import os
import subprocess
import tempfile
from pathlib import Path
import getpass
import uuid


def get_arg_env(env_var_name: str, mode="run"):
    val = os.getenv(env_var_name)
    assert val, f"system environment variable {env_var_name} found empty"
    if mode == "run":
        return f"--env {env_var_name}={val}"
    elif mode == "build":
        return f"--build-arg {env_var_name}={val}"
    else:
        raise f"{mode} not supported"


def get_proxy_build_args():
    proxy_build_args = []
    if os.getenv("HTTP_PROXY"):
        for v in ["HTTP_PROXY", "HTTPS_PROXY"]:
            proxy_build_args.append(get_arg_env(v, mode="build"))
    if os.getenv("http_proxy"):
        for v in ["http_proxy", "https_proxy"]:
            proxy_build_args.append(get_arg_env(v, mode="build"))
    return " ".join(proxy_build_args)


def get_proxy_env_args():
    proxy_build_args = []
    if os.getenv("HTTP_PROXY"):
        for v in ["HTTP_PROXY", "HTTPS_PROXY"]:
            proxy_build_args.append(get_arg_env(v))
    if os.getenv("http_proxy"):
        for v in ["http_proxy", "https_proxy"]:
            proxy_build_args.append(get_arg_env(v))
    return " ".join(proxy_build_args)


def build_img(
    cuda_version,
    oneflow_src_dir,
    use_aliyun_mirror,
    use_tuna,
    use_system_proxy,
    img_tag,
    dry,
):
    cudnn_version = 7
    if str(cuda_version).startswith("11"):
        cudnn_version = 8
    cuda_version_img = cuda_version
    if cuda_version == "11.2":
        cuda_version_img = "11.2.2"
    if cuda_version == "11.1":
        cuda_version_img = "11.1.1"
    if cuda_version == "11.0":
        cuda_version_img = "11.0.3"
    from_img = f"nvidia/cuda:{cuda_version_img}-cudnn{cudnn_version}-devel-centos7"
    tuna_build_arg = ""
    if use_tuna:
        tuna_build_arg = '--build-arg use_tuna_yum=1 --build-arg pip_args="-i https://mirrors.aliyun.com/pypi/simple"'
    if use_aliyun_mirror:
        tuna_build_arg += ' --build-arg bazel_url="https://oneflow-static.oss-cn-beijing.aliyuncs.com/deps/bazel-3.4.1-linux-x86_64"'

    proxy_build_arg = get_proxy_build_args() if use_system_proxy else ""
    cmd = f"docker build -f docker/package/manylinux/Dockerfile {proxy_build_arg} {tuna_build_arg} --build-arg from={from_img} -t {img_tag} ."
    print(cmd)
    if dry == False:
        subprocess.check_call(cmd, cwd=oneflow_src_dir, shell=True)


def common_cmake_args(cache_dir=None, extra_oneflow_cmake_args=None):
    assert cache_dir
    ret = ""
    if (
        not extra_oneflow_cmake_args
        or "-DCMAKE_BUILD_TYPE" not in extra_oneflow_cmake_args
    ):
        ret += " -DCMAKE_BUILD_TYPE=Release"
    if not extra_oneflow_cmake_args or "-DBUILD_RDMA" not in extra_oneflow_cmake_args:
        ret += " -DBUILD_RDMA=ON"
    third_party_install_dir = os.path.join(cache_dir, "build-third-party-install")
    ret += f" -DTHIRD_PARTY_DIR={third_party_install_dir}"
    return ret


def get_build_dir_arg(cache_dir, oneflow_src_dir):
    return ""
    build_dir_real = os.path.join(cache_dir, "build")
    build_dir_mount = os.path.join(oneflow_src_dir, "build")
    return f"-v {build_dir_real}:{build_dir_mount}"


def force_rm_dir(dir_to_clean):
    print("cleaning:", dir_to_clean)
    assert dir_to_clean
    clean_cmd = f"docker run --network=host --rm -v {dir_to_clean}:{dir_to_clean} -w {dir_to_clean} busybox rm -rf {dir_to_clean}/*"
    subprocess.check_call(clean_cmd, shell=True)


def create_tmp_bash_and_run(docker_cmd, img, bash_cmd, bash_args, bash_wrap, dry):
    with tempfile.NamedTemporaryFile(mode="w+", encoding="utf-8") as wrapper_f:
        with tempfile.NamedTemporaryFile(mode="w+", encoding="utf-8") as f:
            w_name = "/host" + wrapper_f.name
            f_name = "/host" + f.name
            bash_cmd = "PATH=/opt/python/cp37-cp37m/bin:$PATH\n" + bash_cmd
            f.write(bash_cmd)
            f.flush()
            wrapped = f"""
{bash_wrap}
bash {bash_args} {f_name}
"""
            wrapper_f.write(wrapped)
            wrapper_f.flush()

            print("=" * 5 + f"bash_cmd: {f_name}" + "=" * 5)
            print(bash_cmd)
            print("=" * 5 + f"bash_cmd: {f_name}" + "=" * 5)

            print("=" * 5 + f"wrapped: {w_name}" + "=" * 5)
            print(wrapped)
            print("=" * 5 + f"wrapped: {w_name}" + "=" * 5)

            docker_cmd = f"{docker_cmd} -v /tmp:/host/tmp {img}"
            cmd = f"{docker_cmd} bash {bash_args} {w_name}"
            print(cmd)
            if dry:
                print("dry run, skipping")
            else:
                subprocess.check_call(cmd, shell=True)


def get_common_docker_args(
    oneflow_src_dir=None,
    cache_dir=None,
    current_dir=None,
    house_dir=None,
    use_system_proxy=True,
    inplace=False,
):
    root = Path(cache_dir)
    child = Path(current_dir)
    assert root in child.parents
    cwd = os.getcwd()
    pwd_arg = f"-v {cwd}:{cwd}"
    cache_dir_arg = f"-v {cache_dir}:{cache_dir}"
    house_dir_arg = ""
    if house_dir:
        house_dir_arg = f"-v {house_dir}:{house_dir}"
    build_dir_arg = get_build_dir_arg(cache_dir, oneflow_src_dir)
    proxy_env_arg = get_proxy_env_args() if use_system_proxy else ""
    inplace_attr = ""
    if inplace == False:
        inplace_attr = ":ro"
    return f"-v {oneflow_src_dir}:{oneflow_src_dir}{inplace_attr} {proxy_env_arg} {pwd_arg} {house_dir_arg} {cache_dir_arg} {build_dir_arg} -w {current_dir} --shm-size=8g"


def get_python_dir(inplace=True, oneflow_src_dir=None, cache_dir=None):
    if inplace:
        assert oneflow_src_dir
        return os.path.join(oneflow_src_dir, "python")
    else:
        assert cache_dir
        return os.path.join(cache_dir, "python")


def build_third_party(
    img_tag,
    oneflow_src_dir,
    cache_dir,
    extra_oneflow_cmake_args,
    extra_docker_args,
    bash_args,
    bash_wrap,
    dry,
    use_system_proxy,
    inplace,
):
    third_party_build_dir = os.path.join(cache_dir, "build-third-party")
    oneflow_python_dir = get_python_dir(
        inplace=inplace, oneflow_src_dir=oneflow_src_dir, cache_dir=cache_dir
    )
    if inplace:
        inplace_arg = ""
        oneflow_python_dir_cmd = ""
    else:
        inplace_arg = f"-DONEFLOW_PYTHON_DIR={oneflow_python_dir}"
        oneflow_python_dir_cmd = f"""
        rm -rf {oneflow_python_dir}
        cp -r {oneflow_src_dir}/python {oneflow_python_dir}
        cd {oneflow_python_dir}
        git init
        git clean -nXd
        git clean -fXd
        cd -
        """
    cmake_cmd = " ".join(
        [
            "cmake",
            common_cmake_args(
                cache_dir=cache_dir, extra_oneflow_cmake_args=extra_oneflow_cmake_args
            ),
            "-DTHIRD_PARTY=ON -DONEFLOW=OFF",
            extra_oneflow_cmake_args,
            oneflow_src_dir,
            inplace_arg,
        ]
    )

    bash_cmd = f"""set -ex
export TEST_TMPDIR={cache_dir}/bazel_cache
export ONEFLOW_PYTHON_DIR={oneflow_python_dir}
{oneflow_python_dir_cmd}
{cmake_cmd}
cmake --build . -j `nproc` --target oneflow_deps
"""
    common_docker_args = get_common_docker_args(
        oneflow_src_dir=oneflow_src_dir,
        cache_dir=cache_dir,
        current_dir=third_party_build_dir,
        use_system_proxy=use_system_proxy,
        inplace=inplace,
    )
    docker_cmd = (
        f"docker run --network=host {extra_docker_args} --rm {common_docker_args}"
    )
    create_tmp_bash_and_run(docker_cmd, img_tag, bash_cmd, bash_args, bash_wrap, dry)


def get_python_bin(version):
    assert version in ["3.5", "3.6", "3.7", "3.8", "3.9"]
    py_ver = "".join(version.split("."))
    py_abi = f"cp{py_ver}-cp{py_ver}"
    if version in ["3.5", "3.6", "3.7"]:
        py_abi = f"{py_abi}m"
    py_root = f"/opt/python/{py_abi}"
    py_bin = f"{py_root}/bin/python"
    return py_bin


def build_oneflow(
    img_tag,
    oneflow_src_dir,
    cache_dir,
    extra_oneflow_cmake_args,
    extra_docker_args,
    python_version,
    skip_wheel,
    package_name,
    house_dir,
    bash_args,
    bash_wrap,
    dry,
    use_system_proxy,
    enter_bash,
    skip_audit,
    inplace,
):
    oneflow_build_dir = os.path.join(cache_dir, "build-oneflow")
    python_bin = get_python_bin(python_version)
    oneflow_python_dir = get_python_dir(
        inplace=inplace, oneflow_src_dir=oneflow_src_dir, cache_dir=cache_dir
    )
    if inplace:
        inplace_arg = ""
    else:
        inplace_arg = f"-DONEFLOW_PYTHON_DIR={oneflow_python_dir}"
    cmake_cmd = " ".join(
        [
            "cmake",
            common_cmake_args(
                cache_dir=cache_dir, extra_oneflow_cmake_args=extra_oneflow_cmake_args
            ),
            "-DTHIRD_PARTY=OFF -DONEFLOW=ON",
            extra_oneflow_cmake_args,
            "-DCMAKE_EXPORT_COMPILE_COMMANDS=1",
            f"-DPython3_EXECUTABLE={python_bin}",
            f"-DCODEGEN_PYTHON_EXECUTABLE={get_python_bin('3.6')}",
            oneflow_src_dir,
            inplace_arg,
        ]
    )
    common_docker_args = get_common_docker_args(
        oneflow_src_dir=oneflow_src_dir,
        cache_dir=cache_dir,
        current_dir=oneflow_build_dir,
        house_dir=house_dir,
        use_system_proxy=use_system_proxy,
        inplace=inplace,
    )
    docker_cmd = (
        f"docker run --network=host --rm {common_docker_args} {extra_docker_args}"
    )
    if enter_bash:
        docker_cmd += " -it"
    bash_cmd = f"""set -ex
export LD_LIBRARY_PATH=/opt/intel/lib/intel64_lin:/opt/intel/mkl/lib/intel64:$LD_LIBRARY_PATH
export LD_LIBRARY_PATH=/opt/intel/lib:$LD_LIBRARY_PATH
export LD_LIBRARY_PATH=/opt/intel/oneapi/mkl/latest/lib/intel64:$LD_LIBRARY_PATH
export ONEFLOW_SRC_DIR={oneflow_src_dir}
export ONEFLOW_CMAKE_CMD="{cmake_cmd}"
"""
    if enter_bash:
        bash_cmd += "\nbash"
    else:
        bash_cmd += f"""
cd {oneflow_python_dir}
git clean -nXd -e \!oneflow/include -e \!oneflow/include/**
<<<<<<< HEAD
=======
git clean -fXd -e \!oneflow/include -e \!oneflow/include/**
>>>>>>> 7e989086
cd -
{cmake_cmd}
cmake --build . -j `nproc`
"""
    if skip_wheel or enter_bash:
        pass
    else:
        bash_cmd += f"""
cd {oneflow_python_dir}
{python_bin} setup.py bdist_wheel -d /tmp/tmp_wheel --package_name {package_name}
cd -
"""
    if skip_wheel == False:
        if skip_audit:
            bash_cmd += f"""
    cp /tmp/tmp_wheel/*.whl {house_dir}
    """
        else:
            bash_cmd += f"""
    auditwheel repair /tmp/tmp_wheel/*.whl --wheel-dir {house_dir}
    """
    return create_tmp_bash_and_run(
        docker_cmd, img_tag, bash_cmd, bash_args, bash_wrap, dry
    )


def is_img_existing(tag):
    returncode = subprocess.run(
        f"docker image inspect {tag}",
        shell=True,
        stdout=subprocess.DEVNULL,
        stderr=subprocess.DEVNULL,
    ).returncode
    if returncode == 0:
        return True
    else:
        return False


if __name__ == "__main__":
    import argparse

    parser = argparse.ArgumentParser()
    parser.add_argument(
        "--custom_img_tag", type=str, required=False, default=None,
    )
    parser.add_argument(
        "--cache_dir", type=str, required=False, default=None,
    )
    default_wheel_house_dir = os.path.join(os.getcwd(), "wheelhouse")
    parser.add_argument(
        "--wheel_house_dir", type=str, required=False, default=default_wheel_house_dir,
    )
    parser.add_argument("--python_version", type=str, required=True)
    parser.add_argument(
        "--cuda_version", type=str, required=False, default="10.2",
    )
    parser.add_argument(
        "--package_name", type=str, required=False, default="oneflow",
    )
    parser.add_argument(
        "--extra_oneflow_cmake_args", action="append", nargs="+", default=[]
    )
    parser.add_argument(
        "--extra_docker_args", type=str, required=False, default="",
    )
    parser.add_argument(
        "--oneflow_src_dir", type=str, required=False, default=os.getcwd(),
    )
    parser.add_argument(
        "--skip_third_party", default=False, action="store_true", required=False
    )
    parser.add_argument(
        "--skip_wheel", default=False, action="store_true", required=False
    )
    parser.add_argument(
        "--skip_img", default=False, action="store_true", required=False
    )
    parser.add_argument(
        "--skip_audit", default=False, action="store_true", required=False
    )
    parser.add_argument(
        "--build_img", default=False, action="store_true", required=False
    )
    parser.add_argument(
        "--use_tuna", default=False, action="store_true", required=False
    )
    parser.add_argument("--dry", default=False, action="store_true", required=False)
    parser.add_argument(
        "--use_system_proxy", default=False, action="store_true", required=False
    )
    parser.add_argument("--xla", default=False, action="store_true", required=False)
    parser.add_argument("--gcc4", default=False, action="store_true", required=False)
    parser.add_argument("--gcc7", default=False, action="store_true", required=False)
    parser.add_argument("--gcc9", default=False, action="store_true", required=False)
    parser.add_argument(
        "--use_aliyun_mirror", default=False, action="store_true", required=False
    )
    parser.add_argument("--cpu", default=False, action="store_true", required=False)
    parser.add_argument("--bash", default=False, action="store_true", required=False)
    parser.add_argument("--inplace", default=False, action="store_true", required=False)
    parser.add_argument(
        "--shared_lib", default=False, action="store_true", required=False
    )
    parser.add_argument("--retry", default=0, type=int)
    args = parser.parse_args()
    if args.skip_img:
        "Arg skip_img is deprecated. Setting it has no effect. If you want to build image, use --build_img"
    if args.skip_wheel:
        args.skip_audit = True
    print("args.extra_oneflow_cmake_args", args.extra_oneflow_cmake_args)
    assert args.package_name
    extra_oneflow_cmake_args = " ".join(
        [" ".join(l) for l in args.extra_oneflow_cmake_args]
    )
    if (not args.gcc4) and (not args.gcc7) and (not args.gcc9):
        args.gcc7 = True
    cuda_versions = []
    if args.use_aliyun_mirror:
        extra_oneflow_cmake_args += " -DTHIRD_PARTY_MIRROR=aliyun"
    if args.shared_lib:
        extra_oneflow_cmake_args += " -DBUILD_SHARED_LIBS=ON"
    if args.cpu:
        extra_oneflow_cmake_args += " -DBUILD_CUDA=OFF"
        cuda_versions = ["10.2"]
    else:
        extra_oneflow_cmake_args += " -DBUILD_CUDA=ON"
    cuda_versions = args.cuda_version.split(",")
    cuda_versions = [v.strip() for v in cuda_versions]
    if args.xla:
        extra_oneflow_cmake_args += " -DWITH_XLA=ON"
    else:
        extra_oneflow_cmake_args += " -DWITH_XLA=Off"
    for cuda_version in cuda_versions:

        cache_dir = None

        def build():
            img_tag = None
            img_prefix = f"oneflow-manylinux2014-cuda{cuda_version}"
            user = getpass.getuser()
            versioned_img_tag = f"{img_prefix}:0.1"
            if cuda_version in ["11.0", "11.1"]:
                versioned_img_tag = f"{img_prefix}:0.2"
            enforced_oneflow_cmake_args = ""
            enforced_oneflow_cmake_args += " -DBUILD_TESTING=ON"
            if float(cuda_version) >= 11:
                assert (
                    "CUDNN_STATIC" not in extra_oneflow_cmake_args
                ), "CUDNN_STATIC will be set to OFF if cuda_version > 11"
                enforced_oneflow_cmake_args += " -DCUDNN_STATIC=OFF"
            if args.xla and args.cpu:
                # https://github.com/tensorflow/tensorflow/issues/35867#issuecomment-578998683
                enforced_oneflow_cmake_args += (
                    ' -DBAZEL_ENV_ARGS="BAZEL_LINKLIBS=-l%:libstdc++.a"'
                )
            extra_docker_args = args.extra_docker_args
            if "--name" not in extra_docker_args:
                extra_docker_args += (
                    f" --name run-by-{getpass.getuser()}-{str(uuid.uuid4())}"
                )
            user_img_tag = f"{img_prefix}:{user}"
            inc_img_tag = f"oneflowinc/{versioned_img_tag}"
            img_tag = inc_img_tag
            if args.build_img:
                img_tag = user_img_tag
            elif args.custom_img_tag:
                img_tag = args.custom_img_tag
            else:
                if is_img_existing(versioned_img_tag):
                    img_tag = versioned_img_tag
                elif is_img_existing(inc_img_tag):
                    img_tag = inc_img_tag
                else:
                    raise ValueError(
                        f"img not found, please run 'docker pull {inc_img_tag}'"
                    )
            assert img_tag is not None
            print("using", img_tag)
            if args.build_img:
                build_img(
                    cuda_version,
                    args.oneflow_src_dir,
                    args.use_aliyun_mirror,
                    args.use_tuna,
                    args.use_system_proxy,
                    img_tag,
                    args.dry,
                )
            bash_args = ""
            if args.xla:
                bash_args = "-l"
            bash_wrap = ""
            if args.gcc4:
                bash_wrap = "gcc --version"
            elif args.gcc7:
                bash_wrap = """
source scl_source enable devtoolset-7
gcc --version
"""
            elif args.gcc9:
                bash_wrap = """
source scl_source enable devtoolset-9
gcc --version
"""
            else:
                raise ValueError("either one in gcc4, gcc7, gcc9 must be enabled")

            global cache_dir
            if args.cache_dir:
                cache_dir = args.cache_dir
            else:
                cache_dir = os.path.join(os.getcwd(), "manylinux2014-build-cache")
                sub_dir = cuda_version
                if args.xla:
                    sub_dir += "-xla"
                if args.gcc4:
                    sub_dir += "-gcc4"
                if args.gcc7:
                    sub_dir += "-gcc7"
                if args.gcc9:
                    sub_dir += "-gcc9"
                if args.cpu:
                    assert len(cuda_versions) == 1
                    sub_dir += "-cpu"
                if args.shared_lib:
                    sub_dir += "-shared"
                cache_dir = os.path.join(cache_dir, sub_dir)
            if args.build_img:
                return
            if args.skip_third_party == False:
                build_third_party(
                    img_tag,
                    args.oneflow_src_dir,
                    cache_dir,
                    extra_oneflow_cmake_args + enforced_oneflow_cmake_args,
                    extra_docker_args,
                    bash_args,
                    bash_wrap,
                    args.dry,
                    args.use_system_proxy,
                    args.inplace,
                )
            print(cuda_version.split("."))
            cuda_version_literal = "".join(cuda_version.split(".")[:2])
            assert len(cuda_version_literal) == 3
            python_versions = args.python_version.split(",")
            python_versions = [pv.strip() for pv in python_versions]
            for python_version in python_versions:
                print("building for python version:", python_version)
                build_oneflow(
                    img_tag,
                    args.oneflow_src_dir,
                    cache_dir,
                    extra_oneflow_cmake_args + enforced_oneflow_cmake_args,
                    extra_docker_args,
                    python_version,
                    args.skip_wheel,
                    args.package_name,
                    args.wheel_house_dir,
                    bash_args,
                    bash_wrap,
                    args.dry,
                    args.use_system_proxy,
                    args.bash,
                    args.skip_audit,
                    args.inplace,
                )

        try:
            build()
        except subprocess.CalledProcessError as e:
            print("failed: ", e.cmd, e.args)
            if cache_dir and args.retry > 0:
                print("clean: ", cache_dir, flush=True)
                print("start retrying...", flush=True)
                if args.dry:
                    pass
                else:
                    force_rm_dir(cache_dir)
                build()
            else:
                exit(1)<|MERGE_RESOLUTION|>--- conflicted
+++ resolved
@@ -309,10 +309,7 @@
         bash_cmd += f"""
 cd {oneflow_python_dir}
 git clean -nXd -e \!oneflow/include -e \!oneflow/include/**
-<<<<<<< HEAD
-=======
 git clean -fXd -e \!oneflow/include -e \!oneflow/include/**
->>>>>>> 7e989086
 cd -
 {cmake_cmd}
 cmake --build . -j `nproc`
