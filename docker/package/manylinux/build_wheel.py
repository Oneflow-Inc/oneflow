import os
import subprocess
import tempfile
from pathlib import Path
import getpass
import uuid


def get_arg_env(env_var_name: str, mode="run"):
    val = os.getenv(env_var_name)
    assert val, f"system environment variable {env_var_name} found empty"
    if mode == "run":
        return f"--env {env_var_name}={val}"
    elif mode == "build":
        return f"--build-arg {env_var_name}={val}"
    else:
        raise f"{mode} not supported"


def get_proxy_build_args():
    proxy_build_args = []
    if os.getenv("HTTP_PROXY"):
        for v in ["HTTP_PROXY", "HTTPS_PROXY"]:
            proxy_build_args.append(get_arg_env(v, mode="build"))
    if os.getenv("http_proxy"):
        for v in ["http_proxy", "https_proxy"]:
            proxy_build_args.append(get_arg_env(v, mode="build"))
    return " ".join(proxy_build_args)


def get_proxy_env_args():
    proxy_build_args = []
    if os.getenv("HTTP_PROXY"):
        for v in ["HTTP_PROXY", "HTTPS_PROXY"]:
            proxy_build_args.append(get_arg_env(v))
    if os.getenv("http_proxy"):
        for v in ["http_proxy", "https_proxy"]:
            proxy_build_args.append(get_arg_env(v))
    return " ".join(proxy_build_args)


def build_img(
    cuda_version,
    oneflow_src_dir,
    use_aliyun_mirror,
    use_tuna,
    use_system_proxy,
    img_tag,
):
    cudnn_version = 7
    if str(cuda_version).startswith("11"):
        cudnn_version = 8
    cuda_version_img = cuda_version
    if cuda_version == "11.2":
        cuda_version_img = "11.2.2"
    if cuda_version == "11.1":
        cuda_version_img = "11.1.1"
    if cuda_version == "11.0":
        cuda_version_img = "11.0.3"
    from_img = f"nvidia/cuda:{cuda_version_img}-cudnn{cudnn_version}-devel-centos7"
    tuna_build_arg = ""
    if use_tuna:
        tuna_build_arg = '--build-arg use_tuna_yum=1 --build-arg pip_args="-i https://mirrors.aliyun.com/pypi/simple"'
    if use_aliyun_mirror:
        tuna_build_arg += ' --build-arg bazel_url="https://oneflow-static.oss-cn-beijing.aliyuncs.com/deps/bazel-3.4.1-linux-x86_64"'

    proxy_build_arg = get_proxy_build_args() if use_system_proxy else ""
    cmd = f"docker build -f docker/package/manylinux/Dockerfile {proxy_build_arg} {tuna_build_arg} --build-arg from={from_img} -t {img_tag} ."
    print(cmd)
    subprocess.check_call(cmd, cwd=oneflow_src_dir, shell=True)


def common_cmake_args(cache_dir=None, extra_oneflow_cmake_args=None):
    assert cache_dir
    ret = ""
    if (
        not extra_oneflow_cmake_args
        or "-DCMAKE_BUILD_TYPE" not in extra_oneflow_cmake_args
    ):
        ret += " -DCMAKE_BUILD_TYPE=Release"
    if not extra_oneflow_cmake_args or "-DBUILD_RDMA" not in extra_oneflow_cmake_args:
        ret += " -DBUILD_RDMA=ON"
    third_party_install_dir = os.path.join(cache_dir, "build-third-party-install")
    ret += f" -DTHIRD_PARTY_DIR={third_party_install_dir}"
    return ret


def get_build_dir_arg(cache_dir, oneflow_src_dir):
    build_dir_real = os.path.join(cache_dir, "build")
    build_dir_mount = os.path.join(oneflow_src_dir, "build")
    return f"-v {build_dir_real}:{build_dir_mount}"


def force_rm_dir(dir_to_clean):
    print("cleaning:", dir_to_clean)
    assert dir_to_clean
    clean_cmd = f"docker run --network=host --rm -v {dir_to_clean}:{dir_to_clean} -w {dir_to_clean} busybox rm -rf {dir_to_clean}/*"
    subprocess.check_call(clean_cmd, shell=True)


def create_tmp_bash_and_run(docker_cmd, img, bash_cmd, bash_args, bash_wrap, dry):
    with tempfile.NamedTemporaryFile(mode="w+", encoding="utf-8") as wrapper_f:
        with tempfile.NamedTemporaryFile(mode="w+", encoding="utf-8") as f:
            w_name = "/host" + wrapper_f.name
            f_name = "/host" + f.name
            bash_cmd = "PATH=/opt/python/cp37-cp37m/bin:$PATH\n" + bash_cmd
            f.write(bash_cmd)
            f.flush()
            wrapped = f"""
{bash_wrap}
bash {bash_args} {f_name}
"""
            wrapper_f.write(wrapped)
            wrapper_f.flush()

            print("=" * 5 + f"bash_cmd: {f_name}" + "=" * 5)
            print(bash_cmd)
            print("=" * 5 + f"bash_cmd: {f_name}" + "=" * 5)

            print("=" * 5 + f"wrapped: {w_name}" + "=" * 5)
            print(wrapped)
            print("=" * 5 + f"wrapped: {w_name}" + "=" * 5)

            docker_cmd = f"{docker_cmd} -v /tmp:/host/tmp {img}"
            cmd = f"{docker_cmd} bash {bash_args} {w_name}"
            print(cmd)
            if dry:
                print("dry run, skipping")
            else:
                subprocess.check_call(cmd, shell=True)


def get_common_docker_args(
    oneflow_src_dir=None,
    cache_dir=None,
    current_dir=None,
    house_dir=None,
    use_system_proxy=True,
):
    root = Path(cache_dir)
    child = Path(current_dir)
    assert root in child.parents
    cwd = os.getcwd()
    pwd_arg = f"-v {cwd}:{cwd}"
    cache_dir_arg = f"-v {cache_dir}:{cache_dir}"
    house_dir_arg = ""
    if house_dir:
        house_dir_arg = f"-v {house_dir}:{house_dir}"
    build_dir_arg = get_build_dir_arg(cache_dir, oneflow_src_dir)
    proxy_env_arg = get_proxy_env_args() if use_system_proxy else ""
    return f"-v {oneflow_src_dir}:{oneflow_src_dir} {proxy_env_arg} {pwd_arg} {house_dir_arg} {cache_dir_arg} {build_dir_arg} -w {current_dir}"


def build_third_party(
    img_tag,
    oneflow_src_dir,
    cache_dir,
    extra_oneflow_cmake_args,
    extra_docker_args,
    bash_args,
    bash_wrap,
    dry,
    use_system_proxy,
):
    third_party_build_dir = os.path.join(cache_dir, "build-third-party")
    cmake_cmd = " ".join(
        [
            "cmake",
            common_cmake_args(
                cache_dir=cache_dir, extra_oneflow_cmake_args=extra_oneflow_cmake_args
            ),
            "-DTHIRD_PARTY=ON -DONEFLOW=OFF",
            extra_oneflow_cmake_args,
            oneflow_src_dir,
        ]
    )

    bash_cmd = f"""set -ex
export TEST_TMPDIR={cache_dir}/bazel_cache
{cmake_cmd}
make -j`nproc` prepare_oneflow_third_party
"""
    common_docker_args = get_common_docker_args(
        oneflow_src_dir=oneflow_src_dir,
        cache_dir=cache_dir,
        current_dir=third_party_build_dir,
        use_system_proxy=use_system_proxy,
    )
    docker_cmd = (
        f"docker run --network=host {extra_docker_args} --rm {common_docker_args}"
    )
    create_tmp_bash_and_run(docker_cmd, img_tag, bash_cmd, bash_args, bash_wrap, dry)


def get_python_bin(version):
    assert version in ["3.5", "3.6", "3.7", "3.8"]
    py_ver = "".join(version.split("."))
    py_abi = f"cp{py_ver}-cp{py_ver}"
    if py_ver != "38":
        py_abi = f"{py_abi}m"
    py_root = f"/opt/python/{py_abi}"
    py_bin = f"{py_root}/bin/python"
    return py_bin


def build_oneflow(
    img_tag,
    oneflow_src_dir,
    cache_dir,
    extra_oneflow_cmake_args,
    extra_docker_args,
    python_version,
    skip_wheel,
    package_name,
    house_dir,
    bash_args,
    bash_wrap,
    dry,
    use_system_proxy,
    enter_bash,
):
    oneflow_build_dir = os.path.join(cache_dir, "build-oneflow")
    python_bin = get_python_bin(python_version)
    cmake_cmd = " ".join(
        [
            "cmake",
            common_cmake_args(
                cache_dir=cache_dir, extra_oneflow_cmake_args=extra_oneflow_cmake_args
            ),
            "-DTHIRD_PARTY=OFF -DONEFLOW=ON",
            extra_oneflow_cmake_args,
            "-DCMAKE_EXPORT_COMPILE_COMMANDS=1",
            f"-DPython3_EXECUTABLE={python_bin}",
            oneflow_src_dir,
        ]
    )
    common_docker_args = get_common_docker_args(
        oneflow_src_dir=oneflow_src_dir,
        cache_dir=cache_dir,
        current_dir=oneflow_build_dir,
        house_dir=house_dir,
        use_system_proxy=use_system_proxy,
    )
    docker_cmd = (
        f"docker run --network=host --rm {common_docker_args} {extra_docker_args}"
    )
    if enter_bash:
        docker_cmd += " -it"
    bash_cmd = f"""set -ex
export LD_LIBRARY_PATH=/opt/intel/lib/intel64_lin:/opt/intel/mkl/lib/intel64:$LD_LIBRARY_PATH
export LD_LIBRARY_PATH=/opt/intel/lib:$LD_LIBRARY_PATH
export LD_LIBRARY_PATH=/opt/intel/oneapi/mkl/latest/lib/intel64:$LD_LIBRARY_PATH
export ONEFLOW_SRC_DIR={oneflow_src_dir}
export ONEFLOW_CMAKE_CMD="{cmake_cmd}"
"""
    if enter_bash:
        bash_cmd += "\nbash"
    else:
        bash_cmd += f"""
{cmake_cmd}
cmake --build . -j `nproc`
"""
    if skip_wheel or enter_bash:
        pass
    else:
        bash_cmd += f"""
rm -rf {oneflow_build_dir}/python_scripts/*.egg-info
cd {oneflow_src_dir}
rm -rf build/*
{python_bin} setup.py bdist_wheel -d /tmp/tmp_wheel --build_dir {oneflow_build_dir} --package_name {package_name}
auditwheel repair /tmp/tmp_wheel/*.whl --wheel-dir {house_dir}
"""
    return create_tmp_bash_and_run(
        docker_cmd, img_tag, bash_cmd, bash_args, bash_wrap, dry
    )


def is_img_existing(tag):
    returncode = subprocess.run(
        f"docker image inspect {tag}",
        shell=True,
        stdout=subprocess.DEVNULL,
        stderr=subprocess.DEVNULL,
    ).returncode
    if returncode == 0:
        return True
    else:
        return False


if __name__ == "__main__":
    import argparse

    parser = argparse.ArgumentParser()
    parser.add_argument(
        "--custom_img_tag", type=str, required=False, default=None,
    )
    parser.add_argument(
        "--cache_dir", type=str, required=False, default=None,
    )
    default_wheel_house_dir = os.path.join(os.getcwd(), "wheelhouse")
    parser.add_argument(
        "--wheel_house_dir", type=str, required=False, default=default_wheel_house_dir,
    )
    parser.add_argument(
        "--python_version", type=str, required=False, default="3.6, 3.7, 3.8",
    )
    parser.add_argument(
        "--cuda_version", type=str, required=False, default="10.2",
    )
    parser.add_argument(
        "--package_name", type=str, required=False, default="oneflow",
    )
    parser.add_argument(
        "--extra_oneflow_cmake_args", action="append", nargs="+", default=[]
    )
    parser.add_argument(
        "--extra_docker_args", type=str, required=False, default="",
    )
    parser.add_argument(
        "--oneflow_src_dir", type=str, required=False, default=os.getcwd(),
    )
    parser.add_argument(
        "--skip_third_party", default=False, action="store_true", required=False
    )
    parser.add_argument(
        "--skip_wheel", default=False, action="store_true", required=False
    )
    parser.add_argument(
        "--skip_img", default=False, action="store_true", required=False
    )
    parser.add_argument(
        "--use_tuna", default=False, action="store_true", required=False
    )
    parser.add_argument("--dry", default=False, action="store_true", required=False)
    parser.add_argument(
        "--use_system_proxy", default=False, action="store_true", required=False
    )
    parser.add_argument("--xla", default=False, action="store_true", required=False)
    parser.add_argument("--mlir", default=False, action="store_true", required=False)
    parser.add_argument("--gcc7", default=False, action="store_true", required=False)
    parser.add_argument("--gcc9", default=False, action="store_true", required=False)
    parser.add_argument(
        "--use_aliyun_mirror", default=False, action="store_true", required=False
    )
    parser.add_argument("--cpu", default=False, action="store_true", required=False)
    parser.add_argument("--bash", default=False, action="store_true", required=False)
    parser.add_argument("--retry", default=0, type=int)
    args = parser.parse_args()
    print("args.extra_oneflow_cmake_args", args.extra_oneflow_cmake_args)
    assert args.package_name
    extra_oneflow_cmake_args = " ".join(
        [" ".join(l) for l in args.extra_oneflow_cmake_args]
    )

    cuda_versions = []
    if args.use_aliyun_mirror:
        extra_oneflow_cmake_args += " -DTHIRD_PARTY_MIRROR=aliyun"
    if args.cpu:
        extra_oneflow_cmake_args += " -DBUILD_CUDA=OFF"
        cuda_versions = ["10.2"]
    else:
        extra_oneflow_cmake_args += " -DBUILD_CUDA=ON"
    cuda_versions = args.cuda_version.split(",")
    cuda_versions = [v.strip() for v in cuda_versions]
    if args.xla:
        extra_oneflow_cmake_args += " -DWITH_XLA=ON"
    else:
        extra_oneflow_cmake_args += " -DWITH_XLA=Off"
<<<<<<< HEAD
    if args.mlir:
        extra_oneflow_cmake_args += " -DWITH_MLIR=ON"
    else:
        extra_oneflow_cmake_args += " -DWITH_MLIR=Off"
    if args.xla == True and args.cpu == True:
        raise ValueError("flag xla can't coexist with flag cpu")
=======
>>>>>>> 3b53c418
    for cuda_version in cuda_versions:

        cache_dir = None

        def build():
            img_tag = None
            skip_img = args.skip_img
            img_prefix = f"oneflow-manylinux2014-cuda{cuda_version}"
            user = getpass.getuser()
            versioned_img_tag = f"{img_prefix}:0.1"
            if cuda_version in ["11.0", "11.1"]:
                versioned_img_tag = f"{img_prefix}:0.2"
            enforced_oneflow_cmake_args = ""
            if float(cuda_version) >= 11:
                assert (
                    "CUDNN_STATIC" not in extra_oneflow_cmake_args
                ), "CUDNN_STATIC will be set to OFF if cuda_version > 11"
                enforced_oneflow_cmake_args += " -DCUDNN_STATIC=OFF"
            if args.xla and args.cpu:
                # https://github.com/tensorflow/tensorflow/issues/35867#issuecomment-578998683
                enforced_oneflow_cmake_args += (
                    ' -DBAZEL_ENV_ARGS="BAZEL_LINKLIBS=-l%:libstdc++.a"'
                )
            user_img_tag = f"{img_prefix}:{user}"
            extra_docker_args = args.extra_docker_args
            if "--name" not in extra_docker_args:
                extra_docker_args += (
                    f" --name run-by-{getpass.getuser()}-{str(uuid.uuid4())}"
                )
            if args.custom_img_tag:
                img_tag = args.custom_img_tag
                skip_img = True
            elif skip_img:
                assert is_img_existing(
                    versioned_img_tag
                ), f"img not found: {versioned_img_tag}"
                img_tag = versioned_img_tag
            else:
                img_tag = user_img_tag
            assert img_tag is not None
            print("using", img_tag)
            if skip_img == False:
                build_img(
                    cuda_version,
                    args.oneflow_src_dir,
                    args.use_aliyun_mirror,
                    args.use_tuna,
                    args.use_system_proxy,
                    img_tag,
                )
            bash_args = ""
            if args.xla:
                bash_args = "-l"
            bash_wrap = ""
            if args.xla or args.gcc7 or args.mlir:
                bash_wrap = """
source scl_source enable devtoolset-7
gcc --version
"""
            elif args.gcc9:
                bash_wrap = """
source scl_source enable devtoolset-9
gcc --version
"""
            else:
                bash_wrap = "gcc --version"

            global cache_dir
            if args.cache_dir:
                cache_dir = args.cache_dir
            else:
                cache_dir = os.path.join(os.getcwd(), "manylinux2014-build-cache")
                sub_dir = cuda_version
                if args.xla:
                    sub_dir += "-xla"
                if args.gcc7:
                    sub_dir += "-gcc7"
                if args.gcc9:
                    sub_dir += "-gcc9"
                if args.cpu:
                    assert len(cuda_versions) == 1
                    sub_dir += "-cpu"
                if args.mlir:
                    sub_dir += "-mlir"
                cache_dir = os.path.join(cache_dir, sub_dir)
            if args.skip_third_party == False:
                build_third_party(
                    img_tag,
                    args.oneflow_src_dir,
                    cache_dir,
                    extra_oneflow_cmake_args + enforced_oneflow_cmake_args,
                    extra_docker_args,
                    bash_args,
                    bash_wrap,
                    args.dry,
                    args.use_system_proxy,
                )
            print(cuda_version.split("."))
            cuda_version_literal = "".join(cuda_version.split(".")[:2])
            assert len(cuda_version_literal) == 3
            python_versions = args.python_version.split(",")
            python_versions = [pv.strip() for pv in python_versions]
            for python_version in python_versions:
                print("building for python version:", python_version)
                build_oneflow(
                    img_tag,
                    args.oneflow_src_dir,
                    cache_dir,
                    extra_oneflow_cmake_args + enforced_oneflow_cmake_args,
                    extra_docker_args,
                    python_version,
                    args.skip_wheel,
                    args.package_name,
                    args.wheel_house_dir,
                    bash_args,
                    bash_wrap,
                    args.dry,
                    args.use_system_proxy,
                    args.bash,
                )

        try:
            build()
        except subprocess.CalledProcessError as e:
            print("failed: ", e.cmd, e.args)
            if cache_dir and args.retry > 0:
                print("clean: ", cache_dir, flush=True)
                print("start retrying...", flush=True)
                if args.dry:
                    pass
                else:
                    force_rm_dir(cache_dir)
                build()
            else:
                exit(1)<|MERGE_RESOLUTION|>--- conflicted
+++ resolved
@@ -367,15 +367,10 @@
         extra_oneflow_cmake_args += " -DWITH_XLA=ON"
     else:
         extra_oneflow_cmake_args += " -DWITH_XLA=Off"
-<<<<<<< HEAD
     if args.mlir:
         extra_oneflow_cmake_args += " -DWITH_MLIR=ON"
     else:
         extra_oneflow_cmake_args += " -DWITH_MLIR=Off"
-    if args.xla == True and args.cpu == True:
-        raise ValueError("flag xla can't coexist with flag cpu")
-=======
->>>>>>> 3b53c418
     for cuda_version in cuda_versions:
 
         cache_dir = None
