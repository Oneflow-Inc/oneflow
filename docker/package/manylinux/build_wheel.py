import os
import subprocess
import tempfile
from pathlib import Path
import getpass
import uuid


def get_arg_env(env_var_name: str, mode="run"):
    val = os.getenv(env_var_name)
    assert val, f"system environment variable {env_var_name} found empty"
    if mode == "run":
        return f"--env {env_var_name}={val}"
    elif mode == "build":
        return f"--build-arg {env_var_name}={val}"
    else:
        raise f"{mode} not supported"


def get_proxy_build_args():
    proxy_build_args = []
    if os.getenv("HTTP_PROXY"):
        for v in ["HTTP_PROXY", "HTTPS_PROXY"]:
            proxy_build_args.append(get_arg_env(v, mode="build"))
    if os.getenv("http_proxy"):
        for v in ["http_proxy", "https_proxy"]:
            proxy_build_args.append(get_arg_env(v, mode="build"))
    return " ".join(proxy_build_args)


def get_proxy_env_args():
    proxy_build_args = []
    if os.getenv("HTTP_PROXY"):
        for v in ["HTTP_PROXY", "HTTPS_PROXY"]:
            proxy_build_args.append(get_arg_env(v))
    if os.getenv("http_proxy"):
        for v in ["http_proxy", "https_proxy"]:
            proxy_build_args.append(get_arg_env(v))
    return " ".join(proxy_build_args)


def build_img(
    cuda_version,
    oneflow_src_dir,
    use_aliyun_mirror,
    use_tuna,
    use_system_proxy,
    img_tag,
    dry,
):
    cudnn_version = 7
    if str(cuda_version).startswith("11"):
        cudnn_version = 8
    cuda_version_img = cuda_version
    if cuda_version == "11.2":
        cuda_version_img = "11.2.2"
    if cuda_version == "11.1":
        cuda_version_img = "11.1.1"
    if cuda_version == "11.0":
        cuda_version_img = "11.0.3"
    from_img = f"nvidia/cuda:{cuda_version_img}-cudnn{cudnn_version}-devel-centos7"
    tuna_build_arg = ""
    if use_tuna:
        tuna_build_arg = '--build-arg use_tuna_yum=1 --build-arg pip_args="-i https://mirrors.aliyun.com/pypi/simple"'
    if use_aliyun_mirror:
        tuna_build_arg += ' --build-arg bazel_url="https://oneflow-static.oss-cn-beijing.aliyuncs.com/deps/bazel-3.4.1-linux-x86_64"'

    proxy_build_arg = get_proxy_build_args() if use_system_proxy else ""
    cmd = f"docker build -f docker/package/manylinux/Dockerfile {proxy_build_arg} {tuna_build_arg} --build-arg from={from_img} -t {img_tag} ."
    print(cmd)
    if dry == False:
        subprocess.check_call(cmd, cwd=oneflow_src_dir, shell=True)


def common_cmake_args(cache_dir=None, extra_oneflow_cmake_args=None):
    assert cache_dir
    ret = ""
    if (
        not extra_oneflow_cmake_args
        or "-DCMAKE_BUILD_TYPE" not in extra_oneflow_cmake_args
    ):
        ret += " -DCMAKE_BUILD_TYPE=Release"
    if not extra_oneflow_cmake_args or "-DBUILD_RDMA" not in extra_oneflow_cmake_args:
        ret += " -DBUILD_RDMA=ON"
    third_party_install_dir = os.path.join(cache_dir, "build-third-party-install")
    ret += f" -DTHIRD_PARTY_DIR={third_party_install_dir}"
    return ret


def get_build_dir_arg(cache_dir, oneflow_src_dir):
    build_dir_real = os.path.join(cache_dir, "build")
    build_dir_mount = os.path.join(oneflow_src_dir, "build")
    return f"-v {build_dir_real}:{build_dir_mount}"


def force_rm_dir(dir_to_clean):
    print("cleaning:", dir_to_clean)
    assert dir_to_clean
    clean_cmd = f"docker run --network=host --rm -v {dir_to_clean}:{dir_to_clean} -w {dir_to_clean} busybox rm -rf {dir_to_clean}/*"
    subprocess.check_call(clean_cmd, shell=True)


def create_tmp_bash_and_run(docker_cmd, img, bash_cmd, bash_args, bash_wrap, dry):
    with tempfile.NamedTemporaryFile(mode="w+", encoding="utf-8") as wrapper_f:
        with tempfile.NamedTemporaryFile(mode="w+", encoding="utf-8") as f:
            w_name = "/host" + wrapper_f.name
            f_name = "/host" + f.name
            bash_cmd = "PATH=/opt/python/cp37-cp37m/bin:$PATH\n" + bash_cmd
            f.write(bash_cmd)
            f.flush()
            wrapped = f"""
{bash_wrap}
bash {bash_args} {f_name}
"""
            wrapper_f.write(wrapped)
            wrapper_f.flush()

            print("=" * 5 + f"bash_cmd: {f_name}" + "=" * 5)
            print(bash_cmd)
            print("=" * 5 + f"bash_cmd: {f_name}" + "=" * 5)

            print("=" * 5 + f"wrapped: {w_name}" + "=" * 5)
            print(wrapped)
            print("=" * 5 + f"wrapped: {w_name}" + "=" * 5)

            docker_cmd = f"{docker_cmd} -v /tmp:/host/tmp {img}"
            cmd = f"{docker_cmd} bash {bash_args} {w_name}"
            print(cmd)
            if dry:
                print("dry run, skipping")
            else:
                subprocess.check_call(cmd, shell=True)


def get_common_docker_args(
    oneflow_src_dir=None,
    cache_dir=None,
    current_dir=None,
    house_dir=None,
    use_system_proxy=True,
):
    root = Path(cache_dir)
    child = Path(current_dir)
    assert root in child.parents
    cwd = os.getcwd()
    pwd_arg = f"-v {cwd}:{cwd}"
    cache_dir_arg = f"-v {cache_dir}:{cache_dir}"
    house_dir_arg = ""
    if house_dir:
        house_dir_arg = f"-v {house_dir}:{house_dir}"
    build_dir_arg = get_build_dir_arg(cache_dir, oneflow_src_dir)
    proxy_env_arg = get_proxy_env_args() if use_system_proxy else ""
    return f"-v {oneflow_src_dir}:{oneflow_src_dir} {proxy_env_arg} {pwd_arg} {house_dir_arg} {cache_dir_arg} {build_dir_arg} -w {current_dir} --shm-size=8g"


def build_third_party(
    img_tag,
    oneflow_src_dir,
    cache_dir,
    extra_oneflow_cmake_args,
    extra_docker_args,
    bash_args,
    bash_wrap,
    dry,
    use_system_proxy,
):
    third_party_build_dir = os.path.join(cache_dir, "build-third-party")
    cmake_cmd = " ".join(
        [
            "cmake",
            common_cmake_args(
                cache_dir=cache_dir, extra_oneflow_cmake_args=extra_oneflow_cmake_args
            ),
            "-DTHIRD_PARTY=ON -DONEFLOW=OFF",
            extra_oneflow_cmake_args,
            oneflow_src_dir,
        ]
    )

    bash_cmd = f"""set -ex
export TEST_TMPDIR={cache_dir}/bazel_cache
{cmake_cmd}
make -j`nproc` prepare_oneflow_third_party
"""
    common_docker_args = get_common_docker_args(
        oneflow_src_dir=oneflow_src_dir,
        cache_dir=cache_dir,
        current_dir=third_party_build_dir,
        use_system_proxy=use_system_proxy,
    )
    docker_cmd = (
        f"docker run --network=host {extra_docker_args} --rm {common_docker_args}"
    )
    create_tmp_bash_and_run(docker_cmd, img_tag, bash_cmd, bash_args, bash_wrap, dry)


def get_python_bin(version):
    assert version in ["3.5", "3.6", "3.7", "3.8", "3.9"]
    py_ver = "".join(version.split("."))
    py_abi = f"cp{py_ver}-cp{py_ver}"
    if version in ["3.5", "3.6", "3.7"]:
        py_abi = f"{py_abi}m"
    py_root = f"/opt/python/{py_abi}"
    py_bin = f"{py_root}/bin/python"
    return py_bin


def build_oneflow(
    img_tag,
    oneflow_src_dir,
    cache_dir,
    extra_oneflow_cmake_args,
    extra_docker_args,
    python_version,
    skip_wheel,
    package_name,
    house_dir,
    bash_args,
    bash_wrap,
    dry,
    use_system_proxy,
    enter_bash,
    skip_audit,
):
    oneflow_build_dir = os.path.join(cache_dir, "build-oneflow")
    python_bin = get_python_bin(python_version)
    cmake_cmd = " ".join(
        [
            "cmake",
            common_cmake_args(
                cache_dir=cache_dir, extra_oneflow_cmake_args=extra_oneflow_cmake_args
            ),
            "-DTHIRD_PARTY=OFF -DONEFLOW=ON",
            extra_oneflow_cmake_args,
            "-DCMAKE_EXPORT_COMPILE_COMMANDS=1",
            f"-DPython3_EXECUTABLE={python_bin}",
            oneflow_src_dir,
        ]
    )
    common_docker_args = get_common_docker_args(
        oneflow_src_dir=oneflow_src_dir,
        cache_dir=cache_dir,
        current_dir=oneflow_build_dir,
        house_dir=house_dir,
        use_system_proxy=use_system_proxy,
    )
    docker_cmd = (
        f"docker run --network=host --rm {common_docker_args} {extra_docker_args}"
    )
    if enter_bash:
        docker_cmd += " -it"
    bash_cmd = f"""set -ex
export LD_LIBRARY_PATH=/opt/intel/lib/intel64_lin:/opt/intel/mkl/lib/intel64:$LD_LIBRARY_PATH
export LD_LIBRARY_PATH=/opt/intel/lib:$LD_LIBRARY_PATH
export LD_LIBRARY_PATH=/opt/intel/oneapi/mkl/latest/lib/intel64:$LD_LIBRARY_PATH
export ONEFLOW_SRC_DIR={oneflow_src_dir}
export ONEFLOW_CMAKE_CMD="{cmake_cmd}"
"""
    if enter_bash:
        bash_cmd += "\nbash"
    else:
        bash_cmd += f"""
{cmake_cmd}
cmake --build . -j `nproc`
"""
    if skip_wheel or enter_bash:
        pass
    else:
        bash_cmd += f"""
rm -rf {oneflow_build_dir}/python_scripts/*.egg-info
cd {oneflow_src_dir}
rm -rf build/*
{python_bin} setup.py bdist_wheel -d /tmp/tmp_wheel --build_dir {oneflow_build_dir} --package_name {package_name}
"""
    if skip_audit:
        bash_cmd += f"""
cp /tmp/tmp_wheel/*.whl {house_dir}
"""
    else:
        bash_cmd += f"""
auditwheel repair /tmp/tmp_wheel/*.whl --wheel-dir {house_dir}
"""
    return create_tmp_bash_and_run(
        docker_cmd, img_tag, bash_cmd, bash_args, bash_wrap, dry
    )


def is_img_existing(tag):
    returncode = subprocess.run(
        f"docker image inspect {tag}",
        shell=True,
        stdout=subprocess.DEVNULL,
        stderr=subprocess.DEVNULL,
    ).returncode
    if returncode == 0:
        return True
    else:
        return False


if __name__ == "__main__":
    import argparse

    parser = argparse.ArgumentParser()
    parser.add_argument(
        "--custom_img_tag", type=str, required=False, default=None,
    )
    parser.add_argument(
        "--cache_dir", type=str, required=False, default=None,
    )
    default_wheel_house_dir = os.path.join(os.getcwd(), "wheelhouse")
    parser.add_argument(
        "--wheel_house_dir", type=str, required=False, default=default_wheel_house_dir,
    )
    parser.add_argument("--python_version", type=str, required=True)
    parser.add_argument(
        "--cuda_version", type=str, required=False, default="10.2",
    )
    parser.add_argument(
        "--package_name", type=str, required=False, default="oneflow",
    )
    parser.add_argument(
        "--extra_oneflow_cmake_args", action="append", nargs="+", default=[]
    )
    parser.add_argument(
        "--extra_docker_args", type=str, required=False, default="",
    )
    parser.add_argument(
        "--oneflow_src_dir", type=str, required=False, default=os.getcwd(),
    )
    parser.add_argument(
        "--skip_third_party", default=False, action="store_true", required=False
    )
    parser.add_argument(
        "--skip_wheel", default=False, action="store_true", required=False
    )
    parser.add_argument(
        "--skip_img", default=False, action="store_true", required=False
    )
    parser.add_argument(
<<<<<<< HEAD
        "--build_img", default=False, action="store_true", required=False
=======
        "--skip_audit", default=False, action="store_true", required=False
>>>>>>> 389acf34
    )
    parser.add_argument(
        "--use_tuna", default=False, action="store_true", required=False
    )
    parser.add_argument("--dry", default=False, action="store_true", required=False)
    parser.add_argument(
        "--use_system_proxy", default=False, action="store_true", required=False
    )
    parser.add_argument("--xla", default=False, action="store_true", required=False)
    parser.add_argument("--gcc7", default=False, action="store_true", required=False)
    parser.add_argument("--gcc9", default=False, action="store_true", required=False)
    parser.add_argument(
        "--use_aliyun_mirror", default=False, action="store_true", required=False
    )
    parser.add_argument("--cpu", default=False, action="store_true", required=False)
    parser.add_argument("--bash", default=False, action="store_true", required=False)
    parser.add_argument("--retry", default=0, type=int)
    args = parser.parse_args()
    if args.skip_img:
        "Arg skip_img is deprecated. Setting it has no effect. If you want to build image, use --build_img"
    print("args.extra_oneflow_cmake_args", args.extra_oneflow_cmake_args)
    assert args.package_name
    extra_oneflow_cmake_args = " ".join(
        [" ".join(l) for l in args.extra_oneflow_cmake_args]
    )

    cuda_versions = []
    if args.use_aliyun_mirror:
        extra_oneflow_cmake_args += " -DTHIRD_PARTY_MIRROR=aliyun"
    if args.cpu:
        extra_oneflow_cmake_args += " -DBUILD_CUDA=OFF"
        cuda_versions = ["10.2"]
    else:
        extra_oneflow_cmake_args += " -DBUILD_CUDA=ON"
    cuda_versions = args.cuda_version.split(",")
    cuda_versions = [v.strip() for v in cuda_versions]
    if args.xla:
        extra_oneflow_cmake_args += " -DWITH_XLA=ON"
    else:
        extra_oneflow_cmake_args += " -DWITH_XLA=Off"
    for cuda_version in cuda_versions:

        cache_dir = None

        def build():
            img_tag = None
            img_prefix = f"oneflow-manylinux2014-cuda{cuda_version}"
            user = getpass.getuser()
            versioned_img_tag = f"{img_prefix}:0.1"
            if cuda_version in ["11.0", "11.1"]:
                versioned_img_tag = f"{img_prefix}:0.2"
            enforced_oneflow_cmake_args = ""
            enforced_oneflow_cmake_args += " -DBUILD_TESTING=ON"
            if float(cuda_version) >= 11:
                assert (
                    "CUDNN_STATIC" not in extra_oneflow_cmake_args
                ), "CUDNN_STATIC will be set to OFF if cuda_version > 11"
                enforced_oneflow_cmake_args += " -DCUDNN_STATIC=OFF"
            if args.xla and args.cpu:
                # https://github.com/tensorflow/tensorflow/issues/35867#issuecomment-578998683
                enforced_oneflow_cmake_args += (
                    ' -DBAZEL_ENV_ARGS="BAZEL_LINKLIBS=-l%:libstdc++.a"'
                )
            extra_docker_args = args.extra_docker_args
            if "--name" not in extra_docker_args:
                extra_docker_args += (
                    f" --name run-by-{getpass.getuser()}-{str(uuid.uuid4())}"
                )
            user_img_tag = f"{img_prefix}:{user}"
            inc_img_tag = f"oneflowinc/{versioned_img_tag}"
            img_tag = inc_img_tag
            if args.build_img:
                img_tag = user_img_tag
            elif args.custom_img_tag:
                img_tag = args.custom_img_tag
            else:
                if is_img_existing(versioned_img_tag):
                    img_tag = versioned_img_tag
                elif is_img_existing(inc_img_tag):
                    img_tag = inc_img_tag
                else:
                    raise ValueError(
                        f"img not found, please run 'docker pull {inc_img_tag}'"
                    )
            assert img_tag is not None
            print("using", img_tag)
            if args.build_img:
                build_img(
                    cuda_version,
                    args.oneflow_src_dir,
                    args.use_aliyun_mirror,
                    args.use_tuna,
                    args.use_system_proxy,
                    img_tag,
                    args.dry,
                )
            bash_args = ""
            if args.xla:
                bash_args = "-l"
            bash_wrap = ""
            if args.xla or args.gcc7:
                bash_wrap = """
source scl_source enable devtoolset-7
gcc --version
"""
            elif args.gcc9:
                bash_wrap = """
source scl_source enable devtoolset-9
gcc --version
"""
            else:
                bash_wrap = "gcc --version"

            global cache_dir
            if args.cache_dir:
                cache_dir = args.cache_dir
            else:
                cache_dir = os.path.join(os.getcwd(), "manylinux2014-build-cache")
                sub_dir = cuda_version
                if args.xla:
                    sub_dir += "-xla"
                if args.gcc7:
                    sub_dir += "-gcc7"
                if args.gcc9:
                    sub_dir += "-gcc9"
                if args.cpu:
                    assert len(cuda_versions) == 1
                    sub_dir += "-cpu"
                cache_dir = os.path.join(cache_dir, sub_dir)
            if args.build_img:
                return
            if args.skip_third_party == False:
                build_third_party(
                    img_tag,
                    args.oneflow_src_dir,
                    cache_dir,
                    extra_oneflow_cmake_args + enforced_oneflow_cmake_args,
                    extra_docker_args,
                    bash_args,
                    bash_wrap,
                    args.dry,
                    args.use_system_proxy,
                )
            print(cuda_version.split("."))
            cuda_version_literal = "".join(cuda_version.split(".")[:2])
            assert len(cuda_version_literal) == 3
            python_versions = args.python_version.split(",")
            python_versions = [pv.strip() for pv in python_versions]
            for python_version in python_versions:
                print("building for python version:", python_version)
                build_oneflow(
                    img_tag,
                    args.oneflow_src_dir,
                    cache_dir,
                    extra_oneflow_cmake_args + enforced_oneflow_cmake_args,
                    extra_docker_args,
                    python_version,
                    args.skip_wheel,
                    args.package_name,
                    args.wheel_house_dir,
                    bash_args,
                    bash_wrap,
                    args.dry,
                    args.use_system_proxy,
                    args.bash,
                    args.skip_audit,
                )

        try:
            build()
        except subprocess.CalledProcessError as e:
            print("failed: ", e.cmd, e.args)
            if cache_dir and args.retry > 0:
                print("clean: ", cache_dir, flush=True)
                print("start retrying...", flush=True)
                if args.dry:
                    pass
                else:
                    force_rm_dir(cache_dir)
                build()
            else:
                exit(1)<|MERGE_RESOLUTION|>--- conflicted
+++ resolved
@@ -338,11 +338,10 @@
         "--skip_img", default=False, action="store_true", required=False
     )
     parser.add_argument(
-<<<<<<< HEAD
+        "--skip_audit", default=False, action="store_true", required=False
+    )
+    parser.add_argument(
         "--build_img", default=False, action="store_true", required=False
-=======
-        "--skip_audit", default=False, action="store_true", required=False
->>>>>>> 389acf34
     )
     parser.add_argument(
         "--use_tuna", default=False, action="store_true", required=False
