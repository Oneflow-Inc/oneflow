--- conflicted
+++ resolved
@@ -373,11 +373,8 @@
         "--use_system_proxy", default=False, action="store_true", required=False
     )
     parser.add_argument("--xla", default=False, action="store_true", required=False)
-<<<<<<< HEAD
     parser.add_argument("--mlir", default=False, action="store_true", required=False)
-=======
     parser.add_argument("--gcc4", default=False, action="store_true", required=False)
->>>>>>> c4c36756
     parser.add_argument("--gcc7", default=False, action="store_true", required=False)
     parser.add_argument("--gcc9", default=False, action="store_true", required=False)
     parser.add_argument(
@@ -475,13 +472,9 @@
             if args.xla:
                 bash_args = "-l"
             bash_wrap = ""
-<<<<<<< HEAD
-            if args.xla or args.gcc7 or args.mlir:
-=======
             if args.gcc4:
                 bash_wrap = "gcc --version"
             elif args.gcc7:
->>>>>>> c4c36756
                 bash_wrap = """
 source scl_source enable devtoolset-7
 gcc --version
@@ -502,6 +495,8 @@
                 sub_dir = cuda_version
                 if args.xla:
                     sub_dir += "-xla"
+                if args.mlir:
+                    sub_dir += "-mlir"
                 if args.gcc4:
                     sub_dir += "-gcc4"
                 if args.gcc7:
@@ -511,8 +506,6 @@
                 if args.cpu:
                     assert len(cuda_versions) == 1
                     sub_dir += "-cpu"
-                if args.mlir:
-                    sub_dir += "-mlir"
                 cache_dir = os.path.join(cache_dir, sub_dir)
             if args.build_img:
                 return
