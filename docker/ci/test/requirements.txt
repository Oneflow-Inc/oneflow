--- conflicted
+++ resolved
@@ -2,8 +2,5 @@
 opencv-python
 sphinx
 recommonmark
-<<<<<<< HEAD
 scipy
-=======
-pillow
->>>>>>> 532e3446
+pillow