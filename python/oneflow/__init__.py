--- conflicted
+++ resolved
@@ -149,11 +149,8 @@
 from oneflow._C import concat
 from oneflow._C import concat as cat
 from oneflow._C import to
-<<<<<<< HEAD
+from oneflow._C import roi_align
 from oneflow._C import dot
-=======
-from oneflow._C import roi_align
->>>>>>> 2d5dcedb
 
 
 from . import sbp
