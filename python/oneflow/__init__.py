--- conflicted
+++ resolved
@@ -355,7 +355,6 @@
     variance_scaling_initializer,
     zeros_initializer,
 )
-<<<<<<< HEAD
 # from oneflow.ops.user_op_builder import (
 #     api_consistent_user_op_builder as consistent_user_op_builder,
 # )
@@ -366,18 +365,6 @@
 # from oneflow.ops.user_op_builder import (
 #     api_user_op_module_builder as user_op_module_builder,
 # )
-=======
-from oneflow.ops.user_op_builder import (
-    api_consistent_user_op_builder as consistent_user_op_builder,
-)
-from oneflow.ops.user_op_builder import (
-    api_consistent_user_op_module_builder as consistent_user_op_module_builder,
-)
-from oneflow.ops.user_op_builder import api_user_op_builder as user_op_builder
-from oneflow.ops.user_op_builder import (
-    api_user_op_module_builder as user_op_module_builder,
-)
 from oneflow.nn.modules.scatter import *
->>>>>>> c8b6d392
 
 from . import autograd, distributed, linalg, optim, saved_model, sbp