"""
Copyright 2020 The OneFlow Authors. All rights reserved.

Licensed under the Apache License, Version 2.0 (the "License");
you may not use this file except in compliance with the License.
You may obtain a copy of the License at

    http://www.apache.org/licenses/LICENSE-2.0

Unless required by applicable law or agreed to in writing, software
distributed under the License is distributed on an "AS IS" BASIS,
WITHOUT WARRANTIES OR CONDITIONS OF ANY KIND, either express or implied.
See the License for the specific language governing permissions and
limitations under the License.
"""

import os
import sys
import collections

import oneflow._oneflow_internal

oneflow._oneflow_internal.InitNumpyCAPI()
oneflow._oneflow_internal.CheckAndClearRegistryFlag()
Size = oneflow._oneflow_internal.Size
device = oneflow._oneflow_internal.device
placement = oneflow._oneflow_internal.placement
locals()["dtype"] = oneflow._oneflow_internal.dtype
locals()["bool"] = oneflow._oneflow_internal.bool
locals()["char"] = oneflow._oneflow_internal.char
locals()["float16"] = oneflow._oneflow_internal.float16
locals()["half"] = oneflow._oneflow_internal.float16
locals()["float32"] = oneflow._oneflow_internal.float32
locals()["float"] = oneflow._oneflow_internal.float
locals()["double"] = oneflow._oneflow_internal.double
locals()["float64"] = oneflow._oneflow_internal.float64
locals()["int8"] = oneflow._oneflow_internal.int8
locals()["int"] = oneflow._oneflow_internal.int32
locals()["int32"] = oneflow._oneflow_internal.int32
locals()["int64"] = oneflow._oneflow_internal.int64
locals()["long"] = oneflow._oneflow_internal.int64
locals()["uint8"] = oneflow._oneflow_internal.uint8
locals()["record"] = oneflow._oneflow_internal.record
locals()["tensor_buffer"] = oneflow._oneflow_internal.tensor_buffer
locals()["bfloat16"] = oneflow._oneflow_internal.bfloat16
from oneflow.version import __version__
from oneflow.version import __git_commit__

_DEPRECATED = set()


def oneflow_deprecate(*api_names, **kwargs):
    def Decorator(func_or_class):
        _DEPRECATED.add(func_or_class)
        return func_or_class

    return Decorator


def is_deprecated(func_or_class):
    return (
        isinstance(func_or_class, collections.Hashable) and func_or_class in _DEPRECATED
    )


from oneflow._C import abs
from oneflow._C import exp
from oneflow._C import acos
from oneflow._C import acos as arccos
from oneflow._C import acosh
from oneflow._C import acosh as arccosh
from oneflow._C import atanh
from oneflow._C import atanh as arctanh
from oneflow._C import batch_matmul as bmm
from oneflow._C import broadcast_like
from oneflow._C import chunk
from oneflow._C import split
from oneflow._C import sign
from oneflow._C import sinh
from oneflow._C import tan
from oneflow._C import greater
from oneflow._C import greater as gt
from oneflow._C import greater_equal
from oneflow._C import greater_equal as ge
from oneflow._C import log
from oneflow._C import log2
from oneflow._C import logical_and
from oneflow._C import logical_or
from oneflow._C import logical_xor
from oneflow._C import logical_not
from oneflow._C import gelu
from oneflow._C import mish
from oneflow._C import repeat
from oneflow._C import tile
from oneflow._C import sigmoid
from oneflow._C import tanh
from oneflow._C import as_strided
from oneflow._C import silu
from oneflow._C import selu
from oneflow._C import softshrink
from oneflow._C import softsign
from oneflow._C import cast
from oneflow._C import ones_like
from oneflow._C import zeros_like
from oneflow._C import diag
from oneflow._C import log1p
from oneflow._C import add
from oneflow._C import div, div_
from oneflow._C import floor, floor_
from oneflow._C import floor_divide
from oneflow._C import mul
from oneflow._C import negative
from oneflow._C import negative as neg
from oneflow._C import reciprocal
from oneflow._C import sub
from oneflow._C import sin, sin_
from oneflow._C import asin
from oneflow._C import asin as arcsin
from oneflow._C import asinh
from oneflow._C import asinh as arcsinh
from oneflow._C import atan
from oneflow._C import atan as arctan
from oneflow._C import atan2
from oneflow._C import ceil
from oneflow._C import clamp, clamp_
from oneflow._C import clip, clip_
from oneflow._C import cos
from oneflow._C import cosh
from oneflow._C import diagonal
from oneflow._C import erf
from oneflow._C import erfc
from oneflow._C import expm1
from oneflow._C import fmod
from oneflow._C import flatten
from oneflow._C import in_top_k
from oneflow._C import log
from oneflow._C import log2
from oneflow._C import minimum
from oneflow._C import maximum
from oneflow._C import max
from oneflow._C import min
from oneflow._C import pow
from oneflow._C import rsqrt
from oneflow._C import sqrt
from oneflow._C import square
from oneflow._C import matmul
from oneflow._C import bernoulli
from oneflow._C import round
from oneflow._C import softplus
from oneflow._C import threshold
from oneflow._C import tril
from oneflow._C import triu
from oneflow._C import pad
from oneflow._C import transpose
from oneflow._C import relu
from oneflow._C import roc_auc_score
from oneflow._C import softmax
from oneflow._C import log_softmax
from oneflow._C import argmax
from oneflow._C import argmin
from oneflow._C import std
from oneflow._C import var
from oneflow._C import stack
from oneflow._C import squeeze
from oneflow._C import narrow
from oneflow._C import unsqueeze
from oneflow._C import permute
from oneflow._C import select
from oneflow._C import unbind
from oneflow._C import tensor_split
from oneflow._C import hsplit
from oneflow._C import vsplit
from oneflow._C import concat
from oneflow._C import concat as cat
from oneflow._C import dim_gather as gather
from oneflow._C import gather_nd
from oneflow._C import roi_align
from oneflow._C import decode_onerec
from oneflow._C import dot
from oneflow._C import eye
from oneflow._C import erfinv, erfinv_
from oneflow._C import cumsum
from oneflow._C import cumprod
from oneflow._C import swapaxes
<<<<<<< HEAD
from oneflow._C import amax
=======
from oneflow._C import swapdims
>>>>>>> 296e1b08
from oneflow._C import t
from oneflow._C import masked_fill
from oneflow._C import equal
from oneflow._C import equal as eq
from oneflow._C import not_equal
from oneflow._C import not_equal as ne
from oneflow._C import less as lt
from oneflow._C import less_equal as le
from oneflow._C import index_select
from oneflow._C import isnan
from oneflow._C import isinf
from oneflow._oneflow_internal import _set_num_threads as set_num_threads

from . import sbp

sbp.sbp.__call__ = lambda self: self

import atexit

import oneflow.framework.c_api_util
import oneflow.framework.register_class_method_util as register_class_method_util
import oneflow.framework.register_python_callback


INVALID_SPLIT_AXIS = oneflow._oneflow_internal.INVALID_SPLIT_AXIS
register_class_method_util.RegisterMethod4Class()
import oneflow.framework.env_util as env_util
import oneflow.framework.scope_util as scope_util
import oneflow.framework.session_context as session_ctx
from oneflow.framework.tensor_str import set_printoptions

__oneflow_global_unique_env = env_util.GetEnv()
session_ctx.NewDefaultSession(__oneflow_global_unique_env)

oneflow._oneflow_internal.RegisterGILForeignLockHelper()
oneflow._oneflow_internal.InitDefaultConsistentTransportTokenScope()

oneflow._oneflow_internal.EnableEagerEnvironment(True)
from oneflow.framework import python_callback, register_python_callback

oneflow._oneflow_internal.RegisterGlobalForeignCallback(
    python_callback.global_python_callback
)
del python_callback
del register_python_callback


class ExitHook:
    def __init__(self):
        self.exit_code = None
        self.exception = None

        self._orig_exit = sys.exit
        self._orig_excepthook = sys.excepthook

        def exit(code=0):
            self.exit_code = code
            self._orig_exit(code)

        sys.exit = exit

        def exc_handler(exc_type, exc, *args):
            self.exception = exc
            self._orig_excepthook(exc_type, exc, *args)

        sys.excepthook = exc_handler

    def is_normal_exit(self):
        if self.exit_code is not None:
            return self.exit_code == 0
        return self.exception is None


hook = ExitHook()


def atexit_hook(hook):
    oneflow.framework.session_context.TryCloseDefaultSession()
    __oneflow_global_unique_env.switch_to_shutting_down(hook.is_normal_exit())


atexit.register(atexit_hook, hook)
del atexit_hook
del hook
del ExitHook
del atexit
del oneflow

import oneflow._C
from oneflow._C import tensor, batch_gather
from oneflow._C import from_numpy

from oneflow.autograd import grad_enable, no_grad, inference_mode, is_grad_enabled
import oneflow.nn.image

from oneflow.framework.check_point_v2 import load
from oneflow.framework.check_point_v2 import save
from oneflow.framework.dtype import convert_oneflow_dtype_to_numpy_dtype, dtypes
from oneflow.framework.function_util import FunctionConfig
from oneflow.framework.function_util import FunctionConfig as function_config
from oneflow.framework.generator import create_generator as Generator
from oneflow.framework.generator import (
    default_generator,
    seed,
    manual_seed,
    initial_seed,
    get_rng_state,
    set_rng_state,
)

# NOTE(chengcheng) oneflow.Model is unavailable now.
# from oneflow.framework.model import Model
import oneflow.utils.torch
from oneflow.framework.tensor import Tensor
from oneflow.framework.tensor import is_nonzero
from oneflow.framework.type_tensor import *

from oneflow.framework.tensor import zero_

from oneflow.nn.modules.pooling import (
    adaptive_avg_pool1d,
    adaptive_avg_pool2d,
    adaptive_avg_pool3d,
)
from oneflow.nn.modules.einsum import einsum_op as einsum
from oneflow.nn.modules.is_tensor import is_tensor_op as is_tensor
from oneflow.nn.modules.arange import arange_op as arange
from oneflow.nn.modules.linspace import linspace_op as linspace
from oneflow.nn.modules.argsort import argsort_op as argsort
from oneflow.nn.modules.argwhere import argwhere_op as argwhere
from oneflow.nn.modules.constant import ones_op as ones
from oneflow.nn.modules.constant import zeros_op as zeros
from oneflow.nn.modules.constant import full_op as full
from oneflow.nn.modules.constant import new_ones_op as new_ones
from oneflow.nn.modules.constant import new_zeros_op as new_zeros
from oneflow.nn.modules.empty import empty_op as empty
from oneflow.nn.modules.dataset import tensor_buffer_to_list_of_tensors
from oneflow._C import movedim
from oneflow.nn.modules.expand import expand_op as expand
from oneflow.nn.modules.distributed_partial_fc_sample import (
    distributed_partial_fc_sample_op as distributed_partial_fc_sample,
)
from oneflow.nn.modules.roll import roll_op as roll
from oneflow.nn.modules.flip import flip_op as flip
from oneflow.nn.modules.logical_ops import logical_and_op as logical_and
from oneflow.nn.modules.logical_ops import logical_or_op as logical_or
from oneflow.nn.modules.logical_ops import logical_xor_op as logical_xor
from oneflow.nn.modules.tensor_ops import is_floating_point
from oneflow.nn.modules.masked_select import masked_select_op as masked_select
from oneflow.nn.modules.math_ops import addmm_op as addmm
from oneflow.nn.modules.math_ops import topk_op as topk
from oneflow.nn.modules.nonzero import nonzero_op as nonzero
from oneflow.nn.modules.nms import nms_op as nms
from oneflow.nn.modules.numel import numel_op as numel
from oneflow.nn.modules.meshgrid import meshgrid_op as meshgrid
from oneflow.nn.modules.random_ops import rand_op as rand
from oneflow.nn.modules.random_ops import randn_op as randn
from oneflow.nn.modules.random_ops import randint_op as randint
from oneflow.nn.modules.random_ops import randperm_op as randperm
from oneflow.nn.modules.reduce_ops import sum_op as sum
from oneflow.nn.modules.reduce_ops import mean_op as mean
from oneflow.nn.modules.reduce_ops import prod_op as prod
from oneflow.nn.modules.reduce_ops import all_op as all
from oneflow.nn.modules.reduce_ops import any_op as any
from oneflow.nn.modules.reshape import reshape_op as reshape
from oneflow.nn.modules.reshape import view_op as view
from oneflow.nn.modules.slice import slice_op as slice
from oneflow.nn.modules.slice import slice_update_op as slice_update
from oneflow.nn.modules.slice import logical_slice_assign_op as logical_slice_assign
from oneflow.nn.modules.slice import logical_slice_op as logical_slice
from oneflow.nn.modules.sort import sort_op as sort
from oneflow.nn.modules.tensor_buffer import gen_tensor_buffer
from oneflow.nn.modules.tensor_buffer import (
    tensor_buffer_to_tensor_op as tensor_buffer_to_tensor,
)
from oneflow.nn.modules.as_tensor import as_tensor
from oneflow.nn.modules.tensor_buffer import tensor_to_tensor_buffer
from oneflow.nn.modules.global_cast import to_global_op as to_global
from oneflow.nn.modules.global_cast import to_local_op as to_local
from oneflow.nn.modules.where import where_op as where
from oneflow.nn.modules.scatter import *
from oneflow.ops.stateful_ops import StatefulOp as stateful_op
from oneflow.ops.initializer_util import constant_initializer
from oneflow.ops.initializer_util import glorot_normal_initializer
from oneflow.ops.initializer_util import (
    glorot_normal_initializer as xavier_normal_initializer,
)
from oneflow.ops.initializer_util import glorot_uniform_initializer
from oneflow.ops.initializer_util import (
    glorot_uniform_initializer as xavier_uniform_initializer,
)
from oneflow.ops.initializer_util import (
    kaiming_initializer,
    ones_initializer,
    random_normal_initializer,
    random_uniform_initializer,
    truncated_normal_initializer,
    variance_scaling_initializer,
    zeros_initializer,
)

from . import (
    autograd,
    distributed,
    linalg,
    optim,
    comm,
    boxing,
    backends,
    amp,
)
import oneflow.utils.data
import oneflow.comm
import oneflow.framework.docstr as docstr
import oneflow.cuda
import oneflow.multiprocessing
import oneflow.one_embedding

if oneflow._oneflow_internal.flags.with_mlir():
    oneflow_internal_path = oneflow._oneflow_internal.__file__
    if os.getenv("ONEFLOW_MLIR_ENABLE_CODEGEN_FUSERS"):
        print("MLIR JIT engine will load:", oneflow_internal_path, file=sys.stderr)
        oneflow._oneflow_internal.ir.load_jit_shared_lib(oneflow_internal_path)<|MERGE_RESOLUTION|>--- conflicted
+++ resolved
@@ -182,11 +182,8 @@
 from oneflow._C import cumsum
 from oneflow._C import cumprod
 from oneflow._C import swapaxes
-<<<<<<< HEAD
 from oneflow._C import amax
-=======
 from oneflow._C import swapdims
->>>>>>> 296e1b08
 from oneflow._C import t
 from oneflow._C import masked_fill
 from oneflow._C import equal
