--- conflicted
+++ resolved
@@ -269,11 +269,8 @@
 from oneflow.nn.modules.negative import negative_op as neg
 from oneflow.nn.modules.negative import negative_op as negative
 from oneflow.nn.modules.random_ops import bernoulli
-<<<<<<< HEAD
 from oneflow.nn.modules.random_ops import rand_op as rand
-=======
 from oneflow.nn.modules.random_ops import randn_op as randn
->>>>>>> 4c20bcf3
 from oneflow.nn.modules.reduce_ops import _max as max
 from oneflow.nn.modules.reduce_ops import _mean as mean
 from oneflow.nn.modules.reduce_ops import _min as min
