"""
Copyright 2020 The OneFlow Authors. All rights reserved.

Licensed under the Apache License, Version 2.0 (the "License");
you may not use this file except in compliance with the License.
You may obtain a copy of the License at

    http://www.apache.org/licenses/LICENSE-2.0

Unless required by applicable law or agreed to in writing, software
distributed under the License is distributed on an "AS IS" BASIS,
WITHOUT WARRANTIES OR CONDITIONS OF ANY KIND, either express or implied.
See the License for the specific language governing permissions and
limitations under the License.
"""

import os

if os.getenv("CTEST_RESOURCE_GROUP_COUNT"):
    vram_str = os.getenv("CTEST_RESOURCE_GROUP_0_VRAM")
    gpu_id = vram_str.split(",")[0].split(":")[-1]
    os.environ["CUDA_VISIBLE_DEVICES"] = gpu_id

import sys
import collections

import oneflow._oneflow_internal

oneflow._oneflow_internal.InitNumpyCAPI()
oneflow._oneflow_internal.CheckAndClearRegistryFlag()
Size = oneflow._oneflow_internal.Size
device = oneflow._oneflow_internal.device
placement = oneflow._oneflow_internal.placement
locals()["dtype"] = oneflow._oneflow_internal.dtype
locals()["bool"] = oneflow._oneflow_internal.bool
locals()["char"] = oneflow._oneflow_internal.char
locals()["float16"] = oneflow._oneflow_internal.float16
locals()["half"] = oneflow._oneflow_internal.float16
locals()["float32"] = oneflow._oneflow_internal.float32
locals()["float"] = oneflow._oneflow_internal.float
locals()["double"] = oneflow._oneflow_internal.double
locals()["float64"] = oneflow._oneflow_internal.float64
locals()["int8"] = oneflow._oneflow_internal.int8
locals()["int"] = oneflow._oneflow_internal.int32
locals()["int32"] = oneflow._oneflow_internal.int32
locals()["int64"] = oneflow._oneflow_internal.int64
locals()["long"] = oneflow._oneflow_internal.int64
locals()["uint8"] = oneflow._oneflow_internal.uint8
locals()["record"] = oneflow._oneflow_internal.record
locals()["tensor_buffer"] = oneflow._oneflow_internal.tensor_buffer
locals()["bfloat16"] = oneflow._oneflow_internal.bfloat16
from oneflow.version import __version__
from oneflow.version import __git_commit__

_DEPRECATED = set()


def oneflow_deprecate(*api_names, **kwargs):
    def Decorator(func_or_class):
        _DEPRECATED.add(func_or_class)
        return func_or_class

    return Decorator


def is_deprecated(func_or_class):
    return (
        isinstance(func_or_class, collections.Hashable) and func_or_class in _DEPRECATED
    )


from oneflow._C import abs
from oneflow._C import exp
from oneflow._C import acos
from oneflow._C import acos as arccos
from oneflow._C import acosh
from oneflow._C import acosh as arccosh
from oneflow._C import atanh
from oneflow._C import atanh as arctanh
from oneflow._C import batch_matmul as bmm
from oneflow._C import broadcast_like
from oneflow._C import chunk
from oneflow._C import split
from oneflow._C import sign
from oneflow._C import sinh
from oneflow._C import tan
from oneflow._C import greater
from oneflow._C import greater as gt
from oneflow._C import greater_equal
from oneflow._C import greater_equal as ge
from oneflow._C import logical_and
from oneflow._C import logical_or
from oneflow._C import logical_xor
from oneflow._C import logical_not
from oneflow._C import gelu
from oneflow._C import mish
from oneflow._C import sigmoid
from oneflow._C import tanh
from oneflow._C import silu
from oneflow._C import selu
from oneflow._C import softsign
from oneflow._C import cast
from oneflow._C import ones_like
from oneflow._C import zeros_like
from oneflow._C import diag
from oneflow._C import log1p
from oneflow._C import add
from oneflow._C import div
from oneflow._C import floor, floor_
from oneflow._C import floor_divide
from oneflow._C import mul
from oneflow._C import negative
from oneflow._C import negative as neg
from oneflow._C import reciprocal
from oneflow._C import sub
from oneflow._C import sin, sin_
from oneflow._C import asin
from oneflow._C import asin as arcsin
from oneflow._C import asinh
from oneflow._C import asinh as arcsinh
from oneflow._C import atan
from oneflow._C import atan as arctan
from oneflow._C import atan2
from oneflow._C import ceil
from oneflow._C import clamp, clamp_
from oneflow._C import clip, clip_
from oneflow._C import cos
from oneflow._C import cosh
from oneflow._C import diagonal
from oneflow._C import erf
from oneflow._C import erfc
from oneflow._C import expm1
from oneflow._C import fmod
from oneflow._C import flatten
from oneflow._C import log
from oneflow._C import log2
from oneflow._C import minimum
from oneflow._C import maximum
from oneflow._C import pow
from oneflow._C import rsqrt
from oneflow._C import sqrt
from oneflow._C import square
from oneflow._C import matmul
from oneflow._C import bernoulli
from oneflow._C import round
from oneflow._C import softplus
from oneflow._C import tril
from oneflow._C import triu
from oneflow._C import pad
from oneflow._C import distributed_partial_fc_sample
from oneflow._C import transpose
from oneflow._C import relu
from oneflow._C import softmax
from oneflow._C import log_softmax
from oneflow._C import argmax
from oneflow._C import argmin
from oneflow._C import std
from oneflow._C import var
from oneflow._C import stack
from oneflow._C import squeeze
from oneflow._C import narrow
from oneflow._C import unsqueeze
from oneflow._C import permute
from oneflow._C import concat
from oneflow._C import concat as cat
from oneflow._C import to
from oneflow._C import dim_gather as gather
from oneflow._C import gather_nd
from oneflow._C import roi_align
from oneflow._C import decode_onerec
from oneflow._C import dot
from oneflow._C import eye
from oneflow._C import erfinv, erfinv_
from oneflow._C import cumsum
from oneflow._C import swapaxes
from oneflow._C import t
<<<<<<< HEAD
from oneflow._C import masked_fill
=======
from oneflow._C import equal
from oneflow._C import equal as eq
from oneflow._C import not_equal
from oneflow._C import not_equal as ne
from oneflow._C import less as lt
from oneflow._C import less_equal as le

>>>>>>> 033d3671

from . import sbp
import atexit

import oneflow.framework.c_api_util
import oneflow.framework.register_class_method_util as register_class_method_util
import oneflow.framework.register_python_callback


INVALID_SPLIT_AXIS = oneflow._oneflow_internal.INVALID_SPLIT_AXIS
register_class_method_util.RegisterMethod4Class()
import oneflow.framework.env_util as env_util
import oneflow.framework.scope_util as scope_util
import oneflow.framework.session_context as session_ctx
from oneflow.framework.multi_client_session import MultiClientSession
from oneflow.framework.tensor_str import set_printoptions

if not env_util.HasAllMultiClientEnvVars():
    env_util.SetDefaultMultiClientEnvVars()
oneflow._oneflow_internal.SetIsMultiClient(True)
env_util.api_env_init()
oneflow._oneflow_internal.RegisterGILForeignLockHelper()
oneflow._oneflow_internal.InitDefaultConsistentTransportTokenScope()
session_ctx.OpenDefaultSession(
    MultiClientSession(oneflow._oneflow_internal.NewSessionId())
)
scope_util.InitScopeStack()
oneflow._oneflow_internal.EnableEagerEnvironment(True)
del env_util
from oneflow.framework import python_callback, register_python_callback

oneflow._oneflow_internal.RegisterGlobalForeignCallback(
    python_callback.global_python_callback
)
del python_callback
del register_python_callback


class ExitHook:
    def __init__(self):
        self.exit_code = None
        self.exception = None

        self._orig_exit = sys.exit
        self._orig_excepthook = sys.excepthook

        def exit(code=0):
            self.exit_code = code
            self._orig_exit(code)

        sys.exit = exit

        def exc_handler(exc_type, exc, *args):
            self.exception = exc
            self._orig_excepthook(exc_type, exc, *args)

        sys.excepthook = exc_handler

    def is_normal_exit(self):
        if self.exit_code is not None:
            return self.exit_code == 0
        return self.exception is None


hook = ExitHook()


def atexit_hook(hook):
    if hook.is_normal_exit():
        if oneflow._oneflow_internal.IsEnvInited():
            if oneflow.env.is_multi_client():
                oneflow._oneflow_internal.eager.multi_client.Sync()
            elif oneflow.env.get_rank() == 0:
                oneflow._oneflow_internal.eager.single_client.Sync()
    oneflow.framework.session_context.TryCloseDefaultSession()
    if hook.is_normal_exit():
        oneflow._oneflow_internal.DestroyEnv()
    oneflow._oneflow_internal.SetShuttingDown()


atexit.register(atexit_hook, hook)
del atexit_hook
del hook
del ExitHook
del atexit
del oneflow

import oneflow._C
from oneflow._C import tensor, batch_gather
from oneflow._C import from_numpy

from oneflow.autograd import grad_enable, no_grad, inference_mode, is_grad_enabled
import oneflow.nn.image

from oneflow.framework.check_point_v2 import load
from oneflow.framework.check_point_v2 import save
from oneflow.framework.dtype import convert_oneflow_dtype_to_numpy_dtype, dtypes
from oneflow.framework.env_util import (
    api_enable_eager_execution as enable_eager_execution,
)
from oneflow.framework.function_util import FunctionConfig
from oneflow.framework.function_util import FunctionConfig as function_config
from oneflow.framework.generator import create_generator as Generator
from oneflow.framework.generator import (
    default_generator,
    manual_seed,
    get_rng_state,
    set_rng_state,
)

# NOTE(chengcheng) oneflow.Model is unavailable now.
# from oneflow.framework.model import Model
from oneflow.framework.scope_util import api_current_scope as current_scope
from oneflow.framework.tensor import Tensor
from oneflow.framework.tensor import is_nonzero

from oneflow.nn.modules.pooling import (
    adaptive_avg_pool1d,
    adaptive_avg_pool2d,
    adaptive_avg_pool3d,
)
from oneflow.nn.modules.is_tensor import is_tensor_op as is_tensor
from oneflow.nn.modules.arange import arange_op as arange
from oneflow.nn.modules.linspace import linspace_op as linspace
from oneflow.nn.modules.argsort import argsort_op as argsort
from oneflow.nn.modules.argwhere import argwhere_op as argwhere
from oneflow.nn.modules.constant import ones_op as ones
from oneflow.nn.modules.constant import zeros_op as zeros
from oneflow.nn.modules.constant import full_op as full
from oneflow.nn.modules.empty import empty_op as empty
from oneflow.nn.modules.dataset import tensor_buffer_to_list_of_tensors
from oneflow._C import movedim
from oneflow.nn.modules.expand import expand_op as expand
from oneflow.nn.modules.roll import roll_op as roll
from oneflow.nn.modules.flip import flip_op as flip
from oneflow.nn.modules.logical_ops import logical_and_op as logical_and
from oneflow.nn.modules.logical_ops import logical_or_op as logical_or
from oneflow.nn.modules.logical_ops import logical_xor_op as logical_xor
from oneflow.nn.modules.tensor_ops import is_floating_point
from oneflow.nn.modules.in_top_k import in_top_k_op as in_top_k
from oneflow.nn.modules.index_select import index_select_op as index_select
from oneflow.nn.modules.masked_select import masked_select_op as masked_select
from oneflow.nn.modules.math_ops import addmm_op as addmm
from oneflow.nn.modules.math_ops import topk_op as topk
from oneflow.nn.modules.nonzero import nonzero_op as nonzero
from oneflow.nn.modules.nms import nms_op as nms
from oneflow.nn.modules.numel import numel_op as numel
from oneflow.nn.modules.meshgrid import meshgrid_op as meshgrid
from oneflow.nn.modules.random_ops import rand_op as rand
from oneflow.nn.modules.random_ops import randn_op as randn
from oneflow.nn.modules.random_ops import randint_op as randint
from oneflow.nn.modules.random_ops import randperm_op as randperm
from oneflow.nn.modules.reduce_ops import max_op as max
from oneflow.nn.modules.reduce_ops import min_op as min
from oneflow.nn.modules.reduce_ops import sum_op as sum
from oneflow.nn.modules.reduce_ops import mean_op as mean
from oneflow.nn.modules.reduce_ops import prod_op as prod
from oneflow.nn.modules.reduce_ops import all_op as all
from oneflow.nn.modules.reduce_ops import any_op as any
from oneflow.nn.modules.repeat import repeat_op as repeat
from oneflow.nn.modules.reshape import reshape_op as reshape
from oneflow.nn.modules.reshape import view_op as view
from oneflow.nn.modules.slice import slice_op as slice
from oneflow.nn.modules.slice import slice_update_op as slice_update
from oneflow.nn.modules.slice import logical_slice_assign_op as logical_slice_assign
from oneflow.nn.modules.slice import logical_slice_op as logical_slice
from oneflow.nn.modules.sort import sort_op as sort
from oneflow.nn.modules.tensor_buffer import gen_tensor_buffer
from oneflow.nn.modules.tensor_buffer import (
    tensor_buffer_to_tensor_op as tensor_buffer_to_tensor,
)
from oneflow.nn.modules.as_tensor import as_tensor
from oneflow.nn.modules.tensor_buffer import tensor_to_tensor_buffer
from oneflow.nn.modules.tile import tile_op as tile
from oneflow.nn.modules.consistent_cast import to_consistent_op as to_consistent
from oneflow.nn.modules.consistent_cast import to_local_op as to_local
from oneflow.nn.modules.where import where_op as where
from oneflow.nn.modules.scatter import *
from oneflow.ops.stateful_ops import StatefulOp as stateful_op
from oneflow.ops.initializer_util import constant_initializer
from oneflow.ops.initializer_util import glorot_normal_initializer
from oneflow.ops.initializer_util import (
    glorot_normal_initializer as xavier_normal_initializer,
)
from oneflow.ops.initializer_util import glorot_uniform_initializer
from oneflow.ops.initializer_util import (
    glorot_uniform_initializer as xavier_uniform_initializer,
)
from oneflow.ops.initializer_util import (
    kaiming_initializer,
    ones_initializer,
    random_normal_initializer,
    random_uniform_initializer,
    truncated_normal_initializer,
    variance_scaling_initializer,
    zeros_initializer,
)


from . import (
    autograd,
    distributed,
    linalg,
    optim,
    comm,
    boxing,
    backends,
    amp,
)  # , saved_model NOTE(chengcheng): unavailable now
import oneflow.utils.data
import oneflow.comm
import oneflow.framework.docstr as docstr
import oneflow.cuda
import oneflow.multiprocessing

if oneflow._oneflow_internal.flags.with_mlir():
    oneflow_internal_path = oneflow._oneflow_internal.__file__
    if os.getenv("ONEFLOW_MLIR_ENABLE_CODEGEN_FUSERS"):
        print("MLIR JIT engine will load:", oneflow_internal_path, file=sys.stderr)
        oneflow._oneflow_internal.ir.load_jit_shared_lib(oneflow_internal_path)<|MERGE_RESOLUTION|>--- conflicted
+++ resolved
@@ -174,9 +174,7 @@
 from oneflow._C import cumsum
 from oneflow._C import swapaxes
 from oneflow._C import t
-<<<<<<< HEAD
 from oneflow._C import masked_fill
-=======
 from oneflow._C import equal
 from oneflow._C import equal as eq
 from oneflow._C import not_equal
@@ -184,7 +182,6 @@
 from oneflow._C import less as lt
 from oneflow._C import less_equal as le
 
->>>>>>> 033d3671
 
 from . import sbp
 import atexit
