--- conflicted
+++ resolved
@@ -123,20 +123,15 @@
 from oneflow._C import ceil, ceil_
 from oneflow._C import clamp
 from oneflow._C import clamp as clip
-<<<<<<< HEAD
 from oneflow._C import cos, cos_
 from oneflow._C import cosh, cosh_
 from oneflow._C import erf, erf_
 from oneflow._C import erfc, erfc_
 from oneflow._C import expm1, expm1_
-=======
-from oneflow._C import cos
-from oneflow._C import cosh
 from oneflow._C import diagonal
 from oneflow._C import erf
 from oneflow._C import erfc
 from oneflow._C import expm1
->>>>>>> 95355aa2
 from oneflow._C import fmod
 from oneflow._C import log, log_
 from oneflow._C import flatten
