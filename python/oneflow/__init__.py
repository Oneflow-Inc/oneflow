"""
Copyright 2020 The OneFlow Authors. All rights reserved.
Licensed under the Apache License, Version 2.0 (the "License");
you may not use this file except in compliance with the License.
You may obtain a copy of the License at
    http://www.apache.org/licenses/LICENSE-2.0
Unless required by applicable law or agreed to in writing, software
distributed under the License is distributed on an "AS IS" BASIS,
WITHOUT WARRANTIES OR CONDITIONS OF ANY KIND, either express or implied.
See the License for the specific language governing permissions and
limitations under the License.
"""

import sys
import collections

import oneflow._oneflow_internal

oneflow._oneflow_internal.CheckAndClearRegistryFlag()
Size = oneflow._oneflow_internal.Size
device = oneflow._oneflow_internal.device
placement = oneflow._oneflow_internal.placement
locals()["dtype"] = oneflow._oneflow_internal.dtype
locals()["char"] = oneflow._oneflow_internal.char
locals()["float16"] = oneflow._oneflow_internal.float16
locals()["half"] = oneflow._oneflow_internal.float16
locals()["float32"] = oneflow._oneflow_internal.float32
locals()["float"] = oneflow._oneflow_internal.float
locals()["double"] = oneflow._oneflow_internal.double
locals()["float64"] = oneflow._oneflow_internal.float64
locals()["int8"] = oneflow._oneflow_internal.int8
locals()["int"] = oneflow._oneflow_internal.int32
locals()["int32"] = oneflow._oneflow_internal.int32
locals()["int64"] = oneflow._oneflow_internal.int64
locals()["long"] = oneflow._oneflow_internal.int64
locals()["uint8"] = oneflow._oneflow_internal.uint8
locals()["record"] = oneflow._oneflow_internal.record
locals()["tensor_buffer"] = oneflow._oneflow_internal.tensor_buffer
from oneflow.version import __version__

_DEPRECATED = set()


def oneflow_deprecate(*api_names, **kwargs):
    def Decorator(func_or_class):
        _DEPRECATED.add(func_or_class)
        return func_or_class

    return Decorator


def is_deprecated(func_or_class):
    return (
        isinstance(func_or_class, collections.Hashable) and func_or_class in _DEPRECATED
    )


from oneflow._C import abs
from oneflow._C import exp
from oneflow._C import acos
from oneflow._C import acosh
from oneflow._C import acosh as arccosh
from oneflow._C import atanh
from oneflow._C import atanh as arctanh
from oneflow._C import sign
from oneflow._C import sinh
from oneflow._C import tan
from oneflow._C import greater
from oneflow._C import greater as gt
from oneflow._C import greater_equal
from oneflow._C import greater_equal as ge
from oneflow._C import gelu
from oneflow._C import mish
from oneflow._C import sigmoid
from oneflow._C import tanh
from oneflow._C import silu
from oneflow._C import selu
from oneflow._C import softsign
from oneflow._C import cast
from oneflow._C import ones_like
from oneflow._C import zeros_like
from oneflow._C import diag
from oneflow._C import log1p
from oneflow._C import add
from oneflow._C import div
from oneflow._C import mul
from oneflow._C import reciprocal_no_nan as reciprocal
from oneflow._C import sub
from oneflow._C import asin
from oneflow._C import asin as arcsin
from oneflow._C import asinh
from oneflow._C import asinh as arcsinh
from oneflow._C import atan
from oneflow._C import atan as arctan
from oneflow._C import ceil
from oneflow._C import clamp
from oneflow._C import clamp as clip
from oneflow._C import cos
from oneflow._C import cosh
from oneflow._C import erf
from oneflow._C import erfc
from oneflow._C import expm1
from oneflow._C import fmod
from oneflow._C import log
from oneflow._C import minimum
from oneflow._C import maximum
from oneflow._C import pow
from oneflow._C import rsqrt
from oneflow._C import sqrt
from oneflow._C import square
from oneflow._C import matmul
from oneflow._C import bernoulli
from oneflow._C import round
from oneflow._C import softplus
from oneflow._C import tril
from oneflow._C import triu

from . import sbp
import atexit
 
import oneflow.framework.c_api_util
import oneflow.framework.register_class_method_util as register_class_method_util
import oneflow.framework.register_python_callback


INVALID_SPLIT_AXIS = oneflow._oneflow_internal.INVALID_SPLIT_AXIS
register_class_method_util.RegisterMethod4Class()
oneflow._oneflow_internal.RegisterGILForeignLockHelper()
import oneflow.framework.env_util as env_util
import oneflow.framework.scope_util as scope_util
import oneflow.framework.session_context as session_ctx
from oneflow.framework.multi_client_session import MultiClientSession

if not env_util.HasAllMultiClientEnvVars():
    env_util.SetDefaultMultiClientEnvVars()
oneflow._oneflow_internal.SetIsMultiClient(True)
env_util.api_env_init()
oneflow._oneflow_internal.InitDefaultConsistentTransportTokenScope()
session_ctx.OpenDefaultSession(
    MultiClientSession(oneflow._oneflow_internal.NewSessionId())
)
scope_util.InitScopeStack()
oneflow._oneflow_internal.EnableEagerEnvironment(True)
del env_util
from oneflow.framework import python_callback, register_python_callback

oneflow._oneflow_internal.RegisterGlobalForeignCallback(
    python_callback.global_python_callback
)
del python_callback
del register_python_callback


class ExitHook:
    def __init__(self):
        self.exit_code = None
        self.exception = None

        self._orig_exit = sys.exit
        self._orig_excepthook = sys.excepthook

        def exit(code=0):
            self.exit_code = code
            self._orig_exit(code)

        sys.exit = exit

        def exc_handler(exc_type, exc, *args):
            self.exception = exc
            self._orig_excepthook(exc_type, exc, *args)

        sys.excepthook = exc_handler

    def is_normal_exit(self):
        if self.exit_code is not None:
            return self.exit_code == 0
        return self.exception is None


hook = ExitHook()


def atexit_hook(hook):
    if hook.is_normal_exit():
        if oneflow._oneflow_internal.IsEnvInited():
            if oneflow.env.is_multi_client():
                oneflow._oneflow_internal.eager.multi_client.Sync()
            elif oneflow.env.get_rank() == 0:
                oneflow._oneflow_internal.eager.single_client.Sync()
    oneflow.framework.session_context.TryCloseDefaultSession()
    if hook.is_normal_exit():
        oneflow._oneflow_internal.DestroyEnv()
    oneflow._oneflow_internal.SetShuttingDown()


atexit.register(atexit_hook, hook)
del atexit_hook
del hook
del ExitHook
del atexit
del oneflow

import oneflow._C
import oneflow.framework.docstr as docstr

from oneflow.autograd import grad_enable, no_grad, inference_mode, is_grad_enabled
import oneflow.nn.image
from oneflow.nn.modules.trigonometric_ops import atan2_op as atan2

from oneflow.framework.check_point_v2 import Load as load
from oneflow.framework.check_point_v2 import save
from oneflow.framework.dtype import convert_oneflow_dtype_to_numpy_dtype, dtypes
from oneflow.framework.env_util import (
    api_enable_eager_execution as enable_eager_execution,
)
from oneflow.framework.function_util import FunctionConfig
from oneflow.framework.function_util import FunctionConfig as function_config
from oneflow.framework.generator import create_generator as Generator
from oneflow.framework.generator import default_generator, manual_seed

# NOTE(chengcheng) oneflow.Model is unavailable now.
# from oneflow.framework.model import Model
from oneflow.framework.scope_util import api_current_scope as current_scope
from oneflow.framework.tensor import Tensor
from oneflow.framework.tensor import tensor as tensor
from oneflow.framework.tensor import is_nonzero
from oneflow.nn.modules.activation import softmax_op as softmax
from oneflow.nn.modules.pooling import (
    adaptive_avg_pool1d,
    adaptive_avg_pool2d,
    adaptive_avg_pool3d,
)
from oneflow.nn.modules.arange import arange_op as arange
from oneflow.nn.modules.argmax import argmax_op as argmax
from oneflow.nn.modules.argsort import argsort_op as argsort
from oneflow.nn.modules.argwhere import argwhere_op as argwhere
from oneflow.nn.modules.bmm import bmm_op as bmm
from oneflow.nn.modules.broadcast_like import broadcast_like_op as broadcast_like
from oneflow.nn.modules.chunk import chunk_op as chunk
from oneflow.nn.modules.concat import concat_op as cat
from oneflow.nn.modules.constant import ones_op as ones
from oneflow.nn.modules.constant import zeros_op as zeros
from oneflow.nn.modules.constant import full_op as full
from oneflow.nn.modules.empty import empty_op as empty
from oneflow.nn.modules.dataset import tensor_buffer_to_list_of_tensors
from oneflow.nn.modules.expand import expand_op as expand
from oneflow.nn.modules.flatten import _flow_flatten as flatten
from oneflow.nn.modules.flip import flip_op as flip
from oneflow.nn.modules.floor import floor_op as floor
from oneflow.nn.modules.gather import gather_op as gather
from oneflow.nn.modules.gather import gather_nd_op as gather_nd
from oneflow.nn.modules.comparison import eq_op as eq
from oneflow.nn.modules.comparison import eq_op as equal
from oneflow.nn.modules.logical_ops import logical_and_op as logical_and
from oneflow.nn.modules.logical_ops import logical_or_op as logical_or
from oneflow.nn.modules.logical_ops import logical_xor_op as logical_xor
from oneflow.nn.modules.comparison import less_op as lt
from oneflow.nn.modules.comparison import less_equal_op as le
from oneflow.nn.modules.comparison import ne_op as ne
from oneflow.nn.modules.comparison import ne_op as not_equal
from oneflow.nn.modules.tensor_ops import is_floating_point
from oneflow.nn.modules.tensor_ops import negative_op as neg
from oneflow.nn.modules.tensor_ops import negative_op as negative
from oneflow.nn.modules.in_top_k import in_top_k_op as in_top_k
from oneflow.nn.modules.index_select import index_select_op as index_select
from oneflow.nn.modules.masked_fill import masked_fill_op as masked_fill
from oneflow.nn.modules.masked_select import masked_select_op as masked_select
from oneflow.nn.modules.math_ops import addmm_op as addmm
from oneflow.nn.modules.math_ops import sin_op as sin
from oneflow.nn.modules.relu import relu_op as relu
from oneflow.nn.modules.math_ops import std_op as std
from oneflow.nn.modules.math_ops import topk_op as topk
from oneflow.nn.modules.math_ops import variance_op as var
from oneflow.nn.modules.meshgrid import meshgrid_op as meshgrid
from oneflow.nn.modules.narrow import narrow_op as narrow
from oneflow.nn.modules.nonzero import nonzero_op as nonzero
from oneflow.nn.modules.random_ops import rand_op as rand
from oneflow.nn.modules.random_ops import randn_op as randn
from oneflow.nn.modules.random_ops import randint_op as randint
from oneflow.nn.modules.random_ops import randperm_op as randperm
from oneflow.nn.modules.reduce_ops import _max as max
from oneflow.nn.modules.reduce_ops import _mean as mean
from oneflow.nn.modules.reduce_ops import _min as min
from oneflow.nn.modules.reduce_ops import _sum as sum
from oneflow.nn.modules.reduce_ops import prod_op as prod
from oneflow.nn.modules.repeat import repeat_op as repeat
from oneflow.nn.modules.reshape import reshape_op as reshape
from oneflow.nn.modules.reshape import view_op as view
from oneflow.nn.modules.permute import permute_op as permute
from oneflow.nn.modules.scatter import _scatter_nd_op as scatter_nd
from oneflow.nn.modules.slice import slice_op as slice
from oneflow.nn.modules.slice import slice_update_op as slice_update
from oneflow.nn.modules.slice import logical_slice_assign_op as logical_slice_assign
from oneflow.nn.modules.sort import sort_op as sort
from oneflow.nn.modules.split import split_op as split
from oneflow.nn.modules.squeeze import squeeze_op as squeeze
from oneflow.nn.modules.stack import stack
from oneflow.nn.modules.eye import eye_op as eye
from oneflow.nn.modules.tensor_buffer import gen_tensor_buffer
from oneflow.nn.modules.tensor_buffer import (
    tensor_buffer_to_tensor_op as tensor_buffer_to_tensor,
)
from oneflow.nn.modules.as_tensor import as_tensor
from oneflow.nn.modules.tensor_buffer import tensor_to_tensor_buffer
from oneflow.nn.modules.tile import tile_op as tile
from oneflow.nn.modules.to import to_op as to
from oneflow.nn.modules.consistent_cast import to_consistent_op as to_consistent
from oneflow.nn.modules.consistent_cast import to_local_op as to_local
from oneflow.nn.modules.transpose import transpose_op as transpose
from oneflow.nn.modules.unsqueeze import unsqueeze_op as unsqueeze
from oneflow.nn.modules.where import where_op as where
from oneflow.nn.modules.scatter import *
from oneflow.ops.builtin_ops import BuiltinOp as builtin_op
from oneflow.ops.initializer_util import constant_initializer
from oneflow.ops.initializer_util import glorot_normal_initializer
from oneflow.ops.initializer_util import (
    glorot_normal_initializer as xavier_normal_initializer,
)
from oneflow.ops.initializer_util import glorot_uniform_initializer
from oneflow.ops.initializer_util import (
    glorot_uniform_initializer as xavier_uniform_initializer,
)
from oneflow.ops.initializer_util import (
    kaiming_initializer,
    ones_initializer,
    random_normal_initializer,
    random_uniform_initializer,
    truncated_normal_initializer,
    variance_scaling_initializer,
    zeros_initializer,
)


from . import (
    autograd,
    distributed,
    linalg,
    optim,
    comm,
    boxing,
    backends,
    amp,
)  # , saved_model NOTE(chengcheng): unavailable now
import oneflow.utils.data
<<<<<<< HEAD
import oneflow.utils.vision
=======
import oneflow.utils.vision
from oneflow.nn.modules.relu import relu_op as relu
import oneflow.comm
>>>>>>> 0fd79aa8
<|MERGE_RESOLUTION|>--- conflicted
+++ resolved
@@ -342,10 +342,6 @@
     amp,
 )  # , saved_model NOTE(chengcheng): unavailable now
 import oneflow.utils.data
-<<<<<<< HEAD
-import oneflow.utils.vision
-=======
 import oneflow.utils.vision
 from oneflow.nn.modules.relu import relu_op as relu
 import oneflow.comm
->>>>>>> 0fd79aa8
