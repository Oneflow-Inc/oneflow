"""
Copyright 2020 The OneFlow Authors. All rights reserved.

Licensed under the Apache License, Version 2.0 (the "License");
you may not use this file except in compliance with the License.
You may obtain a copy of the License at

    http://www.apache.org/licenses/LICENSE-2.0

Unless required by applicable law or agreed to in writing, software
distributed under the License is distributed on an "AS IS" BASIS,
WITHOUT WARRANTIES OR CONDITIONS OF ANY KIND, either express or implied.
See the License for the specific language governing permissions and
limitations under the License.
"""

import os

if os.getenv("CTEST_RESOURCE_GROUP_COUNT"):
    vram_str = os.getenv("CTEST_RESOURCE_GROUP_0_VRAM")
    gpu_id = vram_str.split(",")[0].split(":")[-1]
    os.environ["CUDA_VISIBLE_DEVICES"] = gpu_id

import sys
import collections

import oneflow._oneflow_internal

oneflow._oneflow_internal.InitNumpyCAPI()
oneflow._oneflow_internal.CheckAndClearRegistryFlag()
Size = oneflow._oneflow_internal.Size
device = oneflow._oneflow_internal.device
placement = oneflow._oneflow_internal.placement
locals()["dtype"] = oneflow._oneflow_internal.dtype
locals()["bool"] = oneflow._oneflow_internal.bool
locals()["char"] = oneflow._oneflow_internal.char
locals()["float16"] = oneflow._oneflow_internal.float16
locals()["half"] = oneflow._oneflow_internal.float16
locals()["float32"] = oneflow._oneflow_internal.float32
locals()["float"] = oneflow._oneflow_internal.float
locals()["double"] = oneflow._oneflow_internal.double
locals()["float64"] = oneflow._oneflow_internal.float64
locals()["int8"] = oneflow._oneflow_internal.int8
locals()["int"] = oneflow._oneflow_internal.int32
locals()["int32"] = oneflow._oneflow_internal.int32
locals()["int64"] = oneflow._oneflow_internal.int64
locals()["long"] = oneflow._oneflow_internal.int64
locals()["uint8"] = oneflow._oneflow_internal.uint8
locals()["record"] = oneflow._oneflow_internal.record
locals()["tensor_buffer"] = oneflow._oneflow_internal.tensor_buffer
locals()["bfloat16"] = oneflow._oneflow_internal.bfloat16
from oneflow.version import __version__
from oneflow.version import __git_commit__

_DEPRECATED = set()


def oneflow_deprecate(*api_names, **kwargs):
    def Decorator(func_or_class):
        _DEPRECATED.add(func_or_class)
        return func_or_class

    return Decorator


def is_deprecated(func_or_class):
    return (
        isinstance(func_or_class, collections.Hashable) and func_or_class in _DEPRECATED
    )


from oneflow._C import abs
from oneflow._C import exp
from oneflow._C import acos
from oneflow._C import acos as arccos
from oneflow._C import acosh
from oneflow._C import acosh as arccosh
from oneflow._C import atanh
from oneflow._C import atanh as arctanh
from oneflow._C import batch_matmul as bmm
from oneflow._C import broadcast_like
from oneflow._C import chunk
from oneflow._C import split
from oneflow._C import sign
from oneflow._C import sinh
from oneflow._C import tan
from oneflow._C import greater
from oneflow._C import greater as gt
from oneflow._C import greater_equal
from oneflow._C import greater_equal as ge
from oneflow._C import logical_and
from oneflow._C import logical_or
from oneflow._C import logical_xor
from oneflow._C import logical_not
from oneflow._C import gelu
from oneflow._C import mish
from oneflow._C import repeat
from oneflow._C import tile
from oneflow._C import sigmoid
from oneflow._C import tanh
from oneflow._C import silu
from oneflow._C import selu
from oneflow._C import softsign
from oneflow._C import cast
from oneflow._C import ones_like
from oneflow._C import zeros_like
from oneflow._C import diag
from oneflow._C import log1p
from oneflow._C import add
from oneflow._C import div
from oneflow._C import floor, floor_
from oneflow._C import floor_divide
from oneflow._C import mul
from oneflow._C import negative
from oneflow._C import negative as neg
from oneflow._C import reciprocal
from oneflow._C import sub
from oneflow._C import sin, sin_
from oneflow._C import asin
from oneflow._C import asin as arcsin
from oneflow._C import asinh
from oneflow._C import asinh as arcsinh
from oneflow._C import atan
from oneflow._C import atan as arctan
from oneflow._C import atan2
from oneflow._C import ceil
from oneflow._C import clamp, clamp_
from oneflow._C import clip, clip_
from oneflow._C import cos
from oneflow._C import cosh
from oneflow._C import diagonal
from oneflow._C import erf
from oneflow._C import erfc
from oneflow._C import expm1
from oneflow._C import fmod
from oneflow._C import flatten
from oneflow._C import log
from oneflow._C import log2
from oneflow._C import minimum
from oneflow._C import maximum
from oneflow._C import pow
from oneflow._C import rsqrt
from oneflow._C import sqrt
from oneflow._C import square
from oneflow._C import matmul
from oneflow._C import bernoulli
from oneflow._C import round
from oneflow._C import softplus
from oneflow._C import tril
from oneflow._C import triu
from oneflow._C import pad
from oneflow._C import distributed_partial_fc_sample
from oneflow._C import transpose
from oneflow._C import relu
from oneflow._C import softmax
from oneflow._C import log_softmax
from oneflow._C import argmax
from oneflow._C import argmin
from oneflow._C import std
from oneflow._C import var
from oneflow._C import stack
from oneflow._C import squeeze
from oneflow._C import narrow
from oneflow._C import unsqueeze
from oneflow._C import permute
from oneflow._C import concat
from oneflow._C import concat as cat
from oneflow._C import to
from oneflow._C import dim_gather as gather
from oneflow._C import gather_nd
from oneflow._C import roi_align
from oneflow._C import decode_onerec
from oneflow._C import dot
from oneflow._C import eye
from oneflow._C import erfinv, erfinv_
from oneflow._C import cumsum
from oneflow._C import cumprod
from oneflow._C import swapaxes
from oneflow._C import t
<<<<<<< HEAD
from oneflow._C import masked_fill
=======
from oneflow._C import equal
from oneflow._C import equal as eq
from oneflow._C import not_equal
from oneflow._C import not_equal as ne
from oneflow._C import less as lt
from oneflow._C import less_equal as le

>>>>>>> 6d96d47b

from . import sbp
import atexit

import oneflow.framework.c_api_util
import oneflow.framework.register_class_method_util as register_class_method_util
import oneflow.framework.register_python_callback


INVALID_SPLIT_AXIS = oneflow._oneflow_internal.INVALID_SPLIT_AXIS
register_class_method_util.RegisterMethod4Class()
import oneflow.framework.env_util as env_util
import oneflow.framework.scope_util as scope_util
import oneflow.framework.session_context as session_ctx
from oneflow.framework.multi_client_session import MultiClientSession
from oneflow.framework.tensor_str import set_printoptions

if not env_util.HasAllMultiClientEnvVars():
    env_util.SetDefaultMultiClientEnvVars()
oneflow._oneflow_internal.SetIsMultiClient(True)
env_util.api_env_init()
oneflow._oneflow_internal.RegisterGILForeignLockHelper()
oneflow._oneflow_internal.InitDefaultConsistentTransportTokenScope()
session_ctx.OpenDefaultSession(
    MultiClientSession(oneflow._oneflow_internal.NewSessionId())
)
scope_util.InitScopeStack()
oneflow._oneflow_internal.EnableEagerEnvironment(True)
del env_util
from oneflow.framework import python_callback, register_python_callback

oneflow._oneflow_internal.RegisterGlobalForeignCallback(
    python_callback.global_python_callback
)
del python_callback
del register_python_callback


class ExitHook:
    def __init__(self):
        self.exit_code = None
        self.exception = None

        self._orig_exit = sys.exit
        self._orig_excepthook = sys.excepthook

        def exit(code=0):
            self.exit_code = code
            self._orig_exit(code)

        sys.exit = exit

        def exc_handler(exc_type, exc, *args):
            self.exception = exc
            self._orig_excepthook(exc_type, exc, *args)

        sys.excepthook = exc_handler

    def is_normal_exit(self):
        if self.exit_code is not None:
            return self.exit_code == 0
        return self.exception is None


hook = ExitHook()


def atexit_hook(hook):
    if hook.is_normal_exit():
        if oneflow._oneflow_internal.IsEnvInited():
            if oneflow.env.is_multi_client():
                oneflow._oneflow_internal.eager.multi_client.Sync()
            elif oneflow.env.get_rank() == 0:
                oneflow._oneflow_internal.eager.single_client.Sync()
    oneflow.framework.session_context.TryCloseDefaultSession()
    if hook.is_normal_exit():
        oneflow._oneflow_internal.DestroyEnv()
    oneflow._oneflow_internal.SetShuttingDown()


atexit.register(atexit_hook, hook)
del atexit_hook
del hook
del ExitHook
del atexit
del oneflow

import oneflow._C
from oneflow._C import tensor, batch_gather
from oneflow._C import from_numpy

from oneflow.autograd import grad_enable, no_grad, inference_mode, is_grad_enabled
import oneflow.nn.image

from oneflow.framework.check_point_v2 import load
from oneflow.framework.check_point_v2 import save
from oneflow.framework.dtype import convert_oneflow_dtype_to_numpy_dtype, dtypes
from oneflow.framework.env_util import (
    api_enable_eager_execution as enable_eager_execution,
)
from oneflow.framework.function_util import FunctionConfig
from oneflow.framework.function_util import FunctionConfig as function_config
from oneflow.framework.generator import create_generator as Generator
from oneflow.framework.generator import (
    default_generator,
    manual_seed,
    get_rng_state,
    set_rng_state,
)

# NOTE(chengcheng) oneflow.Model is unavailable now.
# from oneflow.framework.model import Model
from oneflow.framework.scope_util import api_current_scope as current_scope
from oneflow.framework.tensor import Tensor
from oneflow.framework.tensor import is_nonzero

from oneflow.nn.modules.pooling import (
    adaptive_avg_pool1d,
    adaptive_avg_pool2d,
    adaptive_avg_pool3d,
)
from oneflow.nn.modules.is_tensor import is_tensor_op as is_tensor
from oneflow.nn.modules.arange import arange_op as arange
from oneflow.nn.modules.linspace import linspace_op as linspace
from oneflow.nn.modules.argsort import argsort_op as argsort
from oneflow.nn.modules.argwhere import argwhere_op as argwhere
from oneflow.nn.modules.constant import ones_op as ones
from oneflow.nn.modules.constant import zeros_op as zeros
from oneflow.nn.modules.constant import full_op as full
from oneflow.nn.modules.empty import empty_op as empty
from oneflow.nn.modules.dataset import tensor_buffer_to_list_of_tensors
from oneflow._C import movedim
from oneflow.nn.modules.expand import expand_op as expand
from oneflow.nn.modules.roll import roll_op as roll
from oneflow.nn.modules.flip import flip_op as flip
from oneflow.nn.modules.logical_ops import logical_and_op as logical_and
from oneflow.nn.modules.logical_ops import logical_or_op as logical_or
from oneflow.nn.modules.logical_ops import logical_xor_op as logical_xor
from oneflow.nn.modules.tensor_ops import is_floating_point
from oneflow.nn.modules.in_top_k import in_top_k_op as in_top_k
from oneflow.nn.modules.index_select import index_select_op as index_select
from oneflow.nn.modules.masked_select import masked_select_op as masked_select
from oneflow.nn.modules.math_ops import addmm_op as addmm
from oneflow.nn.modules.math_ops import topk_op as topk
from oneflow.nn.modules.nonzero import nonzero_op as nonzero
from oneflow.nn.modules.nms import nms_op as nms
from oneflow.nn.modules.numel import numel_op as numel
from oneflow.nn.modules.meshgrid import meshgrid_op as meshgrid
from oneflow.nn.modules.random_ops import rand_op as rand
from oneflow.nn.modules.random_ops import randn_op as randn
from oneflow.nn.modules.random_ops import randint_op as randint
from oneflow.nn.modules.random_ops import randperm_op as randperm
from oneflow.nn.modules.reduce_ops import max_op as max
from oneflow.nn.modules.reduce_ops import min_op as min
from oneflow.nn.modules.reduce_ops import sum_op as sum
from oneflow.nn.modules.reduce_ops import mean_op as mean
from oneflow.nn.modules.reduce_ops import prod_op as prod
from oneflow.nn.modules.reduce_ops import all_op as all
from oneflow.nn.modules.reduce_ops import any_op as any
from oneflow.nn.modules.reshape import reshape_op as reshape
from oneflow.nn.modules.reshape import view_op as view
from oneflow.nn.modules.slice import slice_op as slice
from oneflow.nn.modules.slice import slice_update_op as slice_update
from oneflow.nn.modules.slice import logical_slice_assign_op as logical_slice_assign
from oneflow.nn.modules.slice import logical_slice_op as logical_slice
from oneflow.nn.modules.sort import sort_op as sort
from oneflow.nn.modules.tensor_buffer import gen_tensor_buffer
from oneflow.nn.modules.tensor_buffer import (
    tensor_buffer_to_tensor_op as tensor_buffer_to_tensor,
)
from oneflow.nn.modules.as_tensor import as_tensor
from oneflow.nn.modules.tensor_buffer import tensor_to_tensor_buffer
from oneflow.nn.modules.consistent_cast import to_consistent_op as to_consistent
from oneflow.nn.modules.consistent_cast import to_local_op as to_local
from oneflow.nn.modules.where import where_op as where
from oneflow.nn.modules.scatter import *
from oneflow.ops.stateful_ops import StatefulOp as stateful_op
from oneflow.ops.initializer_util import constant_initializer
from oneflow.ops.initializer_util import glorot_normal_initializer
from oneflow.ops.initializer_util import (
    glorot_normal_initializer as xavier_normal_initializer,
)
from oneflow.ops.initializer_util import glorot_uniform_initializer
from oneflow.ops.initializer_util import (
    glorot_uniform_initializer as xavier_uniform_initializer,
)
from oneflow.ops.initializer_util import (
    kaiming_initializer,
    ones_initializer,
    random_normal_initializer,
    random_uniform_initializer,
    truncated_normal_initializer,
    variance_scaling_initializer,
    zeros_initializer,
)


from . import (
    autograd,
    distributed,
    linalg,
    optim,
    comm,
    boxing,
    backends,
    amp,
)  # , saved_model NOTE(chengcheng): unavailable now
import oneflow.utils.data
import oneflow.comm
import oneflow.framework.docstr as docstr
import oneflow.cuda
import oneflow.multiprocessing

if oneflow._oneflow_internal.flags.with_mlir():
    oneflow_internal_path = oneflow._oneflow_internal.__file__
    if os.getenv("ONEFLOW_MLIR_ENABLE_CODEGEN_FUSERS"):
        print("MLIR JIT engine will load:", oneflow_internal_path, file=sys.stderr)
        oneflow._oneflow_internal.ir.load_jit_shared_lib(oneflow_internal_path)<|MERGE_RESOLUTION|>--- conflicted
+++ resolved
@@ -177,17 +177,13 @@
 from oneflow._C import cumprod
 from oneflow._C import swapaxes
 from oneflow._C import t
-<<<<<<< HEAD
 from oneflow._C import masked_fill
-=======
 from oneflow._C import equal
 from oneflow._C import equal as eq
 from oneflow._C import not_equal
 from oneflow._C import not_equal as ne
 from oneflow._C import less as lt
 from oneflow._C import less_equal as le
-
->>>>>>> 6d96d47b
 
 from . import sbp
 import atexit
