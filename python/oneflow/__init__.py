"""
Copyright 2020 The OneFlow Authors. All rights reserved.

Licensed under the Apache License, Version 2.0 (the "License");
you may not use this file except in compliance with the License.
You may obtain a copy of the License at

    http://www.apache.org/licenses/LICENSE-2.0

Unless required by applicable law or agreed to in writing, software
distributed under the License is distributed on an "AS IS" BASIS,
WITHOUT WARRANTIES OR CONDITIONS OF ANY KIND, either express or implied.
See the License for the specific language governing permissions and
limitations under the License.
"""

import os
import sys
import collections

import oneflow._oneflow_internal

oneflow_python_base_dir = os.path.dirname(os.path.realpath(__file__))
oneflow._oneflow_internal.InitPythonPathsToBeKeptAndFilteredForDebugging(
    oneflow_python_base_dir
)
oneflow._oneflow_internal.InitNumpyCAPI()
oneflow._oneflow_internal.CheckAndClearRegistryFlag()
Size = oneflow._oneflow_internal.Size
device = oneflow._oneflow_internal.device
placement = oneflow._oneflow_internal.placement

locals()["dtype"] = oneflow._oneflow_internal.dtype
locals()["bool"] = oneflow._oneflow_internal.bool
locals()["float16"] = oneflow._oneflow_internal.float16
locals()["half"] = oneflow._oneflow_internal.float16
locals()["float32"] = oneflow._oneflow_internal.float32
locals()["float"] = oneflow._oneflow_internal.float
locals()["double"] = oneflow._oneflow_internal.double
locals()["float64"] = oneflow._oneflow_internal.float64
locals()["int8"] = oneflow._oneflow_internal.int8
locals()["int"] = oneflow._oneflow_internal.int32
locals()["int32"] = oneflow._oneflow_internal.int32
locals()["int64"] = oneflow._oneflow_internal.int64
locals()["long"] = oneflow._oneflow_internal.int64
locals()["uint8"] = oneflow._oneflow_internal.uint8
locals()["record"] = oneflow._oneflow_internal.record
locals()["tensor_buffer"] = oneflow._oneflow_internal.tensor_buffer
locals()["bfloat16"] = oneflow._oneflow_internal.bfloat16
from oneflow.version import __version__
from oneflow.version import __git_commit__

_DEPRECATED = set()


def oneflow_deprecate(*api_names, **kwargs):
    def Decorator(func_or_class):
        _DEPRECATED.add(func_or_class)
        return func_or_class

    return Decorator


def is_deprecated(func_or_class):
    return (
        isinstance(func_or_class, collections.Hashable) and func_or_class in _DEPRECATED
    )


from oneflow._C import abs
from oneflow._C import exp
from oneflow._C import acos
from oneflow._C import acos as arccos
from oneflow._C import acosh
from oneflow._C import acosh as arccosh
from oneflow._C import amin
from oneflow._C import atanh
from oneflow._C import atanh as arctanh
from oneflow._C import batch_matmul as bmm
from oneflow._C import broadcast_like
from oneflow._C import chunk
from oneflow._C import split
from oneflow._C import sign
from oneflow._C import sinh
from oneflow._C import tan
from oneflow._C import greater
from oneflow._C import greater as gt
from oneflow._C import greater_equal
from oneflow._C import greater_equal as ge
from oneflow._C import log
from oneflow._C import log2
from oneflow._C import logical_and
from oneflow._C import logical_or
from oneflow._C import logical_xor
from oneflow._C import logical_not
from oneflow._C import gelu_with_approximate as gelu
from oneflow._C import mish
from oneflow._C import repeat
from oneflow._C import repeat_interleave
from oneflow._C import tile
from oneflow._C import sigmoid
from oneflow._C import tanh
from oneflow._C import as_strided
from oneflow._C import silu
from oneflow._C import selu
from oneflow._C import softshrink
from oneflow._C import softsign
from oneflow._C import cast
from oneflow._C import diag
from oneflow._C import log1p
from oneflow._C import add
from oneflow._C import addcdiv
from oneflow._C import div, div_
from oneflow._C import addcmul
from oneflow._C import floor, floor_
from oneflow._C import floor_divide
from oneflow._C import mul
from oneflow._C import negative
from oneflow._C import negative as neg
from oneflow._C import reciprocal
from oneflow._C import sub
from oneflow._C import sin, sin_
from oneflow._C import asin
from oneflow._C import asin as arcsin
from oneflow._C import asinh
from oneflow._C import asinh as arcsinh
from oneflow._C import atan
from oneflow._C import atan as arctan
from oneflow._C import atan2
from oneflow._C import ceil
from oneflow._C import clamp, clamp_, clamp_min, clamp_min_, clamp_max, clamp_max_
from oneflow._C import clip, clip_
from oneflow._C import cos
from oneflow._C import cosh
from oneflow._C import diagonal
from oneflow._C import erf
from oneflow._C import erfc
from oneflow._C import expm1
from oneflow._C import fmod
from oneflow._C import flatten
from oneflow._C import in_top_k
from oneflow._C import lgamma
from oneflow._C import log
from oneflow._C import log2
from oneflow._C import minimum
from oneflow._C import maximum
from oneflow._C import max
from oneflow._C import min
from oneflow._C import median
from oneflow._C import pow
from oneflow._C import reduce_prod as prod
from oneflow._C import reduce_sum as sum
from oneflow._C import reduce_mean as mean
from oneflow._C import reduce_all as all
from oneflow._C import reduce_any as any
from oneflow._C import rsqrt
from oneflow._C import sqrt
from oneflow._C import square
from oneflow._C import matmul
from oneflow._C import mm
from oneflow._C import matrix_vector_product as mv
from oneflow._C import bernoulli
from oneflow._C import round
from oneflow._C import softplus
from oneflow._C import threshold
from oneflow._C import tril
from oneflow._C import triu
from oneflow._C import trunc
from oneflow._C import pad
from oneflow._C import transpose
from oneflow._C import relu
from oneflow._C import roc_auc_score
from oneflow._C import softmax
from oneflow._C import log_softmax
from oneflow._C import argmax
from oneflow._C import argmin
from oneflow._C import std
from oneflow._C import var
from oneflow._C import stack, hstack, vstack, dstack, column_stack, row_stack
from oneflow._C import atleast_1d, atleast_2d, atleast_3d
from oneflow._C import squeeze
from oneflow._C import narrow
from oneflow._C import unsqueeze
from oneflow._C import permute
from oneflow._C import select
from oneflow._C import unbind
from oneflow._C import tensor_split
from oneflow._C import hann_window
from oneflow._C import hsplit
from oneflow._C import vsplit
from oneflow._C import concat
from oneflow._C import concat as cat
from oneflow._C import dim_gather as gather
from oneflow._C import gather_nd
from oneflow._C import roi_align
from oneflow._C import decode_onerec
from oneflow._C import dot
from oneflow._C import eye
from oneflow._C import erfinv, erfinv_
from oneflow._C import cumsum
from oneflow._C import contiguous
from oneflow._C import cumprod
from oneflow._C import swapaxes
from oneflow._C import amax
from oneflow._C import swapdims
from oneflow._C import t
from oneflow._C import masked_fill
from oneflow._C import equal
from oneflow._C import equal as eq
from oneflow._C import not_equal
from oneflow._C import not_equal as ne
from oneflow._C import less as lt
from oneflow._C import less_equal as le
from oneflow._C import searchsorted
from oneflow._C import index_select
from oneflow._C import isnan
from oneflow._C import isinf
from oneflow._C import isfinite
from oneflow._C import inv as inverse
<<<<<<< HEAD
from oneflow._C import linalg_cross as cross
=======
from oneflow._C import iinfo, finfo
>>>>>>> 1e284909
from oneflow._oneflow_internal import _set_num_threads as set_num_threads

from . import sbp

sbp.sbp.__call__ = lambda self: self

import atexit

import oneflow.framework.c_api_util
import oneflow.framework.register_class_method_util as register_class_method_util


register_class_method_util.RegisterMethod4Class()
import oneflow.framework.env_util as env_util
import oneflow.framework.scope_util as scope_util
import oneflow.framework.session_context as session_ctx
from oneflow.framework.tensor_str import set_printoptions

__oneflow_global_unique_env = env_util.GetEnv()
session_ctx.NewDefaultSession(__oneflow_global_unique_env)

oneflow._oneflow_internal.RegisterGILForeignLockHelper()
oneflow._oneflow_internal.autograd.graph.register_saved_tensors_hook_manager()
oneflow._oneflow_internal.InitDefaultGlobalTransportTokenScope()


class ExitHook:
    def __init__(self):
        self.exit_code = None
        self.exception = None

        self._orig_exit = sys.exit
        self._orig_excepthook = sys.excepthook

        def exit(code=0):
            self.exit_code = code
            self._orig_exit(code)

        sys.exit = exit

        def exc_handler(exc_type, exc, *args):
            self.exception = exc
            self._orig_excepthook(exc_type, exc, *args)

        sys.excepthook = exc_handler

    def is_normal_exit(self):
        if self.exit_code is not None:
            return self.exit_code == 0
        return self.exception is None


hook = ExitHook()


def atexit_hook(hook):
    oneflow.framework.session_context.TryCloseDefaultSession()
    __oneflow_global_unique_env.switch_to_shutting_down(hook.is_normal_exit())


atexit.register(atexit_hook, hook)
del atexit_hook
del hook
del ExitHook
del atexit
del oneflow

import oneflow._C
from oneflow._C import tensor, batch_gather
from oneflow._C import from_numpy

from oneflow.autograd import (
    enable_grad,
    set_grad_enabled,
    no_grad,
    inference_mode,
    is_grad_enabled,
)
import oneflow.nn.image

from oneflow.framework.check_point_v2 import load
from oneflow.framework.check_point_v2 import save
from oneflow.framework.dtype import convert_oneflow_dtype_to_numpy_dtype, dtypes
from oneflow.framework.function_util import FunctionConfig
from oneflow.framework.function_util import FunctionConfig as function_config
from oneflow.framework.generator import create_generator as Generator
from oneflow.framework.generator import (
    default_generator,
    seed,
    manual_seed,
    initial_seed,
    get_rng_state,
    set_rng_state,
)

# NOTE(chengcheng) oneflow.Model is unavailable now.
# from oneflow.framework.model import Model
import oneflow.utils.tensor
import oneflow.utils.global_view
from oneflow.framework.tensor import Tensor
from oneflow.framework.tensor import is_nonzero
from oneflow.framework.type_tensor import *

from oneflow.framework.tensor import zero_

from oneflow.nn.modules.pooling import (
    adaptive_avg_pool1d,
    adaptive_avg_pool2d,
    adaptive_avg_pool3d,
)
from oneflow.nn.modules.einsum import einsum_op as einsum
from oneflow.nn.modules.is_tensor import is_tensor_op as is_tensor
from oneflow.nn.modules.arange import arange_op as arange
from oneflow.nn.modules.linspace import linspace_op as linspace
from oneflow.nn.modules.logspace import logspace_op as logspace
from oneflow.nn.modules.argsort import argsort_op as argsort
from oneflow.nn.modules.argwhere import argwhere_op as argwhere
from oneflow.nn.modules.constant import ones_op as ones
from oneflow.nn.modules.constant import zeros_op as zeros
from oneflow.nn.modules.constant import zeros_like_op as zeros_like
from oneflow.nn.modules.constant import ones_like_op as ones_like
from oneflow.nn.modules.constant import full_op as full
from oneflow.nn.modules.constant import full_like_op as full_like
from oneflow.nn.modules.constant import new_ones_op as new_ones
from oneflow.nn.modules.constant import new_zeros_op as new_zeros
from oneflow.nn.modules.empty import empty_op as empty
from oneflow.nn.modules.empty import new_empty_op as new_empty
from oneflow.nn.modules.empty import empty_like_op as empty_like
from oneflow.nn.modules.dataset import tensor_buffer_to_list_of_tensors
from oneflow._C import movedim
from oneflow.nn.modules.expand import expand_op as expand
from oneflow.nn.modules.distributed_partial_fc_sample import (
    distributed_partial_fc_sample_op as distributed_partial_fc_sample,
)
from oneflow.nn.modules.roll import roll_op as roll
from oneflow.nn.modules.flip import flip_op as flip
from oneflow.nn.modules.tensor_ops import is_floating_point
from oneflow.nn.modules.masked_select import masked_select_op as masked_select
from oneflow.nn.modules.math_ops import addmm_op as addmm
from oneflow.nn.modules.math_ops import topk_op as topk
from oneflow.nn.modules.nonzero import nonzero_op as nonzero
from oneflow.nn.modules.nms import nms_op as nms
from oneflow.nn.modules.numel import numel_op as numel
from oneflow.nn.modules.meshgrid import meshgrid_op as meshgrid
from oneflow._C import normal
from oneflow._C import rand
from oneflow._C import randn
from oneflow._C import randint
from oneflow._C import randint_like
from oneflow._C import randperm
from oneflow.nn.modules.reshape import reshape_op as reshape
from oneflow.nn.modules.reshape import view_op as view
from oneflow.nn.modules.slice import slice_op as slice
from oneflow.nn.modules.slice import slice_update_op as slice_update
from oneflow.nn.modules.sort import sort_op as sort
from oneflow.nn.modules.tensor_buffer import gen_tensor_buffer
from oneflow.nn.modules.tensor_buffer import (
    tensor_buffer_to_tensor_op as tensor_buffer_to_tensor,
)
from oneflow.nn.modules.tensordot import tensordot
from oneflow.nn.modules.norm import norm
from oneflow.nn.modules.as_tensor import as_tensor
from oneflow.nn.modules.tensor_buffer import tensor_to_tensor_buffer
from oneflow.nn.modules.global_cast import local_to_global_op as local_to_global
from oneflow.nn.modules.global_cast import global_to_global_op as global_to_global
from oneflow.nn.modules.global_cast import to_global_op as to_global
from oneflow.nn.modules.global_cast import to_local_op as to_local
from oneflow.nn.modules.where import where_op as where
from oneflow.nn.modules.scatter import *
from oneflow.ops.stateful_ops import StatefulOp as stateful_op

from . import (
    autograd,
    distributed,
    linalg,
    optim,
    comm,
    boxing,
    backends,
    amp,
)
import oneflow.utils.data
import oneflow.framework.docstr as docstr
import oneflow.cuda
import oneflow.multiprocessing
import oneflow.asyncs
import oneflow.one_embedding
import oneflow.profiler

if oneflow._oneflow_internal.flags.with_mlir():
    oneflow_internal_path = oneflow._oneflow_internal.__file__
    if os.getenv("ONEFLOW_MLIR_ENABLE_CODEGEN_FUSERS"):
        print("MLIR JIT engine will load:", oneflow_internal_path, file=sys.stderr)
        oneflow._oneflow_internal.ir.load_jit_shared_lib(oneflow_internal_path)<|MERGE_RESOLUTION|>--- conflicted
+++ resolved
@@ -217,11 +217,8 @@
 from oneflow._C import isinf
 from oneflow._C import isfinite
 from oneflow._C import inv as inverse
-<<<<<<< HEAD
+from oneflow._C import iinfo, finfo
 from oneflow._C import linalg_cross as cross
-=======
-from oneflow._C import iinfo, finfo
->>>>>>> 1e284909
 from oneflow._oneflow_internal import _set_num_threads as set_num_threads
 
 from . import sbp
