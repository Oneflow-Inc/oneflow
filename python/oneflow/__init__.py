--- conflicted
+++ resolved
@@ -346,12 +346,8 @@
 )  # , saved_model NOTE(chengcheng): unavailable now
 import oneflow.utils.data
 import oneflow.utils.vision
-<<<<<<< HEAD
 from oneflow.nn.modules.padding import pad_op as pad
-from oneflow.nn.modules.relu import relu_op as relu
-=======
 from oneflow.nn.modules.relu import relu_op as relu
 import oneflow.comm
 import oneflow.framework.docstr as docstr
-import oneflow.cuda
->>>>>>> 26c12d0e
+import oneflow.cuda