"""
Copyright 2020 The OneFlow Authors. All rights reserved.

Licensed under the Apache License, Version 2.0 (the "License");
you may not use this file except in compliance with the License.
You may obtain a copy of the License at

    http://www.apache.org/licenses/LICENSE-2.0

Unless required by applicable law or agreed to in writing, software
distributed under the License is distributed on an "AS IS" BASIS,
WITHOUT WARRANTIES OR CONDITIONS OF ANY KIND, either express or implied.
See the License for the specific language governing permissions and
limitations under the License.
"""

import sys
import collections

import oneflow._oneflow_internal

oneflow._oneflow_internal.CheckAndClearRegistryFlag()
Size = oneflow._oneflow_internal.Size
device = oneflow._oneflow_internal.device
placement = oneflow._oneflow_internal.placement
locals()["dtype"] = oneflow._oneflow_internal.dtype
locals()["char"] = oneflow._oneflow_internal.char
locals()["float16"] = oneflow._oneflow_internal.float16
locals()["half"] = oneflow._oneflow_internal.float16
locals()["float32"] = oneflow._oneflow_internal.float32
locals()["float"] = oneflow._oneflow_internal.float
locals()["double"] = oneflow._oneflow_internal.double
locals()["float64"] = oneflow._oneflow_internal.float64
locals()["int8"] = oneflow._oneflow_internal.int8
locals()["int"] = oneflow._oneflow_internal.int32
locals()["int32"] = oneflow._oneflow_internal.int32
locals()["int64"] = oneflow._oneflow_internal.int64
locals()["long"] = oneflow._oneflow_internal.int64
locals()["uint8"] = oneflow._oneflow_internal.uint8
locals()["record"] = oneflow._oneflow_internal.record
locals()["tensor_buffer"] = oneflow._oneflow_internal.tensor_buffer
from oneflow.version import __version__

_DEPRECATED = set()


def oneflow_deprecate(*api_names, **kwargs):
    def Decorator(func_or_class):
        _DEPRECATED.add(func_or_class)
        return func_or_class

    return Decorator


def is_deprecated(func_or_class):
    return (
        isinstance(func_or_class, collections.Hashable) and func_or_class in _DEPRECATED
    )


from . import sbp
import atexit

import oneflow.framework.c_api_util
import oneflow.framework.register_class_method_util as register_class_method_util
import oneflow.framework.register_python_callback

INVALID_SPLIT_AXIS = oneflow._oneflow_internal.INVALID_SPLIT_AXIS
register_class_method_util.RegisterMethod4Class()
oneflow._oneflow_internal.RegisterGILForeignLockHelper()
import oneflow.framework.env_util as env_util
import oneflow.framework.scope_util as scope_util
import oneflow.framework.session_context as session_ctx
from oneflow.framework.multi_client_session import MultiClientSession

if not env_util.HasAllMultiClientEnvVars():
    env_util.SetDefaultMultiClientEnvVars()
oneflow._oneflow_internal.SetIsMultiClient(True)
env_util.api_env_init()
oneflow._oneflow_internal.InitDefaultConsistentTransportTokenScope()
session_ctx.OpenDefaultSession(
    MultiClientSession(oneflow._oneflow_internal.NewSessionId())
)
scope_util.InitScopeStack()
oneflow._oneflow_internal.EnableEagerEnvironment(True)
del env_util
from oneflow.framework import python_callback, register_python_callback

oneflow._oneflow_internal.RegisterGlobalForeignCallback(
    python_callback.global_python_callback
)
del python_callback
del register_python_callback


<<<<<<< HEAD
def _SyncOnMasterFn():
    if not oneflow._oneflow_internal.IsEnvInited():
        return
    if oneflow.env.is_multi_client():
        oneflow._oneflow_internal.eager.multi_client.Sync()
    elif oneflow.env.get_rank() == 0:
        oneflow._oneflow_internal.eager.single_client.Sync()
=======
class ExitHook:
    def __init__(self):
        self.exit_code = None
        self.exception = None
>>>>>>> 7f8d88db

        self._orig_exit = sys.exit
        self._orig_excepthook = sys.excepthook

        def exit(code=0):
            self.exit_code = code
            self._orig_exit(code)

        sys.exit = exit

        def exc_handler(exc_type, exc, *args):
            self.exception = exc
            self._orig_excepthook(exc_type, exc, *args)

        sys.excepthook = exc_handler

    def is_normal_exit(self):
        if self.exit_code is not None:
            return self.exit_code == 0
        return self.exception is None


hook = ExitHook()


def atexit_hook(hook):
    if hook.is_normal_exit():
        if oneflow._oneflow_internal.IsEnvInited():
            if oneflow.framework.distribute.is_multi_client():
                oneflow._oneflow_internal.eager.multi_client.Sync()
            elif oneflow.framework.distribute.get_rank() == 0:
                oneflow._oneflow_internal.eager.single_client.Sync()
    oneflow.framework.session_context.TryCloseDefaultSession()
    if hook.is_normal_exit():
        oneflow._oneflow_internal.DestroyEnv()
    oneflow._oneflow_internal.SetShuttingDown()


atexit.register(atexit_hook, hook)
del atexit_hook
del hook
del ExitHook
del atexit
del oneflow

import oneflow.F
import oneflow.framework.docstr as docstr

from oneflow.autograd import grad_enable, no_grad, inference_mode, is_grad_enabled
import oneflow.nn.image
import oneflow.nn.modules.acosh
import oneflow.nn.modules.activation
import oneflow.nn.modules.argwhere
import oneflow.nn.modules.atan2
import oneflow.nn.modules.atanh
import oneflow.nn.modules.bmm
import oneflow.nn.modules.constant
import oneflow.nn.modules.diag
import oneflow.nn.modules.flip
import oneflow.nn.modules.floor
import oneflow.nn.modules.greater
import oneflow.nn.modules.greater_equal
import oneflow.nn.modules.in_top_k
import oneflow.nn.modules.masked_select
import oneflow.nn.modules.math_ops
import oneflow.nn.modules.nonzero
import oneflow.nn.modules.norm
import oneflow.nn.modules.permute
import oneflow.nn.modules.round
import oneflow.nn.modules.sign
import oneflow.nn.modules.sinh
import oneflow.nn.modules.tan

from oneflow.framework.check_point_v2 import Load as load
from oneflow.framework.check_point_v2 import save
from oneflow.framework.dtype import convert_oneflow_dtype_to_numpy_dtype, dtypes
from oneflow.framework.env_util import (
    api_enable_eager_execution as enable_eager_execution,
)
from oneflow.framework.function_util import FunctionConfig
from oneflow.framework.function_util import FunctionConfig as function_config
from oneflow.framework.generator import create_generator as Generator
from oneflow.framework.generator import default_generator, manual_seed

# NOTE(chengcheng) oneflow.Model is unavailable now.
# from oneflow.framework.model import Model
from oneflow.framework.scope_util import api_current_scope as current_scope
from oneflow.framework.tensor import Tensor
from oneflow.framework.tensor import tensor as tensor
from oneflow.framework.tensor import is_nonzero

from oneflow.nn.modules.tensor_ops import is_floating_point
from oneflow.nn.modules.abs import abs_op as abs
from oneflow.nn.modules.acos import acos_op as acos
from oneflow.nn.modules.acosh import acosh_op as acosh
from oneflow.nn.modules.acosh import arccosh_op as arccosh
from oneflow.nn.modules.activation import gelu_op as gelu
from oneflow.nn.modules.activation import mish_op as mish
from oneflow.nn.modules.activation import sigmoid_op as sigmoid
from oneflow.nn.modules.activation import softmax_op as softmax
from oneflow.nn.modules.activation import tanh_op as tanh
from oneflow.nn.modules.activation import silu_op as silu
from oneflow.nn.modules.activation import selu_op as selu
from oneflow.nn.modules.activation import softsign_op as softsign
from oneflow.nn.modules.activation import mish_op as mish
from oneflow.nn.modules.adaptive_pool import (
    adaptive_avg_pool1d,
    adaptive_avg_pool2d,
    adaptive_avg_pool3d,
)
from oneflow.nn.modules.arange import arange_op as arange
from oneflow.nn.modules.argmax import argmax_op as argmax
from oneflow.nn.modules.argsort import argsort_op as argsort
from oneflow.nn.modules.argwhere import argwhere_op as argwhere
from oneflow.nn.modules.atan2 import atan2_op as atan2
from oneflow.nn.modules.atanh import arctanh_op as arctanh
from oneflow.nn.modules.atanh import atanh_op as atanh
from oneflow.nn.modules.bmm import bmm_op as bmm
from oneflow.nn.modules.broadcast_like import broadcast_like_op as broadcast_like
from oneflow.nn.modules.cast import cast_op as cast
from oneflow.nn.modules.chunk import chunk_op as chunk
from oneflow.nn.modules.concat import concat_op as cat
from oneflow.nn.modules.constant import ones_like_op as ones_like
from oneflow.nn.modules.constant import ones_op as ones
from oneflow.nn.modules.constant import zeros_like_op as zeros_like
from oneflow.nn.modules.constant import zeros_op as zeros
from oneflow.nn.modules.empty import empty_op as empty
from oneflow.nn.modules.dataset import tensor_buffer_to_list_of_tensors
from oneflow.nn.modules.diag import diag_op as diag
from oneflow.nn.modules.eq import eq_op as eq
from oneflow.nn.modules.eq import eq_op as equal
from oneflow.nn.modules.exp import exp_op as exp
from oneflow.nn.modules.expand import expand_op as expand
from oneflow.nn.modules.flatten import _flow_flatten as flatten
from oneflow.nn.modules.flip import flip_op as flip
from oneflow.nn.modules.floor import floor_op as floor
from oneflow.nn.modules.gather import gather_op as gather
from oneflow.nn.modules.gather_nd import gather_nd_op as gather_nd
from oneflow.nn.modules.greater import greater_op as gt
from oneflow.nn.modules.greater_equal import greater_equal_op as ge
from oneflow.nn.modules.logical_and import logical_and_op as logical_and
from oneflow.nn.modules.logical_or import logical_or_op as logical_or
from oneflow.nn.modules.logical_xor import logical_xor_op as logical_xor
from oneflow.nn.modules.in_top_k import in_top_k_op as in_top_k
from oneflow.nn.modules.index_select import index_select_op as index_select
from oneflow.nn.modules.less import less_op as lt
from oneflow.nn.modules.less_equal import less_equal_op as le
from oneflow.nn.modules.log1p import log1p_op as log1p
from oneflow.nn.modules.masked_fill import masked_fill_op as masked_fill
from oneflow.nn.modules.masked_select import masked_select_op as masked_select
from oneflow.nn.modules.math_ops import _add as add
from oneflow.nn.modules.math_ops import _div as div
from oneflow.nn.modules.math_ops import _mul as mul
from oneflow.nn.modules.math_ops import _reciprocal as reciprocal
from oneflow.nn.modules.math_ops import _sub as sub
from oneflow.nn.modules.math_ops import addmm_op as addmm
from oneflow.nn.modules.math_ops import arcsin_op as arcsin
from oneflow.nn.modules.math_ops import arcsinh_op as arcsinh
from oneflow.nn.modules.math_ops import arctan_op as arctan
from oneflow.nn.modules.math_ops import asin_op as asin
from oneflow.nn.modules.math_ops import asinh_op as asinh
from oneflow.nn.modules.math_ops import atan_op as atan
from oneflow.nn.modules.math_ops import ceil_op as ceil
from oneflow.nn.modules.math_ops import clamp_op as clamp
from oneflow.nn.modules.math_ops import clip_op as clip
from oneflow.nn.modules.math_ops import cos_op as cos
from oneflow.nn.modules.math_ops import cosh_op as cosh
from oneflow.nn.modules.math_ops import erf_op as erf
from oneflow.nn.modules.math_ops import erfc_op as erfc
from oneflow.nn.modules.math_ops import expm1_op as expm1
from oneflow.nn.modules.math_ops import fmod_op as fmod
from oneflow.nn.modules.math_ops import log_op as log
from oneflow.nn.modules.math_ops import minimum as minimum
from oneflow.nn.modules.math_ops import maximum as maximum
from oneflow.nn.modules.math_ops import pow_op as pow
from oneflow.nn.modules.math_ops import rsqrt_op as rsqrt
from oneflow.nn.modules.math_ops import sin_op as sin
from oneflow.nn.modules.math_ops import sqrt_op as sqrt
from oneflow.nn.modules.math_ops import square_op as square
from oneflow.nn.modules.math_ops import std_op as std
from oneflow.nn.modules.math_ops import topk_op as topk
from oneflow.nn.modules.math_ops import variance_op as var
from oneflow.nn.modules.matmul import matmul_op as matmul
from oneflow.nn.modules.meshgrid import meshgrid_op as meshgrid
from oneflow.nn.modules.narrow import narrow_op as narrow
from oneflow.nn.modules.ne import ne_op as ne
from oneflow.nn.modules.ne import ne_op as not_equal
from oneflow.nn.modules.negative import negative_op as neg
from oneflow.nn.modules.negative import negative_op as negative
from oneflow.nn.modules.nonzero import nonzero_op as nonzero
from oneflow.nn.modules.random_ops import bernoulli
from oneflow.nn.modules.random_ops import rand_op as rand
from oneflow.nn.modules.random_ops import randn_op as randn
from oneflow.nn.modules.random_ops import randperm
from oneflow.nn.modules.reduce_ops import _max as max
from oneflow.nn.modules.reduce_ops import _mean as mean
from oneflow.nn.modules.reduce_ops import _min as min
from oneflow.nn.modules.reduce_ops import _sum as sum
from oneflow.nn.modules.reduce_ops import prod_op as prod
from oneflow.nn.modules.repeat import repeat_op as repeat
from oneflow.nn.modules.reshape import reshape_op as reshape
from oneflow.nn.modules.reshape import view_op as view
from oneflow.nn.modules.round import round_op as round
from oneflow.nn.modules.scatter_nd import _scatter_nd_op as scatter_nd
from oneflow.nn.modules.sign import sign_op as sign
from oneflow.nn.modules.sinh import sinh_op as sinh
from oneflow.nn.modules.slice import slice_op as slice
from oneflow.nn.modules.slice import slice_update_op as slice_update
from oneflow.nn.modules.slice import logical_slice_assign_op as logical_slice_assign
from oneflow.nn.modules.softplus import softplus_op as softplus
from oneflow.nn.modules.sort import sort_op as sort
from oneflow.nn.modules.split import split_op as split
from oneflow.nn.modules.squeeze import squeeze_op as squeeze
from oneflow.nn.modules.stack import stack
from oneflow.nn.modules.tan import tan_op as tan
from oneflow.nn.modules.eye import eye_op as eye
from oneflow.nn.modules.tensor_buffer import gen_tensor_buffer
from oneflow.nn.modules.tensor_buffer import (
    tensor_buffer_to_tensor_op as tensor_buffer_to_tensor,
)
from oneflow.nn.modules.tensor_buffer import tensor_to_tensor_buffer
from oneflow.nn.modules.tile import tile_op as tile
from oneflow.nn.modules.to import to_op as to
from oneflow.nn.modules.consistent_cast import to_consistent_op as to_consistent
from oneflow.nn.modules.consistent_cast import to_local_op as to_local
from oneflow.nn.modules.transpose import transpose_op as transpose
from oneflow.nn.modules.triu import triu_op as triu
from oneflow.nn.modules.unsqueeze import unsqueeze_op as unsqueeze
from oneflow.nn.modules.where import where_op as where
from oneflow.nn.modules.scatter import *
from oneflow.ops.builtin_ops import BuiltinOp as builtin_op
from oneflow.ops.initializer_util import constant_initializer
from oneflow.ops.initializer_util import glorot_normal_initializer
from oneflow.ops.initializer_util import (
    glorot_normal_initializer as xavier_normal_initializer,
)
from oneflow.ops.initializer_util import glorot_uniform_initializer
from oneflow.ops.initializer_util import (
    glorot_uniform_initializer as xavier_uniform_initializer,
)
from oneflow.ops.initializer_util import (
    kaiming_initializer,
    ones_initializer,
    random_normal_initializer,
    random_uniform_initializer,
    truncated_normal_initializer,
    variance_scaling_initializer,
    zeros_initializer,
)

from . import (
    autograd,
    distributed,
    linalg,
    optim,
    boxing,
    backends,
    amp,
)  # , saved_model NOTE(chengcheng): unavailable now
import oneflow.utils.data
import oneflow.utils.vision
from oneflow.nn.modules.relu import relu_op as relu<|MERGE_RESOLUTION|>--- conflicted
+++ resolved
@@ -93,20 +93,10 @@
 del register_python_callback
 
 
-<<<<<<< HEAD
-def _SyncOnMasterFn():
-    if not oneflow._oneflow_internal.IsEnvInited():
-        return
-    if oneflow.env.is_multi_client():
-        oneflow._oneflow_internal.eager.multi_client.Sync()
-    elif oneflow.env.get_rank() == 0:
-        oneflow._oneflow_internal.eager.single_client.Sync()
-=======
 class ExitHook:
     def __init__(self):
         self.exit_code = None
         self.exception = None
->>>>>>> 7f8d88db
 
         self._orig_exit = sys.exit
         self._orig_excepthook = sys.excepthook
