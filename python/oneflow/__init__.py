--- conflicted
+++ resolved
@@ -149,13 +149,10 @@
 from oneflow._C import concat
 from oneflow._C import concat as cat
 from oneflow._C import to
-<<<<<<< HEAD
 from oneflow._C import dim_gather as gather
 from oneflow._C import gather_nd
-=======
 from oneflow._C import roi_align
 
->>>>>>> 1f767682
 
 from . import sbp
 import atexit
