"""
Copyright 2020 The OneFlow Authors. All rights reserved.

Licensed under the Apache License, Version 2.0 (the "License");
you may not use this file except in compliance with the License.
You may obtain a copy of the License at

    http://www.apache.org/licenses/LICENSE-2.0

Unless required by applicable law or agreed to in writing, software
distributed under the License is distributed on an "AS IS" BASIS,
WITHOUT WARRANTIES OR CONDITIONS OF ANY KIND, either express or implied.
See the License for the specific language governing permissions and
limitations under the License.
"""

import os
import sys
import collections

import oneflow._oneflow_internal

oneflow_python_base_dir = os.path.dirname(os.path.realpath(__file__))
oneflow._oneflow_internal.InitPythonPathsToBeKeptAndFilteredForDebugging(
    oneflow_python_base_dir
)
oneflow._oneflow_internal.InitNumpyCAPI()
oneflow._oneflow_internal.CheckAndClearRegistryFlag()
Size = oneflow._oneflow_internal.Size
device = oneflow._oneflow_internal.device
placement = oneflow._oneflow_internal.placement

locals()["dtype"] = oneflow._oneflow_internal.dtype
locals()["bool"] = oneflow._oneflow_internal.bool
locals()["float16"] = oneflow._oneflow_internal.float16
locals()["half"] = oneflow._oneflow_internal.float16
locals()["float32"] = oneflow._oneflow_internal.float32
locals()["float"] = oneflow._oneflow_internal.float
locals()["double"] = oneflow._oneflow_internal.double
locals()["float64"] = oneflow._oneflow_internal.float64
locals()["int8"] = oneflow._oneflow_internal.int8
locals()["int"] = oneflow._oneflow_internal.int32
locals()["int32"] = oneflow._oneflow_internal.int32
locals()["int64"] = oneflow._oneflow_internal.int64
locals()["long"] = oneflow._oneflow_internal.int64
locals()["uint8"] = oneflow._oneflow_internal.uint8
locals()["record"] = oneflow._oneflow_internal.record
locals()["tensor_buffer"] = oneflow._oneflow_internal.tensor_buffer
locals()["bfloat16"] = oneflow._oneflow_internal.bfloat16
from oneflow.version import __version__
from oneflow.version import __git_commit__

_DEPRECATED = set()


def oneflow_deprecate(*api_names, **kwargs):
    def Decorator(func_or_class):
        _DEPRECATED.add(func_or_class)
        return func_or_class

    return Decorator


def is_deprecated(func_or_class):
    return (
        isinstance(func_or_class, collections.Hashable) and func_or_class in _DEPRECATED
    )


from oneflow._C import abs
from oneflow._C import exp
from oneflow._C import acos
from oneflow._C import acos as arccos
from oneflow._C import acosh
from oneflow._C import acosh as arccosh
from oneflow._C import amin
from oneflow._C import atanh
from oneflow._C import atanh as arctanh
from oneflow._C import batch_matmul as bmm
from oneflow._C import broadcast_like
from oneflow._C import chunk
from oneflow._C import split
from oneflow._C import sign
from oneflow._C import sinh
from oneflow._C import tan
from oneflow._C import greater
from oneflow._C import greater as gt
from oneflow._C import greater_equal
from oneflow._C import greater_equal as ge
from oneflow._C import log
from oneflow._C import log2
from oneflow._C import log10
from oneflow._C import logical_and
from oneflow._C import logical_or
from oneflow._C import logical_xor
from oneflow._C import logical_not
from oneflow._C import gelu_with_approximate as gelu
from oneflow._C import mish
from oneflow._C import repeat
from oneflow._C import repeat_interleave
from oneflow._C import tile
from oneflow._C import sigmoid
from oneflow._C import tanh
from oneflow._C import as_strided
from oneflow._C import silu
from oneflow._C import selu
from oneflow._C import softshrink
from oneflow._C import softsign
from oneflow._C import cast
from oneflow._C import diag
from oneflow._C import log1p
from oneflow._C import add
from oneflow._C import addcdiv
from oneflow._C import div, div_
from oneflow._C import addcmul
from oneflow._C import floor, floor_
from oneflow._C import floor_divide
from oneflow._C import mul
from oneflow._C import negative
from oneflow._C import negative as neg
from oneflow._C import reciprocal
from oneflow._C import sub
from oneflow._C import sin, sin_
from oneflow._C import asin
from oneflow._C import asin as arcsin
from oneflow._C import asinh
from oneflow._C import asinh as arcsinh
from oneflow._C import atan
from oneflow._C import atan as arctan
from oneflow._C import atan2
from oneflow._C import ceil
from oneflow._C import clamp, clamp_, clamp_min, clamp_min_, clamp_max, clamp_max_
from oneflow._C import clip, clip_
from oneflow._C import cos
from oneflow._C import cosh
from oneflow._C import diagonal
from oneflow._C import erf
from oneflow._C import erfc
from oneflow._C import expm1
from oneflow._C import fmod
from oneflow._C import flatten
from oneflow._C import in_top_k
from oneflow._C import lgamma
from oneflow._C import minimum
from oneflow._C import maximum
from oneflow._C import max
from oneflow._C import min
from oneflow._C import median
from oneflow._C import pow
from oneflow._C import reduce_prod as prod
from oneflow._C import reduce_sum as sum
from oneflow._C import reduce_mean as mean
from oneflow._C import reduce_all as all
from oneflow._C import reduce_any as any
from oneflow._C import reduce_nansum as nansum
from oneflow._C import logsumexp
from oneflow._C import rsqrt
from oneflow._C import sqrt
from oneflow._C import square
from oneflow._C import matmul
from oneflow._C import mm
from oneflow._C import matrix_vector_product as mv
from oneflow._C import bernoulli
from oneflow._C import round
from oneflow._C import softplus
from oneflow._C import threshold
from oneflow._C import tril
from oneflow._C import triu
from oneflow._C import trunc
from oneflow._C import pad
from oneflow._C import transpose
from oneflow._C import relu
from oneflow._C import roc_auc_score
from oneflow._C import softmax
from oneflow._C import log_softmax
from oneflow._C import argmax
from oneflow._C import argmin
from oneflow._C import std
from oneflow._C import var
from oneflow._C import stack, hstack, vstack, dstack, column_stack, row_stack
from oneflow._C import atleast_1d, atleast_2d, atleast_3d
from oneflow._C import squeeze
from oneflow._C import narrow
from oneflow._C import unsqueeze
from oneflow._C import permute
from oneflow._C import select
from oneflow._C import unbind
from oneflow._C import tensor_split
from oneflow._C import hann_window
from oneflow._C import hsplit
from oneflow._C import vsplit
from oneflow._C import concat
from oneflow._C import concat as cat
from oneflow._C import dim_gather as gather
from oneflow._C import deform_conv2d
from oneflow._C import gather_nd
from oneflow._C import roi_align
from oneflow._C import decode_onerec
from oneflow._C import dot
from oneflow._C import eye
from oneflow._C import erfinv, erfinv_
from oneflow._C import cumsum
from oneflow._C import contiguous
from oneflow._C import cumprod
from oneflow._C import swapaxes
from oneflow._C import amax
from oneflow._C import swapdims
from oneflow._C import t
from oneflow._C import masked_fill
from oneflow._C import masked_fill_
from oneflow._C import equal
from oneflow._C import equal as eq
from oneflow._C import not_equal
from oneflow._C import not_equal as ne
from oneflow._C import less as lt
from oneflow._C import less_equal as le
from oneflow._C import searchsorted
from oneflow._C import flip
from oneflow._C import index_select
from oneflow._C import isnan
from oneflow._C import isinf
from oneflow._C import isfinite
from oneflow._C import inv as inverse
from oneflow._C import iinfo, finfo
from oneflow._C import multinomial
from oneflow._C import linalg_cross as cross
from oneflow._C import bincount
<<<<<<< HEAD
from oneflow._C import cdist
=======
from oneflow._C import isclose
from oneflow._C import allclose

>>>>>>> 98ae4635
from oneflow._oneflow_internal import _set_num_threads as set_num_threads

from . import sbp

sbp.sbp.__call__ = lambda self: self

import atexit

import oneflow.framework.c_api_util
import oneflow.framework.register_class_method_util as register_class_method_util


register_class_method_util.RegisterMethod4Class()
import oneflow.framework.env_util as env_util
import oneflow.framework.scope_util as scope_util
import oneflow.framework.session_context as session_ctx
from oneflow.framework.tensor_str import set_printoptions

__oneflow_global_unique_env = env_util.GetEnv()
session_ctx.NewDefaultSession(__oneflow_global_unique_env)

oneflow._oneflow_internal.RegisterGILForeignLockHelper()
oneflow._oneflow_internal.autograd.graph.register_saved_tensors_hook_manager()
oneflow._oneflow_internal.InitDefaultGlobalTransportTokenScope()


class ExitHook:
    def __init__(self):
        self.exit_code = None
        self.exception = None

        self._orig_exit = sys.exit
        self._orig_excepthook = sys.excepthook

        def exit(code=0):
            self.exit_code = code
            self._orig_exit(code)

        sys.exit = exit

        def exc_handler(exc_type, exc, *args):
            self.exception = exc
            self._orig_excepthook(exc_type, exc, *args)

        sys.excepthook = exc_handler

    def is_normal_exit(self):
        if self.exit_code is not None:
            return self.exit_code == 0
        return self.exception is None


hook = ExitHook()


def atexit_hook(hook):
    oneflow.framework.session_context.TryCloseDefaultSession()
    __oneflow_global_unique_env.switch_to_shutting_down(hook.is_normal_exit())


atexit.register(atexit_hook, hook)
del atexit_hook
del hook
del ExitHook
del atexit
del oneflow

# default dtype
from oneflow.framework.dtype import (
    set_default_dtype,
    set_default_tensor_type,
    get_default_dtype,
    is_floating_point,
)

import oneflow._C
from oneflow._C import tensor, batch_gather
from oneflow._C import from_numpy

from oneflow.autograd import (
    enable_grad,
    set_grad_enabled,
    no_grad,
    inference_mode,
    is_grad_enabled,
)
import oneflow.nn.image

from oneflow.framework.check_point_v2 import load
from oneflow.framework.check_point_v2 import save
from oneflow.framework.dtype import convert_oneflow_dtype_to_numpy_dtype, dtypes
from oneflow.framework.function_util import FunctionConfig
from oneflow.framework.function_util import FunctionConfig as function_config
from oneflow.framework.generator import create_generator as Generator
from oneflow.framework.generator import (
    default_generator,
    seed,
    manual_seed,
    initial_seed,
    get_rng_state,
    set_rng_state,
)

# NOTE(chengcheng) oneflow.Model is unavailable now.
# from oneflow.framework.model import Model
import oneflow.utils.tensor
import oneflow.utils.global_view
from oneflow.framework.tensor import Tensor
from oneflow.framework.tensor import is_nonzero
from oneflow.framework.type_tensor import *

from oneflow.framework.tensor import zero_

from oneflow.nn.modules.pooling import (
    adaptive_avg_pool1d,
    adaptive_avg_pool2d,
    adaptive_avg_pool3d,
)
from oneflow.nn.modules.einsum import einsum_op as einsum
from oneflow.nn.modules.is_tensor import is_tensor_op as is_tensor
from oneflow.nn.modules.arange import arange_op as arange
from oneflow.nn.modules.linspace import linspace_op as linspace
from oneflow.nn.modules.logspace import logspace_op as logspace
from oneflow.nn.modules.argsort import argsort_op as argsort
from oneflow.nn.modules.argwhere import argwhere_op as argwhere
from oneflow.nn.modules.constant import ones_op as ones
from oneflow.nn.modules.constant import zeros_op as zeros
from oneflow.nn.modules.constant import zeros_like_op as zeros_like
from oneflow.nn.modules.constant import ones_like_op as ones_like
from oneflow.nn.modules.constant import full_op as full
from oneflow.nn.modules.constant import full_like_op as full_like
from oneflow.nn.modules.constant import new_ones_op as new_ones
from oneflow.nn.modules.constant import new_zeros_op as new_zeros
from oneflow.nn.modules.constant import new_full_op as new_full
from oneflow.nn.modules.empty import empty_op as empty
from oneflow.nn.modules.empty import new_empty_op as new_empty
from oneflow.nn.modules.empty import empty_like_op as empty_like
from oneflow.nn.modules.dataset import tensor_buffer_to_list_of_tensors
from oneflow._C import movedim
from oneflow.nn.modules.expand import expand_op as expand
from oneflow.nn.modules.distributed_partial_fc_sample import (
    distributed_partial_fc_sample_op as distributed_partial_fc_sample,
)
from oneflow.nn.modules.roll import roll_op as roll
from oneflow.nn.modules.masked_select import masked_select_op as masked_select
from oneflow.nn.modules.math_ops import addmm_op as addmm
from oneflow.nn.modules.math_ops import topk_op as topk
from oneflow.nn.modules.nonzero import nonzero_op as nonzero
from oneflow.nn.modules.nms import nms_op as nms
from oneflow.nn.modules.numel import numel_op as numel
from oneflow.nn.modules.meshgrid import meshgrid_op as meshgrid
from oneflow._C import normal
from oneflow._C import rand
from oneflow._C import randn
from oneflow._C import randn_like
from oneflow._C import randint
from oneflow._C import randint_like
from oneflow._C import randperm
from oneflow.nn.modules.reshape import reshape_op as reshape
from oneflow.nn.modules.reshape import view_op as view
from oneflow.nn.modules.slice import slice_op as slice
from oneflow.nn.modules.slice import slice_update_op as slice_update
from oneflow.nn.modules.sort import sort_op as sort
from oneflow.nn.modules.tensor_buffer import gen_tensor_buffer
from oneflow.nn.modules.tensor_buffer import (
    tensor_buffer_to_tensor_op as tensor_buffer_to_tensor,
)
from oneflow.nn.modules.tensordot import tensordot
from oneflow.nn.modules.norm import norm
from oneflow.nn.modules.as_tensor import as_tensor
from oneflow.nn.modules.tensor_buffer import tensor_to_tensor_buffer
from oneflow.nn.modules.global_cast import local_to_global_op as local_to_global
from oneflow.nn.modules.global_cast import global_to_global_op as global_to_global
from oneflow.nn.modules.global_cast import to_global_op as to_global
from oneflow.nn.modules.global_cast import to_local_op as to_local
from oneflow.nn.modules.where import where_op as where
from oneflow.nn.modules.scatter import *
from oneflow.ops.stateful_ops import StatefulOp as stateful_op

# autocast
from oneflow._oneflow_internal import (
    is_autocast_enabled,
    set_autocast_enabled,
    get_autocast_gpu_dtype,
    get_autocast_cpu_dtype,
    set_autocast_gpu_dtype,
    set_autocast_cpu_dtype,
    is_autocast_cache_enabled,
    set_autocast_cache_enabled,
    clear_autocast_cache,
)
from oneflow.amp.autocast_mode import *

from . import (
    autograd,
    distributed,
    distributions,
    linalg,
    optim,
    comm,
    boxing,
    backends,
    amp,
    hub,
)
import oneflow.utils.data
import oneflow.framework.docstr as docstr
import oneflow.cuda
import oneflow.multiprocessing
import oneflow.asyncs
import oneflow.one_embedding
import oneflow.profiler

if oneflow._oneflow_internal.flags.with_mlir():
    oneflow_internal_path = oneflow._oneflow_internal.__file__
    if os.getenv("ONEFLOW_MLIR_ENABLE_CODEGEN_FUSERS") or os.getenv(
        "ONEFLOW_MLIR_FUSE_KERNEL_LAUNCH"
    ):
        print("MLIR JIT engine will load:", oneflow_internal_path, file=sys.stderr)
        oneflow._oneflow_internal.ir.load_jit_shared_lib(oneflow_internal_path)<|MERGE_RESOLUTION|>--- conflicted
+++ resolved
@@ -225,13 +225,10 @@
 from oneflow._C import multinomial
 from oneflow._C import linalg_cross as cross
 from oneflow._C import bincount
-<<<<<<< HEAD
 from oneflow._C import cdist
-=======
 from oneflow._C import isclose
 from oneflow._C import allclose
 
->>>>>>> 98ae4635
 from oneflow._oneflow_internal import _set_num_threads as set_num_threads
 
 from . import sbp
