--- conflicted
+++ resolved
@@ -236,10 +236,6 @@
 oneflow._oneflow_internal.RegisterGILForeignLockHelper()
 oneflow._oneflow_internal.InitDefaultGlobalTransportTokenScope()
 
-<<<<<<< HEAD
-=======
-
->>>>>>> 67c20369
 class ExitHook:
     def __init__(self):
         self.exit_code = None
