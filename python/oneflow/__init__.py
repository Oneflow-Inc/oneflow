--- conflicted
+++ resolved
@@ -240,12 +240,9 @@
 from oneflow._C import bincount
 from oneflow._C import isclose
 from oneflow._C import allclose
-<<<<<<< HEAD
 from oneflow._C import lerp
-=======
 from oneflow._C import index_add, index_add_
 from oneflow._C import sort
->>>>>>> 896330d6
 
 from oneflow._oneflow_internal import _set_num_threads as set_num_threads
 
