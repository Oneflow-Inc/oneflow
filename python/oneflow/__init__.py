--- conflicted
+++ resolved
@@ -125,11 +125,8 @@
 from oneflow._C import tril
 from oneflow._C import triu
 from oneflow._C import pad
-<<<<<<< HEAD
 from oneflow._C import distributed_partial_fc_sample
-=======
 from oneflow._C import transpose
->>>>>>> 95ebd2fd
 
 from . import sbp
 import atexit
