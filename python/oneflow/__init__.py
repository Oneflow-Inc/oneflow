"""
Copyright 2020 The OneFlow Authors. All rights reserved.

Licensed under the Apache License, Version 2.0 (the "License");
you may not use this file except in compliance with the License.
You may obtain a copy of the License at

    http://www.apache.org/licenses/LICENSE-2.0

Unless required by applicable law or agreed to in writing, software
distributed under the License is distributed on an "AS IS" BASIS,
WITHOUT WARRANTIES OR CONDITIONS OF ANY KIND, either express or implied.
See the License for the specific language governing permissions and
limitations under the License.
"""

import sys
import collections

import oneflow._oneflow_internal

oneflow._oneflow_internal.CheckAndClearRegistryFlag()
Size = oneflow._oneflow_internal.Size
device = oneflow._oneflow_internal.device
placement = oneflow._oneflow_internal.placement
locals()["dtype"] = oneflow._oneflow_internal.dtype
locals()["char"] = oneflow._oneflow_internal.char
locals()["float16"] = oneflow._oneflow_internal.float16
locals()["half"] = oneflow._oneflow_internal.float16
locals()["float32"] = oneflow._oneflow_internal.float32
locals()["float"] = oneflow._oneflow_internal.float
locals()["double"] = oneflow._oneflow_internal.double
locals()["float64"] = oneflow._oneflow_internal.float64
locals()["int8"] = oneflow._oneflow_internal.int8
locals()["int"] = oneflow._oneflow_internal.int32
locals()["int32"] = oneflow._oneflow_internal.int32
locals()["int64"] = oneflow._oneflow_internal.int64
locals()["long"] = oneflow._oneflow_internal.int64
locals()["uint8"] = oneflow._oneflow_internal.uint8
locals()["record"] = oneflow._oneflow_internal.record
locals()["tensor_buffer"] = oneflow._oneflow_internal.tensor_buffer
from oneflow.version import __version__

_DEPRECATED = set()


def oneflow_deprecate(*api_names, **kwargs):
    def Decorator(func_or_class):
        _DEPRECATED.add(func_or_class)
        return func_or_class

    return Decorator


def is_deprecated(func_or_class):
    return (
        isinstance(func_or_class, collections.Hashable) and func_or_class in _DEPRECATED
    )


from . import sbp
import atexit

import oneflow.framework.c_api_util
import oneflow.framework.register_class_method_util as register_class_method_util
import oneflow.framework.register_python_callback

INVALID_SPLIT_AXIS = oneflow._oneflow_internal.INVALID_SPLIT_AXIS
register_class_method_util.RegisterMethod4Class()
oneflow._oneflow_internal.RegisterGILForeignLockHelper()
import oneflow.framework.env_util as env_util
import oneflow.framework.scope_util as scope_util
import oneflow.framework.session_context as session_ctx
from oneflow.framework.multi_client_session import MultiClientSession

if not env_util.HasAllMultiClientEnvVars():
    env_util.SetDefaultMultiClientEnvVars()
oneflow._oneflow_internal.SetIsMultiClient(True)
env_util.api_env_init()
oneflow._oneflow_internal.InitDefaultConsistentTransportTokenScope()
session_ctx.OpenDefaultSession(
    MultiClientSession(oneflow._oneflow_internal.NewSessionId())
)
scope_util.InitScopeStack()
oneflow._oneflow_internal.EnableEagerEnvironment(True)
del env_util
from oneflow.framework import python_callback, register_python_callback

oneflow._oneflow_internal.RegisterGlobalForeignCallback(
    python_callback.global_python_callback
)
del python_callback
del register_python_callback


class ExitHook:
    def __init__(self):
        self.exit_code = None
        self.exception = None

        self._orig_exit = sys.exit
        self._orig_excepthook = sys.excepthook

        def exit(code=0):
            self.exit_code = code
            self._orig_exit(code)

        sys.exit = exit

        def exc_handler(exc_type, exc, *args):
            self.exception = exc
            self._orig_excepthook(exc_type, exc, *args)

        sys.excepthook = exc_handler

    def is_normal_exit(self):
        if self.exit_code is not None:
            return self.exit_code == 0
        return self.exception is None


hook = ExitHook()


def atexit_hook(hook):
    if hook.is_normal_exit():
        if oneflow._oneflow_internal.IsEnvInited():
            if oneflow.framework.distribute.is_multi_client():
                oneflow._oneflow_internal.eager.multi_client.Sync()
            elif oneflow.framework.distribute.get_rank() == 0:
                oneflow._oneflow_internal.eager.single_client.Sync()
    oneflow.framework.session_context.TryCloseDefaultSession()
    if hook.is_normal_exit():
        oneflow._oneflow_internal.DestroyEnv()
    oneflow._oneflow_internal.SetShuttingDown()


atexit.register(atexit_hook, hook)
del atexit_hook
del hook
del ExitHook
del atexit
del oneflow

import oneflow.F
import oneflow.framework.docstr as docstr

from oneflow.autograd import grad_enable, no_grad, inference_mode, is_grad_enabled
import oneflow.nn.image
import oneflow.nn.modules.acosh
import oneflow.nn.modules.activation
import oneflow.nn.modules.argwhere
import oneflow.nn.modules.atan2
import oneflow.nn.modules.atanh
import oneflow.nn.modules.bmm
import oneflow.nn.modules.constant
import oneflow.nn.modules.diag
import oneflow.nn.modules.flip
import oneflow.nn.modules.floor
import oneflow.nn.modules.greater
import oneflow.nn.modules.greater_equal
import oneflow.nn.modules.in_top_k
import oneflow.nn.modules.masked_select
import oneflow.nn.modules.math_ops
import oneflow.nn.modules.nonzero
import oneflow.nn.modules.norm
import oneflow.nn.modules.permute
import oneflow.nn.modules.round
import oneflow.nn.modules.sign
import oneflow.nn.modules.sinh
import oneflow.nn.modules.tan

from oneflow.framework.check_point_v2 import Load as load
from oneflow.framework.check_point_v2 import save
from oneflow.framework.dtype import convert_oneflow_dtype_to_numpy_dtype, dtypes
from oneflow.framework.env_util import (
    api_enable_eager_execution as enable_eager_execution,
)
from oneflow.framework.function_util import FunctionConfig
from oneflow.framework.function_util import FunctionConfig as function_config
from oneflow.framework.generator import create_generator as Generator
from oneflow.framework.generator import default_generator, manual_seed

# NOTE(chengcheng) oneflow.Model is unavailable now.
# from oneflow.framework.model import Model
from oneflow.framework.scope_util import api_current_scope as current_scope
from oneflow.framework.tensor import Tensor
from oneflow.framework.tensor import tensor as tensor
from oneflow.framework.tensor import is_nonzero

from oneflow.nn.modules.tensor_ops import is_floating_point
from oneflow.nn.modules.abs import abs_op as abs
from oneflow.nn.modules.acos import acos_op as acos
from oneflow.nn.modules.acosh import acosh_op as acosh
from oneflow.nn.modules.acosh import arccosh_op as arccosh
from oneflow.nn.modules.activation import gelu_op as gelu
from oneflow.nn.modules.activation import mish_op as mish
from oneflow.nn.modules.activation import sigmoid_op as sigmoid
from oneflow.nn.modules.activation import softmax_op as softmax
from oneflow.nn.modules.activation import tanh_op as tanh
from oneflow.nn.modules.activation import silu_op as silu
from oneflow.nn.modules.activation import selu_op as selu
from oneflow.nn.modules.activation import softsign_op as softsign
from oneflow.nn.modules.activation import mish_op as mish
from oneflow.nn.modules.adaptive_pool import (
    adaptive_avg_pool1d,
    adaptive_avg_pool2d,
    adaptive_avg_pool3d,
)
from oneflow.nn.modules.arange import arange_op as arange
from oneflow.nn.modules.argmax import argmax_op as argmax
from oneflow.nn.modules.argsort import argsort_op as argsort
from oneflow.nn.modules.argwhere import argwhere_op as argwhere
from oneflow.nn.modules.atan2 import atan2_op as atan2
from oneflow.nn.modules.atanh import arctanh_op as arctanh
from oneflow.nn.modules.atanh import atanh_op as atanh
from oneflow.nn.modules.bmm import bmm_op as bmm
from oneflow.nn.modules.broadcast_like import broadcast_like_op as broadcast_like
from oneflow.nn.modules.cast import cast_op as cast
from oneflow.nn.modules.chunk import chunk_op as chunk
from oneflow.nn.modules.concat import concat_op as cat
from oneflow.nn.modules.constant import ones_like_op as ones_like
from oneflow.nn.modules.constant import ones_op as ones
from oneflow.nn.modules.constant import zeros_like_op as zeros_like
from oneflow.nn.modules.constant import zeros_op as zeros
from oneflow.nn.modules.empty import empty_op as empty
from oneflow.nn.modules.dataset import tensor_buffer_to_list_of_tensors
from oneflow.nn.modules.diag import diag_op as diag
from oneflow.nn.modules.eq import eq_op as eq
from oneflow.nn.modules.eq import eq_op as equal
from oneflow.nn.modules.exp import exp_op as exp
from oneflow.nn.modules.expand import expand_op as expand
from oneflow.nn.modules.flatten import _flow_flatten as flatten
from oneflow.nn.modules.flip import flip_op as flip
from oneflow.nn.modules.floor import floor_op as floor
from oneflow.nn.modules.gather import gather_op as gather
from oneflow.nn.modules.gather_nd import gather_nd_op as gather_nd
from oneflow.nn.modules.greater import greater_op as gt
from oneflow.nn.modules.greater_equal import greater_equal_op as ge
from oneflow.nn.modules.logical_and import logical_and_op as logical_and
from oneflow.nn.modules.logical_or import logical_or_op as logical_or
from oneflow.nn.modules.logical_xor import logical_xor_op as logical_xor
from oneflow.nn.modules.in_top_k import in_top_k_op as in_top_k
from oneflow.nn.modules.index_select import index_select_op as index_select
from oneflow.nn.modules.less import less_op as lt
from oneflow.nn.modules.less_equal import less_equal_op as le
from oneflow.nn.modules.log1p import log1p_op as log1p
from oneflow.nn.modules.masked_fill import masked_fill_op as masked_fill
from oneflow.nn.modules.masked_select import masked_select_op as masked_select
from oneflow.nn.modules.math_ops import _add as add
from oneflow.nn.modules.math_ops import _div as div
from oneflow.nn.modules.math_ops import _mul as mul
from oneflow.nn.modules.math_ops import _reciprocal as reciprocal
from oneflow.nn.modules.math_ops import _sub as sub
from oneflow.nn.modules.math_ops import addmm_op as addmm
from oneflow.nn.modules.math_ops import arcsin_op as arcsin
from oneflow.nn.modules.math_ops import arcsinh_op as arcsinh
from oneflow.nn.modules.math_ops import arctan_op as arctan
from oneflow.nn.modules.math_ops import asin_op as asin
from oneflow.nn.modules.math_ops import asinh_op as asinh
from oneflow.nn.modules.math_ops import atan_op as atan
from oneflow.nn.modules.math_ops import ceil_op as ceil
from oneflow.nn.modules.math_ops import clamp_op as clamp
from oneflow.nn.modules.math_ops import clip_op as clip
from oneflow.nn.modules.math_ops import cos_op as cos
from oneflow.nn.modules.math_ops import cosh_op as cosh
from oneflow.nn.modules.math_ops import erf_op as erf
from oneflow.nn.modules.math_ops import erfc_op as erfc
from oneflow.nn.modules.math_ops import expm1_op as expm1
from oneflow.nn.modules.math_ops import fmod_op as fmod
from oneflow.nn.modules.math_ops import log_op as log
from oneflow.nn.modules.math_ops import minimum as minimum
from oneflow.nn.modules.math_ops import maximum as maximum
from oneflow.nn.modules.math_ops import pow_op as pow
from oneflow.nn.modules.math_ops import rsqrt_op as rsqrt
from oneflow.nn.modules.math_ops import sin_op as sin
from oneflow.nn.modules.math_ops import sqrt_op as sqrt
from oneflow.nn.modules.math_ops import square_op as square
from oneflow.nn.modules.math_ops import std_op as std
from oneflow.nn.modules.math_ops import topk_op as topk
from oneflow.nn.modules.math_ops import variance_op as var
from oneflow.nn.modules.matmul import matmul_op as matmul
from oneflow.nn.modules.meshgrid import meshgrid_op as meshgrid
from oneflow.nn.modules.narrow import narrow_op as narrow
from oneflow.nn.modules.ne import ne_op as ne
from oneflow.nn.modules.ne import ne_op as not_equal
from oneflow.nn.modules.negative import negative_op as neg
from oneflow.nn.modules.negative import negative_op as negative
from oneflow.nn.modules.nonzero import nonzero_op as nonzero
from oneflow.nn.modules.random_ops import bernoulli
from oneflow.nn.modules.random_ops import rand_op as rand
from oneflow.nn.modules.random_ops import randn_op as randn
from oneflow.nn.modules.random_ops import randperm
from oneflow.nn.modules.reduce_ops import _max as max
from oneflow.nn.modules.reduce_ops import _mean as mean
from oneflow.nn.modules.reduce_ops import _min as min
from oneflow.nn.modules.reduce_ops import _sum as sum
from oneflow.nn.modules.reduce_ops import prod_op as prod
from oneflow.nn.modules.repeat import repeat_op as repeat
from oneflow.nn.modules.reshape import reshape_op as reshape
from oneflow.nn.modules.reshape import view_op as view
from oneflow.nn.modules.round import round_op as round
from oneflow.nn.modules.scatter_nd import _scatter_nd_op as scatter_nd
from oneflow.nn.modules.sign import sign_op as sign
from oneflow.nn.modules.sinh import sinh_op as sinh
from oneflow.nn.modules.slice import slice_op as slice
from oneflow.nn.modules.slice import slice_update_op as slice_update
from oneflow.nn.modules.slice import logical_slice_assign_op as logical_slice_assign
from oneflow.nn.modules.softplus import softplus_op as softplus
from oneflow.nn.modules.sort import sort_op as sort
from oneflow.nn.modules.split import split_op as split
from oneflow.nn.modules.squeeze import squeeze_op as squeeze
from oneflow.nn.modules.stack import stack
from oneflow.nn.modules.tan import tan_op as tan
from oneflow.nn.modules.eye import eye_op as eye
from oneflow.nn.modules.tensor_buffer import gen_tensor_buffer
from oneflow.nn.modules.tensor_buffer import (
    tensor_buffer_to_tensor_op as tensor_buffer_to_tensor,
)
from oneflow.nn.modules.tensor_buffer import tensor_to_tensor_buffer
from oneflow.nn.modules.tile import tile_op as tile
from oneflow.nn.modules.to import to_op as to
from oneflow.nn.modules.consistent_cast import to_consistent_op as to_consistent
from oneflow.nn.modules.consistent_cast import to_local_op as to_local
from oneflow.nn.modules.transpose import transpose_op as transpose
from oneflow.nn.modules.tril import tril_op as tril
from oneflow.nn.modules.triu import triu_op as triu
from oneflow.nn.modules.unsqueeze import unsqueeze_op as unsqueeze
from oneflow.nn.modules.where import where_op as where
from oneflow.nn.modules.scatter import *
from oneflow.ops.builtin_ops import BuiltinOp as builtin_op
from oneflow.ops.initializer_util import constant_initializer
from oneflow.ops.initializer_util import glorot_normal_initializer
from oneflow.ops.initializer_util import (
    glorot_normal_initializer as xavier_normal_initializer,
)
from oneflow.ops.initializer_util import glorot_uniform_initializer
from oneflow.ops.initializer_util import (
    glorot_uniform_initializer as xavier_uniform_initializer,
)
from oneflow.ops.initializer_util import (
    kaiming_initializer,
    ones_initializer,
    random_normal_initializer,
    random_uniform_initializer,
    truncated_normal_initializer,
    variance_scaling_initializer,
    zeros_initializer,
)

from . import (
    autograd,
    distributed,
    linalg,
    optim,
<<<<<<< HEAD
    comm,
=======
    boxing,
    backends,
    amp,
>>>>>>> 614a2b3f
)  # , saved_model NOTE(chengcheng): unavailable now
import oneflow.utils.data
import oneflow.utils.vision
from oneflow.nn.modules.relu import relu_op as relu<|MERGE_RESOLUTION|>--- conflicted
+++ resolved
@@ -353,13 +353,10 @@
     distributed,
     linalg,
     optim,
-<<<<<<< HEAD
     comm,
-=======
     boxing,
     backends,
     amp,
->>>>>>> 614a2b3f
 )  # , saved_model NOTE(chengcheng): unavailable now
 import oneflow.utils.data
 import oneflow.utils.vision
