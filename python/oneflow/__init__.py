--- conflicted
+++ resolved
@@ -62,18 +62,11 @@
     )
 
 
-<<<<<<< HEAD
 from oneflow._C import abs, abs_
 from oneflow._C import exp, exp_
 from oneflow._C import acos, acos_
+from oneflow._C import acos as arccos
 from oneflow._C import acosh, acosh_
-=======
-from oneflow._C import abs
-from oneflow._C import exp
-from oneflow._C import acos
-from oneflow._C import acos as arccos
-from oneflow._C import acosh
->>>>>>> 203ef5ec
 from oneflow._C import acosh as arccosh
 from oneflow._C import acosh_ as arccosh_
 from oneflow._C import atanh, atanh_
@@ -106,14 +99,10 @@
 from oneflow._C import div
 from oneflow._C import floor_divide
 from oneflow._C import mul
-<<<<<<< HEAD
-from oneflow._C import reciprocal as reciprocal
+from oneflow._C import reciprocal
 from oneflow._C import reciprocal_ as reciprocal_
-=======
 from oneflow._C import negative
 from oneflow._C import negative as neg
-from oneflow._C import reciprocal
->>>>>>> 203ef5ec
 from oneflow._C import sub
 from oneflow._C import sin, sin_
 from oneflow._C import asin, asin_
