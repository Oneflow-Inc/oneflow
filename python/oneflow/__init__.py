"""
Copyright 2020 The OneFlow Authors. All rights reserved.

Licensed under the Apache License, Version 2.0 (the "License");
you may not use this file except in compliance with the License.
You may obtain a copy of the License at

    http://www.apache.org/licenses/LICENSE-2.0

Unless required by applicable law or agreed to in writing, software
distributed under the License is distributed on an "AS IS" BASIS,
WITHOUT WARRANTIES OR CONDITIONS OF ANY KIND, either express or implied.
See the License for the specific language governing permissions and
limitations under the License.
"""

import collections

import oneflow._oneflow_internal

oneflow._oneflow_internal.CheckAndClearRegistryFlag()
Size = oneflow._oneflow_internal.Size
device = oneflow._oneflow_internal.device
placement = oneflow._oneflow_internal.placement
no_grad = oneflow._oneflow_internal.autograd.no_grad
locals()["dtype"] = oneflow._oneflow_internal.dtype
locals()["char"] = oneflow._oneflow_internal.char
locals()["float16"] = oneflow._oneflow_internal.float16
locals()["half"] = oneflow._oneflow_internal.float16
locals()["float32"] = oneflow._oneflow_internal.float32
locals()["float"] = oneflow._oneflow_internal.float
locals()["double"] = oneflow._oneflow_internal.double
locals()["float64"] = oneflow._oneflow_internal.float64
locals()["int8"] = oneflow._oneflow_internal.int8
locals()["int"] = oneflow._oneflow_internal.int32
locals()["int32"] = oneflow._oneflow_internal.int32
locals()["int64"] = oneflow._oneflow_internal.int64
locals()["long"] = oneflow._oneflow_internal.int64
locals()["uint8"] = oneflow._oneflow_internal.uint8
locals()["record"] = oneflow._oneflow_internal.record
locals()["tensor_buffer"] = oneflow._oneflow_internal.tensor_buffer
from oneflow.core.job.job_conf_pb2 import JobConfigProto
from oneflow.core.job.job_set_pb2 import ConfigProto
from oneflow.version import __version__

_DEPRECATED = set()


def oneflow_deprecate(*api_names, **kwargs):
    def Decorator(func_or_class):
        _DEPRECATED.add(func_or_class)
        return func_or_class

    return Decorator


def is_deprecated(func_or_class):
    return (
        isinstance(func_or_class, collections.Hashable) and func_or_class in _DEPRECATED
    )


import atexit

import oneflow.framework.c_api_util
import oneflow.framework.register_class_method_util as register_class_method_util
import oneflow.framework.register_python_callback

INVALID_SPLIT_AXIS = oneflow._oneflow_internal.INVALID_SPLIT_AXIS
register_class_method_util.RegisterMethod4Class()
oneflow._oneflow_internal.RegisterGILForeignLockHelper()
import oneflow.framework.env_util as env_util
import oneflow.framework.scope_util as scope_util
import oneflow.framework.session_context as session_ctx
from oneflow.framework.multi_client_session import MultiClientSession
from oneflow.framework.session_util import Session

if not env_util.HasAllMultiClientEnvVars():
    env_util.SetDefaultMultiClientEnvVars()
oneflow._oneflow_internal.SetIsMultiClient(True)
env_util.api_env_init()
oneflow._oneflow_internal.InitDefaultConsistentRpcTokenScope()
session_ctx.OpenDefaultSession(
    MultiClientSession(oneflow._oneflow_internal.NewSessionId())
)
scope_util.InitScopeStack()
oneflow._oneflow_internal.EnableEagerEnvironment(True)
del env_util
from oneflow.framework import python_callback, register_python_callback

oneflow._oneflow_internal.RegisterGlobalForeignCallback(
    python_callback.global_python_callback
)
del python_callback
del register_python_callback
from oneflow.framework import watcher

oneflow._oneflow_internal.RegisterGlobalWatcher(watcher._global_watcher)
del watcher


def _SyncOnMasterFn():
    import oneflow

    def Sync():
        if not oneflow._oneflow_internal.IsEnvInited():
            return
        if oneflow.framework.distribute.is_multi_client():
            oneflow._oneflow_internal.eager.multi_client.Sync()
        elif oneflow.framework.distribute.get_rank() == 0:
            oneflow._oneflow_internal.eager.single_client.Sync()

    return Sync


atexit.register(oneflow._oneflow_internal.SetShuttingDown)
atexit.register(oneflow._oneflow_internal.DestroyEnv)
atexit.register(oneflow.framework.session_context.TryCloseDefaultSession)
atexit.register(_SyncOnMasterFn)
del atexit
del oneflow
import oneflow.framework.docstr as docstr
from oneflow.framework.docstr.utils import register_docstr

register_docstr()
del register_docstr
del docstr
import oneflow.nn.image
import oneflow.nn.modules.acosh
import oneflow.nn.modules.activation
import oneflow.nn.modules.argwhere
import oneflow.nn.modules.atan2
import oneflow.nn.modules.atanh
import oneflow.nn.modules.bmm
import oneflow.nn.modules.constant
import oneflow.nn.modules.diag
import oneflow.nn.modules.flip
import oneflow.nn.modules.floor
import oneflow.nn.modules.greater
import oneflow.nn.modules.greater_equal
import oneflow.nn.modules.in_top_k
import oneflow.nn.modules.masked_select
import oneflow.nn.modules.math_ops
import oneflow.nn.modules.norm
import oneflow.nn.modules.permute
import oneflow.nn.modules.round
import oneflow.nn.modules.sign
import oneflow.nn.modules.sinh
import oneflow.nn.modules.tan
import oneflow.nn.modules.tensor_ops
import oneflow.tmp
from oneflow.advanced.distribute_ops import cast_to_current_logical_view
from oneflow.deprecated.initializer_util import (
    truncated_normal_initializer as truncated_normal,
)
from oneflow.experimental.namescope import deprecated_name_scope as name_scope
from oneflow.framework.check_point_v2 import GetAllVariables as get_all_variables
from oneflow.framework.check_point_v2 import Load as load
from oneflow.framework.check_point_v2 import LoadVariables as load_variables
from oneflow.framework.check_point_v2 import save
from oneflow.framework.dtype import convert_oneflow_dtype_to_numpy_dtype, dtypes
from oneflow.framework.env_util import (
    api_enable_eager_execution as enable_eager_execution,
)
from oneflow.framework.env_util import api_get_current_machine_id as current_machine_id
from oneflow.framework.env_util import api_get_current_resource as current_resource
from oneflow.framework.function_desc import (
    api_current_global_function_desc as current_global_function_desc,
)
from oneflow.framework.function_util import FunctionConfig
from oneflow.framework.function_util import FunctionConfig as ExecutionConfig
from oneflow.framework.function_util import FunctionConfig as function_config
from oneflow.framework.function_util import api_oneflow_function as global_function
from oneflow.framework.generator import create_generator as Generator
from oneflow.framework.generator import default_generator, manual_seed
from oneflow.framework.input_blob_def import DeprecatedFixedTensorDef as FixedTensorDef
from oneflow.framework.input_blob_def import (
    DeprecatedMirroredTensorDef as MirroredTensorDef,
)
from oneflow.framework.job_set_util import inter_job_reuse_mem_strategy
from oneflow.framework.model import Model
from oneflow.framework.ops import api_acc as acc
from oneflow.framework.ops import (
    api_hierarchical_parallel_cast as hierarchical_parallel_cast,
)
from oneflow.framework.ops import api_pack as pack
from oneflow.framework.ops import api_parallel_cast as parallel_cast
from oneflow.framework.ops import api_unpack as unpack
from oneflow.framework.placement_util import (
    deprecated_placement as device_prior_placement,
)
from oneflow.framework.placement_util import deprecated_placement as fixed_placement
from oneflow.framework.scope_util import api_current_scope as current_scope
from oneflow.framework.session_util import (
    TmpInitEagerGlobalSession as InitEagerGlobalSession,
)
from oneflow.framework.session_util import (
    api_clear_default_session as clear_default_session,
)
from oneflow.framework.session_util import (
    api_eager_execution_enabled as eager_execution_enabled,
)
from oneflow.framework.session_util import (
    api_find_or_create_module as find_or_create_module,
)
from oneflow.framework.session_util import (
    api_sync_default_session as sync_default_session,
)
from oneflow.framework.tensor import Tensor
from oneflow.framework.tensor import tensor as tensor
from oneflow.nn.modules.abs import abs_op as abs
from oneflow.nn.modules.acos import acos_op as acos
from oneflow.nn.modules.acosh import acosh_op as acosh
from oneflow.nn.modules.acosh import arccosh_op as arccosh
from oneflow.nn.modules.activation import gelu_op as gelu
from oneflow.nn.modules.activation import mish_op as mish
from oneflow.nn.modules.activation import sigmoid_op as sigmoid
from oneflow.nn.modules.activation import softmax_op as softmax
from oneflow.nn.modules.activation import tanh_op as tanh
from oneflow.nn.modules.activation import silu_op as silu
from oneflow.nn.modules.activation import selu_op as selu
from oneflow.nn.modules.activation import softsign_op as softsign
from oneflow.nn.modules.activation import mish_op as mish


from oneflow.nn.modules.adaptive_pool import (
    adaptive_avg_pool1d,
    adaptive_avg_pool2d,
    adaptive_avg_pool3d,
)
from oneflow.nn.modules.arange import arange_op as arange
from oneflow.nn.modules.argmax import argmax_op as argmax
from oneflow.nn.modules.argsort import argsort_op as argsort
from oneflow.nn.modules.argwhere import argwhere_op as argwhere
from oneflow.nn.modules.atan2 import atan2_op as atan2
from oneflow.nn.modules.atanh import arctanh_op as arctanh
from oneflow.nn.modules.atanh import atanh_op as atanh
from oneflow.nn.modules.bmm import bmm_op as bmm
from oneflow.nn.modules.broadcast_like import broadcast_like_op as broadcast_like
from oneflow.nn.modules.cast import cast_op as cast
from oneflow.nn.modules.chunk import chunk_op as chunk
from oneflow.nn.modules.concat import concat_op as cat
from oneflow.nn.modules.constant import ones_like_op as ones_like
from oneflow.nn.modules.constant import ones_op as ones
from oneflow.nn.modules.constant import zeros_like_op as zeros_like
from oneflow.nn.modules.constant import zeros_op as zeros
from oneflow.nn.modules.dataset import tensor_buffer_to_list_of_tensors
from oneflow.nn.modules.diag import diag_op as diag
from oneflow.nn.modules.eq import eq_op as eq
from oneflow.nn.modules.eq import eq_op as equal
from oneflow.nn.modules.exp import exp_op as exp
from oneflow.nn.modules.expand import expand_op as expand
from oneflow.nn.modules.flatten import _flow_flatten as flatten
from oneflow.nn.modules.flip import flip_op as flip
from oneflow.nn.modules.floor import floor_op as floor
from oneflow.nn.modules.gather import gather_op as gather
from oneflow.nn.modules.gather_nd import gather_nd_op as gather_nd
from oneflow.nn.modules.greater import greater_op as gt
from oneflow.nn.modules.greater_equal import greater_equal_op as ge
from oneflow.nn.modules.in_top_k import in_top_k_op as in_top_k
from oneflow.nn.modules.less import less_op as lt
from oneflow.nn.modules.less_equal import less_equal_op as le
from oneflow.nn.modules.log1p import log1p_op as log1p
from oneflow.nn.modules.masked_fill import masked_fill_op as masked_fill
from oneflow.nn.modules.masked_select import masked_select_op as masked_select
from oneflow.nn.modules.math_ops import _add as add
from oneflow.nn.modules.math_ops import _div as div
from oneflow.nn.modules.math_ops import _mul as mul
from oneflow.nn.modules.math_ops import _reciprocal as reciprocal
from oneflow.nn.modules.math_ops import _sub as sub
from oneflow.nn.modules.math_ops import addmm_op as addmm
from oneflow.nn.modules.math_ops import arcsin_op as arcsin
from oneflow.nn.modules.math_ops import arcsinh_op as arcsinh
from oneflow.nn.modules.math_ops import arctan_op as arctan
from oneflow.nn.modules.math_ops import asin_op as asin
from oneflow.nn.modules.math_ops import asinh_op as asinh
from oneflow.nn.modules.math_ops import atan_op as atan
from oneflow.nn.modules.math_ops import ceil_op as ceil
from oneflow.nn.modules.math_ops import clamp_op as clamp
from oneflow.nn.modules.math_ops import clip_op as clip
from oneflow.nn.modules.math_ops import cos_op as cos
from oneflow.nn.modules.math_ops import cosh_op as cosh
from oneflow.nn.modules.math_ops import erf_op as erf
from oneflow.nn.modules.math_ops import erfc_op as erfc
from oneflow.nn.modules.math_ops import expm1_op as expm1
from oneflow.nn.modules.math_ops import fmod_op as fmod
from oneflow.nn.modules.math_ops import log_op as log
from oneflow.nn.modules.math_ops import minimum as minimum
from oneflow.nn.modules.math_ops import maximum as maximum
from oneflow.nn.modules.math_ops import pow_op as pow
from oneflow.nn.modules.math_ops import rsqrt_op as rsqrt
from oneflow.nn.modules.math_ops import sin_op as sin
from oneflow.nn.modules.math_ops import sqrt_op as sqrt
from oneflow.nn.modules.math_ops import square_op as square
from oneflow.nn.modules.math_ops import std_op as std
from oneflow.nn.modules.math_ops import topk_op as topk
from oneflow.nn.modules.math_ops import variance_op as var
from oneflow.nn.modules.matmul import matmul_op as matmul
from oneflow.nn.modules.meshgrid import meshgrid_op as meshgrid
from oneflow.nn.modules.ne import ne_op as ne
from oneflow.nn.modules.ne import ne_op as not_equal
from oneflow.nn.modules.negative import negative_op as neg
from oneflow.nn.modules.negative import negative_op as negative
from oneflow.nn.modules.random_ops import bernoulli
from oneflow.nn.modules.reduce_ops import _max as max
from oneflow.nn.modules.reduce_ops import _mean as mean
from oneflow.nn.modules.reduce_ops import _min as min
from oneflow.nn.modules.reduce_ops import _sum as sum
from oneflow.nn.modules.repeat import repeat_op as repeat
from oneflow.nn.modules.reshape import reshape_op as reshape
from oneflow.nn.modules.reshape import view_op as view
from oneflow.nn.modules.round import round_op as round
from oneflow.nn.modules.scatter_nd import _scatter_nd_op as scatter_nd
from oneflow.nn.modules.sign import sign_op as sign
from oneflow.nn.modules.sinh import sinh_op as sinh
from oneflow.nn.modules.slice import slice_op as slice
from oneflow.nn.modules.slice import slice_update_op as slice_update
from oneflow.nn.modules.softplus import softplus_op as softplus
from oneflow.nn.modules.sort import sort_op as sort
from oneflow.nn.modules.squeeze import squeeze_op as squeeze
from oneflow.nn.modules.stack import stack
from oneflow.nn.modules.tan import tan_op as tan
from oneflow.nn.modules.eye import eye_op as eye
from oneflow.nn.modules.tensor_buffer import gen_tensor_buffer
from oneflow.nn.modules.tensor_buffer import (
    tensor_buffer_to_tensor_op as tensor_buffer_to_tensor,
)
from oneflow.nn.modules.tensor_buffer import tensor_to_tensor_buffer
from oneflow.nn.modules.tile import tile_op as tile
from oneflow.nn.modules.to import to_op as to
from oneflow.nn.modules.consistent_cast import to_consistent_op as to_consistent
from oneflow.nn.modules.consistent_cast import to_local_op as to_local
from oneflow.nn.modules.transpose import transpose_op as transpose
from oneflow.nn.modules.triu import triu_op as triu
from oneflow.nn.modules.unsqueeze import unsqueeze_op as unsqueeze
from oneflow.nn.modules.where import where_op as where
from oneflow.ops.assign_op import assign
from oneflow.ops.builtin_ops import BuiltinOp as builtin_op
from oneflow.ops.categorical_ordinal_encode_op import categorical_ordinal_encode
from oneflow.ops.constant_op import constant, constant_like, constant_scalar
from oneflow.ops.get_variable import api_get_variable as get_variable
from oneflow.ops.initializer_util import constant_initializer, empty_initializer
from oneflow.ops.initializer_util import glorot_normal_initializer
from oneflow.ops.initializer_util import (
    glorot_normal_initializer as xavier_normal_initializer,
)
from oneflow.ops.initializer_util import glorot_uniform_initializer
from oneflow.ops.initializer_util import (
    glorot_uniform_initializer as xavier_uniform_initializer,
)
from oneflow.ops.initializer_util import (
    kaiming_initializer,
    ones_initializer,
    random_normal_initializer,
    random_uniform_initializer,
    truncated_normal_initializer,
    variance_scaling_initializer,
    zeros_initializer,
)
from oneflow.nn.modules.scatter import *

from . import autograd, distributed, linalg, optim, saved_model, sbp
<<<<<<< HEAD
from oneflow.utils import data
from oneflow.utils import vision
=======
import oneflow.utils.data
import oneflow.utils.vision
>>>>>>> b4d551dd
<|MERGE_RESOLUTION|>--- conflicted
+++ resolved
@@ -360,10 +360,5 @@
 from oneflow.nn.modules.scatter import *
 
 from . import autograd, distributed, linalg, optim, saved_model, sbp
-<<<<<<< HEAD
-from oneflow.utils import data
-from oneflow.utils import vision
-=======
 import oneflow.utils.data
 import oneflow.utils.vision
->>>>>>> b4d551dd
