--- conflicted
+++ resolved
@@ -272,7 +272,6 @@
 from oneflow._C import index_add, index_add_
 from oneflow._C import sort
 from oneflow._C import clone
-<<<<<<< HEAD
 from oneflow._C import (
     bitwise_and,
     bitwise_or,
@@ -281,11 +280,7 @@
     bitwise_right_shift,
     bitwise_not,
 )
-
-=======
-from oneflow._C import bitwise_and, bitwise_or, bitwise_xor, bitwise_not
 from oneflow._C import real, imag, conj, conj_physical
->>>>>>> b664acc2
 
 from oneflow._oneflow_internal import _set_num_threads as set_num_threads
 
