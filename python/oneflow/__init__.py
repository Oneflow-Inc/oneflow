"""
Copyright 2020 The OneFlow Authors. All rights reserved.

Licensed under the Apache License, Version 2.0 (the "License");
you may not use this file except in compliance with the License.
You may obtain a copy of the License at

    http://www.apache.org/licenses/LICENSE-2.0

Unless required by applicable law or agreed to in writing, software
distributed under the License is distributed on an "AS IS" BASIS,
WITHOUT WARRANTIES OR CONDITIONS OF ANY KIND, either express or implied.
See the License for the specific language governing permissions and
limitations under the License.
"""

import sys
import collections

import oneflow._oneflow_internal

oneflow._oneflow_internal.InitNumpyCAPI()
oneflow._oneflow_internal.CheckAndClearRegistryFlag()
Size = oneflow._oneflow_internal.Size
device = oneflow._oneflow_internal.device
placement = oneflow._oneflow_internal.placement
locals()["dtype"] = oneflow._oneflow_internal.dtype
locals()["char"] = oneflow._oneflow_internal.char
locals()["float16"] = oneflow._oneflow_internal.float16
locals()["half"] = oneflow._oneflow_internal.float16
locals()["float32"] = oneflow._oneflow_internal.float32
locals()["float"] = oneflow._oneflow_internal.float
locals()["double"] = oneflow._oneflow_internal.double
locals()["float64"] = oneflow._oneflow_internal.float64
locals()["int8"] = oneflow._oneflow_internal.int8
locals()["int"] = oneflow._oneflow_internal.int32
locals()["int32"] = oneflow._oneflow_internal.int32
locals()["int64"] = oneflow._oneflow_internal.int64
locals()["long"] = oneflow._oneflow_internal.int64
locals()["uint8"] = oneflow._oneflow_internal.uint8
locals()["record"] = oneflow._oneflow_internal.record
locals()["tensor_buffer"] = oneflow._oneflow_internal.tensor_buffer
locals()["bfloat16"] = oneflow._oneflow_internal.bfloat16
from oneflow.version import __version__

_DEPRECATED = set()


def oneflow_deprecate(*api_names, **kwargs):
    def Decorator(func_or_class):
        _DEPRECATED.add(func_or_class)
        return func_or_class

    return Decorator


def is_deprecated(func_or_class):
    return (
        isinstance(func_or_class, collections.Hashable) and func_or_class in _DEPRECATED
    )


from oneflow._C import abs
from oneflow._C import exp
from oneflow._C import acos
from oneflow._C import acosh
from oneflow._C import acosh as arccosh
from oneflow._C import atanh
from oneflow._C import atanh as arctanh
from oneflow._C import sign
from oneflow._C import sinh
from oneflow._C import tan
from oneflow._C import greater
from oneflow._C import greater as gt
from oneflow._C import greater_equal
from oneflow._C import greater_equal as ge
from oneflow._C import logical_and
from oneflow._C import logical_or
from oneflow._C import logical_xor
from oneflow._C import gelu
from oneflow._C import mish
from oneflow._C import sigmoid
from oneflow._C import tanh
from oneflow._C import silu
from oneflow._C import selu
from oneflow._C import softsign
from oneflow._C import cast
from oneflow._C import ones_like
from oneflow._C import zeros_like
from oneflow._C import diag
from oneflow._C import log1p
from oneflow._C import add
from oneflow._C import div
from oneflow._C import floor_divide
from oneflow._C import mul
from oneflow._C import reciprocal as reciprocal
from oneflow._C import sub
from oneflow._C import sin, sin_
from oneflow._C import asin
from oneflow._C import asin as arcsin
from oneflow._C import asinh
from oneflow._C import asinh as arcsinh
from oneflow._C import atan
from oneflow._C import atan as arctan
from oneflow._C import atan2
from oneflow._C import ceil
from oneflow._C import clamp
from oneflow._C import clamp as clip
from oneflow._C import cos
from oneflow._C import cosh
from oneflow._C import erf
from oneflow._C import erfc
from oneflow._C import expm1
from oneflow._C import fmod
from oneflow._C import log
from oneflow._C import minimum
from oneflow._C import maximum
from oneflow._C import pow
from oneflow._C import rsqrt
from oneflow._C import sqrt
from oneflow._C import square
from oneflow._C import matmul
from oneflow._C import bernoulli
from oneflow._C import round
from oneflow._C import softplus
from oneflow._C import tril
from oneflow._C import triu
from oneflow._C import pad
from oneflow._C import transpose
<<<<<<< HEAD
from oneflow._C import norm
=======
from oneflow._C import relu
from oneflow._C import argmax
from oneflow._C import argmin
>>>>>>> bd09034f

from . import sbp
import atexit

import oneflow.framework.c_api_util
import oneflow.framework.register_class_method_util as register_class_method_util
import oneflow.framework.register_python_callback


INVALID_SPLIT_AXIS = oneflow._oneflow_internal.INVALID_SPLIT_AXIS
register_class_method_util.RegisterMethod4Class()
oneflow._oneflow_internal.RegisterGILForeignLockHelper()
import oneflow.framework.env_util as env_util
import oneflow.framework.scope_util as scope_util
import oneflow.framework.session_context as session_ctx
from oneflow.framework.multi_client_session import MultiClientSession

if not env_util.HasAllMultiClientEnvVars():
    env_util.SetDefaultMultiClientEnvVars()
oneflow._oneflow_internal.SetIsMultiClient(True)
env_util.api_env_init()
oneflow._oneflow_internal.InitDefaultConsistentTransportTokenScope()
session_ctx.OpenDefaultSession(
    MultiClientSession(oneflow._oneflow_internal.NewSessionId())
)
scope_util.InitScopeStack()
oneflow._oneflow_internal.EnableEagerEnvironment(True)
del env_util
from oneflow.framework import python_callback, register_python_callback

oneflow._oneflow_internal.RegisterGlobalForeignCallback(
    python_callback.global_python_callback
)
del python_callback
del register_python_callback


class ExitHook:
    def __init__(self):
        self.exit_code = None
        self.exception = None

        self._orig_exit = sys.exit
        self._orig_excepthook = sys.excepthook

        def exit(code=0):
            self.exit_code = code
            self._orig_exit(code)

        sys.exit = exit

        def exc_handler(exc_type, exc, *args):
            self.exception = exc
            self._orig_excepthook(exc_type, exc, *args)

        sys.excepthook = exc_handler

    def is_normal_exit(self):
        if self.exit_code is not None:
            return self.exit_code == 0
        return self.exception is None


hook = ExitHook()


def atexit_hook(hook):
    if hook.is_normal_exit():
        if oneflow._oneflow_internal.IsEnvInited():
            if oneflow.env.is_multi_client():
                oneflow._oneflow_internal.eager.multi_client.Sync()
            elif oneflow.env.get_rank() == 0:
                oneflow._oneflow_internal.eager.single_client.Sync()
    oneflow.framework.session_context.TryCloseDefaultSession()
    if hook.is_normal_exit():
        oneflow._oneflow_internal.DestroyEnv()
    oneflow._oneflow_internal.SetShuttingDown()


atexit.register(atexit_hook, hook)
del atexit_hook
del hook
del ExitHook
del atexit
del oneflow

import oneflow._C
from oneflow._C import tensor, batch_gather

from oneflow.autograd import grad_enable, no_grad, inference_mode, is_grad_enabled
import oneflow.nn.image

from oneflow.framework.check_point_v2 import Load as load
from oneflow.framework.check_point_v2 import save
from oneflow.framework.dtype import convert_oneflow_dtype_to_numpy_dtype, dtypes
from oneflow.framework.env_util import (
    api_enable_eager_execution as enable_eager_execution,
)
from oneflow.framework.function_util import FunctionConfig
from oneflow.framework.function_util import FunctionConfig as function_config
from oneflow.framework.generator import create_generator as Generator
from oneflow.framework.generator import default_generator, manual_seed

# NOTE(chengcheng) oneflow.Model is unavailable now.
# from oneflow.framework.model import Model
from oneflow.framework.scope_util import api_current_scope as current_scope
from oneflow.framework.tensor import Tensor
from oneflow.framework.tensor import is_nonzero
from oneflow.nn.modules.activation import softmax_op as softmax
from oneflow.nn.modules.pooling import (
    adaptive_avg_pool1d,
    adaptive_avg_pool2d,
    adaptive_avg_pool3d,
)
from oneflow.nn.modules.arange import arange_op as arange
from oneflow.nn.modules.argsort import argsort_op as argsort
from oneflow.nn.modules.argwhere import argwhere_op as argwhere
from oneflow.nn.modules.bmm import bmm_op as bmm
from oneflow.nn.modules.broadcast_like import broadcast_like_op as broadcast_like
from oneflow.nn.modules.chunk import chunk_op as chunk
from oneflow.nn.modules.concat import concat_op as cat
from oneflow.nn.modules.constant import ones_op as ones
from oneflow.nn.modules.constant import zeros_op as zeros
from oneflow.nn.modules.constant import full_op as full
from oneflow.nn.modules.empty import empty_op as empty
from oneflow.nn.modules.dataset import tensor_buffer_to_list_of_tensors
from oneflow.nn.modules.expand import expand_op as expand
from oneflow.nn.modules.flatten import _flow_flatten as flatten
from oneflow.nn.modules.flip import flip_op as flip
from oneflow.nn.modules.floor import floor_op as floor
from oneflow.nn.modules.gather import gather_op as gather
from oneflow.nn.modules.gather import gather_nd_op as gather_nd
from oneflow.nn.modules.comparison import eq_op as eq
from oneflow.nn.modules.comparison import eq_op as equal
from oneflow.nn.modules.logical_ops import logical_and_op as logical_and
from oneflow.nn.modules.logical_ops import logical_or_op as logical_or
from oneflow.nn.modules.logical_ops import logical_xor_op as logical_xor
from oneflow.nn.modules.comparison import less_op as lt
from oneflow.nn.modules.comparison import less_equal_op as le
from oneflow.nn.modules.comparison import ne_op as ne
from oneflow.nn.modules.comparison import ne_op as not_equal
from oneflow.nn.modules.tensor_ops import is_floating_point
from oneflow.nn.modules.tensor_ops import negative_op as neg
from oneflow.nn.modules.tensor_ops import negative_op as negative
from oneflow.nn.modules.in_top_k import in_top_k_op as in_top_k
from oneflow.nn.modules.index_select import index_select_op as index_select
from oneflow.nn.modules.masked_fill import masked_fill_op as masked_fill
from oneflow.nn.modules.masked_select import masked_select_op as masked_select
from oneflow.nn.modules.math_ops import addmm_op as addmm
from oneflow.nn.modules.math_ops import std_op as std
from oneflow.nn.modules.math_ops import topk_op as topk
from oneflow.nn.modules.math_ops import variance_op as var
from oneflow.nn.modules.meshgrid import meshgrid_op as meshgrid
from oneflow.nn.modules.narrow import narrow_op as narrow
from oneflow.nn.modules.nonzero import nonzero_op as nonzero
from oneflow.nn.modules.numel import numel_op as numel
from oneflow.nn.modules.random_ops import rand_op as rand
from oneflow.nn.modules.random_ops import randn_op as randn
from oneflow.nn.modules.random_ops import randint_op as randint
from oneflow.nn.modules.random_ops import randperm_op as randperm
from oneflow.nn.modules.reduce_ops import max_op as max
from oneflow.nn.modules.reduce_ops import min_op as min
from oneflow.nn.modules.reduce_ops import sum_op as sum
from oneflow.nn.modules.reduce_ops import mean_op as mean
from oneflow.nn.modules.reduce_ops import prod_op as prod
from oneflow.nn.modules.repeat import repeat_op as repeat
from oneflow.nn.modules.reshape import reshape_op as reshape
from oneflow.nn.modules.reshape import view_op as view
from oneflow.nn.modules.permute import permute_op as permute
from oneflow.nn.modules.slice import slice_op as slice
from oneflow.nn.modules.slice import slice_update_op as slice_update
from oneflow.nn.modules.slice import logical_slice_assign_op as logical_slice_assign
from oneflow.nn.modules.sort import sort_op as sort
from oneflow.nn.modules.split import split_op as split
from oneflow.nn.modules.squeeze import squeeze_op as squeeze
from oneflow.nn.modules.stack import stack
from oneflow.nn.modules.eye import eye_op as eye
from oneflow.nn.modules.tensor_buffer import gen_tensor_buffer
from oneflow.nn.modules.tensor_buffer import (
    tensor_buffer_to_tensor_op as tensor_buffer_to_tensor,
)
from oneflow.nn.modules.as_tensor import as_tensor
from oneflow.nn.modules.tensor_buffer import tensor_to_tensor_buffer
from oneflow.nn.modules.tile import tile_op as tile
from oneflow.nn.modules.to import to_op as to
from oneflow.nn.modules.consistent_cast import to_consistent_op as to_consistent
from oneflow.nn.modules.consistent_cast import to_local_op as to_local
from oneflow.nn.modules.unsqueeze import unsqueeze_op as unsqueeze
from oneflow.nn.modules.where import where_op as where
from oneflow.nn.modules.scatter import *
from oneflow.ops.builtin_ops import BuiltinOp as builtin_op
from oneflow.ops.initializer_util import constant_initializer
from oneflow.ops.initializer_util import glorot_normal_initializer
from oneflow.ops.initializer_util import (
    glorot_normal_initializer as xavier_normal_initializer,
)
from oneflow.ops.initializer_util import glorot_uniform_initializer
from oneflow.ops.initializer_util import (
    glorot_uniform_initializer as xavier_uniform_initializer,
)
from oneflow.ops.initializer_util import (
    kaiming_initializer,
    ones_initializer,
    random_normal_initializer,
    random_uniform_initializer,
    truncated_normal_initializer,
    variance_scaling_initializer,
    zeros_initializer,
)


from . import (
    autograd,
    distributed,
    linalg,
    optim,
    comm,
    boxing,
    backends,
    amp,
)  # , saved_model NOTE(chengcheng): unavailable now
import oneflow.utils.data
import oneflow.utils.vision
import oneflow.comm
import oneflow.framework.docstr as docstr
import oneflow.cuda
import oneflow.multiprocessing<|MERGE_RESOLUTION|>--- conflicted
+++ resolved
@@ -127,13 +127,10 @@
 from oneflow._C import triu
 from oneflow._C import pad
 from oneflow._C import transpose
-<<<<<<< HEAD
 from oneflow._C import norm
-=======
 from oneflow._C import relu
 from oneflow._C import argmax
 from oneflow._C import argmin
->>>>>>> bd09034f
 
 from . import sbp
 import atexit
