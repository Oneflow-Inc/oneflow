--- conflicted
+++ resolved
@@ -73,12 +73,7 @@
             _test_permute_impl(test_case, *arg)
             _test_tensor_permute_impl(test_case, *arg)
 
-<<<<<<< HEAD
-    @unittest.skip("pytorch 1.9.0 exist not torch.permute api")
-    @autotest(n=10)
-=======
-    @autotest(check_graph=False)
->>>>>>> 296e1b08
+    @autotest(n=10, check_graph=False)
     def test_torch_permute4d_with_random_data(test_case):
         device = random_device()
         ndim = 4
