"""
Copyright 2020 The OneFlow Authors. All rights reserved.

Licensed under the Apache License, Version 2.0 (the "License");
you may not use this file except in compliance with the License.
You may obtain a copy of the License at

    http://www.apache.org/licenses/LICENSE-2.0

Unless required by applicable law or agreed to in writing, software
distributed under the License is distributed on an "AS IS" BASIS,
WITHOUT WARRANTIES OR CONDITIONS OF ANY KIND, either express or implied.
See the License for the specific language governing permissions and
limitations under the License.
"""
import unittest

import oneflow as flow
import oneflow.unittest
from oneflow.nn.common_types import _size_1_t
from packaging import version
import torch as torch_original
from typing import Union, Tuple


from oneflow.test_utils.automated_test_util import *

NoneType = type(None)
# Not the same as those in PyTorch because 'output_size' cannot be NoneType (even in 'torch.nn.AdaptiveAvgPoolXd')
_size_2_opt_t_not_none = Union[int, Tuple[Union[int, NoneType], Union[int, NoneType]]]
_size_3_opt_t_not_none = Union[
    int, Tuple[Union[int, NoneType], Union[int, NoneType], Union[int, NoneType]]
]


@flow.unittest.skip_unless_1n1d()
class TestAdaptiveAvgPool(flow.unittest.TestCase):
    @autotest()
    def test_adaptive_avgpool1d(test_case):
        m = torch.nn.AdaptiveAvgPool1d(output_size=random().to(_size_1_t))
        m.train(random())
        device = random_device()
        m.to(device)
        x = random_tensor(ndim=3).to(device)
        y = m(x)
        return y

    @autotest()
    def test_adaptive_avgpool2d(test_case):
        m = torch.nn.AdaptiveAvgPool2d(output_size=random().to(_size_2_opt_t_not_none))
        m.train(random())
        device = random_device()
        m.to(device)
        x = random_tensor(ndim=4).to(device)
        y = m(x)
        return y

    @unittest.skipIf(
        version.parse(torch_original.__version__) < version.parse("1.10.0"),
        "GPU version 'nn.AdaptiveAvgPool3d' has a bug in PyTorch before '1.10.0'",
    )
    @autotest()
    def test_adaptive_avgpool3d(test_case):
        m = torch.nn.AdaptiveAvgPool3d(output_size=random().to(_size_3_opt_t_not_none))
        m.train(random())
        device = random_device()
        m.to(device)
        x = random_tensor(ndim=5).to(device)
        y = m(x)
        return y


@flow.unittest.skip_unless_1n1d()
class TestAdaptiveAvgPoolFunctional(flow.unittest.TestCase):
    @autotest()
    def test_adaptive_avgpool1d_functional(test_case):
        device = random_device()
        x = random_tensor(ndim=3).to(device)
        return torch.nn.functional.adaptive_avg_pool1d(x, output_size=random().to(int))

    @autotest()
    def test_adaptive_avgpool2d_functional(test_case):
        device = random_device()
        x = random_tensor(ndim=4).to(device)
        return torch.nn.functional.adaptive_avg_pool2d(x, output_size=random().to(int))

    @unittest.skipIf(
        version.parse(torch_original.__version__) <= version.parse("1.10.0"),
        "GPU version 'nn.AdaptiveAvgPool3d' has a bug in PyTorch before '1.10.0'",
    )
    @autotest()
    def test_adaptive_avgpool3d_functional(test_case):
        device = random_device()
<<<<<<< HEAD
        x = random_pytorch_tensor(ndim=5).to(device)
=======
        x = random_tensor(ndim=5).to(device)
>>>>>>> 55c4c608
        return torch.nn.functional.adaptive_avg_pool3d(x, output_size=random().to(int))


if __name__ == "__main__":
    unittest.main()<|MERGE_RESOLUTION|>--- conflicted
+++ resolved
@@ -91,11 +91,7 @@
     @autotest()
     def test_adaptive_avgpool3d_functional(test_case):
         device = random_device()
-<<<<<<< HEAD
-        x = random_pytorch_tensor(ndim=5).to(device)
-=======
         x = random_tensor(ndim=5).to(device)
->>>>>>> 55c4c608
         return torch.nn.functional.adaptive_avg_pool3d(x, output_size=random().to(int))
 
 
