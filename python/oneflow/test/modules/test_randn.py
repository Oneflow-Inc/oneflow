"""
Copyright 2020 The OneFlow Authors. All rights reserved.

Licensed under the Apache License, Version 2.0 (the "License");
you may not use this file except in compliance with the License.
You may obtain a copy of the License at

    http://www.apache.org/licenses/LICENSE-2.0

Unless required by applicable law or agreed to in writing, software
distributed under the License is distributed on an "AS IS" BASIS,
WITHOUT WARRANTIES OR CONDITIONS OF ANY KIND, either express or implied.
See the License for the specific language governing permissions and
limitations under the License.
"""

import unittest
from collections import OrderedDict

import numpy as np
import oneflow as flow

import oneflow.unittest
from test_util import GenArgList
from automated_test_util import *


def _test_randn(test_case, device, shape):
    y1 = flow.randn(*shape, device=flow.device(device))
    y2 = flow.randn(*shape, device=flow.device(device))
    test_case.assertTrue(not np.array_equal(y1.numpy(), y2.numpy()))
    test_case.assertTrue(shape == y1.shape)


def _test_different_dtype(test_case, device, shape):
    y1 = flow.randn(*shape, dtype=flow.float32, device=flow.device(device))
    y2 = flow.randn(*shape, dtype=flow.float64, device=flow.device(device))
    test_case.assertTrue(not np.array_equal(y1.numpy(), y2.numpy()))
    test_case.assertTrue(shape == y1.shape)

    with test_case.assertRaises(
        oneflow._oneflow_internal.exception.UnimplementedException
    ):
        flow.randn(*shape, dtype=flow.int32, device=flow.device(device))


def _test_backward(test_case, device, shape):
    x = flow.randn(*shape, device=flow.device(device), requires_grad=True)
    y = x.sum()
    y.backward()
    test_case.assertTrue(np.array_equal(np.ones(shape), x.grad.numpy()))


def _test_with_generator(test_case, device, shape):
    gen = flow.Generator()
    gen.manual_seed(0)
    y1 = flow.randn(
        *shape, dtype=flow.float32, device=flow.device(device), generator=gen
    )
    y1_np = y1.numpy()
    gen.manual_seed(0)
    y2 = flow.randn(
        *shape, dtype=flow.float32, device=flow.device(device), generator=gen
    )
<<<<<<< HEAD
    test_case.assertTrue(np.allclose(y1_np, y2.numpy(), 1e-04, 1e-04))
=======
    test_case.assertTrue(np.allclose(y1_np, y2.numpy(), atol=1e-4, rtol=1e-4))
>>>>>>> 043eecde


@flow.unittest.skip_unless_1n1d()
class TestConstantModule(flow.unittest.TestCase):
    def test_consistent_naive(test_case):
        placement = flow.placement("cpu", {0: [0]})
        sbp = (flow.sbp.broadcast,)
        x = flow.randn(16, 16, placement=placement, sbp=sbp)
        test_case.assertEqual(x.sbp, sbp)
        test_case.assertEqual(x.placement, placement)

    def test_cast(test_case):
        arg_dict = OrderedDict()
        arg_dict["test_fun"] = [
            _test_randn,
            _test_different_dtype,
            _test_backward,
            _test_with_generator,
        ]
        arg_dict["device"] = ["cpu", "cuda"]
        arg_dict["shape"] = [(2, 3), (2, 3, 4), (2, 3, 4, 5), (2, 4)]
        for arg in GenArgList(arg_dict):
            arg[0](test_case, *arg[1:])


if __name__ == "__main__":
    unittest.main()<|MERGE_RESOLUTION|>--- conflicted
+++ resolved
@@ -62,11 +62,7 @@
     y2 = flow.randn(
         *shape, dtype=flow.float32, device=flow.device(device), generator=gen
     )
-<<<<<<< HEAD
-    test_case.assertTrue(np.allclose(y1_np, y2.numpy(), 1e-04, 1e-04))
-=======
     test_case.assertTrue(np.allclose(y1_np, y2.numpy(), atol=1e-4, rtol=1e-4))
->>>>>>> 043eecde
 
 
 @flow.unittest.skip_unless_1n1d()
