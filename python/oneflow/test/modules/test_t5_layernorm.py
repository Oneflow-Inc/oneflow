"""
Copyright 2020 The OneFlow Authors. All rights reserved.

Licensed under the Apache License, Version 2.0 (the "License");
you may not use this file except in compliance with the License.
You may obtain a copy of the License at

    http://www.apache.org/licenses/LICENSE-2.0

Unless required by applicable law or agreed to in writing, software
distributed under the License is distributed on an "AS IS" BASIS,
WITHOUT WARRANTIES OR CONDITIONS OF ANY KIND, either express or implied.
See the License for the specific language governing permissions and
limitations under the License.
"""

import unittest
from collections import OrderedDict

import math
import numpy as np
from oneflow.test_utils.test_util import GenArgList

import oneflow as flow
import oneflow.unittest
import torch


class TorchT5LayerNorm(torch.nn.Module):
    def __init__(self, hidden_size, eps=1e-6):
        """
        Construct a layernorm module in the T5 style. No bias and no subtraction of mean.
        """
        super().__init__()
        self.weight = torch.nn.Parameter(torch.ones(hidden_size))
        self.variance_epsilon = eps

    def forward(self, hidden_states):

        # T5 uses a layer_norm which only scales and doesn't shift, which is also known as Root Mean
        # Square Layer Normalization https://arxiv.org/abs/1910.07467 thus varience is calculated
        # w/o mean and there is no bias. Additionally we want to make sure that the accumulation for
        # half-precision inputs is done in fp32

        variance = hidden_states.to(torch.float32).pow(2).mean(-1, keepdim=True)
        hidden_states = hidden_states * torch.rsqrt(variance + self.variance_epsilon)

        # convert into half-precision if necessary
        if self.weight.dtype in [torch.float16, torch.bfloat16]:
            hidden_states = hidden_states.to(self.weight.dtype)
        res = self.weight * hidden_states
        return res


def _test_t5_layer_norm(test_case, device):
    torch_t5_layernrom = TorchT5LayerNorm(3)
    oneflow_t5_layernorm = flow.nn.RMSLayerNorm(3)
    torch_t5_layernrom.to(device)
    oneflow_t5_layernorm.to(device)
    x = np.random.randn(2, 4, 3)
    torch_x = torch.tensor(x, requires_grad=True, device=torch.device(device))
    oneflow_x = flow.tensor(x, requires_grad=True, device=flow.device(device))
    torch_y = torch_t5_layernrom(torch_x)
    oneflow_y = oneflow_t5_layernorm(oneflow_x)
    test_case.assertTrue(
        np.allclose(
            torch_y.detach().cpu().numpy(), oneflow_y.numpy(), rtol=1e-4, atol=1e-4
        )
    )
    torch_y_sum = torch_y.sum()
    torch_y_sum.backward()
    oneflow_y_sum = oneflow_y.sum()
    oneflow_y_sum.backward()
    test_case.assertTrue(
        np.allclose(
<<<<<<< HEAD
            torch_x.grad.cpu().numpy(), oneflow_x.grad.numpy(), rtol=1e-4, atol=1e-4
=======
            torch_x.grad.cpu().numpy(), oneflow_x.grad.numpy(), rtol=1e-5, atol=1e-5
>>>>>>> 8750602d
        )
    )


@flow.unittest.skip_unless_1n1d()
class TestModule(flow.unittest.TestCase):
    def test_t5_layernorm(test_case):
        arg_dict = OrderedDict()
        arg_dict["test_fun"] = [_test_t5_layer_norm]
        arg_dict["device"] = ["cpu", "cuda"]
        for arg in GenArgList(arg_dict):
            arg[0](test_case, *arg[1:])


if __name__ == "__main__":
    unittest.main()<|MERGE_RESOLUTION|>--- conflicted
+++ resolved
@@ -73,11 +73,7 @@
     oneflow_y_sum.backward()
     test_case.assertTrue(
         np.allclose(
-<<<<<<< HEAD
-            torch_x.grad.cpu().numpy(), oneflow_x.grad.numpy(), rtol=1e-4, atol=1e-4
-=======
             torch_x.grad.cpu().numpy(), oneflow_x.grad.numpy(), rtol=1e-5, atol=1e-5
->>>>>>> 8750602d
         )
     )
 
