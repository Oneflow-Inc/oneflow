--- conflicted
+++ resolved
@@ -108,20 +108,9 @@
         c = random(1, 6).to(int)
         h = random(1, 6).to(int)
         w = random(1, 6).to(int)
-<<<<<<< HEAD
         m = torch.nn.ReplicationPad2d(
             padding=random(low=0, high=7)
-=======
-        # random padding test has some bug
-        padding = (
-            random(1, 6).to(int),
-            random(1, 6).to(int),
-            random(1, 6).to(int),
-            random(1, 6).to(int),
->>>>>>> 16bf00f7
         )
-        # padding=[4, 5, 6, 7]
-        m = torch.nn.ReplicationPad2d(padding=padding)
         m.train(random())
         device = random_device()
         m.to(device)
