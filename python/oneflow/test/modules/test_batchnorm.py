--- conflicted
+++ resolved
@@ -80,7 +80,6 @@
         y = m(x)
         return y
 
-<<<<<<< HEAD
     @autotest(
         auto_backward=True, rtol=1e-3, atol=1e-3, check_grad_use_random_data=False
     )
@@ -101,7 +100,7 @@
             training=random_bool(),
         )
         return result
-=======
+
     @autotest(rtol=1e-3, atol=1e-3, auto_backward=False, check_graph=False)
     def test_batchnorm2d_module_with_half_random_data(test_case):
         device = random_device()
@@ -119,7 +118,6 @@
         x.half()
         y = m(x)
         return y
->>>>>>> ad3bc856
 
     """
     @profile(torch.nn.BatchNorm1d) 
