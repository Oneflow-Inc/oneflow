--- conflicted
+++ resolved
@@ -58,7 +58,6 @@
         y = torch.expm1(input)
         return y
 
-<<<<<<< HEAD
     @autotest()
     def test_expm1_tensor_with_random_data(test_case):
         device = random_device()
@@ -66,10 +65,7 @@
         y = input.expm1()
         return y
 
-    @autotest(auto_backward=False)
-=======
     @autotest(auto_backward=False, check_graph=False)
->>>>>>> db415d6e
     def test_expm1_with_0shape_data(test_case):
         device = random_device()
         x = random_pytorch_tensor(4, 2, 1, 0, 3).to(device)
