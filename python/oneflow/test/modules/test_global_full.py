--- conflicted
+++ resolved
@@ -31,7 +31,6 @@
     test_case.assertEqual(x.sbp, sbp)
     test_case.assertEqual(x.placement, placement)
 
-<<<<<<< HEAD
 def _test_global_full_tensor_scalar(test_case, shape, placement, sbp):
     scalar_sbp = [flow.sbp.broadcast for _ in range(len(placement.ranks.shape))]
     x1 = flow.tensor(1.0, placement=placement, sbp=scalar_sbp)
@@ -39,15 +38,6 @@
     test_case.assertEqual(x2.shape, flow.Size(shape))
     test_case.assertEqual(x2.sbp, sbp)
     test_case.assertEqual(x2.placement, placement)
-=======
-
-# def _test_global_full_tensor_scalar(test_case, shape, placement, sbp):
-#     x1 = flow.tensor(1.0)
-#     x2 = flow.full(shape, x1, placement=placement, sbp=sbp)
-#     test_case.assertEqual(x2.shape, flow.Size(shape))
-#     test_case.assertEqual(x2.sbp, sbp)
-#     test_case.assertEqual(x2.placement, placement)
->>>>>>> cf05aa85
 
 
 def _test_graph_full(test_case, shape, placement, sbp):
