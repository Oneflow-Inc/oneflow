"""
Copyright 2020 The OneFlow Authors. All rights reserved.

Licensed under the Apache License, Version 2.0 (the "License");
you may not use this file except in compliance with the License.
You may obtain a copy of the License at

    http://www.apache.org/licenses/LICENSE-2.0

Unless required by applicable law or agreed to in writing, software
distributed under the License is distributed on an "AS IS" BASIS,
WITHOUT WARRANTIES OR CONDITIONS OF ANY KIND, either express or implied.
See the License for the specific language governing permissions and
limitations under the License.
"""

import unittest

import random as random_util
import torch as torch_ori
from collections import OrderedDict

from oneflow.test_utils.test_util import GenArgList
from oneflow.test_utils.automated_test_util import *

import numpy as np
import oneflow as flow
import oneflow.unittest


def _test_unique(test_case, device, return_inverse, return_counts):
    dtype = random_util.choice([torch.int8, torch.int, torch.float, torch.double])
    input = random_tensor(ndim=3, dim0=random(), dim1=random(), dim2=random(), high=20)
    input = input.to(device).to(dtype)
    oneflow_output = flow.unique(
        input.oneflow, return_inverse=return_inverse, return_counts=return_counts
    )
    torch_output = torch_ori.unique(
        input.pytorch, return_inverse=return_inverse, return_counts=return_counts
    )

    if not return_inverse and not return_counts:
        oneflow_result = oneflow_output
        torch_result = torch_output
    else:
        oneflow_result = oneflow_output[0]
        torch_result = torch_output[0]

    test_case.assertTrue(
        np.allclose(
            np.sort(oneflow_result.numpy()),
            np.sort(torch_result.detach().cpu().numpy()),
        )
    )
    test_case.assertEqual(list(oneflow_result.shape), list(torch_result.shape))

    if return_inverse:
        oneflow_indices = oneflow_output[1]
        torch_indices = torch_output[1]
        test_case.assertTrue(
            np.allclose(
                oneflow_result[oneflow_indices].numpy(),
                torch_result[torch_indices].detach().cpu().numpy(),
            )
        )
        test_case.assertEqual(list(oneflow_indices.shape), list(torch_indices.shape))

    if return_counts:
        oneflow_counts = oneflow_output[-1]
        torch_counts = torch_output[-1]
        test_case.assertTrue(
            np.allclose(
                oneflow_counts.numpy()[np.argsort(oneflow_result.numpy())],
                torch_counts.detach()
                .cpu()
                .numpy()[np.argsort(torch_result.detach().cpu().numpy())],
            )
        )
        test_case.assertEqual(list(oneflow_counts.shape), list(torch_counts.shape))


@flow.unittest.skip_unless_1n1d()
class TestUnique(flow.unittest.TestCase):
    @autotest(n=5)
    def test_unique(test_case):
<<<<<<< HEAD
        dtype = [torch.int8, torch.int, torch.float, torch.double]
        device = ["cpu"]
=======
>>>>>>> ba87175b
        arg_dict = OrderedDict()
        arg_dict["device"] = ["cpu", "cuda"]
        arg_dict["return_inverse"] = [False, True]
        arg_dict["return_counts"] = [False, True]
        for arg in GenArgList(arg_dict):
<<<<<<< HEAD
            _test_unique(test_case, *arg[:])
    
    @profile(torch.unique)
    def profile_unique(test_case):
        input = torch.randint(0, 1000, (1000, ))
        torch.unique(input)
        torch.unique(input, return_inverse=True, return_counts=True)
        input = torch.randn(1000, )
        torch.unique(input)
        torch.unique(input, return_inverse=True, return_counts=True)
=======
            _test_unique(test_case, *arg)
>>>>>>> ba87175b


if __name__ == "__main__":
    unittest.main()<|MERGE_RESOLUTION|>--- conflicted
+++ resolved
@@ -83,30 +83,21 @@
 class TestUnique(flow.unittest.TestCase):
     @autotest(n=5)
     def test_unique(test_case):
-<<<<<<< HEAD
-        dtype = [torch.int8, torch.int, torch.float, torch.double]
-        device = ["cpu"]
-=======
->>>>>>> ba87175b
         arg_dict = OrderedDict()
         arg_dict["device"] = ["cpu", "cuda"]
         arg_dict["return_inverse"] = [False, True]
         arg_dict["return_counts"] = [False, True]
         for arg in GenArgList(arg_dict):
-<<<<<<< HEAD
-            _test_unique(test_case, *arg[:])
-    
+            _test_unique(test_case, *arg)
+
     @profile(torch.unique)
     def profile_unique(test_case):
-        input = torch.randint(0, 1000, (1000, ))
+        input = torch.randint(0, 1000, (1000,))
         torch.unique(input)
         torch.unique(input, return_inverse=True, return_counts=True)
-        input = torch.randn(1000, )
+        input = torch.randn(1000,)
         torch.unique(input)
         torch.unique(input, return_inverse=True, return_counts=True)
-=======
-            _test_unique(test_case, *arg)
->>>>>>> ba87175b
 
 
 if __name__ == "__main__":
