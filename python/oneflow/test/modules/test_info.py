"""
Copyright 2020 The OneFlow Authors. All rights reserved.

Licensed under the Apache License, Version 2.0 (the "License");
you may not use this file except in compliance with the License.
You may obtain a copy of the License at

    http://www.apache.org/licenses/LICENSE-2.0

Unless required by applicable law or agreed to in writing, software
distributed under the License is distributed on an "AS IS" BASIS,
WITHOUT WARRANTIES OR CONDITIONS OF ANY KIND, either express or implied.
See the License for the specific language governing permissions and
limitations under the License.
"""

import unittest

import oneflow as flow
from oneflow.test_utils.automated_test_util import *
import oneflow.unittest


def _test_finfo(test_case, dtype):
    # test finfo without input params
    if dtype is None:
        finfo = torch.finfo()
    else:
        finfo = torch.finfo(dtype)
    torch_finfo = finfo.pytorch
    flow_finfo = finfo.oneflow
    test_case.assertEqual(torch_finfo.max, flow_finfo.max)
    test_case.assertEqual(torch_finfo.min, flow_finfo.min)
    test_case.assertEqual(torch_finfo.bits, flow_finfo.bits)
    test_case.assertEqual(torch_finfo.eps, flow_finfo.eps)
    test_case.assertEqual(torch_finfo.tiny, flow_finfo.tiny)
    test_case.assertEqual(torch_finfo.resolution, flow_finfo.resolution)


@flow.unittest.skip_unless_1n1d()
class TestIInfo(flow.unittest.TestCase):
    @autotest(n=3, check_graph=False)
    def test_iinfo_max(test_case):
        for dtype in [torch.uint8, torch.int8, torch.int32, torch.int64]:
            iinfo = torch.iinfo(dtype)
            # checker not implemented for type <class 'torch.iinfo'> and <class 'oneflow.iinfo'>
            # so return all fields as a tuple
            return iinfo.max, iinfo.min, iinfo.bits

    @autotest(n=3, check_graph=False)
    def test_finfo_min(test_case):
<<<<<<< HEAD
        for dtype in [
            None,
            torch.float16,
            torch.bfloat16,
            torch.float32,
            torch.float64,
        ]:
            _test_finfo(test_case, dtype)
=======
        # TODO(WangYi): support bf16
        dtype = random_dtype(["None", "float", "half"])
        _test_finfo(test_case, dtype)
>>>>>>> 78058ec8


if __name__ == "__main__":
    unittest.main()<|MERGE_RESOLUTION|>--- conflicted
+++ resolved
@@ -49,20 +49,8 @@
 
     @autotest(n=3, check_graph=False)
     def test_finfo_min(test_case):
-<<<<<<< HEAD
-        for dtype in [
-            None,
-            torch.float16,
-            torch.bfloat16,
-            torch.float32,
-            torch.float64,
-        ]:
-            _test_finfo(test_case, dtype)
-=======
-        # TODO(WangYi): support bf16
-        dtype = random_dtype(["None", "float", "half"])
+        dtype = random_dtype(["None", "float", "half", "bfloat16"])
         _test_finfo(test_case, dtype)
->>>>>>> 78058ec8
 
 
 if __name__ == "__main__":
