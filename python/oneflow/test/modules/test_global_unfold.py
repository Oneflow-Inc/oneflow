"""
Copyright 2020 The OneFlow Authors. All rights reserved.

Licensed under the Apache License, Version 2.0 (the "License");
you may not use this file except in compliance with the License.
You may obtain a copy of the License at

    http://www.apache.org/licenses/LICENSE-2.0

Unless required by applicable law or agreed to in writing, software
distributed under the License is distributed on an "AS IS" BASIS,
WITHOUT WARRANTIES OR CONDITIONS OF ANY KIND, either express or implied.
See the License for the specific language governing permissions and
limitations under the License.
"""
import unittest

import oneflow as flow
import oneflow.unittest

from oneflow.test_utils.automated_test_util import *
from oneflow.nn.common_types import _size_2_t


<<<<<<< HEAD
@autotest(n=3, auto_backward=True, check_graph=True)
=======
@autotest(n=1, check_graph=False)
>>>>>>> e075a939
def _test_unfold_with_random_data(test_case, placement, sbp):
    ndim = 4
    dims = [random(1, 4).to(int).value() * 8 for i in range(ndim)]
    m = torch.nn.Unfold(
        kernel_size=random(1, 3).to(_size_2_t),
        dilation=random(1, 2).to(_size_2_t),
        padding=random(0, 1).to(_size_2_t),
        stride=random(1, 2).to(_size_2_t),
    )
    m.train(random())

    x = random_tensor(ndim, *dims).to_global(placement, sbp)
    y = m(x)
    func_y = torch.nn.functional.unfold(
        x,
        kernel_size=random(1, 3).to(_size_2_t),
        dilation=random(1, 2).to(_size_2_t),
        padding=random(0, 1).to(_size_2_t),
        stride=random(1, 2).to(_size_2_t),
    )
    return y, func_y


class TestUnfold(flow.unittest.TestCase):
    @globaltest
    def test_unfold_with_random_data(test_case):
        for placement in all_placement():
            for sbp in all_sbp(placement, max_dim=4):
                _test_unfold_with_random_data(test_case, placement, sbp)


if __name__ == "__main__":
    unittest.main()<|MERGE_RESOLUTION|>--- conflicted
+++ resolved
@@ -22,11 +22,7 @@
 from oneflow.nn.common_types import _size_2_t
 
 
-<<<<<<< HEAD
-@autotest(n=3, auto_backward=True, check_graph=True)
-=======
-@autotest(n=1, check_graph=False)
->>>>>>> e075a939
+@autotest(n=1, auto_backward=True, check_graph=True)
 def _test_unfold_with_random_data(test_case, placement, sbp):
     ndim = 4
     dims = [random(1, 4).to(int).value() * 8 for i in range(ndim)]
