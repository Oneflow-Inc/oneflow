--- conflicted
+++ resolved
@@ -35,11 +35,7 @@
         else:
             raise ValueError
         x = x.to("cuda")
-<<<<<<< HEAD
-        y = flow.F.private_local_all_reduce(x)
-=======
         y = flow._C.local_all_reduce(x)
->>>>>>> 59437183
         test_case.assertTrue(np.allclose(y.numpy(), arr_rank1 + arr_rank2))
 
     @flow.unittest.skip_unless_2n2d()
@@ -47,11 +43,7 @@
         np_arr = np.array([1, 2])
         x = flow.Tensor(np_arr * (flow.env.get_rank() + 1))
         x = x.to("cuda")
-<<<<<<< HEAD
-        y = flow.F.private_local_all_reduce(x)
-=======
         y = flow._C.local_all_reduce(x)
->>>>>>> 59437183
         test_case.assertTrue(np.allclose(y.numpy(), np_arr * 10))
 
 
