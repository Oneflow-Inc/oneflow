"""
Copyright 2020 The OneFlow Authors. All rights reserved.

Licensed under the Apache License, Version 2.0 (the "License");
you may not use this file except in compliance with the License.
You may obtain a copy of the License at

    http://www.apache.org/licenses/LICENSE-2.0

Unless required by applicable law or agreed to in writing, software
distributed under the License is distributed on an "AS IS" BASIS,
WITHOUT WARRANTIES OR CONDITIONS OF ANY KIND, either express or implied.
See the License for the specific language governing permissions and
limitations under the License.
"""
import unittest

import oneflow as flow
import oneflow.unittest

from oneflow.test_utils.automated_test_util import *


@flow.unittest.skip_unless_1n1d()
class TestRepeat(flow.unittest.TestCase):
    @autotest(check_graph=True)
    def test_flow_tensor_repeat_with_random_data(test_case):
        x = random_pytorch_tensor(ndim=2, dim0=1, dim1=2)
        sizes = (random(1, 5).to(int), random(1, 5).to(int), random(1, 5).to(int))
        y = x.repeat(sizes)
        return y

<<<<<<< HEAD
    @autotest(auto_backward=False, check_graph=False)
    def test_flow_tensor_repeat_bool_with_random_data(test_case):
        x = random_pytorch_tensor(ndim=2, dim0=1, dim1=2).to(torch.bool)
=======
    @autotest(check_graph=True)
    def test_flow_tensor_repeat_with_0dim_data(test_case):
        x = random_pytorch_tensor(ndim=0)
>>>>>>> 8ddaf753
        sizes = (random(1, 5).to(int), random(1, 5).to(int), random(1, 5).to(int))
        y = x.repeat(sizes)
        return y


if __name__ == "__main__":
    unittest.main()<|MERGE_RESOLUTION|>--- conflicted
+++ resolved
@@ -30,19 +30,21 @@
         y = x.repeat(sizes)
         return y
 
-<<<<<<< HEAD
     @autotest(auto_backward=False, check_graph=False)
     def test_flow_tensor_repeat_bool_with_random_data(test_case):
         x = random_pytorch_tensor(ndim=2, dim0=1, dim1=2).to(torch.bool)
-=======
+        sizes = (random(1, 5).to(int), random(1, 5).to(int), random(1, 5).to(int))
+        y = x.repeat(sizes)
+        return y
+
     @autotest(check_graph=True)
     def test_flow_tensor_repeat_with_0dim_data(test_case):
         x = random_pytorch_tensor(ndim=0)
->>>>>>> 8ddaf753
         sizes = (random(1, 5).to(int), random(1, 5).to(int), random(1, 5).to(int))
         y = x.repeat(sizes)
         return y
 
 
+
 if __name__ == "__main__":
     unittest.main()