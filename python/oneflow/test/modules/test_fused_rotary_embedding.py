"""
Copyright 2020 The OneFlow Authors. All rights reserved.

Licensed under the Apache License, Version 2.0 (the "License");
you may not use this file except in compliance with the License.
You may obtain a copy of the License at

    http://www.apache.org/licenses/LICENSE-2.0

Unless required by applicable law or agreed to in writing, software
distributed under the License is distributed on an "AS IS" BASIS,
WITHOUT WARRANTIES OR CONDITIONS OF ANY KIND, either express or implied.
See the License for the specific language governing permissions and
limitations under the License.
"""

import unittest
from collections import OrderedDict
from oneflow.test_utils.test_util import GenArgList

import oneflow as flow
import numpy as np
import math


def plane_shuffle(x):
    x1, x2 = x[..., : x.shape[-1] // 2], x[..., x.shape[-1] // 2 :]
    return np.concatenate((-x2, x1), axis=-1)


def shuffle_adjacent_two_elem(x, dims, mode):
    switch_stride = 1
    if mode == "plane":
        switch_stride = dims[-1] // 2
    y = x.copy()
    num_elements = 1
    stride = [1] * len(dims)

    for i in range(len(dims)):
        dim = dims[len(dims) - 1 - i]
        num_elements = num_elements * dim
        if i > 0:
            stride[len(dims) - 1 - i] = stride[len(dims) - i] * dims[len(dims) - i]

    for i in range(len(dims) - 1):
        stride[i] = stride[i] // (2 * switch_stride)
    num_elements = num_elements // (2 * switch_stride)

    for i in range(num_elements):
        index = [1] * len(dims)
        offset = i
        for j in range(len(stride)):
            s = stride[j]
            index[j] = offset // s
            offset = offset - index[j] * s

        index[-1] = index[-1] * (2 * switch_stride)
        for j in range(switch_stride):
            switch_index = index.copy()
            origin_index = index.copy()
            origin_index[-1] = origin_index[-1] + j
            switch_index[-1] = switch_index[-1] + switch_stride + j
            y[(*origin_index,)], y[(*switch_index,)] = (
                -y[(*switch_index,)],
                y[(*origin_index,)],
            )

    return y


def parseDims(dims, x_layout):
    B = 1
<<<<<<< HEAD
    H = 1
    M = 1
=======
    M = 1
    H = 1
>>>>>>> 4de49690
    K = 1
    merged_dims = dims
    if x_layout == "BHMK":
        B = dims[0]
        H = dims[1]
        M = dims[2]
        K = dims[3]
        merged_dims = dims  # no merge
    elif x_layout == "BMHK":
        B = dims[0]
        M = dims[1]
        H = dims[2]
        K = dims[3]
        merged_dims = dims
    elif x_layout == "MBHK":
        B = dims[1]
        M = dims[0]
        H = dims[2]
        K = dims[3]
        merged_dims = dims
    elif x_layout == "BM(HK)":
        B = dims[0]
        M = dims[1]
        H = dims[2]
        K = dims[3]
        merged_dims = [dims[0], dims[1], dims[2] * dims[3]]
    elif x_layout == "MB(HK)":
        B = dims[1]
        M = dims[0]
        H = dims[2]
        K = dims[3]
        merged_dims = [dims[0], dims[1], dims[2] * dims[3]]
    elif x_layout == "BM(H3K)":
        B = dims[0]
        M = dims[1]
        H = dims[2]
        K = dims[3]
        merged_dims = [dims[0], dims[1], 3 * dims[2] * dims[3]]

    return B, M, H, K, merged_dims


# all cos&sin are by default in x_layout (B, H, M, K), in which H is 1
def naive_embedding(
    x,
    cos,
    sin,
    x_layout,
    B,
    M,
    H,
    K,
    dims,
    merged_dims,
    rotary_size,
    rotary_ndims,
    mode,
):
<<<<<<< HEAD
    naive_out = None
=======
    naive_out=None
>>>>>>> 4de49690
    if mode == "plane":
        if rotary_ndims == 2:
            y1 = plane_shuffle(x[..., : rotary_size // 2])
            y2 = plane_shuffle(x[..., rotary_size // 2 :])
            y = np.concatenate((y1, y2), axis=-1)
        else:
            y = plane_shuffle(x)
    else:
        y = shuffle_adjacent_two_elem(x, merged_dims, mode)

    if x_layout == "BHMK":
        naive_out = x * cos + y * sin
    elif x_layout == "BMHK":
        naive_out = x.reshape(dims) * cos.reshape([B, M, 1, K]) + y.reshape(
            dims
        ) * sin.reshape(
            [B, M, 1, K]
        )  # un-merge
    elif x_layout == "MBHK" or x_layout == "MB(HK)":
        naive_out = x.reshape(dims) * cos.transpose([2, 0, 1, 3]).reshape(
            [M, B, 1, K]
        ) + y.reshape(dims) * sin.transpose([2, 0, 1, 3]).reshape(
            [M, B, 1, K]
        )  # un-merge
    elif x_layout == "BM(HK)":
        naive_out = x.reshape(dims) * cos.reshape([B, M, 1, K]) + y.reshape(
            dims
        ) * sin.reshape(
            [B, M, 1, K]
        )  # un-merge
    elif x_layout == "BM(H3K)":
        print(x)
        print(y)
        out0 = x[..., 0, :].reshape(dims) * cos.reshape([B, M, 1, K]) + y[..., 0, :].reshape(
            dims
        ) * sin.reshape(
            [B, M, 1, K]
        ) 
        out1 = x[..., 1, :].reshape(dims) * cos.reshape([B, M, 1, K]) + y[..., 0, :].reshape(
            dims
        ) * sin.reshape(
            [B, M, 1, K]
        )
        out2 = x[..., 2, :].reshape(dims) * cos.reshape([B, M, 1, K]) + y[..., 0, :].reshape(
            dims
        ) * sin.reshape(
            [B, M, 1, K]
        )

        naive_out = np.concatenate((out0, out1, out2), axis=-1)

    return naive_out


# this assume that rotary_ndims is by default 1
def _test_without_position(
    test_case, x_layout, mode, base, rotary_size, dims, rotary_ndims, dtype
):
    B, M, H, K, merged_dims = parseDims(dims, x_layout)

    x = np.random.uniform(low=-1, high=1, size=(*merged_dims,))
    naive_cos = np.array(
        [
            [
                [math.cos(m * ((1 / base) ** (2 * (i // 2) / K))) for i in range(K)]
                for m in range(M)
            ]
            for b in range(B)
        ]
    ).reshape(B, 1, M, K)
    naive_sin = np.array(
        [
            [
                [math.sin(m * ((1 / base) ** (2 * (i // 2) / K))) for i in range(K)]
                for m in range(M)
            ]
            for b in range(B)
        ]
    ).reshape(B, 1, M, K)

    naive_cos[..., rotary_size:] = 1
    naive_sin[..., rotary_size:] = 0

    naive_out = naive_embedding(
        x,
        naive_cos,
        naive_sin,
        x_layout,
        B,
        M,
        H,
        K,
        dims,
        merged_dims,
        rotary_size,
        rotary_ndims,
        mode,
    )

    fused_cos = np.array(
        [
            [math.cos(m * ((1 / base) ** (2 * (i // 2) / K))) for i in range(K)]
            for m in range(M)
        ]
    ).reshape(M, K)
    fused_sin = np.array(
        [
            [math.sin(m * ((1 / base) ** (2 * (i // 2) / K))) for i in range(K)]
            for m in range(M)
        ]
    ).reshape(M, K)
    fused_x = flow.tensor(x, dtype=dtype, device="cuda")
    fused_cos = flow.tensor(fused_cos, dtype=dtype, device="cuda")
    fused_sin = flow.tensor(fused_sin, dtype=dtype, device="cuda")

    fused_out = flow._C.fused_apply_rotary_emb(
        fused_x,
        cos=fused_cos,
        sin=fused_sin,
        position_ids=None,
        x_layout=x_layout,
        k_size=K,
        base=base,
        rotary_size=rotary_size,
        mode=mode,
    )

    test_case.assertTrue(
        np.allclose(
            naive_out.reshape(merged_dims), fused_out.numpy(), atol=5e-2, rtol=5e-3
        )
    )


# this assume that rotary_ndims is by default 1
def _test_without_position_sinuous(
    test_case, x_layout, mode, base, rotary_size, dims, rotary_ndims, dtype
):
    B, M, H, K, merged_dims = parseDims(dims, x_layout)

    x = np.random.uniform(low=-1, high=1, size=(*merged_dims,))
    naive_cos = np.array(
        [
            [
                [math.cos(m * ((1 / base) ** (2 * (i // 2) / K))) for i in range(K)]
                for m in range(M)
            ]
            for b in range(B)
        ]
    ).reshape(B, 1, M, K)
    naive_sin = np.array(
        [
            [
                [math.sin(m * ((1 / base) ** (2 * (i // 2) / K))) for i in range(K)]
                for m in range(M)
            ]
            for b in range(B)
        ]
    ).reshape(B, 1, M, K)

    naive_cos[..., rotary_size:] = 1
    naive_sin[..., rotary_size:] = 0

    naive_out = naive_embedding(
        x,
        naive_cos,
        naive_sin,
        x_layout,
        B,
        M,
        H,
        K,
        dims,
        merged_dims,
        rotary_size,
        rotary_ndims,
        mode,
    )

    fused_x = flow.tensor(x, dtype=dtype, device="cuda")

    fused_out = flow._C.fused_apply_rotary_emb(
        fused_x,
        cos=None,
        sin=None,
        position_ids=None,
        x_layout=x_layout,
        k_size=K,
        base=base,
        rotary_size=rotary_size,
        mode=mode,
    )

    test_case.assertTrue(
        np.allclose(
            naive_out.reshape(merged_dims), fused_out.numpy(), atol=5e-2, rtol=5e-3
        )
    )


def _test_with_position_sinuous(
    test_case, x_layout, mode, base, rotary_size, dims, rotary_ndims, dtype
):
    B, M, H, K, merged_dims = parseDims(dims, x_layout)

    x = np.random.uniform(low=-1, high=1, size=(*merged_dims,))

    position_ids = np.random.randint(2 * M, size=(B, rotary_ndims, M), dtype=np.int64)

    naive_cos = np.array(
        [
            [
                [
                    math.cos(
                        position_ids[b, i // ((rotary_size) // rotary_ndims), m]
                        * ((1 / base) ** (2 * (i // 2) / K))
                    )
                    if i < rotary_size
                    else 1
                    for i in range(K)
                ]
                for m in range(M)
            ]
            for b in range(B)
        ]
    ).reshape(B, 1, M, K)

    naive_sin = np.array(
        [
            [
                [
                    math.sin(
                        position_ids[b, i // ((rotary_size) // rotary_ndims), m]
                        * ((1 / base) ** (2 * (i // 2) / K))
                    )
                    if i < rotary_size
                    else 0
                    for i in range(K)
                ]
                for m in range(M)
            ]
            for b in range(B)
        ]
    ).reshape(B, 1, M, K)

    naive_cos[..., rotary_size:] = 1
    naive_sin[..., rotary_size:] = 0

    naive_out = naive_embedding(
        x,
        naive_cos,
        naive_sin,
        x_layout,
        B,
        M,
        H,
        K,
        dims,
        merged_dims,
        rotary_size,
        rotary_ndims,
        mode,
    )

    fused_cos = np.array(
        [
            [math.cos(m * ((1 / base) ** (2 * (i // 2) / K))) for i in range(K)]
            for m in range(2 * M)
        ]
    )
    fused_sin = np.array(
        [
            [math.sin(m * ((1 / base) ** (2 * (i // 2) / K))) for i in range(K)]
            for m in range(2 * M)
        ]
    )

    fused_x = flow.tensor(x, dtype=dtype, device="cuda")
    fused_cos = flow.tensor(fused_cos, dtype=dtype, device="cuda")
    fused_sin = flow.tensor(fused_sin, dtype=dtype, device="cuda")
    fused_position_ids = flow.tensor(position_ids, dtype=flow.int32, device="cuda")

    fused_out = flow._C.fused_apply_rotary_emb(
        fused_x,
        cos=fused_cos,
        sin=fused_sin,
        position_ids=fused_position_ids,
        x_layout=x_layout,
        output_layout=x_layout,
        mode=mode,
        tensor_index=0,
        k_size=K,
        base=base,
        rotary_size=rotary_size,
    )

    test_case.assertTrue(
        np.allclose(
            naive_out.reshape(merged_dims), fused_out.numpy(), atol=5e-2, rtol=5e-3
        )
    )


def _test_with_position(
    test_case, x_layout, mode, base, rotary_size, dims, rotary_ndims, dtype
):
    B, M, H, K, merged_dims = parseDims(dims, x_layout)

    x = np.random.uniform(low=-1, high=1, size=(*merged_dims,))

    position_ids = np.random.randint(2 * M, size=(B, rotary_ndims, M), dtype=int)

    naive_cos = np.array(
        [
            [
                [
                    math.cos(
                        position_ids[b, i // ((rotary_size) // rotary_ndims), m]
                        * ((1 / base) ** (2 * (i // 2) / K))
                    )
                    if i < rotary_size
                    else 1
                    for i in range(K)
                ]
                for m in range(M)
            ]
            for b in range(B)
        ]
    ).reshape(B, 1, M, K)

    naive_sin = np.array(
        [
            [
                [
                    math.sin(
                        position_ids[b, i // ((rotary_size) // rotary_ndims), m]
                        * ((1 / base) ** (2 * (i // 2) / K))
                    )
                    if i < rotary_size
                    else 0
                    for i in range(K)
                ]
                for m in range(M)
            ]
            for b in range(B)
        ]
    ).reshape(B, 1, M, K)

    naive_out = naive_embedding(
        x,
        naive_cos,
        naive_sin,
        x_layout,
        B,
        M,
        H,
        K,
        dims,
        merged_dims,
        rotary_size,
        rotary_ndims,
        mode,
    )

    fused_x = flow.tensor(x, dtype=dtype, device="cuda")
    fused_position_ids = flow.tensor(position_ids, dtype=flow.int32, device="cuda")

    if x_layout == "MB(H2K)" or x_layout == "MB(H3K)" or x_layout == "BM(H2K)" or x_layout == "BM(H3K)":
        fused_out = flow._C.fused_apply_rotary_emb(
            fused_x,
            cos=None,
            sin=None,
            position_ids=fused_position_ids,
            x_layout=x_layout,
            k_size=K,
            base=base,
            rotary_size=rotary_size,
            mode=mode,
            tensor_index=1
        )

    test_case.assertTrue(
        np.allclose(
            naive_out.reshape(merged_dims), fused_out.numpy(), atol=5e-2, rtol=5e-3
        )
    )


def _test_plane(
    test_case, x_layout, mode, base, rotary_size, dims, rotary_ndims, dtype
):

    B, M, H, K, merged_dims = parseDims(dims, x_layout)

    np.random.seed(3124)

    x = np.random.uniform(low=-1, high=1, size=(*merged_dims,))

    position_ids = np.random.randint(2 * M, size=(B, rotary_ndims, M), dtype=int)

    naive_cos = np.array(
        [
            [
                [
                    math.cos(
                        position_ids[b, i // ((rotary_size) // rotary_ndims), m]
                        * (
                            1
                            / (
                                base
                                ** (
                                    2
                                    * (i % (rotary_size // (2 * rotary_ndims)))
                                    / (rotary_size / rotary_ndims)
                                )
                            )
                        )
                    )
                    if i < rotary_size
                    else 1
                    for i in range(K)
                ]
                for m in range(M)
            ]
            for b in range(B)
        ]
    ).reshape(B, 1, M, K)

    naive_sin = np.array(
        [
            [
                [
                    math.sin(
                        position_ids[b, i // ((rotary_size) // rotary_ndims), m]
                        * (
                            1
                            / (
                                base
                                ** (
                                    2
                                    * (i % (rotary_size // (2 * rotary_ndims)))
                                    / (rotary_size / rotary_ndims)
                                )
                            )
                        )
                    )
                    if i < rotary_size
                    else 0
                    for i in range(K)
                ]
                for m in range(M)
            ]
            for b in range(B)
        ]
    ).reshape(B, 1, M, K)

    naive_x = x
    if x_layout == "BM(HK)" or x_layout == "BM(H2K)" or x_layout == "BM(H3K)":
        naive_x = x.reshape([B, M, H, -1, K])
    elif x_layout == "MB(HK)" or x_layout == "MB(H2K)" or x_layout == "MB(H3K)":
        naive_x = x.reshape([M, B, H, -1, K])

    naive_out = naive_embedding(
        naive_x,
        naive_cos,
        naive_sin,
        x_layout,
        B,
        M,
        H,
        K,
        dims,
        merged_dims,
        rotary_size,
        rotary_ndims,
        mode,
    )

    fused_x = flow.tensor(x, dtype=dtype, device="cuda")
    fused_cos = np.array(
        [
            [
                math.cos(
                    m
                    * (
                        1
                        / (
                            base
                            ** (
                                2
                                * (i % (rotary_size // (2 * rotary_ndims)))
                                / (rotary_size / rotary_ndims)
                            )
                        )
                    )
                )
                for i in range(K)
            ]
            for m in range(2 * M)
        ]
    )

    fused_sin = np.array(
        [
            [
                math.sin(
                    m
                    * (
                        1
                        / (
                            base
                            ** (
                                2
                                * (i % (rotary_size // (2 * rotary_ndims)))
                                / (rotary_size / rotary_ndims)
                            )
                        )
                    )
                )
                for i in range(K)
            ]
            for m in range(2 * M)
        ]
    )
    fused_cos = flow.tensor(fused_cos, dtype=dtype, device="cuda")
    fused_sin = flow.tensor(fused_sin, dtype=dtype, device="cuda")
    fused_position_ids = flow.tensor(position_ids, dtype=flow.int32, device="cuda")

    fused_out = flow._C.fused_apply_rotary_emb(
        fused_x,
        cos=fused_cos,
        sin=fused_sin,
        position_ids=fused_position_ids,
        x_layout=x_layout,
        k_size=K,
        base=base,
        rotary_size=rotary_size,
        mode=mode,
        tensor_index=2
    )

    print(naive_out.reshape(merged_dims))
    print(fused_out.numpy())

    test_case.assertTrue(
        np.allclose(
            naive_out.reshape(merged_dims), fused_out.numpy(), atol=5e-2, rtol=5e-3
        )
    )


"""
1. if cos&sin is given, then base will not be used
2. if cos&sin is not given, then any form of x_layout which cannot infer the dimension of k is not allowed, e.g. BM(HK)
3. if position_ids is given, then M of cos&sin could be different from M of x
4. if position_ids is not given, the dimension of rotary positional embedding is by default 1
"""


@flow.unittest.skip_unless_1n1d()
class TestFusedRotaryEmbedding(flow.unittest.TestCase):
    # because rule no.2, kernels without cos&sin cannot work under specific x_layout
    def test_fused_rotary_embedding_op(test_case):
        args_dict = OrderedDict()
        args_dict["test_fun"] = [_test_plane]
        args_dict["x_layout"] = ["BM(HK)"]
        args_dict["mode"] = ["plane"]
        args_dict["base"] = [1e1]
        args_dict["rotary_size"] = [8]
<<<<<<< HEAD
        args_dict["dims"] = [(1, 1, 3, 8)]
        args_dict["rotary_ndims"] = [2, 1]
=======
        args_dict["dims"] = [(1, 1, 1, 8)]
        args_dict["rotary_ndims"] = [2]
>>>>>>> 4de49690
        # args_dict["rotary_size"] = [48]
        # args_dict["dims"] = [(32, 2048, 32, 64)]
        args_dict["dtype"] = [flow.float16]

        for arg in GenArgList(args_dict):
            arg[0](test_case, *arg[1:])


if __name__ == "__main__":
    unittest.main()<|MERGE_RESOLUTION|>--- conflicted
+++ resolved
@@ -70,13 +70,8 @@
 
 def parseDims(dims, x_layout):
     B = 1
-<<<<<<< HEAD
-    H = 1
-    M = 1
-=======
     M = 1
     H = 1
->>>>>>> 4de49690
     K = 1
     merged_dims = dims
     if x_layout == "BHMK":
@@ -135,11 +130,7 @@
     rotary_ndims,
     mode,
 ):
-<<<<<<< HEAD
     naive_out = None
-=======
-    naive_out=None
->>>>>>> 4de49690
     if mode == "plane":
         if rotary_ndims == 2:
             y1 = plane_shuffle(x[..., : rotary_size // 2])
@@ -709,13 +700,8 @@
         args_dict["mode"] = ["plane"]
         args_dict["base"] = [1e1]
         args_dict["rotary_size"] = [8]
-<<<<<<< HEAD
         args_dict["dims"] = [(1, 1, 3, 8)]
         args_dict["rotary_ndims"] = [2, 1]
-=======
-        args_dict["dims"] = [(1, 1, 1, 8)]
-        args_dict["rotary_ndims"] = [2]
->>>>>>> 4de49690
         # args_dict["rotary_size"] = [48]
         # args_dict["dims"] = [(32, 2048, 32, 64)]
         args_dict["dtype"] = [flow.float16]
