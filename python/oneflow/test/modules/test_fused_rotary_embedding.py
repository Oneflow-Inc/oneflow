--- conflicted
+++ resolved
@@ -112,7 +112,9 @@
             y3 = x[..., rotary_size:]
             y = np.concatenate((y1, y2, y3), axis=-1)
         else:
-            y = plane_shuffle(x)
+            y1 = plane_shuffle(x[..., :rotary_size])
+            y2 = x[..., rotary_size:]
+            y = np.concatenate((y1, y2), axis=-1)
     else:
         y = shuffle_adjacent_two_elem(x)
 
@@ -1006,19 +1008,13 @@
     # because rule no.2, kernels without cos&sin cannot work under specific x_layout
     def test_fused_rotary_embedding_op(test_case):
         args_dict = OrderedDict()
-        args_dict["test_fun"] = [_test_with_position_sinuous]
-        args_dict["x_layout"] = ["BM(H3K)"]
-        args_dict["mode"] = ["interval"]
+        args_dict["test_fun"] = [_test_plane]
+        args_dict["x_layout"] = ["MB(H3K)"]
+        args_dict["mode"] = ["plane"]
         args_dict["base"] = [1e4]
-<<<<<<< HEAD
         args_dict["rotary_size"] = [4]
         args_dict["dims"] = [(3, 2, 3, 8)]
-        args_dict["rotary_ndims"] = [2]
-=======
-        args_dict["rotary_size"] = [4, 8]
-        args_dict["dims"] = [(3, 2, 3, 8)]
-        args_dict["rotary_ndims"] = [2, 1]
->>>>>>> 362ac07a
+        args_dict["rotary_ndims"] = [1]
         # args_dict["rotary_size"] = [48]
         # args_dict["dims"] = [(32, 2048, 32, 64)]
         args_dict["dtype"] = [flow.float16]
