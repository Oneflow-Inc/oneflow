"""
Copyright 2020 The OneFlow Authors. All rights reserved.

Licensed under the Apache License, Version 2.0 (the "License");
you may not use this file except in compliance with the License.
You may obtain a copy of the License at

    http://www.apache.org/licenses/LICENSE-2.0

Unless required by applicable law or agreed to in writing, software
distributed under the License is distributed on an "AS IS" BASIS,
WITHOUT WARRANTIES OR CONDITIONS OF ANY KIND, either express or implied.
See the License for the specific language governing permissions and
limitations under the License.
"""
import unittest

import oneflow as flow
import oneflow.unittest

from oneflow.test_utils.automated_test_util import *


@flow.unittest.skip_unless_1n1d()
class TestTile(flow.unittest.TestCase):
    @autotest(check_graph=True)
    def test_flow_tile_with_random_data(test_case):
        x = random_pytorch_tensor(ndim=2, dim0=1, dim1=2)
        reps = (random(1, 5).to(int), random(1, 5).to(int), random(1, 5).to(int))
        z = torch.tile(x, reps)
        return z

    @autotest(check_graph=True)
    def test_flow_tensor_tile_with_random_data(test_case):
        x = random_pytorch_tensor(ndim=2, dim0=1, dim1=2)
        reps = (random(1, 5).to(int), random(1, 5).to(int), random(1, 5).to(int))
        y = x.tile(reps)
        return y

<<<<<<< HEAD
    @autotest(auto_backward=False, check_graph=False)
    def test_flow_tile_bool_with_random_data(test_case):
        x = random_pytorch_tensor(ndim=2, dim0=1, dim1=2).to(torch.bool)
=======
    @autotest(check_graph=True)
    def test_flow_tile_with_0dim_data(test_case):
        x = random_pytorch_tensor(ndim=0)
>>>>>>> 8ddaf753
        reps = (random(1, 5).to(int), random(1, 5).to(int), random(1, 5).to(int))
        z = torch.tile(x, reps)
        return z


if __name__ == "__main__":
    unittest.main()<|MERGE_RESOLUTION|>--- conflicted
+++ resolved
@@ -37,15 +37,16 @@
         y = x.tile(reps)
         return y
 
-<<<<<<< HEAD
     @autotest(auto_backward=False, check_graph=False)
     def test_flow_tile_bool_with_random_data(test_case):
         x = random_pytorch_tensor(ndim=2, dim0=1, dim1=2).to(torch.bool)
-=======
+        reps = (random(1, 5).to(int), random(1, 5).to(int), random(1, 5).to(int))
+        z = torch.tile(x, reps)
+        return z
+
     @autotest(check_graph=True)
     def test_flow_tile_with_0dim_data(test_case):
         x = random_pytorch_tensor(ndim=0)
->>>>>>> 8ddaf753
         reps = (random(1, 5).to(int), random(1, 5).to(int), random(1, 5).to(int))
         z = torch.tile(x, reps)
         return z
