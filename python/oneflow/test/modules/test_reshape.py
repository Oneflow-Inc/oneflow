--- conflicted
+++ resolved
@@ -102,13 +102,8 @@
         y = torch.reshape(x, shape=(-1,))
         return y
 
-<<<<<<< HEAD
-    @autotest(auto_backward=False, check_graph=True)
-    def test_reshape_with_0_size_data(test_case):
-=======
     @autotest(check_graph=True)
     def test_reshape_flow_with_0dim_data(test_case):
->>>>>>> 55c4c608
         device = random_device()
         x = random_tensor(ndim=0).to(device)
         y = torch.reshape(x, shape=(-1,))
