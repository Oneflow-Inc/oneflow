"""
Copyright 2020 The OneFlow Authors. All rights reserved.

Licensed under the Apache License, Version 2.0 (the "License");
you may not use this file except in compliance with the License.
You may obtain a copy of the License at

    http://www.apache.org/licenses/LICENSE-2.0

Unless required by applicable law or agreed to in writing, software
distributed under the License is distributed on an "AS IS" BASIS,
WITHOUT WARRANTIES OR CONDITIONS OF ANY KIND, either express or implied.
See the License for the specific language governing permissions and
limitations under the License.
"""

import unittest

import oneflow as flow
import oneflow.unittest

from oneflow.test_utils.automated_test_util import *


@flow.unittest.skip_unless_1n1d()
class TestStackModule(flow.unittest.TestCase):
    @autotest(check_graph=True)
    def test_stack_with_random_data(test_case):
        device = random_device()
<<<<<<< HEAD
        x = random_pytorch_tensor(ndim=4, dim1=3, dim2=4, dim3=5).to(device)
        y = random_pytorch_tensor(ndim=4, dim1=3, dim2=4, dim3=5).to(device)
        out = torch.stack((x, y), dim=random(low=-5, high=5).to(int))
=======
        x = random_tensor(ndim=4, dim1=3, dim2=4, dim3=5).to(device)
        y = random_tensor(ndim=4, dim1=3, dim2=4, dim3=5).to(device)
        out = torch.stack((x, y), dim=random(low=-5, high=5).to(int))
        return out

    @autotest(auto_backward=False, check_graph=True)
    def test_stack_bool_with_random_data(test_case):
        device = random_device()
        x = random_tensor(ndim=4, dim1=3, dim2=4, dim3=5).to(
            device=device, dtype=torch.bool
        )
        y = random_tensor(ndim=4, dim1=3, dim2=4, dim3=5).to(
            device=device, dtype=torch.bool
        )
        out = torch.stack((x, y), dim=random(low=1, high=4).to(int))
>>>>>>> 55c4c608
        return out


if __name__ == "__main__":
    unittest.main()<|MERGE_RESOLUTION|>--- conflicted
+++ resolved
@@ -27,11 +27,6 @@
     @autotest(check_graph=True)
     def test_stack_with_random_data(test_case):
         device = random_device()
-<<<<<<< HEAD
-        x = random_pytorch_tensor(ndim=4, dim1=3, dim2=4, dim3=5).to(device)
-        y = random_pytorch_tensor(ndim=4, dim1=3, dim2=4, dim3=5).to(device)
-        out = torch.stack((x, y), dim=random(low=-5, high=5).to(int))
-=======
         x = random_tensor(ndim=4, dim1=3, dim2=4, dim3=5).to(device)
         y = random_tensor(ndim=4, dim1=3, dim2=4, dim3=5).to(device)
         out = torch.stack((x, y), dim=random(low=-5, high=5).to(int))
@@ -47,7 +42,6 @@
             device=device, dtype=torch.bool
         )
         out = torch.stack((x, y), dim=random(low=1, high=4).to(int))
->>>>>>> 55c4c608
         return out
 
 
