"""
Copyright 2020 The OneFlow Authors. All rights reserved.

Licensed under the Apache License, Version 2.0 (the "License");
you may not use this file except in compliance with the License.
You may obtain a copy of the License at

    http://www.apache.org/licenses/LICENSE-2.0

Unless required by applicable law or agreed to in writing, software
distributed under the License is distributed on an "AS IS" BASIS,
WITHOUT WARRANTIES OR CONDITIONS OF ANY KIND, either express or implied.
See the License for the specific language governing permissions and
limitations under the License.
"""

import unittest
from collections import OrderedDict

import numpy as np
import oneflow as flow
import os

import oneflow.unittest
from test_util import GenArgList


def _test_eager_boxing_with_non_overlapping_placement_p_to_s1(
    test_case, in_device, out_device
):
    if flow.env.get_rank() == 0:
        np_arr = np.array(
            [[4, 6, 5, 20], [6, 8, 9, 0], [3, 7, 5, 0], [6, 8, 9, 0]], dtype=np.float32,
        )
    elif flow.env.get_rank() == 1:
        np_arr = np.array(
            [[2, 10, 10, 7], [3, 9, 10, 5], [4, 6, 6, 9], [6, 8, 6, 4]],
            dtype=np.float32,
        )
    elif flow.env.get_rank() == 2:
        np_arr = np.array(
            [[9, 6, 5, 8], [4, 9, 7, 0], [2, 5, 7, 9], [6, 8, 10, 0]], dtype=np.float32,
        )
    elif flow.env.get_rank() == 3:
        np_arr = np.array(
            [[9, 4, 5, 8], [7, 2, 9, 5], [6, 3, 9, 2], [3, 7, 5, 8]], dtype=np.float32,
        )
    device = flow.device(in_device)
    tensor = flow.tensor(np_arr, device=device, dtype=flow.float32)
    placement = flow.placement(in_device, {0: [0, 1]})
    x = tensor.to_consistent(placement, flow.sbp.partial_sum)
    new_placement = flow.placement(out_device, {0: [2, 3]})
    y = x.to_consistent(new_placement, flow.sbp.split(1))
    test_case.assertEqual(y.placement, new_placement)
    if flow.env.get_rank() == 2:
        test_case.assertTrue(
            np.array_equal(
                y.to_local().numpy(),
                np.array([[6, 16], [9, 17], [7, 13], [12, 16],], dtype=np.float32,),
            )
        )
    if flow.env.get_rank() == 3:
        test_case.assertTrue(
            np.array_equal(
                y.to_local().numpy(),
                np.array([[15, 27], [19, 5], [11, 9], [15, 4],], dtype=np.float32,),
            )
        )


def _test_eager_boxing_with_non_overlapping_placement_b_to_s1(
    test_case, in_device, out_device
):
    if flow.env.get_rank() == 0:
        np_arr = np.array(
            [[4, 6, 5, 20], [6, 8, 9, 0], [3, 7, 5, 0], [6, 8, 9, 0]], dtype=np.float32,
        )
    elif flow.env.get_rank() == 1:
        np_arr = np.array(
            [[2, 10, 10, 7], [3, 9, 10, 5], [4, 6, 6, 9], [6, 8, 6, 4]],
            dtype=np.float32,
        )
    elif flow.env.get_rank() == 2:
        np_arr = np.array(
            [[9, 6, 5, 8], [4, 9, 7, 0], [2, 5, 7, 9], [6, 8, 10, 0]], dtype=np.float32,
        )
    elif flow.env.get_rank() == 3:
        np_arr = np.array(
            [[9, 4, 5, 8], [7, 2, 9, 5], [6, 3, 9, 2], [3, 7, 5, 8]], dtype=np.float32,
        )
    device = flow.device(in_device)
    tensor = flow.tensor(np_arr, device=device, dtype=flow.float32)
    placement = flow.placement(in_device, {0: [0, 1]})
    x = tensor.to_consistent(placement, flow.sbp.broadcast)
    new_placement = flow.placement(out_device, {0: [2, 3]})
    y = x.to_consistent(new_placement, flow.sbp.split(1))
    test_case.assertEqual(y.placement, new_placement)
    if flow.env.get_rank() == 2:
        test_case.assertTrue(
            np.array_equal(
                y.to_local().numpy(),
                np.array([[4, 6], [6, 8], [3, 7], [6, 8],], dtype=np.float32,),
            )
        )
    if flow.env.get_rank() == 3:
        test_case.assertTrue(
            np.array_equal(
                y.to_local().numpy(),
                np.array([[5, 20], [9, 0], [5, 0], [9, 0],], dtype=np.float32,),
            )
        )


def _test_eager_boxing_with_non_overlapping_placement_s0_to_s1(
    test_case, in_device, out_device
):
    if flow.env.get_rank() == 0:
        np_arr = np.array(
            [[4, 6, 5, 20], [6, 8, 9, 0], [3, 7, 5, 0], [6, 8, 9, 0]], dtype=np.float32,
        )
    elif flow.env.get_rank() == 1:
        np_arr = np.array(
            [[2, 10, 10, 7], [3, 9, 10, 5], [4, 6, 6, 9], [6, 8, 6, 4]],
            dtype=np.float32,
        )
    elif flow.env.get_rank() == 2:
        np_arr = np.array(
            [[9, 6, 5, 8], [4, 9, 7, 0], [2, 5, 7, 9], [6, 8, 10, 0]], dtype=np.float32,
        )
    elif flow.env.get_rank() == 3:
        np_arr = np.array(
            [[9, 4, 5, 8], [7, 2, 9, 5], [6, 3, 9, 2], [3, 7, 5, 8]], dtype=np.float32,
        )
    device = flow.device(in_device)
    tensor = flow.tensor(np_arr, device=device, dtype=flow.float32)
    placement = flow.placement(in_device, {0: [0, 1]})
    x = tensor.to_consistent(placement, flow.sbp.split(0))
    new_placement = flow.placement(out_device, {0: [2, 3]})
    y = x.to_consistent(new_placement, flow.sbp.split(1))
    test_case.assertEqual(y.placement, new_placement)
    if flow.env.get_rank() == 2:
        test_case.assertTrue(
            np.array_equal(
                y.to_local().numpy(),
                np.array(
                    [[4, 6], [6, 8], [3, 7], [6, 8], [2, 10], [3, 9], [4, 6], [6, 8],],
                    dtype=np.float32,
                ),
            )
        )
    if flow.env.get_rank() == 3:
        test_case.assertTrue(
            np.array_equal(
                y.to_local().numpy(),
                np.array(
                    [
                        [5, 20],
                        [9, 0],
                        [5, 0],
                        [9, 0],
                        [10, 7],
                        [10, 5],
                        [6, 9],
                        [6, 4],
                    ],
                    dtype=np.float32,
                ),
            )
        )


def _test_eager_boxing_with_non_overlapping_placement_s1_to_s1(
    test_case, in_device, out_device
):
    if flow.env.get_rank() == 0:
        np_arr = np.array(
            [[4, 6, 5, 20], [6, 8, 9, 0], [3, 7, 5, 0], [6, 8, 9, 0]], dtype=np.float32,
        )
    elif flow.env.get_rank() == 1:
        np_arr = np.array(
            [[2, 10, 10, 7], [3, 9, 10, 5], [4, 6, 6, 9], [6, 8, 6, 4]],
            dtype=np.float32,
        )
    elif flow.env.get_rank() == 2:
        np_arr = np.array(
            [[9, 6, 5, 8], [4, 9, 7, 0], [2, 5, 7, 9], [6, 8, 10, 0]], dtype=np.float32,
        )
    elif flow.env.get_rank() == 3:
        np_arr = np.array(
            [[9, 4, 5, 8], [7, 2, 9, 5], [6, 3, 9, 2], [3, 7, 5, 8]], dtype=np.float32,
        )
    device = flow.device(in_device)
    tensor = flow.tensor(np_arr, device=device, dtype=flow.float32)
    placement = flow.placement(in_device, {0: [0, 1]})
    x = tensor.to_consistent(placement, flow.sbp.split(0))
    y = x.to_consistent(placement, flow.sbp.split(1))
    new_placement = flow.placement(out_device, {0: [2, 3]})
    z = y.to_consistent(new_placement, flow.sbp.split(1))
    test_case.assertEqual(z.placement, new_placement)
    if flow.env.get_rank() == 2:
        test_case.assertTrue(
            np.array_equal(
                z.to_local().numpy(),
                np.array(
                    [[4, 6], [6, 8], [3, 7], [6, 8], [2, 10], [3, 9], [4, 6], [6, 8],],
                    dtype=np.float32,
                ),
            )
        )
    if flow.env.get_rank() == 3:
        test_case.assertTrue(
            np.array_equal(
                z.to_local().numpy(),
                np.array(
                    [
                        [5, 20],
                        [9, 0],
                        [5, 0],
                        [9, 0],
                        [10, 7],
                        [10, 5],
                        [6, 9],
                        [6, 4],
                    ],
                    dtype=np.float32,
                ),
            )
        )


def _test_eager_boxing_with_non_overlapping_placement_s1_to_s0(
    test_case, in_device, out_device
):
    if flow.env.get_rank() == 0:
        np_arr = np.array(
            [[4, 6, 5, 20], [6, 8, 9, 0], [3, 7, 5, 0], [6, 8, 9, 0]], dtype=np.float32,
        )
    elif flow.env.get_rank() == 1:
        np_arr = np.array(
            [[2, 10, 10, 7], [3, 9, 10, 5], [4, 6, 6, 9], [6, 8, 6, 4]],
            dtype=np.float32,
        )
    elif flow.env.get_rank() == 2:
        np_arr = np.array(
            [[9, 6, 5, 8], [4, 9, 7, 0], [2, 5, 7, 9], [6, 8, 10, 0]], dtype=np.float32,
        )
    elif flow.env.get_rank() == 3:
        np_arr = np.array(
            [[9, 4, 5, 8], [7, 2, 9, 5], [6, 3, 9, 2], [3, 7, 5, 8]], dtype=np.float32,
        )
    device = flow.device(in_device)
    tensor = flow.tensor(np_arr, device=device, dtype=flow.float32)
    placement = flow.placement(in_device, {0: [0, 1]})
    x = tensor.to_consistent(placement, flow.sbp.split(0))
    y = x.to_consistent(placement, flow.sbp.split(1))
    new_placement = flow.placement(out_device, {0: [2, 3]})
    z = y.to_consistent(new_placement, flow.sbp.split(0))
    test_case.assertEqual(z.placement, new_placement)
    if flow.env.get_rank() == 2:
        test_case.assertTrue(
            np.array_equal(
                z.to_local().numpy(),
                np.array(
                    [[4, 6, 5, 20], [6, 8, 9, 0], [3, 7, 5, 0], [6, 8, 9, 0],],
                    dtype=np.float32,
                ),
            )
        )
    if flow.env.get_rank() == 3:
        test_case.assertTrue(
            np.array_equal(
                z.to_local().numpy(),
                np.array(
                    [[2, 10, 10, 7], [3, 9, 10, 5], [4, 6, 6, 9], [6, 8, 6, 4],],
                    dtype=np.float32,
                ),
            )
        )


def _test_eager_boxing_with_non_overlapping_placement_s1_to_b(
    test_case, in_device, out_device
):
    if flow.env.get_rank() == 0:
        np_arr = np.array(
            [[4, 6, 5, 20], [6, 8, 9, 0], [3, 7, 5, 0], [6, 8, 9, 0]], dtype=np.float32,
        )
    elif flow.env.get_rank() == 1:
        np_arr = np.array(
            [[2, 10, 10, 7], [3, 9, 10, 5], [4, 6, 6, 9], [6, 8, 6, 4]],
            dtype=np.float32,
        )
    elif flow.env.get_rank() == 2:
        np_arr = np.array(
            [[9, 6, 5, 8], [4, 9, 7, 0], [2, 5, 7, 9], [6, 8, 10, 0]], dtype=np.float32,
        )
    elif flow.env.get_rank() == 3:
        np_arr = np.array(
            [[9, 4, 5, 8], [7, 2, 9, 5], [6, 3, 9, 2], [3, 7, 5, 8]], dtype=np.float32,
        )
    device = flow.device(in_device)
    tensor = flow.tensor(np_arr, device=device, dtype=flow.float32)
    placement = flow.placement(in_device, {0: [0, 1]})
    x = tensor.to_consistent(placement, flow.sbp.split(0))
    y = x.to_consistent(placement, flow.sbp.split(1))
    new_placement = flow.placement(out_device, {0: [2, 3]})
    z = y.to_consistent(new_placement, flow.sbp.broadcast)
    test_case.assertEqual(z.placement, new_placement)
    if flow.env.get_rank() == 2:
        test_case.assertTrue(
            np.array_equal(
                z.to_local().numpy(),
                np.array(
                    [
                        [4, 6, 5, 20],
                        [6, 8, 9, 0],
                        [3, 7, 5, 0],
                        [6, 8, 9, 0],
                        [2, 10, 10, 7],
                        [3, 9, 10, 5],
                        [4, 6, 6, 9],
                        [6, 8, 6, 4],
                    ],
                    dtype=np.float32,
                ),
            )
        )
    if flow.env.get_rank() == 3:
        test_case.assertTrue(
            np.array_equal(
                z.to_local().numpy(),
                np.array(
                    [
                        [4, 6, 5, 20],
                        [6, 8, 9, 0],
                        [3, 7, 5, 0],
                        [6, 8, 9, 0],
                        [2, 10, 10, 7],
                        [3, 9, 10, 5],
                        [4, 6, 6, 9],
                        [6, 8, 6, 4],
                    ],
                    dtype=np.float32,
                ),
            )
        )


def _test_eager_boxing_with_non_overlapping_placement_s1_to_p(
    test_case, in_device, out_device
):
    if flow.env.get_rank() == 0:
        np_arr = np.array(
            [[4, 6, 5, 20], [6, 8, 9, 0], [3, 7, 5, 0], [6, 8, 9, 0]], dtype=np.float32,
        )
    elif flow.env.get_rank() == 1:
        np_arr = np.array(
            [[2, 10, 10, 7], [3, 9, 10, 5], [4, 6, 6, 9], [6, 8, 6, 4]],
            dtype=np.float32,
        )
    elif flow.env.get_rank() == 2:
        np_arr = np.array(
            [[9, 6, 5, 8], [4, 9, 7, 0], [2, 5, 7, 9], [6, 8, 10, 0]], dtype=np.float32,
        )
    elif flow.env.get_rank() == 3:
        np_arr = np.array(
            [[9, 4, 5, 8], [7, 2, 9, 5], [6, 3, 9, 2], [3, 7, 5, 8]], dtype=np.float32,
        )
    device = flow.device(in_device)
    tensor = flow.tensor(np_arr, device=device, dtype=flow.float32)
    placement = flow.placement(in_device, {0: [0, 1]})
    x = tensor.to_consistent(placement, flow.sbp.split(0))
    y = x.to_consistent(placement, flow.sbp.split(1))
    new_placement = flow.placement(out_device, {0: [2, 3]})
    z = y.to_consistent(new_placement, flow.sbp.partial_sum)
    test_case.assertEqual(z.placement, new_placement)
    if flow.env.get_rank() == 2:
        test_case.assertTrue(
            np.array_equal(
                z.to_local().numpy(),
                np.array(
                    [
                        [4, 6, 5, 20],
                        [6, 8, 9, 0],
                        [3, 7, 5, 0],
                        [6, 8, 9, 0],
                        [2, 10, 10, 7],
                        [3, 9, 10, 5],
                        [4, 6, 6, 9],
                        [6, 8, 6, 4],
                    ],
                    dtype=np.float32,
                ),
            )
        )
    if flow.env.get_rank() == 3:
        test_case.assertTrue(
            np.array_equal(
                z.to_local().numpy(),
                np.array(
                    [
                        [0, 0, 0, 0],
                        [0, 0, 0, 0],
                        [0, 0, 0, 0],
                        [0, 0, 0, 0],
                        [0, 0, 0, 0],
                        [0, 0, 0, 0],
                        [0, 0, 0, 0],
                        [0, 0, 0, 0],
                    ],
                    dtype=np.float32,
                ),
            )
        )


def _test_eager_boxing_with_overlapping_placement_p_to_s1(
    test_case, in_device, out_device
):
    if flow.env.get_rank() == 0:
        np_arr = np.array(
            [[4, 6, 5, 20], [6, 8, 9, 0], [3, 7, 5, 0], [6, 8, 9, 0]], dtype=np.float32,
        )
    elif flow.env.get_rank() == 1:
        np_arr = np.array(
            [[2, 10, 10, 7], [3, 9, 10, 5], [4, 6, 6, 9], [6, 8, 6, 4]],
            dtype=np.float32,
        )
    elif flow.env.get_rank() == 2:
        np_arr = np.array(
            [[9, 6, 5, 8], [4, 9, 7, 0], [2, 5, 7, 9], [6, 8, 10, 0]], dtype=np.float32,
        )
    elif flow.env.get_rank() == 3:
        np_arr = np.array(
            [[9, 4, 5, 8], [7, 2, 9, 5], [6, 3, 9, 2], [3, 7, 5, 8]], dtype=np.float32,
        )
    device = flow.device(in_device)
    tensor = flow.tensor(np_arr, device=device, dtype=flow.float32)
    placement = flow.placement(in_device, {0: [0, 1, 3]})
    x = tensor.to_consistent(placement, flow.sbp.partial_sum)
    new_placement = flow.placement(out_device, {0: [2, 3]})
    y = x.to_consistent(new_placement, flow.sbp.split(1))
    test_case.assertEqual(y.placement, new_placement)
    if flow.env.get_rank() == 2:
        test_case.assertTrue(
            np.array_equal(
                y.to_local().numpy(),
                np.array([[15, 20], [16, 19], [13, 16], [15, 23],], dtype=np.float32,),
            )
        )
    if flow.env.get_rank() == 3:
        test_case.assertTrue(
            np.array_equal(
                y.to_local().numpy(),
                np.array([[20, 35], [28, 10], [20, 11], [20, 12],], dtype=np.float32,),
            )
        )


def _test_eager_boxing_with_overlapping_placement_b_to_s1(
    test_case, in_device, out_device
):
    if flow.env.get_rank() == 0:
        np_arr = np.array(
            [[4, 6, 5, 20], [6, 8, 9, 0], [3, 7, 5, 0], [6, 8, 9, 0]], dtype=np.float32,
        )
    elif flow.env.get_rank() == 1:
        np_arr = np.array(
            [[2, 10, 10, 7], [3, 9, 10, 5], [4, 6, 6, 9], [6, 8, 6, 4]],
            dtype=np.float32,
        )
    elif flow.env.get_rank() == 2:
        np_arr = np.array(
            [[9, 6, 5, 8], [4, 9, 7, 0], [2, 5, 7, 9], [6, 8, 10, 0]], dtype=np.float32,
        )
    elif flow.env.get_rank() == 3:
        np_arr = np.array(
            [[9, 4, 5, 8], [7, 2, 9, 5], [6, 3, 9, 2], [3, 7, 5, 8]], dtype=np.float32,
        )
    device = flow.device(in_device)
    tensor = flow.tensor(np_arr, device=device, dtype=flow.float32)
    placement = flow.placement(in_device, {0: [0, 1, 3]})
    x = tensor.to_consistent(placement, flow.sbp.broadcast)
    new_placement = flow.placement(out_device, {0: [2, 3]})
    y = x.to_consistent(new_placement, flow.sbp.split(1))
    test_case.assertEqual(y.placement, new_placement)
    if flow.env.get_rank() == 2:
        test_case.assertTrue(
            np.array_equal(
                y.to_local().numpy(),
                np.array([[4, 6], [6, 8], [3, 7], [6, 8],], dtype=np.float32,),
            )
        )
    if flow.env.get_rank() == 3:
        test_case.assertTrue(
            np.array_equal(
                y.to_local().numpy(),
                np.array([[5, 20], [9, 0], [5, 0], [9, 0],], dtype=np.float32,),
            )
        )


def _test_eager_boxing_with_overlapping_placement_s0_to_s1(
    test_case, in_device, out_device
):
    if flow.env.get_rank() == 0:
        np_arr = np.array(
            [[4, 6, 5, 20], [6, 8, 9, 0], [3, 7, 5, 0], [6, 8, 9, 0]], dtype=np.float32,
        )
    elif flow.env.get_rank() == 1:
        np_arr = np.array(
            [[2, 10, 10, 7], [3, 9, 10, 5], [4, 6, 6, 9], [6, 8, 6, 4]],
            dtype=np.float32,
        )
    elif flow.env.get_rank() == 2:
        np_arr = np.array(
            [[9, 6, 5, 8], [4, 9, 7, 0], [2, 5, 7, 9], [6, 8, 10, 0]], dtype=np.float32,
        )
    elif flow.env.get_rank() == 3:
        np_arr = np.array(
            [[9, 4, 5, 8], [7, 2, 9, 5], [6, 3, 9, 2], [3, 7, 5, 8]], dtype=np.float32,
        )
    device = flow.device(in_device)
    tensor = flow.tensor(np_arr, device=device, dtype=flow.float32)
    placement = flow.placement(in_device, {0: [0, 1, 3]})
    x = tensor.to_consistent(placement, flow.sbp.split(0))
    new_placement = flow.placement(out_device, {0: [2, 3]})
    y = x.to_consistent(new_placement, flow.sbp.split(1))
    test_case.assertEqual(y.placement, new_placement)
    if flow.env.get_rank() == 2:
        test_case.assertTrue(
            np.array_equal(
                y.to_local().numpy(),
                np.array(
                    [
                        [4, 6],
                        [6, 8],
                        [3, 7],
                        [6, 8],
                        [2, 10],
                        [3, 9],
                        [4, 6],
                        [6, 8],
                        [9, 4],
                        [7, 2],
                        [6, 3],
                        [3, 7],
                    ],
                    dtype=np.float32,
                ),
            )
        )
    if flow.env.get_rank() == 3:
        test_case.assertTrue(
            np.array_equal(
                y.to_local().numpy(),
                np.array(
                    [
                        [5, 20],
                        [9, 0],
                        [5, 0],
                        [9, 0],
                        [10, 7],
                        [10, 5],
                        [6, 9],
                        [6, 4],
                        [5, 8],
                        [9, 5],
                        [9, 2],
                        [5, 8],
                    ],
                    dtype=np.float32,
                ),
            )
        )


def _test_eager_boxing_with_overlapping_placement_s1_to_s1(
    test_case, in_device, out_device
):
    if flow.env.get_rank() == 0:
        np_arr = np.array(
            [
                [4, 6, 5, 20, 8, 9],
                [6, 8, 9, 0, 4, 6],
                [3, 7, 5, 0, 3, 5],
                [6, 8, 9, 0, 8, 7],
            ],
            dtype=np.float32,
        )
    elif flow.env.get_rank() == 1:
        np_arr = np.array(
            [
                [2, 10, 10, 7, 10, 3],
                [3, 9, 10, 5, 5, 6],
                [4, 6, 6, 9, 8, 6],
                [6, 8, 6, 4, 5, 3],
            ],
            dtype=np.float32,
        )
    elif flow.env.get_rank() == 2:
        np_arr = np.array(
            [
                [9, 6, 5, 8, 3, 6],
                [4, 9, 7, 0, 2, 1],
                [2, 5, 7, 9, 4, 8],
                [6, 8, 10, 0, 4, 9],
            ],
            dtype=np.float32,
        )
    elif flow.env.get_rank() == 3:
        np_arr = np.array(
            [
                [9, 4, 5, 8, 9, 6],
                [7, 2, 9, 5, 4, 1],
                [6, 3, 9, 2, 5, 2],
                [3, 7, 5, 8, 9, 3],
            ],
            dtype=np.float32,
        )
    device = flow.device(in_device)
    tensor = flow.tensor(np_arr, device=device, dtype=flow.float32)
    placement = flow.placement(in_device, {0: [0, 1, 3]})
    x = tensor.to_consistent(placement, flow.sbp.split(0))
    y = x.to_consistent(placement, flow.sbp.split(1))
    new_placement = flow.placement(out_device, {0: [2, 3]})
    z = y.to_consistent(new_placement, flow.sbp.split(1))
    test_case.assertEqual(z.placement, new_placement)
    if flow.env.get_rank() == 2:
        test_case.assertTrue(
            np.array_equal(
                z.to_local().numpy(),
                np.array(
                    [
                        [4, 6, 5],
                        [6, 8, 9],
                        [3, 7, 5],
                        [6, 8, 9],
                        [2, 10, 10],
                        [3, 9, 10],
                        [4, 6, 6],
                        [6, 8, 6],
                        [9, 4, 5],
                        [7, 2, 9],
                        [6, 3, 9],
                        [3, 7, 5],
                    ],
                    dtype=np.float32,
                ),
            )
        )
    if flow.env.get_rank() == 3:
        test_case.assertTrue(
            np.array_equal(
                z.to_local().numpy(),
                np.array(
                    [
                        [20, 8, 9],
                        [0, 4, 6],
                        [0, 3, 5],
                        [0, 8, 7],
                        [7, 10, 3],
                        [5, 5, 6],
                        [9, 8, 6],
                        [4, 5, 3],
                        [8, 9, 6],
                        [5, 4, 1],
                        [2, 5, 2],
                        [8, 9, 3],
                    ],
                    dtype=np.float32,
                ),
            )
        )


def _test_eager_boxing_with_overlapping_placement_s1_to_s0(
    test_case, in_device, out_device
):
    if flow.env.get_rank() == 0:
        np_arr = np.array(
            [
                [4, 6, 5, 20, 8, 9],
                [6, 8, 9, 0, 4, 6],
                [3, 7, 5, 0, 3, 5],
                [6, 8, 9, 0, 8, 7],
            ],
            dtype=np.float32,
        )
    elif flow.env.get_rank() == 1:
        np_arr = np.array(
            [
                [2, 10, 10, 7, 10, 3],
                [3, 9, 10, 5, 5, 6],
                [4, 6, 6, 9, 8, 6],
                [6, 8, 6, 4, 5, 3],
            ],
            dtype=np.float32,
        )
    elif flow.env.get_rank() == 2:
        np_arr = np.array(
            [
                [9, 6, 5, 8, 3, 6],
                [4, 9, 7, 0, 2, 1],
                [2, 5, 7, 9, 4, 8],
                [6, 8, 10, 0, 4, 9],
            ],
            dtype=np.float32,
        )
    elif flow.env.get_rank() == 3:
        np_arr = np.array(
            [
                [9, 4, 5, 8, 9, 6],
                [7, 2, 9, 5, 4, 1],
                [6, 3, 9, 2, 5, 2],
                [3, 7, 5, 8, 9, 3],
            ],
            dtype=np.float32,
        )
    device = flow.device(in_device)
    tensor = flow.tensor(np_arr, device=device, dtype=flow.float32)
    placement = flow.placement(in_device, {0: [0, 1, 3]})
    x = tensor.to_consistent(placement, flow.sbp.split(0))
    y = x.to_consistent(placement, flow.sbp.split(1))
    new_placement = flow.placement(out_device, {0: [2, 3]})
    z = y.to_consistent(new_placement, flow.sbp.split(0))
    test_case.assertEqual(z.placement, new_placement)
    if flow.env.get_rank() == 2:
        test_case.assertTrue(
            np.array_equal(
                z.to_local().numpy(),
                np.array(
                    [
                        [4, 6, 5, 20, 8, 9],
                        [6, 8, 9, 0, 4, 6],
                        [3, 7, 5, 0, 3, 5],
                        [6, 8, 9, 0, 8, 7],
                        [2, 10, 10, 7, 10, 3],
                        [3, 9, 10, 5, 5, 6],
                    ],
                    dtype=np.float32,
                ),
            )
        )
    if flow.env.get_rank() == 3:
        test_case.assertTrue(
            np.array_equal(
                z.to_local().numpy(),
                np.array(
                    [
                        [4, 6, 6, 9, 8, 6],
                        [6, 8, 6, 4, 5, 3],
                        [9, 4, 5, 8, 9, 6],
                        [7, 2, 9, 5, 4, 1],
                        [6, 3, 9, 2, 5, 2],
                        [3, 7, 5, 8, 9, 3],
                    ],
                    dtype=np.float32,
                ),
            )
        )


def _test_eager_boxing_with_overlapping_placement_s1_to_b(
    test_case, in_device, out_device
):
    if flow.env.get_rank() == 0:
        np_arr = np.array(
            [
                [4, 6, 5, 20, 8, 9],
                [6, 8, 9, 0, 4, 6],
                [3, 7, 5, 0, 3, 5],
                [6, 8, 9, 0, 8, 7],
            ],
            dtype=np.float32,
        )
    elif flow.env.get_rank() == 1:
        np_arr = np.array(
            [
                [2, 10, 10, 7, 10, 3],
                [3, 9, 10, 5, 5, 6],
                [4, 6, 6, 9, 8, 6],
                [6, 8, 6, 4, 5, 3],
            ],
            dtype=np.float32,
        )
    elif flow.env.get_rank() == 2:
        np_arr = np.array(
            [
                [9, 6, 5, 8, 3, 6],
                [4, 9, 7, 0, 2, 1],
                [2, 5, 7, 9, 4, 8],
                [6, 8, 10, 0, 4, 9],
            ],
            dtype=np.float32,
        )
    elif flow.env.get_rank() == 3:
        np_arr = np.array(
            [
                [9, 4, 5, 8, 9, 6],
                [7, 2, 9, 5, 4, 1],
                [6, 3, 9, 2, 5, 2],
                [3, 7, 5, 8, 9, 3],
            ],
            dtype=np.float32,
        )
    device = flow.device(in_device)
    tensor = flow.tensor(np_arr, device=device, dtype=flow.float32)
    placement = flow.placement(in_device, {0: [0, 1, 3]})
    x = tensor.to_consistent(placement, flow.sbp.split(0))
    y = x.to_consistent(placement, flow.sbp.split(1))
    new_placement = flow.placement(out_device, {0: [2, 3]})
    z = y.to_consistent(new_placement, flow.sbp.broadcast)
    test_case.assertEqual(z.placement, new_placement)
    if flow.env.get_rank() == 2:
        test_case.assertTrue(
            np.array_equal(
                z.to_local().numpy(),
                np.array(
                    [
                        [4, 6, 5, 20, 8, 9],
                        [6, 8, 9, 0, 4, 6],
                        [3, 7, 5, 0, 3, 5],
                        [6, 8, 9, 0, 8, 7],
                        [2, 10, 10, 7, 10, 3],
                        [3, 9, 10, 5, 5, 6],
                        [4, 6, 6, 9, 8, 6],
                        [6, 8, 6, 4, 5, 3],
                        [9, 4, 5, 8, 9, 6],
                        [7, 2, 9, 5, 4, 1],
                        [6, 3, 9, 2, 5, 2],
                        [3, 7, 5, 8, 9, 3],
                    ],
                    dtype=np.float32,
                ),
            )
        )
    if flow.env.get_rank() == 3:
        test_case.assertTrue(
            np.array_equal(
                z.to_local().numpy(),
                np.array(
                    [
                        [4, 6, 5, 20, 8, 9],
                        [6, 8, 9, 0, 4, 6],
                        [3, 7, 5, 0, 3, 5],
                        [6, 8, 9, 0, 8, 7],
                        [2, 10, 10, 7, 10, 3],
                        [3, 9, 10, 5, 5, 6],
                        [4, 6, 6, 9, 8, 6],
                        [6, 8, 6, 4, 5, 3],
                        [9, 4, 5, 8, 9, 6],
                        [7, 2, 9, 5, 4, 1],
                        [6, 3, 9, 2, 5, 2],
                        [3, 7, 5, 8, 9, 3],
                    ],
                    dtype=np.float32,
                ),
            )
        )


def _test_eager_boxing_with_overlapping_placement_s1_to_p(
    test_case, in_device, out_device
):
    if flow.env.get_rank() == 0:
        np_arr = np.array(
            [
                [4, 6, 5, 20, 8, 9],
                [6, 8, 9, 0, 4, 6],
                [3, 7, 5, 0, 3, 5],
                [6, 8, 9, 0, 8, 7],
            ],
            dtype=np.float32,
        )
    elif flow.env.get_rank() == 1:
        np_arr = np.array(
            [
                [2, 10, 10, 7, 10, 3],
                [3, 9, 10, 5, 5, 6],
                [4, 6, 6, 9, 8, 6],
                [6, 8, 6, 4, 5, 3],
            ],
            dtype=np.float32,
        )
    elif flow.env.get_rank() == 2:
        np_arr = np.array(
            [
                [9, 6, 5, 8, 3, 6],
                [4, 9, 7, 0, 2, 1],
                [2, 5, 7, 9, 4, 8],
                [6, 8, 10, 0, 4, 9],
            ],
            dtype=np.float32,
        )
    elif flow.env.get_rank() == 3:
        np_arr = np.array(
            [
                [9, 4, 5, 8, 9, 6],
                [7, 2, 9, 5, 4, 1],
                [6, 3, 9, 2, 5, 2],
                [3, 7, 5, 8, 9, 3],
            ],
            dtype=np.float32,
        )
    device = flow.device(in_device)
    tensor = flow.tensor(np_arr, device=device, dtype=flow.float32)
    placement = flow.placement(in_device, {0: [0, 1, 3]})
    x = tensor.to_consistent(placement, flow.sbp.split(0))
    y = x.to_consistent(placement, flow.sbp.split(1))
    new_placement = flow.placement(out_device, {0: [2, 3]})
    z = y.to_consistent(new_placement, flow.sbp.partial_sum)
    test_case.assertEqual(z.placement, new_placement)
    if flow.env.get_rank() == 2:
        test_case.assertTrue(
            np.array_equal(
                z.to_local().numpy(),
                np.array(
                    [
                        [4, 6, 5, 20, 8, 9],
                        [6, 8, 9, 0, 4, 6],
                        [3, 7, 5, 0, 3, 5],
                        [6, 8, 9, 0, 8, 7],
                        [2, 10, 10, 7, 10, 3],
                        [3, 9, 10, 5, 5, 6],
                        [4, 6, 6, 9, 8, 6],
                        [6, 8, 6, 4, 5, 3],
                        [9, 4, 5, 8, 9, 6],
                        [7, 2, 9, 5, 4, 1],
                        [6, 3, 9, 2, 5, 2],
                        [3, 7, 5, 8, 9, 3],
                    ],
                    dtype=np.float32,
                ),
            )
        )
    if flow.env.get_rank() == 3:
        test_case.assertTrue(
            np.array_equal(
                z.to_local().numpy(),
                np.array(
                    [
                        [0, 0, 0, 0, 0, 0],
                        [0, 0, 0, 0, 0, 0],
                        [0, 0, 0, 0, 0, 0],
                        [0, 0, 0, 0, 0, 0],
                        [0, 0, 0, 0, 0, 0],
                        [0, 0, 0, 0, 0, 0],
                        [0, 0, 0, 0, 0, 0],
                        [0, 0, 0, 0, 0, 0],
                        [0, 0, 0, 0, 0, 0],
                        [0, 0, 0, 0, 0, 0],
                        [0, 0, 0, 0, 0, 0],
                        [0, 0, 0, 0, 0, 0],
                    ],
                    dtype=np.float32,
                ),
            )
        )


def _test_eager_boxing_with_in_placement_contain_out_placement_p_to_s1(
    test_case, in_device, out_device
):
    if flow.env.get_rank() == 0:
        np_arr = np.array(
            [[4, 6, 5, 20], [6, 8, 9, 0], [3, 7, 5, 0], [6, 8, 9, 0]], dtype=np.float32,
        )
    elif flow.env.get_rank() == 1:
        np_arr = np.array(
            [[2, 10, 10, 7], [3, 9, 10, 5], [4, 6, 6, 9], [6, 8, 6, 4]],
            dtype=np.float32,
        )
    elif flow.env.get_rank() == 2:
        np_arr = np.array(
            [[9, 6, 5, 8], [4, 9, 7, 0], [2, 5, 7, 9], [6, 8, 10, 0]], dtype=np.float32,
        )
    elif flow.env.get_rank() == 3:
        np_arr = np.array(
            [[9, 4, 5, 8], [7, 2, 9, 5], [6, 3, 9, 2], [3, 7, 5, 8]], dtype=np.float32,
        )
    device = flow.device(in_device)
    tensor = flow.tensor(np_arr, device=device, dtype=flow.float32)
    placement = flow.placement(in_device, {0: [0, 1, 3]})
    x = tensor.to_consistent(placement, flow.sbp.partial_sum)
    new_placement = flow.placement(out_device, {0: [1, 3]})
    y = x.to_consistent(new_placement, flow.sbp.split(1))
    test_case.assertEqual(y.placement, new_placement)
    if flow.env.get_rank() == 1:
        test_case.assertTrue(
            np.array_equal(
                y.to_local().numpy(),
                np.array([[15, 20], [16, 19], [13, 16], [15, 23],], dtype=np.float32,),
            )
        )
    if flow.env.get_rank() == 3:
        test_case.assertTrue(
            np.array_equal(
                y.to_local().numpy(),
                np.array([[20, 35], [28, 10], [20, 11], [20, 12],], dtype=np.float32,),
            )
        )


def _test_eager_boxing_with_in_placement_contain_out_placement_b_to_s1(
    test_case, in_device, out_device
):
    if flow.env.get_rank() == 0:
        np_arr = np.array(
            [[4, 6, 5, 20], [6, 8, 9, 0], [3, 7, 5, 0], [6, 8, 9, 0]], dtype=np.float32,
        )
    elif flow.env.get_rank() == 1:
        np_arr = np.array(
            [[2, 10, 10, 7], [3, 9, 10, 5], [4, 6, 6, 9], [6, 8, 6, 4]],
            dtype=np.float32,
        )
    elif flow.env.get_rank() == 2:
        np_arr = np.array(
            [[9, 6, 5, 8], [4, 9, 7, 0], [2, 5, 7, 9], [6, 8, 10, 0]], dtype=np.float32,
        )
    elif flow.env.get_rank() == 3:
        np_arr = np.array(
            [[9, 4, 5, 8], [7, 2, 9, 5], [6, 3, 9, 2], [3, 7, 5, 8]], dtype=np.float32,
        )
    device = flow.device(in_device)
    tensor = flow.tensor(np_arr, device=device, dtype=flow.float32)
    placement = flow.placement(in_device, {0: [0, 1, 3]})
    x = tensor.to_consistent(placement, flow.sbp.broadcast)
    new_placement = flow.placement(out_device, {0: [1, 3]})
    y = x.to_consistent(new_placement, flow.sbp.split(1))
    test_case.assertEqual(y.placement, new_placement)
    if flow.env.get_rank() == 1:
        test_case.assertTrue(
            np.array_equal(
                y.to_local().numpy(),
                np.array([[4, 6], [6, 8], [3, 7], [6, 8],], dtype=np.float32,),
            )
        )
    if flow.env.get_rank() == 3:
        test_case.assertTrue(
            np.array_equal(
                y.to_local().numpy(),
                np.array([[5, 20], [9, 0], [5, 0], [9, 0],], dtype=np.float32,),
            )
        )


def _test_eager_boxing_with_in_placement_contain_out_placement_s0_to_s1(
    test_case, in_device, out_device
):
    if flow.env.get_rank() == 0:
        np_arr = np.array(
            [[4, 6, 5, 20], [6, 8, 9, 0], [3, 7, 5, 0], [6, 8, 9, 0]], dtype=np.float32,
        )
    elif flow.env.get_rank() == 1:
        np_arr = np.array(
            [[2, 10, 10, 7], [3, 9, 10, 5], [4, 6, 6, 9], [6, 8, 6, 4]],
            dtype=np.float32,
        )
    elif flow.env.get_rank() == 2:
        np_arr = np.array(
            [[9, 6, 5, 8], [4, 9, 7, 0], [2, 5, 7, 9], [6, 8, 10, 0]], dtype=np.float32,
        )
    elif flow.env.get_rank() == 3:
        np_arr = np.array(
            [[9, 4, 5, 8], [7, 2, 9, 5], [6, 3, 9, 2], [3, 7, 5, 8]], dtype=np.float32,
        )
    device = flow.device(in_device)
    tensor = flow.tensor(np_arr, device=device, dtype=flow.float32)
    placement = flow.placement(in_device, {0: [0, 1, 3]})
    x = tensor.to_consistent(placement, flow.sbp.split(0))
    new_placement = flow.placement(out_device, {0: [1, 3]})
    y = x.to_consistent(new_placement, flow.sbp.split(1))
    test_case.assertEqual(y.placement, new_placement)
    if flow.env.get_rank() == 1:
        test_case.assertTrue(
            np.array_equal(
                y.to_local().numpy(),
                np.array(
                    [
                        [4, 6],
                        [6, 8],
                        [3, 7],
                        [6, 8],
                        [2, 10],
                        [3, 9],
                        [4, 6],
                        [6, 8],
                        [9, 4],
                        [7, 2],
                        [6, 3],
                        [3, 7],
                    ],
                    dtype=np.float32,
                ),
            )
        )
    if flow.env.get_rank() == 3:
        test_case.assertTrue(
            np.array_equal(
                y.to_local().numpy(),
                np.array(
                    [
                        [5, 20],
                        [9, 0],
                        [5, 0],
                        [9, 0],
                        [10, 7],
                        [10, 5],
                        [6, 9],
                        [6, 4],
                        [5, 8],
                        [9, 5],
                        [9, 2],
                        [5, 8],
                    ],
                    dtype=np.float32,
                ),
            )
        )


def _test_eager_boxing_with_in_placement_contain_out_placement_s1_to_s1(
    test_case, in_device, out_device
):
    if flow.env.get_rank() == 0:
        np_arr = np.array(
            [[4, 6, 5, 20], [6, 8, 9, 0], [3, 7, 5, 0], [6, 8, 9, 0]], dtype=np.float32,
        )
    elif flow.env.get_rank() == 1:
        np_arr = np.array(
            [[2, 10, 10, 7], [3, 9, 10, 5], [4, 6, 6, 9], [6, 8, 6, 4]],
            dtype=np.float32,
        )
    elif flow.env.get_rank() == 2:
        np_arr = np.array(
            [[9, 6, 5, 8], [4, 9, 7, 0], [2, 5, 7, 9], [6, 8, 10, 0]], dtype=np.float32,
        )
    elif flow.env.get_rank() == 3:
        np_arr = np.array(
            [[9, 4, 5, 8], [7, 2, 9, 5], [6, 3, 9, 2], [3, 7, 5, 8]], dtype=np.float32,
        )
    device = flow.device(in_device)
    tensor = flow.tensor(np_arr, device=device, dtype=flow.float32)
    placement = flow.placement(in_device, {0: [0, 2, 1, 3]})
    x = tensor.to_consistent(placement, flow.sbp.broadcast)
    y = x.to_consistent(placement, flow.sbp.split(1))
    new_placement = flow.placement(out_device, {0: [1, 3]})
    z = y.to_consistent(new_placement, flow.sbp.split(1))
    test_case.assertEqual(z.placement, new_placement)
    if flow.env.get_rank() == 1:
        test_case.assertTrue(
            np.array_equal(
                z.to_local().numpy(),
                np.array([[4, 6], [6, 8], [3, 7], [6, 8],], dtype=np.float32,),
            )
        )
    if flow.env.get_rank() == 3:
        test_case.assertTrue(
            np.array_equal(
                z.to_local().numpy(),
                np.array([[5, 20], [9, 0], [5, 0], [9, 0],], dtype=np.float32,),
            )
        )


def _test_eager_boxing_with_in_placement_contain_out_placement_s1_to_s0(
    test_case, in_device, out_device
):
    if flow.env.get_rank() == 0:
        np_arr = np.array(
            [[4, 6, 5, 20], [6, 8, 9, 0], [3, 7, 5, 0], [6, 8, 9, 0]], dtype=np.float32,
        )
    elif flow.env.get_rank() == 1:
        np_arr = np.array(
            [[2, 10, 10, 7], [3, 9, 10, 5], [4, 6, 6, 9], [6, 8, 6, 4]],
            dtype=np.float32,
        )
    elif flow.env.get_rank() == 2:
        np_arr = np.array(
            [[9, 6, 5, 8], [4, 9, 7, 0], [2, 5, 7, 9], [6, 8, 10, 0]], dtype=np.float32,
        )
    elif flow.env.get_rank() == 3:
        np_arr = np.array(
            [[9, 4, 5, 8], [7, 2, 9, 5], [6, 3, 9, 2], [3, 7, 5, 8]], dtype=np.float32,
        )
    device = flow.device(in_device)
    tensor = flow.tensor(np_arr, device=device, dtype=flow.float32)
    placement = flow.placement(in_device, {0: [0, 2, 1, 3]})
    x = tensor.to_consistent(placement, flow.sbp.broadcast)
    y = x.to_consistent(placement, flow.sbp.split(1))
    new_placement = flow.placement(out_device, {0: [1, 3]})
    z = y.to_consistent(new_placement, flow.sbp.split(0))
    test_case.assertEqual(z.placement, new_placement)
    if flow.env.get_rank() == 1:
        test_case.assertTrue(
            np.array_equal(
                z.to_local().numpy(),
                np.array([[4, 6, 5, 20], [6, 8, 9, 0],], dtype=np.float32,),
            )
        )
    if flow.env.get_rank() == 3:
        test_case.assertTrue(
            np.array_equal(
                z.to_local().numpy(),
                np.array([[3, 7, 5, 0], [6, 8, 9, 0],], dtype=np.float32,),
            )
        )


def _test_eager_boxing_with_in_placement_contain_out_placement_s1_to_p(
    test_case, in_device, out_device
):
    if flow.env.get_rank() == 0:
        np_arr = np.array(
            [[4, 6, 5, 20], [6, 8, 9, 0], [3, 7, 5, 0], [6, 8, 9, 0]], dtype=np.float32,
        )
    elif flow.env.get_rank() == 1:
        np_arr = np.array(
            [[2, 10, 10, 7], [3, 9, 10, 5], [4, 6, 6, 9], [6, 8, 6, 4]],
            dtype=np.float32,
        )
    elif flow.env.get_rank() == 2:
        np_arr = np.array(
            [[9, 6, 5, 8], [4, 9, 7, 0], [2, 5, 7, 9], [6, 8, 10, 0]], dtype=np.float32,
        )
    elif flow.env.get_rank() == 3:
        np_arr = np.array(
            [[9, 4, 5, 8], [7, 2, 9, 5], [6, 3, 9, 2], [3, 7, 5, 8]], dtype=np.float32,
        )
    device = flow.device(in_device)
    tensor = flow.tensor(np_arr, device=device, dtype=flow.float32)
    placement = flow.placement(in_device, {0: [0, 2, 1, 3]})
    x = tensor.to_consistent(placement, flow.sbp.broadcast)
    y = x.to_consistent(placement, flow.sbp.split(1))
    new_placement = flow.placement(out_device, {0: [1, 3]})
    z = y.to_consistent(new_placement, flow.sbp.partial_sum)
    test_case.assertEqual(z.placement, new_placement)
    if flow.env.get_rank() == 1:
        test_case.assertTrue(
            np.array_equal(
                z.to_local().numpy(),
                np.array(
                    [[4, 6, 5, 20], [6, 8, 9, 0], [3, 7, 5, 0], [6, 8, 9, 0],],
                    dtype=np.float32,
                ),
            )
        )
    if flow.env.get_rank() == 3:
        test_case.assertTrue(
            np.array_equal(
                z.to_local().numpy(),
                np.array(
                    [[0, 0, 0, 0], [0, 0, 0, 0], [0, 0, 0, 0], [0, 0, 0, 0],],
                    dtype=np.float32,
                ),
            )
        )


def _test_eager_boxing_with_in_placement_contain_out_placement_s1_to_b(
    test_case, in_device, out_device
):
    if flow.env.get_rank() == 0:
        np_arr = np.array(
            [[4, 6, 5, 20], [6, 8, 9, 0], [3, 7, 5, 0], [6, 8, 9, 0]], dtype=np.float32,
        )
    elif flow.env.get_rank() == 1:
        np_arr = np.array(
            [[2, 10, 10, 7], [3, 9, 10, 5], [4, 6, 6, 9], [6, 8, 6, 4]],
            dtype=np.float32,
        )
    elif flow.env.get_rank() == 2:
        np_arr = np.array(
            [[9, 6, 5, 8], [4, 9, 7, 0], [2, 5, 7, 9], [6, 8, 10, 0]], dtype=np.float32,
        )
    elif flow.env.get_rank() == 3:
        np_arr = np.array(
            [[9, 4, 5, 8], [7, 2, 9, 5], [6, 3, 9, 2], [3, 7, 5, 8]], dtype=np.float32,
        )
    device = flow.device(in_device)
    tensor = flow.tensor(np_arr, device=device, dtype=flow.float32)
    placement = flow.placement(in_device, {0: [0, 2, 1, 3]})
    x = tensor.to_consistent(placement, flow.sbp.broadcast)
    y = x.to_consistent(placement, flow.sbp.split(1))
    new_placement = flow.placement(out_device, {0: [1, 3]})
    z = y.to_consistent(new_placement, flow.sbp.broadcast)
    test_case.assertEqual(z.placement, new_placement)
    if flow.env.get_rank() == 1:
        test_case.assertTrue(
            np.array_equal(
                z.to_local().numpy(),
                np.array(
                    [[4, 6, 5, 20], [6, 8, 9, 0], [3, 7, 5, 0], [6, 8, 9, 0],],
                    dtype=np.float32,
                ),
            )
        )
    if flow.env.get_rank() == 3:
        test_case.assertTrue(
            np.array_equal(
                z.to_local().numpy(),
                np.array(
                    [[4, 6, 5, 20], [6, 8, 9, 0], [3, 7, 5, 0], [6, 8, 9, 0],],
                    dtype=np.float32,
                ),
            )
        )


def _test_eager_boxing_with_out_placement_contain_in_placement_p_to_s1(
    test_case, in_device, out_device
):
    if flow.env.get_rank() == 0:
        np_arr = np.array(
            [[4, 6, 5, 20], [6, 8, 9, 0], [3, 7, 5, 0], [6, 8, 9, 0]], dtype=np.float32,
        )
    elif flow.env.get_rank() == 1:
        np_arr = np.array(
            [[2, 10, 10, 7], [3, 9, 10, 5], [4, 6, 6, 9], [6, 8, 6, 4]],
            dtype=np.float32,
        )
    elif flow.env.get_rank() == 2:
        np_arr = np.array(
            [[9, 6, 5, 8], [4, 9, 7, 0], [2, 5, 7, 9], [6, 8, 10, 0]], dtype=np.float32,
        )
    elif flow.env.get_rank() == 3:
        np_arr = np.array(
            [[9, 4, 5, 8], [7, 2, 9, 5], [6, 3, 9, 2], [3, 7, 5, 8]], dtype=np.float32,
        )
    device = flow.device(in_device)
    tensor = flow.tensor(np_arr, device=device, dtype=flow.float32)
    placement = flow.placement(in_device, {0: [0, 1, 3]})
    x = tensor.to_consistent(placement, flow.sbp.partial_sum)
    new_placement = flow.placement(out_device, {0: [0, 1, 2, 3]})
    y = x.to_consistent(new_placement, flow.sbp.split(1))
    test_case.assertEqual(y.placement, new_placement)
    if flow.env.get_rank() == 0:
        test_case.assertTrue(
            np.array_equal(
                y.to_local().numpy(),
                np.array([[15], [16], [13], [15],], dtype=np.float32,),
            )
        )
    if flow.env.get_rank() == 1:
        test_case.assertTrue(
            np.array_equal(
                y.to_local().numpy(),
                np.array([[20], [19], [16], [23],], dtype=np.float32,),
            )
        )
    if flow.env.get_rank() == 2:
        test_case.assertTrue(
            np.array_equal(
                y.to_local().numpy(),
                np.array([[20], [28], [20], [20],], dtype=np.float32,),
            )
        )
    if flow.env.get_rank() == 3:
        test_case.assertTrue(
            np.array_equal(
                y.to_local().numpy(),
                np.array([[35], [10], [11], [12],], dtype=np.float32,),
            )
        )


def _test_eager_boxing_with_out_placement_contain_in_placement_b_to_s1(
    test_case, in_device, out_device
):
    if flow.env.get_rank() == 0:
        np_arr = np.array(
            [[4, 6, 5, 20], [6, 8, 9, 0], [3, 7, 5, 0], [6, 8, 9, 0]], dtype=np.float32,
        )
    elif flow.env.get_rank() == 1:
        np_arr = np.array(
            [[2, 10, 10, 7], [3, 9, 10, 5], [4, 6, 6, 9], [6, 8, 6, 4]],
            dtype=np.float32,
        )
    elif flow.env.get_rank() == 2:
        np_arr = np.array(
            [[9, 6, 5, 8], [4, 9, 7, 0], [2, 5, 7, 9], [6, 8, 10, 0]], dtype=np.float32,
        )
    elif flow.env.get_rank() == 3:
        np_arr = np.array(
            [[9, 4, 5, 8], [7, 2, 9, 5], [6, 3, 9, 2], [3, 7, 5, 8]], dtype=np.float32,
        )
    device = flow.device(in_device)
    tensor = flow.tensor(np_arr, device=device, dtype=flow.float32)
    placement = flow.placement(in_device, {0: [0, 1, 3]})
    x = tensor.to_consistent(placement, flow.sbp.broadcast)
    new_placement = flow.placement(out_device, {0: [0, 1, 2, 3]})
    y = x.to_consistent(new_placement, flow.sbp.split(1))
    test_case.assertEqual(y.placement, new_placement)
    if flow.env.get_rank() == 0:
        test_case.assertTrue(
            np.array_equal(
                y.to_local().numpy(),
                np.array([[4], [6], [3], [6],], dtype=np.float32,),
            )
        )
    if flow.env.get_rank() == 1:
        test_case.assertTrue(
            np.array_equal(
                y.to_local().numpy(),
                np.array([[6], [8], [7], [8],], dtype=np.float32,),
            )
        )
    if flow.env.get_rank() == 2:
        test_case.assertTrue(
            np.array_equal(
                y.to_local().numpy(),
                np.array([[5], [9], [5], [9],], dtype=np.float32,),
            )
        )
    if flow.env.get_rank() == 3:
        test_case.assertTrue(
            np.array_equal(
                y.to_local().numpy(),
                np.array([[20], [0], [0], [0],], dtype=np.float32,),
            )
        )


def _test_eager_boxing_with_out_placement_contain_in_placement_s0_to_s1(
    test_case, in_device, out_device
):
    if flow.env.get_rank() == 0:
        np_arr = np.array(
            [[4, 6, 5, 20], [6, 8, 9, 0], [3, 7, 5, 0], [6, 8, 9, 0]], dtype=np.float32,
        )
    elif flow.env.get_rank() == 1:
        np_arr = np.array(
            [[2, 10, 10, 7], [3, 9, 10, 5], [4, 6, 6, 9], [6, 8, 6, 4]],
            dtype=np.float32,
        )
    elif flow.env.get_rank() == 2:
        np_arr = np.array(
            [[9, 6, 5, 8], [4, 9, 7, 0], [2, 5, 7, 9], [6, 8, 10, 0]], dtype=np.float32,
        )
    elif flow.env.get_rank() == 3:
        np_arr = np.array(
            [[9, 4, 5, 8], [7, 2, 9, 5], [6, 3, 9, 2], [3, 7, 5, 8]], dtype=np.float32,
        )
    device = flow.device(in_device)
    tensor = flow.tensor(np_arr, device=device, dtype=flow.float32)
    placement = flow.placement(in_device, {0: [0, 1, 3]})
    x = tensor.to_consistent(placement, flow.sbp.split(0))
    new_placement = flow.placement(out_device, {0: [0, 1, 2, 3]})
    y = x.to_consistent(new_placement, flow.sbp.split(1))
    test_case.assertEqual(y.placement, new_placement)
    if flow.env.get_rank() == 0:
        test_case.assertTrue(
            np.array_equal(
                y.to_local().numpy(),
                np.array(
                    [[4], [6], [3], [6], [2], [3], [4], [6], [9], [7], [6], [3],],
                    dtype=np.float32,
                ),
            )
        )
    if flow.env.get_rank() == 1:
        test_case.assertTrue(
            np.array_equal(
                y.to_local().numpy(),
                np.array(
                    [[6], [8], [7], [8], [10], [9], [6], [8], [4], [2], [3], [7],],
                    dtype=np.float32,
                ),
            )
        )
    if flow.env.get_rank() == 2:
        test_case.assertTrue(
            np.array_equal(
                y.to_local().numpy(),
                np.array(
                    [[5], [9], [5], [9], [10], [10], [6], [6], [5], [9], [9], [5],],
                    dtype=np.float32,
                ),
            )
        )
    if flow.env.get_rank() == 3:
        test_case.assertTrue(
            np.array_equal(
                y.to_local().numpy(),
                np.array(
                    [[20], [0], [0], [0], [7], [5], [9], [4], [8], [5], [2], [8],],
                    dtype=np.float32,
                ),
            )
        )


def _test_eager_boxing_with_out_placement_contain_in_placement_s1_to_b(
    test_case, in_device, out_device
):
    if flow.env.get_rank() == 0:
        np_arr = np.array(
            [
                [4, 6, 5, 20, 8, 9],
                [6, 8, 9, 0, 4, 6],
                [3, 7, 5, 0, 3, 5],
                [6, 8, 9, 0, 8, 7],
            ],
            dtype=np.float32,
        )
    elif flow.env.get_rank() == 1:
        np_arr = np.array(
            [
                [2, 10, 10, 7, 10, 3],
                [3, 9, 10, 5, 5, 6],
                [4, 6, 6, 9, 8, 6],
                [6, 8, 6, 4, 5, 3],
            ],
            dtype=np.float32,
        )
    elif flow.env.get_rank() == 2:
        np_arr = np.array(
            [
                [9, 6, 5, 8, 3, 6],
                [4, 9, 7, 0, 2, 1],
                [2, 5, 7, 9, 4, 8],
                [6, 8, 10, 0, 4, 9],
            ],
            dtype=np.float32,
        )
    elif flow.env.get_rank() == 3:
        np_arr = np.array(
            [
                [9, 4, 5, 8, 9, 6],
                [7, 2, 9, 5, 4, 1],
                [6, 3, 9, 2, 5, 2],
                [3, 7, 5, 8, 9, 3],
            ],
            dtype=np.float32,
        )
    device = flow.device(in_device)
    tensor = flow.tensor(np_arr, device=device, dtype=flow.float32)
    placement = flow.placement(in_device, {0: [0, 1, 3]})
    x = tensor.to_consistent(placement, flow.sbp.split(0))
    y = x.to_consistent(placement, flow.sbp.split(1))
    new_placement = flow.placement(out_device, {0: [0, 1, 2, 3]})
    z = y.to_consistent(new_placement, flow.sbp.broadcast)
    test_case.assertEqual(z.placement, new_placement)
    test_case.assertTrue(
        np.array_equal(
            z.to_local().numpy(),
            np.array(
                [
                    [4, 6, 5, 20, 8, 9],
                    [6, 8, 9, 0, 4, 6],
                    [3, 7, 5, 0, 3, 5],
                    [6, 8, 9, 0, 8, 7],
                    [2, 10, 10, 7, 10, 3],
                    [3, 9, 10, 5, 5, 6],
                    [4, 6, 6, 9, 8, 6],
                    [6, 8, 6, 4, 5, 3],
                    [9, 4, 5, 8, 9, 6],
                    [7, 2, 9, 5, 4, 1],
                    [6, 3, 9, 2, 5, 2],
                    [3, 7, 5, 8, 9, 3],
                ],
                dtype=np.float32,
            ),
        )
    )


def _test_eager_boxing_with_out_placement_contain_in_placement_s1_to_p(
    test_case, in_device, out_device
):
    if flow.env.get_rank() == 0:
        np_arr = np.array(
            [
                [4, 6, 5, 20, 8, 9],
                [6, 8, 9, 0, 4, 6],
                [3, 7, 5, 0, 3, 5],
                [6, 8, 9, 0, 8, 7],
            ],
            dtype=np.float32,
        )
    elif flow.env.get_rank() == 1:
        np_arr = np.array(
            [
                [2, 10, 10, 7, 10, 3],
                [3, 9, 10, 5, 5, 6],
                [4, 6, 6, 9, 8, 6],
                [6, 8, 6, 4, 5, 3],
            ],
            dtype=np.float32,
        )
    elif flow.env.get_rank() == 2:
        np_arr = np.array(
            [
                [9, 6, 5, 8, 3, 6],
                [4, 9, 7, 0, 2, 1],
                [2, 5, 7, 9, 4, 8],
                [6, 8, 10, 0, 4, 9],
            ],
            dtype=np.float32,
        )
    elif flow.env.get_rank() == 3:
        np_arr = np.array(
            [
                [9, 4, 5, 8, 9, 6],
                [7, 2, 9, 5, 4, 1],
                [6, 3, 9, 2, 5, 2],
                [3, 7, 5, 8, 9, 3],
            ],
            dtype=np.float32,
        )
    device = flow.device(in_device)
    tensor = flow.tensor(np_arr, device=device, dtype=flow.float32)
    placement = flow.placement(in_device, {0: [0, 1, 3]})
    x = tensor.to_consistent(placement, flow.sbp.split(0))
    y = x.to_consistent(placement, flow.sbp.split(1))
    new_placement = flow.placement(out_device, {0: [0, 1, 2, 3]})
    z = y.to_consistent(new_placement, flow.sbp.partial_sum)
    test_case.assertEqual(z.placement, new_placement)
    if flow.env.get_rank() == 0:
        test_case.assertTrue(
            np.array_equal(
                z.to_local().numpy(),
                np.array(
                    [
                        [4, 6, 5, 20, 8, 9],
                        [6, 8, 9, 0, 4, 6],
                        [3, 7, 5, 0, 3, 5],
                        [6, 8, 9, 0, 8, 7],
                        [2, 10, 10, 7, 10, 3],
                        [3, 9, 10, 5, 5, 6],
                        [4, 6, 6, 9, 8, 6],
                        [6, 8, 6, 4, 5, 3],
                        [9, 4, 5, 8, 9, 6],
                        [7, 2, 9, 5, 4, 1],
                        [6, 3, 9, 2, 5, 2],
                        [3, 7, 5, 8, 9, 3],
                    ],
                    dtype=np.float32,
                ),
            )
        )
    else:
        test_case.assertTrue(
            np.array_equal(
                z.to_local().numpy(),
                np.array(
                    [
                        [0, 0, 0, 0, 0, 0],
                        [0, 0, 0, 0, 0, 0],
                        [0, 0, 0, 0, 0, 0],
                        [0, 0, 0, 0, 0, 0],
                        [0, 0, 0, 0, 0, 0],
                        [0, 0, 0, 0, 0, 0],
                        [0, 0, 0, 0, 0, 0],
                        [0, 0, 0, 0, 0, 0],
                        [0, 0, 0, 0, 0, 0],
                        [0, 0, 0, 0, 0, 0],
                        [0, 0, 0, 0, 0, 0],
                        [0, 0, 0, 0, 0, 0],
                    ],
                    dtype=np.float32,
                ),
            )
        )


def _test_eager_boxing_with_out_placement_contain_in_placement_s1_to_s0(
    test_case, in_device, out_device
):
    if flow.env.get_rank() == 0:
        np_arr = np.array(
            [
                [4, 6, 5, 20, 8, 9],
                [6, 8, 9, 0, 4, 6],
                [3, 7, 5, 0, 3, 5],
                [6, 8, 9, 0, 8, 7],
            ],
            dtype=np.float32,
        )
    elif flow.env.get_rank() == 1:
        np_arr = np.array(
            [
                [2, 10, 10, 7, 10, 3],
                [3, 9, 10, 5, 5, 6],
                [4, 6, 6, 9, 8, 6],
                [6, 8, 6, 4, 5, 3],
            ],
            dtype=np.float32,
        )
    elif flow.env.get_rank() == 2:
        np_arr = np.array(
            [
                [9, 6, 5, 8, 3, 6],
                [4, 9, 7, 0, 2, 1],
                [2, 5, 7, 9, 4, 8],
                [6, 8, 10, 0, 4, 9],
            ],
            dtype=np.float32,
        )
    elif flow.env.get_rank() == 3:
        np_arr = np.array(
            [
                [9, 4, 5, 8, 9, 6],
                [7, 2, 9, 5, 4, 1],
                [6, 3, 9, 2, 5, 2],
                [3, 7, 5, 8, 9, 3],
            ],
            dtype=np.float32,
        )
    device = flow.device(in_device)
    tensor = flow.tensor(np_arr, device=device, dtype=flow.float32)
    placement = flow.placement(in_device, {0: [0, 1, 3]})
    x = tensor.to_consistent(placement, flow.sbp.split(0))
    y = x.to_consistent(placement, flow.sbp.split(1))
    new_placement = flow.placement(out_device, {0: [0, 1, 2, 3]})
    z = y.to_consistent(new_placement, flow.sbp.split(0))
    test_case.assertEqual(z.placement, new_placement)
    if flow.env.get_rank() == 0:
        test_case.assertTrue(
            np.array_equal(
                z.to_local().numpy(),
                np.array(
                    [[4, 6, 5, 20, 8, 9], [6, 8, 9, 0, 4, 6], [3, 7, 5, 0, 3, 5],],
                    dtype=np.float32,
                ),
            )
        )
    elif flow.env.get_rank() == 1:
        test_case.assertTrue(
            np.array_equal(
                z.to_local().numpy(),
                np.array(
                    [[6, 8, 9, 0, 8, 7], [2, 10, 10, 7, 10, 3], [3, 9, 10, 5, 5, 6],],
                    dtype=np.float32,
                ),
            )
        )
    elif flow.env.get_rank() == 2:
        test_case.assertTrue(
            np.array_equal(
                z.to_local().numpy(),
                np.array(
                    [[4, 6, 6, 9, 8, 6], [6, 8, 6, 4, 5, 3], [9, 4, 5, 8, 9, 6],],
                    dtype=np.float32,
                ),
            )
        )
    elif flow.env.get_rank() == 3:
        test_case.assertTrue(
            np.array_equal(
                z.to_local().numpy(),
                np.array(
                    [[7, 2, 9, 5, 4, 1], [6, 3, 9, 2, 5, 2], [3, 7, 5, 8, 9, 3],],
                    dtype=np.float32,
                ),
            )
        )


def _test_eager_boxing_with_out_placement_contain_in_placement_s1_to_s1(
    test_case, in_device, out_device
):
    if flow.env.get_rank() == 0:
        np_arr = np.array(
            [
                [4, 6, 5, 20, 8, 9, 5, 20],
                [6, 8, 9, 0, 4, 6, 9, 0],
                [3, 7, 5, 0, 3, 5, 0, 3],
                [6, 8, 9, 0, 8, 7, 8, 9],
            ],
            dtype=np.float32,
        )
    elif flow.env.get_rank() == 1:
        np_arr = np.array(
            [
                [2, 10, 10, 7, 10, 3, 10, 7],
                [3, 9, 10, 5, 5, 6, 9, 10],
                [4, 6, 6, 9, 8, 6, 6, 9],
                [6, 8, 6, 4, 5, 3, 8, 6],
            ],
            dtype=np.float32,
        )
    elif flow.env.get_rank() == 2:
        np_arr = np.array(
            [
                [9, 6, 5, 8, 3, 6, 8, 3],
                [4, 9, 7, 0, 2, 1, 9, 7],
                [2, 5, 7, 9, 4, 8, 5, 7],
                [6, 8, 10, 0, 4, 9, 8, 10],
            ],
            dtype=np.float32,
        )
    elif flow.env.get_rank() == 3:
        np_arr = np.array(
            [
                [9, 4, 5, 8, 9, 6, 5, 8],
                [7, 2, 9, 5, 4, 1, 7, 2],
                [6, 3, 9, 2, 5, 2, 9, 2],
                [3, 7, 5, 8, 9, 3, 7, 5],
            ],
            dtype=np.float32,
        )
    device = flow.device(in_device)
    tensor = flow.tensor(np_arr, device=device, dtype=flow.float32)
    placement = flow.placement(in_device, {0: [0, 1]})
    x = tensor.to_consistent(placement, flow.sbp.split(0))
    y = x.to_consistent(placement, flow.sbp.split(1))
    new_placement = flow.placement(out_device, {0: [0, 1, 2, 3]})
    z = y.to_consistent(new_placement, flow.sbp.split(1))
    test_case.assertEqual(z.placement, new_placement)
    if flow.env.get_rank() == 0:
        test_case.assertTrue(
            np.array_equal(
                z.to_local().numpy(),
                np.array(
                    [[4, 6], [6, 8], [3, 7], [6, 8], [2, 10], [3, 9], [4, 6], [6, 8],],
                    dtype=np.float32,
                ),
            )
        )
    elif flow.env.get_rank() == 1:
        test_case.assertTrue(
            np.array_equal(
                z.to_local().numpy(),
                np.array(
                    [
                        [5, 20],
                        [9, 0],
                        [5, 0],
                        [9, 0],
                        [10, 7],
                        [10, 5],
                        [6, 9],
                        [6, 4],
                    ],
                    dtype=np.float32,
                ),
            )
        )
    elif flow.env.get_rank() == 2:
        test_case.assertTrue(
            np.array_equal(
                z.to_local().numpy(),
                np.array(
                    [[8, 9], [4, 6], [3, 5], [8, 7], [10, 3], [5, 6], [8, 6], [5, 3],],
                    dtype=np.float32,
                ),
            )
        )
    elif flow.env.get_rank() == 3:
        test_case.assertTrue(
            np.array_equal(
                z.to_local().numpy(),
                np.array(
                    [
                        [5, 20],
                        [9, 0],
                        [0, 3],
                        [8, 9],
                        [10, 7],
                        [9, 10],
                        [6, 9],
                        [8, 6],
                    ],
                    dtype=np.float32,
                ),
            )
        )


def _test_eager_boxing_with_same_placement_p_to_s1(test_case, in_device, out_device):
    if flow.env.get_rank() == 0:
        np_arr = np.array(
            [
                [4, 6, 5, 20, 8, 9],
                [6, 8, 9, 0, 4, 6],
                [3, 7, 5, 0, 3, 5],
                [6, 8, 9, 0, 8, 7],
                [6, 8, 9, 0, 4, 6],
                [6, 8, 6, 4, 5, 3],
            ],
            dtype=np.float32,
        )
    elif flow.env.get_rank() == 1:
        np_arr = np.array(
            [
                [2, 10, 10, 7, 10, 3],
                [3, 9, 10, 5, 5, 6],
                [4, 6, 6, 9, 8, 6],
                [6, 8, 6, 4, 5, 3],
                [4, 9, 7, 0, 2, 1],
                [6, 3, 9, 2, 5, 2],
            ],
            dtype=np.float32,
        )
    elif flow.env.get_rank() == 2:
        np_arr = np.array(
            [
                [9, 6, 5, 8, 3, 6],
                [4, 9, 7, 0, 2, 1],
                [2, 5, 7, 9, 4, 8],
                [6, 8, 10, 0, 4, 9],
                [6, 3, 9, 2, 5, 2],
                [2, 5, 7, 9, 4, 8],
            ],
            dtype=np.float32,
        )
    elif flow.env.get_rank() == 3:
        np_arr = np.array(
            [
                [9, 4, 5, 8, 9, 6],
                [7, 2, 9, 5, 4, 1],
                [6, 3, 9, 2, 5, 2],
                [3, 7, 5, 8, 9, 3],
                [7, 2, 9, 5, 4, 1],
                [4, 9, 7, 0, 2, 1],
            ],
            dtype=np.float32,
        )
    device = flow.device(in_device)
    tensor = flow.tensor(np_arr, device=device, dtype=flow.float32)
    placement = flow.placement(in_device, {0: [0, 1, 3]})
    x = tensor.to_consistent(placement, flow.sbp.partial_sum)
    y = x.to_consistent(placement, flow.sbp.split(1))
    test_case.assertEqual(y.placement, placement)
    if flow.env.get_rank() == 0:
        test_case.assertTrue(
            np.array_equal(
                y.to_local().numpy(),
                np.array(
                    [[15, 20], [16, 19], [13, 16], [15, 23], [17, 19], [16, 20],],
                    dtype=np.float32,
                ),
            )
        )
    if flow.env.get_rank() == 1:
        test_case.assertTrue(
            np.array_equal(
                y.to_local().numpy(),
                np.array(
                    [[20, 35], [28, 10], [20, 11], [20, 12], [25, 5], [22, 6],],
                    dtype=np.float32,
                ),
            )
        )
    if flow.env.get_rank() == 3:
        test_case.assertTrue(
            np.array_equal(
                y.to_local().numpy(),
                np.array(
                    [[27, 18], [13, 13], [16, 13], [22, 13], [10, 8], [12, 6],],
                    dtype=np.float32,
                ),
            )
        )


def _test_eager_boxing_with_same_placement_b_to_s1(test_case, in_device, out_device):
    if flow.env.get_rank() == 0:
        np_arr = np.array(
            [
                [4, 6, 5, 20, 8, 9],
                [6, 8, 9, 0, 4, 6],
                [3, 7, 5, 0, 3, 5],
                [6, 8, 9, 0, 8, 7],
                [6, 8, 9, 0, 4, 6],
                [6, 8, 6, 4, 5, 3],
            ],
            dtype=np.float32,
        )
    elif flow.env.get_rank() == 1:
        np_arr = np.array(
            [
                [2, 10, 10, 7, 10, 3],
                [3, 9, 10, 5, 5, 6],
                [4, 6, 6, 9, 8, 6],
                [6, 8, 6, 4, 5, 3],
                [4, 9, 7, 0, 2, 1],
                [6, 3, 9, 2, 5, 2],
            ],
            dtype=np.float32,
        )
    elif flow.env.get_rank() == 2:
        np_arr = np.array(
            [
                [9, 6, 5, 8, 3, 6],
                [4, 9, 7, 0, 2, 1],
                [2, 5, 7, 9, 4, 8],
                [6, 8, 10, 0, 4, 9],
                [6, 3, 9, 2, 5, 2],
                [2, 5, 7, 9, 4, 8],
            ],
            dtype=np.float32,
        )
    elif flow.env.get_rank() == 3:
        np_arr = np.array(
            [
                [9, 4, 5, 8, 9, 6],
                [7, 2, 9, 5, 4, 1],
                [6, 3, 9, 2, 5, 2],
                [3, 7, 5, 8, 9, 3],
                [7, 2, 9, 5, 4, 1],
                [4, 9, 7, 0, 2, 1],
            ],
            dtype=np.float32,
        )
    device = flow.device(in_device)
    tensor = flow.tensor(np_arr, device=device, dtype=flow.float32)
    placement = flow.placement(in_device, {0: [0, 1, 3]})
    x = tensor.to_consistent(placement, flow.sbp.broadcast)
    y = x.to_consistent(placement, flow.sbp.split(1))
    test_case.assertEqual(y.placement, placement)
    if flow.env.get_rank() == 0:
        test_case.assertTrue(
            np.array_equal(
                y.to_local().numpy(),
                np.array(
                    [[4, 6], [6, 8], [3, 7], [6, 8], [6, 8], [6, 8],], dtype=np.float32,
                ),
            )
        )
    if flow.env.get_rank() == 1:
        test_case.assertTrue(
            np.array_equal(
                y.to_local().numpy(),
                np.array(
                    [[5, 20], [9, 0], [5, 0], [9, 0], [9, 0], [6, 4],],
                    dtype=np.float32,
                ),
            )
        )
    if flow.env.get_rank() == 3:
        test_case.assertTrue(
            np.array_equal(
                y.to_local().numpy(),
                np.array(
                    [[8, 9], [4, 6], [3, 5], [8, 7], [4, 6], [5, 3],], dtype=np.float32,
                ),
            )
        )


def _test_eager_boxing_with_same_placement_s0_to_s1(test_case, in_device, out_device):
    if flow.env.get_rank() == 0:
        np_arr = np.array(
            [
                [4, 6, 5, 20, 8, 9],
                [6, 8, 9, 0, 4, 6],
                [3, 7, 5, 0, 3, 5],
                [6, 8, 9, 0, 8, 7],
            ],
            dtype=np.float32,
        )
    elif flow.env.get_rank() == 1:
        np_arr = np.array(
            [
                [2, 10, 10, 7, 10, 3],
                [3, 9, 10, 5, 5, 6],
                [4, 6, 6, 9, 8, 6],
                [6, 8, 6, 4, 5, 3],
            ],
            dtype=np.float32,
        )
    elif flow.env.get_rank() == 2:
        np_arr = np.array(
            [
                [9, 6, 5, 8, 3, 6],
                [4, 9, 7, 0, 2, 1],
                [2, 5, 7, 9, 4, 8],
                [6, 8, 10, 0, 4, 9],
            ],
            dtype=np.float32,
        )
    elif flow.env.get_rank() == 3:
        np_arr = np.array(
            [
                [9, 4, 5, 8, 9, 6],
                [7, 2, 9, 5, 4, 1],
                [6, 3, 9, 2, 5, 2],
                [3, 7, 5, 8, 9, 3],
            ],
            dtype=np.float32,
        )
    device = flow.device(in_device)
    tensor = flow.tensor(np_arr, device=device, dtype=flow.float32)
    placement = flow.placement(in_device, {0: [0, 1, 3]})
    x = tensor.to_consistent(placement, flow.sbp.split(0))
    y = x.to_consistent(placement, flow.sbp.split(1))
    test_case.assertEqual(y.placement, placement)
    if flow.env.get_rank() == 0:
        test_case.assertTrue(
            np.array_equal(
                y.to_local().numpy(),
                np.array(
                    [
                        [4, 6],
                        [6, 8],
                        [3, 7],
                        [6, 8],
                        [2, 10],
                        [3, 9],
                        [4, 6],
                        [6, 8],
                        [9, 4],
                        [7, 2],
                        [6, 3],
                        [3, 7],
                    ],
                    dtype=np.float32,
                ),
            )
        )
    if flow.env.get_rank() == 1:
        test_case.assertTrue(
            np.array_equal(
                y.to_local().numpy(),
                np.array(
                    [
                        [5, 20],
                        [9, 0],
                        [5, 0],
                        [9, 0],
                        [10, 7],
                        [10, 5],
                        [6, 9],
                        [6, 4],
                        [5, 8],
                        [9, 5],
                        [9, 2],
                        [5, 8],
                    ],
                    dtype=np.float32,
                ),
            )
        )
    if flow.env.get_rank() == 3:
        test_case.assertTrue(
            np.array_equal(
                y.to_local().numpy(),
                np.array(
                    [
                        [8, 9],
                        [4, 6],
                        [3, 5],
                        [8, 7],
                        [10, 3],
                        [5, 6],
                        [8, 6],
                        [5, 3],
                        [9, 6],
                        [4, 1],
                        [5, 2],
                        [9, 3],
                    ],
                    dtype=np.float32,
                ),
            )
        )


def _test_eager_boxing_with_same_placement_s1_to_s1(test_case, in_device, out_device):
    if flow.env.get_rank() == 0:
        np_arr = np.array(
            [
                [4, 6, 5, 20, 8, 9],
                [6, 8, 9, 0, 4, 6],
                [3, 7, 5, 0, 3, 5],
                [6, 8, 9, 0, 8, 7],
            ],
            dtype=np.float32,
        )
    elif flow.env.get_rank() == 1:
        np_arr = np.array(
            [
                [2, 10, 10, 7, 10, 3],
                [3, 9, 10, 5, 5, 6],
                [4, 6, 6, 9, 8, 6],
                [6, 8, 6, 4, 5, 3],
            ],
            dtype=np.float32,
        )
    elif flow.env.get_rank() == 2:
        np_arr = np.array(
            [
                [9, 6, 5, 8, 3, 6],
                [4, 9, 7, 0, 2, 1],
                [2, 5, 7, 9, 4, 8],
                [6, 8, 10, 0, 4, 9],
            ],
            dtype=np.float32,
        )
    elif flow.env.get_rank() == 3:
        np_arr = np.array(
            [
                [9, 4, 5, 8, 9, 6],
                [7, 2, 9, 5, 4, 1],
                [6, 3, 9, 2, 5, 2],
                [3, 7, 5, 8, 9, 3],
            ],
            dtype=np.float32,
        )
    device = flow.device(in_device)
    tensor = flow.tensor(np_arr, device=device, dtype=flow.float32)
    placement = flow.placement(in_device, {0: [0, 1, 3]})
    x = tensor.to_consistent(placement, flow.sbp.split(0))
    y = x.to_consistent(placement, flow.sbp.split(1))
    z = y.to_consistent(placement, flow.sbp.split(1))
    test_case.assertEqual(z.placement, placement)
    if flow.env.get_rank() == 0:
        test_case.assertTrue(
            np.array_equal(
                z.to_local().numpy(),
                np.array(
                    [
                        [4, 6],
                        [6, 8],
                        [3, 7],
                        [6, 8],
                        [2, 10],
                        [3, 9],
                        [4, 6],
                        [6, 8],
                        [9, 4],
                        [7, 2],
                        [6, 3],
                        [3, 7],
                    ],
                    dtype=np.float32,
                ),
            )
        )
    if flow.env.get_rank() == 1:
        test_case.assertTrue(
            np.array_equal(
                z.to_local().numpy(),
                np.array(
                    [
                        [5, 20],
                        [9, 0],
                        [5, 0],
                        [9, 0],
                        [10, 7],
                        [10, 5],
                        [6, 9],
                        [6, 4],
                        [5, 8],
                        [9, 5],
                        [9, 2],
                        [5, 8],
                    ],
                    dtype=np.float32,
                ),
            )
        )
    if flow.env.get_rank() == 3:
        test_case.assertTrue(
            np.array_equal(
                z.to_local().numpy(),
                np.array(
                    [
                        [8, 9],
                        [4, 6],
                        [3, 5],
                        [8, 7],
                        [10, 3],
                        [5, 6],
                        [8, 6],
                        [5, 3],
                        [9, 6],
                        [4, 1],
                        [5, 2],
                        [9, 3],
                    ],
                    dtype=np.float32,
                ),
            )
        )


def _test_eager_boxing_with_same_placement_s1_to_s0(test_case, in_device, out_device):
    if flow.env.get_rank() == 0:
        np_arr = np.array(
            [
                [4, 6, 5, 20, 8, 9],
                [6, 8, 9, 0, 4, 6],
                [3, 7, 5, 0, 3, 5],
                [6, 8, 9, 0, 8, 7],
            ],
            dtype=np.float32,
        )
    elif flow.env.get_rank() == 1:
        np_arr = np.array(
            [
                [2, 10, 10, 7, 10, 3],
                [3, 9, 10, 5, 5, 6],
                [4, 6, 6, 9, 8, 6],
                [6, 8, 6, 4, 5, 3],
            ],
            dtype=np.float32,
        )
    elif flow.env.get_rank() == 2:
        np_arr = np.array(
            [
                [9, 6, 5, 8, 3, 6],
                [4, 9, 7, 0, 2, 1],
                [2, 5, 7, 9, 4, 8],
                [6, 8, 10, 0, 4, 9],
            ],
            dtype=np.float32,
        )
    elif flow.env.get_rank() == 3:
        np_arr = np.array(
            [
                [9, 4, 5, 8, 9, 6],
                [7, 2, 9, 5, 4, 1],
                [6, 3, 9, 2, 5, 2],
                [3, 7, 5, 8, 9, 3],
            ],
            dtype=np.float32,
        )
    device = flow.device(in_device)
    tensor = flow.tensor(np_arr, device=device, dtype=flow.float32)
    placement = flow.placement(in_device, {0: [0, 1, 3]})
    x = tensor.to_consistent(placement, flow.sbp.split(0))
    y = x.to_consistent(placement, flow.sbp.split(1))
    z = y.to_consistent(placement, flow.sbp.split(0))
    test_case.assertEqual(z.placement, placement)
    if flow.env.get_rank() == 0:
        test_case.assertTrue(
            np.array_equal(
                z.to_local().numpy(),
                np.array(
                    [
                        [4, 6, 5, 20, 8, 9],
                        [6, 8, 9, 0, 4, 6],
                        [3, 7, 5, 0, 3, 5],
                        [6, 8, 9, 0, 8, 7],
                    ],
                    dtype=np.float32,
                ),
            )
        )
    if flow.env.get_rank() == 1:
        test_case.assertTrue(
            np.array_equal(
                z.to_local().numpy(),
                np.array(
                    [
                        [2, 10, 10, 7, 10, 3],
                        [3, 9, 10, 5, 5, 6],
                        [4, 6, 6, 9, 8, 6],
                        [6, 8, 6, 4, 5, 3],
                    ],
                    dtype=np.float32,
                ),
            )
        )
    if flow.env.get_rank() == 3:
        test_case.assertTrue(
            np.array_equal(
                z.to_local().numpy(),
                np.array(
                    [
                        [9, 4, 5, 8, 9, 6],
                        [7, 2, 9, 5, 4, 1],
                        [6, 3, 9, 2, 5, 2],
                        [3, 7, 5, 8, 9, 3],
                    ],
                    dtype=np.float32,
                ),
            )
        )


def _test_eager_boxing_with_same_placement_s1_to_p(test_case, in_device, out_device):
    if flow.env.get_rank() == 0:
        np_arr = np.array(
            [
                [4, 6, 5, 20, 8, 9],
                [6, 8, 9, 0, 4, 6],
                [3, 7, 5, 0, 3, 5],
                [6, 8, 9, 0, 8, 7],
            ],
            dtype=np.float32,
        )
    elif flow.env.get_rank() == 1:
        np_arr = np.array(
            [
                [2, 10, 10, 7, 10, 3],
                [3, 9, 10, 5, 5, 6],
                [4, 6, 6, 9, 8, 6],
                [6, 8, 6, 4, 5, 3],
            ],
            dtype=np.float32,
        )
    elif flow.env.get_rank() == 2:
        np_arr = np.array(
            [
                [9, 6, 5, 8, 3, 6],
                [4, 9, 7, 0, 2, 1],
                [2, 5, 7, 9, 4, 8],
                [6, 8, 10, 0, 4, 9],
            ],
            dtype=np.float32,
        )
    elif flow.env.get_rank() == 3:
        np_arr = np.array(
            [
                [9, 4, 5, 8, 9, 6],
                [7, 2, 9, 5, 4, 1],
                [6, 3, 9, 2, 5, 2],
                [3, 7, 5, 8, 9, 3],
            ],
            dtype=np.float32,
        )
    device = flow.device(in_device)
    tensor = flow.tensor(np_arr, device=device, dtype=flow.float32)
    placement = flow.placement(in_device, {0: [0, 1, 3]})
    x = tensor.to_consistent(placement, flow.sbp.split(0))
    y = x.to_consistent(placement, flow.sbp.split(1))
    z = y.to_consistent(placement, flow.sbp.partial_sum)
    test_case.assertEqual(z.placement, placement)
    if flow.env.get_rank() == 0:
        test_case.assertTrue(
            np.array_equal(
                z.to_local().numpy(),
                np.array(
                    [
                        [4, 6, 0, 0, 0, 0],
                        [6, 8, 0, 0, 0, 0],
                        [3, 7, 0, 0, 0, 0],
                        [6, 8, 0, 0, 0, 0],
                        [2, 10, 0, 0, 0, 0],
                        [3, 9, 0, 0, 0, 0],
                        [4, 6, 0, 0, 0, 0],
                        [6, 8, 0, 0, 0, 0],
                        [9, 4, 0, 0, 0, 0],
                        [7, 2, 0, 0, 0, 0],
                        [6, 3, 0, 0, 0, 0],
                        [3, 7, 0, 0, 0, 0],
                    ],
                    dtype=np.float32,
                ),
            )
        )
    if flow.env.get_rank() == 1:
        test_case.assertTrue(
            np.array_equal(
                z.to_local().numpy(),
                np.array(
                    [
                        [0, 0, 5, 20, 0, 0],
                        [0, 0, 9, 0, 0, 0],
                        [0, 0, 5, 0, 0, 0],
                        [0, 0, 9, 0, 0, 0],
                        [0, 0, 10, 7, 0, 0],
                        [0, 0, 10, 5, 0, 0],
                        [0, 0, 6, 9, 0, 0],
                        [0, 0, 6, 4, 0, 0],
                        [0, 0, 5, 8, 0, 0],
                        [0, 0, 9, 5, 0, 0],
                        [0, 0, 9, 2, 0, 0],
                        [0, 0, 5, 8, 0, 0],
                    ],
                    dtype=np.float32,
                ),
            )
        )
    if flow.env.get_rank() == 3:
        test_case.assertTrue(
            np.array_equal(
                z.to_local().numpy(),
                np.array(
                    [
                        [0, 0, 0, 0, 8, 9],
                        [0, 0, 0, 0, 4, 6],
                        [0, 0, 0, 0, 3, 5],
                        [0, 0, 0, 0, 8, 7],
                        [0, 0, 0, 0, 10, 3],
                        [0, 0, 0, 0, 5, 6],
                        [0, 0, 0, 0, 8, 6],
                        [0, 0, 0, 0, 5, 3],
                        [0, 0, 0, 0, 9, 6],
                        [0, 0, 0, 0, 4, 1],
                        [0, 0, 0, 0, 5, 2],
                        [0, 0, 0, 0, 9, 3],
                    ],
                    dtype=np.float32,
                ),
            )
        )


def _test_eager_boxing_with_same_placement_s1_to_b(test_case, in_device, out_device):
    if flow.env.get_rank() == 0:
        np_arr = np.array(
            [
                [4, 6, 5, 20, 8, 9],
                [6, 8, 9, 0, 4, 6],
                [3, 7, 5, 0, 3, 5],
                [6, 8, 9, 0, 8, 7],
            ],
            dtype=np.float32,
        )
    elif flow.env.get_rank() == 1:
        np_arr = np.array(
            [
                [2, 10, 10, 7, 10, 3],
                [3, 9, 10, 5, 5, 6],
                [4, 6, 6, 9, 8, 6],
                [6, 8, 6, 4, 5, 3],
            ],
            dtype=np.float32,
        )
    elif flow.env.get_rank() == 2:
        np_arr = np.array(
            [
                [9, 6, 5, 8, 3, 6],
                [4, 9, 7, 0, 2, 1],
                [2, 5, 7, 9, 4, 8],
                [6, 8, 10, 0, 4, 9],
            ],
            dtype=np.float32,
        )
    elif flow.env.get_rank() == 3:
        np_arr = np.array(
            [
                [9, 4, 5, 8, 9, 6],
                [7, 2, 9, 5, 4, 1],
                [6, 3, 9, 2, 5, 2],
                [3, 7, 5, 8, 9, 3],
            ],
            dtype=np.float32,
        )
    device = flow.device(in_device)
    tensor = flow.tensor(np_arr, device=device, dtype=flow.float32)
    placement = flow.placement(in_device, {0: [0, 1, 3]})
    x = tensor.to_consistent(placement, flow.sbp.split(0))
    y = x.to_consistent(placement, flow.sbp.split(1))
    z = y.to_consistent(placement, flow.sbp.broadcast)
    test_case.assertEqual(z.placement, placement)
    if flow.env.get_rank() == 0:
        test_case.assertTrue(
            np.array_equal(
                z.to_local().numpy(),
                np.array(
                    [
                        [4, 6, 5, 20, 8, 9],
                        [6, 8, 9, 0, 4, 6],
                        [3, 7, 5, 0, 3, 5],
                        [6, 8, 9, 0, 8, 7],
                        [2, 10, 10, 7, 10, 3],
                        [3, 9, 10, 5, 5, 6],
                        [4, 6, 6, 9, 8, 6],
                        [6, 8, 6, 4, 5, 3],
                        [9, 4, 5, 8, 9, 6],
                        [7, 2, 9, 5, 4, 1],
                        [6, 3, 9, 2, 5, 2],
                        [3, 7, 5, 8, 9, 3],
                    ],
                    dtype=np.float32,
                ),
            )
        )
    if flow.env.get_rank() == 1:
        test_case.assertTrue(
            np.array_equal(
                z.to_local().numpy(),
                np.array(
                    [
                        [4, 6, 5, 20, 8, 9],
                        [6, 8, 9, 0, 4, 6],
                        [3, 7, 5, 0, 3, 5],
                        [6, 8, 9, 0, 8, 7],
                        [2, 10, 10, 7, 10, 3],
                        [3, 9, 10, 5, 5, 6],
                        [4, 6, 6, 9, 8, 6],
                        [6, 8, 6, 4, 5, 3],
                        [9, 4, 5, 8, 9, 6],
                        [7, 2, 9, 5, 4, 1],
                        [6, 3, 9, 2, 5, 2],
                        [3, 7, 5, 8, 9, 3],
                    ],
                    dtype=np.float32,
                ),
            )
        )
    if flow.env.get_rank() == 3:
        test_case.assertTrue(
            np.array_equal(
                z.to_local().numpy(),
                np.array(
                    [
                        [4, 6, 5, 20, 8, 9],
                        [6, 8, 9, 0, 4, 6],
                        [3, 7, 5, 0, 3, 5],
                        [6, 8, 9, 0, 8, 7],
                        [2, 10, 10, 7, 10, 3],
                        [3, 9, 10, 5, 5, 6],
                        [4, 6, 6, 9, 8, 6],
                        [6, 8, 6, 4, 5, 3],
                        [9, 4, 5, 8, 9, 6],
                        [7, 2, 9, 5, 4, 1],
                        [6, 3, 9, 2, 5, 2],
                        [3, 7, 5, 8, 9, 3],
                    ],
                    dtype=np.float32,
                ),
            )
        )


def _test_eager_boxing_b_to_s(
    test_case, shape, device_type, in_device_list, out_device_list, out_split_axis
):
    np_arr = np.random.uniform(-1e-05, 1e-05, shape)
    # use cuda to avoid slice boxing here
    placement_with_all_cuda_device = flow.env.all_device_placement("cuda")

    x = flow.tensor(np_arr, device="cuda", dtype=flow.float32)
    x = x.to_consistent(placement_with_all_cuda_device, flow.sbp.broadcast)

    placement = flow.placement(device_type, {0: in_device_list})
    y = x.to_consistent(placement, flow.sbp.broadcast)
    new_placement = flow.placement(device_type, {0: out_device_list})
    z = y.to_consistent(new_placement, flow.sbp.split(out_split_axis))

    if flow.env.get_rank() in out_device_list:
        idx = out_device_list.index(flow.env.get_rank())
        step = int(shape[out_split_axis] / len(out_device_list))
        if out_split_axis == 0:
            test_case.assertTrue(
                np.allclose(
                    z.to_local().numpy(),
                    x.to_local().numpy()[idx * step : (idx + 1) * step],
                    1e-5,
                    1e-5,
                )
            )
        elif out_split_axis == 1:
            test_case.assertTrue(
                np.allclose(
                    z.to_local().numpy(),
                    x.to_local().numpy()[..., idx * step : (idx + 1) * step],
                    1e-5,
                    1e-5,
                )
            )
        else:
            raise "only test case with out_split_axis == 0 or out_split_axis == 1"


def _test_eager_boxing_s_to_b(
    test_case, shape, device_type, in_device_list, out_device_list, in_split_axis
):
    np_arr = np.random.uniform(-1e-05, 1e-05, shape)
    # use cuda to avoid slice boxing here
    placement_with_all_cuda_device = flow.env.all_device_placement("cuda")

    x = flow.tensor(np_arr, device="cuda", dtype=flow.float32)
    x = x.to_consistent(placement_with_all_cuda_device, flow.sbp.broadcast)

    placement = flow.placement(device_type, {0: in_device_list})
    y = x.to_consistent(placement, flow.sbp.broadcast)

    y = y.to_consistent(placement, flow.sbp.split(in_split_axis))

    new_placement = flow.placement(device_type, {0: out_device_list})
    z = y.to_consistent(new_placement, flow.sbp.broadcast)

    if flow.env.get_rank() in out_device_list:
        test_case.assertTrue(
            np.allclose(z.to_local().numpy(), x.to_local().numpy(), 1e-5, 1e-5,)
        )
    test_case.assertEqual(z.placement, new_placement)


<<<<<<< HEAD
def _test_eager_boxing_p_to_s(
    test_case, shape, device_type, in_device_list, out_device_list, out_split_axis
=======
def _test_eager_boxing_p_to_b(
    test_case, shape, device_type, in_device_list, out_device_list
>>>>>>> e020680b
):
    np_arr = np.random.uniform(-1e-05, 1e-05, shape)
    # use cuda to avoid slice boxing here
    placement_with_all_cuda_device = flow.env.all_device_placement("cuda")

    x = flow.tensor(np_arr, device="cuda", dtype=flow.float32)
    x = x.to_consistent(placement_with_all_cuda_device, flow.sbp.broadcast)

    placement = flow.placement(device_type, {0: in_device_list})
    y = x.to_consistent(placement, flow.sbp.broadcast)
    y = y.to_consistent(placement, flow.sbp.partial_sum)
<<<<<<< HEAD
    new_placement = flow.placement(device_type, {0: out_device_list})
    z = y.to_consistent(new_placement, flow.sbp.split(out_split_axis))

    if flow.env.get_rank() in out_device_list:
        idx = out_device_list.index(flow.env.get_rank())
        step = int(shape[out_split_axis] / len(out_device_list))
        if out_split_axis == 0:
            test_case.assertTrue(
                np.allclose(
                    z.to_local().numpy(),
                    x.to_local().numpy()[idx * step : (idx + 1) * step],
                    1e-5,
                    1e-5,
                )
            )
        elif out_split_axis == 1:
            test_case.assertTrue(
                np.allclose(
                    z.to_local().numpy(),
                    x.to_local().numpy()[..., idx * step : (idx + 1) * step],
                    1e-5,
                    1e-5,
                )
            )
        else:
            raise "only test case with out_split_axis == 0 or out_split_axis == 1"
=======

    new_placement = flow.placement(device_type, {0: out_device_list})
    z = y.to_consistent(new_placement, flow.sbp.broadcast)

    if flow.env.get_rank() in out_device_list:
        test_case.assertTrue(
            np.allclose(z.to_local().numpy(), x.to_local().numpy(), 1e-5, 1e-5,)
        )
>>>>>>> e020680b


def _test_eager_naive_boxing_s_to_s(
    test_case,
    device_type,
    shape,
    in_device_list,
    out_device_list,
    in_split_axis,
    out_split_axis,
):
    np_arr = np.random.uniform(-1e-05, 1e-05, shape)
    placement_with_all_cuda_device = flow.env.all_device_placement(device_type)

    x = flow.tensor(np_arr, device=device_type, dtype=flow.float32)

    x = x.to_consistent(placement_with_all_cuda_device, flow.sbp.broadcast)

    placement = flow.placement(device_type, {0: in_device_list})
    y = x.to_consistent(placement, flow.sbp.broadcast)
    y = y.to_consistent(placement, flow.sbp.split(in_split_axis))

    new_placement = flow.placement(device_type, {0: out_device_list})
    z = y.to_consistent(new_placement, flow.sbp.split(out_split_axis))

    if flow.env.get_rank() in out_device_list:
        idx = out_device_list.index(flow.env.get_rank())
        step = int(shape[out_split_axis] / len(out_device_list))
        if out_split_axis == 0:
            test_case.assertTrue(
                np.allclose(
                    z.to_local().numpy(),
                    x.to_local().numpy()[idx * step : (idx + 1) * step],
                    1e-5,
                    1e-5,
                )
            )
        elif out_split_axis == 1:
            test_case.assertTrue(
                np.allclose(
                    z.to_local().numpy(),
                    x.to_local().numpy()[..., idx * step : (idx + 1) * step],
                    1e-5,
                    1e-5,
                )
            )
        else:
            raise "only test case with out_split_axis == 0 or out_split_axis == 1"
    test_case.assertEqual(z.placement, new_placement)


@flow.unittest.skip_unless_1n4d()
@unittest.skipIf(os.getenv("ONEFLOW_TEST_CPU_ONLY"), "only test cpu cases")
class TestEagerBoxingWithNonOverlappingPlacement(flow.unittest.TestCase):
    def test_eager_boxing_with_non_overlapping_placement_p_to_s1(test_case):
        arg_dict = OrderedDict()
        arg_dict["in_device"] = ["cpu", "cuda"]
        arg_dict["out_device"] = ["cpu", "cuda"]
        for arg in GenArgList(arg_dict):
            _test_eager_boxing_with_non_overlapping_placement_p_to_s1(test_case, *arg)

    def test_eager_boxing_with_non_overlapping_placement_b_to_s1(test_case):
        arg_dict = OrderedDict()
        arg_dict["in_device"] = ["cpu", "cuda"]
        arg_dict["out_device"] = ["cpu", "cuda"]
        for arg in GenArgList(arg_dict):
            _test_eager_boxing_with_non_overlapping_placement_b_to_s1(test_case, *arg)

    def test_eager_boxing_with_non_overlapping_placement_s0_to_s1(test_case):
        arg_dict = OrderedDict()
        arg_dict["in_device"] = ["cpu", "cuda"]
        arg_dict["out_device"] = ["cpu", "cuda"]
        for arg in GenArgList(arg_dict):
            _test_eager_boxing_with_non_overlapping_placement_s0_to_s1(test_case, *arg)

    def test_eager_boxing_with_non_overlapping_placement_s1_to_s1(test_case):
        arg_dict = OrderedDict()
        arg_dict["in_device"] = ["cpu", "cuda"]
        arg_dict["out_device"] = ["cpu", "cuda"]
        for arg in GenArgList(arg_dict):
            _test_eager_boxing_with_non_overlapping_placement_s1_to_s1(test_case, *arg)

    def test_eager_boxing_with_non_overlapping_placement_s1_to_s0(test_case):
        arg_dict = OrderedDict()
        arg_dict["in_device"] = ["cpu", "cuda"]
        arg_dict["out_device"] = ["cpu", "cuda"]
        for arg in GenArgList(arg_dict):
            _test_eager_boxing_with_non_overlapping_placement_s1_to_s0(test_case, *arg)

    def test_eager_boxing_with_non_overlapping_placement_s1_to_b(test_case):
        arg_dict = OrderedDict()
        arg_dict["in_device"] = ["cpu", "cuda"]
        arg_dict["out_device"] = ["cpu", "cuda"]
        for arg in GenArgList(arg_dict):
            _test_eager_boxing_with_non_overlapping_placement_s1_to_b(test_case, *arg)

    def test_eager_boxing_with_non_overlapping_placement_s1_to_p(test_case):
        arg_dict = OrderedDict()
        arg_dict["in_device"] = ["cpu", "cuda"]
        arg_dict["out_device"] = ["cpu", "cuda"]
        for arg in GenArgList(arg_dict):
            _test_eager_boxing_with_non_overlapping_placement_s1_to_p(test_case, *arg)


@flow.unittest.skip_unless_1n4d()
@unittest.skipIf(os.getenv("ONEFLOW_TEST_CPU_ONLY"), "only test cpu cases")
class TestEagerBoxingWithOverlappingPlacement(flow.unittest.TestCase):
    def test_eager_boxing_with_overlapping_placement_p_to_s1(test_case):
        arg_dict = OrderedDict()
        arg_dict["in_device"] = ["cpu", "cuda"]
        arg_dict["out_device"] = ["cpu", "cuda"]
        for arg in GenArgList(arg_dict):
            _test_eager_boxing_with_overlapping_placement_p_to_s1(test_case, *arg)

    def test_eager_boxing_with_overlapping_placement_b_to_s1(test_case):
        arg_dict = OrderedDict()
        arg_dict["in_device"] = ["cpu", "cuda"]
        arg_dict["out_device"] = ["cpu", "cuda"]
        for arg in GenArgList(arg_dict):
            _test_eager_boxing_with_overlapping_placement_b_to_s1(test_case, *arg)

    def test_eager_boxing_with_overlapping_placement_s0_to_s1(test_case):
        arg_dict = OrderedDict()
        arg_dict["in_device"] = ["cpu", "cuda"]
        arg_dict["out_device"] = ["cpu", "cuda"]
        for arg in GenArgList(arg_dict):
            _test_eager_boxing_with_overlapping_placement_s0_to_s1(test_case, *arg)

    def test_eager_boxing_with_overlapping_placement_s1_to_s1(test_case):
        arg_dict = OrderedDict()
        arg_dict["in_device"] = ["cpu", "cuda"]
        arg_dict["out_device"] = ["cpu", "cuda"]
        for arg in GenArgList(arg_dict):
            _test_eager_boxing_with_overlapping_placement_s1_to_s1(test_case, *arg)

    def test_eager_boxing_with_overlapping_placement_s1_to_s0(test_case):
        arg_dict = OrderedDict()
        arg_dict["in_device"] = ["cpu", "cuda"]
        arg_dict["out_device"] = ["cpu", "cuda"]
        for arg in GenArgList(arg_dict):
            _test_eager_boxing_with_overlapping_placement_s1_to_s0(test_case, *arg)

    def test_eager_boxing_with_overlapping_placement_s1_to_b(test_case):
        arg_dict = OrderedDict()
        arg_dict["in_device"] = ["cpu", "cuda"]
        arg_dict["out_device"] = ["cpu", "cuda"]
        for arg in GenArgList(arg_dict):
            _test_eager_boxing_with_overlapping_placement_s1_to_b(test_case, *arg)

    def test_eager_boxing_with_overlapping_placement_s1_to_p(test_case):
        arg_dict = OrderedDict()
        arg_dict["in_device"] = ["cpu", "cuda"]
        arg_dict["out_device"] = ["cpu", "cuda"]
        for arg in GenArgList(arg_dict):
            _test_eager_boxing_with_overlapping_placement_s1_to_p(test_case, *arg)


@flow.unittest.skip_unless_1n4d()
@unittest.skipIf(os.getenv("ONEFLOW_TEST_CPU_ONLY"), "only test cpu cases")
class TestEagerBoxingWithInPlacementContainOutPlacement(flow.unittest.TestCase):
    def test_eager_boxing_with_in_placement_contain_out_placement_p_to_s1(test_case):
        arg_dict = OrderedDict()
        arg_dict["in_device"] = ["cpu", "cuda"]
        arg_dict["out_device"] = ["cpu", "cuda"]
        for arg in GenArgList(arg_dict):
            _test_eager_boxing_with_in_placement_contain_out_placement_p_to_s1(
                test_case, *arg
            )

    def test_eager_boxing_with_in_placement_contain_out_placement_b_to_s1(test_case):
        arg_dict = OrderedDict()
        arg_dict["in_device"] = ["cpu", "cuda"]
        arg_dict["out_device"] = ["cpu", "cuda"]
        for arg in GenArgList(arg_dict):
            _test_eager_boxing_with_in_placement_contain_out_placement_b_to_s1(
                test_case, *arg
            )

    def test_eager_boxing_with_in_placement_contain_out_placement_s0_to_s1(test_case):
        arg_dict = OrderedDict()
        arg_dict["in_device"] = ["cpu", "cuda"]
        arg_dict["out_device"] = ["cpu", "cuda"]
        for arg in GenArgList(arg_dict):
            _test_eager_boxing_with_in_placement_contain_out_placement_s0_to_s1(
                test_case, *arg
            )

    def test_eager_boxing_with_in_placement_contain_out_placement_s1_to_s1(test_case):
        arg_dict = OrderedDict()
        arg_dict["in_device"] = ["cpu", "cuda"]
        arg_dict["out_device"] = ["cpu", "cuda"]
        for arg in GenArgList(arg_dict):
            _test_eager_boxing_with_in_placement_contain_out_placement_s1_to_s1(
                test_case, *arg
            )

    def test_eager_boxing_with_in_placement_contain_out_placement_s1_to_s0(test_case):
        arg_dict = OrderedDict()
        arg_dict["in_device"] = ["cpu", "cuda"]
        arg_dict["out_device"] = ["cpu", "cuda"]
        for arg in GenArgList(arg_dict):
            _test_eager_boxing_with_in_placement_contain_out_placement_s1_to_s0(
                test_case, *arg
            )

    def test_eager_boxing_with_in_placement_contain_out_placement_s1_to_p(test_case):
        arg_dict = OrderedDict()
        arg_dict["in_device"] = ["cpu", "cuda"]
        arg_dict["out_device"] = ["cpu", "cuda"]
        for arg in GenArgList(arg_dict):
            _test_eager_boxing_with_in_placement_contain_out_placement_s1_to_p(
                test_case, *arg
            )

    def test_eager_boxing_with_in_placement_contain_out_placement_s1_to_b(test_case):
        arg_dict = OrderedDict()
        arg_dict["in_device"] = ["cpu", "cuda"]
        arg_dict["out_device"] = ["cpu", "cuda"]
        for arg in GenArgList(arg_dict):
            _test_eager_boxing_with_in_placement_contain_out_placement_s1_to_b(
                test_case, *arg
            )


@flow.unittest.skip_unless_1n4d()
@unittest.skipIf(os.getenv("ONEFLOW_TEST_CPU_ONLY"), "only test cpu cases")
class TestEagerBoxingWithOutPlacementContainInPlacement(flow.unittest.TestCase):
    def test_eager_boxing_with_out_placement_contain_in_placement_p_to_s1(test_case):
        arg_dict = OrderedDict()
        arg_dict["in_device"] = ["cpu", "cuda"]
        arg_dict["out_device"] = ["cpu", "cuda"]
        for arg in GenArgList(arg_dict):
            _test_eager_boxing_with_out_placement_contain_in_placement_p_to_s1(
                test_case, *arg
            )

    def test_eager_boxing_with_out_placement_contain_in_placement_b_to_s1(test_case):
        arg_dict = OrderedDict()
        arg_dict["in_device"] = ["cpu", "cuda"]
        arg_dict["out_device"] = ["cpu", "cuda"]
        for arg in GenArgList(arg_dict):
            _test_eager_boxing_with_out_placement_contain_in_placement_b_to_s1(
                test_case, *arg
            )

    def test_eager_boxing_with_out_placement_contain_in_placement_s0_to_s1(test_case):
        arg_dict = OrderedDict()
        arg_dict["in_device"] = ["cpu", "cuda"]
        arg_dict["out_device"] = ["cpu", "cuda"]
        for arg in GenArgList(arg_dict):
            _test_eager_boxing_with_out_placement_contain_in_placement_s0_to_s1(
                test_case, *arg
            )

    def test_eager_boxing_with_out_placement_contain_in_placement_s1_to_b(test_case):
        arg_dict = OrderedDict()
        arg_dict["in_device"] = ["cpu", "cuda"]
        arg_dict["out_device"] = ["cpu", "cuda"]
        for arg in GenArgList(arg_dict):
            _test_eager_boxing_with_out_placement_contain_in_placement_s1_to_b(
                test_case, *arg
            )

    def test_eager_boxing_with_out_placement_contain_in_placement_s1_to_p(test_case):
        arg_dict = OrderedDict()
        arg_dict["in_device"] = ["cpu", "cuda"]
        arg_dict["out_device"] = ["cpu", "cuda"]
        for arg in GenArgList(arg_dict):
            _test_eager_boxing_with_out_placement_contain_in_placement_s1_to_p(
                test_case, *arg
            )

    def test_eager_boxing_with_out_placement_contain_in_placement_s1_to_s0(test_case):
        arg_dict = OrderedDict()
        arg_dict["in_device"] = ["cpu", "cuda"]
        arg_dict["out_device"] = ["cpu", "cuda"]
        for arg in GenArgList(arg_dict):
            _test_eager_boxing_with_out_placement_contain_in_placement_s1_to_s0(
                test_case, *arg
            )

    def test_eager_boxing_with_out_placement_contain_in_placement_s1_to_s1(test_case):
        arg_dict = OrderedDict()
        arg_dict["in_device"] = ["cpu", "cuda"]
        arg_dict["out_device"] = ["cpu", "cuda"]
        for arg in GenArgList(arg_dict):
            _test_eager_boxing_with_out_placement_contain_in_placement_s1_to_s1(
                test_case, *arg
            )


@flow.unittest.skip_unless_1n4d()
@unittest.skipIf(os.getenv("ONEFLOW_TEST_CPU_ONLY"), "only test cpu cases")
class TestEagerBoxingWithSameInOutPlacement(flow.unittest.TestCase):
    def test_eager_boxing_with_same_placement_s0_to_s1(test_case):
        arg_dict = OrderedDict()
        arg_dict["in_device"] = ["cpu", "cuda"]
        arg_dict["out_device"] = ["cpu", "cuda"]
        for arg in GenArgList(arg_dict):
            _test_eager_boxing_with_same_placement_s0_to_s1(test_case, *arg)

    def test_eager_boxing_with_same_placement_p_to_s1(test_case):
        arg_dict = OrderedDict()
        arg_dict["in_device"] = ["cpu", "cuda"]
        arg_dict["out_device"] = ["cpu", "cuda"]
        for arg in GenArgList(arg_dict):
            _test_eager_boxing_with_same_placement_p_to_s1(test_case, *arg)

    def test_eager_boxing_with_same_placement_b_to_s1(test_case):
        arg_dict = OrderedDict()
        arg_dict["in_device"] = ["cpu", "cuda"]
        arg_dict["out_device"] = ["cpu", "cuda"]
        for arg in GenArgList(arg_dict):
            _test_eager_boxing_with_same_placement_b_to_s1(test_case, *arg)

    def test_eager_boxing_with_same_placement_s1_to_s1(test_case):
        arg_dict = OrderedDict()
        arg_dict["in_device"] = ["cpu", "cuda"]
        arg_dict["out_device"] = ["cpu", "cuda"]
        for arg in GenArgList(arg_dict):
            _test_eager_boxing_with_same_placement_s1_to_s1(test_case, *arg)

    def test_eager_boxing_with_same_placement_s1_to_s0(test_case):
        arg_dict = OrderedDict()
        arg_dict["in_device"] = ["cpu", "cuda"]
        arg_dict["out_device"] = ["cpu", "cuda"]
        for arg in GenArgList(arg_dict):
            _test_eager_boxing_with_same_placement_s1_to_s0(test_case, *arg)

    def test_eager_boxing_with_same_placement_s1_to_p(test_case):
        arg_dict = OrderedDict()
        arg_dict["in_device"] = ["cpu", "cuda"]
        arg_dict["out_device"] = ["cpu", "cuda"]
        for arg in GenArgList(arg_dict):
            _test_eager_boxing_with_same_placement_s1_to_p(test_case, *arg)

    def test_eager_boxing_with_same_placement_s1_to_b(test_case):
        arg_dict = OrderedDict()
        arg_dict["in_device"] = ["cpu", "cuda"]
        arg_dict["out_device"] = ["cpu", "cuda"]
        for arg in GenArgList(arg_dict):
            _test_eager_boxing_with_same_placement_s1_to_b(test_case, *arg)


@flow.unittest.skip_unless_1n4d()
@unittest.skipIf(os.getenv("ONEFLOW_TEST_CPU_ONLY"), "only test cpu cases")
class TestEagerBoxingBToS(flow.unittest.TestCase):
    def test_eager_boxing_b_to_s(test_case):
        arg_dict = OrderedDict()
        arg_dict["shape"] = [(12, 12), (18, 24)]
        arg_dict["device_type"] = ["cpu", "cuda"]
        arg_dict["in_device_list"] = [[0, 1], [1, 2, 3]]
        arg_dict["out_device_list"] = [[2, 3], [0, 1, 3]]
        arg_dict["out_split_axis"] = [0, 1]
        for arg in GenArgList(arg_dict):
            _test_eager_boxing_b_to_s(test_case, *arg)


@flow.unittest.skip_unless_1n4d()
@unittest.skipIf(os.getenv("ONEFLOW_TEST_CPU_ONLY"), "only test cpu cases")
class TestEagerBoxingPToS(flow.unittest.TestCase):
    def test_eager_boxing_p_to_s(test_case):
        arg_dict = OrderedDict()
        arg_dict["shape"] = [(12, 12), (18, 24)]
        arg_dict["device_type"] = ["cpu", "cuda"]
        arg_dict["in_device_list"] = [[0, 1], [1, 2, 3]]
        arg_dict["out_device_list"] = [[2, 3], [0, 1, 3]]
        arg_dict["out_split_axis"] = [0, 1]
        for arg in GenArgList(arg_dict):
            _test_eager_boxing_p_to_s(test_case, *arg)


@flow.unittest.skip_unless_1n4d()
@unittest.skipIf(os.getenv("ONEFLOW_TEST_CPU_ONLY"), "only test cpu cases")
class TestEagerBoxingSToB(flow.unittest.TestCase):
    def test_eager_boxing_s_to_b(test_case):
        arg_dict = OrderedDict()
        arg_dict["shape"] = [(12, 12), (12, 18, 24)]
        arg_dict["device_type"] = ["cpu", "cuda"]
        arg_dict["in_device_list"] = [[0, 1], [1, 2, 3]]
        arg_dict["out_device_list"] = [[2, 3], [0, 1, 3]]
        arg_dict["in_split_axis"] = [0, 1]
        for arg in GenArgList(arg_dict):
            _test_eager_boxing_s_to_b(test_case, *arg)


@flow.unittest.skip_unless_1n4d()
@unittest.skipIf(os.getenv("ONEFLOW_TEST_CPU_ONLY"), "only test cpu cases")
class TestEagerBoxingPToB(flow.unittest.TestCase):
    def test_eager_boxing_p_to_b(test_case):
        arg_dict = OrderedDict()
        arg_dict["shape"] = [(12, 12), (12, 18, 24)]
        arg_dict["device_type"] = ["cpu", "cuda"]
        arg_dict["in_device_list"] = [[0, 1], [1, 2, 3]]
        arg_dict["out_device_list"] = [[2, 3], [0, 1, 3]]
        for arg in GenArgList(arg_dict):
            _test_eager_boxing_p_to_b(test_case, *arg)


@flow.unittest.skip_unless_1n4d()
@unittest.skipIf(os.getenv("ONEFLOW_TEST_CPU_ONLY"), "only test cpu cases")
class TestEagerNaiveBoxingSToS(flow.unittest.TestCase):
    def test_eager_naive_boxing_s_to_s(test_case):
        arg_dict = OrderedDict()
        arg_dict["device_type"] = ["cpu", "cuda"]
        arg_dict["shape"] = [(12, 12), (18, 24)]
        arg_dict["in_device_list"] = [[0, 1], [1, 2, 3]]
        arg_dict["out_device_list"] = [[1], [3], [2, 3], [0, 1, 3]]
        arg_dict["in_split_axis"] = [0, 1]
        arg_dict["out_split_axis"] = [0, 1]
        for arg in GenArgList(arg_dict):
            _test_eager_naive_boxing_s_to_s(test_case, *arg)


if __name__ == "__main__":
    unittest.main()<|MERGE_RESOLUTION|>--- conflicted
+++ resolved
@@ -2676,13 +2676,8 @@
     test_case.assertEqual(z.placement, new_placement)
 
 
-<<<<<<< HEAD
 def _test_eager_boxing_p_to_s(
     test_case, shape, device_type, in_device_list, out_device_list, out_split_axis
-=======
-def _test_eager_boxing_p_to_b(
-    test_case, shape, device_type, in_device_list, out_device_list
->>>>>>> e020680b
 ):
     np_arr = np.random.uniform(-1e-05, 1e-05, shape)
     # use cuda to avoid slice boxing here
@@ -2694,7 +2689,6 @@
     placement = flow.placement(device_type, {0: in_device_list})
     y = x.to_consistent(placement, flow.sbp.broadcast)
     y = y.to_consistent(placement, flow.sbp.partial_sum)
-<<<<<<< HEAD
     new_placement = flow.placement(device_type, {0: out_device_list})
     z = y.to_consistent(new_placement, flow.sbp.split(out_split_axis))
 
@@ -2721,7 +2715,21 @@
             )
         else:
             raise "only test case with out_split_axis == 0 or out_split_axis == 1"
-=======
+
+
+def _test_eager_boxing_p_to_b(
+    test_case, shape, device_type, in_device_list, out_device_list
+):
+    np_arr = np.random.uniform(-1e-05, 1e-05, shape)
+    # use cuda to avoid slice boxing here
+    placement_with_all_cuda_device = flow.env.all_device_placement("cuda")
+
+    x = flow.tensor(np_arr, device="cuda", dtype=flow.float32)
+    x = x.to_consistent(placement_with_all_cuda_device, flow.sbp.broadcast)
+
+    placement = flow.placement(device_type, {0: in_device_list})
+    y = x.to_consistent(placement, flow.sbp.broadcast)
+    y = y.to_consistent(placement, flow.sbp.partial_sum)
 
     new_placement = flow.placement(device_type, {0: out_device_list})
     z = y.to_consistent(new_placement, flow.sbp.broadcast)
@@ -2730,7 +2738,6 @@
         test_case.assertTrue(
             np.allclose(z.to_local().numpy(), x.to_local().numpy(), 1e-5, 1e-5,)
         )
->>>>>>> e020680b
 
 
 def _test_eager_naive_boxing_s_to_s(
