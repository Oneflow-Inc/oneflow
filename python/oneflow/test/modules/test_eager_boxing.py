--- conflicted
+++ resolved
@@ -2611,13 +2611,8 @@
         )
 
 
-<<<<<<< HEAD
 def _test_eager_boxing_b_to_s(
     test_case, shape, device_type, in_device_list, out_device_list, out_split_axis
-=======
-def _test_eager_boxing_s_to_b(
-    test_case, shape, device_type, in_device_list, out_device_list, in_split_axis
->>>>>>> 2cc900e0
 ):
     np_arr = np.random.uniform(-1e-05, 1e-05, shape)
     # use cuda to avoid slice boxing here
@@ -2628,8 +2623,6 @@
 
     placement = flow.placement(device_type, {0: in_device_list})
     y = x.to_consistent(placement, flow.sbp.broadcast)
-
-<<<<<<< HEAD
     new_placement = flow.placement(device_type, {0: out_device_list})
     z = y.to_consistent(new_placement, flow.sbp.split(out_split_axis))
 
@@ -2656,7 +2649,21 @@
             )
         else:
             raise "only test case with out_split_axis == 0 or out_split_axis == 1"
-=======
+
+
+def _test_eager_boxing_s_to_b(
+    test_case, shape, device_type, in_device_list, out_device_list, in_split_axis
+):
+    np_arr = np.random.uniform(-1e-05, 1e-05, shape)
+    # use cuda to avoid slice boxing here
+    placement_with_all_cuda_device = flow.env.all_device_placement("cuda")
+
+    x = flow.tensor(np_arr, device="cuda", dtype=flow.float32)
+    x = x.to_consistent(placement_with_all_cuda_device, flow.sbp.broadcast)
+
+    placement = flow.placement(device_type, {0: in_device_list})
+    y = x.to_consistent(placement, flow.sbp.broadcast)
+
     y = y.to_consistent(placement, flow.sbp.split(in_split_axis))
 
     new_placement = flow.placement(device_type, {0: out_device_list})
@@ -2666,7 +2673,6 @@
         test_case.assertTrue(
             np.allclose(z.to_local().numpy(), x.to_local().numpy(), 1e-5, 1e-5,)
         )
->>>>>>> 2cc900e0
     test_case.assertEqual(z.placement, new_placement)
 
 
@@ -3014,7 +3020,6 @@
 
 @flow.unittest.skip_unless_1n4d()
 @unittest.skipIf(os.getenv("ONEFLOW_TEST_CPU_ONLY"), "only test cpu cases")
-<<<<<<< HEAD
 class TestEagerBoxingBToS(flow.unittest.TestCase):
     def test_eager_boxing_b_to_s(test_case):
         arg_dict = OrderedDict()
@@ -3025,7 +3030,10 @@
         arg_dict["out_split_axis"] = [0, 1]
         for arg in GenArgList(arg_dict):
             _test_eager_boxing_b_to_s(test_case, *arg)
-=======
+
+
+@flow.unittest.skip_unless_1n4d()
+@unittest.skipIf(os.getenv("ONEFLOW_TEST_CPU_ONLY"), "only test cpu cases")
 class TestEagerBoxingSToB(flow.unittest.TestCase):
     def test_eager_boxing_s_to_b(test_case):
         arg_dict = OrderedDict()
@@ -3036,7 +3044,6 @@
         arg_dict["in_split_axis"] = [0, 1]
         for arg in GenArgList(arg_dict):
             _test_eager_boxing_s_to_b(test_case, *arg)
->>>>>>> 2cc900e0
 
 
 @flow.unittest.skip_unless_1n4d()
