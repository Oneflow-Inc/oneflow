--- conflicted
+++ resolved
@@ -2676,7 +2676,6 @@
     test_case.assertEqual(z.placement, new_placement)
 
 
-<<<<<<< HEAD
 def _test_eager_boxing_p_to_s(
     test_case, shape, device_type, in_device_list, out_device_list
 ):
@@ -2685,7 +2684,28 @@
     placement_with_all_cuda_device = flow.env.all_device_placement("cuda")
 
     x = flow.tensor(np_arr, device="cuda", dtype=flow.float32)
-=======
+    x = x.to_consistent(placement_with_all_cuda_device, flow.sbp.broadcast)
+
+    placement = flow.placement(device_type, {0: in_device_list})
+    y = x.to_consistent(placement, flow.sbp.broadcast)
+    y = y.to_consistent(placement, flow.sbp.partial_sum)
+
+    new_placement = flow.placement(device_type, {0: out_device_list})
+    z = y.to_consistent(new_placement, flow.sbp.split(0))
+
+    if flow.env.get_rank() in out_device_list:
+        idx = out_device_list.index(flow.env.get_rank())
+        step = int(shape[0] / len(out_device_list))
+        test_case.assertTrue(
+            np.allclose(
+                z.to_local().numpy(),
+                x.to_local().numpy()[idx * step : (idx + 1) * step],
+                1e-5,
+                1e-5,
+            )
+        )
+    test_case.assertEqual(z.placement, new_placement)
+
 def _test_eager_naive_boxing_s_to_s(
     test_case,
     device_type,
@@ -2699,31 +2719,11 @@
     placement_with_all_cuda_device = flow.env.all_device_placement(device_type)
 
     x = flow.tensor(np_arr, device=device_type, dtype=flow.float32)
->>>>>>> 0c0ee343
 
     x = x.to_consistent(placement_with_all_cuda_device, flow.sbp.broadcast)
 
     placement = flow.placement(device_type, {0: in_device_list})
     y = x.to_consistent(placement, flow.sbp.broadcast)
-<<<<<<< HEAD
-
-    y = y.to_consistent(placement, flow.sbp.partial_sum)
-
-    new_placement = flow.placement(device_type, {0: out_device_list})
-    z = y.to_consistent(new_placement, flow.sbp.split(0))
-
-    if flow.env.get_rank() in out_device_list:
-        idx = out_device_list.index(flow.env.get_rank())
-        step = int(shape[0] / len(out_device_list))
-        test_case.assertTrue(
-            np.allclose(
-                z.to_local().numpy(),
-                x.to_local().numpy()[idx * step : (idx + 1) * step],
-                1e-5,
-                1e-5,
-            )
-        )
-=======
     y = y.to_consistent(placement, flow.sbp.split(in_split_axis))
 
     new_placement = flow.placement(device_type, {0: out_device_list})
@@ -2752,7 +2752,6 @@
             )
         else:
             raise "only test case with out_split_axis == 0 or out_split_axis == 1"
->>>>>>> 0c0ee343
     test_case.assertEqual(z.placement, new_placement)
 
 
@@ -3065,22 +3064,25 @@
 
 @flow.unittest.skip_unless_1n4d()
 @unittest.skipIf(os.getenv("ONEFLOW_TEST_CPU_ONLY"), "only test cpu cases")
-<<<<<<< HEAD
 class TestEagerBoxingPToS(flow.unittest.TestCase):
     def test_eager_boxing_p_to_s(test_case):
-=======
-class TestEagerBoxingSToB(flow.unittest.TestCase):
-    def test_eager_boxing_s_to_b(test_case):
->>>>>>> 0c0ee343
         arg_dict = OrderedDict()
         arg_dict["shape"] = [(12, 12), (12, 18, 24)]
         arg_dict["device_type"] = ["cpu", "cuda"]
         arg_dict["in_device_list"] = [[0, 1], [1, 2, 3]]
         arg_dict["out_device_list"] = [[2, 3], [0, 1, 3]]
-<<<<<<< HEAD
         for arg in GenArgList(arg_dict):
             _test_eager_boxing_p_to_s(test_case, *arg)
-=======
+
+@flow.unittest.skip_unless_1n4d()
+@unittest.skipIf(os.getenv("ONEFLOW_TEST_CPU_ONLY"), "only test cpu cases")
+class TestEagerBoxingSToB(flow.unittest.TestCase):
+    def test_eager_boxing_s_to_b(test_case):
+        arg_dict = OrderedDict()
+        arg_dict["shape"] = [(12, 12), (12, 18, 24)]
+        arg_dict["device_type"] = ["cpu", "cuda"]
+        arg_dict["in_device_list"] = [[0, 1], [1, 2, 3]]
+        arg_dict["out_device_list"] = [[2, 3], [0, 1, 3]]
         arg_dict["in_split_axis"] = [0, 1]
         for arg in GenArgList(arg_dict):
             _test_eager_boxing_s_to_b(test_case, *arg)
@@ -3099,7 +3101,6 @@
         arg_dict["out_split_axis"] = [0, 1]
         for arg in GenArgList(arg_dict):
             _test_eager_naive_boxing_s_to_s(test_case, *arg)
->>>>>>> 0c0ee343
 
 
 if __name__ == "__main__":
