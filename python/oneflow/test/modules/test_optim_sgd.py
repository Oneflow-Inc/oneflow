"""
Copyright 2020 The OneFlow Authors. All rights reserved.

Licensed under the Apache License, Version 2.0 (the "License");
you may not use this file except in compliance with the License.
You may obtain a copy of the License at

    http://www.apache.org/licenses/LICENSE-2.0

Unless required by applicable law or agreed to in writing, software
distributed under the License is distributed on an "AS IS" BASIS,
WITHOUT WARRANTIES OR CONDITIONS OF ANY KIND, either express or implied.
See the License for the specific language governing permissions and
limitations under the License.
"""

import unittest
from collections import OrderedDict

import numpy as np
from test_util import GenArgDict

import oneflow as flow
import oneflow.unittest
from oneflow.nn.parameter import Parameter


def compare_with_numpy_sgd(
<<<<<<< HEAD
    test_case,
    device,
    x_shape,
    momentum,
    weight_decay,
    learning_rate,
    train_iters,
=======
    test_case, device, x_shape, momentum, weight_decay, learning_rate, train_iters,
>>>>>>> 1958017a
):
    random_grad_seq = []
    for _ in range(train_iters):
        random_grad_seq.append(np.random.uniform(size=x_shape).astype(np.float32))
    init_value = np.random.uniform(size=x_shape).astype(np.float32)

    def train_by_oneflow():
        x = Parameter(flow.Tensor(init_value, device=flow.device(device)))
        sgd = flow.optim.SGD(
            [
                {
                    "params": [x],
                    "lr": learning_rate,
                    "momentum": momentum,
                    "weight_decay": weight_decay,
                }
            ]
        )

        def train_one_iter(grad):
            grad_tensor = flow.Tensor(
                grad, requires_grad=False, device=flow.device(device)
            )
            loss = flow.sum(x * grad_tensor)
            loss.backward()
            sgd.step()
            sgd.zero_grad()

        for i in range(train_iters):
            train_one_iter(random_grad_seq[i])
        return x

    def train_by_numpy():
        x = init_value
        vt = np.zeros_like(x)

        def train_one_iter(grad):
            grad = grad + weight_decay * x
            v = momentum * vt - learning_rate * grad
            param = x + v
            return (param, v)

        for i in range(train_iters):
            (x, vt) = train_one_iter(random_grad_seq[i])
        return x

    oneflow_res = train_by_oneflow().numpy()
    numpy_res = train_by_numpy()
    test_case.assertTrue(
        np.allclose(
            oneflow_res.flatten(), numpy_res.flatten(), rtol=0.0001, atol=0.0001
        )
    )


@flow.unittest.skip_unless_1n1d()
class TestOptimizers(flow.unittest.TestCase):
    def test_sgd(test_case):
        arg_dict = OrderedDict()
        arg_dict["device"] = ["cpu", "cuda"]
        arg_dict["x_shape"] = [(10,)]
        arg_dict["momentum"] = [0.0, 0.9]
        arg_dict["weight_decay"] = [0.0, 0.9]
        arg_dict["learning_rate"] = [1, 0.1]
        arg_dict["train_iters"] = [10]
        for arg in GenArgDict(arg_dict):
            compare_with_numpy_sgd(test_case, **arg)


if __name__ == "__main__":
    unittest.main()<|MERGE_RESOLUTION|>--- conflicted
+++ resolved
@@ -26,17 +26,7 @@
 
 
 def compare_with_numpy_sgd(
-<<<<<<< HEAD
-    test_case,
-    device,
-    x_shape,
-    momentum,
-    weight_decay,
-    learning_rate,
-    train_iters,
-=======
     test_case, device, x_shape, momentum, weight_decay, learning_rate, train_iters,
->>>>>>> 1958017a
 ):
     random_grad_seq = []
     for _ in range(train_iters):
