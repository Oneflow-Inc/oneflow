--- conflicted
+++ resolved
@@ -316,15 +316,10 @@
         arg_dict["weight_decay"] = [0.0, 0.9]
         arg_dict["learning_rate"] = [1, 0.1]
         arg_dict["clip_grad_max_norm"] = [0, 0.5, 1.0]
-<<<<<<< HEAD
-        arg_dict["clip_grad_norm_type"] = ["inf", "-inf", 0.0, 1.0, 2.0, 3.5]
-        arg_dict["train_iters"] = [6]
-=======
         arg_dict["clip_grad_norm_type"] = random_util.sample(
             ["inf", "-inf", 0.0, 1.0, 2.0, 3.5], k=3
         )
-        arg_dict["train_iters"] = [10]
->>>>>>> 38876404
+        arg_dict["train_iters"] = [6]
         arg_dict["reload_state_step"] = [5]  # save and load optim state
         arg_dict["save_load_by_pickle"] = [random_bool().value()]
         arg_dict["contiguous_params"] = [random_bool().value()]
