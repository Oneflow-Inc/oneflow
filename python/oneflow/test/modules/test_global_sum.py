--- conflicted
+++ resolved
@@ -25,11 +25,7 @@
 import oneflow.unittest
 
 
-<<<<<<< HEAD
-@autotest(n=1, check_graph=False, rtol=1e-3, atol=1e-4)
-=======
-@autotest(n=1, check_graph=True, rtol=1e-3)
->>>>>>> f2dc4d7f
+@autotest(n=1, check_graph=True, rtol=1e-3, atol=1e-4)
 def _test_global_sum_against_pytorch(test_case, placement, sbp):
     x = random_tensor(4, 8, 16, 8, 24).to_global(placement, sbp)
     y = torch.sum(x)
