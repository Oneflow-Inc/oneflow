"""
Copyright 2020 The OneFlow Authors. All rights reserved.

Licensed under the Apache License, Version 2.0 (the "License");
you may not use this file except in compliance with the License.
You may obtain a copy of the License at

    http://www.apache.org/licenses/LICENSE-2.0

Unless required by applicable law or agreed to in writing, software
distributed under the License is distributed on an "AS IS" BASIS,
WITHOUT WARRANTIES OR CONDITIONS OF ANY KIND, either express or implied.
See the License for the specific language governing permissions and
limitations under the License.
"""
import unittest

import oneflow as flow
import oneflow.unittest


from oneflow.test_utils.automated_test_util import *


@flow.unittest.skip_unless_1n1d()
class TestModule(flow.unittest.TestCase):
    @autotest(check_graph=False)
    def test_flow_matmul_with_random_data(test_case):
        device = random_device()
        k = random(1, 6)
        x = random_pytorch_tensor(ndim=2, dim1=k).to(device)
        y = random_pytorch_tensor(ndim=2, dim0=k).to(device)
        z = torch.matmul(x, y)
        return z

    @autotest(check_graph=False)
    def test_flow_tensor_matmul_with_random_data(test_case):
        device = random_device()
        k = random(1, 6)
        x = random_pytorch_tensor(ndim=2, dim1=k).to(device)
        y = random_pytorch_tensor(ndim=2, dim0=k).to(device)
        return x.matmul(y)

<<<<<<< HEAD
    @autotest()
    def test_flow_tensor_y_broadcast_x_matmul(test_case):
=======
    @autotest(check_graph=False)
    def test_flow_tensor_broadcast_matmul_with_random_data(test_case):
>>>>>>> 84763fa7
        device = random_device()
        k = random(1, 6)
        x = random_pytorch_tensor(ndim=4, dim3=k).to(device)
        y = random_pytorch_tensor(ndim=2, dim0=k).to(device)
        return x.matmul(y)

    @autotest()
    def test_flow_tensor_x_broadcast_y_matmul(test_case):
        device = random_device()
        k = random(1, 6).to(int)
        x = random_pytorch_tensor(ndim=2, dim3=k).to(device)
        y = random_pytorch_tensor(ndim=4, dim0=k).to(device)
        return x.matmul(y)

    @autotest()
    def test_flow_tensor_broadcast_matmul_with_same_dims(test_case):
        device = random_device()
        k = random(1, 6).to(int)
        x = random_pytorch_tensor(ndim=4, dim1=1, dim3=k).to(device)
        y = random_pytorch_tensor(ndim=4, dim0=1, dim2=k).to(device)
        return x.matmul(y)


if __name__ == "__main__":
    unittest.main()<|MERGE_RESOLUTION|>--- conflicted
+++ resolved
@@ -41,20 +41,16 @@
         y = random_pytorch_tensor(ndim=2, dim0=k).to(device)
         return x.matmul(y)
 
-<<<<<<< HEAD
-    @autotest()
+
+    @autotest(check_graph=False)
     def test_flow_tensor_y_broadcast_x_matmul(test_case):
-=======
-    @autotest(check_graph=False)
-    def test_flow_tensor_broadcast_matmul_with_random_data(test_case):
->>>>>>> 84763fa7
         device = random_device()
         k = random(1, 6)
         x = random_pytorch_tensor(ndim=4, dim3=k).to(device)
         y = random_pytorch_tensor(ndim=2, dim0=k).to(device)
         return x.matmul(y)
 
-    @autotest()
+    @autotest(check_graph=False)
     def test_flow_tensor_x_broadcast_y_matmul(test_case):
         device = random_device()
         k = random(1, 6).to(int)
@@ -62,7 +58,7 @@
         y = random_pytorch_tensor(ndim=4, dim0=k).to(device)
         return x.matmul(y)
 
-    @autotest()
+    @autotest(check_graph=False)
     def test_flow_tensor_broadcast_matmul_with_same_dims(test_case):
         device = random_device()
         k = random(1, 6).to(int)
