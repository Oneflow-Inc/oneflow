--- conflicted
+++ resolved
@@ -50,7 +50,6 @@
         return x.matmul(y)
 
     @autotest(check_graph=True)
-<<<<<<< HEAD
     def test_flow_mm_with_random_data(test_case):
         device = random_device()
         k = random(1, 6)
@@ -59,7 +58,7 @@
         z = torch.mm(x, y)
         return z
 
-=======
+
     def test_flow_mv_with_random_data(test_case):
         device = random_device()
         k = random(1, 6)
@@ -72,7 +71,7 @@
     def profile_mv(test_case):
         torch.mv(torch.ones(32, 64), torch.ones(64))
 
->>>>>>> 7da9d4ed
+
 
 if __name__ == "__main__":
     unittest.main()