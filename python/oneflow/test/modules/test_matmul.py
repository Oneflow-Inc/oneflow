"""
Copyright 2020 The OneFlow Authors. All rights reserved.

Licensed under the Apache License, Version 2.0 (the "License");
you may not use this file except in compliance with the License.
You may obtain a copy of the License at

    http://www.apache.org/licenses/LICENSE-2.0

Unless required by applicable law or agreed to in writing, software
distributed under the License is distributed on an "AS IS" BASIS,
WITHOUT WARRANTIES OR CONDITIONS OF ANY KIND, either express or implied.
See the License for the specific language governing permissions and
limitations under the License.
"""
import unittest

import oneflow as flow
import oneflow.unittest


from oneflow.test_utils.automated_test_util import *


@flow.unittest.skip_unless_1n1d()
class TestModule(flow.unittest.TestCase):
    @autotest(check_graph=True)
    def test_flow_matmul_with_random_data(test_case):
        device = random_device()
        k = random(1, 6)
        x = random_tensor(ndim=2, dim1=k).to(device)
        y = random_tensor(ndim=2, dim0=k).to(device)
        z = torch.matmul(x, y)
        return z

    @autotest(check_graph=True)
    def test_flow_tensor_matmul_with_random_data(test_case):
        device = random_device()
        k = random(1, 6)
        x = random_tensor(ndim=2, dim1=k).to(device)
        y = random_tensor(ndim=2, dim0=k).to(device)
        return x.matmul(y)

    @autotest(check_graph=True)
    def test_flow_tensor_broadcast_matmul_with_random_data(test_case):
        device = random_device()
        k = random(1, 6)
        x = random_tensor(ndim=4, dim3=k).to(device)
        y = random_tensor(ndim=2, dim0=k).to(device)
        return x.matmul(y)

<<<<<<< HEAD
    @autotest(check_graph=False)
    def test_flow_tensor_x_broadcast_y_matmul(test_case):
        device = random_device()
        k = random(1, 6).to(int)
        x = random_pytorch_tensor(ndim=2, dim3=k).to(device)
        y = random_pytorch_tensor(ndim=4, dim0=k).to(device)
        return x.matmul(y)

    @autotest(check_graph=False)
    def test_flow_tensor_broadcast_matmul_with_same_dims(test_case):
        device = random_device()
        k = random(1, 6).to(int)
        x = random_pytorch_tensor(ndim=4, dim1=1, dim3=k).to(device)
        y = random_pytorch_tensor(ndim=4, dim0=1, dim2=k).to(device)
        return x.matmul(y)
=======
    @autotest(check_graph=True)
    def test_flow_mm_with_random_data(test_case):
        device = random_device()
        k = random(1, 6)
        x = random_tensor(ndim=2, dim1=k).to(device)
        y = random_tensor(ndim=2, dim0=k).to(device)
        z = torch.mm(x, y)
        return z

    def test_flow_mv_with_random_data(test_case):
        device = random_device()
        k = random(1, 6)
        x = random_tensor(ndim=2, dim1=k).to(device)
        y = random_tensor(ndim=1, dim0=k).to(device)
        z = torch.mv(x, y)
        return z

    @profile(torch.mv)
    def profile_mv(test_case):
        torch.mv(torch.ones(32, 64), torch.ones(64))
>>>>>>> ef34b4b7


if __name__ == "__main__":
    unittest.main()<|MERGE_RESOLUTION|>--- conflicted
+++ resolved
@@ -49,7 +49,6 @@
         y = random_tensor(ndim=2, dim0=k).to(device)
         return x.matmul(y)
 
-<<<<<<< HEAD
     @autotest(check_graph=False)
     def test_flow_tensor_x_broadcast_y_matmul(test_case):
         device = random_device()
@@ -65,7 +64,7 @@
         x = random_pytorch_tensor(ndim=4, dim1=1, dim3=k).to(device)
         y = random_pytorch_tensor(ndim=4, dim0=1, dim2=k).to(device)
         return x.matmul(y)
-=======
+        
     @autotest(check_graph=True)
     def test_flow_mm_with_random_data(test_case):
         device = random_device()
@@ -86,7 +85,6 @@
     @profile(torch.mv)
     def profile_mv(test_case):
         torch.mv(torch.ones(32, 64), torch.ones(64))
->>>>>>> ef34b4b7
 
 
 if __name__ == "__main__":
