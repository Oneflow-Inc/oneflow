--- conflicted
+++ resolved
@@ -41,14 +41,8 @@
         y = random_pytorch_tensor(ndim=2, dim0=k).to(device)
         return x.matmul(y)
 
-<<<<<<< HEAD
-
-    @autotest(check_graph=False)
-    def test_flow_tensor_y_broadcast_x_matmul(test_case):
-=======
     @autotest(check_graph=True)
     def test_flow_tensor_broadcast_matmul_with_random_data(test_case):
->>>>>>> 9968dc58
         device = random_device()
         k = random(1, 6)
         x = random_pytorch_tensor(ndim=4, dim3=k).to(device)
