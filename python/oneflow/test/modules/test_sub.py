--- conflicted
+++ resolved
@@ -157,11 +157,8 @@
         z3 = torch.sub(s, x3, alpha=alpha)
         return z1, z2, z3
 
-<<<<<<< HEAD
-    @autotest(n=5, include_complex=True)
-=======
+
     @autotest(n=5)
->>>>>>> fb423fa8
     def test_non_contiguous_inplace_sub(test_case):
         device = random_device()
         x = random_tensor(2, 2, 4).to(device)
