--- conflicted
+++ resolved
@@ -155,11 +155,7 @@
 
 @flow.unittest.skip_unless_1n1d()
 class TestPow(flow.unittest.TestCase):
-<<<<<<< HEAD
-    @autotest(check_graph=False)
-=======
-    @autotest()
->>>>>>> 55c4c608
+    @autotest()
     def test_pow_float_scalar_with_random_data(test_case):
         device = random_device()
         x = random_tensor().to(device)
@@ -168,19 +164,11 @@
 
     def test_pow_int_scalar_with_random_data(test_case):
         device = random_device()
-<<<<<<< HEAD
-        x = random_pytorch_tensor().to(device)
+        x = random_tensor().to(device)
         y = random().to(int)
         return torch.pow(x, y)
 
-    @autotest(check_graph=False)
-=======
-        x = random_tensor().to(device)
-        y = random().to(int)
-        return torch.pow(x, y)
-
-    @autotest()
->>>>>>> 55c4c608
+    @autotest()
     def test_pow_elementwise_with_random_data(test_case):
         device = random_device()
         x = random_tensor(ndim=2, dim1=2).to(device)
