"""
Copyright 2020 The OneFlow Authors. All rights reserved.

Licensed under the Apache License, Version 2.0 (the "License");
you may not use this file except in compliance with the License.
You may obtain a copy of the License at

    http://www.apache.org/licenses/LICENSE-2.0

Unless required by applicable law or agreed to in writing, software
distributed under the License is distributed on an "AS IS" BASIS,
WITHOUT WARRANTIES OR CONDITIONS OF ANY KIND, either express or implied.
See the License for the specific language governing permissions and
limitations under the License.
"""

import unittest
from collections import OrderedDict

import numpy as np
from automated_test_util import *
from test_util import GenArgList, type_name_to_flow_type, type_name_to_np_type

import oneflow as flow
import oneflow.unittest


def _test_variance_keepdim(test_case, shape, device):
    np_arr = np.random.randn(*shape)
    of_out = flow.Tensor(np_arr, device=flow.device(device)).var(0, True)
    np_out = np.var(np_arr, 0, keepdims=True)
    test_case.assertTrue(np.allclose(of_out.numpy(), np_out, 1e-05, 1e-05))


def _test_variance(test_case, shape, device):
    np_arr = np.random.randn(*shape)
    of_out = flow.var(flow.Tensor(np_arr, device=flow.device(device)), 1, False)
    np_out = np.var(np_arr, 1, keepdims=False)
    test_case.assertTrue(np.allclose(of_out.numpy(), np_out, 1e-05, 1e-05))


def _test_variance_backward(test_case, shape, device):
    np_arr = np.array(
        [
            [
                [-0.436214, -1.11672411, 0.78394664, 2.0621712],
                [0.7716703, -1.35367316, -0.40694879, -1.72392356],
                [-1.08482436, -0.20731248, 1.39633697, 0.32614333],
            ],
            [
                [-1.42467297, -1.78418015, 0.17861511, 0.12065858],
                [2.03621124, -0.93674042, 0.1943963, 1.98559192],
                [-0.00436223, 0.37788105, 0.47820872, 0.15467583],
            ],
        ]
    )
    x = flow.Tensor(np_arr, requires_grad=True, device=flow.device(device))
    y = flow.var(x, False)
    z = y.sum()
    z.backward()
    np_grad = 2 * (np_arr - np_arr.mean()) / np_arr.size
    test_case.assertTrue(np.allclose(x.grad.numpy(), np_grad, 1e-05, 1e-05))


@flow.unittest.skip_unless_1n1d()
class TestVariance(flow.unittest.TestCase):
    def test_variance(test_case):
        arg_dict = OrderedDict()
        arg_dict["test_fun"] = [_test_variance, _test_variance_keepdim]
        arg_dict["shape"] = [(2, 3), (2, 3, 4), (2, 3, 4, 5)]
        arg_dict["device"] = ["cpu", "cuda"]
        for arg in GenArgList(arg_dict):
            arg[0](test_case, *arg[1:])


@flow.unittest.skip_unless_1n1d()
<<<<<<< HEAD
class TestSinh(flow.unittest.TestCase):
    def test_sinh(test_case):
        arg_dict = OrderedDict()
        arg_dict["shape"] = [(2, 3), (2, 4, 5, 6)]
        arg_dict["device"] = ["cpu", "cuda"]
        for arg in GenArgList(arg_dict):
            _test_sinh_impl(test_case, *arg)

=======
class Testsinh(flow.unittest.TestCase):
>>>>>>> 3e3fef5a
    @autotest()
    def test_flow_sinh_with_random_data(test_case):
        device = random_device()
        x = random_pytorch_tensor().to(device)
        y = torch.sinh(x)
        return y


<<<<<<< HEAD
def _test_cosh_impl(test_case, shape, device):
    np_input = np.random.randn(*shape)
    of_input = flow.Tensor(
        np_input, dtype=flow.float32, device=flow.device(device), requires_grad=True
    )
    np_x_grad = np.sinh(np_input)
    of_out = flow.cosh(of_input)
    np_out = np.cosh(np_input)
    test_case.assertTrue(np.allclose(of_out.numpy(), np_out, 1e-4, 1e-4))

    of_out = of_out.sum()
    of_out.backward()
    test_case.assertTrue(np.allclose(of_input.grad.numpy(), np_x_grad, 1e-4, 1e-4))


@flow.unittest.skip_unless_1n1d()
class TestCosh(flow.unittest.TestCase):
    def test_cosh(test_case):
        arg_dict = OrderedDict()
        arg_dict["shape"] = [(2, 3), (2, 4, 5, 6)]
        arg_dict["device"] = ["cpu", "cuda"]
        for arg in GenArgList(arg_dict):
            _test_cosh_impl(test_case, *arg)

    @autotest()
    def test_cosh_flow_with_random_data(test_case):
        device = random_device()
        x = random_pytorch_tensor().to(device)
        z = torch.cosh(x)
        return z

    @autotest()
    def test_cosh_tensor_with_random_data(test_case):
        device = random_device()
        x = random_pytorch_tensor().to(device)
        z = x.cosh()
        return z


def _test_sin(test_case, shape, device):
    input = flow.Tensor(np.random.randn(*shape), device=flow.device(device))
    of_out = flow.sin(input)
    np_out = np.sin(input.numpy())
    test_case.assertTrue(np.allclose(of_out.numpy(), np_out, 1e-05, 1e-05))


def _test_sin_backward(test_case, shape, device):
    x = flow.Tensor(
        np.random.randn(*shape), requires_grad=True, device=flow.device(device)
    )
    y = flow.sin(x)
    z = y.sum()
    z.backward()
    test_case.assertTrue(np.allclose(x.grad.numpy(), np.cos(x.numpy()), 1e-05, 1e-05))


def _test_inplace_sin(test_case, shape, device):
    x = flow.Tensor(
        np.random.randn(*shape), device=flow.device(device), requires_grad=True
    )
    x_inplace = x + 1
    np_out = np.sin(x_inplace.numpy())
    id_old = id(x_inplace)
    x_inplace.sin_()
    test_case.assertEqual(id_old, id(x_inplace))
    test_case.assertTrue(np.allclose(x_inplace.numpy(), np_out, 1e-05, 1e-05))
    of_x_inplace = x_inplace.sum()
    of_x_inplace.backward()
    test_case.assertTrue(
        np.allclose(x.grad.numpy(), np.cos(x_inplace.numpy()), 1e-05, 1e-05)
    )


=======
>>>>>>> 3e3fef5a
@flow.unittest.skip_unless_1n1d()
class TestSin(flow.unittest.TestCase):
    @autotest()
    def test_flow_sin_with_random_data(test_case):
        device = random_device()
        x = random_pytorch_tensor().to(device)
        y = torch.sin(x)
        return y


def _test_cos(test_case, shape, device):
    input = flow.Tensor(
        np.random.randn(*shape), dtype=flow.float32, device=flow.device(device)
    )
    of_out = flow.cos(input)
    np_out = np.cos(input.numpy())
    test_case.assertTrue(np.allclose(of_out.numpy(), np_out, 1e-05, 1e-05))


def _test_cos_backward(test_case, shape, device):
    x = flow.Tensor(
        np.random.randn(*shape),
        dtype=flow.float32,
        device=flow.device(device),
        requires_grad=True,
    )
    y = flow.cos(x)
    z = y.sum()
    z.backward()
    np_grad = -np.sin(x.numpy())
    test_case.assertTrue(np.allclose(x.grad.numpy(), np_grad, 1e-05, 1e-05))


@flow.unittest.skip_unless_1n1d()
class TestCos(flow.unittest.TestCase):
    def test_cos(test_case):
        arg_dict = OrderedDict()
        arg_dict["test_fun"] = [_test_cos, _test_cos_backward]
        arg_dict["shape"] = [(2, 3), (2, 3, 4), (2, 3, 4, 5)]
        arg_dict["device"] = ["cpu", "cuda"]
        for arg in GenArgList(arg_dict):
            arg[0](test_case, *arg[1:])


def _test_log(test_case, shape, device):
    np_arr = np.abs(np.random.randn(*shape))
    input = flow.Tensor(np_arr, dtype=flow.float32, device=flow.device(device))
    of_out = flow.log(input)
    np_out = np.log(np_arr)
    test_case.assertTrue(
        np.allclose(of_out.numpy(), np_out, 1e-05, 1e-05, equal_nan=True)
    )


def _test_log_nan_value(test_case, shape, device):
    arr = np.array([-0.7168, -0.5471, -0.8933, -1.4428, -0.119])
    input = flow.Tensor(arr, dtype=flow.float32, device=flow.device(device))
    np_out = np.full((5,), np.nan)
    of_out = flow.log(input)
    test_case.assertTrue(
        np.allclose(of_out.numpy(), np_out, 1e-05, 1e-05, equal_nan=True)
    )


def _test_log_backward(test_case, shape, device):
    x = flow.Tensor(
        np.random.randn(*shape),
        dtype=flow.float32,
        device=flow.device(device),
        requires_grad=True,
    )
    y = flow.log(x)
    z = y.sum()
    z.backward()
    np_grad = 1 / x.numpy()
    test_case.assertTrue(
        np.allclose(x.grad.numpy(), np_grad, 1e-05, 1e-05, equal_nan=True)
    )


@flow.unittest.skip_unless_1n1d()
class TestLog(flow.unittest.TestCase):
    def test_log(test_case):
        arg_dict = OrderedDict()
        arg_dict["test_fun"] = [_test_log, _test_log_nan_value, _test_log_backward]
        arg_dict["shape"] = [(2, 3), (2, 3, 4), (2, 3, 4, 5)]
        arg_dict["device"] = ["cpu", "cuda"]
        for arg in GenArgList(arg_dict):
            arg[0](test_case, *arg[1:])


def _test_std(test_case, shape, device):
    np_arr = np.random.randn(*shape)
    input = flow.Tensor(np_arr, device=flow.device(device))
    of_out = flow.std(input, dim=2)
    np_out = np.std(np_arr, axis=2)
    test_case.assertTrue(np.allclose(of_out.numpy(), np_out, 0.0001, 0.0001))


def _test_std_dim1(test_case, shape, device):
    np_arr = np.random.randn(*shape)
    input = flow.Tensor(np_arr, device=flow.device(device))
    of_out = flow.std(input, dim=1)
    np_out = np.std(np_arr, axis=1)
    test_case.assertTrue(np.allclose(of_out.numpy(), np_out, 0.0001, 0.0001))


def _test_std_negative_dim(test_case, shape, device):
    np_arr = np.random.randn(4, 2, 3, 5)
    input = flow.Tensor(np_arr, device=flow.device(device))
    of_out = input.std(dim=(-2, -1, -3), keepdim=False)
    np_out = np.std(np_arr, axis=(-2, -1, -3))
    test_case.assertTrue(np.allclose(of_out.numpy(), np_out, 0.0001, 0.0001))


@flow.unittest.skip_unless_1n1d()
class TestStd(flow.unittest.TestCase):
    def test_std(test_case):
        arg_dict = OrderedDict()
        arg_dict["test_fun"] = [_test_std, _test_std_dim1, _test_std_negative_dim]
        arg_dict["shape"] = [(2, 3, 4), (2, 3, 4, 5)]
        arg_dict["device"] = ["cpu", "cuda"]
        for arg in GenArgList(arg_dict):
            arg[0](test_case, *arg[1:])

    @unittest.skip("std has bug")
    @autotest()
    def test_std_flow_with_random_data(test_case):
        device = random_device()
        all_dim = random().to(int)
        dim = random(low=0, high=all_dim).to(int)
        x = random_pytorch_tensor(ndim=all_dim).to(device)
        z = torch.std(x, dim=dim)
        return z

    @unittest.skip("std has bug")
    @autotest()
    def test_std_tensor_with_random_data(test_case):
        device = random_device()
        all_dim = random().to(int)
        dim = random(low=0, high=all_dim).to(int)
        x = random_pytorch_tensor(ndim=all_dim).to(device)
        z = x.std(dim=dim)
        return z


def _test_sqrt(test_case, shape, device):
    np_arr = np.random.randn(*shape)
    np_arr = np.abs(np_arr)
    np_out = np.sqrt(np_arr)
    x = flow.Tensor(np_arr, device=flow.device(device))
    of_out = flow.sqrt(input=x)
    test_case.assertTrue(
        np.allclose(of_out.numpy(), np_out, 1e-05, 1e-05, equal_nan=True)
    )


def _test_sqrt_backward(test_case, shape, device):
    np_arr = np.random.randn(*shape)
    np_arr = np.abs(np_arr)
    x = flow.Tensor(np_arr, device=flow.device(device), requires_grad=True)
    y = flow.sqrt(input=x)
    z = y.sum()
    z.backward()
    np_grad = 0.5 * 1 / np.sqrt(x.numpy())
    test_case.assertTrue(
        np.allclose(x.grad.numpy(), np_grad, 1e-05, 1e-05, equal_nan=True)
    )


@flow.unittest.skip_unless_1n1d()
class TestSqrt(flow.unittest.TestCase):
    def test_sqrt(test_case):
        arg_dict = OrderedDict()
        arg_dict["test_fun"] = [_test_sqrt, _test_sqrt_backward]
        arg_dict["shape"] = [(2, 3), (2, 3, 4), (2, 3, 4, 5)]
        arg_dict["device"] = ["cpu", "cuda"]
        for arg in GenArgList(arg_dict):
            arg[0](test_case, *arg[1:])

    @autotest()
    def test_sqrt_flow_with_random_data(test_case):
        device = random_device()
        x = random_pytorch_tensor().to(device)
        z = torch.sqrt(x)
        return z

    @autotest()
    def test_sqrt_tensor_with_random_data(test_case):
        device = random_device()
        x = random_pytorch_tensor().to(device)
        z = x.sqrt()
        return z


def _test_rsqrt(test_case, shape, device):
    np_arr = np.random.randn(*shape)
    np_arr = np.abs(np_arr)
    np_out = 1 / np.sqrt(np_arr)
    input = flow.Tensor(np_arr, device=flow.device(device))
    of_out = input.rsqrt()
    test_case.assertTrue(
        np.allclose(of_out.numpy(), np_out, 1e-05, 1e-05, equal_nan=True)
    )


def _test_rsqrt_backward(test_case, shape, device):
    np_arr = np.random.randn(*shape)
    np_arr = np.abs(np_arr)
    x = flow.Tensor(np_arr, device=flow.device(device), requires_grad=True)
    y = flow.rsqrt(input=x)
    z = y.sum()
    z.backward()
    np_grad = -1 / 2 * 1 / (x.numpy() * np.sqrt(x.numpy()))
    test_case.assertTrue(
        np.allclose(x.grad.numpy(), np_grad, 1e-05, 1e-05, equal_nan=True)
    )


@flow.unittest.skip_unless_1n1d()
class TestRsqrt(flow.unittest.TestCase):
    def test_rsqrt(test_case):
        arg_dict = OrderedDict()
        arg_dict["test_fun"] = [_test_rsqrt, _test_rsqrt_backward]
        arg_dict["shape"] = [(2, 3), (2, 3, 4), (2, 3, 4, 5)]
        arg_dict["device"] = ["cpu", "cuda"]
        for arg in GenArgList(arg_dict):
            arg[0](test_case, *arg[1:])


def _test_square(test_case, shape, device):
    np_arr = np.random.randn(*shape)
    np_out = np.square(np_arr)
    x = flow.Tensor(np_arr, device=flow.device(device))
    of_out = flow.square(x)
    test_case.assertTrue(
        np.allclose(of_out.numpy(), np_out, 1e-05, 1e-05, equal_nan=True)
    )


def _test_square_backward(test_case, shape, device):
    np_arr = np.random.randn(*shape)
    np_out = np.square(np_arr)
    x = flow.Tensor(np_arr, device=flow.device(device), requires_grad=True)
    y = flow.square(x)
    z = y.sum()
    z.backward()
    np_grad = 2 * np_arr
    test_case.assertTrue(
        np.allclose(x.grad.numpy(), np_grad, 1e-05, 1e-05, equal_nan=True)
    )


@flow.unittest.skip_unless_1n1d()
class TestSquare(flow.unittest.TestCase):
    def test_square(test_case):
        arg_dict = OrderedDict()
        arg_dict["test_fun"] = [_test_square, _test_square_backward]
        arg_dict["shape"] = [(2, 3), (2, 3, 4), (2, 3, 4, 5)]
        arg_dict["device"] = ["cpu", "cuda"]
        for arg in GenArgList(arg_dict):
            arg[0](test_case, *arg[1:])

    @autotest()
    def test_square_flow_with_random_data(test_case):
        device = random_device()
        x = random_pytorch_tensor().to(device)
        z = torch.square(x)
        return z

    @autotest()
    def test_square_tensor_with_random_data(test_case):
        device = random_device()
        x = random_pytorch_tensor().to(device)
        z = x.square()
        return z


@flow.unittest.skip_unless_1n1d()
class TestPow(flow.unittest.TestCase):
<<<<<<< HEAD
    def test_pow(test_case):
        arg_dict = OrderedDict()
        arg_dict["test_fun"] = [_test_pow, _test_pow_backward]
        arg_dict["shape"] = [(2, 3), (2, 3, 4), (2, 3, 4, 5)]
        arg_dict["device"] = ["cpu", "cuda"]
        for arg in GenArgList(arg_dict):
            arg[0](test_case, *arg[1:])

    @autotest()
    def test_pow_flow_with_random_data(test_case):
        device = random_device()
        x = random_pytorch_tensor().to(device)
        y = random(1, 5).to(device)
        z = torch.pow(x, y)
        return z

    @autotest()
    def test_pow_tensor_with_random_data(test_case):
        device = random_device()
        x = random_pytorch_tensor().to(device)
        y = random(1, 5).to(device)
        z = x.pow(y)
        return z


def _test_asin(test_case, shape, device):
    np_input = np.random.random(shape) - 0.5
    of_input = flow.Tensor(
        np_input, dtype=flow.float32, device=flow.device(device), requires_grad=True
    )
    of_out = flow.asin(of_input)
    np_out = np.arcsin(np_input)
    test_case.assertTrue(np.allclose(of_out.numpy(), np_out, 1e-05, 1e-05))
    of_out = of_out.sum()
    of_out.backward()
    np_out_grad = 1 / np.sqrt(1 - np_input ** 2)
    test_case.assertTrue(
        np.allclose(of_input.grad.numpy(), np_out_grad, 0.0001, 0.0001)
    )


def _test_arcsin(test_case, shape, device):
    np_input = np.random.random(shape) - 0.5
    of_input = flow.Tensor(
        np_input, dtype=flow.float32, device=flow.device(device), requires_grad=True
    )
    of_out = flow.arcsin(of_input)
    np_out = np.arcsin(np_input)
    test_case.assertTrue(np.allclose(of_out.numpy(), np_out, 1e-05, 1e-05))
    of_out = of_out.sum()
    of_out.backward()
    np_out_grad = 1 / np.sqrt(1 - np_input ** 2)
    test_case.assertTrue(
        np.allclose(of_input.grad.numpy(), np_out_grad, 0.0001, 0.0001)
    )
=======
    @autotest()
    def test_flow_pow_with_random_data(test_case):
        device = random_device()
        x = random_pytorch_tensor().to(device)
        y = random().to(float)
        z = torch.pow(x, y)
        return z
>>>>>>> 3e3fef5a


@flow.unittest.skip_unless_1n1d()
class TestAsin(flow.unittest.TestCase):
    @autotest()
    def test_flow_asin_with_random_data(test_case):
        device = random_device()
        x = random_pytorch_tensor(low=-0.5, high=0.5).to(device)
        y = torch.asin(x)
        return y

    @autotest()
    def test_flow_arcsin_with_random_data(test_case):
        device = random_device()
        x = random_pytorch_tensor(low=-0.5, high=0.5).to(device)
        y = torch.arcsin(x)
        return y


@flow.unittest.skip_unless_1n1d()
class TestAsinh(flow.unittest.TestCase):
    @autotest()
    def test_flow_asinh_with_random_data(test_case):
        device = random_device()
        x = random_pytorch_tensor().to(device)
        y = torch.asinh(x)
        return y

    @autotest()
    def test_flow_arcsinh_with_random_data(test_case):
        device = random_device()
        x = random_pytorch_tensor().to(device)
        y = torch.arcsinh(x)
        return y


@flow.unittest.skip_unless_1n1d()
class TestTan(flow.unittest.TestCase):
    @autotest()
    def test_flow_tan_with_random_data(test_case):
        device = random_device()
        x = random_pytorch_tensor().to(device)
        y = torch.tan(x)
        return y


@flow.unittest.skip_unless_1n1d()
class TestAtan(flow.unittest.TestCase):
    @autotest()
    def test_flow_atan_with_random_data(test_case):
        device = random_device()
        x = random_pytorch_tensor().to(device)
        y = torch.atan(x)
        return y

    @autotest()
    def test_flow_arctan_with_random_data(test_case):
        device = random_device()
        x = random_pytorch_tensor().to(device)
        y = torch.arctan(x)
        return y

    @autotest()
    def test_flow_atan2_with_random_data(test_case):
        device = random_device()
        x = random_pytorch_tensor(ndim=2, dim1=3).to(device)
        y = random_pytorch_tensor(ndim=2, dim1=3).to(device)
        z = torch.atan2(x, y)
        return z

    @autotest()
    def test_flow_atanh_with_random_data(test_case):
        device = random_device()
        x = random_pytorch_tensor(low=-0.5, high=0.5).to(device)
        y = torch.atanh(x)
        return y

    @autotest()
    def test_flow_arctanh_with_random_data(test_case):
        device = random_device()
        x = random_pytorch_tensor(low=-0.5, high=0.5).to(device)
        y = torch.arctanh(x)
        return y


def _topk_np(input, k, dim: int = None, largest: bool = True, _sorted: bool = True):
    in_dims = input.shape
    out_dims = list(in_dims)
    num_axes = len(input.shape)
    if dim < 0:
        dim = dim + num_axes
    n = in_dims[dim]
    if k > n:
        k = n
    out_dims[dim] = k
    out_dims = tuple(out_dims)
    prev_dims = 1
    next_dims = 1
    for i in range(dim):
        prev_dims *= in_dims[i]
    for i in range(dim + 1, len(in_dims)):
        next_dims *= in_dims[i]
    input_flat = input.reshape((prev_dims, n, next_dims))
    values_ref = np.ndarray(shape=(prev_dims, k, next_dims), dtype=input.dtype)
    values_ref.fill(0)
    indices_ref = np.ndarray(shape=(prev_dims, k, next_dims), dtype=np.int64)
    indices_ref.fill(-1)
    for i in range(prev_dims):
        for j in range(next_dims):
            kv = []
            for x in range(n):
                val = input_flat[i, x, j]
                y = x * next_dims + i * in_dims[dim] * next_dims + j
                kv.append((val, x, y))
            cnt = 0
            for (val, x, y) in sorted(kv, key=lambda x: (x[0], -x[1]), reverse=largest):
                values_ref[i, cnt, j] = val
                indices_ref[i, cnt, j] = x
                cnt += 1
                if cnt >= k or cnt >= n:
                    break
    values_ref = values_ref.reshape(out_dims)
    indices_ref = indices_ref.reshape(out_dims)
    return (values_ref, indices_ref)


def _test_topk_dim_negative(test_case, device):
    input = flow.Tensor(
        np.random.randn(2, 6, 5, 7), dtype=flow.float32, device=flow.device(device)
    )
    dim = -1
    k = 4
    (of_values, of_indices) = flow.topk(input, k=k, dim=dim)
    (np_values, np_indices) = _topk_np(input.numpy(), k=k, dim=dim)
    test_case.assertTrue(
        np.array_equal(of_values.numpy().flatten(), np_values.flatten())
    )
    test_case.assertTrue(
        np.array_equal(of_indices.numpy().flatten(), np_indices.flatten())
    )


def _test_tensor_topk(test_case, device):
    input = flow.Tensor(
        np.random.randn(2, 6, 5, 7), dtype=flow.float32, device=flow.device(device)
    )
    dim = 1
    k = 4
    (of_values, of_indices) = input.topk(k=k, dim=dim)
    (np_values, np_indices) = _topk_np(input.numpy(), k=k, dim=dim)
    test_case.assertTrue(
        np.array_equal(of_values.numpy().flatten(), np_values.flatten())
    )
    test_case.assertTrue(
        np.array_equal(of_indices.numpy().flatten(), np_indices.flatten())
    )


def _test_topk_dim_positive(test_case, device):
    input = flow.Tensor(
        np.random.randn(2, 6, 5, 7), dtype=flow.float32, device=flow.device(device)
    )
    dim = 2
    k = 4
    (of_values, of_indices) = flow.topk(input, k=k, dim=dim)
    (np_values, np_indices) = _topk_np(input.numpy(), k=k, dim=dim)
    test_case.assertTrue(
        np.array_equal(of_values.numpy().flatten(), np_values.flatten())
    )
    test_case.assertTrue(
        np.array_equal(of_indices.numpy().flatten(), np_indices.flatten())
    )


def _test_topk_largest(test_case, device):
    input = flow.Tensor(
        np.random.randn(2, 6, 5, 7), dtype=flow.float32, device=flow.device(device)
    )
    dim = 1
    k = 4
    largest = False
    (of_values, of_indices) = flow.topk(input, k=k, dim=dim, largest=False)
    (np_values, np_indices) = _topk_np(input.numpy(), k=k, dim=dim, largest=False)
    test_case.assertTrue(
        np.array_equal(of_values.numpy().flatten(), np_values.flatten())
    )
    test_case.assertTrue(
        np.array_equal(of_indices.numpy().flatten(), np_indices.flatten())
    )


def _test_topk_original(test_case, device):
    arg_dict = OrderedDict()
    arg_dict["shape"] = [(10, 10, 200)]
    arg_dict["axis"] = [-2, 0, 2]
    arg_dict["k"] = [1, 50, 200]
    arg_dict["largest"] = [True, False]
    arg_dict["data_type"] = ["float32", "double"]
    rng = np.random.default_rng()
    for (shape, axis, k, largest, data_type) in GenArgList(arg_dict):
        np_type = type_name_to_np_type[data_type]
        random_data = rng.standard_normal(size=shape, dtype=np_type)
        while np.unique(random_data).size != random_data.size:
            random_data = rng.standard_normal(size=shape, dtype=np_type)
        input = flow.Tensor(
            random_data,
            dtype=type_name_to_flow_type[data_type],
            device=flow.device(device),
        )
        (of_values, of_indices) = flow.topk(input, k=k, dim=axis, largest=largest)
        (np_values, np_indices) = _topk_np(
            input.numpy(), k=k, dim=axis, largest=largest
        )
        test_case.assertTrue(
            np.array_equal(of_values.numpy().flatten(), np_values.flatten())
        )
        test_case.assertTrue(
            np.array_equal(of_indices.numpy().flatten(), np_indices.flatten())
        )


@flow.unittest.skip_unless_1n1d()
class TestPow(flow.unittest.TestCase):
    def test_pow(test_case):
        input = flow.Tensor(np.array([1, 2, 3, 4, 5, 6]), dtype=flow.float32)
        of_out = flow.pow(input, 2.1)
        np_out = np.power(input.numpy(), 2.1)
        test_case.assertTrue(np.allclose(of_out.numpy(), np_out, 1e-05, 1e-05))

    def test_pow_tensor_function(test_case):
        input = flow.Tensor(np.array([1, 2, 3, 4, 5, 6]), dtype=flow.float32)
        of_out = input.pow(2.1)
        np_out = np.power(input.numpy(), 2.1)
        test_case.assertTrue(np.allclose(of_out.numpy(), np_out, 1e-05, 1e-05))


@flow.unittest.skip_unless_1n1d()
class TestTopk(flow.unittest.TestCase):
    def test_topk(test_case):
        arg_dict = OrderedDict()
        arg_dict["test_fun"] = [
            _test_topk_dim_negative,
            _test_tensor_topk,
            _test_topk_dim_positive,
            _test_topk_largest,
            _test_topk_original,
        ]
        arg_dict["device"] = ["cpu", "cuda"]
        for arg in GenArgList(arg_dict):
            arg[0](test_case, *arg[1:])


@unittest.skipIf(
    not flow.unittest.env.eager_execution_enabled(),
    ".numpy() doesn't work in lazy mode",
)
@flow.unittest.skip_unless_1n1d()
class TestArccosh(flow.unittest.TestCase):
    @autotest()
    def test_arccosh_flow_with_random_data(test_case):
        device = random_device()
        x = random_pytorch_tensor(low=2, high=3).to(device)
        y = torch.arccosh(x)
        return y


@unittest.skipIf(
    not flow.unittest.env.eager_execution_enabled(),
    ".numpy() doesn't work in lazy mode",
)
@flow.unittest.skip_unless_1n1d()
class TestAcosh(flow.unittest.TestCase):
    @autotest()
    def test_acosh_flow_with_random_data(test_case):
        device = random_device()
        x = random_pytorch_tensor(2.0, 3.0).to(device)
        y = torch.acosh(x)
        return y


@unittest.skipIf(
    not flow.unittest.env.eager_execution_enabled(),
    ".numpy() doesn't work in lazy mode",
)
@flow.unittest.skip_unless_1n1d()
class TestAtan2(flow.unittest.TestCase):
    @autotest()
    def test_flow_atan2_with_random_data(test_case):
        device = random_device()
        x1 = random_pytorch_tensor(ndim=1, dim0=1).to(device)
        x2 = random_pytorch_tensor(ndim=1, dim0=1).to(device)
        y = torch.atan2(x1, x2)
        return y


if __name__ == "__main__":
    unittest.main()<|MERGE_RESOLUTION|>--- conflicted
+++ resolved
@@ -74,18 +74,7 @@
 
 
 @flow.unittest.skip_unless_1n1d()
-<<<<<<< HEAD
 class TestSinh(flow.unittest.TestCase):
-    def test_sinh(test_case):
-        arg_dict = OrderedDict()
-        arg_dict["shape"] = [(2, 3), (2, 4, 5, 6)]
-        arg_dict["device"] = ["cpu", "cuda"]
-        for arg in GenArgList(arg_dict):
-            _test_sinh_impl(test_case, *arg)
-
-=======
-class Testsinh(flow.unittest.TestCase):
->>>>>>> 3e3fef5a
     @autotest()
     def test_flow_sinh_with_random_data(test_case):
         device = random_device()
@@ -94,82 +83,6 @@
         return y
 
 
-<<<<<<< HEAD
-def _test_cosh_impl(test_case, shape, device):
-    np_input = np.random.randn(*shape)
-    of_input = flow.Tensor(
-        np_input, dtype=flow.float32, device=flow.device(device), requires_grad=True
-    )
-    np_x_grad = np.sinh(np_input)
-    of_out = flow.cosh(of_input)
-    np_out = np.cosh(np_input)
-    test_case.assertTrue(np.allclose(of_out.numpy(), np_out, 1e-4, 1e-4))
-
-    of_out = of_out.sum()
-    of_out.backward()
-    test_case.assertTrue(np.allclose(of_input.grad.numpy(), np_x_grad, 1e-4, 1e-4))
-
-
-@flow.unittest.skip_unless_1n1d()
-class TestCosh(flow.unittest.TestCase):
-    def test_cosh(test_case):
-        arg_dict = OrderedDict()
-        arg_dict["shape"] = [(2, 3), (2, 4, 5, 6)]
-        arg_dict["device"] = ["cpu", "cuda"]
-        for arg in GenArgList(arg_dict):
-            _test_cosh_impl(test_case, *arg)
-
-    @autotest()
-    def test_cosh_flow_with_random_data(test_case):
-        device = random_device()
-        x = random_pytorch_tensor().to(device)
-        z = torch.cosh(x)
-        return z
-
-    @autotest()
-    def test_cosh_tensor_with_random_data(test_case):
-        device = random_device()
-        x = random_pytorch_tensor().to(device)
-        z = x.cosh()
-        return z
-
-
-def _test_sin(test_case, shape, device):
-    input = flow.Tensor(np.random.randn(*shape), device=flow.device(device))
-    of_out = flow.sin(input)
-    np_out = np.sin(input.numpy())
-    test_case.assertTrue(np.allclose(of_out.numpy(), np_out, 1e-05, 1e-05))
-
-
-def _test_sin_backward(test_case, shape, device):
-    x = flow.Tensor(
-        np.random.randn(*shape), requires_grad=True, device=flow.device(device)
-    )
-    y = flow.sin(x)
-    z = y.sum()
-    z.backward()
-    test_case.assertTrue(np.allclose(x.grad.numpy(), np.cos(x.numpy()), 1e-05, 1e-05))
-
-
-def _test_inplace_sin(test_case, shape, device):
-    x = flow.Tensor(
-        np.random.randn(*shape), device=flow.device(device), requires_grad=True
-    )
-    x_inplace = x + 1
-    np_out = np.sin(x_inplace.numpy())
-    id_old = id(x_inplace)
-    x_inplace.sin_()
-    test_case.assertEqual(id_old, id(x_inplace))
-    test_case.assertTrue(np.allclose(x_inplace.numpy(), np_out, 1e-05, 1e-05))
-    of_x_inplace = x_inplace.sum()
-    of_x_inplace.backward()
-    test_case.assertTrue(
-        np.allclose(x.grad.numpy(), np.cos(x_inplace.numpy()), 1e-05, 1e-05)
-    )
-
-
-=======
->>>>>>> 3e3fef5a
 @flow.unittest.skip_unless_1n1d()
 class TestSin(flow.unittest.TestCase):
     @autotest()
@@ -450,63 +363,6 @@
 
 @flow.unittest.skip_unless_1n1d()
 class TestPow(flow.unittest.TestCase):
-<<<<<<< HEAD
-    def test_pow(test_case):
-        arg_dict = OrderedDict()
-        arg_dict["test_fun"] = [_test_pow, _test_pow_backward]
-        arg_dict["shape"] = [(2, 3), (2, 3, 4), (2, 3, 4, 5)]
-        arg_dict["device"] = ["cpu", "cuda"]
-        for arg in GenArgList(arg_dict):
-            arg[0](test_case, *arg[1:])
-
-    @autotest()
-    def test_pow_flow_with_random_data(test_case):
-        device = random_device()
-        x = random_pytorch_tensor().to(device)
-        y = random(1, 5).to(device)
-        z = torch.pow(x, y)
-        return z
-
-    @autotest()
-    def test_pow_tensor_with_random_data(test_case):
-        device = random_device()
-        x = random_pytorch_tensor().to(device)
-        y = random(1, 5).to(device)
-        z = x.pow(y)
-        return z
-
-
-def _test_asin(test_case, shape, device):
-    np_input = np.random.random(shape) - 0.5
-    of_input = flow.Tensor(
-        np_input, dtype=flow.float32, device=flow.device(device), requires_grad=True
-    )
-    of_out = flow.asin(of_input)
-    np_out = np.arcsin(np_input)
-    test_case.assertTrue(np.allclose(of_out.numpy(), np_out, 1e-05, 1e-05))
-    of_out = of_out.sum()
-    of_out.backward()
-    np_out_grad = 1 / np.sqrt(1 - np_input ** 2)
-    test_case.assertTrue(
-        np.allclose(of_input.grad.numpy(), np_out_grad, 0.0001, 0.0001)
-    )
-
-
-def _test_arcsin(test_case, shape, device):
-    np_input = np.random.random(shape) - 0.5
-    of_input = flow.Tensor(
-        np_input, dtype=flow.float32, device=flow.device(device), requires_grad=True
-    )
-    of_out = flow.arcsin(of_input)
-    np_out = np.arcsin(np_input)
-    test_case.assertTrue(np.allclose(of_out.numpy(), np_out, 1e-05, 1e-05))
-    of_out = of_out.sum()
-    of_out.backward()
-    np_out_grad = 1 / np.sqrt(1 - np_input ** 2)
-    test_case.assertTrue(
-        np.allclose(of_input.grad.numpy(), np_out_grad, 0.0001, 0.0001)
-    )
-=======
     @autotest()
     def test_flow_pow_with_random_data(test_case):
         device = random_device()
@@ -514,7 +370,6 @@
         y = random().to(float)
         z = torch.pow(x, y)
         return z
->>>>>>> 3e3fef5a
 
 
 @flow.unittest.skip_unless_1n1d()
