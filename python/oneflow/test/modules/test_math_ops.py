--- conflicted
+++ resolved
@@ -71,16 +71,17 @@
         y = torch.sin(x)
         return y
 
-<<<<<<< HEAD
     @autotest()
     def test_tensor_sin_with_random_data(test_case):
-=======
+        device = random_device()
+        x = random_pytorch_tensor().to(device)
+        y = x.sin()
+        return y
 
 @flow.unittest.skip_unless_1n1d()
 class TestInplaceSin(flow.unittest.TestCase):
     @autotest(check_graph=False)
     def test_flow_inplace_sin_with_random_data(test_case):
->>>>>>> db415d6e
         device = random_device()
         x = random_pytorch_tensor().to(device)
         y = x.sin()
@@ -163,13 +164,15 @@
 
 @flow.unittest.skip_unless_1n1d()
 class TestLogModule(flow.unittest.TestCase):
-<<<<<<< HEAD
     @autotest()
     def test_flow_log_with_random_data(test_case):
-=======
+        device = random_device()
+        x = random_pytorch_tensor().to(device)
+        y = flow.log(x)
+        return y
+
     @autotest(check_graph=False)
     def test_log_with_random_data(test_case):
->>>>>>> db415d6e
         device = random_device()
         x = random_pytorch_tensor().to(device)
         return torch.log(x)
@@ -390,7 +393,6 @@
         y = torch.asin(x)
         return y
 
-<<<<<<< HEAD
     @autotest()
     def test_tensor_asin_with_random_data(test_case):
         device = random_device()
@@ -398,10 +400,7 @@
         y = x.asin()
         return y
 
-    @autotest()
-=======
-    @autotest(check_graph=False)
->>>>>>> db415d6e
+    @autotest(check_graph=False)
     def test_flow_arcsin_with_random_data(test_case):
         device = random_device()
         x = random_pytorch_tensor(low=-0.5, high=0.5).to(device)
@@ -465,7 +464,6 @@
         y = torch.asinh(x)
         return y
 
-<<<<<<< HEAD
     @autotest()
     def test_tensor_asinh_with_random_data(test_case):
         device = random_device()
@@ -473,10 +471,7 @@
         y = x.asinh()
         return y
 
-    @autotest()
-=======
-    @autotest(check_graph=False)
->>>>>>> db415d6e
+    @autotest(check_graph=False)
     def test_flow_arcsinh_with_random_data(test_case):
         device = random_device()
         x = random_pytorch_tensor().to(device)
@@ -614,7 +609,6 @@
         y = torch.atan(x)
         return y
 
-<<<<<<< HEAD
     @autotest()
     def test_tensor_atan_with_random_data(test_case):
         device = random_device()
@@ -622,17 +616,13 @@
         y = x.atan()
         return y
 
-    @autotest()
-=======
-    @autotest(check_graph=False)
->>>>>>> db415d6e
+    @autotest(check_graph=False)
     def test_flow_arctan_with_random_data(test_case):
         device = random_device()
         x = random_pytorch_tensor().to(device)
         y = torch.arctan(x)
         return y
 
-<<<<<<< HEAD
     @autotest()
     def test_tensor_arctan_with_random_data(test_case):
         device = random_device()
@@ -680,10 +670,7 @@
         test_case.assertTrue(id_x == id(x))
         return x
 
-    @autotest()
-=======
-    @autotest(check_graph=False)
->>>>>>> db415d6e
+    @autotest(check_graph=False)
     def test_flow_atan2_with_random_data(test_case):
         device = random_device()
         x = random_pytorch_tensor(ndim=2, dim1=3).to(device)
@@ -698,7 +685,6 @@
         y = torch.atanh(x)
         return y
 
-<<<<<<< HEAD
     @autotest()
     def test_tensor_atanh_with_random_data(test_case):
         device = random_device()
@@ -706,10 +692,7 @@
         y = x.atanh()
         return y
 
-    @autotest()
-=======
-    @autotest(check_graph=False)
->>>>>>> db415d6e
+    @autotest(check_graph=False)
     def test_flow_arctanh_with_random_data(test_case):
         device = random_device()
         x = random_pytorch_tensor(low=-0.5, high=0.5).to(device)
