--- conflicted
+++ resolved
@@ -22,83 +22,7 @@
 
 import oneflow as flow
 import oneflow.unittest
-<<<<<<< HEAD
-
-
-def _test_dropout(test_case, shape, device):
-    input_arr = np.random.randn(*shape)
-    m = flow.nn.Dropout(p=0)
-    x = flow.tensor(input_arr, dtype=flow.float32, device=flow.device(device))
-    y = m(x)
-    test_case.assertTrue(np.allclose(y.numpy(), input_arr))
-
-
-def _test_dropout_p1(test_case, shape, device):
-    input_arr = np.random.randn(*shape)
-    m = flow.nn.Dropout(p=1.0)
-    x = flow.tensor(input_arr, dtype=flow.float32, device=flow.device(device))
-    y = m(x)
-    test_case.assertTrue(
-        np.allclose(y.numpy(), np.zeros(input_arr.shape, dtype=np.float32))
-    )
-
-
-def _test_dropout_backward_p0(test_case, shape, device):
-    input_arr = np.random.randn(*shape)
-    m = flow.nn.Dropout(p=0)
-    x = flow.tensor(
-        input_arr, dtype=flow.float32, device=flow.device(device), requires_grad=True
-    )
-    y = m(x)
-    z = y.sum()
-    z.backward()
-    test_case.assertTrue(
-        np.allclose(
-            x.grad.numpy(), np.ones(input_arr.shape, dtype=np.float32), 1e-05, 1e-05
-        )
-    )
-
-
-def _test_dropout_backward_p1(test_case, shape, device):
-    input_arr = np.random.randn(*shape)
-    m = flow.nn.Dropout(p=1)
-    x = flow.tensor(
-        input_arr, dtype=flow.float32, device=flow.device(device), requires_grad=True
-    )
-    y = m(x)
-    z = y.sum()
-    z.backward()
-    test_case.assertTrue(
-        np.allclose(
-            x.grad.numpy(), np.zeros(input_arr.shape, dtype=np.float32), 1e-05, 1e-05
-        )
-    )
-
-
-def _test_dropout_eval(test_case, shape, device):
-    input_arr = np.random.randn(*shape)
-    m = flow.nn.Dropout(p=1)
-    x = flow.tensor(input_arr, dtype=flow.float32, device=flow.device(device))
-    m.eval()
-    y = m(x)
-    test_case.assertTrue(np.allclose(y.numpy(), input_arr))
-
-
-def _test_dropout_with_generator(test_case, shape, device):
-    generator = flow.Generator()
-    generator.manual_seed(0)
-    m = flow.nn.Dropout(p=0.5, generator=generator)
-    x = flow.tensor(
-        np.random.randn(*shape), dtype=flow.float32, device=flow.device(device)
-    )
-    y_1 = m(x)
-    y_1.numpy()
-    generator.manual_seed(0)
-    y_2 = m(x)
-    test_case.assertTrue(np.allclose(y_1.numpy(), y_2.numpy()))
-=======
 from automated_test_util import *
->>>>>>> 38dc5c87
 
 
 @flow.unittest.skip_unless_1n1d()
