"""
Copyright 2020 The OneFlow Authors. All rights reserved.

Licensed under the Apache License, Version 2.0 (the "License");
you may not use this file except in compliance with the License.
You may obtain a copy of the License at

    http://www.apache.org/licenses/LICENSE-2.0

Unless required by applicable law or agreed to in writing, software
distributed under the License is distributed on an "AS IS" BASIS,
WITHOUT WARRANTIES OR CONDITIONS OF ANY KIND, either express or implied.
See the License for the specific language governing permissions and
limitations under the License.
"""

import unittest
from collections import OrderedDict

import numpy as np
from test_util import GenArgList

import oneflow as flow
import oneflow.unittest

from oneflow.test_utils.automated_test_util import *


def test_dropout_numpy_p0(test_case, shape, device, dtype):
    np_x = np.random.randn(*shape).astype(dtype)
    np_one_mask = np.ones_like(np_x)
    x_tensor = flow.tensor(np_x, requires_grad=True, device=device)
    out = flow._C.dropout(x_tensor, p=0.0)
    test_case.assertTrue(np.allclose(out.numpy(), np_x, atol=1e-5, rtol=1e-5))
    out_sum = out.sum()
    out_sum.backward()
    test_case.assertTrue(
        np.allclose(x_tensor.grad.numpy(), np_one_mask, atol=1e-5, rtol=1e-5)
    )


def test_dropout_numpy_p1(test_case, shape, device, dtype):
    np_x = np.random.randn(*shape).astype(dtype)
    np_zero_mask = np.zeros_like(np_x)
    x_tensor = flow.tensor(np_x, requires_grad=True, device=device)
    out = flow._C.dropout(x_tensor, p=1.0)
    test_case.assertTrue(np.allclose(out.numpy(), np_zero_mask, atol=1e-5, rtol=1e-5))
    out_sum = out.sum()
    out_sum.backward()
    test_case.assertTrue(
        np.allclose(x_tensor.grad.numpy(), np_zero_mask, atol=1e-5, rtol=1e-5)
    )


def test_dropout_numpy_fp16_p0(test_case, shape):
    np_x = np.random.randn(*shape).astype(np.float32)
    np_x_fp16 = np_x.astype(np.float16)
    x_tensor = flow.tensor(np_x, requires_grad=True, device="cuda")
    x_tensor_fp16 = flow.cast(x_tensor, flow.float16)
    np_one_mask = np.ones_like(np_x)
    out = flow._C.dropout(x_tensor_fp16, p=0.0)
    out_fp32 = flow.cast(out, flow.float32)
    test_case.assertTrue(np.allclose(out_fp32.numpy(), np_x_fp16, atol=1e-5, rtol=1e-5))
    out_sum = out_fp32.sum()
    out_sum.backward()
    test_case.assertTrue(
        np.allclose(x_tensor.grad.numpy(), np_one_mask, atol=1e-5, rtol=1e-5)
    )


def test_dropout_numpy_fp16_p1(test_case, shape):
    np_x = np.random.randn(*shape).astype(np.float32)
    x_tensor = flow.tensor(np_x, requires_grad=True, device="cuda")
    x_tensor_fp16 = flow.cast(x_tensor, flow.float16)
    np_zero_mask = np.zeros_like(np_x)
    out = flow._C.dropout(x_tensor_fp16, p=1.0)
    out_fp32 = flow.cast(out, flow.float32)
    test_case.assertTrue(
        np.allclose(out_fp32.numpy(), np_zero_mask, atol=1e-5, rtol=1e-5)
    )
    out_sum = out_fp32.sum()
    out_sum.backward()
    test_case.assertTrue(
        np.allclose(x_tensor.grad.numpy(), np_zero_mask, atol=1e-5, rtol=1e-5)
    )


def test_dropout_addend_numpy_p0(test_case, shape, device, dtype):
    np_x = np.random.randn(*shape).astype(dtype)
    np_addend = np.random.randn(*shape).astype(dtype)
    np_one_mask = np.ones_like(np_x)
    x_tensor = flow.tensor(np_x, requires_grad=True, device=device)
    addend_tensor = flow.tensor(np_addend, requires_grad=True, device=device)
    DropoutModule = flow.nn.Dropout(p=0.0)
    out = DropoutModule(x_tensor, addend_tensor)
    test_case.assertTrue(
        np.allclose(out.numpy(), np_x + np_addend, atol=1e-5, rtol=1e-5)
    )
    out_sum = out.sum()
    out_sum.backward()
    test_case.assertTrue(
        np.allclose(x_tensor.grad.numpy(), np_one_mask, atol=1e-5, rtol=1e-5)
    )
    test_case.assertTrue(
        np.allclose(addend_tensor.grad.numpy(), np_one_mask, atol=1e-5, rtol=1e-5)
    )


def test_dropout_addend_numpy_p1(test_case, shape, device, dtype):
    np_x = np.random.randn(*shape).astype(dtype)
    np_addend = np.random.randn(*shape).astype(dtype)
    np_one_mask = np.ones_like(np_x)
    np_zero_mask = np.zeros_like(np_x)
    x_tensor = flow.tensor(np_x, requires_grad=True, device=device)
    addend_tensor = flow.tensor(np_addend, requires_grad=True, device=device)
    DropoutModule = flow.nn.Dropout(p=1.0)
    out = DropoutModule(x_tensor, addend_tensor)
    test_case.assertTrue(np.allclose(out.numpy(), np_addend, atol=1e-5, rtol=1e-5))
    out_sum = out.sum()
    out_sum.backward()
    test_case.assertTrue(
        np.allclose(x_tensor.grad.numpy(), np_zero_mask, atol=1e-5, rtol=1e-5)
    )
    test_case.assertTrue(
        np.allclose(addend_tensor.grad.numpy(), np_one_mask, atol=1e-5, rtol=1e-5)
    )


def test_dropout_addend_numpy_fp16_p0(test_case, shape):
    np_x = np.random.randn(*shape).astype(np.float32)
    np_x_fp16 = np_x.astype(np.float16)
    np_addend = np.random.randn(*shape).astype(np.float32)
    np_addend_fp16 = np_addend.astype(np.float16)
    x_tensor = flow.tensor(np_x, requires_grad=True, device="cuda")
    x_tensor_fp16 = flow.cast(x_tensor, flow.float16)
    addend_tensor = flow.tensor(np_addend, requires_grad=True, device="cuda")
    addend_tensor_fp16 = flow.cast(addend_tensor, flow.float16)
    np_one_mask = np.ones_like(np_x)
    DropoutModule = flow.nn.Dropout(p=0.0)
    out = DropoutModule(x_tensor_fp16, addend_tensor_fp16)
    out_fp32 = flow.cast(out, flow.float32)
    test_case.assertTrue(
        np.allclose(out_fp32.numpy(), np_x_fp16 + np_addend_fp16, atol=1e-5, rtol=1e-5)
    )
    out_sum = out_fp32.sum()
    out_sum.backward()
    test_case.assertTrue(
        np.allclose(x_tensor.grad.numpy(), np_one_mask, atol=1e-5, rtol=1e-5)
    )
    test_case.assertTrue(
        np.allclose(addend_tensor.grad.numpy(), np_one_mask, atol=1e-5, rtol=1e-5)
    )


def test_dropout_addend_numpy_fp16_p1(test_case, shape):
    np_x = np.random.randn(*shape).astype(np.float32)
    np_addend = np.random.randn(*shape).astype(np.float32)
    np_addend_fp16 = np_addend.astype(np.float16)
    x_tensor = flow.tensor(np_x, requires_grad=True, device="cuda")
    x_tensor_fp16 = flow.cast(x_tensor, flow.float16)
    addend_tensor = flow.tensor(np_addend, requires_grad=True, device="cuda")
    addend_tensor_fp16 = flow.cast(addend_tensor, flow.float16)
    np_zero_mask = np.zeros_like(np_x)
    np_one_mask = np.ones_like(np_x)
    DropoutModule = flow.nn.Dropout(p=1.0)
    out = DropoutModule(x_tensor_fp16, addend_tensor_fp16)
    out_fp32 = flow.cast(out, flow.float32)
    test_case.assertTrue(
        np.allclose(out_fp32.numpy(), np_addend_fp16, atol=1e-5, rtol=1e-5)
    )
    out_sum = out_fp32.sum()
    out_sum.backward()
    test_case.assertTrue(
        np.allclose(x_tensor.grad.numpy(), np_zero_mask, atol=1e-5, rtol=1e-5)
    )
    test_case.assertTrue(
        np.allclose(addend_tensor.grad.numpy(), np_one_mask, atol=1e-5, rtol=1e-5)
    )


def fixed_cpu_seed_dropout_test(test_case):
    gen1 = flow.Generator()
    gen1.manual_seed(5)
    dropped_array1 = np.array(
        [
            [0.000000, 0.000000, 1.333333],
            [1.333333, 0.000000, 1.333333],
            [1.333333, 1.333333, 1.333333],
        ]
    ).astype(np.float32)
    dropout1 = flow.nn.Dropout(p=0.25, generator=gen1)
    x = flow.ones((3, 3), dtype=flow.float32)
    out1 = dropout1(x)
    test_case.assertTrue(
        np.allclose(out1.numpy(), dropped_array1, atol=1e-4, rtol=1e-4)
    )
    gen2 = flow.Generator()
    gen2.manual_seed(7)
    dropout2 = flow.nn.Dropout(p=0.5, generator=gen2)
    dropped_array2 = np.array(
        [[0.0, 0.0, 2.0], [0.0, 0.0, 2.0], [2.0, 0.0, 2.0]]
    ).astype(np.float32)
    out2 = dropout2(x)
    test_case.assertTrue(
        np.allclose(out2.numpy(), dropped_array2, atol=1e-4, rtol=1e-4)
    )


def fixed_gpu_seed_dropout_test(test_case):
    gen1 = flow.Generator()
    gen1.manual_seed(5)
    dropped_array1 = np.array(
        [[1.2500, 0.0000, 1.2500], [1.2500, 1.2500, 1.2500], [1.2500, 1.2500, 1.2500]]
    ).astype(np.float32)
    dropout1 = flow.nn.Dropout(p=0.2, generator=gen1).to("cuda")
    x = flow.ones((3, 3), dtype=flow.float32).to("cuda")
    out1 = dropout1(x)
    test_case.assertTrue(
        np.allclose(out1.numpy(), dropped_array1, atol=1e-4, rtol=1e-4)
    )
    gen2 = flow.Generator()
    gen2.manual_seed(7)
    dropout2 = flow.nn.Dropout(p=0.7, generator=gen2).to("cuda")
    dropped_array2 = np.array(
        [
            [3.333333, 3.333333, 0.000000],
            [0.000000, 0.000000, 0.000000],
            [0.000000, 0.000000, 0.000000],
        ]
    ).astype(np.float32)
    out2 = dropout2(x)
    test_case.assertTrue(
        np.allclose(out2.numpy(), dropped_array2, atol=1e-4, rtol=1e-4)
    )


@flow.unittest.skip_unless_1n1d()
class TestModule(flow.unittest.TestCase):
    def test_dropout_numpy_case(test_case):
        arg_dict = OrderedDict()
        arg_dict["test_fun"] = [test_dropout_numpy_p0, test_dropout_numpy_p1]
        arg_dict["shape"] = [[4, 127, 256], [5, 63, 49], [7, 32, 64], [16, 1024, 1024]]
        arg_dict["device"] = ["cpu", "cuda"]
        arg_dict["dtype"] = [np.float32, np.float64]
        for arg in GenArgList(arg_dict):
            arg[0](test_case, *arg[1:])

    @unittest.skipIf(os.getenv("ONEFLOW_TEST_CPU_ONLY"), "only test cpu cases")
    def test_dropout_fp16_numpy_case(test_case):
        arg_dict = OrderedDict()
        arg_dict["test_fun"] = [test_dropout_numpy_fp16_p0, test_dropout_numpy_fp16_p1]
        arg_dict["shape"] = [[4, 127, 256], [5, 63, 49], [7, 32, 64], [16, 512, 512]]
        for arg in GenArgList(arg_dict):
            arg[0](test_case, *arg[1:])

    def test_dropout_addend_numpy_case(test_case):
        arg_dict = OrderedDict()
        arg_dict["test_fun"] = [
            test_dropout_addend_numpy_p0,
            test_dropout_addend_numpy_p1,
        ]
        arg_dict["shape"] = [[4, 47, 156], [5, 33, 65], [3, 132, 94], [9, 256, 63]]
        arg_dict["device"] = ["cpu", "cuda"]
        arg_dict["dtype"] = [np.float32, np.float64]
        for arg in GenArgList(arg_dict):
            arg[0](test_case, *arg[1:])

    @unittest.skipIf(os.getenv("ONEFLOW_TEST_CPU_ONLY"), "only test cpu cases")
    def test_dropout_addend_fp16_numpy_case(test_case):
        arg_dict = OrderedDict()
        arg_dict["test_fun"] = [
            test_dropout_addend_numpy_fp16_p0,
            test_dropout_addend_numpy_fp16_p1,
        ]
        arg_dict["shape"] = [[2, 44, 66], [1, 2, 7], [5, 32, 74], [8, 125, 63]]
        for arg in GenArgList(arg_dict):
            arg[0](test_case, *arg[1:])

    def test_cpu_fixed_dropout(test_case):
        arg_dict = OrderedDict()
        arg_dict["test_fun"] = [
            fixed_cpu_seed_dropout_test,
        ]
        for arg in GenArgList(arg_dict):
            arg[0](test_case)

    @unittest.skipIf(os.getenv("ONEFLOW_TEST_CPU_ONLY"), "only test cpu cases")
    def test_gpu_fixed_dropout(test_case):
        arg_dict = OrderedDict()
        arg_dict["test_fun"] = [
            fixed_gpu_seed_dropout_test,
        ]
        for arg in GenArgList(arg_dict):
            arg[0](test_case)
<<<<<<< HEAD
=======

    @autotest()
    def autotest_dropout_p0(test_case):
        device = random_device()
        x = random_pytorch_tensor(ndim=random(), dim0=random(1, 8)).to(device)
        m = torch.nn.Dropout(p=0)
        return m(x)

    @autotest()
    def autotest_dropout_p1(test_case):
        device = random_device()
        x = random_pytorch_tensor(ndim=random(), dim0=random(1, 8)).to(device)
        m = torch.nn.Dropout(p=1.0)
        return m(x)

    @autotest()
    def autotest_dropout_eval(test_case):
        device = random_device()
        x = random_pytorch_tensor(ndim=random(), dim0=random(1, 8)).to(device)
        m = torch.nn.Dropout(p=1.0)
        m.eval()
        return m(x)
>>>>>>> 792c64d7


if __name__ == "__main__":
    unittest.main()<|MERGE_RESOLUTION|>--- conflicted
+++ resolved
@@ -292,8 +292,6 @@
         ]
         for arg in GenArgList(arg_dict):
             arg[0](test_case)
-<<<<<<< HEAD
-=======
 
     @autotest()
     def autotest_dropout_p0(test_case):
@@ -316,7 +314,6 @@
         m = torch.nn.Dropout(p=1.0)
         m.eval()
         return m(x)
->>>>>>> 792c64d7
 
 
 if __name__ == "__main__":
