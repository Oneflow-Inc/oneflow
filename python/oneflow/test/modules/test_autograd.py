--- conflicted
+++ resolved
@@ -149,7 +149,6 @@
             z.sum().backward()
         return (x.grad, y.grad)
 
-<<<<<<< HEAD
     def test_autograd_set_acc_grad_and_backward(test_case):
         for _ in range(5):
             ndim = 2
@@ -166,7 +165,7 @@
                     x.grad.oneflow.numpy(), x.grad.pytorch.cpu().detach().numpy()
                 )
             )
-=======
+
     @autotest(n=1, check_graph=False)
     def test_requires_grad_tensor_inplace_and_backward(test_case):
         random_shape = [random(1, 10).to(int) for _ in range(4)]
@@ -174,7 +173,6 @@
         y = random_tensor(4, *random_shape, requires_grad=True)
         x += y
         return x
->>>>>>> 952d1a1f
 
 
 if __name__ == "__main__":
