--- conflicted
+++ resolved
@@ -84,8 +84,6 @@
         y = torch.permute(x, dims=permute_list)
         return y
 
-<<<<<<< HEAD
-=======
     @unittest.skip("pytorch 1.9.0 exist not torch.permute api")
     @autotest()
     def test_torch_permute4d_with_random_0dim_data(test_case):
@@ -96,7 +94,6 @@
         y = torch.permute(x, dims=permute_list)
         return y
 
->>>>>>> 55c4c608
     @autotest(check_graph=True)
     def test_permute5d_tensor_with_random_data(test_case):
         device = random_device()
