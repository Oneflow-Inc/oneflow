--- conflicted
+++ resolved
@@ -32,13 +32,8 @@
         y = torch.ceil(input)
         return y
 
-<<<<<<< HEAD
-    @autotest(auto_backward=False, check_graph=True)
-    def test_ceil_with_0_size_data(test_case):
-=======
     @autotest(check_graph=True)
     def test_ceil_flow_with_random_0d_data(test_case):
->>>>>>> 55c4c608
         device = random_device()
         input = random_tensor(ndim=0).to(device)
         y = torch.ceil(input)
