"""
Copyright 2020 The OneFlow Authors. All rights reserved.

Licensed under the Apache License, Version 2.0 (the "License");
you may not use this file except in compliance with the License.
You may obtain a copy of the License at

    http://www.apache.org/licenses/LICENSE-2.0

Unless required by applicable law or agreed to in writing, software
distributed under the License is distributed on an "AS IS" BASIS,
WITHOUT WARRANTIES OR CONDITIONS OF ANY KIND, either express or implied.
See the License for the specific language governing permissions and
limitations under the License.
"""
import os
import unittest
from collections import OrderedDict

import numpy as np

import oneflow as flow
from test_util import GenArgList


def _clip_grad_norm_np(input, max_norm, norm_type):
    np_out = np.maximum(0, input)
    np_grad = np.array(np_out > 0, dtype=np.float32)
    max_norm = float(max_norm)
    norm_type = float(norm_type)
    input = [input]
    if len(input) == 0:
        return 0, 0
    if norm_type == float("inf"):
        total_norm = np.max(np.abs(np_grad))
    if norm_type == float("-inf"):
        total_norm = np.min(np.abs(np_grad))
    elif norm_type == 0:
        total_norm = np.sum(np.stack([np.sum(np_grad != 0)]) != 0)
    else:
        total_norm = np_grad
        for i in range(np_grad.ndim, 0, -1):
            total_norm = np.linalg.norm(total_norm, norm_type, axis=i - 1)
    clip_coef = max_norm / (total_norm + 1e-6)
    if clip_coef < 1:
        np_grad = np.dot(np_grad, clip_coef)
    return total_norm, np_grad


def _test_clip_grad_norm_impl(test_case, shape, device, max_norm, norm_type):
    np_input = np.random.rand(*shape)
    of_input = flow.tensor(
        np_input, dtype=flow.float32, device=flow.device(device), requires_grad=True
    )
    m = flow.nn.ReLU()
    of_out = m(of_input)
    of_out = of_out.sum()
    of_out.backward()
    of_total_norm = flow.nn.utils.clip_grad_norm_(of_input, max_norm, norm_type)
    np_total_norm, np_grad = _clip_grad_norm_np(np_input, max_norm, norm_type)
    test_case.assertTrue(
        np.allclose(of_total_norm.numpy(), np_total_norm, 1e-4, 1e-4, equal_nan=True)
    )
    test_case.assertTrue(
        np.allclose(of_input.grad.numpy(), np_grad, 1e-4, 1e-4, equal_nan=True)
    )


def _clip_grad_value_np(input, clip_value):
    np_out = np.maximum(0, input)
    np_grad = np.array(np_out > 0, dtype=np.float32)
    clip_value = float(clip_value)
    if len(input) == 0:
        return 0, 0
    np_grad = np.clip(np_grad, -clip_value, clip_value)
    return np_grad


def _test_clip_grad_value_impl(test_case, shape, device, clip_value):
    np_input = np.random.rand(*shape)
    of_input = flow.tensor(
        np_input, dtype=flow.float32, device=flow.device(device), requires_grad=True
    )
    m = flow.nn.ReLU()
    of_out = m(of_input)
    of_out = of_out.sum()
    of_out.backward()
    flow.nn.utils.clip_grad_value_(of_input, clip_value)
    of_grad = of_input.grad.numpy()
    np_grad = _clip_grad_value_np(np_input, clip_value)
    test_case.assertTrue(np.allclose(of_grad, np_grad, 1e-4, 1e-4, equal_nan=True))


class ReluGraph(flow.nn.Graph):
    def __init__(self, clip_value) -> None:
        super().__init__()
        self.clip_value = clip_value

    def build(self, x):
        flow.nn.utils.clip_grad_value_(x, self.clip_value)
        return x


def _test_graph_clip_grad_value_impl(test_case, shape, device, clip_value):
    np_input = np.random.rand(*shape)
    of_input = flow.tensor(
        np_input, dtype=flow.float32, device=flow.device(device), requires_grad=True
    )
    of_eager_out = of_input
    flow.nn.utils.clip_grad_value_(of_eager_out, clip_value)
    relu_graph = ReluGraph(clip_value)
    of_graph_out = relu_graph(of_input)
    test_case.assertTrue(
        np.allclose(
            of_eager_out.numpy(), of_graph_out.numpy(), 1e-4, 1e-4, equal_nan=True
        )
    )


<<<<<<< HEAD
=======
def _test_clip_grad_norm_consistent_impl(
    test_case, shape, sbp, placement, max_norm, norm_type
):
    of_input = flow.rand(
        *shape, dtype=flow.float32, sbp=sbp, placement=placement, requires_grad=True
    )
    np_input = of_input.to_global(sbp=flow.sbp.broadcast).to_local().numpy()

    m = flow.nn.ReLU()
    of_out = m(of_input)
    of_out = of_out.sum()
    of_out.backward()
    of_total_norm = flow.nn.utils.clip_grad_norm_(
        of_input, max_norm, norm_type
    ).to_local()
    np_total_norm, np_grad = _clip_grad_norm_np(np_input, max_norm, norm_type)
    test_case.assertTrue(
        np.allclose(of_total_norm.numpy(), np_total_norm, 1e-4, 1e-4, equal_nan=True)
    )
    test_case.assertTrue(
        np.allclose(
            of_input.grad.to_global(sbp=flow.sbp.broadcast).to_local().numpy(),
            np_grad,
            1e-4,
            1e-4,
            equal_nan=True,
        )
    )


>>>>>>> 55c4c608
@flow.unittest.skip_unless_1n1d()
class TestClipGrad(flow.unittest.TestCase):
    def test_clip_grad(test_case):
        arg_dict = OrderedDict()
        arg_dict["shape"] = [(2, 3), (2, 3, 4), (2, 4, 5, 6)]
        arg_dict["device"] = ["cpu", "cuda"]
        arg_dict["max_norm"] = [0, 0.5, 1.0]
        arg_dict["norm_type"] = ["inf", "-inf", 0.0, 1.0, 2.0, 3.5]
        for arg in GenArgList(arg_dict):
            _test_clip_grad_norm_impl(test_case, *arg)

    def test_clip_value(test_case):
        arg_dict = OrderedDict()
        arg_dict["shape"] = [(2, 3), (2, 3, 4), (2, 4, 5, 6)]
        arg_dict["device"] = ["cpu", "cuda"]
        arg_dict["clip_value"] = [0, 0.5, 1.0]
        for arg in GenArgList(arg_dict):
            _test_clip_grad_value_impl(test_case, *arg)
            _test_graph_clip_grad_value_impl(test_case, *arg)
<<<<<<< HEAD
=======


@unittest.skipIf(os.getenv("ONEFLOW_TEST_CPU_ONLY"), "only test cpu cases")
class TestClipGradConsistent(flow.unittest.TestCase):
    @flow.unittest.skip_unless_1n2d()
    def test_clip_grad_consistent(test_case):
        arg_dict = OrderedDict()
        arg_dict["shape"] = [(2, 4), (2, 4, 3), (2, 4, 5, 6)]
        arg_dict["sbp"] = [flow.sbp.broadcast, flow.sbp.split(0), flow.sbp.split(1)]
        arg_dict["placement"] = [
            flow.env.all_device_placement("cpu"),
            flow.env.all_device_placement("cuda"),
        ]
        arg_dict["max_norm"] = [0, 0.5, 1.0]
        arg_dict["norm_type"] = ["inf", "-inf", 0.0, 1.0, 2.0, 3.5]
        for arg in GenArgList(arg_dict):
            _test_clip_grad_norm_consistent_impl(test_case, *arg)
>>>>>>> 55c4c608


if __name__ == "__main__":
    unittest.main()<|MERGE_RESOLUTION|>--- conflicted
+++ resolved
@@ -117,8 +117,6 @@
     )
 
 
-<<<<<<< HEAD
-=======
 def _test_clip_grad_norm_consistent_impl(
     test_case, shape, sbp, placement, max_norm, norm_type
 ):
@@ -149,7 +147,6 @@
     )
 
 
->>>>>>> 55c4c608
 @flow.unittest.skip_unless_1n1d()
 class TestClipGrad(flow.unittest.TestCase):
     def test_clip_grad(test_case):
@@ -169,8 +166,6 @@
         for arg in GenArgList(arg_dict):
             _test_clip_grad_value_impl(test_case, *arg)
             _test_graph_clip_grad_value_impl(test_case, *arg)
-<<<<<<< HEAD
-=======
 
 
 @unittest.skipIf(os.getenv("ONEFLOW_TEST_CPU_ONLY"), "only test cpu cases")
@@ -188,7 +183,6 @@
         arg_dict["norm_type"] = ["inf", "-inf", 0.0, 1.0, 2.0, 3.5]
         for arg in GenArgList(arg_dict):
             _test_clip_grad_norm_consistent_impl(test_case, *arg)
->>>>>>> 55c4c608
 
 
 if __name__ == "__main__":
