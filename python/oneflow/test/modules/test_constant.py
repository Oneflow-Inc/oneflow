--- conflicted
+++ resolved
@@ -32,34 +32,6 @@
     test_case.assertTrue(np.array_equal(np.ones(shape, dtype=np.uint8), y2.numpy()))
     y3 = flow.ones(shape, dtype=flow.float64, device=flow.device(device))
     test_case.assertTrue(np.array_equal(np.ones(shape, dtype=np.float64), y3.numpy()))
-<<<<<<< HEAD
-=======
-
-
-def _test_ones_backward(test_case, device, shape):
-    x = flow.ones(shape, device=flow.device(device), requires_grad=True)
-    y = x.sum()
-    y.backward()
-    test_case.assertTrue(np.array_equal(np.ones(shape), x.grad.numpy()))
-
-
-def _test_zeros(test_case, device, shape):
-    y = flow.zeros(shape, device=flow.device(device))
-    test_case.assertTrue(np.array_equal(np.zeros(shape), y.numpy()))
-    y2 = flow.zeros(10, device=flow.device(device))
-    test_case.assertTrue(np.array_equal(np.zeros(10), y2.numpy()))
-    y3 = flow.zeros(10, dtype=flow.int, device=flow.device(device))
-    test_case.assertTrue(np.array_equal(np.zeros(10, dtype=int), y3.numpy()))
-
-
-def _test_zeros_backward(test_case, device, shape):
-    x = flow.zeros(shape, device=flow.device(device), requires_grad=True)
-    y = x.sum()
-    y.backward()
-    test_case.assertTrue(np.array_equal(np.ones(shape), x.grad.numpy()))
-
-
->>>>>>> e379ed3a
 @flow.unittest.skip_unless_1n1d()
 class TestConstantModule(flow.unittest.TestCase):
     def test_consistent_naive(test_case):
@@ -72,41 +44,19 @@
     @autotest(auto_backward=False)
     def test_flow_zeros_list_with_random_data(test_case):
         device = random_device()
-<<<<<<< HEAD
         y1 = torch.zeros(random().to(int)).to(device)
         y2 = torch.zeros(random().to(int), random().to(int)).to(device)
         y3 = torch.zeros(random().to(int), random().to(int), random().to(int)).to(device)
         y4 = torch.zeros(random().to(int), random().to(int), random().to(int), random().to(int)).to(device)
-=======
-        y1 = torch.zeros((random().to(int))).to(device)
-        y2 = torch.zeros((random().to(int), random().to(int))).to(device)
-        y3 = torch.zeros((random().to(int), random().to(int)), random().to(int)).to(
-            device
-        )
-        y4 = torch.zeros(
-            (random().to(int), random().to(int)), random().to(int), random().to(int)
-        ).to(device)
->>>>>>> e379ed3a
         return y1, y2, y3, y4
 
     @autotest(auto_backward=False)
     def test_flow_ones_list_with_random_data(test_case):
         device = random_device()
-<<<<<<< HEAD
         y1 = torch.ones(random().to(int)).to(device)
         y2 = torch.ones(random().to(int), random().to(int)).to(device)
         y3 = torch.ones(random().to(int), random().to(int), random().to(int)).to(device)
         y4 = torch.ones(random().to(int), random().to(int), random().to(int), random().to(int)).to(device)
-=======
-        y1 = torch.ones((random().to(int))).to(device)
-        y2 = torch.ones((random().to(int), random().to(int))).to(device)
-        y3 = torch.ones((random().to(int), random().to(int)), random().to(int)).to(
-            device
-        )
-        y4 = torch.ones(
-            (random().to(int), random().to(int)), random().to(int), random().to(int)
-        ).to(device)
->>>>>>> e379ed3a
         return y1, y2, y3, y4
 
     @autotest(auto_backward=False)
