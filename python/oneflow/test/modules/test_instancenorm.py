"""
Copyright 2020 The OneFlow Authors. All rights reserved.

Licensed under the Apache License, Version 2.0 (the "License");
you may not use this file except in compliance with the License.
You may obtain a copy of the License at

    http://www.apache.org/licenses/LICENSE-2.0

Unless required by applicable law or agreed to in writing, software
distributed under the License is distributed on an "AS IS" BASIS,
WITHOUT WARRANTIES OR CONDITIONS OF ANY KIND, either express or implied.
See the License for the specific language governing permissions and
limitations under the License.
"""

import unittest
from collections import OrderedDict

import numpy as np
from oneflow.test_utils.test_util import GenArgList

import oneflow as flow
import oneflow.unittest

from oneflow.test_utils.automated_test_util import *


def _test_instancenorm1d(test_case, device):
    input_arr = np.array(
        [
            [
                [-0.1091, 2.0041, 0.885, -0.0412],
                [-1.2055, 0.7442, 2.33, 1.2411],
                [-1.2466, 0.3667, 1.2267, 0.3043],
            ],
            [
                [-0.2484, -1.1407, 0.3352, 0.6687],
                [-0.2975, -0.0227, -0.2302, -0.3762],
                [-0.7759, -0.6789, 1.1444, 1.8077],
            ],
        ],
        dtype=np.float32,
    )
    output_arr = np.array(
        [
            [
                [-0.9262, 1.5395, 0.2337, -0.847],
                [-1.5486, -0.026, 1.2125, 0.3621],
                [-1.5807, 0.2287, 1.1933, 0.1587],
            ],
            [
                [-0.2215, -1.5212, 0.6285, 1.1143],
                [-0.5016, 1.5917, 0.011, -1.1011],
                [-1.0207, -0.9346, 0.6833, 1.2719],
            ],
        ],
        dtype=np.float32,
    )
    m = flow.nn.InstanceNorm1d(num_features=3, eps=1e-05, momentum=0.1).to(
        device=flow.device(device)
    )
    x = flow.tensor(input_arr, dtype=flow.float32, device=flow.device(device))
    y = m(x)
    test_case.assertTrue(np.allclose(y.numpy(), output_arr, rtol=1e-3, atol=1e-3))
    m.eval()
    y = m(x)
    test_case.assertTrue(np.allclose(y.numpy(), output_arr, rtol=1e-3, atol=1e-3))


def _test_instancenorm2d(test_case, device):
    input_arr = np.array(
        [
            [
                [
                    [-0.8791, 0.2553, 0.7403, -0.2859],
                    [0.8006, -1.7701, -0.9617, 0.1705],
                    [0.2842, 1.7825, 0.3365, -0.8525],
                ],
                [
                    [0.7332, -0.0737, 0.7245, -0.6551],
                    [1.4461, -0.1827, 0.9737, -2.1571],
                    [0.4657, 0.7244, 0.3378, 0.1775],
                ],
            ],
            [
                [
                    [1.8896, 1.8686, 0.1896, 0.9817],
                    [-0.0671, 1.5569, 1.1449, 0.0086],
                    [-0.9468, -0.0124, 1.3227, -0.6567],
                ],
                [
                    [-0.8472, 1.3012, -1.1065, 0.9348],
                    [1.0346, 1.5703, 0.2419, -0.7048],
                    [0.6957, -0.4523, -0.8819, 1.0164],
                ],
            ],
        ],
        dtype=np.float32,
    )
    output = np.array(
        [
            [
                [
                    [-0.9155, 0.31, 0.8339, -0.2747],
                    [0.8991, -1.8781, -1.0048, 0.2183],
                    [0.3412, 1.9598, 0.3977, -0.8868],
                ],
                [
                    [0.586, -0.3169, 0.5763, -0.9675],
                    [1.3837, -0.4389, 0.8551, -2.6483],
                    [0.2867, 0.5761, 0.1435, -0.0358],
                ],
            ],
            [
                [
                    [1.374, 1.3515, -0.4466, 0.4017],
                    [-0.7215, 1.0177, 0.5765, -0.6405],
                    [-1.6636, -0.663, 0.7669, -1.353],
                ],
                [
                    [-1.1583, 1.1444, -1.4363, 0.7516],
                    [0.8586, 1.4328, 0.009, -1.0057],
                    [0.4954, -0.7351, -1.1955, 0.8391],
                ],
            ],
        ],
        dtype=np.float32,
    )
    m = flow.nn.InstanceNorm2d(num_features=2, eps=1e-05, momentum=0.1).to(
        device=flow.device(device)
    )
    x = flow.tensor(input_arr, dtype=flow.float32, device=flow.device(device))
    y = m(x)
    test_case.assertTrue(np.allclose(y.numpy(), output, 0.0001, 0.0001))
    m.eval()
    y = m(x)
    test_case.assertTrue(np.allclose(y.numpy(), output, 0.0001, 0.0001))


def _test_instancenorm3d(test_case, device):
    input_arr = np.array(
        [
            [
                [
                    [
                        [1.04569761, 0.22863248, 1.42439335, 1.62249689],
                        [-0.80578825, -0.27276461, 1.04556507, 0.56864134],
                        [-1.24085419, -1.23960097, 0.33451416, -1.84820402],
                    ],
                    [
                        [-1.511261, 1.06157517, -0.26715858, -1.32888141],
                        [1.17976881, -0.07931171, 0.33910684, -1.93458573],
                        [-1.72659647, 0.79049652, 0.39102785, -1.16264882],
                    ],
                ],
                [
                    [
                        [0.30067973, -1.2912226, -0.61508225, 0.56454001],
                        [0.87074187, -1.69257376, 0.36119148, -0.31014289],
                        [0.20776964, 1.26195488, -1.37122193, -0.17945234],
                    ],
                    [
                        [-0.31112407, -0.80682631, 0.8233194, 0.6384975],
                        [0.57617527, 0.45505028, 1.68286151, -1.09590744],
                        [-1.18127546, -1.07529277, 0.52779943, 1.21755926],
                    ],
                ],
            ],
            [
                [
                    [
                        [-0.12832351, 1.05625455, -0.23253249, -0.64747611],
                        [-0.00738123, -1.41390089, -1.92664144, -0.21427625],
                        [-0.94631219, -0.86493989, 0.21026905, 0.24989732],
                    ],
                    [
                        [1.3859182, 1.72002107, 0.50091892, 1.04198896],
                        [0.71694594, 1.66417023, -1.63030052, 0.77182641],
                        [0.71545083, 1.96458366, -1.99031931, 1.3196714],
                    ],
                ],
                [
                    [
                        [1.80091702, 0.02834973, 0.82259214, -1.05597501],
                        [-0.58212207, 0.44205949, -0.14740003, -0.994508],
                        [1.14678114, -0.39196097, 1.2554798, -0.41829324],
                    ],
                    [
                        [-1.0153903, -0.25755713, -1.81756333, -1.06781159],
                        [1.79680841, -1.9107133, -0.64325796, -1.94640775],
                        [1.30671156, 1.20445339, -1.26262901, -0.79494188],
                    ],
                ],
            ],
        ],
        dtype=np.float32,
    )
    output_arr = np.array(
        [
            [
                [
                    [
                        [1.067, 0.3324, 1.4075, 1.5856],
                        [-0.5976, -0.1184, 1.0669, 0.6381],
                        [-0.9888, -0.9877, 0.4276, -1.5349],
                    ],
                    [
                        [-1.2319, 1.0813, -0.1134, -1.068],
                        [1.1876, 0.0555, 0.4317, -1.6126],
                        [-1.4256, 0.8376, 0.4784, -0.9185],
                    ],
                ],
                [
                    [
                        [0.3447, -1.3751, -0.6446, 0.6298],
                        [0.9606, -1.8087, 0.4101, -0.3152],
                        [0.2444, 1.3833, -1.4615, -0.174],
                    ],
                    [
                        [-0.3162, -0.8518, 0.9094, 0.7097],
                        [0.6424, 0.5115, 1.838, -1.1641],
                        [-1.2563, -1.1418, 0.5901, 1.3353],
                    ],
                ],
            ],
            [
                [
                    [
                        [-0.2327, 0.8016, -0.3236, -0.6859],
                        [-0.1271, -1.3551, -1.8028, -0.3077],
                        [-0.9469, -0.8758, 0.063, 0.0976],
                    ],
                    [
                        [1.0895, 1.3812, 0.3167, 0.7892],
                        [0.5054, 1.3324, -1.5441, 0.5533],
                        [0.5041, 1.5947, -1.8584, 1.0316],
                    ],
                ],
                [
                    [
                        [1.7507, 0.1901, 0.8894, -0.7645],
                        [-0.3473, 0.5544, 0.0354, -0.7104],
                        [1.1748, -0.1799, 1.2705, -0.2031],
                    ],
                    [
                        [-0.7288, -0.0616, -1.435, -0.7749],
                        [1.7471, -1.517, -0.4012, -1.5485],
                        [1.3156, 1.2256, -0.9465, -0.5347],
                    ],
                ],
            ],
        ],
        dtype=np.float32,
    )
    m = flow.nn.InstanceNorm3d(num_features=2, eps=1e-05, momentum=0.1).to(
        device=flow.device(device)
    )
    x = flow.tensor(input_arr, dtype=flow.float32, device=flow.device(device))
    y = m(x)
    test_case.assertTrue(np.allclose(y.numpy(), output_arr, 0.0001, 0.0001))
    m.eval()
    y = m(x)
    test_case.assertTrue(np.allclose(y.numpy(), output_arr, 0.0001, 0.0001))


def _test_instancenorm1d_backward(test_case, device):
    input_arr = np.array(
        [
            [
                [-0.1091, 2.0041, 0.885, -0.0412],
                [-1.2055, 0.7442, 2.33, 1.2411],
                [-1.2466, 0.3667, 1.2267, 0.3043],
            ],
            [
                [-0.2484, -1.1407, 0.3352, 0.6687],
                [-0.2975, -0.0227, -0.2302, -0.3762],
                [-0.7759, -0.6789, 1.1444, 1.8077],
            ],
        ],
        dtype=np.float32,
    )
    m = flow.nn.InstanceNorm1d(num_features=2, eps=1e-05, momentum=0.1).to(
        device=flow.device(device)
    )
    x = flow.tensor(input_arr, device=flow.device(device), requires_grad=True)
    y = m(x)
    z = y.sum()
    z.backward()
    test_case.assertTrue(
        np.allclose(x.grad.numpy(), np.zeros(shape=input_arr.shape), 1e-05, 1e-05)
    )


def _test_instancenorm2d_backward(test_case, device):
    input_arr = np.array(
        [
            [
                [
                    [-0.8791, 0.2553, 0.7403, -0.2859],
                    [0.8006, -1.7701, -0.9617, 0.1705],
                    [0.2842, 1.7825, 0.3365, -0.8525],
                ],
                [
                    [0.7332, -0.0737, 0.7245, -0.6551],
                    [1.4461, -0.1827, 0.9737, -2.1571],
                    [0.4657, 0.7244, 0.3378, 0.1775],
                ],
            ],
            [
                [
                    [1.8896, 1.8686, 0.1896, 0.9817],
                    [-0.0671, 1.5569, 1.1449, 0.0086],
                    [-0.9468, -0.0124, 1.3227, -0.6567],
                ],
                [
                    [-0.8472, 1.3012, -1.1065, 0.9348],
                    [1.0346, 1.5703, 0.2419, -0.7048],
                    [0.6957, -0.4523, -0.8819, 1.0164],
                ],
            ],
        ],
        dtype=np.float32,
    )
    m = flow.nn.InstanceNorm2d(num_features=2, eps=1e-05, momentum=0.1).to(
        device=flow.device(device)
    )
    x = flow.tensor(input_arr, device=flow.device(device), requires_grad=True)
    y = m(x)
    z = y.sum()
    z.backward()
    test_case.assertTrue(
        np.allclose(x.grad.numpy(), np.zeros(shape=input_arr.shape), 1e-05, 1e-05)
    )


def _test_instancenorm3d_backward(test_case, device):
    input_arr = np.array(
        [
            [
                [
                    [
                        [1.04569761, 0.22863248, 1.42439335, 1.62249689],
                        [-0.80578825, -0.27276461, 1.04556507, 0.56864134],
                        [-1.24085419, -1.23960097, 0.33451416, -1.84820402],
                    ],
                    [
                        [-1.511261, 1.06157517, -0.26715858, -1.32888141],
                        [1.17976881, -0.07931171, 0.33910684, -1.93458573],
                        [-1.72659647, 0.79049652, 0.39102785, -1.16264882],
                    ],
                ],
                [
                    [
                        [0.30067973, -1.2912226, -0.61508225, 0.56454001],
                        [0.87074187, -1.69257376, 0.36119148, -0.31014289],
                        [0.20776964, 1.26195488, -1.37122193, -0.17945234],
                    ],
                    [
                        [-0.31112407, -0.80682631, 0.8233194, 0.6384975],
                        [0.57617527, 0.45505028, 1.68286151, -1.09590744],
                        [-1.18127546, -1.07529277, 0.52779943, 1.21755926],
                    ],
                ],
            ],
            [
                [
                    [
                        [-0.12832351, 1.05625455, -0.23253249, -0.64747611],
                        [-0.00738123, -1.41390089, -1.92664144, -0.21427625],
                        [-0.94631219, -0.86493989, 0.21026905, 0.24989732],
                    ],
                    [
                        [1.3859182, 1.72002107, 0.50091892, 1.04198896],
                        [0.71694594, 1.66417023, -1.63030052, 0.77182641],
                        [0.71545083, 1.96458366, -1.99031931, 1.3196714],
                    ],
                ],
                [
                    [
                        [1.80091702, 0.02834973, 0.82259214, -1.05597501],
                        [-0.58212207, 0.44205949, -0.14740003, -0.994508],
                        [1.14678114, -0.39196097, 1.2554798, -0.41829324],
                    ],
                    [
                        [-1.0153903, -0.25755713, -1.81756333, -1.06781159],
                        [1.79680841, -1.9107133, -0.64325796, -1.94640775],
                        [1.30671156, 1.20445339, -1.26262901, -0.79494188],
                    ],
                ],
            ],
        ],
        dtype=np.float32,
    )
    m = flow.nn.InstanceNorm3d(num_features=2, eps=1e-05, momentum=0.1).to(
        device=flow.device(device)
    )
    x = flow.tensor(input_arr, device=flow.device(device), requires_grad=True)
    y = m(x)
    z = y.sum()
    z.backward()
    test_case.assertTrue(
        np.allclose(x.grad.numpy(), np.zeros(shape=input_arr.shape), 1e-05, 1e-05)
    )


@flow.unittest.skip_unless_1n1d()
class TestInstanceNorm(flow.unittest.TestCase):
    # def test_instancenorm(test_case):
    #     arg_dict = OrderedDict()
    #     arg_dict["test_fun"] = [
    #         _test_instancenorm1d,
    #         _test_instancenorm2d,
    #         _test_instancenorm3d,
    #         _test_instancenorm1d_backward,
    #         _test_instancenorm2d_backward,
    #         _test_instancenorm3d_backward,
    #     ]
    #     arg_dict["device"] = ["cpu", "cuda"]
    #     for arg in GenArgList(arg_dict):
    #         arg[0](test_case, *arg[1:])

    # NOTE: in the following tese cases, if set track_running_stats=True, will fail!
    # it could be some bud to be fixed in nn.InstanceNorm
    @autotest(n=5, auto_backward=True, rtol=1e-3, atol=1e-3, check_graph=True)
    def test_instancenorm_with_random_data(test_case):
        height = random(1, 6).to(int)
        width = random(1, 6).to(int)
        m = torch.nn.InstanceNorm1d(
            num_features=height,
            eps=random().to(float) | nothing(),
            momentum=random().to(float) | nothing(),
            affine=random().to(bool),
            track_running_stats=False,
        )
        m.train(random())
        device = random_device()
        m.to(device)
        x = random_tensor(ndim=3, dim1=height, dim2=width).to(device)
        y = m(x)
        return y

<<<<<<< HEAD
    # @autotest(n=5, auto_backward=True, rtol=1e-3, atol=1e-3, check_graph=True)
    # def test_instancenorm_with_random_data2(test_case):
    #     channel = random(1, 6).to(int)
    #     height = random(1, 6).to(int)
    #     width = random(1, 6).to(int)
    #     m = torch.nn.InstanceNorm2d(
    #         num_features=channel,
    #         eps=random().to(float) | nothing(),
    #         momentum=random().to(float) | nothing(),
    #         affine=random().to(bool),
    #         track_running_stats=random().to(bool),
    #     )
    #     m.train(random())
    #     device = random_device()
    #     m.to(device)
    #     x = random_tensor(ndim=4, dim1=channel, dim2=height, dim3=width).to(device)
    #     y = m(x)
    #     return y

    # @autotest(n=5, auto_backward=False, rtol=1e-3, atol=1e-3, check_graph=True)
    # def test_instancenorm_with_random_data3(test_case):
    #     channel = random(1, 6).to(int)
    #     depth = random(1, 6).to(int)
    #     height = random(1, 6).to(int)
    #     width = random(1, 6).to(int)
    #     # Set auto_backward=True will raise AssertionError: False is not true
    #     # Set track_running_stats=True will raise error: Unexpected key(s) in state_dict: "num_batches_tracked".
    #     m = torch.nn.InstanceNorm3d(
    #         num_features=channel,
    #         eps=random().to(float) | nothing(),
    #         momentum=random().to(float) | nothing(),
    #         affine=random().to(bool),
    #         track_running_stats=False,
    #     )
    #     m.train(random())
    #     device = random_device()
    #     m.to(device)
    #     x = random_tensor(ndim=5, dim1=channel, dim2=depth, dim3=height, dim4=width).to(
    #         device
    #     )
    #     y = m(x)
    #     return y
=======
    @autotest(n=5, rtol=1e-3, atol=1e-3)
    def test_instancenorm_with_random_data2(test_case):
        channel = random(1, 6).to(int)
        height = random(1, 6).to(int)
        width = random(1, 6).to(int)
        m = torch.nn.InstanceNorm2d(
            num_features=channel,
            eps=random().to(float) | nothing(),
            momentum=random().to(float) | nothing(),
            affine=random().to(bool),
            track_running_stats=False,
        )
        m.train(random())
        device = random_device()
        m.to(device)
        x = random_tensor(ndim=4, dim1=channel, dim2=height, dim3=width).to(device)
        y = m(x)
        return y

    @autotest(n=5, rtol=1e-3, atol=1e-3)
    def test_instancenorm_with_random_data3(test_case):
        channel = random(1, 6).to(int)
        depth = random(1, 6).to(int)
        height = random(1, 6).to(int)
        width = random(1, 6).to(int)
        m = torch.nn.InstanceNorm3d(
            num_features=channel,
            eps=random().to(float) | nothing(),
            momentum=random().to(float) | nothing(),
            affine=random().to(bool),
            track_running_stats=False,
        )
        m.train(random())
        device = random_device()
        m.to(device)
        x = random_tensor(ndim=5, dim1=channel, dim2=depth, dim3=height, dim4=width).to(
            device
        )
        y = m(x)
        return y
>>>>>>> 2f1a1aea


if __name__ == "__main__":
    unittest.main()<|MERGE_RESOLUTION|>--- conflicted
+++ resolved
@@ -440,50 +440,6 @@
         y = m(x)
         return y
 
-<<<<<<< HEAD
-    # @autotest(n=5, auto_backward=True, rtol=1e-3, atol=1e-3, check_graph=True)
-    # def test_instancenorm_with_random_data2(test_case):
-    #     channel = random(1, 6).to(int)
-    #     height = random(1, 6).to(int)
-    #     width = random(1, 6).to(int)
-    #     m = torch.nn.InstanceNorm2d(
-    #         num_features=channel,
-    #         eps=random().to(float) | nothing(),
-    #         momentum=random().to(float) | nothing(),
-    #         affine=random().to(bool),
-    #         track_running_stats=random().to(bool),
-    #     )
-    #     m.train(random())
-    #     device = random_device()
-    #     m.to(device)
-    #     x = random_tensor(ndim=4, dim1=channel, dim2=height, dim3=width).to(device)
-    #     y = m(x)
-    #     return y
-
-    # @autotest(n=5, auto_backward=False, rtol=1e-3, atol=1e-3, check_graph=True)
-    # def test_instancenorm_with_random_data3(test_case):
-    #     channel = random(1, 6).to(int)
-    #     depth = random(1, 6).to(int)
-    #     height = random(1, 6).to(int)
-    #     width = random(1, 6).to(int)
-    #     # Set auto_backward=True will raise AssertionError: False is not true
-    #     # Set track_running_stats=True will raise error: Unexpected key(s) in state_dict: "num_batches_tracked".
-    #     m = torch.nn.InstanceNorm3d(
-    #         num_features=channel,
-    #         eps=random().to(float) | nothing(),
-    #         momentum=random().to(float) | nothing(),
-    #         affine=random().to(bool),
-    #         track_running_stats=False,
-    #     )
-    #     m.train(random())
-    #     device = random_device()
-    #     m.to(device)
-    #     x = random_tensor(ndim=5, dim1=channel, dim2=depth, dim3=height, dim4=width).to(
-    #         device
-    #     )
-    #     y = m(x)
-    #     return y
-=======
     @autotest(n=5, rtol=1e-3, atol=1e-3)
     def test_instancenorm_with_random_data2(test_case):
         channel = random(1, 6).to(int)
@@ -524,7 +480,6 @@
         )
         y = m(x)
         return y
->>>>>>> 2f1a1aea
 
 
 if __name__ == "__main__":
