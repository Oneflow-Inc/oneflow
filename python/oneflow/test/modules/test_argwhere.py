"""
Copyright 2020 The OneFlow Authors. All rights reserved.

Licensed under the Apache License, Version 2.0 (the "License");
you may not use this file except in compliance with the License.
You may obtain a copy of the License at

    http://www.apache.org/licenses/LICENSE-2.0

Unless required by applicable law or agreed to in writing, software
distributed under the License is distributed on an "AS IS" BASIS,
WITHOUT WARRANTIES OR CONDITIONS OF ANY KIND, either express or implied.
See the License for the specific language governing permissions and
limitations under the License.
"""

import unittest
from collections import OrderedDict

import numpy as np
from oneflow.test_utils.test_util import GenArgList

import oneflow as flow
import oneflow.unittest
from packaging import version
from oneflow.test_utils.automated_test_util import *
import torch as torch_original


def _test_argwhere(test_case, shape, device):
    np_input = np.random.randn(*shape)
    input = flow.tensor(np_input, dtype=flow.float32, device=flow.device(device))
    of_out = flow.argwhere(input)
    np_out = np.argwhere(np_input)
    test_case.assertTrue(np.allclose(of_out.numpy(), np_out, 0.0001, 0.0001))
    test_case.assertTrue(np.array_equal(of_out.numpy().shape, np_out.shape))


@flow.unittest.skip_unless_1n1d()
class TestArgwhere(flow.unittest.TestCase):
    def test_argwhere(test_case):
        arg_dict = OrderedDict()
        arg_dict["test_fun"] = [_test_argwhere]
        arg_dict["shape"] = [(2, 3), (2, 3, 4), (2, 4, 5, 6), (2, 3, 0, 4)]
        arg_dict["device"] = ["cpu", "cuda"]
        for arg in GenArgList(arg_dict):
            arg[0](test_case, *arg[1:])

    @unittest.skip("pytorch do not have argwhere fn/module yet!")
    @autotest(n=5, rtol=1e-5, atol=1e-5)
    def test_argwhere_with_random_data(test_case):
        device = random_device()
        x = random_tensor(ndim=random(2, 5).to(int)).to(device)
        y = torch.argwhere(x)
        return y

<<<<<<< HEAD

    has_pytorch_1_11 = version.parse(torch_original.__version__) >= version.parse("1.11.0")
=======
    has_pytorch_1_11 = version.parse(torch_original.__version__) < version.parse(
        "1.11.0"
    )
>>>>>>> 194c9852

    @unittest.skipIf(not has_pytorch_1_11, "...")
    @profile(torch.argwhere if has_pytorch_1_11 else None)
    def profile_argwhere(test_case):
        torch.argwhere(torch.ones(3, 3, 100, 100))


if __name__ == "__main__":
    unittest.main()<|MERGE_RESOLUTION|>--- conflicted
+++ resolved
@@ -54,16 +54,10 @@
         y = torch.argwhere(x)
         return y
 
-<<<<<<< HEAD
 
     has_pytorch_1_11 = version.parse(torch_original.__version__) >= version.parse("1.11.0")
-=======
-    has_pytorch_1_11 = version.parse(torch_original.__version__) < version.parse(
-        "1.11.0"
-    )
->>>>>>> 194c9852
 
-    @unittest.skipIf(not has_pytorch_1_11, "...")
+    @unittest.skipIf(not has_pytorch_1_11,  "torch.argwhere only exists in PyTorch >= 1.11.0")
     @profile(torch.argwhere if has_pytorch_1_11 else None)
     def profile_argwhere(test_case):
         torch.argwhere(torch.ones(3, 3, 100, 100))
