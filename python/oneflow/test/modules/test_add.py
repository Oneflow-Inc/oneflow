"""
Copyright 2020 The OneFlow Authors. All rights reserved.

Licensed under the Apache License, Version 2.0 (the "License");
you may not use this file except in compliance with the License.
You may obtain a copy of the License at

    http://www.apache.org/licenses/LICENSE-2.0

Unless required by applicable law or agreed to in writing, software
distributed under the License is distributed on an "AS IS" BASIS,
WITHOUT WARRANTIES OR CONDITIONS OF ANY KIND, either express or implied.
See the License for the specific language governing permissions and
limitations under the License.
"""

import unittest
from collections import OrderedDict

import numpy as np
from test_util import GenArgList

import oneflow as flow
import oneflow.unittest

from oneflow.test_utils.automated_test_util import *


def _test_add_forward(test_case, shape, device):
    x = flow.tensor(np.random.randn(*shape), device=flow.device(device))
    y = flow.tensor(np.random.randn(*shape), device=flow.device(device))
    of_out = flow.add(x, y)
    np_out = np.add(x.numpy(), y.numpy())
    test_case.assertTrue(np.allclose(of_out.numpy(), np_out, 0.0001, 0.0001))
    x = 5
    y = flow.tensor(np.random.randn(*shape), device=flow.device(device))
    of_out = flow.add(x, y)
    np_out = np.add(x, y.numpy())
    test_case.assertTrue(np.allclose(of_out.numpy(), np_out, 0.0001, 0.0001))
    x = flow.tensor(np.random.randn(*shape), device=flow.device(device))
    y = 5
    of_out = flow.add(x, y)
    np_out = np.add(x.numpy(), y)
    test_case.assertTrue(np.allclose(of_out.numpy(), np_out, 0.0001, 0.0001))
    x = flow.tensor(np.random.randn(*shape), device=flow.device(device))
    y = flow.tensor(np.array([5.0]), device=flow.device(device))
    of_out = flow.add(x, y)
    np_out = np.add(x.numpy(), y.numpy())
    test_case.assertTrue(np.allclose(of_out.numpy(), np_out, 0.0001, 0.0001))
    x = flow.tensor(np.random.randn(1, 1), device=flow.device(device))
    y = flow.tensor(np.random.randn(*shape), device=flow.device(device))
    of_out = flow.add(x, y)
    np_out = np.add(x.numpy(), y.numpy())
    test_case.assertTrue(np.allclose(of_out.numpy(), np_out, 0.0001, 0.0001))


def _test_add_backward(test_case, shape, device):
    x = 5
    y = flow.tensor(
        np.random.randn(*shape), requires_grad=True, device=flow.device(device)
    )
    of_out = flow.add(x, y).sum()
    of_out.backward()
    test_case.assertTrue(
        np.allclose(y.grad.numpy(), np.ones(shape=shape), 0.0001, 0.0001)
    )


def _test_inplace_add(test_case, shape, device):
    np_x = np.random.randn(*shape)
    of_x = flow.tensor(
        np_x, dtype=flow.float32, device=flow.device(device), requires_grad=True
    )
    of_x_inplace = of_x + 1
    id_old = id(of_x_inplace)
    of_x_inplace.add_(5)
    test_case.assertEqual(id_old, id(of_x_inplace))
    np_out = np_x + 1 + 5
    test_case.assertTrue(np.allclose(of_x_inplace.numpy(), np_out, 1e-05, 1e-05))
    of_x_inplace = of_x_inplace.sum()
    of_x_inplace.backward()
    test_case.assertTrue(np.allclose(of_x.grad.numpy(), np.ones(shape), 1e-05, 1e-05))

    of_x = flow.tensor(
        np_x, dtype=flow.float32, device=flow.device(device), requires_grad=True
    )
    of_y = flow.tensor(
        np.random.randn(*shape),
        dtype=flow.float32,
        device=flow.device(device),
        requires_grad=False,
    )
    of_x_inplace = of_x + 1
    id_old = id(of_x_inplace)
    of_x_inplace.add_(of_y)
    test_case.assertEqual(id_old, id(of_x_inplace))
    np_out = np_x + 1 + of_y.numpy()
    test_case.assertTrue(np.allclose(of_x_inplace.numpy(), np_out, 1e-05, 1e-05))
    of_x_inplace = of_x_inplace.sum()
    of_x_inplace.backward()
    test_case.assertTrue(np.allclose(of_x.grad.numpy(), np.ones(shape), 1e-05, 1e-05))

    of_x = flow.tensor(
        np_x, dtype=flow.float32, device=flow.device(device), requires_grad=True
    )
    of_y = flow.tensor(
        np.random.randn(*shape),
        dtype=flow.float32,
        device=flow.device(device),
        requires_grad=False,
    )
    of_x_inplace = of_x + 1
    id_old = id(of_x_inplace)
    of_x_inplace += of_y
    test_case.assertEqual(id_old, id(of_x_inplace))
    np_out = np_x + 1 + of_y.numpy()
    test_case.assertTrue(np.allclose(of_x_inplace.numpy(), np_out, 1e-05, 1e-05))
    of_x_inplace = of_x_inplace.sum()
    of_x_inplace.backward()
    test_case.assertTrue(np.allclose(of_x.grad.numpy(), np.ones(shape), 1e-05, 1e-05))

    of_x = flow.tensor(
        np_x, dtype=flow.float32, device=flow.device(device), requires_grad=True
    )
    of_y = flow.tensor(
        np.array([5.0]),
        dtype=flow.float32,
        device=flow.device(device),
        requires_grad=False,
    )
    of_x_inplace = of_x + 1
    id_old = id(of_x_inplace)
    of_x_inplace.add_(of_y)
    test_case.assertEqual(id_old, id(of_x_inplace))
    np_out = np_x + 6
    test_case.assertTrue(np.allclose(of_x_inplace.numpy(), np_out, 1e-05, 1e-05))
    of_x_inplace = of_x_inplace.sum()
    of_x_inplace.backward()
    test_case.assertTrue(np.allclose(of_x.grad.numpy(), np.ones(shape), 1e-05, 1e-05))

    of_x = flow.tensor(
        np_x, dtype=flow.float32, device=flow.device(device), requires_grad=True
    )
    np_y = np.random.randn(*shape[:-1], 1)
    of_y = flow.tensor(
        np_y, dtype=flow.float32, device=flow.device(device), requires_grad=False
    )
    of_x_inplace = of_x + 1
    id_old = id(of_x_inplace)
    of_x_inplace.add_(of_y)
    test_case.assertEqual(id_old, id(of_x_inplace))
    np_out = np_x + 1 + np_y
    test_case.assertTrue(np.allclose(of_x_inplace.numpy(), np_out, 1e-05, 1e-05))
    of_x_inplace = of_x_inplace.sum()
    of_x_inplace.backward()
    test_case.assertTrue(np.allclose(of_x.grad.numpy(), np.ones(shape), 1e-05, 1e-05))


@flow.unittest.skip_unless_1n1d()
class TestAddModule(flow.unittest.TestCase):
    def test_add(test_case):
        arg_dict = OrderedDict()
        arg_dict["test_fun"] = [
            _test_add_forward,
            _test_add_backward,
            _test_inplace_add,
        ]
        arg_dict["shape"] = [(2, 3), (2, 3, 4), (2, 3, 4, 5)]
        arg_dict["device"] = ["cpu", "cuda"]
        for arg in GenArgList(arg_dict):
            arg[0](test_case, *arg[1:])

    @autotest(check_graph=True)
    def test_0_size_add(test_case):
        device = random_device()
        x = random_pytorch_tensor(2, 0, 3).to(device)
        y = random_pytorch_tensor(2, 1, 3).to(device)
        out = x + y
        return out

    @autotest(auto_backward=False, check_graph=False)
    def test_0dim_inplace_add(test_case):
        device = random_device()
        x = random_pytorch_tensor(2, 2, 3, requires_grad=False).to(device)
        y = random_pytorch_tensor(1, 10).to(device)
        x += y.mean()
        return x

    @autotest(check_graph=False)
    def test_0dim_two_inplace_add(test_case):
        device = random_device()
        x = random_pytorch_tensor(2, 2, 3).to(device).mean()
        y = random_pytorch_tensor(2, 2, 3).to(device)
        x += y.mean()
        return x

    @autotest(check_graph=True)
    def test_add_with_alpha(test_case):
        device = random_device()
        x1 = random_pytorch_tensor(2, 2, 3).to(device).mean()
        x2 = random_pytorch_tensor(2, 2, 3).to(device).mean()
        x3 = random_pytorch_tensor(2, 2, 3).to(device).mean()
        y = random_pytorch_tensor(2, 2, 3).to(device)
        s = random().to(float)
        alpha = random().to(float)
        z1 = torch.add(x1, y, alpha=alpha)
        z2 = torch.add(x2, s, alpha=alpha)
        z3 = torch.add(s, x3, alpha=alpha)
        return z1, z2, z3

<<<<<<< HEAD
    @autotest(auto_backward=False, check_graph=False)
    def test_bool_add(test_case):
        device = random_device()
        x = random_pytorch_tensor(2, 1, 3).to(device, torch.bool)
        y = random_pytorch_tensor(2, 1, 3).to(device, torch.bool)
        out = x + y
        return out

    @autotest(auto_backward=False, check_graph=False)
    def test_0shape_bool_add(test_case):
        device = random_device()
        x = random_pytorch_tensor(2, 0, 3).to(device, torch.bool)
        y = random_pytorch_tensor(2, 1, 3).to(device, torch.bool)
        out = x + y
        return out

    @autotest(auto_backward=False, check_graph=False)
    def test_0dim_bool_inplace_add(test_case):
        device = random_device()
        x = random_pytorch_tensor(2, 2, 3, requires_grad=False).to(device, torch.bool)
        y = random_pytorch_tensor(1, 10).to(device)
        x += y.mean().to(torch.bool)
        return x

    @autotest(auto_backward=False, check_graph=False)
    def test_0dim_two_inplace_add(test_case):
        device = random_device()
        x = random_pytorch_tensor(2, 2, 3).to(device).mean().to(torch.bool)
        y = random_pytorch_tensor(2, 2, 3).to(device)
        return x
        x += y.mean().to(torch.bool)
=======
    @autotest(check_graph=False)
    def test_add_with_alpha_0dim(test_case):
        device = random_device()
        x1 = random_pytorch_tensor(ndim=0).to(device).mean()
        x2 = random_pytorch_tensor(ndim=0).to(device).mean()
        x3 = random_pytorch_tensor(ndim=0).to(device).mean()
        y = random_pytorch_tensor(ndim=0).to(device)
        s = random().to(float)
        alpha = random().to(float)
        z1 = torch.add(x1, y, alpha=alpha)
        z2 = torch.add(x2, s, alpha=alpha)
        z3 = torch.add(s, x3, alpha=alpha)
        return z1, z2, z3
>>>>>>> 8ddaf753


if __name__ == "__main__":
    unittest.main()<|MERGE_RESOLUTION|>--- conflicted
+++ resolved
@@ -208,7 +208,6 @@
         z3 = torch.add(s, x3, alpha=alpha)
         return z1, z2, z3
 
-<<<<<<< HEAD
     @autotest(auto_backward=False, check_graph=False)
     def test_bool_add(test_case):
         device = random_device()
@@ -240,7 +239,7 @@
         y = random_pytorch_tensor(2, 2, 3).to(device)
         return x
         x += y.mean().to(torch.bool)
-=======
+
     @autotest(check_graph=False)
     def test_add_with_alpha_0dim(test_case):
         device = random_device()
@@ -254,7 +253,6 @@
         z2 = torch.add(x2, s, alpha=alpha)
         z3 = torch.add(s, x3, alpha=alpha)
         return z1, z2, z3
->>>>>>> 8ddaf753
 
 
 if __name__ == "__main__":
