--- conflicted
+++ resolved
@@ -190,11 +190,8 @@
         for arg in GenArgList(arg_dict):
             arg[0](test_case, *arg[1:])
 
-<<<<<<< HEAD
-    @autotest(n=10, include_complex=True)
-=======
+
     @autotest(n=10)
->>>>>>> fb423fa8
     def test_0_size_add(test_case):
         device = random_device()
         x = random_tensor(2, 0, 3).to(device)
@@ -202,11 +199,8 @@
         out = x + y
         return out
 
-<<<<<<< HEAD
-    @autotest(n=6, auto_backward=False, include_complex=True)
-=======
+
     @autotest(n=6, auto_backward=False)
->>>>>>> fb423fa8
     def test_0dim_inplace_add(test_case):
         device = random_device()
         x = random_tensor(2, 2, 3, requires_grad=False).to(device)
@@ -214,11 +208,8 @@
         x += y.mean()
         return x
 
-<<<<<<< HEAD
-    @autotest(n=10, include_complex=True)
-=======
+
     @autotest(n=10)
->>>>>>> fb423fa8
     def test_0dim_two_inplace_add(test_case):
         device = random_device()
         x = random_tensor(2, 2, 3).to(device).mean()
@@ -226,11 +217,8 @@
         x += y.mean()
         return x
 
-<<<<<<< HEAD
-    @autotest(n=6, include_complex=True)
-=======
+
     @autotest(n=6)
->>>>>>> fb423fa8
     def test_add_with_alpha(test_case):
         device = random_device()
         x1 = random_tensor(2, 2, 3).to(device).mean()
@@ -276,11 +264,8 @@
         return x
         x += y.mean().to(torch.bool)
 
-<<<<<<< HEAD
-    @autotest(n=6, include_complex=True)
-=======
+
     @autotest(n=6)
->>>>>>> fb423fa8
     def test_add_with_alpha_0dim(test_case):
         device = random_device()
         x1 = random_tensor(ndim=0).to(device).mean()
@@ -299,11 +284,8 @@
         torch.add(torch.ones(100), 20)
         torch.add(torch.ones(100), torch.ones(100, 1), alpha=10)
 
-<<<<<<< HEAD
-    @autotest(n=6, include_complex=True)
-=======
+
     @autotest(n=6)
->>>>>>> fb423fa8
     def test_non_contiguous_inplace_add(test_case):
         device = random_device()
         x = random_tensor(2, 2, 4).to(device)
@@ -312,11 +294,8 @@
         y += random_tensor(2, 2, 2).to(device)
         return y
 
-<<<<<<< HEAD
-    @autotest(n=10, include_complex=True)
-=======
+
     @autotest(n=10)
->>>>>>> fb423fa8
     def test_scalar_add_with_random_devices(test_case):
         x1_device = random_device()
         x2_device = random_device()
