--- conflicted
+++ resolved
@@ -427,13 +427,8 @@
 
     @flow.unittest.skip_unless_1n2d()
     @unittest.skipIf(os.getenv("ONEFLOW_TEST_CPU_ONLY"), "only test cpu cases")
-<<<<<<< HEAD
     def test_consistent_to_consistent_s1_to_s0(test_case):
-        if flow.distributed.get_rank() == 0:
-=======
-    def test_consistent_to_consistent_s1ts0(test_case):
-        if flow.env.get_rank() == 0:
->>>>>>> 81798300
+        if flow.env.get_rank() == 0:
             np_arr = np.array(
                 [[4, 6, 5, 20], [6, 2, 5, 7], [3, 7, 5, 4], [6, 8, 9, 4]],
                 dtype=np.float32,
@@ -513,7 +508,7 @@
         broadcast_tensor = consistent_tensor.to_consistent(
             new_placement, flow.sbp.broadcast
         )
-        test_case.assertTrue(broadcast_tensor.placement, new_placement)
+        test_case.assertTrue(broadcast_tensor.placement == new_placement)
         if flow.env.get_rank() != 3:
             test_case.assertTrue(
                 np.array_equal(
@@ -554,7 +549,7 @@
         broadcast_tensor = consistent_tensor.to_consistent(
             new_placement, flow.sbp.broadcast
         )
-        test_case.assertTrue(broadcast_tensor.placement, new_placement)
+        test_case.assertTrue(broadcast_tensor.placement == new_placement)
         test_case.assertTrue(
             np.array_equal(
                 broadcast_tensor.to_local().numpy(),
@@ -607,7 +602,7 @@
         broadcast_tensor = consistent_tensor.to_consistent(
             new_placement, flow.sbp.broadcast
         )
-        test_case.assertTrue(broadcast_tensor.placement, new_placement)
+        test_case.assertTrue(broadcast_tensor.placement == new_placement)
         test_case.assertTrue(
             np.array_equal(
                 broadcast_tensor.to_local().numpy(),
@@ -627,13 +622,8 @@
 @flow.unittest.skip_unless_1n4d()
 @unittest.skipIf(os.getenv("ONEFLOW_TEST_CPU_ONLY"), "only test cpu cases")
 class TestConsistentCast_1ToN(flow.unittest.TestCase):
-<<<<<<< HEAD
     def test_consistent_to_consistent_1tob(test_case):
-        if flow.distributed.get_rank() == 0:
-=======
-    def test_consistent_to_consistent_1tb(test_case):
-        if flow.env.get_rank() == 0:
->>>>>>> 81798300
+        if flow.env.get_rank() == 0:
             np_arr = np.array(
                 [[4, 6, 5, 20], [6, 2, 5, 7], [3, 7, 5, 4], [6, 8, 9, 4]],
                 dtype=np.float32,
@@ -651,7 +641,7 @@
         broadcast_tensor = consistent_tensor.to_consistent(
             new_placement, flow.sbp.broadcast
         )
-        test_case.assertTrue(broadcast_tensor.placement, new_placement)
+        test_case.assertTrue(broadcast_tensor.placement == new_placement)
         if flow.env.get_rank() < 2:
             test_case.assertTrue(
                 np.array_equal(
@@ -663,13 +653,8 @@
                 )
             )
 
-<<<<<<< HEAD
     def test_consistent_to_consistent_1top(test_case):
-        if flow.distributed.get_rank() == 0:
-=======
-    def test_consistent_to_consistent_1tp(test_case):
-        if flow.env.get_rank() == 0:
->>>>>>> 81798300
+        if flow.env.get_rank() == 0:
             np_arr = np.array(
                 [[4, 6, 5, 20], [6, 2, 5, 7], [3, 7, 5, 4], [6, 8, 9, 4]],
                 dtype=np.float32,
@@ -687,7 +672,7 @@
         partial_sum_tensor = consistent_tensor.to_consistent(
             new_placement, flow.sbp.partial_sum
         )
-        test_case.assertTrue(partial_sum_tensor.placement, new_placement)
+        test_case.assertTrue(partial_sum_tensor.placement == new_placement)
         if flow.env.get_rank() == 0:
             test_case.assertTrue(
                 np.array_equal(
@@ -709,13 +694,8 @@
                 )
             )
 
-<<<<<<< HEAD
     def test_consistent_to_consistent_1tos(test_case):
-        if flow.distributed.get_rank() == 0:
-=======
-    def test_consistent_to_consistent_1ts(test_case):
-        if flow.env.get_rank() == 0:
->>>>>>> 81798300
+        if flow.env.get_rank() == 0:
             np_arr = np.array(
                 [[4, 6, 5, 20], [6, 2, 5, 7], [3, 7, 5, 4], [6, 8, 9, 4]],
                 dtype=np.float32,
@@ -731,7 +711,7 @@
         consistent_tensor = tensor.to_consistent(placement, flow.sbp.split(0))
         new_placement = flow.placement("cuda", {0: range(4)})
         split_tensor = consistent_tensor.to_consistent(new_placement, flow.sbp.split(0))
-        test_case.assertTrue(split_tensor.placement, new_placement)
+        test_case.assertTrue(split_tensor.placement == new_placement)
         if flow.env.get_rank() == 0:
             test_case.assertTrue(
                 np.array_equal(
@@ -784,7 +764,7 @@
         broadcast_tensor = consistent_tensor.to_consistent(
             new_placement, flow.sbp.broadcast
         )
-        test_case.assertTrue(broadcast_tensor.placement, new_placement)
+        test_case.assertTrue(broadcast_tensor.placement == new_placement)
         if flow.env.get_rank() == 0:
             test_case.assertTrue(
                 np.array_equal(
@@ -815,7 +795,7 @@
         partial_sum_tensor = consistent_tensor.to_consistent(
             new_placement, flow.sbp.broadcast
         )
-        test_case.assertTrue(partial_sum_tensor.placement, new_placement)
+        test_case.assertTrue(partial_sum_tensor.placement == new_placement)
         if flow.env.get_rank() == 0:
             test_case.assertTrue(
                 np.array_equal(
@@ -855,7 +835,7 @@
         partial_sum_tensor = consistent_tensor.to_consistent(
             new_placement, flow.sbp.broadcast
         )
-        test_case.assertTrue(partial_sum_tensor.placement, new_placement)
+        test_case.assertTrue(partial_sum_tensor.placement == new_placement)
         if flow.env.get_rank() == 0:
             test_case.assertTrue(
                 np.array_equal(
@@ -873,5 +853,125 @@
             )
 
 
+@flow.unittest.skip_unless_1n4d()
+@unittest.skipIf(os.getenv("ONEFLOW_TEST_CPU_ONLY"), "only test cpu cases")
+class TestConsistentCast_1To1(flow.unittest.TestCase):
+    def test_consistent_to_consistent_1to1_gpu_to_gpu(test_case):
+        if flow.env.get_rank() == 0:
+            np_arr = np.array(
+                [[4, 6, 5, 20], [6, 2, 5, 7], [3, 7, 5, 4], [6, 8, 9, 4]],
+                dtype=np.float32,
+            )
+        else:
+            np_arr = np.array(
+                [[2, 10, 10, 7], [3, 9, 10, 5], [4, 6, 6, 9], [6, 8, 6, 4]],
+                dtype=np.float32,
+            )
+        device = flow.device("cuda")
+        local_tensor = flow.Tensor(np_arr, device=device, dtype=flow.float32)
+        placement = flow.placement("cuda", {0: [3]})
+        x = local_tensor.to_consistent(placement, flow.sbp.split(0))
+        new_placement = flow.placement("cuda", {0: [2]})
+        y = x.to_consistent(new_placement, flow.sbp.broadcast)
+        test_case.assertTrue(y.placement == new_placement)
+        if flow.env.get_rank() == 2:
+            test_case.assertTrue(
+                np.array_equal(
+                    y.to_local().numpy(),
+                    np.array(
+                        [[2, 10, 10, 7], [3, 9, 10, 5], [4, 6, 6, 9], [6, 8, 6, 4]],
+                        dtype=np.float32,
+                    ),
+                )
+            )
+
+    def test_consistent_to_consistent_1to1_cpu_to_cpu(test_case):
+        if flow.env.get_rank() == 0:
+            np_arr = np.array(
+                [[4, 6, 5, 20], [6, 2, 5, 7], [3, 7, 5, 4], [6, 8, 9, 4]],
+                dtype=np.float32,
+            )
+        else:
+            np_arr = np.array(
+                [[2, 10, 10, 7], [3, 9, 10, 5], [4, 6, 6, 9], [6, 8, 6, 4]],
+                dtype=np.float32,
+            )
+        device = flow.device("cpu")
+        local_tensor = flow.Tensor(np_arr, device=device, dtype=flow.float32)
+        placement = flow.placement("cpu", {0: [0]})
+        x = local_tensor.to_consistent(placement, flow.sbp.split(0))
+        new_placement = flow.placement("cpu", {0: [2]})
+        y = x.to_consistent(new_placement, flow.sbp.broadcast)
+        test_case.assertTrue(y.placement == new_placement)
+        if flow.env.get_rank() == 2:
+            test_case.assertTrue(
+                np.array_equal(
+                    y.to_local().numpy(),
+                    np.array(
+                        [[4, 6, 5, 20], [6, 2, 5, 7], [3, 7, 5, 4], [6, 8, 9, 4]],
+                        dtype=np.float32,
+                    ),
+                )
+            )
+
+    def test_consistent_to_consistent_1to1_gpu_to_cpu(test_case):
+        if flow.env.get_rank() == 0:
+            np_arr = np.array(
+                [[4, 6, 5, 20], [6, 2, 5, 7], [3, 7, 5, 4], [6, 8, 9, 4]],
+                dtype=np.float32,
+            )
+        else:
+            np_arr = np.array(
+                [[2, 10, 10, 7], [3, 9, 10, 5], [4, 6, 6, 9], [6, 8, 6, 4]],
+                dtype=np.float32,
+            )
+        device = flow.device("cuda")
+        local_tensor = flow.Tensor(np_arr, device=device, dtype=flow.float32)
+        placement = flow.placement("cuda", {0: [0]})
+        x = local_tensor.to_consistent(placement, flow.sbp.split(0))
+        new_placement = flow.placement("cpu", {0: [3]})
+        y = x.to_consistent(new_placement, flow.sbp.broadcast)
+        test_case.assertTrue(y.placement == new_placement)
+        if flow.env.get_rank() == 3:
+            test_case.assertTrue(
+                np.array_equal(
+                    y.to_local().numpy(),
+                    np.array(
+                        [[4, 6, 5, 20], [6, 2, 5, 7], [3, 7, 5, 4], [6, 8, 9, 4]],
+                        dtype=np.float32,
+                    ),
+                )
+            )
+
+    def test_consistent_to_consistent_1to1_cpu_to_gpu(test_case):
+        if flow.env.get_rank() == 0:
+            np_arr = np.array(
+                [[4, 6, 5, 20], [6, 2, 5, 7], [3, 7, 5, 4], [6, 8, 9, 4]],
+                dtype=np.float32,
+            )
+        else:
+            np_arr = np.array(
+                [[2, 10, 10, 7], [3, 9, 10, 5], [4, 6, 6, 9], [6, 8, 6, 4]],
+                dtype=np.float32,
+            )
+        device = flow.device("cpu")
+        local_tensor = flow.Tensor(np_arr, device=device, dtype=flow.float32)
+        placement = flow.placement("cpu", {0: [1]})
+        x = local_tensor.to_consistent(placement, flow.sbp.split(0))
+        new_placement = flow.placement("cuda", {0: [3]})
+        y = x.to_consistent(new_placement, flow.sbp.broadcast)
+        test_case.assertTrue(y.placement == new_placement)
+        if flow.env.get_rank() == 3:
+            test_case.assertTrue(
+                np.array_equal(
+                    y.to_local().numpy(),
+                    np.array(
+                        [[2, 10, 10, 7], [3, 9, 10, 5], [4, 6, 6, 9], [6, 8, 6, 4]],
+                        dtype=np.float32,
+                    ),
+                )
+            )
+
+
 if __name__ == "__main__":
     unittest.main()