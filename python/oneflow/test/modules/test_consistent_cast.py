"""
Copyright 2020 The OneFlow Authors. All rights reserved.

Licensed under the Apache License, Version 2.0 (the "License");
you may not use this file except in compliance with the License.
You may obtain a copy of the License at

    http://www.apache.org/licenses/LICENSE-2.0

Unless required by applicable law or agreed to in writing, software
distributed under the License is distributed on an "AS IS" BASIS,
WITHOUT WARRANTIES OR CONDITIONS OF ANY KIND, either express or implied.
See the License for the specific language governing permissions and
limitations under the License.
"""

import unittest
from collections import OrderedDict

import numpy as np
import oneflow as flow
import os

import oneflow.unittest
from test_util import GenArgList


@flow.unittest.skip_unless_1n4d()
class TestConsistentCastModule_1n4d(flow.unittest.TestCase):
    def test_to_consistent_flatten_hierarchy(test_case):
        x = flow.ones((16, 16), dtype=flow.int32)
        sbp = (flow.sbp.partial_sum,)
        y = x.to_consistent(
            placement=flow.placement("cpu", {0: range(4)}, hierarchy=(2, 2)),
            sbp=(flow.sbp.partial_sum, flow.sbp.partial_sum),
        )
        placement = flow.placement("cpu", {0: range(4)})
        y = y.to_consistent(placement=placement, sbp=sbp)
        test_case.assertEqual(y.sbp, sbp)
        test_case.assertEqual(y.placement, placement)
        test_case.assertEqual(tuple(y.shape), (16, 16))

    @unittest.skipIf(os.getenv("ONEFLOW_TEST_CPU_ONLY"), "only test cpu cases")
    def test_to_consistent_flatten_hierarchy_cpu_to_gpu(test_case):
        x = flow.ones((16, 16), dtype=flow.int32)
        sbp = (flow.sbp.partial_sum,)
        y = x.to_consistent(
            placement=flow.placement("cpu", {0: range(4)}, hierarchy=(2, 2)),
            sbp=(flow.sbp.partial_sum, flow.sbp.partial_sum),
        )
        placement = flow.placement("cuda", {0: range(4)})
        y = y.to_consistent(placement=placement, sbp=sbp)
        test_case.assertEqual(y.sbp, sbp)
        test_case.assertEqual(y.placement, placement)
        test_case.assertEqual(tuple(y.shape), (16, 16))

    @unittest.skipIf(os.getenv("ONEFLOW_TEST_CPU_ONLY"), "only test cpu cases")
    def test_to_consistent_flatten_hierarchy_gpu_to_cpu(test_case):
        x = flow.ones((16, 16), dtype=flow.int32)
        sbp = (flow.sbp.partial_sum,)
        y = x.to_consistent(
            placement=flow.placement("cuda", {0: range(4)}, hierarchy=(2, 2)),
            sbp=(flow.sbp.partial_sum, flow.sbp.partial_sum),
        )
        placement = flow.placement("cpu", {0: range(4)})
        y = y.to_consistent(placement=placement, sbp=sbp)
        test_case.assertEqual(y.sbp, sbp)
        test_case.assertEqual(y.placement, placement)
        test_case.assertEqual(tuple(y.shape), (16, 16))

    def test_to_consistent_broadcast_shape_dtype(test_case):
        if int(os.getenv("RANK")) < 2:
            x = flow.ones((16, 16), dtype=flow.int32)
        else:
            x = flow.zeros((1,), dtype=flow.float)
        placement = flow.placement("cpu", {0: range(2)})
        sbp = (flow.sbp.split(0),)
        y = x.to_consistent(placement=placement, sbp=sbp)
        test_case.assertEqual(y.sbp, sbp)
        test_case.assertEqual(y.placement, placement)
        test_case.assertEqual(tuple(y.shape), (32, 16))
        test_case.assertEqual(y.dtype, flow.int32)

    @unittest.skipIf(os.getenv("ONEFLOW_TEST_CPU_ONLY"), "only test cpu cases")
    def test_local_to_consistent_2d_sbp(test_case):
        x = flow.ones((16, 16), device=flow.device("cuda"), dtype=flow.int32)
        placement = flow.placement("cuda", {0: range(4)}, hierarchy=(2, 2))
        sbp = (flow.sbp.split(0), flow.sbp.partial_sum)
        y = x.to_consistent(placement=placement, sbp=sbp)
        test_case.assertEqual(y.sbp, sbp)
        test_case.assertEqual(y.placement, placement)
        test_case.assertEqual(tuple(y.shape), (32, 16))
        test_case.assertEqual(y.dtype, flow.int32)

    @unittest.skipIf(os.getenv("ONEFLOW_TEST_CPU_ONLY"), "only test cpu cases")
    def test_local_to_consistent_sp_2_bb(test_case):
        x = flow.ones((16, 16), device=flow.device("cuda"), dtype=flow.int32)
        placement = flow.placement("cuda", {0: range(4)}, hierarchy=(2, 2))
        sbp = (flow.sbp.split(0), flow.sbp.partial_sum)
        y = x.to_consistent(placement=placement, sbp=sbp)
        test_case.assertEqual(y.sbp, sbp)
        test_case.assertEqual(y.placement, placement)
        test_case.assertEqual(tuple(y.shape), (32, 16))
        test_case.assertEqual(y.dtype, flow.int32)
        y = y.to_consistent(sbp=(flow.sbp.broadcast, flow.sbp.broadcast))
        test_case.assertEqual(y.sbp, (flow.sbp.broadcast, flow.sbp.broadcast))
        test_case.assertEqual(y.placement, placement)
        test_case.assertEqual(tuple(y.shape), (32, 16))
        test_case.assertEqual(y.dtype, flow.int32)
        z = y.to_local()
        test_case.assertTrue(
            np.array_equal(z.numpy(), np.ones((32, 16), dtype=np.int32) * 2)
        )

<<<<<<< HEAD

    def test_local_to_consistent_ps0_2_s0s0(test_case):
=======
    @unittest.skipIf(os.getenv("ONEFLOW_TEST_CPU_ONLY"), "only test cpu cases")
    def _test_local_to_consistent_ps0_2_s0s0(test_case):
>>>>>>> 60d6ba9a
        x = flow.ones((16, 16), device=flow.device("cuda"), dtype=flow.int32)
        x = x * int(os.getenv("RANK"))
        placement = flow.placement("cuda", {0: range(4)}, hierarchy=(2, 2))
        sbp = (flow.sbp.partial_sum, flow.sbp.split(0))
        y = x.to_consistent(placement=placement, sbp=sbp)
        test_case.assertEqual(y.sbp, sbp)
        test_case.assertEqual(y.placement, placement)
        test_case.assertEqual(tuple(y.shape), (32, 16))
        test_case.assertEqual(y.dtype, flow.int32)
        sbp = (flow.sbp.split(0), flow.sbp.split(0))
        y = y.to_consistent(sbp=sbp)
        z = y.to_local()
        if int(os.getenv("RANK")) < 2:
            scale = 2
        else:
            scale = 4
        test_case.assertTrue(
            np.array_equal(z.numpy(), np.ones((8, 16), dtype=np.int32) * scale)
        )
    

    def test_local_to_consistent_s0p_2_s0s0(test_case):
        x = flow.ones((16, 16), device=flow.device("cuda"), dtype=flow.int32)
        x = x * int(os.getenv("RANK"))
        placement = flow.placement("cuda", {0: range(4)}, hierarchy=(2, 2))
        sbp = (flow.sbp.split(0), flow.sbp.partial_sum)
        y = x.to_consistent(placement=placement, sbp=sbp)
        test_case.assertEqual(y.sbp, sbp)
        test_case.assertEqual(y.placement, placement)
        test_case.assertEqual(tuple(y.shape), (32, 16))
        test_case.assertEqual(y.dtype, flow.int32)
        sbp = (flow.sbp.split(0), flow.sbp.split(0))
        y = y.to_consistent(sbp=sbp)
        z = y.to_local()
        if int(os.getenv("RANK")) < 2:
            scale = 1
        else:
            scale = 5
        test_case.assertTrue(
            np.array_equal(z.numpy(), np.ones((8, 16), dtype=np.int32) * scale)
        )


    @unittest.skipIf(os.getenv("ONEFLOW_TEST_CPU_ONLY"), "only test cpu cases")
    def test_to_consistent_loop_broadcast_shape_dtype(test_case):
        if int(os.getenv("RANK")) < 2:
            x = flow.ones((16, 16), device=flow.device("cuda"), dtype=flow.int32)
            a = flow.ones((16, 16), device=flow.device("cpu"), dtype=flow.int32)
        else:
            x = flow.zeros((1,), dtype=flow.float)
            a = flow.zeros((16, 16), device=flow.device("cpu"), dtype=flow.int32)
        placement = flow.placement("cuda", {0: range(2)})
        sbp = (flow.sbp.split(0),)
        for i in range(1000):
            if i % 100 == 0:
                print(i)
            y = x.to_consistent(placement=placement, sbp=sbp)
            b = a.to_consistent(placement=placement, sbp=flow.sbp.broadcast)
        test_case.assertEqual(y.sbp, sbp)
        test_case.assertEqual(y.placement, placement)
        test_case.assertEqual(tuple(y.shape), (32, 16))
        test_case.assertEqual(y.dtype, flow.int32)


@flow.unittest.skip_unless_1n2d()
class TestConsistentCastModule_1n2d(flow.unittest.TestCase):
    def test_to_consistent_broadcast_shape_dtype(test_case):
        if os.getenv("RANK") == "0":
            x = flow.ones((16, 16), dtype=flow.int32)
        else:
            x = flow.zeros((1,), dtype=flow.float)
        placement = flow.placement("cpu", {0: [0]})
        sbp = (flow.sbp.broadcast,)
        y = x.to_consistent(placement=placement, sbp=sbp)
        test_case.assertEqual(y.sbp, sbp)
        test_case.assertEqual(y.placement, placement)
        test_case.assertEqual(tuple(y.shape), (16, 16))
        test_case.assertEqual(y.dtype, flow.int32)

    def test_local_to_consistent_broadcast_data(test_case):
        if int(os.getenv("RANK")) == 0:
            x = flow.ones((16, 16), dtype=flow.int32)
        else:
            x = flow.zeros((16, 16), dtype=flow.int32)
        placement = flow.placement("cpu", {0: range(2)})
        sbp = (flow.sbp.broadcast,)
        y = x.to_consistent(placement=placement, sbp=sbp)
        test_case.assertEqual(y.sbp, sbp)
        test_case.assertEqual(y.placement, placement)
        test_case.assertEqual(tuple(y.shape), (16, 16))
        test_case.assertEqual(y.dtype, flow.int32)
        z = y.to_local()
        test_case.assertTrue(
            np.array_equal(z.numpy(), np.ones((16, 16), dtype=np.int32))
        )

    def test_cuda_consistent_to_consistent_cpu_s2b(test_case):
        x = flow.ones((16, 16), device=flow.device("cpu"), dtype=flow.int32)
        placement = flow.placement("cpu", {0: range(2)})
        y = x.to_consistent(placement=placement, sbp=flow.sbp.split(0))
        sbp = (flow.sbp.broadcast,)
        y = y.to_consistent(sbp=sbp)
        test_case.assertEqual(y.sbp, sbp)
        test_case.assertEqual(y.placement, placement)
        test_case.assertEqual(tuple(y.shape), (32, 16))
        test_case.assertEqual(y.dtype, flow.int32)
        z = y.to_local()
        test_case.assertTrue(
            np.array_equal(z.numpy(), np.ones((32, 16), dtype=np.int32))
        )

    @unittest.skipIf(os.getenv("ONEFLOW_TEST_CPU_ONLY"), "only test cpu cases")
    def test_cuda_consistent_to_consistent_s2b(test_case):
        x = flow.ones((16, 16), device=flow.device("cuda"), dtype=flow.int32)
        placement = flow.placement("cuda", {0: range(2)})
        y = x.to_consistent(placement=placement, sbp=flow.sbp.split(0))
        sbp = (flow.sbp.broadcast,)
        y = y.to_consistent(sbp=sbp)
        test_case.assertEqual(y.sbp, sbp)
        test_case.assertEqual(y.placement, placement)
        test_case.assertEqual(tuple(y.shape), (32, 16))
        test_case.assertEqual(y.dtype, flow.int32)
        z = y.to_local()
        test_case.assertTrue(
            np.array_equal(z.numpy(), np.ones((32, 16), dtype=np.int32))
        )

    def test_cuda_consistent_to_consistent_cpu_s2p(test_case):
        x = flow.ones((16, 16), device=flow.device("cpu"), dtype=flow.int32)
        placement = flow.placement("cpu", {0: range(2)})
        y = x.to_consistent(placement=placement, sbp=flow.sbp.split(0))
        sbp = (flow.sbp.partial_sum,)
        y = y.to_consistent(sbp=sbp)
        test_case.assertEqual(y.sbp, sbp)
        test_case.assertEqual(y.placement, placement)
        test_case.assertEqual(tuple(y.shape), (32, 16))
        test_case.assertEqual(y.dtype, flow.int32)
        z = y.to_local()
        if int(os.getenv("RANK")) == 0:
            test_case.assertTrue(
                np.array_equal(
                    z.numpy(),
                    np.concatenate(
                        (
                            np.ones((16, 16), dtype=np.int32),
                            np.zeros((16, 16), dtype=np.int32),
                        ),
                        axis=0,
                    ),
                )
            )
        else:
            test_case.assertTrue(
                np.array_equal(
                    z.numpy(),
                    np.concatenate(
                        (
                            np.zeros((16, 16), dtype=np.int32),
                            np.ones((16, 16), dtype=np.int32),
                        ),
                        axis=0,
                    ),
                )
            )

    @unittest.skipIf(os.getenv("ONEFLOW_TEST_CPU_ONLY"), "only test cpu cases")
    def test_cuda_consistent_to_consistent_s2p(test_case):
        x = flow.ones((16, 16), device=flow.device("cuda"), dtype=flow.int32)
        placement = flow.placement("cuda", {0: range(2)})
        y = x.to_consistent(placement=placement, sbp=flow.sbp.split(0))
        sbp = (flow.sbp.partial_sum,)
        y = y.to_consistent(sbp=sbp)
        test_case.assertEqual(y.sbp, sbp)
        test_case.assertEqual(y.placement, placement)
        test_case.assertEqual(tuple(y.shape), (32, 16))
        test_case.assertEqual(y.dtype, flow.int32)
        z = y.to_local()
        if int(os.getenv("RANK")) == 0:
            test_case.assertTrue(
                np.array_equal(
                    z.numpy(),
                    np.concatenate(
                        (
                            np.ones((16, 16), dtype=np.int32),
                            np.zeros((16, 16), dtype=np.int32),
                        ),
                        axis=0,
                    ),
                )
            )
        else:
            test_case.assertTrue(
                np.array_equal(
                    z.numpy(),
                    np.concatenate(
                        (
                            np.zeros((16, 16), dtype=np.int32),
                            np.ones((16, 16), dtype=np.int32),
                        ),
                        axis=0,
                    ),
                )
            )

    @unittest.skipIf(os.getenv("ONEFLOW_TEST_CPU_ONLY"), "only test cpu cases")
    def test_cuda_consistent_to_consistent_b2p(test_case):
        x = flow.ones((16, 16), device=flow.device("cuda"), dtype=flow.int32)
        placement = flow.placement("cuda", {0: range(2)})
        y = x.to_consistent(placement=placement, sbp=flow.sbp.broadcast)
        sbp = (flow.sbp.partial_sum,)
        y = y.to_consistent(sbp=sbp)
        test_case.assertEqual(y.sbp, sbp)
        test_case.assertEqual(y.placement, placement)
        test_case.assertEqual(tuple(y.shape), (16, 16))
        test_case.assertEqual(y.dtype, flow.int32)
        z = y.to_local()
        if int(os.getenv("RANK")) == 0:
            test_case.assertTrue(
                np.array_equal(z.numpy(), np.ones((16, 16), dtype=np.int32))
            )
        else:
            test_case.assertTrue(
                np.array_equal(z.numpy(), np.zeros((16, 16), dtype=np.int32))
            )

    @unittest.skipIf(os.getenv("ONEFLOW_TEST_CPU_ONLY"), "only test cpu cases")
    def test_cuda_consistent_to_consistent_b2s(test_case):
        x = flow.ones((16, 16), device=flow.device("cuda"), dtype=flow.int32)
        placement = flow.placement("cuda", {0: range(2)})
        y = x.to_consistent(placement=placement, sbp=flow.sbp.broadcast)
        sbp = (flow.sbp.split(0),)
        y = y.to_consistent(sbp=sbp)
        test_case.assertEqual(y.sbp, sbp)
        test_case.assertEqual(y.placement, placement)
        test_case.assertEqual(tuple(y.shape), (16, 16))
        test_case.assertEqual(y.dtype, flow.int32)
        z = y.to_local()
        test_case.assertTrue(
            np.array_equal(z.numpy(), np.ones((8, 16), dtype=np.int32))
        )

    def test_cuda_consistent_to_consistent_cpu_p2s(test_case):
        x = flow.ones((16, 16), device=flow.device("cpu"), dtype=flow.int32)
        placement = flow.placement("cpu", {0: range(2)})
        y = x.to_consistent(placement=placement, sbp=flow.sbp.partial_sum)
        sbp = (flow.sbp.split(0),)
        y = y.to_consistent(sbp=sbp)
        test_case.assertEqual(y.sbp, sbp)
        test_case.assertEqual(y.placement, placement)
        test_case.assertEqual(tuple(y.shape), (16, 16))
        test_case.assertEqual(y.dtype, flow.int32)
        z = y.to_local()
        test_case.assertTrue(
            np.array_equal(z.numpy(), np.ones((8, 16), dtype=np.int32) * 2)
        )

    @unittest.skipIf(os.getenv("ONEFLOW_TEST_CPU_ONLY"), "only test cpu cases")
    def test_cuda_consistent_to_consistent_p2s(test_case):
        x = flow.ones((16, 16), device=flow.device("cuda"), dtype=flow.int32)
        placement = flow.placement("cuda", {0: range(2)})
        y = x.to_consistent(placement=placement, sbp=flow.sbp.partial_sum)
        sbp = (flow.sbp.split(0),)
        y = y.to_consistent(sbp=sbp)
        test_case.assertEqual(y.sbp, sbp)
        test_case.assertEqual(y.placement, placement)
        test_case.assertEqual(tuple(y.shape), (16, 16))
        test_case.assertEqual(y.dtype, flow.int32)
        z = y.to_local()
        test_case.assertTrue(
            np.array_equal(z.numpy(), np.ones((8, 16), dtype=np.int32) * 2)
        )

    @unittest.skipIf(os.getenv("ONEFLOW_TEST_CPU_ONLY"), "only test cpu cases")
    def test_cuda_consistent_to_consistent_cuda_h2d(test_case):
        x = flow.ones((16, 16), device=flow.device("cpu"), dtype=flow.int32)
        placement = flow.placement("cpu", {0: range(2)})
        cuda_placement = flow.placement("cuda", {0: range(2)})
        y = x.to_consistent(placement=placement, sbp=flow.sbp.partial_sum)
        y = y.to_consistent(placement=cuda_placement, sbp=flow.sbp.partial_sum)
        test_case.assertEqual(y.sbp, (flow.sbp.partial_sum,))
        test_case.assertEqual(y.placement, cuda_placement)
        test_case.assertEqual(tuple(y.shape), (16, 16))
        test_case.assertEqual(y.dtype, flow.int32)
        z = y.to_local()
        test_case.assertTrue(
            np.array_equal(z.numpy(), np.ones((16, 16), dtype=np.int32))
        )

    @unittest.skipIf(os.getenv("ONEFLOW_TEST_CPU_ONLY"), "only test cpu cases")
    def test_cuda_consistent_to_consistent_cpu_p2b(test_case):
        x = flow.ones((16, 16), device=flow.device("cpu"), dtype=flow.int32)
        placement = flow.placement("cpu", {0: range(2)})
        cuda_placement = flow.placement("cuda", {0: range(2)})
        y = x.to_consistent(placement=placement, sbp=flow.sbp.partial_sum)
        import time

        y = y.to_consistent(placement=cuda_placement, sbp=flow.sbp.partial_sum)
        sbp = (flow.sbp.broadcast,)
        y = y.to_consistent(placement=cuda_placement, sbp=sbp)
        y = y.to_consistent(placement=placement, sbp=sbp)
        test_case.assertEqual(y.sbp, sbp)
        test_case.assertEqual(y.placement, placement)
        test_case.assertEqual(tuple(y.shape), (16, 16))
        test_case.assertEqual(y.dtype, flow.int32)
        z = y.to_local()
        test_case.assertTrue(
            np.array_equal(z.numpy(), np.ones((16, 16), dtype=np.int32) * 2)
        )

    @unittest.skipIf(os.getenv("ONEFLOW_TEST_CPU_ONLY"), "only test cpu cases")
    def test_cuda_consistent_to_consistent_p2b(test_case):
        x = flow.ones((16, 16), device=flow.device("cuda"), dtype=flow.int32)
        placement = flow.placement("cuda", {0: range(2)})
        y = x.to_consistent(placement=placement, sbp=flow.sbp.partial_sum)
        sbp = (flow.sbp.broadcast,)
        y = y.to_consistent(sbp=sbp)
        test_case.assertEqual(y.sbp, sbp)
        test_case.assertEqual(y.placement, placement)
        test_case.assertEqual(tuple(y.shape), (16, 16))
        test_case.assertEqual(y.dtype, flow.int32)
        z = y.to_local()
        test_case.assertTrue(
            np.array_equal(z.numpy(), np.ones((16, 16), dtype=np.int32) * 2)
        )


@flow.unittest.skip_unless_1n1d()
class TestConsistentCastModule_1n1d(flow.unittest.TestCase):
    def test_to_consistent(test_case):
        x = flow.ones((16, 16))
        placement = flow.placement("cpu", {0: [0]})
        sbp = (flow.sbp.broadcast,)
        y = x.to_consistent(placement=placement, sbp=sbp)
        test_case.assertEqual(y.sbp, sbp)
        test_case.assertEqual(y.placement, placement)
        test_case.assertEqual(tuple(y.shape), (16, 16))


def _test_cpu_p2b_with_random_parameter(test_case, device_list):
    gen_float = np.random.random
    gen_int = np.random.randint
    dtype_list = [
        flow.uint8,
        flow.int8,
        flow.int32,
        flow.int64,
        flow.float32,
        flow.float64,
        flow.double,
    ]

    def choose_shape_and_dtype(seed):
        rng = np.random.default_rng(seed)
        kdtype = rng.integers(low=1, high=len(dtype_list), size=1)
        ndim = rng.integers(low=1, high=4, size=1)
        shape = rng.integers(low=1, high=10, size=ndim)
        return kdtype, shape

    for _ in range(10):
        seed = flow.tensor(gen_int(1, 1000, 1))
        seed = seed.to_consistent(
            placement=flow.env.all_device_placement(seed.device.type),
            sbp=flow.sbp.broadcast,
        )
        seed = int(seed.to_local().numpy())
        kdtype, shape = choose_shape_and_dtype(seed)
        if kdtype <= 3:
            np_arr = gen_int(1, 10, shape)
        else:
            np_arr = gen_float(shape)
        tensor = flow.tensor(np_arr, device="cpu", dtype=dtype_list[int(kdtype)])
        cpu_tensor = tensor.to_consistent(
            placement=flow.placement("cpu", {0: device_list}), sbp=flow.sbp.partial_sum
        )
        cpu_tensor = cpu_tensor.to_consistent(sbp=flow.sbp.broadcast)
        tensor = tensor.to("cuda")
        cuda_tensor = tensor.to_consistent(
            placement=flow.placement("cuda", {0: device_list}), sbp=flow.sbp.partial_sum
        )
        cuda_tensor = cuda_tensor.to_consistent(sbp=flow.sbp.broadcast)
        test_case.assertTrue(
            np.allclose(cpu_tensor.to_local().numpy(), cuda_tensor.to_local().numpy())
        )


def _test_cpu_s2b_with_random_parameter(test_case, device_list):
    gen_float = np.random.random
    gen_int = np.random.randint
    dtype_list = [
        flow.uint8,
        flow.int8,
        flow.int32,
        flow.int64,
        flow.float32,
        flow.float64,
        flow.double,
    ]

    def choose_shape_and_dtype(seed):
        rng = np.random.default_rng(seed)
        kdtype = rng.integers(low=1, high=len(dtype_list), size=1)
        ndim = rng.integers(low=1, high=4, size=1)
        shape = rng.integers(low=1, high=10, size=ndim)
        return kdtype, shape

    for _ in range(10):
        seed = flow.tensor(gen_int(1, 1000, 1))
        seed = seed.to_consistent(
            placement=flow.env.all_device_placement(seed.device.type),
            sbp=flow.sbp.broadcast,
        )
        seed = int(seed.to_local().numpy())
        kdtype, shape = choose_shape_and_dtype(seed)
        if kdtype <= 3:
            np_arr = gen_int(1, 10, shape)
        else:
            np_arr = gen_float(shape)
        tensor = flow.tensor(np_arr, device="cpu", dtype=dtype_list[int(kdtype)])
        cpu_tensor = tensor.to_consistent(
            placement=flow.placement("cpu", {0: device_list}), sbp=flow.sbp.split(0)
        )
        cpu_tensor = cpu_tensor.to_consistent(sbp=flow.sbp.broadcast)
        tensor = tensor.to("cuda")
        cuda_tensor = tensor.to_consistent(
            placement=flow.placement("cuda", {0: device_list}), sbp=flow.sbp.split(0)
        )
        cuda_tensor = cuda_tensor.to_consistent(sbp=flow.sbp.broadcast)
        test_case.assertTrue(
            np.allclose(cpu_tensor.to_local().numpy(), cuda_tensor.to_local().numpy())
        )


def _test_cpu_p2s_with_random_parameter(test_case, device_list):
    gen_float = np.random.random
    gen_int = np.random.randint
    dtype_list = [
        flow.uint8,
        flow.int8,
        flow.int32,
        flow.int64,
        flow.float32,
        flow.float64,
        flow.double,
    ]

    def choose_shape_and_dtype(seed):
        rng = np.random.default_rng(seed)
        kdtype = rng.integers(low=1, high=len(dtype_list), size=1)
        ndim = rng.integers(low=1, high=4, size=1)
        shape = list(rng.integers(low=1, high=5, size=1) * 12) + list(
            rng.integers(low=1, high=10, size=ndim - 1)
        )
        return kdtype, shape

    for _ in range(10):
        seed = flow.tensor(gen_int(1, 1000, 1))
        seed = seed.to_consistent(
            placement=flow.env.all_device_placement(seed.device.type),
            sbp=flow.sbp.broadcast,
        )
        seed = int(seed.to_local().numpy())
        kdtype, shape = choose_shape_and_dtype(seed)
        if kdtype <= 3:
            np_arr = gen_int(1, 10, shape)
        else:
            np_arr = gen_float(shape)
        tensor = flow.tensor(np_arr, device="cpu", dtype=dtype_list[int(kdtype)])
        cpu_tensor = tensor.to_consistent(
            placement=flow.placement("cpu", {0: device_list}), sbp=flow.sbp.partial_sum
        )
        cpu_tensor = cpu_tensor.to_consistent(sbp=flow.sbp.split(0))
        tensor = tensor.to("cuda")
        cuda_tensor = tensor.to_consistent(
            placement=flow.placement("cuda", {0: device_list}), sbp=flow.sbp.partial_sum
        )
        cuda_tensor = cuda_tensor.to_consistent(sbp=flow.sbp.split(0))
        test_case.assertTrue(
            np.allclose(cpu_tensor.to_local().numpy(), cuda_tensor.to_local().numpy())
        )


@flow.unittest.skip_unless_1n4d()
@unittest.skipIf(os.getenv("ONEFLOW_TEST_CPU_ONLY"), "only test cpu cases")
class TestConsistentCast(flow.unittest.TestCase):
    def test_cpu_local_tensor_to_gpu_placement(test_case):
        if flow.env.get_rank() == 0:
            np_arr = np.array([4, 6, 7, 8], dtype=np.float32)
        else:
            np_arr = np.array([0, 0, 0, 0], dtype=np.float32)
        tensor = flow.tensor(np_arr, dtype=flow.float32)
        placement = flow.placement("cuda", {0: range(4)})
        device = flow.device("cuda")
        consistent_tensor = tensor.to_consistent(placement, flow.sbp.broadcast)
        test_case.assertEqual(consistent_tensor.to_local().device, device)
        test_case.assertEqual(consistent_tensor.placement, placement)
        test_case.assertTrue(
            np.array_equal(
                consistent_tensor.to_local().numpy(),
                np.array([4, 6, 7, 8], dtype=np.float32),
            )
        )

    def test_cpu_p2b_with_random_parameter(test_case):
        arg_dict = OrderedDict()
        arg_dict["device_list"] = [[0, 1], [1, 2, 3], [0, 1, 2, 3]]
        for arg in GenArgList(arg_dict):
            _test_cpu_p2b_with_random_parameter(test_case, *arg)

    def test_cpu_s2b_with_random_parameter(test_case):
        arg_dict = OrderedDict()
        arg_dict["device_list"] = [[0, 1], [1, 2, 3], [0, 1, 2, 3]]
        for arg in GenArgList(arg_dict):
            _test_cpu_s2b_with_random_parameter(test_case, *arg)

    def test_cpu_p2s_with_random_parameter(test_case):
        arg_dict = OrderedDict()
        arg_dict["device_list"] = [[0, 1], [1, 2, 3], [0, 1, 2, 3]]
        for arg in GenArgList(arg_dict):
            _test_cpu_p2s_with_random_parameter(test_case, *arg)

    def test_local_to_consistent_with_wrong_device(test_case):
        np_arr = np.array([4, 6], dtype=np.float32)
        tensor = flow.tensor(
            np_arr,
            device=flow.device("cuda:%d" % ((flow.env.get_rank() + 1) % 4)),
            dtype=flow.float32,
        )
        placement = flow.placement("cuda", {0: range(4)})
        device = flow.device("cuda")
        consistent_tensor = tensor.to_consistent(placement, flow.sbp.broadcast)
        local_tensor = consistent_tensor.to_local()
        test_case.assertEqual(local_tensor.device, device)
        test_case.assertEqual(consistent_tensor.placement, placement)


@flow.unittest.skip_unless_1n4d()
@unittest.skipIf(os.getenv("ONEFLOW_TEST_CPU_ONLY"), "only test cpu cases")
class TestConsistentCast_S2S(flow.unittest.TestCase):
    def test_consistent_to_consistent_s0_to_s1(test_case):
        if flow.env.get_rank() == 0:
            np_arr = np.array(
                [[4, 6, 5, 20], [6, 2, 5, 7], [3, 7, 5, 4], [6, 8, 9, 4]],
                dtype=np.float32,
            )
        else:
            np_arr = np.array(
                [[2, 10, 10, 7], [3, 9, 10, 5], [4, 6, 6, 9], [6, 8, 6, 4]],
                dtype=np.float32,
            )
        device = flow.device("cuda")
        tensor = flow.tensor(np_arr, device=device, dtype=flow.float32)
        placement = flow.placement("cuda", {0: range(2)})
        split0_tensor = tensor.to_consistent(placement, flow.sbp.split(0))
        split1_tensor = split0_tensor.to_consistent(placement, flow.sbp.split(1))
        if flow.env.get_rank() == 0:
            test_case.assertTrue(
                np.array_equal(
                    split1_tensor.to_local().numpy(),
                    np.array(
                        [
                            [4.0, 6.0],
                            [6.0, 2.0],
                            [3.0, 7.0],
                            [6.0, 8.0],
                            [2.0, 10.0],
                            [3.0, 9.0],
                            [4.0, 6.0],
                            [6.0, 8.0],
                        ],
                        dtype=np.float32,
                    ),
                )
            )
        elif flow.env.get_rank() == 1:
            test_case.assertTrue(
                np.array_equal(
                    split1_tensor.to_local().numpy(),
                    np.array(
                        [
                            [5.0, 20.0],
                            [5.0, 7.0],
                            [5.0, 4.0],
                            [9.0, 4.0],
                            [10.0, 7.0],
                            [10.0, 5.0],
                            [6.0, 9.0],
                            [6.0, 4.0],
                        ],
                        dtype=np.float32,
                    ),
                )
            )

    def test_consistent_to_consistent_s1_to_s0(test_case):
        if flow.env.get_rank() == 0:
            np_arr = np.array(
                [[4, 6, 5, 20], [6, 2, 5, 7], [3, 7, 5, 4], [6, 8, 9, 4]],
                dtype=np.float32,
            )
        else:
            np_arr = np.array(
                [[2, 10, 10, 7], [3, 9, 10, 5], [4, 6, 6, 9], [6, 8, 6, 4]],
                dtype=np.float32,
            )
        device = flow.device("cuda")
        tensor = flow.tensor(np_arr, device=device, dtype=flow.float32)
        placement = flow.placement("cuda", {0: range(2)})
        split_tensor = tensor.to_consistent(placement, flow.sbp.split(0))
        split1_tensor = split_tensor.to_consistent(placement, flow.sbp.split(1))
        split0_tensor = split1_tensor.to_consistent(placement, flow.sbp.split(0))
        if flow.env.get_rank() == 0:
            test_case.assertTrue(
                np.array_equal(
                    split0_tensor.to_local().numpy(),
                    np.array(
                        [
                            [4.0, 6.0, 5.0, 20.0],
                            [6.0, 2.0, 5.0, 7.0],
                            [3.0, 7.0, 5.0, 4.0],
                            [6.0, 8.0, 9.0, 4.0],
                        ],
                        dtype=np.float32,
                    ),
                )
            )
        elif flow.env.get_rank() == 1:
            test_case.assertTrue(
                np.array_equal(
                    split0_tensor.to_local().numpy(),
                    np.array(
                        [
                            [2.0, 10.0, 10.0, 7.0],
                            [3.0, 9.0, 10.0, 5.0],
                            [4.0, 6.0, 6.0, 9.0],
                            [6.0, 8.0, 6.0, 4.0],
                        ],
                        dtype=np.float32,
                    ),
                )
            )

    def test_consistent_to_consistent_s0_to_s1_cpu(test_case):
        np_arr = np.random.randn(4, 12)

        cuda_device = flow.device("cuda")
        cuda_tensor = flow.tensor(np_arr, device=cuda_device, dtype=flow.float32)
        cuda_placement = flow.placement("cuda", {0: [1, 3]})
        cuda_split0_tensor = cuda_tensor.to_consistent(
            cuda_placement, flow.sbp.split(0)
        )
        cuda_split1_tensor = cuda_split0_tensor.to_consistent(
            cuda_placement, flow.sbp.split(1)
        )

        cpu_device = flow.device("cpu")
        cpu_tensor = flow.tensor(np_arr, device=cpu_device, dtype=flow.float32)
        cpu_placement = flow.placement("cpu", {0: [1, 3]})
        cpu_split0_tensor = cpu_tensor.to_consistent(cpu_placement, flow.sbp.split(0))
        cpu_split1_tensor = cpu_split0_tensor.to_consistent(
            cpu_placement, flow.sbp.split(1)
        )

        if flow.env.get_rank() == 0 or flow.env.get_rank() == 1:
            test_case.assertTrue(
                np.array_equal(
                    cuda_split1_tensor.to_local().numpy(),
                    cpu_split1_tensor.to_local().numpy(),
                )
            )

    def test_consistent_to_consistent_s1_to_s0_cpu(test_case):
        np_arr = np.random.randn(4, 12)

        cuda_device = flow.device("cuda")
        cuda_tensor = flow.tensor(np_arr, device=cuda_device, dtype=flow.float32)
        cuda_placement = flow.placement("cuda", {0: range(2)})
        cuda_split_tensor = cuda_tensor.to_consistent(cuda_placement, flow.sbp.split(0))
        cuda_split1_tensor = cuda_split_tensor.to_consistent(
            cuda_placement, flow.sbp.split(1)
        )
        cuda_split0_tensor = cuda_split1_tensor.to_consistent(
            cuda_placement, flow.sbp.split(0)
        )

        cpu_device = flow.device("cpu")
        cpu_tensor = flow.tensor(np_arr, device=cpu_device, dtype=flow.float32)
        cpu_placement = flow.placement("cpu", {0: range(2)})
        cpu_split_tensor = cpu_tensor.to_consistent(cpu_placement, flow.sbp.split(0))
        cpu_split1_tensor = cpu_split_tensor.to_consistent(
            cpu_placement, flow.sbp.split(1)
        )
        cpu_split0_tensor = cpu_split1_tensor.to_consistent(
            cpu_placement, flow.sbp.split(0)
        )

        if flow.env.get_rank() == 0 or flow.env.get_rank() == 1:
            test_case.assertTrue(
                np.array_equal(
                    cuda_split0_tensor.to_local().numpy(),
                    cpu_split0_tensor.to_local().numpy(),
                )
            )


@flow.unittest.skip_unless_1n4d()
@unittest.skipIf(os.getenv("ONEFLOW_TEST_CPU_ONLY"), "only test cpu cases")
class TestConsistentCast_XToB(flow.unittest.TestCase):
    def test_consistent_to_consistent_btb_gpu_to_gpu(test_case):
        if flow.env.get_rank() == 0:
            np_arr = np.array(
                [[4, 6, 5, 20], [6, 8, 9, 0], [3, 7, 5, 0], [6, 8, 9, 0]],
                dtype=np.float32,
            )
        elif flow.env.get_rank() == 1:
            np_arr = np.array(
                [[2, 10, 10, 7], [3, 9, 10, 5], [4, 6, 6, 9], [6, 8, 6, 4]],
                dtype=np.float32,
            )
        elif flow.env.get_rank() == 2:
            np_arr = np.array(
                [[9, 6, 5, 8], [4, 9, 7, 0], [2, 5, 7, 9], [6, 8, 10, 0]],
                dtype=np.float32,
            )
        elif flow.env.get_rank() == 3:
            np_arr = np.array(
                [[9, 4, 5, 8], [7, 2, 9, 5], [6, 3, 9, 2], [3, 7, 5, 8]],
                dtype=np.float32,
            )
        device = flow.device("cuda")
        tensor = flow.tensor(np_arr, device=device, dtype=flow.float32)
        placement = flow.placement("cuda", {0: range(2)})
        consistent_tensor = tensor.to_consistent(placement, flow.sbp.broadcast)
        new_placement = flow.placement("cuda", {0: range(3)})
        broadcast_tensor = consistent_tensor.to_consistent(
            new_placement, flow.sbp.broadcast
        )
        test_case.assertEqual(broadcast_tensor.placement, new_placement)
        if flow.env.get_rank() != 3:
            test_case.assertTrue(
                np.array_equal(
                    broadcast_tensor.to_local().numpy(),
                    np.array(
                        [[4, 6, 5, 20], [6, 8, 9, 0], [3, 7, 5, 0], [6, 8, 9, 0]],
                        dtype=np.float32,
                    ),
                )
            )

    def test_consistent_to_consistent_stb_gpu_to_gpu(test_case):
        if flow.env.get_rank() == 0:
            np_arr = np.array(
                [[4, 6, 5, 20], [6, 8, 9, 0], [3, 7, 5, 0], [6, 8, 9, 0]],
                dtype=np.float32,
            )
        elif flow.env.get_rank() == 1:
            np_arr = np.array(
                [[2, 10, 10, 7], [3, 9, 10, 5], [4, 6, 6, 9], [6, 8, 6, 4]],
                dtype=np.float32,
            )
        elif flow.env.get_rank() == 2:
            np_arr = np.array(
                [[9, 6, 5, 8], [4, 9, 7, 0], [2, 5, 7, 9], [6, 8, 10, 0]],
                dtype=np.float32,
            )
        elif flow.env.get_rank() == 3:
            np_arr = np.array(
                [[9, 4, 5, 8], [7, 2, 9, 5], [6, 3, 9, 2], [3, 7, 5, 8]],
                dtype=np.float32,
            )
        device = flow.device("cuda")
        tensor = flow.tensor(np_arr, device=device, dtype=flow.float32)
        placement = flow.placement("cuda", {0: range(3)})
        consistent_tensor = tensor.to_consistent(placement, flow.sbp.split(0))
        new_placement = flow.placement("cuda", {0: range(4)})
        broadcast_tensor = consistent_tensor.to_consistent(
            new_placement, flow.sbp.broadcast
        )
        test_case.assertEqual(broadcast_tensor.placement, new_placement)
        test_case.assertTrue(
            np.array_equal(
                broadcast_tensor.to_local().numpy(),
                np.array(
                    [
                        [4, 6, 5, 20],
                        [6, 8, 9, 0],
                        [3, 7, 5, 0],
                        [6, 8, 9, 0],
                        [2, 10, 10, 7],
                        [3, 9, 10, 5],
                        [4, 6, 6, 9],
                        [6, 8, 6, 4],
                        [9, 6, 5, 8],
                        [4, 9, 7, 0],
                        [2, 5, 7, 9],
                        [6, 8, 10, 0],
                    ],
                    dtype=np.float32,
                ),
            )
        )

    def test_consistent_to_consistent_ptb_gpu_to_gpu(test_case):
        if flow.env.get_rank() == 0:
            np_arr = np.array(
                [[4, 6, 5, 20], [6, 8, 9, 0], [3, 7, 5, 0], [6, 8, 9, 0]],
                dtype=np.float32,
            )
        elif flow.env.get_rank() == 1:
            np_arr = np.array(
                [[2, 10, 10, 7], [3, 9, 10, 5], [4, 6, 6, 9], [6, 8, 6, 4]],
                dtype=np.float32,
            )
        elif flow.env.get_rank() == 2:
            np_arr = np.array(
                [[9, 6, 5, 8], [4, 9, 7, 0], [2, 5, 7, 9], [6, 8, 10, 0]],
                dtype=np.float32,
            )
        elif flow.env.get_rank() == 3:
            np_arr = np.array(
                [[9, 4, 5, 8], [7, 2, 9, 5], [6, 3, 9, 2], [3, 7, 5, 8]],
                dtype=np.float32,
            )
        device = flow.device("cuda")
        tensor = flow.tensor(np_arr, device=device, dtype=flow.float32)
        placement = flow.placement("cuda", {0: range(3)})
        consistent_tensor = tensor.to_consistent(placement, flow.sbp.partial_sum)
        new_placement = flow.placement("cuda", {0: range(4)})
        broadcast_tensor = consistent_tensor.to_consistent(
            new_placement, flow.sbp.broadcast
        )
        test_case.assertEqual(broadcast_tensor.placement, new_placement)
        test_case.assertTrue(
            np.array_equal(
                broadcast_tensor.to_local().numpy(),
                np.array(
                    [
                        [15, 22, 20, 35],
                        [13, 26, 26, 5],
                        [9, 18, 18, 18],
                        [18, 24, 25, 4],
                    ],
                    dtype=np.float32,
                ),
            )
        )


@flow.unittest.skip_unless_1n4d()
@unittest.skipIf(os.getenv("ONEFLOW_TEST_CPU_ONLY"), "only test cpu cases")
class TestConsistentCast_1ToN(flow.unittest.TestCase):
    def test_consistent_to_consistent_1tob(test_case):
        if flow.env.get_rank() == 0:
            np_arr = np.array(
                [[4, 6, 5, 20], [6, 2, 5, 7], [3, 7, 5, 4], [6, 8, 9, 4]],
                dtype=np.float32,
            )
        else:
            np_arr = np.array(
                [[2, 10, 10, 7], [3, 9, 10, 5], [4, 6, 6, 9], [6, 8, 6, 4]],
                dtype=np.float32,
            )
        device = flow.device("cuda")
        tensor = flow.tensor(np_arr, device=device, dtype=flow.float32)
        placement = flow.placement("cuda", {0: range(1)})
        consistent_tensor = tensor.to_consistent(placement, flow.sbp.split(0))
        new_placement = flow.placement("cuda", {0: range(2)})
        broadcast_tensor = consistent_tensor.to_consistent(
            new_placement, flow.sbp.broadcast
        )
        test_case.assertEqual(broadcast_tensor.placement, new_placement)
        if flow.env.get_rank() < 2:
            test_case.assertTrue(
                np.array_equal(
                    broadcast_tensor.to_local().numpy(),
                    np.array(
                        [[4, 6, 5, 20], [6, 2, 5, 7], [3, 7, 5, 4], [6, 8, 9, 4]],
                        dtype=np.float32,
                    ),
                )
            )

    def test_consistent_to_consistent_1top(test_case):
        if flow.env.get_rank() == 0:
            np_arr = np.array(
                [[4, 6, 5, 20], [6, 2, 5, 7], [3, 7, 5, 4], [6, 8, 9, 4]],
                dtype=np.float32,
            )
        else:
            np_arr = np.array(
                [[2, 10, 10, 7], [3, 9, 10, 5], [4, 6, 6, 9], [6, 8, 6, 4]],
                dtype=np.float32,
            )
        device = flow.device("cuda")
        tensor = flow.tensor(np_arr, device=device, dtype=flow.float32)
        placement = flow.placement("cuda", {0: range(1)})
        consistent_tensor = tensor.to_consistent(placement, flow.sbp.split(0))
        new_placement = flow.placement("cuda", {0: range(2)})
        partial_sum_tensor = consistent_tensor.to_consistent(
            new_placement, flow.sbp.partial_sum
        )
        test_case.assertEqual(partial_sum_tensor.placement, new_placement)
        if flow.env.get_rank() == 0:
            test_case.assertTrue(
                np.array_equal(
                    partial_sum_tensor.to_local().numpy(),
                    np.array(
                        [[4, 6, 5, 20], [6, 2, 5, 7], [3, 7, 5, 4], [6, 8, 9, 4]],
                        dtype=np.float32,
                    ),
                )
            )
        elif flow.env.get_rank() == 1:
            test_case.assertTrue(
                np.array_equal(
                    partial_sum_tensor.to_local().numpy(),
                    np.array(
                        [[0, 0, 0, 0], [0, 0, 0, 0], [0, 0, 0, 0], [0, 0, 0, 0]],
                        dtype=np.float32,
                    ),
                )
            )

    def test_consistent_to_consistent_1tos(test_case):
        if flow.env.get_rank() == 0:
            np_arr = np.array(
                [[4, 6, 5, 20], [6, 2, 5, 7], [3, 7, 5, 4], [6, 8, 9, 4]],
                dtype=np.float32,
            )
        else:
            np_arr = np.array(
                [[2, 10, 10, 7], [3, 9, 10, 5], [4, 6, 6, 9], [6, 8, 6, 4]],
                dtype=np.float32,
            )
        device = flow.device("cuda")
        tensor = flow.tensor(np_arr, device=device, dtype=flow.float32)
        placement = flow.placement("cuda", {0: range(1)})
        consistent_tensor = tensor.to_consistent(placement, flow.sbp.split(0))
        new_placement = flow.placement("cuda", {0: range(4)})
        split_tensor = consistent_tensor.to_consistent(new_placement, flow.sbp.split(0))
        test_case.assertEqual(split_tensor.placement, new_placement)
        if flow.env.get_rank() == 0:
            test_case.assertTrue(
                np.array_equal(
                    split_tensor.to_local().numpy(),
                    np.array([[4, 6, 5, 20]], dtype=np.float32,),
                )
            )
        elif flow.env.get_rank() == 1:
            test_case.assertTrue(
                np.array_equal(
                    split_tensor.to_local().numpy(),
                    np.array([[6, 2, 5, 7]], dtype=np.float32,),
                )
            )
        elif flow.env.get_rank() == 2:
            test_case.assertTrue(
                np.array_equal(
                    split_tensor.to_local().numpy(),
                    np.array([[3, 7, 5, 4]], dtype=np.float32,),
                )
            )
        elif flow.env.get_rank() == 3:
            test_case.assertTrue(
                np.array_equal(
                    split_tensor.to_local().numpy(),
                    np.array([[6, 8, 9, 4]], dtype=np.float32,),
                )
            )


@flow.unittest.skip_unless_1n4d()
@unittest.skipIf(os.getenv("ONEFLOW_TEST_CPU_ONLY"), "only test cpu cases")
class TestConsistentCast_NTo1(flow.unittest.TestCase):
    def test_consistent_to_consistent_bt1(test_case):
        if flow.env.get_rank() == 0:
            np_arr = np.array(
                [[4, 6, 5, 20], [6, 2, 5, 7], [3, 7, 5, 4], [6, 8, 9, 4]],
                dtype=np.float32,
            )
        else:
            np_arr = np.array(
                [[2, 10, 10, 7], [3, 9, 10, 5], [4, 6, 6, 9], [6, 8, 6, 4]],
                dtype=np.float32,
            )
        device = flow.device("cuda")
        tensor = flow.tensor(np_arr, device=device, dtype=flow.float32)
        placement = flow.placement("cuda", {0: range(2)})
        consistent_tensor = tensor.to_consistent(placement, flow.sbp.broadcast)
        new_placement = flow.placement("cuda", {0: range(1)})
        broadcast_tensor = consistent_tensor.to_consistent(
            new_placement, flow.sbp.broadcast
        )
        test_case.assertEqual(broadcast_tensor.placement, new_placement)
        if flow.env.get_rank() == 0:
            test_case.assertTrue(
                np.array_equal(
                    broadcast_tensor.to_local().numpy(),
                    np.array(
                        [[4, 6, 5, 20], [6, 2, 5, 7], [3, 7, 5, 4], [6, 8, 9, 4]],
                        dtype=np.float32,
                    ),
                )
            )

    def test_consistent_to_consistent_st1(test_case):
        if flow.env.get_rank() == 0:
            np_arr = np.array(
                [[4, 6, 5, 20], [6, 2, 5, 7], [3, 7, 5, 4], [6, 8, 9, 4]],
                dtype=np.float32,
            )
        else:
            np_arr = np.array(
                [[2, 10, 10, 7], [3, 9, 10, 5], [4, 6, 6, 9], [6, 8, 6, 4]],
                dtype=np.float32,
            )
        device = flow.device("cuda")
        tensor = flow.tensor(np_arr, device=device, dtype=flow.float32)
        placement = flow.placement("cuda", {0: range(2)})
        consistent_tensor = tensor.to_consistent(placement, flow.sbp.split(0))
        new_placement = flow.placement("cuda", {0: range(1)})
        partial_sum_tensor = consistent_tensor.to_consistent(
            new_placement, flow.sbp.broadcast
        )
        test_case.assertEqual(partial_sum_tensor.placement, new_placement)
        if flow.env.get_rank() == 0:
            test_case.assertTrue(
                np.array_equal(
                    partial_sum_tensor.to_local().numpy(),
                    np.array(
                        [
                            [4, 6, 5, 20],
                            [6, 2, 5, 7],
                            [3, 7, 5, 4],
                            [6, 8, 9, 4],
                            [2, 10, 10, 7],
                            [3, 9, 10, 5],
                            [4, 6, 6, 9],
                            [6, 8, 6, 4],
                        ],
                        dtype=np.float32,
                    ),
                )
            )

    def test_consistent_to_consistent_pt1(test_case):
        if flow.env.get_rank() == 0:
            np_arr = np.array(
                [[4, 6, 5, 20], [6, 2, 5, 7], [3, 7, 5, 4], [6, 8, 9, 4]],
                dtype=np.float32,
            )
        else:
            np_arr = np.array(
                [[2, 10, 10, 7], [3, 9, 10, 5], [4, 6, 6, 9], [6, 8, 6, 4]],
                dtype=np.float32,
            )
        device = flow.device("cuda")
        tensor = flow.tensor(np_arr, device=device, dtype=flow.float32)
        placement = flow.placement("cuda", {0: range(2)})
        consistent_tensor = tensor.to_consistent(placement, flow.sbp.partial_sum)
        new_placement = flow.placement("cuda", {0: range(1)})
        partial_sum_tensor = consistent_tensor.to_consistent(
            new_placement, flow.sbp.broadcast
        )
        test_case.assertEqual(partial_sum_tensor.placement, new_placement)
        if flow.env.get_rank() == 0:
            test_case.assertTrue(
                np.array_equal(
                    partial_sum_tensor.to_local().numpy(),
                    np.array(
                        [
                            [6, 16, 15, 27],
                            [9, 11, 15, 12],
                            [7, 13, 11, 13],
                            [12, 16, 15, 8],
                        ],
                        dtype=np.float32,
                    ),
                )
            )


@flow.unittest.skip_unless_1n4d()
@unittest.skipIf(os.getenv("ONEFLOW_TEST_CPU_ONLY"), "only test cpu cases")
class TestConsistentCast_1To1(flow.unittest.TestCase):
    def test_consistent_to_consistent_1to1_gpu_to_gpu(test_case):
        if flow.env.get_rank() == 0:
            np_arr = np.array(
                [[4, 6, 5, 20], [6, 2, 5, 7], [3, 7, 5, 4], [6, 8, 9, 4]],
                dtype=np.float32,
            )
        else:
            np_arr = np.array(
                [[2, 10, 10, 7], [3, 9, 10, 5], [4, 6, 6, 9], [6, 8, 6, 4]],
                dtype=np.float32,
            )
        device = flow.device("cuda")
        local_tensor = flow.tensor(np_arr, device=device, dtype=flow.float32)
        placement = flow.placement("cuda", {0: [3]})
        x = local_tensor.to_consistent(placement, flow.sbp.split(0))
        new_placement = flow.placement("cuda", {0: [2]})
        y = x.to_consistent(new_placement, flow.sbp.broadcast)
        test_case.assertEqual(y.placement, new_placement)
        if flow.env.get_rank() == 2:
            test_case.assertTrue(
                np.array_equal(
                    y.to_local().numpy(),
                    np.array(
                        [[2, 10, 10, 7], [3, 9, 10, 5], [4, 6, 6, 9], [6, 8, 6, 4]],
                        dtype=np.float32,
                    ),
                )
            )

    def test_consistent_to_consistent_1to1_cpu_to_cpu(test_case):
        if flow.env.get_rank() == 0:
            np_arr = np.array(
                [[4, 6, 5, 20], [6, 2, 5, 7], [3, 7, 5, 4], [6, 8, 9, 4]],
                dtype=np.float32,
            )
        else:
            np_arr = np.array(
                [[2, 10, 10, 7], [3, 9, 10, 5], [4, 6, 6, 9], [6, 8, 6, 4]],
                dtype=np.float32,
            )
        device = flow.device("cpu")
        local_tensor = flow.tensor(np_arr, device=device, dtype=flow.float32)
        placement = flow.placement("cpu", {0: [0]})
        x = local_tensor.to_consistent(placement, flow.sbp.split(0))
        new_placement = flow.placement("cpu", {0: [2]})
        y = x.to_consistent(new_placement, flow.sbp.broadcast)
        test_case.assertEqual(y.placement, new_placement)
        if flow.env.get_rank() == 2:
            test_case.assertTrue(
                np.array_equal(
                    y.to_local().numpy(),
                    np.array(
                        [[4, 6, 5, 20], [6, 2, 5, 7], [3, 7, 5, 4], [6, 8, 9, 4]],
                        dtype=np.float32,
                    ),
                )
            )

    def test_consistent_to_consistent_1to1_gpu_to_cpu(test_case):
        if flow.env.get_rank() == 0:
            np_arr = np.array(
                [[4, 6, 5, 20], [6, 2, 5, 7], [3, 7, 5, 4], [6, 8, 9, 4]],
                dtype=np.float32,
            )
        else:
            np_arr = np.array(
                [[2, 10, 10, 7], [3, 9, 10, 5], [4, 6, 6, 9], [6, 8, 6, 4]],
                dtype=np.float32,
            )
        device = flow.device("cuda")
        local_tensor = flow.tensor(np_arr, device=device, dtype=flow.float32)
        placement = flow.placement("cuda", {0: [0]})
        x = local_tensor.to_consistent(placement, flow.sbp.split(0))
        new_placement = flow.placement("cpu", {0: [3]})
        y = x.to_consistent(new_placement, flow.sbp.broadcast)
        test_case.assertEqual(y.placement, new_placement)
        if flow.env.get_rank() == 3:
            test_case.assertTrue(
                np.array_equal(
                    y.to_local().numpy(),
                    np.array(
                        [[4, 6, 5, 20], [6, 2, 5, 7], [3, 7, 5, 4], [6, 8, 9, 4]],
                        dtype=np.float32,
                    ),
                )
            )

    def test_consistent_to_consistent_1to1_cpu_to_gpu(test_case):
        if flow.env.get_rank() == 0:
            np_arr = np.array(
                [[4, 6, 5, 20], [6, 2, 5, 7], [3, 7, 5, 4], [6, 8, 9, 4]],
                dtype=np.float32,
            )
        else:
            np_arr = np.array(
                [[2, 10, 10, 7], [3, 9, 10, 5], [4, 6, 6, 9], [6, 8, 6, 4]],
                dtype=np.float32,
            )
        device = flow.device("cpu")
        local_tensor = flow.tensor(np_arr, device=device, dtype=flow.float32)
        placement = flow.placement("cpu", {0: [1]})
        x = local_tensor.to_consistent(placement, flow.sbp.split(0))
        new_placement = flow.placement("cuda", {0: [3]})
        y = x.to_consistent(new_placement, flow.sbp.broadcast)
        test_case.assertEqual(y.placement, new_placement)
        if flow.env.get_rank() == 3:
            test_case.assertTrue(
                np.array_equal(
                    y.to_local().numpy(),
                    np.array(
                        [[2, 10, 10, 7], [3, 9, 10, 5], [4, 6, 6, 9], [6, 8, 6, 4]],
                        dtype=np.float32,
                    ),
                )
            )


if __name__ == "__main__":
    unittest.main()<|MERGE_RESOLUTION|>--- conflicted
+++ resolved
@@ -112,13 +112,8 @@
             np.array_equal(z.numpy(), np.ones((32, 16), dtype=np.int32) * 2)
         )
 
-<<<<<<< HEAD
-
+    @unittest.skipIf(os.getenv("ONEFLOW_TEST_CPU_ONLY"), "only test cpu cases")
     def test_local_to_consistent_ps0_2_s0s0(test_case):
-=======
-    @unittest.skipIf(os.getenv("ONEFLOW_TEST_CPU_ONLY"), "only test cpu cases")
-    def _test_local_to_consistent_ps0_2_s0s0(test_case):
->>>>>>> 60d6ba9a
         x = flow.ones((16, 16), device=flow.device("cuda"), dtype=flow.int32)
         x = x * int(os.getenv("RANK"))
         placement = flow.placement("cuda", {0: range(4)}, hierarchy=(2, 2))
@@ -140,6 +135,7 @@
         )
     
 
+    @unittest.skipIf(os.getenv("ONEFLOW_TEST_CPU_ONLY"), "only test cpu cases")
     def test_local_to_consistent_s0p_2_s0s0(test_case):
         x = flow.ones((16, 16), device=flow.device("cuda"), dtype=flow.int32)
         x = x * int(os.getenv("RANK"))
