"""
Copyright 2020 The OneFlow Authors. All rights reserved.

Licensed under the Apache License, Version 2.0 (the "License");
you may not use this file except in compliance with the License.
You may obtain a copy of the License at

    http://www.apache.org/licenses/LICENSE-2.0

Unless required by applicable law or agreed to in writing, software
distributed under the License is distributed on an "AS IS" BASIS,
WITHOUT WARRANTIES OR CONDITIONS OF ANY KIND, either express or implied.
See the License for the specific language governing permissions and
limitations under the License.
"""

import unittest
from collections import OrderedDict

import numpy as np
import oneflow as flow
import os

import oneflow.unittest
from test_util import GenArgList


@flow.unittest.skip_unless_1n4d()
class TestConsistentCastModule_1n4d(flow.unittest.TestCase):
    def test_to_consistent_flatten_hierarchy(test_case):
        x = flow.ones((16, 16), dtype=flow.int32)
        sbp = (flow.sbp.partial_sum,)
        y = x.to_consistent(
            placement=flow.placement("cpu", {0: range(4)}, hierarchy=(2, 2)),
            sbp=(flow.sbp.partial_sum, flow.sbp.partial_sum),
        )
        placement = flow.placement("cpu", {0: range(4)})
        y = y.to_consistent(placement=placement, sbp=sbp)
        test_case.assertEqual(y.sbp, sbp)
        test_case.assertEqual(y.placement, placement)
        test_case.assertEqual(tuple(y.shape), (16, 16))

    def test_to_consistent_flatten_hierarchy_cpu_to_gpu(test_case):
        x = flow.ones((16, 16), dtype=flow.int32)
        sbp = (flow.sbp.partial_sum,)
        y = x.to_consistent(
            placement=flow.placement("cpu", {0: range(4)}, hierarchy=(2, 2)),
            sbp=(flow.sbp.partial_sum, flow.sbp.partial_sum),
        )
        placement = flow.placement("cuda", {0: range(4)})
        y = y.to_consistent(placement=placement, sbp=sbp)
        test_case.assertEqual(y.sbp, sbp)
        test_case.assertEqual(y.placement, placement)
        test_case.assertEqual(tuple(y.shape), (16, 16))

    def test_to_consistent_flatten_hierarchy_gpu_to_cpu(test_case):
        x = flow.ones((16, 16), dtype=flow.int32)
        sbp = (flow.sbp.partial_sum,)
        y = x.to_consistent(
            placement=flow.placement("cuda", {0: range(4)}, hierarchy=(2, 2)),
            sbp=(flow.sbp.partial_sum, flow.sbp.partial_sum),
        )
        placement = flow.placement("cpu", {0: range(4)})
        y = y.to_consistent(placement=placement, sbp=sbp)
        test_case.assertEqual(y.sbp, sbp)
        test_case.assertEqual(y.placement, placement)
        test_case.assertEqual(tuple(y.shape), (16, 16))

    def test_to_consistent_broadcast_shape_dtype(test_case):
        if int(os.getenv("RANK")) < 2:
            x = flow.ones((16, 16), dtype=flow.int32)
        else:
            x = flow.zeros((1,), dtype=flow.float)
        placement = flow.placement("cpu", {0: range(2)})
        sbp = (flow.sbp.split(0),)
        y = x.to_consistent(placement=placement, sbp=sbp)
        test_case.assertEqual(y.sbp, sbp)
        test_case.assertEqual(y.placement, placement)
        test_case.assertEqual(tuple(y.shape), (32, 16))
        test_case.assertEqual(y.dtype, flow.int32)

    def test_to_consistent_loop_broadcast_shape_dtype(test_case):
        if int(os.getenv("RANK")) < 2:
            x = flow.ones((16, 16), device=flow.device("cuda"), dtype=flow.int32)
            a = flow.ones((16, 16), device=flow.device("cpu"), dtype=flow.int32)
        else:
            x = flow.zeros((1,), dtype=flow.float)
            a = flow.zeros((16, 16), device=flow.device("cpu"), dtype=flow.int32)
        placement = flow.placement("cuda", {0: range(2)})
        sbp = (flow.sbp.split(0),)
        for i in range(1000):
<<<<<<< HEAD
=======
            if i % 100 == 0:
                print(i)
>>>>>>> 57e337c1
            y = x.to_consistent(placement=placement, sbp=sbp)
            b = a.to_consistent(placement=placement, sbp=flow.sbp.broadcast)
        test_case.assertEqual(y.sbp, sbp)
        test_case.assertEqual(y.placement, placement)
        test_case.assertEqual(tuple(y.shape), (32, 16))
        test_case.assertEqual(y.dtype, flow.int32)


@flow.unittest.skip_unless_1n2d()
class TestConsistentCastModule_1n2d(flow.unittest.TestCase):
    def test_to_consistent_broadcast_shape_dtype(test_case):
        if os.getenv("RANK") == "0":
            x = flow.ones((16, 16), dtype=flow.int32)
        else:
            x = flow.zeros((1,), dtype=flow.float)
        placement = flow.placement("cpu", {0: [0]})
        sbp = (flow.sbp.broadcast,)
        y = x.to_consistent(placement=placement, sbp=sbp)
        test_case.assertEqual(y.sbp, sbp)
        test_case.assertEqual(y.placement, placement)
        test_case.assertEqual(tuple(y.shape), (16, 16))
        test_case.assertEqual(y.dtype, flow.int32)

    def test_local_to_consistent_broadcast_data(test_case):
        if int(os.getenv("RANK")) == 0:
            x = flow.ones((16, 16), dtype=flow.int32)
        else:
            x = flow.zeros((16, 16), dtype=flow.int32)
        placement = flow.placement("cpu", {0: range(2)})
        sbp = (flow.sbp.broadcast,)
        y = x.to_consistent(placement=placement, sbp=sbp)
        test_case.assertEqual(y.sbp, sbp)
        test_case.assertEqual(y.placement, placement)
        test_case.assertEqual(tuple(y.shape), (16, 16))
        test_case.assertEqual(y.dtype, flow.int32)
        z = y.to_local()
        test_case.assertTrue(
            np.array_equal(z.numpy(), np.ones((16, 16), dtype=np.int32))
        )

    def test_cuda_consistent_to_consistent_cpu_s2b(test_case):
        x = flow.ones((16, 16), device=flow.device("cpu"), dtype=flow.int32)
        placement = flow.placement("cpu", {0: range(2)})
        y = x.to_consistent(placement=placement, sbp=flow.sbp.split(0))
        sbp = (flow.sbp.broadcast,)
        y = y.to_consistent(sbp=sbp)
        test_case.assertEqual(y.sbp, sbp)
        test_case.assertEqual(y.placement, placement)
        test_case.assertEqual(tuple(y.shape), (32, 16))
        test_case.assertEqual(y.dtype, flow.int32)
        z = y.to_local()
        test_case.assertTrue(
            np.array_equal(z.numpy(), np.ones((32, 16), dtype=np.int32))
        )

    def test_cuda_consistent_to_consistent_s2b(test_case):
        x = flow.ones((16, 16), device=flow.device("cuda"), dtype=flow.int32)
        placement = flow.placement("cuda", {0: range(2)})
        y = x.to_consistent(placement=placement, sbp=flow.sbp.split(0))
        sbp = (flow.sbp.broadcast,)
        y = y.to_consistent(sbp=sbp)
        test_case.assertEqual(y.sbp, sbp)
        test_case.assertEqual(y.placement, placement)
        test_case.assertEqual(tuple(y.shape), (32, 16))
        test_case.assertEqual(y.dtype, flow.int32)
        z = y.to_local()
        test_case.assertTrue(
            np.array_equal(z.numpy(), np.ones((32, 16), dtype=np.int32))
        )

    def test_cuda_consistent_to_consistent_cpu_s2p(test_case):
        x = flow.ones((16, 16), device=flow.device("cpu"), dtype=flow.int32)
        placement = flow.placement("cpu", {0: range(2)})
        y = x.to_consistent(placement=placement, sbp=flow.sbp.split(0))
        sbp = (flow.sbp.partial_sum,)
        y = y.to_consistent(sbp=sbp)
        test_case.assertEqual(y.sbp, sbp)
        test_case.assertEqual(y.placement, placement)
        test_case.assertEqual(tuple(y.shape), (32, 16))
        test_case.assertEqual(y.dtype, flow.int32)
        z = y.to_local()
        if int(os.getenv("RANK")) == 0:
            test_case.assertTrue(
                np.array_equal(z.numpy(), np.ones((32, 16), dtype=np.int32))
            )
        else:
            test_case.assertTrue(
                np.array_equal(z.numpy(), np.zeros((32, 16), dtype=np.int32))
            )

    def test_cuda_consistent_to_consistent_s2p(test_case):
        x = flow.ones((16, 16), device=flow.device("cuda"), dtype=flow.int32)
        placement = flow.placement("cuda", {0: range(2)})
        y = x.to_consistent(placement=placement, sbp=flow.sbp.split(0))
        sbp = (flow.sbp.partial_sum,)
        y = y.to_consistent(sbp=sbp)
        test_case.assertEqual(y.sbp, sbp)
        test_case.assertEqual(y.placement, placement)
        test_case.assertEqual(tuple(y.shape), (32, 16))
        test_case.assertEqual(y.dtype, flow.int32)
        z = y.to_local()
        if int(os.getenv("RANK")) == 0:
            test_case.assertTrue(
                np.array_equal(z.numpy(), np.ones((32, 16), dtype=np.int32))
            )
        else:
            test_case.assertTrue(
                np.array_equal(z.numpy(), np.zeros((32, 16), dtype=np.int32))
            )

    def test_cuda_consistent_to_consistent_b2p(test_case):
        x = flow.ones((16, 16), device=flow.device("cuda"), dtype=flow.int32)
        placement = flow.placement("cuda", {0: range(2)})
        y = x.to_consistent(placement=placement, sbp=flow.sbp.broadcast)
        sbp = (flow.sbp.partial_sum,)
        y = y.to_consistent(sbp=sbp)
        test_case.assertEqual(y.sbp, sbp)
        test_case.assertEqual(y.placement, placement)
        test_case.assertEqual(tuple(y.shape), (16, 16))
        test_case.assertEqual(y.dtype, flow.int32)
        z = y.to_local()
        if int(os.getenv("RANK")) == 0:
            test_case.assertTrue(
                np.array_equal(z.numpy(), np.ones((16, 16), dtype=np.int32))
            )
        else:
            test_case.assertTrue(
                np.array_equal(z.numpy(), np.zeros((16, 16), dtype=np.int32))
            )

    def test_cuda_consistent_to_consistent_b2s(test_case):
        x = flow.ones((16, 16), device=flow.device("cuda"), dtype=flow.int32)
        placement = flow.placement("cuda", {0: range(2)})
        y = x.to_consistent(placement=placement, sbp=flow.sbp.broadcast)
        sbp = (flow.sbp.split(0),)
        y = y.to_consistent(sbp=sbp)
        test_case.assertEqual(y.sbp, sbp)
        test_case.assertEqual(y.placement, placement)
        test_case.assertEqual(tuple(y.shape), (16, 16))
        test_case.assertEqual(y.dtype, flow.int32)
        z = y.to_local()
        test_case.assertTrue(
            np.array_equal(z.numpy(), np.ones((8, 16), dtype=np.int32))
        )

    def test_cuda_consistent_to_consistent_cpu_p2s(test_case):
        x = flow.ones((16, 16), device=flow.device("cpu"), dtype=flow.int32)
        placement = flow.placement("cpu", {0: range(2)})
        y = x.to_consistent(placement=placement, sbp=flow.sbp.partial_sum)
        sbp = (flow.sbp.split(0),)
        y = y.to_consistent(sbp=sbp)
        test_case.assertEqual(y.sbp, sbp)
        test_case.assertEqual(y.placement, placement)
        test_case.assertEqual(tuple(y.shape), (16, 16))
        test_case.assertEqual(y.dtype, flow.int32)
        z = y.to_local()
        test_case.assertTrue(
            np.array_equal(z.numpy(), np.ones((8, 16), dtype=np.int32) * 2)
        )

    def test_cuda_consistent_to_consistent_p2s(test_case):
        x = flow.ones((16, 16), device=flow.device("cuda"), dtype=flow.int32)
        placement = flow.placement("cuda", {0: range(2)})
        y = x.to_consistent(placement=placement, sbp=flow.sbp.partial_sum)
        sbp = (flow.sbp.split(0),)
        y = y.to_consistent(sbp=sbp)
        test_case.assertEqual(y.sbp, sbp)
        test_case.assertEqual(y.placement, placement)
        test_case.assertEqual(tuple(y.shape), (16, 16))
        test_case.assertEqual(y.dtype, flow.int32)
        z = y.to_local()
        test_case.assertTrue(
            np.array_equal(z.numpy(), np.ones((8, 16), dtype=np.int32) * 2)
        )

    def test_cuda_consistent_to_consistent_cuda_h2d(test_case):
        x = flow.ones((16, 16), device=flow.device("cpu"), dtype=flow.int32)
        placement = flow.placement("cpu", {0: range(2)})
        cuda_placement = flow.placement("cuda", {0: range(2)})
        y = x.to_consistent(placement=placement, sbp=flow.sbp.partial_sum)
        y = y.to_consistent(placement=cuda_placement, sbp=flow.sbp.partial_sum)
        test_case.assertEqual(y.sbp, (flow.sbp.partial_sum,))
        test_case.assertEqual(y.placement, cuda_placement)
        test_case.assertEqual(tuple(y.shape), (16, 16))
        test_case.assertEqual(y.dtype, flow.int32)
        z = y.to_local()
        test_case.assertTrue(
            np.array_equal(z.numpy(), np.ones((16, 16), dtype=np.int32))
        )

    def test_cuda_consistent_to_consistent_cpu_p2b(test_case):
        x = flow.ones((16, 16), device=flow.device("cpu"), dtype=flow.int32)
        placement = flow.placement("cpu", {0: range(2)})
        cuda_placement = flow.placement("cuda", {0: range(2)})
        y = x.to_consistent(placement=placement, sbp=flow.sbp.partial_sum)
        import time

        y = y.to_consistent(placement=cuda_placement, sbp=flow.sbp.partial_sum)
        sbp = (flow.sbp.broadcast,)
        y = y.to_consistent(placement=cuda_placement, sbp=sbp)
        y = y.to_consistent(placement=placement, sbp=sbp)
        test_case.assertEqual(y.sbp, sbp)
        test_case.assertEqual(y.placement, placement)
        test_case.assertEqual(tuple(y.shape), (16, 16))
        test_case.assertEqual(y.dtype, flow.int32)
        z = y.to_local()
        test_case.assertTrue(
            np.array_equal(z.numpy(), np.ones((16, 16), dtype=np.int32) * 2)
        )

    def test_cuda_consistent_to_consistent_p2b(test_case):
        x = flow.ones((16, 16), device=flow.device("cuda"), dtype=flow.int32)
        placement = flow.placement("cuda", {0: range(2)})
        y = x.to_consistent(placement=placement, sbp=flow.sbp.partial_sum)
        sbp = (flow.sbp.broadcast,)
        y = y.to_consistent(sbp=sbp)
        test_case.assertEqual(y.sbp, sbp)
        test_case.assertEqual(y.placement, placement)
        test_case.assertEqual(tuple(y.shape), (16, 16))
        test_case.assertEqual(y.dtype, flow.int32)
        z = y.to_local()
        test_case.assertTrue(
            np.array_equal(z.numpy(), np.ones((16, 16), dtype=np.int32) * 2)
        )


@flow.unittest.skip_unless_1n1d()
class TestConsistentCastModule_1n1d(flow.unittest.TestCase):
    def test_to_consistent(test_case):
        x = flow.ones((16, 16))
        placement = flow.placement("cpu", {0: [0]})
        sbp = (flow.sbp.broadcast,)
        y = x.to_consistent(placement=placement, sbp=sbp)
        test_case.assertEqual(y.sbp, sbp)
        test_case.assertEqual(y.placement, placement)
        test_case.assertEqual(tuple(y.shape), (16, 16))


class TestConsistentCast(flow.unittest.TestCase):
    @flow.unittest.skip_unless_1n4d()
    @unittest.skipIf(os.getenv("ONEFLOW_TEST_CPU_ONLY"), "only test cpu cases")
    def test_cpu_local_tensor_to_gpu_placement(test_case):
        if flow.distributed.get_rank() == 0:
            np_arr = np.array([4, 6, 7, 8], dtype=np.float32)
        else:
            np_arr = np.array([0, 0, 0, 0], dtype=np.float32)
        tensor = flow.Tensor(np_arr, dtype=flow.float32)
        placement = flow.placement("cuda", {0: range(4)})
        device = flow.device("cuda")
        consistent_tensor = tensor.to_consistent(placement, flow.sbp.broadcast)
        test_case.assertTrue(consistent_tensor.to_local().device == device)
        test_case.assertTrue(consistent_tensor.placement == placement)
        test_case.assertTrue(
            np.array_equal(
                consistent_tensor.to_local().numpy(),
                np.array([4, 6, 7, 8], dtype=np.float32),
            )
        )

    @flow.unittest.skip_unless_1n4d()
    @unittest.skipIf(os.getenv("ONEFLOW_TEST_CPU_ONLY"), "only test cpu cases")
    def test_local_to_consistent_with_wrong_device(test_case):
        np_arr = np.array([4, 6], dtype=np.float32)
        tensor = flow.Tensor(
            np_arr,
            device=flow.device("cuda:%d" % ((flow.distributed.get_rank() + 1) % 4)),
            dtype=flow.float32,
        )
        placement = flow.placement("cuda", {0: range(4)})
        device = flow.device("cuda")
        consistent_tensor = tensor.to_consistent(placement, flow.sbp.broadcast)
        local_tensor = consistent_tensor.to_local()
        test_case.assertTrue(local_tensor.device == device)
        test_case.assertTrue(consistent_tensor.placement == placement)


class TestConsistentCast_S2S(flow.unittest.TestCase):
    @flow.unittest.skip_unless_1n2d()
    @unittest.skipIf(os.getenv("ONEFLOW_TEST_CPU_ONLY"), "only test cpu cases")
    def test_consistent_to_consistent_s0ts1(test_case):
        if flow.distributed.get_rank() == 0:
            np_arr = np.array(
                [[4, 6, 5, 20], [6, 2, 5, 7], [3, 7, 5, 4], [6, 8, 9, 4]],
                dtype=np.float32,
            )
        else:
            np_arr = np.array(
                [[2, 10, 10, 7], [3, 9, 10, 5], [4, 6, 6, 9], [6, 8, 6, 4]],
                dtype=np.float32,
            )
        device = flow.device("cuda")
        tensor = flow.Tensor(np_arr, device=device, dtype=flow.float32)
        placement = flow.placement("cuda", {0: range(2)})
        split0_tensor = tensor.to_consistent(placement, flow.sbp.split(0))
        split1_tensor = split0_tensor.to_consistent(placement, flow.sbp.split(1))
        if flow.distributed.get_rank() == 0:
            test_case.assertTrue(
                np.array_equal(
                    split1_tensor.to_local().numpy(),
                    np.array(
                        [
                            [4.0, 6.0],
                            [6.0, 2.0],
                            [3.0, 7.0],
                            [6.0, 8.0],
                            [2.0, 10.0],
                            [3.0, 9.0],
                            [4.0, 6.0],
                            [6.0, 8.0],
                        ],
                        dtype=np.float32,
                    ),
                )
            )
        else:
            test_case.assertTrue(
                np.array_equal(
                    split1_tensor.to_local().numpy(),
                    np.array(
                        [
                            [5.0, 20.0],
                            [5.0, 7.0],
                            [5.0, 4.0],
                            [9.0, 4.0],
                            [10.0, 7.0],
                            [10.0, 5.0],
                            [6.0, 9.0],
                            [6.0, 4.0],
                        ],
                        dtype=np.float32,
                    ),
                )
            )

    @flow.unittest.skip_unless_1n2d()
    @unittest.skipIf(os.getenv("ONEFLOW_TEST_CPU_ONLY"), "only test cpu cases")
    def test_consistent_to_consistent_s1ts0(test_case):
        if flow.distributed.get_rank() == 0:
            np_arr = np.array(
                [[4, 6, 5, 20], [6, 2, 5, 7], [3, 7, 5, 4], [6, 8, 9, 4]],
                dtype=np.float32,
            )
        else:
            np_arr = np.array(
                [[2, 10, 10, 7], [3, 9, 10, 5], [4, 6, 6, 9], [6, 8, 6, 4]],
                dtype=np.float32,
            )
        device = flow.device("cuda")
        tensor = flow.Tensor(np_arr, device=device, dtype=flow.float32)
        placement = flow.placement("cuda", {0: range(2)})
        split_tensor = tensor.to_consistent(placement, flow.sbp.split(0))
        split1_tensor = split_tensor.to_consistent(placement, flow.sbp.split(1))
        split0_tensor = split1_tensor.to_consistent(placement, flow.sbp.split(0))
        if flow.distributed.get_rank() == 0:
            test_case.assertTrue(
                np.array_equal(
                    split0_tensor.to_local().numpy(),
                    np.array(
                        [
                            [4.0, 6.0, 5.0, 20.0],
                            [6.0, 2.0, 5.0, 7.0],
                            [3.0, 7.0, 5.0, 4.0],
                            [6.0, 8.0, 9.0, 4.0],
                        ],
                        dtype=np.float32,
                    ),
                )
            )
        else:
            test_case.assertTrue(
                np.array_equal(
                    split0_tensor.to_local().numpy(),
                    np.array(
                        [
                            [2.0, 10.0, 10.0, 7.0],
                            [3.0, 9.0, 10.0, 5.0],
                            [4.0, 6.0, 6.0, 9.0],
                            [6.0, 8.0, 6.0, 4.0],
                        ],
                        dtype=np.float32,
                    ),
                )
            )


@flow.unittest.skip_unless_1n4d()
@unittest.skipIf(os.getenv("ONEFLOW_TEST_CPU_ONLY"), "only test cpu cases")
class TestConsistentCast_XToB(flow.unittest.TestCase):
    def test_consistent_to_consistent_btb_gpu_to_gpu(test_case):
        if flow.distributed.get_rank() == 0:
            np_arr = np.array(
                [[4, 6, 5, 20], [6, 8, 9, 0], [3, 7, 5, 0], [6, 8, 9, 0]],
                dtype=np.float32,
            )
        elif flow.distributed.get_rank() == 1:
            np_arr = np.array(
                [[2, 10, 10, 7], [3, 9, 10, 5], [4, 6, 6, 9], [6, 8, 6, 4]],
                dtype=np.float32,
            )
        elif flow.distributed.get_rank() == 2:
            np_arr = np.array(
                [[9, 6, 5, 8], [4, 9, 7, 0], [2, 5, 7, 9], [6, 8, 10, 0]],
                dtype=np.float32,
            )
        elif flow.distributed.get_rank() == 3:
            np_arr = np.array(
                [[9, 4, 5, 8], [7, 2, 9, 5], [6, 3, 9, 2], [3, 7, 5, 8]],
                dtype=np.float32,
            )
        device = flow.device("cuda")
        tensor = flow.Tensor(np_arr, device=device, dtype=flow.float32)
        placement = flow.placement("cuda", {0: range(2)})
        consistent_tensor = tensor.to_consistent(placement, flow.sbp.broadcast)
        new_placement = flow.placement("cuda", {0: range(3)})
        broadcast_tensor = consistent_tensor.to_consistent(
            new_placement, flow.sbp.broadcast
        )
        test_case.assertTrue(broadcast_tensor.placement, new_placement)
        if flow.distributed.get_rank() != 3:
            test_case.assertTrue(
                np.array_equal(
                    broadcast_tensor.to_local().numpy(),
                    np.array(
                        [[4, 6, 5, 20], [6, 8, 9, 0], [3, 7, 5, 0], [6, 8, 9, 0]],
                        dtype=np.float32,
                    ),
                )
            )

    def test_consistent_to_consistent_stb_gpu_to_gpu(test_case):
        if flow.distributed.get_rank() == 0:
            np_arr = np.array(
                [[4, 6, 5, 20], [6, 8, 9, 0], [3, 7, 5, 0], [6, 8, 9, 0]],
                dtype=np.float32,
            )
        elif flow.distributed.get_rank() == 1:
            np_arr = np.array(
                [[2, 10, 10, 7], [3, 9, 10, 5], [4, 6, 6, 9], [6, 8, 6, 4]],
                dtype=np.float32,
            )
        elif flow.distributed.get_rank() == 2:
            np_arr = np.array(
                [[9, 6, 5, 8], [4, 9, 7, 0], [2, 5, 7, 9], [6, 8, 10, 0]],
                dtype=np.float32,
            )
        elif flow.distributed.get_rank() == 3:
            np_arr = np.array(
                [[9, 4, 5, 8], [7, 2, 9, 5], [6, 3, 9, 2], [3, 7, 5, 8]],
                dtype=np.float32,
            )
        device = flow.device("cuda")
        tensor = flow.Tensor(np_arr, device=device, dtype=flow.float32)
        placement = flow.placement("cuda", {0: range(3)})
        consistent_tensor = tensor.to_consistent(placement, flow.sbp.split(0))
        new_placement = flow.placement("cuda", {0: range(4)})
        broadcast_tensor = consistent_tensor.to_consistent(
            new_placement, flow.sbp.broadcast
        )
        test_case.assertTrue(broadcast_tensor.placement, new_placement)
        test_case.assertTrue(
            np.array_equal(
                broadcast_tensor.to_local().numpy(),
                np.array(
                    [
                        [4, 6, 5, 20],
                        [6, 8, 9, 0],
                        [3, 7, 5, 0],
                        [6, 8, 9, 0],
                        [2, 10, 10, 7],
                        [3, 9, 10, 5],
                        [4, 6, 6, 9],
                        [6, 8, 6, 4],
                        [9, 6, 5, 8],
                        [4, 9, 7, 0],
                        [2, 5, 7, 9],
                        [6, 8, 10, 0],
                    ],
                    dtype=np.float32,
                ),
            )
        )

    def test_consistent_to_consistent_ptb_gpu_to_gpu(test_case):
        if flow.distributed.get_rank() == 0:
            np_arr = np.array(
                [[4, 6, 5, 20], [6, 8, 9, 0], [3, 7, 5, 0], [6, 8, 9, 0]],
                dtype=np.float32,
            )
        elif flow.distributed.get_rank() == 1:
            np_arr = np.array(
                [[2, 10, 10, 7], [3, 9, 10, 5], [4, 6, 6, 9], [6, 8, 6, 4]],
                dtype=np.float32,
            )
        elif flow.distributed.get_rank() == 2:
            np_arr = np.array(
                [[9, 6, 5, 8], [4, 9, 7, 0], [2, 5, 7, 9], [6, 8, 10, 0]],
                dtype=np.float32,
            )
        elif flow.distributed.get_rank() == 3:
            np_arr = np.array(
                [[9, 4, 5, 8], [7, 2, 9, 5], [6, 3, 9, 2], [3, 7, 5, 8]],
                dtype=np.float32,
            )
        device = flow.device("cuda")
        tensor = flow.Tensor(np_arr, device=device, dtype=flow.float32)
        placement = flow.placement("cuda", {0: range(3)})
        consistent_tensor = tensor.to_consistent(placement, flow.sbp.partial_sum)
        new_placement = flow.placement("cuda", {0: range(4)})
        broadcast_tensor = consistent_tensor.to_consistent(
            new_placement, flow.sbp.broadcast
        )
        test_case.assertTrue(broadcast_tensor.placement, new_placement)
        test_case.assertTrue(
            np.array_equal(
                broadcast_tensor.to_local().numpy(),
                np.array(
                    [
                        [15, 22, 20, 35],
                        [13, 26, 26, 5],
                        [9, 18, 18, 18],
                        [18, 24, 25, 4],
                    ],
                    dtype=np.float32,
                ),
            )
        )


@flow.unittest.skip_unless_1n4d()
@unittest.skipIf(os.getenv("ONEFLOW_TEST_CPU_ONLY"), "only test cpu cases")
class TestConsistentCast_1ToN(flow.unittest.TestCase):
    def test_consistent_to_consistent_1tb(test_case):
        if flow.distributed.get_rank() == 0:
            np_arr = np.array(
                [[4, 6, 5, 20], [6, 2, 5, 7], [3, 7, 5, 4], [6, 8, 9, 4]],
                dtype=np.float32,
            )
        else:
            np_arr = np.array(
                [[2, 10, 10, 7], [3, 9, 10, 5], [4, 6, 6, 9], [6, 8, 6, 4]],
                dtype=np.float32,
            )
        device = flow.device("cuda")
        tensor = flow.Tensor(np_arr, device=device, dtype=flow.float32)
        placement = flow.placement("cuda", {0: range(1)})
        consistent_tensor = tensor.to_consistent(placement, flow.sbp.split(0))
        new_placement = flow.placement("cuda", {0: range(2)})
        broadcast_tensor = consistent_tensor.to_consistent(
            new_placement, flow.sbp.broadcast
        )
        test_case.assertTrue(broadcast_tensor.placement, new_placement)
        if flow.distributed.get_rank() < 2:
            test_case.assertTrue(
                np.array_equal(
                    broadcast_tensor.to_local().numpy(),
                    np.array(
                        [[4, 6, 5, 20], [6, 2, 5, 7], [3, 7, 5, 4], [6, 8, 9, 4]],
                        dtype=np.float32,
                    ),
                )
            )

    def test_consistent_to_consistent_1tp(test_case):
        if flow.distributed.get_rank() == 0:
            np_arr = np.array(
                [[4, 6, 5, 20], [6, 2, 5, 7], [3, 7, 5, 4], [6, 8, 9, 4]],
                dtype=np.float32,
            )
        else:
            np_arr = np.array(
                [[2, 10, 10, 7], [3, 9, 10, 5], [4, 6, 6, 9], [6, 8, 6, 4]],
                dtype=np.float32,
            )
        device = flow.device("cuda")
        tensor = flow.Tensor(np_arr, device=device, dtype=flow.float32)
        placement = flow.placement("cuda", {0: range(1)})
        consistent_tensor = tensor.to_consistent(placement, flow.sbp.split(0))
        new_placement = flow.placement("cuda", {0: range(2)})
        partial_sum_tensor = consistent_tensor.to_consistent(
            new_placement, flow.sbp.partial_sum
        )
        test_case.assertTrue(partial_sum_tensor.placement, new_placement)
        if flow.distributed.get_rank() == 0:
            test_case.assertTrue(
                np.array_equal(
                    partial_sum_tensor.to_local().numpy(),
                    np.array(
                        [[4, 6, 5, 20], [6, 2, 5, 7], [3, 7, 5, 4], [6, 8, 9, 4]],
                        dtype=np.float32,
                    ),
                )
            )
        elif flow.distributed.get_rank() == 1:
            test_case.assertTrue(
                np.array_equal(
                    partial_sum_tensor.to_local().numpy(),
                    np.array(
                        [[0, 0, 0, 0], [0, 0, 0, 0], [0, 0, 0, 0], [0, 0, 0, 0]],
                        dtype=np.float32,
                    ),
                )
            )

    def test_consistent_to_consistent_1ts(test_case):
        if flow.distributed.get_rank() == 0:
            np_arr = np.array(
                [[4, 6, 5, 20], [6, 2, 5, 7], [3, 7, 5, 4], [6, 8, 9, 4]],
                dtype=np.float32,
            )
        else:
            np_arr = np.array(
                [[2, 10, 10, 7], [3, 9, 10, 5], [4, 6, 6, 9], [6, 8, 6, 4]],
                dtype=np.float32,
            )
        device = flow.device("cuda")
        tensor = flow.Tensor(np_arr, device=device, dtype=flow.float32)
        placement = flow.placement("cuda", {0: range(1)})
        consistent_tensor = tensor.to_consistent(placement, flow.sbp.split(0))
        new_placement = flow.placement("cuda", {0: range(4)})
        split_tensor = consistent_tensor.to_consistent(new_placement, flow.sbp.split(0))
        test_case.assertTrue(split_tensor.placement, new_placement)
        if flow.distributed.get_rank() == 0:
            test_case.assertTrue(
                np.array_equal(
                    split_tensor.to_local().numpy(),
                    np.array([[4, 6, 5, 20]], dtype=np.float32,),
                )
            )
        elif flow.distributed.get_rank() == 1:
            test_case.assertTrue(
                np.array_equal(
                    split_tensor.to_local().numpy(),
                    np.array([[6, 2, 5, 7]], dtype=np.float32,),
                )
            )
        elif flow.distributed.get_rank() == 2:
            test_case.assertTrue(
                np.array_equal(
                    split_tensor.to_local().numpy(),
                    np.array([[3, 7, 5, 4]], dtype=np.float32,),
                )
            )
        elif flow.distributed.get_rank() == 3:
            test_case.assertTrue(
                np.array_equal(
                    split_tensor.to_local().numpy(),
                    np.array([[6, 8, 9, 4]], dtype=np.float32,),
                )
            )


if __name__ == "__main__":
    unittest.main()<|MERGE_RESOLUTION|>--- conflicted
+++ resolved
@@ -89,11 +89,8 @@
         placement = flow.placement("cuda", {0: range(2)})
         sbp = (flow.sbp.split(0),)
         for i in range(1000):
-<<<<<<< HEAD
-=======
             if i % 100 == 0:
                 print(i)
->>>>>>> 57e337c1
             y = x.to_consistent(placement=placement, sbp=sbp)
             b = a.to_consistent(placement=placement, sbp=flow.sbp.broadcast)
         test_case.assertEqual(y.sbp, sbp)
