"""
Copyright 2020 The OneFlow Authors. All rights reserved.

Licensed under the Apache License, Version 2.0 (the "License");
you may not use this file except in compliance with the License.
You may obtain a copy of the License at

    http://www.apache.org/licenses/LICENSE-2.0

Unless required by applicable law or agreed to in writing, software
distributed under the License is distributed on an "AS IS" BASIS,
WITHOUT WARRANTIES OR CONDITIONS OF ANY KIND, either express or implied.
See the License for the specific language governing permissions and
limitations under the License.
"""

import unittest
from collections import OrderedDict

import numpy as np
import oneflow as flow
import os

import oneflow.unittest
from test_util import GenArgList


@flow.unittest.skip_unless_1n4d()
class TestConsistentCastModule_1n4d(flow.unittest.TestCase):
    def test_to_consistent_flatten_hierarchy(test_case):
        x = flow.ones((16, 16), dtype=flow.int32)
        sbp = (flow.sbp.partial_sum,)
        y = x.to_consistent(
            placement=flow.placement("cpu", {0: range(4)}, hierarchy=(2, 2)),
            sbp=(flow.sbp.partial_sum, flow.sbp.partial_sum),
        )
        placement = flow.placement("cpu", {0: range(4)})
        y = y.to_consistent(placement=placement, sbp=sbp)
        test_case.assertEqual(y.sbp, sbp)
        test_case.assertEqual(y.placement, placement)
        test_case.assertEqual(tuple(y.shape), (16, 16))

    def test_to_consistent_flatten_hierarchy_cpu_to_gpu(test_case):
        x = flow.ones((16, 16), dtype=flow.int32)
        sbp = (flow.sbp.partial_sum,)
        y = x.to_consistent(
            placement=flow.placement("cpu", {0: range(4)}, hierarchy=(2, 2)),
            sbp=(flow.sbp.partial_sum, flow.sbp.partial_sum),
        )
        placement = flow.placement("cuda", {0: range(4)})
        y = y.to_consistent(placement=placement, sbp=sbp)
        test_case.assertEqual(y.sbp, sbp)
        test_case.assertEqual(y.placement, placement)
        test_case.assertEqual(tuple(y.shape), (16, 16))

    def test_to_consistent_flatten_hierarchy_gpu_to_cpu(test_case):
        x = flow.ones((16, 16), dtype=flow.int32)
        sbp = (flow.sbp.partial_sum,)
        y = x.to_consistent(
            placement=flow.placement("cuda", {0: range(4)}, hierarchy=(2, 2)),
            sbp=(flow.sbp.partial_sum, flow.sbp.partial_sum),
        )
        placement = flow.placement("cpu", {0: range(4)})
        y = y.to_consistent(placement=placement, sbp=sbp)
        test_case.assertEqual(y.sbp, sbp)
        test_case.assertEqual(y.placement, placement)
        test_case.assertEqual(tuple(y.shape), (16, 16))

    def test_to_consistent_broadcast_shape_dtype(test_case):
        if int(os.getenv("RANK")) < 2:
            x = flow.ones((16, 16), dtype=flow.int32)
        else:
            x = flow.zeros((1,), dtype=flow.float)
        placement = flow.placement("cpu", {0: range(2)})
        sbp = (flow.sbp.split(0),)
        y = x.to_consistent(placement=placement, sbp=sbp)
        test_case.assertEqual(y.sbp, sbp)
        test_case.assertEqual(y.placement, placement)
        test_case.assertEqual(tuple(y.shape), (32, 16))
        test_case.assertEqual(y.dtype, flow.int32)

    def test_to_consistent_loop_broadcast_shape_dtype(test_case):
        if int(os.getenv("RANK")) < 2:
            x = flow.ones((16, 16), device=flow.device("cuda"), dtype=flow.int32)
            a = flow.ones((16, 16), device=flow.device("cpu"), dtype=flow.int32)
        else:
            x = flow.zeros((1,), dtype=flow.float)
            a = flow.zeros((16, 16), device=flow.device("cpu"), dtype=flow.int32)
        placement = flow.placement("cuda", {0: range(2)})
        sbp = (flow.sbp.split(0),)
        for i in range(1000):
            if i % 100 == 0:
                print(i)
            y = x.to_consistent(placement=placement, sbp=sbp)
            b = a.to_consistent(placement=placement, sbp=flow.sbp.broadcast)
        test_case.assertEqual(y.sbp, sbp)
        test_case.assertEqual(y.placement, placement)
        test_case.assertEqual(tuple(y.shape), (32, 16))
        test_case.assertEqual(y.dtype, flow.int32)


@flow.unittest.skip_unless_1n2d()
class TestConsistentCastModule_1n2d(flow.unittest.TestCase):
    def test_to_consistent_broadcast_shape_dtype(test_case):
        if os.getenv("RANK") == "0":
            x = flow.ones((16, 16), dtype=flow.int32)
        else:
            x = flow.zeros((1,), dtype=flow.float)
        placement = flow.placement("cpu", {0: [0]})
        sbp = (flow.sbp.broadcast,)
        y = x.to_consistent(placement=placement, sbp=sbp)
        test_case.assertEqual(y.sbp, sbp)
        test_case.assertEqual(y.placement, placement)
        test_case.assertEqual(tuple(y.shape), (16, 16))
        test_case.assertEqual(y.dtype, flow.int32)

    def test_local_to_consistent_broadcast_data(test_case):
        if int(os.getenv("RANK")) == 0:
            x = flow.ones((16, 16), dtype=flow.int32)
        else:
            x = flow.zeros((16, 16), dtype=flow.int32)
        placement = flow.placement("cpu", {0: range(2)})
        sbp = (flow.sbp.broadcast,)
        y = x.to_consistent(placement=placement, sbp=sbp)
        test_case.assertEqual(y.sbp, sbp)
        test_case.assertEqual(y.placement, placement)
        test_case.assertEqual(tuple(y.shape), (16, 16))
        test_case.assertEqual(y.dtype, flow.int32)
        z = y.to_local()
        test_case.assertTrue(
            np.array_equal(z.numpy(), np.ones((16, 16), dtype=np.int32))
        )

    def test_cuda_consistent_to_consistent_cpu_s2b(test_case):
        x = flow.ones((16, 16), device=flow.device("cpu"), dtype=flow.int32)
        placement = flow.placement("cpu", {0: range(2)})
        y = x.to_consistent(placement=placement, sbp=flow.sbp.split(0))
        sbp = (flow.sbp.broadcast,)
        y = y.to_consistent(sbp=sbp)
        test_case.assertEqual(y.sbp, sbp)
        test_case.assertEqual(y.placement, placement)
        test_case.assertEqual(tuple(y.shape), (32, 16))
        test_case.assertEqual(y.dtype, flow.int32)
        z = y.to_local()
        test_case.assertTrue(
            np.array_equal(z.numpy(), np.ones((32, 16), dtype=np.int32))
        )

    def test_cuda_consistent_to_consistent_s2b(test_case):
        x = flow.ones((16, 16), device=flow.device("cuda"), dtype=flow.int32)
        placement = flow.placement("cuda", {0: range(2)})
        y = x.to_consistent(placement=placement, sbp=flow.sbp.split(0))
        sbp = (flow.sbp.broadcast,)
        y = y.to_consistent(sbp=sbp)
        test_case.assertEqual(y.sbp, sbp)
        test_case.assertEqual(y.placement, placement)
        test_case.assertEqual(tuple(y.shape), (32, 16))
        test_case.assertEqual(y.dtype, flow.int32)
        z = y.to_local()
        test_case.assertTrue(
            np.array_equal(z.numpy(), np.ones((32, 16), dtype=np.int32))
        )

    def test_cuda_consistent_to_consistent_cpu_s2p(test_case):
        x = flow.ones((16, 16), device=flow.device("cpu"), dtype=flow.int32)
        placement = flow.placement("cpu", {0: range(2)})
        y = x.to_consistent(placement=placement, sbp=flow.sbp.split(0))
        sbp = (flow.sbp.partial_sum,)
        y = y.to_consistent(sbp=sbp)
        test_case.assertEqual(y.sbp, sbp)
        test_case.assertEqual(y.placement, placement)
        test_case.assertEqual(tuple(y.shape), (32, 16))
        test_case.assertEqual(y.dtype, flow.int32)
        z = y.to_local()
        if int(os.getenv("RANK")) == 0:
            test_case.assertTrue(
                np.array_equal(z.numpy(), np.ones((32, 16), dtype=np.int32))
            )
        else:
            test_case.assertTrue(
                np.array_equal(z.numpy(), np.zeros((32, 16), dtype=np.int32))
            )

    def test_cuda_consistent_to_consistent_s2p(test_case):
        x = flow.ones((16, 16), device=flow.device("cuda"), dtype=flow.int32)
        placement = flow.placement("cuda", {0: range(2)})
        y = x.to_consistent(placement=placement, sbp=flow.sbp.split(0))
        sbp = (flow.sbp.partial_sum,)
        y = y.to_consistent(sbp=sbp)
        test_case.assertEqual(y.sbp, sbp)
        test_case.assertEqual(y.placement, placement)
        test_case.assertEqual(tuple(y.shape), (32, 16))
        test_case.assertEqual(y.dtype, flow.int32)
        z = y.to_local()
        if int(os.getenv("RANK")) == 0:
            test_case.assertTrue(
                np.array_equal(z.numpy(), np.ones((32, 16), dtype=np.int32))
            )
        else:
            test_case.assertTrue(
                np.array_equal(z.numpy(), np.zeros((32, 16), dtype=np.int32))
            )

    def test_cuda_consistent_to_consistent_b2p(test_case):
        x = flow.ones((16, 16), device=flow.device("cuda"), dtype=flow.int32)
        placement = flow.placement("cuda", {0: range(2)})
        y = x.to_consistent(placement=placement, sbp=flow.sbp.broadcast)
        sbp = (flow.sbp.partial_sum,)
        y = y.to_consistent(sbp=sbp)
        test_case.assertEqual(y.sbp, sbp)
        test_case.assertEqual(y.placement, placement)
        test_case.assertEqual(tuple(y.shape), (16, 16))
        test_case.assertEqual(y.dtype, flow.int32)
        z = y.to_local()
        if int(os.getenv("RANK")) == 0:
            test_case.assertTrue(
                np.array_equal(z.numpy(), np.ones((16, 16), dtype=np.int32))
            )
        else:
            test_case.assertTrue(
                np.array_equal(z.numpy(), np.zeros((16, 16), dtype=np.int32))
            )

    def test_cuda_consistent_to_consistent_b2s(test_case):
        x = flow.ones((16, 16), device=flow.device("cuda"), dtype=flow.int32)
        placement = flow.placement("cuda", {0: range(2)})
        y = x.to_consistent(placement=placement, sbp=flow.sbp.broadcast)
        sbp = (flow.sbp.split(0),)
        y = y.to_consistent(sbp=sbp)
        test_case.assertEqual(y.sbp, sbp)
        test_case.assertEqual(y.placement, placement)
        test_case.assertEqual(tuple(y.shape), (16, 16))
        test_case.assertEqual(y.dtype, flow.int32)
        z = y.to_local()
        test_case.assertTrue(
            np.array_equal(z.numpy(), np.ones((8, 16), dtype=np.int32))
        )

    def test_cuda_consistent_to_consistent_cpu_p2s(test_case):
        x = flow.ones((16, 16), device=flow.device("cpu"), dtype=flow.int32)
        placement = flow.placement("cpu", {0: range(2)})
        y = x.to_consistent(placement=placement, sbp=flow.sbp.partial_sum)
        sbp = (flow.sbp.split(0),)
        y = y.to_consistent(sbp=sbp)
        test_case.assertEqual(y.sbp, sbp)
        test_case.assertEqual(y.placement, placement)
        test_case.assertEqual(tuple(y.shape), (16, 16))
        test_case.assertEqual(y.dtype, flow.int32)
        z = y.to_local()
        test_case.assertTrue(
            np.array_equal(z.numpy(), np.ones((8, 16), dtype=np.int32) * 2)
        )

    def test_cuda_consistent_to_consistent_p2s(test_case):
        x = flow.ones((16, 16), device=flow.device("cuda"), dtype=flow.int32)
        placement = flow.placement("cuda", {0: range(2)})
        y = x.to_consistent(placement=placement, sbp=flow.sbp.partial_sum)
        sbp = (flow.sbp.split(0),)
        y = y.to_consistent(sbp=sbp)
        test_case.assertEqual(y.sbp, sbp)
        test_case.assertEqual(y.placement, placement)
        test_case.assertEqual(tuple(y.shape), (16, 16))
        test_case.assertEqual(y.dtype, flow.int32)
        z = y.to_local()
        test_case.assertTrue(
            np.array_equal(z.numpy(), np.ones((8, 16), dtype=np.int32) * 2)
        )

    def test_cuda_consistent_to_consistent_cuda_h2d(test_case):
        x = flow.ones((16, 16), device=flow.device("cpu"), dtype=flow.int32)
        placement = flow.placement("cpu", {0: range(2)})
        cuda_placement = flow.placement("cuda", {0: range(2)})
        y = x.to_consistent(placement=placement, sbp=flow.sbp.partial_sum)
        y = y.to_consistent(placement=cuda_placement, sbp=flow.sbp.partial_sum)
        test_case.assertEqual(y.sbp, (flow.sbp.partial_sum,))
        test_case.assertEqual(y.placement, cuda_placement)
        test_case.assertEqual(tuple(y.shape), (16, 16))
        test_case.assertEqual(y.dtype, flow.int32)
        z = y.to_local()
        test_case.assertTrue(
            np.array_equal(z.numpy(), np.ones((16, 16), dtype=np.int32))
        )

    def test_cuda_consistent_to_consistent_cpu_p2b(test_case):
        x = flow.ones((16, 16), device=flow.device("cpu"), dtype=flow.int32)
        placement = flow.placement("cpu", {0: range(2)})
        cuda_placement = flow.placement("cuda", {0: range(2)})
        y = x.to_consistent(placement=placement, sbp=flow.sbp.partial_sum)
        import time

        y = y.to_consistent(placement=cuda_placement, sbp=flow.sbp.partial_sum)
        sbp = (flow.sbp.broadcast,)
        y = y.to_consistent(placement=cuda_placement, sbp=sbp)
        y = y.to_consistent(placement=placement, sbp=sbp)
        test_case.assertEqual(y.sbp, sbp)
        test_case.assertEqual(y.placement, placement)
        test_case.assertEqual(tuple(y.shape), (16, 16))
        test_case.assertEqual(y.dtype, flow.int32)
        z = y.to_local()
        test_case.assertTrue(
            np.array_equal(z.numpy(), np.ones((16, 16), dtype=np.int32) * 2)
        )

    def test_cuda_consistent_to_consistent_p2b(test_case):
        x = flow.ones((16, 16), device=flow.device("cuda"), dtype=flow.int32)
        placement = flow.placement("cuda", {0: range(2)})
        y = x.to_consistent(placement=placement, sbp=flow.sbp.partial_sum)
        sbp = (flow.sbp.broadcast,)
        y = y.to_consistent(sbp=sbp)
        test_case.assertEqual(y.sbp, sbp)
        test_case.assertEqual(y.placement, placement)
        test_case.assertEqual(tuple(y.shape), (16, 16))
        test_case.assertEqual(y.dtype, flow.int32)
        z = y.to_local()
        test_case.assertTrue(
            np.array_equal(z.numpy(), np.ones((16, 16), dtype=np.int32) * 2)
        )


@flow.unittest.skip_unless_1n1d()
class TestConsistentCastModule_1n1d(flow.unittest.TestCase):
    def test_to_consistent(test_case):
        x = flow.ones((16, 16))
        placement = flow.placement("cpu", {0: [0]})
        sbp = (flow.sbp.broadcast,)
        y = x.to_consistent(placement=placement, sbp=sbp)
        test_case.assertEqual(y.sbp, sbp)
        test_case.assertEqual(y.placement, placement)
        test_case.assertEqual(tuple(y.shape), (16, 16))


class TestConsistentCast(flow.unittest.TestCase):
    @flow.unittest.skip_unless_1n4d()
    @unittest.skipIf(os.getenv("ONEFLOW_TEST_CPU_ONLY"), "only test cpu cases")
    def test_cpu_local_tensor_to_gpu_placement(test_case):
        if flow.env.get_rank() == 0:
            np_arr = np.array([4, 6, 7, 8], dtype=np.float32)
        else:
            np_arr = np.array([0, 0, 0, 0], dtype=np.float32)
        tensor = flow.Tensor(np_arr, dtype=flow.float32)
        placement = flow.placement("cuda", {0: range(4)})
        device = flow.device("cuda")
        consistent_tensor = tensor.to_consistent(placement, flow.sbp.broadcast)
        test_case.assertTrue(consistent_tensor.to_local().device == device)
        test_case.assertTrue(consistent_tensor.placement == placement)
        test_case.assertTrue(
            np.array_equal(
                consistent_tensor.to_local().numpy(),
                np.array([4, 6, 7, 8], dtype=np.float32),
            )
        )

    @flow.unittest.skip_unless_1n4d()
    @unittest.skipIf(os.getenv("ONEFLOW_TEST_CPU_ONLY"), "only test cpu cases")
    def test_local_to_consistent_with_wrong_device(test_case):
        np_arr = np.array([4, 6], dtype=np.float32)
        tensor = flow.Tensor(
            np_arr,
            device=flow.device("cuda:%d" % ((flow.env.get_rank() + 1) % 4)),
            dtype=flow.float32,
        )
        placement = flow.placement("cuda", {0: range(4)})
        device = flow.device("cuda")
        consistent_tensor = tensor.to_consistent(placement, flow.sbp.broadcast)
        local_tensor = consistent_tensor.to_local()
        test_case.assertTrue(local_tensor.device == device)
        test_case.assertTrue(consistent_tensor.placement == placement)


@flow.unittest.skip_unless_1n4d()
@unittest.skipIf(os.getenv("ONEFLOW_TEST_CPU_ONLY"), "only test cpu cases")
class TestConsistentCast_S2S(flow.unittest.TestCase):
<<<<<<< HEAD
    def test_consistent_to_consistent_s0_to_s1(test_case):
        if flow.distributed.get_rank() == 0:
=======
    @flow.unittest.skip_unless_1n2d()
    @unittest.skipIf(os.getenv("ONEFLOW_TEST_CPU_ONLY"), "only test cpu cases")
    def test_consistent_to_consistent_s0ts1(test_case):
        if flow.env.get_rank() == 0:
>>>>>>> 59437183
            np_arr = np.array(
                [[4, 6, 5, 20], [6, 2, 5, 7], [3, 7, 5, 4], [6, 8, 9, 4]],
                dtype=np.float32,
            )
        else:
            np_arr = np.array(
                [[2, 10, 10, 7], [3, 9, 10, 5], [4, 6, 6, 9], [6, 8, 6, 4]],
                dtype=np.float32,
            )
        device = flow.device("cuda")
        tensor = flow.Tensor(np_arr, device=device, dtype=flow.float32)
        placement = flow.placement("cuda", {0: range(2)})
        split0_tensor = tensor.to_consistent(placement, flow.sbp.split(0))
        split1_tensor = split0_tensor.to_consistent(placement, flow.sbp.split(1))
        if flow.env.get_rank() == 0:
            test_case.assertTrue(
                np.array_equal(
                    split1_tensor.to_local().numpy(),
                    np.array(
                        [
                            [4.0, 6.0],
                            [6.0, 2.0],
                            [3.0, 7.0],
                            [6.0, 8.0],
                            [2.0, 10.0],
                            [3.0, 9.0],
                            [4.0, 6.0],
                            [6.0, 8.0],
                        ],
                        dtype=np.float32,
                    ),
                )
            )
        elif flow.distributed.get_rank() == 1:
            test_case.assertTrue(
                np.array_equal(
                    split1_tensor.to_local().numpy(),
                    np.array(
                        [
                            [5.0, 20.0],
                            [5.0, 7.0],
                            [5.0, 4.0],
                            [9.0, 4.0],
                            [10.0, 7.0],
                            [10.0, 5.0],
                            [6.0, 9.0],
                            [6.0, 4.0],
                        ],
                        dtype=np.float32,
                    ),
                )
            )

<<<<<<< HEAD
    def test_consistent_to_consistent_s1_to_s0(test_case):
        if flow.distributed.get_rank() == 0:
=======
    @flow.unittest.skip_unless_1n2d()
    @unittest.skipIf(os.getenv("ONEFLOW_TEST_CPU_ONLY"), "only test cpu cases")
    def test_consistent_to_consistent_s1ts0(test_case):
        if flow.env.get_rank() == 0:
>>>>>>> 59437183
            np_arr = np.array(
                [[4, 6, 5, 20], [6, 2, 5, 7], [3, 7, 5, 4], [6, 8, 9, 4]],
                dtype=np.float32,
            )
        else:
            np_arr = np.array(
                [[2, 10, 10, 7], [3, 9, 10, 5], [4, 6, 6, 9], [6, 8, 6, 4]],
                dtype=np.float32,
            )
        device = flow.device("cuda")
        tensor = flow.Tensor(np_arr, device=device, dtype=flow.float32)
        placement = flow.placement("cuda", {0: range(2)})
        split_tensor = tensor.to_consistent(placement, flow.sbp.split(0))
        split1_tensor = split_tensor.to_consistent(placement, flow.sbp.split(1))
        split0_tensor = split1_tensor.to_consistent(placement, flow.sbp.split(0))
        if flow.env.get_rank() == 0:
            test_case.assertTrue(
                np.array_equal(
                    split0_tensor.to_local().numpy(),
                    np.array(
                        [
                            [4.0, 6.0, 5.0, 20.0],
                            [6.0, 2.0, 5.0, 7.0],
                            [3.0, 7.0, 5.0, 4.0],
                            [6.0, 8.0, 9.0, 4.0],
                        ],
                        dtype=np.float32,
                    ),
                )
            )
        elif flow.distributed.get_rank() == 1:
            test_case.assertTrue(
                np.array_equal(
                    split0_tensor.to_local().numpy(),
                    np.array(
                        [
                            [2.0, 10.0, 10.0, 7.0],
                            [3.0, 9.0, 10.0, 5.0],
                            [4.0, 6.0, 6.0, 9.0],
                            [6.0, 8.0, 6.0, 4.0],
                        ],
                        dtype=np.float32,
                    ),
                )
            )


@flow.unittest.skip_unless_1n4d()
@unittest.skipIf(os.getenv("ONEFLOW_TEST_CPU_ONLY"), "only test cpu cases")
class TestConsistentCast_XToB(flow.unittest.TestCase):
    def test_consistent_to_consistent_btb_gpu_to_gpu(test_case):
        if flow.env.get_rank() == 0:
            np_arr = np.array(
                [[4, 6, 5, 20], [6, 8, 9, 0], [3, 7, 5, 0], [6, 8, 9, 0]],
                dtype=np.float32,
            )
        elif flow.env.get_rank() == 1:
            np_arr = np.array(
                [[2, 10, 10, 7], [3, 9, 10, 5], [4, 6, 6, 9], [6, 8, 6, 4]],
                dtype=np.float32,
            )
        elif flow.env.get_rank() == 2:
            np_arr = np.array(
                [[9, 6, 5, 8], [4, 9, 7, 0], [2, 5, 7, 9], [6, 8, 10, 0]],
                dtype=np.float32,
            )
        elif flow.env.get_rank() == 3:
            np_arr = np.array(
                [[9, 4, 5, 8], [7, 2, 9, 5], [6, 3, 9, 2], [3, 7, 5, 8]],
                dtype=np.float32,
            )
        device = flow.device("cuda")
        tensor = flow.Tensor(np_arr, device=device, dtype=flow.float32)
        placement = flow.placement("cuda", {0: range(2)})
        consistent_tensor = tensor.to_consistent(placement, flow.sbp.broadcast)
        new_placement = flow.placement("cuda", {0: range(3)})
        broadcast_tensor = consistent_tensor.to_consistent(
            new_placement, flow.sbp.broadcast
        )
        test_case.assertTrue(broadcast_tensor.placement, new_placement)
        if flow.env.get_rank() != 3:
            test_case.assertTrue(
                np.array_equal(
                    broadcast_tensor.to_local().numpy(),
                    np.array(
                        [[4, 6, 5, 20], [6, 8, 9, 0], [3, 7, 5, 0], [6, 8, 9, 0]],
                        dtype=np.float32,
                    ),
                )
            )

    def test_consistent_to_consistent_stb_gpu_to_gpu(test_case):
        if flow.env.get_rank() == 0:
            np_arr = np.array(
                [[4, 6, 5, 20], [6, 8, 9, 0], [3, 7, 5, 0], [6, 8, 9, 0]],
                dtype=np.float32,
            )
        elif flow.env.get_rank() == 1:
            np_arr = np.array(
                [[2, 10, 10, 7], [3, 9, 10, 5], [4, 6, 6, 9], [6, 8, 6, 4]],
                dtype=np.float32,
            )
        elif flow.env.get_rank() == 2:
            np_arr = np.array(
                [[9, 6, 5, 8], [4, 9, 7, 0], [2, 5, 7, 9], [6, 8, 10, 0]],
                dtype=np.float32,
            )
        elif flow.env.get_rank() == 3:
            np_arr = np.array(
                [[9, 4, 5, 8], [7, 2, 9, 5], [6, 3, 9, 2], [3, 7, 5, 8]],
                dtype=np.float32,
            )
        device = flow.device("cuda")
        tensor = flow.Tensor(np_arr, device=device, dtype=flow.float32)
        placement = flow.placement("cuda", {0: range(3)})
        consistent_tensor = tensor.to_consistent(placement, flow.sbp.split(0))
        new_placement = flow.placement("cuda", {0: range(4)})
        broadcast_tensor = consistent_tensor.to_consistent(
            new_placement, flow.sbp.broadcast
        )
        test_case.assertTrue(broadcast_tensor.placement, new_placement)
        test_case.assertTrue(
            np.array_equal(
                broadcast_tensor.to_local().numpy(),
                np.array(
                    [
                        [4, 6, 5, 20],
                        [6, 8, 9, 0],
                        [3, 7, 5, 0],
                        [6, 8, 9, 0],
                        [2, 10, 10, 7],
                        [3, 9, 10, 5],
                        [4, 6, 6, 9],
                        [6, 8, 6, 4],
                        [9, 6, 5, 8],
                        [4, 9, 7, 0],
                        [2, 5, 7, 9],
                        [6, 8, 10, 0],
                    ],
                    dtype=np.float32,
                ),
            )
        )

    def test_consistent_to_consistent_ptb_gpu_to_gpu(test_case):
        if flow.env.get_rank() == 0:
            np_arr = np.array(
                [[4, 6, 5, 20], [6, 8, 9, 0], [3, 7, 5, 0], [6, 8, 9, 0]],
                dtype=np.float32,
            )
        elif flow.env.get_rank() == 1:
            np_arr = np.array(
                [[2, 10, 10, 7], [3, 9, 10, 5], [4, 6, 6, 9], [6, 8, 6, 4]],
                dtype=np.float32,
            )
        elif flow.env.get_rank() == 2:
            np_arr = np.array(
                [[9, 6, 5, 8], [4, 9, 7, 0], [2, 5, 7, 9], [6, 8, 10, 0]],
                dtype=np.float32,
            )
        elif flow.env.get_rank() == 3:
            np_arr = np.array(
                [[9, 4, 5, 8], [7, 2, 9, 5], [6, 3, 9, 2], [3, 7, 5, 8]],
                dtype=np.float32,
            )
        device = flow.device("cuda")
        tensor = flow.Tensor(np_arr, device=device, dtype=flow.float32)
        placement = flow.placement("cuda", {0: range(3)})
        consistent_tensor = tensor.to_consistent(placement, flow.sbp.partial_sum)
        new_placement = flow.placement("cuda", {0: range(4)})
        broadcast_tensor = consistent_tensor.to_consistent(
            new_placement, flow.sbp.broadcast
        )
        test_case.assertTrue(broadcast_tensor.placement, new_placement)
        test_case.assertTrue(
            np.array_equal(
                broadcast_tensor.to_local().numpy(),
                np.array(
                    [
                        [15, 22, 20, 35],
                        [13, 26, 26, 5],
                        [9, 18, 18, 18],
                        [18, 24, 25, 4],
                    ],
                    dtype=np.float32,
                ),
            )
        )


@flow.unittest.skip_unless_1n4d()
@unittest.skipIf(os.getenv("ONEFLOW_TEST_CPU_ONLY"), "only test cpu cases")
class TestConsistentCast_1ToN(flow.unittest.TestCase):
<<<<<<< HEAD
    def test_consistent_to_consistent_1tob(test_case):
        if flow.distributed.get_rank() == 0:
=======
    def test_consistent_to_consistent_1tb(test_case):
        if flow.env.get_rank() == 0:
>>>>>>> 59437183
            np_arr = np.array(
                [[4, 6, 5, 20], [6, 2, 5, 7], [3, 7, 5, 4], [6, 8, 9, 4]],
                dtype=np.float32,
            )
        else:
            np_arr = np.array(
                [[2, 10, 10, 7], [3, 9, 10, 5], [4, 6, 6, 9], [6, 8, 6, 4]],
                dtype=np.float32,
            )
        device = flow.device("cuda")
        tensor = flow.Tensor(np_arr, device=device, dtype=flow.float32)
        placement = flow.placement("cuda", {0: range(1)})
        consistent_tensor = tensor.to_consistent(placement, flow.sbp.split(0))
        new_placement = flow.placement("cuda", {0: range(2)})
        broadcast_tensor = consistent_tensor.to_consistent(
            new_placement, flow.sbp.broadcast
        )
        test_case.assertTrue(broadcast_tensor.placement, new_placement)
        if flow.env.get_rank() < 2:
            test_case.assertTrue(
                np.array_equal(
                    broadcast_tensor.to_local().numpy(),
                    np.array(
                        [[4, 6, 5, 20], [6, 2, 5, 7], [3, 7, 5, 4], [6, 8, 9, 4]],
                        dtype=np.float32,
                    ),
                )
            )

<<<<<<< HEAD
    def test_consistent_to_consistent_1top(test_case):
        if flow.distributed.get_rank() == 0:
=======
    def test_consistent_to_consistent_1tp(test_case):
        if flow.env.get_rank() == 0:
>>>>>>> 59437183
            np_arr = np.array(
                [[4, 6, 5, 20], [6, 2, 5, 7], [3, 7, 5, 4], [6, 8, 9, 4]],
                dtype=np.float32,
            )
        else:
            np_arr = np.array(
                [[2, 10, 10, 7], [3, 9, 10, 5], [4, 6, 6, 9], [6, 8, 6, 4]],
                dtype=np.float32,
            )
        device = flow.device("cuda")
        tensor = flow.Tensor(np_arr, device=device, dtype=flow.float32)
        placement = flow.placement("cuda", {0: range(1)})
        consistent_tensor = tensor.to_consistent(placement, flow.sbp.split(0))
        new_placement = flow.placement("cuda", {0: range(2)})
        partial_sum_tensor = consistent_tensor.to_consistent(
            new_placement, flow.sbp.partial_sum
        )
        test_case.assertTrue(partial_sum_tensor.placement, new_placement)
        if flow.env.get_rank() == 0:
            test_case.assertTrue(
                np.array_equal(
                    partial_sum_tensor.to_local().numpy(),
                    np.array(
                        [[4, 6, 5, 20], [6, 2, 5, 7], [3, 7, 5, 4], [6, 8, 9, 4]],
                        dtype=np.float32,
                    ),
                )
            )
        elif flow.env.get_rank() == 1:
            test_case.assertTrue(
                np.array_equal(
                    partial_sum_tensor.to_local().numpy(),
                    np.array(
                        [[0, 0, 0, 0], [0, 0, 0, 0], [0, 0, 0, 0], [0, 0, 0, 0]],
                        dtype=np.float32,
                    ),
                )
            )

<<<<<<< HEAD
    def test_consistent_to_consistent_1tos(test_case):
        if flow.distributed.get_rank() == 0:
=======
    def test_consistent_to_consistent_1ts(test_case):
        if flow.env.get_rank() == 0:
>>>>>>> 59437183
            np_arr = np.array(
                [[4, 6, 5, 20], [6, 2, 5, 7], [3, 7, 5, 4], [6, 8, 9, 4]],
                dtype=np.float32,
            )
        else:
            np_arr = np.array(
                [[2, 10, 10, 7], [3, 9, 10, 5], [4, 6, 6, 9], [6, 8, 6, 4]],
                dtype=np.float32,
            )
        device = flow.device("cuda")
        tensor = flow.Tensor(np_arr, device=device, dtype=flow.float32)
        placement = flow.placement("cuda", {0: range(1)})
        consistent_tensor = tensor.to_consistent(placement, flow.sbp.split(0))
        new_placement = flow.placement("cuda", {0: range(4)})
        split_tensor = consistent_tensor.to_consistent(new_placement, flow.sbp.split(0))
        test_case.assertTrue(split_tensor.placement, new_placement)
        if flow.env.get_rank() == 0:
            test_case.assertTrue(
                np.array_equal(
                    split_tensor.to_local().numpy(),
                    np.array([[4, 6, 5, 20]], dtype=np.float32,),
                )
            )
        elif flow.env.get_rank() == 1:
            test_case.assertTrue(
                np.array_equal(
                    split_tensor.to_local().numpy(),
                    np.array([[6, 2, 5, 7]], dtype=np.float32,),
                )
            )
        elif flow.env.get_rank() == 2:
            test_case.assertTrue(
                np.array_equal(
                    split_tensor.to_local().numpy(),
                    np.array([[3, 7, 5, 4]], dtype=np.float32,),
                )
            )
        elif flow.env.get_rank() == 3:
            test_case.assertTrue(
                np.array_equal(
                    split_tensor.to_local().numpy(),
                    np.array([[6, 8, 9, 4]], dtype=np.float32,),
                )
            )


@flow.unittest.skip_unless_1n4d()
@unittest.skipIf(os.getenv("ONEFLOW_TEST_CPU_ONLY"), "only test cpu cases")
class TestConsistentCast_NTo1(flow.unittest.TestCase):
    def test_consistent_to_consistent_bt1(test_case):
<<<<<<< HEAD
        if flow.distributed.get_rank() == 0:
=======
        if flow.env.get_rank() == 0:
>>>>>>> 59437183
            np_arr = np.array(
                [[4, 6, 5, 20], [6, 2, 5, 7], [3, 7, 5, 4], [6, 8, 9, 4]],
                dtype=np.float32,
            )
        else:
            np_arr = np.array(
                [[2, 10, 10, 7], [3, 9, 10, 5], [4, 6, 6, 9], [6, 8, 6, 4]],
                dtype=np.float32,
            )
        device = flow.device("cuda")
        tensor = flow.Tensor(np_arr, device=device, dtype=flow.float32)
        placement = flow.placement("cuda", {0: range(2)})
        consistent_tensor = tensor.to_consistent(placement, flow.sbp.broadcast)
        new_placement = flow.placement("cuda", {0: range(1)})
        broadcast_tensor = consistent_tensor.to_consistent(
            new_placement, flow.sbp.broadcast
        )
        test_case.assertTrue(broadcast_tensor.placement, new_placement)
<<<<<<< HEAD
        if flow.distributed.get_rank() == 0:
=======
        if flow.env.get_rank() == 0:
>>>>>>> 59437183
            test_case.assertTrue(
                np.array_equal(
                    broadcast_tensor.to_local().numpy(),
                    np.array(
                        [[4, 6, 5, 20], [6, 2, 5, 7], [3, 7, 5, 4], [6, 8, 9, 4]],
                        dtype=np.float32,
                    ),
                )
            )

    def test_consistent_to_consistent_st1(test_case):
<<<<<<< HEAD
        if flow.distributed.get_rank() == 0:
=======
        if flow.env.get_rank() == 0:
>>>>>>> 59437183
            np_arr = np.array(
                [[4, 6, 5, 20], [6, 2, 5, 7], [3, 7, 5, 4], [6, 8, 9, 4]],
                dtype=np.float32,
            )
        else:
            np_arr = np.array(
                [[2, 10, 10, 7], [3, 9, 10, 5], [4, 6, 6, 9], [6, 8, 6, 4]],
                dtype=np.float32,
            )
        device = flow.device("cuda")
        tensor = flow.Tensor(np_arr, device=device, dtype=flow.float32)
        placement = flow.placement("cuda", {0: range(2)})
        consistent_tensor = tensor.to_consistent(placement, flow.sbp.split(0))
        new_placement = flow.placement("cuda", {0: range(1)})
        partial_sum_tensor = consistent_tensor.to_consistent(
            new_placement, flow.sbp.broadcast
        )
        test_case.assertTrue(partial_sum_tensor.placement, new_placement)
<<<<<<< HEAD
        if flow.distributed.get_rank() == 0:
=======
        if flow.env.get_rank() == 0:
>>>>>>> 59437183
            test_case.assertTrue(
                np.array_equal(
                    partial_sum_tensor.to_local().numpy(),
                    np.array(
                        [
                            [4, 6, 5, 20],
                            [6, 2, 5, 7],
                            [3, 7, 5, 4],
                            [6, 8, 9, 4],
                            [2, 10, 10, 7],
                            [3, 9, 10, 5],
                            [4, 6, 6, 9],
                            [6, 8, 6, 4],
                        ],
                        dtype=np.float32,
                    ),
                )
            )

    def test_consistent_to_consistent_pt1(test_case):
<<<<<<< HEAD
        if flow.distributed.get_rank() == 0:
=======
        if flow.env.get_rank() == 0:
>>>>>>> 59437183
            np_arr = np.array(
                [[4, 6, 5, 20], [6, 2, 5, 7], [3, 7, 5, 4], [6, 8, 9, 4]],
                dtype=np.float32,
            )
        else:
            np_arr = np.array(
                [[2, 10, 10, 7], [3, 9, 10, 5], [4, 6, 6, 9], [6, 8, 6, 4]],
                dtype=np.float32,
            )
        device = flow.device("cuda")
        tensor = flow.Tensor(np_arr, device=device, dtype=flow.float32)
        placement = flow.placement("cuda", {0: range(2)})
        consistent_tensor = tensor.to_consistent(placement, flow.sbp.partial_sum)
        new_placement = flow.placement("cuda", {0: range(1)})
        partial_sum_tensor = consistent_tensor.to_consistent(
            new_placement, flow.sbp.broadcast
        )
        test_case.assertTrue(partial_sum_tensor.placement, new_placement)
<<<<<<< HEAD
        if flow.distributed.get_rank() == 0:
=======
        if flow.env.get_rank() == 0:
>>>>>>> 59437183
            test_case.assertTrue(
                np.array_equal(
                    partial_sum_tensor.to_local().numpy(),
                    np.array(
                        [
                            [6, 16, 15, 27],
                            [9, 11, 15, 12],
                            [7, 13, 11, 13],
                            [12, 16, 15, 8],
                        ],
                        dtype=np.float32,
                    ),
                )
            )


<<<<<<< HEAD
@flow.unittest.skip_unless_1n4d()
@unittest.skipIf(os.getenv("ONEFLOW_TEST_CPU_ONLY"), "only test cpu cases")
class TestConsistentCast_1To1(flow.unittest.TestCase):
    def test_consistent_to_consistent_1to1_gpu_to_gpu(test_case):
        if flow.distributed.get_rank() == 0:
            np_arr = np.array(
                [[4, 6, 5, 20], [6, 2, 5, 7], [3, 7, 5, 4], [6, 8, 9, 4]],
                dtype=np.float32,
            )
        else:
            np_arr = np.array(
                [[2, 10, 10, 7], [3, 9, 10, 5], [4, 6, 6, 9], [6, 8, 6, 4]],
                dtype=np.float32,
            )
        device = flow.device("cuda")
        local_tensor = flow.Tensor(np_arr, device=device, dtype=flow.float32)
        placement = flow.placement("cuda", {0: [3]})
        x = local_tensor.to_consistent(placement, flow.sbp.split(0))
        new_placement = flow.placement("cuda", {0: [2]})
        y = x.to_consistent(new_placement, flow.sbp.broadcast)
        test_case.assertTrue(y.placement, new_placement)
        if flow.distributed.get_rank() == 2:
            test_case.assertTrue(
                np.array_equal(
                    y.to_local().numpy(),
                    np.array(
                        [[2, 10, 10, 7], [3, 9, 10, 5], [4, 6, 6, 9], [6, 8, 6, 4]],
                        dtype=np.float32,
                    ),
                )
            )

    def test_consistent_to_consistent_1to1_cpu_to_cpu(test_case):
        if flow.distributed.get_rank() == 0:
            np_arr = np.array(
                [[4, 6, 5, 20], [6, 2, 5, 7], [3, 7, 5, 4], [6, 8, 9, 4]],
                dtype=np.float32,
            )
        else:
            np_arr = np.array(
                [[2, 10, 10, 7], [3, 9, 10, 5], [4, 6, 6, 9], [6, 8, 6, 4]],
                dtype=np.float32,
            )
        device = flow.device("cpu")
        local_tensor = flow.Tensor(np_arr, device=device, dtype=flow.float32)
        placement = flow.placement("cpu", {0: [0]})
        x = local_tensor.to_consistent(placement, flow.sbp.split(0))
        new_placement = flow.placement("cpu", {0: [2]})
        y = x.to_consistent(new_placement, flow.sbp.broadcast)
        test_case.assertTrue(y.placement, new_placement)
        if flow.distributed.get_rank() == 2:
            test_case.assertTrue(
                np.array_equal(
                    y.to_local().numpy(),
                    np.array(
                        [[4, 6, 5, 20], [6, 2, 5, 7], [3, 7, 5, 4], [6, 8, 9, 4]],
                        dtype=np.float32,
                    ),
                )
            )

    def test_consistent_to_consistent_1to1_gpu_to_cpu(test_case):
        if flow.distributed.get_rank() == 0:
            np_arr = np.array(
                [[4, 6, 5, 20], [6, 2, 5, 7], [3, 7, 5, 4], [6, 8, 9, 4]],
                dtype=np.float32,
            )
        else:
            np_arr = np.array(
                [[2, 10, 10, 7], [3, 9, 10, 5], [4, 6, 6, 9], [6, 8, 6, 4]],
                dtype=np.float32,
            )
        device = flow.device("cuda")
        local_tensor = flow.Tensor(np_arr, device=device, dtype=flow.float32)
        placement = flow.placement("cuda", {0: [0]})
        x = local_tensor.to_consistent(placement, flow.sbp.split(0))
        new_placement = flow.placement("cpu", {0: [3]})
        y = x.to_consistent(new_placement, flow.sbp.broadcast)
        test_case.assertTrue(y.placement, new_placement)
        if flow.distributed.get_rank() == 3:
            test_case.assertTrue(
                np.array_equal(
                    y.to_local().numpy(),
                    np.array(
                        [[4, 6, 5, 20], [6, 2, 5, 7], [3, 7, 5, 4], [6, 8, 9, 4]],
                        dtype=np.float32,
                    ),
                )
            )

    def test_consistent_to_consistent_1to1_cpu_to_gpu(test_case):
        if flow.distributed.get_rank() == 0:
            np_arr = np.array(
                [[4, 6, 5, 20], [6, 2, 5, 7], [3, 7, 5, 4], [6, 8, 9, 4]],
                dtype=np.float32,
            )
        else:
            np_arr = np.array(
                [[2, 10, 10, 7], [3, 9, 10, 5], [4, 6, 6, 9], [6, 8, 6, 4]],
                dtype=np.float32,
            )
        device = flow.device("cpu")
        local_tensor = flow.Tensor(np_arr, device=device, dtype=flow.float32)
        placement = flow.placement("cpu", {0: [1]})
        x = local_tensor.to_consistent(placement, flow.sbp.split(0))
        new_placement = flow.placement("cuda", {0: [3]})
        y = x.to_consistent(new_placement, flow.sbp.broadcast)
        test_case.assertTrue(y.placement, new_placement)
        if flow.distributed.get_rank() == 3:
            test_case.assertTrue(
                np.array_equal(
                    y.to_local().numpy(),
                    np.array(
                        [[2, 10, 10, 7], [3, 9, 10, 5], [4, 6, 6, 9], [6, 8, 6, 4]],
                        dtype=np.float32,
                    ),
                )
            )


=======
>>>>>>> 59437183
if __name__ == "__main__":
    unittest.main()<|MERGE_RESOLUTION|>--- conflicted
+++ resolved
@@ -370,15 +370,8 @@
 @flow.unittest.skip_unless_1n4d()
 @unittest.skipIf(os.getenv("ONEFLOW_TEST_CPU_ONLY"), "only test cpu cases")
 class TestConsistentCast_S2S(flow.unittest.TestCase):
-<<<<<<< HEAD
     def test_consistent_to_consistent_s0_to_s1(test_case):
-        if flow.distributed.get_rank() == 0:
-=======
-    @flow.unittest.skip_unless_1n2d()
-    @unittest.skipIf(os.getenv("ONEFLOW_TEST_CPU_ONLY"), "only test cpu cases")
-    def test_consistent_to_consistent_s0ts1(test_case):
-        if flow.env.get_rank() == 0:
->>>>>>> 59437183
+        if flow.env.get_rank() == 0:
             np_arr = np.array(
                 [[4, 6, 5, 20], [6, 2, 5, 7], [3, 7, 5, 4], [6, 8, 9, 4]],
                 dtype=np.float32,
@@ -412,7 +405,7 @@
                     ),
                 )
             )
-        elif flow.distributed.get_rank() == 1:
+        elif flow.env.get_rank() == 1:
             test_case.assertTrue(
                 np.array_equal(
                     split1_tensor.to_local().numpy(),
@@ -432,15 +425,8 @@
                 )
             )
 
-<<<<<<< HEAD
     def test_consistent_to_consistent_s1_to_s0(test_case):
-        if flow.distributed.get_rank() == 0:
-=======
-    @flow.unittest.skip_unless_1n2d()
-    @unittest.skipIf(os.getenv("ONEFLOW_TEST_CPU_ONLY"), "only test cpu cases")
-    def test_consistent_to_consistent_s1ts0(test_case):
-        if flow.env.get_rank() == 0:
->>>>>>> 59437183
+        if flow.env.get_rank() == 0:
             np_arr = np.array(
                 [[4, 6, 5, 20], [6, 2, 5, 7], [3, 7, 5, 4], [6, 8, 9, 4]],
                 dtype=np.float32,
@@ -471,7 +457,7 @@
                     ),
                 )
             )
-        elif flow.distributed.get_rank() == 1:
+        elif flow.env.get_rank() == 1:
             test_case.assertTrue(
                 np.array_equal(
                     split0_tensor.to_local().numpy(),
@@ -634,13 +620,8 @@
 @flow.unittest.skip_unless_1n4d()
 @unittest.skipIf(os.getenv("ONEFLOW_TEST_CPU_ONLY"), "only test cpu cases")
 class TestConsistentCast_1ToN(flow.unittest.TestCase):
-<<<<<<< HEAD
     def test_consistent_to_consistent_1tob(test_case):
-        if flow.distributed.get_rank() == 0:
-=======
-    def test_consistent_to_consistent_1tb(test_case):
-        if flow.env.get_rank() == 0:
->>>>>>> 59437183
+        if flow.env.get_rank() == 0:
             np_arr = np.array(
                 [[4, 6, 5, 20], [6, 2, 5, 7], [3, 7, 5, 4], [6, 8, 9, 4]],
                 dtype=np.float32,
@@ -670,13 +651,8 @@
                 )
             )
 
-<<<<<<< HEAD
     def test_consistent_to_consistent_1top(test_case):
-        if flow.distributed.get_rank() == 0:
-=======
-    def test_consistent_to_consistent_1tp(test_case):
-        if flow.env.get_rank() == 0:
->>>>>>> 59437183
+        if flow.env.get_rank() == 0:
             np_arr = np.array(
                 [[4, 6, 5, 20], [6, 2, 5, 7], [3, 7, 5, 4], [6, 8, 9, 4]],
                 dtype=np.float32,
@@ -716,13 +692,8 @@
                 )
             )
 
-<<<<<<< HEAD
     def test_consistent_to_consistent_1tos(test_case):
-        if flow.distributed.get_rank() == 0:
-=======
-    def test_consistent_to_consistent_1ts(test_case):
-        if flow.env.get_rank() == 0:
->>>>>>> 59437183
+        if flow.env.get_rank() == 0:
             np_arr = np.array(
                 [[4, 6, 5, 20], [6, 2, 5, 7], [3, 7, 5, 4], [6, 8, 9, 4]],
                 dtype=np.float32,
@@ -773,11 +744,7 @@
 @unittest.skipIf(os.getenv("ONEFLOW_TEST_CPU_ONLY"), "only test cpu cases")
 class TestConsistentCast_NTo1(flow.unittest.TestCase):
     def test_consistent_to_consistent_bt1(test_case):
-<<<<<<< HEAD
-        if flow.distributed.get_rank() == 0:
-=======
-        if flow.env.get_rank() == 0:
->>>>>>> 59437183
+        if flow.env.get_rank() == 0:
             np_arr = np.array(
                 [[4, 6, 5, 20], [6, 2, 5, 7], [3, 7, 5, 4], [6, 8, 9, 4]],
                 dtype=np.float32,
@@ -796,11 +763,7 @@
             new_placement, flow.sbp.broadcast
         )
         test_case.assertTrue(broadcast_tensor.placement, new_placement)
-<<<<<<< HEAD
-        if flow.distributed.get_rank() == 0:
-=======
-        if flow.env.get_rank() == 0:
->>>>>>> 59437183
+        if flow.env.get_rank() == 0:
             test_case.assertTrue(
                 np.array_equal(
                     broadcast_tensor.to_local().numpy(),
@@ -812,11 +775,7 @@
             )
 
     def test_consistent_to_consistent_st1(test_case):
-<<<<<<< HEAD
-        if flow.distributed.get_rank() == 0:
-=======
-        if flow.env.get_rank() == 0:
->>>>>>> 59437183
+        if flow.env.get_rank() == 0:
             np_arr = np.array(
                 [[4, 6, 5, 20], [6, 2, 5, 7], [3, 7, 5, 4], [6, 8, 9, 4]],
                 dtype=np.float32,
@@ -835,11 +794,7 @@
             new_placement, flow.sbp.broadcast
         )
         test_case.assertTrue(partial_sum_tensor.placement, new_placement)
-<<<<<<< HEAD
-        if flow.distributed.get_rank() == 0:
-=======
-        if flow.env.get_rank() == 0:
->>>>>>> 59437183
+        if flow.env.get_rank() == 0:
             test_case.assertTrue(
                 np.array_equal(
                     partial_sum_tensor.to_local().numpy(),
@@ -860,11 +815,7 @@
             )
 
     def test_consistent_to_consistent_pt1(test_case):
-<<<<<<< HEAD
-        if flow.distributed.get_rank() == 0:
-=======
-        if flow.env.get_rank() == 0:
->>>>>>> 59437183
+        if flow.env.get_rank() == 0:
             np_arr = np.array(
                 [[4, 6, 5, 20], [6, 2, 5, 7], [3, 7, 5, 4], [6, 8, 9, 4]],
                 dtype=np.float32,
@@ -883,11 +834,7 @@
             new_placement, flow.sbp.broadcast
         )
         test_case.assertTrue(partial_sum_tensor.placement, new_placement)
-<<<<<<< HEAD
-        if flow.distributed.get_rank() == 0:
-=======
-        if flow.env.get_rank() == 0:
->>>>>>> 59437183
+        if flow.env.get_rank() == 0:
             test_case.assertTrue(
                 np.array_equal(
                     partial_sum_tensor.to_local().numpy(),
@@ -904,12 +851,11 @@
             )
 
 
-<<<<<<< HEAD
 @flow.unittest.skip_unless_1n4d()
 @unittest.skipIf(os.getenv("ONEFLOW_TEST_CPU_ONLY"), "only test cpu cases")
 class TestConsistentCast_1To1(flow.unittest.TestCase):
     def test_consistent_to_consistent_1to1_gpu_to_gpu(test_case):
-        if flow.distributed.get_rank() == 0:
+        if flow.env.get_rank() == 0:
             np_arr = np.array(
                 [[4, 6, 5, 20], [6, 2, 5, 7], [3, 7, 5, 4], [6, 8, 9, 4]],
                 dtype=np.float32,
@@ -926,7 +872,7 @@
         new_placement = flow.placement("cuda", {0: [2]})
         y = x.to_consistent(new_placement, flow.sbp.broadcast)
         test_case.assertTrue(y.placement, new_placement)
-        if flow.distributed.get_rank() == 2:
+        if flow.env.get_rank() == 2:
             test_case.assertTrue(
                 np.array_equal(
                     y.to_local().numpy(),
@@ -938,7 +884,7 @@
             )
 
     def test_consistent_to_consistent_1to1_cpu_to_cpu(test_case):
-        if flow.distributed.get_rank() == 0:
+        if flow.env.get_rank() == 0:
             np_arr = np.array(
                 [[4, 6, 5, 20], [6, 2, 5, 7], [3, 7, 5, 4], [6, 8, 9, 4]],
                 dtype=np.float32,
@@ -955,7 +901,7 @@
         new_placement = flow.placement("cpu", {0: [2]})
         y = x.to_consistent(new_placement, flow.sbp.broadcast)
         test_case.assertTrue(y.placement, new_placement)
-        if flow.distributed.get_rank() == 2:
+        if flow.env.get_rank() == 2:
             test_case.assertTrue(
                 np.array_equal(
                     y.to_local().numpy(),
@@ -967,7 +913,7 @@
             )
 
     def test_consistent_to_consistent_1to1_gpu_to_cpu(test_case):
-        if flow.distributed.get_rank() == 0:
+        if flow.env.get_rank() == 0:
             np_arr = np.array(
                 [[4, 6, 5, 20], [6, 2, 5, 7], [3, 7, 5, 4], [6, 8, 9, 4]],
                 dtype=np.float32,
@@ -984,7 +930,7 @@
         new_placement = flow.placement("cpu", {0: [3]})
         y = x.to_consistent(new_placement, flow.sbp.broadcast)
         test_case.assertTrue(y.placement, new_placement)
-        if flow.distributed.get_rank() == 3:
+        if flow.env.get_rank() == 3:
             test_case.assertTrue(
                 np.array_equal(
                     y.to_local().numpy(),
@@ -996,7 +942,7 @@
             )
 
     def test_consistent_to_consistent_1to1_cpu_to_gpu(test_case):
-        if flow.distributed.get_rank() == 0:
+        if flow.env.get_rank() == 0:
             np_arr = np.array(
                 [[4, 6, 5, 20], [6, 2, 5, 7], [3, 7, 5, 4], [6, 8, 9, 4]],
                 dtype=np.float32,
@@ -1013,7 +959,7 @@
         new_placement = flow.placement("cuda", {0: [3]})
         y = x.to_consistent(new_placement, flow.sbp.broadcast)
         test_case.assertTrue(y.placement, new_placement)
-        if flow.distributed.get_rank() == 3:
+        if flow.env.get_rank() == 3:
             test_case.assertTrue(
                 np.array_equal(
                     y.to_local().numpy(),
@@ -1025,7 +971,5 @@
             )
 
 
-=======
->>>>>>> 59437183
 if __name__ == "__main__":
     unittest.main()