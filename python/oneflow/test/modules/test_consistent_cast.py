--- conflicted
+++ resolved
@@ -79,7 +79,6 @@
         test_case.assertEqual(tuple(y.shape), (32, 16))
         test_case.assertEqual(y.dtype, flow.int32)
 
-<<<<<<< HEAD
     def test_local_to_consistent_2d_sbp(test_case):
         x = flow.ones((16, 16), device=flow.device("cuda"), dtype=flow.int32)
         placement = flow.placement("cuda", {0: range(4)}, hierarchy=(2, 2))
@@ -121,7 +120,15 @@
         test_case.assertEqual(y.dtype, flow.int32)
         sbp = (flow.sbp.split(0), flow.sbp.split(0))
         y = y.to_consistent(sbp=sbp)
-=======
+        z = y.to_local()
+        if int(os.getenv("RANK")) < 2:
+            scale = 2
+        else:
+            scale = 4
+        test_case.assertTrue(
+            np.array_equal(z.numpy(), np.ones((8, 16), dtype=np.int32) * scale)
+        )
+
     def test_to_consistent_loop_broadcast_shape_dtype(test_case):
         if int(os.getenv("RANK")) < 2:
             x = flow.ones((16, 16), device=flow.device("cuda"), dtype=flow.int32)
@@ -136,22 +143,10 @@
                 print(i)
             y = x.to_consistent(placement=placement, sbp=sbp)
             b = a.to_consistent(placement=placement, sbp=flow.sbp.broadcast)
->>>>>>> 614a2b3f
-        test_case.assertEqual(y.sbp, sbp)
-        test_case.assertEqual(y.placement, placement)
-        test_case.assertEqual(tuple(y.shape), (32, 16))
-        test_case.assertEqual(y.dtype, flow.int32)
-<<<<<<< HEAD
-        z = y.to_local()
-        if int(os.getenv("RANK")) < 2:
-            scale = 2
-        else:
-            scale = 4
-        test_case.assertTrue(
-            np.array_equal(z.numpy(), np.ones((8, 16), dtype=np.int32) * scale)
-        )
-=======
->>>>>>> 614a2b3f
+        test_case.assertEqual(y.sbp, sbp)
+        test_case.assertEqual(y.placement, placement)
+        test_case.assertEqual(tuple(y.shape), (32, 16))
+        test_case.assertEqual(y.dtype, flow.int32)
 
 
 @flow.unittest.skip_unless_1n2d()
