"""
Copyright 2020 The OneFlow Authors. All rights reserved.

Licensed under the Apache License, Version 2.0 (the "License");
you may not use this file except in compliance with the License.
You may obtain a copy of the License at

    http://www.apache.org/licenses/LICENSE-2.0

Unless required by applicable law or agreed to in writing, software
distributed under the License is distributed on an "AS IS" BASIS,
WITHOUT WARRANTIES OR CONDITIONS OF ANY KIND, either express or implied.
See the License for the specific language governing permissions and
limitations under the License.
"""

import unittest

import oneflow as flow
import oneflow.unittest

from oneflow.test_utils.automated_test_util import *


@flow.unittest.skip_unless_1n1d()
class TestNegativeModule(flow.unittest.TestCase):
    @autotest(auto_backward=False, check_graph=True)
    def test_ne_with_0_size_data(test_case):
        device = random_device()
        x = random_pytorch_tensor(4, 2, 3, 0, 5).to(device)
        y1 = torch.negative(x)
        y2 = torch.neg(x)
        y3 = -x
        return (y1, y2, y3)

<<<<<<< HEAD
    @autotest(check_graph=True)
=======
    @autotest()
>>>>>>> 9bb6710d
    def test_tensor_negative_with_random_data(test_case):
        x = random_pytorch_tensor().to(random_device())
        return x.negative()

<<<<<<< HEAD
    @autotest(check_graph=True)
=======
    @autotest()
>>>>>>> 9bb6710d
    def test_negative_with_random_data(test_case):
        x = random_pytorch_tensor().to(random_device())
        z = torch.negative(x)
        return z

<<<<<<< HEAD
    @autotest(check_graph=True)
=======
    @autotest()
>>>>>>> 9bb6710d
    def test_neg_with_random_data(test_case):
        x = random_pytorch_tensor().to(random_device())
        z = torch.neg(x)
        return z

    @autotest()
    def test_tensor_negative_with_0dim_data(test_case):
        x = random_pytorch_tensor(ndim=0).to(random_device())
        return x.negative()


if __name__ == "__main__":
    unittest.main()<|MERGE_RESOLUTION|>--- conflicted
+++ resolved
@@ -33,30 +33,18 @@
         y3 = -x
         return (y1, y2, y3)
 
-<<<<<<< HEAD
-    @autotest(check_graph=True)
-=======
     @autotest()
->>>>>>> 9bb6710d
     def test_tensor_negative_with_random_data(test_case):
         x = random_pytorch_tensor().to(random_device())
         return x.negative()
 
-<<<<<<< HEAD
-    @autotest(check_graph=True)
-=======
     @autotest()
->>>>>>> 9bb6710d
     def test_negative_with_random_data(test_case):
         x = random_pytorch_tensor().to(random_device())
         z = torch.negative(x)
         return z
 
-<<<<<<< HEAD
-    @autotest(check_graph=True)
-=======
     @autotest()
->>>>>>> 9bb6710d
     def test_neg_with_random_data(test_case):
         x = random_pytorch_tensor().to(random_device())
         z = torch.neg(x)
