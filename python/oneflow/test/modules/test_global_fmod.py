--- conflicted
+++ resolved
@@ -23,15 +23,11 @@
 import torch as torch_original
 from packaging import version
 
-<<<<<<< HEAD
-@autotest(n=1, auto_backward=False, check_graph=True)
-=======
 # other.grad in torch.fmod(input, other) was not implemented before pytorch 1.11.0
 grad_implemented = version.parse(torch_original.__version__) >= version.parse("1.11.0")
 
 
 @autotest(n=1, auto_backward=grad_implemented, check_graph=False)
->>>>>>> eb4c99c3
 def do_test_fmod_impl(test_case, ndim, placement, sbp):
     dims = [random(1, 4) * 8 for i in range(ndim)]
     x = random_tensor(ndim, *dims)
