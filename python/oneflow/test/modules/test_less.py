--- conflicted
+++ resolved
@@ -124,7 +124,6 @@
         y2 = x1 < x2
         return (y1, y2)
 
-<<<<<<< HEAD
     @autotest(n=60, auto_backward=False, check_graph=False)
     def test_less_bool_with_random_data(test_case):
         device = random_device()
@@ -137,7 +136,7 @@
         )
         y = torch.lt(x1, oneof(x2, random().to(int).to(float)))
         return y
-=======
+
     @autotest(n=60, auto_backward=False, check_graph=True)
     def test_tensor_less_with_0dim_data(test_case):
         device = random_device()
@@ -147,7 +146,6 @@
         y1 = x1.lt(oneof(x2, random().to(int), random().to(float)))
         y2 = x1 < x2
         return (y1, y2)
->>>>>>> 8ddaf753
 
 
 if __name__ == "__main__":
