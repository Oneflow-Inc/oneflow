--- conflicted
+++ resolved
@@ -245,7 +245,6 @@
         )
 
     @flow.unittest.skip_unless_1n1d()
-<<<<<<< HEAD
     @unittest.skipIf(os.getenv("ONEFLOW_TEST_CPU_ONLY"), "only test cpu cases")
     def test_module_cpu_cuda(test_case):
         class CustomModule(flow.nn.Module):
@@ -269,7 +268,7 @@
         test_case.assertEqual(state_dict["param2.param2"].device, flow.device("cpu"))
 
     @flow.unittest.skip_unless_1n1d()
-    def test_module_float(test_case):
+    def test_module_float_double(test_case):
         class CustomModule(flow.nn.Module):
             def __init__(self, param1, param2):
                 super().__init__()
@@ -288,7 +287,8 @@
         state_dict = m.state_dict()
         test_case.assertEqual(state_dict["param1"].dtype, flow.float64)
         test_case.assertEqual(state_dict["param2"].dtype, flow.float64)
-=======
+
+    @flow.unittest.skip_unless_1n1d()
     def test_moduledict(test_case):
         class ModuleDict(nn.Module):
             def __init__(self):
@@ -309,7 +309,6 @@
         input = flow.tensor(np.random.randn(4, 10, 32, 32), dtype=flow.float32)
         output = model(input, "conv", "relu")
         test_case.assertEqual(output.shape, flow.Size([4, 10, 30, 30]))
->>>>>>> 1db8e933
 
 
 if __name__ == "__main__":
