--- conflicted
+++ resolved
@@ -246,7 +246,6 @@
 
     @flow.unittest.skip_unless_1n1d()
     def test_moduledict(test_case):
-<<<<<<< HEAD
         class ModuleDict(nn.Module):
             def __init__(self):
                 super(ModuleDict, self).__init__()
@@ -267,216 +266,6 @@
         input = flow.tensor(np.random.randn(4, 10, 32, 32), dtype=flow.float32)
         output = model(input, 'conv', 'relu')
         test_case.assertEqual(output.shape, flow.Size([4, 10, 30, 30]))
-=======
-        class _DenseLayer(nn.Module):
-            def __init__(
-                self,
-                num_input_features: int,
-                growth_rate: int,
-                bn_size: int,
-                drop_rate: float,
-            ) -> None:
-                super(_DenseLayer, self).__init__()
-                self.norm1: nn.BatchNorm2d
-                self.add_module("norm1", nn.BatchNorm2d(num_input_features))
-                self.relu1: nn.ReLU
-                self.add_module("relu1", nn.ReLU(inplace=True))
-                self.conv1: nn.Conv2d
-                self.add_module(
-                    "conv1",
-                    nn.Conv2d(
-                        num_input_features,
-                        bn_size * growth_rate,
-                        kernel_size=1,
-                        stride=1,
-                        bias=False,
-                    ),
-                )
-                self.norm2: nn.BatchNorm2d
-                self.add_module("norm2", nn.BatchNorm2d(bn_size * growth_rate))
-                self.relu2: nn.ReLU
-                self.add_module("relu2", nn.ReLU(inplace=True))
-                self.conv2: nn.Conv2d
-                self.add_module(
-                    "conv2",
-                    nn.Conv2d(
-                        bn_size * growth_rate,
-                        growth_rate,
-                        kernel_size=3,
-                        stride=1,
-                        padding=1,
-                        bias=False,
-                    ),
-                )
-                self.drop_rate = float(drop_rate)
-
-            def bn_function(self, inputs: List[flow.Tensor]) -> flow.Tensor:
-                concated_features = flow.cat(inputs, 1)
-                bottleneck_output = self.conv1(
-                    self.relu1(self.norm1(concated_features))
-                )  # noqa: T484
-                return bottleneck_output
-
-            # todo: rewrite when torchscript supports any
-            def any_requires_grad(self, input: List[flow.Tensor]) -> bool:
-                for tensor in input:
-                    if tensor.requires_grad:
-                        return True
-                return False
-
-            def forward(self, input: List[flow.Tensor]) -> flow.Tensor:
-                pass
-
-            def forward(self, input: flow.Tensor) -> flow.Tensor:
-                pass
-
-            def forward(self, input) -> flow.Tensor:  # noqa: F811
-                if isinstance(input, flow.Tensor):
-                    prev_features = [input]
-                else:
-                    prev_features = input
-
-                bottleneck_output = self.bn_function(prev_features)
-
-                new_features = self.conv2(self.relu2(self.norm2(bottleneck_output)))
-                if self.drop_rate > 0:
-                    new_features = flow.F.dropout(
-                        new_features, p=self.drop_rate, training=self.training
-                    )
-                return new_features
-
-        class _DenseBlock(nn.ModuleDict):
-            _version = 2
-
-            def __init__(
-                self,
-                num_layers: int,
-                num_input_features: int,
-                bn_size: int,
-                growth_rate: int,
-                drop_rate: float,
-            ) -> None:
-                super(_DenseBlock, self).__init__()
-                for i in range(num_layers):
-                    layer = _DenseLayer(
-                        num_input_features + i * growth_rate,
-                        growth_rate=growth_rate,
-                        bn_size=bn_size,
-                        drop_rate=drop_rate,
-                    )
-                    self.add_module("denselayer%d" % (i + 1), layer)
-
-            def forward(self, init_features):
-                features = [init_features]
-                for name, layer in self.items():
-                    new_features = layer(features)
-                    features.append(new_features)
-                return flow.cat(features, dim=1)
-
-        class _Transition(nn.Sequential):
-            def __init__(
-                self, num_input_features: int, num_output_features: int
-            ) -> None:
-                super(_Transition, self).__init__()
-                self.add_module("norm", nn.BatchNorm2d(num_input_features))
-                self.add_module("relu", nn.ReLU(inplace=True))
-                self.add_module(
-                    "conv",
-                    nn.Conv2d(
-                        num_input_features,
-                        num_output_features,
-                        kernel_size=1,
-                        stride=1,
-                        bias=False,
-                    ),
-                )
-                self.add_module("pool", nn.AvgPool2d(kernel_size=2, stride=2))
-
-        class DenseNet(flow.nn.Module):
-            def __init__(
-                self,
-                growth_rate: int = 32,
-                block_config: Tuple[int, int, int, int] = (6, 12, 24, 16),
-                num_init_features: int = 64,
-                bn_size: int = 4,
-                drop_rate: float = 0,
-                num_classes: int = 1000,
-            ):
-                super().__init__()
-                # First convolution
-                self.features = nn.Sequential(
-                    OrderedDict(
-                        [
-                            (
-                                "conv0",
-                                nn.Conv2d(
-                                    3,
-                                    num_init_features,
-                                    kernel_size=7,
-                                    stride=2,
-                                    padding=3,
-                                    bias=False,
-                                ),
-                            ),
-                            ("norm0", nn.BatchNorm2d(num_init_features)),
-                            ("relu0", nn.ReLU(inplace=True)),
-                            ("pool0", nn.MaxPool2d(kernel_size=3, stride=2, padding=1)),
-                        ]
-                    )
-                )
-
-                # Each denseblock
-                num_features = num_init_features
-                for i, num_layers in enumerate(block_config):
-                    block = _DenseBlock(
-                        num_layers=num_layers,
-                        num_input_features=num_features,
-                        bn_size=bn_size,
-                        growth_rate=growth_rate,
-                        drop_rate=drop_rate,
-                    )
-                    self.features.add_module("denseblock%d" % (i + 1), block)
-                    num_features = num_features + num_layers * growth_rate
-                    if i != len(block_config) - 1:
-                        trans = _Transition(
-                            num_input_features=num_features,
-                            num_output_features=num_features // 2,
-                        )
-                        self.features.add_module("transition%d" % (i + 1), trans)
-                        num_features = num_features // 2
-
-                    def forward(self):
-                        return self.param
-
-                # Final batch norm
-                self.features.add_module("norm5", nn.BatchNorm2d(num_features))
-
-                # Linear layer
-                self.classifier = nn.Linear(num_features, num_classes)
-
-                # Official init from torch repo.
-                for m in self.modules():
-                    if isinstance(m, nn.Conv2d):
-                        nn.init.kaiming_normal_(m.weight)
-                    elif isinstance(m, nn.BatchNorm2d):
-                        nn.init.constant_(m.weight, 1)
-                        nn.init.constant_(m.bias, 0)
-                    elif isinstance(m, nn.Linear):
-                        nn.init.constant_(m.bias, 0)
-
-            def forward(self, x: flow.Tensor) -> flow.Tensor:
-                features = self.features(x)
-                out = flow.F.relu(features, inplace=True)
-                out = flow.F.adaptive_avg_pool2d(out, (1, 1))
-                out = flow.flatten(out, 1)
-                out = self.classifier(out)
-                return out
-
-        model = DenseNet(32, (6, 12, 24, 16), 64)
-        input = flow.tensor(np.random.randn(1, 3, 224, 224), dtype=flow.float32)
-        output = model(input)
-        test_case.assertEqual(output.shape, flow.Size([1, 1000]))
->>>>>>> bc46289c
 
 
 if __name__ == "__main__":
