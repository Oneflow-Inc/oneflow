--- conflicted
+++ resolved
@@ -26,13 +26,8 @@
     x = flow.randperm(N, placement=placement, sbp=sbp, dtype=dtype)
 
     test_case.assertEqual(x.dtype, dtype)
-<<<<<<< HEAD
-    #TODO: support (B,S
-    test_case.assertEqual(x.sbp, sbp)
-=======
     # TODO: support (B,S)
     # test_case.assertEqual(x.sbp, sbp)
->>>>>>> cc0ff7cd
     test_case.assertEqual(x.placement, placement)
 
 
