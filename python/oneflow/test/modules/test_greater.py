--- conflicted
+++ resolved
@@ -128,7 +128,6 @@
         y2 = x1 > x2
         return (y1, y2)
 
-<<<<<<< HEAD
     @autotest(n=60, auto_backward=False, check_graph=False)
     def test_greater_bool_with_random_data(test_case):
         device = random_device()
@@ -141,7 +140,7 @@
         )
         y = torch.gt(x1, oneof(x2, random().to(int), random().to(float)))
         return y
-=======
+
     @autotest(auto_backward=False, check_graph=True)
     def test_greater_with_0dim_data(test_case):
         device = random_device()
@@ -150,7 +149,6 @@
         y1 = torch.gt(x1, x2)
         y2 = x1 > x2
         return (y1, y2)
->>>>>>> 8ddaf753
 
 
 if __name__ == "__main__":
