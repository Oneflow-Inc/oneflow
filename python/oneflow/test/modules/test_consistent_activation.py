"""
Copyright 2020 The OneFlow Authors. All rights reserved.

Licensed under the Apache License, Version 2.0 (the "License");
you may not use this file except in compliance with the License.
You may obtain a copy of the License at

    http://www.apache.org/licenses/LICENSE-2.0

Unless required by applicable law or agreed to in writing, software
distributed under the License is distributed on an "AS IS" BASIS,
WITHOUT WARRANTIES OR CONDITIONS OF ANY KIND, either express or implied.
See the License for the specific language governing permissions and
limitations under the License.
"""

import unittest
from oneflow.test_utils.automated_test_util import *

import oneflow as flow
import oneflow.unittest


def build_module(act_type):
    if act_type == "relu":
        return torch.nn.ReLU()
    elif act_type == "relu6":
        return torch.nn.ReLU6()
    elif act_type == "tanh":
        return torch.nn.Tanh()
    elif act_type == "elu":
        return torch.nn.ELU(alpha=random())
    elif act_type == "celu":
        return torch.nn.CELU(alpha=random())
    elif act_type == "gelu":
        return torch.nn.GELU()
    elif act_type == "sigmoid":
        return torch.nn.Sigmoid()
    elif act_type == "hardsigmoid":
        return torch.nn.Hardsigmoid()
    elif act_type == "logsigmoid":
        return torch.nn.LogSigmoid()
    elif act_type == "hardswish":
        return torch.nn.Hardswish()
    elif act_type == "hardtanh":
        return torch.nn.Hardtanh(
            min_val=random().to(float), max_val=random().to(float),
        )
    elif act_type == "leakyrelu":
        return torch.nn.LeakyReLU(negative_slope=random())
    elif act_type == "mish":
        return torch.nn.Mish()
    elif act_type == "silu":
        return torch.nn.SiLU()
    elif act_type == "selu":
        return torch.nn.SELU()
<<<<<<< HEAD
    elif act_type == "threshold":
        return torch.nn.Threshold(threshold=random(), value=random())
=======
    elif act_type == "softplus":
        return torch.nn.Softplus()
>>>>>>> cdae64a2
    elif act_type == "softshrink":
        return torch.nn.Softshrink()
    else:
        raise ValueError("activation type %s is not support" % act_type)


@autotest(n=1, check_graph=False)
def _test_activation_module_with_random_data(test_case, act_type, ndim, placement, sbp):
    m = build_module(act_type)
    m.train(random())
    dims = [random(1, 3) * 8 for i in range(ndim)]
    x = random_tensor(ndim, *dims).to_global(placement=placement, sbp=sbp)
    y = m(x)
    return y


@autotest(n=1, check_graph=False)
def _test_activation_module_with_0dim_data(test_case, act_type, placement, sbp):
    m = build_module(act_type)
    m.train(random())
    x = random_tensor(ndim=0).to_global(placement=placement, sbp=sbp)
    y = m(x)
    return y


@autotest(n=1, check_graph=False)
def _test_activation_module_with_0_size_data(
    test_case, act_type, ndim, zerodim, placement, sbp
):
    m = build_module(act_type)
    m.train(random())
    dims = [random(1, 3) * 8 for i in range(ndim)]
    dims[zerodim] = 0
    x = random_tensor(ndim, *dims).to_global(placement=placement, sbp=sbp)
    y = m(x)
    return y


@globaltest
def _test_activation_module(test_case, act_type):
    for placement in all_placement():
        ndim = random(1, 4).to(int).value()
        for sbp in all_sbp(placement, max_dim=ndim):
            _test_activation_module_with_random_data(
                test_case, act_type, ndim, placement, sbp
            )
        # Skip gelu 0 size test since "Floating point exception" maybe encountered in PyTorch.
        if act_type != "gelu":
            zerodim = random(0, ndim).to(int).value()
            valid_split_axis = [i for i in range(ndim) if i != zerodim]
            for sbp in all_sbp(
                placement, max_dim=ndim, valid_split_axis=valid_split_axis
            ):
                _test_activation_module_with_0_size_data(
                    test_case, act_type, ndim, zerodim, placement, sbp
                )
        for sbp in all_sbp(placement, max_dim=0):
            _test_activation_module_with_0dim_data(test_case, act_type, placement, sbp)


class TestReLUModule(flow.unittest.TestCase):
    def test_relu_module(test_case):
        _test_activation_module(test_case, "relu")


class TestReLU6Module(flow.unittest.TestCase):
    def test_relu6_module(test_case):
        _test_activation_module(test_case, "relu6")


class TestTanh(flow.unittest.TestCase):
    def test_tanh_module(test_case):
        _test_activation_module(test_case, "tanh")


class TestELUModule(flow.unittest.TestCase):
    def test_elu_module(test_case):
        _test_activation_module(test_case, "elu")


class TestCELUModule(flow.unittest.TestCase):
    def test_celu_module(test_case):
        _test_activation_module(test_case, "celu")


class TestGelu(flow.unittest.TestCase):
    def test_gelu_module(test_case):
        _test_activation_module(test_case, "gelu")


class TestSigmoidModule(flow.unittest.TestCase):
    def test_sigmoid_module(test_case):
        _test_activation_module(test_case, "sigmoid")


class TestHardsigmoidModule(flow.unittest.TestCase):
    def test_hardsigmoid_module(test_case):
        _test_activation_module(test_case, "hardsigmoid")


class TestLogSigmoidModule(flow.unittest.TestCase):
    def test_logsigmoid_module(test_case):
        _test_activation_module(test_case, "logsigmoid")


class TestHardswishModule(flow.unittest.TestCase):
    def test_hardswish_module(test_case):
        _test_activation_module(test_case, "hardswish")


class TestHardtanhModule(flow.unittest.TestCase):
    def test_hardtanh_module(test_case):
        _test_activation_module(test_case, "hardtanh")


class TestLeakyReLUModule(flow.unittest.TestCase):
    def test_leakyrelu_module(test_case):
        _test_activation_module(test_case, "leakyrelu")


class TestMishModule(flow.unittest.TestCase):
    def test_mish_module(test_case):
        _test_activation_module(test_case, "mish")


class TestSiluModule(flow.unittest.TestCase):
    def test_silu_module(test_case):
        _test_activation_module(test_case, "silu")


class TestSeluModule(flow.unittest.TestCase):
    def test_selu_module(test_case):
        _test_activation_module(test_case, "selu")


<<<<<<< HEAD
class TestThresholdModule(flow.unittest.TestCase):
    def test_threshold_module(test_case):
        _test_activation_module(test_case, "threshold")
=======
class TestSoftplusModule(flow.unittest.TestCase):
    def test_softplus_module(test_case):
        _test_activation_module(test_case, "softplus")
>>>>>>> cdae64a2


class TestSoftshrinkModule(flow.unittest.TestCase):
    def test_softshrink_module(test_case):
        _test_activation_module(test_case, "softshrink")


if __name__ == "__main__":
    unittest.main()<|MERGE_RESOLUTION|>--- conflicted
+++ resolved
@@ -54,13 +54,10 @@
         return torch.nn.SiLU()
     elif act_type == "selu":
         return torch.nn.SELU()
-<<<<<<< HEAD
     elif act_type == "threshold":
         return torch.nn.Threshold(threshold=random(), value=random())
-=======
     elif act_type == "softplus":
         return torch.nn.Softplus()
->>>>>>> cdae64a2
     elif act_type == "softshrink":
         return torch.nn.Softshrink()
     else:
@@ -196,15 +193,13 @@
         _test_activation_module(test_case, "selu")
 
 
-<<<<<<< HEAD
 class TestThresholdModule(flow.unittest.TestCase):
     def test_threshold_module(test_case):
         _test_activation_module(test_case, "threshold")
-=======
+        
 class TestSoftplusModule(flow.unittest.TestCase):
     def test_softplus_module(test_case):
         _test_activation_module(test_case, "softplus")
->>>>>>> cdae64a2
 
 
 class TestSoftshrinkModule(flow.unittest.TestCase):
