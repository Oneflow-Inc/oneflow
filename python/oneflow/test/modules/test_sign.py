"""
Copyright 2020 The OneFlow Authors. All rights reserved.

Licensed under the Apache License, Version 2.0 (the "License");
you may not use this file except in compliance with the License.
You may obtain a copy of the License at

    http://www.apache.org/licenses/LICENSE-2.0

Unless required by applicable law or agreed to in writing, software
distributed under the License is distributed on an "AS IS" BASIS,
WITHOUT WARRANTIES OR CONDITIONS OF ANY KIND, either express or implied.
See the License for the specific language governing permissions and
limitations under the License.
"""

import unittest
from collections import OrderedDict

import numpy as np
from test_util import GenArgList

import oneflow as flow
import oneflow.unittest

from oneflow.test_utils.automated_test_util import *


def _test_sign_impl(test_case, shape, device):
    np_input = np.random.randn(*shape)
    of_input = flow.tensor(
        np_input, dtype=flow.float32, device=flow.device(device), requires_grad=True
    )
    of_out = flow.sign(of_input)
    np_out = np.sign(np_input)
    test_case.assertTrue(np.allclose(of_out.numpy(), np_out, 0.0001, 0.0001))
    of_out = of_out.sum()
    of_out.backward()
    np_grad = np.zeros_like(np_input)
    test_case.assertTrue(np.allclose(of_input.grad.numpy(), np_grad, 0.0001, 0.0001))


@flow.unittest.skip_unless_1n1d()
class TestSign(flow.unittest.TestCase):
    def test_sign(test_case):
        arg_dict = OrderedDict()
        arg_dict["shape"] = [(2, 3), (2, 4, 5, 6)]
        arg_dict["device"] = ["cpu", "cuda"]
        for arg in GenArgList(arg_dict):
            _test_sign_impl(test_case, *arg)

    @autotest(check_graph=True)
    def test_sign_with_random_data(test_case):
        device = random_device()
        x = random_pytorch_tensor().to(device)
        y = torch.sign(x)
        return y

    @autotest(auto_backward=False, check_graph=True)
    def test_sign_with_0_size_data(test_case):
        device = random_device()
        x = random_pytorch_tensor(4, 2, 3, 0, 4).to(device)
        y = torch.sign(x)
        return y

<<<<<<< HEAD
    @autotest(auto_backward=False, check_graph=False)
    def test_sign_with_random_data(test_case):
        device = random_device()
        x = random_pytorch_tensor().to(device=device, dtype=torch.bool)
=======
    @autotest(auto_backward=False, check_graph=True)
    def test_sign_with_0dim_data(test_case):
        device = random_device()
        x = random_pytorch_tensor(ndim=0).to(device)
>>>>>>> 8ddaf753
        y = torch.sign(x)
        return y


if __name__ == "__main__":
    unittest.main()<|MERGE_RESOLUTION|>--- conflicted
+++ resolved
@@ -63,17 +63,17 @@
         y = torch.sign(x)
         return y
 
-<<<<<<< HEAD
     @autotest(auto_backward=False, check_graph=False)
     def test_sign_with_random_data(test_case):
         device = random_device()
         x = random_pytorch_tensor().to(device=device, dtype=torch.bool)
-=======
+        y = torch.sign(x)
+        return y
+
     @autotest(auto_backward=False, check_graph=True)
     def test_sign_with_0dim_data(test_case):
         device = random_device()
         x = random_pytorch_tensor(ndim=0).to(device)
->>>>>>> 8ddaf753
         y = torch.sign(x)
         return y
 
