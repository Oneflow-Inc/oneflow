--- conflicted
+++ resolved
@@ -72,8 +72,6 @@
         y = m(x)
         return y
 
-<<<<<<< HEAD
-=======
     @autotest()
     def test_relu6_module_with_0dim_data(test_case):
         m = torch.nn.ReLU6()
@@ -84,7 +82,6 @@
         y = m(x)
         return y
 
->>>>>>> 55c4c608
     @autotest(auto_backward=False, check_graph=True)
     def test_relu6_module_with_0_size_data(test_case):
         m = torch.nn.ReLU6()
@@ -108,13 +105,8 @@
         y = m(x)
         return y
 
-<<<<<<< HEAD
-    @autotest(auto_backward=False, check_graph=True)
-    def test_tanh_module_with_0_size_data(test_case):
-=======
     @autotest()
     def test_tanh_module_with_0dim_data(test_case):
->>>>>>> 55c4c608
         m = torch.nn.Tanh()
         m.train(random())
         device = random_device()
@@ -167,13 +159,8 @@
         y = m(x)
         return y
 
-<<<<<<< HEAD
-    @autotest(auto_backward=False, check_graph=True)
-    def test_elu_module_with_0_size_data(test_case):
-=======
     @autotest()
     def test_elu_module_with_0dim_data(test_case):
->>>>>>> 55c4c608
         m = torch.nn.ELU(alpha=random() | nothing())
         m.train(random())
         device = random_device()
@@ -205,13 +192,8 @@
         y = m(x)
         return y
 
-<<<<<<< HEAD
-    @autotest(auto_backward=False, check_graph=True)
-    def test_celu_module_with_0_size_data(test_case):
-=======
     @autotest()
     def test_celu_module_with_0dim_data(test_case):
->>>>>>> 55c4c608
         m = torch.nn.CELU(alpha=random() | nothing())
         m.train(random())
         device = random_device()
