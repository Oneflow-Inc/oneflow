"""
Copyright 2020 The OneFlow Authors. All rights reserved.

Licensed under the Apache License, Version 2.0 (the "License");
you may not use this file except in compliance with the License.
You may obtain a copy of the License at

    http://www.apache.org/licenses/LICENSE-2.0

Unless required by applicable law or agreed to in writing, software
distributed under the License is distributed on an "AS IS" BASIS,
WITHOUT WARRANTIES OR CONDITIONS OF ANY KIND, either express or implied.
See the License for the specific language governing permissions and
limitations under the License.
"""
import unittest
from collections import OrderedDict

import numpy as np

from oneflow.test_utils.automated_test_util import *
from scipy import special
from test_util import GenArgList

import oneflow as flow
import oneflow.unittest
import pdb


@flow.unittest.skip_unless_1n1d()
class TestReLUModule(flow.unittest.TestCase):
    @autotest()
    def test_relu_module_with_random_data(test_case):
        m = torch.nn.ReLU()
        m.train(random())
        device = random_device()
        m.to(device)
        x = random_pytorch_tensor().to(device)
        y = m(x)
        return y
<<<<<<< HEAD
    @autotest(auto_backward=False, check_graph=True)
=======

    @autotest(auto_backward=False, check_graph=False)
>>>>>>> 0d2256dc
    def test_relu_module_with_0shape_data(test_case):
        m = torch.nn.ReLU()
        m.train(random())
        device = random_device()
        m.to(device)
        x = random_pytorch_tensor(4, 2, 3, 0, 3).to(device)
        y = m(x)
        return y


@flow.unittest.skip_unless_1n1d()
class TestReLU6Module(flow.unittest.TestCase):
    @autotest()
    def test_relu6_module_with_random_data(test_case):
        m = torch.nn.ReLU6()
        m.train(random())
        device = random_device()
        m.to(device)
        x = random_pytorch_tensor().to(device)
        y = m(x)
        return y

    @autotest(auto_backward=False, check_graph=False)
    def test_relu6_module_with_0shape_data(test_case):
        m = torch.nn.ReLU6()
        m.train(random())
        device = random_device()
        m.to(device)
        x = random_pytorch_tensor(4, 2, 3, 0, 3).to(device)
        y = m(x)
        return y


@flow.unittest.skip_unless_1n1d()
class TestTanh(flow.unittest.TestCase):
    @autotest()
    def test_tanh_module_with_random_data(test_case):
        m = torch.nn.Tanh()
        m.train(random())
        device = random_device()
        m.to(device)
        x = random_pytorch_tensor().to(device)
        y = m(x)
        return y

    @autotest(auto_backward=False, check_graph=False)
    def test_tanh_module_with_0shapedata(test_case):
        m = torch.nn.Tanh()
        m.train(random())
        device = random_device()
        m.to(device)
        x = random_pytorch_tensor(4, 2, 3, 0, 3).to(device)
        y = m(x)
        return y

    @autotest(check_graph=False)
    def test_flow_tanh_with_random_data(test_case):
        device = random_device()
        x = random_pytorch_tensor().to(device)
        y = torch.tanh(x)
        return y

    @autotest(auto_backward=False, check_graph=False)
    def test_flow_tanh_with_0shape_data(test_case):
        device = random_device()
        x = random_pytorch_tensor(4, 2, 3, 0, 3).to(device)
        y = torch.tanh(x)
        return y


@flow.unittest.skip_unless_1n1d()
class TestELUModule(flow.unittest.TestCase):
    @autotest()
    def test_elu_module_with_random_data(test_case):
        m = torch.nn.ELU(alpha=random() | nothing())
        m.train(random())
        device = random_device()
        m.to(device)
        x = random_pytorch_tensor().to(device)
        y = m(x)
        return y

    @autotest(auto_backward=False, check_graph=False)
    def test_elu_module_with_0shape_data(test_case):
        m = torch.nn.ELU(alpha=random() | nothing())
        m.train(random())
        device = random_device()
        m.to(device)
        x = random_pytorch_tensor(4, 2, 3, 0, 3).to(device)
        y = m(x)
        return y


@flow.unittest.skip_unless_1n1d()
class TestCELUModule(flow.unittest.TestCase):
    @autotest()
    def test_celu_module_with_random_data(test_case):
        m = torch.nn.CELU(alpha=random() | nothing())
        m.train(random())
        device = random_device()
        m.to(device)
        x = random_pytorch_tensor().to(device)
        y = m(x)
        return y

    @autotest(auto_backward=False, check_graph=False)
    def test_celu_module_with_0shape_data(test_case):
        m = torch.nn.CELU(alpha=random() | nothing())
        m.train(random())
        device = random_device()
        m.to(device)
        x = random_pytorch_tensor(4, 2, 3, 0, 3).to(device)
        y = m(x)
        return y

    @autotest()
    def test_inplace_celu_module(test_case):
        m = torch.nn.CELU(alpha=random() | nothing(), inplace=True)
        device = random_device()
        m.to(device)
        x = random_pytorch_tensor().to(device)
        y = x + 0.001
        m(y)
        return y


@flow.unittest.skip_unless_1n1d()
class TestGelu(flow.unittest.TestCase):
    @autotest()
    def test_gelu_module_with_random_data(test_case):
        m = torch.nn.GELU()
        m.train(random())
        device = random_device()
        m.to(device)
        x = random_pytorch_tensor().to(device)
        y = m(x)
        return y


@flow.unittest.skip_unless_1n1d()
class TestSigmoidModule(flow.unittest.TestCase):
    @autotest()
    def test_sigmoid_module_with_random_data(test_case):
        m = torch.nn.Sigmoid()
        m.train(random())
        device = random_device()
        m.to(device)
        x = random_pytorch_tensor().to(device)
        y = m(x)
        return y

    @autotest(check_graph=False)
    def test_sigmoid_flow_with_random_data(test_case):
        device = random_device()
        x = random_pytorch_tensor().to(device)
        y = torch.sigmoid(x)
        return y

    @autotest(check_graph=False)
    def test_sigmoid_tensor_with_random_data(test_case):
        device = random_device()
        x = random_pytorch_tensor().to(device)
        y = x.sigmoid()
        return y


@flow.unittest.skip_unless_1n1d()
class TestHardsigmoidModule(flow.unittest.TestCase):
    def test_hardsigmoid_inplace(test_case):
        def np_hardsigmoid(input):
            input_shape = input.shape
            input = input.flatten()
            elem_cnt = input.size
            _zero = np.zeros_like(input)
            for i in range(elem_cnt):
                if input[i] >= 3:
                    _zero[i] = 1
                elif input[i] <= -3:
                    _zero[i] = 0
                else:
                    _zero[i] = input[i] / 6 + 0.5
            np_hsigmoid_out = np.reshape(_zero, newshape=input_shape)
            return np.array(np_hsigmoid_out)

        def test_hardsigmoid_inplace_impl(test_case, shape, device):
            x = flow.tensor(
                np.random.randn(*shape),
                dtype=flow.float32,
                device=flow.device(device),
                requires_grad=True,
            )
            x_inplace = x + 1
            np_out = np_hardsigmoid(x_inplace.numpy())

            id_old = id(x_inplace)
            y_inplace = flow.nn.functional.hardsigmoid(x_inplace, inplace=True)

            test_case.assertEqual(id_old, id(y_inplace))
            test_case.assertTrue(np.allclose(y_inplace.numpy(), np_out, 1e-5, 1e-5))

        arg_dict = OrderedDict()
        arg_dict["shape"] = [(2, 3), (2, 3, 4), (2, 3, 4, 5)]
        arg_dict["device"] = ["cpu", "cuda"]
        for arg in GenArgList(arg_dict):
            test_hardsigmoid_inplace_impl(test_case, *arg)

    @autotest()
    def test_hardsigmoid_module_with_random_data(test_case):
        m = torch.nn.Hardsigmoid()
        m.train(random())
        device = random_device()
        m.to(device)
        x = random_pytorch_tensor().to(device)
        y = m(x)
        return y

    @autotest(check_graph=False)
    def test_functional_hardsigmoid_with_random_data(test_case):
        device = random_device()
        x = random_pytorch_tensor().to(device)
        y = torch.nn.functional.hardsigmoid(x, random_bool())
        return y


def test_softmax(batch_size: int, log_softmax: bool = False):
    num_dims = random(low=1, high=5).to(int)
    m = torch.nn.Softmax(dim=random(low=0, high=num_dims).to(int) | nothing())
    if log_softmax:
        m = torch.nn.LogSoftmax(dim=random(low=0, high=num_dims).to(int) | nothing())
    m.train(random())
    device = random_device()
    m.to(device)
    x = (
        random_pytorch_tensor(ndim=num_dims).to(device)
        if batch_size < 0
        else random_pytorch_tensor(ndim=num_dims, dim0=batch_size).to(device)
    )
    y = m(x)
    return y


@flow.unittest.skip_unless_1n1d()
class TestSoftmax(flow.unittest.TestCase):
    @autotest(check_graph=False)
    def test_softmax_module_with_random_data(test_case):
        return test_softmax(batch_size=-1, log_softmax=False)

    @autotest(check_graph=False)
    def test_softmax_module_with_batch_size_equal_1024(test_case):
        return test_softmax(batch_size=1024, log_softmax=False)

    @autotest(n=5, check_graph=False)
    def test_softmax_module_with_batch_size_equal_5120(test_case):
        return test_softmax(batch_size=5120, log_softmax=False)

    @autotest(n=2, check_graph=False)
    def test_softmax_module_with_batch_size_equal_10240(test_case):
        return test_softmax(batch_size=10240, log_softmax=False)


@flow.unittest.skip_unless_1n1d()
class TestLogSoftmaxModule(flow.unittest.TestCase):
    @autotest(check_graph=False)
    def test_logsoftmax_module_with_random_data(test_case):
        return test_softmax(batch_size=-1, log_softmax=True)

    @autotest()
    def test_softmax_module_with_batch_size_equal_1024(test_case):
        return test_softmax(batch_size=1024, log_softmax=True)

    @autotest(n=5, check_graph=False)
    def test_softmax_module_with_batch_size_equal_5120(test_case):
        return test_softmax(batch_size=5120, log_softmax=True)

    @autotest(n=2, check_graph=False)
    def test_softmax_module_with_batch_size_equal_10240(test_case):
        return test_softmax(batch_size=10240, log_softmax=True)


@flow.unittest.skip_unless_1n1d()
class TestLogSigmoidModule(flow.unittest.TestCase):
    @autotest()
    def test_logsigmoid_module_with_random_data(test_case):
        m = torch.nn.LogSigmoid()
        m.train(random())
        device = random_device()
        m.to(device)
        x = random_pytorch_tensor().to(device)
        y = m(x)
        return y


def numpy_softplus(x, beta, threshold):
    return np.where(
        x * beta > threshold, x, 1.0 / beta * np.log(1.0 + np.exp(beta * x))
    )


def _test_softplus(test_case, device):
    m = flow.nn.Softplus()
    arr = np.random.randn(2, 3, 4, 5)
    np_out = numpy_softplus(arr, 1.0, 20)
    x = flow.tensor(arr, device=flow.device(device))
    of_out = m(x)
    test_case.assertTrue(np.allclose(of_out.numpy(), np_out, 1e-05, 1e-05))


def _test_softplus_beta(test_case, device):
    m = flow.nn.Softplus(beta=1.11)
    arr = np.random.randn(2, 3, 4, 5)
    np_out = numpy_softplus(arr, 1.11, 20)
    x = flow.tensor(arr, device=flow.device(device))
    of_out = m(x)
    test_case.assertTrue(np.allclose(of_out.numpy(), np_out, 1e-05, 1e-05))


def _test_softplus_threshold(test_case, device):
    m = flow.nn.Softplus(beta=1.11, threshold=1.55)
    arr = np.random.randn(2, 3, 4, 5)
    np_out = np.where(
        arr * 1.11 > 1.55, arr, 1.0 / 1.11 * np.log(1.0 + np.exp(1.11 * arr))
    )
    np_out = numpy_softplus(arr, 1.11, 1.55)
    x = flow.tensor(arr, device=flow.device(device))
    of_out = m(x)
    test_case.assertTrue(np.allclose(of_out.numpy(), np_out, 1e-05, 1e-05))


def _test_softplus_backward(test_case, device):
    m = flow.nn.Softplus()
    arr = np.array([1.0, 2.0, 21.0, 20.0, 4.0])
    x = flow.tensor(arr, device=flow.device(device), requires_grad=True)
    of_out = m(x)
    of_out = of_out.sum()
    of_out.backward()
    np_grad = [0.7310585786300049, 0.8807970779778824, 1.0, 1.0, 0.9820137900379085]
    test_case.assertTrue(np.allclose(x.grad.numpy(), np_grad, 1e-05, 1e-05))


@flow.unittest.skip_unless_1n1d()
class TestSoftplusModule(flow.unittest.TestCase):
    def test_softplus(test_case):
        arg_dict = OrderedDict()
        arg_dict["test_fun"] = [
            _test_softplus,
            _test_softplus_beta,
            _test_softplus_threshold,
            _test_softplus_backward,
        ]
        arg_dict["device"] = ["cpu"]
        for arg in GenArgList(arg_dict):
            arg[0](test_case, *arg[1:])

    @unittest.skip("pytorch softplus backward has bug")
    @autotest()
    def test_softplus_module_with_random_data(test_case):
        m = torch.nn.Softplus(beta=random() | nothing(), threshold=random() | nothing())
        m.train(random())
        device = random_device()
        m.to(device)
        x = random_pytorch_tensor().to(device)
        y = m(x)
        return y


@flow.unittest.skip_unless_1n1d()
class TestHardswishModule(flow.unittest.TestCase):
    @autotest()
    def test_hardswish_module_with_random_data(test_case):
        m = torch.nn.Hardswish()
        m.train(random())
        device = random_device()
        m.to(device)
        x = random_pytorch_tensor().to(device)
        y = m(x)
        return y


@flow.unittest.skip_unless_1n1d()
class TestHardtanhModule(flow.unittest.TestCase):
    @autotest()
    def test_hardtanh_module_with_random_data(test_case):
        m = torch.nn.Hardtanh(
            min_val=random().to(float) | nothing(),
            max_val=random().to(float) | nothing(),
        )
        m.train(random())
        device = random_device()
        m.to(device)
        x = random_pytorch_tensor(ndim=4).to(device)
        y = m(x)
        return y


@flow.unittest.skip_unless_1n1d()
class TestLeakyReLUModule(flow.unittest.TestCase):
    @autotest()
    def test_leakyrelu_module_with_random_data(test_case):
        m = torch.nn.LeakyReLU(negative_slope=random() | nothing())
        m.train(random())
        device = random_device()
        m.to(device)
        x = random_pytorch_tensor().to(device)
        y = m(x)
        return y


@flow.unittest.skip_unless_1n1d()
class TestMishModule(flow.unittest.TestCase):
    @autotest(n=5)
    def test_mish_module_with_random_data(test_case):
        m = torch.nn.Mish()
        m.train(random())
        device = random_device()
        m.to(device)
        x = random_pytorch_tensor().to(device)
        y = m(x)
        return y


@flow.unittest.skip_unless_1n1d()
class TestSiluModule(flow.unittest.TestCase):
    @autotest(n=5)
    def test_silu_module_with_random_data(test_case):
        m = torch.nn.SiLU()
        m.train(random())
        device = random_device()
        m.to(device)
        x = random_pytorch_tensor().to(device)
        y = m(x)
        return y


@flow.unittest.skip_unless_1n1d()
class TestSeluModule(flow.unittest.TestCase):
    @autotest(n=5)
    def test_selu_module_with_random_data(test_case):
        m = torch.nn.SELU()
        m.train(random())
        device = random_device()
        m.to(device)
        x = random_pytorch_tensor().to(device)
        y = m(x)
        return y


@unittest.skip("still have error in ci test")
class TestSoftsignModule(flow.unittest.TestCase):
    @autotest(n=5)
    def test_softsign_module_with_random_data(test_case):
        m = torch.nn.Softsign()
        m.train(random())
        device = random_device()
        m.to(device)
        x = random_pytorch_tensor().to(device)
        y = m(x)
        return y


@flow.unittest.skip_unless_1n1d()
class TestReluFunction(flow.unittest.TestCase):
    @autotest(check_graph=False)
    def test_flow_relu_with_random_data(test_case):
        device = random_device()
        x = random_pytorch_tensor(ndim=2, dim1=3).to(device)
        y = torch.relu(x)
        return y


@flow.unittest.skip_unless_1n1d()
class TestRelu6Function(flow.unittest.TestCase):
    @autotest(check_graph=False)
    def test_flow_nn_functional_relu6_with_random_data(test_case):
        device = random_device()
        x = random_pytorch_tensor(ndim=2, dim1=3).to(device)
        y = torch.nn.functional.relu6(x)
        return y


@flow.unittest.skip_unless_1n1d()
class TestLogSigmoidFunction(flow.unittest.TestCase):
    @autotest(check_graph=False)
    def test_flow_nn_functional_logsigmoid_with_random_data(test_case):
        device = random_device()
        x = random_pytorch_tensor(ndim=2, dim1=3).to(device)
        y = torch.nn.functional.logsigmoid(x)
        return y


if __name__ == "__main__":
    unittest.main()<|MERGE_RESOLUTION|>--- conflicted
+++ resolved
@@ -38,12 +38,8 @@
         x = random_pytorch_tensor().to(device)
         y = m(x)
         return y
-<<<<<<< HEAD
+
     @autotest(auto_backward=False, check_graph=True)
-=======
-
-    @autotest(auto_backward=False, check_graph=False)
->>>>>>> 0d2256dc
     def test_relu_module_with_0shape_data(test_case):
         m = torch.nn.ReLU()
         m.train(random())
