--- conflicted
+++ resolved
@@ -21,11 +21,7 @@
 from oneflow.test_utils.automated_test_util import *
 
 
-<<<<<<< HEAD
-@autotest(n=1, auto_backward=True, check_graph=True)
-=======
-@autotest(n=1, check_graph=False)
->>>>>>> 2f1a1aea
+@autotest(n=1, check_graph=True)
 def _test_fold_impl(test_case, placement, sbp):
     ndim = 3
     dims = [random(1, 4).to(int).value() * 8 for i in range(ndim)]
