--- conflicted
+++ resolved
@@ -185,7 +185,6 @@
 
 @flow.unittest.skip_unless_1n1d()
 class TestSliceUpdate(flow.unittest.TestCase):
-<<<<<<< HEAD
     def test_slice_update(test_case):
         x = np.array([1, 1, 1, 1, 1]).astype(np.float32)
         input = flow.tensor(x, requires_grad=True)
@@ -203,7 +202,7 @@
         np_grad[4] = 1
         test_case.assertTrue(np.array_equal(input.grad.numpy(), np_grad))
         test_case.assertTrue(np.array_equal(update.grad.numpy(), np.ones(update.shape)))
-=======
+
     def test_slice(test_case):
         arg_dict = OrderedDict()
         arg_dict["test_fun"] = [
@@ -214,7 +213,6 @@
         arg_dict["device"] = ["cpu", "cuda"]
         for arg in GenArgList(arg_dict):
             arg[0](test_case, *arg[1:])
->>>>>>> 7dcb4c1f
 
     def test_slice_update_graph(test_case):
         x = np.array([1, 1, 1, 1, 1]).astype(np.float32)
