--- conflicted
+++ resolved
@@ -113,65 +113,6 @@
         test_case.assertTrue(np.allclose(b.grad.numpy(), np_arr0))
 
     @flow.unittest.skip_unless_1n1d()
-<<<<<<< HEAD
-    def test_graph_test_multi_input(test_case):
-        class MyMul(autograd.Function):
-            @staticmethod
-            def forward(ctx, x, y):
-                z = x * y
-                ctx.save_for_backward(x, y)
-                return z
-
-            @staticmethod
-            def backward(ctx, z_grad):
-                x, y = ctx.saved_tensors
-                x_grad = 2 * y * z_grad
-                y_grad = 3 * x * z_grad
-                return x_grad, y_grad
-
-        class MyAdd(autograd.Function):
-            @staticmethod
-            def forward(ctx, x, y):
-                return 2 * x + y
-
-            @staticmethod
-            def backward(ctx, z_grad):
-                x_grad = z_grad
-                y_grad = 2 * z_grad
-                return x_grad, y_grad
-
-        model = flow.nn.Linear(5, 4, bias=False)
-        model.train()
-
-        class MyGraph(flow.nn.Graph):
-            def __init__(self):
-                super().__init__()
-                self.model = model
-                optimizer = flow.optim.SGD(self.model.parameters())
-                self.add_optimizer(optimizer)
-
-            def build(self, x, y):
-                x.retain_grad()
-                y.retain_grad()
-                self.model.weight.retain_grad()
-                z = MyMul().apply(x, y)
-                z = MyAdd().apply(z, self.model.weight)
-                z.sum().backward()
-                return z, x.grad, y.grad, self.model.weight.grad
-
-        np_arr0 = np.random.randn(4, 5).astype(np.float32)
-        np_arr1 = np.random.randn(4, 5).astype(np.float32)
-        np_arr2 = np.random.randn(4, 5).astype(np.float32)
-        a = flow.tensor(np_arr0).requires_grad_()
-        b = flow.tensor(np_arr1).requires_grad_()
-        model.weight.copy_(np_arr2)
-
-        c, a_grad, b_grad, w_grad = MyGraph()(a, b)
-        test_case.assertTrue(np.allclose(c.numpy(), 2 * np_arr0 * np_arr1 + np_arr2))
-        test_case.assertTrue(np.allclose(a_grad.numpy(), 2 * np_arr1))
-        test_case.assertTrue(np.allclose(b_grad.numpy(), 3 * np_arr0))
-        test_case.assertTrue(np.allclose(w_grad.numpy(), 2 * np.ones_like(np_arr2)))
-=======
     def test_partial_inputs_requires_grad(test_case):
         class MyModule(autograd.Function):
             @staticmethod
@@ -219,7 +160,65 @@
                 str(exp.exception),
             )
         )
->>>>>>> 4fefb3e5
+
+    @flow.unittest.skip_unless_1n1d()
+    def test_graph_test_multi_input(test_case):
+        class MyMul(autograd.Function):
+            @staticmethod
+            def forward(ctx, x, y):
+                z = x * y
+                ctx.save_for_backward(x, y)
+                return z
+
+            @staticmethod
+            def backward(ctx, z_grad):
+                x, y = ctx.saved_tensors
+                x_grad = 2 * y * z_grad
+                y_grad = 3 * x * z_grad
+                return x_grad, y_grad
+
+        class MyAdd(autograd.Function):
+            @staticmethod
+            def forward(ctx, x, y):
+                return 2 * x + y
+
+            @staticmethod
+            def backward(ctx, z_grad):
+                x_grad = z_grad
+                y_grad = 2 * z_grad
+                return x_grad, y_grad
+
+        model = flow.nn.Linear(5, 4, bias=False)
+        model.train()
+
+        class MyGraph(flow.nn.Graph):
+            def __init__(self):
+                super().__init__()
+                self.model = model
+                optimizer = flow.optim.SGD(self.model.parameters())
+                self.add_optimizer(optimizer)
+
+            def build(self, x, y):
+                x.retain_grad()
+                y.retain_grad()
+                self.model.weight.retain_grad()
+                z = MyMul().apply(x, y)
+                z = MyAdd().apply(z, self.model.weight)
+                z.sum().backward()
+                return z, x.grad, y.grad, self.model.weight.grad
+
+        np_arr0 = np.random.randn(4, 5).astype(np.float32)
+        np_arr1 = np.random.randn(4, 5).astype(np.float32)
+        np_arr2 = np.random.randn(4, 5).astype(np.float32)
+        a = flow.tensor(np_arr0).requires_grad_()
+        b = flow.tensor(np_arr1).requires_grad_()
+        model.weight.copy_(np_arr2)
+
+        c, a_grad, b_grad, w_grad = MyGraph()(a, b)
+        test_case.assertTrue(np.allclose(c.numpy(), 2 * np_arr0 * np_arr1 + np_arr2))
+        test_case.assertTrue(np.allclose(a_grad.numpy(), 2 * np_arr1))
+        test_case.assertTrue(np.allclose(b_grad.numpy(), 3 * np_arr0))
+        test_case.assertTrue(np.allclose(w_grad.numpy(), 2 * np.ones_like(np_arr2)))
 
 
 if __name__ == "__main__":
