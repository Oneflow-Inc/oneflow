"""
Copyright 2020 The OneFlow Authors. All rights reserved.

Licensed under the Apache License, Version 2.0 (the "License");
you may not use this file except in compliance with the License.
You may obtain a copy of the License at

    http://www.apache.org/licenses/LICENSE-2.0

Unless required by applicable law or agreed to in writing, software
distributed under the License is distributed on an "AS IS" BASIS,
WITHOUT WARRANTIES OR CONDITIONS OF ANY KIND, either express or implied.
See the License for the specific language governing permissions and
limitations under the License.
"""

import unittest
from collections import OrderedDict

import numpy as np
from test_util import GenArgList

import oneflow as flow
import oneflow.unittest

from oneflow.test_utils.automated_test_util import *


@flow.unittest.skip_unless_1n1d()
class TestChunk(flow.unittest.TestCase):
    @autotest(check_graph=False)
    def test_flow_chunk_list_with_random_data(test_case):
        device = random_device()
        dim = random(1, 4).to(int)
        x = random_pytorch_tensor(
            ndim=4,
            dim1=random(low=4, high=8).to(int),
            dim2=random(low=4, high=8).to(int),
            dim3=random(low=4, high=8).to(int),
        ).to(device)
        y = torch.chunk(x, chunks=random(low=1, high=5).to(int), dim=dim)
        z = torch.cat(y, dim=dim)
        return z

<<<<<<< HEAD
    @autotest(auto_backward=False, check_graph=False)
    def test_flow_chunk_list_bool_with_random_data(test_case):
        device = random_device()
        dim = random(1, 4).to(int)
        x = random_pytorch_tensor(
            ndim=4,
            dim1=random(low=4, high=8).to(int),
            dim2=random(low=4, high=8).to(int),
            dim3=random(low=4, high=8).to(int),
        ).to(device, torch.bool)
        y = torch.chunk(x, chunks=random(low=1, high=5).to(int), dim=dim)
        z = torch.cat(y, dim=dim)
=======
    @autotest(check_graph=False)
    def test_flow_chunk_list_with_random_data_negative_dim(test_case):
        device = random_device()
        dim = random(1, 3).to(int)
        x = random_pytorch_tensor(
            ndim=4,
            dim0=random(low=4, high=8).to(int),
            dim1=random(low=4, high=8).to(int),
            dim2=random(low=4, high=8).to(int),
            dim3=random(low=4, high=8).to(int),
        ).to(device)
        y = torch.chunk(x, chunks=4, dim=-1)
        z = torch.cat(y, dim=-1)
>>>>>>> 333658f6
        return z


if __name__ == "__main__":
    unittest.main()<|MERGE_RESOLUTION|>--- conflicted
+++ resolved
@@ -42,7 +42,6 @@
         z = torch.cat(y, dim=dim)
         return z
 
-<<<<<<< HEAD
     @autotest(auto_backward=False, check_graph=False)
     def test_flow_chunk_list_bool_with_random_data(test_case):
         device = random_device()
@@ -55,7 +54,8 @@
         ).to(device, torch.bool)
         y = torch.chunk(x, chunks=random(low=1, high=5).to(int), dim=dim)
         z = torch.cat(y, dim=dim)
-=======
+        return z
+
     @autotest(check_graph=False)
     def test_flow_chunk_list_with_random_data_negative_dim(test_case):
         device = random_device()
@@ -69,7 +69,6 @@
         ).to(device)
         y = torch.chunk(x, chunks=4, dim=-1)
         z = torch.cat(y, dim=-1)
->>>>>>> 333658f6
         return z
 
 
