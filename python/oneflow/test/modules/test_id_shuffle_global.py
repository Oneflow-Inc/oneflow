"""
Copyright 2020 The OneFlow Authors. All rights reserved.

Licensed under the Apache License, Version 2.0 (the "License");
you may not use this file except in compliance with the License.
You may obtain a copy of the License at

    http://www.apache.org/licenses/LICENSE-2.0

Unless required by applicable law or agreed to in writing, software
distributed under the License is distributed on an "AS IS" BASIS,
WITHOUT WARRANTIES OR CONDITIONS OF ANY KIND, either express or implied.
See the License for the specific language governing permissions and
limitations under the License.
"""

import unittest
from collections import OrderedDict
from oneflow.test_utils.test_util import GenArgDict
import numpy as np
import oneflow as flow

from oneflow.test_utils.automated_test_util import *

parallel_num = 2
max_id = 1000


def get_tensors(batch_size, num_tables):
    placement = flow.placement(type="cuda", ranks=list(range(parallel_num)))
    ids = np.random.randint(0, max_id, (batch_size, num_tables), dtype=np.int64)
    ids_tensor = flow.tensor(ids, requires_grad=False).to_global(
        placement=placement, sbp=flow.sbp.split(0)
    )
    table_ids = (
        ids % num_tables
    )  # same id must have same table id, so in this case get table_ids from ids
    table_ids_tensor = flow.tensor(
        table_ids.astype(np.int32), requires_grad=False
    ).to_global(placement=placement, sbp=flow.sbp.split(0))
    return ids_tensor, table_ids_tensor


def _test_id_shuffle(test_case, has_table_id, num_tables):
    batch_size = int(1024 / parallel_num)
    placement = flow.placement(type="cuda", ranks=list(range(parallel_num)))

    class TestGraph(flow.nn.Graph):
        def __init__(self):
            super().__init__()

        def build(self, ids, table_ids):
            (
                num_unique_matrix,
                inverse_unique_partition_indices,
                cur_rank_num_unique,
                cur_rank_unique_ids,
                cur_rank_unique_table_ids,
                cur_rank_inverse_indices,
            ) = flow._C.one_embedding_id_shuffle(ids, table_ids, num_tables)
            return (
                flow.cast(num_unique_matrix, flow.int32),
                flow.cast(inverse_unique_partition_indices, flow.int32),
                flow.cast(cur_rank_num_unique, flow.int32),
                flow.cast(cur_rank_unique_ids, flow.int32),
                flow.cast(cur_rank_unique_table_ids, flow.int32),
                flow.cast(cur_rank_inverse_indices, flow.int32),
            )

    graph = TestGraph()
    for i in range(10):
        ids_tensor, table_ids_tensor = get_tensors(batch_size, num_tables)
        if not has_table_id:
            table_ids_tensor = None
        graph(ids_tensor, table_ids_tensor)
    (
        num_unique_matrix,
        inverse_unique_partition_indices,
        local_cur_rank_num_unique,
        cur_rank_unique_ids,
        cur_rank_unique_table_ids,
        cur_rank_inverse_indices,
    ) = graph(ids_tensor, table_ids_tensor)
    cur_rank_num_unique = local_cur_rank_num_unique.to_local().to_global(
        placement=placement, sbp=flow.sbp.split(0)
    )
    cur_rank_num_unique_list = []
    cur_rank_unique_ids_list = []
    cur_rank_unique_table_ids_list = []
    cur_rank_num_ids = batch_size * num_tables * parallel_num
    for i in range(parallel_num):
        num_unique_i = cur_rank_num_unique.numpy()[i]
        unique_ids_i = cur_rank_unique_ids.numpy()[
            cur_rank_num_ids * i : cur_rank_num_ids * (i + 1)
        ]
        unique_table_ids_i = cur_rank_unique_table_ids.numpy()[
            cur_rank_num_ids * i : cur_rank_num_ids * (i + 1)
        ]
        cur_rank_num_unique_list.append(num_unique_i)
        cur_rank_unique_ids_list.append(np.array(unique_ids_i[0:num_unique_i]))
        cur_rank_unique_table_ids_list.append(
            np.array(unique_table_ids_i[0:num_unique_i])
        )

    global_ids = ids_tensor.numpy()
    np_unique_ids, np_unique_index, np_inverse = np.unique(
        global_ids, return_index=True, return_inverse=True
    )
    np_num_unique = np_unique_ids.size
    # test num unique
    test_case.assertTrue(
        np.array_equal(np_num_unique, np.array(cur_rank_num_unique_list).sum())
    )
    # test unique ids
    unique_ids = np.concatenate(cur_rank_unique_ids_list)
    unique_ids.sort()
    np_unique_ids.sort()
    test_case.assertTrue(np.array_equal(unique_ids, np_unique_ids))
    if has_table_id:
        # test unique table ids
        unique_table_ids = np.concatenate(cur_rank_unique_table_ids_list)
        unique_table_ids.sort()
        global_table_ids = table_ids_tensor.numpy()
        np_unique_table_ids = global_table_ids.flatten()[np_unique_index]
        np_unique_table_ids.sort()
        test_case.assertTrue(np.array_equal(unique_table_ids, np_unique_table_ids))


def round_half_away_from_zero(x):
    sign = np.sign(x)
    abs_val = np.abs(x)
    abs_val += 0.5
    floor_val = np.floor(abs_val)
    out = floor_val * sign
    return out


def embedding_shuffle_quantize(np_data, np_dtype):
    # When use float16, ComputeType is set to as Float.
    np_reduce_data = np_data.astype(np.float32)
    abs_max_factor = np.max(np.abs(np_reduce_data), axis=2)
    abs_max_factor = np.expand_dims(abs_max_factor, axis=2)
    transport_quantize_factor = abs_max_factor.astype(np_dtype)
    int8_factor = np.ones(abs_max_factor.shape, dtype=np.float32) * 127.0
    int8_factor = int8_factor.astype(np.float32)
    quantize_factor = int8_factor / abs_max_factor

    # Covert to Compute Type.
    np_data.astype(np.float32)
    np_data = np_data * quantize_factor
    np_data = round_half_away_from_zero(np_data)
    np_data = np_data.astype(np.int8)

    # Covert to Compute Type.
    np_data = np_data.astype(np.float32)
    dequantize_factor = transport_quantize_factor.astype(np.float32) / int8_factor
    np_data = np_data * dequantize_factor
    np_data = np_data.astype(np_dtype)
    return np_data


def _test_embedding_shuffle(test_case, dtype, enable_quantize):
    batch_size = int(1024 / parallel_num)
    placement = flow.placement(type="cuda", ranks=list(range(parallel_num)))
<<<<<<< HEAD
    num_columns = 26
    embedding_size = 128
    enable_quantized_comm = enable_quantize and embedding_size < 1025
    if enable_quantized_comm:
        os.environ["ONEFLOW_ONE_EMBEDDING_ENABLE_QUANTIZED_COMM"] = "1"
    else:
        os.environ["ONEFLOW_ONE_EMBEDDING_ENABLE_QUANTIZED_COMM"] = "0"

=======
    num_tables = 26
>>>>>>> dfe4ec0e
    if dtype == flow.float16:
        np_dtype = np.float16
    else:
        np_dtype = np.float32
    data = np.random.rand(max_id, embedding_size).astype(np_dtype)
    data_tensor = flow.tensor(data, requires_grad=False).to_global(
        placement=placement, sbp=flow.sbp.broadcast()
    )

    class TestGraph(flow.nn.Graph):
        def __init__(self):
            super().__init__()

        def build(self, ids, table_ids, data):
            (
                num_unique_matrix,
                inverse_unique_partition_indices,
                _,
                cur_rank_unique_ids,
                _,
                cur_rank_inverse_indices,
            ) = flow._C.one_embedding_id_shuffle(ids, table_ids, num_tables)
            unique_embeddings = flow._C.gather(data, cur_rank_unique_ids, axis=0)
            embeddings = flow._C.one_embedding_embedding_shuffle(
                unique_embeddings,
                flow._C.identity(num_unique_matrix),
                flow._C.identity(cur_rank_inverse_indices),
                flow._C.identity(inverse_unique_partition_indices),
            )
            return embeddings

    graph = TestGraph()
    for i in range(10):
        ids_tensor, table_ids_tensor = get_tensors(batch_size, num_tables)
        graph(ids_tensor, table_ids_tensor, data_tensor)
    embeddings = graph(ids_tensor, table_ids_tensor, data_tensor)
    global_ids = ids_tensor.numpy()
    global_data = data_tensor.numpy()
    np_embeddings = global_data[global_ids]

    # Quantized numpy embedding.
    if enable_quantized_comm:
        np_embeddings = embedding_shuffle_quantize(np_embeddings, np_dtype)

    test_case.assertTrue(np.array_equal(embeddings.numpy(), np_embeddings))


def _test_embedding_gradient_shuffle(test_case, enable_quantize):
    np_tolerance = 0
    batch_size = int(1024 / parallel_num)
    placement = flow.placement(type="cuda", ranks=list(range(parallel_num)))
    num_tables = 26
    embedding_size = 128
<<<<<<< HEAD
    enable_quantized_comm = enable_quantize and embedding_size < 1025
    if enable_quantized_comm:
        np_tolerance = 0.5
        os.environ["ONEFLOW_ONE_EMBEDDING_ENABLE_QUANTIZED_COMM"] = "1"
    else:
        np_tolerance = 1e-4
        os.environ["ONEFLOW_ONE_EMBEDDING_ENABLE_QUANTIZED_COMM"] = "0"
    embedding_grad = np.random.rand(batch_size, num_columns, embedding_size).astype(
=======
    embedding_grad = np.random.rand(batch_size, num_tables, embedding_size).astype(
>>>>>>> dfe4ec0e
        np.float32
    )
    embedding_grad_tensor = flow.tensor(embedding_grad, requires_grad=False).to_global(
        placement=placement, sbp=flow.sbp.split(0)
    )

    class TestGraph(flow.nn.Graph):
        def __init__(self):
            super().__init__()

        def build(self, ids, table_ids, embedding_grad):
            (
                num_unique_matrix,
                inverse_unique_partition_indices,
                cur_rank_num_unique,
                cur_rank_unique_ids,
                _,
                cur_rank_inverse_indices,
            ) = flow._C.one_embedding_id_shuffle(ids, table_ids, num_tables)
            cur_rank_unique_embedding_grad = flow._C.one_embedding_embedding_gradient_shuffle(
                embedding_grad,
                num_unique_matrix,
                cur_rank_inverse_indices,
                inverse_unique_partition_indices,
            )
            return (
                cur_rank_unique_embedding_grad,
                flow.cast(cur_rank_num_unique, flow.int32),
                cur_rank_unique_ids,
            )

    graph = TestGraph()
    for i in range(10):
        ids_tensor, table_ids_tensor = get_tensors(batch_size, num_tables)
        graph(ids_tensor, table_ids_tensor, embedding_grad_tensor)
    ids_tensor, table_ids_tensor = get_tensors(batch_size, num_tables)
    (
        cur_rank_unique_embedding_grad,
        local_cur_rank_num_unique,
        cur_rank_unique_ids,
    ) = graph(ids_tensor, table_ids_tensor, embedding_grad_tensor)
    cur_rank_num_unique = local_cur_rank_num_unique.to_local().to_global(
        placement=placement, sbp=flow.sbp.split(0)
    )
    global_ids = ids_tensor.numpy()
    global_embedding_grad = embedding_grad_tensor.numpy()
    np_unique_ids = np.unique(global_ids)
    np_num_unique = np_unique_ids.size
    np_cur_rank_unique_embedding_grad = np.zeros((max_id, embedding_size))
    for k in range(np_num_unique):
        unique_id = np_unique_ids[k]
        np_data = sum(
            global_embedding_grad.reshape(-1, embedding_size)[
                np.where(global_ids.flatten() == unique_id)[0]
            ]
        )
        # Quantize Embedding Gradient.
        if enable_quantized_comm:
            abs_max_factor = np.max(np.abs(np_data))
            int8_factor = np.full(abs_max_factor.shape, 127.0, dtype=np.float32)
            quantize_factor = int8_factor / abs_max_factor
            np_data = np_data * quantize_factor
            np_data = round_half_away_from_zero(np_data)
            np_data = np_data.astype(np.int8)
            np_data = np_data.astype(np.float32)
            dequantize_factor = abs_max_factor / int8_factor
            np_data = np_data * dequantize_factor

        np_cur_rank_unique_embedding_grad[unique_id, :] = np_data

    cur_rank_num_ids = batch_size * num_tables * parallel_num
    of_unique_embedding_grad = np.zeros((max_id, embedding_size))
    for i in range(parallel_num):
        num_unique_i = cur_rank_num_unique.numpy()[i]
        unique_ids_i = cur_rank_unique_ids.numpy()[
            cur_rank_num_ids * i : cur_rank_num_ids * (i + 1)
        ]
        unique_embedding_grad_i = cur_rank_unique_embedding_grad.numpy()[
            cur_rank_num_ids * i : cur_rank_num_ids * (i + 1)
        ]
        for j in range(num_unique_i):
            unique_id = unique_ids_i[j]
            of_unique_embedding_grad[unique_id, :] = unique_embedding_grad_i[j, :]

    test_case.assertTrue(
        np.allclose(
            of_unique_embedding_grad,
            np_cur_rank_unique_embedding_grad,
            atol=np_tolerance,
            rtol=np_tolerance,
        ),
    )


@unittest.skipIf(os.getenv("ONEFLOW_TEST_CPU_ONLY"), "only test cpu cases")
@flow.unittest.skip_unless_1n2d()
class DataShuffleTestCase(flow.unittest.TestCase):
    def test_id_shuffle(test_case):
        arg_dict = OrderedDict()
        arg_dict["has_table_id"] = [True, False]
        arg_dict["num_tables"] = [1, 26]
        for kwargs in GenArgDict(arg_dict):
            _test_id_shuffle(test_case, **kwargs)

    def test_embedding_shuffle(test_case):
        arg_dict = OrderedDict()
        arg_dict["dtype"] = [flow.float32, flow.float16]
        arg_dict["enable_quantize"] = [True, False]

        for kwargs in GenArgDict(arg_dict):
            _test_embedding_shuffle(test_case, **kwargs)

    def test_embedding_gradient_shuffle(test_case):
        arg_dict = OrderedDict()
        arg_dict["enable_quantize"] = [True, False]
        for kwargs in GenArgDict(arg_dict):
            _test_embedding_gradient_shuffle(test_case, **kwargs)


if __name__ == "__main__":
    unittest.main()<|MERGE_RESOLUTION|>--- conflicted
+++ resolved
@@ -162,8 +162,7 @@
 def _test_embedding_shuffle(test_case, dtype, enable_quantize):
     batch_size = int(1024 / parallel_num)
     placement = flow.placement(type="cuda", ranks=list(range(parallel_num)))
-<<<<<<< HEAD
-    num_columns = 26
+    num_tables = 26
     embedding_size = 128
     enable_quantized_comm = enable_quantize and embedding_size < 1025
     if enable_quantized_comm:
@@ -171,9 +170,6 @@
     else:
         os.environ["ONEFLOW_ONE_EMBEDDING_ENABLE_QUANTIZED_COMM"] = "0"
 
-=======
-    num_tables = 26
->>>>>>> dfe4ec0e
     if dtype == flow.float16:
         np_dtype = np.float16
     else:
@@ -227,7 +223,6 @@
     placement = flow.placement(type="cuda", ranks=list(range(parallel_num)))
     num_tables = 26
     embedding_size = 128
-<<<<<<< HEAD
     enable_quantized_comm = enable_quantize and embedding_size < 1025
     if enable_quantized_comm:
         np_tolerance = 0.5
@@ -235,10 +230,7 @@
     else:
         np_tolerance = 1e-4
         os.environ["ONEFLOW_ONE_EMBEDDING_ENABLE_QUANTIZED_COMM"] = "0"
-    embedding_grad = np.random.rand(batch_size, num_columns, embedding_size).astype(
-=======
     embedding_grad = np.random.rand(batch_size, num_tables, embedding_size).astype(
->>>>>>> dfe4ec0e
         np.float32
     )
     embedding_grad_tensor = flow.tensor(embedding_grad, requires_grad=False).to_global(
