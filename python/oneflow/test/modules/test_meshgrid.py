"""
Copyright 2020 The OneFlow Authors. All rights reserved.

Licensed under the Apache License, Version 2.0 (the "License");
you may not use this file except in compliance with the License.
You may obtain a copy of the License at

    http://www.apache.org/licenses/LICENSE-2.0

Unless required by applicable law or agreed to in writing, software
distributed under the License is distributed on an "AS IS" BASIS,
WITHOUT WARRANTIES OR CONDITIONS OF ANY KIND, either express or implied.
See the License for the specific language governing permissions and
limitations under the License.
"""

import unittest
from collections import OrderedDict

import numpy as np
from test_util import GenArgList

import oneflow as flow
import oneflow.unittest

from oneflow.test_utils.automated_test_util import *


def _test_meshgrid_forawd(test_case, device, indexing):
    input1 = flow.tensor(
        np.array([1, 2, 3]), dtype=flow.float32, device=flow.device(device)
    )
    input2 = flow.tensor(
        np.array([4, 5, 6]), dtype=flow.float32, device=flow.device(device)
    )
    (np_x, np_y) = np.meshgrid(input1.numpy(), input2.numpy(), indexing=indexing)
    (of_x, of_y) = flow.meshgrid(input1, input2, indexing=indexing)
    test_case.assertTrue(np.allclose(of_x.numpy(), np_x, 0.0001, 0.0001))


def _test_meshgrid_forawd_scalar(test_case, device, indexing):
    input1 = flow.tensor(np.array(1.0), dtype=flow.float32, device=flow.device(device))
    input2 = flow.tensor(np.array(2.0), dtype=flow.float32, device=flow.device(device))
    (np_x, np_y) = np.meshgrid(input1.numpy(), input2.numpy(), indexing=indexing)
    (of_x, of_y) = flow.meshgrid(input1, input2, indexing=indexing)
    test_case.assertTrue(np.allclose(of_x.numpy(), np_x, 0.0001, 0.0001))


def _test_meshgrid_forawd_3tensor(test_case, device, indexing):
    input1 = flow.tensor(
        np.array([1, 2, 3]), dtype=flow.float32, device=flow.device(device)
    )
    input2 = flow.tensor(
        np.array([4, 5, 6]), dtype=flow.float32, device=flow.device(device)
    )
    input3 = flow.tensor(
        np.array([7, 8, 9]), dtype=flow.float32, device=flow.device(device)
    )
    (np_x, np_y, np_z) = np.meshgrid(
        input1.numpy(), input2.numpy(), input3.numpy(), indexing=indexing
    )
    (of_x, of_y, of_z) = flow.meshgrid(input1, input2, input3, indexing=indexing)
    test_case.assertTrue(np.allclose(of_x.numpy(), np_x, 0.0001, 0.0001))


@flow.unittest.skip_unless_1n1d()
class TestMeshGridModule(flow.unittest.TestCase):
    def test_meshgrid(test_case):
        arg_dict = OrderedDict()
        arg_dict["test_fun"] = [
            _test_meshgrid_forawd,
            _test_meshgrid_forawd_scalar,
            _test_meshgrid_forawd_3tensor,
        ]
        arg_dict["device"] = ["cpu", "cuda"]
        arg_dict["indexing"] = ["ij", "xy"]
        for arg in GenArgList(arg_dict):
            arg[0](test_case, *arg[1:])

    @autotest(auto_backward=False, check_graph=False)
    @unittest.skip("pytorch 1.9.0 exist not indexing")
    def test_meshgrid_with_random_data(test_case):
        device = random_device()
        x = random_pytorch_tensor(ndim=1, dim0=3, requires_grad=False).to(device)
        y = random_pytorch_tensor(ndim=1, dim0=3, requires_grad=False).to(device)
        res = torch.meshgrid(x, y)
        return res[0], res[1]

<<<<<<< HEAD
    @autotest(auto_backward=False, check_graph=False)
    def test_meshgrid_with_0dim_data(test_case):
        device = random_device()
        x = random_pytorch_tensor(ndim=0).to(device)
        y = random_pytorch_tensor(ndim=0).to(device)
        res = torch.meshgrid(x, y)

    def test_meshgrid_input_tuple_with_random_data(test_case):
=======
    @autotest(auto_backward=True, check_graph=False)
    @unittest.skip("pytorch 1.9.0 exist not indexing")
    def test_meshgrid_with_random_data_xy(test_case):
>>>>>>> 675aa029
        device = random_device()
        x = random_pytorch_tensor(ndim=1, dim0=random(1, 6)).to(device)
        y = random_pytorch_tensor(ndim=1, dim0=random(1, 6)).to(device)
        res = torch.meshgrid(x, y, indexing="xy")
        return torch.cat((res[0], res[1]), 0)

    @autotest(auto_backward=True, check_graph=False)
    @unittest.skip("pytorch 1.9.0 exist not indexing")
    def test_meshgrid_with_random_data_size(test_case):
        device = random_device()
        x = random_pytorch_tensor(ndim=1, dim0=random(1, 6)).to(device)
        res = torch.meshgrid(x, indexing="xy")
        return res[0]


if __name__ == "__main__":
    unittest.main()<|MERGE_RESOLUTION|>--- conflicted
+++ resolved
@@ -86,7 +86,6 @@
         res = torch.meshgrid(x, y)
         return res[0], res[1]
 
-<<<<<<< HEAD
     @autotest(auto_backward=False, check_graph=False)
     def test_meshgrid_with_0dim_data(test_case):
         device = random_device()
@@ -94,12 +93,9 @@
         y = random_pytorch_tensor(ndim=0).to(device)
         res = torch.meshgrid(x, y)
 
-    def test_meshgrid_input_tuple_with_random_data(test_case):
-=======
     @autotest(auto_backward=True, check_graph=False)
     @unittest.skip("pytorch 1.9.0 exist not indexing")
     def test_meshgrid_with_random_data_xy(test_case):
->>>>>>> 675aa029
         device = random_device()
         x = random_pytorch_tensor(ndim=1, dim0=random(1, 6)).to(device)
         y = random_pytorch_tensor(ndim=1, dim0=random(1, 6)).to(device)
