"""
Copyright 2020 The OneFlow Authors. All rights reserved.

Licensed under the Apache License, Version 2.0 (the "License");
you may not use this file except in compliance with the License.
You may obtain a copy of the License at

    http://www.apache.org/licenses/LICENSE-2.0

Unless required by applicable law or agreed to in writing, software
distributed under the License is distributed on an "AS IS" BASIS,
WITHOUT WARRANTIES OR CONDITIONS OF ANY KIND, either express or implied.
See the License for the specific language governing permissions and
limitations under the License.
"""

import unittest
from collections import OrderedDict

import numpy as np
from test_util import GenArgList

import oneflow as flow
import oneflow.unittest

from oneflow.test_utils.automated_test_util import *


def _test_meshgrid_forawd(test_case, device, indexing):
    input1 = flow.tensor(
        np.array([1, 2, 3]), dtype=flow.float32, device=flow.device(device)
    )
    input2 = flow.tensor(
        np.array([4, 5, 6]), dtype=flow.float32, device=flow.device(device)
    )
    (np_x, np_y) = np.meshgrid(input1.numpy(), input2.numpy(), indexing=indexing)
    (of_x, of_y) = flow.meshgrid(input1, input2, indexing=indexing)
    test_case.assertTrue(np.allclose(of_x.numpy(), np_x, 0.0001, 0.0001))


def _test_meshgrid_forawd_scalar(test_case, device, indexing):
    input1 = flow.tensor(np.array(1.0), dtype=flow.float32, device=flow.device(device))
    input2 = flow.tensor(np.array(2.0), dtype=flow.float32, device=flow.device(device))
    (np_x, np_y) = np.meshgrid(input1.numpy(), input2.numpy(), indexing=indexing)
    (of_x, of_y) = flow.meshgrid(input1, input2, indexing=indexing)
    test_case.assertTrue(np.allclose(of_x.numpy(), np_x, 0.0001, 0.0001))


def _test_meshgrid_forawd_3tensor(test_case, device, indexing):
    input1 = flow.tensor(
        np.array([1, 2, 3]), dtype=flow.float32, device=flow.device(device)
    )
    input2 = flow.tensor(
        np.array([4, 5, 6]), dtype=flow.float32, device=flow.device(device)
    )
    input3 = flow.tensor(
        np.array([7, 8, 9]), dtype=flow.float32, device=flow.device(device)
    )
    (np_x, np_y, np_z) = np.meshgrid(
        input1.numpy(), input2.numpy(), input3.numpy(), indexing=indexing
    )
    (of_x, of_y, of_z) = flow.meshgrid(input1, input2, input3, indexing=indexing)
    test_case.assertTrue(np.allclose(of_x.numpy(), np_x, 0.0001, 0.0001))


@flow.unittest.skip_unless_1n1d()
class TestMeshGridModule(flow.unittest.TestCase):
    def test_meshgrid(test_case):
        arg_dict = OrderedDict()
        arg_dict["test_fun"] = [
            _test_meshgrid_forawd,
            _test_meshgrid_forawd_scalar,
            _test_meshgrid_forawd_3tensor,
        ]
        arg_dict["device"] = ["cpu", "cuda"]
        arg_dict["indexing"] = ["ij", "xy"]
        for arg in GenArgList(arg_dict):
            arg[0](test_case, *arg[1:])

    @autotest(auto_backward=False, check_graph=True)
    @unittest.skip("pytorch 1.9.0 exist not indexing")
    def test_meshgrid_with_random_data(test_case):
        device = random_device()
        x = random_pytorch_tensor(ndim=1, dim0=3, requires_grad=False).to(device)
        y = random_pytorch_tensor(ndim=1, dim0=3, requires_grad=False).to(device)
        res = torch.meshgrid(x, y)
        return res[0], res[1]

<<<<<<< HEAD
    @autotest(auto_backward=True, check_graph=True)
=======
    @autotest(auto_backward=False)
    def test_meshgrid_with_0dim_data(test_case):
        device = random_device()
        x = random_pytorch_tensor(ndim=0).to(device)
        y = random_pytorch_tensor(ndim=0).to(device)
        res = torch.meshgrid(x, y)

    @autotest(auto_backward=True)
>>>>>>> 9bb6710d
    @unittest.skip("pytorch 1.9.0 exist not indexing")
    def test_meshgrid_with_random_data_xy(test_case):
        device = random_device()
        x = random_pytorch_tensor(ndim=1, dim0=random(1, 6)).to(device)
        y = random_pytorch_tensor(ndim=1, dim0=random(1, 6)).to(device)
        res = torch.meshgrid(x, y, indexing="xy")
        return torch.cat((res[0], res[1]), 0)

<<<<<<< HEAD
    @autotest(auto_backward=True, check_graph=True)
=======
    @autotest(auto_backward=True)
>>>>>>> 9bb6710d
    @unittest.skip("pytorch 1.9.0 exist not indexing")
    def test_meshgrid_with_random_data_size(test_case):
        device = random_device()
        x = random_pytorch_tensor(ndim=1, dim0=random(1, 6)).to(device)
        res = torch.meshgrid(x, indexing="xy")
        return res[0]


if __name__ == "__main__":
    unittest.main()<|MERGE_RESOLUTION|>--- conflicted
+++ resolved
@@ -86,9 +86,6 @@
         res = torch.meshgrid(x, y)
         return res[0], res[1]
 
-<<<<<<< HEAD
-    @autotest(auto_backward=True, check_graph=True)
-=======
     @autotest(auto_backward=False)
     def test_meshgrid_with_0dim_data(test_case):
         device = random_device()
@@ -97,7 +94,6 @@
         res = torch.meshgrid(x, y)
 
     @autotest(auto_backward=True)
->>>>>>> 9bb6710d
     @unittest.skip("pytorch 1.9.0 exist not indexing")
     def test_meshgrid_with_random_data_xy(test_case):
         device = random_device()
@@ -106,11 +102,7 @@
         res = torch.meshgrid(x, y, indexing="xy")
         return torch.cat((res[0], res[1]), 0)
 
-<<<<<<< HEAD
-    @autotest(auto_backward=True, check_graph=True)
-=======
     @autotest(auto_backward=True)
->>>>>>> 9bb6710d
     @unittest.skip("pytorch 1.9.0 exist not indexing")
     def test_meshgrid_with_random_data_size(test_case):
         device = random_device()
