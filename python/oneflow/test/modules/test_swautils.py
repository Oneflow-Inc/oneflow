--- conflicted
+++ resolved
@@ -68,16 +68,8 @@
         for epoch in range(epochs):
             for param_group, target in zip(self.opt.param_groups, targets):
                 self.assertTrue(
-<<<<<<< HEAD
-                    flow.allclose(
-                        flow.tensor(target[epoch]),
-                        flow.tensor(param_group["lr"]),
-                        atol=1e-6,
-                        rtol=1e-5,
-=======
                     np.allclose(
                         target[epoch], param_group["lr"], atol=1e-6, rtol=1e-5,
->>>>>>> 97728531
                     ),
                     msg="LR is wrong in epoch {}: expected {}, got {}".format(
                         epoch, target[epoch], param_group["lr"]
@@ -147,16 +139,8 @@
         for epoch in range(epochs):
             for param_group, target in zip(self.opt.param_groups, targets):
                 self.assertTrue(
-<<<<<<< HEAD
-                    flow.allclose(
-                        flow.tensor(target[epoch]),
-                        flow.tensor(target[epoch]),
-                        atol=1e-6,
-                        rtol=1e-5,
-=======
                     np.allclose(
                         target[epoch], param_group["lr"], atol=1e-6, rtol=1e-5,
->>>>>>> 97728531
                     ),
                     msg="LR is wrong in epoch {}: expected {}, got {}".format(
                         epoch, target[epoch], param_group["lr"]
@@ -213,11 +197,7 @@
 
         for p_avg, p_swa in zip(averaged_params, averaged_dnn.parameters()):
             self.assertTrue(
-<<<<<<< HEAD
-                flow.allclose(p_avg.cpu(), p_swa.cpu(), atol=1e-6, rtol=1e-5)
-=======
                 flow.allclose(p_avg.cpu(), p_swa.cpu(), atol=1e-5, rtol=1e-4)
->>>>>>> 97728531
             )
             # Check that AveragedModel is on the correct device
             self.assertTrue(p_swa.device == swa_device)
@@ -268,13 +248,7 @@
             averaged_dnn.update_parameters(dnn)
         averaged_dnn2.load_state_dict(averaged_dnn.state_dict())
         for p_swa, p_swa2 in zip(averaged_dnn.parameters(), averaged_dnn2.parameters()):
-<<<<<<< HEAD
-            self.assertTrue(
-                flow.allclose(p_swa.cpu(), p_swa2.cpu(), atol=1e-6, rtol=1e-5)
-            )
-=======
             self.assertTrue(flow.allclose(p_swa, p_swa2, atol=1e-5, rtol=1e-4))
->>>>>>> 97728531
         self.assertTrue(averaged_dnn.n_averaged == averaged_dnn2.n_averaged)
 
     def test_averaged_model_exponential(self):
@@ -312,15 +286,9 @@
             averaged_params = updated_averaged_params
 
         for p_avg, p_swa in zip(averaged_params, averaged_dnn.parameters()):
-<<<<<<< HEAD
-            self.assertTrue(flow.allclose(p_avg, p_swa, atol=1e-6, rtol=1e-5))
-        for b_avg, b_swa in zip(dnn.buffers(), averaged_dnn.module.buffers()):
-            self.assertTrue(flow.allclose(b_avg, b_swa, atol=1e-6, rtol=1e-5))
-=======
             self.assertTrue(flow.allclose(p_avg, p_swa, atol=1e-5, rtol=1e-4))
         for b_avg, b_swa in zip(dnn.buffers(), averaged_dnn.module.buffers()):
             self.assertTrue(flow.allclose(b_avg, b_swa, atol=1e-5, rtol=1e-4))
->>>>>>> 97728531
 
     def test_averaged_model_exponential_buffers(self):
         # Test AveragedModel with EMA as avg_fn and use_buffers as True.
@@ -363,11 +331,7 @@
                 averaged_dnn.module.parameters(), averaged_dnn.module.buffers()
             ),
         ):
-<<<<<<< HEAD
-            self.assertTrue(flow.allclose(p_avg, p_avg, atol=1e-6, rtol=1e-5))
-=======
             self.assertTrue(flow.allclose(p_avg, p_swa, atol=1e-5, rtol=1e-4))
->>>>>>> 97728531
 
     def _test_update_bn(self, dnn, dl_x, dl_xy, momentum, cuda):
 
@@ -398,11 +362,7 @@
 
         update_bn(dl_xy, dnn, device=x.device)
         self.assertTrue(
-<<<<<<< HEAD
-            flow.allclose(preactivation_mean, dnn.bn.running_mean, atol=1e-5, rtol=1e-3)
-=======
             flow.allclose(preactivation_mean, dnn.bn.running_mean, atol=1e-6, rtol=1e-3)
->>>>>>> 97728531
         )
         self.assertTrue(
             flow.allclose(preactivation_var, dnn.bn.running_var, atol=1e-1, rtol=1e-1)
@@ -417,11 +377,7 @@
         dnn.apply(_reset_bn)
         update_bn(dl_xy, dnn, device=x.device)
         self.assertTrue(
-<<<<<<< HEAD
-            flow.allclose(preactivation_mean, dnn.bn.running_mean, atol=1e-5, rtol=1e-3)
-=======
             flow.allclose(preactivation_mean, dnn.bn.running_mean, atol=1e-6, rtol=1e-3)
->>>>>>> 97728531
         )
         self.assertTrue(
             flow.allclose(preactivation_var, dnn.bn.running_var, atol=1e-1, rtol=1e-1)
@@ -430,11 +386,7 @@
         dnn.apply(_reset_bn)
         update_bn(dl_x, dnn, device=x.device)
         self.assertTrue(
-<<<<<<< HEAD
-            flow.allclose(preactivation_mean, dnn.bn.running_mean, atol=1e-5, rtol=1e-3)
-=======
             flow.allclose(preactivation_mean, dnn.bn.running_mean, atol=1e-6, rtol=1e-3)
->>>>>>> 97728531
         )
         self.assertTrue(
             flow.allclose(preactivation_var, dnn.bn.running_var, atol=1e-1, rtol=1e-1)
