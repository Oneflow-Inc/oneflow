--- conflicted
+++ resolved
@@ -15,13 +15,9 @@
 """
 
 import numpy as np
-<<<<<<< HEAD
 import unittest
 import os
 
-=======
-import os
->>>>>>> 7020c90c
 import oneflow as flow
 import oneflow.unittest
 
@@ -31,7 +27,6 @@
 
 @unittest.skipIf(os.getenv("ONEFLOW_TEST_CPU_ONLY"), "only test cpu cases")
 class TestAllReduce(flow.unittest.TestCase):
-    @unittest.skipIf(os.getenv("ONEFLOW_TEST_CPU_ONLY"), "only test cpu cases")
     @flow.unittest.skip_unless_1n2d()
     def test_all_reduce_1n2d(test_case):
         np_arr = np.array([[1, 2], [3, 4]])
