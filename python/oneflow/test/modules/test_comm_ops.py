"""
Copyright 2020 The OneFlow Authors. All rights reserved.

Licensed under the Apache License, Version 2.0 (the "License");
you may not use this file except in compliance with the License.
You may obtain a copy of the License at

    http://www.apache.org/licenses/LICENSE-2.0

Unless required by applicable law or agreed to in writing, software
distributed under the License is distributed on an "AS IS" BASIS,
WITHOUT WARRANTIES OR CONDITIONS OF ANY KIND, either express or implied.
See the License for the specific language governing permissions and
limitations under the License.
"""

import numpy as np
import oneflow as flow
import oneflow.unittest
import unittest


class TestAllReduce(flow.unittest.TestCase):
    @flow.unittest.skip_unless_1n2d()
    def test_all_reduce_1n2d(test_case):
        np_arr = np.array([[1, 2], [3, 4]])
        input = flow.tensor(np_arr, device="cuda")
        out = flow.comm.all_reduce(input)
        test_case.assertTrue(np.allclose(out.numpy(), np_arr * 2))

    @flow.unittest.skip_unless_2n2d()
    def test_all_reduce_2n2d(test_case):
        np_arr = np.array([[1, 2], [3, 4]])
        input = flow.tensor(np_arr, device="cuda")
        out = flow.comm.all_reduce(input)
        test_case.assertTrue(np.allclose(out.numpy(), np_arr * 4))


class TestAllGather(flow.unittest.TestCase):
    @flow.unittest.skip_unless_1n2d()
    def test_all_gather_1n2d(test_case):
        if flow.env.get_rank() == 0:
            np_arr = np.array([[2, 3], [4, 5]])
        elif flow.env.get_rank() == 1:
            np_arr = np.array([[1, 2], [3, 4]])
        input = flow.tensor(np_arr, device="cuda", dtype=flow.int32)
        tensor_list = [flow.zeros(np_arr.shape, dtype=flow.int32) for _ in range(2)]
        flow.comm.all_gather(tensor_list, input)
        test_case.assertTrue(
            np.allclose(tensor_list[0].numpy(), np.array([[2, 3], [4, 5]]))
        )
        test_case.assertTrue(
            np.allclose(tensor_list[1].numpy(), np.array([[1, 2], [3, 4]]))
        )


class TestBroadCast(flow.unittest.TestCase):
    @flow.unittest.skip_unless_1n2d()
    def test_broadcast_1n2d(test_case):
        if flow.env.get_rank() == 0:
            np_arr = np.array([[1, 2], [3, 4]])
        elif flow.env.get_rank() == 1:
            np_arr = np.array([[4, 5], [6, 7]])
        tensor = flow.tensor(np_arr, device="cuda", dtype=flow.int32)
        flow.comm.broadcast(tensor, 1)
        test_case.assertTrue(np.allclose(tensor.numpy(), np.array([[4, 5], [6, 7]])))

        tensor = flow.tensor(np_arr, device="cuda", dtype=flow.int32)
        flow.comm.broadcast(tensor, 0)
        test_case.assertTrue(np.allclose(tensor.numpy(), np.array([[1, 2], [3, 4]])))


class TestScatter(flow.unittest.TestCase):
    @flow.unittest.skip_unless_1n4d()
    def test_scatter_1n4d(test_case):
        output = flow.tensor([[1, 2], [3, 4]])
        if flow.env.get_rank() == 1:
            tensor_list = [flow.tensor([[5, 6], [7, 8]]) + i for i in range(4)]
            flow.comm.scatter(output, tensor_list, src=1)
            test_case.assertTrue(
                np.allclose(output.numpy(), np.array([[6, 7], [8, 9]]))
            )
        else:
            flow.comm.scatter(output, src=1)
            test_case.assertTrue(
                np.allclose(
                    output.numpy(), np.array([[5, 6], [7, 8]]) + flow.env.get_rank()
                )
            )


<<<<<<< HEAD
=======
class TestReduce(flow.unittest.TestCase):
    @flow.unittest.skip_unless_1n2d()
    def test_reduce_1n2d(test_case):
        if flow.env.get_rank() == 0:
            np_arr = np.array([[1, 2], [3, 4]])
        elif flow.env.get_rank() == 1:
            np_arr = np.array([[4, 5], [6, 7]])
        tensor = flow.tensor(np_arr, device="cuda", dtype=flow.int32)
        flow.comm.reduce(tensor, 0)
        if flow.env.get_rank() == 0:
            test_case.assertTrue(
                np.allclose(tensor.numpy(), np.array([[5, 7], [9, 11]]))
            )
        else:
            test_case.assertTrue(
                np.allclose(tensor.numpy(), np.array([[4, 5], [6, 7]]))
            )


>>>>>>> c95711f6
@flow.unittest.skip_unless_1n2d()
class TestDocs(flow.unittest.TestCase):
    def test_docs(test_case):
        oneflow.framework.unittest.check_multi_rank_docstr(oneflow.comm.comm_ops)


if __name__ == "__main__":
    unittest.main()<|MERGE_RESOLUTION|>--- conflicted
+++ resolved
@@ -89,8 +89,6 @@
             )
 
 
-<<<<<<< HEAD
-=======
 class TestReduce(flow.unittest.TestCase):
     @flow.unittest.skip_unless_1n2d()
     def test_reduce_1n2d(test_case):
@@ -110,7 +108,6 @@
             )
 
 
->>>>>>> c95711f6
 @flow.unittest.skip_unless_1n2d()
 class TestDocs(flow.unittest.TestCase):
     def test_docs(test_case):
