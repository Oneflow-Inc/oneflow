"""
Copyright 2020 The OneFlow Authors. All rights reserved.

Licensed under the Apache License, Version 2.0 (the "License");
you may not use this file except in compliance with the License.
You may obtain a copy of the License at

    http://www.apache.org/licenses/LICENSE-2.0

Unless required by applicable law or agreed to in writing, software
distributed under the License is distributed on an "AS IS" BASIS,
WITHOUT WARRANTIES OR CONDITIONS OF ANY KIND, either express or implied.
See the License for the specific language governing permissions and
limitations under the License.
"""
import unittest

import oneflow as flow
import oneflow.unittest
<<<<<<< HEAD

=======
>>>>>>> 281650d3
from oneflow.test_utils.automated_test_util import *
from oneflow.nn.common_types import _size_1_t, _size_2_t, _size_3_t


def unpack_indices(dual_object):
    length = dual_object.__len__().pytorch
    return [dual_object[i] for i in range(length)]


@flow.unittest.skip_unless_1n1d()
class TestMaxPooling(flow.unittest.TestCase):
    @autotest(auto_backward=False)
    def test_maxpool1d_with_random_data(test_case):
        return_indices = random().to(bool).value()
        m = torch.nn.MaxPool1d(
            kernel_size=random(4, 6).to(_size_1_t),
            stride=random(1, 3).to(_size_1_t) | nothing(),
            padding=random(1, 3).to(_size_1_t) | nothing(),
            dilation=random(2, 4).to(_size_1_t) | nothing(),
            ceil_mode=random(),
            return_indices=return_indices,
        )
        m.train(random())
        device = random_device()
        m.to(device)
        x = random_pytorch_tensor(ndim=3, dim2=random(20, 22)).to(device)
        y = m(x)

        if return_indices:
            return unpack_indices(y)
        else:
            return y, y.sum().backward()

    @autotest(auto_backward=False)
    def test_maxpool2d_with_random_data(test_case):
        return_indices = random().to(bool).value()
        m = torch.nn.MaxPool2d(
            kernel_size=random(4, 6).to(_size_2_t),
            stride=random(1, 3).to(_size_2_t) | nothing(),
            padding=random(1, 3).to(_size_2_t) | nothing(),
            dilation=random(2, 4).to(_size_2_t) | nothing(),
            ceil_mode=random(),
            return_indices=return_indices,
        )
        m.train(random())
        device = random_device()
        m.to(device)
        x = random_pytorch_tensor(ndim=4, dim2=random(20, 22), dim3=random(20, 22)).to(
            device
        )
        y = m(x)

        if return_indices:
            return unpack_indices(y)
        else:
            return y, y.sum().backward()

    @autotest(auto_backward=False)
    def test_maxpool3d_with_random_data(test_case):
        return_indices = random().to(bool).value()
        m = torch.nn.MaxPool3d(
            kernel_size=random(4, 6).to(_size_3_t),
            stride=random(1, 3).to(_size_3_t) | nothing(),
            padding=random(1, 3).to(_size_3_t) | nothing(),
            dilation=random(2, 4).to(_size_3_t) | nothing(),
            ceil_mode=random(),
            return_indices=return_indices,
        )
        m.train(random())
        device = random_device()
        m.to(device)
        x = random_pytorch_tensor(
            ndim=5, dim2=random(20, 22), dim3=random(20, 22), dim4=random(20, 22)
        ).to(device)
        y = m(x)

        if return_indices:
            return unpack_indices(y)
        else:
            return y, y.sum().backward()


@flow.unittest.skip_unless_1n1d()
class TestMaxPoolingFunctional(flow.unittest.TestCase):
    @autotest(auto_backward=False)
    def test_maxpool1d_with_random_data(test_case):
        return_indices = random().to(bool).value()
        device = random_device()
        x = random_pytorch_tensor(ndim=3, dim2=random(20, 22)).to(device)
        y = torch.nn.functional.max_pool1d(
            x,
            kernel_size=random(4, 6).to(int),
            stride=random(1, 3).to(int) | nothing(),
            padding=random(1, 3).to(int) | nothing(),
            dilation=random(2, 4).to(int) | nothing(),
            ceil_mode=random().to(bool),
            return_indices=return_indices,
        )

        if return_indices:
            return unpack_indices(y)
        else:
            return y, y.sum().backward()

    @autotest(auto_backward=False)
    def test_maxpool2d_with_random_data(test_case):
        return_indices = random().to(bool).value()
        device = random_device()
        x = random_pytorch_tensor(ndim=4, dim2=random(20, 22), dim3=random(20, 22)).to(
            device
        )
        y = torch.nn.functional.max_pool2d(
            x,
            kernel_size=random(4, 6).to(int),
            stride=random(1, 3).to(int) | nothing(),
            padding=random(1, 3).to(int) | nothing(),
            dilation=random(2, 4).to(int) | nothing(),
            ceil_mode=random().to(bool),
            return_indices=return_indices,
        )

        if return_indices:
            return unpack_indices(y)
        else:
            return y, y.sum().backward()

    @autotest(auto_backward=False)
    def test_maxpool3d_with_random_data(test_case):
        return_indices = random().to(bool).value()
        device = random_device()
        x = random_pytorch_tensor(
            ndim=5, dim2=random(20, 22), dim3=random(20, 22), dim4=random(20, 22)
        ).to(device)
        y = torch.nn.functional.max_pool3d(
            x,
            kernel_size=random(4, 6).to(int),
            stride=random(1, 3).to(int) | nothing(),
            padding=random(1, 3).to(int) | nothing(),
            dilation=random(2, 4).to(int) | nothing(),
            ceil_mode=random().to(bool),
            return_indices=return_indices,
        )

        if return_indices:
            return unpack_indices(y)
        else:
            return y, y.sum().backward()


if __name__ == "__main__":
    unittest.main()<|MERGE_RESOLUTION|>--- conflicted
+++ resolved
@@ -17,10 +17,6 @@
 
 import oneflow as flow
 import oneflow.unittest
-<<<<<<< HEAD
-
-=======
->>>>>>> 281650d3
 from oneflow.test_utils.automated_test_util import *
 from oneflow.nn.common_types import _size_1_t, _size_2_t, _size_3_t
 
