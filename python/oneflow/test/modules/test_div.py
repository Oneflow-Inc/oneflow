--- conflicted
+++ resolved
@@ -98,37 +98,6 @@
         for arg in GenArgList(arg_dict):
             _test_div_impl(test_case, *arg)
 
-<<<<<<< HEAD
-    def test_div_against_pytorch(test_case):
-        arg_dict = OrderedDict()
-        arg_dict["test_type"] = [test_flow_against_pytorch, test_tensor_against_pytorch]
-        arg_dict["device"] = ["cpu", "cuda"]
-        arg_dict["op"] = ["div"]
-        for arg in GenArgList(arg_dict):
-            arg[0](
-                test_case,
-                arg[2],
-                extra_annotations={"other": flow.Tensor},
-                extra_generators={
-                    "input": random_tensor(ndim=2, dim0=2, dim1=3),
-                    "other": random_tensor(ndim=2, dim0=2, dim1=3),
-                },
-                device=arg[1],
-            )
-            arg[0](
-                test_case,
-                arg[2],
-                extra_annotations={"other": float},
-                extra_generators={
-                    "input": random_tensor(ndim=2, dim0=2, dim1=3),
-                    "other": random(0, 5),
-                },
-                device=arg[1],
-            )
-
-    @autotest(auto_backward=False, check_graph=True)
-    def test_0_size_div(test_case):
-=======
     @autotest(auto_backward=False, check_graph=True)
     def test_random_dim_div(test_case):
         device = random_device()
@@ -159,7 +128,6 @@
 
     @autotest(auto_backward=False, check_graph=True)
     def test_0dim_div(test_case):
->>>>>>> 55c4c608
         device = random_device()
         x = random_tensor(ndim=0).to(device)
         y = random_tensor(ndim=0).to(device)
