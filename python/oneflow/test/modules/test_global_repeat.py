"""
Copyright 2020 The OneFlow Authors. All rights reserved.

Licensed under the Apache License, Version 2.0 (the "License");
you may not use this file except in compliance with the License.
You may obtain a copy of the License at

    http://www.apache.org/licenses/LICENSE-2.0

Unless required by applicable law or agreed to in writing, software
distributed under the License is distributed on an "AS IS" BASIS,
WITHOUT WARRANTIES OR CONDITIONS OF ANY KIND, either express or implied.
See the License for the specific language governing permissions and
limitations under the License.
"""

import unittest

import oneflow as flow
import oneflow.unittest
from oneflow.test_utils.automated_test_util import *


<<<<<<< HEAD
@autotest(n=1, check_graph=True)
=======
@autotest(n=2, check_graph=True)
>>>>>>> 9e48b6c9
def _test_repeat_impl(test_case, ndim, placement, sbp):
    dims = [random(1, 4).to(int).value() * 8 for _ in range(ndim)]
    repeat_size = [random(1, 3).to(int).value() for _ in range(ndim)]
    x = random_tensor(ndim, *dims)
    y = x.to_global(placement=placement, sbp=sbp)
    z = y.repeat(repeat_size)
    return z


class TestRepeatGlobal(flow.unittest.TestCase):
    @globaltest
    def test_repeat(test_case):
        # random ndim in range [1,3]
        ndim = random(1, 4).to(int).value()
        for placement in all_placement():
            for sbp in all_sbp(placement, max_dim=ndim):
                _test_repeat_impl(test_case, ndim, placement, sbp)


if __name__ == "__main__":
    unittest.main()<|MERGE_RESOLUTION|>--- conflicted
+++ resolved
@@ -21,11 +21,7 @@
 from oneflow.test_utils.automated_test_util import *
 
 
-<<<<<<< HEAD
-@autotest(n=1, check_graph=True)
-=======
 @autotest(n=2, check_graph=True)
->>>>>>> 9e48b6c9
 def _test_repeat_impl(test_case, ndim, placement, sbp):
     dims = [random(1, 4).to(int).value() * 8 for _ in range(ndim)]
     repeat_size = [random(1, 3).to(int).value() for _ in range(ndim)]
