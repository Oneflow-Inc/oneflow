--- conflicted
+++ resolved
@@ -79,13 +79,10 @@
         )
         return output
 
-<<<<<<< HEAD
-    @autotest(rtol=1e-03, atol=1e-04, check_graph=False)
-=======
+
     # This test may fail due to using ::floor in backward
     # floor(1.99999988) = 1 和 floor(2.000000) = 2, then select differente images pixel
-    @autotest(auto_backward=False, rtol=1e-03, atol=1e-04)
->>>>>>> dd738d62
+    @autotest(auto_backward=False, rtol=1e-03, atol=1e-04, check_graph=False)
     def test_flow_grid_sample_4d_with_random_data(test_case):
         N = randint(1, 8)
         C = randint(1, 8)
@@ -113,11 +110,8 @@
         )
         return output
 
-<<<<<<< HEAD
-    @autotest(rtol=1e-03, atol=1e-03, check_graph=False)
-=======
-    @autotest(auto_backward=False, rtol=1e-03, atol=1e-03)
->>>>>>> dd738d62
+
+    @autotest(auto_backward=False, rtol=1e-03, atol=1e-03, check_graph=False)
     def test_flow_grid_sample_5d_with_random_data(test_case):
         N = randint(1, 8)
         C = randint(1, 8)
