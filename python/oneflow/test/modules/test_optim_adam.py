--- conflicted
+++ resolved
@@ -76,10 +76,6 @@
         beta1 = betas[0]
         beta2 = betas[1]
 
-<<<<<<< HEAD
-        def train_one_iter(grad):
-            grad = grad + weight_decay * x
-=======
         def train_one_iter(iter, grad):
             grad = grad + weight_decay * x
 
@@ -92,7 +88,6 @@
             else:
                 lr = learning_rate
 
->>>>>>> 1958017a
             v = beta1 * vt + (1 - beta1) * grad
             s = beta2 * st + (1 - beta2) * grad * grad
             param = x - lr * (v / (np.sqrt(s) + eps))
@@ -115,11 +110,7 @@
         arg_dict = OrderedDict()
         arg_dict["device"] = ["cpu", "cuda"]
         arg_dict["x_shape"] = [(10,)]
-<<<<<<< HEAD
-        arg_dict["learning_rate"] = [1]
-=======
         arg_dict["learning_rate"] = [1, 1e-3]
->>>>>>> 1958017a
         arg_dict["train_iters"] = [10]
         arg_dict["betas"] = [(0.99, 0.9), (0.8, 0.7)]
         arg_dict["weight_decay"] = [0.0, 0.1]
