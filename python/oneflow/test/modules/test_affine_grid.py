--- conflicted
+++ resolved
@@ -25,12 +25,8 @@
 import oneflow as flow
 import oneflow.unittest
 
-<<<<<<< HEAD
-@unittest.skip("TODO: by peitingkuan, fix me")
-=======
 
 @flow.unittest.skip_unless_1n1d()
->>>>>>> 17889077
 class TestAffineGrid(flow.unittest.TestCase):
     def test_affine_grid_2d(test_case):
         input = flow.tensor(np.arange(1.0, 7).reshape((1, 2, 3)), dtype=flow.float32)
