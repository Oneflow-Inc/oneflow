--- conflicted
+++ resolved
@@ -22,11 +22,7 @@
 from oneflow.test_utils.automated_test_util import *
 
 
-<<<<<<< HEAD
-@autotest(n=1, check_graph=True)
-=======
-@autotest(n=2, check_graph=True, rtol=1e-2, atol=1e-4)
->>>>>>> 77f1a695
+@autotest(n=1, check_graph=True, rtol=1e-2, atol=1e-4)
 def _test_einsum_tensor_contraction(test_case, placement, sbp):
     dim0 = random(1, 3) * 8
     dim1 = random(1, 3) * 8
