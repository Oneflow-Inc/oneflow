--- conflicted
+++ resolved
@@ -19,14 +19,8 @@
 import oneflow.unittest
 
 
-<<<<<<< HEAD
 class TestTensorSplitVec(flow.unittest.TestCase):
     @autotest(check_graph=False)
-=======
-@flow.unittest.skip_unless_1n1d()
-class TestTorchSplitVec(flow.unittest.TestCase):
-    @autotest(check_graph=True)
->>>>>>> f5b5e003
     def test_flow_tensor_split_vec(test_case):
         device = random_device()
         x = random_tensor(
@@ -40,15 +34,8 @@
         z = torch.tensor_split(x, (1, 2), dim)
         return z[0]
 
-
-<<<<<<< HEAD
 class TestTensorSplitInt(flow.unittest.TestCase):
     @autotest(check_graph=False)
-=======
-@flow.unittest.skip_unless_1n1d()
-class TestTorchSplitInt(flow.unittest.TestCase):
-    @autotest(check_graph=True)
->>>>>>> f5b5e003
     def test_flow_tensor_split_int(test_case):
         device = random_device()
         x = random_tensor(
