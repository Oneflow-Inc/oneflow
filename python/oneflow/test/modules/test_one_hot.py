"""
Copyright 2020 The OneFlow Authors. All rights reserved.

Licensed under the Apache License, Version 2.0 (the "License");
you may not use this file except in compliance with the License.
You may obtain a copy of the License at

    http://www.apache.org/licenses/LICENSE-2.0

Unless required by applicable law or agreed to in writing, software
distributed under the License is distributed on an "AS IS" BASIS,
WITHOUT WARRANTIES OR CONDITIONS OF ANY KIND, either express or implied.
See the License for the specific language governing permissions and
limitations under the License.
"""
import unittest
from collections import OrderedDict

import numpy as np
from automated_test_util import *
from test_util import GenArgList
import oneflow as flow


@flow.unittest.skip_unless_1n1d()
class TestOnehot(flow.unittest.TestCase):
    @autotest(auto_backward=False)
    def test_one_hot_with_random_data(test_case):
        device = random_device()
        hight = random(1, 6).to(int)
        input = random_pytorch_tensor(high=hight, dtype=int).to(device)
        num_classes = random(low=hight + 1, high=hight + 6).to(int).value()
        y = torch.nn.functional.one_hot(input, num_classes=num_classes)
        return y
<<<<<<< HEAD
    
    @autotest(auto_backward=False)
    def test_one_hot_num_classes_with_random_data(test_case):
        device = random_device()
        hight = random(1, 6).to(int)
        input = random_pytorch_tensor(high = hight, dtype = int).to(device)
        y = torch.nn.functional.one_hot(input, num_classes=-1)
        return y
=======
>>>>>>> 80715c19


if __name__ == "__main__":
    unittest.main()<|MERGE_RESOLUTION|>--- conflicted
+++ resolved
@@ -18,7 +18,6 @@
 
 import numpy as np
 from automated_test_util import *
-from test_util import GenArgList
 import oneflow as flow
 
 
@@ -32,8 +31,7 @@
         num_classes = random(low=hight + 1, high=hight + 6).to(int).value()
         y = torch.nn.functional.one_hot(input, num_classes=num_classes)
         return y
-<<<<<<< HEAD
-    
+ 
     @autotest(auto_backward=False)
     def test_one_hot_num_classes_with_random_data(test_case):
         device = random_device()
@@ -41,8 +39,7 @@
         input = random_pytorch_tensor(high = hight, dtype = int).to(device)
         y = torch.nn.functional.one_hot(input, num_classes=-1)
         return y
-=======
->>>>>>> 80715c19
+
 
 
 if __name__ == "__main__":
