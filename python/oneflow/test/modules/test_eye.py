"""
Copyright 2020 The OneFlow Authors. All rights reserved.

Licensed under the Apache License, Version 2.0 (the "License");
you may not use this file except in compliance with the License.
You may obtain a copy of the License at

    http://www.apache.org/licenses/LICENSE-2.0

Unless required by applicable law or agreed to in writing, software
distributed under the License is distributed on an "AS IS" BASIS,
WITHOUT WARRANTIES OR CONDITIONS OF ANY KIND, either express or implied.
See the License for the specific language governing permissions and
limitations under the License.
"""
import unittest
from collections import OrderedDict

import numpy as np

from oneflow.test_utils.automated_test_util import *
from test_util import GenArgList

import oneflow as flow


def _test_eye_forward(test_case, device, n, m):
    output = flow.eye(n, m, device=device)
    np_out = np.eye(n, m)
    test_case.assertTrue(np.array_equal(output.numpy(), np_out))


def _test_eye_backward(test_case, device, n, m):
    x = flow.eye(n, m, device=device)
    x.requires_grad = True
    y = x.sum()
    y.backward()
    test_case.assertTrue(np.array_equal(x.grad.numpy(), np.ones([n, m])))


def _test_eye_with_1n2d(test_case, n, m, device):
    placement = flow.placement(device, {0: range(2)})
    x = flow.eye(n, m, placement=placement, sbp=flow.sbp.broadcast)
    test_case.assertTrue(x.placement, placement)
    test_case.assertTrue(x.sbp, flow.sbp.broadcast)


@flow.unittest.skip_unless_1n1d()
class TestEye(flow.unittest.TestCase):
    def test_eye(test_case):
        arg_dict = OrderedDict()
        arg_dict["test_fun"] = [
            _test_eye_forward,
            _test_eye_backward,
        ]
        arg_dict["device"] = ["cpu", "cuda"]
        arg_dict["n"] = [4, 3, 2]
        arg_dict["m"] = [4, 3, 2]
        for arg in GenArgList(arg_dict):
            arg[0](test_case, *arg[1:])

    @autotest(check_graph=True)
    def test_eye_with_random_data(test_case):
        n = random(low=1, high=5).to(int)
        m = random(low=1, high=5).to(int)
        x = torch.eye(n=n, m=m, device=random_device())
        x.oneflow.requires_grad = True
        x.pytorch.requires_grad = True
        return x

    @autotest(check_graph=True, auto_backward=False)
    def test_eye_with_random_data(test_case):
        n = random(low=0, high=1).to(int)
        m = random(low=0, high=2).to(int)
        x = torch.eye(n=n, m=m, device=random_device())
        return x

<<<<<<< HEAD
    @autotest(check_graph=False)
    def test_eye_bool_with_random_data(test_case):
=======
    @autotest(check_graph=True, auto_backward=False)
    def test_eye_with_0dim_data(test_case):
>>>>>>> 8ddaf753
        n = random().to(int)
        m = random().to(int)
        x = torch.eye(n=n, m=m)
        device = random_device()
<<<<<<< HEAD
        x.to(device=device, dtype=torch.bool)
        x = random_pytorch_tensor().to(device)
=======
        x.to(device)
        x = random_pytorch_tensor(ndim=0).to(device)
>>>>>>> 8ddaf753
        return x


@flow.unittest.skip_unless_1n2d()
class TestConsistentEye(flow.unittest.TestCase):
    def test_eye_with_1n2d(test_case):
        arg_dict = OrderedDict()
        arg_dict["test_fun"] = [_test_eye_with_1n2d]
        arg_dict["n"] = [4, 3, 2]
        arg_dict["m"] = [4, 3, 2]
        arg_dict["device"] = ["cpu", "cuda"]
        for arg in GenArgList(arg_dict):
            arg[0](test_case, *arg[1:])


if __name__ == "__main__":
    unittest.main()<|MERGE_RESOLUTION|>--- conflicted
+++ resolved
@@ -75,24 +75,24 @@
         x = torch.eye(n=n, m=m, device=random_device())
         return x
 
-<<<<<<< HEAD
     @autotest(check_graph=False)
     def test_eye_bool_with_random_data(test_case):
-=======
-    @autotest(check_graph=True, auto_backward=False)
-    def test_eye_with_0dim_data(test_case):
->>>>>>> 8ddaf753
         n = random().to(int)
         m = random().to(int)
         x = torch.eye(n=n, m=m)
         device = random_device()
-<<<<<<< HEAD
         x.to(device=device, dtype=torch.bool)
         x = random_pytorch_tensor().to(device)
-=======
+        return x
+
+    @autotest(check_graph=True, auto_backward=False)
+    def test_eye_with_0dim_data(test_case):
+        n = random().to(int)
+        m = random().to(int)
+        x = torch.eye(n=n, m=m)
+        device = random_device()
         x.to(device)
         x = random_pytorch_tensor(ndim=0).to(device)
->>>>>>> 8ddaf753
         return x
 
 
