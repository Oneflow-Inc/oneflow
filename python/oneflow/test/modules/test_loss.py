--- conflicted
+++ resolved
@@ -282,15 +282,8 @@
         device = random_device()
         shape = random_tensor().oneflow.shape
 
-<<<<<<< HEAD
-        x = random_pytorch_tensor(len(shape), *shape).to(device)
-        target = random_pytorch_tensor(
-            len(shape), *shape, requires_grad=oneof(True, False)
-        ).to(device)
-=======
         x = random_tensor(len(shape), *shape).to(device)
-        target = random_tensor(len(shape), *shape, requires_grad=False).to(device)
->>>>>>> 4a454b1e
+        target = random_tensor(len(shape), *shape, requires_grad=oneof(True, False)).to(device)
 
         m = torch.nn.KLDivLoss(
             reduction=oneof("none", "sum", "mean", "batchmean", nothing()),
