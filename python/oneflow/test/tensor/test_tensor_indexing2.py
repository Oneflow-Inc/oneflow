--- conflicted
+++ resolved
@@ -870,16 +870,7 @@
     with test_case.assertRaises(IndexError):
         r[zero] = 8.8
     r[...] = 9.9
-<<<<<<< HEAD
     test_case.assertEqual(r, 9.9)
-=======
-    # Numpy was temporarily adopted before resolving the bug
-    np_r = np.random.rand(1)
-    np_r[...] = 9.9
-    test_case.assertEqual(r.numpy().all(), np_r.all())
-    # TODO: fix the bug about the direct comparison of tensors and numbers in the cuda scene
-    # test_case.assertTrue(r == 9.9)
->>>>>>> 52e0d4f1
 
     # scalar indexed with oneflow.Size([1])
     np_x = np.random.rand(2, 3)
