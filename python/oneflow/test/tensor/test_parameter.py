"""
Copyright 2020 The OneFlow Authors. All rights reserved.

Licensed under the Apache License, Version 2.0 (the "License");
you may not use this file except in compliance with the License.
You may obtain a copy of the License at

    http://www.apache.org/licenses/LICENSE-2.0

Unless required by applicable law or agreed to in writing, software
distributed under the License is distributed on an "AS IS" BASIS,
WITHOUT WARRANTIES OR CONDITIONS OF ANY KIND, either express or implied.
See the License for the specific language governing permissions and
limitations under the License.
"""

import unittest
from collections import OrderedDict

import numpy as np
import oneflow as flow
import oneflow.unittest
from oneflow.test_utils.automated_test_util import *


@flow.unittest.skip_unless_1n1d()
class TestParameter(flow.unittest.TestCase):
<<<<<<< HEAD
    @autotest(n=1, check_graph=False)
=======
    @autotest(n=1, check_graph=True)
>>>>>>> 55c4c608
    def test_parameter_grad_fn_none(test_case):
        x = torch.ones(2, 3).requires_grad_(True)
        y = x + x
        z = torch.nn.Parameter(y)
        return z.grad_fn

<<<<<<< HEAD
    @autotest(n=1, check_graph=False)
=======
    @autotest(n=1, check_graph=True)
>>>>>>> 55c4c608
    def test_parameter_set_data_autograd_meta(test_case):
        x = torch.ones(2, 3).requires_grad_(True)
        y = x + x
        z = torch.nn.Parameter(x)
        z.data = y
        return z.grad_fn, z.is_leaf

<<<<<<< HEAD
    @autotest(n=1, check_graph=False)
=======
    # Not check graph because of 2 reason.
    # Reason 1, x.data return a new tensor but share storage with the origin tensor, this is not well dealed in nn.Graph.
    # Reason 2, inplace operation mul_ can works well inside nn.Graph but will not change the value in free eager tensor.
    # Please refer to test case: test_graph_return_inplace_free_eager_tensor
    @autotest(n=1, check_graph="ValidatedFlase")
>>>>>>> 55c4c608
    def test_parameter_inplace_modify_data(test_case):
        x = torch.nn.Parameter(torch.ones(2, 3))
        x.data.mul_(2)
        return x

    def test_parameter_set_data(test_case):
        a = flow.nn.Parameter(flow.ones(2, 3), False)
        old_id = id(a)
        b = flow.nn.Parameter(flow.ones(4, 5), True)
        a.data = b
        test_case.assertEqual(old_id, id(a))
        test_case.assertTrue(a.shape == (4, 5))
        test_case.assertFalse(a.requires_grad)
        test_case.assertTrue(a.is_leaf)


if __name__ == "__main__":
    unittest.main()<|MERGE_RESOLUTION|>--- conflicted
+++ resolved
@@ -25,22 +25,14 @@
 
 @flow.unittest.skip_unless_1n1d()
 class TestParameter(flow.unittest.TestCase):
-<<<<<<< HEAD
-    @autotest(n=1, check_graph=False)
-=======
     @autotest(n=1, check_graph=True)
->>>>>>> 55c4c608
     def test_parameter_grad_fn_none(test_case):
         x = torch.ones(2, 3).requires_grad_(True)
         y = x + x
         z = torch.nn.Parameter(y)
         return z.grad_fn
 
-<<<<<<< HEAD
-    @autotest(n=1, check_graph=False)
-=======
     @autotest(n=1, check_graph=True)
->>>>>>> 55c4c608
     def test_parameter_set_data_autograd_meta(test_case):
         x = torch.ones(2, 3).requires_grad_(True)
         y = x + x
@@ -48,15 +40,11 @@
         z.data = y
         return z.grad_fn, z.is_leaf
 
-<<<<<<< HEAD
-    @autotest(n=1, check_graph=False)
-=======
     # Not check graph because of 2 reason.
     # Reason 1, x.data return a new tensor but share storage with the origin tensor, this is not well dealed in nn.Graph.
     # Reason 2, inplace operation mul_ can works well inside nn.Graph but will not change the value in free eager tensor.
     # Please refer to test case: test_graph_return_inplace_free_eager_tensor
     @autotest(n=1, check_graph="ValidatedFlase")
->>>>>>> 55c4c608
     def test_parameter_inplace_modify_data(test_case):
         x = torch.nn.Parameter(torch.ones(2, 3))
         x.data.mul_(2)
