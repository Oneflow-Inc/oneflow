--- conflicted
+++ resolved
@@ -464,13 +464,8 @@
         return a @ b
 
     @flow.unittest.skip_unless_1n1d()
-<<<<<<< HEAD
-    @autotest()
+    @autotest(n=5)
     def test_mv_with_random_data(test_case):
-=======
-    @autotest(n=5)
-    def test_mm_with_random_data(test_case):
->>>>>>> f52ec973
         device = random_device()
         dim0 = random(low=2, high=10).to(int)
         dim1 = random(low=3, high=20).to(int)
