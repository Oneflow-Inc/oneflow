"""
Copyright 2020 The OneFlow Authors. All rights reserved.

Licensed under the Apache License, Version 2.0 (the "License");
you may not use this file except in compliance with the License.
You may obtain a copy of the License at

    http://www.apache.org/licenses/LICENSE-2.0

Unless required by applicable law or agreed to in writing, software
distributed under the License is distributed on an "AS IS" BASIS,
WITHOUT WARRANTIES OR CONDITIONS OF ANY KIND, either express or implied.
See the License for the specific language governing permissions and
limitations under the License.
"""

import copy
import os
import unittest
from collections import OrderedDict

import numpy as np
import oneflow as flow
import oneflow.unittest
from oneflow.test_utils.automated_test_util import *


@unittest.skipIf(os.getenv("ONEFLOW_TEST_CPU_ONLY"), "only test cpu cases")
@flow.unittest.skip_unless_1n1d()
class TestTensor(flow.unittest.TestCase):
    @flow.unittest.skip_unless_1n1d()
    def test_numpy_and_default_dtype(test_case):
        shape = (2, 3, 4, 5)
        tensor = flow.Tensor(*shape)
        flow.nn.init.ones_(tensor)
        test_case.assertTrue(tensor.dtype == flow.float32)
        test_case.assertTrue(
            np.allclose(tensor.numpy(), np.ones(shape, dtype=np.float32))
        )

    @flow.unittest.skip_unless_1n1d()
    def test_tensor_deepcopy(test_case):
        shape = (2, 3)
        tensor1 = flow.ones(*shape).cuda()
        tensor2 = copy.deepcopy(tensor1)
        tensor1[0, 0] = 0
        test_case.assertEqual(tensor1.device, tensor2.device)
        test_case.assertEqual(tensor1[0, 0], 0)
        test_case.assertEqual(tensor2[0, 0], 1)

    @flow.unittest.skip_unless_1n1d()
    def test_tensor_property(test_case):
        shape = (2, 3, 4, 5)
        tensor = flow.Tensor(*shape)
        test_case.assertEqual(tensor.storage_offset(), 0)
        test_case.assertEqual(tensor.stride(), (60, 20, 5, 1))
        test_case.assertEqual(tensor.is_cuda, False)
        test_case.assertTrue(tensor.is_contiguous())

    @flow.unittest.skip_unless_1n1d()
    def test_copy_to_and_from_numpy(test_case):
        np_arr = np.array([4, 6], dtype=np.float32)
        tensor = flow.tensor(np_arr, dtype=flow.float32)
        test_case.assertTrue(np.allclose(tensor.numpy(), np_arr))
        test_case.assertEqual(np.float32, tensor.numpy().dtype)
        np_arr = np.array([4, 6], dtype=np.int32)
        tensor = flow.tensor(np_arr, dtype=flow.int32)
        test_case.assertTrue(np.allclose(tensor.numpy(), np_arr))
        test_case.assertEqual(np.int32, tensor.numpy().dtype)
        np_arr = np.array([4, 6], dtype=np.float16)
        tensor = flow.tensor(np_arr, dtype=flow.float16)
        test_case.assertTrue(np.allclose(tensor.numpy(), np_arr))
        test_case.assertEqual(np.float16, tensor.numpy().dtype)

    @flow.unittest.skip_unless_1n1d()
    def test_inplace_copy_from_contiguous_numpy(test_case):
        np_arr = np.arange(6).reshape(3, 2)
        tensor = flow.zeros(3, 2).to(flow.int64)
        tensor.copy_(np_arr)
        test_case.assertTrue(np.allclose(tensor.numpy(), np_arr))

    @flow.unittest.skip_unless_1n1d()
    def test_inplace_copy_from_non_contiguous_numpy(test_case):
        np_arr = np.arange(6).reshape(2, 3).transpose(1, 0)
        tensor = flow.zeros(3, 2).to(flow.int64)
        tensor.copy_(np_arr)
        test_case.assertTrue(np.allclose(tensor.numpy(), np_arr))

    @flow.unittest.skip_unless_1n1d()
    def test_construct_from_numpy_or_list(test_case):
        shape = (2, 3, 4, 5)
        np_arr = np.random.rand(*shape).astype(np.float32)
        tensor = flow.tensor(np_arr)
        test_case.assertTrue(np.allclose(tensor.numpy(), np_arr))
        np_int_arr = np.random.randint(-100, high=100, size=shape, dtype=np.int32)
        tensor = flow.tensor(np_int_arr, dtype=flow.int32)
        test_case.assertEqual(tensor.dtype, flow.int32)
        test_case.assertTrue(np_arr.flags["C_CONTIGUOUS"])
        test_case.assertTrue(np.allclose(tensor.numpy(), np_int_arr))
        np_arr = np.random.random((1, 256, 256, 3)).astype(np.float32)
        np_arr = np_arr.transpose(0, 3, 1, 2)
        tensor = flow.tensor(np_arr)
        test_case.assertFalse(np_arr.flags["C_CONTIGUOUS"])
        test_case.assertTrue(np.allclose(tensor.numpy(), np_arr))

    @flow.unittest.skip_unless_1n1d()
    def test_construct_from_another_tensor(test_case):
        shape = (2, 3, 4, 5)
        np_arr = np.random.rand(*shape).astype(np.float32)
        tensor = flow.tensor(np_arr)
        output = flow.tensor(tensor)
        test_case.assertEqual(output.dtype, flow.float32)
        test_case.assertTrue(np.allclose(output.numpy(), np_arr))

    @flow.unittest.skip_unless_1n1d()
    def test_construct_np_array_from_tensor(test_case):
        tensor = flow.randn(5)
        np_arr = np.array(tensor)
        test_case.assertEqual(np_arr.shape, (5,))
        test_case.assertEqual(np_arr.dtype, np.float32)
        test_case.assertTrue(np.allclose(np_arr, tensor.numpy()))
        test_case.assertEqual(str(np_arr), str(tensor.numpy()))

    @flow.unittest.skip_unless_1n1d()
    @autotest(check_graph=True)
    def test_tensor_sign_with_random_data(test_case):
        device = random_device()
        x = random_tensor().to(device)
        y = x.sign()
        return y

    @flow.unittest.skip_unless_1n1d()
    @autotest(check_graph=True)
    def test_flow_tensor_gather_with_random_data(test_case):
        device = random_device()
        input = random_tensor(ndim=4, dim1=3, dim2=4, dim3=5).to(device)
        dim = random(0, 4).to(int)
        index = random_tensor(
            ndim=4,
            dim1=random(1, 3).to(int),
            dim2=random(1, 4).to(int),
            dim3=random(1, 5).to(int),
            dtype=int,
        ).to(device)
        return input.gather(dim, index)

    def _test_tensor_init_methods(test_case, tensor_creator, get_numpy):
        shape = (2, 3, 4, 5)
        x = tensor_creator(*shape)
        np_ones = np.ones(x.shape)
        np_zeros = np.zeros(x.shape)
        random_fill_val = 923.53
        x.fill_(random_fill_val)
        test_case.assertTrue(np.allclose(get_numpy(x), random_fill_val * np_ones))
        flow.nn.init.ones_(x)
        test_case.assertTrue(np.allclose(get_numpy(x), np_ones))
        flow.nn.init.zeros_(x)
        test_case.assertTrue(np.allclose(get_numpy(x), np_zeros))
        flow.nn.init.constant_(x, random_fill_val)
        test_case.assertTrue(np.allclose(get_numpy(x), random_fill_val * np_ones))
        z = tensor_creator(5, 4, 3, 2)
        flow.nn.init.kaiming_normal_(z, a=0.1, mode="fan_out", nonlinearity="relu")
        flow.nn.init.kaiming_uniform_(z)
        z.requires_grad_()
        flow.nn.init.xavier_normal_(z)
        flow.nn.init.xavier_uniform_(z)
        flow.nn.init.orthogonal_(z)
        x = tensor_creator(*shape).to(dtype=flow.int32)
        np_ones = np.ones(x.shape, dtype=np.int32)
        np_zeros = np.zeros(x.shape, dtype=np.int32)
        random_fill_val = -51
        x.fill_(random_fill_val)
        test_case.assertTrue(np.allclose(get_numpy(x), random_fill_val * np_ones))
        flow.nn.init.ones_(x)
        test_case.assertTrue(np.allclose(get_numpy(x), np_ones))
        flow.nn.init.zeros_(x)
        test_case.assertTrue(np.allclose(get_numpy(x), np_zeros))
        flow.nn.init.constant_(x, random_fill_val)
        test_case.assertTrue(np.allclose(get_numpy(x), random_fill_val * np_ones))
        x.zero_()
        test_case.assertTrue(np.array_equal(get_numpy(x), np_zeros))
        test_case.assertEqual(flow.nn.init.calculate_gain("conv2d"), 1)
        test_case.assertEqual(flow.nn.init.calculate_gain("tanh"), 5.0 / 3)

    @flow.unittest.skip_unless_1n1d()
    def test_local_tensor_init_methods(test_case):
        test_case._test_tensor_init_methods(
            lambda *args, **kwargs: flow.Tensor(*args, **kwargs), lambda x: x.numpy()
        )

    @flow.unittest.skip_unless_1n2d()
    def test_consistent_tensor_init_methods(test_case):
        test_case._test_tensor_init_methods(
            lambda *args, **kwargs: flow.Tensor(
                *args,
                **kwargs,
                sbp=flow.sbp.broadcast,
                placement=flow.placement("cuda", range(2))
            ),
            lambda x: x.to_global(sbp=flow.sbp.broadcast).to_local().numpy(),
        )

    @flow.unittest.skip_unless_1n1d()
    def test_tensor_with_single_int(test_case):
        x = flow.Tensor(5)
        test_case.assertEqual(x.shape, flow.Size([5]))
        x = flow.tensor(5)
        test_case.assertEqual(x.numpy().item(), 5)

    @flow.unittest.skip_unless_1n1d()
    def test_tensor_device(test_case):
        shape = (2, 3, 4, 5)
        x = flow.Tensor(*shape)
        test_case.assertTrue(not x.is_cuda)
        x = flow.Tensor(*shape, device=flow.device("cuda"))
        test_case.assertTrue(x.is_cuda)
        x = flow.Tensor(*shape, device=flow.device("cpu"))
        test_case.assertTrue(not x.is_cuda)

    @flow.unittest.skip_unless_1n1d()
    @autotest(n=1, check_graph=True)
    def test_tensor_set_data_autograd_meta(test_case):
        x = torch.ones(2, 3).requires_grad_(True)
        y = x + x
        z = torch.zeros(2, 3)
        z.data = y
        return z.grad_fn, z.is_leaf

    @flow.unittest.skip_unless_1n1d()
    def test_tensor_set_data(test_case):
        a = flow.ones(2, 3, requires_grad=False)
        b = flow.ones(4, 5, requires_grad=True).to("cuda")
        old_id = id(a)
        a.data = b
        test_case.assertEqual(old_id, id(a))
        test_case.assertTrue(a.shape == (4, 5))
        test_case.assertTrue(a.device == flow.device("cuda"))
        test_case.assertFalse(a.requires_grad)
        test_case.assertTrue(a.is_leaf)

    @flow.unittest.skip_unless_1n1d()
    def test_tensor_unsupported_property(test_case):

        shape = (2, 3, 4, 5)
        x = flow.Tensor(*shape)
        test_case.assertTrue(x.is_local)

        with test_case.assertRaises(RuntimeError):
            x.global_id()

        with test_case.assertRaises(RuntimeError):
            x.sbp

        with test_case.assertRaises(RuntimeError):
            x.placement

        if x.dtype != flow.tensor_buffer:
            with test_case.assertRaises(RuntimeError):
                x._tensor_buffer_shapes_and_dtypes

    @flow.unittest.skip_unless_1n1d()
    def test_tensor_to_bool(test_case):
        x = flow.tensor([0.0])
        test_case.assertFalse(bool(x))
        x = flow.tensor([0.0]).to("cuda")
        test_case.assertFalse(bool(x))
        x = flow.tensor([1.5])
        test_case.assertTrue(bool(x))
        x = flow.tensor([3])
        test_case.assertTrue(bool(x))
        with test_case.assertRaises(RuntimeError):
            bool(flow.tensor([1, 3, 5]))
            bool(flow.tensor([]))

    @flow.unittest.skip_unless_1n1d()
    def test_tensor_autograd_related_methods(test_case):
        shape = (2, 3, 4, 5)
        x = flow.Tensor(*shape)
        y = flow.Tensor(*shape)
        y.requires_grad = True
        x.fill_(1.0)
        y.fill_(2.0)
        z = x + y
        test_case.assertFalse(x.requires_grad)
        test_case.assertTrue(x.is_leaf)
        test_case.assertTrue(y.requires_grad)
        test_case.assertTrue(y.is_leaf)
        test_case.assertTrue(z.requires_grad)
        test_case.assertFalse(z.is_leaf)
        with flow.no_grad():
            m = x + y
        test_case.assertTrue(m.is_leaf)
        test_case.assertFalse(m.requires_grad)
        m.requires_grad = True
        v = flow.Tensor(*shape)
        v.requires_grad = True
        z.retain_grad()
        w = v + z
        grad = flow.Tensor(*shape)
        grad.fill_(1.0)
        w.backward(gradient=grad, retain_graph=True)
        test_case.assertTrue(
            np.allclose(v.grad.numpy(), np.ones(shape), atol=1e-4, rtol=1e-4)
        )
        test_case.assertTrue(
            np.allclose(y.grad.numpy(), np.ones(shape), atol=1e-4, rtol=1e-4)
        )
        test_case.assertTrue(
            np.allclose(z.grad.numpy(), np.ones(shape), atol=1e-4, rtol=1e-4)
        )
        test_case.assertIsNone(x.grad)
        w.backward(gradient=grad, retain_graph=True)

    @flow.unittest.skip_unless_1n1d()
    def test_tensor_register_post_grad_accumulation_hook(test_case):
        shape = (2, 3)
        x = flow.Tensor(*shape)
        x.requires_grad = True
        x._register_post_grad_accumulation_hook(lambda grad: grad * 2 + 1)
        y = x.sum() + (x * 2).sum()
        y.backward()
        test_case.assertTrue(
            np.allclose(x.grad.numpy(), np.ones(shape) * 7, atol=1e-4, rtol=1e-4)
        )

        x = flow.Tensor(*shape)
        x.requires_grad = True

        def inplace_add_and_return_none(x):
            x.add_(1)
            return None

        x._register_post_grad_accumulation_hook(inplace_add_and_return_none)
        y = x.sum() + (x * 2).sum()
        y.backward()
        test_case.assertTrue(
            np.allclose(x.grad.numpy(), np.ones(shape) * 4, atol=1e-4, rtol=1e-4)
        )

    @flow.unittest.skip_unless_1n1d()
    def test_tensor_register_hook(test_case):
        shape = (2, 3)
        x = flow.Tensor(*shape)
        x.requires_grad = True
        x.register_hook(lambda grad: grad * 2 + 1)
        y = x.sum() + (x * 2).sum()
        y.backward()
        test_case.assertTrue(
            np.allclose(x.grad.numpy(), np.ones(shape) * 7, atol=1e-4, rtol=1e-4)
        )
        x = flow.Tensor(*shape)
        x.requires_grad = True
        new_grad = flow.Tensor([[1, 2, 3], [4, 5, 6]])
        x.register_hook(lambda _: new_grad)
        y = x.sum() + (x * 2).sum()
        y.backward()
        test_case.assertTrue(np.allclose(x.grad.numpy(), new_grad.numpy()))
        grad_nonlocal = None

        def assign_nonlocal_variable_and_return_none(grad):
            nonlocal grad_nonlocal
            grad_nonlocal = grad

        x = flow.Tensor(*shape)
        x.requires_grad = True
        new_grad = flow.tensor([[1, 2, 3], [4, 5, 6]], dtype=flow.float32)
        x.register_hook(assign_nonlocal_variable_and_return_none)
        y = x.sum() + (x * 2).sum()
        y.backward()
        test_case.assertTrue(np.allclose(grad_nonlocal.numpy(), np.ones(shape) * 3))

    @flow.unittest.skip_unless_1n1d()
    def test_non_leaf_tensor_register_hook(test_case):
        shape = (2, 3)
        x = flow.Tensor(*shape).requires_grad_()
        y = x + 1
        y.register_hook(lambda grad: grad * 2)
        z1 = y * 2
        z2 = y * 3
        loss = (z1 + z2).sum()
        loss.backward(retain_graph=True)
        loss.backward()
        test_case.assertTrue(np.allclose(x.grad.numpy(), np.ones(shape) * 20))

    @flow.unittest.skip_unless_1n1d()
    def test_user_defined_data(test_case):
        list_data = [5, 5]
        tuple_data = (5, 5)
        numpy_data = np.array((5, 5))
        x = flow.Tensor(list_data)
        y = flow.Tensor(tuple_data)
        z = flow.Tensor(numpy_data)
        test_case.assertTrue(np.allclose(x.numpy(), 5 * np.ones(x.shape)))
        test_case.assertTrue(np.allclose(y.numpy(), 5 * np.ones(y.shape)))
        test_case.assertTrue(np.allclose(z.numpy(), 5 * np.ones(z.shape)))

    @flow.unittest.skip_unless_1n1d()
    def test_mirrored_tensor_and_op(test_case):
        x1 = flow.Tensor([[1.0, 2.0]])
        test_case.assertEqual(x1.dtype, flow.float32)
        test_case.assertEqual(x1.shape, flow.Size((1, 2)))
        x2 = flow.Tensor([[1.0], [2.0]])
        y = flow.matmul(x1, x2)
        test_case.assertTrue(
            np.allclose(y.numpy(), np.array([[5.0]], dtype=np.float32))
        )

    @flow.unittest.skip_unless_1n1d()
    @autotest(check_graph=True)
    def test_matmul_with_random_data(test_case):
        device = random_device()
        dim0 = random(low=2, high=10).to(int)
        dim1 = random(low=3, high=20).to(int)
        dim2 = random(low=2, high=11).to(int)
        a = random_tensor(ndim=2, dim0=dim0, dim1=dim1)
        b = random_tensor(ndim=2, dim0=dim1, dim1=dim2)
        return a @ b

    @flow.unittest.skip_unless_1n1d()
    def test_tensor_to_list(test_case):
        list_data = [[1.0, 3.0], [5.0, 6.0]]
        input = flow.Tensor(list_data)
        test_case.assertEqual(list_data, input.tolist())

    @flow.unittest.skip_unless_1n1d()
    def test_tensor_nelement(test_case):
        shape = (2, 3, 4)
        input = flow.Tensor(*shape)
        test_case.assertEqual(input.nelement(), 24)

    @flow.unittest.skip_unless_1n1d()
    def test_tensor_numel(test_case):
        shape = (2, 3, 4, 5)
        input = flow.Tensor(*shape)
        test_case.assertEqual(input.numel(), 120)

    @flow.unittest.skip_unless_1n1d()
    def test_tensor_print(test_case):
        shape = (2, 3, 4, 5)
        input = flow.Tensor(*shape)
        input_str = str(input)
        test_case.assertTrue(input_str.startswith("tensor("))
        test_case.assertTrue("device=" not in input_str)
        gpu_input = flow.Tensor(*shape, device="cuda")
        gpu_input_str = str(gpu_input)
        test_case.assertTrue("device=" in gpu_input_str)
        test_case.assertTrue("cuda:0" in gpu_input_str)
        requires_grad_input = flow.Tensor(*shape)
        requires_grad_input.requires_grad = True
        requires_grad_input_str = str(requires_grad_input)
        test_case.assertTrue("requires_grad=" in requires_grad_input_str)

    @flow.unittest.skip_unless_1n1d()
    def test_indexing(test_case):
        class SliceExtracter:
            def __getitem__(self, key):
                return key

        se = SliceExtracter()

        def compare_getitem_with_numpy(tensor, slices):
            np_arr = tensor.numpy()
            test_case.assertTrue(np.allclose(np_arr[slices], tensor[slices].numpy()))

        def compare_setitem_with_numpy(tensor, slices, value):
            np_arr = tensor.numpy()
            if isinstance(value, flow.Tensor):
                np_value = value.numpy()
            else:
                np_value = value
            np_arr[slices] = np_value
            tensor[slices] = value
            test_case.assertTrue(np.allclose(np_arr, tensor.numpy()))

        x = flow.randn(5, 5)
        v = flow.Tensor([[0, 1, 2, 3, 4]])
        compare_getitem_with_numpy(x, se[-4:-1:2])
        compare_getitem_with_numpy(x, se[-1:])
        compare_setitem_with_numpy(x, se[-1:], v)
        compare_setitem_with_numpy(x, se[2::2], 2)
        x = flow.Tensor(2, 3, 4)
        v = flow.Tensor(3)
        compare_setitem_with_numpy(x, se[:, :, 2], v)
        x = flow.Tensor(2, 3, 4)
        compare_setitem_with_numpy(x, se[1, :, 2], v)

    @flow.unittest.skip_unless_1n1d()
    @autotest(check_graph=True)
    def test_setitem_with_random_data(test_case):
        device = random_device()
        x = random_tensor(low=0, high=0, ndim=1, dim0=16).to(device)
        y = random_tensor(low=-2, high=2, ndim=1, dim0=16).to(device)
        idx = random_tensor(
            low=0, high=15, ndim=1, dim0=20, dtype=int, requires_grad=False
        ).to(device)
        z = y[idx]
        x[idx] = z
        return x

    @flow.unittest.skip_unless_1n1d()
    def test_div(test_case):
        x = flow.Tensor(np.random.randn(1, 1))
        y = flow.Tensor(np.random.randn(2, 3))
        of_out = x / y
        np_out = np.divide(x.numpy(), y.numpy())
        test_case.assertTrue(np.allclose(of_out.numpy(), np_out, 0.0001, 0.0001))
        x = flow.Tensor(np.random.randn(2, 3))
        of_out = x / 3
        np_out = np.divide(x.numpy(), 3)
        test_case.assertTrue(np.allclose(of_out.numpy(), np_out, 0.0001, 0.0001))
        x = flow.Tensor(np.random.randn(2, 3))
        of_out = 3 / x
        np_out = np.divide(3, x.numpy())
        test_case.assertTrue(np.allclose(of_out.numpy(), np_out, 0.0001, 0.0001))
        x = flow.Tensor(np.random.randn(1))
        of_out = 3 / x
        np_out = np.divide(3, x.numpy())
        test_case.assertTrue(np.allclose(of_out.numpy(), np_out, 0.0001, 0.0001))

    @flow.unittest.skip_unless_1n1d()
    def test_mul(test_case):
        x = flow.Tensor(np.random.randn(1, 1))
        y = flow.Tensor(np.random.randn(2, 3))
        of_out = x * y
        np_out = np.multiply(x.numpy(), y.numpy())
        test_case.assertTrue(np.allclose(of_out.numpy(), np_out, 0.0001, 0.0001))
        x = flow.Tensor(np.random.randn(2, 3))
        of_out = x * 3
        np_out = np.multiply(x.numpy(), 3)
        test_case.assertTrue(np.allclose(of_out.numpy(), np_out, 0.0001, 0.0001))
        x = flow.Tensor(np.random.randn(2, 3))
        of_out = 3 * x
        np_out = np.multiply(3, x.numpy())
        test_case.assertTrue(np.allclose(of_out.numpy(), np_out, 0.0001, 0.0001))

    @flow.unittest.skip_unless_1n1d()
    @autotest(check_graph=True)
    def test_mul_inplace_tensor(test_case):
        device = random_device()
        rand_tensor = random_tensor(
            low=-2, high=2, ndim=4, dim0=16, dim1=9, dim2=4, dim3=7
        ).to(device)
        y = rand_tensor + 1
        x = random_tensor(low=-2, high=2, ndim=4, dim0=16, dim1=9, dim2=4, dim3=7).to(
            device
        )
        y.mul_(x)
        return y

    @flow.unittest.skip_unless_1n1d()
    @autotest(check_graph=True)
    def test_broadcast_mul_inplace_tensor(test_case):
        device = random_device()
        rand_tensor = random_tensor(ndim=3, dim0=4, dim1=8, dim2=13).to(device)
        y = rand_tensor + 1
        x = random_tensor(ndim=2, dim0=8, dim1=13).to(device)
        y.mul_(x)
        return y

    @flow.unittest.skip_unless_1n1d()
    @autotest(check_graph=True)
    def test_div_inplace_tensor(test_case):
        device = random_device()
        rand_tensor = random_tensor(
            low=-2, high=2, ndim=4, dim0=26, dim1=7, dim2=4, dim3=17
        ).to(device)
        y = rand_tensor + 1
        x = random_tensor(low=-2, high=2, ndim=4, dim0=26, dim1=7, dim2=4, dim3=17).to(
            device
        )
        y.div_(x)
        return y

    @flow.unittest.skip_unless_1n1d()
    @autotest(check_graph=True)
    def test_broadcast_div_inplace_tensor(test_case):
        device = random_device()
        rand_tensor = random_tensor(ndim=3, dim0=4, dim1=8, dim2=13).to(device)
        y = rand_tensor + 1
        x = random_tensor(ndim=2, dim0=8, dim1=13).to(device)
        y.div_(x)
        return y

    @flow.unittest.skip_unless_1n1d()
    @autotest(check_graph=True)
    def test_sub_inplace_tensor(test_case):
        device = random_device()
        rand_tensor = random_tensor(
            low=-2, high=2, ndim=4, dim0=6, dim1=9, dim2=14, dim3=17
        ).to(device)
        y = rand_tensor + 1
        x = random_tensor(low=-2, high=2, ndim=4, dim0=6, dim1=9, dim2=14, dim3=17).to(
            device
        )
        y.sub_(x)
        return y

    @flow.unittest.skip_unless_1n1d()
    @autotest(check_graph=True)
    def test_broadcast_sub_inplace_tensor(test_case):
        device = random_device()
        rand_tensor = random_tensor(ndim=3, dim0=5, dim1=9, dim2=23).to(device)
        y = rand_tensor + 1
        x = random_tensor(ndim=2, dim0=9, dim1=23).to(device)
        y.sub_(x)
        return y

    @flow.unittest.skip_unless_1n1d()
    def test_add_tensor_method(test_case):
        x = flow.Tensor(np.random.randn(1, 1))
        y = flow.Tensor(np.random.randn(2, 3))
        of_out = x + y
        np_out = np.add(x.numpy(), y.numpy())
        test_case.assertTrue(np.allclose(of_out.numpy(), np_out, 0.0001, 0.0001))
        x = flow.Tensor(np.random.randn(2, 3))
        of_out = x + 3
        np_out = np.add(x.numpy(), 3)
        test_case.assertTrue(np.allclose(of_out.numpy(), np_out, 0.0001, 0.0001))
        x = flow.Tensor(np.random.randn(2, 3))
        of_out = 3 + x
        np_out = np.add(3, x.numpy())
        test_case.assertTrue(np.allclose(of_out.numpy(), np_out, 0.0001, 0.0001))

    @flow.unittest.skip_unless_1n1d()
    def test_sub_tensor_method(test_case):
        x = flow.Tensor(np.random.randn(1, 1))
        y = flow.Tensor(np.random.randn(2, 3))
        of_out = x - y
        np_out = np.subtract(x.numpy(), y.numpy())
        test_case.assertTrue(np.allclose(of_out.numpy(), np_out, 0.0001, 0.0001))
        x = flow.Tensor(np.random.randn(2, 3))
        of_out = x - 3
        np_out = np.subtract(x.numpy(), 3)
        test_case.assertTrue(np.allclose(of_out.numpy(), np_out, 0.0001, 0.0001))
        x = flow.Tensor(np.random.randn(2, 3))
        of_out = 3 - x
        np_out = np.subtract(3, x.numpy())
        test_case.assertTrue(np.allclose(of_out.numpy(), np_out, 0.0001, 0.0001))

    @flow.unittest.skip_unless_1n1d()
    def test_sum(test_case):
        input = flow.tensor(np.random.randn(4, 5, 6), dtype=flow.float32)
        of_out = input.sum(dim=(2, 1))
        np_out = np.sum(input.numpy(), axis=(2, 1))
        test_case.assertTrue(np.allclose(of_out.numpy(), np_out, 0.0001, 0.0001))

    @flow.unittest.skip_unless_1n1d()
    def test_argwhere(test_case):
        shape = (2, 3, 4, 5)
        precision = 1e-5
        np_input = np.random.randn(*shape)
        input = flow.Tensor(np_input)
        of_out = input.argwhere()
        np_out = np.argwhere(np_input)
        test_case.assertTrue(np.allclose(of_out.numpy(), np_out, precision, precision))
        test_case.assertTrue(np.allclose(of_out.numpy().shape, np_out.shape))

    @flow.unittest.skip_unless_1n1d()
    @autotest(n=5, auto_backward=False, check_graph=True)
    def test_tensor_argmax_with_random_data(test_case):
        device = random_device()
        ndim = random(1, 6).to(int)
        x = random_tensor(ndim=ndim).to(device)
        y = x.argmax(dim=random(0, ndim).to(int), keepdim=random().to(bool))
        return y

    @flow.unittest.skip_unless_1n1d()
    @autotest(check_graph=True)
    def test_tensor_tanh_with_random_data(test_case):
        device = random_device()
        x = random_tensor().to(device)
        y = x.tanh()
        return y

    @flow.unittest.skip_unless_1n1d()
    @autotest(check_graph=True)
    def test_flow_tensor_asin_with_random_data(test_case):
        device = random_device()
        x = random_tensor(low=-0.5, high=0.5).to(device)
        y = x.asin()
        return y

    @flow.unittest.skip_unless_1n1d()
    @autotest(check_graph=True)
    def test_flow_tensor_arcsin_with_random_data(test_case):
        device = random_device()
        x = random_tensor(low=-0.5, high=0.5).to(device)
        y = x.arcsin()
        return y

    @flow.unittest.skip_unless_1n1d()
    @autotest(check_graph=True)
    def test_flow_tensor_asinh_with_random_data(test_case):
        device = random_device()
        x = random_tensor().to(device)
        y = x.asinh()
        return y

    @flow.unittest.skip_unless_1n1d()
    @autotest(check_graph=True)
    def test_flow_tensor_arcsinh_with_random_data(test_case):
        device = random_device()
        x = random_tensor().to(device)
        y = x.arcsinh()
        return y

    @flow.unittest.skip_unless_1n1d()
    @autotest(check_graph=True)
    def test_flow_tensor_sinh_with_random_data(test_case):
        device = random_device()
        x = random_tensor().to(device)
        y = x.sinh()
        return y

    @flow.unittest.skip_unless_1n1d()
    @autotest(check_graph=True)
    def test_flow_tensor_atan2_with_random_data(test_case):
        device = random_device()
        x1 = random_tensor(ndim=1, dim0=1).to(device)
        x2 = random_tensor(ndim=1, dim0=1).to(device)
        y = x1.atan2(x2)
        return y

    @flow.unittest.skip_unless_1n1d()
    @autotest(check_graph=True)
    def test_arccos_tensor_with_random_data(test_case):
        device = random_device()
        x = random_tensor(low=2, high=3).to(device)
        y = x.arccos()
        return y

    @flow.unittest.skip_unless_1n1d()
    @autotest(check_graph=True)
    def test_arccosh_tensor_with_random_data(test_case):
        device = random_device()
        x = random_tensor(low=2, high=3).to(device)
        y = x.arccosh()
        return y

    @flow.unittest.skip_unless_1n1d()
    @autotest(check_graph=True)
    def test_acosh_tensor_with_random_data(test_case):
        device = random_device()
        x = random_tensor(low=2, high=3).to(device)
        y = x.acosh()
        return y

    @flow.unittest.skip_unless_1n1d()
    @autotest(auto_backward=False, check_graph=True)
    def test_sort_tensor_with_random_data(test_case):
        device = random_device()
        x = random_tensor(ndim=4).to(device)
        y = x.sort(dim=random(low=-4, high=4).to(int), descending=random_bool())
        return y[0], y[1]

    @flow.unittest.skip_unless_1n1d()
    @autotest(auto_backward=False, check_graph=True)
    def test_argsort_tensor_with_random_data(test_case):
        device = random_device()
        x = random_tensor(ndim=4).to(device)
        y = x.argsort(dim=random(low=-4, high=4).to(int), descending=random_bool())
        return y

    @autotest(check_graph=True)
    def test_mean_with_random_data(test_case):
        device = random_device()
        dim = random(1, 4).to(int)
        x = random_tensor(ndim=4, dtype=float).to(device)
        return x.mean(dim)

    @autotest(check_graph=True)
    def test_log_tensor_with_random_data(test_case):
        device = random_device()
        x = random_tensor().to(device)
        return x.log()

    @autotest(check_graph=True)
    def test_log1p_tensor_with_random_data(test_case):
        device = random_device()
        x = random_tensor().to(device)
        return x.log1p()

    @autotest(check_graph=True)
    def test_log2_tensor_with_random_data(test_case):
        device = random_device()
        x = random_tensor().to(device)
        return x.log2()

    @autotest(check_graph=True)
    def test_neg_tensor_with_random_data(test_case):
        device = random_device()
        x = random_tensor().to(device)
        return -x

    @autotest(check_graph=True)
    def test_negative_tensor_with_random_data(test_case):
        device = random_device()
        x = random_tensor().to(device)
        return x.negative()

    @autotest(check_graph=True)
    def test_neg_tensor_with_random_data(test_case):
        device = random_device()
        x = random_tensor().to(device)
        return x.neg()

    @autotest(auto_backward=False, check_graph=True)
    def test_greater_tensor_with_random_data(test_case):
        device = random_device()
        x = random_tensor(ndim=3, dim1=2, dim2=3).to(device)
        y = random_tensor(ndim=3, dim1=2, dim2=3).to(device)
        return x.gt(y)

    @autotest(auto_backward=False, check_graph=True)
    def test_less_tensor_with_random_data(test_case):
        device = random_device()
        x = random_tensor(ndim=3, dim1=2, dim2=3).to(device)
        y = random_tensor(ndim=3, dim1=2, dim2=3).to(device)
        return x.lt(y)

    @autotest(auto_backward=False, check_graph=True)
    def test_tensor_topk_with_random_data(test_case):
        device = random_device()
        x = random_tensor(ndim=4, dim1=8, dim2=9, dim3=10).to(device)
        y = x.topk(
            random(low=1, high=8).to(int),
            dim=random(low=1, high=4).to(int),
            largest=random_bool(),
            sorted=constant(True),
        )
        return y[0], y[1]

    @autotest(auto_backward=False, check_graph=True)
    def test_flow_fmod_element_with_random_data(test_case):
        device = random_device()
        dim1 = random().to(int)
        dim2 = random().to(int)
        input = random_tensor(ndim=3, dim1=dim1, dim2=dim2).to(device)
        other = random_tensor(ndim=3, dim1=dim1, dim2=dim2).to(device)
        return input.fmod(other)

    @autotest(auto_backward=False, check_graph=True)
    def test_flow_fmod_broadcast_with_random_data(test_case):
        device = random_device()
        dim1 = random().to(int)
        dim2 = random().to(int)
        input = random_tensor(ndim=3, dim1=constant(1), dim2=dim2).to(device)
        other = random_tensor(ndim=3, dim1=dim1, dim2=constant(1)).to(device)
        return input.fmod(other)

    @autotest(auto_backward=True, check_graph=True)
    def test_flow_fmod_scalar_with_random_data(test_case):
        device = random_device()
        dim1 = random().to(int)
        dim2 = random().to(int)
        input = random_tensor(ndim=3, dim1=dim1, dim2=dim2).to(device)
        other = 3
        return input.fmod(other)

    @autotest(auto_backward=False, check_graph=True)
    def test_fmod_with_0_size_data(test_case):
        device = random_device()
        x = random_tensor(4, 2, 1, 0, 3).to(device)
        y = x.fmod(2)
        return y

    @autotest(check_graph=True)
    def test_tensor_flip_list_with_random_data(test_case):
        device = random_device()
        x = random_tensor(
            ndim=4, dim1=random().to(int), dim2=random().to(int), dim3=random().to(int)
        ).to(device)
        y = x.flip(constant([0, 1, 2]))
        return y

    @autotest(check_graph=True)
    def test_tensor_flip_tuple_with_random_data(test_case):
        device = random_device()
        x = random_tensor(
            ndim=4, dim1=random().to(int), dim2=random().to(int), dim3=random().to(int)
        ).to(device)
        y = x.flip(constant((0, 1, 2)))
        return y

    @autotest(check_graph=True)
    def test_tensor_chunk_list_with_random_data(test_case):
        device = random_device()
        dim = random(1, 4).to(int)
        x = random_tensor(
            ndim=4,
            dim1=random(low=4, high=8).to(int),
            dim2=random(low=4, high=8).to(int),
            dim3=random(low=4, high=8).to(int),
        ).to(device)
        y = x.chunk(chunks=random(low=1, high=5).to(int), dim=dim)
        z = torch.cat(y, dim=dim)
        return z

    @autotest(check_graph=True)
    def test_tensor_reciprocal_list_with_random_data(test_case):
        device = random_device()
        x = random_tensor(
            ndim=4, dim1=random().to(int), dim2=random().to(int), dim3=random().to(int)
        ).to(device)
        y = x.reciprocal()
        return y

    @flow.unittest.skip_unless_1n1d()
    def test_tensor_slice(test_case):
        x = np.random.randn(2, 3, 4, 5).astype(np.float32)
        input = flow.tensor(x)
        test_case.assertTrue(np.allclose(input[0].numpy(), x[0], 1e-05, 1e-05))
        test_case.assertTrue(np.allclose(input[1].numpy(), x[1], 1e-05, 1e-05))
        test_case.assertTrue(np.allclose(input[0, :].numpy(), x[0, :], 1e-05, 1e-05))
        test_case.assertTrue(
            np.allclose(input[0, :, 0:2].numpy(), x[0, :, 0:2], 1e-05, 1e-05)
        )

    @flow.unittest.skip_unless_1n1d()
    def test_tensor_logical_slice_assign(test_case):
        x = np.random.randn(2, 3, 4, 5).astype(np.float32)
        input = flow.tensor(x)
        input[:, 0] = 3.1415926
        x[:, 0] = 3.1415926
        test_case.assertTrue(np.allclose(input.numpy(), x, 1e-05, 1e-05))
        input[:, 1:2] = 1
        x[:, 1:2] = 1
        test_case.assertTrue(np.allclose(input.numpy(), x, 1e-05, 1e-05))
        input[:] = 1.234
        x[:] = 1.234
        test_case.assertTrue(np.allclose(input.numpy(), x, 1e-05, 1e-05))
        input[0] = 0
        x[0] = 0
        test_case.assertTrue(np.allclose(input.numpy(), x, 1e-05, 1e-05))

    @flow.unittest.skip_unless_1n1d()
    def test_zeros_(test_case):
        shape = (2, 3)
        x = flow.tensor(np.random.randn(*shape), dtype=flow.float32)
        x.zero_()
        test_case.assertTrue(np.allclose(x.numpy(), np.zeros(shape)))

    @flow.unittest.skip_unless_1n1d()
    def test_construct_small_tensor(test_case):
        shape = (2, 3, 4, 5)
        np_arr = np.random.rand(*shape).astype(np.float32)
        tensor = flow.tensor(np_arr)
        test_case.assertTrue(np.allclose(tensor.numpy(), np_arr))
        test_case.assertEqual(tensor.dtype, flow.float32)
        np_int_arr = np.random.randint(-100, high=100, size=shape, dtype=np.int32)
        tensor = flow.tensor(np_int_arr, dtype=flow.int32)
        test_case.assertEqual(tensor.dtype, flow.int32)
        list_data = [[1, 2.0], [5, 3]]
        tensor = flow.tensor(list_data)
        test_case.assertEqual(tensor.dtype, flow.float32)
        test_case.assertTrue(
            np.allclose(tensor.numpy(), np.array(list_data), 0.0001, 0.0001)
        )
        tuple_data = ((1, 2, 5), (4, 3, 10))
        tensor = flow.tensor(tuple_data)
        test_case.assertEqual(tensor.dtype, flow.int64)
        test_case.assertTrue(np.allclose(tensor.numpy(), np.array(tuple_data)))
        scalar = 5.5
        tensor = flow.tensor(scalar)
        test_case.assertEqual(tensor.dtype, flow.float32)
        test_case.assertTrue(
            np.allclose(tensor.numpy(), np.array(scalar), 0.0001, 0.0001)
        )

    @autotest(check_graph=True)
    def test_tensor_floor_with_random_data(test_case):
        device = random_device()
        x = random_tensor().to(device)
        y = x.floor()
        return y

    @autotest(check_graph=True)
    def test_tensor_round_with_random_data(test_case):
        device = random_device()
        x = random_tensor().to(device)
        y = x.round()
        return y

    def _test_tensor_reshape(test_case):
        x = np.array(
            [[1, 2, 3, 4], [5, 6, 7, 8], [9, 10, 11, 12], [13, 14, 15, 16]]
        ).astype(np.float32)
        input = flow.tensor(x)
        of_shape = input.reshape(2, 2, 2, -1).numpy().shape
        np_shape = (2, 2, 2, 2)
        test_case.assertTrue(np.allclose(of_shape, np_shape))

    @autotest(check_graph=True)
    def test_flatten_tensor_with_random_data(test_case):
        device = random_device()
        x = random_tensor().to(device)
        y = x.flatten(
            start_dim=random(1, 6).to(int) | nothing(),
            end_dim=random(1, 6).to(int) | nothing(),
        )
        return y

    @autotest(check_graph=True)
    def test_reshape_tensor_with_random_data(test_case):
        device = random_device()
        x = random_tensor(ndim=4).to(device)
        y = x.reshape(-1,)
        return y

    @autotest(check_graph=True)
    def test_tensor_squeeze_with_random_data(test_case):
        device = random_device()
        x = random_tensor().to(device)
        y = x.squeeze(random().to(int))
        return y

    @autotest(check_graph=True)
    def test_flow_unsqueeze_with_random_data(test_case):
        device = random_device()
        x = random_tensor().to(device)
        y = x.unsqueeze(random(1, 3).to(int))
        return y

    @autotest(n=3, auto_backward=False, check_graph=True)
    def test_flow_invert_with_random_data(test_case):
        device = random_device()
        x = random_tensor().to(device, dtype=torch.bool)
        y = ~x
        return y

    def test_tensor_float(test_case):
        x = flow.tensor(1)
        y = float(x)
        test_case.assertTrue(np.array_equal(y, 1.0))

    def test_tensor_int(test_case):
        x = flow.tensor(2.3)
        y = int(x)
        test_case.assertTrue(np.array_equal(y, 2))

    def test_none_equal(test_case):
        xt = flow.randn(10)
        yt = flow.randn(10)
        z = None in [xt, yt]
        test_case.assertTrue(np.array_equal(z, False))
        zt = None
        z = None in [xt, yt, zt]
        test_case.assertTrue(np.array_equal(z, True))

    def test_half(test_case):
        x = flow.tensor([1], dtype=flow.int64)
        test_case.assertTrue(x.dtype == flow.int64)
        y = x.half()
        test_case.assertTrue(y.dtype == flow.float16)

<<<<<<< HEAD
    def test_tensor_constructor(test_case):
        x = flow.tensor([1, 2, 3])
        test_case.assertTrue(np.array_equal(x.numpy(), [1, 2, 3]))
        test_case.assertEquals(x.dtype, flow.int64)
        x = flow.tensor([1.0, 2.0, 3.0])
        test_case.assertTrue(np.array_equal(x.numpy(), [1.0, 2.0, 3.0]))
        test_case.assertEquals(x.dtype, flow.float32)
        x = flow.tensor([1.0, 2.0, 3.0], dtype=flow.float64)
        test_case.assertTrue(np.array_equal(x.numpy(), [1.0, 2.0, 3.0]))
        test_case.assertEquals(x.dtype, flow.float64)
        np_arr = np.array([1, 2, 3])
        x = flow.tensor(np_arr)
        test_case.assertTrue(np.array_equal(x.numpy(), [1, 2, 3]))
        test_case.assertEquals(x.dtype, flow.int64)
        np_arr = np.array([1, 2, 3], dtype=np.float64)
        x = flow.tensor(np_arr)
        test_case.assertTrue(np.array_equal(x.numpy(), [1.0, 2.0, 3.0]))
        test_case.assertEquals(x.dtype, flow.float64)
        x = flow.tensor(np_arr, dtype=flow.float32)
        test_case.assertTrue(np.array_equal(x.numpy(), [1.0, 2.0, 3.0]))
        test_case.assertEquals(x.dtype, flow.float32)
        x = flow.tensor(np_arr, dtype=flow.int8)
        test_case.assertTrue(np.array_equal(x.numpy(), [1.0, 2.0, 3.0]))
        test_case.assertEquals(x.dtype, flow.int8)
=======
    def test_byte(test_case):
        x = flow.tensor([1.2], dtype=flow.float32)
        test_case.assertTrue(x.dtype == flow.float32)
        y = x.byte()
        test_case.assertTrue(y.dtype == flow.uint8)
>>>>>>> d0e573bb


if __name__ == "__main__":
    unittest.main()<|MERGE_RESOLUTION|>--- conflicted
+++ resolved
@@ -1053,7 +1053,12 @@
         y = x.half()
         test_case.assertTrue(y.dtype == flow.float16)
 
-<<<<<<< HEAD
+    def test_byte(test_case):
+        x = flow.tensor([1.2], dtype=flow.float32)
+        test_case.assertTrue(x.dtype == flow.float32)
+        y = x.byte()
+        test_case.assertTrue(y.dtype == flow.uint8)
+
     def test_tensor_constructor(test_case):
         x = flow.tensor([1, 2, 3])
         test_case.assertTrue(np.array_equal(x.numpy(), [1, 2, 3]))
@@ -1078,13 +1083,6 @@
         x = flow.tensor(np_arr, dtype=flow.int8)
         test_case.assertTrue(np.array_equal(x.numpy(), [1.0, 2.0, 3.0]))
         test_case.assertEquals(x.dtype, flow.int8)
-=======
-    def test_byte(test_case):
-        x = flow.tensor([1.2], dtype=flow.float32)
-        test_case.assertTrue(x.dtype == flow.float32)
-        y = x.byte()
-        test_case.assertTrue(y.dtype == flow.uint8)
->>>>>>> d0e573bb
 
 
 if __name__ == "__main__":
