"""
Copyright 2020 The OneFlow Authors. All rights reserved.

Licensed under the Apache License, Version 2.0 (the "License");
you may not use this file except in compliance with the License.
You may obtain a copy of the License at

    http://www.apache.org/licenses/LICENSE-2.0

Unless required by applicable law or agreed to in writing, software
distributed under the License is distributed on an "AS IS" BASIS,
WITHOUT WARRANTIES OR CONDITIONS OF ANY KIND, either express or implied.
See the License for the specific language governing permissions and
limitations under the License.
"""

import unittest
from collections import OrderedDict

import numpy as np
from automated_test_util import *

import oneflow as flow
import oneflow.unittest


@unittest.skipIf(os.getenv("ONEFLOW_TEST_CPU_ONLY"), "only test cpu cases")
class TestTensor(flow.unittest.TestCase):
    @flow.unittest.skip_unless_1n1d()
    def test_numpy_and_default_dtype(test_case):
        shape = (2, 3, 4, 5)
        tensor = flow.Tensor(*shape)
        flow.nn.init.ones_(tensor)
        test_case.assertTrue(tensor.dtype == flow.float32)
        test_case.assertTrue(
            np.array_equal(tensor.numpy(), np.ones(shape, dtype=np.float32))
        )

    @flow.unittest.skip_unless_1n1d()
    def test_tensor_property(test_case):
        shape = (2, 3, 4, 5)
        tensor = flow.Tensor(*shape)
        test_case.assertEqual(tensor.storage_offset(), 0)
        test_case.assertEqual(tensor.stride(), (60, 20, 5, 1))
        test_case.assertEqual(tensor.is_cuda, False)
        test_case.assertTrue(tensor.is_contiguous())

    @flow.unittest.skip_unless_1n1d()
    def test_copy_to_and_from_numpy(test_case):
        np_arr = np.array([4, 6], dtype=np.float32)
        tensor = flow.Tensor(np_arr, dtype=flow.float32)
        test_case.assertTrue(np.array_equal(tensor.numpy(), np_arr))
        test_case.assertEqual(np.float32, tensor.numpy().dtype)
        np_arr = np.array([4, 6], dtype=np.int32)
        tensor = flow.Tensor(np_arr, dtype=flow.int32)
        test_case.assertTrue(np.array_equal(tensor.numpy(), np_arr))
        test_case.assertEqual(np.int32, tensor.numpy().dtype)

    @flow.unittest.skip_unless_1n1d()
    def test_construct_from_numpy_or_list(test_case):
        shape = (2, 3, 4, 5)
        np_arr = np.random.rand(*shape).astype(np.float32)
        tensor = flow.Tensor(np_arr)
        test_case.assertTrue(np.array_equal(tensor.numpy(), np_arr))
        np_int_arr = np.random.randint(-100, high=100, size=shape, dtype=np.int32)
        tensor = flow.Tensor(np_int_arr, dtype=flow.int32)
        test_case.assertEqual(tensor.dtype, flow.int32)
        test_case.assertTrue(np_arr.flags["C_CONTIGUOUS"])
        test_case.assertTrue(np.array_equal(tensor.numpy(), np_int_arr))
        np_arr = np.random.random((1, 256, 256, 3)).astype(np.float32)
        np_arr = np_arr.transpose(0, 3, 1, 2)
        tensor = flow.Tensor(np_arr)
        test_case.assertFalse(np_arr.flags["C_CONTIGUOUS"])
        test_case.assertTrue(np.array_equal(tensor.numpy(), np_arr))

    @flow.unittest.skip_unless_1n1d()
    def test_construct_from_another_tensor(test_case):
        shape = (2, 3, 4, 5)
        np_arr = np.random.rand(*shape).astype(np.float32)
        tensor = flow.Tensor(np_arr)
        output = flow.Tensor(tensor)
        test_case.assertEqual(output.dtype, flow.float32)
        test_case.assertTrue(np.array_equal(output.numpy(), np_arr))

    def _test_tensor_init_methods(test_case, tensor_creator, get_numpy):
        shape = (2, 3, 4, 5)
        x = tensor_creator(*shape)
        np_ones = np.ones(x.shape)
        np_zeros = np.zeros(x.shape)
        random_fill_val = 923.53
        x.fill_(random_fill_val)
        test_case.assertTrue(np.allclose(get_numpy(x), random_fill_val * np_ones))
        flow.nn.init.ones_(x)
        test_case.assertTrue(np.array_equal(get_numpy(x), np_ones))
        flow.nn.init.zeros_(x)
        test_case.assertTrue(np.array_equal(get_numpy(x), np_zeros))
        flow.nn.init.constant_(x, random_fill_val)
        test_case.assertTrue(np.allclose(get_numpy(x), random_fill_val * np_ones))
        z = tensor_creator(5, 4, 3, 2)
        flow.nn.init.kaiming_normal_(z, a=0.1, mode="fan_out", nonlinearity="relu")
        flow.nn.init.kaiming_uniform_(z)
        z.requires_grad_()
        flow.nn.init.xavier_normal_(z)
        flow.nn.init.xavier_uniform_(z)
        x = tensor_creator(*shape, dtype=flow.int32)
        np_ones = np.ones(x.shape, dtype=np.int32)
        np_zeros = np.zeros(x.shape, dtype=np.int32)
        random_fill_val = -51
        x.fill_(random_fill_val)
        test_case.assertTrue(np.allclose(get_numpy(x), random_fill_val * np_ones))
        flow.nn.init.ones_(x)
        test_case.assertTrue(np.array_equal(get_numpy(x), np_ones))
        flow.nn.init.zeros_(x)
        test_case.assertTrue(np.array_equal(get_numpy(x), np_zeros))
        flow.nn.init.constant_(x, random_fill_val)
        test_case.assertTrue(np.allclose(get_numpy(x), random_fill_val * np_ones))
        test_case.assertEqual(flow.nn.init.calculate_gain("conv2d"), 1)
        test_case.assertEqual(flow.nn.init.calculate_gain("tanh"), 5.0 / 3)

    @flow.unittest.skip_unless_1n1d()
    def test_local_tensor_init_methods(test_case):
        test_case._test_tensor_init_methods(
            lambda *args, **kwargs: flow.Tensor(*args, **kwargs), lambda x: x.numpy()
        )

    @flow.unittest.skip_unless_1n2d()
    def test_consistent_tensor_init_methods(test_case):
        test_case._test_tensor_init_methods(
            lambda *args, **kwargs: flow.Tensor(
                *args,
                **kwargs,
                sbp=flow.sbp.broadcast,
                placement=flow.placement("cuda", {0: range(2)})
            ),
            lambda x: x.to_consistent(sbp=flow.sbp.broadcast).to_local().numpy(),
        )

    @flow.unittest.skip_unless_1n1d()
    def test_creating_consistent_tensor(test_case):
        placement = flow.placement("cuda", {0: 0})
        sbp = flow.sbp.broadcast
        shape = (2, 3)

        # Shape -> ConsistentTensor
        x = flow.Tensor(*shape, placement=placement, sbp=sbp)
        test_case.assertTrue(x.is_consistent)

        # LocalTensor -> ConsistentTensor
        x = flow.Tensor(*shape, device="cpu")
        test_case.assertTrue(x.is_local)
        y = flow.Tensor(x, placement=placement, sbp=sbp)
        test_case.assertTrue(y.is_consistent)

        # ConsistentTensor -> ConsistentTensor
        z = flow.Tensor(y, placement=placement, sbp=sbp)
        test_case.assertTrue(z.is_consistent)

        # TODO: ndarray -> ConsistentTensor

    @flow.unittest.skip_unless_1n1d()
    def test_construct_local_from_consistent_tensor(test_case):
        placement = flow.placement("cuda", {0: 0})
        sbp = flow.sbp.broadcast
        shape = (2, 3)
        x = flow.Tensor(*shape, placement=placement, sbp=sbp)
        test_case.assertTrue(x.is_consistent)
        # ConsistentTensor -> LocalTensor
        y = flow.Tensor(x)
        test_case.assertTrue(y.is_local)
        y = flow.Tensor(x, device="cuda")
        test_case.assertTrue(y.is_local)

    @flow.unittest.skip_unless_1n1d()
    def test_tensor_with_single_int(test_case):
        x = flow.Tensor(5)
        test_case.assertEqual(x.shape, flow.Size([5]))
        x = flow.tensor(5)
        test_case.assertEqual(x.numpy().item(), 5)

    @flow.unittest.skip_unless_1n1d()
    def test_tensor_device(test_case):
        shape = (2, 3, 4, 5)
        x = flow.Tensor(*shape)
        test_case.assertTrue(not x.is_cuda)
        x = flow.Tensor(*shape, device=flow.device("cuda"))
        test_case.assertTrue(x.is_cuda)
        x = flow.Tensor(*shape, device=flow.device("cpu"))
        test_case.assertTrue(not x.is_cuda)

    @flow.unittest.skip_unless_1n1d()
    def test_tensor_to_bool(test_case):
        x = flow.tensor([0.0])
        test_case.assertFalse(bool(x))
        x = flow.tensor([0.0]).to("cuda")
        test_case.assertFalse(bool(x))
        x = flow.tensor([1.5])
        test_case.assertTrue(bool(x))
        x = flow.tensor([3])
        test_case.assertTrue(bool(x))
        with test_case.assertRaises(RuntimeError):
            bool(flow.tensor([1, 3, 5]))
            bool(flow.tensor([]))

    @flow.unittest.skip_unless_1n1d()
    def test_tensor_autograd_related_methods(test_case):
        shape = (2, 3, 4, 5)
        x = flow.Tensor(*shape)
        y = flow.Tensor(*shape, requires_grad=True)
        x.fill_(1.0)
        y.fill_(2.0)
        z = x + y
        test_case.assertFalse(x.requires_grad)
        test_case.assertTrue(x.is_leaf)
        test_case.assertTrue(y.requires_grad)
        test_case.assertTrue(y.is_leaf)
        test_case.assertTrue(z.requires_grad)
        test_case.assertFalse(z.is_leaf)
        with flow.no_grad():
            m = x + y
        test_case.assertTrue(m.is_leaf)
        test_case.assertFalse(m.requires_grad)
        m.requires_grad = True
        v = flow.Tensor(*shape, requires_grad=True)
        z.retain_grad()
        w = v + z
        grad = flow.Tensor(*shape)
        grad.fill_(1.0)
        w.backward(gradient=grad, retain_graph=True)
        test_case.assertTrue(
            np.allclose(v.grad.numpy(), np.ones(shape), atol=1e-4, rtol=1e-4)
        )
        test_case.assertTrue(
            np.allclose(y.grad.numpy(), np.ones(shape), atol=1e-4, rtol=1e-4)
        )
        test_case.assertTrue(
            np.allclose(z.grad.numpy(), np.ones(shape), atol=1e-4, rtol=1e-4)
        )
        test_case.assertIsNone(x.grad)
        w.backward(gradient=grad, retain_graph=True)

    @flow.unittest.skip_unless_1n1d()
    def test_tensor_register_hook(test_case):
        shape = (2, 3)
        x = flow.Tensor(*shape, requires_grad=True)
        x.register_hook(lambda grad: grad * 2 + 1)
        y = x.sum() + (x * 2).sum()
        y.backward()
        test_case.assertTrue(
            np.allclose(x.grad.numpy(), np.ones(shape) * 7, atol=1e-4, rtol=1e-4)
        )
        x = flow.Tensor(*shape, requires_grad=True)
        new_grad = flow.Tensor([[1, 2, 3], [4, 5, 6]])
        x.register_hook(lambda _: new_grad)
        y = x.sum() + (x * 2).sum()
        y.backward()
        test_case.assertTrue(np.array_equal(x.grad.numpy(), new_grad.numpy()))
        grad_nonlocal = None

        def assign_nonlocal_variable_and_return_none(grad):
            nonlocal grad_nonlocal
            grad_nonlocal = grad

        x = flow.Tensor(*shape, requires_grad=True)
        new_grad = flow.Tensor([[1, 2, 3], [4, 5, 6]])
        x.register_hook(assign_nonlocal_variable_and_return_none)
        y = x.sum() + (x * 2).sum()
        y.backward()
        test_case.assertTrue(np.array_equal(grad_nonlocal.numpy(), np.ones(shape) * 3))

    @flow.unittest.skip_unless_1n1d()
    def test_user_defined_data(test_case):
        list_data = [5, 5]
        tuple_data = (5, 5)
        numpy_data = np.array((5, 5))
        x = flow.Tensor(list_data)
        y = flow.Tensor(tuple_data)
        z = flow.Tensor(numpy_data)
        test_case.assertTrue(np.array_equal(x.numpy(), 5 * np.ones(x.shape)))
        test_case.assertTrue(np.array_equal(y.numpy(), 5 * np.ones(y.shape)))
        test_case.assertTrue(np.array_equal(z.numpy(), 5 * np.ones(z.shape)))

    @flow.unittest.skip_unless_1n1d()
    def test_mirrored_tensor_and_op(test_case):
        x1 = flow.Tensor([[1.0, 2.0]])
        test_case.assertEqual(x1.dtype, flow.float32)
        test_case.assertEqual(x1.shape, flow.Size((1, 2)))
        x2 = flow.Tensor([[1.0], [2.0]])
        op = (
            flow.builtin_op("matmul")
            .Input("a")
            .Input("b")
            .Attr("transpose_a", False)
            .Attr("transpose_b", False)
            .Attr("alpha", float(1.0))
            .Output("out")
            .Build()
        )
        y = op(x1, x2)[0]
        test_case.assertTrue(
            np.array_equal(y.numpy(), np.array([[5.0]], dtype=np.float32))
        )

    @flow.unittest.skip_unless_1n1d()
    def test_tensor_to_list(test_case):
        list_data = [[1.0, 3.0], [5.0, 6.0]]
        input = flow.Tensor(list_data)
        test_case.assertEqual(list_data, input.tolist())

    @flow.unittest.skip_unless_1n1d()
    def test_tensor_nelement(test_case):
        shape = (2, 3, 4)
        input = flow.Tensor(*shape)
        test_case.assertEqual(input.nelement(), 24)

    @flow.unittest.skip_unless_1n1d()
    def test_tensor_numel(test_case):
        shape = (2, 3, 4, 5)
        input = flow.Tensor(*shape)
        test_case.assertEqual(input.numel(), 120)

    @flow.unittest.skip_unless_1n1d()
    def test_tensor_print(test_case):
        shape = (2, 3, 4, 5)
        input = flow.Tensor(*shape)
        input_str = str(input)
        test_case.assertTrue(input_str.startswith("tensor("))
        test_case.assertTrue("device=" not in input_str)
        gpu_input = flow.Tensor(*shape, device="cuda")
        gpu_input_str = str(gpu_input)
        test_case.assertTrue("device=" in gpu_input_str)
        test_case.assertTrue("cuda:0" in gpu_input_str)
        requires_grad_input = flow.Tensor(*shape, requires_grad=True)
        requires_grad_input_str = str(requires_grad_input)
        test_case.assertTrue("requires_grad=" in requires_grad_input_str)

    @flow.unittest.skip_unless_1n1d()
    def test_indexing(test_case):
        class SliceExtracter:
            def __getitem__(self, key):
                return key

        se = SliceExtracter()

        def compare_getitem_with_numpy(tensor, slices):
            np_arr = tensor.numpy()
            test_case.assertTrue(np.array_equal(np_arr[slices], tensor[slices].numpy()))

        def compare_setitem_with_numpy(tensor, slices, value):
            np_arr = tensor.numpy()
            if isinstance(value, flow.Tensor):
                np_value = value.numpy()
            else:
                np_value = value
            np_arr[slices] = np_value
            tensor[slices] = value
            test_case.assertTrue(np.array_equal(np_arr, tensor.numpy()))

        x = flow.Tensor(5, 5)
        v = flow.Tensor([[0, 1, 2, 3, 4]])
        compare_getitem_with_numpy(x, se[-4:-1:2])
        compare_getitem_with_numpy(x, se[-1:])
        compare_setitem_with_numpy(x, se[-1:], v)
        compare_setitem_with_numpy(x, se[2::2], 2)
        x = flow.Tensor(2, 3, 4)
        v = flow.Tensor(3)
        compare_setitem_with_numpy(x, se[:, :, 2], v)
        x = flow.Tensor(2, 3, 4)
        compare_setitem_with_numpy(x, se[1, :, 2], v)

    @flow.unittest.skip_unless_1n1d()
    def test_div(test_case):
        x = flow.Tensor(np.random.randn(1, 1))
        y = flow.Tensor(np.random.randn(2, 3))
        of_out = x / y
        np_out = np.divide(x.numpy(), y.numpy())
        test_case.assertTrue(np.allclose(of_out.numpy(), np_out, 0.0001, 0.0001))
        x = flow.Tensor(np.random.randn(2, 3))
        of_out = x / 3
        np_out = np.divide(x.numpy(), 3)
        test_case.assertTrue(np.allclose(of_out.numpy(), np_out, 0.0001, 0.0001))
        x = flow.Tensor(np.random.randn(2, 3))
        of_out = 3 / x
        np_out = np.divide(3, x.numpy())
        test_case.assertTrue(np.allclose(of_out.numpy(), np_out, 0.0001, 0.0001))
        x = flow.Tensor(np.random.randn(1))
        of_out = 3 / x
        np_out = np.divide(3, x.numpy())
        test_case.assertTrue(np.allclose(of_out.numpy(), np_out, 0.0001, 0.0001))

    @flow.unittest.skip_unless_1n1d()
    def test_mul(test_case):
        x = flow.Tensor(np.random.randn(1, 1))
        y = flow.Tensor(np.random.randn(2, 3))
        of_out = x * y
        np_out = np.multiply(x.numpy(), y.numpy())
        test_case.assertTrue(np.allclose(of_out.numpy(), np_out, 0.0001, 0.0001))
        x = flow.Tensor(np.random.randn(2, 3))
        of_out = x * 3
        np_out = np.multiply(x.numpy(), 3)
        test_case.assertTrue(np.allclose(of_out.numpy(), np_out, 0.0001, 0.0001))
        x = flow.Tensor(np.random.randn(2, 3))
        of_out = 3 * x
        np_out = np.multiply(3, x.numpy())
        test_case.assertTrue(np.allclose(of_out.numpy(), np_out, 0.0001, 0.0001))

    @flow.unittest.skip_unless_1n1d()
    def test_add_tensor_method(test_case):
        x = flow.Tensor(np.random.randn(1, 1))
        y = flow.Tensor(np.random.randn(2, 3))
        of_out = x + y
        np_out = np.add(x.numpy(), y.numpy())
        test_case.assertTrue(np.allclose(of_out.numpy(), np_out, 0.0001, 0.0001))
        x = flow.Tensor(np.random.randn(2, 3))
        of_out = x + 3
        np_out = np.add(x.numpy(), 3)
        test_case.assertTrue(np.allclose(of_out.numpy(), np_out, 0.0001, 0.0001))
        x = flow.Tensor(np.random.randn(2, 3))
        of_out = 3 + x
        np_out = np.add(3, x.numpy())
        test_case.assertTrue(np.allclose(of_out.numpy(), np_out, 0.0001, 0.0001))

    @flow.unittest.skip_unless_1n1d()
    def test_sub_tensor_method(test_case):
        x = flow.Tensor(np.random.randn(1, 1))
        y = flow.Tensor(np.random.randn(2, 3))
        of_out = x - y
        np_out = np.subtract(x.numpy(), y.numpy())
        test_case.assertTrue(np.allclose(of_out.numpy(), np_out, 0.0001, 0.0001))
        x = flow.Tensor(np.random.randn(2, 3))
        of_out = x - 3
        np_out = np.subtract(x.numpy(), 3)
        test_case.assertTrue(np.allclose(of_out.numpy(), np_out, 0.0001, 0.0001))
        x = flow.Tensor(np.random.randn(2, 3))
        of_out = 3 - x
        np_out = np.subtract(3, x.numpy())
        test_case.assertTrue(np.allclose(of_out.numpy(), np_out, 0.0001, 0.0001))

    @flow.unittest.skip_unless_1n1d()
    def test_sum(test_case):
        input = flow.Tensor(np.random.randn(4, 5, 6), dtype=flow.float32)
        of_out = input.sum(dim=(2, 1))
        np_out = np.sum(input.numpy(), axis=(2, 1))
        test_case.assertTrue(np.allclose(of_out.numpy(), np_out, 0.0001, 0.0001))

    @flow.unittest.skip_unless_1n1d()
    def test_argwhere(test_case):
        shape = (2, 3, 4, 5)
        precision = 1e-5
        np_input = np.random.randn(*shape)
        input = flow.Tensor(np_input)
        of_out = input.argwhere()
        np_out = np.argwhere(np_input)
        test_case.assertTrue(np.allclose(of_out.numpy(), np_out, precision, precision))
        test_case.assertTrue(np.array_equal(of_out.numpy().shape, np_out.shape))

    @flow.unittest.skip_unless_1n1d()
    @autotest(n=5, auto_backward=False)
    def test_tensor_argmax_with_random_data(test_case):
        device = random_device()
        ndim = random(1, 6).to(int)
        x = random_pytorch_tensor(ndim=ndim).to(device)
        y = x.argmax(dim=random(0, ndim).to(int), keepdim=random().to(bool))
        return y

    @flow.unittest.skip_unless_1n1d()
    @autotest()
    def test_tensor_tanh_with_random_data(test_case):
        device = random_device()
        x = random_pytorch_tensor().to(device)
        y = x.tanh()
        return y

    @flow.unittest.skip_unless_1n1d()
    @autotest()
    def test_flow_tensor_asin_with_random_data(test_case):
        device = random_device()
        x = random_pytorch_tensor(low=-0.5, high=0.5).to(device)
        y = x.asin()
        return y

    @flow.unittest.skip_unless_1n1d()
    @autotest()
    def test_flow_tensor_arcsin_with_random_data(test_case):
        device = random_device()
        x = random_pytorch_tensor(low=-0.5, high=0.5).to(device)
        y = x.arcsin()
        return y

    @flow.unittest.skip_unless_1n1d()
    @autotest()
    def test_flow_tensor_asinh_with_random_data(test_case):
        device = random_device()
        x = random_pytorch_tensor().to(device)
        y = x.asinh()
        return y

    @flow.unittest.skip_unless_1n1d()
    @autotest()
    def test_flow_tensor_arcsinh_with_random_data(test_case):
        device = random_device()
        x = random_pytorch_tensor().to(device)
        y = x.arcsinh()
        return y

    @flow.unittest.skip_unless_1n1d()
    @autotest()
    def test_flow_tensor_sinh_with_random_data(test_case):
        device = random_device()
        x = random_pytorch_tensor().to(device)
        y = x.sinh()
        return y

    @flow.unittest.skip_unless_1n1d()
    @autotest()
    def test_flow_tensor_atan2_with_random_data(test_case):
        device = random_device()
        x1 = random_pytorch_tensor(ndim=1, dim0=1).to(device)
        x2 = random_pytorch_tensor(ndim=1, dim0=1).to(device)
        y = x1.atan2(x2)
        return y

    @flow.unittest.skip_unless_1n1d()
    @autotest()
    def test_arccosh_tensor_with_random_data(test_case):
        device = random_device()
        x = random_pytorch_tensor(low=2, high=3).to(device)
        y = x.arccosh()
        return y

    @flow.unittest.skip_unless_1n1d()
    @autotest()
    def test_acosh_tensor_with_random_data(test_case):
        device = random_device()
        x = random_pytorch_tensor(low=2, high=3).to(device)
        y = x.acosh()
        return y

    @flow.unittest.skip_unless_1n1d()
    @autotest(auto_backward=False)
    def test_sort_tensor_with_random_data(test_case):
        device = random_device()
        x = random_pytorch_tensor(ndim=4).to(device)
        y = x.sort(dim=random(low=-4, high=4).to(int), descending=random_bool())
        return y[0], y[1]

    @flow.unittest.skip_unless_1n1d()
    @autotest(auto_backward=False)
    def test_argsort_tensor_with_random_data(test_case):
        device = random_device()
        x = random_pytorch_tensor(ndim=4).to(device)
        y = x.argsort(dim=random(low=-4, high=4).to(int), descending=random_bool())
        return y

    @flow.unittest.skip_unless_1n1d()
    def test_mean(test_case):
        input = flow.Tensor(np.random.randn(2, 3), dtype=flow.float32)
        of_out = input.mean(dim=0)
        np_out = np.mean(input.numpy(), axis=0)
        test_case.assertTrue(np.allclose(of_out.numpy(), np_out, 0.0001, 0.0001))

<<<<<<< HEAD
    @autotest()
    def test_log_tensor_with_random_data(test_case):
        device = random_device()
        x = random_pytorch_tensor().to(device)
        return x.log()

    @autotest()
    def test_log1p_tensor_with_random_data(test_case):
        device = random_device()
        x = random_pytorch_tensor().to(device)
        return x.log1p()


=======
    @flow.unittest.skip_unless_1n1d()
>>>>>>> e9915ec4
    def test_neg(test_case):
        input = flow.Tensor(np.random.randn(2, 3), dtype=flow.float32)
        of_out = -input
        np_out = -input.numpy()
        test_case.assertTrue(np.allclose(of_out.numpy(), np_out, 0.0001, 0.0001))

    @flow.unittest.skip_unless_1n1d()
    def test_negative(test_case):
        input = flow.Tensor(np.random.randn(2, 3), dtype=flow.float32)
        of_out = input.negative()
        np_out = -input.numpy()
        test_case.assertTrue(np.allclose(of_out.numpy(), np_out, 0.0001, 0.0001))

    @flow.unittest.skip_unless_1n1d()
    def test_greater(test_case):
        input1 = flow.Tensor(np.array([1, 1, 4]).astype(np.float32), dtype=flow.float32)
        input2 = flow.Tensor(np.array([1, 2, 3]).astype(np.float32), dtype=flow.float32)
        of_out = input1.gt(input2)
        np_out = np.greater(input1.numpy(), input2.numpy())
        test_case.assertTrue(np.allclose(of_out.numpy(), np_out, 0.0001, 0.0001))

    @flow.unittest.skip_unless_1n1d()
    def test_less(test_case):
        input1 = flow.Tensor(np.random.randn(2, 6, 5, 3), dtype=flow.float32)
        input2 = flow.Tensor(np.random.randn(2, 6, 5, 3), dtype=flow.float32)
        of_out = input1.lt(input2)
        np_out = np.less(input1.numpy(), input2.numpy())
        test_case.assertTrue(np.allclose(of_out.numpy(), np_out, 0.0001, 0.0001))

    @flow.unittest.skip_unless_1n1d()
    def test_tensor_slice(test_case):
        x = np.random.randn(2, 3, 4, 5).astype(np.float32)
        input = flow.Tensor(x)
        test_case.assertTrue(np.allclose(input[0].numpy(), x[0], 1e-05, 1e-05))
        test_case.assertTrue(np.allclose(input[1].numpy(), x[1], 1e-05, 1e-05))
        test_case.assertTrue(np.allclose(input[0, :].numpy(), x[0, :], 1e-05, 1e-05))
        test_case.assertTrue(
            np.allclose(input[0, :, 0:2].numpy(), x[0, :, 0:2], 1e-05, 1e-05)
        )

    @flow.unittest.skip_unless_1n1d()
    def test_tensor_logical_slice_assign(test_case):
        x = np.random.randn(2, 3, 4, 5).astype(np.float32)
        input = flow.Tensor(x)
        input[:, 0] = 3.1415926
        x[:, 0] = 3.1415926
        test_case.assertTrue(np.allclose(input.numpy(), x, 1e-05, 1e-05))
        input[:, 1:2] = 1
        x[:, 1:2] = 1
        test_case.assertTrue(np.allclose(input.numpy(), x, 1e-05, 1e-05))
        input[:] = 1.234
        x[:] = 1.234
        test_case.assertTrue(np.allclose(input.numpy(), x, 1e-05, 1e-05))
        input[0] = 0
        x[0] = 0
        test_case.assertTrue(np.allclose(input.numpy(), x, 1e-05, 1e-05))

    @flow.unittest.skip_unless_1n1d()
    def test_zeros_(test_case):
        shape = (2, 3)
        x = flow.Tensor(np.random.randn(*shape), dtype=flow.float32)
        x.zeros_()
        test_case.assertTrue(np.array_equal(x.numpy(), np.zeros(shape)))

    @flow.unittest.skip_unless_1n1d()
    def test_construct_small_tensor(test_case):
        shape = (2, 3, 4, 5)
        np_arr = np.random.rand(*shape).astype(np.float32)
        tensor = flow.tensor(np_arr)
        test_case.assertTrue(np.array_equal(tensor.numpy(), np_arr))
        test_case.assertEqual(tensor.dtype, flow.float32)
        np_int_arr = np.random.randint(-100, high=100, size=shape, dtype=np.int32)
        tensor = flow.tensor(np_int_arr, dtype=flow.int32)
        test_case.assertEqual(tensor.dtype, flow.int32)
        list_data = [[1, 2.0], [5, 3]]
        tensor = flow.tensor(list_data)
        test_case.assertEqual(tensor.dtype, flow.float32)
        test_case.assertTrue(
            np.allclose(tensor.numpy(), np.array(list_data), 0.0001, 0.0001)
        )
        tuple_data = ((1, 2, 5), (4, 3, 10))
        tensor = flow.tensor(tuple_data)
        test_case.assertEqual(tensor.dtype, flow.int64)
        test_case.assertTrue(np.array_equal(tensor.numpy(), np.array(tuple_data)))
        scalar = 5.5
        tensor = flow.tensor(scalar)
        test_case.assertEqual(tensor.dtype, flow.float32)
        test_case.assertTrue(
            np.allclose(tensor.numpy(), np.array(scalar), 0.0001, 0.0001)
        )

    @flow.unittest.skip_unless_1n1d()
    def test_floor(test_case):
        input = flow.Tensor(np.random.randn(4, 5, 6), dtype=flow.float32)
        of_out = input.floor()
        np_out = np.floor(input.numpy())
        test_case.assertTrue(
            np.allclose(of_out.numpy(), np_out, 1e-05, 1e-05, equal_nan=True)
        )

    @flow.unittest.skip_unless_1n1d()
    def test_tensor_round(test_case):
        shape = (2, 3)
        np_input = np.random.randn(*shape)
        of_input = flow.Tensor(np_input, dtype=flow.float32, requires_grad=True)
        of_out = flow.round(of_input)
        np_out = np.round(np_input)
        test_case.assertTrue(np.allclose(of_out.numpy(), np_out, 0.0001, 0.0001))
        of_out = of_out.sum()
        of_out.backward()
        test_case.assertTrue(
            np.allclose(of_input.grad.numpy(), np.zeros(shape), 0.0001, 0.0001)
        )

    def _test_tensor_reshape(test_case):
        x = np.array(
            [[1, 2, 3, 4], [5, 6, 7, 8], [9, 10, 11, 12], [13, 14, 15, 16]]
        ).astype(np.float32)
        input = flow.Tensor(x)
        of_shape = input.reshape(2, 2, 2, -1).numpy().shape
        np_shape = (2, 2, 2, 2)
        test_case.assertTrue(np.array_equal(of_shape, np_shape))

    @flow.unittest.skip_unless_1n1d()
    @autotest()
    def test_reshape_tensor_with_random_data(test_case):
        device = random_device()
        x = random_pytorch_tensor(ndim=4).to(device)
        y = x.reshape(-1,)
        return y

    @flow.unittest.skip_unless_1n1d()
    @autotest()
    def test_tensor_squeeze_with_random_data(test_case):
        device = random_device()
        x = random_pytorch_tensor().to(device)
        y = x.squeeze(random().to(int))
        return y

    @flow.unittest.skip_unless_1n1d()
    @autotest()
    def test_flow_unsqueeze_with_random_data(test_case):
        device = random_device()
        x = random_pytorch_tensor().to(device)
        y = x.unsqueeze(random(1, 3).to(int))
        return y

    @flow.unittest.skip_unless_1n1d()
    @autotest()
    def test_permute_flow_with_random_data(test_case):
        device = random_device()
        x = random_pytorch_tensor(ndim=4).to(device)
        y = x.permute(
            random(0, 4).to(int),
            random(0, 4).to(int),
            random(0, 4).to(int),
            random(0, 4).to(int),
        )
        return y

    @flow.unittest.skip_unless_1n1d()
    @autotest()
    def test_transpose_tensor_with_random_data(test_case):
        device = random_device()
        x = random_pytorch_tensor(ndim=4).to(device)
        y = x.transpose(dim0=random(1, 3).to(int), dim1=random(1, 3).to(int))
        return y

    @flow.unittest.skip_unless_1n1d()
    def test_tensor_where(test_case):
        x = flow.Tensor(
            np.array([[-0.462, 0.3139], [0.3898, -0.7197], [0.0478, -0.1657]]),
            dtype=flow.float32,
        )
        y = flow.Tensor(np.ones(shape=(3, 2)), dtype=flow.float32)
        condition = flow.Tensor(np.array([[0, 1], [1, 0], [1, 0]]), dtype=flow.int32)
        of_out = condition.where(x, y)
        np_out = np.array([[1.0, 0.3139], [0.3898, 1.0], [0.0478, 1.0]])
        test_case.assertTrue(np.allclose(of_out.numpy(), np_out))

    @flow.unittest.skip_unless_1n1d()
    def test_tensor_equal(test_case):
        arr1 = np.random.randint(1, 10, size=(2, 3, 4, 5))
        arr2 = np.random.randint(1, 10, size=(2, 3, 4, 5))
        input = flow.Tensor(arr1, dtype=flow.float32)
        other = flow.Tensor(arr2, dtype=flow.float32)
        of_out = input.eq(other)
        np_out = np.equal(arr1, arr2)
        test_case.assertTrue(np.array_equal(of_out.numpy(), np_out))

    def _test_tensor_atan(test_case, shape, device):
        np_input = np.random.randn(*shape)
        of_input = flow.Tensor(
            np_input, dtype=flow.float32, device=flow.device(device), requires_grad=True
        )
        of_out = of_input.atan()
        np_out = np.arctan(np_input)
        test_case.assertTrue(
            np.allclose(of_out.numpy(), np_out, 1e-05, 1e-05, equal_nan=True)
        )
        of_out = of_out.sum()
        of_out.backward()
        np_out_grad = 1 / (1 + np_input ** 2)
        test_case.assertTrue(
            np.allclose(
                of_input.grad.numpy(), np_out_grad, 1e-05, 1e-05, equal_nan=True
            )
        )

    def _test_tensor_arctan(test_case, shape, device):
        np_input = np.random.randn(*shape)
        of_input = flow.Tensor(
            np_input, dtype=flow.float32, device=flow.device(device), requires_grad=True
        )
        of_out = of_input.arctan()
        np_out = np.arctan(np_input)
        test_case.assertTrue(
            np.allclose(of_out.numpy(), np_out, 1e-05, 1e-05, equal_nan=True)
        )
        of_out = of_out.sum()
        of_out.backward()
        np_out_grad = 1 / (1 + np_input ** 2)
        test_case.assertTrue(
            np.allclose(
                of_input.grad.numpy(), np_out_grad, 1e-05, 1e-05, equal_nan=True
            )
        )

    @flow.unittest.skip_unless_1n1d()
    def test_tensor_detach(test_case):
        shape = (2, 3, 4, 5)
        x = flow.Tensor(np.random.randn(*shape), dtype=flow.float32, requires_grad=True)
        test_case.assertTrue(np.allclose(x.detach().numpy(), x.numpy(), 0.0001, 0.0001))
        test_case.assertEqual(x.detach().requires_grad, False)
        y = x * 2
        z = y.detach()
        test_case.assertEqual(z.is_leaf, True)
        test_case.assertEqual(z.grad_fn, None)

    @flow.unittest.skip_unless_1n1d()
    def test_tensor_clamp_(test_case):
        input = flow.Tensor(np.random.randn(2, 6, 5, 3), dtype=flow.float32)
        of_out = input.clamp(0.1, 0.5)
        np_out = np.clip(input.numpy(), 0.1, 0.5)
        test_case.assertTrue(np.allclose(of_out.numpy(), np_out, 1e-05, 1e-05))

    @flow.unittest.skip_unless_1n1d()
    def test_tensor_clip_(test_case):
        input = flow.Tensor(np.random.randn(2, 6, 5, 3), dtype=flow.float32)
        of_out = input.clip(0.1, 0.5)
        np_out = np.clip(input.numpy(), 0.1, 0.5)
        test_case.assertTrue(np.allclose(of_out.numpy(), np_out, 1e-05, 1e-05))

    def _test_cast_tensor_function(test_case):
        shape = (2, 3, 4, 5)
        np_arr = np.random.randn(*shape).astype(np.float32)
        input = flow.Tensor(np_arr, dtype=flow.float32)
        output = input.cast(flow.int8)
        np_out = np_arr.astype(np.int8)
        test_case.assertTrue(np.array_equal(output.numpy(), np_out))

    def _test_sin_tensor_function(test_case, shape, device):
        input = flow.Tensor(np.random.randn(2, 3, 4, 5))
        of_out = input.sin()
        np_out = np.sin(input.numpy())
        test_case.assertTrue(np.allclose(of_out.numpy(), np_out, 1e-05, 1e-05))

    @flow.unittest.skip_unless_1n1d()
    def test_cos_tensor_function(test_case):
        arr = np.random.randn(2, 3, 4, 5)
        input = flow.Tensor(arr, dtype=flow.float32)
        np_out = np.cos(arr)
        of_out = input.cos()
        test_case.assertTrue(np.allclose(of_out.numpy(), np_out, 1e-05, 1e-05))

    @flow.unittest.skip_unless_1n1d()
    def test_std_tensor_function(test_case):
        np_arr = np.random.randn(9, 8, 7, 6)
        input = flow.Tensor(np_arr)
        of_out = input.std(dim=1, keepdim=False)
        np_out = np.std(np_arr, axis=1)
        test_case.assertTrue(np.allclose(of_out.numpy(), np_out, 1e-05, 1e-05))

    @flow.unittest.skip_unless_1n1d()
    def test_sqrt_tensor_function(test_case):
        input_arr = np.random.rand(1, 6, 3, 8)
        np_out = np.sqrt(input_arr)
        x = flow.Tensor(input_arr)
        of_out = x.sqrt()
        test_case.assertTrue(
            np.allclose(of_out.numpy(), np_out, 1e-05, 1e-05, equal_nan=True)
        )

    @flow.unittest.skip_unless_1n1d()
    def test_rsqrt_tensor_function(test_case):
        np_arr = np.random.rand(3, 2, 5, 7)
        np_out = 1 / np.sqrt(np_arr)
        x = flow.Tensor(np_arr)
        of_out = flow.rsqrt(input=x)
        test_case.assertTrue(
            np.allclose(of_out.numpy(), np_out, 1e-05, 1e-05, equal_nan=True)
        )

    @flow.unittest.skip_unless_1n1d()
    def test_square_tensor_function(test_case):
        np_arr = np.random.randn(2, 7, 7, 3)
        np_out = np.square(np_arr)
        x = flow.Tensor(np_arr)
        of_out = x.square()
        test_case.assertTrue(
            np.allclose(of_out.numpy(), np_out, 1e-05, 1e-05, equal_nan=True)
        )

    @flow.unittest.skip_unless_1n1d()
    @autotest()
    def test_addmm_tensor_with_random_data(test_case):
        device = random_device()
        input = random_pytorch_tensor(ndim=2, dim0=2, dim1=3).to(device)
        mat1 = random_pytorch_tensor(ndim=2, dim0=2, dim1=4).to(device)
        mat2 = random_pytorch_tensor(ndim=2, dim0=4, dim1=3).to(device)
        y = input.addmm(
            mat1,
            mat2,
            beta=random().to(float) | nothing(),
            alpha=random().to(float) | nothing(),
        )
        return y

    @flow.unittest.skip_unless_1n1d()
    @autotest()
    def test_addmm_broadcast_tensor_with_random_data(test_case):
        device = random_device()
        input = random_pytorch_tensor(ndim=2, dim0=1, dim1=1).to(device)
        mat1 = random_pytorch_tensor(ndim=2, dim0=2, dim1=4).to(device)
        mat2 = random_pytorch_tensor(ndim=2, dim0=4, dim1=3).to(device)
        y = input.addmm(
            mat1,
            mat2,
            beta=random().to(float) | nothing(),
            alpha=random().to(float) | nothing(),
        )
        return y

    @flow.unittest.skip_unless_1n1d()
    @autotest()
    def test_clamp_tensor_with_random_data(test_case):
        device = random_device()
        input = random_pytorch_tensor().to(device)
        y = input.clamp(min=random().to(float), max=random().to(float))
        return y

    @flow.unittest.skip_unless_1n1d()
    @autotest()
    def test_clamp_minnone_tensor_with_random_data(test_case):
        device = random_device()
        input = random_pytorch_tensor().to(device)
        y = input.clamp(min=random().to(float) | nothing(), max=random().to(float))
        return y

    @flow.unittest.skip_unless_1n1d()
    @autotest()
    def test_clamp_maxnone_tensor_with_random_data(test_case):
        device = random_device()
        input = random_pytorch_tensor().to(device)
        y = input.clamp(min=random().to(float), max=random().to(float) | nothing())
        return y

    @flow.unittest.skip_unless_1n1d()
    @autotest()
    def test_clip_tensor_with_random_data(test_case):
        device = random_device()
        input = random_pytorch_tensor().to(device)
        y = input.clip(min=random().to(float), max=random().to(float))
        return y

    @flow.unittest.skip_unless_1n1d()
    @autotest()
    def test_clip_minnone_tensor_with_random_data(test_case):
        device = random_device()
        input = random_pytorch_tensor().to(device)
        y = input.clip(min=random().to(float) | nothing(), max=random().to(float))
        return y

    @flow.unittest.skip_unless_1n1d()
    @autotest()
    def test_clip_maxnone_tensor_with_random_data(test_case):
        device = random_device()
        input = random_pytorch_tensor().to(device)
        y = input.clip(min=random().to(float), max=random().to(float) | nothing())
        return y

    @flow.unittest.skip_unless_1n1d()
    @autotest()
    def test_ceil_tensor_with_random_data(test_case):
        device = random_device()
        input = random_pytorch_tensor().to(device)
        y = input.ceil()
        return y

    @flow.unittest.skip_unless_1n1d()
    @autotest()
    def test_expm1_tensor_with_random_data(test_case):
        device = random_device()
        input = random_pytorch_tensor().to(device)
        y = input.expm1()
        return y

    @flow.unittest.skip_unless_1n1d()
    @autotest()
    def test_floor_tensor_with_random_data(test_case):
        device = random_device()
        x = random_pytorch_tensor().to(device)
        y = x.floor()
        return y

    @flow.unittest.skip_unless_1n1d()
    def test_norm_tensor_function(test_case):
        input = flow.Tensor(
            np.array([[-4.0, -3.0, -2.0], [-1.0, 0.0, 1.0], [2.0, 3.0, 4.0]]),
            dtype=flow.float32,
        )
        of_out_1 = input.norm("fro")
        np_out_1 = np.linalg.norm(input.numpy(), "fro")
        of_out_2 = input.norm(2, dim=1)
        np_out_2 = np.linalg.norm(input.numpy(), ord=2, axis=1)
        of_out_3 = input.norm(float("inf"), dim=0, keepdim=True)
        np_out_3 = np.linalg.norm(
            input.numpy(), ord=float("inf"), axis=0, keepdims=True
        )
        test_case.assertTrue(np.allclose(of_out_1.numpy(), np_out_1, 1e-05, 1e-05))
        test_case.assertTrue(np.allclose(of_out_2.numpy(), np_out_2, 1e-05, 1e-05))
        test_case.assertTrue(np.allclose(of_out_3.numpy(), np_out_3, 1e-05, 1e-05))

    @flow.unittest.skip_unless_1n1d()
    @autotest()
    def test_pow_tensor_with_random_data(test_case):
        device = random_device()
        x = random_pytorch_tensor().to(device)
        y = random().to(float)
        z = x.pow(y)
        return z

    @flow.unittest.skip_unless_1n1d()
    @autotest()
    def test_atanh_tensor_with_random_data(test_case):
        device = random_device()
        x = random_pytorch_tensor(low=-0.5, high=0.49).to(device)
        y = x.atanh()
        return y

    @flow.unittest.skip_unless_1n1d()
    @autotest()
    def test_acos_tensor_with_random_data(test_case):
        device = random_device()
        x = random_pytorch_tensor(low=-0.5, high=0.49).to(device)
        y = x.acos()
        return y

    @flow.unittest.skip_unless_1n1d()
    @autotest()
    def test_acosh_tensor_with_random_data(test_case):
        device = random_device()
        x = random_pytorch_tensor(low=2.0, high=3.0).to(device)
        y = x.acosh()
        return y

    @flow.unittest.skip_unless_1n1d()
    @autotest()
    def test_atan_tensor_with_random_data(test_case):
        device = random_device()
        x = random_pytorch_tensor().to(device)
        y = x.atan()
        return y

    @flow.unittest.skip_unless_1n1d()
    @autotest()
    def test_arctan_tensor_with_random_data(test_case):
        device = random_device()
        x = random_pytorch_tensor().to(device)
        y = x.arctan()
        return y

    @flow.unittest.skip_unless_1n1d()
    @autotest()
    def test_tan_tensor_with_random_data(test_case):
        device = random_device()
        x = random_pytorch_tensor().to(device)
        y = x.tan()
        return y

    @flow.unittest.skip_unless_1n1d()
    @autotest()
    def test_tan2_tensor_with_random_data(test_case):
        device = random_device()
        x = random_pytorch_tensor(ndim=2, dim1=3).to(device)
        y = random_pytorch_tensor(ndim=2, dim1=3).to(device)
        z = x.atan2(y)
        return z

    @flow.unittest.skip_unless_1n1d()
    @autotest()
    def test_arctanh_tensor_with_random_data(test_case):
        device = random_device()
        x = random_pytorch_tensor(low=-0.5, high=0.5).to(device)
        y = x.arctanh()
        return y

    @flow.unittest.skip_unless_1n1d()
    @autotest(n=5, auto_backward=False)
    def test_tensor_nonzero_with_random_data(test_case):
        device = random_device()
        ndim = random(2, 6).to(int)
        x = random_pytorch_tensor(ndim=ndim).to(device)
        y = x.nonzero()
        return y

    @unittest.skipIf(
        not flow.unittest.env.eager_execution_enabled(),
        "numpy doesn't work in lazy mode",
    )
    @flow.unittest.skip_unless_1n1d()
    def test_tensor_fmod(test_case):
        x = flow.Tensor(np.random.uniform(-100, 100, (5, 5)), requires_grad=True)
        y = np.random.uniform(-10, 10)
        of_out = x.fmod(y)
        np_out = np.sign(x.numpy()) * np.abs(np.fmod(x.numpy(), y))
        test_case.assertTrue(np.allclose(of_out.numpy(), np_out, 0.0001, 0.0001))
        of_out = of_out.sum()
        of_out.backward()
        test_case.assertTrue(
            np.allclose(x.grad.numpy(), np.ones((5, 5)), 0.0001, 0.0001)
        )

    @unittest.skipIf(
        not flow.unittest.env.eager_execution_enabled(),
        "numpy doesn't work in lazy mode",
    )
    @flow.unittest.skip_unless_1n1d()
    def test_magic_fmod(test_case):
        x = flow.Tensor(np.random.uniform(-100, 100, (5, 5)), requires_grad=True)
        y = np.random.uniform(-10, 10)
        of_out = x % y
        np_out = np.sign(x.numpy()) * np.abs(np.fmod(x.numpy(), y))
        test_case.assertTrue(np.allclose(of_out.numpy(), np_out, 0.0001, 0.0001))
        of_out = of_out.sum()
        of_out.backward()
        test_case.assertTrue(
            np.allclose(x.grad.numpy(), np.ones((5, 5)), 0.0001, 0.0001)
        )

    @flow.unittest.skip_unless_1n1d()
    def test_tensor_mish(test_case):
        def np_mish(x):
            f = 1 + np.exp(x)
            y = x * ((f * f - 1) / (f * f + 1))
            y_grad = (f * f - 1) / (f * f + 1) + x * (4 * f * (f - 1)) / (
                (f * f + 1) * (f * f + 1)
            )
            return [y, y_grad]

        np_input = np.random.randn(2, 4, 5, 6)
        of_input = flow.Tensor(np_input, dtype=flow.float32, requires_grad=True)
        of_out = of_input.mish()
        (np_out, np_grad) = np_mish(np_input)
        test_case.assertTrue(np.allclose(of_out.numpy(), np_out, 1e-05, 1e-05))
        of_out = of_out.sum()
        of_out.backward()
        test_case.assertTrue(np.allclose(of_input.grad.numpy(), np_grad, 1e-05, 1e-05))

    @flow.unittest.skip_unless_1n1d()
    def test_tensor_triu(test_case):
        def np_triu(x, diagonal):
            y = np.triu(x, diagonal)
            y_grad = np.triu(np.ones_like(x), diagonal)
            return [y, y_grad]

        diagonal_list = [2, -1]
        for diagonal in diagonal_list:
            np_input = np.random.randn(2, 4, 6)
            of_input = flow.Tensor(np_input, dtype=flow.float32, requires_grad=True)
            of_out = of_input.triu(diagonal)
            (np_out, np_grad) = np_triu(np_input, diagonal)
            test_case.assertTrue(np.allclose(of_out.numpy(), np_out, 1e-05, 1e-05))
            of_out = of_out.sum()
            of_out.backward()
            test_case.assertTrue(
                np.allclose(of_input.grad.numpy(), np_grad, 1e-05, 1e-05)
            )

    @flow.unittest.skip_unless_1n1d()
    def test_tensor_grad_assignment(test_case):
        np_input = np.random.randn(2, 4, 5, 6)
        of_input = flow.Tensor(np_input, dtype=flow.float32, requires_grad=True)
        of_output = 2 * of_input
        of_output = of_output.sum()
        of_output.backward()
        new_grad = flow.Tensor(
            np.full(np_input.shape, np.random.randn(1)), dtype=flow.float32
        )
        of_input.grad = new_grad
        test_case.assertTrue(
            np.allclose(of_input.grad.detach().numpy(), new_grad.numpy(), 1e-05, 1e-05)
        )
        of_input.grad = None
        test_case.assertTrue(of_input.grad is None)

    @flow.unittest.skip_unless_1n1d()
    def test_tensor_grad_assignment_sum(test_case):
        np_input = np.random.randn(1, 5, 7, 3)
        of_input = flow.Tensor(np_input, dtype=flow.float32, requires_grad=True)
        of_output = of_input.sum()
        of_output.backward()
        rand_init = np.random.randn(1)
        rand_scale = np.random.randn(1)
        new_grad = flow.Tensor(np.full(np_input.shape, rand_init), dtype=flow.float32)
        of_input.grad = new_grad
        of_output = flow.Tensor(rand_scale, dtype=flow.float32) * of_input
        of_output = of_output.sum()
        of_output.backward()
        test_case.assertTrue(
            np.allclose(
                of_input.grad.detach().numpy(),
                np.full(np_input.shape, rand_init + rand_scale),
                1e-05,
                1e-05,
            )
        )
        of_input.grad = of_input.grad * 2
        test_case.assertTrue(
            np.allclose(
                of_input.grad.detach().numpy(),
                2 * np.full(np_input.shape, rand_init + rand_scale),
                1e-05,
                1e-05,
            )
        )

    @flow.unittest.skip_unless_1n1d()
    def test_tensor_mish(test_case):
        def np_mish(x):
            f = 1 + np.exp(x)
            y = x * ((f * f - 1) / (f * f + 1))
            y_grad = (f * f - 1) / (f * f + 1) + x * (4 * f * (f - 1)) / (
                (f * f + 1) * (f * f + 1)
            )
            return [y, y_grad]

        np_input = np.random.randn(2, 4, 5, 6,)
        of_input = flow.Tensor(np_input, dtype=flow.float32, requires_grad=True)
        of_out = of_input.mish()

        np_out, np_grad = np_mish(np_input)
        test_case.assertTrue(np.allclose(of_out.numpy(), np_out, 1e-5, 1e-5))

        of_out = of_out.sum()
        of_out.backward()
        test_case.assertTrue(np.allclose(of_input.grad.numpy(), np_grad, 1e-5, 1e-5))

    @flow.unittest.skip_unless_1n1d()
    def test_tensor_silu(test_case):
        def np_silu(x):
            _sig = 1 / (1 + np.exp(-x))
            y = x * _sig
            y_grad = _sig * (1 + x * (1 - _sig))
            return [y, y_grad]

        np_input = np.random.randn(2, 4, 5, 6,)
        of_input = flow.Tensor(np_input, dtype=flow.float32, requires_grad=True)
        of_out = of_input.silu()

        np_out, np_grad = np_silu(np_input)
        test_case.assertTrue(np.allclose(of_out.numpy(), np_out, 1e-5, 1e-5))

        of_out = of_out.sum()
        of_out.backward()
        test_case.assertTrue(np.allclose(of_input.grad.numpy(), np_grad, 1e-5, 1e-5))

    @flow.unittest.skip_unless_1n1d()
    def test_tensor_selu(test_case):
        _scale = 1.0507009873554804934193349852946
        _alpha = 1.6732632423543772848170429916717

        def np_selu(x):
            y = np.where(x < 0, _scale * _alpha * (np.exp(x) - 1), _scale * x)
            y_grad = np.where(x < 0, _scale * _alpha * np.exp(x), _scale)
            return [y, y_grad]

        np_input = np.random.randn(2, 4, 5, 6,)
        of_input = flow.Tensor(np_input, dtype=flow.float32, requires_grad=True)
        of_out = of_input.selu()

        np_out, np_grad = np_selu(np_input)
        test_case.assertTrue(np.allclose(of_out.numpy(), np_out, 1e-5, 1e-5))

        of_out = of_out.sum()
        of_out.backward()
        test_case.assertTrue(np.allclose(of_input.grad.numpy(), np_grad, 1e-5, 1e-5))

    @unittest.skip("still have error in ci")
    @flow.unittest.skip_unless_1n1d()
    def test_tensor_softsign(test_case):
        def np_softsign(x):
            y = x / (1 + np.abs(x))
            y_grad = 1 / np.square(1 + np.abs(x))
            return [y, y_grad]

        np_input = np.random.randn(2, 4, 5, 6,)
        of_input = flow.Tensor(np_input, dtype=flow.float32, requires_grad=True)
        of_out = of_input.softsign()

        np_out, np_grad = np_softsign(np_input)
        test_case.assertTrue(np.allclose(of_out.numpy(), np_out, 1e-5, 1e-5))

        of_out = of_out.sum()
        of_out.backward()
        test_case.assertTrue(np.allclose(of_input.grad.numpy(), np_grad, 1e-5, 1e-5))

    @flow.unittest.skip_unless_1n1d()
    @autotest(auto_backward=False)
    def test_eq_tensor_with_random_data(test_case):
        device = random_device()
        shape = random_tensor().value().shape
        x = random_pytorch_tensor(len(shape), *shape, requires_grad=False).to(device)
        y = random_pytorch_tensor(len(shape), *shape, requires_grad=False).to(device)
        return x.eq(y)

    @flow.unittest.skip_unless_1n1d()
    @autotest(auto_backward=False)
    def test_eq_tensor_with_same_random_data(test_case):
        device = random_device()
        shape = random_tensor().value().shape
        x = random_pytorch_tensor(len(shape), *shape, requires_grad=False).to(device)
        return x.eq(x)

    @flow.unittest.skip_unless_1n1d()
    @autotest()
    def test_erf_tensor_with_random_data(test_case):
        device = random_device()
        x = random_pytorch_tensor().to(device)
        return x.erf()

    @flow.unittest.skip_unless_1n1d()
    @autotest()
    def test_erfc_tensor_with_random_data(test_case):
        device = random_device()
        x = random_pytorch_tensor().to(device)
        return x.erfc()

    @flow.unittest.skip_unless_1n1d()
    @autotest()
    def test_exp_tensor_with_random_data(test_case):
        device = random_device()
        x = random_pytorch_tensor().to(device)
        return x.exp()

    @flow.unittest.skip_unless_1n1d()
    @autotest()
    def test_round_tensor_with_random_data(test_case):
        device = random_device()
        x = random_pytorch_tensor().to(device)
        return x.round()


if __name__ == "__main__":
    unittest.main()<|MERGE_RESOLUTION|>--- conflicted
+++ resolved
@@ -558,7 +558,7 @@
         np_out = np.mean(input.numpy(), axis=0)
         test_case.assertTrue(np.allclose(of_out.numpy(), np_out, 0.0001, 0.0001))
 
-<<<<<<< HEAD
+
     @autotest()
     def test_log_tensor_with_random_data(test_case):
         device = random_device()
@@ -572,9 +572,8 @@
         return x.log1p()
 
 
-=======
-    @flow.unittest.skip_unless_1n1d()
->>>>>>> e9915ec4
+
+    @flow.unittest.skip_unless_1n1d()
     def test_neg(test_case):
         input = flow.Tensor(np.random.randn(2, 3), dtype=flow.float32)
         of_out = -input
