"""
Copyright 2020 The OneFlow Authors. All rights reserved.

Licensed under the Apache License, Version 2.0 (the "License");
you may not use this file except in compliance with the License.
You may obtain a copy of the License at

    http://www.apache.org/licenses/LICENSE-2.0

Unless required by applicable law or agreed to in writing, software
distributed under the License is distributed on an "AS IS" BASIS,
WITHOUT WARRANTIES OR CONDITIONS OF ANY KIND, either express or implied.
See the License for the specific language governing permissions and
limitations under the License.
"""

import copy
import os
import unittest
from collections import OrderedDict

import numpy as np
import oneflow as flow
import oneflow.unittest
from oneflow.test_utils.automated_test_util import *


@unittest.skipIf(os.getenv("ONEFLOW_TEST_CPU_ONLY"), "only test cpu cases")
class TestTensor(flow.unittest.TestCase):
    @flow.unittest.skip_unless_1n1d()
    def test_numpy_and_default_dtype(test_case):
        shape = (2, 3, 4, 5)
        tensor = flow.Tensor(*shape)
        flow.nn.init.ones_(tensor)
        test_case.assertTrue(tensor.dtype == flow.float32)
        test_case.assertTrue(
            np.allclose(tensor.numpy(), np.ones(shape, dtype=np.float32))
        )

    @flow.unittest.skip_unless_1n1d()
    def test_tensor_deepcopy(test_case):
        shape = (2, 3)
        tensor1 = flow.ones(*shape)
        tensor2 = copy.deepcopy(tensor1)
        tensor1[0, 0] = 0
        test_case.assertEqual(tensor1[0, 0], 0)
        test_case.assertEqual(tensor2[0, 0], 1)

    @flow.unittest.skip_unless_1n1d()
    def test_tensor_property(test_case):
        shape = (2, 3, 4, 5)
        tensor = flow.Tensor(*shape)
        test_case.assertEqual(tensor.storage_offset(), 0)
        test_case.assertEqual(tensor.stride(), (60, 20, 5, 1))
        test_case.assertEqual(tensor.is_cuda, False)
        test_case.assertTrue(tensor.is_contiguous())

    @flow.unittest.skip_unless_1n1d()
    def test_copy_to_and_from_numpy(test_case):
        np_arr = np.array([4, 6], dtype=np.float32)
        tensor = flow.tensor(np_arr, dtype=flow.float32)
        test_case.assertTrue(np.allclose(tensor.numpy(), np_arr))
        test_case.assertEqual(np.float32, tensor.numpy().dtype)
        np_arr = np.array([4, 6], dtype=np.int32)
        tensor = flow.tensor(np_arr, dtype=flow.int32)
        test_case.assertTrue(np.allclose(tensor.numpy(), np_arr))
        test_case.assertEqual(np.int32, tensor.numpy().dtype)

    @flow.unittest.skip_unless_1n1d()
    def test_inplace_copy_from_contiguous_numpy(test_case):
        np_arr = np.arange(6).reshape(3, 2)
        tensor = flow.zeros(3, 2).to(flow.int64)
        tensor.copy_(np_arr)
        test_case.assertTrue(np.allclose(tensor.numpy(), np_arr))

    @flow.unittest.skip_unless_1n1d()
    def test_inplace_copy_from_non_contiguous_numpy(test_case):
        np_arr = np.arange(6).reshape(2, 3).transpose(1, 0)
        tensor = flow.zeros(3, 2).to(flow.int64)
        tensor.copy_(np_arr)
        test_case.assertTrue(np.allclose(tensor.numpy(), np_arr))

    @flow.unittest.skip_unless_1n1d()
    def test_construct_from_numpy_or_list(test_case):
        shape = (2, 3, 4, 5)
        np_arr = np.random.rand(*shape).astype(np.float32)
        tensor = flow.tensor(np_arr)
        test_case.assertTrue(np.allclose(tensor.numpy(), np_arr))
        np_int_arr = np.random.randint(-100, high=100, size=shape, dtype=np.int32)
        tensor = flow.tensor(np_int_arr, dtype=flow.int32)
        test_case.assertEqual(tensor.dtype, flow.int32)
        test_case.assertTrue(np_arr.flags["C_CONTIGUOUS"])
        test_case.assertTrue(np.allclose(tensor.numpy(), np_int_arr))
        np_arr = np.random.random((1, 256, 256, 3)).astype(np.float32)
        np_arr = np_arr.transpose(0, 3, 1, 2)
        tensor = flow.tensor(np_arr)
        test_case.assertFalse(np_arr.flags["C_CONTIGUOUS"])
        test_case.assertTrue(np.allclose(tensor.numpy(), np_arr))

    @flow.unittest.skip_unless_1n1d()
    def test_construct_from_another_tensor(test_case):
        shape = (2, 3, 4, 5)
        np_arr = np.random.rand(*shape).astype(np.float32)
        tensor = flow.tensor(np_arr)
        output = flow.tensor(tensor)
        test_case.assertEqual(output.dtype, flow.float32)
        test_case.assertTrue(np.allclose(output.numpy(), np_arr))

    @autotest(check_graph=False)
    def test_tensor_sign_with_random_data(test_case):
        device = random_device()
        x = random_pytorch_tensor().to(device)
        y = x.sign()
        return y

    @autotest(check_graph=False)
    def test_flow_tensor_gather_with_random_data(test_case):
        device = random_device()
        input = random_pytorch_tensor(ndim=4, dim1=3, dim2=4, dim3=5).to(device)
        dim = random(0, 4).to(int)
        index = random_pytorch_tensor(
            ndim=4,
            dim1=random(1, 3).to(int),
            dim2=random(1, 4).to(int),
            dim3=random(1, 5).to(int),
            dtype=int,
        ).to(device)
        return input.gather(dim, index)

    def _test_tensor_init_methods(test_case, tensor_creator, get_numpy):
        shape = (2, 3, 4, 5)
        x = tensor_creator(*shape)
        np_ones = np.ones(x.shape)
        np_zeros = np.zeros(x.shape)
        random_fill_val = 923.53
        x.fill_(random_fill_val)
        test_case.assertTrue(np.allclose(get_numpy(x), random_fill_val * np_ones))
        flow.nn.init.ones_(x)
        test_case.assertTrue(np.allclose(get_numpy(x), np_ones))
        flow.nn.init.zeros_(x)
        test_case.assertTrue(np.allclose(get_numpy(x), np_zeros))
        flow.nn.init.constant_(x, random_fill_val)
        test_case.assertTrue(np.allclose(get_numpy(x), random_fill_val * np_ones))
        z = tensor_creator(5, 4, 3, 2)
        flow.nn.init.kaiming_normal_(z, a=0.1, mode="fan_out", nonlinearity="relu")
        flow.nn.init.kaiming_uniform_(z)
        z.requires_grad_()
        flow.nn.init.xavier_normal_(z)
        flow.nn.init.xavier_uniform_(z)
        x = tensor_creator(*shape).to(dtype=flow.int32)
        np_ones = np.ones(x.shape, dtype=np.int32)
        np_zeros = np.zeros(x.shape, dtype=np.int32)
        random_fill_val = -51
        x.fill_(random_fill_val)
        test_case.assertTrue(np.allclose(get_numpy(x), random_fill_val * np_ones))
        flow.nn.init.ones_(x)
        test_case.assertTrue(np.allclose(get_numpy(x), np_ones))
        flow.nn.init.zeros_(x)
        test_case.assertTrue(np.allclose(get_numpy(x), np_zeros))
        flow.nn.init.constant_(x, random_fill_val)
        test_case.assertTrue(np.allclose(get_numpy(x), random_fill_val * np_ones))
        x.zeros_()
        test_case.assertTrue(np.array_equal(get_numpy(x), np_zeros))
        test_case.assertEqual(flow.nn.init.calculate_gain("conv2d"), 1)
        test_case.assertEqual(flow.nn.init.calculate_gain("tanh"), 5.0 / 3)

    @flow.unittest.skip_unless_1n1d()
    def test_local_tensor_init_methods(test_case):
        test_case._test_tensor_init_methods(
            lambda *args, **kwargs: flow.Tensor(*args, **kwargs), lambda x: x.numpy()
        )

    @flow.unittest.skip_unless_1n2d()
    def test_consistent_tensor_init_methods(test_case):
        test_case._test_tensor_init_methods(
            lambda *args, **kwargs: flow.Tensor(
                *args,
                **kwargs,
                sbp=flow.sbp.broadcast,
                placement=flow.placement("cuda", {0: range(2)})
            ),
            lambda x: x.to_consistent(sbp=flow.sbp.broadcast).to_local().numpy(),
        )

    @flow.unittest.skip_unless_1n1d()
    def test_tensor_with_single_int(test_case):
        x = flow.Tensor(5)
        test_case.assertEqual(x.shape, flow.Size([5]))
        x = flow.tensor(5)
        test_case.assertEqual(x.numpy().item(), 5)

    @flow.unittest.skip_unless_1n1d()
    def test_tensor_device(test_case):
        shape = (2, 3, 4, 5)
        x = flow.Tensor(*shape)
        test_case.assertTrue(not x.is_cuda)
        x = flow.Tensor(*shape, device=flow.device("cuda"))
        test_case.assertTrue(x.is_cuda)
        x = flow.Tensor(*shape, device=flow.device("cpu"))
        test_case.assertTrue(not x.is_cuda)

    @flow.unittest.skip_unless_1n1d()
    @autotest(n=1, check_graph=False)
    def test_tensor_set_data_autograd_meta(test_case):
        x = torch.ones(2, 3).requires_grad_(True)
        y = x + x
        z = torch.zeros(2, 3)
        z.data = y
        return z.grad_fn, z.is_leaf

    @flow.unittest.skip_unless_1n1d()
    def test_tensor_set_data(test_case):
        a = flow.ones(2, 3, requires_grad=False)
        b = flow.ones(4, 5, requires_grad=True).to("cuda")
        old_id = id(a)
        a.data = b
        test_case.assertEqual(old_id, id(a))
        test_case.assertTrue(a.shape == (4, 5))
        test_case.assertTrue(a.device == flow.device("cuda"))
        test_case.assertFalse(a.requires_grad)
        test_case.assertTrue(a.is_leaf)

    @flow.unittest.skip_unless_1n1d()
    def test_tensor_unsupported_property(test_case):

        shape = (2, 3, 4, 5)
        x = flow.Tensor(*shape)
        test_case.assertTrue(x.is_local)

        with test_case.assertRaises(
            oneflow._oneflow_internal.exception.RuntimeException
        ):
            x.consistent_id()

        with test_case.assertRaises(
            oneflow._oneflow_internal.exception.RuntimeException
        ):
            x.sbp

        with test_case.assertRaises(
            oneflow._oneflow_internal.exception.RuntimeException
        ):
            x.placement

        if x.dtype != flow.tensor_buffer:
            with test_case.assertRaises(
                oneflow._oneflow_internal.exception.RuntimeException
            ):
                x._tensor_buffer_shapes_and_dtypes

    @flow.unittest.skip_unless_1n1d()
    def test_tensor_to_bool(test_case):
        x = flow.tensor([0.0])
        test_case.assertFalse(bool(x))
        x = flow.tensor([0.0]).to("cuda")
        test_case.assertFalse(bool(x))
        x = flow.tensor([1.5])
        test_case.assertTrue(bool(x))
        x = flow.tensor([3])
        test_case.assertTrue(bool(x))
        with test_case.assertRaises(RuntimeError):
            bool(flow.tensor([1, 3, 5]))
            bool(flow.tensor([]))

    @flow.unittest.skip_unless_1n1d()
    def test_tensor_autograd_related_methods(test_case):
        shape = (2, 3, 4, 5)
        x = flow.Tensor(*shape)
        y = flow.Tensor(*shape)
        y.requires_grad = True
        x.fill_(1.0)
        y.fill_(2.0)
        z = x + y
        test_case.assertFalse(x.requires_grad)
        test_case.assertTrue(x.is_leaf)
        test_case.assertTrue(y.requires_grad)
        test_case.assertTrue(y.is_leaf)
        test_case.assertTrue(z.requires_grad)
        test_case.assertFalse(z.is_leaf)
        with flow.no_grad():
            m = x + y
        test_case.assertTrue(m.is_leaf)
        test_case.assertFalse(m.requires_grad)
        m.requires_grad = True
        v = flow.Tensor(*shape)
        v.requires_grad = True
        z.retain_grad()
        w = v + z
        grad = flow.Tensor(*shape)
        grad.fill_(1.0)
        w.backward(gradient=grad, retain_graph=True)
        test_case.assertTrue(
            np.allclose(v.grad.numpy(), np.ones(shape), atol=1e-4, rtol=1e-4)
        )
        test_case.assertTrue(
            np.allclose(y.grad.numpy(), np.ones(shape), atol=1e-4, rtol=1e-4)
        )
        test_case.assertTrue(
            np.allclose(z.grad.numpy(), np.ones(shape), atol=1e-4, rtol=1e-4)
        )
        test_case.assertIsNone(x.grad)
        w.backward(gradient=grad, retain_graph=True)

    @flow.unittest.skip_unless_1n1d()
    def test_tensor_register_hook(test_case):
        shape = (2, 3)
        x = flow.Tensor(*shape)
        x.requires_grad = True
        x.register_hook(lambda grad: grad * 2 + 1)
        y = x.sum() + (x * 2).sum()
        y.backward()
        test_case.assertTrue(
            np.allclose(x.grad.numpy(), np.ones(shape) * 7, atol=1e-4, rtol=1e-4)
        )
        x = flow.Tensor(*shape)
        x.requires_grad = True
        new_grad = flow.Tensor([[1, 2, 3], [4, 5, 6]])
        x.register_hook(lambda _: new_grad)
        y = x.sum() + (x * 2).sum()
        y.backward()
        test_case.assertTrue(np.allclose(x.grad.numpy(), new_grad.numpy()))
        grad_nonlocal = None

        def assign_nonlocal_variable_and_return_none(grad):
            nonlocal grad_nonlocal
            grad_nonlocal = grad

        x = flow.Tensor(*shape)
        x.requires_grad = True
        new_grad = flow.tensor([[1, 2, 3], [4, 5, 6]], dtype=flow.float32)
        x.register_hook(assign_nonlocal_variable_and_return_none)
        y = x.sum() + (x * 2).sum()
        y.backward()
        test_case.assertTrue(np.allclose(grad_nonlocal.numpy(), np.ones(shape) * 3))

    @flow.unittest.skip_unless_1n1d()
    def test_user_defined_data(test_case):
        list_data = [5, 5]
        tuple_data = (5, 5)
        numpy_data = np.array((5, 5))
        x = flow.Tensor(list_data)
        y = flow.Tensor(tuple_data)
        z = flow.Tensor(numpy_data)
        test_case.assertTrue(np.allclose(x.numpy(), 5 * np.ones(x.shape)))
        test_case.assertTrue(np.allclose(y.numpy(), 5 * np.ones(y.shape)))
        test_case.assertTrue(np.allclose(z.numpy(), 5 * np.ones(z.shape)))

    @flow.unittest.skip_unless_1n1d()
    def test_mirrored_tensor_and_op(test_case):
        x1 = flow.Tensor([[1.0, 2.0]])
        test_case.assertEqual(x1.dtype, flow.float32)
        test_case.assertEqual(x1.shape, flow.Size((1, 2)))
        x2 = flow.Tensor([[1.0], [2.0]])
        op = (
            flow.builtin_op("matmul")
            .Input("a")
            .Input("b")
            .Attr("transpose_a", False)
            .Attr("transpose_b", False)
            .Attr("alpha", float(1.0))
            .Output("out")
            .Build()
        )
        y = op(x1, x2)[0]
        test_case.assertTrue(
            np.allclose(y.numpy(), np.array([[5.0]], dtype=np.float32))
        )

    @flow.unittest.skip_unless_1n1d()
    def test_tensor_to_list(test_case):
        list_data = [[1.0, 3.0], [5.0, 6.0]]
        input = flow.Tensor(list_data)
        test_case.assertEqual(list_data, input.tolist())

    @flow.unittest.skip_unless_1n1d()
    def test_tensor_nelement(test_case):
        shape = (2, 3, 4)
        input = flow.Tensor(*shape)
        test_case.assertEqual(input.nelement(), 24)

    @flow.unittest.skip_unless_1n1d()
    def test_tensor_numel(test_case):
        shape = (2, 3, 4, 5)
        input = flow.Tensor(*shape)
        test_case.assertEqual(input.numel(), 120)

    @flow.unittest.skip_unless_1n1d()
    def test_tensor_print(test_case):
        shape = (2, 3, 4, 5)
        input = flow.Tensor(*shape)
        input_str = str(input)
        test_case.assertTrue(input_str.startswith("tensor("))
        test_case.assertTrue("device=" not in input_str)
        gpu_input = flow.Tensor(*shape, device="cuda")
        gpu_input_str = str(gpu_input)
        test_case.assertTrue("device=" in gpu_input_str)
        test_case.assertTrue("cuda:0" in gpu_input_str)
        requires_grad_input = flow.Tensor(*shape)
        requires_grad_input.requires_grad = True
        requires_grad_input_str = str(requires_grad_input)
        test_case.assertTrue("requires_grad=" in requires_grad_input_str)

    @flow.unittest.skip_unless_1n1d()
    def test_indexing(test_case):
        class SliceExtracter:
            def __getitem__(self, key):
                return key

        se = SliceExtracter()

        def compare_getitem_with_numpy(tensor, slices):
            np_arr = tensor.numpy()
            test_case.assertTrue(np.allclose(np_arr[slices], tensor[slices].numpy()))

        def compare_setitem_with_numpy(tensor, slices, value):
            np_arr = tensor.numpy()
            if isinstance(value, flow.Tensor):
                np_value = value.numpy()
            else:
                np_value = value
            np_arr[slices] = np_value
            tensor[slices] = value
            test_case.assertTrue(np.allclose(np_arr, tensor.numpy()))

        x = flow.randn(5, 5)
        v = flow.Tensor([[0, 1, 2, 3, 4]])
        compare_getitem_with_numpy(x, se[-4:-1:2])
        compare_getitem_with_numpy(x, se[-1:])
        compare_setitem_with_numpy(x, se[-1:], v)
        compare_setitem_with_numpy(x, se[2::2], 2)
        x = flow.Tensor(2, 3, 4)
        v = flow.Tensor(3)
        compare_setitem_with_numpy(x, se[:, :, 2], v)
        x = flow.Tensor(2, 3, 4)
        compare_setitem_with_numpy(x, se[1, :, 2], v)

    @flow.unittest.skip_unless_1n1d()
    def test_div(test_case):
        x = flow.Tensor(np.random.randn(1, 1))
        y = flow.Tensor(np.random.randn(2, 3))
        of_out = x / y
        np_out = np.divide(x.numpy(), y.numpy())
        test_case.assertTrue(np.allclose(of_out.numpy(), np_out, 0.0001, 0.0001))
        x = flow.Tensor(np.random.randn(2, 3))
        of_out = x / 3
        np_out = np.divide(x.numpy(), 3)
        test_case.assertTrue(np.allclose(of_out.numpy(), np_out, 0.0001, 0.0001))
        x = flow.Tensor(np.random.randn(2, 3))
        of_out = 3 / x
        np_out = np.divide(3, x.numpy())
        test_case.assertTrue(np.allclose(of_out.numpy(), np_out, 0.0001, 0.0001))
        x = flow.Tensor(np.random.randn(1))
        of_out = 3 / x
        np_out = np.divide(3, x.numpy())
        test_case.assertTrue(np.allclose(of_out.numpy(), np_out, 0.0001, 0.0001))

    @flow.unittest.skip_unless_1n1d()
    def test_mul(test_case):
        x = flow.Tensor(np.random.randn(1, 1))
        y = flow.Tensor(np.random.randn(2, 3))
        of_out = x * y
        np_out = np.multiply(x.numpy(), y.numpy())
        test_case.assertTrue(np.allclose(of_out.numpy(), np_out, 0.0001, 0.0001))
        x = flow.Tensor(np.random.randn(2, 3))
        of_out = x * 3
        np_out = np.multiply(x.numpy(), 3)
        test_case.assertTrue(np.allclose(of_out.numpy(), np_out, 0.0001, 0.0001))
        x = flow.Tensor(np.random.randn(2, 3))
        of_out = 3 * x
        np_out = np.multiply(3, x.numpy())
        test_case.assertTrue(np.allclose(of_out.numpy(), np_out, 0.0001, 0.0001))

    @flow.unittest.skip_unless_1n1d()
    def test_add_tensor_method(test_case):
        x = flow.Tensor(np.random.randn(1, 1))
        y = flow.Tensor(np.random.randn(2, 3))
        of_out = x + y
        np_out = np.add(x.numpy(), y.numpy())
        test_case.assertTrue(np.allclose(of_out.numpy(), np_out, 0.0001, 0.0001))
        x = flow.Tensor(np.random.randn(2, 3))
        of_out = x + 3
        np_out = np.add(x.numpy(), 3)
        test_case.assertTrue(np.allclose(of_out.numpy(), np_out, 0.0001, 0.0001))
        x = flow.Tensor(np.random.randn(2, 3))
        of_out = 3 + x
        np_out = np.add(3, x.numpy())
        test_case.assertTrue(np.allclose(of_out.numpy(), np_out, 0.0001, 0.0001))

    @flow.unittest.skip_unless_1n1d()
    def test_sub_tensor_method(test_case):
        x = flow.Tensor(np.random.randn(1, 1))
        y = flow.Tensor(np.random.randn(2, 3))
        of_out = x - y
        np_out = np.subtract(x.numpy(), y.numpy())
        test_case.assertTrue(np.allclose(of_out.numpy(), np_out, 0.0001, 0.0001))
        x = flow.Tensor(np.random.randn(2, 3))
        of_out = x - 3
        np_out = np.subtract(x.numpy(), 3)
        test_case.assertTrue(np.allclose(of_out.numpy(), np_out, 0.0001, 0.0001))
        x = flow.Tensor(np.random.randn(2, 3))
        of_out = 3 - x
        np_out = np.subtract(3, x.numpy())
        test_case.assertTrue(np.allclose(of_out.numpy(), np_out, 0.0001, 0.0001))

    @flow.unittest.skip_unless_1n1d()
    def test_sum(test_case):
        input = flow.tensor(np.random.randn(4, 5, 6), dtype=flow.float32)
        of_out = input.sum(dim=(2, 1))
        np_out = np.sum(input.numpy(), axis=(2, 1))
        test_case.assertTrue(np.allclose(of_out.numpy(), np_out, 0.0001, 0.0001))

    @flow.unittest.skip_unless_1n1d()
    def test_argwhere(test_case):
        shape = (2, 3, 4, 5)
        precision = 1e-5
        np_input = np.random.randn(*shape)
        input = flow.Tensor(np_input)
        of_out = input.argwhere()
        np_out = np.argwhere(np_input)
        test_case.assertTrue(np.allclose(of_out.numpy(), np_out, precision, precision))
        test_case.assertTrue(np.allclose(of_out.numpy().shape, np_out.shape))

    @flow.unittest.skip_unless_1n1d()
    @autotest(n=5, auto_backward=False, check_graph=False)
    def test_tensor_argmax_with_random_data(test_case):
        device = random_device()
        ndim = random(1, 6).to(int)
        x = random_pytorch_tensor(ndim=ndim).to(device)
        y = x.argmax(dim=random(0, ndim).to(int), keepdim=random().to(bool))
        return y

    @flow.unittest.skip_unless_1n1d()
    @autotest(check_graph=False)
    def test_tensor_tanh_with_random_data(test_case):
        device = random_device()
        x = random_pytorch_tensor().to(device)
        y = x.tanh()
        return y

    @flow.unittest.skip_unless_1n1d()
    @autotest(check_graph=False)
    def test_flow_tensor_asin_with_random_data(test_case):
        device = random_device()
        x = random_pytorch_tensor(low=-0.5, high=0.5).to(device)
        y = x.asin()
        return y

    @flow.unittest.skip_unless_1n1d()
    @autotest(check_graph=False)
    def test_flow_tensor_arcsin_with_random_data(test_case):
        device = random_device()
        x = random_pytorch_tensor(low=-0.5, high=0.5).to(device)
        y = x.arcsin()
        return y

    @flow.unittest.skip_unless_1n1d()
    @autotest(check_graph=False)
    def test_flow_tensor_asinh_with_random_data(test_case):
        device = random_device()
        x = random_pytorch_tensor().to(device)
        y = x.asinh()
        return y

    @flow.unittest.skip_unless_1n1d()
    @autotest(check_graph=False)
    def test_flow_tensor_arcsinh_with_random_data(test_case):
        device = random_device()
        x = random_pytorch_tensor().to(device)
        y = x.arcsinh()
        return y

    @flow.unittest.skip_unless_1n1d()
    @autotest(check_graph=False)
    def test_flow_tensor_sinh_with_random_data(test_case):
        device = random_device()
        x = random_pytorch_tensor().to(device)
        y = x.sinh()
        return y

    @flow.unittest.skip_unless_1n1d()
    @autotest(check_graph=False)
    def test_flow_tensor_atan2_with_random_data(test_case):
        device = random_device()
        x1 = random_pytorch_tensor(ndim=1, dim0=1).to(device)
        x2 = random_pytorch_tensor(ndim=1, dim0=1).to(device)
        y = x1.atan2(x2)
        return y

    @flow.unittest.skip_unless_1n1d()
    @autotest(check_graph=False)
    def test_arccos_tensor_with_random_data(test_case):
        device = random_device()
        x = random_pytorch_tensor(low=2, high=3).to(device)
        y = x.arccos()
        return y

    @flow.unittest.skip_unless_1n1d()
    @autotest(check_graph=False)
    def test_arccosh_tensor_with_random_data(test_case):
        device = random_device()
        x = random_pytorch_tensor(low=2, high=3).to(device)
        y = x.arccosh()
        return y

    @flow.unittest.skip_unless_1n1d()
    @autotest(check_graph=False)
    def test_acosh_tensor_with_random_data(test_case):
        device = random_device()
        x = random_pytorch_tensor(low=2, high=3).to(device)
        y = x.acosh()
        return y

    @flow.unittest.skip_unless_1n1d()
    @autotest(auto_backward=False, check_graph=False)
    def test_sort_tensor_with_random_data(test_case):
        device = random_device()
        x = random_pytorch_tensor(ndim=4).to(device)
        y = x.sort(dim=random(low=-4, high=4).to(int), descending=random_bool())
        return y[0], y[1]

    @flow.unittest.skip_unless_1n1d()
    @autotest(auto_backward=False, check_graph=False)
    def test_argsort_tensor_with_random_data(test_case):
        device = random_device()
        x = random_pytorch_tensor(ndim=4).to(device)
        y = x.argsort(dim=random(low=-4, high=4).to(int), descending=random_bool())
        return y

    @autotest(check_graph=False)
    def test_mean_with_random_data(test_case):
        device = random_device()
        dim = random(1, 4).to(int)
        x = random_pytorch_tensor(ndim=4, dtype=float).to(device)
        return x.mean(dim)

    @autotest(check_graph=False)
    def test_log_tensor_with_random_data(test_case):
        device = random_device()
        x = random_pytorch_tensor().to(device)
        return x.log()

    @autotest(check_graph=False)
    def test_log1p_tensor_with_random_data(test_case):
        device = random_device()
        x = random_pytorch_tensor().to(device)
        return x.log1p()

    @autotest(check_graph=False)
    def test_neg_tensor_with_random_data(test_case):
        device = random_device()
        x = random_pytorch_tensor().to(device)
        return -x

    @autotest(check_graph=False)
    def test_negative_tensor_with_random_data(test_case):
        device = random_device()
        x = random_pytorch_tensor().to(device)
        return x.negative()

    @autotest(check_graph=False)
    def test_neg_tensor_with_random_data(test_case):
        device = random_device()
        x = random_pytorch_tensor().to(device)
        return x.neg()

    @autotest(auto_backward=False, check_graph=False)
    def test_greater_tensor_with_random_data(test_case):
        device = random_device()
        x = random_pytorch_tensor(ndim=3, dim1=2, dim2=3).to(device)
        y = random_pytorch_tensor(ndim=3, dim1=2, dim2=3).to(device)
        return x.gt(y)

    @autotest(auto_backward=False, check_graph=False)
    def test_less_tensor_with_random_data(test_case):
        device = random_device()
        x = random_pytorch_tensor(ndim=3, dim1=2, dim2=3).to(device)
        y = random_pytorch_tensor(ndim=3, dim1=2, dim2=3).to(device)
        return x.lt(y)

    @autotest(auto_backward=False, check_graph=False)
    def test_tensor_topk_with_random_data(test_case):
        device = random_device()
        x = random_pytorch_tensor(ndim=4, dim1=8, dim2=9, dim3=10).to(device)
        y = x.topk(
            random(low=1, high=8).to(int),
            dim=random(low=1, high=4).to(int),
            largest=random_bool(),
            sorted=constant(True),
        )
        return y[0], y[1]

    @autotest(auto_backward=False, check_graph=False)
    def test_flow_fmod_element_with_random_data(test_case):
        device = random_device()
        dim1 = random().to(int)
        dim2 = random().to(int)
        input = random_pytorch_tensor(ndim=3, dim1=dim1, dim2=dim2).to(device)
        other = random_pytorch_tensor(ndim=3, dim1=dim1, dim2=dim2).to(device)
        return input.fmod(other)

    @autotest(auto_backward=False, check_graph=False)
    def test_flow_fmod_broadcast_with_random_data(test_case):
        device = random_device()
        dim1 = random().to(int)
        dim2 = random().to(int)
        input = random_pytorch_tensor(ndim=3, dim1=constant(1), dim2=dim2).to(device)
        other = random_pytorch_tensor(ndim=3, dim1=dim1, dim2=constant(1)).to(device)
        return input.fmod(other)

    @autotest(auto_backward=True, check_graph=False)
    def test_flow_fmod_scalar_with_random_data(test_case):
        device = random_device()
        dim1 = random().to(int)
        dim2 = random().to(int)
        input = random_pytorch_tensor(ndim=3, dim1=dim1, dim2=dim2).to(device)
        other = 3
        return input.fmod(other)

    @autotest(auto_backward=False, check_graph=False)
    def test_fmod_with_0shape_data(test_case):
        device = random_device()
        x = random_pytorch_tensor(4, 2, 1, 0, 3).to(device)
        y = x.fmod(2)
        return y

    @autotest(check_graph=False)
    def test_tensor_flip_list_with_random_data(test_case):
        device = random_device()
        x = random_pytorch_tensor(
            ndim=4, dim1=random().to(int), dim2=random().to(int), dim3=random().to(int)
        ).to(device)
        y = x.flip(constant([0, 1, 2]))
        return y

    @autotest(check_graph=False)
    def test_tensor_flip_tuple_with_random_data(test_case):
        device = random_device()
        x = random_pytorch_tensor(
            ndim=4, dim1=random().to(int), dim2=random().to(int), dim3=random().to(int)
        ).to(device)
        y = x.flip(constant((0, 1, 2)))
        return y

    @autotest(check_graph=False)
    def test_tensor_chunk_list_with_random_data(test_case):
        device = random_device()
        dim = random(1, 4).to(int)
        x = random_pytorch_tensor(
            ndim=4,
            dim1=random(low=4, high=8).to(int),
            dim2=random(low=4, high=8).to(int),
            dim3=random(low=4, high=8).to(int),
        ).to(device)
        y = x.chunk(chunks=random(low=1, high=5).to(int), dim=dim)
        z = torch.cat(y, dim=dim)
        return z

    @autotest(check_graph=False)
    def test_tensor_reciprocal_list_with_random_data(test_case):
        device = random_device()
        x = random_pytorch_tensor(
            ndim=4, dim1=random().to(int), dim2=random().to(int), dim3=random().to(int)
        ).to(device)
        y = x.reciprocal()
        return y

    @flow.unittest.skip_unless_1n1d()
    def test_tensor_slice(test_case):
        x = np.random.randn(2, 3, 4, 5).astype(np.float32)
        input = flow.tensor(x)
        test_case.assertTrue(np.allclose(input[0].numpy(), x[0], 1e-05, 1e-05))
        test_case.assertTrue(np.allclose(input[1].numpy(), x[1], 1e-05, 1e-05))
        test_case.assertTrue(np.allclose(input[0, :].numpy(), x[0, :], 1e-05, 1e-05))
        test_case.assertTrue(
            np.allclose(input[0, :, 0:2].numpy(), x[0, :, 0:2], 1e-05, 1e-05)
        )

    @flow.unittest.skip_unless_1n1d()
    def test_tensor_logical_slice_assign(test_case):
        x = np.random.randn(2, 3, 4, 5).astype(np.float32)
        input = flow.tensor(x)
        input[:, 0] = 3.1415926
        x[:, 0] = 3.1415926
        test_case.assertTrue(np.allclose(input.numpy(), x, 1e-05, 1e-05))
        input[:, 1:2] = 1
        x[:, 1:2] = 1
        test_case.assertTrue(np.allclose(input.numpy(), x, 1e-05, 1e-05))
        input[:] = 1.234
        x[:] = 1.234
        test_case.assertTrue(np.allclose(input.numpy(), x, 1e-05, 1e-05))
        input[0] = 0
        x[0] = 0
        test_case.assertTrue(np.allclose(input.numpy(), x, 1e-05, 1e-05))

    @flow.unittest.skip_unless_1n1d()
    def test_zeros_(test_case):
        shape = (2, 3)
        x = flow.tensor(np.random.randn(*shape), dtype=flow.float32)
        x.zeros_()
        test_case.assertTrue(np.allclose(x.numpy(), np.zeros(shape)))

    @flow.unittest.skip_unless_1n1d()
    def test_construct_small_tensor(test_case):
        shape = (2, 3, 4, 5)
        np_arr = np.random.rand(*shape).astype(np.float32)
        tensor = flow.tensor(np_arr)
        test_case.assertTrue(np.allclose(tensor.numpy(), np_arr))
        test_case.assertEqual(tensor.dtype, flow.float32)
        np_int_arr = np.random.randint(-100, high=100, size=shape, dtype=np.int32)
        tensor = flow.tensor(np_int_arr, dtype=flow.int32)
        test_case.assertEqual(tensor.dtype, flow.int32)
        list_data = [[1, 2.0], [5, 3]]
        tensor = flow.tensor(list_data)
        test_case.assertEqual(tensor.dtype, flow.float32)
        test_case.assertTrue(
            np.allclose(tensor.numpy(), np.array(list_data), 0.0001, 0.0001)
        )
        tuple_data = ((1, 2, 5), (4, 3, 10))
        tensor = flow.tensor(tuple_data)
        test_case.assertEqual(tensor.dtype, flow.int64)
        test_case.assertTrue(np.allclose(tensor.numpy(), np.array(tuple_data)))
        scalar = 5.5
        tensor = flow.tensor(scalar)
        test_case.assertEqual(tensor.dtype, flow.float32)
        test_case.assertTrue(
            np.allclose(tensor.numpy(), np.array(scalar), 0.0001, 0.0001)
        )

    @autotest(check_graph=False)
    def test_tensor_floor_with_random_data(test_case):
        device = random_device()
        x = random_pytorch_tensor().to(device)
        y = x.floor()
        return y

    @autotest(check_graph=False)
    def test_tensor_round_with_random_data(test_case):
        device = random_device()
        x = random_pytorch_tensor().to(device)
        y = x.round()
        return y

    def _test_tensor_reshape(test_case):
        x = np.array(
            [[1, 2, 3, 4], [5, 6, 7, 8], [9, 10, 11, 12], [13, 14, 15, 16]]
        ).astype(np.float32)
        input = flow.tensor(x)
        of_shape = input.reshape(2, 2, 2, -1).numpy().shape
        np_shape = (2, 2, 2, 2)
        test_case.assertTrue(np.allclose(of_shape, np_shape))

<<<<<<< HEAD
    @autotest()
    def test_flatten_tensor_with_random_data(test_case):
        device = random_device()
        x = random_pytorch_tensor().to(device)
        y = x.flatten(
            start_dim=random(1, 6).to(int) | nothing(),
            end_dim=random(1, 6).to(int) | nothing(),
        )
        return y

    @autotest()
=======
    @autotest(check_graph=False)
>>>>>>> 7aeae315
    def test_reshape_tensor_with_random_data(test_case):
        device = random_device()
        x = random_pytorch_tensor(ndim=4).to(device)
        y = x.reshape(-1,)
        return y

    @autotest(check_graph=False)
    def test_tensor_squeeze_with_random_data(test_case):
        device = random_device()
        x = random_pytorch_tensor().to(device)
        y = x.squeeze(random().to(int))
        return y

    @autotest(check_graph=False)
    def test_flow_unsqueeze_with_random_data(test_case):
        device = random_device()
        x = random_pytorch_tensor().to(device)
        y = x.unsqueeze(random(1, 3).to(int))
        return y

    @autotest(check_graph=False)
    def test_permute_flow_with_random_data(test_case):
        device = random_device()
        x = random_pytorch_tensor(ndim=4).to(device)
        y = x.permute(
            random(0, 4).to(int),
            random(0, 4).to(int),
            random(0, 4).to(int),
            random(0, 4).to(int),
        )
        return y

    @autotest(check_graph=False)
    def test_transpose_tensor_with_random_data(test_case):
        device = random_device()
        x = random_pytorch_tensor(ndim=4).to(device)
        y = x.transpose(dim0=random(1, 3).to(int), dim1=random(1, 3).to(int))
        return y

    @flow.unittest.skip_unless_1n1d()
    def test_tensor_where(test_case):
        x = flow.tensor(
            np.array([[-0.462, 0.3139], [0.3898, -0.7197], [0.0478, -0.1657]]),
            dtype=flow.float32,
        )
        y = flow.tensor(np.ones(shape=(3, 2)), dtype=flow.float32)
        condition = flow.tensor(np.array([[0, 1], [1, 0], [1, 0]]), dtype=flow.int32)
        of_out = condition.where(x, y)
        np_out = np.array([[1.0, 0.3139], [0.3898, 1.0], [0.0478, 1.0]])
        test_case.assertTrue(np.allclose(of_out.numpy(), np_out))

    @flow.unittest.skip_unless_1n1d()
    def test_tensor_equal(test_case):
        arr1 = np.random.randint(1, 10, size=(2, 3, 4, 5))
        arr2 = np.random.randint(1, 10, size=(2, 3, 4, 5))
        input = flow.tensor(arr1, dtype=flow.float32)
        other = flow.tensor(arr2, dtype=flow.float32)
        of_out = input.eq(other)
        np_out = np.equal(arr1, arr2)
        test_case.assertTrue(np.allclose(of_out.numpy(), np_out))

    @flow.unittest.skip_unless_1n1d()
    def test_tensor_detach(test_case):
        shape = (2, 3, 4, 5)
        x = flow.tensor(np.random.randn(*shape), dtype=flow.float32, requires_grad=True)
        test_case.assertTrue(np.allclose(x.detach().numpy(), x.numpy(), 0.0001, 0.0001))
        test_case.assertEqual(x.detach().requires_grad, False)
        y = x * 2
        z = y.detach()
        test_case.assertEqual(z.is_leaf, True)
        test_case.assertEqual(z.grad_fn, None)

    def _test_cast_tensor_function(test_case):
        shape = (2, 3, 4, 5)
        np_arr = np.random.randn(*shape).astype(np.float32)
        input = flow.tensor(np_arr, dtype=flow.float32)
        output = input.cast(flow.int8)
        np_out = np_arr.astype(np.int8)
        test_case.assertTrue(np.allclose(output.numpy(), np_out))

    def _test_sin_tensor_function(test_case, shape, device):
        input = flow.Tensor(np.random.randn(2, 3, 4, 5))
        of_out = input.sin()
        np_out = np.sin(input.numpy())
        test_case.assertTrue(np.allclose(of_out.numpy(), np_out, 1e-05, 1e-05))

    @flow.unittest.skip_unless_1n1d()
    def test_cos_tensor_function(test_case):
        arr = np.random.randn(2, 3, 4, 5)
        input = flow.tensor(arr, dtype=flow.float32)
        np_out = np.cos(arr)
        of_out = input.cos()
        test_case.assertTrue(np.allclose(of_out.numpy(), np_out, 1e-05, 1e-05))

    @flow.unittest.skip_unless_1n1d()
    def test_std_tensor_function(test_case):
        np_arr = np.random.randn(9, 8, 7, 6)
        input = flow.Tensor(np_arr)
        of_out = input.std(dim=1, unbiased=False, keepdim=False)
        np_out = np.std(np_arr, axis=1)
        test_case.assertTrue(np.allclose(of_out.numpy(), np_out, 1e-04, 1e-04))

    @flow.unittest.skip_unless_1n1d()
    def test_sqrt_tensor_function(test_case):
        input_arr = np.random.rand(1, 6, 3, 8)
        np_out = np.sqrt(input_arr)
        x = flow.Tensor(input_arr)
        of_out = x.sqrt()
        test_case.assertTrue(
            np.allclose(of_out.numpy(), np_out, 1e-05, 1e-05, equal_nan=True)
        )

    @flow.unittest.skip_unless_1n1d()
    def test_rsqrt_tensor_function(test_case):
        np_arr = np.random.rand(3, 2, 5, 7)
        np_out = 1 / np.sqrt(np_arr)
        x = flow.Tensor(np_arr)
        of_out = flow.rsqrt(x)
        test_case.assertTrue(
            np.allclose(of_out.numpy(), np_out, 1e-05, 1e-05, equal_nan=True)
        )

    @flow.unittest.skip_unless_1n1d()
    def test_square_tensor_function(test_case):
        np_arr = np.random.randn(2, 7, 7, 3)
        np_out = np.square(np_arr)
        x = flow.Tensor(np_arr)
        of_out = x.square()
        test_case.assertTrue(
            np.allclose(of_out.numpy(), np_out, 1e-05, 1e-05, equal_nan=True)
        )

    @flow.unittest.skip_unless_1n1d()
    @autotest(check_graph=False)
    def test_addmm_tensor_with_random_data(test_case):
        device = random_device()
        input = random_pytorch_tensor(ndim=2, dim0=2, dim1=3).to(device)
        mat1 = random_pytorch_tensor(ndim=2, dim0=2, dim1=4).to(device)
        mat2 = random_pytorch_tensor(ndim=2, dim0=4, dim1=3).to(device)
        y = input.addmm(
            mat1,
            mat2,
            beta=random().to(float) | nothing(),
            alpha=random().to(float) | nothing(),
        )
        return y

    @flow.unittest.skip_unless_1n1d()
    @autotest(check_graph=False)
    def test_addmm_broadcast_tensor_with_random_data(test_case):
        device = random_device()
        input = random_pytorch_tensor(ndim=2, dim0=1, dim1=1).to(device)
        mat1 = random_pytorch_tensor(ndim=2, dim0=2, dim1=4).to(device)
        mat2 = random_pytorch_tensor(ndim=2, dim0=4, dim1=3).to(device)
        y = input.addmm(
            mat1,
            mat2,
            beta=random().to(float) | nothing(),
            alpha=random().to(float) | nothing(),
        )
        return y

    @flow.unittest.skip_unless_1n1d()
    @autotest(check_graph=False)
    def test_clamp_tensor_with_random_data(test_case):
        device = random_device()
        input = random_pytorch_tensor().to(device)
        y = input.clamp(min=random().to(float), max=random().to(float))
        return y

    @flow.unittest.skip_unless_1n1d()
    @autotest(check_graph=False)
    def test_clamp_minnone_tensor_with_random_data(test_case):
        device = random_device()
        input = random_pytorch_tensor().to(device)
        y = input.clamp(min=random().to(float) | nothing(), max=random().to(float))
        return y

    @flow.unittest.skip_unless_1n1d()
    @autotest(check_graph=False)
    def test_clamp_maxnone_tensor_with_random_data(test_case):
        device = random_device()
        input = random_pytorch_tensor().to(device)
        y = input.clamp(min=random().to(float), max=random().to(float) | nothing())
        return y

    @flow.unittest.skip_unless_1n1d()
    @autotest(check_graph=False)
    def test_clip_tensor_with_random_data(test_case):
        device = random_device()
        input = random_pytorch_tensor().to(device)
        y = input.clip(min=random().to(float), max=random().to(float))
        return y

    @flow.unittest.skip_unless_1n1d()
    @autotest(check_graph=False)
    def test_clip_minnone_tensor_with_random_data(test_case):
        device = random_device()
        input = random_pytorch_tensor().to(device)
        y = input.clip(min=random().to(float) | nothing(), max=random().to(float))
        return y

    @flow.unittest.skip_unless_1n1d()
    @autotest(check_graph=False)
    def test_clip_maxnone_tensor_with_random_data(test_case):
        device = random_device()
        input = random_pytorch_tensor().to(device)
        y = input.clip(min=random().to(float), max=random().to(float) | nothing())
        return y

    @flow.unittest.skip_unless_1n1d()
    @autotest(check_graph=False)
    def test_ceil_tensor_with_random_data(test_case):
        device = random_device()
        input = random_pytorch_tensor().to(device)
        y = len(input)
        return y

    @flow.unittest.skip_unless_1n1d()
    @autotest(check_graph=False)
    def test_ceil_tensor_with_random_data(test_case):
        device = random_device()
        input = random_pytorch_tensor().to(device)
        y = input.ceil()
        return y

    @flow.unittest.skip_unless_1n1d()
    @autotest(check_graph=False)
    def test_expm1_tensor_with_random_data(test_case):
        device = random_device()
        input = random_pytorch_tensor().to(device)
        y = input.expm1()
        return y

    @flow.unittest.skip_unless_1n1d()
    @autotest(check_graph=False)
    def test_floor_tensor_with_random_data(test_case):
        device = random_device()
        x = random_pytorch_tensor().to(device)
        y = x.floor()
        return y

    @autotest(check_graph=False)
    def test_tesnor_var_all_dim_with_random_data(test_case):
        device = random_device()
        x = random_pytorch_tensor().to(device)
        y = x.var()
        return y

    @autotest(check_graph=False)
    def test_tesnor_var_one_dim_with_random_data(test_case):
        device = random_device()
        x = random_pytorch_tensor(ndim=4).to(device)
        y = x.var(
            dim=random(low=0, high=4).to(int),
            unbiased=random().to(bool),
            keepdim=random().to(bool),
        )
        return y

    @flow.unittest.skip_unless_1n1d()
    def test_norm_tensor_function(test_case):
        input = flow.tensor(
            np.array([[-4.0, -3.0, -2.0], [-1.0, 0.0, 1.0], [2.0, 3.0, 4.0]]),
            dtype=flow.float32,
        )
        of_out_1 = input.norm("fro")
        np_out_1 = np.linalg.norm(input.numpy(), "fro")
        of_out_2 = input.norm(2, dim=1)
        np_out_2 = np.linalg.norm(input.numpy(), ord=2, axis=1)
        of_out_3 = input.norm(float("inf"), dim=0, keepdim=True)
        np_out_3 = np.linalg.norm(
            input.numpy(), ord=float("inf"), axis=0, keepdims=True
        )
        test_case.assertTrue(np.allclose(of_out_1.numpy(), np_out_1, 1e-05, 1e-05))
        test_case.assertTrue(np.allclose(of_out_2.numpy(), np_out_2, 1e-05, 1e-05))
        test_case.assertTrue(np.allclose(of_out_3.numpy(), np_out_3, 1e-05, 1e-05))

    @flow.unittest.skip_unless_1n1d()
    @autotest(check_graph=False)
    def test_pow_tensor_with_random_data(test_case):
        device = random_device()
        x = random_pytorch_tensor().to(device)
        y = random().to(float)
        z = x.pow(y)
        return z

    @flow.unittest.skip_unless_1n1d()
    @autotest(check_graph=False)
    def test_atanh_tensor_with_random_data(test_case):
        device = random_device()
        x = random_pytorch_tensor(low=-0.5, high=0.49).to(device)
        y = x.atanh()
        return y

    @flow.unittest.skip_unless_1n1d()
    @autotest(check_graph=False)
    def test_acos_tensor_with_random_data(test_case):
        device = random_device()
        x = random_pytorch_tensor(low=-0.5, high=0.49).to(device)
        y = x.acos()
        return y

    @flow.unittest.skip_unless_1n1d()
    @autotest(check_graph=False)
    def test_acosh_tensor_with_random_data(test_case):
        device = random_device()
        x = random_pytorch_tensor(low=2.0, high=3.0).to(device)
        y = x.acosh()
        return y

    @flow.unittest.skip_unless_1n1d()
    @autotest(check_graph=False)
    def test_atan_tensor_with_random_data(test_case):
        device = random_device()
        x = random_pytorch_tensor().to(device)
        y = x.atan()
        return y

    @flow.unittest.skip_unless_1n1d()
    @autotest(check_graph=False)
    def test_arctan_tensor_with_random_data(test_case):
        device = random_device()
        x = random_pytorch_tensor().to(device)
        y = x.arctan()
        return y

    @flow.unittest.skip_unless_1n1d()
    @autotest(check_graph=False)
    def test_tan_tensor_with_random_data(test_case):
        device = random_device()
        x = random_pytorch_tensor().to(device)
        y = x.tan()
        return y

    @flow.unittest.skip_unless_1n1d()
    @autotest(check_graph=False)
    def test_tan2_tensor_with_random_data(test_case):
        device = random_device()
        x = random_pytorch_tensor(ndim=2, dim1=3).to(device)
        y = random_pytorch_tensor(ndim=2, dim1=3).to(device)
        z = x.atan2(y)
        return z

    @flow.unittest.skip_unless_1n1d()
    @autotest(check_graph=False)
    def test_arctanh_tensor_with_random_data(test_case):
        device = random_device()
        x = random_pytorch_tensor(low=-0.5, high=0.5).to(device)
        y = x.arctanh()
        return y

    @flow.unittest.skip_unless_1n1d()
    @autotest(n=5, auto_backward=False, check_graph=False)
    def test_tensor_nonzero_with_random_data(test_case):
        device = random_device()
        ndim = random(2, 6).to(int)
        x = random_pytorch_tensor(ndim=ndim).to(device)
        y = x.nonzero()
        return y

    @unittest.skipIf(
        not flow.unittest.env.eager_execution_enabled(),
        "numpy doesn't work in lazy mode",
    )
    @flow.unittest.skip_unless_1n1d()
    def test_tensor_fmod(test_case):
        x = flow.Tensor(np.random.uniform(-100, 100, (5, 5)))
        x.requires_grad = True
        y = np.random.uniform(-10, 10)
        of_out = x.fmod(y)
        np_out = np.sign(x.numpy()) * np.abs(np.fmod(x.numpy(), y))
        test_case.assertTrue(np.allclose(of_out.numpy(), np_out, 0.0001, 0.0001))
        of_out = of_out.sum()
        of_out.backward()
        test_case.assertTrue(
            np.allclose(x.grad.numpy(), np.ones((5, 5)), 0.0001, 0.0001)
        )

    @unittest.skipIf(
        not flow.unittest.env.eager_execution_enabled(),
        "numpy doesn't work in lazy mode",
    )
    @flow.unittest.skip_unless_1n1d()
    def test_magic_fmod(test_case):
        x = flow.Tensor(np.random.uniform(-100, 100, (5, 5)))
        x.requires_grad = True
        y = np.random.uniform(-10, 10)
        of_out = x % y
        np_out = np.sign(x.numpy()) * np.abs(np.fmod(x.numpy(), y))
        test_case.assertTrue(np.allclose(of_out.numpy(), np_out, 0.0001, 0.0001))
        of_out = of_out.sum()
        of_out.backward()
        test_case.assertTrue(
            np.allclose(x.grad.numpy(), np.ones((5, 5)), 0.0001, 0.0001)
        )

    @flow.unittest.skip_unless_1n1d()
    def test_tensor_mish(test_case):
        def np_mish(x):
            f = 1 + np.exp(x)
            y = x * ((f * f - 1) / (f * f + 1))
            y_grad = (f * f - 1) / (f * f + 1) + x * (4 * f * (f - 1)) / (
                (f * f + 1) * (f * f + 1)
            )
            return [y, y_grad]

        np_input = np.random.randn(2, 4, 5, 6)
        of_input = flow.tensor(np_input, dtype=flow.float32, requires_grad=True)
        of_out = of_input.mish()
        (np_out, np_grad) = np_mish(np_input)
        test_case.assertTrue(np.allclose(of_out.numpy(), np_out, 1e-05, 1e-05))
        of_out = of_out.sum()
        of_out.backward()
        test_case.assertTrue(np.allclose(of_input.grad.numpy(), np_grad, 1e-05, 1e-05))

    @flow.unittest.skip_unless_1n1d()
    def test_tensor_triu(test_case):
        def np_triu(x, diagonal):
            y = np.triu(x, diagonal)
            y_grad = np.triu(np.ones_like(x), diagonal)
            return [y, y_grad]

        diagonal_list = [2, -1]
        for diagonal in diagonal_list:
            np_input = np.random.randn(2, 4, 6)
            of_input = flow.tensor(np_input, dtype=flow.float32, requires_grad=True)
            of_out = of_input.triu(diagonal)
            (np_out, np_grad) = np_triu(np_input, diagonal)
            test_case.assertTrue(np.allclose(of_out.numpy(), np_out, 1e-05, 1e-05))
            of_out = of_out.sum()
            of_out.backward()
            test_case.assertTrue(
                np.allclose(of_input.grad.numpy(), np_grad, 1e-05, 1e-05)
            )

    @flow.unittest.skip_unless_1n1d()
    def test_tensor_grad_assignment(test_case):
        np_input = np.random.randn(2, 4, 5, 6)
        of_input = flow.tensor(np_input, dtype=flow.float32, requires_grad=True)
        of_output = 2 * of_input
        of_output = of_output.sum()
        of_output.backward()
        new_grad = flow.tensor(
            np.full(np_input.shape, np.random.randn(1)), dtype=flow.float32
        )
        of_input.grad = new_grad
        test_case.assertTrue(
            np.allclose(of_input.grad.detach().numpy(), new_grad.numpy(), 1e-05, 1e-05)
        )
        of_input.grad = None
        test_case.assertTrue(of_input.grad is None)

    @flow.unittest.skip_unless_1n1d()
    def test_tensor_grad_assignment_sum(test_case):
        np_input = np.random.randn(1, 5, 7, 3)
        of_input = flow.tensor(np_input, dtype=flow.float32, requires_grad=True)
        of_output = of_input.sum()
        of_output.backward()
        rand_init = np.random.randn(1)
        rand_scale = np.random.randn(1)
        new_grad = flow.tensor(np.full(np_input.shape, rand_init), dtype=flow.float32)
        of_input.grad = new_grad
        of_output = flow.tensor(rand_scale, dtype=flow.float32) * of_input
        of_output = of_output.sum()
        of_output.backward()
        test_case.assertTrue(
            np.allclose(
                of_input.grad.detach().numpy(),
                np.full(np_input.shape, rand_init + rand_scale),
                1e-05,
                1e-05,
            )
        )
        of_input.grad = of_input.grad * 2
        test_case.assertTrue(
            np.allclose(
                of_input.grad.detach().numpy(),
                2 * np.full(np_input.shape, rand_init + rand_scale),
                1e-05,
                1e-05,
            )
        )

    @flow.unittest.skip_unless_1n1d()
    def test_tensor_mish(test_case):
        def np_mish(x):
            f = 1 + np.exp(x)
            y = x * ((f * f - 1) / (f * f + 1))
            y_grad = (f * f - 1) / (f * f + 1) + x * (4 * f * (f - 1)) / (
                (f * f + 1) * (f * f + 1)
            )
            return [y, y_grad]

        np_input = np.random.randn(2, 4, 5, 6,)
        of_input = flow.tensor(np_input, dtype=flow.float32, requires_grad=True)
        of_out = of_input.mish()

        np_out, np_grad = np_mish(np_input)
        test_case.assertTrue(np.allclose(of_out.numpy(), np_out, 1e-5, 1e-5))

        of_out = of_out.sum()
        of_out.backward()
        test_case.assertTrue(np.allclose(of_input.grad.numpy(), np_grad, 1e-5, 1e-5))

    @flow.unittest.skip_unless_1n1d()
    def test_tensor_silu(test_case):
        def np_silu(x):
            _sig = 1 / (1 + np.exp(-x))
            y = x * _sig
            y_grad = _sig * (1 + x * (1 - _sig))
            return [y, y_grad]

        np_input = np.random.randn(2, 4, 5, 6,)
        of_input = flow.tensor(np_input, dtype=flow.float32, requires_grad=True)
        of_out = of_input.silu()

        np_out, np_grad = np_silu(np_input)
        test_case.assertTrue(np.allclose(of_out.numpy(), np_out, 1e-5, 1e-5))

        of_out = of_out.sum()
        of_out.backward()
        test_case.assertTrue(np.allclose(of_input.grad.numpy(), np_grad, 1e-5, 1e-5))

    @flow.unittest.skip_unless_1n1d()
    def test_tensor_selu(test_case):
        _scale = 1.0507009873554804934193349852946
        _alpha = 1.6732632423543772848170429916717

        def np_selu(x):
            y = np.where(x < 0, _scale * _alpha * (np.exp(x) - 1), _scale * x)
            y_grad = np.where(x < 0, _scale * _alpha * np.exp(x), _scale)
            return [y, y_grad]

        np_input = np.random.randn(2, 4, 5, 6,)
        of_input = flow.tensor(np_input, dtype=flow.float32, requires_grad=True)
        of_out = of_input.selu()

        np_out, np_grad = np_selu(np_input)
        test_case.assertTrue(np.allclose(of_out.numpy(), np_out, 1e-5, 1e-5))

        of_out = of_out.sum()
        of_out.backward()
        test_case.assertTrue(np.allclose(of_input.grad.numpy(), np_grad, 1e-5, 1e-5))

    @unittest.skip("still have error in ci")
    @flow.unittest.skip_unless_1n1d()
    def test_tensor_softsign(test_case):
        def np_softsign(x):
            y = x / (1 + np.abs(x))
            y_grad = 1 / np.square(1 + np.abs(x))
            return [y, y_grad]

        np_input = np.random.randn(2, 4, 5, 6,)
        of_input = flow.tensor(np_input, dtype=flow.float32, requires_grad=True)
        of_out = of_input.softsign()

        np_out, np_grad = np_softsign(np_input)
        test_case.assertTrue(np.allclose(of_out.numpy(), np_out, 1e-5, 1e-5))

        of_out = of_out.sum()
        of_out.backward()
        test_case.assertTrue(np.allclose(of_input.grad.numpy(), np_grad, 1e-5, 1e-5))

    @flow.unittest.skip_unless_1n1d()
    @autotest(auto_backward=False, check_graph=False)
    def test_eq_tensor_with_random_data(test_case):
        device = random_device()
        shape = random_tensor().value().shape
        x = random_pytorch_tensor(len(shape), *shape, requires_grad=False).to(device)
        y = random_pytorch_tensor(len(shape), *shape, requires_grad=False).to(device)
        return x.eq(y)

    @flow.unittest.skip_unless_1n1d()
    @autotest(auto_backward=False, check_graph=False)
    def test_eq_tensor_with_same_random_data(test_case):
        device = random_device()
        shape = random_tensor().value().shape
        x = random_pytorch_tensor(len(shape), *shape, requires_grad=False).to(device)
        return x.eq(x)

    @flow.unittest.skip_unless_1n1d()
    @autotest(check_graph=False)
    def test_erf_tensor_with_random_data(test_case):
        device = random_device()
        x = random_pytorch_tensor().to(device)
        return x.erf()

    @flow.unittest.skip_unless_1n1d()
    @autotest(check_graph=False)
    def test_erfc_tensor_with_random_data(test_case):
        device = random_device()
        x = random_pytorch_tensor().to(device)
        return x.erfc()

    @flow.unittest.skip_unless_1n1d()
    @autotest(check_graph=False)
    def test_exp_tensor_with_random_data(test_case):
        device = random_device()
        x = random_pytorch_tensor().to(device)
        return x.exp()

    @flow.unittest.skip_unless_1n1d()
    @autotest(check_graph=False)
    def test_round_tensor_with_random_data(test_case):
        device = random_device()
        x = random_pytorch_tensor().to(device)
        return x.round()

    @flow.unittest.skip_unless_1n1d()
    @autotest(check_graph=False)
    def test_tensor_diag_one_dim(test_case):
        device = random_device()
        x = random_pytorch_tensor(ndim=1, dim0=random()).to(device)
        return x.diag()

    @autotest(check_graph=False)
    def test_flow_tensor_expand_with_random_data(test_case):
        random_expand_size = random(1, 6).to(int).value()
        x = random_pytorch_tensor(ndim=5, dim0=1, dim1=1, dim2=1, dim3=1, dim4=1)
        ndim = 5
        expand_size = random_expand_size
        dim_size = [1,] * ndim
        random_index = random(0, ndim).to(int).value()
        dim_size[random_index] = expand_size
        return x.expand(*dim_size)

    @autotest(check_graph=False)
    def test_flow_tensor_expand_with_random_data(test_case):
        random_expand_size = random(1, 6).to(int).value()
        x = random_pytorch_tensor(ndim=5, dim0=1, dim1=1, dim2=1, dim3=1, dim4=1)
        ndim = 5
        expand_size = random_expand_size
        dim_size = [1,] * ndim
        random_index = random(0, ndim).to(int).value()
        dim_size[random_index] = expand_size
        y = torch.ones(dim_size)
        return x.expand_as(y)

    @flow.unittest.skip_unless_1n1d()
    @autotest(check_graph=False)
    def test_tensor_diag_other_dim(test_case):
        device = random_device()
        x = random_pytorch_tensor(ndim=2, dim0=random(), dim1=random()).to(device)
        return x.diag()

    @flow.unittest.skip_unless_1n1d()
    @autotest(auto_backward=False, check_graph=False)
    def test_floordiv_elementwise_tensor_with_random_data(test_case):
        device = random_device()
        input = random_pytorch_tensor(ndim=2, dim0=4, dim1=8).to(device)
        other = random_pytorch_tensor(ndim=2, dim0=4, dim1=8).to(device)
        y = input.floor_divide(other)
        return y

    @flow.unittest.skip_unless_1n1d()
    @autotest(auto_backward=False, check_graph=False)
    def test_scalar_floordiv_tensor_with_random_data(test_case):
        device = random_device()
        input = random_pytorch_tensor(ndim=2, dim0=4, dim1=8).to(device)
        other = random().to(int)
        y = input.floor_divide(other)
        return y

    @flow.unittest.skip_unless_1n4d()
    def test_construct_consistent_tensor_by_numpy(test_case):
        x = np.ones((4, 4), dtype=np.int32)
        placement = flow.placement("cuda", {0: [0, 1, 2, 3]})
        y = flow.tensor(
            x,
            dtype=flow.float32,
            placement=placement,
            sbp=[flow.sbp.split(0)],
            requires_grad=False,
        )
        test_case.assertTrue(y.dtype == flow.float32)
        test_case.assertTrue(
            np.allclose(y.to_local().numpy(), np.ones((1, 4), dtype=np.float32))
        )
        test_case.assertEqual(y.placement, placement)

        y_default_dtype = flow.tensor(
            x, placement=placement, sbp=[flow.sbp.split(0)], requires_grad=False,
        )
        test_case.assertTrue(y_default_dtype.dtype == flow.int32)


@unittest.skipIf(os.getenv("ONEFLOW_TEST_CPU_ONLY"), "only test cpu cases")
class TestTensorNumpy(flow.unittest.TestCase):
    @flow.unittest.skip_unless_1n2d()
    def test_1d_sbp_tensor_numpy_1n2d(test_case):
        ori_x = flow.tensor([1, 2, 3, 4]) + flow.env.get_rank()
        placement = flow.env.all_device_placement("cpu")
        x = ori_x.to_consistent(placement=placement, sbp=flow.sbp.split(0))
        test_case.assertTrue(np.allclose(x.numpy(), [1, 2, 3, 4, 2, 3, 4, 5]))

        x = ori_x.to_consistent(placement=placement, sbp=flow.sbp.broadcast)
        test_case.assertTrue(np.allclose(x.numpy(), [1, 2, 3, 4]))

        x = ori_x.to_consistent(placement=placement, sbp=flow.sbp.partial_sum)
        test_case.assertTrue(np.allclose(x.numpy(), [3, 5, 7, 9]))

        placement = flow.env.all_device_placement("cuda")
        x = ori_x.to_consistent(placement=placement, sbp=flow.sbp.split(0))
        test_case.assertTrue(np.allclose(x.numpy(), [1, 2, 3, 4, 2, 3, 4, 5]))

        x = ori_x.to_consistent(placement=placement, sbp=flow.sbp.broadcast)
        test_case.assertTrue(np.allclose(x.numpy(), [1, 2, 3, 4]))

        x = ori_x.to_consistent(placement=placement, sbp=flow.sbp.partial_sum)
        test_case.assertTrue(np.allclose(x.numpy(), [3, 5, 7, 9]))

    @flow.unittest.skip_unless_1n2d()
    def test_2d_sbp_tensor_numpy_1n2d(test_case):
        ori_x = flow.tensor(np.ones((2, 2))) + flow.env.get_rank()
        placement = flow.placement("cuda", {0: range(2)}, hierarchy=(2, 1))
        x = ori_x.to_consistent(
            placement=placement, sbp=[flow.sbp.split(0), flow.sbp.split(1)]
        )
        test_case.assertTrue(np.allclose(x.numpy(), [[1, 1], [1, 1], [2, 2], [2, 2]]))

        x = ori_x.to_consistent(
            placement=placement, sbp=[flow.sbp.broadcast, flow.sbp.split(0)]
        )
        test_case.assertTrue(np.allclose(x.numpy(), [[1, 1], [1, 1]]))

        x = ori_x.to_consistent(
            placement=placement, sbp=[flow.sbp.partial_sum, flow.sbp.broadcast]
        )
        test_case.assertTrue(np.allclose(x.numpy(), [[3, 3], [3, 3]]))

    @flow.unittest.skip_unless_1n4d()
    def test_2d_sbp_tensor_numpy_1n4d(test_case):
        ori_x = flow.tensor(np.ones((2, 2))) + flow.env.get_rank()
        placement = flow.placement("cuda", {0: range(4)}, hierarchy=(2, 2))

        x = ori_x.to_consistent(
            placement=placement, sbp=[flow.sbp.split(0), flow.sbp.split(1)]
        )
        test_case.assertTrue(
            np.allclose(
                x.numpy(), [[1, 1, 2, 2], [1, 1, 2, 2], [3, 3, 4, 4], [3, 3, 4, 4]]
            )
        )

        x = ori_x.to_consistent(
            placement=placement, sbp=[flow.sbp.split(0), flow.sbp.partial_sum]
        )
        test_case.assertTrue(np.allclose(x.numpy(), [[3, 3], [3, 3], [7, 7], [7, 7]]))

        # TODO: (s0, b) has bug
        # x = ori_x.to_consistent(placement=placement, sbp=[flow.sbp.split(0), flow.sbp.broadcast])

    @flow.unittest.skip_unless_1n1d()
    @autotest(check_graph=False)
    def test_tensor_bmm(test_case):
        t = random(1, 5)
        k = random(1, 5)
        input1 = random_pytorch_tensor(ndim=3, dim0=t, dim1=3, dim2=k)
        input2 = random_pytorch_tensor(ndim=3, dim0=t, dim1=k, dim2=5)
        of_out = input1.bmm(input2)
        return of_out


if __name__ == "__main__":
    unittest.main()<|MERGE_RESOLUTION|>--- conflicted
+++ resolved
@@ -849,7 +849,7 @@
         np_shape = (2, 2, 2, 2)
         test_case.assertTrue(np.allclose(of_shape, np_shape))
 
-<<<<<<< HEAD
+
     @autotest()
     def test_flatten_tensor_with_random_data(test_case):
         device = random_device()
@@ -860,10 +860,7 @@
         )
         return y
 
-    @autotest()
-=======
-    @autotest(check_graph=False)
->>>>>>> 7aeae315
+    @autotest(check_graph=False)
     def test_reshape_tensor_with_random_data(test_case):
         device = random_device()
         x = random_pytorch_tensor(ndim=4).to(device)
