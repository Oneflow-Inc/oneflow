"""
Copyright 2020 The OneFlow Authors. All rights reserved.

Licensed under the Apache License, Version 2.0 (the "License");
you may not use this file except in compliance with the License.
You may obtain a copy of the License at

    http://www.apache.org/licenses/LICENSE-2.0

Unless required by applicable law or agreed to in writing, software
distributed under the License is distributed on an "AS IS" BASIS,
WITHOUT WARRANTIES OR CONDITIONS OF ANY KIND, either express or implied.
See the License for the specific language governing permissions and
limitations under the License.
"""

import copy
import os
import unittest
from collections import OrderedDict

import numpy as np
import oneflow as flow
import oneflow.unittest
from oneflow.test_utils.automated_test_util import *


@unittest.skipIf(os.getenv("ONEFLOW_TEST_CPU_ONLY"), "only test cpu cases")
class TestTensor(flow.unittest.TestCase):
    @flow.unittest.skip_unless_1n1d()
    def test_numpy_and_default_dtype(test_case):
        shape = (2, 3, 4, 5)
        tensor = flow.Tensor(*shape)
        flow.nn.init.ones_(tensor)
        test_case.assertTrue(tensor.dtype == flow.float32)
        test_case.assertTrue(
            np.allclose(tensor.numpy(), np.ones(shape, dtype=np.float32))
        )

    @flow.unittest.skip_unless_1n1d()
    def test_tensor_deepcopy(test_case):
        shape = (2, 3)
        tensor1 = flow.ones(*shape)
        tensor2 = copy.deepcopy(tensor1)
        tensor1[0, 0] = 0
        test_case.assertEqual(tensor1[0, 0], 0)
        test_case.assertEqual(tensor2[0, 0], 1)

    @flow.unittest.skip_unless_1n1d()
    def test_tensor_property(test_case):
        shape = (2, 3, 4, 5)
        tensor = flow.Tensor(*shape)
        test_case.assertEqual(tensor.storage_offset(), 0)
        test_case.assertEqual(tensor.stride(), (60, 20, 5, 1))
        test_case.assertEqual(tensor.is_cuda, False)
        test_case.assertTrue(tensor.is_contiguous())

    @flow.unittest.skip_unless_1n1d()
    def test_copy_to_and_from_numpy(test_case):
        np_arr = np.array([4, 6], dtype=np.float32)
        tensor = flow.tensor(np_arr, dtype=flow.float32)
        test_case.assertTrue(np.allclose(tensor.numpy(), np_arr))
        test_case.assertEqual(np.float32, tensor.numpy().dtype)
        np_arr = np.array([4, 6], dtype=np.int32)
        tensor = flow.tensor(np_arr, dtype=flow.int32)
        test_case.assertTrue(np.allclose(tensor.numpy(), np_arr))
        test_case.assertEqual(np.int32, tensor.numpy().dtype)

    @flow.unittest.skip_unless_1n1d()
    def test_inplace_copy_from_contiguous_numpy(test_case):
        np_arr = np.arange(6).reshape(3, 2)
        tensor = flow.zeros(3, 2).to(flow.int64)
        tensor.copy_(np_arr)
        test_case.assertTrue(np.allclose(tensor.numpy(), np_arr))

    @flow.unittest.skip_unless_1n1d()
    def test_inplace_copy_from_non_contiguous_numpy(test_case):
        np_arr = np.arange(6).reshape(2, 3).transpose(1, 0)
        tensor = flow.zeros(3, 2).to(flow.int64)
        tensor.copy_(np_arr)
        test_case.assertTrue(np.allclose(tensor.numpy(), np_arr))

    @flow.unittest.skip_unless_1n1d()
    def test_construct_from_numpy_or_list(test_case):
        shape = (2, 3, 4, 5)
        np_arr = np.random.rand(*shape).astype(np.float32)
        tensor = flow.tensor(np_arr)
        test_case.assertTrue(np.allclose(tensor.numpy(), np_arr))
        np_int_arr = np.random.randint(-100, high=100, size=shape, dtype=np.int32)
        tensor = flow.tensor(np_int_arr, dtype=flow.int32)
        test_case.assertEqual(tensor.dtype, flow.int32)
        test_case.assertTrue(np_arr.flags["C_CONTIGUOUS"])
        test_case.assertTrue(np.allclose(tensor.numpy(), np_int_arr))
        np_arr = np.random.random((1, 256, 256, 3)).astype(np.float32)
        np_arr = np_arr.transpose(0, 3, 1, 2)
        tensor = flow.tensor(np_arr)
        test_case.assertFalse(np_arr.flags["C_CONTIGUOUS"])
        test_case.assertTrue(np.allclose(tensor.numpy(), np_arr))

    @flow.unittest.skip_unless_1n1d()
    def test_construct_from_another_tensor(test_case):
        shape = (2, 3, 4, 5)
        np_arr = np.random.rand(*shape).astype(np.float32)
        tensor = flow.tensor(np_arr)
        output = flow.tensor(tensor)
        test_case.assertEqual(output.dtype, flow.float32)
        test_case.assertTrue(np.allclose(output.numpy(), np_arr))

    @autotest(check_graph=False)
    def test_tensor_sign_with_random_data(test_case):
        device = random_device()
        x = random_pytorch_tensor().to(device)
        y = x.sign()
        return y

    @autotest(check_graph=False)
    def test_flow_tensor_gather_with_random_data(test_case):
        device = random_device()
        input = random_pytorch_tensor(ndim=4, dim1=3, dim2=4, dim3=5).to(device)
        dim = random(0, 4).to(int)
        index = random_pytorch_tensor(
            ndim=4,
            dim1=random(1, 3).to(int),
            dim2=random(1, 4).to(int),
            dim3=random(1, 5).to(int),
            dtype=int,
        ).to(device)
        return input.gather(dim, index)

    def _test_tensor_init_methods(test_case, tensor_creator, get_numpy):
        shape = (2, 3, 4, 5)
        x = tensor_creator(*shape)
        np_ones = np.ones(x.shape)
        np_zeros = np.zeros(x.shape)
        random_fill_val = 923.53
        x.fill_(random_fill_val)
        test_case.assertTrue(np.allclose(get_numpy(x), random_fill_val * np_ones))
        flow.nn.init.ones_(x)
        test_case.assertTrue(np.allclose(get_numpy(x), np_ones))
        flow.nn.init.zeros_(x)
        test_case.assertTrue(np.allclose(get_numpy(x), np_zeros))
        flow.nn.init.constant_(x, random_fill_val)
        test_case.assertTrue(np.allclose(get_numpy(x), random_fill_val * np_ones))
        z = tensor_creator(5, 4, 3, 2)
        flow.nn.init.kaiming_normal_(z, a=0.1, mode="fan_out", nonlinearity="relu")
        flow.nn.init.kaiming_uniform_(z)
        z.requires_grad_()
        flow.nn.init.xavier_normal_(z)
        flow.nn.init.xavier_uniform_(z)
        x = tensor_creator(*shape).to(dtype=flow.int32)
        np_ones = np.ones(x.shape, dtype=np.int32)
        np_zeros = np.zeros(x.shape, dtype=np.int32)
        random_fill_val = -51
        x.fill_(random_fill_val)
        test_case.assertTrue(np.allclose(get_numpy(x), random_fill_val * np_ones))
        flow.nn.init.ones_(x)
        test_case.assertTrue(np.allclose(get_numpy(x), np_ones))
        flow.nn.init.zeros_(x)
        test_case.assertTrue(np.allclose(get_numpy(x), np_zeros))
        flow.nn.init.constant_(x, random_fill_val)
        test_case.assertTrue(np.allclose(get_numpy(x), random_fill_val * np_ones))
        x.zeros_()
        test_case.assertTrue(np.array_equal(get_numpy(x), np_zeros))
        test_case.assertEqual(flow.nn.init.calculate_gain("conv2d"), 1)
        test_case.assertEqual(flow.nn.init.calculate_gain("tanh"), 5.0 / 3)

    @flow.unittest.skip_unless_1n1d()
    def test_local_tensor_init_methods(test_case):
        test_case._test_tensor_init_methods(
            lambda *args, **kwargs: flow.Tensor(*args, **kwargs), lambda x: x.numpy()
        )

    @flow.unittest.skip_unless_1n2d()
    def test_consistent_tensor_init_methods(test_case):
        test_case._test_tensor_init_methods(
            lambda *args, **kwargs: flow.Tensor(
                *args,
                **kwargs,
                sbp=flow.sbp.broadcast,
                placement=flow.placement("cuda", {0: range(2)})
            ),
            lambda x: x.to_consistent(sbp=flow.sbp.broadcast).to_local().numpy(),
        )

    @flow.unittest.skip_unless_1n1d()
    def test_tensor_with_single_int(test_case):
        x = flow.Tensor(5)
        test_case.assertEqual(x.shape, flow.Size([5]))
        x = flow.tensor(5)
        test_case.assertEqual(x.numpy().item(), 5)

    @flow.unittest.skip_unless_1n1d()
    def test_tensor_device(test_case):
        shape = (2, 3, 4, 5)
        x = flow.Tensor(*shape)
        test_case.assertTrue(not x.is_cuda)
        x = flow.Tensor(*shape, device=flow.device("cuda"))
        test_case.assertTrue(x.is_cuda)
        x = flow.Tensor(*shape, device=flow.device("cpu"))
        test_case.assertTrue(not x.is_cuda)

    @flow.unittest.skip_unless_1n1d()
    @autotest(n=1, check_graph=False)
    def test_tensor_set_data_autograd_meta(test_case):
        x = torch.ones(2, 3).requires_grad_(True)
        y = x + x
        z = torch.zeros(2, 3)
        z.data = y
        return z.grad_fn, z.is_leaf

    @flow.unittest.skip_unless_1n1d()
    def test_tensor_set_data(test_case):
        a = flow.ones(2, 3, requires_grad=False)
        b = flow.ones(4, 5, requires_grad=True).to("cuda")
        old_id = id(a)
        a.data = b
        test_case.assertEqual(old_id, id(a))
        test_case.assertTrue(a.shape == (4, 5))
        test_case.assertTrue(a.device == flow.device("cuda"))
        test_case.assertFalse(a.requires_grad)
        test_case.assertTrue(a.is_leaf)

    @flow.unittest.skip_unless_1n1d()
    def test_tensor_unsupported_property(test_case):

        shape = (2, 3, 4, 5)
        x = flow.Tensor(*shape)
        test_case.assertTrue(x.is_local)

        with test_case.assertRaises(
            oneflow._oneflow_internal.exception.RuntimeException
        ):
            x.consistent_id()

        with test_case.assertRaises(
            oneflow._oneflow_internal.exception.RuntimeException
        ):
            x.sbp

        with test_case.assertRaises(
            oneflow._oneflow_internal.exception.RuntimeException
        ):
            x.placement

        if x.dtype != flow.tensor_buffer:
            with test_case.assertRaises(
                oneflow._oneflow_internal.exception.RuntimeException
            ):
                x._tensor_buffer_shapes_and_dtypes

    @flow.unittest.skip_unless_1n1d()
    def test_tensor_to_bool(test_case):
        x = flow.tensor([0.0])
        test_case.assertFalse(bool(x))
        x = flow.tensor([0.0]).to("cuda")
        test_case.assertFalse(bool(x))
        x = flow.tensor([1.5])
        test_case.assertTrue(bool(x))
        x = flow.tensor([3])
        test_case.assertTrue(bool(x))
        with test_case.assertRaises(RuntimeError):
            bool(flow.tensor([1, 3, 5]))
            bool(flow.tensor([]))

    @flow.unittest.skip_unless_1n1d()
    def test_tensor_autograd_related_methods(test_case):
        shape = (2, 3, 4, 5)
        x = flow.Tensor(*shape)
        y = flow.Tensor(*shape)
        y.requires_grad = True
        x.fill_(1.0)
        y.fill_(2.0)
        z = x + y
        test_case.assertFalse(x.requires_grad)
        test_case.assertTrue(x.is_leaf)
        test_case.assertTrue(y.requires_grad)
        test_case.assertTrue(y.is_leaf)
        test_case.assertTrue(z.requires_grad)
        test_case.assertFalse(z.is_leaf)
        with flow.no_grad():
            m = x + y
        test_case.assertTrue(m.is_leaf)
        test_case.assertFalse(m.requires_grad)
        m.requires_grad = True
        v = flow.Tensor(*shape)
        v.requires_grad = True
        z.retain_grad()
        w = v + z
        grad = flow.Tensor(*shape)
        grad.fill_(1.0)
        w.backward(gradient=grad, retain_graph=True)
        test_case.assertTrue(
            np.allclose(v.grad.numpy(), np.ones(shape), atol=1e-4, rtol=1e-4)
        )
        test_case.assertTrue(
            np.allclose(y.grad.numpy(), np.ones(shape), atol=1e-4, rtol=1e-4)
        )
        test_case.assertTrue(
            np.allclose(z.grad.numpy(), np.ones(shape), atol=1e-4, rtol=1e-4)
        )
        test_case.assertIsNone(x.grad)
        w.backward(gradient=grad, retain_graph=True)

    @flow.unittest.skip_unless_1n1d()
    def test_tensor_register_hook(test_case):
        shape = (2, 3)
        x = flow.Tensor(*shape)
        x.requires_grad = True
        x.register_hook(lambda grad: grad * 2 + 1)
        y = x.sum() + (x * 2).sum()
        y.backward()
        test_case.assertTrue(
            np.allclose(x.grad.numpy(), np.ones(shape) * 7, atol=1e-4, rtol=1e-4)
        )
        x = flow.Tensor(*shape)
        x.requires_grad = True
        new_grad = flow.Tensor([[1, 2, 3], [4, 5, 6]])
        x.register_hook(lambda _: new_grad)
        y = x.sum() + (x * 2).sum()
        y.backward()
        test_case.assertTrue(np.allclose(x.grad.numpy(), new_grad.numpy()))
        grad_nonlocal = None

        def assign_nonlocal_variable_and_return_none(grad):
            nonlocal grad_nonlocal
            grad_nonlocal = grad

        x = flow.Tensor(*shape)
        x.requires_grad = True
        new_grad = flow.tensor([[1, 2, 3], [4, 5, 6]], dtype=flow.float32)
        x.register_hook(assign_nonlocal_variable_and_return_none)
        y = x.sum() + (x * 2).sum()
        y.backward()
        test_case.assertTrue(np.allclose(grad_nonlocal.numpy(), np.ones(shape) * 3))

    @flow.unittest.skip_unless_1n1d()
    def test_user_defined_data(test_case):
        list_data = [5, 5]
        tuple_data = (5, 5)
        numpy_data = np.array((5, 5))
        x = flow.Tensor(list_data)
        y = flow.Tensor(tuple_data)
        z = flow.Tensor(numpy_data)
        test_case.assertTrue(np.allclose(x.numpy(), 5 * np.ones(x.shape)))
        test_case.assertTrue(np.allclose(y.numpy(), 5 * np.ones(y.shape)))
        test_case.assertTrue(np.allclose(z.numpy(), 5 * np.ones(z.shape)))

    @flow.unittest.skip_unless_1n1d()
    def test_mirrored_tensor_and_op(test_case):
        x1 = flow.Tensor([[1.0, 2.0]])
        test_case.assertEqual(x1.dtype, flow.float32)
        test_case.assertEqual(x1.shape, flow.Size((1, 2)))
        x2 = flow.Tensor([[1.0], [2.0]])
        op = (
            flow.builtin_op("matmul")
            .Input("a")
            .Input("b")
            .Attr("transpose_a", False)
            .Attr("transpose_b", False)
            .Attr("alpha", float(1.0))
            .Output("out")
            .Build()
        )
        y = op(x1, x2)[0]
        test_case.assertTrue(
            np.allclose(y.numpy(), np.array([[5.0]], dtype=np.float32))
        )

    @flow.unittest.skip_unless_1n1d()
    def test_tensor_to_list(test_case):
        list_data = [[1.0, 3.0], [5.0, 6.0]]
        input = flow.Tensor(list_data)
        test_case.assertEqual(list_data, input.tolist())

    @flow.unittest.skip_unless_1n1d()
    def test_tensor_nelement(test_case):
        shape = (2, 3, 4)
        input = flow.Tensor(*shape)
        test_case.assertEqual(input.nelement(), 24)

    @flow.unittest.skip_unless_1n1d()
    def test_tensor_numel(test_case):
        shape = (2, 3, 4, 5)
        input = flow.Tensor(*shape)
        test_case.assertEqual(input.numel(), 120)

    @flow.unittest.skip_unless_1n1d()
    def test_tensor_print(test_case):
        shape = (2, 3, 4, 5)
        input = flow.Tensor(*shape)
        input_str = str(input)
        test_case.assertTrue(input_str.startswith("tensor("))
        test_case.assertTrue("device=" not in input_str)
        gpu_input = flow.Tensor(*shape, device="cuda")
        gpu_input_str = str(gpu_input)
        test_case.assertTrue("device=" in gpu_input_str)
        test_case.assertTrue("cuda:0" in gpu_input_str)
        requires_grad_input = flow.Tensor(*shape)
        requires_grad_input.requires_grad = True
        requires_grad_input_str = str(requires_grad_input)
        test_case.assertTrue("requires_grad=" in requires_grad_input_str)

    @flow.unittest.skip_unless_1n1d()
    def test_indexing(test_case):
        class SliceExtracter:
            def __getitem__(self, key):
                return key

        se = SliceExtracter()

        def compare_getitem_with_numpy(tensor, slices):
            np_arr = tensor.numpy()
            test_case.assertTrue(np.allclose(np_arr[slices], tensor[slices].numpy()))

        def compare_setitem_with_numpy(tensor, slices, value):
            np_arr = tensor.numpy()
            if isinstance(value, flow.Tensor):
                np_value = value.numpy()
            else:
                np_value = value
            np_arr[slices] = np_value
            tensor[slices] = value
            test_case.assertTrue(np.allclose(np_arr, tensor.numpy()))

        x = flow.randn(5, 5)
        v = flow.Tensor([[0, 1, 2, 3, 4]])
        compare_getitem_with_numpy(x, se[-4:-1:2])
        compare_getitem_with_numpy(x, se[-1:])
        compare_setitem_with_numpy(x, se[-1:], v)
        compare_setitem_with_numpy(x, se[2::2], 2)
        x = flow.Tensor(2, 3, 4)
        v = flow.Tensor(3)
        compare_setitem_with_numpy(x, se[:, :, 2], v)
        x = flow.Tensor(2, 3, 4)
        compare_setitem_with_numpy(x, se[1, :, 2], v)

    @flow.unittest.skip_unless_1n1d()
    def test_div(test_case):
        x = flow.Tensor(np.random.randn(1, 1))
        y = flow.Tensor(np.random.randn(2, 3))
        of_out = x / y
        np_out = np.divide(x.numpy(), y.numpy())
        test_case.assertTrue(np.allclose(of_out.numpy(), np_out, 0.0001, 0.0001))
        x = flow.Tensor(np.random.randn(2, 3))
        of_out = x / 3
        np_out = np.divide(x.numpy(), 3)
        test_case.assertTrue(np.allclose(of_out.numpy(), np_out, 0.0001, 0.0001))
        x = flow.Tensor(np.random.randn(2, 3))
        of_out = 3 / x
        np_out = np.divide(3, x.numpy())
        test_case.assertTrue(np.allclose(of_out.numpy(), np_out, 0.0001, 0.0001))
        x = flow.Tensor(np.random.randn(1))
        of_out = 3 / x
        np_out = np.divide(3, x.numpy())
        test_case.assertTrue(np.allclose(of_out.numpy(), np_out, 0.0001, 0.0001))

    @flow.unittest.skip_unless_1n1d()
    def test_mul(test_case):
        x = flow.Tensor(np.random.randn(1, 1))
        y = flow.Tensor(np.random.randn(2, 3))
        of_out = x * y
        np_out = np.multiply(x.numpy(), y.numpy())
        test_case.assertTrue(np.allclose(of_out.numpy(), np_out, 0.0001, 0.0001))
        x = flow.Tensor(np.random.randn(2, 3))
        of_out = x * 3
        np_out = np.multiply(x.numpy(), 3)
        test_case.assertTrue(np.allclose(of_out.numpy(), np_out, 0.0001, 0.0001))
        x = flow.Tensor(np.random.randn(2, 3))
        of_out = 3 * x
        np_out = np.multiply(3, x.numpy())
        test_case.assertTrue(np.allclose(of_out.numpy(), np_out, 0.0001, 0.0001))

    @flow.unittest.skip_unless_1n1d()
    def test_add_tensor_method(test_case):
        x = flow.Tensor(np.random.randn(1, 1))
        y = flow.Tensor(np.random.randn(2, 3))
        of_out = x + y
        np_out = np.add(x.numpy(), y.numpy())
        test_case.assertTrue(np.allclose(of_out.numpy(), np_out, 0.0001, 0.0001))
        x = flow.Tensor(np.random.randn(2, 3))
        of_out = x + 3
        np_out = np.add(x.numpy(), 3)
        test_case.assertTrue(np.allclose(of_out.numpy(), np_out, 0.0001, 0.0001))
        x = flow.Tensor(np.random.randn(2, 3))
        of_out = 3 + x
        np_out = np.add(3, x.numpy())
        test_case.assertTrue(np.allclose(of_out.numpy(), np_out, 0.0001, 0.0001))

    @flow.unittest.skip_unless_1n1d()
    def test_sub_tensor_method(test_case):
        x = flow.Tensor(np.random.randn(1, 1))
        y = flow.Tensor(np.random.randn(2, 3))
        of_out = x - y
        np_out = np.subtract(x.numpy(), y.numpy())
        test_case.assertTrue(np.allclose(of_out.numpy(), np_out, 0.0001, 0.0001))
        x = flow.Tensor(np.random.randn(2, 3))
        of_out = x - 3
        np_out = np.subtract(x.numpy(), 3)
        test_case.assertTrue(np.allclose(of_out.numpy(), np_out, 0.0001, 0.0001))
        x = flow.Tensor(np.random.randn(2, 3))
        of_out = 3 - x
        np_out = np.subtract(3, x.numpy())
        test_case.assertTrue(np.allclose(of_out.numpy(), np_out, 0.0001, 0.0001))

    @flow.unittest.skip_unless_1n1d()
    def test_sum(test_case):
        input = flow.tensor(np.random.randn(4, 5, 6), dtype=flow.float32)
        of_out = input.sum(dim=(2, 1))
        np_out = np.sum(input.numpy(), axis=(2, 1))
        test_case.assertTrue(np.allclose(of_out.numpy(), np_out, 0.0001, 0.0001))

    @flow.unittest.skip_unless_1n1d()
    def test_argwhere(test_case):
        shape = (2, 3, 4, 5)
        precision = 1e-5
        np_input = np.random.randn(*shape)
        input = flow.Tensor(np_input)
        of_out = input.argwhere()
        np_out = np.argwhere(np_input)
        test_case.assertTrue(np.allclose(of_out.numpy(), np_out, precision, precision))
        test_case.assertTrue(np.allclose(of_out.numpy().shape, np_out.shape))

    @flow.unittest.skip_unless_1n1d()
    @autotest(n=5, auto_backward=False, check_graph=False)
    def test_tensor_argmax_with_random_data(test_case):
        device = random_device()
        ndim = random(1, 6).to(int)
        x = random_pytorch_tensor(ndim=ndim).to(device)
        y = x.argmax(dim=random(0, ndim).to(int), keepdim=random().to(bool))
        return y

    @flow.unittest.skip_unless_1n1d()
    @autotest(check_graph=False)
    def test_tensor_tanh_with_random_data(test_case):
        device = random_device()
        x = random_pytorch_tensor().to(device)
        y = x.tanh()
        return y

    @flow.unittest.skip_unless_1n1d()
    @autotest(check_graph=False)
    def test_flow_tensor_asin_with_random_data(test_case):
        device = random_device()
        x = random_pytorch_tensor(low=-0.5, high=0.5).to(device)
        y = x.asin()
        return y

    @flow.unittest.skip_unless_1n1d()
    @autotest(check_graph=False)
    def test_flow_tensor_arcsin_with_random_data(test_case):
        device = random_device()
        x = random_pytorch_tensor(low=-0.5, high=0.5).to(device)
        y = x.arcsin()
        return y

    @flow.unittest.skip_unless_1n1d()
    @autotest(check_graph=False)
    def test_flow_tensor_asinh_with_random_data(test_case):
        device = random_device()
        x = random_pytorch_tensor().to(device)
        y = x.asinh()
        return y

    @flow.unittest.skip_unless_1n1d()
    @autotest(check_graph=False)
    def test_flow_tensor_arcsinh_with_random_data(test_case):
        device = random_device()
        x = random_pytorch_tensor().to(device)
        y = x.arcsinh()
        return y

    @flow.unittest.skip_unless_1n1d()
    @autotest(check_graph=False)
    def test_flow_tensor_sinh_with_random_data(test_case):
        device = random_device()
        x = random_pytorch_tensor().to(device)
        y = x.sinh()
        return y

    @flow.unittest.skip_unless_1n1d()
    @autotest(check_graph=False)
    def test_flow_tensor_atan2_with_random_data(test_case):
        device = random_device()
        x1 = random_pytorch_tensor(ndim=1, dim0=1).to(device)
        x2 = random_pytorch_tensor(ndim=1, dim0=1).to(device)
        y = x1.atan2(x2)
        return y

    @flow.unittest.skip_unless_1n1d()
    @autotest(check_graph=False)
    def test_arccosh_tensor_with_random_data(test_case):
        device = random_device()
        x = random_pytorch_tensor(low=2, high=3).to(device)
        y = x.arccosh()
        return y

    @flow.unittest.skip_unless_1n1d()
    @autotest(check_graph=False)
    def test_acosh_tensor_with_random_data(test_case):
        device = random_device()
        x = random_pytorch_tensor(low=2, high=3).to(device)
        y = x.acosh()
        return y

    @flow.unittest.skip_unless_1n1d()
    @autotest(auto_backward=False, check_graph=False)
    def test_sort_tensor_with_random_data(test_case):
        device = random_device()
        x = random_pytorch_tensor(ndim=4).to(device)
        y = x.sort(dim=random(low=-4, high=4).to(int), descending=random_bool())
        return y[0], y[1]

    @flow.unittest.skip_unless_1n1d()
    @autotest(auto_backward=False, check_graph=False)
    def test_argsort_tensor_with_random_data(test_case):
        device = random_device()
        x = random_pytorch_tensor(ndim=4).to(device)
        y = x.argsort(dim=random(low=-4, high=4).to(int), descending=random_bool())
        return y

    @autotest(check_graph=False)
    def test_mean_with_random_data(test_case):
        device = random_device()
        dim = random(1, 4).to(int)
        x = random_pytorch_tensor(ndim=4, dtype=float).to(device)
        return x.mean(dim)

    @autotest(check_graph=False)
    def test_log_tensor_with_random_data(test_case):
        device = random_device()
        x = random_pytorch_tensor().to(device)
        return x.log()

    @autotest(check_graph=False)
    def test_log1p_tensor_with_random_data(test_case):
        device = random_device()
        x = random_pytorch_tensor().to(device)
        return x.log1p()

    @autotest(check_graph=False)
    def test_neg_tensor_with_random_data(test_case):
        device = random_device()
        x = random_pytorch_tensor().to(device)
        return -x

    @autotest(check_graph=False)
    def test_negative_tensor_with_random_data(test_case):
        device = random_device()
        x = random_pytorch_tensor().to(device)
        return x.negative()

<<<<<<< HEAD
    @autotest(auto_backward=False, check_graph=False)
=======
    @autotest()
    def test_neg_tensor_with_random_data(test_case):
        device = random_device()
        x = random_pytorch_tensor().to(device)
        return x.neg()

    @autotest(auto_backward=False)
>>>>>>> 3c6138b7
    def test_greater_tensor_with_random_data(test_case):
        device = random_device()
        x = random_pytorch_tensor(ndim=3, dim1=2, dim2=3).to(device)
        y = random_pytorch_tensor(ndim=3, dim1=2, dim2=3).to(device)
        return x.gt(y)

    @autotest(auto_backward=False, check_graph=False)
    def test_less_tensor_with_random_data(test_case):
        device = random_device()
        x = random_pytorch_tensor(ndim=3, dim1=2, dim2=3).to(device)
        y = random_pytorch_tensor(ndim=3, dim1=2, dim2=3).to(device)
        return x.lt(y)

    @autotest(auto_backward=False, check_graph=False)
    def test_tensor_topk_with_random_data(test_case):
        device = random_device()
        x = random_pytorch_tensor(ndim=4, dim1=8, dim2=9, dim3=10).to(device)
        y = x.topk(
            random(low=1, high=8).to(int),
            dim=random(low=1, high=4).to(int),
            largest=random_bool(),
            sorted=constant(True),
        )
        return y[0], y[1]

    @autotest(auto_backward=False, check_graph=False)
    def test_flow_fmod_element_with_random_data(test_case):
        device = random_device()
        dim1 = random().to(int)
        dim2 = random().to(int)
        input = random_pytorch_tensor(ndim=3, dim1=dim1, dim2=dim2).to(device)
        other = random_pytorch_tensor(ndim=3, dim1=dim1, dim2=dim2).to(device)
        return input.fmod(other)

    @autotest(auto_backward=False, check_graph=False)
    def test_flow_fmod_broadcast_with_random_data(test_case):
        device = random_device()
        dim1 = random().to(int)
        dim2 = random().to(int)
        input = random_pytorch_tensor(ndim=3, dim1=constant(1), dim2=dim2).to(device)
        other = random_pytorch_tensor(ndim=3, dim1=dim1, dim2=constant(1)).to(device)
        return input.fmod(other)

    @autotest(auto_backward=True, check_graph=False)
    def test_flow_fmod_scalar_with_random_data(test_case):
        device = random_device()
        dim1 = random().to(int)
        dim2 = random().to(int)
        input = random_pytorch_tensor(ndim=3, dim1=dim1, dim2=dim2).to(device)
        other = 3
        return input.fmod(other)

    @autotest(auto_backward=False, check_graph=False)
    def test_fmod_with_0shape_data(test_case):
        device = random_device()
        x = random_pytorch_tensor(4, 2, 1, 0, 3).to(device)
        y = x.fmod(2)
        return y

    @autotest(check_graph=False)
    def test_tensor_flip_list_with_random_data(test_case):
        device = random_device()
        x = random_pytorch_tensor(
            ndim=4, dim1=random().to(int), dim2=random().to(int), dim3=random().to(int)
        ).to(device)
        y = x.flip(constant([0, 1, 2]))
        return y

    @autotest(check_graph=False)
    def test_tensor_flip_tuple_with_random_data(test_case):
        device = random_device()
        x = random_pytorch_tensor(
            ndim=4, dim1=random().to(int), dim2=random().to(int), dim3=random().to(int)
        ).to(device)
        y = x.flip(constant((0, 1, 2)))
        return y

    @autotest(check_graph=False)
    def test_tensor_chunk_list_with_random_data(test_case):
        device = random_device()
        dim = random(1, 4).to(int)
        x = random_pytorch_tensor(
            ndim=4,
            dim1=random(low=4, high=8).to(int),
            dim2=random(low=4, high=8).to(int),
            dim3=random(low=4, high=8).to(int),
        ).to(device)
        y = x.chunk(chunks=random(low=1, high=5).to(int), dim=dim)
        z = torch.cat(y, dim=dim)
        return z

    @autotest(check_graph=False)
    def test_tensor_reciprocal_list_with_random_data(test_case):
        device = random_device()
        x = random_pytorch_tensor(
            ndim=4, dim1=random().to(int), dim2=random().to(int), dim3=random().to(int)
        ).to(device)
        y = x.reciprocal()
        return y

    @flow.unittest.skip_unless_1n1d()
    def test_tensor_slice(test_case):
        x = np.random.randn(2, 3, 4, 5).astype(np.float32)
        input = flow.tensor(x)
        test_case.assertTrue(np.allclose(input[0].numpy(), x[0], 1e-05, 1e-05))
        test_case.assertTrue(np.allclose(input[1].numpy(), x[1], 1e-05, 1e-05))
        test_case.assertTrue(np.allclose(input[0, :].numpy(), x[0, :], 1e-05, 1e-05))
        test_case.assertTrue(
            np.allclose(input[0, :, 0:2].numpy(), x[0, :, 0:2], 1e-05, 1e-05)
        )

    @flow.unittest.skip_unless_1n1d()
    def test_tensor_logical_slice_assign(test_case):
        x = np.random.randn(2, 3, 4, 5).astype(np.float32)
        input = flow.tensor(x)
        input[:, 0] = 3.1415926
        x[:, 0] = 3.1415926
        test_case.assertTrue(np.allclose(input.numpy(), x, 1e-05, 1e-05))
        input[:, 1:2] = 1
        x[:, 1:2] = 1
        test_case.assertTrue(np.allclose(input.numpy(), x, 1e-05, 1e-05))
        input[:] = 1.234
        x[:] = 1.234
        test_case.assertTrue(np.allclose(input.numpy(), x, 1e-05, 1e-05))
        input[0] = 0
        x[0] = 0
        test_case.assertTrue(np.allclose(input.numpy(), x, 1e-05, 1e-05))

    @flow.unittest.skip_unless_1n1d()
    def test_zeros_(test_case):
        shape = (2, 3)
        x = flow.tensor(np.random.randn(*shape), dtype=flow.float32)
        x.zeros_()
        test_case.assertTrue(np.allclose(x.numpy(), np.zeros(shape)))

    @flow.unittest.skip_unless_1n1d()
    def test_construct_small_tensor(test_case):
        shape = (2, 3, 4, 5)
        np_arr = np.random.rand(*shape).astype(np.float32)
        tensor = flow.tensor(np_arr)
        test_case.assertTrue(np.allclose(tensor.numpy(), np_arr))
        test_case.assertEqual(tensor.dtype, flow.float32)
        np_int_arr = np.random.randint(-100, high=100, size=shape, dtype=np.int32)
        tensor = flow.tensor(np_int_arr, dtype=flow.int32)
        test_case.assertEqual(tensor.dtype, flow.int32)
        list_data = [[1, 2.0], [5, 3]]
        tensor = flow.tensor(list_data)
        test_case.assertEqual(tensor.dtype, flow.float32)
        test_case.assertTrue(
            np.allclose(tensor.numpy(), np.array(list_data), 0.0001, 0.0001)
        )
        tuple_data = ((1, 2, 5), (4, 3, 10))
        tensor = flow.tensor(tuple_data)
        test_case.assertEqual(tensor.dtype, flow.int64)
        test_case.assertTrue(np.allclose(tensor.numpy(), np.array(tuple_data)))
        scalar = 5.5
        tensor = flow.tensor(scalar)
        test_case.assertEqual(tensor.dtype, flow.float32)
        test_case.assertTrue(
            np.allclose(tensor.numpy(), np.array(scalar), 0.0001, 0.0001)
        )

    @autotest(check_graph=False)
    def test_tensor_floor_with_random_data(test_case):
        device = random_device()
        x = random_pytorch_tensor().to(device)
        y = x.floor()
        return y

    @autotest(check_graph=False)
    def test_tensor_round_with_random_data(test_case):
        device = random_device()
        x = random_pytorch_tensor().to(device)
        y = x.round()
        return y

    def _test_tensor_reshape(test_case):
        x = np.array(
            [[1, 2, 3, 4], [5, 6, 7, 8], [9, 10, 11, 12], [13, 14, 15, 16]]
        ).astype(np.float32)
        input = flow.tensor(x)
        of_shape = input.reshape(2, 2, 2, -1).numpy().shape
        np_shape = (2, 2, 2, 2)
        test_case.assertTrue(np.allclose(of_shape, np_shape))

    @autotest(check_graph=False)
    def test_reshape_tensor_with_random_data(test_case):
        device = random_device()
        x = random_pytorch_tensor(ndim=4).to(device)
        y = x.reshape(-1,)
        return y

    @autotest(check_graph=False)
    def test_tensor_squeeze_with_random_data(test_case):
        device = random_device()
        x = random_pytorch_tensor().to(device)
        y = x.squeeze(random().to(int))
        return y

    @autotest(check_graph=False)
    def test_flow_unsqueeze_with_random_data(test_case):
        device = random_device()
        x = random_pytorch_tensor().to(device)
        y = x.unsqueeze(random(1, 3).to(int))
        return y

    @autotest(check_graph=False)
    def test_permute_flow_with_random_data(test_case):
        device = random_device()
        x = random_pytorch_tensor(ndim=4).to(device)
        y = x.permute(
            random(0, 4).to(int),
            random(0, 4).to(int),
            random(0, 4).to(int),
            random(0, 4).to(int),
        )
        return y

    @autotest(check_graph=False)
    def test_transpose_tensor_with_random_data(test_case):
        device = random_device()
        x = random_pytorch_tensor(ndim=4).to(device)
        y = x.transpose(dim0=random(1, 3).to(int), dim1=random(1, 3).to(int))
        return y

    @flow.unittest.skip_unless_1n1d()
    def test_tensor_where(test_case):
        x = flow.tensor(
            np.array([[-0.462, 0.3139], [0.3898, -0.7197], [0.0478, -0.1657]]),
            dtype=flow.float32,
        )
        y = flow.tensor(np.ones(shape=(3, 2)), dtype=flow.float32)
        condition = flow.tensor(np.array([[0, 1], [1, 0], [1, 0]]), dtype=flow.int32)
        of_out = condition.where(x, y)
        np_out = np.array([[1.0, 0.3139], [0.3898, 1.0], [0.0478, 1.0]])
        test_case.assertTrue(np.allclose(of_out.numpy(), np_out))

    @flow.unittest.skip_unless_1n1d()
    def test_tensor_equal(test_case):
        arr1 = np.random.randint(1, 10, size=(2, 3, 4, 5))
        arr2 = np.random.randint(1, 10, size=(2, 3, 4, 5))
        input = flow.tensor(arr1, dtype=flow.float32)
        other = flow.tensor(arr2, dtype=flow.float32)
        of_out = input.eq(other)
        np_out = np.equal(arr1, arr2)
        test_case.assertTrue(np.allclose(of_out.numpy(), np_out))

    @flow.unittest.skip_unless_1n1d()
    def test_tensor_detach(test_case):
        shape = (2, 3, 4, 5)
        x = flow.tensor(np.random.randn(*shape), dtype=flow.float32, requires_grad=True)
        test_case.assertTrue(np.allclose(x.detach().numpy(), x.numpy(), 0.0001, 0.0001))
        test_case.assertEqual(x.detach().requires_grad, False)
        y = x * 2
        z = y.detach()
        test_case.assertEqual(z.is_leaf, True)
        test_case.assertEqual(z.grad_fn, None)

    def _test_cast_tensor_function(test_case):
        shape = (2, 3, 4, 5)
        np_arr = np.random.randn(*shape).astype(np.float32)
        input = flow.tensor(np_arr, dtype=flow.float32)
        output = input.cast(flow.int8)
        np_out = np_arr.astype(np.int8)
        test_case.assertTrue(np.allclose(output.numpy(), np_out))

    def _test_sin_tensor_function(test_case, shape, device):
        input = flow.Tensor(np.random.randn(2, 3, 4, 5))
        of_out = input.sin()
        np_out = np.sin(input.numpy())
        test_case.assertTrue(np.allclose(of_out.numpy(), np_out, 1e-05, 1e-05))

    @flow.unittest.skip_unless_1n1d()
    def test_cos_tensor_function(test_case):
        arr = np.random.randn(2, 3, 4, 5)
        input = flow.tensor(arr, dtype=flow.float32)
        np_out = np.cos(arr)
        of_out = input.cos()
        test_case.assertTrue(np.allclose(of_out.numpy(), np_out, 1e-05, 1e-05))

    @flow.unittest.skip_unless_1n1d()
    def test_std_tensor_function(test_case):
        np_arr = np.random.randn(9, 8, 7, 6)
        input = flow.Tensor(np_arr)
        of_out = input.std(dim=1, unbiased=False, keepdim=False)
        np_out = np.std(np_arr, axis=1)
        test_case.assertTrue(np.allclose(of_out.numpy(), np_out, 1e-04, 1e-04))

    @flow.unittest.skip_unless_1n1d()
    def test_sqrt_tensor_function(test_case):
        input_arr = np.random.rand(1, 6, 3, 8)
        np_out = np.sqrt(input_arr)
        x = flow.Tensor(input_arr)
        of_out = x.sqrt()
        test_case.assertTrue(
            np.allclose(of_out.numpy(), np_out, 1e-05, 1e-05, equal_nan=True)
        )

    @flow.unittest.skip_unless_1n1d()
    def test_rsqrt_tensor_function(test_case):
        np_arr = np.random.rand(3, 2, 5, 7)
        np_out = 1 / np.sqrt(np_arr)
        x = flow.Tensor(np_arr)
        of_out = flow.rsqrt(x)
        test_case.assertTrue(
            np.allclose(of_out.numpy(), np_out, 1e-05, 1e-05, equal_nan=True)
        )

    @flow.unittest.skip_unless_1n1d()
    def test_square_tensor_function(test_case):
        np_arr = np.random.randn(2, 7, 7, 3)
        np_out = np.square(np_arr)
        x = flow.Tensor(np_arr)
        of_out = x.square()
        test_case.assertTrue(
            np.allclose(of_out.numpy(), np_out, 1e-05, 1e-05, equal_nan=True)
        )

    @flow.unittest.skip_unless_1n1d()
    @autotest(check_graph=False)
    def test_addmm_tensor_with_random_data(test_case):
        device = random_device()
        input = random_pytorch_tensor(ndim=2, dim0=2, dim1=3).to(device)
        mat1 = random_pytorch_tensor(ndim=2, dim0=2, dim1=4).to(device)
        mat2 = random_pytorch_tensor(ndim=2, dim0=4, dim1=3).to(device)
        y = input.addmm(
            mat1,
            mat2,
            beta=random().to(float) | nothing(),
            alpha=random().to(float) | nothing(),
        )
        return y

    @flow.unittest.skip_unless_1n1d()
    @autotest(check_graph=False)
    def test_addmm_broadcast_tensor_with_random_data(test_case):
        device = random_device()
        input = random_pytorch_tensor(ndim=2, dim0=1, dim1=1).to(device)
        mat1 = random_pytorch_tensor(ndim=2, dim0=2, dim1=4).to(device)
        mat2 = random_pytorch_tensor(ndim=2, dim0=4, dim1=3).to(device)
        y = input.addmm(
            mat1,
            mat2,
            beta=random().to(float) | nothing(),
            alpha=random().to(float) | nothing(),
        )
        return y

    @flow.unittest.skip_unless_1n1d()
    @autotest(check_graph=False)
    def test_clamp_tensor_with_random_data(test_case):
        device = random_device()
        input = random_pytorch_tensor().to(device)
        y = input.clamp(min=random().to(float), max=random().to(float))
        return y

    @flow.unittest.skip_unless_1n1d()
    @autotest(check_graph=False)
    def test_clamp_minnone_tensor_with_random_data(test_case):
        device = random_device()
        input = random_pytorch_tensor().to(device)
        y = input.clamp(min=random().to(float) | nothing(), max=random().to(float))
        return y

    @flow.unittest.skip_unless_1n1d()
    @autotest(check_graph=False)
    def test_clamp_maxnone_tensor_with_random_data(test_case):
        device = random_device()
        input = random_pytorch_tensor().to(device)
        y = input.clamp(min=random().to(float), max=random().to(float) | nothing())
        return y

    @flow.unittest.skip_unless_1n1d()
    @autotest(check_graph=False)
    def test_clip_tensor_with_random_data(test_case):
        device = random_device()
        input = random_pytorch_tensor().to(device)
        y = input.clip(min=random().to(float), max=random().to(float))
        return y

    @flow.unittest.skip_unless_1n1d()
    @autotest(check_graph=False)
    def test_clip_minnone_tensor_with_random_data(test_case):
        device = random_device()
        input = random_pytorch_tensor().to(device)
        y = input.clip(min=random().to(float) | nothing(), max=random().to(float))
        return y

    @flow.unittest.skip_unless_1n1d()
    @autotest(check_graph=False)
    def test_clip_maxnone_tensor_with_random_data(test_case):
        device = random_device()
        input = random_pytorch_tensor().to(device)
        y = input.clip(min=random().to(float), max=random().to(float) | nothing())
        return y

    @flow.unittest.skip_unless_1n1d()
    @autotest(check_graph=False)
    def test_ceil_tensor_with_random_data(test_case):
        device = random_device()
        input = random_pytorch_tensor().to(device)
        y = len(input)
        return y

    @flow.unittest.skip_unless_1n1d()
    @autotest(check_graph=False)
    def test_ceil_tensor_with_random_data(test_case):
        device = random_device()
        input = random_pytorch_tensor().to(device)
        y = input.ceil()
        return y

    @flow.unittest.skip_unless_1n1d()
    @autotest(check_graph=False)
    def test_expm1_tensor_with_random_data(test_case):
        device = random_device()
        input = random_pytorch_tensor().to(device)
        y = input.expm1()
        return y

    @flow.unittest.skip_unless_1n1d()
    @autotest(check_graph=False)
    def test_floor_tensor_with_random_data(test_case):
        device = random_device()
        x = random_pytorch_tensor().to(device)
        y = x.floor()
        return y

    @autotest(check_graph=False)
    def test_tesnor_var_all_dim_with_random_data(test_case):
        device = random_device()
        x = random_pytorch_tensor().to(device)
        y = x.var()
        return y

    @autotest(check_graph=False)
    def test_tesnor_var_one_dim_with_random_data(test_case):
        device = random_device()
        x = random_pytorch_tensor(ndim=4).to(device)
        y = x.var(
            dim=random(low=0, high=4).to(int),
            unbiased=random().to(bool),
            keepdim=random().to(bool),
        )
        return y

    @flow.unittest.skip_unless_1n1d()
    def test_norm_tensor_function(test_case):
        input = flow.tensor(
            np.array([[-4.0, -3.0, -2.0], [-1.0, 0.0, 1.0], [2.0, 3.0, 4.0]]),
            dtype=flow.float32,
        )
        of_out_1 = input.norm("fro")
        np_out_1 = np.linalg.norm(input.numpy(), "fro")
        of_out_2 = input.norm(2, dim=1)
        np_out_2 = np.linalg.norm(input.numpy(), ord=2, axis=1)
        of_out_3 = input.norm(float("inf"), dim=0, keepdim=True)
        np_out_3 = np.linalg.norm(
            input.numpy(), ord=float("inf"), axis=0, keepdims=True
        )
        test_case.assertTrue(np.allclose(of_out_1.numpy(), np_out_1, 1e-05, 1e-05))
        test_case.assertTrue(np.allclose(of_out_2.numpy(), np_out_2, 1e-05, 1e-05))
        test_case.assertTrue(np.allclose(of_out_3.numpy(), np_out_3, 1e-05, 1e-05))

    @flow.unittest.skip_unless_1n1d()
    @autotest(check_graph=False)
    def test_pow_tensor_with_random_data(test_case):
        device = random_device()
        x = random_pytorch_tensor().to(device)
        y = random().to(float)
        z = x.pow(y)
        return z

    @flow.unittest.skip_unless_1n1d()
    @autotest(check_graph=False)
    def test_atanh_tensor_with_random_data(test_case):
        device = random_device()
        x = random_pytorch_tensor(low=-0.5, high=0.49).to(device)
        y = x.atanh()
        return y

    @flow.unittest.skip_unless_1n1d()
    @autotest(check_graph=False)
    def test_acos_tensor_with_random_data(test_case):
        device = random_device()
        x = random_pytorch_tensor(low=-0.5, high=0.49).to(device)
        y = x.acos()
        return y

    @flow.unittest.skip_unless_1n1d()
    @autotest(check_graph=False)
    def test_acosh_tensor_with_random_data(test_case):
        device = random_device()
        x = random_pytorch_tensor(low=2.0, high=3.0).to(device)
        y = x.acosh()
        return y

    @flow.unittest.skip_unless_1n1d()
    @autotest(check_graph=False)
    def test_atan_tensor_with_random_data(test_case):
        device = random_device()
        x = random_pytorch_tensor().to(device)
        y = x.atan()
        return y

    @flow.unittest.skip_unless_1n1d()
    @autotest(check_graph=False)
    def test_arctan_tensor_with_random_data(test_case):
        device = random_device()
        x = random_pytorch_tensor().to(device)
        y = x.arctan()
        return y

    @flow.unittest.skip_unless_1n1d()
    @autotest(check_graph=False)
    def test_tan_tensor_with_random_data(test_case):
        device = random_device()
        x = random_pytorch_tensor().to(device)
        y = x.tan()
        return y

    @flow.unittest.skip_unless_1n1d()
    @autotest(check_graph=False)
    def test_tan2_tensor_with_random_data(test_case):
        device = random_device()
        x = random_pytorch_tensor(ndim=2, dim1=3).to(device)
        y = random_pytorch_tensor(ndim=2, dim1=3).to(device)
        z = x.atan2(y)
        return z

    @flow.unittest.skip_unless_1n1d()
    @autotest(check_graph=False)
    def test_arctanh_tensor_with_random_data(test_case):
        device = random_device()
        x = random_pytorch_tensor(low=-0.5, high=0.5).to(device)
        y = x.arctanh()
        return y

    @flow.unittest.skip_unless_1n1d()
    @autotest(n=5, auto_backward=False, check_graph=False)
    def test_tensor_nonzero_with_random_data(test_case):
        device = random_device()
        ndim = random(2, 6).to(int)
        x = random_pytorch_tensor(ndim=ndim).to(device)
        y = x.nonzero()
        return y

    @unittest.skipIf(
        not flow.unittest.env.eager_execution_enabled(),
        "numpy doesn't work in lazy mode",
    )
    @flow.unittest.skip_unless_1n1d()
    def test_tensor_fmod(test_case):
        x = flow.Tensor(np.random.uniform(-100, 100, (5, 5)))
        x.requires_grad = True
        y = np.random.uniform(-10, 10)
        of_out = x.fmod(y)
        np_out = np.sign(x.numpy()) * np.abs(np.fmod(x.numpy(), y))
        test_case.assertTrue(np.allclose(of_out.numpy(), np_out, 0.0001, 0.0001))
        of_out = of_out.sum()
        of_out.backward()
        test_case.assertTrue(
            np.allclose(x.grad.numpy(), np.ones((5, 5)), 0.0001, 0.0001)
        )

    @unittest.skipIf(
        not flow.unittest.env.eager_execution_enabled(),
        "numpy doesn't work in lazy mode",
    )
    @flow.unittest.skip_unless_1n1d()
    def test_magic_fmod(test_case):
        x = flow.Tensor(np.random.uniform(-100, 100, (5, 5)))
        x.requires_grad = True
        y = np.random.uniform(-10, 10)
        of_out = x % y
        np_out = np.sign(x.numpy()) * np.abs(np.fmod(x.numpy(), y))
        test_case.assertTrue(np.allclose(of_out.numpy(), np_out, 0.0001, 0.0001))
        of_out = of_out.sum()
        of_out.backward()
        test_case.assertTrue(
            np.allclose(x.grad.numpy(), np.ones((5, 5)), 0.0001, 0.0001)
        )

    @flow.unittest.skip_unless_1n1d()
    def test_tensor_mish(test_case):
        def np_mish(x):
            f = 1 + np.exp(x)
            y = x * ((f * f - 1) / (f * f + 1))
            y_grad = (f * f - 1) / (f * f + 1) + x * (4 * f * (f - 1)) / (
                (f * f + 1) * (f * f + 1)
            )
            return [y, y_grad]

        np_input = np.random.randn(2, 4, 5, 6)
        of_input = flow.tensor(np_input, dtype=flow.float32, requires_grad=True)
        of_out = of_input.mish()
        (np_out, np_grad) = np_mish(np_input)
        test_case.assertTrue(np.allclose(of_out.numpy(), np_out, 1e-05, 1e-05))
        of_out = of_out.sum()
        of_out.backward()
        test_case.assertTrue(np.allclose(of_input.grad.numpy(), np_grad, 1e-05, 1e-05))

    @flow.unittest.skip_unless_1n1d()
    def test_tensor_triu(test_case):
        def np_triu(x, diagonal):
            y = np.triu(x, diagonal)
            y_grad = np.triu(np.ones_like(x), diagonal)
            return [y, y_grad]

        diagonal_list = [2, -1]
        for diagonal in diagonal_list:
            np_input = np.random.randn(2, 4, 6)
            of_input = flow.tensor(np_input, dtype=flow.float32, requires_grad=True)
            of_out = of_input.triu(diagonal)
            (np_out, np_grad) = np_triu(np_input, diagonal)
            test_case.assertTrue(np.allclose(of_out.numpy(), np_out, 1e-05, 1e-05))
            of_out = of_out.sum()
            of_out.backward()
            test_case.assertTrue(
                np.allclose(of_input.grad.numpy(), np_grad, 1e-05, 1e-05)
            )

    @flow.unittest.skip_unless_1n1d()
    def test_tensor_grad_assignment(test_case):
        np_input = np.random.randn(2, 4, 5, 6)
        of_input = flow.tensor(np_input, dtype=flow.float32, requires_grad=True)
        of_output = 2 * of_input
        of_output = of_output.sum()
        of_output.backward()
        new_grad = flow.tensor(
            np.full(np_input.shape, np.random.randn(1)), dtype=flow.float32
        )
        of_input.grad = new_grad
        test_case.assertTrue(
            np.allclose(of_input.grad.detach().numpy(), new_grad.numpy(), 1e-05, 1e-05)
        )
        of_input.grad = None
        test_case.assertTrue(of_input.grad is None)

    @flow.unittest.skip_unless_1n1d()
    def test_tensor_grad_assignment_sum(test_case):
        np_input = np.random.randn(1, 5, 7, 3)
        of_input = flow.tensor(np_input, dtype=flow.float32, requires_grad=True)
        of_output = of_input.sum()
        of_output.backward()
        rand_init = np.random.randn(1)
        rand_scale = np.random.randn(1)
        new_grad = flow.tensor(np.full(np_input.shape, rand_init), dtype=flow.float32)
        of_input.grad = new_grad
        of_output = flow.tensor(rand_scale, dtype=flow.float32) * of_input
        of_output = of_output.sum()
        of_output.backward()
        test_case.assertTrue(
            np.allclose(
                of_input.grad.detach().numpy(),
                np.full(np_input.shape, rand_init + rand_scale),
                1e-05,
                1e-05,
            )
        )
        of_input.grad = of_input.grad * 2
        test_case.assertTrue(
            np.allclose(
                of_input.grad.detach().numpy(),
                2 * np.full(np_input.shape, rand_init + rand_scale),
                1e-05,
                1e-05,
            )
        )

    @flow.unittest.skip_unless_1n1d()
    def test_tensor_mish(test_case):
        def np_mish(x):
            f = 1 + np.exp(x)
            y = x * ((f * f - 1) / (f * f + 1))
            y_grad = (f * f - 1) / (f * f + 1) + x * (4 * f * (f - 1)) / (
                (f * f + 1) * (f * f + 1)
            )
            return [y, y_grad]

        np_input = np.random.randn(2, 4, 5, 6,)
        of_input = flow.tensor(np_input, dtype=flow.float32, requires_grad=True)
        of_out = of_input.mish()

        np_out, np_grad = np_mish(np_input)
        test_case.assertTrue(np.allclose(of_out.numpy(), np_out, 1e-5, 1e-5))

        of_out = of_out.sum()
        of_out.backward()
        test_case.assertTrue(np.allclose(of_input.grad.numpy(), np_grad, 1e-5, 1e-5))

    @flow.unittest.skip_unless_1n1d()
    def test_tensor_silu(test_case):
        def np_silu(x):
            _sig = 1 / (1 + np.exp(-x))
            y = x * _sig
            y_grad = _sig * (1 + x * (1 - _sig))
            return [y, y_grad]

        np_input = np.random.randn(2, 4, 5, 6,)
        of_input = flow.tensor(np_input, dtype=flow.float32, requires_grad=True)
        of_out = of_input.silu()

        np_out, np_grad = np_silu(np_input)
        test_case.assertTrue(np.allclose(of_out.numpy(), np_out, 1e-5, 1e-5))

        of_out = of_out.sum()
        of_out.backward()
        test_case.assertTrue(np.allclose(of_input.grad.numpy(), np_grad, 1e-5, 1e-5))

    @flow.unittest.skip_unless_1n1d()
    def test_tensor_selu(test_case):
        _scale = 1.0507009873554804934193349852946
        _alpha = 1.6732632423543772848170429916717

        def np_selu(x):
            y = np.where(x < 0, _scale * _alpha * (np.exp(x) - 1), _scale * x)
            y_grad = np.where(x < 0, _scale * _alpha * np.exp(x), _scale)
            return [y, y_grad]

        np_input = np.random.randn(2, 4, 5, 6,)
        of_input = flow.tensor(np_input, dtype=flow.float32, requires_grad=True)
        of_out = of_input.selu()

        np_out, np_grad = np_selu(np_input)
        test_case.assertTrue(np.allclose(of_out.numpy(), np_out, 1e-5, 1e-5))

        of_out = of_out.sum()
        of_out.backward()
        test_case.assertTrue(np.allclose(of_input.grad.numpy(), np_grad, 1e-5, 1e-5))

    @unittest.skip("still have error in ci")
    @flow.unittest.skip_unless_1n1d()
    def test_tensor_softsign(test_case):
        def np_softsign(x):
            y = x / (1 + np.abs(x))
            y_grad = 1 / np.square(1 + np.abs(x))
            return [y, y_grad]

        np_input = np.random.randn(2, 4, 5, 6,)
        of_input = flow.tensor(np_input, dtype=flow.float32, requires_grad=True)
        of_out = of_input.softsign()

        np_out, np_grad = np_softsign(np_input)
        test_case.assertTrue(np.allclose(of_out.numpy(), np_out, 1e-5, 1e-5))

        of_out = of_out.sum()
        of_out.backward()
        test_case.assertTrue(np.allclose(of_input.grad.numpy(), np_grad, 1e-5, 1e-5))

    @flow.unittest.skip_unless_1n1d()
    @autotest(auto_backward=False, check_graph=False)
    def test_eq_tensor_with_random_data(test_case):
        device = random_device()
        shape = random_tensor().value().shape
        x = random_pytorch_tensor(len(shape), *shape, requires_grad=False).to(device)
        y = random_pytorch_tensor(len(shape), *shape, requires_grad=False).to(device)
        return x.eq(y)

    @flow.unittest.skip_unless_1n1d()
    @autotest(auto_backward=False, check_graph=False)
    def test_eq_tensor_with_same_random_data(test_case):
        device = random_device()
        shape = random_tensor().value().shape
        x = random_pytorch_tensor(len(shape), *shape, requires_grad=False).to(device)
        return x.eq(x)

    @flow.unittest.skip_unless_1n1d()
    @autotest(check_graph=False)
    def test_erf_tensor_with_random_data(test_case):
        device = random_device()
        x = random_pytorch_tensor().to(device)
        return x.erf()

    @flow.unittest.skip_unless_1n1d()
    @autotest(check_graph=False)
    def test_erfc_tensor_with_random_data(test_case):
        device = random_device()
        x = random_pytorch_tensor().to(device)
        return x.erfc()

    @flow.unittest.skip_unless_1n1d()
    @autotest(check_graph=False)
    def test_exp_tensor_with_random_data(test_case):
        device = random_device()
        x = random_pytorch_tensor().to(device)
        return x.exp()

    @flow.unittest.skip_unless_1n1d()
    @autotest(check_graph=False)
    def test_round_tensor_with_random_data(test_case):
        device = random_device()
        x = random_pytorch_tensor().to(device)
        return x.round()

    @flow.unittest.skip_unless_1n1d()
    @autotest(check_graph=False)
    def test_tensor_diag_one_dim(test_case):
        device = random_device()
        x = random_pytorch_tensor(ndim=1, dim0=random()).to(device)
        return x.diag()

    @autotest(check_graph=False)
    def test_flow_tensor_expand_with_random_data(test_case):
        random_expand_size = random(1, 6).to(int).value()
        x = random_pytorch_tensor(ndim=5, dim0=1, dim1=1, dim2=1, dim3=1, dim4=1)
        ndim = 5
        expand_size = random_expand_size
        dim_size = [1,] * ndim
        random_index = random(0, ndim).to(int).value()
        dim_size[random_index] = expand_size
        return x.expand(*dim_size)

    @autotest(check_graph=False)
    def test_flow_tensor_expand_with_random_data(test_case):
        random_expand_size = random(1, 6).to(int).value()
        x = random_pytorch_tensor(ndim=5, dim0=1, dim1=1, dim2=1, dim3=1, dim4=1)
        ndim = 5
        expand_size = random_expand_size
        dim_size = [1,] * ndim
        random_index = random(0, ndim).to(int).value()
        dim_size[random_index] = expand_size
        y = torch.ones(dim_size)
        return x.expand_as(y)

    @flow.unittest.skip_unless_1n1d()
    @autotest(check_graph=False)
    def test_tensor_diag_other_dim(test_case):
        device = random_device()
        x = random_pytorch_tensor(ndim=2, dim0=random(), dim1=random()).to(device)
        return x.diag()

    @flow.unittest.skip_unless_1n1d()
    @autotest(auto_backward=False, check_graph=False)
    def test_floordiv_elementwise_tensor_with_random_data(test_case):
        device = random_device()
        input = random_pytorch_tensor(ndim=2, dim0=4, dim1=8).to(device)
        other = random_pytorch_tensor(ndim=2, dim0=4, dim1=8).to(device)
        y = input.floor_divide(other)
        return y

    @flow.unittest.skip_unless_1n1d()
    @autotest(auto_backward=False, check_graph=False)
    def test_scalar_floordiv_tensor_with_random_data(test_case):
        device = random_device()
        input = random_pytorch_tensor(ndim=2, dim0=4, dim1=8).to(device)
        other = random().to(int)
        y = input.floor_divide(other)
        return y

    @flow.unittest.skip_unless_1n4d()
    def test_construct_consistent_tensor_by_numpy(test_case):
        x = np.ones((4, 4), dtype=np.int32)
        placement = flow.placement("cuda", {0: [0, 1, 2, 3]})
        y = flow.tensor(
            x,
            dtype=flow.float32,
            placement=placement,
            sbp=[flow.sbp.split(0)],
            requires_grad=False,
        )
        test_case.assertTrue(y.dtype == flow.float32)
        test_case.assertTrue(
            np.allclose(y.to_local().numpy(), np.ones((1, 4), dtype=np.float32))
        )
        test_case.assertEqual(y.placement, placement)

        y_default_dtype = flow.tensor(
            x, placement=placement, sbp=[flow.sbp.split(0)], requires_grad=False,
        )
        test_case.assertTrue(y_default_dtype.dtype == flow.int32)


@unittest.skipIf(os.getenv("ONEFLOW_TEST_CPU_ONLY"), "only test cpu cases")
class TestTensorNumpy(flow.unittest.TestCase):
    @flow.unittest.skip_unless_1n2d()
    def test_1d_sbp_tensor_numpy_1n2d(test_case):
        ori_x = flow.tensor([1, 2, 3, 4]) + flow.env.get_rank()
        placement = flow.env.all_device_placement("cpu")
        x = ori_x.to_consistent(placement=placement, sbp=flow.sbp.split(0))
        test_case.assertTrue(np.allclose(x.numpy(), [1, 2, 3, 4, 2, 3, 4, 5]))

        x = ori_x.to_consistent(placement=placement, sbp=flow.sbp.broadcast)
        test_case.assertTrue(np.allclose(x.numpy(), [1, 2, 3, 4]))

        x = ori_x.to_consistent(placement=placement, sbp=flow.sbp.partial_sum)
        test_case.assertTrue(np.allclose(x.numpy(), [3, 5, 7, 9]))

        placement = flow.env.all_device_placement("cuda")
        x = ori_x.to_consistent(placement=placement, sbp=flow.sbp.split(0))
        test_case.assertTrue(np.allclose(x.numpy(), [1, 2, 3, 4, 2, 3, 4, 5]))

        x = ori_x.to_consistent(placement=placement, sbp=flow.sbp.broadcast)
        test_case.assertTrue(np.allclose(x.numpy(), [1, 2, 3, 4]))

        x = ori_x.to_consistent(placement=placement, sbp=flow.sbp.partial_sum)
        test_case.assertTrue(np.allclose(x.numpy(), [3, 5, 7, 9]))

    @flow.unittest.skip_unless_1n2d()
    def test_2d_sbp_tensor_numpy_1n2d(test_case):
        ori_x = flow.tensor(np.ones((2, 2))) + flow.env.get_rank()
        placement = flow.placement("cuda", {0: range(2)}, hierarchy=(2, 1))
        x = ori_x.to_consistent(
            placement=placement, sbp=[flow.sbp.split(0), flow.sbp.split(1)]
        )
        test_case.assertTrue(np.allclose(x.numpy(), [[1, 1], [1, 1], [2, 2], [2, 2]]))

        x = ori_x.to_consistent(
            placement=placement, sbp=[flow.sbp.broadcast, flow.sbp.split(0)]
        )
        test_case.assertTrue(np.allclose(x.numpy(), [[1, 1], [1, 1]]))

        x = ori_x.to_consistent(
            placement=placement, sbp=[flow.sbp.partial_sum, flow.sbp.broadcast]
        )
        test_case.assertTrue(np.allclose(x.numpy(), [[3, 3], [3, 3]]))

    @flow.unittest.skip_unless_1n4d()
    def test_2d_sbp_tensor_numpy_1n4d(test_case):
        ori_x = flow.tensor(np.ones((2, 2))) + flow.env.get_rank()
        placement = flow.placement("cuda", {0: range(4)}, hierarchy=(2, 2))

        x = ori_x.to_consistent(
            placement=placement, sbp=[flow.sbp.split(0), flow.sbp.split(1)]
        )
        test_case.assertTrue(
            np.allclose(
                x.numpy(), [[1, 1, 2, 2], [1, 1, 2, 2], [3, 3, 4, 4], [3, 3, 4, 4]]
            )
        )

        x = ori_x.to_consistent(
            placement=placement, sbp=[flow.sbp.split(0), flow.sbp.partial_sum]
        )
        test_case.assertTrue(np.allclose(x.numpy(), [[3, 3], [3, 3], [7, 7], [7, 7]]))

        # TODO: (s0, b) has bug
        # x = ori_x.to_consistent(placement=placement, sbp=[flow.sbp.split(0), flow.sbp.broadcast])


if __name__ == "__main__":
    unittest.main()<|MERGE_RESOLUTION|>--- conflicted
+++ resolved
@@ -649,17 +649,13 @@
         x = random_pytorch_tensor().to(device)
         return x.negative()
 
-<<<<<<< HEAD
+    @autotest(check_graph=False)
+    def test_neg_tensor_with_random_data(test_case):
+        device = random_device()
+        x = random_pytorch_tensor().to(device)
+        return x.neg()
+
     @autotest(auto_backward=False, check_graph=False)
-=======
-    @autotest()
-    def test_neg_tensor_with_random_data(test_case):
-        device = random_device()
-        x = random_pytorch_tensor().to(device)
-        return x.neg()
-
-    @autotest(auto_backward=False)
->>>>>>> 3c6138b7
     def test_greater_tensor_with_random_data(test_case):
         device = random_device()
         x = random_pytorch_tensor(ndim=3, dim1=2, dim2=3).to(device)
