--- conflicted
+++ resolved
@@ -534,9 +534,7 @@
         y = x.acosh()
         return y
 
-<<<<<<< HEAD
-    @flow.unittest.skip_unless_1n1d()
-=======
+    @flow.unittest.skip_unless_1n1d()
     @autotest(auto_backward=False)
     def test_sort_tensor_with_random_data(test_case):
         device = random_device()
@@ -544,6 +542,7 @@
         y = x.sort(dim=random(low=-4, high=4).to(int), descending=random_bool())
         return y[0], y[1]
 
+    @flow.unittest.skip_unless_1n1d()
     @autotest(auto_backward=False)
     def test_argsort_tensor_with_random_data(test_case):
         device = random_device()
@@ -551,7 +550,7 @@
         y = x.argsort(dim=random(low=-4, high=4).to(int), descending=random_bool())
         return y
 
->>>>>>> 442f77da
+    @flow.unittest.skip_unless_1n1d()
     def test_mean(test_case):
         input = flow.Tensor(np.random.randn(2, 3), dtype=flow.float32)
         of_out = input.mean(dim=0)
