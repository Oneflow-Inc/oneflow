--- conflicted
+++ resolved
@@ -587,10 +587,7 @@
         return y
 
     @flow.unittest.skip_unless_1n1d()
-<<<<<<< HEAD
-    @autotest(check_graph=False)
-=======
-    @autotest()
+    @autotest(check_graph=False)
     def test_arccos_tensor_with_random_data(test_case):
         device = random_device()
         x = random_pytorch_tensor(low=2, high=3).to(device)
@@ -599,7 +596,6 @@
 
     @flow.unittest.skip_unless_1n1d()
     @autotest()
->>>>>>> 92c0c0ca
     def test_arccosh_tensor_with_random_data(test_case):
         device = random_device()
         x = random_pytorch_tensor(low=2, high=3).to(device)
