--- conflicted
+++ resolved
@@ -411,7 +411,6 @@
         for arg in GenArgList(arg_dict):
             arg[0](test_case, *arg[1:])
 
-<<<<<<< HEAD
     @autotest(n=3, auto_backward=False)
     def test_advanced_indexing_with_0_size_tensor(test_case):
         device = random_device()
@@ -421,7 +420,7 @@
         ranges.append(torch.zeros(1, 3).to(torch.int64))
         res = data[ranges]
         return res
-=======
+
     @unittest.skipIf(os.getenv("ONEFLOW_TEST_CPU_ONLY"), "only test cpu cases")
     def test_indecies_on_different_devices(test_case):
         x = flow.ones(3, 10)
@@ -441,7 +440,6 @@
         x = flow.ones(3, 10, device=flow.device("cuda:0"))
         idx = [flow.tensor([1, 2], device=flow.device("cuda:1")), flow.tensor([2, 0])]
         test_case.assertTrue(np.allclose(x[idx].numpy(), np.array([1, 1])))
->>>>>>> 60cdd44f
 
 
 if __name__ == "__main__":
