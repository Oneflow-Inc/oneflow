--- conflicted
+++ resolved
@@ -411,8 +411,6 @@
         for arg in GenArgList(arg_dict):
             arg[0](test_case, *arg[1:])
 
-<<<<<<< HEAD
-=======
     @autotest(n=3, auto_backward=False)
     def test_advanced_indexing_with_0_size_tensor(test_case):
         device = random_device()
@@ -423,7 +421,6 @@
         res = data[ranges]
         return res
 
->>>>>>> 195162b2
     @unittest.skipIf(os.getenv("ONEFLOW_TEST_CPU_ONLY"), "only test cpu cases")
     def test_indecies_on_different_devices(test_case):
         x = flow.ones(3, 10)
