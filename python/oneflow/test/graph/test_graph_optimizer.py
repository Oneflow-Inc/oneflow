--- conflicted
+++ resolved
@@ -122,14 +122,10 @@
         cosine_lr0 = flow.optim.lr_scheduler.CosineDecayLR(
             sgd0, steps=10, alpha=0.01
         )
-<<<<<<< HEAD
-        cosine_lr1 = flow.optim.lr_scheduler.CosineDecayLR(
-=======
         constant_warmup_cosine_lr0 = flow.optim.lr_scheduler.WarmUpLR(
             cosine_lr0, warmup_factor=0.5, warmup_iters=5, warmup_method="constant"
         )
-        cosine_lr1 = flow.optim.lr_scheduler.CosineAnnealingLR(
->>>>>>> 0edcf8a8
+        cosine_lr1 = flow.optim.lr_scheduler.CosineDecayLR(
             sgd1, steps=100, alpha=0.1
         )
         linear_warmup_cosine_lr1 = flow.optim.lr_scheduler.WarmUpLR(
