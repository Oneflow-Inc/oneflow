"""
Copyright 2020 The OneFlow Authors. All rights reserved.

Licensed under the Apache License, Version 2.0 (the "License");
you may not use this file except in compliance with the License.
You may obtain a copy of the License at

    http://www.apache.org/licenses/LICENSE-2.0

Unless required by applicable law or agreed to in writing, software
distributed under the License is distributed on an "AS IS" BASIS,
WITHOUT WARRANTIES OR CONDITIONS OF ANY KIND, either express or implied.
See the License for the specific language governing permissions and
limitations under the License.
"""
import os
import sys
import unittest
import numpy as np

import oneflow as flow
import oneflow.unittest


rank = flow.env.get_rank()


<<<<<<< HEAD
def _graph_debug(test_case, v_level = 0, ranks=None, max_py_stack_depth=2):
=======
def _graph_debug(test_case, v_level=0, ranks=None, max_py_stack_depth=2):
>>>>>>> 4dc08d65
    class DebugGraph(flow.nn.Graph):
        def __init__(self):
            super().__init__()
            self.m = flow.nn.Linear(3, 3)

        def build(self, x):
            return x

    d_g = DebugGraph()
    d_g.debug(v_level, ranks=ranks, max_py_stack_depth=max_py_stack_depth)

    if ranks is None:
        rank_list = [0]
    elif isinstance(ranks, int):
        rank_list = [ranks]
    elif isinstance(ranks, list):
        rank_list = ranks

<<<<<<< HEAD
    if (-1 in rank_list or rank in rank_list) and v_level >= 0: # v_level == -1 means debug mode is closed
=======
    if (
        -1 in rank_list or rank in rank_list
    ) and v_level >= 0:  # v_level == -1 means debug mode is closed
>>>>>>> 4dc08d65
        test_case.assertTrue(d_g._debug)
        test_case.assertTrue(d_g.m._debug)
        print(f"ranks {ranks} rank {rank} debug is opened.")
    else:
        test_case.assertTrue(not d_g._debug)
        test_case.assertTrue(not d_g.m._debug)
        print(f"ranks {ranks} rank {rank} debug is closed.")

@unittest.skipIf(os.getenv("ONEFLOW_TEST_CPU_ONLY"), "only test cpu cases")
@flow.unittest.skip_unless_1n4d()
class TestGraphDebug(oneflow.unittest.TestCase):
    def test_graph_debug_rank_null(test_case):
        _graph_debug(test_case)

    def test_graph_debug_rank_0(test_case):
        _graph_debug(test_case, ranks=0)

    def test_graph_debug_rank_1(test_case):
        _graph_debug(test_case, ranks=1)

    def test_graph_debug_rank_1_and_2(test_case):
        _graph_debug(test_case, ranks=[1, 2])

    def test_graph_debug_rank_all(test_case):
        _graph_debug(test_case, ranks=-1)

    def test_graph_debug_mode_closed(test_case):
        _graph_debug(test_case, v_level=-1)

    def test_graph_debug_mode_opened(test_case):
        _graph_debug(test_case, v_level=0)
<<<<<<< HEAD
=======

    def test_graph_debug_max_py_stack_depth_2(test_case):
        _graph_debug(test_case, max_py_stack_depth=2)

    def test_graph_debug_max_py_stack_depth_8(test_case):
        _graph_debug(test_case, max_py_stack_depth=8)
>>>>>>> 4dc08d65

    def test_graph_debug_max_py_stack_depth_2(test_case):
        _graph_debug(test_case, max_py_stack_depth=2)
    
    def test_graph_debug_max_py_stack_depth_8(test_case):
        _graph_debug(test_case, max_py_stack_depth=8)

if __name__ == "__main__":
    unittest.main()<|MERGE_RESOLUTION|>--- conflicted
+++ resolved
@@ -25,11 +25,7 @@
 rank = flow.env.get_rank()
 
 
-<<<<<<< HEAD
-def _graph_debug(test_case, v_level = 0, ranks=None, max_py_stack_depth=2):
-=======
 def _graph_debug(test_case, v_level=0, ranks=None, max_py_stack_depth=2):
->>>>>>> 4dc08d65
     class DebugGraph(flow.nn.Graph):
         def __init__(self):
             super().__init__()
@@ -48,13 +44,9 @@
     elif isinstance(ranks, list):
         rank_list = ranks
 
-<<<<<<< HEAD
-    if (-1 in rank_list or rank in rank_list) and v_level >= 0: # v_level == -1 means debug mode is closed
-=======
     if (
         -1 in rank_list or rank in rank_list
     ) and v_level >= 0:  # v_level == -1 means debug mode is closed
->>>>>>> 4dc08d65
         test_case.assertTrue(d_g._debug)
         test_case.assertTrue(d_g.m._debug)
         print(f"ranks {ranks} rank {rank} debug is opened.")
@@ -86,21 +78,13 @@
 
     def test_graph_debug_mode_opened(test_case):
         _graph_debug(test_case, v_level=0)
-<<<<<<< HEAD
-=======
 
     def test_graph_debug_max_py_stack_depth_2(test_case):
         _graph_debug(test_case, max_py_stack_depth=2)
 
     def test_graph_debug_max_py_stack_depth_8(test_case):
         _graph_debug(test_case, max_py_stack_depth=8)
->>>>>>> 4dc08d65
 
-    def test_graph_debug_max_py_stack_depth_2(test_case):
-        _graph_debug(test_case, max_py_stack_depth=2)
-    
-    def test_graph_debug_max_py_stack_depth_8(test_case):
-        _graph_debug(test_case, max_py_stack_depth=8)
 
 if __name__ == "__main__":
     unittest.main()