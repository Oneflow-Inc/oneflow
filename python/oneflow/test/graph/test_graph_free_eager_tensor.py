--- conflicted
+++ resolved
@@ -33,7 +33,7 @@
         return out
 
 
-@unittest.skip("still have bug")
+@unittest.skipIf(os.getenv("ONEFLOW_TEST_CPU_ONLY"), "only test cpu cases")
 @flow.unittest.skip_unless_1n1d()
 class TestGraphWithEagerTensorCaught(oneflow.unittest.TestCase):
     def test_eager_tensor_forward_graph(test_case):
@@ -54,11 +54,7 @@
         graph_out = my_g(x)
         eager_out = my_net_module(x)
         test_case.assertTrue(
-<<<<<<< HEAD
             np.allclose(graph_out.numpy(), eager_out.numpy(), atol=1e-4, rtol=1e-4)
-=======
-            np.allclose(graph_out.numpy(), eager_out.numpy(), 1e-4, 1e-4)
->>>>>>> 1b04c60b
         )
 
 
