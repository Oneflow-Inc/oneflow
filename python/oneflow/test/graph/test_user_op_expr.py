--- conflicted
+++ resolved
@@ -21,7 +21,6 @@
 import oneflow
 import oneflow as flow
 import oneflow._oneflow_internal
-import oneflow._oneflow_internal._C as _C
 import oneflow.framework.c_api_util as c_api_util
 import oneflow.framework.session_context as session_ctx
 import oneflow.unittest
@@ -96,25 +95,18 @@
             "cc_Output_0", output_conf, ["in_0"], ["out_0"]
         )
 
-<<<<<<< HEAD
+        attrs = oneflow._oneflow_internal.MutableCfgAttrMap()
+
         x0_tensor_in_c = _get_c_tensor(x0)
         x1_tensor_in_c = _get_c_tensor(x1)
         weight0_tensor_in_c = _get_c_tensor(weight0)
 
-        x0_lazy_tensor = _C.dispatch_feed_input(x0_op, x0_tensor_in_c)
-        x1_lazy_tensor = _C.dispatch_feed_input(x1_op, x1_tensor_in_c)
-        weight0_lazy_tensor = _C.dispatch_feed_variable(
-            weight0_op, weight0_tensor_in_c, l2=0
-        )
-=======
-        x0_lazy_tensor = _C.dispatch_feed_input(x0_op, x0)
-        x1_lazy_tensor = _C.dispatch_feed_input(x1_op, x1)
-        weight0_lazy_tensor = _C.dispatch_feed_input(weight0_op, weight0)
->>>>>>> 675aa029
+        x0_lazy_tensor = x0_op.apply([x0_tensor_in_c], attrs)[0]
+        x1_lazy_tensor = x1_op.apply([x1_tensor_in_c], attrs)[0]
+        weight0_lazy_tensor = weight0_op.apply([weight0_tensor_in_c], attrs)[0]
 
         test_case.assertEqual(x0_lazy_tensor.shape, (20, 30))
         test_case.assertTrue(x0_lazy_tensor.is_lazy)
-
         test_case.assertEqual(weight0_lazy_tensor.shape, (30, 50))
         test_case.assertTrue(weight0_lazy_tensor.is_lazy)
         test_case.assertEqual(x1_lazy_tensor.shape, (50, 70))
@@ -136,7 +128,7 @@
         test_case.assertEqual(y1.shape, (20, 70))
         test_case.assertTrue(y1.is_lazy)
 
-        eager_output = _C.dispatch_fetch_output(output_op, y1)
+        eager_output = output_op.apply([y1], attrs)[0]
         test_case.assertEqual(eager_output.shape, (20, 70))
         test_case.assertTrue(not eager_output.is_lazy)
 
