"""
Copyright 2020 The OneFlow Authors. All rights reserved.

Licensed under the Apache License, Version 2.0 (the "License");
you may not use this file except in compliance with the License.
You may obtain a copy of the License at

    http://www.apache.org/licenses/LICENSE-2.0

Unless required by applicable law or agreed to in writing, software
distributed under the License is distributed on an "AS IS" BASIS,
WITHOUT WARRANTIES OR CONDITIONS OF ANY KIND, either express or implied.
See the License for the specific language governing permissions and
limitations under the License.
"""
import unittest
import os
import numpy as np

import oneflow as flow
import oneflow.unittest


x = np.array(
    [
        [
            0.21490018,
            0.22043167,
            0.1605895,
            0.25424683,
            0.12975895,
            0.49967155,
            0.04753795,
            0.7518577,
            0.38964537,
            0.01955934,
        ],
        [
            0.16392729,
            0.41410774,
            0.05424517,
            0.7668146,
            0.08050849,
            0.5763975,
            0.42364502,
            0.4950619,
            0.9608427,
            0.11889187,
        ],
    ]
)

y = np.array(
    [
        [
            0.9903706,
            0.11213686,
            0.29525927,
            0.79380244,
            0.70357895,
            0.6950597,
            0.52552456,
            0.32304054,
            0.6997739,
            0.15671141,
        ],
        [
            0.76867193,
            0.59983397,
            0.07774717,
            0.07815815,
            0.30385414,
            0.7366552,
            0.4607681,
            0.40554753,
            0.8290172,
            0.8405671,
        ],
        [
            0.8900324,
            0.5274955,
            0.80989295,
            0.71331054,
            0.8076364,
            0.94833183,
            0.04778554,
            0.23992656,
            0.57683426,
            0.81757474,
        ],
    ]
)


class MyModule1(flow.nn.Module):
    def __init__(self, weight):
        assert isinstance(weight, flow._oneflow_internal.Tensor)
        super().__init__()
        self.weight = flow.nn.Parameter(weight)
        self.activation = flow.nn.ReLU()

    def forward(self, x):
        # print(f"x shape: {x.shape}, placement: {x.placement}, sbp: {x.sbp}")
        # print(
        #     f"weight shape: {self.weight.shape}, placement: {self.weight.placement}, sbp: {self.weight.sbp}"
        # )
        y = flow._C.matmul(x, self.weight, transpose_b=True)
        # print(f"y shape: {y.shape}, placement: {y.placement}, sbp: {y.sbp}")
        if y.is_consistent:
            y = y.to_consistent(sbp=flow.sbp.broadcast)
            # print(f"post y shape: {y.shape}, placement: {y.placement}, sbp: {y.sbp}")
        return self.activation(y)


class MyModule2(flow.nn.Module):
    def __init__(self, weight):
        assert isinstance(weight, flow._oneflow_internal.Tensor)
        super().__init__()
        self.weight = flow.nn.Parameter(weight)
        self.activation = flow.nn.ReLU()

    def forward(self, x):
        # print(f"weight shape: {self.weight.shape}, placement: {self.weight.placement}, sbp: {self.weight.sbp}")
        if self.weight.is_consistent:
            y = self.weight.to_consistent(grad_sbp=flow.sbp.broadcast)
        z = flow._C.matmul(y, x, transpose_b=True)
        out = self.activation(z).sum()
        if self.weight.is_consistent:
            out = out.to_consistent(sbp=flow.sbp.broadcast)
        return out


class MyModule3(flow.nn.Module):
    def __init__(self, transpose_a=False, transpose_b=False):
        super().__init__()
        self.activation = flow.nn.ReLU()
        self.transpose_a = transpose_a
        self.transpose_b = transpose_b

    def forward(self, x, y):
        z = flow._C.matmul(x, y, self.transpose_a, self.transpose_b)
        if z.is_consistent:
            z = z.to_consistent(sbp=flow.sbp.broadcast)
        return self.activation(z)


class ConsistentToModule(flow.nn.Module):
    def __init__(self, device="cuda"):
        super().__init__()
        self.device = device

    def forward(self, x):
        return x.to(self.device)


class FreeTensorModule(flow.nn.Module):
    def __init__(self, shape, placement, sbp):
        super().__init__()
        self.shape = shape
        self.placement = placement
        self.sbp = sbp

    def forward(self, x):
        y = flow.ones(
            self.shape, dtype=flow.float32, placement=self.placement, sbp=self.sbp
        )
        return flow._C.matmul(x, y, transpose_b=True)


class ToPlacementModule(flow.nn.Module):
    def __init__(self, placement):
        super().__init__()
        self.placement = placement

    def forward(self, x):
        return x.to_consistent(placement=self.placement)


class MyGraph(flow.nn.Graph):
    def __init__(self, module, optimizer=None):
        super().__init__()
        self.module = module
        if optimizer is not None:
            self.add_optimizer(optimizer)

    def build(self, *arg):
        y = self.module(*arg)
        if self.config.training:
            y.backward()
        return y


@unittest.skipIf(os.getenv("ONEFLOW_TEST_CPU_ONLY"), "only test cpu cases")
@flow.unittest.skip_unless_1n2d()
class ToConsistentGraphTestCase(oneflow.unittest.TestCase):
    # @unittest.skipIf(True, "")
    def test_fwd_P2B(test_case):
        """ compare eager fwd and lazy bwd
        """
        rank = flow.env.get_rank()
        # pid = os.getpid()
        # print(f"[{pid}][{rank}] ToConsistentGraphTestCase.test_fwd_P2B")

        local_x = flow.tensor(x, dtype=flow.float32, device=flow.device(f"cuda:{rank}"))
        local_y = flow.tensor(y, dtype=flow.float32, device=flow.device(f"cuda:{rank}"))

        z = flow._C.matmul(
            flow.cat([local_x, local_x], dim=1),
            flow.cat([local_y, local_y], dim=1),
            transpose_b=True,
        )
        z = flow._C.relu(z)
        # print(f"z shape: {z.shape}, device: {z.device}")
        # print(z.numpy())

        placement = flow.placement("cuda", {0: [0, 1]})
        sbp = flow.sbp.split(1)
        c_x = local_x.to_consistent(placement=placement, sbp=sbp)
        c_y = local_y.to_consistent(placement=placement, sbp=sbp)

        # print(f"c_x shape: {c_x.shape}, placement: {c_x.placement}, sbp: {c_x.sbp}")
        # print(f"c_y shape: {c_y.shape}, placement: {c_y.placement}, sbp: {c_y.sbp}")

        m = MyModule1(c_y)
        g = MyGraph(m)

        g_z = g(c_x)
        # print(f"g_z shape: {g_z.shape}, placement: {g_z.placement}, sbp: {g_z.sbp}")
        # print(g_z.to_local().numpy())
        test_case.assertTrue(np.allclose(z.numpy(), g_z.to_local().numpy()))

    # @unittest.skipIf(True, "")
    def test_bwd_P2B(test_case):
        """ compare eager bwd and lazy bwd
        """
        rank = flow.env.get_rank()
        # pid = os.getpid()
        # print(f"[{pid}][{rank}] ToConsistentGraphTestCase.test_bwd_P2B")

        local_x = flow.tensor(x, dtype=flow.float32, device=flow.device(f"cuda:{rank}"))
        local_y = flow.tensor(y, dtype=flow.float32, device=flow.device(f"cuda:{rank}"))

        z = flow._C.matmul(
            local_y, flow.cat([local_x, local_x], dim=0), transpose_b=True,
        )
        z = flow._C.relu(z)
        z = z.sum()

        placement = flow.placement("cuda", {0: [0, 1]})
        c_x = local_x.to_consistent(placement=placement, sbp=flow.sbp.split(0))
        c_y = local_y.to_consistent(placement=placement, sbp=flow.sbp.broadcast)

        m = MyModule2(c_y)
        optimizer = flow.optim.SGD(m.parameters(), lr=1.0)
        g = MyGraph(m, optimizer)

        g_z = g(c_x)
        # print(f"g_z shape: {g_z.shape}, placement: {g_z.placement}, sbp: {g_z.sbp}")
        test_case.assertTrue(g_z.is_consistent)
        test_case.assertTrue(g_z.sbp[0] == flow.sbp.broadcast)
        # S(1) -> B not supported yet
        # c_z = g_z.to_consistent(sbp=flow.sbp.broadcast)
        # print(f"c_z shape: {c_z.shape}, placement: {c_z.placement}, sbp: {c_z.sbp}")
        test_case.assertTrue(np.allclose(z.numpy(), g_z.to_local().numpy()))

        e_y = c_y.detach()
        # print(f"e_y shape: {e_y.shape}, placement: {e_y.placement}, sbp: {e_y.sbp}")
        e_m = MyModule2(e_y)
        e_z = e_m(c_x)
        # print(f"e_z shape: {e_z.shape}, placement: {e_z.placement}, sbp: {e_z.sbp}")
        e_z.backward()

        test_case.assertTrue(
            np.allclose(c_y.to_local().numpy(), e_y.to_local().numpy())
        )

    # @unittest.skipIf(True, "")
    def test_multi_graph(test_case):
        """ compare two lazy fwd
        """
        rank = flow.env.get_rank()
        # pid = os.getpid()
        # print(f"[{pid}][{rank}] ToConsistentGraphTestCase.test_multi_graph")

        local_x = flow.tensor(x, dtype=flow.float32, device=flow.device(f"cuda:{rank}"))
        local_y = flow.tensor(y, dtype=flow.float32, device=flow.device(f"cuda:{rank}"))

        placement = flow.placement("cuda", {0: [0, 1]})
        x1 = local_x.to_consistent(placement=placement, sbp=flow.sbp.broadcast)
        y1 = local_y.to_consistent(placement=placement, sbp=flow.sbp.broadcast)
        # B * B -> B -> B
        m1 = MyModule3(transpose_b=True)
        g1 = MyGraph(m1)

        slice_obj = slice(
            int(rank * local_x.shape[0] / 2), int((rank + 1) * local_x.shape[0] / 2)
        )
        x2 = local_x[slice_obj, :]
        x2 = x2.to_consistent(placement=placement, sbp=flow.sbp.split(0))
        y2 = local_y.to_consistent(placement=placement, sbp=flow.sbp.broadcast)
        # S(0) * B -> S(0) -> B
        m2 = MyModule3(transpose_b=True)
        g2 = MyGraph(m2)

        x3 = local_x[
            :, int(rank * local_x.shape[1] / 2) : int((rank + 1) * local_x.shape[1] / 2)
        ]
        x3 = x3.to_consistent(placement=placement, sbp=flow.sbp.split(1))
        y3 = local_y[
            :, int(rank * local_y.shape[1] / 2) : int((rank + 1) * local_y.shape[1] / 2)
        ]
        y3 = y3.to_consistent(placement=placement, sbp=flow.sbp.split(1))
        # S(1) * S(0) -> P -> B
        m3 = MyModule3(transpose_b=True)
        g3 = MyGraph(m3)

        z1 = g1(x1, y1)
        # print(f"z1 shape: {z1.shape}, placement: {z1.placement}, sbp: {z1.sbp}")
        # print(z1.to_local().numpy())
        z2 = g2(x2, y2)
        # print(f"z2 shape: {z2.shape}, placement: {z2.placement}, sbp: {z2.sbp}")
        # print(z2.to_local().numpy())
        z3 = g3(x3, y3)
        # print(f"z3 shape: {z3.shape}, placement: {z3.placement}, sbp: {z3.sbp}")
        # print(z3.to_local().numpy())

        test_case.assertTrue(np.allclose(z1.to_local().numpy(), z2.to_local().numpy()))
        test_case.assertTrue(np.allclose(z1.to_local().numpy(), z3.to_local().numpy()))

    # @unittest.skipIf(True, "")
    def test_consistent_to(test_case):
        c_x = flow.ones(
            (4, 3), placement=flow.placement("cpu", {0: [0, 1]}), sbp=flow.sbp.split(0)
        )

        consistent_to = ConsistentToModule("cuda")
        g_consistent_to = MyGraph(consistent_to)

        e = consistent_to(c_x)
        test_case.assertTrue(e.is_cuda)
        test_case.assertTrue(e.is_consistent)
        test_case.assertTrue(e.sbp[0] == flow.sbp.split(0))

        g = g_consistent_to(c_x)
        test_case.assertTrue(g.is_cuda)
        test_case.assertTrue(g.is_consistent)
        test_case.assertTrue(g.sbp[0] == flow.sbp.split(0))

        test_case.assertTrue(np.allclose(e.to_local().numpy(), g.to_local().numpy()))

    # @unittest.skipIf(True, "")
    def test_free_tensor_to_consistent(test_case):
<<<<<<< HEAD
        local_x = flow.tensor(x, device="cpu")
=======
        local_x = flow.tensor(x, dtype=flow.float32, device="cpu")
>>>>>>> bf2f7e9b
        placement = flow.placement("cuda", {0: [0, 1]})
        c_x = local_x.to_consistent(placement, flow.sbp.split(0))

        m = FreeTensorModule((3, 10), placement, flow.sbp.broadcast)
        g = MyGraph(m)

        eager_out = m(c_x)
        test_case.assertTrue(eager_out.is_cuda)
        test_case.assertTrue(eager_out.is_consistent)
        test_case.assertTrue(eager_out.sbp[0] == flow.sbp.split(0))

        graph_out = g(c_x)
        test_case.assertTrue(graph_out.is_cuda)
        test_case.assertTrue(graph_out.is_consistent)
        test_case.assertTrue(graph_out.sbp[0] == flow.sbp.split(0))

        test_case.assertTrue(
            np.allclose(eager_out.to_local().numpy(), graph_out.to_local().numpy())
        )

    # @unittest.skipIf(True, "")
    def test_to_placement(test_case):
        rank = flow.env.get_rank()
        # pid = os.getpid()
        # print(f"[{pid}][{rank}] ToConsistentGraphTestCase.test_to_placement")

        if rank == 0:
            x = flow.ones((2, 3), dtype=flow.float32)
        elif rank == 1:
            x = flow.empty(tuple())
        else:
            raise ValueError

        c_x = x.to_consistent(
            placement=flow.placement("cpu", {0: [0]}), sbp=flow.sbp.broadcast
        )
        # print(f"c_x shape: {c_x.shape}, placment: {c_x.placement}, sbp: {c_x.sbp}")

        p1 = flow.placement("cpu", {0: [0, 1]})
        m1 = ToPlacementModule(p1)
        g1 = MyGraph(m1)
        y1 = g1(c_x)

        # print(f"y1 shape: {y1.shape}, placment: {y1.placement}, sbp: {y1.sbp}")
        test_case.assertTrue(y1.placement == p1)
        test_case.assertTrue(y1.sbp[0] == flow.sbp.broadcast)
        test_case.assertTrue(y1.to_local().numpy().mean() == 1.0)

        p2 = flow.placement("cuda", {0: [0, 1]})
        m2 = ToPlacementModule(p2)
        g2 = MyGraph(m2)
        y2 = g2(y1)

        # print(f"y2 shape: {y2.shape}, placment: {y2.placement}, sbp: {y2.sbp}")
        test_case.assertTrue(y2.placement == p2)
        test_case.assertTrue(y2.sbp[0] == flow.sbp.broadcast)
        test_case.assertTrue(y2.to_local().numpy().mean() == 1.0)

    # @unittest.skipIf(True, "")
    def test_to_dtype(test_case):
        x = flow.ones((2, 3), dtype=flow.int32, device="cpu")

        placement = flow.placement("cpu", {0: [0, 1]})
        c_x = flow.ones(
            (2, 3), dtype=flow.int32, placement=placement, sbp=flow.sbp.broadcast
        )

        class CastModule(flow.nn.Module):
            def __init__(self, dtype):
                super().__init__()
                self.dtype = dtype

            def forward(self, x):
                return x.to(dtype=self.dtype)

        m = CastModule(flow.float32)
        g = MyGraph(m)

        e_x = m(x)
        e_c_x = m(c_x)
        g_x = g(x)
        g_c_x = g(c_x)

        test_case.assertTrue(e_x.dtype == flow.float32)
        test_case.assertTrue(g_x.dtype == flow.float32)
        test_case.assertTrue(e_c_x.dtype == flow.float32)
        test_case.assertTrue(g_c_x.dtype == flow.float32)


class MyModule5(flow.nn.Module):
    def __init__(self, transpose_a=False, transpose_b=False, sbp=[]):
        super().__init__()
        self.transpose_a = transpose_a
        self.transpose_b = transpose_b
        self.sbp = sbp

    def forward(self, x, y):
        z = flow._C.matmul(x, y, self.transpose_a, self.transpose_b)
        assert z.is_consistent
        assert len(z.sbp) == len(self.sbp)
        return z.to_consistent(sbp=self.sbp)


@unittest.skipIf(True, "")
@unittest.skipIf(os.getenv("ONEFLOW_TEST_CPU_ONLY"), "only test cpu cases")
@flow.unittest.skip_unless_1n4d()
class ToConsistent2DGraphTestCase(oneflow.unittest.TestCase):
    def test_matmul(test_case):
        placement = flow.placement("cuda", {0: range(4)}, hierarchy=(2, 2))
        x = flow.ones(
            (4, 6), placement=placement, sbp=[flow.sbp.split(0), flow.sbp.split(1)]
        )
        y = flow.ones(
            (4, 6), placement=placement, sbp=[flow.sbp.broadcast, flow.sbp.split(1)]
        )
        z = flow._C.matmul(x, y, transpose_b=True)
        print(f"z shape: {z.shape}, placment: {z.placement}, sbp: {z.sbp}")

        # m = MyModule5(transpose_b=True, sbp=[flow.sbp.split(0), flow.sbp.broadcast])
        # z = m(x, y)
        # print(f"z shape: {z.shape}, placment: {z.placement}, sbp: {z.sbp}")


if __name__ == "__main__":
    unittest.main()<|MERGE_RESOLUTION|>--- conflicted
+++ resolved
@@ -350,11 +350,7 @@
 
     # @unittest.skipIf(True, "")
     def test_free_tensor_to_consistent(test_case):
-<<<<<<< HEAD
-        local_x = flow.tensor(x, device="cpu")
-=======
         local_x = flow.tensor(x, dtype=flow.float32, device="cpu")
->>>>>>> bf2f7e9b
         placement = flow.placement("cuda", {0: [0, 1]})
         c_x = local_x.to_consistent(placement, flow.sbp.split(0))
 
