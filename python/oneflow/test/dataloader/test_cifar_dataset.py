"""
Copyright 2020 The OneFlow Authors. All rights reserved.

Licensed under the Apache License, Version 2.0 (the "License");
you may not use this file except in compliance with the License.
You may obtain a copy of the License at

    http://www.apache.org/licenses/LICENSE-2.0

Unless required by applicable law or agreed to in writing, software
distributed under the License is distributed on an "AS IS" BASIS,
WITHOUT WARRANTIES OR CONDITIONS OF ANY KIND, either express or implied.
See the License for the specific language governing permissions and
limitations under the License.
"""
import os
import unittest

import oneflow.unittest
import oneflow as flow
import oneflow.nn as nn
import oneflow.optim as optim
from data_utils import load_data_cifar10


classes = (
    "plane",
    "car",
    "bird",
    "cat",
    "deer",
    "dog",
    "frog",
    "horse",
    "ship",
    "truck",
)


class Net(nn.Module):
    def __init__(self):
        super().__init__()
        self.conv1 = nn.Conv2d(3, 6, 5)
        self.pool = nn.MaxPool2d(2, 2)
        self.conv2 = nn.Conv2d(6, 16, 5)
        self.fc1 = nn.Linear(16 * 5 * 5, 120)
        self.fc2 = nn.Linear(120, 84)
        self.fc3 = nn.Linear(84, 10)

    def forward(self, x):
        x = self.pool(flow.F.relu(self.conv1(x)))
        x = self.pool(flow.F.relu(self.conv2(x)))
        x = flow.flatten(x, 1)  # flatten all dimensions except batch
        x = flow.F.relu(self.fc1(x))
        x = flow.F.relu(self.fc2(x))
        x = self.fc3(x)
        return x


def test(test_case):
    if os.getenv("ONEFLOW_TEST_CPU_ONLY"):
        device = flow.device("cpu")
    else:
        device = flow.device("cuda")
    net = Net()
    net.to(device)

    optimizer = optim.SGD(net.parameters(), lr=0.002, momentum=0.9)
    criterion = nn.CrossEntropyLoss()
    criterion.to(device)

    transform = flow.utils.vision.transforms.Compose(
        [
            flow.utils.vision.transforms.ToTensor(),
            flow.utils.vision.transforms.Normalize((0.5, 0.5, 0.5), (0.5, 0.5, 0.5)),
        ]
    )

    train_epoch = 1
    batch_size = 4
    data_dir = os.path.join(
        os.getenv("ONEFLOW_TEST_CACHE_DIR", "./data-test"), "cifar10"
    )

    train_iter, test_iter = load_data_cifar10(
        batch_size=batch_size,
        data_dir=data_dir,
        download=True,
        transform=transform,
        source_url="https://oneflow-public.oss-cn-beijing.aliyuncs.com/datasets/cifar/cifar-10-python.tar.gz",
<<<<<<< HEAD
    )
    trainloader = flow.utils.data.DataLoader(
        trainset, batch_size=batch_size, shuffle=False, num_workers=2
=======
        num_workers=0,
>>>>>>> f4a7f739
    )

    final_loss = 0
    for epoch in range(1, train_epoch + 1):  # loop over the dataset multiple times
        running_loss = 0.0
        for i, data in enumerate(train_iter, 1):
            # get the inputs; data is a list of [inputs, labels]
            inputs, labels = data
            inputs = inputs.to(dtype=flow.float32, device=device)
            labels = labels.to(dtype=flow.int64, device=device)

            # zero the parameter gradients
            optimizer.zero_grad()

            # forward + backward + optimize
            outputs = net(inputs)
            loss = criterion(outputs, labels)
            loss.backward()
            optimizer.step()

            # print statistics
            running_loss += loss.numpy()
            if i % 200 == 0:  # print every 200 mini-batches
                final_loss = running_loss / 200
                print("epoch: %d  step: %5d  loss: %.3f " % (epoch, i, final_loss))
                running_loss = 0.0
                break

    print("final loss : ", final_loss)
    # test_case.assertLess(final_loss, 1.50)


@flow.unittest.skip_unless_1n1d()
class TestCifarDataset(flow.unittest.TestCase):
    def test_cifar_dataset(test_case):
        test(test_case)


if __name__ == "__main__":
    unittest.main()<|MERGE_RESOLUTION|>--- conflicted
+++ resolved
@@ -88,13 +88,7 @@
         download=True,
         transform=transform,
         source_url="https://oneflow-public.oss-cn-beijing.aliyuncs.com/datasets/cifar/cifar-10-python.tar.gz",
-<<<<<<< HEAD
-    )
-    trainloader = flow.utils.data.DataLoader(
-        trainset, batch_size=batch_size, shuffle=False, num_workers=2
-=======
         num_workers=0,
->>>>>>> f4a7f739
     )
 
     final_loss = 0
