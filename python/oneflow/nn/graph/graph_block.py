"""
Copyright 2020 The OneFlow Authors. All rights reserved.

Licensed under the Apache License, Version 2.0 (the "License");
you may not use this file except in compliance with the License.
You may obtain a copy of the License at

    http://www.apache.org/licenses/LICENSE-2.0

Unless required by applicable law or agreed to in writing, software
distributed under the License is distributed on an "AS IS" BASIS,
WITHOUT WARRANTIES OR CONDITIONS OF ANY KIND, either express or implied.
See the License for the specific language governing permissions and
limitations under the License.
"""
import weakref
from collections import OrderedDict
from typing import Iterator, Optional, Set, Union, List

import oneflow._oneflow_internal
from oneflow.env import get_rank
from oneflow.framework import graph_build_util
from oneflow.nn.graph.util import (
    add_indent,
    operators_repr,
)


class GraphBlockType:
    NONE = "NONE"
    MODULE = "MODULE"
    PARAMETER = "PARAMETER"
    BUFFER = "BUFFER"


class GraphBlock(object):
    def __init__(
        self,
        prefix: str = "",
        name: str = "",
        belonged_graph: weakref.ProxyTypes = None,
        belonged_block: weakref.ProxyTypes = None,
        block_graph_type: GraphBlockType = GraphBlockType.NONE,
    ):
        self._name = name
        self._name_prefix = prefix
        self._type = block_graph_type
        self._scope = None
        self._prev_scope = None
<<<<<<< HEAD
        assert (belonged_graph is None or isinstance(belonged_graph, weakref.ProxyTypes))
        self._belonged_graph = belonged_graph
        assert (belonged_block is None or isinstance(belonged_block , weakref.ProxyTypes))
=======
        assert belonged_graph is not None and isinstance(
            belonged_graph, weakref.ProxyTypes
        )
        self._belonged_graph = belonged_graph
        assert belonged_block is not None and isinstance(
            belonged_block, weakref.ProxyTypes
        )
>>>>>>> d3ed62b3
        self._belonged_block = belonged_block

    @property
    def name(self):
        return self._name

    @property
    def name_prefix(self):
        return self._name_prefix

    @property
    def type(self):
        return self._type

    @property
    def prev_scope(self):
        if self._prev_scope is None:
            self._prev_scope = oneflow._oneflow_internal.GetCurrentScope()
        return self._prev_scope

    @property
    def scope(self):
        if self._scope is None:
            self._scope = graph_build_util.make_new_blockgraph_scope(
                self.prev_scope, self
            )
        return self._scope

    def scope_context(self):
        return graph_build_util.BlockScopeContext(self.prev_scope, self.scope)


class GraphModule(GraphBlock):
    r"""GraphModule is the graph representation of a nn.Module in a nn.Graph.

    When an nn.Module is added into an nn.Graph, it is wrapped into a ModuleBlock. The ModuleBlock has a GraphModule inside it.
    You can get and set the GraphModule to enable graph optimization on the nn.Module.
    """

    def __init__(
        self,
        prefix: str = "",
        name: str = "",
        belonged_graph: weakref.ProxyTypes = None,
        belonged_block: weakref.ProxyTypes = None,
    ):
        super().__init__(
            prefix, name, belonged_graph, belonged_block, GraphBlockType.MODULE
        )
        self._is_null = True
        self._stage_id = None
        self._stage_placement = None
        self._activation_checkpointing = None

        self._debug = False
        self._debug_min_s_level = 2
        self._debug_max_v_level = 0
        self._debug_max_py_stack_depth = 2
        self._debug_only_user_py_stack = True
        self._debug_op_repr_with_py_stack = False
        self._is_executing_forward = False
        self._args_repr = []
        self._outs_repr = []

    def set_stage(self, stage_id: int = None, placement=None):
        r"""Set stage id and placement of nn.Module in pipeline parallelism.

        Args:
            stage_id (int): stage id of this module.
            placement (flow.placement): the placement of all tensor in this module.

        Note:
            There will be automatically do tensor.to_global(placement) for all input tensor of
            this module. So there is no need to write to_global() in the module forward when using
            Pipeline Parallelism which is not recommended.

        For example:

        .. code-block:: python

            # module0 and module1 are two nn.Module in a nn.Graph.
            # When a nn.Module is added into a nn.Graph, it is wrapped into a ModuleBlock.
            # We can set Stage ID and Placement by using ModuleBlock.to(GraphModule).set_stage()
            # The Stage ID is numbered starting from 0 and increasing by 1.
            # The Placement is all tensors placement of this module.
            import oneflow as flow
            from oneflow.nn.graph import GraphModule
            P_0 = flow.placement(type = "cuda", ranks = [0, 1])
            P_1 = flow.placement(type = "cuda", ranks = [2, 3])
            self.module0.to(GraphModule).set_stage(stage_id = 0, placement = P0)
            self.module1.to(GraphModule).set_stage(stage_id = 1, placement = P1)

        """

        self._is_null = False
        self._stage_id = stage_id
        self._stage_placement = placement

    # NOTE(lixiang): For the normal display of docstr, the API Doc of the get and set methods are written together in the stage_id function.
    @property
    def stage_id(self):
        r"""Set/Get stage id of nn.Module/GraphModule in pipeline parallelism.
        When calling stage_id(value: int = None), set different module's stage id to hint the graph
        preparing right num of buffers in pipeline. (Not Recommended, for easy and efficient pipeline
        parallelism experience, please use set_stage(stage_id, placement))
        """
        return self._stage_id

    @stage_id.setter
    def stage_id(self, value: int = None):
        r"""Set stage id of Block in pipeline parallelism.
        Set different module's stage id to hint the graph preparing right num of buffers in pipeline.
        """
        print(
            "Warning: `stage_id = i` is deprecated, please use \n",
            " set_stage(i, placement) for easy and efficient Pipeline parallel experience.",
        )

        self._is_null = False
        self._stage_id = value

    @property
    def stage_placement(self):
        return self._stage_placement

    # NOTE(lixiang): For the normal display of docstr, the API Doc of the get and set methods are written together in the activation_checkpointing function.
    @property
    def activation_checkpointing(self):
        r"""Set/Get whether do activation checkpointing in this nn.Module.

        For example:

        .. code-block:: python

            import oneflow as flow
            from oneflow.nn.graph import GraphModule

            class Graph(flow.nn.Graph):
                def __init__(self):
                    super().__init__()
                    self.linear1 = flow.nn.Linear(3, 5, False)
                    self.linear2 = flow.nn.Linear(5, 8, False)
                    self.linear1.to(GraphModule).activation_checkpointing = True
                    self.linear2.to(GraphModule).activation_checkpointing = True

                def build(self, x):
                    y_pred = self.linear1(x)
                    y_pred = self.linear2(y_pred)
                    return y_pred

            graph = Graph()

        """
        return self._activation_checkpointing

    @activation_checkpointing.setter
    def activation_checkpointing(self, mode: bool = False):
        r"""Set whether do activation checkpointing in this Block.
        """
        self._is_null = False
        self._activation_checkpointing = mode

    def _config_repr(self):
        main_str = (
            "("
            + self.__class__.__name__
            + "("
            + (
                ("stage_id=" + str(self.stage_id) + ", ")
                if self.stage_id is not None
                else ""
            )
            + (
                (
                    "activation_checkpointing="
                    + str(self.activation_checkpointing)
                    + ", "
                )
                if self.activation_checkpointing is not None
                else ""
            )
            + "))"
        )
        return main_str

    def debug(
        self,
        v_level: int = 0,
        *,
        ranks: Optional[Union[int, List[int]]] = None,
        max_py_stack_depth: int = 2,
        only_user_py_stack=True,
        op_repr_with_py_stack=False,
    ) -> None:
        assert isinstance(v_level, int)
        assert isinstance(max_py_stack_depth, int)
        assert isinstance(only_user_py_stack, bool)
        assert isinstance(op_repr_with_py_stack, bool)

        if ranks is None:
            rank_list = [0]
        elif isinstance(ranks, int):
            rank_list = [ranks]
        elif isinstance(ranks, list):
            rank_list = ranks
        else:
            raise ValueError("ranks must be int or List[int].")

        my_rank = get_rank()
        if -1 in rank_list or my_rank in rank_list:
            self._debug = v_level >= 0
            if self._debug:
                self._debug_min_s_level = 0
                self._debug_max_v_level = max(0, v_level)

            self._debug_max_py_stack_depth = max_py_stack_depth
            self._debug_only_user_py_stack = only_user_py_stack
            self._debug_op_repr_with_py_stack = op_repr_with_py_stack

            if self._type == GraphBlockType.MODULE:

                def _set_child(d):
                    for (_, n) in d.items():
                        n.to(GraphBlock).debug(
                            v_level,
                            ranks=ranks,
                            max_py_stack_depth=max_py_stack_depth,
                            only_user_py_stack=only_user_py_stack,
                            op_repr_with_py_stack=op_repr_with_py_stack,
                        )

                assert self._belonged_block is not None and isinstance(self._belonged_block , weakref.ProxyTypes)
                _set_child(self._belonged_block._modules)

    def _ops_repr(self):
        r"""Generate operators' string representation of this GraphModule
        """
        assert self._belonged_graph, (
            "ModuleBlock: "
            + self._name_prefix
            + self.name
            + "'s belonged graph is not set."
        )

        if self._belonged_graph.is_compiled:
            if self._belonged_graph._compiled_graph_proto is not None:
                module_conf = self._belonged_graph._compiled_graph_proto.module_name2module_conf[
                    self.name_prefix + self.name
                ]
                return operators_repr(
                    module_conf.ops,
                    self._belonged_graph._compiled_graph_proto,
                    self._debug_op_repr_with_py_stack,
                )

        return []

    def _shallow_repr(self):
        main_str = (
            "("
            + self.__class__.__name__
            + ":"
            + self._name_prefix
            + self._name
            + "("
            + (
                ("stage_id=" + str(self.stage_id) + ", ")
                if self.stage_id is not None
                else ""
            )
            + (
                (
                    "activation_checkpointing="
                    + str(self.activation_checkpointing)
                    + ", "
                )
                if self.activation_checkpointing is not None
                else ""
            )
            + "))"
        )
        return main_str

    def _repr_lines(self):
        child_lines = []
        for op_str in self._ops_repr():
            child_lines.append(add_indent(op_str, 2))
        return child_lines

    def __repr__(self):
        lines = None
        child_lines = self._repr_lines()
        if len(child_lines) > 0:
            lines = child_lines

        main_str = self._shallow_repr() + ": ("
        if lines is not None:
            main_str += "\n  " + "\n  ".join(lines) + "\n"
        main_str += ")"
        return main_str


class GraphTensor(GraphBlock):
    r"""GraphTensor is the graph representation of a Tensor in a nn.Graph.
    """

    def __init__(
        self,
        prefix: str = "",
        name: str = "",
        belonged_graph: weakref.ProxyTypes = None,
        belonged_block: weakref.ProxyTypes = None,
        tensor_graph_type: GraphBlockType = GraphBlockType.NONE,
    ):
        super().__init__(
            prefix, name, belonged_graph, belonged_block, tensor_graph_type
        )<|MERGE_RESOLUTION|>--- conflicted
+++ resolved
@@ -47,19 +47,9 @@
         self._type = block_graph_type
         self._scope = None
         self._prev_scope = None
-<<<<<<< HEAD
         assert (belonged_graph is None or isinstance(belonged_graph, weakref.ProxyTypes))
         self._belonged_graph = belonged_graph
         assert (belonged_block is None or isinstance(belonged_block , weakref.ProxyTypes))
-=======
-        assert belonged_graph is not None and isinstance(
-            belonged_graph, weakref.ProxyTypes
-        )
-        self._belonged_graph = belonged_graph
-        assert belonged_block is not None and isinstance(
-            belonged_block, weakref.ProxyTypes
-        )
->>>>>>> d3ed62b3
         self._belonged_block = belonged_block
 
     @property
