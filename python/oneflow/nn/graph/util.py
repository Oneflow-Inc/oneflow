--- conflicted
+++ resolved
@@ -22,10 +22,7 @@
 from typing import Callable, Dict, Union, List, Tuple
 from string import Template
 import google.protobuf as protobuf
-<<<<<<< HEAD
-=======
 from google.protobuf import text_format
->>>>>>> 9840be2f
 from typing import List, Tuple
 
 def _nd_sbp2repr(nd_sbp):
