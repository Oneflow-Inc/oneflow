--- conflicted
+++ resolved
@@ -17,9 +17,7 @@
 from collections import OrderedDict
 import oneflow.core.operator.op_conf_pb2 as op_conf_util
 from oneflow.framework.tensor import Tensor
-<<<<<<< HEAD
 from typing import Callable, Dict, Union, List, Tuple
-=======
 from string import Template
 import google.protobuf as protobuf
 from typing import List
@@ -68,7 +66,6 @@
         return signature_template.substitute(input=input_sig_str, output=output_sig_str)
 
     return map(lambda op: "(OPERATOR: " + _op_signature(op) + ")", ops)
->>>>>>> 0bcaf61d
 
 
 def add_indent(in_s, num_spaces):
