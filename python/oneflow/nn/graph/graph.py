"""
Copyright 2020 The OneFlow Authors. All rights reserved.

Licensed under the Apache License, Version 2.0 (the "License");
you may not use this file except in compliance with the License.
You may obtain a copy of the License at

    http://www.apache.org/licenses/LICENSE-2.0

Unless required by applicable law or agreed to in writing, software
distributed under the License is distributed on an "AS IS" BASIS,
WITHOUT WARRANTIES OR CONDITIONS OF ANY KIND, either express or implied.
See the License for the specific language governing permissions and
limitations under the License.
"""
import logging
import os
import time
import inspect
from collections import OrderedDict
from functools import partial
from typing import Dict, Optional, Union, List, Callable
import weakref
from google.protobuf import text_format

import oneflow
import oneflow._oneflow_internal
import oneflow.core.job.job_pb2 as job_pb
import oneflow.framework.c_api_util as c_api_util
import oneflow.framework.graph_build_util as graph_build_util
import oneflow.framework.session_context as session_ctx
from oneflow.amp import GradScaler, StaticGradScaler
from oneflow.env import get_rank
from oneflow.framework.multi_client_session import MultiClientSession
from oneflow.framework.tensor import Tensor, TensorTuple
from oneflow.framework.tensor_tuple_util import convert_to_tensor_tuple
from oneflow.nn.graph.block import Block, BlockType, get_block_cls
from oneflow.nn.graph.graph_config import GraphConfig
from oneflow.nn.graph.optimizer import OptDict, VariableConfig
from oneflow.nn.graph.util import (
    add_indent,
    ArgsTree,
    operators_repr,
    seq_to_func_return,
    sys_exc_error_msg,
)
from oneflow.nn.module import Module
from oneflow.nn.optimizer.lr_scheduler import LRScheduler
from oneflow.nn.optimizer.optimizer import Optimizer


class Graph(object):
    r"""Base class for training or evaluating a neural network in static graph mode.

    To use static graph mode for model training or evaluation in OneFlow, you should:

    1. Define your customized graph as a subclass of ``nn.Graph``.
    2. Add ``super().__init__()`` in your subclass's ``__init__()``.
    3. Add modules to your graph as regular attributes.
    4. Define computation logical in ``build()`` method.
    5. Instantiate your graph then call it.

    For example:

    .. code-block:: python

        >>> import oneflow as flow

        >>> class LinearGraph(flow.nn.Graph):
        ...    def __init__(self):
        ...        super().__init__()
        ...        # Add a module to the graph.
        ...        self.linear = flow.nn.Linear(3, 8, False)
        ...    def build(self, x):
        ...        # Use the module to build the computation logic of the graph.
        ...        return self.linear(x)

        # Instantiate the graph
        >>> linear_graph = LinearGraph()
        >>> x = flow.randn(4, 3)

        # First call on graph will run graph's build() method to
        # trace a computatioin graph. Then the computation graph will be
        # optimized and executed for the first time.
        >>> linear_graph(x).shape
        oneflow.Size([4, 8])

        # Later call on graph will execute the computation graph directly.
        >>> linear_graph(x).shape
        oneflow.Size([4, 8])

    Note:
        nn.Graph cannot be nested at the moment.
    """
    _child_init_cnt = dict()

    def __init__(self):
        """
        Initializes internal Graph states. It MUST be called in ``__init__`` method of subclass.

        For example:

        .. code-block:: python

            >>> import oneflow as flow
            >>> class SubclassGraph(flow.nn.Graph):
            ...     def __init__(self):
            ...         super().__init__() # MUST be called
            ...         # Then define the graph attributes
            ...     def build(self):
            ...         pass

        """
        self._generate_name()
        self.config = GraphConfig()
        self._blocks = OrderedDict()
        self._opts = []
        self._verbose = False
        self._grad_scaler = None
        self._variables_conf = OrderedDict()
        self._additional_variable_tobe_loaded = OrderedDict()
        self._is_compiled = False
        # Default is local view
        self._is_global_view = False
        # forward graph job proto
        self._original_job_proto = None
        # forward, backward and optimized graph job proto
        self._full_job_proto = None
        # completed graph job proto
        self._compiled_job_proto = None
        self._job_id = None
        self._args_repr = []
        self._outs_repr = []
        self._debug = False
        self._debug_min_s_level = 2
        self._debug_max_v_level = 0
        self._debug_max_py_stack_depth = 2
        self._outputs_buffer_size = 2
        self._cur_index_of_ouputs_buffer = 0

        self._session = session_ctx.GetDefaultSession()
        assert type(self._session) is MultiClientSession
        self._session.TryInit()
        self._c_nn_graph = None

    def build(self, *args, **kwargs):
        r"""The ``build()`` method must be overridden to define neural network
        computaion logic.

        The ``build()`` method of nn.Graph is very similar to the ``forward()``
        method of nn.Module. It is used to describe the computatioin logical of
        a neural network.

        When a graph object being called for the first time, the ``build()``
        method will be called implicitly to build the computatioin graph.

        Make sure to call modules's ``train()`` or ``eval()`` method before the
        first call of your graph to make the module executing the right
        training or evaluation logic if needed.

        For example:

        .. code-block:: python

            >>> import oneflow as flow
            >>> linear = flow.nn.Linear(3, 8, False)
            >>> class MyGraph(flow.nn.Graph):
            ...     def __init__(self):
            ...         super().__init__()
            ...         self.model = linear
            ...     def build(self, x):
            ...         return self.model(x)

            >>> linear_graph = MyGraph()
            >>> x = flow.randn(4, 3)
            >>> linear.eval() # make linear module executing in evaluation mode
            Linear(in_features=3, out_features=8, bias=False)
            >>> y = linear_graph(x) # The build() method is called implicitly

        Note:
            ``build()`` method's inputs and outputs support list/tuple/dict,
            but the item in them must be one of these types:

            * ``Tensor``
            * ``None``

        """
        raise NotImplementedError(
            "nn.Graph.build() method must be overridden when subclassing the nn.Graph."
        )

    def __call__(self, *args, **kwargs):
        r"""Call nn.Graph subclass instance to run your customized graph.

        Call your customized graph after the instantiation:

        For example:

        .. code-block:: python

            g = CustomGraph()
            out_tensors = g(input_tensors)

        The inputs of ``__call__`` method must match the inputs of ``build()``
        method. And the ``__call__`` method will return outputs matching the
        outputs of ``build()`` method.

        Note:
            The first call takes longer than later calls, because nn.Graph
            will do the computaion graph generation and optimization at the first call.

            Donot override this function.
        """

        if not self._is_compiled:
            self._compile(*args, **kwargs)
            self.__print(
                0, 2, lambda: f"{self.name} with operators:\n" + self.__repr__()
            )

        return self.__run(*args, **kwargs)

    def add_optimizer(
        self, optim: Optimizer, *, lr_sch: LRScheduler = None, is_sparse: bool = False,
    ):
        r"""Add an optimizer, an learning rate scheduler to the graph.

        To do training with nn.Graph, you should do 2 more things:

        1. Add at least one optimizer(learning rate schedulers are optional) with ``add_optimizer()`` method.
        2. Call loss tensor's ``backward()`` method in ``build()`` method.

        Note that the computaion graph will automatically execute these methods:

        * optimizer's ``clip_grad()`` if a optimizer is set to do grad cliping.
        * optimizer's ``step()``.
        * optimizer's ``zero_grad()``.
        * learn rate scheduler's ``step()``.

        Also note that only scalar tensor are allowed to call ``backward()``
        in ``nn.Graph.build()`` for the moment. So you may call methods such as ``Tensor.mean()``
        to make the loss tensor a scalar tensor.

        Note:
            If you want to output the learning rate information for each step,
            set the ``verbose`` parameter of the ``lr_scheduler`` to ``True``, and you will see the result at rank 0.

            This feature is the same as eager mode.

        For example:

        .. code-block:: python

            >>> import oneflow as flow
            >>> loss_fn = flow.nn.MSELoss(reduction="sum")
            >>> model = flow.nn.Sequential(flow.nn.Linear(3, 1), flow.nn.Flatten(0, 1))
            >>> optimizer = flow.optim.SGD(model.parameters(), lr=1e-6)
            >>> class LinearTrainGraph(flow.nn.Graph):
            ...     def __init__(self):
            ...         super().__init__()
            ...         self.model = model
            ...         self.loss_fn = loss_fn
            ...         # Add an optimizer
            ...         self.add_optimizer(optimizer)
            ...     def build(self, x, y):
            ...         y_pred = self.model(x)
            ...         loss = self.loss_fn(y_pred, y)
            ...         # Call loss tensor's backward(), loss tensor must be a scalar tensor
            ...         loss.backward()
            ...         return loss

            >>> linear_graph = LinearTrainGraph()
            >>> x = flow.randn(10, 3)
            >>> y = flow.randn(10)
            >>> model.train() # make model executing in training mode
            Sequential(
              (0): Linear(in_features=3, out_features=1, bias=True)
              (1): Flatten(start_dim=0, end_dim=1)
            )
            >>> for t in range(3):
            ...     loss = linear_graph(x, y)

        Args:
            optim (oneflow.optim.Optimizer): The optimizer.
            lr_sch : The learning rate scheduler, see oneflow.optim.lr_scheduler.
            is_sparse: When set to be True, treat optim as a sparse optimizer. Default is False.
        """
        opt_dict = dict()
        assert optim is not None, "optimizer cannot be None"
        assert isinstance(
            optim, Optimizer
        ), "optimizer must be an instance of Optimizer"

        opt_dict["optim"] = optim
        opt_dict["is_sparse"] = bool(is_sparse)
        if lr_sch is not None:
            assert isinstance(lr_sch, LRScheduler)
            assert (
                lr_sch.optimizer is optim
            ), "lr_scheduler's optimizer must be the same optimizer in add_optimizer."
            opt_dict["lr_sch"] = lr_sch
            self._verbose = opt_dict["lr_sch"].verbose
            rank = get_rank()
            if rank != 0:
                self._verbose = False
        oneflow._oneflow_internal.SetGraphLRVerbose(self._verbose)
        self._opts.append(opt_dict)
        # Set the training config if there is an optimizer add in graph.
        if len(self._opts) == 1:
            self.config._train(True)

    def set_grad_scaler(self, grad_scaler: GradScaler = None):
        r"""Set the GradScaler for gradient and loss scaling."""
        assert isinstance(grad_scaler, (GradScaler, StaticGradScaler))
        self._grad_scaler = grad_scaler

    def state_dict(
        self, destination=None
    ) -> Dict[str, Union[Dict[str, Tensor], Tensor]]:
        r"""Returns a dictionary containing a whole state of the graph.

        States of modules/optimizers/lr schedulers in a graph are included.

        Keys of modules' state dict are corresponding to their name in the graph.
        Values of modules' state dict are corresponding to their nn.Module's
        state dict.

        Other keys and tensors are states of optimizers/lr schedulers/etc.

        Returns:
            dict: a dictionary containing the whole state of the graph.

        """
        # Sync to make sure states has been updated.
        oneflow._oneflow_internal.eager.Sync()
        if destination is None:
            destination = OrderedDict()
            destination._metadata = OrderedDict()
        # Get states from sub module block
        for name, block in self._blocks.items():
            assert block.type == BlockType.MODULE
            sub_destination = OrderedDict()
            sub_destination._metadata = OrderedDict()
            module = block.origin
            if module is not None:
                module.state_dict(
                    sub_destination, "", keep_vars=False,
                )
            destination[name] = sub_destination
        # Get additional states.
        # Additional variables are states in Optimizer/LRScheduler and free eager tensors of nn.Graph.
        if self._is_compiled:
            # Get from _c_nn_graph.
            additional_var_names = self._c_nn_graph.additional_var_names
            additional_var_tensors = self._c_nn_graph.additional_var_tensors
            assert len(additional_var_names) == len(additional_var_tensors)
            for i in range(len(additional_var_names)):
                additional_tensor = additional_var_tensors[i]
                if not self._is_global_view:
                    additional_tensor = additional_tensor.to_local()
                destination[additional_var_names[i]] = additional_tensor
        else:
            # Get from loaded dict.
            for name, item in self._additional_variable_tobe_loaded.items():
                destination[name] = item
        return destination

    def load_state_dict(
        self,
        state_dict: Dict[str, Union[Dict[str, Tensor], Tensor]],
        strict: bool = True,
    ):
        r"""Copies module's states and other graph states from :attr:`state_dict`
        into this graph. If :attr:`strict` is ``True``, then
        the keys of :attr:`state_dict` must exactly match the keys returned
        by this module's :meth:`nn.Graph.state_dict` function.

        Args:
            state_dict (dict): a dict containing module's states and other graph states.
            strict (bool, optional): whether to strictly enforce that the keys
                in :attr:`state_dict` match the keys returned by this graph's
                :meth:`nn.Graph.state_dict` function. Default: ``True``.

        Note:
            nn.Graph's state dict can only be loaded before the first call of a graph.
        """
        assert (
            not self._is_compiled
        ), "nn.Graph's state dict can only be loaded before the first call of a graph."
        # Additional variables are states in Optimizer or LRScheduler of nn.Graph.
        for name, item in state_dict.items():
            if name in self._blocks:
                # 1 load parameter/buffer to Modules
                self._blocks[name].origin.load_state_dict(item, strict)
            else:
                # 2 store other state to CNNGraph, CNNGraph load them after job pass
                assert isinstance(item, Tensor)
                self._additional_variable_tobe_loaded[name] = item

    @property
    def name(self):
        r"""Name auto-generated for this graph."""
        return self._name

    @property
    def is_compiled(self):
        r"""Whether this graph is compiled or not
        """
        return self._is_compiled

    @property
    def training(self):
        r"""In traninig mode if the graph has an optimizer."""
        return self.config.training

    def debug(
        self,
        v_level: int = 0,
        *,
        ranks: Optional[Union[int, List[int]]] = None,
        max_py_stack_depth: int = 2,
    ) -> None:
        r"""Open or close debug mode of the graph.

        If in debug mode, logs of computation graph building infos or warnings will be
        printed. Otherwise, only errors will be printed.

        Each nn.Module inside a nn.Graph also has a debug() method to enable debug mode.

        Use ``v_level`` to choose verbose debug info level, default level is 0, max level is 3.
        ``v_level`` -1 will disable the debug mode of the graph (i.e. no info will be printed).
        ``v_level`` 0 will print warning and graph building stages. ``v_level`` 1 will additionally
        print graph build info of each nn.Module. ``v_level`` 2 will additionally print graph build
        info of each operation. ``v_level`` 3 will additionally print more detailed info of each
        operation.

        Use ``ranks`` to choose which rank to print the debug information.

        Use ``max_py_stack_depth`` to specify the max Python stack depth for the debug information.

        For example:

        .. code-block:: python

            g = CustomGraph()
            g.debug()  # Open debug mode
            out_tensors = g(input_tensors)  # Will print log for debug at the first call

        Args:
            v_level (int): choose verbose debug info level, default v_level is 0, max v_level is 3. v_level can be set to -1 to close the debug mode.
            ranks (int or list(int)): choose ranks to print the debug information. Default rank ``0``.
                You can choose any valid rank. Ranks equals ``-1`` means debug on all ranks.
            max_py_stack_depth(int): the maximum depth for the Python stack debug information. Default: ``2``
        """
        assert isinstance(v_level, int)
        assert v_level >= -1, "The min verbose debug info level is -1."
        assert v_level <= 3, "The max verbose debug info level is 3."
        assert max_py_stack_depth >= 0, "The min max stack depth is 0."
        assert isinstance(max_py_stack_depth, int)

        if ranks is None:
            rank_list = [0]
        elif isinstance(ranks, int):
            rank_list = [ranks]
        elif isinstance(ranks, list):
            rank_list = ranks
        else:
            raise ValueError("ranks must be int or List[int].")

        my_rank = get_rank()
        if -1 in rank_list or my_rank in rank_list:
            self._debug = v_level >= 0
            if self._debug:
                self._debug_min_s_level = 0
                self._debug_max_v_level = max(0, v_level)
            for name, block in self._blocks.items():
                assert block.type == BlockType.MODULE
                block.debug(v_level, ranks=ranks, max_py_stack_depth=max_py_stack_depth)

        self._debug_max_py_stack_depth = max_py_stack_depth

    def __repr__(self):
        r"""For printing the graph structure.

        The graph structure can be printed after graph instantiation.

        After the first call of graph, inputs and outputs will be added to
        the graph structure.

        For example:

        .. code-block:: python

            g = CustomGraph()
            print(g)

            out_tensors = g(input_tensors)
            print(g) # Inputs and Outputs infos are added

        """
        child_lines = []
        child_lines.append(add_indent(repr(self.config), 2))
        if len(self._args_repr) > 0:
            for in_str in self._args_repr:
                input_str = add_indent(in_str, 2)
                child_lines.append(input_str)

        if len(self._blocks) > 0:
            for n, m in self._blocks.items():
                mod_str = repr(m)
                mod_str = add_indent(mod_str, 2)
                child_lines.append(mod_str)

        for op_str in self._ops_repr():
            child_lines.append(add_indent(op_str, 2))

        if len(self._outs_repr) > 0:
            for out_str in self._outs_repr:
                output_str = add_indent(out_str, 2)
                child_lines.append(output_str)

        main_str = self._shallow_repr() + ": ("
        if len(child_lines) > 0:
            main_str += "\n  " + "\n  ".join(child_lines) + "\n"
        main_str += ")"
        return main_str

    def _shallow_repr(self):
        shallow_repr = "(GRAPH:" + self._name + ":" + self.__class__.__name__ + ")"
        return shallow_repr

    def _ops_repr(self):
        r"""Generate operators' string representation of this graph
        """
        if self._is_compiled and self._compiled_graph_proto is not None:
            module_conf = self._compiled_graph_proto.module_name2module_conf[self.name]
            return operators_repr(module_conf.ops, self._compiled_graph_proto)

        return []

    def __print(self, s_level=2, v_level=0, msg=None):
        r"""Do print according to info level."""
        assert isinstance(s_level, int)
        assert isinstance(v_level, int)
        assert isinstance(msg, str) or isinstance(msg, Callable)
        if s_level >= self._debug_min_s_level:
            if (s_level > 0) or (s_level == 0 and v_level <= self._debug_max_v_level):
                if isinstance(msg, str):
                    print(msg, flush=True)
                elif isinstance(msg, Callable):
                    print(msg(), flush=True)

    @property
    def _config_proto(self):
        return self.config.proto

    @property
    def _optimization_conf_proto(self):
        return self._session.resource

    @property
    def _graph_proto(self):
        if not self._is_compiled:
            self.__print(
                2,
                0,
                f"[ERROR]{self._shallow_repr()} has not been compiled, so it's graph proto is None."
                " You can call the graph to trigger it's compilation.",
            )
        return self._original_job_proto

    @property
    def _optimized_graph_proto(self):
        if self._full_job_proto is None:
            self.__print(
                2,
                0,
                f"[ERROR]{self._shallow_repr()} has not been compiled, so it's optimized graph proto is None."
                " You can call the graph to trigger it's compilation.",
            )
        return self._full_job_proto

    @_optimized_graph_proto.setter
    def _optimized_graph_proto(self, full_job_proto):
        assert (
            not self._is_compiled
        ), "nn.Graph's full graph proto can only be set before the first compilation."
        self._full_job_proto = full_job_proto
        self._c_nn_graph.job = full_job_proto.SerializeToString()

    @property
    def _compiled_graph_proto(self):
        if not self._is_compiled:
            self.__print(
                2,
                0,
                f"[ERROR]{self._shallow_repr()} has not been compiled, so it's compiled graph proto is None."
                " You can call the graph to trigger it's compilation.",
            )
        return self._compiled_job_proto

    def _generate_name(self):
        child_name = self.__class__.__name__
        if Graph._child_init_cnt.get(child_name) is None:
            Graph._child_init_cnt[child_name] = 0
        self._name = child_name + "_" + str(Graph._child_init_cnt[child_name])
        Graph._child_init_cnt[child_name] += 1

    def _state(self):
        for _, b in self._blocks.items():
            pa_gen = b.parameters(recurse=True)
            for pa in pa_gen:
                yield pa
            bu_gen = b.buffers(recurse=True)
            for bu in bu_gen:
                yield bu

    def __ensure_state_tensors_contiguous(self):
        for state_block in self._state():
            state_tensor = state_block.origin
            if not state_tensor.is_contiguous():
                state_tensor.contiguous_()

    def _filter_states(self):
        state_tensor_set = set()
        state_tensors = []
        state_op_names = []

        for state_block in self._state():
            state_tensor = state_block.origin
            # If any state tensor is global tensor, graph is in global view.
            if state_tensor.is_global:
                self._is_global_view = True
            if state_tensor in state_tensor_set:
                continue
            op_name = state_block.name_prefix + state_block.name
            state_tensor_set.add(state_tensor)
            state_tensors.append(state_tensor)
            state_op_names.append(op_name)

            if state_block.type == BlockType.PARAMETER:
                self._variables_conf[state_tensor] = VariableConfig(op_name)

        self._state_tensor_tuple = convert_to_tensor_tuple(state_tensors)
        return state_op_names

    def _generate_config_proto(self):
        self.config.proto.job_name = self._name
        self._outputs_buffer_size = self.config._outputs_buffer_size

        if self._grad_scaler is not None:
            self._grad_scaler._generate_conf_for_graph(self.config.proto.train_conf)

        for opt in self._opts:
            opt_dict = OptDict(opt)
            self.config._generate_optimizer_and_variable_configs(
                opt_dict, self._variables_conf
            )

    def _create_states_builder(self):
        state2lazy_builder = dict()
        for state_block in self._state():
            state_tensor = state_block.origin
            op_name = state_block.name_prefix + state_block.name
            if state_tensor in state2lazy_builder:
                # Differe tensor block shares the same tensor, so they need to share the same
                # builder.
                state_block.set_lazy_origin_builder(state2lazy_builder[state_tensor])
            else:
                if state_block.type == BlockType.PARAMETER:
                    assert state_tensor in self._variables_conf
                    state_config = self._variables_conf[state_tensor]
                    op_name = state_config.name
                else:
                    state_config = None
                # Init a new lazy tensor builder
                state_block.lazy_origin_builder().name = op_name
                state_block.lazy_origin_builder().method = partial(
                    graph_build_util.build_graph_state,
                    op_name,
                    state_tensor,
                    state_config,
                )
                state2lazy_builder[state_tensor] = state_block.lazy_origin_builder()

    @staticmethod
    def to_graph(func):
        """Make a function to do static graph run with nn.Graph.

        After decorating a function with ``to_graph``, the function is turned into a naive `nn.Graph`.

        Note:
            This is just a quick way to run a simple function with nn.Graph.
            If you want to do training or model save/load, customize a nn.Graph class instead, donot use ``to_graph``.

        For example:

        .. code-block:: python

            >>> import oneflow as flow
            >>> @flow.nn.Graph.to_graph
            ... def test_func(x):
            ...     return x * 2
            >>> input = flow.tensor((1, 2), dtype=flow.float32)
            >>> out = test_func(input)
            >>> out
            tensor([2., 4.], dtype=oneflow.float32)

        ..
            Feature Stage of Feature [to_graph].
            - Maintainer List [@strint]
            - Current Stage [Pre-alpha, note that this is an experimental feature and maybe removed without notice.]

        """
        assert inspect.isfunction(
            func
        ), f"nn.Graph.to_graph only support function currently, so {func} must be a function."
        graph_cls_name = func.__name__ + "_graph"

        def init(self):
            super(graph_cls_name, self).__init__()

        def build(self, *args, **kwargs):
            return func(*args, **kwargs)

        graph_cls_name = type(
            graph_cls_name, (Graph,), {"__init__": init, "build": build,},
        )

        a_graph = graph_cls_name()

        return a_graph

    def _compile(self, *args, **kwargs):
        self.__ensure_input_tensors_contiguous(*args, **kwargs)
        _, eager_outputs = self.build_graph(*args, **kwargs)
        self.finish_complie_and_init_runtime()
        return eager_outputs

    def build_graph(self, *args, **kwargs):
        # Build graph
        try:
            self.__print(0, 0, self._shallow_repr() + " start building graph.")
            assert not self._is_compiled, (
                "nn.Graph " + self._name + " has already been compiled."
            )
            build_graph_start = time.perf_counter()
            with graph_build_util.DebugScopeContext(
                self._debug_min_s_level,
                self._debug_max_v_level,
                self._debug,
                self._debug_max_py_stack_depth,
            ):
                outputs = self.__build_graph(*args, **kwargs)
            build_graph_end = time.perf_counter()
            self.__print(
                0,
                0,
                self._shallow_repr()
                + " building graph Done! Cost time: "
                + str(round(build_graph_end - build_graph_start, 2))
                + "s."
                + "\n",
            )
            return outputs
        except:
            self.__print(
                2,
                0,
                "[ERROR]"
                + self._shallow_repr()
                + " building graph got error: "
                + sys_exc_error_msg(),
            )
            raise

    def finish_complie_and_init_runtime(self):
        additional_var_names = list()
        additional_var_tensors = list()
        for name, tensor in self._additional_variable_tobe_loaded.items():
            additional_var_names.append(name)
            additional_var_tensors.append(tensor)
        if len(additional_var_names) > 0:
            self._c_nn_graph.register_additional_variable_names_and_tensors(
                additional_var_names, convert_to_tensor_tuple(additional_var_tensors)
            )
        # Sync to make sure states has been loaded.
        oneflow._oneflow_internal.eager.Sync()

        # Complie graph to execution plan and init Runtime
        try:
            self.__print(
                0, 0, self._shallow_repr() + " start building plan.",
            )
            compile_and_init_start = time.perf_counter()
            with graph_build_util.DebugScopeContext(
                self._debug_min_s_level,
                self._debug_max_v_level,
                self._debug,
                self._debug_max_py_stack_depth,
            ):
                self._c_nn_graph.complie_and_init_runtime()
            # Get compiled job
            compiled_job_str = self._c_nn_graph.get_current_job_str()
            self._compiled_job_proto = job_pb.Job()
            self._compiled_job_proto.ParseFromString(compiled_job_str)

            compile_and_init_end = time.perf_counter()
            self.__print(
                0,
                0,
                self._shallow_repr()
                + " building plan Done! Cost time: "
                + str(round(compile_and_init_end - compile_and_init_start, 2))
                + "s."
                + "\n",
            )
        except:
            self.__print(
                2,
                0,
                "[ERROR]"
                + self._shallow_repr()
                + " building plan got error: "
                + sys_exc_error_msg(),
            )
            raise

        self._is_compiled = True
        # After compile, _additional_variable_tobe_loaded is useless.
        self._additional_variable_tobe_loaded.clear()

    def __build_graph(self, *args, **kwargs):
        self.__ensure_state_tensors_contiguous()

        # Filter to get unique states in graph
        state_op_names = self._filter_states()

        self._generate_config_proto()

        # Deal with parameter and buffer
        self.__print(
            0,
            1,
            self._shallow_repr()
            + " start building graph builders of parameters and buffers.",
        )
        self._create_states_builder()
        self.__print(
            0,
            1,
            self._shallow_repr()
            + " end building graph builders of parameters and buffers.",
        )

        with graph_build_util.graph_build_context(self.config.proto, self._session):
            # Deal with inputs
            self.__print(0, 1, self._shallow_repr() + " start building graph inputs.")
            arg_op_names, lazy_args, lazy_kwargs, self._args_repr, _ = self.__build_io(
                "input", graph_build_util.build_graph_input_arg, *args, **kwargs
            )
            self.__print(0, 1, self._shallow_repr() + " end building graph inputs.")

            # Deal with module in self.build(*args)
            self.__print(0, 1, self._shallow_repr() + " start building graph modules.")
            outputs = self.build(*lazy_args, **lazy_kwargs)
            self.__print(0, 1, self._shallow_repr() + " end building graph modules.")

            # Deal with outputs
            self.__print(0, 1, self._shallow_repr() + " start building graph outputs.")
            # Always pack output to remain type of outputs
            outputs = (outputs,)

            (
                output_op_names,
                self._eager_outputs,
                _,  # empty kwargs return
                self._outs_repr,
                out2name,
            ) = self.__build_io("output", graph_build_util.build_graph_output, *outputs)

            self.__print(0, 1, self._shallow_repr() + " end building graph outputs.")

            # Save forward graph job proto
            self._original_job_proto = c_api_util.GetCurrentJob()

            self.__print(
                0,
                1,
                self._shallow_repr() + " start building graph with compile passes.",
            )
            oneflow._oneflow_internal.FillVariableTensorMgr(
                state_op_names, self._state_tensor_tuple
            )
            # Complete the graph job proto
            oneflow._oneflow_internal.CurJobBuildAndInferCtx_Complete()
            # Save full graph job proto after job Complete for find real output blob shape and build it.
            self._full_job_proto = c_api_util.GetCurrentJob()
            self._job_id = (
                oneflow._oneflow_internal.JobBuildAndInferCtx_GetCurrentJobId()
            )
            self.__print(
                0, 1, self._shallow_repr() + " end building graph with compile passes."
            )

            # Re-build outputs accoring to full graph and outputs buffer config.
            self.__print(
                0,
                1,
                self._shallow_repr()
                + " start re-building graph outputs for optimizatioin.",
            )
            self.__rebuild_outputs(out2name)
            self.__print(
                0,
                1,
                self._shallow_repr()
                + " end re-building graph outputs for optimizatioin.",
            )
            self._c_nn_graph = oneflow._oneflow_internal.nn.graph.CNNGraph(
                self._name,
                self._full_job_proto.SerializeToString(),
                self._job_id,
                self._session._session_ctx,
            )
            # Register input/output/variable/buffer to _c_nn_graph
            self._c_nn_graph.register_input_op_names_and_tensors(
                arg_op_names,
                convert_to_tensor_tuple(self.__flatten_io("input", *args, **kwargs)),
            )
            self._c_nn_graph.register_output_op_names_and_tensors(
                output_op_names, self._outputs_tensor_tuple
            )
            (
                state_op_names,
                state_tensors,
            ) = oneflow._oneflow_internal.DumpVariableTensorMgr()
            self._state_tensor_tuple = convert_to_tensor_tuple(state_tensors)

            self._c_nn_graph.register_variable_op_names_and_tensors(
                state_op_names, self._state_tensor_tuple
            )

        # Always pack outputs to remain type of outputs
        return (
            self._full_job_proto,
            seq_to_func_return(self._eager_outputs_buffer[0], True),
        )

    def __rebuild_outputs(self, out2name=None):
        # NOTE(chengcheng):
        #   Lazy build output eager tensors.
        #
        #   After JobBuildAndInferCtxt.Complete, the output tensor shape
        #   could be changed by JobPass, such as GradientAccumulationRewritePass.
        def build_real_output(fake_eager_out):
            lbn = out2name[fake_eager_out] + "/out"
            assert lbn in self._full_job_proto.helper.lbn2logical_blob_desc
            blob_conf = self._full_job_proto.helper.lbn2logical_blob_desc[lbn]

            shape = tuple(blob_conf.shape.dim)
            dtype = fake_eager_out.dtype

            with oneflow._oneflow_internal.lazy_mode.guard(False):
                if fake_eager_out.is_global:
                    eager_out = oneflow.empty(
                        shape,
                        dtype=dtype,
                        placement=fake_eager_out.placement,
                        sbp=fake_eager_out.sbp,
                    )
                else:
                    eager_out = oneflow.empty(
                        shape, dtype=dtype, device=fake_eager_out.device
                    )

            return eager_out

        def convert_to_synced_tensor_tuple(*args):
            tensor_tuple = convert_to_tensor_tuple(*args)
            # tensors acting as buffer should be synced once upon created.
            oneflow._oneflow_internal.nn.graph.SoftSyncNNGraphBuffers(
                tensor_tuple, self._c_nn_graph
            )
            return tensor_tuple

        self._eager_outputs, _ = self.__map_io(
            "output", build_real_output, *self._eager_outputs
        )

        self._outputs_tensor_tuple = convert_to_synced_tensor_tuple(
            self.__flatten_io("output", *self._eager_outputs)
        )
        self._eager_outputs_buffer = [
            self._eager_outputs,
        ]
        self._outputs_tensor_tuple_buffer = [
            self._outputs_tensor_tuple,
        ]

        # Make outputs buffer
        for i in range(self._outputs_buffer_size - 1):
            outputs_buffer_item, _ = self.__empty_like_io(
                "output", *self._eager_outputs
            )
            self._eager_outputs_buffer.append(outputs_buffer_item)
            outputs_tensor_tuple_buffer_item = convert_to_synced_tensor_tuple(
                self.__flatten_io("output", *outputs_buffer_item)
            )
            self._outputs_tensor_tuple_buffer.append(outputs_tensor_tuple_buffer_item)
        self.__check_outputs_buffer()

    def __check_outputs_buffer(self):
        has_len = len(self._outputs_tensor_tuple_buffer)
        assert (
            has_len == self._outputs_buffer_size
        ), f"nn.Graph's outputs buffer size {has_len} donot match the set value {self._outputs_buffer_size}."
        # Check there is not duplicated outputs buffer tensor.
        out_id_dic = dict()

        def check_id_and_add(t, name):
            if t is not None:
                tid = id(t)
                assert (
                    tid not in out_id_dic
                ), f"nn.Graph's outputs buffer add buffer tensor tid {tid} has conflict, new item name {name}, old item name {out_id_dic[tid]}."
                out_id_dic[tid] = name

        for b_idx, buffer in enumerate(self._outputs_tensor_tuple_buffer):
            for i_idx, item in enumerate(buffer):
                check_id_and_add(
                    item, "graph_ouputs_buffer_" + str(b_idx) + "_" + str(i_idx)
                )

    def __run(self, *args, **kwargs):
        self.__ensure_input_tensors_contiguous(*args, **kwargs)
        try:
            flattened_eager_args = self.__flatten_io("input", *args, **kwargs)
            outputs_tensor_tuple = self._outputs_tensor_tuple_buffer[
                self._cur_index_of_ouputs_buffer
            ]
            eager_outputs = self._eager_outputs_buffer[self._cur_index_of_ouputs_buffer]

            # oneflow._oneflow_internal.eager.Sync() NOTE(chengcheng): Need Sync?
            oneflow._oneflow_internal.nn.graph.RunLazyNNGraph(
                convert_to_tensor_tuple(flattened_eager_args),
                outputs_tensor_tuple,
                self._state_tensor_tuple,
                self._c_nn_graph,
            )
            # Update outputs buffer reading index
            self._cur_index_of_ouputs_buffer += 1
            if self._cur_index_of_ouputs_buffer >= self._outputs_buffer_size:
                self._cur_index_of_ouputs_buffer = 0
        except:
            self.__print(
                2,
                0,
                "[ERROR]"
                + self._shallow_repr()
                + " run got error: "
                + sys_exc_error_msg(),
            )
            raise

        # Copy outputs from buffer
        eager_outputs, _ = self.__copy_io("output", *eager_outputs)

        # Make sure that last used devices of tensors in `outputs_tensor_tuple` are
        # "critical_section".
        # NNGraph's execution flow will be broken if `last_used_device` of `outputs_tensor_tuple`
        # are not "critical_section".
        oneflow._oneflow_internal.nn.graph.SoftSyncNNGraphBuffers(
            outputs_tensor_tuple, self._c_nn_graph
        )
        # Always pack outputs to remain type of outputs
        return seq_to_func_return(eager_outputs, True)

    def __build_io(self, io_type, build_func, *args, **kwargs):
        assert io_type in ("input", "output")
        op_names = []
        args_repr = []
        tensor2op_name = {}

        def build_tensor_or_none(tensor, name, repr_str):
            assert tensor is None or (isinstance(tensor, Tensor))
            if isinstance(tensor, Tensor):
                build_arg = build_func(name, tensor)
                op_names.append(name)
                tensor2op_name[build_arg] = name
            else:
                build_arg = None

            args_repr.append(repr_str)
            self.__print(0, 1, repr_str)
            return build_arg

        args_tree = ArgsTree(
            (args, kwargs), True, "_" + self.name + "_" + io_type, None
        )

        def leaf_arg_fn(arg):
            name = arg.prefix() + "_" + arg.name()
            if isinstance(arg.value(), Tensor):
                arg_repr = self.__io_item_check_and_gen_repr(
                    arg.value(), Tensor, io_type, name
                )
                build_arg = build_tensor_or_none(arg.value(), name, arg_repr)
                return build_arg
            elif arg.value() is None:
                arg_repr = self.__io_item_check_and_gen_repr(
                    arg.value(), None, io_type, name
                )
                build_arg = build_tensor_or_none(arg.value(), name, arg_repr)
            else:  # Opaque
                # Error
                arg_repr = self.__io_item_check_and_gen_repr(
                    arg.value(), None, io_type, name
                )

        out = args_tree.map_leaf(leaf_arg_fn)
        build_args = out[0]
        build_kwargs = out[1]

        return op_names, build_args, build_kwargs, args_repr, tensor2op_name

    def __io_item_check_and_gen_repr(self, item, expect_type, io_type, name):
        assert io_type in ("input", "output")
        if expect_type is None and item is None:
            repr_str = (
                "[WARNING]("
                + io_type.upper()
                + ":"
                + name
                + ":"
                + str(type(item))
                + ")"
            )
            return repr_str
        elif expect_type is not None and isinstance(item, expect_type):
            if isinstance(item, Tensor):
                repr_str = (
                    "(" + io_type.upper() + ":" + name + ":" + item._meta_repr() + ")"
                )
            else:
                repr_str = (
                    "[WARNING]("
                    + io_type.upper()
                    + ":"
                    + name
                    + ":"
                    + str(type(item))
                    + ")"
                )
            return repr_str
        else:
            repr_str = (
                "[ERROR](" + io_type.upper() + ":" + name + ":" + str(type(item)) + ")"
            )
            self.__print(2, 0, repr_str)
            raise NotImplementedError(
                "nn.Graph.build()'s input/output item only support types: Tensor/None."
            )

    def __map_io(self, io_type, func, *args, **kwargs):
        assert io_type in ("input", "output")

        def mapping_tensor_or_none(tensor):
            assert tensor is None or (isinstance(tensor, Tensor))
            if isinstance(tensor, Tensor):
                mapped_arg = func(tensor)
            else:
                mapped_arg = None
            return mapped_arg

        args_tree = ArgsTree(
            (args, kwargs), True, "_" + self.name + "_" + io_type, None
        )

        def leaf_arg_fn(arg):
            arg_value = arg.value()
            if isinstance(arg_value, Tensor) or arg_value is None:
                return mapping_tensor_or_none(arg_value)
            else:
                self.__io_item_check(
                    arg_value, None, io_type, arg.prefix() + "_" + arg.name(),
                )

        out = args_tree.map_leaf(leaf_arg_fn)
        mapped_args = out[0]
        mapped_kwargs = out[1]
        return mapped_args, mapped_kwargs

    def __flatten_io(self, io_type, *args, **kwargs):
        flattened_args = []
        args_tree = ArgsTree((args, kwargs), False)

        for arg in args_tree.iter_nodes():
            if isinstance(arg, Tensor):
                flattened_args.append(arg)
            else:
                continue
        return flattened_args

    def __io_item_check(self, item, expect_type, io_type, name):
        if expect_type is None and item is None:
            return
        elif expect_type is not None and isinstance(item, expect_type):
            return
        else:
            assert io_type in ("input", "output")
            repr_str = (
                "[ERROR](" + io_type.upper() + ":" + name + ":" + str(type(item)) + ")"
            )
            self.__print(2, 0, repr_str)
            raise NotImplementedError(
                "nn.Graph.build()'s input/output item only support types: Tensor/None."
            )

    def __empty_like_io(self, io_type, *args, **kwargs):
        def func(t):
            shape = t.shape
            dtype = t.dtype

            with oneflow._oneflow_internal.lazy_mode.guard(False):
                if t.is_global:
                    eager_out = oneflow.empty(
                        shape, dtype=dtype, placement=t.placement, sbp=t.sbp,
                    )
                else:
                    eager_out = oneflow.empty(shape, dtype=dtype, device=t.device)

            return eager_out

        return self.__map_io(io_type, func, *args, **kwargs)

    def __copy_io(self, io_type, *args, **kwargs):
        def func(tensor):
            with oneflow._oneflow_internal.lazy_mode.guard(False):
                build_arg = tensor.to(copy=True)
                return build_arg

        return self.__map_io(io_type, func, *args, **kwargs)

    def _add_block(self, name: str, module: Module = None) -> None:
        r"""Adds module to the graph as a block so that the module will
        be called in nn.Graph.build.

        Args:
            name (str): name of the child block. The child block can be accessed from this graph using the given name.
            module (Module): child module to be added to the graph.

        Just assign nn.Module in nn.Graph, _add_block will be called to add the
        module as a Block:

        For example:

        .. code-block:: python

            >>> import oneflow as flow
            >>> class LinearGraph(flow.nn.Graph):
            ...     def __init__(self):
            ...         super().__init__()
            ...         # add a nn.Module as a block to graph.
            ...         self.linear = flow.nn.Linear(3, 8, False)
            ...     def build(self, x):
            ...         # call the nn.Module block.
            ...         return self.linear(x)


        The block can be accessed as an attribute using the given name.
            >>> g = LinearGraph()
            >>> print(repr(g.linear))
            (MODULE:linear:Linear(in_features=3, out_features=8, bias=False)): (
              (PARAMETER:linear.weight:tensor(..., size=(8, 3), dtype=oneflow.float32, requires_grad=True)): ()
            )
        """
        if "_name" not in self.__dict__:
            raise AttributeError(
                "Base class nn.Graph has not been initialized, "
                "please call super().__init__() in subclass of nn.Graph "
                "before assigning any attribute."
            )
        if not isinstance(module, Module) and module is not None:
            raise TypeError("{} is not a Module subclass".format(type(module)))
        elif not isinstance(name, str):
            raise TypeError("module name should be a string. Got {}".format(type(name)))
        elif hasattr(self, name) and name not in self._blocks:
            raise KeyError("attribute '{}' already exists".format(name))
        elif "." in name:
            raise KeyError('module name can\'t contain ".", got: {}'.format(name))
        elif name == "":
            raise KeyError('module name can\'t be empty string ""')

        self._blocks[name] = get_block_cls(module)(
            "", name, module, weakref.proxy(self)
        )

    def __setattr__(self, name: str, value=None):
        if isinstance(value, Module):
            self._add_block(name, value)
        elif isinstance(value, Optimizer):
            raise AttributeError(
                "'{}' nn.Graph is not allowed to set Optimizer attribute named '{}'. "
                "Please use add_optimizer(...) instead.".format(
                    type(self).__name__, name
                )
            )
        elif isinstance(value, Tensor):
            raise AttributeError(
                "'{}' nn.Graph is not allowed to set Tensor attribute named '{}'. "
                "Please use nn.Module to hold the tensor, then add the nn.Module to nn.Graph.".format(
                    type(self).__name__, name
                )
            )
        else:
            object.__setattr__(self, name, value)

    def __getattr__(self, name: str):
        if "_blocks" in self.__dict__:
            if name in self._blocks:
                return self._blocks[name]
        if name in self.__dict__:
            return self.__dict__[name]
        raise AttributeError(
            "'{}' object has no attribute '{}'".format(type(self).__name__, name)
        )

    def __del__(self):
        # Ensure vm has finished running this graph.
        if self._session._env.is_shutting_down():
            # After python shutting down, it's not safe to call oneflow._oneflow_internal.eager.
            # But shutting down will do sync in SwitchToShuttingDownPhase.
            # So it's safe to skip sync here.
            return
        oneflow._oneflow_internal.eager.Sync()
<<<<<<< HEAD
=======
        current_env_enable_mlir_inference_opt = os.getenv(
            "ONEFLOW_MLIR_ENABLE_INFERENCE_OPTIMIZATION"
        )
        if (self.env_enable_mlir_inference_opt is not None) and (
            current_env_enable_mlir_inference_opt is None
        ):
            os.environ[
                "ONEFLOW_MLIR_ENABLE_INFERENCE_OPTIMIZATION"
            ] = self.env_enable_mlir_inference_opt
>>>>>>> 20d0efea
        oneflow._oneflow_internal.ClearVariableTensorMgr()

    def __ensure_input_tensors_contiguous(self, *args, **kwargs):
        args_tree = ArgsTree((args, kwargs), False)

        def func(value):
            if isinstance(value, Tensor) and not value.is_contiguous():
                value.contiguous_()
            return value

        args_tree.map_leaf(func)


if __name__ == "__main__":
    import doctest

    doctest.testmod(raise_on_error=True)<|MERGE_RESOLUTION|>--- conflicted
+++ resolved
@@ -1334,18 +1334,6 @@
             # So it's safe to skip sync here.
             return
         oneflow._oneflow_internal.eager.Sync()
-<<<<<<< HEAD
-=======
-        current_env_enable_mlir_inference_opt = os.getenv(
-            "ONEFLOW_MLIR_ENABLE_INFERENCE_OPTIMIZATION"
-        )
-        if (self.env_enable_mlir_inference_opt is not None) and (
-            current_env_enable_mlir_inference_opt is None
-        ):
-            os.environ[
-                "ONEFLOW_MLIR_ENABLE_INFERENCE_OPTIMIZATION"
-            ] = self.env_enable_mlir_inference_opt
->>>>>>> 20d0efea
         oneflow._oneflow_internal.ClearVariableTensorMgr()
 
     def __ensure_input_tensors_contiguous(self, *args, **kwargs):
