"""
Copyright 2020 The OneFlow Authors. All rights reserved.

Licensed under the Apache License, Version 2.0 (the "License");
you may not use this file except in compliance with the License.
You may obtain a copy of the License at

    http://www.apache.org/licenses/LICENSE-2.0

Unless required by applicable law or agreed to in writing, software
distributed under the License is distributed on an "AS IS" BASIS,
WITHOUT WARRANTIES OR CONDITIONS OF ANY KIND, either express or implied.
See the License for the specific language governing permissions and
limitations under the License.
"""
from collections import OrderedDict
from functools import partial
from typing import Dict

import oneflow
import oneflow._oneflow_internal
import oneflow.framework.c_api_util as c_api_util
import oneflow.framework.graph_build_util as graph_build_util
import oneflow.framework.session_context as session_ctx
from oneflow.env import get_rank
from oneflow.framework.tensor import Tensor, TensorTuple
from oneflow.framework.multi_client_session import MultiClientSession
from oneflow.framework.tensor_tuple_util import convert_to_tensor_tuple
from oneflow.nn.graph.block import Block, BlockType
from oneflow.nn.graph.config import GraphConfig
from oneflow.nn.graph.optimizer import OptDict, VariableConfig
from oneflow.amp import GradScaler
from oneflow.nn.graph.util import add_indent, sys_exc_error_msg, list_to_func_return
from oneflow.nn.module import Module
from oneflow.nn.optimizer.optimizer import Optimizer
from oneflow.nn.optimizer.lr_scheduler import LrScheduler


class Graph(object):
    r"""Base class for training or evaluating a neural network in graph mode.

    To use graph mode for model training or evaluation in OneFlow, you should:

    1. Define your customized graph as a subclass of ``nn.Graph``.
    2. Add ``super().__init__()`` in your subclass's ``__init__()``.
    3. Add modules to your graph as regular attributes.
    4. Define computation logical in ``build()`` method.
    5. Instantiate your graph then call it.

    .. code-block:: python
    
        >>> import oneflow as flow

        >>> class LinearGraph(flow.nn.Graph):
        ...    def __init__(self):
        ...        super().__init__()
        ...        # Add a module to the graph.
        ...        self.linear = flow.nn.Linear(3, 8, False)
        ...    def build(self, x):
        ...        # Use the module to build the computation logic of the graph.
        ...        return self.linear(x)

        # Instantiate the graph
        >>> linear_graph = LinearGraph()
        >>> x = flow.randn(4, 3)

        # First call on graph will run graph's build() method to
        # trace a computatioin graph. Then the computation graph will be
        # optimized and executed for the first time.
        >>> linear_graph(x).shape
        flow.Size([4, 8])

        # Later call on graph will execute the computation graph directly.
        >>> linear_graph(x).shape
        flow.Size([4, 8])

    Note that Graph cannot be nested at the moment.
    """
    _child_init_cnt = dict()

<<<<<<< HEAD
    def __init__(self, *, outputs_buffer_size=2):
=======
    def __init__(self):
        """
        Initializes internal Graph states. It MUST be called in ``__init__`` method of subclass.

        .. code-block:: python
        
            >>> import oneflow as flow
            >>> class SubclassGraph(flow.nn.Graph):
            ...     def __init__(self):
            ...         super().__init__() # MUST be called
            ...         # Then define the graph attributes
            ...     def build(self):
            ...         pass   
                    
        """
>>>>>>> d41f5de5
        self._generate_name()
        self.config = GraphConfig()
        self._blocks = OrderedDict()
        self._opts = []
        self._grad_scaler = None
        self._variables_conf = OrderedDict()
        self._is_compiled = False
        self._job_proto = None
        self._args_repr = []
        self._outs_repr = []
        self._debug = False
        self._outputs_buffer_size = outputs_buffer_size
        self._cur_index = 0
        self._c_nn_graph = oneflow._oneflow_internal.nn.graph.CNNGraph(self._name)
        session = session_ctx.GetDefaultSession()
        assert type(session) is MultiClientSession
        session.TryInit()
        session.AddCGraph(self._c_nn_graph)

    def build(self, *args):
        r"""The ``build()`` method must be overridden to define neural network
        computaion logic.

        The ``build()`` method of nn.Graph is very similar to the ``forward()``
        method of nn.Module. It is used to describe the computatioin logical of
        a neural network.

        When a graph object being called for the first time, the ``build()``
        method will be called implicitly to build the computatioin graph.

        .. code-block:: python
        
            >>> import oneflow as flow
            >>> class MyGraph(flow.nn.Graph):
            ...     def __init__(self):
            ...         super().__init__()
            ...         self.linear = flow.nn.Linear(3, 8, False)
            ...     def build(self, x):
            ...         return self.linear(x)

            >>> linear_graph = MyGraph()
            >>> x = flow.randn(4, 3)
            >>> y = linear_graph(x) # The build() method is called implicitly

        """
        raise NotImplementedError()

    def add_optimizer(
        self, optim: Optimizer, *, lr_sch: LrScheduler = None,
    ):
        r"""Add an optimizer, an learning rate scheduler to the graph.

        To do training with nn.Graph, you should do 2 more things: 
        
        1. Add at least one optimier(learning rate schedulers are optional) with ``add_optimizer()`` method.
        2. Call loss tensor's ``backward()`` method in ``build()`` method.
        
        Note that the computaion graph will automatically execute these methods:
        
        * optimizer's ``clip_grad()`` if a optimizer is set to do grad cliping.
        * optimizer's ``step()``.
        * optimizer's ``zero_grad()``.
        * learn rate scheduler's ``step()``.

        Also note that only scalar tensor are allowed to call ``backward()``
        in ``nn.Graph.build()`` for the moment. So you may call ``Tensor.sum()``
        or ``Tensor.mean()`` to make the loss tensor a scalar tensor.

        .. code-block:: python
            
            >>> import oneflow as flow
            >>> loss_fn = flow.nn.MSELoss(reduction="sum")
            >>> model = flow.nn.Sequential(flow.nn.Linear(3, 1), flow.nn.Flatten(0, 1))
            >>> optimizer = flow.optim.SGD(model.parameters(), lr=1e-6)
            >>> class LinearTrainGraph(flow.nn.Graph):
            ...     def __init__(self):
            ...         super().__init__()
            ...         self.model = model
            ...         self.loss_fn = loss_fn
            ...         # Add an optimizer
            ...         self.add_optimizer(optimizer)
            ...     def build(self, x, y):
            ...         y_pred = self.model(x)
            ...         loss = self.loss_fn(y_pred, y)
            ...         # Call loss tensor's backward(), loss tensor must be a scalar tensor
            ...         loss.backward()
            ...         return loss

            >>> linear_graph = LinearTrainGraph()
            >>> x = flow.randn(10, 3)
            >>> y = flow.randn(10)
            >>> for t in range(3):
            ...     loss = linear_graph(x, y)

        Args:
            optim (oneflow.optim.Optimizer): The optimizer.
            lr_sch : The learning rate scheduler, see oneflow.optim.lr_scheduler.
        """
        opt_dict = dict()
        assert optim is not None, "optimizer cannot be None"
        assert isinstance(
            optim, Optimizer
        ), "optimizer must be an instance of Optimizer"
        opt_dict["optim"] = optim
        if lr_sch is not None:
            assert isinstance(lr_sch, LrScheduler)
            assert (
                lr_sch._optimizer is optim
            ), "lr_scheduler's optimizer must be the same optimizer in add_optimizer."
            opt_dict["lr_sch"] = lr_sch
        self._opts.append(opt_dict)

    def set_grad_scaler(self, grad_scaler: GradScaler = None):
        r"""Set the GradScaler for gradient and loss scaling.
        """
        assert isinstance(grad_scaler, GradScaler)
        self._grad_scaler = grad_scaler

    def __call__(self, *args):
        r"""Call nn.Graph subclass instance to run your customized graph.

        Call your customized graph after the instantiation:

        .. code-block:: python

            g = CustomGraph()
            out_tensors = g(input_tensors)

        Note that the first call takes longer than later calls, because nn.Graph
        will do the computaion graph generation and optimization at the first call.

        ``nn.Graph.__call__(*args)`` only accept positional arguements of
        Tensor/List[Tensor]/TensorTuple/None at the moment.

        Donot override this function.
        """
        if not self._is_compiled:
            self._compile(*args)

        return self._run(*args)

    @property
    def name(self):
        r"""Name auto-generated for this graph.
        """
        return self._name

    @property
    def training(self):
        r"""In traninig mode if the graph has an optimizer.
        """
        return self.config.training

    def debug(self, mode: bool = True) -> None:
        r"""Open or close debug mode of the graph.

        If in debug mode, logs of computation graph building will be
        printed on rank 0.

        .. code-block:: python

            g = CustomGraph()

            # Open debug mode
            g.debug()

            out_tensors = g(input_tensors)  # Will print log for debug at the first call

        """
        if get_rank() != 0:
            return
        self._debug = mode
        for name, block in self._blocks.items():
            assert block.type == BlockType.MODULE
            block.debug(mode)

    def __repr__(self):
        r"""For printing the graph structure.

        The graph structure can be printed after graph instantiation.

        After the first call of graph, inputs and outputs will be added to
        the graph structure.

        .. code-block:: python

            g = CustomGraph()
            print(g)

            out_tensors = g(input_tensors)
            print(g) # Inputs and Outputs infos are added

        """
        child_lines = []
        if len(self._args_repr) > 0:
            for in_str in self._args_repr:
                input_str = add_indent(in_str, 2)
                child_lines.append(input_str)

        if len(self._blocks) > 0:
            for n, m in self._blocks.items():
                mod_str = repr(m)
                mod_str = add_indent(mod_str, 2)
                child_lines.append(mod_str)

        if len(self._outs_repr) > 0:
            for out_str in self._outs_repr:
                output_str = add_indent(out_str, 2)
                child_lines.append(output_str)

        main_str = self._shallow_repr() + ": ("
        if len(child_lines) > 0:
            main_str += "\n  " + "\n  ".join(child_lines) + "\n"
        main_str += ")"
        return main_str

    def _shallow_repr(self):
        shallow_repr = "(GRAPH:" + self._name + ":" + self.__class__.__name__ + ")"
        return shallow_repr

    @property
    def _config_proto(self):
        return self.config.proto

    @property
    def _optimization_conf_proto(self):
        session = session_ctx.GetDefaultSession()
        assert type(session) is MultiClientSession
        return session.resource

    @property
    def _graph_proto(self):
        return self._job_proto

    def _generate_name(self):
        child_name = self.__class__.__name__
        if Graph._child_init_cnt.get(child_name) is None:
            Graph._child_init_cnt[child_name] = 0
        self._name = child_name + "_" + str(Graph._child_init_cnt[child_name])
        Graph._child_init_cnt[child_name] += 1

    def _state(self):
        for _, b in self._blocks.items():
            pa_gen = b.parameters(recurse=True)
            for pa in pa_gen:
                yield pa
            bu_gen = b.buffers(recurse=True)
            for bu in bu_gen:
                yield bu

    def _generate_config_proto(self):
        self.config.proto.set_job_name(self._name)

        if self._grad_scaler is not None:
            self._grad_scaler.generate_conf_for_graph(
                self.config.proto.mutable_train_conf()
            )

        if len(self._opts) > 0:
            self.config._train(True)
        for state_block in self._state():
            if state_block.type == BlockType.PARAMETER:
                self._variables_conf[state_block.origin] = VariableConfig(
                    state_block.name_prefix + state_block.name
                )
        for opt in self._opts:
            opt_dict = OptDict(opt)
            self.config._generate_optimizer_and_variable_configs(
                opt_dict, self._variables_conf
            )

    def _compile(self, *args):
        # Build forward graph
        try:
            if self._debug:
                print(self._shallow_repr() + " start building forward graph.")
            assert not self._is_compiled, (
                "nn.Graph " + self._name + " has already been compiled."
            )

            eager_outputs = self._build_forward_graph(*args)

            if self._debug:
                print(self._shallow_repr() + " end building forward graph.")
        except:
            print(
                "[ERROR]"
                + self._shallow_repr()
                + " build forward graph got error: "
                + sys_exc_error_msg()
            )
            raise

        # Complie and init Runtime
        try:
            if self._debug:
                print(self._shallow_repr() + " start compiling and init graph runtime.")

            self._c_nn_graph.complie_and_init_runtime()

            if self._debug:
                print(self._shallow_repr() + " end compiling and init graph rumtime.")
        except:
            print(
                "[ERROR]"
                + self._shallow_repr()
                + " compiling and initialing graph runtime got error : ",
                sys_exc_error_msg(),
            )
            raise

        self._is_compiled = True
        return eager_outputs

    def _build_forward_graph(self, *args):
        session = session_ctx.GetDefaultSession()
        assert type(session) is MultiClientSession
        self._generate_config_proto()
        with graph_build_util.graph_build_context(self.config.proto, session):
            # Deal with inputs
            arg_op_names, lazy_args, self._args_repr = self._build_io(
                "input", graph_build_util.build_graph_input_arg, *args
            )

            # Deal with parameter and buffer
            state_op_names, self._states_tensor_tuple = self._build_states()

            # Deal with module in self.build(*args)
            outputs = self.build(*lazy_args)

            # Deal with outputs
            if not (type(outputs) is tuple or type(outputs) is list):
                if outputs is None:
                    outputs = ()
                else:
                    outputs = (outputs,)
            output_op_names, self._eager_outputs, self._outs_repr = self._build_io(
                "output", graph_build_util.build_graph_output, *outputs
            )
            self._outputs_tensor_tuple = convert_to_tensor_tuple(
                self._flatten_io("output", *self._eager_outputs)
            )
            with oneflow._oneflow_internal.lazy_mode.guard(False):
                self._eager_outputs = list_to_func_return(self._eager_outputs)
                # for t in self._eager_outputs:
                #    print("t = ", t)
                # print("nn.Graph self._eager_outputs, ", self._eager_outputs)
                # print("nn.Graph self._outputs_tensor_tuple", self._outputs_tensor_tuple)
                # print("cclog: self._eager_outputs len = ", len(self._eager_outputs))
                # print("cclog: self._outputs_tensor_tuple len = ", len(self._outputs_tensor_tuple))
                self._outputs_tensor_tuple_list = []
                self._outputs_tensor_tuple_list.append(self._outputs_tensor_tuple)
                for i in range(self._outputs_buffer_size - 1):
                    tmp_outputs = []
                    for t in self._outputs_tensor_tuple:
                        new_t = oneflow.zeros_like(t)
                        tmp_outputs.append(new_t)
                    # print("cclog: tmp_outputs len = ", len(tmp_outputs))
                    tmp_outputs = convert_to_tensor_tuple(tmp_outputs)
                    self._outputs_tensor_tuple_list.append(tmp_outputs)
                assert len(self._outputs_tensor_tuple_list) == self._outputs_buffer_size
                print(
                    " eager self._outputs_tensor_tuple_list size = ",
                    len(self._outputs_tensor_tuple_list),
                )

            # Register input/output/variable to _c_nn_graph
            self._c_nn_graph.register_input_op_names(arg_op_names)
            self._c_nn_graph.register_output_op_names(output_op_names)
            self._c_nn_graph.register_variable_op_names_and_tensors(
                state_op_names, self._states_tensor_tuple
            )

            # Save job proto for debug
            self._job_proto = c_api_util.GetCurrentJob()

        return self._eager_outputs

    def _run(self, *args):
        try:
            flattened_eager_args = self._flatten_io("input", *args)
            eager_outputs = self._outputs_tensor_tuple_list[self._cur_index]
            print(
                "cur_index", self._cur_index, [id(eager_t) for eager_t in eager_outputs]
            )
            # oneflow._oneflow_internal.eager.multi_client.Sync() NOTE(chengcheng): Need Sync?
            oneflow._oneflow_internal.nn.graph.RunLazyNNGraph(
                convert_to_tensor_tuple(flattened_eager_args),
                eager_outputs,
                self._states_tensor_tuple,
                self._c_nn_graph,
            )
            # print("nn.Graph cur_index = ", self._cur_index)
            self._cur_index += 1
            if self._cur_index >= self._outputs_buffer_size:
                self._cur_index = 0
        except:
            print(
                "[ERROR]"
                + self._shallow_repr()
                + " run got error : "
                + sys_exc_error_msg()
            )
            raise
        tmp_eager_outputs = []
        # print("cclog: eager_outputs len = ", len(eager_outputs))
        for t in eager_outputs:
            tmp_eager_outputs.append(t.to_local().to(copy=True))
        # print("cclog: tmp_eager_outputs len = ", len(tmp_eager_outputs))
        print(
            "final out: cur_index",
            self._cur_index,
            [id(eager_t) for eager_t in tmp_eager_outputs],
        )
        return tmp_eager_outputs

    def _build_io(self, io_type, build_func, *args):
        assert io_type in ("input", "output")
        io_type_upper = io_type.upper()
        build_args = []
        op_names = []
        args_repr = []

        def build_tensor_or_none(tensor, name, repr_str):
            assert tensor is None or (isinstance(tensor, Tensor))
            if isinstance(tensor, Tensor):
                build_arg = build_func(name, tensor)
                op_names.append(name)
            else:
                build_arg = None

            args_repr.append(repr_str)
            if self._debug:
                print(repr_str)
            return build_arg

        for idx, arg in enumerate(args):
            if isinstance(arg, Tensor) or arg is None:
                if arg is None:
                    name, repr_str = self._io_item_check_and_gen(
                        arg, None, io_type, idx
                    )
                else:
                    name, repr_str = self._io_item_check_and_gen(
                        arg, Tensor, io_type, idx
                    )
                build_args.append(build_tensor_or_none(arg, name, repr_str))
            elif isinstance(arg, (TensorTuple, list)):
                if isinstance(arg, TensorTuple):
                    seq_args = TensorTuple()
                else:
                    seq_args = list()
                for i in range(len(arg)):
                    name, repr_str = self._io_item_check_and_gen(
                        arg[i], Tensor, io_type, idx, i
                    )
                    seq_args.append(build_tensor_or_none(arg[i], name, repr_str))
                build_args.append(seq_args)
            else:
                self._io_item_check_and_gen(arg, Tensor, io_type, idx)

        return op_names, build_args, args_repr

    def _flatten_io(self, io_type, *args):
        assert isinstance(args, tuple)
        flattened_args = []
        for idx, arg in enumerate(args):
            if isinstance(arg, Tensor):
                flattened_args.append(arg)
            elif isinstance(arg, (TensorTuple, list)):
                for i in range(len(arg)):
                    self._io_item_check(arg[i], Tensor, io_type, idx, i)
                    flattened_args.append(arg[i])
            else:
                self._io_item_check(arg, None, io_type, idx)
        return flattened_args

    def _io_item_check(self, item, expect_type, io_type, idx, second_idx=None):
        if expect_type is None and item is None:
            return
        elif expect_type is not None and isinstance(item, expect_type):
            return
        else:
            assert io_type in ("input", "output")
            name = (
                "_"
                + self.name
                + "-"
                + io_type
                + "_"
                + str(idx)
                + ("" if second_idx is None else "_" + str(second_idx))
            )
            repr_str = (
                "[ERROR](" + io_type.upper() + ":" + name + ":" + str(type(item)) + ")"
            )
            print(repr_str)
            raise NotImplementedError(
                "nn.Graph.build()'s input/output only support types: Tensor/TensorTuple/list(Tensor)/None."
            )

    def _io_item_check_and_gen(self, item, expect_type, io_type, idx, second_idx=None):
        assert io_type in ("input", "output")
        name = (
            "_"
            + self.name
            + "-"
            + io_type
            + "_"
            + str(idx)
            + ("" if second_idx is None else "_" + str(second_idx))
        )
        if expect_type is None and item is None:
            repr_str = (
                "[WARNING]("
                + io_type.upper()
                + ":"
                + name
                + ":"
                + str(type(item))
                + ")"
            )
            return name, repr_str
        elif expect_type is not None and isinstance(item, expect_type):
            if isinstance(item, Tensor):
                repr_str = (
                    "(" + io_type.upper() + ":" + name + ":" + item._meta_repr() + ")"
                )
            else:
                repr_str = (
                    "[WARNING]("
                    + io_type.upper()
                    + ":"
                    + name
                    + ":"
                    + str(type(item))
                    + ")"
                )
            return name, repr_str
        else:
            repr_str = (
                "[ERROR](" + io_type.upper() + ":" + name + ":" + str(type(item)) + ")"
            )
            print(repr_str)
            raise NotImplementedError(
                "nn.Graph.build()'s input/output only support types: Tensor/TensorTuple/list(Tensor)/None."
            )

    def _build_states(self):
        state_op_names = []
        state_tensors = []
        for state_block in self._state():
            op_name = state_block.name_prefix + state_block.name
            state_tensor = state_block.origin
            state_op_names.append(op_name)
            state_tensors.append(state_tensor)
            if state_block.type == BlockType.PARAMETER:
                state_config = self._variables_conf[state_block.origin]
            else:
                state_config = None
            state_block.set_lazy_origin_builder(
                partial(
                    graph_build_util.build_graph_state,
                    op_name,
                    state_tensor,
                    state_config,
                )
            )
        state_tensor_tuple = convert_to_tensor_tuple(state_tensors)
        return state_op_names, state_tensor_tuple

    def _add_block(self, name: str, module: Module = None) -> None:
        r"""Adds module to the graph as a block so that the module will
        be called in nn.Graph.build.

        Args:
            name (str): name of the child block. The child block can be accessed from this graph using the given name.
            module (Module): child module to be added to the graph.
            
        Just assign nn.Module in nn.Graph, _add_block will be called to add the
        module as a Block:

        .. code-block:: python

            >>> import oneflow as flow
            >>> class LinearGraph(flow.nn.Graph):
            ...     def __init__(self):
            ...         super().__init__()
            ...         # add a nn.Module as a block to graph.
            ...         self.linear = flow.nn.Linear(3, 8, False)
            ...     def build(self, x):
            ...         # call the nn.Module block.
            ...         return self.linear(x)


        The block can be accessed as an attribute using the given name.
            >>> g = LinearGraph()
            >>> g.linear
            (MODULE:linear:Linear(in_features=3, out_features=8, bias=False)): (
              (PARAMETER:linear.weight:tensor(..., size=(8, 3), dtype=oneflow.float32, requires_grad=True)): ()
            )
        """
        if "_name" not in self.__dict__:
            raise AttributeError(
                "Base class nn.Graph has not been initialized, "
                "please call super().__init__() in subclass of nn.Graph "
                "before assigning any attribute."
            )
        if not isinstance(module, Module) and module is not None:
            raise TypeError("{} is not a Module subclass".format(type(module)))
        elif not isinstance(name, str):
            raise TypeError("module name should be a string. Got {}".format(type(name)))
        elif hasattr(self, name) and name not in self._blocks:
            raise KeyError("attribute '{}' already exists".format(name))
        elif "." in name:
            raise KeyError('module name can\'t contain ".", got: {}'.format(name))
        elif name == "":
            raise KeyError('module name can\'t be empty string ""')
        self._blocks[name] = Block("", name, module)

    def __setattr__(self, name: str, value=None):
        if isinstance(value, Module):
            self._add_block(name, value)
        elif isinstance(value, Optimizer):
            raise AttributeError(
                "'{}' object are not allowed to set Optimizer attribute named '{}', "
                "please use add_optimizer(...) instead.".format(
                    type(self).__name__, name
                )
            )
        else:
            object.__setattr__(self, name, value)

    def __getattr__(self, name: str):
        if "_blocks" in self.__dict__:
            if name in self._blocks:
                return self._blocks[name]
        if name in self.__dict__:
            return self.__dict__[name]
        raise AttributeError(
            "'{}' object has no attribute '{}'".format(type(self).__name__, name)
        )


if __name__ == "__main__":
    import doctest

    doctest.testmod(raise_on_error=True)<|MERGE_RESOLUTION|>--- conflicted
+++ resolved
@@ -78,9 +78,6 @@
     """
     _child_init_cnt = dict()
 
-<<<<<<< HEAD
-    def __init__(self, *, outputs_buffer_size=2):
-=======
     def __init__(self):
         """
         Initializes internal Graph states. It MUST be called in ``__init__`` method of subclass.
@@ -96,7 +93,6 @@
             ...         pass   
                     
         """
->>>>>>> d41f5de5
         self._generate_name()
         self.config = GraphConfig()
         self._blocks = OrderedDict()
@@ -108,7 +104,6 @@
         self._args_repr = []
         self._outs_repr = []
         self._debug = False
-        self._outputs_buffer_size = outputs_buffer_size
         self._cur_index = 0
         self._c_nn_graph = oneflow._oneflow_internal.nn.graph.CNNGraph(self._name)
         session = session_ctx.GetDefaultSession()
@@ -140,6 +135,14 @@
             >>> linear_graph = MyGraph()
             >>> x = flow.randn(4, 3)
             >>> y = linear_graph(x) # The build() method is called implicitly
+
+        Note that ``build()`` method's inputs and outputs only accept positional
+        arguements at the moment, each argument must be one of these types:
+
+        * ``Tensor``
+        * ``list`` of ``Tensor``
+        * ``TensorTuple``
+        * ``None``
 
         """
         raise NotImplementedError()
@@ -224,12 +227,13 @@
 
             g = CustomGraph()
             out_tensors = g(input_tensors)
+        
+        The inputs of ``__call__`` method must match the inputs of ``build()``
+        method. And the ``__call__`` method will return outputs matching the
+        outputs of ``build()`` method.
 
         Note that the first call takes longer than later calls, because nn.Graph
         will do the computaion graph generation and optimization at the first call.
-
-        ``nn.Graph.__call__(*args)`` only accept positional arguements of
-        Tensor/List[Tensor]/TensorTuple/None at the moment.
 
         Donot override this function.
         """
