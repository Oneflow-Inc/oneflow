--- conflicted
+++ resolved
@@ -1470,28 +1470,9 @@
 
     def __run(self, *args, **kwargs):
         try:
-<<<<<<< HEAD
-
             flattened_eager_args = self.__ensure_input_tensors_contiguous_and_flatten(
                 *args, **kwargs
             )
-            outputs_tensor_tuple = self._outputs_tensor_tuple_buffer[
-                self._cur_index_of_ouputs_buffer
-            ]
-            eager_outputs = self._eager_outputs_buffer[self._cur_index_of_ouputs_buffer]
-
-            # oneflow._oneflow_internal.eager.Sync() NOTE(chengcheng): Need Sync?
-            oneflow._oneflow_internal.nn.graph.RunLazyNNGraph(
-                convert_to_tensor_tuple(flattened_eager_args),
-                outputs_tensor_tuple,
-                self._c_nn_graph,
-            )
-            # Update outputs buffer reading index
-            self._cur_index_of_ouputs_buffer += 1
-            if self._cur_index_of_ouputs_buffer >= self._outputs_buffer_size:
-                self._cur_index_of_ouputs_buffer = 0
-=======
-            flattened_eager_args = self.__flatten_io("input", *args, **kwargs)
 
             if oneflow.support.env_var_util.parse_boolean_from_env(
                 "ONEFLOW_RUN_GRAPH_BY_VM", False
@@ -1527,7 +1508,6 @@
                 oneflow._oneflow_internal.nn.graph.SoftSyncNNGraphBuffers(
                     outputs_tensor_tuple, self._c_nn_graph
                 )
->>>>>>> 2c3a05d1
         except:
             self.__print(
                 2,
