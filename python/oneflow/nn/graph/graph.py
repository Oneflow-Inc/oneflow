--- conflicted
+++ resolved
@@ -14,14 +14,11 @@
 limitations under the License.
 """
 import os
+import time
 from collections import OrderedDict
 from functools import partial
 from typing import Dict, Optional, Union, List
-<<<<<<< HEAD
 from google.protobuf import text_format
-=======
-import time
->>>>>>> 81ed9e4a
 
 import oneflow
 import oneflow._oneflow_internal
