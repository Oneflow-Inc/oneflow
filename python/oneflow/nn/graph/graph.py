--- conflicted
+++ resolved
@@ -268,14 +268,7 @@
             return self._dynamic_input_graph_cache(*args, **kwargs)
 
         if not self._is_compiled:
-<<<<<<< HEAD
             self._compile(*args, **kwargs)
-=======
-            if not self._build_with_shared_graph:
-                self._compile(*args, **kwargs)
-            else:
-                self._compile_from_shared(*args, **kwargs)
->>>>>>> c3a157be
 
         return self.__run(*args, **kwargs)
 
