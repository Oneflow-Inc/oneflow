--- conflicted
+++ resolved
@@ -364,19 +364,15 @@
         shallow_repr = "(GRAPH:" + self._name + ":" + self.__class__.__name__ + ")"
         return shallow_repr
 
-    def _print(self, s_level=2, v_level=0, msg: str = "",cost_time_str:str = ""):
+    def _print(self, s_level=2, v_level=0, msg: str = ""):
         r"""Do print according to info level.
         """
         assert isinstance(s_level, int)
         assert isinstance(v_level, int)
         assert isinstance(msg, str)
-        assert isinstance(cost_time_str, str)
         if s_level >= self._debug_min_s_level:
             if (s_level > 0) or (s_level == 0 and v_level <= self._debug_max_v_level):
-                if msg==self._shallow_repr() + " end compiling plan and init graph rumtime.":
-                    print(msg + '\n' "from build graph to complie and init Runtime the end consumes time:%ss"%cost_time_str)
-                else:
-                    print(msg)
+                print(msg)
     @property
     def _config_proto(self):
         return self.config.proto
@@ -447,18 +443,13 @@
     def _compile(self, *args):
         # Build graph
         try:
-            self._print(0, 0, self._shallow_repr() + " start building graph."," ")
+            self._print(0, 0, self._shallow_repr() + " start building graph.")
             assert not self._is_compiled, (
                 "nn.Graph " + self._name + " has already been compiled."
             )
             t0 = time.clock()
             eager_outputs = self._build_graph(*args)
-<<<<<<< HEAD
-            t1 = time.clock()
             self._print(0, 0, self._shallow_repr() + " end building graph.")
-=======
-            self._print(0, 0, self._shallow_repr() + " end building graph."," ")
->>>>>>> e5bef523
         except:
             self._print(
                 2,
@@ -466,10 +457,9 @@
                 "[ERROR]"
                 + self._shallow_repr()
                 + " build graph got error: "
-                + sys_exc_error_msg()," "
+                + sys_exc_error_msg(),
             )
             raise
-
         # Complie graph to execution plan and init Runtime
         try:
             self._print(
@@ -477,23 +467,15 @@
                 0,
                 self._shallow_repr() + " start compiling plan and init graph runtime."," "
             )
-<<<<<<< HEAD
-            t2 = time.clock()
-            self._c_nn_graph.complie_and_init_runtime()
-            t3 = time.clock()
-            print('build graph consumes time:%ss\n \
-                  complie and init Runtime consumes time:%ss\n \
-                  from build graph to complie and init Runtime the end consumes time:%ss\n'
-                  %(str(t1-t0),str(t3-t2),str(t3-t0)))
-=======
             self._c_nn_graph.complie_and_init_runtime()
             t1 = time.clock()
             cost_time_str = str(t1 - t0)
->>>>>>> e5bef523
-            self._print(
-                0,
-                0,
-                self._shallow_repr() + " end compiling plan and init graph rumtime.",cost_time_str
+            self._print(
+                0,
+                0,
+                self._shallow_repr() + " end compiling plan and init graph rumtime." + '\n' + 
+                    "from build graph to complie and init Runtime the end consumes time:" + 
+                     cost_time_str + 's',
             )
         except:
             self._print(
@@ -501,22 +483,19 @@
                 0,
                 "[ERROR]"
                 + self._shallow_repr()
-                + " compiling plan or initialing graph runtime got error : ",
-                sys_exc_error_msg()," "
+                + " compiling plan or initialing graph runtime got error : "
+                +sys_exc_error_msg(),
             )
             raise
-
         self._is_compiled = True
         return eager_outputs
 
     def _build_graph(self, *args):
         session = session_ctx.GetDefaultSession()
         assert type(session) is MultiClientSession
-
         # Get config form GraphConfig
         self._outputs_buffer_size = self.config._outputs_buffer_size
         self._generate_config_proto()
-
         with graph_build_util.graph_build_context(self.config.proto, session):
             # Deal with inputs
             self._print(0, 1, self._shallow_repr() + " start building graph inputs.")
@@ -803,7 +782,6 @@
                 mapped_args.append(seq_args)
             else:
                 self._io_item_check(arg, None, io_type, idx)
-
         return mapped_args
 
     def _empty_like_io(self, io_type, *args):
@@ -818,9 +796,7 @@
                     )
                 else:
                     eager_out = oneflow.empty(shape, dtype=dtype, device=t.device)
-
             return eager_out
-
         return self._mapping_io(io_type, func, *args)
 
     def _copy_io(self, io_type, *args):
@@ -828,7 +804,6 @@
             with oneflow._oneflow_internal.lazy_mode.guard(False):
                 build_arg = tensor.to(copy=True)
                 return build_arg
-
         return self._mapping_io(io_type, func, *args)
 
     def _flatten_io(self, io_type, *args):
@@ -1025,5 +1000,4 @@
 
 if __name__ == "__main__":
     import doctest
-
     doctest.testmod(raise_on_error=True)