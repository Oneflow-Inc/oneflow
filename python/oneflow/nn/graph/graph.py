"""
Copyright 2020 The OneFlow Authors. All rights reserved.

Licensed under the Apache License, Version 2.0 (the "License");
you may not use this file except in compliance with the License.
You may obtain a copy of the License at

    http://www.apache.org/licenses/LICENSE-2.0

Unless required by applicable law or agreed to in writing, software
distributed under the License is distributed on an "AS IS" BASIS,
WITHOUT WARRANTIES OR CONDITIONS OF ANY KIND, either express or implied.
See the License for the specific language governing permissions and
limitations under the License.
"""
import os
import time
from collections import OrderedDict
from functools import partial
from typing import Dict, Optional, Union, List
from google.protobuf import text_format

import oneflow
import oneflow._oneflow_internal
import oneflow.framework.c_api_util as c_api_util
import oneflow.framework.graph_build_util as graph_build_util
import oneflow.framework.session_context as session_ctx
from oneflow.amp import GradScaler, StaticGradScaler
from oneflow.env import get_rank
from oneflow.framework.multi_client_session import MultiClientSession
from oneflow.framework.tensor import Tensor, TensorTuple
from oneflow.framework.tensor_tuple_util import convert_to_tensor_tuple
from oneflow.nn.graph.block import Block, BlockType, get_block_cls
from oneflow.nn.graph.graph_config import GraphConfig
from oneflow.nn.graph.optimizer import OptDict, VariableConfig
from oneflow.nn.graph.util import (
    add_indent,
    seq_to_func_return,
    sys_exc_error_msg,
    IONodeType,
    IONode,
)
from oneflow.nn.module import Module
from oneflow.nn.optimizer.lr_scheduler import LRScheduler
from oneflow.nn.optimizer.optimizer import Optimizer
from oneflow.nn.optimizer.sparse_optimizer import SparseOptimizer


class Graph(object):
    r"""Base class for training or evaluating a neural network in static graph mode.

    To use static graph mode for model training or evaluation in OneFlow, you should:

    1. Define your customized graph as a subclass of ``nn.Graph``.
    2. Add ``super().__init__()`` in your subclass's ``__init__()``.
    3. Add modules to your graph as regular attributes.
    4. Define computation logical in ``build()`` method.
    5. Instantiate your graph then call it.

    .. code-block:: python

        >>> import oneflow as flow

        >>> class LinearGraph(flow.nn.Graph):
        ...    def __init__(self):
        ...        super().__init__()
        ...        # Add a module to the graph.
        ...        self.linear = flow.nn.Linear(3, 8, False)
        ...    def build(self, x):
        ...        # Use the module to build the computation logic of the graph.
        ...        return self.linear(x)

        # Instantiate the graph
        >>> linear_graph = LinearGraph()
        >>> x = flow.randn(4, 3)

        # First call on graph will run graph's build() method to
        # trace a computatioin graph. Then the computation graph will be
        # optimized and executed for the first time.
        >>> linear_graph(x).shape
        oneflow.Size([4, 8])

        # Later call on graph will execute the computation graph directly.
        >>> linear_graph(x).shape
        oneflow.Size([4, 8])

    Note:
        nn.Graph cannot be nested at the moment.
    """
    _child_init_cnt = dict()

    def __init__(self):
        """
        Initializes internal Graph states. It MUST be called in ``__init__`` method of subclass.

        .. code-block:: python

            >>> import oneflow as flow
            >>> class SubclassGraph(flow.nn.Graph):
            ...     def __init__(self):
            ...         super().__init__() # MUST be called
            ...         # Then define the graph attributes
            ...     def build(self):
            ...         pass

        """
        self._generate_name()
        self.config = GraphConfig()
        self._blocks = OrderedDict()
        self._opts = []
        self._grad_scaler = None
        self._variables_conf = OrderedDict()
        self._additional_variable_tobe_loaded = OrderedDict()
        self._is_compiled = False
        # Default is local view
        self._is_global_view = False
        # forward graph job proto
        self._forward_job_proto = None
        # forward, backward and optimized graph job proto
        self._full_job_proto = None
        self._args_repr = []
        self._outs_repr = []
        self._debug = False
        self._debug_min_s_level = 2
        self._debug_max_v_level = 0
        self._outputs_buffer_size = 2
        self._cur_index_of_ouputs_buffer = 0

        self._c_nn_graph = oneflow._oneflow_internal.nn.graph.CNNGraph(self._name)
        session = session_ctx.GetDefaultSession()
        assert type(session) is MultiClientSession
        session.TryInit()
        session.AddCGraph(self._c_nn_graph)

    def build(self, *args, **kwargs):
        r"""The ``build()`` method must be overridden to define neural network
        computaion logic.

        The ``build()`` method of nn.Graph is very similar to the ``forward()``
        method of nn.Module. It is used to describe the computatioin logical of
        a neural network.

        When a graph object being called for the first time, the ``build()``
        method will be called implicitly to build the computatioin graph.

        Make sure to call modules's ``train()`` or ``eval()`` method before the
        first call of your graph to make the module executing the right
        training or evaluation logic if needed.

        .. code-block:: python

            >>> import oneflow as flow
            >>> linear = flow.nn.Linear(3, 8, False)
            >>> class MyGraph(flow.nn.Graph):
            ...     def __init__(self):
            ...         super().__init__()
            ...         self.model = linear
            ...     def build(self, x):
            ...         return self.model(x)

            >>> linear_graph = MyGraph()
            >>> x = flow.randn(4, 3)
            >>> linear.eval() # make linear module executing in evaluation mode
            Linear(in_features=3, out_features=8, bias=False)
            >>> y = linear_graph(x) # The build() method is called implicitly

        Note:
            ``build()`` method's inputs and outputs support list/tuple/dict,
            but the item in them must be one of these types:

            * ``Tensor``
            * ``None``

        """
        raise NotImplementedError()

    def __call__(self, *args, **kwargs):
        r"""Call nn.Graph subclass instance to run your customized graph.

        Call your customized graph after the instantiation:

        .. code-block:: python

            g = CustomGraph()
            out_tensors = g(input_tensors)

        The inputs of ``__call__`` method must match the inputs of ``build()``
        method. And the ``__call__`` method will return outputs matching the
        outputs of ``build()`` method.

        Note:
            The first call takes longer than later calls, because nn.Graph
            will do the computaion graph generation and optimization at the first call.

            Donot override this function.
        """
        if not self._is_compiled:
            with graph_build_util.GLogScopeContext(
                self._debug_min_s_level, self._debug_max_v_level
            ):
                self._compile(*args, **kwargs)

        return self.__run(*args, **kwargs)

    def add_optimizer(
        self, optim: Optimizer, *, lr_sch: LRScheduler = None,
    ):
        r"""Add an optimizer, an learning rate scheduler to the graph.

        To do training with nn.Graph, you should do 2 more things:

        1. Add at least one optimizer(learning rate schedulers are optional) with ``add_optimizer()`` method.
        2. Call loss tensor's ``backward()`` method in ``build()`` method.

        Note that the computaion graph will automatically execute these methods:

        * optimizer's ``clip_grad()`` if a optimizer is set to do grad cliping.
        * optimizer's ``step()``.
        * optimizer's ``zero_grad()``.
        * learn rate scheduler's ``step()``.

        Also note that only scalar tensor are allowed to call ``backward()``
        in ``nn.Graph.build()`` for the moment. So you may call methods such as ``Tensor.mean()``
        to make the loss tensor a scalar tensor.

        .. code-block:: python

            >>> import oneflow as flow
            >>> loss_fn = flow.nn.MSELoss(reduction="sum")
            >>> model = flow.nn.Sequential(flow.nn.Linear(3, 1), flow.nn.Flatten(0, 1))
            >>> optimizer = flow.optim.SGD(model.parameters(), lr=1e-6)
            >>> class LinearTrainGraph(flow.nn.Graph):
            ...     def __init__(self):
            ...         super().__init__()
            ...         self.model = model
            ...         self.loss_fn = loss_fn
            ...         # Add an optimizer
            ...         self.add_optimizer(optimizer)
            ...     def build(self, x, y):
            ...         y_pred = self.model(x)
            ...         loss = self.loss_fn(y_pred, y)
            ...         # Call loss tensor's backward(), loss tensor must be a scalar tensor
            ...         loss.backward()
            ...         return loss

            >>> linear_graph = LinearTrainGraph()
            >>> x = flow.randn(10, 3)
            >>> y = flow.randn(10)
            >>> model.train() # make model executing in training mode
            Sequential(
              (0): Linear(in_features=3, out_features=1, bias=True)
              (1): Flatten(start_dim=0, end_dim=1)
            )
            >>> for t in range(3):
            ...     loss = linear_graph(x, y)

        Args:
            optim (oneflow.optim.Optimizer): The optimizer.
            lr_sch : The learning rate scheduler, see oneflow.optim.lr_scheduler.
        """
        opt_dict = dict()
        assert optim is not None, "optimizer cannot be None"
        assert isinstance(
            optim, (Optimizer, SparseOptimizer)
        ), "optimizer must be an instance of Optimizer"
        opt_dict["optim"] = optim
        if lr_sch is not None:
            assert isinstance(lr_sch, LRScheduler)
            assert (
                lr_sch._optimizer is optim
            ), "lr_scheduler's optimizer must be the same optimizer in add_optimizer."
            opt_dict["lr_sch"] = lr_sch
        self._opts.append(opt_dict)
        # Set the training config if there is an optimizer add in graph.
        if len(self._opts) == 1:
            self.config._train(True)

    def set_grad_scaler(self, grad_scaler: GradScaler = None):
        r"""Set the GradScaler for gradient and loss scaling.
        """
        assert isinstance(grad_scaler, (GradScaler, StaticGradScaler))
        self._grad_scaler = grad_scaler

    def state_dict(
        self, destination=None
    ) -> Dict[str, Union[Dict[str, Tensor], Tensor]]:
        r"""Returns a dictionary containing a whole state of the graph.

        States of modules/optimizers/lr schedulers in a graph are included.

        Keys of modules' state dict are corresponding to their name in the graph.
        Values of modules' state dict are corresponding to their nn.Module's
        state dict.

        Other keys and tensors are states of optimizers/lr schedulers/etc.

        Returns:
            dict: a dictionary containing the whole state of the graph.

        """
        # Sync to make sure states has been updated.
        oneflow._oneflow_internal.eager.multi_client.Sync()
        if destination is None:
            destination = OrderedDict()
            destination._metadata = OrderedDict()
        # Get states from sub module block
        for name, block in self._blocks.items():
            assert block.type == BlockType.MODULE
            sub_destination = OrderedDict()
            sub_destination._metadata = OrderedDict()
            module = block.origin
            if module is not None:
                module.state_dict(
                    sub_destination, "", keep_vars=False,
                )
            destination[name] = sub_destination
        # Get additional states.
        # Additional variables are states in Optimizer/LRScheduler and free eager tensors of nn.Graph.
        if self._is_compiled:
            # Get from _c_nn_graph.
            additional_var_names = self._c_nn_graph.additional_var_names
            additional_var_tensors = self._c_nn_graph.additional_var_tensors
            assert len(additional_var_names) == len(additional_var_tensors)
            for i in range(len(additional_var_names)):
                additional_tensor = additional_var_tensors[i]
                if not self._is_global_view:
                    additional_tensor = additional_tensor.to_local()
                destination[additional_var_names[i]] = additional_tensor
        else:
            # Get form loaded dict.
            for name, item in self._additional_variable_tobe_loaded.items():
                destination[name] = item
        return destination

    def load_state_dict(
        self,
        state_dict: Dict[str, Union[Dict[str, Tensor], Tensor]],
        strict: bool = True,
    ):
        r"""Copies module's states and other graph states from :attr:`state_dict`
        into this graph. If :attr:`strict` is ``True``, then
        the keys of :attr:`state_dict` must exactly match the keys returned
        by this module's :meth:`nn.Graph.state_dict` function.

        Args:
            state_dict (dict): a dict containing module's states and other graph states.
            strict (bool, optional): whether to strictly enforce that the keys
                in :attr:`state_dict` match the keys returned by this graph's
                :meth:`nn.Graph.state_dict` function. Default: ``True``.

        Note:
            nn.Graph's state dict can only be loaded before the first call of a graph.
        """
        assert (
            not self._is_compiled
        ), "nn.Graph's state dict can only be loaded before the first call of a graph."
        # Additional variables are states in Optimizer or LRScheduler of nn.Graph.
        additional_var_names = list()
        additional_var_tensors = list()
        for name, item in state_dict.items():
            if name in self._blocks:
                # 1 load parameter/buffer to Modules
                self._blocks[name].origin.load_state_dict(item, strict)
            else:
                # 2 store other state to CNNGraph, CNNGraph load them after job pass
                assert isinstance(item, Tensor)
                additional_var_names.append(name)
                additional_var_tensors.append(item)
                self._additional_variable_tobe_loaded[name] = item

        if len(additional_var_names) > 0:
            self._c_nn_graph.register_additional_variable_names_and_tensors(
                additional_var_names, convert_to_tensor_tuple(additional_var_tensors)
            )
        # Sync to make sure states has been loaded.
        oneflow._oneflow_internal.eager.multi_client.Sync()

    @property
    def name(self):
        r"""Name auto-generated for this graph.
        """
        return self._name

    @property
    def training(self):
        r"""In traninig mode if the graph has an optimizer.
        """
        return self.config.training

    def debug(
        self,
        v_level: int = 0,
        ranks: Optional[Union[int, List[int]]] = None,
        mode: bool = True,
    ) -> None:
        r"""Open or close debug mode of the graph.

        If in debug mode, logs of computation graph building infos or warnings will be
        printed. Otherwise, only errors will be printed.

        Each nn.Module inside a nn.Graph also has a debug() method to enable debug mode.

        Use ``v_level`` to choose verbose debug info level, default level is 0, max level is 3.
        ``v_level`` 0 will print warning and graph building stages. ``v_level`` 1 will additionally
        print graph build info of each nn.Module. ``v_level`` 2 will additionally print graph build
        info of each operation. ``v_level`` 3 will additionally print more detailed info of each
        operation.
<<<<<<< HEAD
        
=======

>>>>>>> 55c4c608
        Use ``ranks`` to choose which rank to print the debug information.

        .. code-block:: python

            g = CustomGraph()
            g.debug()  # Open debug mode
            out_tensors = g(input_tensors)  # Will print log for debug at the first call

        Args:
            v_level (int): choose verbose debug info level, default v_level is 0, max v_level is 3.
            ranks (int or list(int)): choose ranks to print the debug information. Default rank ``0``.
                You can choose any valid rank. Ranks equals ``-1`` means debug on all ranks.
            mode (bool): whether to set debug mode (``True``) or not (``False``). Default: ``True``.
        """
        assert isinstance(v_level, int)
        assert v_level >= 0, "The min verbose debug info level is 0."
        assert v_level <= 3, "The max verbose debug info level is 3."
        assert isinstance(mode, bool)

        if ranks is None:
            rank_list = [0]
        elif isinstance(ranks, int):
            rank_list = [ranks]
        elif isinstance(ranks, list):
            rank_list = ranks
        else:
            raise ValueError("ranks must be int or List[int].")

        my_rank = get_rank()
        if -1 in rank_list or my_rank in rank_list:
            self._debug = mode
            if self._debug:
                self._debug_min_s_level = 0
                self._debug_max_v_level = v_level
            for name, block in self._blocks.items():
                assert block.type == BlockType.MODULE
                block.debug(v_level, ranks, mode)

    def __repr__(self):
        r"""For printing the graph structure.

        The graph structure can be printed after graph instantiation.

        After the first call of graph, inputs and outputs will be added to
        the graph structure.

        .. code-block:: python

            g = CustomGraph()
            print(g)

            out_tensors = g(input_tensors)
            print(g) # Inputs and Outputs infos are added

        """
        child_lines = []
        child_lines.append(add_indent(repr(self.config), 2))
        if len(self._args_repr) > 0:
            for in_str in self._args_repr:
                input_str = add_indent(in_str, 2)
                child_lines.append(input_str)

        if len(self._blocks) > 0:
            for n, m in self._blocks.items():
                mod_str = repr(m)
                mod_str = add_indent(mod_str, 2)
                child_lines.append(mod_str)

        if len(self._outs_repr) > 0:
            for out_str in self._outs_repr:
                output_str = add_indent(out_str, 2)
                child_lines.append(output_str)

        main_str = self._shallow_repr() + ": ("
        if len(child_lines) > 0:
            main_str += "\n  " + "\n  ".join(child_lines) + "\n"
        main_str += ")"
        return main_str

    def _shallow_repr(self):
        shallow_repr = "(GRAPH:" + self._name + ":" + self.__class__.__name__ + ")"
        return shallow_repr

    def __print(self, s_level=2, v_level=0, msg: str = ""):
        r"""Do print according to info level.
        """
        assert isinstance(s_level, int)
        assert isinstance(v_level, int)
        assert isinstance(msg, str)
        if s_level >= self._debug_min_s_level:
            if (s_level > 0) or (s_level == 0 and v_level <= self._debug_max_v_level):
                print(msg, flush=True)

    @property
    def _config_proto(self):
        return self.config.proto

    @property
    def _optimization_conf_proto(self):
        session = session_ctx.GetDefaultSession()
        assert type(session) is MultiClientSession
        return session.resource

    @property
    def _graph_proto(self):
        if not self._is_compiled:
            self.__print(
                2,
                0,
                f"[ERROR]{self._shallow_repr()} has not been compiled, so it's graph proto is None."
                " You can call the graph to trigger it's compilation.",
            )
        return self._forward_job_proto

    @property
    def _full_graph_proto(self):
        if not self._is_compiled:
            self.__print(
                2,
                0,
                f"[ERROR]{self._shallow_repr()} has not been compiled, so it's full graph proto is None."
                " You can call the graph to trigger it's compilation.",
            )
        return self._full_job_proto

    def _generate_name(self):
        child_name = self.__class__.__name__
        if Graph._child_init_cnt.get(child_name) is None:
            Graph._child_init_cnt[child_name] = 0
        self._name = child_name + "_" + str(Graph._child_init_cnt[child_name])
        Graph._child_init_cnt[child_name] += 1

    def _state(self):
        for _, b in self._blocks.items():
            pa_gen = b.parameters(recurse=True)
            for pa in pa_gen:
                yield pa
            bu_gen = b.buffers(recurse=True)
            for bu in bu_gen:
                yield bu

    def _filter_states(self):
        state_tensor_set = set()
        state_tensors = []
        state_op_names = []

        for state_block in self._state():
            state_tensor = state_block.origin
<<<<<<< HEAD
=======
            # If any state tensor is global tensor, graph is in global view.
            if state_tensor.is_global:
                self._is_global_view = True
>>>>>>> 55c4c608
            if state_tensor in state_tensor_set:
                continue
            op_name = state_block.name_prefix + state_block.name
            state_tensor_set.add(state_tensor)
            state_tensors.append(state_tensor)
            state_op_names.append(op_name)

            if state_block.type == BlockType.PARAMETER:
                self._variables_conf[state_tensor] = VariableConfig(op_name)

        self._state_tensor_tuple = convert_to_tensor_tuple(state_tensors)
        return state_op_names

    def _generate_config_proto(self):
        self.config.proto.set_job_name(self._name)
        self._outputs_buffer_size = self.config._outputs_buffer_size

        if self._grad_scaler is not None:
            self._grad_scaler._generate_conf_for_graph(
                self.config.proto.mutable_train_conf()
            )

        for opt in self._opts:
            opt_dict = OptDict(opt)
            self.config._generate_optimizer_and_variable_configs(
                opt_dict, self._variables_conf
            )

    def _create_states_builder(self):
        state2lazy_builder = dict()
        for state_block in self._state():
            state_tensor = state_block.origin
            op_name = state_block.name_prefix + state_block.name
            if state_tensor in state2lazy_builder:
                # Differe tensor block shares the same tensor, so they need to share the same
                # builder.
                state_block.set_lazy_origin_builder(state2lazy_builder[state_tensor])
            else:
                if state_block.type == BlockType.PARAMETER:
                    assert state_tensor in self._variables_conf
                    state_config = self._variables_conf[state_tensor]
                    op_name = state_config.name
                else:
                    state_config = None
                # Init a new lazy tensor builder
                state_block.lazy_origin_builder().name = op_name
                state_block.lazy_origin_builder().method = partial(
                    graph_build_util.build_graph_state,
                    op_name,
                    state_tensor,
                    state_config,
                )
                state2lazy_builder[state_tensor] = state_block.lazy_origin_builder()

<<<<<<< HEAD
    def _compile(self, *args):
        # Build graph
        try:
            self._print(0, 0, self._shallow_repr() + " start building graph.")
=======
    def _compile(self, *args, **kwargs):
        # Build graph
        try:
            self.__print(0, 0, self._shallow_repr() + " start building graph.")
>>>>>>> 55c4c608
            assert not self._is_compiled, (
                "nn.Graph " + self._name + " has already been compiled."
            )
            build_graph_start = time.perf_counter()
<<<<<<< HEAD
            with graph_build_util.GLogScopeContext(
                self._debug_min_s_level, self._debug_max_v_level
            ):
                eager_outputs = self._build_graph(*args)
=======
            eager_outputs = self.__build_graph(*args, **kwargs)
>>>>>>> 55c4c608
            build_graph_end = time.perf_counter()
            self.__print(
                0,
                0,
                self._shallow_repr()
                + " building graph Done! Cost time: "
                + str(round(build_graph_end - build_graph_start, 2))
                + "s."
                + "\n",
            )
        except:
            self.__print(
                2,
                0,
                "[ERROR]"
                + self._shallow_repr()
                + " building graph got error: "
                + sys_exc_error_msg(),
            )
            raise

        # Complie graph to execution plan and init Runtime
        try:
<<<<<<< HEAD
            self._print(
=======
            self.__print(
>>>>>>> 55c4c608
                0, 0, self._shallow_repr() + " start building plan.",
            )
            compile_and_init_start = time.perf_counter()
            self._c_nn_graph.complie_and_init_runtime()
            compile_and_init_end = time.perf_counter()
            self.__print(
                0,
                0,
                self._shallow_repr()
                + " building plan Done! Cost time: "
                + str(round(compile_and_init_end - compile_and_init_start, 2))
                + "s."
                + "\n"
                + self._shallow_repr()
                + "'s total time to build graph and plan : "
                + str(round(compile_and_init_end - build_graph_start, 2))
                + "s."
                + "\n",
            )
        except:
            self.__print(
                2,
                0,
                "[ERROR]"
                + self._shallow_repr()
                + " building plan got error: "
                + sys_exc_error_msg(),
            )
            raise

        self._is_compiled = True
        # After compile, _additional_variable_tobe_loaded is useless.
        self._additional_variable_tobe_loaded.clear()
        return eager_outputs

    def __build_graph(self, *args, **kwargs):
        session = session_ctx.GetDefaultSession()
        assert type(session) is MultiClientSession

        # Filter to get unique states in graph
        state_op_names = self._filter_states()

        self._generate_config_proto()

        # Deal with parameter and buffer
<<<<<<< HEAD
        self._print(
=======
        self.__print(
>>>>>>> 55c4c608
            0,
            1,
            self._shallow_repr()
            + " start building graph builders of parameters and buffers.",
        )
        self._create_states_builder()
<<<<<<< HEAD
        self._print(
=======
        self.__print(
>>>>>>> 55c4c608
            0,
            1,
            self._shallow_repr()
            + " end building graph builders of parameters and buffers.",
        )

        with graph_build_util.graph_build_context(self.config.proto, session):
            # Deal with inputs
<<<<<<< HEAD
            self._print(0, 1, self._shallow_repr() + " start building graph inputs.")
            arg_op_names, lazy_args, self._args_repr, _ = self._build_io(
                "input", graph_build_util.build_graph_input_arg, *args
            )
            self._print(0, 1, self._shallow_repr() + " end building graph inputs.")
=======
            self.__print(0, 1, self._shallow_repr() + " start building graph inputs.")
            arg_op_names, lazy_args, lazy_kwargs, self._args_repr, _ = self.__build_io(
                "input", graph_build_util.build_graph_input_arg, *args, **kwargs
            )
            self.__print(0, 1, self._shallow_repr() + " end building graph inputs.")
>>>>>>> 55c4c608

            # Deal with module in self.build(*args)
            self.__print(0, 1, self._shallow_repr() + " start building graph modules.")
            outputs = self.build(*lazy_args, **lazy_kwargs)
            self.__print(0, 1, self._shallow_repr() + " end building graph modules.")

            # Deal with outputs
            self.__print(0, 1, self._shallow_repr() + " start building graph outputs.")
            if not (type(outputs) is tuple or type(outputs) is list):
                if outputs is None:
                    outputs = ()
                else:
                    outputs = (outputs,)

            (
                output_op_names,
                self._eager_outputs,
                _,  # empty kwargs return
                self._outs_repr,
                out2name,
            ) = self.__build_io("output", graph_build_util.build_graph_output, *outputs)

            self.__print(0, 1, self._shallow_repr() + " end building graph outputs.")

            # Save forward graph job proto
            self._forward_job_proto = c_api_util.GetCurrentJob()

            self.__print(
                0,
                1,
                self._shallow_repr() + " start building graph with compile passes.",
            )
            # Complete the graph job proto
            oneflow._oneflow_internal.CurJobBuildAndInferCtx_Complete()
            # Save full graph job proto after job Complete for find real output blob shape and build it.
            self._full_job_proto = c_api_util.GetCurrentJob()
            self.__print(
                0, 1, self._shallow_repr() + " end building graph with compile passes."
            )

            # Re-build outputs accoring to full graph and outputs buffer config.
            self.__print(
                0,
                1,
                self._shallow_repr()
                + " start re-building graph outputs for optimizatioin.",
            )
            self.__rebuild_outputs(out2name)
            self.__print(
                0,
                1,
                self._shallow_repr()
                + " end re-building graph outputs for optimizatioin.",
            )

            # Register input/output/variable/buffer to _c_nn_graph
            self._c_nn_graph.register_input_op_names_and_tensors(
                arg_op_names,
                convert_to_tensor_tuple(self.__flatten_io("input", *args, **kwargs)),
            )
            self._c_nn_graph.register_output_op_names_and_tensors(
                output_op_names, self._outputs_tensor_tuple
            )
            self._c_nn_graph.register_variable_op_names_and_tensors(
                state_op_names, self._state_tensor_tuple
            )

        return seq_to_func_return(self._eager_outputs_buffer[0])

    def __rebuild_outputs(self, out2name=None):
        # NOTE(chengcheng):
        #   Lazy build output eager tensors.
        #
        #   After JobBuildAndInferCtxt.Complete, the output tensor shape
        #   could be changed by JobPass, such as GradientAccumulationRewritePass.
        def build_real_output(fake_eager_out):
            lbn = out2name[fake_eager_out] + "/out"
            assert lbn in self._full_job_proto.helper.lbn2logical_blob_desc
            blob_conf = self._full_job_proto.helper.lbn2logical_blob_desc[lbn]

            shape = tuple(blob_conf.shape.dim)
            dtype = fake_eager_out.dtype

            with oneflow._oneflow_internal.lazy_mode.guard(False):
                if fake_eager_out.is_global:
                    eager_out = oneflow.empty(
                        shape,
                        dtype=dtype,
                        placement=fake_eager_out.placement,
                        sbp=fake_eager_out.sbp,
                    )
                else:
                    eager_out = oneflow.empty(
                        shape, dtype=dtype, device=fake_eager_out.device
                    )

            return eager_out

        def convert_to_synced_tensor_tuple(*args):
            tensor_tuple = convert_to_tensor_tuple(*args)
            # tensors acting as buffer should be synced once upon created.
            oneflow._oneflow_internal.nn.graph.SoftSyncNNGraphBuffers(
                tensor_tuple, self._c_nn_graph
            )
            return tensor_tuple

        self._eager_outputs, _ = self.__map_io(
            "output", build_real_output, *self._eager_outputs
        )

        self._outputs_tensor_tuple = convert_to_synced_tensor_tuple(
            self.__flatten_io("output", *self._eager_outputs)
        )
        self._eager_outputs_buffer = [
            self._eager_outputs,
        ]
        self._outputs_tensor_tuple_buffer = [
            self._outputs_tensor_tuple,
        ]

        # Make outputs buffer
        for i in range(self._outputs_buffer_size - 1):
            outputs_buffer_item, _ = self.__empty_like_io(
                "output", *self._eager_outputs
            )
            self._eager_outputs_buffer.append(outputs_buffer_item)
            outputs_tensor_tuple_buffer_item = convert_to_synced_tensor_tuple(
                self.__flatten_io("output", *outputs_buffer_item)
            )
            self._outputs_tensor_tuple_buffer.append(outputs_tensor_tuple_buffer_item)
        self.__check_outputs_buffer()

    def __check_outputs_buffer(self):
        has_len = len(self._outputs_tensor_tuple_buffer)
        assert (
            has_len == self._outputs_buffer_size
        ), f"nn.Graph's outputs buffer size {has_len} donot match the set value {self._outputs_buffer_size}."
        # Check there is not duplicated outputs buffer tensor.
        out_id_dic = dict()

        def check_id_and_add(t, name):
            if t is not None:
                tid = id(t)
                assert (
                    tid not in out_id_dic
                ), f"nn.Graph's outputs buffer add buffer tensor tid {tid} has conflict, new item name {name}, old item name {out_id_dic[tid]}."
                out_id_dic[tid] = name

        for b_idx, buffer in enumerate(self._outputs_tensor_tuple_buffer):
            for i_idx, item in enumerate(buffer):
                check_id_and_add(
                    item, "graph_ouputs_buffer_" + str(b_idx) + "_" + str(i_idx)
                )

    def __run(self, *args, **kwargs):
        try:
            flattened_eager_args = self.__flatten_io("input", *args, **kwargs)
            outputs_tensor_tuple = self._outputs_tensor_tuple_buffer[
                self._cur_index_of_ouputs_buffer
            ]
            eager_outputs = self._eager_outputs_buffer[self._cur_index_of_ouputs_buffer]

            # oneflow._oneflow_internal.eager.multi_client.Sync() NOTE(chengcheng): Need Sync?
            oneflow._oneflow_internal.nn.graph.RunLazyNNGraph(
                convert_to_tensor_tuple(flattened_eager_args),
                outputs_tensor_tuple,
                self._state_tensor_tuple,
                self._c_nn_graph,
            )
            # Update outputs buffer reading index
            self._cur_index_of_ouputs_buffer += 1
            if self._cur_index_of_ouputs_buffer >= self._outputs_buffer_size:
                self._cur_index_of_ouputs_buffer = 0
        except:
            self.__print(
                2,
                0,
                "[ERROR]"
                + self._shallow_repr()
                + " run got error: "
                + sys_exc_error_msg(),
            )
            raise

        # Copy outputs from buffer
        eager_outputs, _ = self.__copy_io("output", *eager_outputs)

        # Make sure that last used devices of tensors in `outputs_tensor_tuple` are
        # "critical_section".
        # NNGraph's execution flow will be broken if `last_used_device` of `outputs_tensor_tuple`
        # are not "critical_section".
        oneflow._oneflow_internal.nn.graph.SoftSyncNNGraphBuffers(
            outputs_tensor_tuple, self._c_nn_graph
        )
        return seq_to_func_return(eager_outputs)

    def __build_io(self, io_type, build_func, *args, **kwargs):
        assert io_type in ("input", "output")
        op_names = []
        args_repr = []
        tensor2op_name = {}

        def build_tensor_or_none(tensor, name, repr_str):
            assert tensor is None or (isinstance(tensor, Tensor))
            if isinstance(tensor, Tensor):
                build_arg = build_func(name, tensor)
                op_names.append(name)
                tensor2op_name[build_arg] = name
            else:
                build_arg = None

            args_repr.append(repr_str)
            self.__print(0, 1, repr_str)
            return build_arg

        io_node = IONode(None, 0, (args, kwargs), "_" + self.name + "_" + io_type)

        def leaf_node_fn(node):
            name = node._prefix + "_" + node._name
            if node._type == IONodeType.TENSOR:
                arg_repr = self.__io_item_check_and_gen_repr(
                    node._value, Tensor, io_type, name
                )
                build_arg = build_tensor_or_none(node._value, name, arg_repr)
                return build_arg
            elif node._type == IONodeType.NONE:
                arg_repr = self.__io_item_check_and_gen_repr(
                    node._value, None, io_type, name
                )
                build_arg = build_tensor_or_none(node._value, name, arg_repr)

                return build_arg
            elif node._type == IONodeType.OPAQUE:
                # Error
                arg_repr = self.__io_item_check_and_gen_repr(
                    node._value, None, io_type, name
                )

        out = io_node.map_leaf(leaf_node_fn)
        build_args = list(out[0])
        build_kwargs = out[1]

        return op_names, build_args, build_kwargs, args_repr, tensor2op_name

    def __io_item_check_and_gen_repr(self, item, expect_type, io_type, name):
        assert io_type in ("input", "output")
        if expect_type is None and item is None:
            repr_str = (
                "[WARNING]("
                + io_type.upper()
                + ":"
                + name
                + ":"
                + str(type(item))
                + ")"
            )
            return repr_str
        elif expect_type is not None and isinstance(item, expect_type):
            if isinstance(item, Tensor):
                repr_str = (
                    "(" + io_type.upper() + ":" + name + ":" + item._meta_repr() + ")"
                )
            else:
                repr_str = (
                    "[WARNING]("
                    + io_type.upper()
                    + ":"
                    + name
                    + ":"
                    + str(type(item))
                    + ")"
                )
            return repr_str
        else:
            repr_str = (
                "[ERROR](" + io_type.upper() + ":" + name + ":" + str(type(item)) + ")"
            )
            self.__print(2, 0, repr_str)
            raise NotImplementedError(
                "nn.Graph.build()'s input/output item only support types: Tensor/None."
            )

<<<<<<< HEAD
=======
    def __map_io(self, io_type, func, *args, **kwargs):
        assert io_type in ("input", "output")

        def mapping_tensor_or_none(tensor):
            assert tensor is None or (isinstance(tensor, Tensor))
            if isinstance(tensor, Tensor):
                mapped_arg = func(tensor)
            else:
                mapped_arg = None
            return mapped_arg

        io_node = IONode(None, 0, (args, kwargs), "_" + self.name + "_" + io_type)

        def leaf_node_fn(leaf_node):
            arg = leaf_node._value
            if isinstance(arg, Tensor) or arg is None:
                return mapping_tensor_or_none(arg)
            else:
                self.__io_item_check(
                    arg, None, io_type, leaf_node._prefix + "_" + leaf_node._name,
                )

        out = io_node.map_leaf(leaf_node_fn)
        mapped_args = list(out[0])
        mapped_kwargs = out[1]
        return mapped_args, mapped_kwargs

    def __flatten_io(self, io_type, *args, **kwargs):
        flattened_args = []
        io_node = IONode(None, 0, (args, kwargs), "_" + self.name + "_" + io_type)
        for (name, node) in list(io_node.named_nodes()):
            if node._type == IONodeType.TENSOR:
                flattened_args.append(node._value)
            else:
                continue
        return flattened_args

    def __io_item_check(self, item, expect_type, io_type, name):
        if expect_type is None and item is None:
            return
        elif expect_type is not None and isinstance(item, expect_type):
            return
        else:
            assert io_type in ("input", "output")
            repr_str = (
                "[ERROR](" + io_type.upper() + ":" + name + ":" + str(type(item)) + ")"
            )
            self.__print(2, 0, repr_str)
            raise NotImplementedError(
                "nn.Graph.build()'s input/output item only support types: Tensor/None."
            )

    def __empty_like_io(self, io_type, *args, **kwargs):
        def func(t):
            shape = t.shape
            dtype = t.dtype

            with oneflow._oneflow_internal.lazy_mode.guard(False):
                if t.is_global:
                    eager_out = oneflow.empty(
                        shape, dtype=dtype, placement=t.placement, sbp=t.sbp,
                    )
                else:
                    eager_out = oneflow.empty(shape, dtype=dtype, device=t.device)

            return eager_out

        return self.__map_io(io_type, func, *args, **kwargs)

    def __copy_io(self, io_type, *args, **kwargs):
        def func(tensor):
            with oneflow._oneflow_internal.lazy_mode.guard(False):
                build_arg = tensor.to(copy=True)
                return build_arg

        return self.__map_io(io_type, func, *args, **kwargs)

>>>>>>> 55c4c608
    def _add_block(self, name: str, module: Module = None) -> None:
        r"""Adds module to the graph as a block so that the module will
        be called in nn.Graph.build.

        Args:
            name (str): name of the child block. The child block can be accessed from this graph using the given name.
            module (Module): child module to be added to the graph.

        Just assign nn.Module in nn.Graph, _add_block will be called to add the
        module as a Block:

        .. code-block:: python

            >>> import oneflow as flow
            >>> class LinearGraph(flow.nn.Graph):
            ...     def __init__(self):
            ...         super().__init__()
            ...         # add a nn.Module as a block to graph.
            ...         self.linear = flow.nn.Linear(3, 8, False)
            ...     def build(self, x):
            ...         # call the nn.Module block.
            ...         return self.linear(x)


        The block can be accessed as an attribute using the given name.
            >>> g = LinearGraph()
            >>> print(repr(g.linear))
            (MODULE:linear:Linear(in_features=3, out_features=8, bias=False)): (
              (PARAMETER:linear.weight:tensor(..., size=(8, 3), dtype=oneflow.float32, requires_grad=True)): ()
            )
        """
        if "_name" not in self.__dict__:
            raise AttributeError(
                "Base class nn.Graph has not been initialized, "
                "please call super().__init__() in subclass of nn.Graph "
                "before assigning any attribute."
            )
        if not isinstance(module, Module) and module is not None:
            raise TypeError("{} is not a Module subclass".format(type(module)))
        elif not isinstance(name, str):
            raise TypeError("module name should be a string. Got {}".format(type(name)))
        elif hasattr(self, name) and name not in self._blocks:
            raise KeyError("attribute '{}' already exists".format(name))
        elif "." in name:
            raise KeyError('module name can\'t contain ".", got: {}'.format(name))
        elif name == "":
            raise KeyError('module name can\'t be empty string ""')

        self._blocks[name] = get_block_cls(module)("", name, module)

    def __setattr__(self, name: str, value=None):
        if isinstance(value, Module):
            self._add_block(name, value)
        elif isinstance(value, Optimizer):
            raise AttributeError(
                "'{}' nn.Graph is not allowed to set Optimizer attribute named '{}'. "
                "Please use add_optimizer(...) instead.".format(
                    type(self).__name__, name
                )
            )
        elif isinstance(value, Tensor):
            raise AttributeError(
                "'{}' nn.Graph is not allowed to set Tensor attribute named '{}'. "
                "Please use nn.Module to hold the tensor, then add the nn.Module to nn.Graph.".format(
                    type(self).__name__, name
                )
            )
        else:
            object.__setattr__(self, name, value)

    def __getattr__(self, name: str):
        if "_blocks" in self.__dict__:
            if name in self._blocks:
                return self._blocks[name]
        if name in self.__dict__:
            return self.__dict__[name]
        raise AttributeError(
            "'{}' object has no attribute '{}'".format(type(self).__name__, name)
        )


if __name__ == "__main__":
    import doctest

    doctest.testmod(raise_on_error=True)<|MERGE_RESOLUTION|>--- conflicted
+++ resolved
@@ -405,11 +405,6 @@
         print graph build info of each nn.Module. ``v_level`` 2 will additionally print graph build
         info of each operation. ``v_level`` 3 will additionally print more detailed info of each
         operation.
-<<<<<<< HEAD
-        
-=======
-
->>>>>>> 55c4c608
         Use ``ranks`` to choose which rank to print the debug information.
 
         .. code-block:: python
@@ -558,12 +553,9 @@
 
         for state_block in self._state():
             state_tensor = state_block.origin
-<<<<<<< HEAD
-=======
             # If any state tensor is global tensor, graph is in global view.
             if state_tensor.is_global:
                 self._is_global_view = True
->>>>>>> 55c4c608
             if state_tensor in state_tensor_set:
                 continue
             op_name = state_block.name_prefix + state_block.name
@@ -618,29 +610,15 @@
                 )
                 state2lazy_builder[state_tensor] = state_block.lazy_origin_builder()
 
-<<<<<<< HEAD
-    def _compile(self, *args):
-        # Build graph
-        try:
-            self._print(0, 0, self._shallow_repr() + " start building graph.")
-=======
     def _compile(self, *args, **kwargs):
         # Build graph
         try:
             self.__print(0, 0, self._shallow_repr() + " start building graph.")
->>>>>>> 55c4c608
             assert not self._is_compiled, (
                 "nn.Graph " + self._name + " has already been compiled."
             )
             build_graph_start = time.perf_counter()
-<<<<<<< HEAD
-            with graph_build_util.GLogScopeContext(
-                self._debug_min_s_level, self._debug_max_v_level
-            ):
-                eager_outputs = self._build_graph(*args)
-=======
             eager_outputs = self.__build_graph(*args, **kwargs)
->>>>>>> 55c4c608
             build_graph_end = time.perf_counter()
             self.__print(
                 0,
@@ -664,11 +642,7 @@
 
         # Complie graph to execution plan and init Runtime
         try:
-<<<<<<< HEAD
-            self._print(
-=======
             self.__print(
->>>>>>> 55c4c608
                 0, 0, self._shallow_repr() + " start building plan.",
             )
             compile_and_init_start = time.perf_counter()
@@ -714,22 +688,14 @@
         self._generate_config_proto()
 
         # Deal with parameter and buffer
-<<<<<<< HEAD
-        self._print(
-=======
         self.__print(
->>>>>>> 55c4c608
             0,
             1,
             self._shallow_repr()
             + " start building graph builders of parameters and buffers.",
         )
         self._create_states_builder()
-<<<<<<< HEAD
-        self._print(
-=======
         self.__print(
->>>>>>> 55c4c608
             0,
             1,
             self._shallow_repr()
@@ -738,19 +704,11 @@
 
         with graph_build_util.graph_build_context(self.config.proto, session):
             # Deal with inputs
-<<<<<<< HEAD
-            self._print(0, 1, self._shallow_repr() + " start building graph inputs.")
-            arg_op_names, lazy_args, self._args_repr, _ = self._build_io(
-                "input", graph_build_util.build_graph_input_arg, *args
-            )
-            self._print(0, 1, self._shallow_repr() + " end building graph inputs.")
-=======
             self.__print(0, 1, self._shallow_repr() + " start building graph inputs.")
             arg_op_names, lazy_args, lazy_kwargs, self._args_repr, _ = self.__build_io(
                 "input", graph_build_util.build_graph_input_arg, *args, **kwargs
             )
             self.__print(0, 1, self._shallow_repr() + " end building graph inputs.")
->>>>>>> 55c4c608
 
             # Deal with module in self.build(*args)
             self.__print(0, 1, self._shallow_repr() + " start building graph modules.")
@@ -1033,8 +991,6 @@
                 "nn.Graph.build()'s input/output item only support types: Tensor/None."
             )
 
-<<<<<<< HEAD
-=======
     def __map_io(self, io_type, func, *args, **kwargs):
         assert io_type in ("input", "output")
 
@@ -1112,7 +1068,6 @@
 
         return self.__map_io(io_type, func, *args, **kwargs)
 
->>>>>>> 55c4c608
     def _add_block(self, name: str, module: Module = None) -> None:
         r"""Adds module to the graph as a block so that the module will
         be called in nn.Graph.build.
