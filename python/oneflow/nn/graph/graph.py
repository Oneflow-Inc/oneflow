--- conflicted
+++ resolved
@@ -1176,14 +1176,11 @@
 
     def __del__(self):
         # Ensure vm has finished running this graph.
-<<<<<<< HEAD
-=======
         if self._session._env.is_shutting_down():
             # After python shutting down, it's not safe to call oneflow._oneflow_internal.eager.
             # But shutting down will do sync in SwitchToShuttingDownPhase.
             # So it's safe to skip sync here.
             return
->>>>>>> 5166fe78
         oneflow._oneflow_internal.eager.Sync()
 
 
