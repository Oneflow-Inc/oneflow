--- conflicted
+++ resolved
@@ -430,7 +430,7 @@
 
         Each nn.Module inside a nn.Graph also has a debug() method to enable debug mode.
 
-        Use ``v_level`` to choose verbose debug info level, default level is 0, max level is 3. 
+        Use ``v_level`` to choose verbose debug info level, default level is 0, max level is 3.
         ``v_level`` -1 will disable the debug mode of the graph (i.e. no info will be printed).
         ``v_level`` 0 will print warning and graph building stages. ``v_level`` 1 will additionally
         print graph build info of each nn.Module. ``v_level`` 2 will additionally print graph build
@@ -439,7 +439,7 @@
 
         Use ``ranks`` to choose which rank to print the debug information.
 
-        Use ``max_py_stack_depth`` to specify the max Python stack depth for the debug information. 
+        Use ``max_py_stack_depth`` to specify the max Python stack depth for the debug information.
 
         For example:
 
@@ -472,11 +472,7 @@
 
         my_rank = get_rank()
         if -1 in rank_list or my_rank in rank_list:
-<<<<<<< HEAD
-            self._debug = (v_level >= 0)
-=======
             self._debug = v_level >= 0
->>>>>>> 4dc08d65
             if self._debug:
                 self._debug_min_s_level = 0
                 self._debug_max_v_level = max(0, v_level)
