--- conflicted
+++ resolved
@@ -102,7 +102,7 @@
         self._is_compiled = False
         # forward graph job proto
         self._forward_job_proto = None
-        # forward and backward graph job proto
+        # forward, backward and optimized graph job proto
         self._full_job_proto = None
         self._args_repr = []
         self._outs_repr = []
@@ -328,6 +328,11 @@
     def _shallow_repr(self):
         shallow_repr = "(GRAPH:" + self._name + ":" + self.__class__.__name__ + ")"
         return shallow_repr
+    
+    def _rank0_print(self, msg: str = ""):
+        if get_rank() != 0:
+            return
+        print(msg)
 
     @property
     def _config_proto(self):
@@ -341,15 +346,15 @@
 
     @property
     def _graph_proto(self):
+        if not self._is_compiled:
+            self._rank0_print(f"[WARNING]{self._shallow_repr} has not been compiled, it's graph proto is None.")
         return self._forward_job_proto
 
     @property
     def _full_graph_proto(self):
-        if self._debug and self._full_job_proto is not None:
-            return self._full_job_proto
-        else:
-            print("[ERROR](You can't get full graph when debug mode is disable)")
-            raise
+        if not self._is_compiled:
+            self._rank0_print(f"[WARNING]{self._shallow_repr} has not been compiled, it's full graph proto is None.")
+        return self._full_job_proto
 
     def _generate_name(self):
         child_name = self.__class__.__name__
@@ -470,7 +475,7 @@
             oneflow._oneflow_internal.CurJobBuildAndInferCtx_Complete()
 
             # Save job proto after job Complete for find real output blob shape and build it.
-            self._compeleted_job_proto = c_api_util.GetCurrentJob()
+            self._full_job_proto = c_api_util.GetCurrentJob()
 
             # NOTE(chengcheng):
             #   Lazy build output eager tensors.
@@ -479,8 +484,8 @@
             #   could be changed by JobPass, such as GradientAccumulationRewritePass.
             def build_real_output(fake_eager_out):
                 lbn = out2name[fake_eager_out] + "/out"
-                assert lbn in self._compeleted_job_proto.helper.lbn2logical_blob_desc
-                blob_conf = self._compeleted_job_proto.helper.lbn2logical_blob_desc[lbn]
+                assert lbn in self._full_job_proto.helper.lbn2logical_blob_desc
+                blob_conf = self._full_job_proto.helper.lbn2logical_blob_desc[lbn]
 
                 shape = tuple(blob_conf.shape.dim)
                 dtype = fake_eager_out.dtype
@@ -536,16 +541,6 @@
                 state_op_names, self._states_tensor_tuple
             )
 
-<<<<<<< HEAD
-            # Save forward job proto for debug
-            self._forward_job_proto = c_api_util.GetCurrentJob()
-
-        # Save forward and backward graph job proto for debug
-        if self._debug:
-            self._full_job_proto = c_api_util.GetJob(self.config.proto.job_name())
-
-=======
->>>>>>> 896ddbf5
         return list_to_func_return(self._eager_outputs_buffer[0])
 
     def _check_outputs_buffer(self):
