"""
Copyright 2020 The OneFlow Authors. All rights reserved.

Licensed under the Apache License, Version 2.0 (the "License");
you may not use this file except in compliance with the License.
You may obtain a copy of the License at

    http://www.apache.org/licenses/LICENSE-2.0

Unless required by applicable law or agreed to in writing, software
distributed under the License is distributed on an "AS IS" BASIS,
WITHOUT WARRANTIES OR CONDITIONS OF ANY KIND, either express or implied.
See the License for the specific language governing permissions and
limitations under the License.
"""
import os
import time
from collections import OrderedDict
from functools import partial
from typing import Dict, Optional, Union, List
from google.protobuf import text_format

import oneflow
import oneflow._oneflow_internal
import oneflow.framework.c_api_util as c_api_util
import oneflow.framework.graph_build_util as graph_build_util
import oneflow.framework.session_context as session_ctx
from oneflow.amp import GradScaler, StaticGradScaler
from oneflow.env import get_rank
from oneflow.framework.multi_client_session import MultiClientSession
from oneflow.framework.tensor import Tensor, TensorTuple
from oneflow.framework.tensor_tuple_util import convert_to_tensor_tuple
from oneflow.nn.graph.block import Block, BlockType, get_block_cls
from oneflow.nn.graph.graph_config import GraphConfig
from oneflow.nn.graph.optimizer import OptDict, VariableConfig
from oneflow.nn.graph.util import (
    add_indent,
    seq_to_func_return,
    sys_exc_error_msg,
    IONodeType,
    IONode,
)
from oneflow.nn.module import Module
from oneflow.nn.optimizer.lr_scheduler import LRScheduler
from oneflow.nn.optimizer.optimizer import Optimizer
from oneflow.nn.optimizer.sparse_optimizer import SparseOptimizer


class Graph(object):
    r"""Base class for training or evaluating a neural network in graph mode.

    To use graph mode for model training or evaluation in OneFlow, you should:

    1. Define your customized graph as a subclass of ``nn.Graph``.
    2. Add ``super().__init__()`` in your subclass's ``__init__()``.
    3. Add modules to your graph as regular attributes.
    4. Define computation logical in ``build()`` method.
    5. Instantiate your graph then call it.

    .. code-block:: python

        >>> import oneflow as flow

        >>> class LinearGraph(flow.nn.Graph):
        ...    def __init__(self):
        ...        super().__init__()
        ...        # Add a module to the graph.
        ...        self.linear = flow.nn.Linear(3, 8, False)
        ...    def build(self, x):
        ...        # Use the module to build the computation logic of the graph.
        ...        return self.linear(x)

        # Instantiate the graph
        >>> linear_graph = LinearGraph()
        >>> x = flow.randn(4, 3)

        # First call on graph will run graph's build() method to
        # trace a computatioin graph. Then the computation graph will be
        # optimized and executed for the first time.
        >>> linear_graph(x).shape
        oneflow.Size([4, 8])

        # Later call on graph will execute the computation graph directly.
        >>> linear_graph(x).shape
        oneflow.Size([4, 8])

    Note that Graph cannot be nested at the moment.
    """
    _child_init_cnt = dict()

    def __init__(self):
        """
        Initializes internal Graph states. It MUST be called in ``__init__`` method of subclass.

        .. code-block:: python

            >>> import oneflow as flow
            >>> class SubclassGraph(flow.nn.Graph):
            ...     def __init__(self):
            ...         super().__init__() # MUST be called
            ...         # Then define the graph attributes
            ...     def build(self):
            ...         pass

        """
        self._generate_name()
        self.config = GraphConfig()
        self._blocks = OrderedDict()
        self._opts = []
        self._grad_scaler = None
        self._variables_conf = OrderedDict()
        self._is_compiled = False
        # forward graph job proto
        self._forward_job_proto = None
        # forward, backward and optimized graph job proto
        self._full_job_proto = None
        self._args_repr = []
        self._outs_repr = []
        self._debug = False
        self._debug_min_s_level = 2
        self._debug_max_v_level = 0
        self._outputs_buffer_size = 2
        self._cur_index_of_ouputs_buffer = 0

        self._c_nn_graph = oneflow._oneflow_internal.nn.graph.CNNGraph(self._name)
        session = session_ctx.GetDefaultSession()
        assert type(session) is MultiClientSession
        session.TryInit()
        session.AddCGraph(self._c_nn_graph)

    def build(self, *args, **kwargs):
        r"""The ``build()`` method must be overridden to define neural network
        computaion logic.

        The ``build()`` method of nn.Graph is very similar to the ``forward()``
        method of nn.Module. It is used to describe the computatioin logical of
        a neural network.

        When a graph object being called for the first time, the ``build()``
        method will be called implicitly to build the computatioin graph.

        Make sure to call modules's ``train()`` or ``eval()`` method before the
        first call of your graph to make the module executing the right
        training or evaluation logic if needed.

        .. code-block:: python

            >>> import oneflow as flow
            >>> class MyGraph(flow.nn.Graph):
            ...     def __init__(self):
            ...         super().__init__()
            ...         self.linear = flow.nn.Linear(3, 8, False)
            ...     def build(self, x):
            ...         return self.linear(x)

            >>> linear_graph = MyGraph()
            >>> x = flow.randn(4, 3)
            >>> y = linear_graph(x) # The build() method is called implicitly

        Note that ``build()`` method's inputs and outputs support list/tuple/dict,
        but the item in them must be one of these types:

        * ``Tensor``
        * ``None``

        """
        raise NotImplementedError()

    def add_optimizer(
        self, optim: Optimizer, *, lr_sch: LRScheduler = None,
    ):
        r"""Add an optimizer, an learning rate scheduler to the graph.

        To do training with nn.Graph, you should do 2 more things:

        1. Add at least one optimizer(learning rate schedulers are optional) with ``add_optimizer()`` method.
        2. Call loss tensor's ``backward()`` method in ``build()`` method.

        Note that the computaion graph will automatically execute these methods:

        * optimizer's ``clip_grad()`` if a optimizer is set to do grad cliping.
        * optimizer's ``step()``.
        * optimizer's ``zero_grad()``.
        * learn rate scheduler's ``step()``.

        Also note that only scalar tensor are allowed to call ``backward()``
        in ``nn.Graph.build()`` for the moment. So you may call ``Tensor.sum()``
        or ``Tensor.mean()`` to make the loss tensor a scalar tensor.

        .. code-block:: python

            >>> import oneflow as flow
            >>> loss_fn = flow.nn.MSELoss(reduction="sum")
            >>> model = flow.nn.Sequential(flow.nn.Linear(3, 1), flow.nn.Flatten(0, 1))
            >>> optimizer = flow.optim.SGD(model.parameters(), lr=1e-6)
            >>> class LinearTrainGraph(flow.nn.Graph):
            ...     def __init__(self):
            ...         super().__init__()
            ...         self.model = model
            ...         self.loss_fn = loss_fn
            ...         # Add an optimizer
            ...         self.add_optimizer(optimizer)
            ...     def build(self, x, y):
            ...         y_pred = self.model(x)
            ...         loss = self.loss_fn(y_pred, y)
            ...         # Call loss tensor's backward(), loss tensor must be a scalar tensor
            ...         loss.backward()
            ...         return loss

            >>> linear_graph = LinearTrainGraph()
            >>> x = flow.randn(10, 3)
            >>> y = flow.randn(10)
            >>> for t in range(3):
            ...     loss = linear_graph(x, y)

        Args:
            optim (oneflow.optim.Optimizer): The optimizer.
            lr_sch : The learning rate scheduler, see oneflow.optim.lr_scheduler.
        """
        opt_dict = dict()
        assert optim is not None, "optimizer cannot be None"
        assert isinstance(
            optim, (Optimizer, SparseOptimizer)
        ), "optimizer must be an instance of Optimizer"
        opt_dict["optim"] = optim
        if lr_sch is not None:
            assert isinstance(lr_sch, LRScheduler)
            assert (
                lr_sch._optimizer is optim
            ), "lr_scheduler's optimizer must be the same optimizer in add_optimizer."
            opt_dict["lr_sch"] = lr_sch
        self._opts.append(opt_dict)
        # Set the training config if there is an optimizer add in graph.
        if len(self._opts) == 1:
            self.config._train(True)

    def set_grad_scaler(self, grad_scaler: GradScaler = None):
        r"""Set the GradScaler for gradient and loss scaling.
        """
        assert isinstance(grad_scaler, (GradScaler, StaticGradScaler))
        self._grad_scaler = grad_scaler

    def __call__(self, *args, **kwargs):
        r"""Call nn.Graph subclass instance to run your customized graph.

        Call your customized graph after the instantiation:

        .. code-block:: python

            g = CustomGraph()
            out_tensors = g(input_tensors)

        The inputs of ``__call__`` method must match the inputs of ``build()``
        method. And the ``__call__`` method will return outputs matching the
        outputs of ``build()`` method.

        Note that the first call takes longer than later calls, because nn.Graph
        will do the computaion graph generation and optimization at the first call.

        Donot override this function.
        """
        if not self._is_compiled:
            self._compile(*args, **kwargs)

        return self.__run(*args, **kwargs)

    @property
    def name(self):
        r"""Name auto-generated for this graph.
        """
        return self._name

    @property
    def training(self):
        r"""In traninig mode if the graph has an optimizer.
        """
        return self.config.training

    def debug(
        self,
        v_level: int = 0,
        ranks: Optional[Union[int, List[int]]] = None,
        mode: bool = True,
    ) -> None:
        r"""Open or close debug mode of the graph.

        If in debug mode, logs of computation graph building infos or warnings will be
        printed. Otherwise, only errors will be printed.

        Each nn.Module inside a nn.Graph also has a debug() method to enable debug mode.

        Use ``v_level`` to choose verbose debug info level, default level is 0, max level is 3.
        ``v_level`` 0 will print warning and graph building stages. ``v_level`` 1 will additionally
        print graph build info of each nn.Module. ``v_level`` 2 will additionally print graph build
        info of each operation. ``v_level`` 3 will additionally print more detailed info of each
        operation.

        Use ``ranks`` to choose which rank to print the debug information.

        .. code-block:: python

            g = CustomGraph()
            g.debug()  # Open debug mode
            out_tensors = g(input_tensors)  # Will print log for debug at the first call

        Args:
            v_level (int): choose verbose debug info level, default v_level is 0, max v_level is 3.
            ranks (int or list(int)): choose ranks to print the debug information. Default rank ``0``.
                You can choose any valid rank. Ranks equals ``-1`` means debug on all ranks.
            mode (bool): whether to set debug mode (``True``) or not (``False``). Default: ``True``.
        """
        assert isinstance(v_level, int)
        assert v_level >= 0, "The min verbose debug info level is 0."
        assert v_level <= 3, "The max verbose debug info level is 3."
        assert isinstance(mode, bool)

        if ranks is None:
            rank_list = [0]
        elif isinstance(ranks, int):
            rank_list = [ranks]
        elif isinstance(ranks, list):
            rank_list = ranks
        else:
            raise ValueError("ranks must be int or List[int].")

        my_rank = get_rank()
        if -1 in rank_list or my_rank in rank_list:
            self._debug = mode
            if self._debug:
                self._debug_min_s_level = 0
                self._debug_max_v_level = v_level
            for name, block in self._blocks.items():
                assert block.type == BlockType.MODULE
                block.debug(v_level, ranks, mode)

    def __repr__(self):
        r"""For printing the graph structure.

        The graph structure can be printed after graph instantiation.

        After the first call of graph, inputs and outputs will be added to
        the graph structure.

        .. code-block:: python

            g = CustomGraph()
            print(g)

            out_tensors = g(input_tensors)
            print(g) # Inputs and Outputs infos are added

        """
        child_lines = []
        child_lines.append(add_indent(repr(self.config), 2))
        if len(self._args_repr) > 0:
            for in_str in self._args_repr:
                input_str = add_indent(in_str, 2)
                child_lines.append(input_str)

        if len(self._blocks) > 0:
            for n, m in self._blocks.items():
                mod_str = repr(m)
                mod_str = add_indent(mod_str, 2)
                child_lines.append(mod_str)

        if len(self._outs_repr) > 0:
            for out_str in self._outs_repr:
                output_str = add_indent(out_str, 2)
                child_lines.append(output_str)

        main_str = self._shallow_repr() + ": ("
        if len(child_lines) > 0:
            main_str += "\n  " + "\n  ".join(child_lines) + "\n"
        main_str += ")"
        return main_str

    def _shallow_repr(self):
        shallow_repr = "(GRAPH:" + self._name + ":" + self.__class__.__name__ + ")"
        return shallow_repr

    def __print(self, s_level=2, v_level=0, msg: str = ""):
        r"""Do print according to info level.
        """
        assert isinstance(s_level, int)
        assert isinstance(v_level, int)
        assert isinstance(msg, str)
        if s_level >= self._debug_min_s_level:
            if (s_level > 0) or (s_level == 0 and v_level <= self._debug_max_v_level):
                print(msg, flush=True)

    @property
    def _config_proto(self):
        return self.config.proto

    @property
    def _optimization_conf_proto(self):
        session = session_ctx.GetDefaultSession()
        assert type(session) is MultiClientSession
        return session.resource

    @property
    def _graph_proto(self):
        if not self._is_compiled:
            self.__print(
                2,
                0,
                f"[ERROR]{self._shallow_repr()} has not been compiled, so it's graph proto is None."
                " You can call the graph to trigger it's compilation.",
            )
        return self._forward_job_proto

    @property
    def _full_graph_proto(self):
        if not self._is_compiled:
            self.__print(
                2,
                0,
                f"[ERROR]{self._shallow_repr()} has not been compiled, so it's full graph proto is None."
                " You can call the graph to trigger it's compilation.",
            )
        return self._full_job_proto

    def _generate_name(self):
        child_name = self.__class__.__name__
        if Graph._child_init_cnt.get(child_name) is None:
            Graph._child_init_cnt[child_name] = 0
        self._name = child_name + "_" + str(Graph._child_init_cnt[child_name])
        Graph._child_init_cnt[child_name] += 1

    def _state(self):
        for _, b in self._blocks.items():
            pa_gen = b.parameters(recurse=True)
            for pa in pa_gen:
                yield pa
            bu_gen = b.buffers(recurse=True)
            for bu in bu_gen:
                yield bu

    def _filter_states(self):
        state_tensor_set = set()
        state_tensors = []
        state_op_names = []

        for state_block in self._state():
            state_tensor = state_block.origin
            if state_tensor in state_tensor_set:
                continue
            op_name = state_block.name_prefix + state_block.name
            state_tensor_set.add(state_tensor)
            state_tensors.append(state_tensor)
            state_op_names.append(op_name)

            if state_block.type == BlockType.PARAMETER:
                self._variables_conf[state_tensor] = VariableConfig(op_name)

        self._state_tensor_tuple = convert_to_tensor_tuple(state_tensors)
        return state_op_names

    def _generate_config_proto(self):
        self.config.proto.set_job_name(self._name)
        self._outputs_buffer_size = self.config._outputs_buffer_size

        if self._grad_scaler is not None:
            self._grad_scaler._generate_conf_for_graph(
                self.config.proto.mutable_train_conf()
            )

        for opt in self._opts:
            opt_dict = OptDict(opt)
            self.config._generate_optimizer_and_variable_configs(
                opt_dict, self._variables_conf
            )

    def _create_states_builder(self):
        state2lazy_builder = dict()
        for state_block in self._state():
            state_tensor = state_block.origin
            op_name = state_block.name_prefix + state_block.name
            if state_tensor in state2lazy_builder:
                # Differe tensor block shares the same tensor, so they need to share the same
                # builder.
                state_block.set_lazy_origin_builder(state2lazy_builder[state_tensor])
            else:
                if state_block.type == BlockType.PARAMETER:
                    assert state_tensor in self._variables_conf
                    state_config = self._variables_conf[state_tensor]
                    op_name = state_config.name
                else:
                    state_config = None
                # Init a new lazy tensor builder
                state_block.lazy_origin_builder().name = op_name
                state_block.lazy_origin_builder().method = partial(
                    graph_build_util.build_graph_state,
                    op_name,
                    state_tensor,
                    state_config,
                )
                state2lazy_builder[state_tensor] = state_block.lazy_origin_builder()

    def _compile(self, *args, **kwargs):
        # Build graph
        try:
            self.__print(0, 0, self._shallow_repr() + " start building graph.")
            assert not self._is_compiled, (
                "nn.Graph " + self._name + " has already been compiled."
            )
            build_graph_start = time.perf_counter()
            with graph_build_util.GLogScopeContext(
                self._debug_min_s_level, self._debug_max_v_level
            ):
                eager_outputs = self.__build_graph(*args, **kwargs)
            build_graph_end = time.perf_counter()
            self.__print(
                0,
                0,
                self._shallow_repr()
                + " building graph Done! Cost time: "
                + str(round(build_graph_end - build_graph_start, 2))
                + "s."
                + "\n",
            )
        except:
            self.__print(
                2,
                0,
                "[ERROR]"
                + self._shallow_repr()
                + " building graph got error: "
                + sys_exc_error_msg(),
            )
            raise

        # Complie graph to execution plan and init Runtime
        try:
            self.__print(
                0, 0, self._shallow_repr() + " start building plan.",
            )
            compile_and_init_start = time.perf_counter()
            self._c_nn_graph.complie_and_init_runtime()
            compile_and_init_end = time.perf_counter()
            self.__print(
                0,
                0,
                self._shallow_repr()
                + " building plan Done! Cost time: "
                + str(round(compile_and_init_end - compile_and_init_start, 2))
                + "s."
                + "\n"
                + self._shallow_repr()
                + "'s total time to build graph and plan : "
                + str(round(compile_and_init_end - build_graph_start, 2))
                + "s."
                + "\n",
            )
        except:
            self.__print(
                2,
                0,
                "[ERROR]"
                + self._shallow_repr()
                + " building plan got error: "
                + sys_exc_error_msg(),
            )
            raise

        self._is_compiled = True
        return eager_outputs

    def __build_graph(self, *args, **kwargs):
        session = session_ctx.GetDefaultSession()
        assert type(session) is MultiClientSession

        # Filter to get unique states in graph
        state_op_names = self._filter_states()

        self._generate_config_proto()

        # Deal with parameter and buffer
        self.__print(
            0,
            1,
            self._shallow_repr()
            + " start building graph builders of parameters and buffers.",
        )
        self._create_states_builder()
        self.__print(
            0,
            1,
            self._shallow_repr()
            + " end building graph builders of parameters and buffers.",
        )

        with graph_build_util.graph_build_context(self.config.proto, session):
            # Deal with inputs
            self.__print(0, 1, self._shallow_repr() + " start building graph inputs.")
            arg_op_names, lazy_args, lazy_kwargs, self._args_repr, _ = self.__build_io(
                "input", graph_build_util.build_graph_input_arg, *args, **kwargs
            )
            self.__print(0, 1, self._shallow_repr() + " end building graph inputs.")

            # Deal with module in self.build(*args)
            self.__print(0, 1, self._shallow_repr() + " start building graph modules.")
            outputs = self.build(*lazy_args, **lazy_kwargs)
            self.__print(0, 1, self._shallow_repr() + " end building graph modules.")

            # Deal with outputs
            self.__print(0, 1, self._shallow_repr() + " start building graph outputs.")
            if not (type(outputs) is tuple or type(outputs) is list):
                if outputs is None:
                    outputs = ()
                else:
                    outputs = (outputs,)

            (
                output_op_names,
                self._eager_outputs,
                _,  # empty kwargs return
                self._outs_repr,
                out2name,
            ) = self.__build_io("output", graph_build_util.build_graph_output, *outputs)

            self.__print(0, 1, self._shallow_repr() + " end building graph outputs.")

            # Save forward graph job proto
            self._forward_job_proto = c_api_util.GetCurrentJob()

            self.__print(
                0,
                1,
                self._shallow_repr() + " start building graph with compile passes.",
            )
            # Complete the graph job proto
            oneflow._oneflow_internal.CurJobBuildAndInferCtx_Complete()
            # Save full graph job proto after job Complete for find real output blob shape and build it.
            self._full_job_proto = c_api_util.GetCurrentJob()
            self.__print(
                0, 1, self._shallow_repr() + " end building graph with compile passes."
            )

            # Re-build outputs accoring to full graph and outputs buffer config.
            self.__print(
                0,
                1,
                self._shallow_repr()
                + " start re-building graph outputs for optimizatioin.",
            )
            self.__rebuild_outputs(out2name)
            self.__print(
                0,
                1,
                self._shallow_repr()
                + " end re-building graph outputs for optimizatioin.",
            )

            # Register input/output/variable/buffer to _c_nn_graph
            self._c_nn_graph.register_input_op_names_and_tensors(
                arg_op_names,
                convert_to_tensor_tuple(self.__flatten_io("input", *args, **kwargs)),
            )
            self._c_nn_graph.register_output_op_names_and_tensors(
                output_op_names, self._outputs_tensor_tuple
            )
            self._c_nn_graph.register_variable_op_names_and_tensors(
                state_op_names, self._state_tensor_tuple
            )

        return seq_to_func_return(self._eager_outputs_buffer[0])

    def __rebuild_outputs(self, out2name=None):
        # NOTE(chengcheng):
        #   Lazy build output eager tensors.
        #
        #   After JobBuildAndInferCtxt.Complete, the output tensor shape
        #   could be changed by JobPass, such as GradientAccumulationRewritePass.
        def build_real_output(fake_eager_out):
            lbn = out2name[fake_eager_out] + "/out"
            assert lbn in self._full_job_proto.helper.lbn2logical_blob_desc
            blob_conf = self._full_job_proto.helper.lbn2logical_blob_desc[lbn]

            shape = tuple(blob_conf.shape.dim)
            dtype = fake_eager_out.dtype

            with oneflow._oneflow_internal.lazy_mode.guard(False):
                if fake_eager_out.is_global:
                    eager_out = oneflow.empty(
                        shape,
                        dtype=dtype,
                        placement=fake_eager_out.placement,
                        sbp=fake_eager_out.sbp,
                    )
                else:
                    eager_out = oneflow.empty(
                        shape, dtype=dtype, device=fake_eager_out.device
                    )

            return eager_out

        def convert_to_synced_tensor_tuple(*args):
            tensor_tuple = convert_to_tensor_tuple(*args)
            # tensors acting as buffer should be synced once upon created.
            oneflow._oneflow_internal.nn.graph.SoftSyncNNGraphBuffers(
                tensor_tuple, self._c_nn_graph
            )
            return tensor_tuple

        self._eager_outputs, _ = self.__map_io(
            "output", build_real_output, *self._eager_outputs
        )

        self._outputs_tensor_tuple = convert_to_synced_tensor_tuple(
            self.__flatten_io("output", *self._eager_outputs)
        )
        self._eager_outputs_buffer = [
            self._eager_outputs,
        ]
        self._outputs_tensor_tuple_buffer = [
            self._outputs_tensor_tuple,
        ]

        # Make outputs buffer
        for i in range(self._outputs_buffer_size - 1):
            outputs_buffer_item, _ = self.__empty_like_io(
                "output", *self._eager_outputs
            )
            self._eager_outputs_buffer.append(outputs_buffer_item)
            outputs_tensor_tuple_buffer_item = convert_to_synced_tensor_tuple(
                self.__flatten_io("output", *outputs_buffer_item)
            )
            self._outputs_tensor_tuple_buffer.append(outputs_tensor_tuple_buffer_item)
        self.__check_outputs_buffer()

    def __check_outputs_buffer(self):
        has_len = len(self._outputs_tensor_tuple_buffer)
        assert (
            has_len == self._outputs_buffer_size
        ), f"nn.Graph's outputs buffer size {has_len} donot match the set value {self._outputs_buffer_size}."
        # Check there is not duplicated outputs buffer tensor.
        out_id_dic = dict()

        def check_id_and_add(t, name):
            if t is not None:
                tid = id(t)
                assert (
                    tid not in out_id_dic
                ), f"nn.Graph's outputs buffer add buffer tensor tid {tid} has conflict, new item name {name}, old item name {out_id_dic[tid]}."
                out_id_dic[tid] = name

        for b_idx, buffer in enumerate(self._outputs_tensor_tuple_buffer):
            for i_idx, item in enumerate(buffer):
                check_id_and_add(
                    item, "graph_ouputs_buffer_" + str(b_idx) + "_" + str(i_idx)
                )

    def __run(self, *args, **kwargs):
        try:
            flattened_eager_args = self.__flatten_io("input", *args, **kwargs)
            outputs_tensor_tuple = self._outputs_tensor_tuple_buffer[
                self._cur_index_of_ouputs_buffer
            ]
            eager_outputs = self._eager_outputs_buffer[self._cur_index_of_ouputs_buffer]

            # oneflow._oneflow_internal.eager.multi_client.Sync() NOTE(chengcheng): Need Sync?
            oneflow._oneflow_internal.nn.graph.RunLazyNNGraph(
                convert_to_tensor_tuple(flattened_eager_args),
                outputs_tensor_tuple,
                self._state_tensor_tuple,
                self._c_nn_graph,
            )
            # Update outputs buffer reading index
            self._cur_index_of_ouputs_buffer += 1
            if self._cur_index_of_ouputs_buffer >= self._outputs_buffer_size:
                self._cur_index_of_ouputs_buffer = 0
        except:
            self.__print(
                2,
                0,
                "[ERROR]"
                + self._shallow_repr()
                + " run got error: "
                + sys_exc_error_msg(),
            )
            raise

        # Copy outputs from buffer
        eager_outputs, _ = self.__copy_io("output", *eager_outputs)

        # Make sure that last used devices of tensors in `outputs_tensor_tuple` are
        # "critical_section".
        # NNGraph's execution flow will be broken if `last_used_device` of `outputs_tensor_tuple`
        # are not "critical_section".
        oneflow._oneflow_internal.nn.graph.SoftSyncNNGraphBuffers(
            outputs_tensor_tuple, self._c_nn_graph
        )
        return seq_to_func_return(eager_outputs)

    def __build_io(self, io_type, build_func, *args, **kwargs):
        assert io_type in ("input", "output")
        op_names = []
        args_repr = []
        tensor2op_name = {}

        def build_tensor_or_none(tensor, name, repr_str):
            assert tensor is None or (isinstance(tensor, Tensor))
            if isinstance(tensor, Tensor):
                build_arg = build_func(name, tensor)
                op_names.append(name)
                tensor2op_name[build_arg] = name
            else:
                build_arg = None

            args_repr.append(repr_str)
            self.__print(0, 1, repr_str)
            return build_arg

        io_node = IONode(None, 0, (args, kwargs), "_" + self.name + "_" + io_type)

<<<<<<< HEAD
        return mapped_args

    def _empty_like_io(self, io_type, *args):
        def func(t):
            shape = t.shape
            dtype = t.dtype

            with oneflow._oneflow_internal.lazy_mode.guard(False):
                if t.is_global:
                    eager_out = oneflow.empty(
                        shape, dtype=dtype, placement=t.placement, sbp=t.sbp,
                    )
                else:
                    eager_out = oneflow.empty(shape, dtype=dtype, device=t.device)

            return eager_out

        return self._mapping_io(io_type, func, *args)

    def _copy_io(self, io_type, *args):
        def func(tensor):
            with oneflow._oneflow_internal.lazy_mode.guard(False):
                build_arg = tensor.to(copy=True)
=======
        def leaf_node_fn(node):
            name = node._prefix + "_" + node._name
            if node._type == IONodeType.TENSOR:
                arg_repr = self.__io_item_check_and_gen_repr(
                    node._value, Tensor, io_type, name
                )
                build_arg = build_tensor_or_none(node._value, name, arg_repr)
                return build_arg
            elif node._type == IONodeType.NONE:
                arg_repr = self.__io_item_check_and_gen_repr(
                    node._value, None, io_type, name
                )
                build_arg = build_tensor_or_none(node._value, name, arg_repr)
>>>>>>> a143bbf1
                return build_arg
            elif node._type == IONodeType.OPAQUE:
                # Error
                arg_repr = self.__io_item_check_and_gen_repr(
                    node._value, None, io_type, name
                )

        out = io_node.map_leaf(leaf_node_fn)
        build_args = list(out[0])
        build_kwargs = out[1]

        return op_names, build_args, build_kwargs, args_repr, tensor2op_name

    def __io_item_check_and_gen_repr(self, item, expect_type, io_type, name):
        assert io_type in ("input", "output")
        if expect_type is None and item is None:
            repr_str = (
                "[WARNING]("
                + io_type.upper()
                + ":"
                + name
                + ":"
                + str(type(item))
                + ")"
            )
            return repr_str
        elif expect_type is not None and isinstance(item, expect_type):
            if isinstance(item, Tensor):
                repr_str = (
                    "(" + io_type.upper() + ":" + name + ":" + item._meta_repr() + ")"
                )
            else:
                repr_str = (
                    "[WARNING]("
                    + io_type.upper()
                    + ":"
                    + name
                    + ":"
                    + str(type(item))
                    + ")"
                )
            return repr_str
        else:
            repr_str = (
                "[ERROR](" + io_type.upper() + ":" + name + ":" + str(type(item)) + ")"
            )
            self.__print(2, 0, repr_str)
            raise NotImplementedError(
                "nn.Graph.build()'s input/output item only support types: Tensor/None."
            )

    def __map_io(self, io_type, func, *args, **kwargs):
        assert io_type in ("input", "output")

        def mapping_tensor_or_none(tensor):
            assert tensor is None or (isinstance(tensor, Tensor))
            if isinstance(tensor, Tensor):
                mapped_arg = func(tensor)
            else:
                mapped_arg = None
            return mapped_arg

        io_node = IONode(None, 0, (args, kwargs), "_" + self.name + "_" + io_type)

        def leaf_node_fn(leaf_node):
            arg = leaf_node._value
            if isinstance(arg, Tensor) or arg is None:
                return mapping_tensor_or_none(arg)
            else:
                self.__io_item_check(
                    arg, None, io_type, leaf_node._prefix + "_" + leaf_node._name,
                )

        out = io_node.map_leaf(leaf_node_fn)
        mapped_args = list(out[0])
        mapped_kwargs = out[1]
        return mapped_args, mapped_kwargs

    def __flatten_io(self, io_type, *args, **kwargs):
        flattened_args = []
        io_node = IONode(None, 0, (args, kwargs), "_" + self.name + "_" + io_type)
        for (name, node) in list(io_node.named_nodes()):
            if node._type == IONodeType.TENSOR:
                flattened_args.append(node._value)
            else:
                continue
        return flattened_args

    def __io_item_check(self, item, expect_type, io_type, name):
        if expect_type is None and item is None:
            return
        elif expect_type is not None and isinstance(item, expect_type):
            return
        else:
            assert io_type in ("input", "output")
            repr_str = (
                "[ERROR](" + io_type.upper() + ":" + name + ":" + str(type(item)) + ")"
            )
            self.__print(2, 0, repr_str)
            raise NotImplementedError(
                "nn.Graph.build()'s input/output item only support types: Tensor/None."
            )

    def __empty_like_io(self, io_type, *args, **kwargs):
        def func(t):
            shape = t.shape
            dtype = t.dtype

            with oneflow._oneflow_internal.lazy_mode.guard(False):
                if t.is_consistent:
                    eager_out = oneflow.empty(
                        shape, dtype=dtype, placement=t.placement, sbp=t.sbp,
                    )
                else:
                    eager_out = oneflow.empty(shape, dtype=dtype, device=t.device)

            return eager_out

        return self.__map_io(io_type, func, *args, **kwargs)

    def __copy_io(self, io_type, *args, **kwargs):
        def func(tensor):
            with oneflow._oneflow_internal.lazy_mode.guard(False):
                build_arg = tensor.to(copy=True)
                return build_arg

        return self.__map_io(io_type, func, *args, **kwargs)

    def _add_block(self, name: str, module: Module = None) -> None:
        r"""Adds module to the graph as a block so that the module will
        be called in nn.Graph.build.

        Args:
            name (str): name of the child block. The child block can be accessed from this graph using the given name.
            module (Module): child module to be added to the graph.

        Just assign nn.Module in nn.Graph, _add_block will be called to add the
        module as a Block:

        .. code-block:: python

            >>> import oneflow as flow
            >>> class LinearGraph(flow.nn.Graph):
            ...     def __init__(self):
            ...         super().__init__()
            ...         # add a nn.Module as a block to graph.
            ...         self.linear = flow.nn.Linear(3, 8, False)
            ...     def build(self, x):
            ...         # call the nn.Module block.
            ...         return self.linear(x)


        The block can be accessed as an attribute using the given name.
            >>> g = LinearGraph()
            >>> print(repr(g.linear))
            (MODULE:linear:Linear(in_features=3, out_features=8, bias=False)): (
              (PARAMETER:linear.weight:tensor(..., size=(8, 3), dtype=oneflow.float32, requires_grad=True)): ()
            )
        """
        if "_name" not in self.__dict__:
            raise AttributeError(
                "Base class nn.Graph has not been initialized, "
                "please call super().__init__() in subclass of nn.Graph "
                "before assigning any attribute."
            )
        if not isinstance(module, Module) and module is not None:
            raise TypeError("{} is not a Module subclass".format(type(module)))
        elif not isinstance(name, str):
            raise TypeError("module name should be a string. Got {}".format(type(name)))
        elif hasattr(self, name) and name not in self._blocks:
            raise KeyError("attribute '{}' already exists".format(name))
        elif "." in name:
            raise KeyError('module name can\'t contain ".", got: {}'.format(name))
        elif name == "":
            raise KeyError('module name can\'t be empty string ""')

        self._blocks[name] = get_block_cls(module)("", name, module)

    def __setattr__(self, name: str, value=None):
        if isinstance(value, Module):
            self._add_block(name, value)
        elif isinstance(value, Optimizer):
            raise AttributeError(
                "'{}' nn.Graph is not allowed to set Optimizer attribute named '{}'. "
                "Please use add_optimizer(...) instead.".format(
                    type(self).__name__, name
                )
            )
        elif isinstance(value, Tensor):
            raise AttributeError(
                "'{}' nn.Graph is not allowed to set Tensor attribute named '{}'. "
                "Please use nn.Module to hold the tensor, then add the nn.Module to nn.Graph.".format(
                    type(self).__name__, name
                )
            )
        else:
            object.__setattr__(self, name, value)

    def __getattr__(self, name: str):
        if "_blocks" in self.__dict__:
            if name in self._blocks:
                return self._blocks[name]
        if name in self.__dict__:
            return self.__dict__[name]
        raise AttributeError(
            "'{}' object has no attribute '{}'".format(type(self).__name__, name)
        )


if __name__ == "__main__":
    import doctest

    doctest.testmod(raise_on_error=True)<|MERGE_RESOLUTION|>--- conflicted
+++ resolved
@@ -814,31 +814,6 @@
 
         io_node = IONode(None, 0, (args, kwargs), "_" + self.name + "_" + io_type)
 
-<<<<<<< HEAD
-        return mapped_args
-
-    def _empty_like_io(self, io_type, *args):
-        def func(t):
-            shape = t.shape
-            dtype = t.dtype
-
-            with oneflow._oneflow_internal.lazy_mode.guard(False):
-                if t.is_global:
-                    eager_out = oneflow.empty(
-                        shape, dtype=dtype, placement=t.placement, sbp=t.sbp,
-                    )
-                else:
-                    eager_out = oneflow.empty(shape, dtype=dtype, device=t.device)
-
-            return eager_out
-
-        return self._mapping_io(io_type, func, *args)
-
-    def _copy_io(self, io_type, *args):
-        def func(tensor):
-            with oneflow._oneflow_internal.lazy_mode.guard(False):
-                build_arg = tensor.to(copy=True)
-=======
         def leaf_node_fn(node):
             name = node._prefix + "_" + node._name
             if node._type == IONodeType.TENSOR:
@@ -852,7 +827,7 @@
                     node._value, None, io_type, name
                 )
                 build_arg = build_tensor_or_none(node._value, name, arg_repr)
->>>>>>> a143bbf1
+
                 return build_arg
             elif node._type == IONodeType.OPAQUE:
                 # Error
