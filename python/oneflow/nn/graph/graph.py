"""
Copyright 2020 The OneFlow Authors. All rights reserved.

Licensed under the Apache License, Version 2.0 (the "License");
you may not use this file except in compliance with the License.
You may obtain a copy of the License at

    http://www.apache.org/licenses/LICENSE-2.0

Unless required by applicable law or agreed to in writing, software
distributed under the License is distributed on an "AS IS" BASIS,
WITHOUT WARRANTIES OR CONDITIONS OF ANY KIND, either express or implied.
See the License for the specific language governing permissions and
limitations under the License.
"""
from collections import OrderedDict
from functools import partial
from typing import Dict, Optional, Union, List

import oneflow
import oneflow._oneflow_internal
import oneflow.framework.c_api_util as c_api_util
import oneflow.framework.graph_build_util as graph_build_util
import oneflow.framework.session_context as session_ctx
from oneflow.amp import GradScaler, StaticGradScaler
from oneflow.env import get_rank
from oneflow.framework.multi_client_session import MultiClientSession
from oneflow.framework.tensor import Tensor, TensorTuple
from oneflow.framework.tensor_tuple_util import convert_to_tensor_tuple
from oneflow.nn.graph.block import Block, BlockType, get_block_cls
from oneflow.nn.graph.graph_config import GraphConfig
from oneflow.nn.graph.optimizer import OptDict, VariableConfig
from oneflow.nn.graph.util import add_indent, seq_to_func_return, sys_exc_error_msg
from oneflow.nn.module import Module
from oneflow.nn.optimizer.lr_scheduler import LrScheduler
from oneflow.nn.optimizer.optimizer import Optimizer
import time


class Graph(object):
    r"""Base class for training or evaluating a neural network in graph mode.

    To use graph mode for model training or evaluation in OneFlow, you should:

    1. Define your customized graph as a subclass of ``nn.Graph``.
    2. Add ``super().__init__()`` in your subclass's ``__init__()``.
    3. Add modules to your graph as regular attributes.
    4. Define computation logical in ``build()`` method.
    5. Instantiate your graph then call it.

    .. code-block:: python

        >>> import oneflow as flow

        >>> class LinearGraph(flow.nn.Graph):
        ...    def __init__(self):
        ...        super().__init__()
        ...        # Add a module to the graph.
        ...        self.linear = flow.nn.Linear(3, 8, False)
        ...    def build(self, x):
        ...        # Use the module to build the computation logic of the graph.
        ...        return self.linear(x)

        # Instantiate the graph
        >>> linear_graph = LinearGraph()
        >>> x = flow.randn(4, 3)

        # First call on graph will run graph's build() method to
        # trace a computatioin graph. Then the computation graph will be
        # optimized and executed for the first time.
        >>> linear_graph(x).shape
        oneflow.Size([4, 8])

        # Later call on graph will execute the computation graph directly.
        >>> linear_graph(x).shape
        oneflow.Size([4, 8])

    Note that Graph cannot be nested at the moment.
    """
    _child_init_cnt = dict()

    def __init__(self):
        """
        Initializes internal Graph states. It MUST be called in ``__init__`` method of subclass.

        .. code-block:: python

            >>> import oneflow as flow
            >>> class SubclassGraph(flow.nn.Graph):
            ...     def __init__(self):
            ...         super().__init__() # MUST be called
            ...         # Then define the graph attributes
            ...     def build(self):
            ...         pass

        """
        self._generate_name()
        self.config = GraphConfig()
        self._blocks = OrderedDict()
        self._opts = []
        self._grad_scaler = None
        self._variables_conf = OrderedDict()
        self._is_compiled = False
        # forward graph job proto
        self._forward_job_proto = None
        # forward, backward and optimized graph job proto
        self._full_job_proto = None
        self._args_repr = []
        self._outs_repr = []
        self._debug = False
        self._debug_min_s_level = 2
        self._debug_max_v_level = 0
        self._outputs_buffer_size = 2
        self._cur_index_of_ouputs_buffer = 0

        self._c_nn_graph = oneflow._oneflow_internal.nn.graph.CNNGraph(self._name)
        session = session_ctx.GetDefaultSession()
        assert type(session) is MultiClientSession
        session.TryInit()
        session.AddCGraph(self._c_nn_graph)

    def build(self, *args):
        r"""The ``build()`` method must be overridden to define neural network
        computaion logic.

        The ``build()`` method of nn.Graph is very similar to the ``forward()``
        method of nn.Module. It is used to describe the computatioin logical of
        a neural network.

        When a graph object being called for the first time, the ``build()``
        method will be called implicitly to build the computatioin graph.

        Make sure to call modules's ``train()`` or ``eval()`` method before the
        first call of your graph to make the module executing the right
        training or evaluation logic if needed.

        .. code-block:: python

            >>> import oneflow as flow
            >>> class MyGraph(flow.nn.Graph):
            ...     def __init__(self):
            ...         super().__init__()
            ...         self.linear = flow.nn.Linear(3, 8, False)
            ...     def build(self, x):
            ...         return self.linear(x)

            >>> linear_graph = MyGraph()
            >>> x = flow.randn(4, 3)
            >>> y = linear_graph(x) # The build() method is called implicitly

        Note that ``build()`` method's inputs and outputs only accept positional
        arguements at the moment, each argument must be one of these types:

        * ``Tensor``
        * ``list`` of ``Tensor``
        * ``None``

        """
        raise NotImplementedError()

    def add_optimizer(
        self, optim: Optimizer, *, lr_sch: LrScheduler = None,
    ):
        r"""Add an optimizer, an learning rate scheduler to the graph.

        To do training with nn.Graph, you should do 2 more things:

        1. Add at least one optimizer(learning rate schedulers are optional) with ``add_optimizer()`` method.
        2. Call loss tensor's ``backward()`` method in ``build()`` method.

        Note that the computaion graph will automatically execute these methods:

        * optimizer's ``clip_grad()`` if a optimizer is set to do grad cliping.
        * optimizer's ``step()``.
        * optimizer's ``zero_grad()``.
        * learn rate scheduler's ``step()``.

        Also note that only scalar tensor are allowed to call ``backward()``
        in ``nn.Graph.build()`` for the moment. So you may call ``Tensor.sum()``
        or ``Tensor.mean()`` to make the loss tensor a scalar tensor.

        .. code-block:: python

            >>> import oneflow as flow
            >>> loss_fn = flow.nn.MSELoss(reduction="sum")
            >>> model = flow.nn.Sequential(flow.nn.Linear(3, 1), flow.nn.Flatten(0, 1))
            >>> optimizer = flow.optim.SGD(model.parameters(), lr=1e-6)
            >>> class LinearTrainGraph(flow.nn.Graph):
            ...     def __init__(self):
            ...         super().__init__()
            ...         self.model = model
            ...         self.loss_fn = loss_fn
            ...         # Add an optimizer
            ...         self.add_optimizer(optimizer)
            ...     def build(self, x, y):
            ...         y_pred = self.model(x)
            ...         loss = self.loss_fn(y_pred, y)
            ...         # Call loss tensor's backward(), loss tensor must be a scalar tensor
            ...         loss.backward()
            ...         return loss

            >>> linear_graph = LinearTrainGraph()
            >>> x = flow.randn(10, 3)
            >>> y = flow.randn(10)
            >>> for t in range(3):
            ...     loss = linear_graph(x, y)

        Args:
            optim (oneflow.optim.Optimizer): The optimizer.
            lr_sch : The learning rate scheduler, see oneflow.optim.lr_scheduler.
        """
        opt_dict = dict()
        assert optim is not None, "optimizer cannot be None"
        assert isinstance(
            optim, Optimizer
        ), "optimizer must be an instance of Optimizer"
        opt_dict["optim"] = optim
        if lr_sch is not None:
            assert isinstance(lr_sch, LrScheduler)
            assert (
                lr_sch._optimizer is optim
            ), "lr_scheduler's optimizer must be the same optimizer in add_optimizer."
            opt_dict["lr_sch"] = lr_sch
        self._opts.append(opt_dict)
        # Set the training config if there is an optimizer add in graph.
        if len(self._opts) == 1:
            self.config._train(True)

    def set_grad_scaler(self, grad_scaler: GradScaler = None):
        r"""Set the GradScaler for gradient and loss scaling.
        """
        assert isinstance(grad_scaler, (GradScaler, StaticGradScaler))
        self._grad_scaler = grad_scaler

    def __call__(self, *args):
        r"""Call nn.Graph subclass instance to run your customized graph.

        Call your customized graph after the instantiation:

        .. code-block:: python

            g = CustomGraph()
            out_tensors = g(input_tensors)

        The inputs of ``__call__`` method must match the inputs of ``build()``
        method. And the ``__call__`` method will return outputs matching the
        outputs of ``build()`` method.

        Note that the first call takes longer than later calls, because nn.Graph
        will do the computaion graph generation and optimization at the first call.

        Donot override this function.
        """
        if not self._is_compiled:
            self._compile(*args)

        return self._run(*args)

    @property
    def name(self):
        r"""Name auto-generated for this graph.
        """
        return self._name

    @property
    def training(self):
        r"""In traninig mode if the graph has an optimizer.
        """
        return self.config.training

    def debug(
        self,
        v_level: int = 0,
        ranks: Optional[Union[int, List[int]]] = None,
        mode: bool = True,
    ) -> None:
        r"""Open or close debug mode of the graph.

        If in debug mode, logs of computation graph building infos or warnings will be
        printed. Otherwise, only errors will be printed.

        Use ``v_level`` to choose verbose debug info level, default level is 0, max level is 1.
        ``v_level`` 0 will print warning and graph creating stages. ``v_level`` 1 will additionally
        print graph build info of each module.
        
        Use ``ranks`` to choose which rank to print the debug information.

        .. code-block:: python

            g = CustomGraph()
            g.debug()  # Open debug mode
            out_tensors = g(input_tensors)  # Will print log for debug at the first call

        Args:
            v_level (int): choose verbose debug info level, default v_level is 0, max v_level is 1.
            ranks (int or list(int)): choose ranks to print the debug information. Default rank ``0``.
                You can choose any valid rank. Ranks equals ``-1`` means debug on all ranks.
            mode (bool): whether to set debug mode (``True``) or not (``False``). Default: ``True``.
        """
        assert isinstance(v_level, int)
        assert isinstance(mode, bool)

        if ranks is None:
            rank_list = [0]
        elif isinstance(ranks, int):
            rank_list = [ranks]
        elif isinstance(ranks, list):
            rank_list = ranks
        else:
            raise ValueError("ranks must be int or List[int].")

        my_rank = get_rank()
        if -1 in rank_list or my_rank in rank_list:
            self._debug = mode
            if self._debug:
                self._debug_min_s_level = 0
                self._debug_max_v_level = v_level
            for name, block in self._blocks.items():
                assert block.type == BlockType.MODULE
                block.debug(v_level, ranks, mode)

    def __repr__(self):
        r"""For printing the graph structure.

        The graph structure can be printed after graph instantiation.

        After the first call of graph, inputs and outputs will be added to
        the graph structure.

        .. code-block:: python

            g = CustomGraph()
            print(g)

            out_tensors = g(input_tensors)
            print(g) # Inputs and Outputs infos are added

        """
        child_lines = []
        child_lines.append(add_indent(repr(self.config), 2))
        if len(self._args_repr) > 0:
            for in_str in self._args_repr:
                input_str = add_indent(in_str, 2)
                child_lines.append(input_str)

        if len(self._blocks) > 0:
            for n, m in self._blocks.items():
                mod_str = repr(m)
                mod_str = add_indent(mod_str, 2)
                child_lines.append(mod_str)

        if len(self._outs_repr) > 0:
            for out_str in self._outs_repr:
                output_str = add_indent(out_str, 2)
                child_lines.append(output_str)

        main_str = self._shallow_repr() + ": ("
        if len(child_lines) > 0:
            main_str += "\n  " + "\n  ".join(child_lines) + "\n"
        main_str += ")"
        return main_str

    def _shallow_repr(self):
        shallow_repr = "(GRAPH:" + self._name + ":" + self.__class__.__name__ + ")"
        return shallow_repr

    def _print(self, s_level=2, v_level=0, msg: str = "",time_str: str=" "):
        r"""Do print according to info level.
        """
        assert isinstance(s_level, int)
        assert isinstance(v_level, int)
        assert isinstance(msg, str)
        assert isinstance(time_str, str)
        if s_level >= self._debug_min_s_level:
            if (s_level > 0) or (s_level == 0 and v_level <= self._debug_max_v_level):
<<<<<<< HEAD
                print(msg)
=======
               if msg==self._shallow_repr() + " end compiling plan and init graph rumtime.":
                   print(msg+'\n'+"from build graph to complie and init Runtime the end consumes time:%ss\n"%time_str)
               else:
                   print(msg)
>>>>>>> efe97e06
    @property
    def _config_proto(self):
        return self.config.proto

    @property
    def _optimization_conf_proto(self):
        session = session_ctx.GetDefaultSession()
        assert type(session) is MultiClientSession
        return session.resource

    @property
    def _graph_proto(self):
        if not self._is_compiled:
            self._print(
                2,
                0,
                f"[ERROR]{self._shallow_repr()} has not been compiled, so it's graph proto is None."
                " You can call the graph to trigger it's compilation.",
            )
        return self._forward_job_proto

    @property
    def _full_graph_proto(self):
        if not self._is_compiled:
            self._print(
                2,
                0,
                f"[ERROR]{self._shallow_repr()} has not been compiled, so it's full graph proto is None."
                " You can call the graph to trigger it's compilation.",
            )
        return self._full_job_proto

    def _generate_name(self):
        child_name = self.__class__.__name__
        if Graph._child_init_cnt.get(child_name) is None:
            Graph._child_init_cnt[child_name] = 0
        self._name = child_name + "_" + str(Graph._child_init_cnt[child_name])
        Graph._child_init_cnt[child_name] += 1

    def _state(self):
        for _, b in self._blocks.items():
            pa_gen = b.parameters(recurse=True)
            for pa in pa_gen:
                yield pa
            bu_gen = b.buffers(recurse=True)
            for bu in bu_gen:
                yield bu

    def _generate_config_proto(self):
        self.config.proto.set_job_name(self._name)

        if self._grad_scaler is not None:
            self._grad_scaler._generate_conf_for_graph(
                self.config.proto.mutable_train_conf()
            )

        for state_block in self._state():
            if state_block.type == BlockType.PARAMETER:
                self._variables_conf[state_block.origin] = VariableConfig(
                    state_block.name_prefix + state_block.name
                )
        for opt in self._opts:
            opt_dict = OptDict(opt)
            self.config._generate_optimizer_and_variable_configs(
                opt_dict, self._variables_conf
            )

    def _compile(self, *args):
        # Build graph
        try:
            self._print(0, 0, self._shallow_repr() + " start building graph.")
            assert not self._is_compiled, (
                "nn.Graph " + self._name + " has already been compiled."
            )
            t0 = time.clock()
            eager_outputs = self._build_graph(*args)
<<<<<<< HEAD
            t1 = time.clock()
            self._print(0, 0, self._shallow_repr() + " end building graph."+ '\n' +
            "build graph consumes time:" + str(t1-t0) + 's')
=======
            self._print(0, 0, self._shallow_repr() + " end building graph.")
>>>>>>> efe97e06
        except:
            self._print(
                2,
                0,
                "[ERROR]"
                + self._shallow_repr()
                + " build graph got error: "
                + sys_exc_error_msg()," "
            )
            raise
        # Complie graph to execution plan and init Runtime
        try:
            self._print(
                0,
                0,
                self._shallow_repr() + " start compiling plan and init graph runtime."
            )
<<<<<<< HEAD
            t2 = time.clock()
            self._c_nn_graph.complie_and_init_runtime()
            t3 = time.clock()
            self._print(
                0,
                0,
                self._shallow_repr() + " end compiling plan and init graph rumtime." + '\n'
                 + "complie and init Runtime consumes time:" + str(t3-t2) + 's' + '\n' 
                 + "from build graph to complie and init Runtime the end consumes time:" 
                 + str(t3-t0) + 's' + '\n'
=======
            self._c_nn_graph.complie_and_init_runtime()
            t1 = time.clock()
            time_str_0 = str(t1-t0)
            self._print(
                0,
                0,
                self._shallow_repr() + " end compiling plan \
                and init graph rumtime."+'\n'+"from build graph \
                to complie and init Runtime the end consumes time:%ss"+" "+time_str_0 + '\n'
>>>>>>> efe97e06
            )
        except:
            self._print(
                2,
                0,
                "[ERROR]"
                + self._shallow_repr()
<<<<<<< HEAD
                + " compiling plan or initialing graph runtime got error : "
                +sys_exc_error_msg(),
=======
                + " compiling plan or initialing graph runtime got error : ",
                sys_exc_error_msg()
>>>>>>> efe97e06
            )
            raise
        self._is_compiled = True
        return eager_outputs

    def _build_graph(self, *args):
        session = session_ctx.GetDefaultSession()
        assert type(session) is MultiClientSession
        # Get config form GraphConfig
        self._outputs_buffer_size = self.config._outputs_buffer_size
        self._generate_config_proto()
        with graph_build_util.graph_build_context(self.config.proto, session):
            # Deal with inputs
            self._print(0, 1, self._shallow_repr() + " start building graph inputs.")
            arg_op_names, lazy_args, self._args_repr, _ = self._build_io(
                "input", graph_build_util.build_graph_input_arg, *args
            )
            self._print(0, 1, self._shallow_repr() + " end building graph inputs.")

            # Deal with parameter and buffer
            self._print(
                0,
                1,
                self._shallow_repr() + " start building graph parameters and buffers.",
            )
            state_op_names, self._states_tensor_tuple = self._build_states()
            self._print(
                0,
                1,
                self._shallow_repr() + " end building graph parameters and buffers.",
            )

            # Deal with module in self.build(*args)
            self._print(0, 1, self._shallow_repr() + " start building graph modules.")
            outputs = self.build(*lazy_args)
            self._print(0, 1, self._shallow_repr() + " end building graph modules.")

            # Deal with outputs
            self._print(0, 1, self._shallow_repr() + " start building graph outputs.")
            if not (type(outputs) is tuple or type(outputs) is list):
                if outputs is None:
                    outputs = ()
                else:
                    outputs = (outputs,)

            (
                output_op_names,
                self._eager_outputs,
                self._outs_repr,
                out2name,
            ) = self._build_io("output", graph_build_util.build_graph_output, *outputs)

            self._print(0, 1, self._shallow_repr() + " end building graph outputs.")

            # Save forward graph job proto
            self._forward_job_proto = c_api_util.GetCurrentJob()

            self._print(
                0,
                1,
                self._shallow_repr() + " start building graph with compile passes.",
            )
            # Complete the graph job proto
            oneflow._oneflow_internal.CurJobBuildAndInferCtx_Complete()
            # Save full graph job proto after job Complete for find real output blob shape and build it.
            self._full_job_proto = c_api_util.GetCurrentJob()
            self._print(
                0, 1, self._shallow_repr() + " end building graph with compile passes."
            )

            # Re-build outputs accoring to full graph and outputs buffer config.
            self._print(
                0,
                1,
                self._shallow_repr()
                + " start re-building graph outputs for optimizatioin.",
            )
            self._rebuild_outputs(out2name)
            self._print(
                0,
                1,
                self._shallow_repr()
                + " end re-building graph outputs for optimizatioin.",
            )

            # Register input/output/variable/buffer to _c_nn_graph
            self._c_nn_graph.register_input_op_names_and_tensors(
                arg_op_names, convert_to_tensor_tuple(self._flatten_io("input", *args))
            )
            self._c_nn_graph.register_output_op_names_and_tensors(
                output_op_names, self._outputs_tensor_tuple
            )
            self._c_nn_graph.register_variable_op_names_and_tensors(
                state_op_names, self._states_tensor_tuple
            )

        return seq_to_func_return(self._eager_outputs_buffer[0])

    def _rebuild_outputs(self, out2name=None):
        # NOTE(chengcheng):
        #   Lazy build output eager tensors.
        #
        #   After JobBuildAndInferCtxt.Complete, the output tensor shape
        #   could be changed by JobPass, such as GradientAccumulationRewritePass.
        def build_real_output(fake_eager_out):
            lbn = out2name[fake_eager_out] + "/out"
            assert lbn in self._full_job_proto.helper.lbn2logical_blob_desc
            blob_conf = self._full_job_proto.helper.lbn2logical_blob_desc[lbn]

            shape = tuple(blob_conf.shape.dim)
            dtype = fake_eager_out.dtype

            with oneflow._oneflow_internal.lazy_mode.guard(False):
                if fake_eager_out.is_consistent:
                    eager_out = oneflow.empty(
                        shape,
                        dtype=dtype,
                        placement=fake_eager_out.placement,
                        sbp=fake_eager_out.sbp,
                    )
                else:
                    eager_out = oneflow.empty(
                        shape, dtype=dtype, device=fake_eager_out.device
                    )

            return eager_out

        def convert_to_synced_tensor_tuple(*args):
            tensor_tuple = convert_to_tensor_tuple(*args)
            # tensors acting as buffer should be synced once upon created.
            oneflow._oneflow_internal.nn.graph.SoftSyncNNGraphBuffers(
                tensor_tuple, self._c_nn_graph
            )
            return tensor_tuple

        self._eager_outputs = self._mapping_io(
            "output", build_real_output, *self._eager_outputs
        )

        self._outputs_tensor_tuple = convert_to_synced_tensor_tuple(
            self._flatten_io("output", *self._eager_outputs)
        )
        self._eager_outputs_buffer = [
            self._eager_outputs,
        ]
        self._outputs_tensor_tuple_buffer = [
            self._outputs_tensor_tuple,
        ]

        # Make outputs buffer
        for i in range(self._outputs_buffer_size - 1):
            outputs_buffer_item = self._empty_like_io("output", *self._eager_outputs)
            self._eager_outputs_buffer.append(outputs_buffer_item)
            outputs_tensor_tuple_buffer_item = convert_to_synced_tensor_tuple(
                self._flatten_io("output", *outputs_buffer_item)
            )
            self._outputs_tensor_tuple_buffer.append(outputs_tensor_tuple_buffer_item)
        self._check_outputs_buffer()

    def _check_outputs_buffer(self):
        has_len = len(self._outputs_tensor_tuple_buffer)
        assert (
            has_len == self._outputs_buffer_size
        ), f"nn.Graph's outputs buffer size {has_len} donot match the set value {self._outputs_buffer_size}."
        # Check there is not duplicated outputs buffer tensor.
        out_id_dic = dict()

        def check_id_and_add(t, name):
            if t is not None:
                tid = id(t)
                assert (
                    tid not in out_id_dic
                ), f"nn.Graph's outputs buffer add buffer tensor tid {tid} has conflict, new item name {name}, old item name {out_id_dic[tid]}."
                out_id_dic[tid] = name

        for b_idx, buffer in enumerate(self._outputs_tensor_tuple_buffer):
            for i_idx, item in enumerate(buffer):
                check_id_and_add(
                    item, "graph_ouputs_buffer_" + str(b_idx) + "_" + str(i_idx)
                )

    def _run(self, *args):
        try:
            flattened_eager_args = self._flatten_io("input", *args)
            outputs_tensor_tuple = self._outputs_tensor_tuple_buffer[
                self._cur_index_of_ouputs_buffer
            ]
            eager_outputs = self._eager_outputs_buffer[self._cur_index_of_ouputs_buffer]

            # oneflow._oneflow_internal.eager.multi_client.Sync() NOTE(chengcheng): Need Sync?
            oneflow._oneflow_internal.nn.graph.RunLazyNNGraph(
                convert_to_tensor_tuple(flattened_eager_args),
                outputs_tensor_tuple,
                self._states_tensor_tuple,
                self._c_nn_graph,
            )
            # Update outputs buffer reading index
            self._cur_index_of_ouputs_buffer += 1
            if self._cur_index_of_ouputs_buffer >= self._outputs_buffer_size:
                self._cur_index_of_ouputs_buffer = 0
        except:
            self._print(
                2,
                0,
                "[ERROR]"
                + self._shallow_repr()
                + " run got error : "
                + sys_exc_error_msg(),
            )
            raise

        # Copy outputs from buffer
        eager_outputs = self._copy_io("output", *eager_outputs)

        # Make sure that last used devices of tensors in `outputs_tensor_tuple` are
        # "critical_section".
        # NNGraph's execution flow will be broken if `last_used_device` of `outputs_tensor_tuple`
        # are not "critical_section".
        oneflow._oneflow_internal.nn.graph.SoftSyncNNGraphBuffers(
            outputs_tensor_tuple, self._c_nn_graph
        )
        return seq_to_func_return(eager_outputs)

    def _build_io(self, io_type, build_func, *args):
        assert io_type in ("input", "output")
        io_type_upper = io_type.upper()
        build_args = []
        op_names = []
        args_repr = []
        tensor2op_name = {}

        def build_tensor_or_none(tensor, name, repr_str):
            assert tensor is None or (isinstance(tensor, Tensor))
            if isinstance(tensor, Tensor):
                build_arg = build_func(name, tensor)
                op_names.append(name)
                tensor2op_name[build_arg] = name
            else:
                build_arg = None

            args_repr.append(repr_str)
            self._print(0, 1, repr_str)
            return build_arg

        for idx, arg in enumerate(args):
            if isinstance(arg, Tensor) or arg is None:
                if arg is None:
                    name, repr_str = self._io_item_check_and_gen(
                        arg, None, io_type, idx
                    )
                else:
                    name, repr_str = self._io_item_check_and_gen(
                        arg, Tensor, io_type, idx
                    )
                build_args.append(build_tensor_or_none(arg, name, repr_str))
            elif isinstance(arg, (TensorTuple, list)):
                if isinstance(arg, TensorTuple):
                    seq_args = TensorTuple()
                else:
                    seq_args = list()
                for i in range(len(arg)):
                    name, repr_str = self._io_item_check_and_gen(
                        arg[i], Tensor, io_type, idx, i
                    )
                    seq_args.append(build_tensor_or_none(arg[i], name, repr_str))
                build_args.append(seq_args)
            else:
                self._io_item_check_and_gen(arg, Tensor, io_type, idx)

        return op_names, build_args, args_repr, tensor2op_name

    def _mapping_io(self, io_type, func, *args):
        assert io_type in ("input", "output")
        io_type_upper = io_type.upper()
        mapped_args = []

        def mapping_tensor_or_none(tensor):
            assert tensor is None or (isinstance(tensor, Tensor))
            if isinstance(tensor, Tensor):
                mapped_arg = func(tensor)
            else:
                mapped_arg = None
            return mapped_arg

        for idx, arg in enumerate(args):
            if isinstance(arg, Tensor) or arg is None:
                mapped_args.append(mapping_tensor_or_none(arg))
            elif isinstance(arg, (TensorTuple, list)):
                if isinstance(arg, TensorTuple):
                    seq_args = TensorTuple()
                else:
                    seq_args = list()
                for i in range(len(arg)):
                    seq_args.append(mapping_tensor_or_none(arg[i]))
                mapped_args.append(seq_args)
            else:
                self._io_item_check(arg, None, io_type, idx)
        return mapped_args

    def _empty_like_io(self, io_type, *args):
        def func(t):
            shape = t.shape
            dtype = t.dtype

            with oneflow._oneflow_internal.lazy_mode.guard(False):
                if t.is_consistent:
                    eager_out = oneflow.empty(
                        shape, dtype=dtype, placement=t.placement, sbp=t.sbp,
                    )
                else:
                    eager_out = oneflow.empty(shape, dtype=dtype, device=t.device)
            return eager_out
        return self._mapping_io(io_type, func, *args)

    def _copy_io(self, io_type, *args):
        def func(tensor):
            with oneflow._oneflow_internal.lazy_mode.guard(False):
                build_arg = tensor.to(copy=True)
                return build_arg
        return self._mapping_io(io_type, func, *args)

    def _flatten_io(self, io_type, *args):
        assert isinstance(args, tuple)
        flattened_args = []
        for idx, arg in enumerate(args):
            if isinstance(arg, Tensor):
                flattened_args.append(arg)
            elif isinstance(arg, (TensorTuple, list)):
                for i in range(len(arg)):
                    self._io_item_check(arg[i], Tensor, io_type, idx, i)
                    flattened_args.append(arg[i])
            else:
                self._io_item_check(arg, None, io_type, idx)
        return flattened_args

    def _io_item_check(self, item, expect_type, io_type, idx, second_idx=None):
        if expect_type is None and item is None:
            return
        elif expect_type is not None and isinstance(item, expect_type):
            return
        else:
            assert io_type in ("input", "output")
            name = (
                "_"
                + self.name
                + "-"
                + io_type
                + "_"
                + str(idx)
                + ("" if second_idx is None else "_" + str(second_idx))
            )
            repr_str = (
                "[ERROR](" + io_type.upper() + ":" + name + ":" + str(type(item)) + ")"
            )
            self._print(2, 0, repr_str)
            raise NotImplementedError(
                "nn.Graph.build()'s input/output only support types: Tensor/list(Tensor)/None."
            )

    def _io_item_check_and_gen(self, item, expect_type, io_type, idx, second_idx=None):
        assert io_type in ("input", "output")
        name = (
            "_"
            + self.name
            + "-"
            + io_type
            + "_"
            + str(idx)
            + ("" if second_idx is None else "_" + str(second_idx))
        )
        if expect_type is None and item is None:
            repr_str = (
                "[WARNING]("
                + io_type.upper()
                + ":"
                + name
                + ":"
                + str(type(item))
                + ")"
            )
            return name, repr_str
        elif expect_type is not None and isinstance(item, expect_type):
            if isinstance(item, Tensor):
                repr_str = (
                    "(" + io_type.upper() + ":" + name + ":" + item._meta_repr() + ")"
                )
            else:
                repr_str = (
                    "[WARNING]("
                    + io_type.upper()
                    + ":"
                    + name
                    + ":"
                    + str(type(item))
                    + ")"
                )
            return name, repr_str
        else:
            repr_str = (
                "[ERROR](" + io_type.upper() + ":" + name + ":" + str(type(item)) + ")"
            )
            self._print(2, 0, repr_str)
            raise NotImplementedError(
                "nn.Graph.build()'s input/output only support types: Tensor/list(Tensor)/None."
            )

    def _build_states(self):
        state_op_names = []
        state_tensors = []
        for state_block in self._state():
            op_name = state_block.name_prefix + state_block.name
            state_tensor = state_block.origin
            state_op_names.append(op_name)
            state_tensors.append(state_tensor)
            if (
                state_block.type == BlockType.PARAMETER
                and state_block.origin in self._variables_conf
            ):
                state_config = self._variables_conf[state_block.origin]
            else:
                state_config = None
            state_block.set_lazy_origin_builder(
                partial(
                    graph_build_util.build_graph_state,
                    op_name,
                    state_tensor,
                    state_config,
                )
            )
        state_tensor_tuple = convert_to_tensor_tuple(state_tensors)
        return state_op_names, state_tensor_tuple

    def _add_block(self, name: str, module: Module = None) -> None:
        r"""Adds module to the graph as a block so that the module will
        be called in nn.Graph.build.

        Args:
            name (str): name of the child block. The child block can be accessed from this graph using the given name.
            module (Module): child module to be added to the graph.

        Just assign nn.Module in nn.Graph, _add_block will be called to add the
        module as a Block:

        .. code-block:: python

            >>> import oneflow as flow
            >>> class LinearGraph(flow.nn.Graph):
            ...     def __init__(self):
            ...         super().__init__()
            ...         # add a nn.Module as a block to graph.
            ...         self.linear = flow.nn.Linear(3, 8, False)
            ...     def build(self, x):
            ...         # call the nn.Module block.
            ...         return self.linear(x)


        The block can be accessed as an attribute using the given name.
            >>> g = LinearGraph()
            >>> print(repr(g.linear))
            (MODULE:linear:Linear(in_features=3, out_features=8, bias=False)): (
              (PARAMETER:linear.weight:tensor(..., size=(8, 3), dtype=oneflow.float32, requires_grad=True)): ()
            )
        """
        if "_name" not in self.__dict__:
            raise AttributeError(
                "Base class nn.Graph has not been initialized, "
                "please call super().__init__() in subclass of nn.Graph "
                "before assigning any attribute."
            )
        if not isinstance(module, Module) and module is not None:
            raise TypeError("{} is not a Module subclass".format(type(module)))
        elif not isinstance(name, str):
            raise TypeError("module name should be a string. Got {}".format(type(name)))
        elif hasattr(self, name) and name not in self._blocks:
            raise KeyError("attribute '{}' already exists".format(name))
        elif "." in name:
            raise KeyError('module name can\'t contain ".", got: {}'.format(name))
        elif name == "":
            raise KeyError('module name can\'t be empty string ""')

        self._blocks[name] = get_block_cls(module)("", name, module)

    def __setattr__(self, name: str, value=None):
        if isinstance(value, Module):
            self._add_block(name, value)
        elif isinstance(value, Optimizer):
            raise AttributeError(
                "'{}' nn.Graph is not allowed to set Optimizer attribute named '{}'. "
                "Please use add_optimizer(...) instead.".format(
                    type(self).__name__, name
                )
            )
        elif isinstance(value, Tensor):
            raise AttributeError(
                "'{}' nn.Graph is not allowed to set Tensor attribute named '{}'. "
                "Please use nn.Module to hold the tensor, then add the nn.Module to nn.Graph.".format(
                    type(self).__name__, name
                )
            )
        else:
            object.__setattr__(self, name, value)

    def __getattr__(self, name: str):
        if "_blocks" in self.__dict__:
            if name in self._blocks:
                return self._blocks[name]
        if name in self.__dict__:
            return self.__dict__[name]
        raise AttributeError(
            "'{}' object has no attribute '{}'".format(type(self).__name__, name)
        )


if __name__ == "__main__":
    import doctest
    doctest.testmod(raise_on_error=True)<|MERGE_RESOLUTION|>--- conflicted
+++ resolved
@@ -373,14 +373,8 @@
         assert isinstance(time_str, str)
         if s_level >= self._debug_min_s_level:
             if (s_level > 0) or (s_level == 0 and v_level <= self._debug_max_v_level):
-<<<<<<< HEAD
                 print(msg)
-=======
-               if msg==self._shallow_repr() + " end compiling plan and init graph rumtime.":
-                   print(msg+'\n'+"from build graph to complie and init Runtime the end consumes time:%ss\n"%time_str)
-               else:
-                   print(msg)
->>>>>>> efe97e06
+             
     @property
     def _config_proto(self):
         return self.config.proto
@@ -457,13 +451,10 @@
             )
             t0 = time.clock()
             eager_outputs = self._build_graph(*args)
-<<<<<<< HEAD
             t1 = time.clock()
-            self._print(0, 0, self._shallow_repr() + " end building graph."+ '\n' +
-            "build graph consumes time:" + str(t1-t0) + 's')
-=======
-            self._print(0, 0, self._shallow_repr() + " end building graph.")
->>>>>>> efe97e06
+            self._print(0, 0, self._shallow_repr() + " end building graph." + "cost time by build graph:" +
+            str(t1-t0) + '\n',
+         )
         except:
             self._print(
                 2,
@@ -471,7 +462,7 @@
                 "[ERROR]"
                 + self._shallow_repr()
                 + " build graph got error: "
-                + sys_exc_error_msg()," "
+                + sys_exc_error_msg(),
             )
             raise
         # Complie graph to execution plan and init Runtime
@@ -479,9 +470,8 @@
             self._print(
                 0,
                 0,
-                self._shallow_repr() + " start compiling plan and init graph runtime."
-            )
-<<<<<<< HEAD
+                self._shallow_repr() + " start compiling plan and init graph runtime.",
+            )
             t2 = time.clock()
             self._c_nn_graph.complie_and_init_runtime()
             t3 = time.clock()
@@ -491,18 +481,7 @@
                 self._shallow_repr() + " end compiling plan and init graph rumtime." + '\n'
                  + "complie and init Runtime consumes time:" + str(t3-t2) + 's' + '\n' 
                  + "from build graph to complie and init Runtime the end consumes time:" 
-                 + str(t3-t0) + 's' + '\n'
-=======
-            self._c_nn_graph.complie_and_init_runtime()
-            t1 = time.clock()
-            time_str_0 = str(t1-t0)
-            self._print(
-                0,
-                0,
-                self._shallow_repr() + " end compiling plan \
-                and init graph rumtime."+'\n'+"from build graph \
-                to complie and init Runtime the end consumes time:%ss"+" "+time_str_0 + '\n'
->>>>>>> efe97e06
+                 + str(t3-t0) + 's' + '\n',
             )
         except:
             self._print(
@@ -510,13 +489,10 @@
                 0,
                 "[ERROR]"
                 + self._shallow_repr()
-<<<<<<< HEAD
                 + " compiling plan or initialing graph runtime got error : "
                 +sys_exc_error_msg(),
-=======
                 + " compiling plan or initialing graph runtime got error : ",
                 sys_exc_error_msg()
->>>>>>> efe97e06
             )
             raise
         self._is_compiled = True
