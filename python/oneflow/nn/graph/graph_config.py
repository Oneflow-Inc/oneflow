"""
Copyright 2020 The OneFlow Authors. All rights reserved.

Licensed under the Apache License, Version 2.0 (the "License");
you may not use this file except in compliance with the License.
You may obtain a copy of the License at

    http://www.apache.org/licenses/LICENSE-2.0

Unless required by applicable law or agreed to in writing, software
distributed under the License is distributed on an "AS IS" BASIS,
WITHOUT WARRANTIES OR CONDITIONS OF ANY KIND, either express or implied.
See the License for the specific language governing permissions and
limitations under the License.
"""
from collections import OrderedDict

import oneflow._oneflow_internal.oneflow.core.job.job_conf as job_conf_cfg
from oneflow.nn.graph.optimizer import OptDict


class GraphConfig(object):
    r"""For configuration of nn.Graph.
    """

    def __init__(self):
        super().__init__()
        self._outputs_buffer_size = 2
        self.proto = job_conf_cfg.JobConfigProto()
        self._train(False)

    def _train(self, mode: bool = True):
        if mode:
            self.proto.mutable_train_conf()
        else:
            self.proto.mutable_predict_conf()

    @property
    def training(self):
        if self.proto.has_train_conf():
            return True
        if self.proto.has_predict_conf():
            return False
        raise NotImplementedError

    def set_outputs_buffer_size(self, value: int = 2):
        r"""Set the outputs buffer size of ``nn.Graph``.
        When graph's outputs buffer size is greater than 2, multiple call on the
        graph can work like a pipeline. This makes multiple call takes less time.
        
        The default outputs buffer size is 2.

        Args:
            value (int): graph ouputs buffer size.
        """
        self._outputs_buffer_size = value

    def enable_amp(self, mode: bool = True):
        """If true, then graph will use mixed precision mode, it means use both float16 and float32 during model training.

        Args:
            mode (bool, optional): [description]. Default is True.
        """
        assert type(mode) is bool
        self.proto.set_enable_auto_mixed_precision(mode)

    def allow_fuse_model_update_ops(self, mode: bool = True):
        """If true, try to fuse cast + scale + l1_l2_regularize_gradient + model_update to one op to improve performance.

        Args:
            mode (bool, optional): [description]. Default is True.
        """
        self.proto.set_enable_fuse_model_update_ops(mode)

    def allow_fuse_add_to_output(self, mode: bool = True):
        """If true, try to fuse a binary element-wise add to one of the predecessors to improve performance.

        Args:
            mode (bool, optional): [description]. Default is True.
        """
        self.proto.set_enable_fuse_add_to_output(mode)

    def allow_fuse_cast_scale(self, mode: bool = True):
        """If true, try to fuse cast and scalar_mul_by_tensor to improve performance.
    
        Args:
            mode (bool, optional): [description]. Default is True.
        """
        self.proto.set_enable_fuse_cast_scale(mode)

    def set_gradient_accumulation_steps(self, value):
        """Set num of steps to accumulate gradient.

        Args:
            value (int): num of steps.
        """
        self.proto.set_num_gradient_accumulation_steps(value)

    def set_zero_redundancy_optimizer_mode(self, mode: str = "distributed_split"):
        """Set mode to remove redundancy of optimizer states.
        This optimzation will reduce optimizer states memory consumption as described
        by ZeRO https://arxiv.org/abs/1910.02054 .


        Args:
            mode (str): "distributed_split" or "non_distributed". "distributed_split" mode
                         will shard each optimizer state across devices. "non_distributed" mode
                         will place each optimizer state to only one device.
        """
        assert mode in ("distributed_split", "non_distributed")
        self.proto.set_optimizer_placement_optimization_mode(mode)

<<<<<<< HEAD
    def enable_auto_parallel(self, mode: bool = True):
        """If true, then graph will use auto parallel algorithm.

        Args:
            mode (bool, optional): [description]. Default is True.
        """
        self.proto.set_enable_auto_parallel(mode)

    def set_auto_parallel_computation_cost_ratio(self, ratio):
        """
        Set coefficient of computation cost in auto-parallel algorithm.
        """
        self.proto.set_auto_parallel_computation_cost_ratio(ratio)

    def set_auto_parallel_wait_time(self, cost):
        """
        Set wait time for auto-parallel algorithm.

        wait time: An auto-parallel parameter. Describe the mutable extra time it will take when
        communication between devices occurs. It will be added to the copy cost and may get reduced
        when cover by computation cost.
        """
        self.proto.set_auto_parallel_wait_time(cost)

    def set_auto_parallel_transfer_cost(self, cost):
        """
        Set transfer cost for auto-parallel algorithm.
        
        transfer cost: An auto-parallel parameter. Describe the fixed extra time it will take when
        communication between devices occurs. It will be added to the copy cost and can not be reduced.
        """
        self.proto.set_auto_parallel_transfer_cost(cost)

    def enable_auto_parallel_mainstem_algo(self, mode: bool = True):
        """
        Find the mainstem of the sbp graph, then reduce the wait time for tributaries.
        """
        self.proto.set_enable_auto_parallel_mainstem_algo(mode)

    def enable_auto_parallel_sbp_collector(self, mode: bool = True):
        """
        Use sbp collector to create sbp proxy for nodes with multiple downstream operators.
        """
        self.proto.set_enable_auto_parallel_sbp_collector(mode)

=======
>>>>>>> 55c4c608
    def set_zero_redundancy_optimizer_min_size_after_split(self, value):
        """Set the min size of optimizer state/grad/parameter after split.

        Args:
            value (int): min size value.
        """
        assert isinstance(value, int)
        assert value >= 1
        self.proto.set_optimizer_placement_optimization_threshold(value)

    def enable_xla_jit(self, value=True):
        """Whether use xla_jit in xrt or not. When this option enable, oneflow will check all operators is supported by 
           xla_jit or not. Clustering supported operators as subgraph, then runing subgraph by xla_jit.

           XLA: https://www.tensorflow.org/xla

        Args:
            value (bool, optional): [description]. Defaults to True.
        """
        self.proto.mutable_xrt_config().set_use_xla_jit(value)

    def enable_tensorrt(self, value=True):
        """Whether use tensorrt in xrt or not. When this option enable, oneflow will check all operators is supported by 
           tensorrt or not. Clustering supported operators as subgraph, then runing subgraph by tensorrt.

           TensorRT: https://developer.nvidia.com/tensorrt

        Args:
            value (bool, optional): [description]. Defaults to True.
        """
        self.proto.mutable_xrt_config().set_use_tensorrt(value)

    def enable_openvino(self, value=True):
        """Whether use openvino in xrt or not. When this option enable, oneflow will check all operators is supported by 
           openvino or not. Clustering supported operators as subgraph, then runing subgraph by openvino.

           Please note that, openvino only support inference mode.

           OpenVINO: https://www.intel.com/content/www/us/en/developer/tools/openvino-toolkit/overview.html

        Args:
            value (bool, optional): [description]. Defaults to True.
        """
        self.proto.mutable_xrt_config().set_use_openvino(value)

    def enable_cudnn_conv_heuristic_search_algo(self, mode: bool = True):
        """ Whether enable cudnn conv operatioin to use heuristic search algorithm.
    
        Args:
            mode (bool, optional): Whether enable cudnn conv operatioin to use heuristic
                                   search algorithm. Default is True.
        """
        self.proto.set_cudnn_conv_heuristic_search_algo(mode)

    def _generate_optimizer_and_variable_configs(
        self, opt_dict: OptDict = None, variables_conf: OrderedDict = None,
    ):
        opt_dict.generate_optimizer_and_variable_configs(self.proto, variables_conf)

    def __repr__(self):
        main_str = (
            "("
            + "CONFIG"
            + ":config:"
            + self.__class__.__name__
            + "("
            + ("training=" + str(self.training) + ", ")
            + "))"
        )
        return main_str<|MERGE_RESOLUTION|>--- conflicted
+++ resolved
@@ -110,54 +110,6 @@
         assert mode in ("distributed_split", "non_distributed")
         self.proto.set_optimizer_placement_optimization_mode(mode)
 
-<<<<<<< HEAD
-    def enable_auto_parallel(self, mode: bool = True):
-        """If true, then graph will use auto parallel algorithm.
-
-        Args:
-            mode (bool, optional): [description]. Default is True.
-        """
-        self.proto.set_enable_auto_parallel(mode)
-
-    def set_auto_parallel_computation_cost_ratio(self, ratio):
-        """
-        Set coefficient of computation cost in auto-parallel algorithm.
-        """
-        self.proto.set_auto_parallel_computation_cost_ratio(ratio)
-
-    def set_auto_parallel_wait_time(self, cost):
-        """
-        Set wait time for auto-parallel algorithm.
-
-        wait time: An auto-parallel parameter. Describe the mutable extra time it will take when
-        communication between devices occurs. It will be added to the copy cost and may get reduced
-        when cover by computation cost.
-        """
-        self.proto.set_auto_parallel_wait_time(cost)
-
-    def set_auto_parallel_transfer_cost(self, cost):
-        """
-        Set transfer cost for auto-parallel algorithm.
-        
-        transfer cost: An auto-parallel parameter. Describe the fixed extra time it will take when
-        communication between devices occurs. It will be added to the copy cost and can not be reduced.
-        """
-        self.proto.set_auto_parallel_transfer_cost(cost)
-
-    def enable_auto_parallel_mainstem_algo(self, mode: bool = True):
-        """
-        Find the mainstem of the sbp graph, then reduce the wait time for tributaries.
-        """
-        self.proto.set_enable_auto_parallel_mainstem_algo(mode)
-
-    def enable_auto_parallel_sbp_collector(self, mode: bool = True):
-        """
-        Use sbp collector to create sbp proxy for nodes with multiple downstream operators.
-        """
-        self.proto.set_enable_auto_parallel_sbp_collector(mode)
-
-=======
->>>>>>> 55c4c608
     def set_zero_redundancy_optimizer_min_size_after_split(self, value):
         """Set the min size of optimizer state/grad/parameter after split.
 
