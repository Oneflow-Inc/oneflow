"""
Copyright 2020 The OneFlow Authors. All rights reserved.

Licensed under the Apache License, Version 2.0 (the "License");
you may not use this file except in compliance with the License.
You may obtain a copy of the License at

    http://www.apache.org/licenses/LICENSE-2.0

Unless required by applicable law or agreed to in writing, software
distributed under the License is distributed on an "AS IS" BASIS,
WITHOUT WARRANTIES OR CONDITIONS OF ANY KIND, either express or implied.
See the License for the specific language governing permissions and
limitations under the License.
"""
import os

from collections import OrderedDict

import oneflow
from oneflow.nn.graph.optimizer import OptDict
import oneflow.core.job.job_conf_pb2 as job_conf_pb


class GraphConfig(object):
    r"""For configuration of nn.Graph.
    """

    def __init__(self):
        super().__init__()
        self._outputs_buffer_size = 2
        self.proto = job_conf_pb.JobConfigProto()
        self._train(False)

    def _train(self, mode: bool = True):
        if mode:
            self.proto.train_conf.SetInParent()
        else:
            self.proto.predict_conf.SetInParent()

    @property
    def training(self):
        if self.proto.HasField("train_conf"):
            return True
        if self.proto.HasField("predict_conf"):
            return False
        raise NotImplementedError

    def enable_amp(self, mode: bool = True):
        r"""If set to true, then graph will use mixed precision mode, it means use both float16 and float32 during model training.

        For example:

        .. code-block:: python

            import oneflow as flow

            class Graph(flow.nn.Graph):
                def __init__(self):
                    super().__init__()
                    self.linear = flow.nn.Linear(3, 8, False)
                    self.config.enable_amp(True) # Use mixed precision mode.
                def build(self, x):
                    return self.linear(x)

            graph = Graph()

        Args:
            mode (bool, optional): The default vaule is True.

        """
        assert type(mode) is bool
        self.proto.set_enable_auto_mixed_precision(mode)

    def enable_zero(
        self,
        mode: bool = True,
        *,
        stage: int = 2,
        min_shard_size: int = 1024,
        parameter_consumer_limit_level: int = 2,
    ):
        r"""Enable ZeRO redundancy optimizer.

        This optimzation will reduce optimizer states memory consumption as described
        by ZeRO https://arxiv.org/abs/1910.02054 .

        The default zero stage is 2.

        For example:

        .. code-block:: python

            import oneflow as flow

            class Graph(flow.nn.Graph):
                def __init__(self):
                    super().__init__()
                    self.linear = flow.nn.Linear(3, 8, False)
                    self.config.enable_zero()
                def build(self, x):
                    return self.linear(x)

            graph = Graph()

        Args:
            mode (bool): if set to true, optimizer states of Data Parallel will be sharded across devices.
            stage (int): optimization stage, range from 1 to 3. 
            min_shard_size (int): min size of a shard of an optimizer state.
            parameter_consumer_limit_level (int): limit consumer to comsume sharded parameter with Broadcast, level 2 is hard limit, level 1 is soft limit, level 0 is no limit. Note that this paremeter is at pre-alpha stage and is not stable.
        """
<<<<<<< HEAD
        assert type(mode) is bool
        self.proto.enable_auto_mixed_precision = mode
=======
        if not mode:
            self.proto.set_optimizer_placement_optimization_mode("none")
            return
        assert stage >= 1 and stage <= 3, "ZeRO stage must range form 1 to 3."
        assert (
            min_shard_size > 0
        ), "ZeRO min size of a sharded optimizer state must > 0."
        assert stage >= 1 and stage <= 3, "ZeRO stage must range form 1 to 3."
        if stage >= 1:
            self.proto.set_optimizer_placement_optimization_mode("distributed_split")
            self.proto.set_optimizer_placement_optimization_threshold(min_shard_size)
            self.proto.set_optimizer_placement_optimization_comsumer_limit_level(
                parameter_consumer_limit_level
            )
        if stage >= 2:
            oneflow.boxing.nccl.enable_use_compute_stream(True)
        if stage >= 3:
            oneflow.boxing.nccl.disable_group_boxing_by_dst_parallel(True)
>>>>>>> ebc9ff93

    def allow_fuse_model_update_ops(self, mode: bool = True):
        r"""If set to true, try to fuse cast + scale + l1_l2_regularize_gradient + model_update to one op to improve performance.

        For example:

        .. code-block:: python

            import oneflow as flow

            class Graph(flow.nn.Graph):
                def __init__(self):
                    super().__init__()
                    self.linear = flow.nn.Linear(3, 8, False)
                    self.config.allow_fuse_model_update_ops(True)
                def build(self, x):
                    return self.linear(x)

            graph = Graph()

        Args:
            mode (bool, optional): The default vaule is True.
        """
        self.proto.enable_fuse_model_update_ops = mode

    def allow_fuse_add_to_output(self, mode: bool = True):
        r"""If set to true, try to fuse a binary element-wise add operetor to one of the predecessors to improve performance.

        For example:

        .. code-block:: python

            import oneflow as flow

            class Graph(flow.nn.Graph):
                def __init__(self):
                    super().__init__()
                    self.bn1 = flow.nn.BatchNorm1d(100)
                    self.config.allow_fuse_add_to_output(True)
                def build(self, x):
                    bn = self.bn1(x) 
                    out = bn + x
                    return out

            graph = Graph()

        Args:
            mode (bool, optional): The default vaule is True.
        """
        self.proto.enable_fuse_add_to_output = mode

    def allow_fuse_cast_scale(self, mode: bool = True):
        r"""If set to true, try to fuse cast and scalar_mul_by_tensor to improve performance.
    
        For example:

        .. code-block:: python

            import oneflow as flow

            def model(x):
                return flow.mul(1,flow.cast(x,flow.int8))

            class Graph(flow.nn.Graph):
                def __init__(self):
                    super().__init__()
                    self.m=model
                    self.config.allow_fuse_cast_scale(True)
                def build(self, x):
                    return self.m(x)

            graph = Graph()

        Args:
            mode (bool, optional): The default vaule is True.
        """
        self.proto.enable_fuse_cast_scale = mode

    def set_gradient_accumulation_steps(self, value):
        r"""Set num of steps to accumulate gradient.

        For example:

        .. code-block:: python

            import oneflow as flow

            class Graph(flow.nn.Graph):
                def __init__(self):
                    super().__init__()
                    self.linear = flow.nn.Linear(3, 8, False)
                    # Let graph do gradient accumulation, such as pipelining parallelism depends on gradient accumulation.
                    self.config.set_gradient_accumulation_steps(4)
                def build(self, x):
                    return self.linear(x)

            graph = Graph()

        Args:
            value (int): num of steps.
        """
        self.proto.num_gradient_accumulation_steps = value

<<<<<<< HEAD
    def set_zero_redundancy_optimizer_mode(self, mode: str = "distributed_split"):
        r"""Set mode to remove redundancy of optimizer states.
        This optimzation will reduce optimizer states memory consumption as described
        by ZeRO https://arxiv.org/abs/1910.02054 .

        For example:

        .. code-block:: python

            import oneflow as flow

            class Graph(flow.nn.Graph):
                def __init__(self):
                    super().__init__()
                    self.linear = flow.nn.Linear(3, 8, False)
                    self.config.set_zero_redundancy_optimizer_mode("distributed_split")
                def build(self, x):
                    return self.linear(x)

            graph = Graph()

        Args:
            mode (str): "distributed_split" or "non_distributed". "distributed_split" mode
                         will shard each optimizer state across devices. "non_distributed" mode
                         will place each optimizer state to only one device.
        """
        assert mode in ("distributed_split", "non_distributed")
        self.proto.optimizer_placement_optimization_mode = mode

    def set_zero_redundancy_optimizer_min_size_after_split(self, value):
        r"""Set the min size of optimizer state/grad/parameter after split.

        For example:

        .. code-block:: python
=======
    def set_outputs_buffer_size(self, value: int = 2):
        r"""Set the outputs buffer size of ``nn.Graph``.
>>>>>>> ebc9ff93

        When graph's outputs buffer size is greater than 2, multiple call on the graph can work like a pipeline. This makes multiple call takes less time.

        The default outputs buffer size is 2.

        # TODO (lixiang): Explain the meaning of the size of buffer size and add sample code.
        # The size of the buffer size indicates the maximum number of iterations that the output of the Graph and the Graph actually executed asynchronously can overlap.
        # If the buffer size is 1, there is no pipeline. A size of 2 means that it can execute 1 iter ahead of time. A size of 3 means that two iters can be executed ahead of time.

        Args:
            value (int): graph ouputs buffer size.
        """
<<<<<<< HEAD
        assert isinstance(value, int)
        assert value >= 1
        self.proto.optimizer_placement_optimization_threshold = value
=======
        self._outputs_buffer_size = value

    def enable_xla_jit(self, value=True):
        r"""Whether use xla_jit in xrt or not.

        When this option enable, oneflow will check all operators is supported by xla_jit or not. Clustering supported operators as subgraph, then runing subgraph by xla_jit.

           XLA: https://www.tensorflow.org/xla

        If you need to use XLA to optimize the model running speed, you need to compile the XLA version of oneflow. 
        
        Tutorial for build with XLA: 
        
        https://github.com/Oneflow-Inc/oneflow/blob/master/oneflow/xrt/README.md#build-with-xla

        For example:

        .. code-block:: python

            import oneflow as flow

            class Graph(flow.nn.Graph):
                def __init__(self):
                    super().__init__()
                    self.linear = flow.nn.Linear(3, 8, False)
                    self.config.enable_xla_jit(True) # Use xla_jit in xrt.
                def build(self, x):
                    return self.linear(x)

            graph = Graph()

        Args:
            value (bool, optional): The default vaule is True.
        """
        self.proto.mutable_xrt_config().set_use_xla_jit(value)

    def enable_tensorrt(self, value=True):
        r"""Whether use tensorrt in xrt or not.

        When this option enable, oneflow will check all operators is supported by tensorrt or not. Clustering supported operators as subgraph, then runing subgraph by tensorrt.

           TensorRT: https://developer.nvidia.com/tensorrt

        If you need to use TensorRT to optimize the model running speed, you need to compile the TensorRT version of oneflow. 

        Tutorial for build with TensorRT: 
        
        https://github.com/Oneflow-Inc/oneflow/blob/master/oneflow/xrt/README.md#build-with-tensorrt

        For example:

        .. code-block:: python

            import oneflow as flow

            class Graph(flow.nn.Graph):
                def __init__(self):
                    super().__init__()
                    self.linear = flow.nn.Linear(3, 8, False)
                    self.config.enable_tensorrt(True) # Use tensorrt in xrt.
                def build(self, x):
                    return self.linear(x)

            graph = Graph()

        Args:
            value (bool, optional): The default vaule is True.
        """
        self.proto.mutable_xrt_config().set_use_tensorrt(value)

    def enable_openvino(self, value=True):
        r"""Whether use openvino in xrt or not.

        When this option enable, oneflow will check all operators is supported by openvino or not. Clustering supported operators as subgraph, then runing subgraph by openvino.

           Please note that, openvino only support inference mode.

           OpenVINO: https://www.intel.com/content/www/us/en/developer/tools/openvino-toolkit/overview.html

        It is also necessary to compile the XLA or TensorRT version of oneflow, tutorial: https://github.com/Oneflow-Inc/oneflow/tree/master/oneflow/xrt#readme

        For example:

        .. code-block:: python

            import oneflow as flow

            class Graph(flow.nn.Graph):
                def __init__(self):
                    super().__init__()
                    self.linear = flow.nn.Linear(3, 8, False)
                    self.config.enable_openvino(True) # Use openvino in xrt.
                def build(self, x):
                    return self.linear(x)

            graph = Graph()

        Args:
            value (bool, optional): The default vaule is True.
        """
        self.proto.mutable_xrt_config().set_use_openvino(value)
>>>>>>> ebc9ff93

    def enable_cudnn_conv_heuristic_search_algo(self, mode: bool = True):
        r""" Whether enable cudnn conv operatioin to use heuristic search algorithm.

        For example:

        .. code-block:: python

            import oneflow as flow

            class Graph(flow.nn.Graph):
                def __init__(self):
                    super().__init__()
                    self.m = flow.nn.Conv2d(16, 32, (3, 5), stride=(2, 1), padding=(4, 2), dilation=(3, 1))
                    # Do not enable the cudnn conv operation to use the heuristic search algorithm.
                    self.config.enable_cudnn_conv_heuristic_search_algo(False)
                def build(self, x):
                    return self.m(x)

            graph = Graph()
    
        Args:
            mode (bool, optional): The default vaule is True.
        """
        self.proto.cudnn_conv_heuristic_search_algo = mode

    def _generate_optimizer_and_variable_configs(
        self, opt_dict: OptDict = None, variables_conf: OrderedDict = None,
    ):
        opt_dict.generate_optimizer_and_variable_configs(self.proto, variables_conf)

    def __repr__(self):
        main_str = (
            "("
            + "CONFIG"
            + ":config:"
            + self.__class__.__name__
            + "("
            + ("training=" + str(self.training) + ", ")
            + "))"
        )
        return main_str<|MERGE_RESOLUTION|>--- conflicted
+++ resolved
@@ -109,10 +109,6 @@
             min_shard_size (int): min size of a shard of an optimizer state.
             parameter_consumer_limit_level (int): limit consumer to comsume sharded parameter with Broadcast, level 2 is hard limit, level 1 is soft limit, level 0 is no limit. Note that this paremeter is at pre-alpha stage and is not stable.
         """
-<<<<<<< HEAD
-        assert type(mode) is bool
-        self.proto.enable_auto_mixed_precision = mode
-=======
         if not mode:
             self.proto.set_optimizer_placement_optimization_mode("none")
             return
@@ -131,7 +127,6 @@
             oneflow.boxing.nccl.enable_use_compute_stream(True)
         if stage >= 3:
             oneflow.boxing.nccl.disable_group_boxing_by_dst_parallel(True)
->>>>>>> ebc9ff93
 
     def allow_fuse_model_update_ops(self, mode: bool = True):
         r"""If set to true, try to fuse cast + scale + l1_l2_regularize_gradient + model_update to one op to improve performance.
@@ -235,46 +230,8 @@
         """
         self.proto.num_gradient_accumulation_steps = value
 
-<<<<<<< HEAD
-    def set_zero_redundancy_optimizer_mode(self, mode: str = "distributed_split"):
-        r"""Set mode to remove redundancy of optimizer states.
-        This optimzation will reduce optimizer states memory consumption as described
-        by ZeRO https://arxiv.org/abs/1910.02054 .
-
-        For example:
-
-        .. code-block:: python
-
-            import oneflow as flow
-
-            class Graph(flow.nn.Graph):
-                def __init__(self):
-                    super().__init__()
-                    self.linear = flow.nn.Linear(3, 8, False)
-                    self.config.set_zero_redundancy_optimizer_mode("distributed_split")
-                def build(self, x):
-                    return self.linear(x)
-
-            graph = Graph()
-
-        Args:
-            mode (str): "distributed_split" or "non_distributed". "distributed_split" mode
-                         will shard each optimizer state across devices. "non_distributed" mode
-                         will place each optimizer state to only one device.
-        """
-        assert mode in ("distributed_split", "non_distributed")
-        self.proto.optimizer_placement_optimization_mode = mode
-
-    def set_zero_redundancy_optimizer_min_size_after_split(self, value):
-        r"""Set the min size of optimizer state/grad/parameter after split.
-
-        For example:
-
-        .. code-block:: python
-=======
     def set_outputs_buffer_size(self, value: int = 2):
         r"""Set the outputs buffer size of ``nn.Graph``.
->>>>>>> ebc9ff93
 
         When graph's outputs buffer size is greater than 2, multiple call on the graph can work like a pipeline. This makes multiple call takes less time.
 
@@ -287,113 +244,9 @@
         Args:
             value (int): graph ouputs buffer size.
         """
-<<<<<<< HEAD
         assert isinstance(value, int)
         assert value >= 1
-        self.proto.optimizer_placement_optimization_threshold = value
-=======
         self._outputs_buffer_size = value
-
-    def enable_xla_jit(self, value=True):
-        r"""Whether use xla_jit in xrt or not.
-
-        When this option enable, oneflow will check all operators is supported by xla_jit or not. Clustering supported operators as subgraph, then runing subgraph by xla_jit.
-
-           XLA: https://www.tensorflow.org/xla
-
-        If you need to use XLA to optimize the model running speed, you need to compile the XLA version of oneflow. 
-        
-        Tutorial for build with XLA: 
-        
-        https://github.com/Oneflow-Inc/oneflow/blob/master/oneflow/xrt/README.md#build-with-xla
-
-        For example:
-
-        .. code-block:: python
-
-            import oneflow as flow
-
-            class Graph(flow.nn.Graph):
-                def __init__(self):
-                    super().__init__()
-                    self.linear = flow.nn.Linear(3, 8, False)
-                    self.config.enable_xla_jit(True) # Use xla_jit in xrt.
-                def build(self, x):
-                    return self.linear(x)
-
-            graph = Graph()
-
-        Args:
-            value (bool, optional): The default vaule is True.
-        """
-        self.proto.mutable_xrt_config().set_use_xla_jit(value)
-
-    def enable_tensorrt(self, value=True):
-        r"""Whether use tensorrt in xrt or not.
-
-        When this option enable, oneflow will check all operators is supported by tensorrt or not. Clustering supported operators as subgraph, then runing subgraph by tensorrt.
-
-           TensorRT: https://developer.nvidia.com/tensorrt
-
-        If you need to use TensorRT to optimize the model running speed, you need to compile the TensorRT version of oneflow. 
-
-        Tutorial for build with TensorRT: 
-        
-        https://github.com/Oneflow-Inc/oneflow/blob/master/oneflow/xrt/README.md#build-with-tensorrt
-
-        For example:
-
-        .. code-block:: python
-
-            import oneflow as flow
-
-            class Graph(flow.nn.Graph):
-                def __init__(self):
-                    super().__init__()
-                    self.linear = flow.nn.Linear(3, 8, False)
-                    self.config.enable_tensorrt(True) # Use tensorrt in xrt.
-                def build(self, x):
-                    return self.linear(x)
-
-            graph = Graph()
-
-        Args:
-            value (bool, optional): The default vaule is True.
-        """
-        self.proto.mutable_xrt_config().set_use_tensorrt(value)
-
-    def enable_openvino(self, value=True):
-        r"""Whether use openvino in xrt or not.
-
-        When this option enable, oneflow will check all operators is supported by openvino or not. Clustering supported operators as subgraph, then runing subgraph by openvino.
-
-           Please note that, openvino only support inference mode.
-
-           OpenVINO: https://www.intel.com/content/www/us/en/developer/tools/openvino-toolkit/overview.html
-
-        It is also necessary to compile the XLA or TensorRT version of oneflow, tutorial: https://github.com/Oneflow-Inc/oneflow/tree/master/oneflow/xrt#readme
-
-        For example:
-
-        .. code-block:: python
-
-            import oneflow as flow
-
-            class Graph(flow.nn.Graph):
-                def __init__(self):
-                    super().__init__()
-                    self.linear = flow.nn.Linear(3, 8, False)
-                    self.config.enable_openvino(True) # Use openvino in xrt.
-                def build(self, x):
-                    return self.linear(x)
-
-            graph = Graph()
-
-        Args:
-            value (bool, optional): The default vaule is True.
-        """
-        self.proto.mutable_xrt_config().set_use_openvino(value)
->>>>>>> ebc9ff93
 
     def enable_cudnn_conv_heuristic_search_algo(self, mode: bool = True):
         r""" Whether enable cudnn conv operatioin to use heuristic search algorithm.
