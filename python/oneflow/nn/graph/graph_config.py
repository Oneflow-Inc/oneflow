--- conflicted
+++ resolved
@@ -349,11 +349,7 @@
 
     def enable_auto_parallel_trunk_algo(self, mode: bool = True):
         """
-<<<<<<< HEAD
-        Find the mainstream of the SBP graph, then reduce the wait time for tributaries.
-=======
         Find the trunk of the SBP graph, then reduce the wait time for tributaries.
->>>>>>> d33298fd
         """
         self.proto.enable_auto_parallel_trunk_algo = mode
 
