"""
Copyright 2020 The OneFlow Authors. All rights reserved.

Licensed under the Apache License, Version 2.0 (the "License");
you may not use this file except in compliance with the License.
You may obtain a copy of the License at

    http://www.apache.org/licenses/LICENSE-2.0

Unless required by applicable law or agreed to in writing, software
distributed under the License is distributed on an "AS IS" BASIS,
WITHOUT WARRANTIES OR CONDITIONS OF ANY KIND, either express or implied.
See the License for the specific language governing permissions and
limitations under the License.
"""
from collections import OrderedDict

from oneflow.nn.graph.optimizer import OptDict
import oneflow._oneflow_internal.oneflow.core.job.job_conf as job_conf_cfg


class GraphConfig(object):
    r"""For configuration of nn.Graph.
    """

    def __init__(self):
        super().__init__()
        self._outputs_buffer_size = 2
        self.proto = job_conf_cfg.JobConfigProto()
        self._train(False)

    def _train(self, mode: bool = True):
        if mode:
            self.proto.mutable_train_conf()
        else:
            self.proto.mutable_predict_conf()

    @property
    def training(self):
        if self.proto.has_train_conf():
            return True
        if self.proto.has_predict_conf():
            return False
        raise NotImplementedError

    def set_outputs_buffer_size(self, value: int = 2):
        r"""Set the outputs buffer size of ``nn.Graph``.
        When graph's outputs buffer size is greater than 2, multiple call on the
        graph can work like a pipeline. This makes multiple call takes less time.
        
        The default outputs buffer size is 2.

        Args:
            value (int): graph ouputs buffer size.
        """
        self._outputs_buffer_size = value

    def enable_amp(self, mode: bool = True):
        """If true, then graph will use mixed precision mode, it means use both float16 and float32 during model training.

        Args:
            mode (bool, optional): [description]. Default is True.
        """
        assert type(mode) is bool
        self.proto.set_enable_auto_mixed_precision(mode)

    def allow_fuse_model_update_ops(self, mode: bool = True):
        """If true, try to fuse cast + scale + l1_l2_regularize_gradient + model_update to one op to improve performance.

        Args:
            mode (bool, optional): [description]. Default is True.
        """
        self.proto.set_enable_fuse_model_update_ops(mode)

    def allow_fuse_add_to_output(self, mode: bool = True):
        """If true, try to fuse a binary element-wise add to one of the predecessors to improve performance.

        Args:
            mode (bool, optional): [description]. Default is True.
        """
        self.proto.set_enable_fuse_add_to_output(mode)

    def allow_fuse_cast_scale(self, mode: bool = True):
        """If true, try to fuse cast and scalar_mul_by_tensor to improve performance.
    
        Args:
            mode (bool, optional): [description]. Default is True.
        """
        self.proto.set_enable_fuse_cast_scale(mode)

    def set_gradient_accumulation_steps(self, value):
        """Set num of steps to accumulate gradient.

        Args:
            value (int): num of steps.
        """
        self.proto.set_num_gradient_accumulation_steps(value)

    def set_zero_redundancy_optimizer_mode(self, mode: str = "distributed_split"):
        """Set mode to remove redundancy of optimizer states.
        This optimzation will reduce optimizer states memory consumption as described
        by ZeRO https://arxiv.org/abs/1910.02054 .


        Args:
            mode (str): "distributed_split" or "non_distributed". "distributed_split" mode
                         will shard each optimizer state across devices. "non_distributed" mode
                         will place each optimizer state to only one device.
        """
        assert mode in ("distributed_split", "non_distributed")
        self.proto.set_optimizer_placement_optimization_mode(mode)

<<<<<<< HEAD
=======
    def enable_xla_jit(self, value=True):
        """Whether use xla_jit in xrt or not. When this option enable, oneflow will check all operators is supported by 
           xla_jit or not. Clustering supported operators as subgraph, then runing subgraph by xla_jit.

           XLA: https://www.tensorflow.org/xla

        Args:
            value (bool, optional): [description]. Defaults to True.
        """
        self.proto.mutable_xrt_config().set_use_xla_jit(value)

    def enable_tensorrt(self, value=True):
        """Whether use tensorrt in xrt or not. When this option enable, oneflow will check all operators is supported by 
           tensorrt or not. Clustering supported operators as subgraph, then runing subgraph by tensorrt.

           TensorRT: https://developer.nvidia.com/tensorrt

        Args:
            value (bool, optional): [description]. Defaults to True.
        """
        self.proto.mutable_xrt_config().set_use_tensorrt(value)

    def enable_openvino(self, value=True):
        """Whether use openvino in xrt or not. When this option enable, oneflow will check all operators is supported by 
           openvino or not. Clustering supported operators as subgraph, then runing subgraph by openvino.

           Please note that, openvino only support inference mode.

           OpenVINO: https://www.intel.com/content/www/us/en/developer/tools/openvino-toolkit/overview.html

        Args:
            value (bool, optional): [description]. Defaults to True.
        """
        self.proto.mutable_xrt_config().set_use_openvino(value)

>>>>>>> 6305cdbd
    def enable_cudnn_conv_heuristic_search_algo(self, mode: bool = True):
        """ Whether enable cudnn conv operatioin to use heuristic search algorithm.
    
        Args:
            mode (bool, optional): Whether enable cudnn conv operatioin to use heuristic
                                   search algorithm. Default is True.
        """
        self.proto.set_cudnn_conv_heuristic_search_algo(mode)

    def _generate_optimizer_and_variable_configs(
        self, opt_dict: OptDict = None, variables_conf: OrderedDict = None,
    ):
        opt_dict.generate_optimizer_and_variable_configs(
            self.proto.mutable_train_conf(), variables_conf
        )

    def __repr__(self):
        main_str = (
            "("
            + "CONFIG"
            + ":config:"
            + self.__class__.__name__
            + "("
            + ("training=" + str(self.training) + ", ")
            + "))"
        )
        return main_str<|MERGE_RESOLUTION|>--- conflicted
+++ resolved
@@ -110,8 +110,6 @@
         assert mode in ("distributed_split", "non_distributed")
         self.proto.set_optimizer_placement_optimization_mode(mode)
 
-<<<<<<< HEAD
-=======
     def enable_xla_jit(self, value=True):
         """Whether use xla_jit in xrt or not. When this option enable, oneflow will check all operators is supported by 
            xla_jit or not. Clustering supported operators as subgraph, then runing subgraph by xla_jit.
@@ -147,7 +145,6 @@
         """
         self.proto.mutable_xrt_config().set_use_openvino(value)
 
->>>>>>> 6305cdbd
     def enable_cudnn_conv_heuristic_search_algo(self, mode: bool = True):
         """ Whether enable cudnn conv operatioin to use heuristic search algorithm.
     
