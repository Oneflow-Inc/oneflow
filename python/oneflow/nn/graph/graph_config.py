--- conflicted
+++ resolved
@@ -292,20 +292,15 @@
     def enable_straighten_algorithm(self, mode: str = "MemoryFirst"):
         r""" Whether enable the straighten algorithm.
 
-<<<<<<< HEAD
-        If using nccl compute stream, turning it on might not speed up the training.
-        If not using nccl compute stream, turning it on might slow down data parallelism by 0.6% and slow down model parallelism by 6%.
-        Considering memory, enabling the straighten algorithm is forbidden with one machine/device only, and not recommended under pipeline parallelism.
-=======
         straighten_algorithm_tag 1: Disable
-        Disable the straighten algorithm in the task graph. 
+        Disable the straighten algorithm in the task graph.
         Would use the original topography order for executing task nodes.
 
         straighten_algorithm_tag 2: SpeedFirst
         Under the second configuration, the straighten algorithm would try to speed up the training as much as possible.
         If using nccl compute stream, setting the tag to 2 might not speed up the training.
         If not using nccl compute stream, setting the tag to 2 might speed up data parallelism by 0.6% and model parallelism by 6%.
-        Considering memory, enabling the straighten algorithm is forbidden with one machine/device only, and not recommended under pipeline parallelism. 
+        Considering memory, enabling the straighten algorithm is forbidden with one machine/device only, and not recommended under pipeline parallelism.
 
         straighten_algorithm_tag 3: MemoryFirst
         Under the third configuration, the straighten algorithm would try to compress memory as much as possible.
@@ -355,11 +350,11 @@
     def set_auto_parallel_transfer_cost(self, cost):
         """
         Set transfer cost for auto-parallel algorithm.
-        
+
         transfer cost: An auto-parallel parameter. Describe the fixed extra time it will take when
         communication between devices occurs. It will be added to the copy cost and can not be reduced.
         Default value: 0
-        Using a positive number such as 1.65e8 would reduce the frequency of data transfer. 
+        Using a positive number such as 1.65e8 would reduce the frequency of data transfer.
         """
         self.proto.auto_parallel_transfer_cost = cost
 
@@ -372,7 +367,6 @@
     def enable_auto_parallel_sbp_collector(self, mode: bool = True):
         """
         Use \"sbp collector\" to create \"sbp proxy\" for nodes with multiple downstream operators.
->>>>>>> 48d3c78b
         """
         self.proto.enable_auto_parallel_sbp_collector = mode
 
