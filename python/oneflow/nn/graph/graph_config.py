--- conflicted
+++ resolved
@@ -138,7 +138,6 @@
 
     def allow_fuse_cast_scale(self, mode: bool = True):
         r"""If set to true, try to fuse cast and scalar_mul_by_tensor to improve performance.
-<<<<<<< HEAD
     
         For example:
 
@@ -158,8 +157,6 @@
                     return self.m(x)
 
             graph = Graph()
-=======
->>>>>>> 4015c218
 
         Args:
             mode (bool, optional): The default vaule is True.
@@ -351,7 +348,6 @@
     def enable_cudnn_conv_heuristic_search_algo(self, mode: bool = True):
         r""" Whether enable cudnn conv operatioin to use heuristic search algorithm.
 
-<<<<<<< HEAD
         For example:
 
         .. code-block:: python
@@ -369,8 +365,6 @@
 
             graph = Graph()
     
-=======
->>>>>>> 4015c218
         Args:
             mode (bool, optional): The default vaule is True.
         """
