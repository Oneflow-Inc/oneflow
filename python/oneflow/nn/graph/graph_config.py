"""
Copyright 2020 The OneFlow Authors. All rights reserved.

Licensed under the Apache License, Version 2.0 (the "License");
you may not use this file except in compliance with the License.
You may obtain a copy of the License at

    http://www.apache.org/licenses/LICENSE-2.0

Unless required by applicable law or agreed to in writing, software
distributed under the License is distributed on an "AS IS" BASIS,
WITHOUT WARRANTIES OR CONDITIONS OF ANY KIND, either express or implied.
See the License for the specific language governing permissions and
limitations under the License.
"""
import os

from collections import OrderedDict

import oneflow.boxing.nccl as nccl_config
from oneflow.nn.graph.optimizer import OptDict
import oneflow.core.job.job_conf_pb2 as job_conf_pb
import oneflow as flow


class GraphConfig(object):
    r"""For configuration of nn.Graph.
    """

    def __init__(self):
        super().__init__()
        self._outputs_buffer_size = 2
        self.proto = job_conf_pb.JobConfigProto()
        self._train(False)

    def _train(self, mode: bool = True):
        if mode:
            self.proto.train_conf.SetInParent()
        else:
            self.proto.predict_conf.SetInParent()

    @property
    def training(self):
        if self.proto.HasField("train_conf"):
            return True
        if self.proto.HasField("predict_conf"):
            return False
        raise NotImplementedError

    def enable_amp(self, mode: bool = True, *, dtype: flow.dtype = flow.float16):
        r"""If set to true, then graph will use mixed precision mode, it means use both float16 and float32 during model training.

        For example:

        .. code-block:: python

            import oneflow as flow

            class Graph(flow.nn.Graph):
                def __init__(self):
                    super().__init__()
                    self.linear = flow.nn.Linear(3, 8, False)
                    self.config.enable_amp(True) # Use mixed precision mode.
                def build(self, x):
                    return self.linear(x)

            graph = Graph()

        Args:
            mode (bool, optional): The default vaule is True.


        """
        assert type(mode) is bool
        assert dtype in (flow.float16, flow.bfloat16)
        self.proto.enable_auto_mixed_precision = mode
        self.proto.mixed_precision_data_type = flow._oneflow_internal.deprecated.GetProtoDtype4OfDtype(
            dtype
        )

    def set_zero_redundancy_optimizer_mode(self, mode: str = "distributed_split"):
        raise RuntimeError(
            "`set_zero_redundancy_optimizer_mode` has been changed to `enable_zero`, please use `enable_zero(True)` to activate ZeRO optimization."
        )

    def enable_zero(
        self,
        mode: bool = True,
        *,
        stage: int = 2,
        shard_min_size: int = 1024,
        shard_restore_level: int = 1,
    ):
        r"""Enable ZeRO redundancy optimizer.

        This optimzation will reduce optimizer states memory consumption as described
        by ZeRO https://arxiv.org/abs/1910.02054 .

        The default zero stage is 2.

        For example:

        .. code-block:: python

            import oneflow as flow

            class Graph(flow.nn.Graph):
                def __init__(self):
                    super().__init__()
                    self.linear = flow.nn.Linear(3, 8, False)
                    self.config.enable_zero()
                def build(self, x):
                    return self.linear(x)

            graph = Graph()

        Args:
            mode (bool): if set to true, optimizer states of Data Parallel will be sharded across devices.
            stage (int): optimization stage, range from 1 to 3.
            shard_min_size (int): min size (element count) of a shard of an optimizer state.
            shard_restore_level (int): level to restore sharded parameter to whole parameter for consumer operators, level 0 is no restore, level 1 is soft restore, level 2 is hard restore. Note that this paremeter is at pre-alpha stage.
        """
        if not mode:
            self.proto.optimizer_placement_optimization_mode = "none"
            return
        assert stage >= 1 and stage <= 3, "ZeRO stage must range form 1 to 3."
        assert (
            shard_min_size > 0
        ), "ZeRO min size of a sharded optimizer state must > 0."
        assert stage >= 1 and stage <= 3, "ZeRO stage must range form 1 to 3."
        if stage >= 1:
            self.proto.optimizer_placement_optimization_mode = "distributed_split"
            self.proto.optimizer_placement_optimization_threshold = shard_min_size
            self.proto.optimizer_placement_optimization_shard_restore_level = (
                shard_restore_level
            )
        if stage >= 2:
            nccl_config.enable_use_compute_stream(True)
        if stage >= 3:
            nccl_config.disable_group_boxing_by_dst_parallel(True)

    def allow_fuse_model_update_ops(self, mode: bool = True):
        r"""If set to true, try to fuse cast + scale + l1_l2_regularize_gradient + model_update to one op to improve performance.

        For example:

        .. code-block:: python

            import oneflow as flow

            class Graph(flow.nn.Graph):
                def __init__(self):
                    super().__init__()
                    self.linear = flow.nn.Linear(3, 8, False)
                    self.config.allow_fuse_model_update_ops(True)
                def build(self, x):
                    return self.linear(x)

            graph = Graph()

        Args:
            mode (bool, optional): The default vaule is True.
        """
        self.proto.enable_fuse_model_update_ops = mode

    def allow_fuse_add_to_output(self, mode: bool = True):
        r"""If set to true, try to fuse a binary element-wise add operetor to one of the predecessors to improve performance.

        For example:

        .. code-block:: python

            import oneflow as flow

            class Graph(flow.nn.Graph):
                def __init__(self):
                    super().__init__()
                    self.bn1 = flow.nn.BatchNorm1d(100)
                    self.config.allow_fuse_add_to_output(True)
                def build(self, x):
                    bn = self.bn1(x)
                    out = bn + x
                    return out

            graph = Graph()

        Args:
            mode (bool, optional): The default vaule is True.
        """
        self.proto.enable_fuse_add_to_output = mode

    def allow_fuse_cast_scale(self, mode: bool = True):
        r"""If set to true, try to fuse cast and scalar_mul_by_tensor to improve performance.

        For example:

        .. code-block:: python

            import oneflow as flow

            def model(x):
                return flow.mul(1,flow.cast(x,flow.int8))

            class Graph(flow.nn.Graph):
                def __init__(self):
                    super().__init__()
                    self.m=model
                    self.config.allow_fuse_cast_scale(True)
                def build(self, x):
                    return self.m(x)

            graph = Graph()

        Args:
            mode (bool, optional): The default vaule is True.
        """
        self.proto.enable_fuse_cast_scale = mode

    def set_gradient_accumulation_steps(self, value):
        r"""Set num of steps to accumulate gradient.

        For example:

        .. code-block:: python

            import oneflow as flow

            class Graph(flow.nn.Graph):
                def __init__(self):
                    super().__init__()
                    self.linear = flow.nn.Linear(3, 8, False)
                    # Let graph do gradient accumulation, such as pipelining parallelism depends on gradient accumulation.
                    self.config.set_gradient_accumulation_steps(4)
                def build(self, x):
                    return self.linear(x)

            graph = Graph()

        Args:
            value (int): num of steps.
        """
        self.proto.num_gradient_accumulation_steps = value
        if value > 1:
            # NOTE(chengcheng): when use gradient accumulation, optimizer nccl allreduce can NOT
            #  overlap with backward, so nccl use compute stream is optimization without negative
            #  effects.
            nccl_config.enable_use_compute_stream(True)

    def set_outputs_buffer_size(self, value: int = 2):
        r"""Set the outputs buffer size of ``nn.Graph``.

        When graph's outputs buffer size is greater than 2, multiple call on the graph can work like a pipeline. This makes multiple call takes less time.

        The default outputs buffer size is 2.

        # TODO (lixiang): Explain the meaning of the size of buffer size and add sample code.
        # The size of the buffer size indicates the maximum number of iterations that the output of the Graph and the Graph actually executed asynchronously can overlap.
        # If the buffer size is 1, there is no pipeline. A size of 2 means that it can execute 1 iter ahead of time. A size of 3 means that two iters can be executed ahead of time.

        Args:
            value (int): graph ouputs buffer size.
        """
        assert isinstance(value, int)
        assert value >= 1
        self._outputs_buffer_size = value

    def enable_cudnn_conv_heuristic_search_algo(self, mode: bool = True):
        r""" Whether enable cudnn conv operatioin to use heuristic search algorithm.

        For example:

        .. code-block:: python

            import oneflow as flow

            class Graph(flow.nn.Graph):
                def __init__(self):
                    super().__init__()
                    self.m = flow.nn.Conv2d(16, 32, (3, 5), stride=(2, 1), padding=(4, 2), dilation=(3, 1))
                    # Do not enable the cudnn conv operation to use the heuristic search algorithm.
                    self.config.enable_cudnn_conv_heuristic_search_algo(False)
                def build(self, x):
                    return self.m(x)

            graph = Graph()

        Args:
            mode (bool, optional): The default vaule is True.
        """
        self.proto.cudnn_conv_heuristic_search_algo = mode

    def enable_straighten_algorithm(self, mode: str = "MemoryFirst"):
        r""" Whether enable the straighten algorithm.

        straighten_algorithm_tag 1: Disable
        Disable the straighten algorithm in the task graph.
        Would use the original topography order for executing task nodes.

        straighten_algorithm_tag 2: SpeedFirst
        Under the second configuration, the straighten algorithm would try to speed up the training as much as possible.
        If using nccl compute stream, setting the tag to 2 might not speed up the training.
        If not using nccl compute stream, setting the tag to 2 might speed up data parallelism by 0.6% and model parallelism by 6%.
        Considering memory, enabling the straighten algorithm is forbidden with one machine/device only, and not recommended under pipeline parallelism.

        straighten_algorithm_tag 3: MemoryFirst
        Under the third configuration, the straighten algorithm would try to compress memory as much as possible.
        It might save up to 13% of the memory for some models.
        And might save nothing for some models.
        """
        assert mode == "Disable" or mode == "SpeedFirst" or mode == "MemoryFirst"
        if mode == "Disable":
            self.proto.straighten_algorithm_tag_in_task_graph = 1
        elif mode == "SpeedFirst":
            self.proto.straighten_algorithm_tag_in_task_graph = 2
        else:
            self.proto.straighten_algorithm_tag_in_task_graph = 3

    def enable_auto_parallel(self, mode: bool = True):
        """If true, then graph will use the auto parallel algorithm to select a parallelism strategy.

        Args:
            mode (bool, optional): [description]. Default is True.
        """
        self.proto.enable_auto_parallel = mode

    def enable_auto_parallel_ignore_user_sbp_config(self, mode: bool = True):
        """If true, it will ignore all user configurations of SBP.

        Args:
            mode (bool, optional): [description]. Default is True.
        """
        self.proto.enable_auto_parallel_ignore_user_sbp_config = mode

    def set_auto_parallel_computation_cost_ratio(self, ratio):
        """
        Set coefficient of computation cost in auto-parallel algorithm.
        """
        self.proto.auto_parallel_computation_cost_ratio = ratio

    def set_auto_parallel_wait_time(self, cost):
        """
        Set wait time for auto-parallel algorithm.

        wait time: An auto-parallel parameter. Describe the mutable extra time it will take when
        communication between devices occurs. It will be added to the copy cost and may get reduced
        when cover by computation cost.
        """
        self.proto.auto_parallel_wait_time = cost

    def enable_auto_parallel_trunk_algo(self, mode: bool = True):
        """
<<<<<<< HEAD
        Set transfer cost for auto-parallel algorithm.

        transfer cost: An auto-parallel parameter. Describe the fixed extra time it will take when
        communication between devices occurs. It will be added to the copy cost and can not be reduced.
        Default value: 0
        Using a positive number such as 1.65e8 would reduce the frequency of data transfer.
=======
        Find the trunk of the SBP graph, then reduce the wait time for tributaries.
>>>>>>> 252ccea2
        """
        self.proto.enable_auto_parallel_trunk_algo = mode

    def enable_auto_parallel_sbp_collector(self, mode: bool = True):
        """
        Use \"sbp collector\" to create \"sbp proxy\" for nodes with multiple downstream operators.
        """
        self.proto.enable_auto_parallel_sbp_collector = mode

    def enable_multi_tensor_update(self, mode: bool = True):
        """
        Enable Multi Tensor Update Pass, it will merge small optimizer kernels to reduce kernel launch overhead. 
        """
        self.proto.enable_multi_tensor_update = mode

    def enable_fused_model_update_cast(self, mode: bool = True):
        """
        This option only works in AMP Mode, it will fuse optimizer update and model weights cast to half precision operation. 
        """
        self.proto.enable_fused_model_update_cast = mode

    def _generate_optimizer_and_variable_configs(
        self, opt_dict: OptDict = None, variables_conf: OrderedDict = None,
    ):
        opt_dict.generate_optimizer_and_variable_configs(self.proto, variables_conf)

    def __repr__(self):
        main_str = (
            "("
            + "CONFIG"
            + ":config:"
            + self.__class__.__name__
            + "("
            + ("training=" + str(self.training) + ", ")
            + "))"
        )
        return main_str<|MERGE_RESOLUTION|>--- conflicted
+++ resolved
@@ -349,16 +349,7 @@
 
     def enable_auto_parallel_trunk_algo(self, mode: bool = True):
         """
-<<<<<<< HEAD
-        Set transfer cost for auto-parallel algorithm.
-
-        transfer cost: An auto-parallel parameter. Describe the fixed extra time it will take when
-        communication between devices occurs. It will be added to the copy cost and can not be reduced.
-        Default value: 0
-        Using a positive number such as 1.65e8 would reduce the frequency of data transfer.
-=======
         Find the trunk of the SBP graph, then reduce the wait time for tributaries.
->>>>>>> 252ccea2
         """
         self.proto.enable_auto_parallel_trunk_algo = mode
 
@@ -370,13 +361,13 @@
 
     def enable_multi_tensor_update(self, mode: bool = True):
         """
-        Enable Multi Tensor Update Pass, it will merge small optimizer kernels to reduce kernel launch overhead. 
+        Enable Multi Tensor Update Pass, it will merge small optimizer kernels to reduce kernel launch overhead.
         """
         self.proto.enable_multi_tensor_update = mode
 
     def enable_fused_model_update_cast(self, mode: bool = True):
         """
-        This option only works in AMP Mode, it will fuse optimizer update and model weights cast to half precision operation. 
+        This option only works in AMP Mode, it will fuse optimizer update and model weights cast to half precision operation.
         """
         self.proto.enable_fused_model_update_cast = mode
 
