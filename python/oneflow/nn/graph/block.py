--- conflicted
+++ resolved
@@ -30,12 +30,9 @@
 from oneflow.nn.graph.block_config import BlockConfig
 from oneflow.nn.graph.util import (
     add_indent,
-<<<<<<< HEAD
     NamedIONode,
     map_structed_value_leaf,
-=======
     operators_repr,
->>>>>>> 0bcaf61d
     seq_to_func_return,
 )
 
