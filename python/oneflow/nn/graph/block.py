--- conflicted
+++ resolved
@@ -206,11 +206,7 @@
         with graph_build_util.GLogScopeContext(
             self._debug_min_s_level, self._debug_max_v_level
         ):
-<<<<<<< HEAD
-            result = self.__block_forward(*args)
-=======
             result = self.__block_forward(*args, **kwargs)
->>>>>>> 55c4c608
 
         outputs = ()
         if not (type(result) is tuple or type(result) is list):
