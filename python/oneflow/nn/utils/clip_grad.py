--- conflicted
+++ resolved
@@ -90,7 +90,6 @@
     norm_type = float(norm_type)
     if len(parameters) == 0:
         return flow.tensor(0.0)
-<<<<<<< HEAD
 
     if parameters[0].is_consistent:
         assert all(
@@ -113,33 +112,19 @@
                 ),
                 norm_type,
             )
-        if (
-            np.isnan(total_norm.to_local().numpy()).all()
-            or np.isinf(total_norm.to_local().numpy()).all()
+        if error_if_nonfinite and (
+            np.isnan(total_norm.to_local().numpy()).all() or np.isinf(total_norm.to_local().numpy()).all()
         ):
-            if error_if_nonfinite:
-                raise RuntimeError(
-                    f"The total norm of order {norm_type} for gradients from "
-                    "`parameters` is non-finite, so it cannot be clipped. To disable "
-                    "this error and scale the gradients by the non-finite norm anyway, "
-                    "set `error_if_nonfinite=False`"
-                )
-            else:
-                warnings.warn(
-                    "Non-finite norm encountered in flow.nn.utils.clip_grad_norm_; continuing anyway. "
-                    "Note that the default behavior will change in a future release to error out "
-                    "if a non-finite total norm is encountered. At that point, setting "
-                    "error_if_nonfinite=false will be required to retain the old behavior.",
-                    FutureWarning,
-                    stacklevel=2,
-                )
-
+            raise RuntimeError(
+                f"The total norm of order {norm_type} for gradients from "
+                "`parameters` is non-finite, so it cannot be clipped. To disable "
+                "this error and scale the gradients by the non-finite norm anyway, "
+                "set `error_if_nonfinite=False`"
+            )
         clip_coef = max_norm / (total_norm + 1e-6)
         clip_coef_clamped = clip_coef.clamp(max=1.0)
         for p in parameters:
-            p.grad.detach().mul_(clip_coef_clamped)
-            print(clip_coef_clamped, p.grad.detach())
-        
+            p.grad.detach().mul_(clip_coef_clamped)        
     else:
         device = parameters[0].grad.device
         if norm_type == float("inf"):
@@ -158,60 +143,20 @@
                 ),
                 norm_type,
             )
-        if np.isnan(total_norm.numpy()).all() or np.isinf(total_norm.numpy()).all():
-            if error_if_nonfinite:
-                raise RuntimeError(
-                    f"The total norm of order {norm_type} for gradients from "
-                    "`parameters` is non-finite, so it cannot be clipped. To disable "
-                    "this error and scale the gradients by the non-finite norm anyway, "
-                    "set `error_if_nonfinite=False`"
-                )
-            else:
-                warnings.warn(
-                    "Non-finite norm encountered in flow.nn.utils.clip_grad_norm_; continuing anyway. "
-                    "Note that the default behavior will change in a future release to error out "
-                    "if a non-finite total norm is encountered. At that point, setting "
-                    "error_if_nonfinite=false will be required to retain the old behavior.",
-                    FutureWarning,
-                    stacklevel=2,
-                )
+        if error_if_nonfinite and (
+            np.isnan(total_norm.to_local().numpy()).all() or np.isinf(total_norm.to_local().numpy()).all()
+        ):
+            raise RuntimeError(
+                f"The total norm of order {norm_type} for gradients from "
+                "`parameters` is non-finite, so it cannot be clipped. To disable "
+                "this error and scale the gradients by the non-finite norm anyway, "
+                "set `error_if_nonfinite=False`"
+            )
 
         clip_coef = max_norm / (total_norm + 1e-6)
         clip_coef_clamped = clip_coef.clamp(max=1.0)
         for p in parameters:
             p.grad.detach().mul_(clip_coef_clamped.to(p.grad.device))
-=======
-    device = parameters[0].grad.device
-    if norm_type == float("inf"):
-        norms = [p.grad.detach().abs().max().to(device) for p in parameters]
-        total_norm = norms[0] if len(norms) == 1 else flow.max(flow.stack(norms))
-    elif norm_type == float("-inf"):
-        norms = [p.grad.detach().abs().min().to(device) for p in parameters]
-        total_norm = norms[0] if len(norms) == 1 else flow.min(flow.stack(norms))
-    else:
-        total_norm = flow.linalg.vector_norm(
-            flow.stack(
-                [
-                    flow.linalg.vector_norm(p.grad.detach(), norm_type).to(device)
-                    for p in parameters
-                ]
-            ),
-            norm_type,
-        )
-    if error_if_nonfinite and (
-        np.isnan(total_norm.numpy()).all() or np.isinf(total_norm.numpy()).all()
-    ):
-        raise RuntimeError(
-            f"The total norm of order {norm_type} for gradients from "
-            "`parameters` is non-finite, so it cannot be clipped. To disable "
-            "this error and scale the gradients by the non-finite norm anyway, "
-            "set `error_if_nonfinite=False`"
-        )
-    clip_coef = max_norm / (total_norm + 1e-6)
-    clip_coef_clamped = clip_coef.clamp(max=1.0)
-    for p in parameters:
-        p.grad.detach().mul_(clip_coef_clamped.to(p.grad.device))
->>>>>>> 6d96d47b
     return total_norm
 
 
