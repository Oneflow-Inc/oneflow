"""
Copyright 2020 The OneFlow Authors. All rights reserved.

Licensed under the Apache License, Version 2.0 (the "License");
you may not use this file except in compliance with the License.
You may obtain a copy of the License at

    http://www.apache.org/licenses/LICENSE-2.0

Unless required by applicable law or agreed to in writing, software
distributed under the License is distributed on an "AS IS" BASIS,
WITHOUT WARRANTIES OR CONDITIONS OF ANY KIND, either express or implied.
See the License for the specific language governing permissions and
limitations under the License.
"""

import warnings
from typing import Union, Iterable

import numpy as np
import oneflow as flow

from oneflow.framework.tensor import Tensor
from oneflow.framework.tensor import register_tensor_op
from oneflow.nn.module import Module


_tensor_or_tensors = Union[Tensor, Iterable[Tensor]]


def clip_grad_norm_(
    parameters: _tensor_or_tensors,
    max_norm: float,
    norm_type: float = 2.0,
    error_if_nonfinite: bool = False,
) -> Tensor:
    r"""Clips gradient norm of an iterable of parameters.
    The norm is computed over all gradients together, as if they were
    concatenated into a single vector.

    Args:
        parameters (Iterable[Tensor] or Tensor): an iterable of Tensors or a
            single Tensor that will have gradients normalized
        max_norm (float or int): max norm of the gradients
        norm_type (float or int): type of the used p-norm. Can be ``'inf'`` for
            infinity norm.
        error_if_nonfinite (bool): if True, an error is thrown if the total
            norm of the gradients from :attr:``parameters`` is ``nan``,
            ``inf``, or ``-inf``. Default: False (will switch to True in the future)

    Returns:
        Parameters after cliping gradient norm
        Total norm of the parameters (viewed as a single vector).
    

    For example:

    .. code-block:: python

        >>> import oneflow as flow
        >>> import numpy as np
        >>> x1 = flow.tensor(np.array([[2, 3, 4], [1.5, 2.6, 3.7]]).astype(np.float32), requires_grad=True)
        >>> m1 = flow.nn.ReLU()
        >>> out1 = m1(x1)
        >>> out1 = out1.sum()
        >>> out1.backward()
        >>> norm1 = flow.nn.utils.clip_grad_norm_(x1, 0.6, 1.0)
        >>> norm1
        tensor(6., dtype=oneflow.float32)
        >>> x1.grad
        tensor([[0.1000, 0.1000, 0.1000],
                [0.1000, 0.1000, 0.1000]], dtype=oneflow.float32)
        >>> x2 = flow.tensor(np.array([[-2, -3, -4], [2.5, 0, 3.2]]).astype(np.float32), requires_grad=True)
        >>> out2 = flow.atan(x2)
        >>> out2 = out2.sum()
        >>> out2.backward()
        >>> norm2 = flow.nn.utils.clip_grad_norm_(x2, 0.5)
        >>> norm2
        tensor(1.0394, dtype=oneflow.float32)
        >>> x2.grad
        tensor([[0.0962, 0.0481, 0.0283],
                [0.0663, 0.4810, 0.0428]], dtype=oneflow.float32)

    """

    if isinstance(parameters, (Tensor, flow._oneflow_internal.Tensor)):
        parameters = [parameters]
    parameters = [p for p in parameters if p.grad is not None]
    max_norm = float(max_norm)
    norm_type = float(norm_type)
    if len(parameters) == 0:
        return flow.tensor(0.0)

    if parameters[0].is_global:
        assert all(
            [p.is_global for p in parameters]
        ), "All parameters must be consistent tensor."
        sbp_broadcast = [flow.sbp.broadcast for _ in parameters[0].sbp]
        if norm_type == float("inf"):
            norms = [
                p.grad.detach().to_global(sbp=sbp_broadcast).abs().max()
                for p in parameters
            ]
            total_norm = norms[0] if len(norms) == 1 else flow.max(flow.stack(norms))
        elif norm_type == float("-inf"):
            norms = [
                p.grad.detach().to_global(sbp=sbp_broadcast).abs().min()
                for p in parameters
            ]
            total_norm = norms[0] if len(norms) == 1 else flow.min(flow.stack(norms))
        else:
            total_norm = flow.linalg.vector_norm(
                flow.stack(
                    [
                        flow.linalg.vector_norm(
                            p.grad.detach().to_global(sbp=sbp_broadcast), norm_type
                        )
                        for p in parameters
                    ]
                ),
                norm_type,
            )
        if error_if_nonfinite and (
            np.isnan(total_norm.to_local().numpy()).all()
            or np.isinf(total_norm.to_local().numpy()).all()
        ):
            raise RuntimeError(
                f"The total norm of order {norm_type} for gradients from "
                "`parameters` is non-finite, so it cannot be clipped. To disable "
                "this error and scale the gradients by the non-finite norm anyway, "
                "set `error_if_nonfinite=False`"
            )
        clip_coef = max_norm / (total_norm + 1e-6)
        clip_coef_clamped = clip_coef.clamp(max=1.0)
        for p in parameters:
            p.grad.detach().mul_(clip_coef_clamped)
    else:
        device = parameters[0].grad.device
        if norm_type == float("inf"):
            norms = [p.grad.detach().abs().max().to(device) for p in parameters]
            total_norm = norms[0] if len(norms) == 1 else flow.max(flow.stack(norms))
        elif norm_type == float("-inf"):
            norms = [p.grad.detach().abs().min().to(device) for p in parameters]
            total_norm = norms[0] if len(norms) == 1 else flow.min(flow.stack(norms))
        else:
            total_norm = flow.linalg.vector_norm(
                flow.stack(
                    [
                        flow.linalg.vector_norm(p.grad.detach(), norm_type).to(device)
                        for p in parameters
                    ]
                ),
                norm_type,
            )
<<<<<<< HEAD

    clip_coef = max_norm / (total_norm + 1e-6)
    clip_coef_clamped = clip_coef.clamp(max=1.0)
    for p in parameters:
        p.grad.detach().mul_(clip_coef_clamped.to(p.grad.device))
=======
        if error_if_nonfinite and (
            np.isnan(total_norm.numpy()).all() or np.isinf(total_norm.numpy()).all()
        ):
            raise RuntimeError(
                f"The total norm of order {norm_type} for gradients from "
                "`parameters` is non-finite, so it cannot be clipped. To disable "
                "this error and scale the gradients by the non-finite norm anyway, "
                "set `error_if_nonfinite=False`"
            )
        clip_coef = max_norm / (total_norm + 1e-6)
        clip_coef_clamped = clip_coef.clamp(max=1.0)
        for p in parameters:
            p.grad.detach().mul_(clip_coef_clamped.to(p.grad.device))
>>>>>>> 55c4c608
    return total_norm


def clip_grad_value_(parameters: _tensor_or_tensors, clip_value: float) -> None:
    r"""Clips gradient of an iterable of parameters at specified value.

    Gradients are modified in-place.

    Args:
        parameters (Iterable[Tensor] or Tensor): an iterable of Tensors or a
            single Tensor that will have gradients normalized
        clip_value (float or int): maximum allowed value of the gradients.
            The gradients are clipped in the range
            :math:`\left[\text{-clip\_value}, \text{clip\_value}\right]`
    """
    if isinstance(parameters, flow.Tensor):
        parameters = [parameters]
    clip_value = float(clip_value)
    for p in filter(lambda p: p.grad is not None, parameters):
        # TODO: Switch to inplace clamp function
        p.grad[:] = p.grad.clamp(min=-clip_value, max=clip_value)


if __name__ == "__main__":
    import doctest

    doctest.testmod(raise_on_error=True)<|MERGE_RESOLUTION|>--- conflicted
+++ resolved
@@ -152,13 +152,6 @@
                 ),
                 norm_type,
             )
-<<<<<<< HEAD
-
-    clip_coef = max_norm / (total_norm + 1e-6)
-    clip_coef_clamped = clip_coef.clamp(max=1.0)
-    for p in parameters:
-        p.grad.detach().mul_(clip_coef_clamped.to(p.grad.device))
-=======
         if error_if_nonfinite and (
             np.isnan(total_norm.numpy()).all() or np.isinf(total_norm.numpy()).all()
         ):
@@ -172,7 +165,6 @@
         clip_coef_clamped = clip_coef.clamp(max=1.0)
         for p in parameters:
             p.grad.detach().mul_(clip_coef_clamped.to(p.grad.device))
->>>>>>> 55c4c608
     return total_norm
 
 
