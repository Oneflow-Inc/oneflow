"""
Copyright 2020 The OneFlow Authors. All rights reserved.

Licensed under the Apache License, Version 2.0 (the "License");
you may not use this file except in compliance with the License.
You may obtain a copy of the License at

    http://www.apache.org/licenses/LICENSE-2.0

Unless required by applicable law or agreed to in writing, software
distributed under the License is distributed on an "AS IS" BASIS,
WITHOUT WARRANTIES OR CONDITIONS OF ANY KIND, either express or implied.
See the License for the specific language governing permissions and
limitations under the License.
"""
from typing import Optional, Union

import oneflow as flow
from oneflow.nn.module import Module
from oneflow.nn.modules.utils import _single


def _rand_op_common_process(
    size, device=None, generator=None, placement=None, sbp=None
):
    if isinstance(device, str):
        device = flow.device(device)
    size = _single(size)
    processed_sbp = sbp
    if placement is not None:
        if isinstance(processed_sbp, flow.sbp.sbp):
            processed_sbp = (processed_sbp,)
    return size, device, generator, placement, processed_sbp


class Rand(Module):
    def __init__(
        self,
        size,
        generator=None,
        dtype=None,
        layout=None,
        device=None,
        placement=None,
        sbp=None,
        requires_grad=False,
    ) -> None:
        super().__init__()
        self.requires_grad = requires_grad
        (
            self.size,
            self.device,
            self.generator,
            self.placement,
            self.sbp,
        ) = _rand_op_common_process(size, device, generator, placement, sbp)
        self.dtype = dtype

    def forward(self):
        if self.placement is not None:
            res = flow._C.rand(
                self.size,
                placement=self.placement,
                sbp=self.sbp,
                dtype=self.dtype,
                generator=self.generator,
            )
        else:
            res = flow._C.rand(
                self.size,
                dtype=self.dtype,
                device=self.device,
                generator=self.generator,
            )
        res.requires_grad = self.requires_grad
        return res


def rand_op(
    *size,
    out=None,
    generator=None,
    dtype: Optional[flow.dtype] = None,
    layout=None,
    device: Union[flow.device, str, None] = None,
    placement: flow.placement = None,
    sbp: flow._oneflow_internal.sbp.sbp = None,
    requires_grad: bool = False
):
    """
    Returns a tensor filled with random numbers from a uniform distribution on the interval [0, 1)

    The shape of the tensor is defined by the variable argument ``size``.

    Args:
        size (int... or oneflow.Size): Defining the shape of the output tensor.
          Can be a variable number of arguments or a collection like a list or tuple or oneflow.Size.
        out (optional): The output tensor.
        dtype (flow.dtype, optional): The desired data type of returned tensor. Default: ``flow.float32``.
        layout (optional): The desired layout of returned Tensor.
        generator (flow.Generator, optional): a pseudorandom number generator for sampling
        device (flow.device, optional): The desired device of returned local tensor. If None, uses the
          current device.
        placement (flow.placement, optional): The desired device of returned consistent tensor. If None, will
          construct local tensor.
        sbp (flow.sbp, optional): The desired sbp of returned consistent tensor. It must be equal with the
          numbers of placement.
        requires_grad (bool, optional): If autograd should record operations on the returned tensor. Default: False.

    For example:

    .. code-block:: python

        >>> import oneflow as flow
        >>> x = flow.rand(3,3) # construct local tensor
        >>> x.shape
        oneflow.Size([3, 3])
        >>> x.is_consistent
        False
        >>> placement = flow.placement("cpu", {0: [0]})
        >>> sbp = flow.sbp.broadcast
        >>> x = flow.rand(3, 3, placement=placement, sbp=sbp) # construct consistent tensor
        >>> x.is_consistent
        True


    """
    assert out is None, "out not supported yet"
    assert layout is None, "layout not supported yet"
    if placement is not None:
        return flow._C.rand(
            size=size,
            placement=placement,
            sbp=sbp,
            dtype=dtype,
            generator=generator,
            requires_grad=requires_grad,
        )
    else:
        return flow._C.rand(
            size=size,
            dtype=dtype,
            device=device,
            generator=generator,
            requires_grad=requires_grad,
        )


class RandN(Module):
    def __init__(
        self,
        size,
        generator=None,
        dtype=None,
        layout=None,
        device=None,
        placement=None,
        sbp=None,
        requires_grad=False,
    ) -> None:
        super().__init__()
        self.requires_grad = requires_grad
        (
            self.size,
            self.device,
            self.generator,
            self.placement,
            self.sbp,
        ) = _rand_op_common_process(size, device, generator, placement, sbp)
        self.dtype = dtype

    def forward(self):
        if self.placement is not None:
            res = flow._C.randn(
                self.size,
                placement=self.placement,
                sbp=self.sbp,
                dtype=self.dtype,
                generator=self.generator,
                requires_grad=self.requires_grad,
            )
        else:
            res = flow._C.randn(
                self.size,
                dtype=self.dtype,
                device=self.device,
                generator=self.generator,
                requires_grad=self.requires_grad,
            )
        return res


def randn_op(
    *size,
    out=None,
    generator=None,
    dtype: Optional[flow.dtype] = None,
    layout=None,
    device: Union[flow.device, str, None] = None,
    placement: flow.placement = None,
    sbp: flow._oneflow_internal.sbp.sbp = None,
    requires_grad: bool = False
):
    """
    Returns a tensor filled with random numbers from a normal distribution with mean 0 and variance 1 (also called the standard normal distribution).
    
    The shape of the tensor is defined by the variable argument ``size``.

    Args:
        size (int... or oneflow.Size): Defining the shape of the output tensor.
          Can be a variable number of arguments or a collection like a list or tuple or oneflow.Size.
        out (optional): The output tensor.
        dtype (flow.dtype, optional): The desired data type of returned tensor. Default: ``flow.float32``.
        layout (optional): The desired layout of returned Tensor.
        generator (flow.Generator, optional): a pseudorandom number generator for sampling
        device (flow.device, optional): The desired device of returned local tensor. If None, uses the
          current device.
        placement (flow.placement, optional): The desired device of returned consistent tensor. If None, will
          construct local tensor.
        sbp (flow.sbp, optional): The desired sbp of returned consistent tensor. It must be equal with the
          numbers of placement.
        requires_grad (bool, optional): If autograd should record operations on the returned tensor. Default: False.
    
    For example:

    .. code-block:: python

        >>> import oneflow as flow
        >>> x = flow.randn(3,3) # construct local tensor
        >>> x.shape
        oneflow.Size([3, 3])
        >>> x.is_consistent
        False
        >>> placement = flow.placement("cpu", {0:[0]})
        >>> sbp = flow.sbp.broadcast
        >>> x = flow.randn(3,3,placement=placement,sbp=sbp) # construct consistent tensor
        >>> x.is_consistent
        True

    """
    assert out is None, "out not supported yet"
    assert layout is None, "layout not supported yet"
    if placement is not None:
        return flow._C.randn(
            size=size,
            placement=placement,
            sbp=sbp,
            dtype=dtype,
            generator=generator,
            requires_grad=requires_grad,
        )
    else:
        return flow._C.randn(
            size=size,
            dtype=dtype,
            device=device,
            generator=generator,
            requires_grad=requires_grad,
        )


class RandInt(Module):
    def __init__(
        self,
        low: flow.int64,
        high: flow.int64,
        size: tuple,
        generator: flow.Generator = None,
        dtype: Optional[flow.dtype] = None,
        device=None,
        placement=None,
        sbp=None,
        requires_grad=False,
    ) -> None:
        super().__init__()

        assert low < high
        self.requires_grad = requires_grad
        (
            self.size,
            self.device,
            self.generator,
            self.placement,
            self.sbp,
        ) = _rand_op_common_process(size, device, generator, placement, sbp)
        self.dtype = dtype
        self.low = low
        self.high = high

    def forward(self):
        if self.placement is not None:
            res = flow._C.randint(
                self.low,
                self.high,
                size=self.size,
                placement=self.placement,
                sbp_tuple=self.sbp,
                dtype=self.dtype,
                generator=self.generator,
                requires_grad=self.requires_grad,
            )
        else:
            res = flow._C.randint(
                self.low,
                self.high,
                size=self.size,
                dtype=self.dtype,
                device=self.device,
                generator=self.generator,
                requires_grad=self.requires_grad,
            )
        return res


def randint_op(
    low: flow.int64,
    high: flow.int64,
    size: tuple,
    out=None,
    generator=None,
    dtype: Optional[flow.dtype] = None,
    layout=None,
    device: Union[flow.device, str, None] = None,
    placement: flow.placement = None,
    sbp: flow._oneflow_internal.sbp.sbp = None,
    requires_grad: bool = False,
):
    """
    Returns a tensor filled with random integers generated uniformly between low (inclusive) and high (exclusive).

    The shape of the tensor is defined by the variable argument ``size``.

    Args:
        size (int... or oneflow.Size): Defining the shape of the output tensor.
          Can be a variable number of arguments or a collection like a list or tuple or oneflow.Size.
        out (optional): The output tensor.
        dtype (flow.dtype, optional): The desired data type of returned tensor. Default: ``flow.int64``.
        layout (optional): The desired layout of returned Tensor.
        generator (flow.Generator, optional) – a pseudorandom number generator for sampling
        device (flow.device, optional): The desired device of returned local tensor. If None, uses the
          current device.
        placement (flow.placement, optional): The desired device of returned consistent tensor. If None, will
          construct local tensor.
        sbp (flow.sbp, optional): The desired sbp of returned consistent tensor. It must be equal with the
          numbers of placement.
        requires_grad (bool, optional): If autograd should record operations on the returned tensor. Default: False.

    For example:

    .. code-block:: python

        >>> import oneflow as flow
        >>> generator = flow.Generator()
        >>> generator.manual_seed(0)
        >>> y = flow.randint(0, 5, (3,3), generator=generator) # construct local tensor
        >>> y
        tensor([[2, 2, 3],
                [4, 3, 4],
                [2, 4, 2]], dtype=oneflow.int64)
        >>> y.is_consistent
        False
        >>> placement = flow.placement("cpu", {0: [0]})
        >>> y = flow.randint(0, 5, (3,3), generator=generator, placement=placement, sbp=flow.sbp.broadcast) # construct consistent tensor
        >>> y.is_consistent
        True

    """
    assert out is None, "out not supported yet"
    assert layout is None, "layout not supported yet"
    if placement is not None:
        return flow._C.randint(
            low,
            high,
            size=size,
            generator=generator,
            dtype=dtype,
            placement=placement,
            sbp_tuple=sbp,
            requires_grad=requires_grad,
        )
    else:
        return flow._C.randint(
            low,
            high,
            size=size,
            generator=generator,
            dtype=dtype,
            device=device,
            requires_grad=requires_grad,
        )


class RandPerm(Module):
    def __init__(
        self,
        n,
        generator: flow.Generator = None,
        dtype: Optional[flow.dtype] = None,
        layout=None,
        device: Union[flow.device, str, None] = None,
        placement: flow.placement = None,
        sbp: flow._oneflow_internal.sbp.sbp = None,
        requires_grad: bool = False,
        pin_memory: bool = False,
    ) -> None:
        super().__init__()
        assert n >= 0
        self.n = n
        self.dtype = dtype
        (
            _,
            self.device,
            self.generator,
            self.placement,
            self.sbp,
        ) = _rand_op_common_process((), device, generator, placement, sbp)
        self.requires_grad = requires_grad

    def forward(self, out=None):
        if self.placement is not None:
            res = flow._C.randperm(
                self.n,
                placement=self.placement,
                sbp=self.sbp,
                generator=self.generator,
                requires_grad=self.requires_grad,
            )
        else:
            res = flow._C.randperm(
                self.n,
                device=self.device,
                generator=self.generator,
                requires_grad=self.requires_grad,
            )
        return res.to(dtype=self.dtype)


def randperm_op(
    n: flow.int64,
    generator: flow.Generator = None,
    out=None,
    dtype: Optional[flow.dtype] = None,
    layout=None,
    device: Union[flow.device, str, None] = None,
    placement: flow.placement = None,
    sbp: flow._oneflow_internal.sbp.sbp = None,
    requires_grad: bool = False,
    pin_memory: bool = False,
) -> flow.Tensor:
    r"""
    Returns a random permutation of integers from ``0`` to ``n - 1``.

    Args:
        n (int): the upper bound (exclusive)

    Keyword args:
        generator(:class:`oneflow.Generator`, optional):  a pseudorandom number generator for sampling
        out (Tensor, optional): output Tensor,not supported yet.
        dtype (:class:`oneflow.dtype`, optional): the desired data type of returned tensor.
            Default: ``oneflow.int64``.
        layout: layout is not supported yet.
        device: the desired device of returned tensor. Default: cpu.
        placement:(:class:`flow.placement`, optional): The desired device of returned consistent tensor. If None,
            will construct local tensor.
        sbp: (:class:`flow.sbp`, optional): The desired sbp of returned consistent tensor. It must be equal with the
            numbers of placement.
        requires_grad(bool, optional): If autograd should record operations on the returned tensor. Default: False.
        pin_memory(bool, optional):pin_memory is not supported yet.

    Example:

    .. code-block:: python

        >>> import oneflow as flow
        >>> generator = flow.Generator()
        >>> generator.manual_seed(0)
<<<<<<< HEAD
        >>> y = flow.randperm(5, generator=generator) # construct local tensor
        >>> y
        tensor([2, 4, 3, 0, 1], dtype=oneflow.int32)
        >>> y.is_consistent
        False
        >>> placement = flow.placement("cpu", {0: [0]})
        >>> y = flow.randperm(5, generator=generator, placement=placement, sbp=flow.sbp.broadcast) # construct consistent tensor
        >>> y.is_consistent
        True

=======
        >>> flow.randperm(5, generator=generator)
        tensor([2, 4, 3, 0, 1], dtype=oneflow.int64)
>>>>>>> 2cf6454a
    """
    assert out is None, "out not supported yet"
    assert layout is None, "layout not supported yet"
    assert pin_memory is False, "pin_memory not supported yet"
    if dtype is None:
        dtype = flow.int64
    if placement is not None:
        return flow._C.randperm(
            n=n,
            placement=placement,
            sbp=sbp,
            generator=generator,
            requires_grad=requires_grad,
        ).to(dtype)
    else:
        return flow._C.randperm(
            n=n, device=device, generator=generator, requires_grad=requires_grad
        ).to(dtype)


if __name__ == "__main__":
    import doctest

    doctest.testmod(raise_on_error=True)<|MERGE_RESOLUTION|>--- conflicted
+++ resolved
@@ -474,10 +474,9 @@
         >>> import oneflow as flow
         >>> generator = flow.Generator()
         >>> generator.manual_seed(0)
-<<<<<<< HEAD
         >>> y = flow.randperm(5, generator=generator) # construct local tensor
         >>> y
-        tensor([2, 4, 3, 0, 1], dtype=oneflow.int32)
+        tensor([2, 4, 3, 0, 1], dtype=oneflow.int64)
         >>> y.is_consistent
         False
         >>> placement = flow.placement("cpu", {0: [0]})
@@ -485,10 +484,6 @@
         >>> y.is_consistent
         True
 
-=======
-        >>> flow.randperm(5, generator=generator)
-        tensor([2, 4, 3, 0, 1], dtype=oneflow.int64)
->>>>>>> 2cf6454a
     """
     assert out is None, "out not supported yet"
     assert layout is None, "layout not supported yet"
