"""
Copyright 2020 The OneFlow Authors. All rights reserved.

Licensed under the Apache License, Version 2.0 (the "License");
you may not use this file except in compliance with the License.
You may obtain a copy of the License at

    http://www.apache.org/licenses/LICENSE-2.0

Unless required by applicable law or agreed to in writing, software
distributed under the License is distributed on an "AS IS" BASIS,
WITHOUT WARRANTIES OR CONDITIONS OF ANY KIND, either express or implied.
See the License for the specific language governing permissions and
limitations under the License.
"""
from typing import Optional, Union

import oneflow as flow
from oneflow.nn.module import Module
from oneflow.nn.modules.utils import _single


def _rand_op_common_process(
    size, device=None, generator=None, placement=None, sbp=None
):
    assert size is not None, "shape must not be None!"
    assert isinstance(
        size, (int, tuple, list, flow.Size)
    ), "shape should be int or tuple int!"
    if isinstance(device, str):
        device = flow.device(device)
    size = _single(size)
    processed_sbp = sbp
    if placement is not None:
        assert isinstance(sbp, (flow.sbp.sbp, tuple, list)), "sbp: %s" % sbp
        if isinstance(processed_sbp, flow.sbp.sbp):
            processed_sbp = (processed_sbp,)
        else:
            for elem in sbp:
                assert isinstance(elem, flow.sbp.sbp), "sbp: %s" % sbp
        assert len(processed_sbp) == len(placement.hierarchy)
    else:
        assert sbp is None, "sbp: %s" % sbp
    return size, device, generator, placement, processed_sbp


class Rand(Module):
    def __init__(
        self,
        size,
        generator=None,
        dtype=None,
        layout=None,
        device=None,
        placement=None,
        sbp=None,
        requires_grad=False,
    ) -> None:
        super().__init__()
        self.requires_grad = requires_grad
        (
            self.size,
            self.device,
            self.generator,
            self.placement,
            self.sbp,
        ) = _rand_op_common_process(size, device, generator, placement, sbp)
        self.dtype = dtype

    def forward(self):
        if self.placement is not None:
            res = flow._C.rand(
                self.size,
                placement=self.placement,
                sbp=self.sbp,
                dtype=self.dtype,
                generator=self.generator,
            )
        else:
            res = flow._C.rand(
                self.size,
                dtype=self.dtype,
                device=self.device,
                generator=self.generator,
            )
        res.requires_grad = self.requires_grad
        return res


def rand_op(
    *size,
    out=None,
    generator=None,
    dtype: Optional[flow.dtype] = None,
    layout=None,
    device: Union[flow.device, str, None] = None,
    placement: flow.placement = None,
    sbp: flow._oneflow_internal.sbp.sbp = None,
    requires_grad: bool = False
):
    """
    Returns a tensor filled with random numbers from a uniform distribution on the interval [0, 1)

    The shape of the tensor is defined by the variable argument ``size``.

    Args:
        size (int... or oneflow.Size): Defining the shape of the output tensor.
          Can be a variable number of arguments or a collection like a list or tuple or oneflow.Size.
        out (optional): The output tensor.
        dtype (flow.dtype, optional): The desired data type of returned tensor. Default: ``flow.float32``.
        layout (optional): The desired layout of returned Tensor.
        generator (flow.Generator, optional): a pseudorandom number generator for sampling
        device (flow.device, optional): The desired device of returned local tensor. If None, uses the
          current device.
        placement (flow.placement, optional): The desired device of returned consistent tensor. If None, will
          construct local tensor.
        sbp (flow.sbp, optional): The desired sbp of returned consistent tensor. It must be equal with the
          numbers of placement.
        requires_grad (bool, optional): If autograd should record operations on the returned tensor. Default: False.

    For example:

    .. code-block:: python

        >>> import oneflow as flow
        >>> x = flow.rand(3,3)
        >>> x.shape
        oneflow.Size([3, 3])
        >>> x.is_consistent
        False
        >>> placement = flow.placement("cpu", {0: [0]})
        >>> sbp = flow.sbp.broadcast
        >>> x = flow.rand(3, 3, placement=placement, sbp=sbp)
        >>> x.is_consistent
        True

    """
    assert out is None, "out not supported yet"
    assert layout is None, "layout not supported yet"
<<<<<<< HEAD
    if placement is not None:
        return flow._C.randint(size=size, generator=generator, dtype=dtype, layout=layout, placement=placement, sbp=sbp, requires_grad=requires_grad)
    else:
        return flow._C.randint(size=size, generator=generator, dtype=dtype, layout=layout, device=device, requires_grad=requires_grad)
=======
    return Rand(size, generator, dtype, layout, device, placement, sbp, requires_grad)()
>>>>>>> 8607be23


class RandN(Module):
    def __init__(
        self,
        size,
        generator=None,
        dtype=None,
        layout=None,
        device=None,
        placement=None,
        sbp=None,
        requires_grad=False,
    ) -> None:
        super().__init__()
        self.requires_grad = requires_grad
        (
            self.size,
            self.device,
            self.generator,
            self.placement,
            self.sbp,
        ) = _rand_op_common_process(size, device, generator, placement, sbp)
        self.dtype = dtype

    def forward(self):
        if self.placement is not None:
            res = flow._C.randn(
                self.size,
                placement=self.placement,
                sbp=self.sbp,
                dtype=self.dtype,
                generator=self.generator,
                requires_grad=self.requires_grad,
            )
        else:
            res = flow._C.randn(
                self.size,
                dtype=self.dtype,
                device=self.device,
                generator=self.generator,
                requires_grad=self.requires_grad,
            )
        return res


def randn_op(
    *size,
    out=None,
    generator=None,
    dtype: Optional[flow.dtype] = None,
    layout=None,
    device: Union[flow.device, str, None] = None,
    placement: flow.placement = None,
    sbp: flow._oneflow_internal.sbp.sbp = None,
    requires_grad: bool = False
):
    """
    Returns a tensor filled with random numbers from a normal distribution with mean 0 and variance 1 (also called the standard normal distribution).
    
    The shape of the tensor is defined by the variable argument ``size``.

    Args:
        size (int... or oneflow.Size): Defining the shape of the output tensor.
          Can be a variable number of arguments or a collection like a list or tuple or oneflow.Size.
        out (optional): The output tensor.
        dtype (flow.dtype, optional): The desired data type of returned tensor. Default: ``flow.float32``.
        layout (optional): The desired layout of returned Tensor.
        generator (flow.Generator, optional): a pseudorandom number generator for sampling
        device (flow.device, optional): The desired device of returned local tensor. If None, uses the
          current device.
        placement (flow.placement, optional): The desired device of returned consistent tensor. If None, will
          construct local tensor.
        sbp (flow.sbp, optional): The desired sbp of returned consistent tensor. It must be equal with the
          numbers of placement.
        requires_grad (bool, optional): If autograd should record operations on the returned tensor. Default: False.
    
    For example:

    .. code-block:: python

        >>> import oneflow as flow
        >>> x = flow.randn(3,3)
        >>> x.shape
        oneflow.Size([3, 3])
        >>> x.is_consistent
        False
        >>> placement = flow.placement("cpu", {0:[0]})
        >>> sbp = flow.sbp.broadcast
        >>> x = flow.randn(3,3,placement=placement,sbp=sbp)
        >>> x.is_consistent
        True

    """
    assert out is None, "out not supported yet"
    assert layout is None, "layout not supported yet"
<<<<<<< HEAD
    if placement is not None:
        return flow._C.randn(size=size, generator=generator, dtype=dtype, layout=layout, placement=placement, sbp=sbp, requires_grad=requires_grad)
    else:
        return flow._C.randn(size=size, generator=generator, dtype=dtype, layout=layout, device=device, requires_grad=requires_grad)
=======
    return RandN(
        size, generator, dtype, layout, device, placement, sbp, requires_grad
    )()
>>>>>>> 8607be23


class RandInt(Module):
    def __init__(
        self,
        low: flow.int64,
        high: flow.int64,
        size: tuple,
        generator: flow.Generator = None,
        dtype: Optional[flow.dtype] = None,
        device=None,
        placement=None,
        sbp=None,
        requires_grad=False,
    ) -> None:
        super().__init__()

        assert low < high
        self.requires_grad = requires_grad
        (
            self.size,
            self.device,
            self.generator,
            self.placement,
            self.sbp,
        ) = _rand_op_common_process(size, device, generator, placement, sbp)
        self.dtype = dtype
        self.low = low
        self.high = high

    def forward(self):
        if self.placement is not None:
            res = flow._C.randint(
                self.low,
                self.high,
                size=self.size,
                placement=self.placement,
                sbp_tuple=self.sbp,
                dtype=self.dtype,
                generator=self.generator,
                requires_grad=self.requires_grad,
            )
        else:
            res = flow._C.randint(
                self.low,
                self.high,
                size=self.size,
                dtype=self.dtype,
                device=self.device,
                generator=self.generator,
                requires_grad=self.requires_grad,
            )
        return res


def randint_op(
    low: flow.int64,
    high: flow.int64,
    size: tuple,
    out=None,
    generator=None,
    dtype: Optional[flow.dtype] = None,
    layout=None,
    device: Union[flow.device, str, None] = None,
    placement: flow.placement = None,
    sbp: flow._oneflow_internal.sbp.sbp = None,
    requires_grad: bool = False,
):
    """
    Returns a tensor filled with random integers generated uniformly between low (inclusive) and high (exclusive).

    The shape of the tensor is defined by the variable argument ``size``.

    Args:
        size (int... or oneflow.Size): Defining the shape of the output tensor.
          Can be a variable number of arguments or a collection like a list or tuple or oneflow.Size.
        out (optional): The output tensor.
        dtype (flow.dtype, optional): The desired data type of returned tensor. Default: ``flow.int64``.
        layout (optional): The desired layout of returned Tensor.
        generator (flow.Generator, optional) – a pseudorandom number generator for sampling
        device (flow.device, optional): The desired device of returned local tensor. If None, uses the
          current device.
        placement (flow.placement, optional): The desired device of returned consistent tensor. If None, will
          construct local tensor.
        sbp (flow.sbp, optional): The desired sbp of returned consistent tensor. It must be equal with the
          numbers of placement.
        requires_grad (bool, optional): If autograd should record operations on the returned tensor. Default: False.

    For example:

    .. code-block:: python

        >>> import oneflow as flow
        >>> generator = flow.Generator()
        >>> generator.manual_seed(0)
        >>> flow.randint(0, 5, (3,3), generator=generator)
        tensor([[2, 2, 3],
                [4, 3, 4],
                [2, 4, 2]], dtype=oneflow.int64)

    """
    assert out is None, "out not supported yet"
    assert layout is None, "layout not supported yet"
<<<<<<< HEAD
    if placement is not None:
        return flow._C.randint(low, high, size=size, generator=generator, dtype=dtype, placement=placement, sbp_tuple=sbp, requires_grad=requires_grad)
    else:
        return flow._C.randint(low, high, size=size, generator=generator, dtype=dtype, device=device, requires_grad=requires_grad)
=======
    return RandInt(
        low, high, size, generator, dtype, device, placement, sbp, requires_grad
    )()
>>>>>>> 8607be23


class RandPerm(Module):
    def __init__(
        self,
        n,
        generator: flow.Generator = None,
        dtype: Optional[flow.dtype] = None,
        layout=None,
        device: Union[flow.device, str, None] = None,
        placement: flow.placement = None,
        sbp: flow._oneflow_internal.sbp.sbp = None,
        requires_grad: bool = False,
        pin_memory: bool = False,
    ) -> None:
        super().__init__()
        assert n >= 0
        self.n = n
        self.dtype = dtype
        (
            _,
            self.device,
            self.generator,
            self.placement,
            self.sbp,
        ) = _rand_op_common_process((), device, generator, placement, sbp)
        self.requires_grad = requires_grad

    def forward(self, out=None):
        if self.placement is not None:
            res = flow._C.randperm(
                self.n,
                placement=self.placement,
                sbp=self.sbp,
                generator=self.generator,
                requires_grad=self.requires_grad,
            )
        else:
            res = flow._C.randperm(
                self.n,
                device=self.device,
                generator=self.generator,
                requires_grad=self.requires_grad,
            )
        return res.to(dtype=self.dtype)


def randperm_op(
    n: flow.int32,
    generator: flow.Generator = None,
    out=None,
    dtype: Optional[flow.dtype] = None,
    layout=None,
    device: Union[flow.device, str, None] = None,
    placement: flow.placement = None,
    sbp: flow._oneflow_internal.sbp.sbp = None,
    requires_grad: bool = False,
    pin_memory: bool = False,
) -> flow.Tensor:
    r"""
    Returns a random permutation of integers from ``0`` to ``n - 1``.

    Args:
        n (int): the upper bound (exclusive)

    Keyword args:
        generator(:class:`oneflow.Generator`, optional):  a pseudorandom number generator for sampling
        out (Tensor, optional): output Tensor,not supported yet.
        dtype (:class:`oneflow.dtype`, optional): the desired data type of returned tensor.
            Default: ``oneflow.int64``.
        layout: layout is not supported yet.
        device: the desired device of returned tensor. Default: cpu.
        placement:(:class:`flow.placement`, optional): The desired device of returned consistent tensor. If None,
            will construct local tensor.
        sbp: (:class:`flow.sbp`, optional): The desired sbp of returned consistent tensor. It must be equal with the
            numbers of placement.
        requires_grad(bool, optional): If autograd should record operations on the returned tensor. Default: False.
        pin_memory(bool, optional):pin_memory is not supported yet.

    Example:

    .. code-block:: python

        >>> import oneflow as flow
        >>> generator = flow.Generator()
        >>> generator.manual_seed(0)
        >>> flow.randperm(5, generator=generator)
        tensor([2, 4, 3, 0, 1], dtype=oneflow.int32)
    """
    assert out is None, "out not supported yet"
    assert layout is None, "layout not supported yet"
    assert pin_memory is False, "pin_memory not supported yet"
<<<<<<< HEAD
    if placement is not None:
        return flow._C.randint(n=n, generator=generator, dtype=dtype, layout=layout, placement=placement, sbp=sbp, requires_grad=requires_grad, out=out)
    else:
        return flow._C.randint(n=n, generator=generator, dtype=dtype, layout=layout, device=device, requires_grad=requires_grad, out=out)
=======
    return RandPerm(n, generator, dtype, layout, device, placement, sbp, requires_grad)(
        out
    )
>>>>>>> 8607be23


if __name__ == "__main__":
    import doctest

    doctest.testmod(raise_on_error=True)<|MERGE_RESOLUTION|>--- conflicted
+++ resolved
@@ -137,14 +137,10 @@
     """
     assert out is None, "out not supported yet"
     assert layout is None, "layout not supported yet"
-<<<<<<< HEAD
     if placement is not None:
         return flow._C.randint(size=size, generator=generator, dtype=dtype, layout=layout, placement=placement, sbp=sbp, requires_grad=requires_grad)
     else:
         return flow._C.randint(size=size, generator=generator, dtype=dtype, layout=layout, device=device, requires_grad=requires_grad)
-=======
-    return Rand(size, generator, dtype, layout, device, placement, sbp, requires_grad)()
->>>>>>> 8607be23
 
 
 class RandN(Module):
@@ -241,16 +237,10 @@
     """
     assert out is None, "out not supported yet"
     assert layout is None, "layout not supported yet"
-<<<<<<< HEAD
     if placement is not None:
         return flow._C.randn(size=size, generator=generator, dtype=dtype, layout=layout, placement=placement, sbp=sbp, requires_grad=requires_grad)
     else:
         return flow._C.randn(size=size, generator=generator, dtype=dtype, layout=layout, device=device, requires_grad=requires_grad)
-=======
-    return RandN(
-        size, generator, dtype, layout, device, placement, sbp, requires_grad
-    )()
->>>>>>> 8607be23
 
 
 class RandInt(Module):
@@ -354,16 +344,10 @@
     """
     assert out is None, "out not supported yet"
     assert layout is None, "layout not supported yet"
-<<<<<<< HEAD
     if placement is not None:
         return flow._C.randint(low, high, size=size, generator=generator, dtype=dtype, placement=placement, sbp_tuple=sbp, requires_grad=requires_grad)
     else:
         return flow._C.randint(low, high, size=size, generator=generator, dtype=dtype, device=device, requires_grad=requires_grad)
-=======
-    return RandInt(
-        low, high, size, generator, dtype, device, placement, sbp, requires_grad
-    )()
->>>>>>> 8607be23
 
 
 class RandPerm(Module):
@@ -456,16 +440,10 @@
     assert out is None, "out not supported yet"
     assert layout is None, "layout not supported yet"
     assert pin_memory is False, "pin_memory not supported yet"
-<<<<<<< HEAD
     if placement is not None:
         return flow._C.randint(n=n, generator=generator, dtype=dtype, layout=layout, placement=placement, sbp=sbp, requires_grad=requires_grad, out=out)
     else:
         return flow._C.randint(n=n, generator=generator, dtype=dtype, layout=layout, device=device, requires_grad=requires_grad, out=out)
-=======
-    return RandPerm(n, generator, dtype, layout, device, placement, sbp, requires_grad)(
-        out
-    )
->>>>>>> 8607be23
 
 
 if __name__ == "__main__":
