--- conflicted
+++ resolved
@@ -17,13 +17,8 @@
 
 import oneflow as flow
 from oneflow.nn.module import Module
-<<<<<<< HEAD
 from oneflow.nn.common_types import _size_any_t
 from oneflow.nn.modules.utils import _single, _handle_size_arg
-=======
-from oneflow.nn.modules.utils import _single, _handle_size_arg
-
->>>>>>> d94bc0d8
 
 def _rand_op_common_process(
     size, device=None, generator=None, placement=None, sbp=None
