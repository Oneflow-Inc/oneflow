"""
Copyright 2020 The OneFlow Authors. All rights reserved.

Licensed under the Apache License, Version 2.0 (the "License");
you may not use this file except in compliance with the License.
You may obtain a copy of the License at

    http://www.apache.org/licenses/LICENSE-2.0

Unless required by applicable law or agreed to in writing, software
distributed under the License is distributed on an "AS IS" BASIS,
WITHOUT WARRANTIES OR CONDITIONS OF ANY KIND, either express or implied.
See the License for the specific language governing permissions and
limitations under the License.
"""
import math

import oneflow as flow
from oneflow.nn import init
from oneflow.nn.common_types import _size_1_t, _size_2_t, _size_3_t
from oneflow.nn.module import Module
from oneflow.nn.modules.utils import _pair, _single, _triple


def slice(x, begin, size):
    ndim = len(x.shape)
    if not isinstance(begin, (list, tuple)) or len(begin) != ndim:
        raise ValueError(
            "begin must be a list/tuple with the same length as input tensor's number of dimensions"
        )
    if not all((isinstance(b, int) or b is None for b in begin)):
        raise ValueError("element of begin must be a int or None")
    if not isinstance(size, (list, tuple)) or len(size) != ndim:
        raise ValueError(
            "size must be a list/tuple with the same length as input tensor's number of dimensions."
        )
    if not all((isinstance(s, int) or s is None for s in size)):
        raise ValueError("element of size must be a int or None")
    slice_tup_list = []
    for (b, s, dim_size) in zip(begin, size, x.shape):
        (start, stop, step) = (None, None, 1)
        if b is not None:
            if b < -dim_size or b >= dim_size:
                raise ValueError("element of begin is out of range")
            start = b
        if s is not None:
            if s == -1:
                stop = dim_size
            else:
                if s <= 0 or s > dim_size:
                    raise ValueError("element of size is invalid")
                if b + s < dim_size:
                    stop = b + s
        slice_tup_list.append((start, stop, step))
    return flow.slice(x, slice_tup_list)


class ConvUtil(object):
    @classmethod
    def split(cls, x, axis, split_num):
        split_len = x.shape[axis] // split_num
        result_list = []
        slice_begin = [0] * len(x.shape)
        slice_size = [-1] * len(x.shape)
        slice_size[axis] = split_len
        for i in range(split_num):
            slice_begin[axis] = i * split_len
            result = slice(x, slice_begin, slice_size)
            result_list.append(result)
        return result_list


class Conv1d(Module):
    """The interface is consistent with PyTorch.    
    The documentation is referenced from: https://pytorch.org/docs/master/generated/torch.nn.Conv1d.html#conv1d
    
    Applies a 1D convolution over an input signal composed of several input
    planes.

    In the simplest case, the output value of the layer with input size
    :math:`(N, C_{\\text{in}}, L)` and output :math:`(N, C_{\\text{out}}, L_{\\text{out}})` can be
    precisely described as:

    .. math::
        \\text{out}(N_i, C_{\\text{out}_j}) = \\text{bias}(C_{\\text{out}_j}) +
        \\sum_{k = 0}^{C_{in} - 1} \\text{weight}(C_{\\text{out}_j}, k)
        \\star \\text{input}(N_i, k)

    where :math:`\\star` is the valid `cross-correlation`_ operator,
    :math:`N` is a batch size, :math:`C` denotes a number of channels,
    :math:`L` is a length of signal sequence.

    * :attr:`stride` controls the stride for the cross-correlation, a single
      number or a one-element tuple.

    * :attr:`padding` controls the amount of padding applied to the input. It
      can be either a string {{'valid', 'same'}} or a tuple of ints giving the
      amount of implicit padding applied on both sides.

    * :attr:`dilation` controls the spacing between the kernel points; also
      known as the à trous algorithm. It is harder to describe, but this `link`_
      has a nice visualization of what :attr:`dilation` does.

    Note:
        ``padding='valid'`` is the same as no padding. ``padding='same'`` pads
        the input so the output has the shape as the input. However, this mode
        doesn't support any stride values other than 1.

    Args:
        in_channels (int): Number of channels in the input image
        out_channels (int): Number of channels produced by the convolution
        kernel_size (int or tuple): Size of the convolving kernel
        stride (int or tuple, optional): Stride of the convolution. Default: 1
        padding (int, tuple or str, optional): Padding added to both sides of
            the input. Default: 0
        padding_mode (string, optional): ``'zeros'``. Default: ``'zeros'``
        dilation (int or tuple, optional): Spacing between kernel
            elements. Default: 1
        groups (int, optional): Number of blocked connections from input
            channels to output channels. Default: 1
        bias (bool, optional): If ``True``, adds a learnable bias to the
            output. Default: ``True``

    Shape:
        - Input: :math:`(N, C_{in}, L_{in})`
        - Output: :math:`(N, C_{out}, L_{out})` where

          .. math::
              L_{out} = \\left\\lfloor\\frac{L_{in} + 2 \\times \\text{padding} - \\text{dilation}
                        \\times (\\text{kernel\\_size} - 1) - 1}{\\text{stride}} + 1\\right\\rfloor

    Attributes:
        weight (Tensor): the learnable weights of the module of shape
            :math:`(\\text{out\\_channels},
            \\frac{\\text{in\\_channels}}{\\text{groups}}, \\text{kernel\\_size})`.
            The values of these weights are sampled from
            :math:`\\mathcal{U}(-\\sqrt{k}, \\sqrt{k})` where
            :math:`k = \\frac{groups}{C_\\text{in} * \\text{kernel\\_size}}`
        bias (Tensor):   the learnable bias of the module of shape
            (out_channels). If :attr:`bias` is ``True``, then the values of these weights are
            sampled from :math:`\\mathcal{U}(-\\sqrt{k}, \\sqrt{k})` where
            :math:`k = \\frac{groups}{C_\\text{in} * \\text{kernel\\_size}}`

    For example: 

    .. code-block:: python

        >>> import numpy as np
        >>> import oneflow as flow
        >>> import oneflow.nn as nn
        
        >>> arr = np.random.randn(20, 16, 50)
        >>> input = flow.Tensor(arr)
        >>> m = nn.Conv1d(16, 33, 3, stride=2)
        >>> output = m(input)

    .. _cross-correlation:
        https://en.wikipedia.org/wiki/Cross-correlation

    .. _link:
        https://github.com/vdumoulin/conv_arithmetic/blob/master/README.md
    """

    def __init__(
        self,
        in_channels: int,
        out_channels: int,
        kernel_size: _size_1_t,
        stride: _size_1_t = 1,
        padding: _size_1_t = 0,
        dilation: _size_1_t = 1,
        groups: int = 1,
        bias: bool = True,
        padding_mode: str = "zeros",
    ):
        super().__init__()
        assert padding_mode == "zeros"
        self.padding_mode = padding_mode
        self.kernel_size = _single(kernel_size)
        self.stride = _single(stride)
        self.padding = _single(padding)
        self.dilation = _single(dilation)
        self.groups = groups
        self.channel_pos = "channels_first"
        assert in_channels % groups == 0
        assert out_channels % groups == 0
        self.in_channels = in_channels
        self.out_channels = out_channels
        self.weight = flow.nn.Parameter(
            flow.Tensor(out_channels, in_channels // groups, *self.kernel_size)
        )
        self.out_channel_groups = out_channels // groups
        self.bias = None
        if bias:
            self.bias = flow.nn.Parameter(flow.Tensor(out_channels))
        self.reset_parameters()

    def reset_parameters(self) -> None:
        init.kaiming_uniform_(self.weight, a=math.sqrt(5))
        if self.bias is not None:
            (fan_in, _) = init._calculate_fan_in_and_fan_out(self.weight)
            bound = 1 / math.sqrt(fan_in)
            init.uniform_(self.bias, -bound, bound)

    def forward(self, x):
<<<<<<< HEAD
        return flow._C.conv1d(
            x,
            self.weight,
            self.bias,
            stride=self.stride,
            padding=self.padding,
            dilation=self.dilation,
            groups=self.groups,
        )
=======
        if x.device.type == "cpu" and self.groups > 1:
            in_channel_axis = 1
            weight_channel_axis = 0
            bias_channel_axis = 0
            in_split_list = ConvUtil.split(
                x, axis=in_channel_axis, split_num=self.groups
            )
            out_list = []
            for i in range(len(in_split_list)):
                out_list.append(
                    flow._C.conv1d(
                        in_split_list[i],
                        self.weight[
                            i
                            * self.out_channel_groups : (i + 1)
                            * self.out_channel_groups,
                            :,
                            :,
                        ],
                        self.bias[
                            i
                            * self.out_channel_groups : (i + 1)
                            * self.out_channel_groups
                        ]
                        if self.bias is not None
                        else None,
                        stride=self.stride,
                        padding=self.padding,
                        dilation=self.dilation,
                        groups=1,
                        channel_pos=self.channel_pos,
                    )
                )
            res = flow.cat(out_list, dim=in_channel_axis)
        else:
            res = flow._C.conv1d(
                x,
                self.weight,
                self.bias,
                stride=self.stride,
                padding=self.padding,
                dilation=self.dilation,
                groups=self.groups,
                channel_pos=self.channel_pos,
            )
        return res
>>>>>>> 0c6bc81b

    def extra_repr(self):
        s = "{in_channels}, {out_channels}, kernel_size={kernel_size}, stride={stride}"
        if self.padding != (0,) * len(self.padding):
            s += ", padding={padding}"
        if self.dilation != (1,) * len(self.dilation):
            s += ", dilation={dilation}"
        if self.groups != 1:
            s += ", groups={groups}"
        if self.bias is None:
            s += ", bias=False"
        if self.padding_mode != "zeros":
            s += ", padding_mode={padding_mode}"
        return s.format(**self.__dict__)


class Conv2d(Module):
    """The interface is consistent with PyTorch.    
    The documentation is referenced from: https://pytorch.org/docs/master/generated/torch.nn.Conv2d.html#conv2d
    
    Applies a 2D convolution over an input signal composed of several input
    planes.

    In the simplest case, the output value of the layer with input size
    :math:`(N, C_{\\text{in}}, H, W)` and output :math:`(N, C_{\\text{out}}, H_{\\text{out}}, W_{\\text{out}})`
    can be precisely described as:

    .. math::
        \\text{out}(N_i, C_{\\text{out}_j}) = \\text{bias}(C_{\\text{out}_j}) +
        \\sum_{k = 0}^{C_{\\text{in}} - 1} \\text{weight}(C_{\\text{out}_j}, k) \\star \\text{input}(N_i, k)


    where :math:`\\star` is the valid 2D `cross-correlation`_ operator,
    :math:`N` is a batch size, :math:`C` denotes a number of channels,
    :math:`H` is a height of input planes in pixels, and :math:`W` is
    width in pixels.


    * :attr:`stride` controls the stride for the cross-correlation, a single
      number or a tuple.
    * :attr:`padding` controls the amount of implicit padding on both
      sides for :attr:`padding` number of points for each dimension.
    * :attr:`dilation` controls the spacing between the kernel points; also
      known as the à trous algorithm. It is harder to describe, but this `link`_
      has a nice visualization of what :attr:`dilation` does.
    * :attr:`groups` controls the connections between inputs and outputs.
      :attr:`in_channels` and :attr:`out_channels` must both be divisible by
      :attr:`groups`. For example,

        * At groups=1, all inputs are convolved to all outputs.
        * At groups=2, the operation becomes equivalent to having two conv
          layers side by side, each seeing half the input channels
          and producing half the output channels, and both subsequently
          concatenated.
        * At groups= :attr:`in_channels`, each input channel is convolved with
          its own set of filters (of size
          :math:`\\frac{\\text{out_channels}}{\\text{in_channels}}`).,

    The parameters :attr:`kernel_size`, :attr:`stride`, :attr:`padding`, :attr:`dilation` can either be:

        - a single ``int`` -- in which case the same value is used for the height and width dimension
        - a ``tuple`` of two ints -- in which case, the first `int` is used for the height dimension,
          and the second `int` for the width dimension

    Note:
        When `groups == in_channels` and `out_channels == K * in_channels`,
        where `K` is a positive integer, this operation is also known as a "depthwise convolution".

        In other words, for an input of size :math:`(N, C_{in}, L_{in})`,
        a depthwise convolution with a depthwise multiplier `K` can be performed with the arguments
        :math:`(C_\\text{in}=C_\\text{in}, C_\\text{out}=C_\\text{in} \\times \\text{K}, ..., \\text{groups}=C_\\text{in})`.


    Args:
        in_channels (int): Number of channels in the input image
        out_channels (int): Number of channels produced by the convolution
        kernel_size (int or tuple): Size of the convolving kernel
        stride (int or tuple, optional): Stride of the convolution. Default: 1
        padding (int or tuple, optional): Zero-padding added to both sides of
            the input. Default: 0
        padding_mode (string, optional): ``'zeros'``. Default: ``'zeros'``
        dilation (int or tuple, optional): Spacing between kernel elements. Default: 1
        groups (int, optional): Number of blocked connections from input
            channels to output channels. Default: 1
        bias (bool, optional): If ``True``, adds a learnable bias to the
            output. Default: ``True``

    Shape:
        - Input: :math:`(N, C_{in}, H_{in}, W_{in})`
        - Output: :math:`(N, C_{out}, H_{out}, W_{out})` where

          .. math::
              H_{out} = \\left\\lfloor\\frac{H_{in}  + 2 \\times \\text{padding}[0] - \\text{dilation}[0]
                        \\times (\\text{kernel_size}[0] - 1) - 1}{\\text{stride}[0]} + 1\\right\\rfloor

          .. math::
              W_{out} = \\left\\lfloor\\frac{W_{in}  + 2 \\times \\text{padding}[1] - \\text{dilation}[1]
                        \\times (\\text{kernel_size}[1] - 1) - 1}{\\text{stride}[1]} + 1\\right\\rfloor

    Attr:
        - weight (Tensor): the learnable weights of the module of shape
            :math:`(\\text{out_channels}, \\frac{\\text{in_channels}}{\\text{groups}},`
            :math:`\\text{kernel_size[0]}, \\text{kernel_size[1]})`.
            The values of these weights are sampled from
            :math:`\\mathcal{U}(-\\sqrt{k}, \\sqrt{k})` where
            :math:`k = \\frac{groups}{C_\\text{in} * \\prod_{i=0}^{1}\\text{kernel_size}[i]}`

        - bias (Tensor):   the learnable bias of the module of shape
            (out_channels). If :attr:`bias` is ``True``,
            then the values of these weights are
            sampled from :math:`\\mathcal{U}(-\\sqrt{k}, \\sqrt{k})` where
            :math:`k = \\frac{groups}{C_\\text{in} * \\prod_{i=0}^{1}\\text{kernel_size}[i]}`

    For example: 

    .. code-block:: python

        >>> import numpy as np
        >>> import oneflow as flow
        >>> import oneflow.nn as nn
        
        >>> arr = np.random.randn(20, 16, 50, 100)
        >>> input = flow.Tensor(arr)
        >>> m = nn.Conv2d(16, 33, (3, 5), stride=(2, 1), padding=(4, 2), dilation=(3, 1))
        >>> output = m(input)

    .. _cross-correlation:
        https://en.wikipedia.org/wiki/Cross-correlation

    .. _link:
        https://github.com/vdumoulin/conv_arithmetic/blob/master/README.md
    """

    def __init__(
        self,
        in_channels: int,
        out_channels: int,
        kernel_size: _size_2_t,
        stride: _size_2_t = 1,
        padding: _size_2_t = 0,
        dilation: _size_2_t = 1,
        groups: int = 1,
        bias: bool = True,
        padding_mode: str = "zeros",
        data_format: str = "NCHW",
    ):
        super().__init__()
        assert padding_mode == "zeros"
        self.padding_mode = padding_mode
        self.kernel_size = _pair(kernel_size)
        self.stride = _pair(stride)
        self.padding = _pair(padding)
        self.dilation = _pair(dilation)
        self.groups = groups
        self.data_format = data_format
        if self.data_format == "NCHW":
            self.channel_first = True
            self.channel_pos = "channels_first"
        else:
            self.channel_first = False
            self.channel_pos = "channels_last"
        assert in_channels % groups == 0
        assert out_channels % groups == 0
        self.in_channels = in_channels
        self.out_channels = out_channels
        if self.channel_first:
            self.weight = flow.nn.Parameter(
                flow.Tensor(out_channels, in_channels // groups, *self.kernel_size)
            )
        else:
            self.weight = flow.nn.Parameter(
                flow.Tensor(out_channels, *self.kernel_size, in_channels // groups)
            )

        self.out_channel_groups = out_channels // groups
        self.bias = None
        if bias:
            self.bias = flow.nn.Parameter(flow.Tensor(out_channels))
        self.reset_parameters()

    def reset_parameters(self) -> None:
        init.kaiming_uniform_(self.weight, a=math.sqrt(5), data_format=self.data_format)
        if self.bias is not None:
            (fan_in, _) = init._calculate_fan_in_and_fan_out(self.weight)
            bound = 1 / math.sqrt(fan_in)
            init.uniform_(self.bias, -bound, bound)

    def forward(self, x):
        if self.channel_first:
            in_channel_axis = 1
        else:
            in_channel_axis = 3
        if x.shape[in_channel_axis] != self.in_channels:
            raise ValueError(f"The input channels {x.shape[in_channel_axis]} should be equal to self.in_channels {self.in_channels}.")
        # TODO(zwx): Use `tensor.device_type()` method to help checking if x is on cpu.
        # Using `if x.device == flow.device("cpu"):` will fail as consistent tensor has
        # no device, however using `x.is_cuda` is not a good choice.
<<<<<<< HEAD

        res = flow._C.conv2d(
            x,
            self.weight,
            self.bias,
            stride=self.stride,
            padding=self.padding,
            dilation=self.dilation,
            groups=self.groups,
        )
=======
        if not x.is_cuda and self.groups > 1:
            in_split_list = ConvUtil.split(
                x, axis=in_channel_axis, split_num=self.groups
            )
            out_list = []
            for i in range(len(in_split_list)):
                out_list.append(
                    flow._C.conv2d(
                        in_split_list[i],
                        self.weight[
                            i
                            * self.out_channel_groups : (i + 1)
                            * self.out_channel_groups,
                            :,
                            :,
                            :,
                        ],
                        self.bias[
                            i
                            * self.out_channel_groups : (i + 1)
                            * self.out_channel_groups
                        ]
                        if self.bias is not None
                        else None,
                        stride=self.stride,
                        padding=self.padding,
                        dilation=self.dilation,
                        groups=1,
                        channel_pos=self.channel_pos,
                    )
                )
            res = flow.cat(out_list, dim=in_channel_axis)
        else:
            res = flow._C.conv2d(
                x,
                self.weight,
                self.bias,
                stride=self.stride,
                padding=self.padding,
                dilation=self.dilation,
                groups=self.groups,
                channel_pos=self.channel_pos,
            )
>>>>>>> 0c6bc81b
        return res

    def extra_repr(self):
        s = "{in_channels}, {out_channels}, kernel_size={kernel_size}, stride={stride}"
        if self.padding != (0,) * len(self.padding):
            s += ", padding={padding}"
        if self.dilation != (1,) * len(self.dilation):
            s += ", dilation={dilation}"
        if self.groups != 1:
            s += ", groups={groups}"
        if self.bias is None:
            s += ", bias=False"
        if self.padding_mode != "zeros":
            s += ", padding_mode={padding_mode}"
        return s.format(**self.__dict__)


class Conv3d(Module):
    r"""The interface is consistent with PyTorch.    
    The documentation is referenced from: https://pytorch.org/docs/master/generated/torch.nn.Conv3d.html#conv3d
    
    Applies a 3D convolution over an input signal composed of several input
    planes.

    In the simplest case, the output value of the layer with input size :math:`(N, C_{in}, D, H, W)`
    and output :math:`(N, C_{out}, D_{out}, H_{out}, W_{out})` can be precisely described as:

    .. math::
        out(N_i, C_{out_j}) = bias(C_{out_j}) +
                                \sum_{k = 0}^{C_{in} - 1} weight(C_{out_j}, k) \star input(N_i, k)

    where :math:`\star` is the valid 3D `cross-correlation`_ operator

    * :attr:`stride` controls the stride for the cross-correlation.

    * :attr:`padding` controls the amount of padding applied to the input. It
      can be either a string {{'valid', 'same'}} or a tuple of ints giving the
      amount of implicit padding applied on both sides.

    * :attr:`dilation` controls the spacing between the kernel points; also known as the à trous algorithm.
      It is harder to describe, but this `link`_ has a nice visualization of what :attr:`dilation` does.

    The parameters :attr:`kernel_size`, :attr:`stride`, :attr:`padding`, :attr:`dilation` can either be:

        - a single ``int`` -- in which case the same value is used for the depth, height and width dimension
        - a ``tuple`` of three ints -- in which case, the first `int` is used for the depth dimension,
          the second `int` for the height dimension and the third `int` for the width dimension

    Note:
        ``padding='valid'`` is the same as no padding. ``padding='same'`` pads
        the input so the output has the shape as the input. However, this mode
        doesn't support any stride values other than 1.

    Args:
        in_channels (int): Number of channels in the input image
        out_channels (int): Number of channels produced by the convolution
        kernel_size (int or tuple): Size of the convolving kernel
        stride (int or tuple, optional): Stride of the convolution. Default: 1
        padding (int, tuple or str, optional): Padding added to all six sides of
            the input. Default: 0
        padding_mode (string, optional): ``'zeros'``. Default: ``'zeros'``
        dilation (int or tuple, optional): Spacing between kernel elements. Default: 1
        groups (int, optional): Number of blocked connections from input channels to output channels. Default: 1
        bias (bool, optional): If ``True``, adds a learnable bias to the output. Default: ``True``
    
    Shape:
        - Input: :math:`(N, C_{in}, D_{in}, H_{in}, W_{in})`
        - Output: :math:`(N, C_{out}, D_{out}, H_{out}, W_{out})` where

          .. math::
              D_{out} = \left\lfloor\frac{D_{in} + 2 \times \text{padding}[0] - \text{dilation}[0]
                    \times (\text{kernel\_size}[0] - 1) - 1}{\text{stride}[0]} + 1\right\rfloor

          .. math::
              H_{out} = \left\lfloor\frac{H_{in} + 2 \times \text{padding}[1] - \text{dilation}[1]
                    \times (\text{kernel\_size}[1] - 1) - 1}{\text{stride}[1]} + 1\right\rfloor

          .. math::
              W_{out} = \left\lfloor\frac{W_{in} + 2 \times \text{padding}[2] - \text{dilation}[2]
                    \times (\text{kernel\_size}[2] - 1) - 1}{\text{stride}[2]} + 1\right\rfloor

    Attributes:
        weight (Tensor): the learnable weights of the module of shape
                         :math:`(\text{out\_channels}, \frac{\text{in\_channels}}{\text{groups}},`
                         :math:`\text{kernel\_size[0]}, \text{kernel\_size[1]}, \text{kernel\_size[2]})`.
                         The values of these weights are sampled from
                         :math:`\mathcal{U}(-\sqrt{k}, \sqrt{k})` where
                         :math:`k = \frac{groups}{C_\text{in} * \prod_{i=0}^{2}\text{kernel\_size}[i]}`
        bias (Tensor):   the learnable bias of the module of shape (out_channels). If :attr:`bias` is ``True``,
                         then the values of these weights are
                         sampled from :math:`\mathcal{U}(-\sqrt{k}, \sqrt{k})` where
                         :math:`k = \frac{groups}{C_\text{in} * \prod_{i=0}^{2}\text{kernel\_size}[i]}`

    For example: 

    .. code-block:: python

        >>> import numpy as np
        >>> import oneflow as flow
        >>> import oneflow.nn as nn

        >>> arr = np.random.randn(1, 2, 5, 5, 5)
        >>> input = flow.Tensor(arr)
        >>> m = nn.Conv3d(2, 4, kernel_size=3, stride=1)
        >>> output = m(input)
        
    .. _cross-correlation:
        https://en.wikipedia.org/wiki/Cross-correlation
    .. _link:
        https://github.com/vdumoulin/conv_arithmetic/blob/master/README.md
    """

    def __init__(
        self,
        in_channels: int,
        out_channels: int,
        kernel_size: _size_3_t,
        stride: _size_3_t = 1,
        padding: _size_3_t = 0,
        dilation: _size_3_t = 1,
        groups: int = 1,
        bias: bool = True,
        padding_mode: str = "zeros",  # TODO: refine this type
    ):
        super().__init__()

        assert padding_mode == "zeros"
        self.kernel_size = _triple(kernel_size)
        self.stride = _triple(stride)
        self.padding = _triple(padding)
        self.dilation = _triple(dilation)
        self.groups = groups
        self.channel_pos = "channels_first"
        assert in_channels % groups == 0, "in_channels must be divisible by groups"
        assert out_channels % groups == 0, "out_channels must be divisible by groups"
        self.in_channels = in_channels
        self.out_channels = out_channels
        self.weight = flow.nn.Parameter(
            flow.Tensor(out_channels, in_channels // groups, *self.kernel_size)
        )
        self.out_channel_groups = out_channels // groups
        self.bias = None
        if bias:
            self.bias = flow.nn.Parameter(flow.Tensor(out_channels))
        self.reset_parameters()

    def reset_parameters(self) -> None:
        init.kaiming_uniform_(self.weight, a=math.sqrt(5))
        if self.bias is not None:
            fan_in, _ = init._calculate_fan_in_and_fan_out(self.weight)
            bound = 1 / math.sqrt(fan_in)
            init.uniform_(self.bias, -bound, bound)

    def forward(self, x):
        if x.shape[1] != self.in_channels:
            raise ValueError("The input channels should be equal to self.in_channels")
<<<<<<< HEAD
        return flow._C.conv3d(
            x,
            self.weight,
            self.bias,
            stride=self.stride,
            padding=self.padding,
            dilation=self.dilation,
            groups=self.groups,
        )
=======
        if x.device.type == "cpu" and self.groups > 1:
            in_channel_axis = 1
            in_split_list = ConvUtil.split(
                x, axis=in_channel_axis, split_num=self.groups
            )
            out_list = []
            for i in range(len(in_split_list)):
                out_list.append(
                    flow._C.conv3d(
                        in_split_list[i],
                        self.weight[
                            i
                            * self.out_channel_groups : (i + 1)
                            * self.out_channel_groups,
                            :,
                            :,
                            :,
                        ],
                        self.bias[
                            i
                            * self.out_channel_groups : (i + 1)
                            * self.out_channel_groups
                        ]
                        if self.bias is not None
                        else None,
                        stride=self.stride,
                        padding=self.padding,
                        dilation=self.dilation,
                        groups=1,
                        channel_pos=self.channel_pos,
                    )
                )
            res = flow.cat(out_list, dim=in_channel_axis)
        else:
            res = flow._C.conv3d(
                x,
                self.weight,
                self.bias,
                stride=self.stride,
                padding=self.padding,
                dilation=self.dilation,
                groups=self.groups,
                channel_pos=self.channel_pos,
            )
        return res
>>>>>>> 0c6bc81b

    def extra_repr(self):
        s = "{in_channels}, {out_channels}, kernel_size={kernel_size}, stride={stride}"
        if self.padding != (0,) * len(self.padding):
            s += ", padding={padding}"
        if self.dilation != (1,) * len(self.dilation):
            s += ", dilation={dilation}"
        if self.groups != 1:
            s += ", groups={groups}"
        if self.bias is None:
            s += ", bias=False"
        if self.padding_mode != "zeros":
            s += ", padding_mode={padding_mode}"
        return s.format(**self.__dict__)


class ConvTranspose1d(Module):
    r"""Applies a 1D transposed convolution operator over an input image
    composed of several input planes.

    This module can be seen as the gradient of Conv1d with respect to its input.
    It is also known as a fractionally-strided convolution or
    a deconvolution (although it is not an actual deconvolution operation).

    This module supports TensorFloat32.

    * :attr:`stride` controls the stride for the cross-correlation.

    * :attr:`padding` controls the amount of implicit zero padding on both
      sides for ``dilation * (kernel_size - 1) - padding`` number of points. See note
      below for details.

    * :attr:`output_padding` controls the additional size added to one side
      of the output shape. See note below for details.

    * :attr:`dilation` controls the spacing between the kernel points; also known as the à trous algorithm.
      It is harder to describe, but this `link`_ has a nice visualization of what :attr:`dilation` does.

    Note:
        The :attr:`padding` argument effectively adds ``dilation * (kernel_size - 1) - padding``
        amount of zero padding to both sizes of the input. This is set so that
        when a :class:`~torch.nn.Conv1d` and a :class:`~torch.nn.ConvTranspose1d`
        are initialized with same parameters, they are inverses of each other in
        regard to the input and output shapes. However, when ``stride > 1``,
        :class:`~torch.nn.Conv1d` maps multiple input shapes to the same output
        shape. :attr:`output_padding` is provided to resolve this ambiguity by
        effectively increasing the calculated output shape on one side. Note
        that :attr:`output_padding` is only used to find output shape, but does
        not actually add zero-padding to output.

    Note:
        In some circumstances when using the CUDA backend with CuDNN, this operator
        may select a nondeterministic algorithm to increase performance. If this is
        undesirable, you can try to make the operation deterministic (potentially at
        a performance cost) by setting ``torch.backends.cudnn.deterministic =
        True``.
        Please see the notes on randomness for background.


    Args:
        in_channels (int): Number of channels in the input image
        out_channels (int): Number of channels produced by the convolution
        kernel_size (int or tuple): Size of the convolving kernel
        stride (int or tuple, optional): Stride of the convolution. Default: 1
        padding (int or tuple, optional): ``dilation * (kernel_size - 1) - padding`` zero-padding
            will be added to both sides of the input. Default: 0
        output_padding (int or tuple, optional): Additional size added to one side
            of the output shape. Default: 0
        groups (int, optional): Number of blocked connections from input channels to output channels. Default: 1
        bias (bool, optional): If ``True``, adds a learnable bias to the output. Default: ``True``
        dilation (int or tuple, optional): Spacing between kernel elements. Default: 1

    Shape:
        - Input: :math:`(N, C_{in}, L_{in})`
        - Output: :math:`(N, C_{out}, L_{out})` where

          .. math::
              L_{out} = (L_{in} - 1) \times \text{stride} - 2 \times \text{padding} + \text{dilation}
                        \times (\text{kernel_size} - 1) + \text{output_padding} + 1

    Attributes:
        weight (Tensor): the learnable weights of the module of shape
                         :math:`(\\text{in\_channels}, \frac{\\text{out\\_channels}}{\text{groups}},`
                         :math:`\\text{kernel\\_size})`.
                         The values of these weights are sampled from
                         :math:`\mathcal{U}(-\sqrt{k}, \sqrt{k})` where
                         :math:`k = \frac{groups}{C_\text{out} * \\text{kernel\\_size}}`
        bias (Tensor):   the learnable bias of the module of shape (out_channels).
                         If :attr:`bias` is ``True``, then the values of these weights are
                         sampled from :math:`\mathcal{U}(-\sqrt{k}, \sqrt{k})` where
                         :math:`k = \frac{groups}{C_\text{out} * \\text{kernel\\_size}}`
    
    .. _cross-correlation:
        https://en.wikipedia.org/wiki/Cross-correlation

    .. _link:
        https://github.com/vdumoulin/conv_arithmetic/blob/master/README.md
    """

    def __init__(
        self,
        in_channels: int,
        out_channels: int,
        kernel_size: _size_1_t,
        stride: _size_1_t = 1,
        padding: _size_1_t = 0,
        output_padding: _size_1_t = 0,
        groups: int = 1,
        bias: bool = True,
        dilation: _size_1_t = 1,
        padding_mode: str = "zeros",
    ) -> None:
        super().__init__()
        assert (
            padding_mode == "zeros"
        ), "Only `zeros` padding mode is supported for ConvTranspose1d"
        self.kernel_size = _single(kernel_size)
        self.stride = _single(stride)
        self.padding = _single(padding)
        self.dilation = _single(dilation)
        self.output_padding = _single(output_padding)
        self.groups = groups
        assert in_channels % groups == 0
        assert out_channels % groups == 0
        self.weight = flow.nn.Parameter(
            flow.Tensor(in_channels, out_channels // groups, *self.kernel_size)
        )
        self.filters = out_channels // groups
        self.bias = None
        self._bias_add_op = None
        if bias:
            self.bias = flow.nn.Parameter(flow.Tensor(out_channels))
        self.reset_parameters()

    def reset_parameters(self) -> None:
        init.kaiming_uniform_(self.weight, a=math.sqrt(5))
        if self.bias is not None:
            (fan_in, _) = init._calculate_fan_in_and_fan_out(self.weight)
            bound = 1 / math.sqrt(fan_in)
            init.uniform_(self.bias, -bound, bound)

    def forward(self, x):
        return flow._C.deconv1d(
            x,
            self.weight,
            self.bias,
            self.filters,
            self.padding,
            "channels_first",
            self.kernel_size,
            self.output_padding,
            self.stride,
            self.dilation,
            self.groups,
        )


class ConvTranspose2d(Module):
    """
    
    Applies a 2D transposed convolution operator over an input image composed of several input planes.

    This module can be seen as the gradient of Conv2d with respect to its input.
    It is also known as a fractionally-strided convolution or
    a deconvolution (although it is not an actual deconvolution operation).

    Args:  
        in_channels (int): Number of channels in the input image
        out_channels (int): Number of channels produced by the convolution
        kernel_size (int or tuple): Size of the convolving kernel
        stride (int or tuple, optional): Stride of the convolution. Default: 1
        padding (int or tuple, optional): ``dilation * (kernel_size - 1) - padding`` zero-padding
            will be added to both sides of each dimension in the input. Default: 0
        output_padding (int or tuple, optional): Additional size added to one side
            of each dimension in the output shape. Default: 0
        groups (int, optional): Number of blocked connections from input channels to output channels. Default: 1
        bias (bool, optional): If ``True``, adds a learnable bias to the output. Default: ``True``
        dilation (int or tuple, optional): Spacing between kernel elements. Default: 1

    Shape:
        - Input: :math:`(N, C_{in}, H_{in}, W_{in})`
        - Output: :math:`(N, C_{out}, H_{out}, W_{out})` where

        .. math::
              H_{out} = (H_{in} - 1) \\times \\text{stride}[0] - 2 \\times \\text{padding}[0] + \\text{dilation}[0] 

                        \\times (\\text{kernel_size}[0] - 1) + \\text{output_padding}[0] + 1
        .. math::
              W_{out} = (W_{in} - 1) \\times \\text{stride}[1] - 2 \\times \\text{padding}[1] + \\text{dilation}[1]
              
                        \\times (\\text{kernel_size}[1] - 1) + \\text{output_padding}[1] + 1

    Attributes:
        ConvTranspose2d.weight (Tensor): the learnable weights of the module of shape
                         :math:`(\\text{in_channels}, \\frac{\\text{out_channels}}{\\text{groups}},`
                         :math:`\\text{kernel_size[0]}, \\text{kernel_size[1]})`.
                         The values of these weights are sampled from
                         :math:`\\mathcal{U}(-\\sqrt{k}, \\sqrt{k})` where
                         :math:`k = \\frac{groups}{C_\\text{out} * \\prod_{i=0}^{1}\\text{kernel_size}[i]}`
        ConvTranspose2d.bias (Tensor): the learnable bias of the module of shape (out_channels)
                         If :attr:`bias` is ``True``, then the values of these weights are
                         sampled from :math:`\\mathcal{U}(-\\sqrt{k}, \\sqrt{k})` where
                         :math:`k = \\frac{groups}{C_\\text{out} * \\prod_{i=0}^{1}\\text{kernel_size}[i]}`

    Examples::

        >>> import numpy as np
        >>> import oneflow as flow
        >>> import oneflow.nn as nn
        
        >>> m = nn.ConvTranspose2d(16, 33, 3, stride=2)
        >>> # non-square kernels and unequal stride and with padding
        >>> m = nn.ConvTranspose2d(16, 33, (3, 5), stride=(2, 1), padding=(4, 2))
        >>> m = m.to("cuda")
        >>> input = flow.Tensor(np.random.randn(20, 16, 50, 100), device=flow.device("cuda"))
        >>> output = m(input)
        >>> output.size()
        oneflow.Size([20, 33, 93, 100])

    .. _cross-correlation:
        https://en.wikipedia.org/wiki/Cross-correlation

    .. _link:
        https://github.com/vdumoulin/conv_arithmetic/blob/master/README.md
    """

    def __init__(
        self,
        in_channels: int,
        out_channels: int,
        kernel_size: _size_2_t,
        stride: _size_2_t = 1,
        padding: _size_2_t = 0,
        output_padding: _size_2_t = 0,
        groups: int = 1,
        bias: bool = True,
        dilation: int = 1,
        padding_mode: str = "zeros",
    ) -> None:
        super().__init__()
        assert padding_mode == "zeros"
        kernel_size = _pair(kernel_size)
        stride = _pair(stride)
        padding = _pair(padding)
        output_padding = _pair(output_padding)
        dilation = _pair(dilation)
        self.groups = groups
        assert in_channels % groups == 0
        assert out_channels % groups == 0
        self.weight = flow.nn.Parameter(
            flow.Tensor(in_channels, out_channels // groups, *kernel_size)
        )
        self.in_channel_groups = in_channels // groups
        self.bias = None
        self._bias_add_op = None
        if bias:
            self.bias = flow.nn.Parameter(flow.Tensor(out_channels))
            self._bias_add_op = (
                flow.builtin_op("bias_add")
                .Input("a")
                .Input("b")
                .Output("out")
                .Attr("axis", 1)
                .Build()
            )
        self._op = (
            flow.builtin_op("deconv2d")
            .Input("in")
            .Input("weight")
            .Attr("filters", out_channels // groups)
            .Attr("padding_before", padding)
            .Attr("data_format", "channels_first")
            .Attr("kernel_size", kernel_size)
            .Attr("strides", stride)
            .Attr("dilation_rate", dilation)
            .Attr("output_padding", output_padding)
            .Attr("groups", 1)
            .Output("out")
            .Build()
        )
        self.reset_parameters()

    def reset_parameters(self) -> None:
        init.kaiming_uniform_(self.weight, a=math.sqrt(5))
        if self.bias is not None:
            (fan_in, _) = init._calculate_fan_in_and_fan_out(self.weight)
            bound = 1 / math.sqrt(fan_in)
            init.uniform_(self.bias, -bound, bound)

    def forward(self, x):
        if self.groups > 1:
            in_channel_axis = 1
            in_split_list = ConvUtil.split(
                x, axis=in_channel_axis, split_num=self.groups
            )
            out_list = []
            for i in range(len(in_split_list)):
                out_list.append(
                    self._op(
                        in_split_list[i],
                        self.weight[
                            i
                            * self.in_channel_groups : (i + 1)
                            * self.in_channel_groups,
                            :,
                            :,
                            :,
                        ],
                    )[0]
                )
            res = flow.cat(out_list, dim=in_channel_axis)
        else:
            res = self._op(x, self.weight)[0]
        if self._bias_add_op is not None:
            res = self._bias_add_op(res, self.bias)[0]
        return res


class ConvTranspose3d(Module):
    r"""
    Applies a 3D transposed convolution operator over an input image composed of several input
    planes.
    The transposed convolution operator multiplies each input value element-wise by a learnable kernel,
    and sums over the outputs from all input feature planes.

    This module can be seen as the gradient of Conv3d with respect to its input.
    It is also known as a fractionally-strided convolution or
    a deconvolution (although it is not an actual deconvolution operation).

    This module supports TensorFloat32.

    * :attr:`stride` controls the stride for the cross-correlation.

    * :attr:`padding` controls the amount of implicit zero padding on both
      sides for ``dilation * (kernel_size - 1) - padding`` number of points. See note
      below for details.

    * :attr:`output_padding` controls the additional size added to one side
      of the output shape. See note below for details.

    * :attr:`dilation` controls the spacing between the kernel points; also known as the à trous algorithm.
      It is harder to describe, but this `link`_ has a nice visualization of what :attr:`dilation` does.


    The parameters :attr:`kernel_size`, :attr:`stride`, :attr:`padding`, :attr:`output_padding`
    can either be:

        - a single ``int`` -- in which case the same value is used for the depth, height and width dimensions
        - a ``tuple`` of three ints -- in which case, the first `int` is used for the depth dimension,
          the second `int` for the height dimension and the third `int` for the width dimension

    Note:
        The :attr:`padding` argument effectively adds ``dilation * (kernel_size - 1) - padding``
        amount of zero padding to both sizes of the input. This is set so that
        when a :class:`~torch.nn.Conv3d` and a :class:`~torch.nn.ConvTranspose3d`
        are initialized with same parameters, they are inverses of each other in
        regard to the input and output shapes. However, when ``stride > 1``,
        :class:`~torch.nn.Conv3d` maps multiple input shapes to the same output
        shape. :attr:`output_padding` is provided to resolve this ambiguity by
        effectively increasing the calculated output shape on one side. Note
        that :attr:`output_padding` is only used to find output shape, but does
        not actually add zero-padding to output.


    Args:
        in_channels (int): Number of channels in the input image
        out_channels (int): Number of channels produced by the convolution
        kernel_size (int or tuple): Size of the convolving kernel
        stride (int or tuple, optional): Stride of the convolution. Default: 1
        padding (int or tuple, optional): ``dilation * (kernel_size - 1) - padding`` zero-padding
            will be added to both sides of each dimension in the input. Default: 0
        output_padding (int or tuple, optional): Additional size added to one side
            of each dimension in the output shape. Default: 0
        groups (int, optional): Number of blocked connections from input channels to output channels. Default: 1
        bias (bool, optional): If ``True``, adds a learnable bias to the output. Default: ``True``
        dilation (int or tuple, optional): Spacing between kernel elements. Default: 1
    

    Shape:
        - Input: :math:`(N, C_{in}, D_{in}, H_{in}, W_{in})`
        - Output: :math:`(N, C_{out}, D_{out}, H_{out}, W_{out})` where

        .. math::
              D_{out} = (D_{in} - 1) \times \text{stride}[0] - 2 \times \text{padding}[0] + \text{dilation}[0]
                        \times (\text{kernel_size}[0] - 1) + \text{output_padding}[0] + 1
        .. math::
              H_{out} = (H_{in} - 1) \times \text{stride}[1] - 2 \times \text{padding}[1] + \text{dilation}[1]
                        \times (\text{kernel_size}[1] - 1) + \text{output_padding}[1] + 1
        .. math::
              W_{out} = (W_{in} - 1) \times \text{stride}[2] - 2 \times \text{padding}[2] + \text{dilation}[2]
                        \times (\text{kernel_size}[2] - 1) + \text{output_padding}[2] + 1


    Attributes:
        weight (Tensor): the learnable weights of the module of shape
                         :math:`(\text{in_channels}, \frac{\text{out_channels}}{\text{groups}},`
                         :math:`\text{kernel_size[0]}, \text{kernel_size[1]}, \text{kernel_size[2]})`.
                         The values of these weights are sampled from
                         :math:`\mathcal{U}(-\sqrt{k}, \sqrt{k})` where
                         :math:`k = \frac{groups}{C_\text{out} * \prod_{i=0}^{2}\text{kernel_size}[i]}`
        bias (Tensor):   the learnable bias of the module of shape (out_channels)
                         If :attr:`bias` is ``True``, then the values of these weights are
                         sampled from :math:`\mathcal{U}(-\sqrt{k}, \sqrt{k})` where
                         :math:`k = \frac{groups}{C_\text{out} * \prod_{i=0}^{2}\text{kernel_size}[i]}`

    Examples::

        >>> import oneflow as flow
        >>> import oneflow.nn as nn

        >>> # With square kernels and equal stride
        >>> m = nn.ConvTranspose3d(16, 33, 3, stride=2)
        >>> # non-square kernels and unequal stride and with padding
        >>> m = nn.ConvTranspose3d(16, 33, (3, 5, 2), stride=(2, 1, 1), padding=(0, 4, 2))
        >>> input = flow.randn(20, 16, 10, 50, 100)
        >>> output = m(input)

    .. _cross-correlation:
        https://en.wikipedia.org/wiki/Cross-correlation

    .. _link:
        https://github.com/vdumoulin/conv_arithmetic/blob/master/README.md
    """

    def __init__(
        self,
        in_channels: int,
        out_channels: int,
        kernel_size: _size_3_t,
        stride: _size_3_t = 1,
        padding: _size_3_t = 0,
        output_padding: _size_3_t = 0,
        groups: int = 1,
        bias: bool = True,
        dilation: _size_3_t = 1,
        padding_mode: str = "zeros",
    ) -> None:
        super().__init__()
        assert padding_mode == "zeros", "Only `zeros` padding mode is supported"
        self.kernel_size = _triple(kernel_size)
        self.stride = _triple(stride)
        self.padding = _triple(padding)
        self.dilation = _triple(dilation)
        self.output_padding = _triple(output_padding)
        self.groups = groups
        assert in_channels % groups == 0
        assert out_channels % groups == 0
        self.weight = flow.nn.Parameter(
            flow.Tensor(in_channels, out_channels // groups, *self.kernel_size)
        )
        self.filters = out_channels // groups
        self.bias = None
        self._bias_add_op = None
        if bias:
            self.bias = flow.nn.Parameter(flow.Tensor(out_channels))
        self.reset_parameters()

    def reset_parameters(self) -> None:
        init.kaiming_uniform_(self.weight, a=math.sqrt(5))
        if self.bias is not None:
            (fan_in, _) = init._calculate_fan_in_and_fan_out(self.weight)
            bound = 1 / math.sqrt(fan_in)
            init.uniform_(self.bias, -bound, bound)

    def forward(self, x):
        return flow._C.deconv3d(
            x,
            self.weight,
            self.bias,
            self.filters,
            self.padding,
            "channels_first",
            self.kernel_size,
            self.output_padding,
            self.stride,
            self.dilation,
            self.groups,
        )


if __name__ == "__main__":
    import doctest

    doctest.testmod(raise_on_error=True)<|MERGE_RESOLUTION|>--- conflicted
+++ resolved
@@ -203,17 +203,6 @@
             init.uniform_(self.bias, -bound, bound)
 
     def forward(self, x):
-<<<<<<< HEAD
-        return flow._C.conv1d(
-            x,
-            self.weight,
-            self.bias,
-            stride=self.stride,
-            padding=self.padding,
-            dilation=self.dilation,
-            groups=self.groups,
-        )
-=======
         if x.device.type == "cpu" and self.groups > 1:
             in_channel_axis = 1
             weight_channel_axis = 0
@@ -260,7 +249,6 @@
                 channel_pos=self.channel_pos,
             )
         return res
->>>>>>> 0c6bc81b
 
     def extra_repr(self):
         s = "{in_channels}, {out_channels}, kernel_size={kernel_size}, stride={stride}"
@@ -458,18 +446,6 @@
         # TODO(zwx): Use `tensor.device_type()` method to help checking if x is on cpu.
         # Using `if x.device == flow.device("cpu"):` will fail as consistent tensor has
         # no device, however using `x.is_cuda` is not a good choice.
-<<<<<<< HEAD
-
-        res = flow._C.conv2d(
-            x,
-            self.weight,
-            self.bias,
-            stride=self.stride,
-            padding=self.padding,
-            dilation=self.dilation,
-            groups=self.groups,
-        )
-=======
         if not x.is_cuda and self.groups > 1:
             in_split_list = ConvUtil.split(
                 x, axis=in_channel_axis, split_num=self.groups
@@ -513,7 +489,6 @@
                 groups=self.groups,
                 channel_pos=self.channel_pos,
             )
->>>>>>> 0c6bc81b
         return res
 
     def extra_repr(self):
@@ -670,17 +645,6 @@
     def forward(self, x):
         if x.shape[1] != self.in_channels:
             raise ValueError("The input channels should be equal to self.in_channels")
-<<<<<<< HEAD
-        return flow._C.conv3d(
-            x,
-            self.weight,
-            self.bias,
-            stride=self.stride,
-            padding=self.padding,
-            dilation=self.dilation,
-            groups=self.groups,
-        )
-=======
         if x.device.type == "cpu" and self.groups > 1:
             in_channel_axis = 1
             in_split_list = ConvUtil.split(
@@ -726,7 +690,6 @@
                 channel_pos=self.channel_pos,
             )
         return res
->>>>>>> 0c6bc81b
 
     def extra_repr(self):
         s = "{in_channels}, {out_channels}, kernel_size={kernel_size}, stride={stride}"
