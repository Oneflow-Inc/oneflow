"""
Copyright 2020 The OneFlow Authors. All rights reserved.

Licensed under the Apache License, Version 2.0 (the "License");
you may not use this file except in compliance with the License.
You may obtain a copy of the License at

    http://www.apache.org/licenses/LICENSE-2.0

Unless required by applicable law or agreed to in writing, software
distributed under the License is distributed on an "AS IS" BASIS,
WITHOUT WARRANTIES OR CONDITIONS OF ANY KIND, either express or implied.
See the License for the specific language governing permissions and
limitations under the License.
"""
from typing import Optional
import os

import oneflow as flow
from oneflow.nn.common_types import _size_1_t, _size_2_t, _size_3_t
from oneflow.nn.module import Module
from oneflow.nn.modules.utils import (
    _generate_output_size,
    _getint,
    _pair,
    _single,
    _triple,
)


class MaxPool1d(Module):
    r"""The interface is consistent with PyTorch.
    The documentation is referenced from: https://pytorch.org/docs/stable/generated/torch.nn.MaxPool1d.html#torch.nn.MaxPool1d

    Applies a 1D max pooling over an input signal composed of several input planes.

    In the simplest case, the output value of the layer with input size :math:`(N, C, L)`
    and output :math:`(N, C, L_{out})` can be precisely described as:

    .. math::
        out(N_i, C_j, k) = \max_{m=0, \ldots, \text{kernel\_size} - 1}
                input(N_i, C_j, stride \times k + m)

    If :attr:`padding` is non-zero, then the input is implicitly padded with minimum value on both sides
    for :attr:`padding` number of points. :attr:`dilation` is the stride between the elements within the
    sliding window. This `link`_ has a nice visualization of the pooling parameters.

    Note:
        When ceil_mode=True, sliding windows are allowed to go off-bounds if they start within the left padding
        or the input. Sliding windows that would start in the right padded region are ignored.

    Args:
        kernel_size: The size of the sliding window, must be > 0.
        stride: The stride of the sliding window, must be > 0. Default value is :attr:`kernel_size`.
        padding: Implicit negative infinity padding to be added on both sides, must be >= 0 and <= kernel_size / 2.
        dilation: The stride between elements within a sliding window, must be > 0.
        return_indices: If ``True``, will return the argmax along with the max values.
                        Useful for :class:`torch.nn.MaxUnpool1d` later
        ceil_mode: If ``True``, will use `ceil` instead of `floor` to compute the output shape. This
                   ensures that every element in the input tensor is covered by a sliding window.

    Shape:
        - Input: :math:`(N, C, L_{in})`
        - Output: :math:`(N, C, L_{out})`, where

          .. math::
              L_{out} = \left\lfloor \frac{L_{in} + 2 \times \text{padding} - \text{dilation}
                    \times (\text{kernel_size} - 1) - 1}{\text{stride}} + 1\right\rfloor

    For example: 

    .. code-block:: python 

        import oneflow as flow 
        import numpy as np

        of_maxpool1d = flow.nn.MaxPool1d(kernel_size=3, padding=1, stride=1)
        x = flow.Tensor(np.random.randn(1, 4, 4))
        y = of_maxpool1d(x)
        y.shape 
        oneflow.Size([1, 4, 4])

    """

    def __init__(
        self,
        kernel_size: _size_1_t,
        stride: Optional[_size_1_t] = None,
        padding: _size_1_t = 0,
        dilation: _size_1_t = 1,
        return_indices: bool = False,
        ceil_mode: bool = False,
    ):
        super().__init__()
        self.kernel_size = _single(kernel_size)
        self.stride = _single(stride) if stride is not None else self.kernel_size
        data_format = "NCL"  # only support "NCL" for now !
        self.channel_pos = "channels_first" if data_format == "NCL" else "channels_last"
        self.dilation = _single(dilation)
        self.padding = _single(padding)
        self.return_indices = return_indices
        self.ceil_mode = ceil_mode

    def forward(self, x):
        y, indice = flow._C.max_pool1d(
            x,
            kernel_size=self.kernel_size,
            stride=self.stride,
            padding=self.padding,
            dilation=self.dilation,
            return_indices=True,
            ceil_mode=self.ceil_mode,
            data_format=self.channel_pos,
        )
        if self.return_indices:
            return y, indice
        else:
            return y

    def extra_repr(self) -> str:
        return "kernel_size={}, stride={}, padding={}".format(
            self.kernel_size, self.stride, self.padding
        )


def get_dhw_offset(channel_pos):
    if channel_pos == "channels_first":
        return 2
    else:
        return 1


def get_ndim_pads_list(padding, dhw_offset, ndims):
    pads_list = []
    for i in range(len(padding)):
        pad = padding[i]
        if isinstance(pad, int):
            pad = [pad, pad]
        elif isinstance(pad, (list, tuple)):
            assert len(pad) == 2
            pad = [pad[0], pad[1]]
        else:
            raise ValueError("padding must be list tuple or int")
        if i in range(dhw_offset, dhw_offset + ndims):
            pads_list.append(pad)
        else:
            assert pad == [0, 0]
    return pads_list


def calc_pool_padding(padding, dhw_offset, ndims):
    if isinstance(padding, str):
        padding = "SAME_LOWER" if padding.upper() == "SAME" else padding
        assert padding.upper() in ["VALID", "SAME_LOWER", "SAME_UPPER"]
        padding_type = padding.lower()
        ndim_pads_list = [[0, 0]] * ndims
    elif isinstance(padding, (list, tuple)):
        padding_type = "customized"
        ndim_pads_list = get_ndim_pads_list(padding, dhw_offset, ndims)
    else:
        raise ValueError("padding must be str or a list.")
    return (padding_type, ndim_pads_list)


class MaxPool2d(Module):
    r"""The interface is consistent with PyTorch.
    The documentation is referenced from: https://pytorch.org/docs/stable/generated/torch.nn.MaxPool2d.html#torch.nn.MaxPool2d

    Applies a 2D max pooling over an input signal composed of several input planes.

    In the simplest case, the output value of the layer with input size :math:`(N, C, H, W)`,
    output :math:`(N, C, H_{out}, W_{out})` and :attr:`kernel_size` :math:`(kH, kW)`
    can be precisely described as:

    .. math::
        \begin{aligned}
            out(N_i, C_j, h, w) ={} & \max_{m=0, \ldots, kH-1} \max_{n=0, \ldots, kW-1} \\
                                    & \text{input}(N_i, C_j, \text{stride[0]} \times h + m,
                                                   \text{stride[1]} \times w + n)
        \end{aligned}

    If :attr:`padding` is non-zero, then the input is implicitly minimum value padded on both sides
    for :attr:`padding` number of points. :attr:`dilation` controls the spacing between the kernel points.
    It is harder to describe, but this `link`_ has a nice visualization of what :attr:`dilation` does.

    Note:
        When ceil_mode=True, sliding windows are allowed to go off-bounds if they start within the left padding
        or the input. Sliding windows that would start in the right padded region are ignored.
    The parameters :attr:`kernel_size`, :attr:`stride`, :attr:`padding`, :attr:`dilation` can either be:
        - a single ``int`` -- in which case the same value is used for the height and width dimension
        - a ``tuple`` of two ints -- in which case, the first `int` is used for the height dimension,
          and the second `int` for the width dimension

    Args:
        kernel_size: the size of the window to take a max over
        stride: the stride of the window. Default value is :attr:`kernel_size`
        padding: implicit minimum value padding to be added on both sides
        dilation: a parameter that controls the stride of elements in the window
        return_indices: if ``True``, will return the max indices along with the outputs.
                        Useful for :class:`torch.nn.MaxUnpool2d` later
        ceil_mode: when True, will use `ceil` instead of `floor` to compute the output shape

    Shape:
        - Input: :math:`(N, C, H_{in}, W_{in})`
        - Output: :math:`(N, C, H_{out}, W_{out})`, where

          .. math::
              H_{out} = \left\lfloor\frac{H_{in} + 2 * \text{padding[0]} - \text{dilation[0]}
                    \times (\text{kernel_size[0]} - 1) - 1}{\text{stride[0]}} + 1\right\rfloor
          .. math::
              W_{out} = \left\lfloor\frac{W_{in} + 2 * \text{padding[1]} - \text{dilation[1]}
                    \times (\text{kernel_size[1]} - 1) - 1}{\text{stride[1]}} + 1\right\rfloor

    For example:

    .. code-block:: python

        import oneflow as flow 
        import numpy as np

        m = flow.nn.MaxPool2d(kernel_size=3, padding=1, stride=1)
        x = flow.Tensor(np.random.randn(1, 4, 4, 4))
        y = m(x)
        y.shape 
        oneflow.Size([1, 4, 4, 4])

    """

    def __init__(
        self,
        kernel_size: _size_2_t,
        stride: Optional[_size_2_t] = None,
        padding: _size_2_t = 0,
        dilation: _size_2_t = 1,
        return_indices: bool = False,
        ceil_mode: bool = False,
    ):
        super().__init__()
        self.kernel_size = _pair(kernel_size)
        self.stride = _pair(stride) if (stride is not None) else _pair(kernel_size)
        self.padding = _pair(padding)
        self.dilation = _pair(dilation)
        self.return_indices = return_indices
        self.ceil_mode = ceil_mode
<<<<<<< HEAD

=======
>>>>>>> 55c4c608
        if os.getenv("ONEFLOW_ENABLE_NHWC") == "1":
            self.channel_pos = "channels_last"
        else:
            self.channel_pos = "channels_first"

    def forward(self, x):
        if not self.return_indices:
            return flow._C.max_pool2d(
                x,
                kernel_size=self.kernel_size,
                stride=self.stride,
                padding=self.padding,
                dilation=self.dilation,
                return_indices=self.return_indices,
                ceil_mode=self.ceil_mode,
                data_format=self.channel_pos,
            )[0]
        else:
            return flow._C.max_pool2d(
                x,
                kernel_size=self.kernel_size,
                stride=self.stride,
                padding=self.padding,
                dilation=self.dilation,
                return_indices=self.return_indices,
                ceil_mode=self.ceil_mode,
                data_format=self.channel_pos,
            )

    def extra_repr(self) -> str:
        return "kernel_size={}, stride={}, padding={}, dilation={}".format(
            self.kernel_size, self.stride, self.padding, self.dilation
        )


class MaxPool3d(Module):
    r"""The interface is consistent with PyTorch.
    The documentation is referenced from: https://pytorch.org/docs/stable/generated/torch.nn.MaxPool3d.html#torch.nn.MaxPool3d

    Applies a 3D max pooling over an input signal composed of several input planes.

    In the simplest case, the output value of the layer with input size :math:`(N, C, D, H, W)`,
    output :math:`(N, C, D_{out}, H_{out}, W_{out})` and :attr:`kernel_size` :math:`(kD, kH, kW)`
    can be precisely described as:

    .. math::
        \begin{aligned}
            \text{out}(N_i, C_j, d, h, w) ={} & \max_{k=0, \ldots, kD-1} \max_{m=0, \ldots, kH-1} \max_{n=0, \ldots, kW-1} \\
                                              & \text{input}(N_i, C_j, \text{stride[0]} \times d + k,
                                                             \text{stride[1]} \times h + m, \text{stride[2]} \times w + n)
        \end{aligned}

    If :attr:`padding` is non-zero, then the input is implicitly minimum value on both sides
    for :attr:`padding` number of points. :attr:`dilation` controls the spacing between the kernel points.
    It is harder to describe, but this `link`_ has a nice visualization of what :attr:`dilation` does.

    Note:
        When ceil_mode=True, sliding windows are allowed to go off-bounds if they start within the left padding
        or the input. Sliding windows that would start in the right padded region are ignored.

    The parameters :attr:`kernel_size`, :attr:`stride`, :attr:`padding`, :attr:`dilation` can either be:

        - a single ``int`` -- in which case the same value is used for the depth, height and width dimension
        - a ``tuple`` of three ints -- in which case, the first `int` is used for the depth dimension,
          the second `int` for the height dimension and the third `int` for the width dimension

    Args:
        kernel_size: the size of the window to take a max over
        stride: the stride of the window. Default value is :attr:`kernel_size`
        padding: implicit minimum value padding to be added on all three sides
        dilation: a parameter that controls the stride of elements in the window
        return_indices: if ``True``, will return the max indices along with the outputs.
                        Useful for :class:`torch.nn.MaxUnpool3d` later
        ceil_mode: when True, will use `ceil` instead of `floor` to compute the output shape

    Shape:
        - Input: :math:`(N, C, D_{in}, H_{in}, W_{in})`
        - Output: :math:`(N, C, D_{out}, H_{out}, W_{out})`, where

          .. math::
              D_{out} = \left\lfloor\frac{D_{in} + 2 \times \text{padding}[0] - \text{dilation}[0] \times
                (\text{kernel_size}[0] - 1) - 1}{\text{stride}[0]} + 1\right\rfloor

          .. math::
              H_{out} = \left\lfloor\frac{H_{in} + 2 \times \text{padding}[1] - \text{dilation}[1] \times
                (\text{kernel_size}[1] - 1) - 1}{\text{stride}[1]} + 1\right\rfloor

          .. math::
              W_{out} = \left\lfloor\frac{W_{in} + 2 \times \text{padding}[2] - \text{dilation}[2] \times
                (\text{kernel_size}[2] - 1) - 1}{\text{stride}[2]} + 1\right\rfloor

    For example:

    .. code-block:: python

        import oneflow as flow 
        import numpy as np 

        of_maxpool3d = flow.nn.MaxPool3d(kernel_size=3, padding=1, stride=1)
        x = flow.Tensor(np.random.randn(1, 4, 4, 4, 4))
        y = of_maxpool3d(x)
        y.shape 
        oneflow.Size([1, 4, 4, 4, 4])

    """

    def __init__(
        self,
        kernel_size: _size_3_t,
        stride: Optional[_size_3_t] = None,
        padding: _size_3_t = 0,
        dilation: _size_3_t = 1,
        return_indices: bool = False,
        ceil_mode: bool = False,
    ):
        super().__init__()
        self.kernel_size = _triple(kernel_size)
        self.stride = _triple(stride) if (stride is not None) else _triple(kernel_size)
        data_format = "NCDHW"
        self.channel_pos = (
            "channels_last" if data_format == "NDHWC" else "channels_first"
        )
        self.dilation = _triple(dilation)
        self.padding = _triple(padding)
        self.return_indices = return_indices
        self.ceil_mode = ceil_mode

    def forward(self, x):
        y, indice = flow._C.max_pool3d(
            x,
            kernel_size=self.kernel_size,
            stride=self.stride,
            padding=self.padding,
            dilation=self.dilation,
            return_indices=True,
            ceil_mode=self.ceil_mode,
            data_format=self.channel_pos,
        )

        if self.return_indices:
            return y, indice
        else:
            return y

    def extra_repr(self) -> str:
        return "kernel_size={}, stride={}, padding={}, dilation={}".format(
            self.kernel_size, self.stride, self.padding, self.dilation
        )


class AvgPool1d(Module):
    r"""Applies a 1D average pooling over an input signal composed of several input planes.
    In the simplest case, the output value of the layer with input size :math:`(N, C, H, W)`,
    output :math:`(N, C, H_{out}, W_{out})` and `kernel_size` :math:`k`
    can be precisely described as:
    
    .. math::
        out(N_i, C_j, l)  = \\frac{1}{k} \\sum_{m=0}^{k-1}
                               input(N_i, C_j, stride[0] \\times h + m, stride*l + m)
    
    If padding is non-zero, then the input is implicitly zero-padded on both sides for padding number of points.
    The parameters kernel_size, stride, padding can each be an int or a one-element tuple.
    
    Note:
        When ceil_mode=True, sliding windows are allowed to go off-bounds if they start within the left padding or the
        input. Sliding windows that would start in the right padded region are ignored.
    
    Args:
        kernel_size: the size of the window.
        strides: the stride of the window. Default value is kernel_size.
        padding: implicit zero padding to be added on both sides.
        ceil_mode: when True, will use ceil instead of floor to compute the output shape.
        count_include_pad: when True, will include the zero-padding in the averaging calculation.
    
    For example: 

    .. code-block:: python 
        
        import oneflow as flow 
        import numpy as np

        m = flow.nn.AvgPool1d(kernel_size=3, padding=1, stride=1)
        x = flow.tensor(np.random.randn(1, 4, 4))
        y = m(x)
        y.shape 
        oneflow.Size([1, 4, 4])

    """

    def __init__(
        self,
        kernel_size: _size_2_t,
        stride: Optional[_size_2_t] = None,
        padding: _size_2_t = 0,
        ceil_mode: bool = False,
        count_include_pad: bool = True,
    ):
        super().__init__()
        self.kernel_size = _single(kernel_size)
        data_format = "NCHW"  # only support "NCHW" for now !
        self.channel_pos = (
            "channels_first" if data_format == "NCHW" else "channels_last"
        )
        self.stride = _single(stride) if (stride is not None) else _single(kernel_size)
        self.ceil_mode = ceil_mode
        self.count_include_pad = count_include_pad
        self.padding = _single(padding)

    def forward(self, x):
        return flow._C.avg_pool1d(
            x,
            kernel_size=self.kernel_size,
            stride=self.stride,
            padding=self.padding,
            ceil_mode=self.ceil_mode,
            count_include_pad=self.count_include_pad,
            divisor_override=0,
            data_format=self.channel_pos,
        )

    def extra_repr(self) -> str:
        return (
            "kernel_size={kernel_size}, stride={stride}, padding={padding}"
            ", ceil_mode={ceil_mode}".format(**self.__dict__)
        )


class AvgPool2d(Module):
    r"""Performs the 2d-average pooling on the input.

    In the simplest case, the output value of the layer with input size :math:`(N, C, H, W)`,
    output :math:`(N, C, H_{out}, W_{out})` and `kernel_size` :math:`(kH, kW)`
    can be precisely described as:

    .. math::

        out(N_i, C_j, h, w)  = \frac{1}{kH * kW} \sum_{m=0}^{kH-1} \sum_{n=0}^{kW-1}
                               input(N_i, C_j, stride[0] \times h + m, stride[1] \times w + n)

    Args:
        kernel_size (Union[int, Tuple[int, int]]):  An int or list of ints that has length 1, 2. The size of the window for each dimension of the input Tensor.
        strides (Union[int, Tuple[int, int]]): An int or list of ints that has length 1, 2. The stride of the sliding window for each dimension of the input Tensor.
        padding (Tuple[int, int]): An int or list of ints that has length 1, 2. Implicit zero padding to be added on both sides.
        ceil_mode (bool, default to False): When True, will use ceil instead of floor to compute the output shape.

    For example:

    .. code-block:: python

        import oneflow as flow 
        import numpy as np 

        m = flow.nn.AvgPool2d(kernel_size=3, padding=1, stride=1)
        x = flow.tensor(np.random.randn(1, 4, 4, 4))
        y = m(x)   
        y.shape
        oneflow.Size([1, 4, 4, 4])

    """

    def __init__(
        self,
        kernel_size: _size_2_t,
        stride: Optional[_size_2_t] = None,
        padding: _size_2_t = 0,
        ceil_mode: bool = False,
        count_include_pad: bool = True,
        divisor_override: int = 0,
    ):
        super().__init__()
        self.kernel_size = _pair(kernel_size)
        self.stride = _pair(stride) if (stride is not None) else _pair(kernel_size)
        self.ceil_mode = ceil_mode

        if os.getenv("ONEFLOW_ENABLE_NHWC") == "1":
            self.data_format = "NHWC"
            self.channel_pos = "channels_last"
            assert isinstance(padding, int) or isinstance(
                padding, tuple
            ), "padding can only int int or tuple of 2 ints."
            padding = _pair(padding)
            if len(padding) == 2:
                if self.data_format == "NCHW":
                    padding = (0, 0, padding[0], padding[1])
                elif self.data_format == "NHWC":
                    padding = (0, padding[0], padding[1], 0)
                else:
                    raise ValueError("error padding param!")
            self.padding = padding

            if not count_include_pad:
                raise ValueError(
                    "AvgPool2d with NHWC data format don't support count_include_pad for now."
                )
            if divisor_override != 0:
                raise ValueError(
                    "AvgPool2d with NHWC data format don't support divisor_override for now."
                )

            # TODO(yaochi): align with pytorch when padding is asymmetric
            self._padding_type, _pads_list = calc_pool_padding(
                padding, get_dhw_offset(self.channel_pos), 2
            )
            self._padding_before = [pad[0] for pad in _pads_list]
            self._padding_after = [pad[1] for pad in _pads_list]
<<<<<<< HEAD
=======

>>>>>>> 55c4c608
        else:
            self.data_format = "NCHW"
            self.channel_pos = "channels_first"
            self.padding = _pair(padding)
            self.count_include_pad = count_include_pad
            self.divisor_override = int(divisor_override)

    def forward(self, x):
        if self.data_format == "NCHW":
            return flow._C.avg_pool2d(
                x,
                kernel_size=self.kernel_size,
                stride=self.stride,
                padding=self.padding,
                ceil_mode=self.ceil_mode,
                count_include_pad=self.count_include_pad,
                divisor_override=self.divisor_override,
                data_format=self.channel_pos,
            )
        else:
            return flow._C.avg_pool2d_nhwc(
                x,
                kernel_size=self.kernel_size,
                stride=self.stride,
                padding=self._padding_type,
                padding_before=self._padding_before,
                padding_after=self._padding_after,
                ceil_mode=self.ceil_mode,
                data_format=self.channel_pos,
            )

    def extra_repr(self) -> str:
        return (
            "kernel_size={kernel_size}, stride={stride}, padding={padding}"
            ", ceil_mode={ceil_mode}".format(**self.__dict__)
        )


class AvgPool3d(Module):
    r"""Applies a 3D average pooling over an input signal composed of several input planes.
    In the simplest case, the output value of the layer with input size :math:`(N, C, D, H, W)`,
    output :math:`(N, C, D_{out}, H_{out}, W_{out})` and `kernel_size` :math:`(kD, kH, kW)`
    can be precisely described as:
    
    .. math::
        out(N_i, C_j, d, h, w)  = \\frac{1}{kD * kH * kW } \\sum_{k=0}^{kD-1} \\sum_{m=0}^{kH-1} \\sum_{n=0}^{kW-1}
                               input(N_i, C_j, stride[0] \\times d + k, stride[1] \\times h + m, stride[2] \\times w + n)
    
    If padding is non-zero, then the input is implicitly zero-padded on all three sides for padding number of points.
    
    Note:
        When ceil_mode=True, sliding windows are allowed to go off-bounds if they start within the left padding or the
        input. Sliding windows that would start in the right padded region are ignored.
    
    Args:
        kernel_size: the size of the window.
        strides:  the stride of the window. Default value is kernel_size.
        padding:  implicit zero padding to be added on all three sides.
        ceil_mode:  when True, will use ceil instead of floor to compute the output shape.
        count_include_pad: when True, will include the zero-padding in the averaging calculation.
        divisor_override: if specified, it will be used as divisor, otherwise kernel_size will be used.
    
    Shape:
        - Input: :math:`(N, C, D_{in}, H_{in}, W_{in})`

        - Output: :math:`(N, C, D_{out}, H_{out}, W_{out})`, where
        
          .. math::
              D_{out} = \\left\\lfloor\\frac{D_{in} + 2 \\times \\text{padding}[0] - \\text{kernel_size}[0]}{\\text{stride}[0]} + 1\\right\\rfloor
        
          .. math::
              H_{out} = \\left\\lfloor\\frac{H_{in} + 2 \\times \\text{padding}[1] - \\text{kernel_size}[1]}{\\text{stride}[1]} + 1\\right\\rfloor
        
          .. math::
              W_{out} = \\left\\lfloor\\frac{W_{in} + 2 \\times \\text{padding}[2] - \\text{kernel_size}[2]}{\\text{stride}[2]} + 1\\right\\rfloor
    
    For example:
    
    .. code-block:: python
    
        import oneflow as flow
        import numpy as np
        
        m = flow.nn.AvgPool3d(kernel_size=(2,2,2),padding=(0,0,0),stride=(1,1,1))
        x = flow.tensor(np.random.randn(9, 7, 11, 32, 20))
        y = m(x)
        y.shape
        oneflow.Size([9, 7, 10, 31, 19])

    """

    def __init__(
        self,
        kernel_size: _size_3_t,
        stride: Optional[_size_3_t] = None,
        padding: _size_3_t = 0,
        ceil_mode: bool = False,
        count_include_pad: bool = True,
        divisor_override: int = 0,
    ):
        super().__init__()
        self.kernel_size = _triple(kernel_size)
        data_format = "NCHW"  # only support "NCHW" for now !
        self.channel_pos = (
            "channels_first" if data_format == "NCHW" else "channels_last"
        )
        self.stride = _triple(stride) if (stride is not None) else _triple(kernel_size)
        self.ceil_mode = ceil_mode
        self.count_include_pad = count_include_pad
        self.divisor_override = int(divisor_override)
        self.padding = _triple(padding)

    def forward(self, x):
        return flow._C.avg_pool3d(
            x,
            kernel_size=self.kernel_size,
            stride=self.stride,
            padding=self.padding,
            ceil_mode=self.ceil_mode,
            count_include_pad=self.count_include_pad,
            divisor_override=self.divisor_override,
            data_format=self.channel_pos,
        )

    def extra_repr(self) -> str:
        return (
            "kernel_size={kernel_size}, stride={stride}, padding={padding}"
            ", ceil_mode={ceil_mode}".format(**self.__dict__)
        )


class AdaptiveAvgPool1d(Module):
    """Applies a 1D adaptive average pooling over an input signal composed of several input planes.

    The output size is H, for any input size.
    The number of output features is equal to the number of input planes.

    Args:
        output_size: the target output size H

    For example:

    .. code-block:: python

        >>> import numpy as np
        >>> import oneflow as flow
        >>> import oneflow.nn as nn

        >>> m = nn.AdaptiveAvgPool1d(5)
        >>> input = flow.Tensor(np.random.randn(1, 64, 8))
        >>> output = m(input)
        >>> output.size()
        oneflow.Size([1, 64, 5])

    """

    def __init__(self, output_size: _size_1_t) -> None:
        super().__init__()
        assert output_size is not None, "'output_size' cannot be NoneType"
        self.output_size = _single(output_size)

    def forward(self, x):
        assert (
            len(x.shape) == 3 and len(self.output_size) == 1
        ), "the length of 'output_size' does not match the input size, 1 expected"
        assert isinstance(
            self.output_size[0], int
        ), "numbers in 'output_size' should be integer"
        return flow._C.adaptive_avg_pool1d(x, output_size=self.output_size)


def adaptive_avg_pool1d(input, output_size):
    """Applies a 1D adaptive average pooling over an input signal composed of several input planes.

    See :mod:`oneflow.nn.AdaptiveAvgPool1d`

    Args:
        input: input tensor
        output_size: the target output size (single integer)
    """
    return AdaptiveAvgPool1d(output_size)(input)


class AdaptiveAvgPool2d(Module):
    """Applies a 2D adaptive average pooling over an input signal composed of several input planes.

    The output is of size H x W, for any input size.
    The number of output features is equal to the number of input planes.

    Args:
        output_size: the target output size of the image of the form H x W.
                     Can be a tuple (H, W) or a single H for a square image H x H.
                     H and W can be either a ``int``, or ``None`` which means the size will
                     be the same as that of the input.

    For example:

    .. code-block:: python

        >>> import numpy as np
        >>> import oneflow as flow
        >>> import oneflow.nn as nn

        >>> m = nn.AdaptiveAvgPool2d((5,7))
        >>> input = flow.Tensor(np.random.randn(1, 64, 8, 9))
        >>> output = m(input)
        >>> output.size()
        oneflow.Size([1, 64, 5, 7])

        >>> m = nn.AdaptiveAvgPool2d(7)
        >>> input = flow.Tensor(np.random.randn(1, 64, 10, 9))
        >>> output = m(input)
        >>> output.size()
        oneflow.Size([1, 64, 7, 7])

        >>> m = nn.AdaptiveAvgPool2d((None, 7))
        >>> input = flow.Tensor(np.random.randn(1, 64, 10, 9))
        >>> output = m(input)
        >>> output.size()
        oneflow.Size([1, 64, 10, 7])

    """

    def __init__(self, output_size) -> None:
        super().__init__()
        assert output_size is not None, "'output_size' cannot be NoneType"
        self.output_size = _pair(output_size)

    def forward(self, x):
        assert (
            len(x.shape) == 4
        ), f"expected 4-dimensional tensor, but got {len(x.shape)}-dimensional tensor"
        new_output_size = _generate_output_size(x.shape, self.output_size)
        return flow._C.adaptive_avg_pool2d(x, output_size=new_output_size)


def adaptive_avg_pool2d(input, output_size):
    """Applies a 2D adaptive average pooling over an input signal composed of several input planes.

    See :mod:`oneflow.nn.AdaptiveAvgPool2d`

    Args:
        input: input tensor
        output_size: the target output size (single integer or double-integer tuple)
    """
    return AdaptiveAvgPool2d(output_size)(input)


class AdaptiveAvgPool3d(Module):
    """Applies a 3D adaptive average pooling over an input signal composed of several input planes.

    The output is of size D x H x W, for any input size.
    The number of output features is equal to the number of input planes.

    Args:
        output_size: the target output size of the form D x H x W.
                     Can be a tuple (D, H, W) or a single number D for a cube D x D x D.
                     D, H and W can be either a ``int``, or ``None`` which means the size will
                     be the same as that of the input.

    For example:

    .. code-block:: python

        >>> import numpy as np
        >>> import oneflow as flow
        >>> import oneflow.nn as nn

        >>> m = nn.AdaptiveAvgPool3d((5,7,9))
        >>> input = flow.Tensor(np.random.randn(1, 64, 8, 9, 10))
        >>> output = m(input)
        >>> output.size()
        oneflow.Size([1, 64, 5, 7, 9])

        >>> m = nn.AdaptiveAvgPool3d(7)
        >>> input = flow.Tensor(np.random.randn(1, 64, 10, 9, 8))
        >>> output = m(input)
        >>> output.size()
        oneflow.Size([1, 64, 7, 7, 7])

        >>> m = nn.AdaptiveAvgPool3d((7, None, None))
        >>> input = flow.Tensor(np.random.randn(1, 64, 10, 9, 8))
        >>> output = m(input)
        >>> output.size()
        oneflow.Size([1, 64, 7, 9, 8])

    """

    def __init__(self, output_size) -> None:
        super().__init__()
        assert output_size is not None, "'output_size' cannot be NoneType"
        self.output_size = _triple(output_size)

    def forward(self, x):
        assert (
            len(x.shape) == 5
        ), f"expected 5-dimensional tensor, but got {len(x.shape)}-dimensional tensor"
        new_output_size = _generate_output_size(x.shape, self.output_size)
        return flow._C.adaptive_avg_pool3d(x, output_size=new_output_size)


def adaptive_avg_pool3d(input, output_size):
    """Applies a 3D adaptive average pooling over an input signal composed of several input planes.

    See :mod:`oneflow.nn.AdaptiveAvgPool3d`

    Args:
        input: input tensor
        output_size: the target output size (single integer or triple-integer tuple)
    """
    return AdaptiveAvgPool3d(output_size)(input)


if __name__ == "__main__":
    import doctest

    doctest.testmod(raise_on_error=True)<|MERGE_RESOLUTION|>--- conflicted
+++ resolved
@@ -242,10 +242,6 @@
         self.dilation = _pair(dilation)
         self.return_indices = return_indices
         self.ceil_mode = ceil_mode
-<<<<<<< HEAD
-
-=======
->>>>>>> 55c4c608
         if os.getenv("ONEFLOW_ENABLE_NHWC") == "1":
             self.channel_pos = "channels_last"
         else:
@@ -551,10 +547,6 @@
             )
             self._padding_before = [pad[0] for pad in _pads_list]
             self._padding_after = [pad[1] for pad in _pads_list]
-<<<<<<< HEAD
-=======
-
->>>>>>> 55c4c608
         else:
             self.data_format = "NCHW"
             self.channel_pos = "channels_first"
