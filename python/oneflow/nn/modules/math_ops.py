--- conflicted
+++ resolved
@@ -177,11 +177,7 @@
         return flow.F.broadcast_sub(x, y)
 
 
-<<<<<<< HEAD
-def scalar_add_inplace(x, alpha, inplace: bool = False):
-=======
 def scalar_add_inplaceable(x, alpha, inplace: bool = False):
->>>>>>> 6ebfe404
     if inplace:
         _check_inplace_valid(x)
     return flow.F.add_scalar(x, alpha, inplace)
@@ -338,21 +334,13 @@
     return Reciprocal()(x)
 
 
-<<<<<<< HEAD
-def scalar_add_by_tensor_inplace(x, y, inplace: bool = False):
-=======
 def scalar_add_by_tensor_inplaceable(x, y, inplace: bool = False):
->>>>>>> 6ebfe404
     if inplace:
         _check_inplace_valid(x)
     return flow.F.add_scalar_by_tensor(x, y, inplace)
 
 
-<<<<<<< HEAD
-def elementwise_add_inplace(x, y, inplace: bool = False):
-=======
 def elementwise_add_inplaceable(x, y, inplace: bool = False):
->>>>>>> 6ebfe404
     if inplace:
         _check_inplace_valid(x)
     return flow.F.add(x, y, inplace)
@@ -415,31 +403,18 @@
     In-place version of :func:`oneflow.Tensor.add`.
     """
     if isinstance(y, (int, float)):
-<<<<<<< HEAD
-        return scalar_add_inplace(x, y, inplace=True)
-    elif x.shape == y.shape:
-        return elementwise_add_inplace(x, y, inplace=True)
-=======
         return scalar_add_inplaceable(x, y, inplace=True)
     elif x.shape == y.shape:
         return elementwise_add_inplaceable(x, y, inplace=True)
->>>>>>> 6ebfe404
     elif x.shape == (1,):
         raise RuntimeError(
             f"output with shape {x.shape} doesn't match the broadcast shape {y.shape}"
         )
     elif y.shape == (1,):
-<<<<<<< HEAD
-        return scalar_add_by_tensor_inplace(x, y, inplace=True)
-    else:
-        y = flow.broadcast_like(y, x)
-        return elementwise_add_inplace(x, y, inplace=True)
-=======
         return scalar_add_by_tensor_inplaceable(x, y, inplace=True)
     else:
         y = flow.broadcast_like(y, x)
         return elementwise_add_inplaceable(x, y, inplace=True)
->>>>>>> 6ebfe404
 
 
 class Asin(Module):
