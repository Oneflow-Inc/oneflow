"""
Copyright 2020 The OneFlow Authors. All rights reserved.

Licensed under the Apache License, Version 2.0 (the "License");
you may not use this file except in compliance with the License.
You may obtain a copy of the License at

    http://www.apache.org/licenses/LICENSE-2.0

Unless required by applicable law or agreed to in writing, software
distributed under the License is distributed on an "AS IS" BASIS,
WITHOUT WARRANTIES OR CONDITIONS OF ANY KIND, either express or implied.
See the License for the specific language governing permissions and
limitations under the License.
"""
import collections
from typing import Optional, Sequence, Union

import oneflow as flow
from oneflow.framework.tensor import register_tensor_op
from oneflow.nn.module import Module
from oneflow.nn.modules.utils import _check_axis
from oneflow.ops.transpose_util import (
    get_inversed_perm,
    get_perm_when_transpose_axis_to_last_dim,
)


@register_tensor_op("reciprocal")
def _reciprocal(x):
    """Computes the safe reciprocal of x. If x is zero, the reciprocal will
    be also set to zero.

    For example:

    .. code-block:: python

        >>> import numpy as np
        >>> import oneflow as flow
        
        >>> x = flow.Tensor(np.array([[1, 2, 3], [4, 5, 6]]))
        >>> out = flow.reciprocal(x)
        >>> out.numpy()
        array([[1.        , 0.5       , 0.33333334],
               [0.25      , 0.2       , 0.16666667]], dtype=float32)
    """
    return flow._C.reciprocal_no_nan(x)


@register_tensor_op("add")
def _add(input, other):
    """Computes the addition of `input` by `other` for each element, scalar and broadcast promotation are supported.
    The formula is:

    .. math::
        out = input + other

    For example:

    .. code-block:: python

        >>> import numpy as np
        >>> import oneflow as flow
        
        # element-wise add
        >>> x = flow.Tensor(np.random.randn(2,3))
        >>> y = flow.Tensor(np.random.randn(2,3))
        >>> out = flow.add(x, y).numpy()
        >>> out.shape
        (2, 3)

        # scalar add
        >>> x = 5
        >>> y = flow.Tensor(np.random.randn(2,3))
        >>> out = flow.add(x, y).numpy()
        >>> out.shape
        (2, 3)

        # broadcast add
        >>> x = flow.Tensor(np.random.randn(1,1))
        >>> y = flow.Tensor(np.random.randn(2,3))
        >>> out = flow.add(x, y).numpy()
        >>> out.shape
        (2, 3)

    """
    return flow._C.add(input, other)


@register_tensor_op("add_")
def _add_inplace(x, y):
    """
    In-place version of :func:`oneflow.Tensor.add`.
    """
    return flow._C.add(x, y, inplace=True)


def asin_op(input):
    """
    Returns a new tensor with the arcsine of the elements of :attr:`input`.

    .. math::
        \\text{out}_{i} = \\sin^{-1}(\\text{input}_{i})

    Args:
        input (Tensor): the input tensor.

    For example:

    .. code-block:: python

        >>> import oneflow as flow
        >>> import numpy as np
        >>> input = flow.tensor(np.array([-0.5,  0.8, 1.0,  -0.8]), dtype=flow.float32)
        >>> output = flow.asin(input)
        >>> output.shape
        oneflow.Size([4])
        >>> output
        tensor([-0.5236,  0.9273,  1.5708, -0.9273], dtype=oneflow.float32)
        >>> input1 = flow.tensor(np.array([[0.8, 1.0], [-0.6, -1.0]]), dtype=flow.float32)
        >>> output1 = input1.asin()
        >>> output1.shape
        oneflow.Size([2, 2])
        >>> output1
        tensor([[ 0.9273,  1.5708],
                [-0.6435, -1.5708]], dtype=oneflow.float32)
    """
    return flow._C.asin(input)


@register_tensor_op("asin")
def asin_op_tensor(input):
    """

    See :func:`oneflow.asin`
    """
    return flow._C.asin(input)


def arcsin_op(input):
    """
  
    Alias for :func:`oneflow.asin`
    """
    return flow._C.asin(input)


@register_tensor_op("arcsin")
def arcsin_op_tensor(input):
    """

    See :func:`oneflow.asin`
    """
    return flow._C.asin(input)


def asinh_op(input):
    """
    Returns a new tensor with the inverse hyperbolic sine of the elements of :attr:`input`.

    .. math::
        \\text{out}_{i} = \\sinh^{-1}(\\text{input}_{i})

    Args:
        input (Tensor): the input tensor.

    For example:

    .. code-block:: python

        >>> import oneflow as flow
        >>> import numpy as np
        >>> input = flow.tensor(np.array([2, 3, 4]), dtype=flow.float32)
        >>> output = flow.asinh(input)
        >>> output.shape
        oneflow.Size([3])
        >>> output
        tensor([1.4436, 1.8184, 2.0947], dtype=oneflow.float32)

        >>> input1 = flow.tensor(np.array([[-1, 0, -0.4], [5, 7, 0.8]]), dtype=flow.float32)
        >>> output1 = input1.asinh()
        >>> output1.shape
        oneflow.Size([2, 3])
        >>> output1
        tensor([[-0.8814,  0.0000, -0.3900],
                [ 2.3124,  2.6441,  0.7327]], dtype=oneflow.float32)

    """
    return flow._C.asinh(input)


def arcsinh_op(input):
    """
  
    Alias for :func:`oneflow.asinh`
    """
    return flow._C.asinh(input)


@register_tensor_op("asinh")
def asinh_op_tensor(input):
    """

    See :func:`oneflow.asinh`
    """
    return flow._C.asinh(input)


@register_tensor_op("arcsinh")
def arcsinh_op_tensor(input):
    """

    See :func:`oneflow.asinh`
    """
    return flow._C.asinh(input)


@register_tensor_op("sin")
def sin_op_tensor(input):
    """

    sin() -> Tensor

    See :func:`oneflow.sin`
    
    """
    return flow._C.sin(input)


@register_tensor_op("sin_")
def inplace_sin_op_tensor(input):
    """
    In-place version of :func:`oneflow.sin`
    
    """
    return flow._C.sin_(input)


@register_tensor_op("cos")
def cos_op(input):
    """
    Returns a new tensor with the cosine  of the elements of :attr:`input`.
    
    .. math::
        \\text{out}_{i} = \\cos(\\text{input}_{i})

    Args:
        input (Tensor): the input tensor.

    For example:

    .. code-block:: python

        >>> import oneflow as flow
        >>> import numpy as np
        >>> arr = np.array([1.4309,  1.2706, -0.8562,  0.9796])
        >>> input = flow.tensor(arr, dtype=flow.float32)
        >>> output = flow.cos(input).numpy()

    """
    return flow._C.cos(input)


def atan_op(input):
    """
    Returns a new tensor with the arctangent of the elements of :attr:`input`.

    .. math::
        \\text{out}_{i} = \\tan^{-1}(\\text{input}_{i})

    Args:
        input (Tensor): the input tensor.

    For example:

    .. code-block:: python
    
        >>> import oneflow as flow
        >>> import numpy as np
        >>> input = flow.tensor(np.array([0.5, 0.6, 0.7]), dtype=flow.float32)
        >>> output = flow.atan(input)
        >>> output.shape
        oneflow.Size([3])
        
    """
    return flow._C.atan(input)


@register_tensor_op("atan")
def atan_op_tensor(input):
    """

    See :func:`oneflow.atan`
    
    """
    return flow._C.atan(input)


def arctan_op(input):
    """
    Alias for :func:`oneflow.atan`
    
    """
    return flow._C.atan(input)


@register_tensor_op("arctan")
def arctan_op_tensor(input):
    """

    See :func:`oneflow.arctan`
    
    """
    return flow._C.atan(input)


def fmod_op(input, other):
    """
    fmod(input, other, *, out=None) -> Tensor

    Computes the element-wise remainder of division.

    The dividend and divisor may contain both for integer and floating point
    numbers. The remainder has the same sign as the dividend :attr:`input`.

    Supports broadcasting to a common shape, integer and float inputs.


    Args:
        input (Tensor): the dividend
        other (Tensor or Scalar): the divisor

    Keyword args:
        out (Tensor, optional): the output tensor.

    Example::

        >>> import oneflow as flow
        >>> flow.fmod(flow.tensor([-3., -2, -1, 1, 2, 3]), 2.)
        tensor([-1., -0., -1.,  1.,  0.,  1.], dtype=oneflow.float32)
        >>> flow.fmod(flow.tensor([1, 2, 3, 4, 5.]), 1.5)
        tensor([1.0000, 0.5000, 0.0000, 1.0000, 0.5000], dtype=oneflow.float32)
        >>> flow.fmod(flow.tensor([1, 2, 3, 4., -5]), flow.tensor([4, 2, 1, 3., 1]))
        tensor([1., 0., 0., 1., -0.], dtype=oneflow.float32)

    """
    return flow._C.fmod(input, other)


def addmm(x, mat1, mat2, alpha=1, beta=1):
    if len(x.shape) > 2 or len(mat1.shape) > 2 or len(mat2.shape) > 2:
        raise ValueError("input matrixes shape can not be greater than 2")
    else:
        return flow.mul(x, beta) + flow.mul(flow._C.matmul(mat1, mat2), alpha)


def addmm_op(input, mat1, mat2, alpha=1, beta=1):
    """addmm(beta=1, input, alpha=1, mat1, mat2, out=None) -> Tensor

    Performs a matrix multiplication of the matrices :attr:`mat1` and :attr:`mat2`.
    The matrix :attr:`input` is added to the final result.

    If :attr:`mat1` is a :math:`(n \\times m)` tensor, :attr:`mat2` is a
    :math:`(m \\times p)` tensor, then :attr:`input` must be
    broadcastable with a :math:`(n \\times p)` tensor
    and :attr:`out` will be a :math:`(n \\times p)` tensor.

    :attr:`alpha` and :attr:`beta` are scaling factors on matrix-vector product between
    :attr:`mat1` and :attr:`mat2` and the added matrix :attr:`input` respectively.

    .. math::
        \\text{out} = \\beta\\ \\text{input} + \\alpha\\ (\\text{mat1}_i \\mathbin{@} \\text{mat2}_i)

    For inputs of type `float` or `double`, arguments :attr:`beta` and
    :attr:`alpha` must be real numbers, otherwise they should be integers.

    Args:
        beta (Number, optional): multiplier for :attr:`input` (:math:`\\beta`)
        input (Tensor): matrix to be added
        alpha (Number, optional): multiplier for :math:`mat1 @ mat2` (:math:`\\alpha`)
        mat1 (Tensor): the first matrix to be multiplied
        mat2 (Tensor): the second matrix to be multiplied
        out (Tensor, optional): the output tensor.

    For example:

        >>> import numpy as np
        >>> import oneflow as flow
        >>> input = flow.tensor(np.array([[1,2,4],[5,11,9.1]]))
        >>> mat1 = flow.tensor(np.array([[7.3,1.9,7.3],[10.2,1,5.5]])) 
        >>> mat2 = flow.tensor(np.array([[7.3,1.9,7.3],[10.2,1,5.5],[3.7,2.2,8.1]])) 
        >>> output = flow.addmm(input, mat1, mat2)
        >>> output
        tensor([[100.6800,  33.8300, 126.8700],
                [110.0100,  43.4800, 133.6100]], dtype=oneflow.float64)
        >>> output.shape
        oneflow.Size([2, 3])

        >>> input2 = flow.tensor(np.array([1.7]))
        >>> mat1 = flow.tensor(np.array([[1,2],[5,9.1],[7.7,1.4]]))
        >>> mat2 = flow.tensor(np.array([[1,2,3.7],[5,9.1,6.8]]))
        >>> output2 = flow.addmm(input2, mat1, mat2, alpha=1, beta=2)
        >>> output2
        tensor([[14.4000, 23.6000, 20.7000],
                [53.9000, 96.2100, 83.7800],
                [18.1000, 31.5400, 41.4100]], dtype=oneflow.float64)
        >>> output2.shape
        oneflow.Size([3, 3])
    """
    return addmm(input, mat1, mat2, alpha, beta)


<<<<<<< HEAD
def ceil_op(input):
    """Returns a new tensor with the ceil of the elements of :attr:`input`,
    the smallest integer greater than or equal to each element.

    The equation is: 

    .. math::
        \\text{out}_{i} = \\left\\lceil \\text{input}_{i} \\right\\rceil = \\left\\lfloor \\text{input}_{i} \\right\\rfloor + 1

    Args:
        input (oneflow.Tensor): A Tensor.
    
    Returns:
        oneflow.Tensor: The result Tensor

    For example: 


    .. code-block:: python 
        
        >>> import oneflow as flow
        >>> import numpy as np   
        >>> x = flow.Tensor(np.array([0.1, -2, 3.4]).astype(np.float32))
        >>> y = flow.ceil(x)
        >>> y.shape
        oneflow.Size([3])
        >>> y
        tensor([ 1., -2.,  4.], dtype=oneflow.float32)
        >>> x = flow.Tensor(np.array([[2.5, 4.6, 0.6],[7.8, 8.3, 9.2]]).astype(np.float32))
        >>> y = x.ceil()
        >>> y.shape
        oneflow.Size([2, 3])
        >>> y
        tensor([[ 3.,  5.,  1.],
                [ 8.,  9., 10.]], dtype=oneflow.float32)
        >>> x = flow.Tensor(np.array([[[2.2, 4.4, 6.5],[7.1, 8.2, 9.3]],[[10.6,11.2,12.2],[13.5,14.8,15.9]]]).astype(np.float32))
        >>> y = flow.ceil(x)
        >>> y.shape
        oneflow.Size([2, 2, 3])
        >>> y
        tensor([[[ 3.,  5.,  7.],
                 [ 8.,  9., 10.]],
        <BLANKLINE>
                [[11., 12., 13.],
                 [14., 15., 16.]]], dtype=oneflow.float32)

    """
    return flow._C.ceil(input)


@register_tensor_op("ceil")
def ceil_op_tensor(input):
    """
    See :func:`oneflow.ceil`
    """
    return flow._C.ceil(input)


def expm1_op(input):
    """Returns a new tensor with the exponential of the elements minus 1
    of :attr:`input`.


    The equation is: 

    .. math::
        y_{i} = e^{x_{i}} - 1

    Args:
        input (oneflow.Tensor): A Tensor.
    
    Returns:
        oneflow.Tensor: The result Tensor

    For example: 

    .. code-block:: python 
        
        >>> import oneflow as flow
        >>> import numpy as np
        >>> x = flow.Tensor(np.array([1, 2, 3]).astype(np.float32))
        >>> y = flow.expm1(x)
        >>> y.shape
        oneflow.Size([3])
        >>> y
        tensor([ 1.7183,  6.3891, 19.0855], dtype=oneflow.float32)


        >>> x = flow.Tensor(np.array([[2, 4, 6],[7, 8, 9]]).astype(np.float32))
        >>> y = x.expm1()
        >>> y.shape
        oneflow.Size([2, 3])
        >>> y
        tensor([[6.3891e+00, 5.3598e+01, 4.0243e+02],
                [1.0956e+03, 2.9800e+03, 8.1021e+03]], dtype=oneflow.float32)



        >>> x = flow.Tensor(np.array([[[2, 4, 6],[7, 8, 9]],[[10,11,12],[13,14,15]]]).astype(np.float32))
        >>> y = flow.expm1(x)
        >>> print(y.shape)
        oneflow.Size([2, 2, 3])
        >>> print(y.numpy())
        [[[6.3890562e+00 5.3598152e+01 4.0242880e+02]
          [1.0956332e+03 2.9799580e+03 8.1020840e+03]]
        <BLANKLINE>
         [[2.2025465e+04 5.9873141e+04 1.6275380e+05]
          [4.4241238e+05 1.2026032e+06 3.2690165e+06]]]


    """
    return flow._C.expm1(input)


@register_tensor_op("expm1")
def expm1_op_tensor(input):
    """
    See :func:`oneflow.expm1`
    """
    return flow._C.expm1(input)
=======
@register_tensor_op("addmm")
def addmm_op_tensor(input, mat1, mat2, alpha=1, beta=1):
    """
    See :func:`oneflow.addmm`
    """
    return addmm(input, mat1, mat2, alpha, beta)


@register_tensor_op("cosh")
def cosh_op(input):
    """
    Returns a new tensor with the hyperbolic cosine of the elements of :attr:`input`.

    .. math::
        \\text{out}_{i} = \\cosh(\\text{input}_{i})

    Args:
        input (Tensor): the input tensor.

    For example:

    .. code-block:: python

        >>> import numpy as np
        >>> import oneflow as flow
        
        >>> arr = np.array([ 0.1632,  1.1835, -0.6979, -0.7325])
        >>> input = flow.tensor(arr, dtype=flow.float32)
        >>> output = flow.cosh(input).numpy()
        >>> output
        array([1.0133467, 1.7859949, 1.2535787, 1.2804903], dtype=float32)

    """
    return flow._C.cosh(input)


@register_tensor_op("erf")
def erf_op(input):
    """Computes the error function of each element. The error function is defined as follows:

    .. math::
            \\operatorname{erf}(x)=\\frac{2}{\\sqrt{\\pi}} \\int_{0}^{x} e^{-t^{2}} d t

    Args:
        x (oneflow.Tensor): A Tensor

    Returns:
        oneflow.Tensor: The result Tensor   
               
    For example:

    .. code-block:: python

        >>> import oneflow as flow
        >>> import numpy as np
        
        >>> x = flow.tensor(np.array([0, -1., 10.]), dtype=flow.float32)
        >>> out = flow.erf(x)
        >>> out.shape
        oneflow.Size([3])
        >>> out.numpy()
        array([ 0.       , -0.8427008,  1.       ], dtype=float32)

        >>> x = flow.tensor(np.array([[0, -1., 10.], [5, 7, 0.8]]), dtype=flow.float32)
        >>> out = flow.erf(x)
        >>> out.shape
        oneflow.Size([2, 3])
        >>> out.numpy()
        array([[ 0.        , -0.8427008 ,  1.        ],
               [ 1.        ,  1.        ,  0.74210095]], dtype=float32)

        >>> x = flow.tensor(np.array([[0, -1., 10.], [5, 7, 0.8], [2, 3, 4]]), dtype=flow.float32)
        >>> out = x.erf()
        >>> out.shape
        oneflow.Size([3, 3])
        >>> out.numpy()
        array([[ 0.        , -0.8427008 ,  1.        ],
               [ 1.        ,  1.        ,  0.74210095],
               [ 0.9953223 ,  0.9999779 ,  1.        ]], dtype=float32)

    """
    return flow._C.erf(input)


@register_tensor_op("erf")
def erf_op_tensor(input):
    """
    See :func:`oneflow.erf`
    """
    return flow._C.erf(input)


@register_tensor_op("erfc")
def erfc_op(input):
    """Computes the complementary error function of each element of input. The complementary error 
    function is defined as follows:

    .. math::
            \\operatorname{erfc}(x)=1-\\frac{2}{\\sqrt{\\pi}} \\int_{0}^{x} e^{-t^{2}} d t

    Args:
        x (oneflow.Tensor): A Tensor

    Returns:
        oneflow.Tensor: The result Tensor

    For example:

    .. code-block:: python

        >>> import oneflow as flow
        >>> import numpy as np
        
        >>> x = flow.tensor(np.array([0, -1., 10.]), dtype=flow.float32)
        >>> out = flow.erfc(x)
        >>> out
        tensor([1.0000e+00, 1.8427e+00, 2.8026e-45], dtype=oneflow.float32)

        >>> x = flow.tensor(np.array([[0, -1., 10.], [5, 7, 0.8]]), dtype=flow.float32)
        >>> out = flow.erfc(x)
        >>> out
        tensor([[1.0000e+00, 1.8427e+00, 2.8026e-45],
                [1.5375e-12, 4.1838e-23, 2.5790e-01]], dtype=oneflow.float32)
        
    """
    return flow._C.erfc(input)


@register_tensor_op("erfc")
def erfc_op_tensor(input):
    """
    See :func:`oneflow.erfc`
    """
    return flow._C.erfc(input)
>>>>>>> e11cd601


class Topk(Module):
    def __init__(
        self, k, dim: int = None, largest: bool = True, sorted: bool = True
    ) -> None:
        super().__init__()
        self.k = k
        self.sorted = sorted
        self.dim = dim
        self.largest = largest

    def forward(self, input):
        if self.dim == None:
            self.dim = -1
        num_axes = len(input.shape)
        axis = self.dim if self.dim >= 0 else self.dim + num_axes
        assert 0 <= axis < num_axes, "axis out of range"
        if axis == num_axes - 1:
            if self.largest:
                indices = flow._C.top_k(input, self.k)
            else:
                neg_input = flow.mul(input, -1)
                indices = flow._C.top_k(neg_input, self.k)
            return (flow.gather(input, axis, indices), indices)
        else:
            perm = get_perm_when_transpose_axis_to_last_dim(num_axes, axis)
            x = flow._C.transpose(input, perm=perm)
            if self.largest:
                indices = flow._C.top_k(x, self.k)
            else:
                neg_input = flow.mul(x, -1)
                indices = flow._C.top_k(neg_input, self.k)
            indices = flow._C.transpose(indices, perm=get_inversed_perm(perm))
            return (flow.gather(input, axis, indices), indices)


def topk_op(input, k, dim: int = None, largest: bool = True, sorted: bool = True):
    return Topk(k=k, dim=dim, largest=largest, sorted=sorted)(input)


if __name__ == "__main__":
    import doctest

    doctest.testmod(raise_on_error=True)<|MERGE_RESOLUTION|>--- conflicted
+++ resolved
@@ -408,265 +408,6 @@
         oneflow.Size([3, 3])
     """
     return addmm(input, mat1, mat2, alpha, beta)
-
-
-<<<<<<< HEAD
-def ceil_op(input):
-    """Returns a new tensor with the ceil of the elements of :attr:`input`,
-    the smallest integer greater than or equal to each element.
-
-    The equation is: 
-
-    .. math::
-        \\text{out}_{i} = \\left\\lceil \\text{input}_{i} \\right\\rceil = \\left\\lfloor \\text{input}_{i} \\right\\rfloor + 1
-
-    Args:
-        input (oneflow.Tensor): A Tensor.
-    
-    Returns:
-        oneflow.Tensor: The result Tensor
-
-    For example: 
-
-
-    .. code-block:: python 
-        
-        >>> import oneflow as flow
-        >>> import numpy as np   
-        >>> x = flow.Tensor(np.array([0.1, -2, 3.4]).astype(np.float32))
-        >>> y = flow.ceil(x)
-        >>> y.shape
-        oneflow.Size([3])
-        >>> y
-        tensor([ 1., -2.,  4.], dtype=oneflow.float32)
-        >>> x = flow.Tensor(np.array([[2.5, 4.6, 0.6],[7.8, 8.3, 9.2]]).astype(np.float32))
-        >>> y = x.ceil()
-        >>> y.shape
-        oneflow.Size([2, 3])
-        >>> y
-        tensor([[ 3.,  5.,  1.],
-                [ 8.,  9., 10.]], dtype=oneflow.float32)
-        >>> x = flow.Tensor(np.array([[[2.2, 4.4, 6.5],[7.1, 8.2, 9.3]],[[10.6,11.2,12.2],[13.5,14.8,15.9]]]).astype(np.float32))
-        >>> y = flow.ceil(x)
-        >>> y.shape
-        oneflow.Size([2, 2, 3])
-        >>> y
-        tensor([[[ 3.,  5.,  7.],
-                 [ 8.,  9., 10.]],
-        <BLANKLINE>
-                [[11., 12., 13.],
-                 [14., 15., 16.]]], dtype=oneflow.float32)
-
-    """
-    return flow._C.ceil(input)
-
-
-@register_tensor_op("ceil")
-def ceil_op_tensor(input):
-    """
-    See :func:`oneflow.ceil`
-    """
-    return flow._C.ceil(input)
-
-
-def expm1_op(input):
-    """Returns a new tensor with the exponential of the elements minus 1
-    of :attr:`input`.
-
-
-    The equation is: 
-
-    .. math::
-        y_{i} = e^{x_{i}} - 1
-
-    Args:
-        input (oneflow.Tensor): A Tensor.
-    
-    Returns:
-        oneflow.Tensor: The result Tensor
-
-    For example: 
-
-    .. code-block:: python 
-        
-        >>> import oneflow as flow
-        >>> import numpy as np
-        >>> x = flow.Tensor(np.array([1, 2, 3]).astype(np.float32))
-        >>> y = flow.expm1(x)
-        >>> y.shape
-        oneflow.Size([3])
-        >>> y
-        tensor([ 1.7183,  6.3891, 19.0855], dtype=oneflow.float32)
-
-
-        >>> x = flow.Tensor(np.array([[2, 4, 6],[7, 8, 9]]).astype(np.float32))
-        >>> y = x.expm1()
-        >>> y.shape
-        oneflow.Size([2, 3])
-        >>> y
-        tensor([[6.3891e+00, 5.3598e+01, 4.0243e+02],
-                [1.0956e+03, 2.9800e+03, 8.1021e+03]], dtype=oneflow.float32)
-
-
-
-        >>> x = flow.Tensor(np.array([[[2, 4, 6],[7, 8, 9]],[[10,11,12],[13,14,15]]]).astype(np.float32))
-        >>> y = flow.expm1(x)
-        >>> print(y.shape)
-        oneflow.Size([2, 2, 3])
-        >>> print(y.numpy())
-        [[[6.3890562e+00 5.3598152e+01 4.0242880e+02]
-          [1.0956332e+03 2.9799580e+03 8.1020840e+03]]
-        <BLANKLINE>
-         [[2.2025465e+04 5.9873141e+04 1.6275380e+05]
-          [4.4241238e+05 1.2026032e+06 3.2690165e+06]]]
-
-
-    """
-    return flow._C.expm1(input)
-
-
-@register_tensor_op("expm1")
-def expm1_op_tensor(input):
-    """
-    See :func:`oneflow.expm1`
-    """
-    return flow._C.expm1(input)
-=======
-@register_tensor_op("addmm")
-def addmm_op_tensor(input, mat1, mat2, alpha=1, beta=1):
-    """
-    See :func:`oneflow.addmm`
-    """
-    return addmm(input, mat1, mat2, alpha, beta)
-
-
-@register_tensor_op("cosh")
-def cosh_op(input):
-    """
-    Returns a new tensor with the hyperbolic cosine of the elements of :attr:`input`.
-
-    .. math::
-        \\text{out}_{i} = \\cosh(\\text{input}_{i})
-
-    Args:
-        input (Tensor): the input tensor.
-
-    For example:
-
-    .. code-block:: python
-
-        >>> import numpy as np
-        >>> import oneflow as flow
-        
-        >>> arr = np.array([ 0.1632,  1.1835, -0.6979, -0.7325])
-        >>> input = flow.tensor(arr, dtype=flow.float32)
-        >>> output = flow.cosh(input).numpy()
-        >>> output
-        array([1.0133467, 1.7859949, 1.2535787, 1.2804903], dtype=float32)
-
-    """
-    return flow._C.cosh(input)
-
-
-@register_tensor_op("erf")
-def erf_op(input):
-    """Computes the error function of each element. The error function is defined as follows:
-
-    .. math::
-            \\operatorname{erf}(x)=\\frac{2}{\\sqrt{\\pi}} \\int_{0}^{x} e^{-t^{2}} d t
-
-    Args:
-        x (oneflow.Tensor): A Tensor
-
-    Returns:
-        oneflow.Tensor: The result Tensor   
-               
-    For example:
-
-    .. code-block:: python
-
-        >>> import oneflow as flow
-        >>> import numpy as np
-        
-        >>> x = flow.tensor(np.array([0, -1., 10.]), dtype=flow.float32)
-        >>> out = flow.erf(x)
-        >>> out.shape
-        oneflow.Size([3])
-        >>> out.numpy()
-        array([ 0.       , -0.8427008,  1.       ], dtype=float32)
-
-        >>> x = flow.tensor(np.array([[0, -1., 10.], [5, 7, 0.8]]), dtype=flow.float32)
-        >>> out = flow.erf(x)
-        >>> out.shape
-        oneflow.Size([2, 3])
-        >>> out.numpy()
-        array([[ 0.        , -0.8427008 ,  1.        ],
-               [ 1.        ,  1.        ,  0.74210095]], dtype=float32)
-
-        >>> x = flow.tensor(np.array([[0, -1., 10.], [5, 7, 0.8], [2, 3, 4]]), dtype=flow.float32)
-        >>> out = x.erf()
-        >>> out.shape
-        oneflow.Size([3, 3])
-        >>> out.numpy()
-        array([[ 0.        , -0.8427008 ,  1.        ],
-               [ 1.        ,  1.        ,  0.74210095],
-               [ 0.9953223 ,  0.9999779 ,  1.        ]], dtype=float32)
-
-    """
-    return flow._C.erf(input)
-
-
-@register_tensor_op("erf")
-def erf_op_tensor(input):
-    """
-    See :func:`oneflow.erf`
-    """
-    return flow._C.erf(input)
-
-
-@register_tensor_op("erfc")
-def erfc_op(input):
-    """Computes the complementary error function of each element of input. The complementary error 
-    function is defined as follows:
-
-    .. math::
-            \\operatorname{erfc}(x)=1-\\frac{2}{\\sqrt{\\pi}} \\int_{0}^{x} e^{-t^{2}} d t
-
-    Args:
-        x (oneflow.Tensor): A Tensor
-
-    Returns:
-        oneflow.Tensor: The result Tensor
-
-    For example:
-
-    .. code-block:: python
-
-        >>> import oneflow as flow
-        >>> import numpy as np
-        
-        >>> x = flow.tensor(np.array([0, -1., 10.]), dtype=flow.float32)
-        >>> out = flow.erfc(x)
-        >>> out
-        tensor([1.0000e+00, 1.8427e+00, 2.8026e-45], dtype=oneflow.float32)
-
-        >>> x = flow.tensor(np.array([[0, -1., 10.], [5, 7, 0.8]]), dtype=flow.float32)
-        >>> out = flow.erfc(x)
-        >>> out
-        tensor([[1.0000e+00, 1.8427e+00, 2.8026e-45],
-                [1.5375e-12, 4.1838e-23, 2.5790e-01]], dtype=oneflow.float32)
-        
-    """
-    return flow._C.erfc(input)
-
-
-@register_tensor_op("erfc")
-def erfc_op_tensor(input):
-    """
-    See :func:`oneflow.erfc`
-    """
-    return flow._C.erfc(input)
->>>>>>> e11cd601
 
 
 class Topk(Module):
