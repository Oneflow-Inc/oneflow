--- conflicted
+++ resolved
@@ -25,107 +25,6 @@
     get_perm_when_transpose_axis_to_last_dim,
 )
 
-
-<<<<<<< HEAD
-@register_tensor_op("sub")
-def _sub(input, other):
-    """Computes the subtraction of input by other for each element, scalar and broadcast promotation are supported.
-    The formula is:
-
-    .. math::
-        out = input - other
-    
-=======
-@register_tensor_op("reciprocal")
-def _reciprocal(x):
-    """Computes the safe reciprocal of x. If x is zero, the reciprocal will
-    be also set to zero.
-
->>>>>>> 98b79acc
-    For example:
-
-    .. code-block:: python
-
-        >>> import numpy as np
-        >>> import oneflow as flow
-        
-<<<<<<< HEAD
-        # element-wise subtract
-        >>> input = flow.Tensor(np.random.randn(2,3))
-        >>> other = flow.Tensor(np.random.randn(2,3))
-        >>> out = flow.sub(input,other).numpy()
-        >>> out.shape
-        (2, 3)
-
-        # scalar subtract
-        >>> input = 5
-        >>> other = flow.Tensor(np.random.randn(2,3))
-        >>> out = flow.sub(input,other).numpy()
-        >>> out.shape
-        (2, 3)
-
-        # broadcast subtract
-        >>> input = flow.Tensor(np.random.randn(1,1))
-        >>> other = flow.Tensor(np.random.randn(2,3))
-        >>> out = flow.sub(input,other).numpy()
-        >>> out.shape
-        (2, 3)
-
-    """
-    return flow._C.sub(input, other)
-
-
-@register_tensor_op("div")
-def _div(input, other):
-    """Computes the division of input by other for each element, scalar and broadcast promotation are supported.
-    The formula is:
-
-    .. math::
-        out = \\frac{input}{other}
-    
-    Args:
-        input (Union[int, float, flow.Tensor]): input.
-        other (Union[int, float, flow.Tensor]): other.
-    
-    For example:
-
-    .. code-block:: python
-
-        >>> import numpy as np
-        >>> import oneflow as flow
-        
-        # element-wise divide
-        >>> input = flow.Tensor(np.random.randn(2,3))
-        >>> other = flow.Tensor(np.random.randn(2,3))
-        >>> out = flow.div(input,other).numpy()
-        >>> out.shape
-        (2, 3)
-
-        # scalar divide
-        >>> input = 5
-        >>> other = flow.Tensor(np.random.randn(2,3))
-        >>> out = flow.div(input,other).numpy()
-        >>> out.shape
-        (2, 3)
-
-        # broadcast divide
-        >>> input = flow.Tensor(np.random.randn(1,1))
-        >>> other = flow.Tensor(np.random.randn(2,3))
-        >>> out = flow.div(input,other).numpy()
-        >>> out.shape 
-        (2, 3)
-
-    """
-    return flow._C.div(input, other)
-=======
-        >>> x = flow.Tensor(np.array([[1, 2, 3], [4, 5, 6]]))
-        >>> out = flow.reciprocal(x)
-        >>> out.numpy()
-        array([[1.        , 0.5       , 0.33333334],
-               [0.25      , 0.2       , 0.16666667]], dtype=float32)
-    """
-    return flow._C.reciprocal_no_nan(x)
->>>>>>> 98b79acc
 
 
 @register_tensor_op("add")
