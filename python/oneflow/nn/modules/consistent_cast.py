"""
Copyright 2020 The OneFlow Authors. All rights reserved.

Licensed under the Apache License, Version 2.0 (the "License");
you may not use this file except in compliance with the License.
You may obtain a copy of the License at

    http://www.apache.org/licenses/LICENSE-2.0

Unless required by applicable law or agreed to in writing, software
distributed under the License is distributed on an "AS IS" BASIS,
WITHOUT WARRANTIES OR CONDITIONS OF ANY KIND, either express or implied.
See the License for the specific language governing permissions and
limitations under the License.
"""
import oneflow as flow
from oneflow.framework.tensor import register_tensor_op
from oneflow.nn.module import Module


class ToConsistent(Module):
    def __init__(self, placement, sbp):
        super().__init__()
        self.placement = placement
        if isinstance(sbp, flow.sbp.sbp):
            sbp = [sbp]
        for elem in sbp:
            assert isinstance(
                elem, flow.sbp.sbp
            ), "element %s is not an sbp instance" % (sbp)
        self.sbp = sbp

    def forward(self, x, sbp, placement):
        return flow.F.to_consistent(x, placement=placement, sbp=sbp)


@register_tensor_op("to_consistent")
<<<<<<< HEAD
def to_consistent_op(input, placement, sbp):
=======
def to_consistent_op(input, placement=None, sbp=None, shape=None):
>>>>>>> c52eef0e
    """Cast a local tensor to consistent tensor or cast a
    consistent tensor to another consistent tensor with 
    different sbp or placement


    Args:
        input (Tensor): the input tensor.
        placement (flow.placement, optional) – the desired placement of returned consistent tensor. Default: if None, the input tensor must be consistent one and use its own placement.
        sbp (flow.sbp.sbp or tuple of flow.sbp.sbp, optional) – the desired sbp descriptor of returned consistent tensor. Default: if None, the input tensor must be consistent one and use its own sbp.
        shape (flow.Size, optional) the logical shape of returned consistent tensor.

    For example:

    .. code-block:: python

        >>> import oneflow as flow
        >>> import numpy as np
        >>> np_arr = np.array([0.5, 0.6, 0.7]).astype(np.float32)
        >>> input = flow.Tensor(np_arr)
        >>> placement = flow.placement("cpu", {0:range(1)})
        >>> output_tensor = input.to_consistent(placement, [flow.sbp.split(0)])
        >>> output_tensor.is_consistent
        True
    """
    if isinstance(sbp, flow.sbp.sbp):
        sbp = (sbp,)
<<<<<<< HEAD
    return flow.F.to_consistent(input, placement, sbp)
=======
    if placement is None or sbp is None:
        assert (
            input.is_consistent
        ), "Converting a local tensor to consistent tensor must have placement and sbp parameters!"
        assert (
            placement is not None or sbp is not None
        ), "Converting a consistent tensor to consistent tensor must have at least one of placement and sbp parameters!"
        placement = input.placement if placement is None else placement
        sbp = input.sbp if sbp is None else sbp
    return flow.F.to_consistent(input, placement, sbp, shape)
>>>>>>> c52eef0e


class ToLocal(Module):
    def __init__(self):
        super().__init__()

    def forward(self, x):
        return flow.F.to_local(x)


@register_tensor_op("to_local")
def to_local_op(input):
    """Returns the local tensor of a consistent tensor.


    Args:
        input (Tensor): the input tensor.

    For example:

    .. code-block:: python

        >>> import oneflow as flow
        >>> import numpy as np
        >>> np_arr = np.array([0.5, 0.6, 0.7]).astype(np.float32)
        >>> input = flow.Tensor(np_arr)
        >>> placement = flow.placement("cpu", {0:range(1)})
        >>> consistent_tensor = input.to_consistent(placement, [flow.sbp.split(0)])
        >>> consistent_tensor.to_local()
        tensor([0.5, 0.6, 0.7], dtype=oneflow.float32)
    """
    assert input.is_consistent, "input must be a consistent tensor!"
    return flow.F.to_local(input)<|MERGE_RESOLUTION|>--- conflicted
+++ resolved
@@ -35,11 +35,7 @@
 
 
 @register_tensor_op("to_consistent")
-<<<<<<< HEAD
-def to_consistent_op(input, placement, sbp):
-=======
-def to_consistent_op(input, placement=None, sbp=None, shape=None):
->>>>>>> c52eef0e
+def to_consistent_op(input, placement=None, sbp=None):
     """Cast a local tensor to consistent tensor or cast a
     consistent tensor to another consistent tensor with 
     different sbp or placement
@@ -49,7 +45,6 @@
         input (Tensor): the input tensor.
         placement (flow.placement, optional) – the desired placement of returned consistent tensor. Default: if None, the input tensor must be consistent one and use its own placement.
         sbp (flow.sbp.sbp or tuple of flow.sbp.sbp, optional) – the desired sbp descriptor of returned consistent tensor. Default: if None, the input tensor must be consistent one and use its own sbp.
-        shape (flow.Size, optional) the logical shape of returned consistent tensor.
 
     For example:
 
@@ -66,9 +61,6 @@
     """
     if isinstance(sbp, flow.sbp.sbp):
         sbp = (sbp,)
-<<<<<<< HEAD
-    return flow.F.to_consistent(input, placement, sbp)
-=======
     if placement is None or sbp is None:
         assert (
             input.is_consistent
@@ -78,8 +70,7 @@
         ), "Converting a consistent tensor to consistent tensor must have at least one of placement and sbp parameters!"
         placement = input.placement if placement is None else placement
         sbp = input.sbp if sbp is None else sbp
-    return flow.F.to_consistent(input, placement, sbp, shape)
->>>>>>> c52eef0e
+    return flow.F.to_consistent(input, placement, sbp)
 
 
 class ToLocal(Module):
