--- conflicted
+++ resolved
@@ -35,13 +35,9 @@
 
 
 @register_tensor_op("to_consistent")
-<<<<<<< HEAD
 def to_consistent_op(
-    input, placement=None, sbp=None, shape=None, identity_grad=False, grad_sbp=None
+    input, placement=None, sbp=None, identity_grad=False, grad_sbp=None
 ):
-=======
-def to_consistent_op(input, placement=None, sbp=None):
->>>>>>> c071635f
     """Cast a local tensor to consistent tensor or cast a
     consistent tensor to another consistent tensor with 
     different sbp or placement
@@ -51,12 +47,6 @@
         input (Tensor): the input tensor.
         placement (flow.placement, optional) – the desired placement of returned consistent tensor. Default: if None, the input tensor must be consistent one and use its own placement.
         sbp (flow.sbp.sbp or tuple of flow.sbp.sbp, optional) – the desired sbp descriptor of returned consistent tensor. Default: if None, the input tensor must be consistent one and use its own sbp.
-<<<<<<< HEAD
-        shape (flow.Size, optional) the logical shape of returned consistent tensor.
-        identity_grad - If True, autograd will pass the output grad directly as input grad.
-        grad_sbp - Manually specify the sbp of input grad.
-=======
->>>>>>> c071635f
 
     For example:
 
@@ -71,7 +61,6 @@
         >>> output_tensor.is_consistent
         True
     """
-<<<<<<< HEAD
     assert isinstance(input, Tensor)
 
     def _check_sbp(sbp):
@@ -79,13 +68,13 @@
             pass
         elif isinstance(sbp, (tuple, list)):
             if not all(isinstance(sbp_item, flow.sbp.sbp) for sbp_item in sbp):
-                raise ValueError(
+                raise TypeError(
                     "sbp parameter must be type of flow.sbp.sbp or list/tuple of flow.sbp.sbp"
                 )
         elif isinstance(sbp, flow.sbp.sbp):
             sbp = (sbp,)
         else:
-            raise ValueError(f"Invalid parameter sbp with type {type(sbp)}")
+            raise TypeError(f"Invalid parameter sbp with type {type(sbp)}")
 
         return sbp
 
@@ -117,21 +106,7 @@
     if grad_sbp is None:
         grad_sbp = tuple()
 
-    return flow.F.to_consistent(input, placement, sbp, shape, identity_grad, grad_sbp)
-=======
-    if isinstance(sbp, flow.sbp.sbp):
-        sbp = (sbp,)
-    if placement is None or sbp is None:
-        assert (
-            input.is_consistent
-        ), "Converting a local tensor to consistent tensor must have placement and sbp parameters!"
-        assert (
-            placement is not None or sbp is not None
-        ), "Converting a consistent tensor to consistent tensor must have at least one of placement and sbp parameters!"
-        placement = input.placement if placement is None else placement
-        sbp = input.sbp if sbp is None else sbp
-    return flow.F.to_consistent(input, placement, sbp)
->>>>>>> c071635f
+    return flow.F.to_consistent(input, placement, sbp, identity_grad, grad_sbp)
 
 
 class ToLocal(Module):
