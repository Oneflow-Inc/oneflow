--- conflicted
+++ resolved
@@ -53,11 +53,7 @@
     """
 
     if input.is_lazy:
-<<<<<<< HEAD
-        raise ValueError("A lazy tensor can not be applied to argwhere")
-=======
         raise ValueError("A lazy tensor can not be applied to argwhere.")
->>>>>>> 9d9ba55d
 
     (res, size) = flow._C.argwhere(input, dtype=dtype)
     slice_tup_list = [(0, size.numpy().item(), 1)]
