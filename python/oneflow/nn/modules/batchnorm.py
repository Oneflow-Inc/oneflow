--- conflicted
+++ resolved
@@ -101,16 +101,7 @@
         track_running_stats=True,
     ):
         super().__init__(num_features, eps, momentum, affine, track_running_stats)
-<<<<<<< HEAD
-        if os.getenv("ONEFLOW_ENABLE_NHWC") == "1":
-            self.data_format = "NHWC"
-            self.channel_axis = 3
-        else:
-            self.data_format = "NCHW"
-            self.channel_axis = 1
-=======
         self.channel_axis = 1
->>>>>>> 55c4c608
 
     def forward(self, x):
         self._check_input_dim(x)
