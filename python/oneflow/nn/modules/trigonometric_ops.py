--- conflicted
+++ resolved
@@ -18,8 +18,6 @@
 from oneflow.framework.tensor import register_tensor_op
 
 
-<<<<<<< HEAD
-=======
 def sign_op(input):
     """Computes the sign of Tensor.
 
@@ -229,7 +227,6 @@
     return flow._C.acosh(input)
 
 
->>>>>>> bf2f7e9b
 class Atan2(Module):
     def __init__(self) -> None:
         super().__init__()
