--- conflicted
+++ resolved
@@ -17,27 +17,8 @@
 from oneflow.framework.tensor import register_tensor_op
 
 
-<<<<<<< HEAD
-class GreaterEqual(Module):
-    def __init__(self) -> None:
-        super().__init__()
-
-    def forward(self, x, y):
-        if x.dtype != flow.float32:
-            x = flow.cast(x, flow.float32)
-        if isinstance(y, int) or isinstance(y, float):
-            return flow.F.scalar_logical_greater_equal(x, float(y))
-        if y.dtype != flow.float32:
-            y = flow.cast(y, flow.float32)
-        return flow.F.broadcast_greater_equal(x, y)
-
-
-def greater_equal_op(x, y):
-    """Returns the truth value of :math:`x >= y` element-wise.
-=======
 def greater_equal_op(input, other):
     """Returns the truth value of :math:`input >= other` element-wise.
->>>>>>> 136cfa00
 
     Args:
         input (oneflow.Tensor): A Tensor
@@ -64,9 +45,7 @@
     if input.dtype != flow.float32:
         input = flow.cast(input, flow.float32)
     if isinstance(other, int) or isinstance(other, float):
-        other = flow.Tensor(
-            [float(other)], dtype=flow.float32, device=flow.device(input.device.type)
-        )
+        return flow.F.scalar_logical_greater_equal(x, y)
     if other.dtype != flow.float32:
         other = flow.cast(other, flow.float32)
     return flow.F.broadcast_greater_equal(input, other)
