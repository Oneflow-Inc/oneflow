"""
Copyright 2020 The OneFlow Authors. All rights reserved.

Licensed under the Apache License, Version 2.0 (the "License");
you may not use this file except in compliance with the License.
You may obtain a copy of the License at

    http://www.apache.org/licenses/LICENSE-2.0

Unless required by applicable law or agreed to in writing, software
distributed under the License is distributed on an "AS IS" BASIS,
WITHOUT WARRANTIES OR CONDITIONS OF ANY KIND, either express or implied.
See the License for the specific language governing permissions and
limitations under the License.
"""
import oneflow as flow
from oneflow.framework.tensor import register_tensor_op
from oneflow.nn.module import Module


def check_dim(num_dims, input_dim):
    if input_dim == None:
        dim = input_dim
    elif isinstance(input_dim, (int, tuple)):
        if isinstance(input_dim, int):
            dim = input_dim if input_dim >= 0 else input_dim + num_dims
            if dim >= num_dims or dim < 0:
                raise IndexError("Dimension out of range")
        else:
            temp = list(input_dim)
            for i in range(len(temp)):
                temp[i] = temp[i] if temp[i] >= 0 else temp[i] + num_dims
                if temp[i] >= num_dims or temp[i] < 0:
                    raise IndexError("Dimension out of range")
            dim = temp
    else:
        raise TypeError(
            "linalg_vector_norm(): argument 'dim' must be tuple of ints, not {}".format(
                type(input_dim)
            )
        )
    return dim


def _norm_min_max(input, ord, dim, keepdim):
    if ord > 0:
        temp = flow.max(input, dim=dim, keepdim=keepdim)
        return temp if dim == None else temp[0]
    else:
        temp = flow.min(input, dim=dim, keepdim=keepdim)
        return temp if dim == None else temp[0]


class Vector_Norm(Module):
    def __init__(self, ord=2, dim=None, keepdim=False) -> None:
        super().__init__()
        if ord == None:
            self.ord = 2.0
        elif isinstance(ord, (int, float)):
            self.ord = float(ord)
        else:
            raise TypeError(
                "linalg_vector_norm(): argument 'ord' must be Number, not {}".format(
                    type(ord)
                )
            )
        self.dim = dim
        self.keepdim = keepdim

<<<<<<< HEAD
=======
    def _vector_norm(self, x, ord, dim, keepdim=False):
        if ord == 0:
            return flow.cast(flow.tensor([flow.argwhere(x).shape[0]]), flow.float32)
        elif ord == float("inf"):
            temp = flow.max(flow.abs(x), dim=dim, keepdim=keepdim)
            return temp if dim == None else temp[0]
        elif ord == float("-inf"):
            temp = flow.min(flow.abs(x), dim=dim, keepdim=keepdim)
            return temp if dim == None else temp[0]
        else:
            return flow.pow(
                flow.sum(flow.pow(flow.abs(x), ord), dim=dim, keepdim=keepdim),
                1.0 / ord,
            )

>>>>>>> 9bc80c2d
    def forward(self, x):
        num_dims = len(x.shape)
        dim = check_dim(num_dims, self.dim)
        if dim == None:
            return flow._C.vector_norm(x.flatten(), ord=self.ord, dim=dim, keepdim=self.keepdim)
        else:
            return flow._C.vector_norm(x, ord=self.ord, dim=dim, keepdim=self.keepdim)
        


class Matrix_Norm(Module):
    def __init__(self, ord="fro", dim=(-2, -1), keepdim=False) -> None:
        super().__init__()
        if ord == None:
            self.ord = "fro"
        else:
            self.ord = ord
            
        if isinstance(dim, tuple) and len(dim) == 2 and (dim[0] != dim[1]):
            self.dim = dim
        else:
            raise TypeError(
                "linalg.matrix_norm(): dim must be a 2-tuple of ints with different elements"
            )
        self.keepdim = keepdim

    def forward(self, x):
        num_dims = len(x.shape)
        if num_dims < 2:
            raise RuntimeError(
                "linalg.matrix_norm(): input tensor must be a matrix or batch of matrices"
            )
        dim = check_dim(num_dims, self.dim)

        if ord in ["fro", "nuc"]:
            return flow.C_.matrix_norm(x, self.ord, dim, self.keepdim)
        else:
            return flow.C_.matrix_norm(x, self.ord, dim, self.keepdim)


class Norm(Module):
    def __init__(self, ord=None, dim=None, keepdim=False) -> None:
        super().__init__()
        self.ord = ord
        self.dim = dim
        self.keepdim = keepdim

    def forward(self, x):
        if isinstance(self.dim, int):
            res = Vector_Norm(ord=self.ord, dim=self.dim, keepdim=self.keepdim)(x)
        elif isinstance(self.dim, tuple):
            res = Matrix_Norm(ord=self.ord, dim=self.dim, keepdim=self.keepdim)(x)
        elif self.dim == None and self.ord != None:
            assert (
                len(x.shape) <= 2
            ), "input must be 1-D or 2-D when dim is None and ord is not None"
            if len(x.shape) == 1:
                #为1维的
                res = Vector_Norm(ord=self.ord, keepdim=self.keepdim)(x)
            else:
                #为2维时
                res = Matrix_Norm(ord=self.ord, keepdim=self.keepdim)(x)
        elif self.dim == None and self.ord == None:
            res = Vector_Norm(keepdim=self.keepdim)(x)
        return res


def norm_op(input, ord=None, dim=None, keepdim=False):
    """linalg.norm(input, ord=None, dim=None, keepdim=False, *, out=None) -> Tensor

    Returns the matrix norm or vector norm of a given tensor.

    This function can calculate one of eight different types of matrix norms, or one
    of an infinite number of vector norms, depending on both the number of reduction
    dimensions and the value of the `ord` parameter.

    Args:
        input (Tensor): The input tensor. If dim is None, input must be 1-D or 2-D, unless :attr:`ord`
            is None. If both :attr:`dim` and :attr:`ord` are None, the 2-norm of the input flattened to 1-D
            will be returned. Its data type must be either a floating point or complex type. For complex
            inputs, the norm is calculated on of the absolute values of each element. If the input is
            complex and neither :attr:`dtype` nor :attr:`out` is specified, the result's data type will
            be the corresponding floating point type (e.g. float if :attr:`input` is complexfloat).

        ord (int, float, inf, -inf, 'fro', 'nuc', optional): The order of norm.
            inf refers to :attr:`float('inf')`, numpy's :attr:`inf` object, or any equivalent object.
            The following norms can be calculated:

            =====  ============================  ==========================
            ord    norm for matrices             norm for vectors
            =====  ============================  ==========================
            None   Frobenius norm                2-norm
            'fro'  Frobenius norm                -- not supported --
            'nuc'  -- not supported yet --       -- not supported --
            inf    max(sum(abs(x), dim=1))       max(abs(x))
            -inf   min(sum(abs(x), dim=1))       min(abs(x))
            0      -- not supported --           sum(x != 0)
            1      max(sum(abs(x), dim=0))       as below
            -1     min(sum(abs(x), dim=0))       as below
            2      -- not supported yet --       as below
            -2     -- not supported yet --       as below
            other  -- not supported --           sum(abs(x)**ord)**(1./ord)
            =====  ============================  ==========================

            Default: ``None``

        dim (int, 2-tuple of ints, 2-list of ints, optional): If :attr:`dim` is an int,
            vector norm will be calculated over the specified dimension. If :attr:`dim`
            is a 2-tuple of ints, matrix norm will be calculated over the specified
            dimensions. If :attr:`dim` is None, matrix norm will be calculated
            when the input tensor has two dimensions, and vector norm will be
            calculated when the input tensor has one dimension. Default: ``None``

        keepdim (bool, optional): If set to True, the reduced dimensions are retained
            in the result as dimensions with size one. Default: ``False``

        out (Tensor, optional): The output tensor.

    Examples::

        >>> import oneflow as flow
        >>> from oneflow import linalg as LA
        >>> import numpy as np
        >>> a = flow.tensor(np.arange(9, dtype=np.float32) - 4)
        >>> a
        tensor([-4., -3., -2., -1.,  0.,  1.,  2.,  3.,  4.], dtype=oneflow.float32)
        >>> b = a.reshape(3, 3)
        >>> b
        tensor([[-4., -3., -2.],
                [-1.,  0.,  1.],
                [ 2.,  3.,  4.]], dtype=oneflow.float32)

        >>> LA.norm(a)
        tensor(7.7460, dtype=oneflow.float32)
        >>> LA.norm(b)
        tensor(7.7460, dtype=oneflow.float32)
        >>> LA.norm(b, 'fro')
        tensor(7.7460, dtype=oneflow.float32)
        >>> LA.norm(a, float('inf'))
        tensor(4., dtype=oneflow.float32)
        >>> LA.norm(b, float('inf'))
        tensor(9., dtype=oneflow.float32)
        >>> LA.norm(a, -float('inf'))
        tensor(0., dtype=oneflow.float32)
        >>> LA.norm(b, -float('inf'))
        tensor(2., dtype=oneflow.float32)

        >>> LA.norm(a, 1)
        tensor(20., dtype=oneflow.float32)
        >>> LA.norm(b, 1)
        tensor(7., dtype=oneflow.float32)
        >>> LA.norm(a, -1)
        tensor(0., dtype=oneflow.float32)
        >>> LA.norm(b, -1)
        tensor(6., dtype=oneflow.float32)
        >>> LA.norm(a, 2)
        tensor(7.7460, dtype=oneflow.float32)
        >>> LA.norm(a, -2)
        tensor(0., dtype=oneflow.float32)
        >>> LA.norm(a, 3)
        tensor(5.8480, dtype=oneflow.float32)
        >>> LA.norm(a, -3)
        tensor(0., dtype=oneflow.float32)

    Using the :attr:`dim` argument to compute vector norms::

        >>> c = flow.tensor([[1., 2., 3.],
        ...                   [-1, 1, 4]])
        >>> LA.norm(c, dim=0)
        tensor([1.4142, 2.2361, 5.0000], dtype=oneflow.float32)
        >>> LA.norm(c, dim=1, keepdim = True)
        tensor([[3.7417],
                [4.2426]], dtype=oneflow.float32)
        >>> LA.norm(c, ord=1, dim=1)
        tensor([6., 6.], dtype=oneflow.float32)

    Using the :attr:`dim` argument to compute matrix norms::

        >>> m = flow.tensor(np.arange(8, dtype=np.float32)).reshape(2, 2, 2)
        >>> LA.norm(m, dim=(1,2))
        tensor([ 3.7417, 11.2250], dtype=oneflow.float32)
    """
    return Norm(ord, dim, keepdim)(input)


@register_tensor_op("norm")
def norm_tensor_op(input, ord=None, dim=None, keepdim=False):
    """
    See :func:`oneflow.linalg.norm`
    """
    return Norm(ord, dim, keepdim)(input)


def vector_norm_tensor_op(input, ord=2, dim=None, keepdim=False):
    """
    linalg.vector_norm(input, ord=2, dim=None, keepdim=False, *, dtype=None, out=None) -> Tensor

    Computes a vector norm.

    Supports input of float, double dtypes.

    This function does not necessarily treat multidimensonal attr:`input` as a batch of
    vectors, instead:

    - If :attr:`dim`\\ `= None`, :attr:`input` will be flattened before the norm is computed.
    - If :attr:`dim` is an `int` or a `tuple`, the norm will be computed over these dimensions and the other dimensions will be treated as batch dimensions.

    This behavior is for consistency with :func:`flow.linalg.norm`.

    :attr:`ord` defines the vector norm that is computed. The following norms are supported:

    ======================   ========================================================
    :attr:`ord`              vector norm
    ======================   ========================================================
    `2` (default)            `2`-norm (see below)
    `inf`                    `max(abs(x))`
    `-inf`                   `min(abs(x))`
    `0`                      `sum(x != 0)`
    other `int` or `float`   `sum(abs(x)^{ord})^{(1 / ord)}`
    ======================   ========================================================

    where `inf` refers to `float('inf')`, NumPy's `inf` object, or any equivalent object.


    Args:
        input (Tensor): tensor, flattened by default, but this behavior can be
            controlled using :attr:`dim`.
        ord (int, float, inf, -inf, 'fro', 'nuc', optional): order of norm. Default: `2`
        dim (int, Tuple[int], optional): dimensions over which to compute
            the norm. See above for the behavior when :attr:`dim`\\ `= None`.
            Default: `None`
        keepdim (bool, optional): If set to `True`, the reduced dimensions are retained
            in the result as dimensions with size one. Default: `False`

    Returns:
        A real-valued tensor.

    Examples::

        >>> import oneflow as flow
        >>> from oneflow import linalg as LA
        >>> import numpy as np
        >>> a = flow.tensor(np.arange(9, dtype=np.float32) - 4)
        >>> a
        tensor([-4., -3., -2., -1.,  0.,  1.,  2.,  3.,  4.], dtype=oneflow.float32)
        >>> b = a.reshape(3, 3)
        >>> b
        tensor([[-4., -3., -2.],
                [-1.,  0.,  1.],
                [ 2.,  3.,  4.]], dtype=oneflow.float32)
        >>> LA.vector_norm(a, ord=3.5)
        tensor(5.4345, dtype=oneflow.float32)
        >>> LA.vector_norm(b, ord=3.5)
        tensor(5.4345, dtype=oneflow.float32)
    """
    return Vector_Norm(ord, dim, keepdim)(input)


def matrix_norm_tensor_op(input, ord="fro", dim=(-2, -1), keepdim=False):
    """
    linalg.matrix_norm(input, ord='fro', dim=(-2, -1), keepdim=False, *, dtype=None, out=None) -> Tensor

    Computes a matrix norm.

    Support input of float, double, cfloat and cdouble dtypes.
    Also supports batches of matrices: the norm will be computed over the
    dimensions specified by the 2-tuple :attr:`dim` and the other dimensions will
    be treated as batch dimensions. The output will have the same batch dimensions.

    :attr:`ord` defines the matrix norm that is computed. The following norms are supported:

    ======================   ========================================================
    :attr:`ord`              matrix norm
    ======================   ========================================================
    `'fro'` (default)        Frobenius norm
    `'nuc'`                  -- not supported yet --
    `inf`                    `max(sum(abs(x), dim=1))`
    `-inf`                   `min(sum(abs(x), dim=1))`
    `1`                      `max(sum(abs(x), dim=0))`
    `-1`                     `min(sum(abs(x), dim=0))`
    `2`                      -- not supported yet --
    `-2`                     -- not supported yet --
    ======================   ========================================================

    where `inf` refers to `float('inf')`, NumPy's `inf` object, or any equivalent object.

    Args:
        input (Tensor): tensor with two or more dimensions. By default its
            shape is interpreted as `(*, m, n)` where `*` is zero or more
            batch dimensions, but this behavior can be controlled using :attr:`dim`.
        ord (int, inf, -inf, 'fro', 'nuc', optional): order of norm. Default: `'fro'`
        dim (Tuple[int, int], optional): dimensions over which to compute the norm. Default: `(-2, -1)`
        keepdim (bool, optional): If set to `True`, the reduced dimensions are retained
            in the result as dimensions with size one. Default: `False`


    Returns:
        A real-valued tensor.

    Examples::

        >>> import oneflow as flow
        >>> from oneflow import linalg as LA
        >>> import numpy as np
        >>> a = flow.tensor(np.arange(9, dtype=np.float32)).reshape(3,3)
        >>> a
        tensor([[0., 1., 2.],
                [3., 4., 5.],
                [6., 7., 8.]], dtype=oneflow.float32)
        >>> LA.matrix_norm(a)
        tensor(14.2829, dtype=oneflow.float32)
        >>> LA.matrix_norm(a, ord=-1)
        tensor(9., dtype=oneflow.float32)
        >>> b = a.expand(2, -1, -1)
        >>> b
        tensor([[[0., 1., 2.],
                 [3., 4., 5.],
                 [6., 7., 8.]],
        <BLANKLINE>
                [[0., 1., 2.],
                 [3., 4., 5.],
                 [6., 7., 8.]]], dtype=oneflow.float32)
        >>> LA.matrix_norm(b)
        tensor([14.2829, 14.2829], dtype=oneflow.float32)
        >>> LA.matrix_norm(b, dim=(0, 2))
        tensor([ 3.1623, 10.0000, 17.2627], dtype=oneflow.float32)
    """
    return Matrix_Norm(ord, dim, keepdim)(input)


def l2_normalize(input, dim=0, epsilon=1e-12):
    """Use L2 norm to normalizes along dimension `dim`

    The equation is:

    .. math::
        out = \\frac{x}{max(\\sqrt{\\Sigma{x^2}}, \\epsilon)}

    Args:
        input (oneflow.Tensor): Input Tensor
        dim (int): The axis on which to apply L2 normalization. Defaults to 0.
        epsilon (float, optional): The epsilon value is used to avoid division by zero. Defaults to 1e-12.

    Returns:
        oneflow.Tensor: The normalized Tensor

    For example:

    .. code-block:: python

        >>> import oneflow as flow
        >>> x = flow.tensor([[1, 2], [3, 4]], dtype=flow.float32)
        >>> out = flow.nn.functional.l2_normalize(x, 0)
        >>> out
        tensor([[0.3162, 0.4472],
                [0.9487, 0.8944]], dtype=oneflow.float32)
        >>> out = flow.nn.functional.l2_normalize(x, 1)
        >>> out
        tensor([[0.4472, 0.8944],
                [0.6000, 0.8000]], dtype=oneflow.float32)

    """
    y, _ = flow._C.l2_normalize(input, dim, epsilon)
    return y


if __name__ == "__main__":
    import doctest

    doctest.testmod(raise_on_error=True)<|MERGE_RESOLUTION|>--- conflicted
+++ resolved
@@ -67,8 +67,6 @@
         self.dim = dim
         self.keepdim = keepdim
 
-<<<<<<< HEAD
-=======
     def _vector_norm(self, x, ord, dim, keepdim=False):
         if ord == 0:
             return flow.cast(flow.tensor([flow.argwhere(x).shape[0]]), flow.float32)
@@ -84,7 +82,7 @@
                 1.0 / ord,
             )
 
->>>>>>> 9bc80c2d
+
     def forward(self, x):
         num_dims = len(x.shape)
         dim = check_dim(num_dims, self.dim)
