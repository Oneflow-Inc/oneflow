--- conflicted
+++ resolved
@@ -41,19 +41,6 @@
         )
     return dim
 
-
-<<<<<<< HEAD
-=======
-def _norm_min_max(input, ord, dim, keepdim):
-    if ord > 0:
-        temp = flow.max(input, dim=dim, keepdim=keepdim)
-        return temp if dim == None else temp[0]
-    else:
-        temp = flow.min(input, dim=dim, keepdim=keepdim)
-        return temp if dim == None else temp[0]
-
-
->>>>>>> 1bddbec3
 class Vector_Norm(Module):
     def __init__(self, ord=2, dim=None, keepdim=False) -> None:
         super().__init__()
