"""
Copyright 2020 The OneFlow Authors. All rights reserved.

Licensed under the Apache License, Version 2.0 (the "License");
you may not use this file except in compliance with the License.
You may obtain a copy of the License at

    http://www.apache.org/licenses/LICENSE-2.0

Unless required by applicable law or agreed to in writing, software
distributed under the License is distributed on an "AS IS" BASIS,
WITHOUT WARRANTIES OR CONDITIONS OF ANY KIND, either express or implied.
See the License for the specific language governing permissions and
limitations under the License.
"""
import collections.abc
import operator
from collections import OrderedDict
from itertools import islice
from typing import (
    Any,
    Iterable,
    Iterator,
    Mapping,
    Optional,
    Tuple,
    TypeVar,
    Union,
    overload,
)

import oneflow as flow
from oneflow.nn.module import Module

T = TypeVar("T")


class Sequential(Module):
    """A sequential container.
    Modules will be added to it in the order they are passed in the constructor.
    Alternatively, an ordered dict of modules can also be passed in.

    To make it easier to understand, here is a small example:

    .. code-block:: python

        >>> import oneflow.nn as nn
        >>> nn.Sequential(nn.Conv2d(1,20,5), nn.ReLU(), nn.Conv2d(20,64,5), nn.ReLU()) #doctest: +ELLIPSIS
        Sequential(
          (0): Conv2d(1, 20, kernel_size=(5, 5), stride=(1, 1))
          (1): ReLU()
          (2): Conv2d(20, 64, kernel_size=(5, 5), stride=(1, 1))
          (3): ReLU()
        )
        >>> nn.Sequential(OrderedDict([
        ...    ('conv1', nn.Conv2d(1,20,5)),
        ...    ('relu1', nn.ReLU()),
        ...    ('conv2', nn.Conv2d(20,64,5)),
        ...    ('relu2', nn.ReLU())
        ... ])) #doctest: +ELLIPSIS
        Sequential(
          (conv1): Conv2d(1, 20, kernel_size=(5, 5), stride=(1, 1))
          (relu1): ReLU()
          (conv2): Conv2d(20, 64, kernel_size=(5, 5), stride=(1, 1))
          (relu2): ReLU()
        )

    """

    @overload
    def __init__(self, *args: Module) -> None:
        ...

    @overload
    def __init__(self, arg: "OrderedDict[str, Module]") -> None:
        ...

    def __init__(self, *args: Any):
        super(Sequential, self).__init__()
        if len(args) == 1 and isinstance(args[0], OrderedDict):
            for (key, module) in args[0].items():
                self.add_module(key, module)
        else:
            for (idx, module) in enumerate(args):
                self.add_module(str(idx), module)

    def _get_item_by_idx(self, iterator, idx):
        """Get the idx-th item of the iterator"""
        size = len(self)
        idx = operator.index(idx)
        if not -size <= idx < size:
            raise IndexError("index {} is out of range".format(idx))
        idx %= size
        return next(islice(iterator, idx, None))

    def __getitem__(self: T, idx) -> T:
        if isinstance(idx, slice):
            return self.__class__(OrderedDict(list(self._modules.items())[idx]))
        else:
            return self._get_item_by_idx(self._modules.values(), idx)

    def __setitem__(self, idx: int, module: Module) -> None:
        key = self._get_item_by_idx(self._modules.keys(), idx)
        return setattr(self, key, module)

    def __delitem__(self, idx: Union[slice, int]) -> None:
        if isinstance(idx, slice):
            for key in list(self._modules.keys())[idx]:
                delattr(self, key)
        else:
            key = self._get_item_by_idx(self._modules.keys(), idx)
            delattr(self, key)

    def __len__(self) -> int:
        return len(self._modules)

    def __dir__(self):
        keys = super(Sequential, self).__dir__()
        keys = [key for key in keys if not key.isdigit()]
        return keys

    def __iter__(self) -> Iterator[Module]:
        return iter(self._modules.values())

    def forward(self, input):
        for module in self:
            input = module(input)
        return input


<<<<<<< HEAD

=======
>>>>>>> 13b54f67
class ModuleList(Module):
    def __init__(self, modules: Optional[Iterable[Module]] = None) -> None:
        super(ModuleList, self).__init__()
        if modules is not None:
            self += modules

    def _get_abs_string_index(self, idx):
        """Get the absolute index for the list of modules"""
        idx = operator.index(idx)
        if not -len(self) <= idx < len(self):
            raise IndexError("index {} is out of range".format(idx))
        if idx < 0:
            idx += len(self)
        return str(idx)

    def __getitem__(self, idx: int) -> Module:
        if isinstance(idx, slice):
            return self.__class__(list(self._modules.values())[idx])
        else:
            return self._modules[self._get_abs_string_index(idx)]

    def __setitem__(self, idx: int, module: Module) -> None:
        idx = self._get_abs_string_index(idx)
        return setattr(self, str(idx), module)

    def __delitem__(self, idx: Union[int, slice]) -> None:
        if isinstance(idx, slice):
            for k in range(len(self._modules))[idx]:
                delattr(self, str(k))
        else:
            delattr(self, self._get_abs_string_index(idx))
        str_indices = [str(i) for i in range(len(self._modules))]
        self._modules = OrderedDict(list(zip(str_indices, self._modules.values())))

    def __len__(self) -> int:
        return len(self._modules)

    def __iter__(self) -> Iterator[Module]:
        return iter(self._modules.values())

    def __iadd__(self: T, modules: Iterable[Module]) -> T:
        return self.extend(modules)

    def __dir__(self):
        keys = super(ModuleList, self).__dir__()
        keys = [key for key in keys if not key.isdigit()]
        return keys

    def insert(self, index: int, module: Module) -> None:
        """Insert a given module before a given index in the list.

        Arguments:
            index (int): index to insert.
            module (nn.Module): module to insert
        """
        for i in range(len(self._modules), index, -1):
            self._modules[str(i)] = self._modules[str(i - 1)]
        self._modules[str(index)] = module

    def append(self: T, module: Module) -> T:
        """Appends a given module to the end of the list.

        Arguments:
            module (nn.Module): module to append
        """
        self.add_module(str(len(self)), module)
        return self

    def extend(self: T, modules: Iterable[Module]) -> T:
        """Appends modules from a Python iterable to the end of the list.

        Arguments:
            modules (iterable): iterable of modules to append
        """
        if not isinstance(modules, collections.abc.Iterable):
            raise TypeError(
                "ModuleList.extend should be called with an iterable, but got "
                + type(modules).__name__
            )
        offset = len(self)
        for (i, module) in enumerate(modules):
            self.add_module(str(offset + i), module)
        return self

    def forward(self):
        raise NotImplementedError()


class ModuleDict(Module):
    def __init__(self, modules: Optional[Mapping[str, Module]] = None) -> None:
        super(ModuleDict, self).__init__()
        if modules is not None:
            self.update(modules)

    def __getitem__(self, key: str) -> Module:
        return self._modules[key]

    def __setitem__(self, key: str, module: Module) -> None:
        self.add_module(key, module)

    def __delitem__(self, key: str) -> None:
        del self._modules[key]

    def __len__(self) -> int:
        return len(self._modules)

    def __iter__(self) -> Iterator[str]:
        return iter(self._modules)

    def __contains__(self, key: str) -> bool:
        return key in self._modules

    def clear(self) -> None:
        """Remove all items from the ModuleDict.
        """
        self._modules.clear()

    def pop(self, key: str) -> Module:
        """Remove key from the ModuleDict and return its module.

        Arguments:
            key (string): key to pop from the ModuleDict
        """
        v = self[key]
        del self[key]
        return v

    def keys(self) -> Iterable[str]:
        """Return an iterable of the ModuleDict keys.
        """
        return self._modules.keys()

    def items(self) -> Iterable[Tuple[str, Module]]:
        """Return an iterable of the ModuleDict key/value pairs.
        """
        return self._modules.items()

    def values(self) -> Iterable[Module]:
        """Return an iterable of the ModuleDict values.
        """
        return self._modules.values()

    def update(self, modules: Mapping[str, Module]) -> None:
        if not isinstance(modules, collections.abc.Iterable):
            raise TypeError(
                "ModuleDict.update should be called with an iterable of key/value pairs, but got "
                + type(modules).__name__
            )
        if isinstance(modules, (OrderedDict, ModuleDict, collections.abc.Mapping)):
            for (key, module) in modules.items():
                self[key] = module
        else:
            for (j, m) in enumerate(modules):
                if not isinstance(m, collections.abc.Iterable):
                    raise TypeError(
                        "ModuleDict update sequence element #"
                        + str(j)
                        + " should be Iterable; is"
                        + type(m).__name__
                    )
                if not len(m) == 2:
                    raise ValueError(
                        "ModuleDict update sequence element #"
                        + str(j)
                        + " has length "
                        + str(len(m))
                        + "; 2 is required"
                    )
                self[m[0]] = m[1]


class ParameterList(Module):
    def __init__(self, parameters: Optional[Iterable["Parameter"]] = None) -> None:
        super(ParameterList, self).__init__()
        self._initialized = True
        if parameters is not None:
            self += parameters

    def __setstate__(self, state):
        state["_initialized"] = False
        super(ParameterList, self).__setstate__(state)
        self._initialized = True

    def _get_abs_string_index(self, idx):
        """Get the absolute index for the list of modules"""
        idx = operator.index(idx)
        if not -len(self) <= idx < len(self):
            raise IndexError("index {} is out of range".format(idx))
        if idx < 0:
            idx += len(self)
        return str(idx)

    @overload
    def __getitem__(self, idx: int) -> "Parameter":
        ...

    @overload
    def __getitem__(self: T, idx: slice) -> T:
        ...

    def __getitem__(self, idx):
        if isinstance(idx, slice):
            return self.__class__(list(self._parameters.values())[idx])
        else:
            idx = self._get_abs_string_index(idx)
            return self._parameters[str(idx)]

    def __setitem__(self, idx: int, param: "Parameter") -> None:
        idx = self._get_abs_string_index(idx)
        return self.register_parameter(str(idx), param)

    def __setattr__(self, key: Any, value: Any) -> None:
        if getattr(self, "_initialized", False):
            if not hasattr(self, key) and (not isinstance(value, flow.nn.Parameter)):
                warnings.warn("Setting attributes on ParameterList is not supported.")
        super(ParameterList, self).__setattr__(key, value)

    def __len__(self) -> int:
        return len(self._parameters)

    def __iter__(self) -> Iterator["Parameter"]:
        return iter(self._parameters.values())

    def __iadd__(self: T, parameters: Iterable["Parameter"]) -> T:
        return self.extend(parameters)

    def __dir__(self):
        keys = super(ParameterList, self).__dir__()
        keys = [key for key in keys if not key.isdigit()]
        return keys

    def append(self: T, parameter: "Parameter") -> T:
        """Appends a given parameter at the end of the list.
<<<<<<< HEAD

        Arguments:
            parameter (nn.Parameter): parameter to append
        """
        self.register_parameter(str(len(self)), parameter)
        return self

    def extend(self: T, parameters: Iterable["Parameter"]) -> T:
        """Appends parameters from a Python iterable to the end of the list.

        Arguments:
=======

        Arguments:
            parameter (nn.Parameter): parameter to append
        """
        self.register_parameter(str(len(self)), parameter)
        return self

    def extend(self: T, parameters: Iterable["Parameter"]) -> T:
        """Appends parameters from a Python iterable to the end of the list.

        Arguments:
>>>>>>> 13b54f67
            parameters (iterable): iterable of parameters to append
        """
        if not isinstance(parameters, collections.abc.Iterable):
            raise TypeError(
                "ParameterList.extend should be called with an iterable, but got "
                + type(parameters).__name__
            )
        offset = len(self)
        for (i, param) in enumerate(parameters):
            self.register_parameter(str(offset + i), param)
        return self

    def extra_repr(self) -> str:
        child_lines = []
        for (k, p) in self._parameters.items():
            size_str = "x".join((str(size) for size in p.size()))
            device_str = "" if not p.is_cuda else " (GPU {})".format(p.get_device())
            parastr = "Parameter containing: [{} of size {}{}]".format(
                type(p), size_str, device_str
            )
            child_lines.append("  (" + str(k) + "): " + parastr)
        tmpstr = "\n".join(child_lines)
        return tmpstr

    def __call__(self, input):
        raise RuntimeError("ParameterList should not be called.")

    def _replicate_for_data_parallel(self):
        warnings.warn(
            "nn.ParameterList is being used with DataParallel but this is not supported. This list will appear empty for the models replicated on each GPU except the original one."
        )
        return super(ParameterList, self)._replicate_for_data_parallel()


class ParameterDict(Module):
    def __init__(self, parameters: Optional[Mapping[str, "Parameter"]] = None) -> None:
        super(ParameterDict, self).__init__()
        self._initialized = True
        if parameters is not None:
            self.update(parameters)

    def __setstate__(self, state):
        state["_initialized"] = False
        super(ParameterDict, self).__setstate__(state)
        self._initialized = True

    def __getitem__(self, key: str) -> "Parameter":
        return self._parameters[key]

    def __setitem__(self, key: str, parameter: "Parameter") -> None:
        self.register_parameter(key, parameter)

    def __delitem__(self, key: str) -> None:
        del self._parameters[key]

    def __setattr__(self, key: Any, value: Any) -> None:
        if getattr(self, "_initialized", False):
            if not hasattr(self, key) and (not isinstance(value, flow.nn.Parameter)):
                warnings.warn("Setting attributes on ParameterDict is not supported.")
        super(ParameterDict, self).__setattr__(key, value)

    def __len__(self) -> int:
        return len(self._parameters)

    def __iter__(self) -> Iterator[str]:
        return iter(self._parameters.keys())

    def __contains__(self, key: str) -> bool:
        return key in self._parameters

    def clear(self) -> None:
        """Remove all items from the ParameterDict.
        """
        self._parameters.clear()
<<<<<<< HEAD
    
    def pop(self, key: str) -> 'Parameter':
=======

    def pop(self, key: str) -> "Parameter":
>>>>>>> 13b54f67
        r"""Remove key from the ParameterDict and return its parameter.
        Args:
            key (string): key to pop from the ParameterDict
        """
        v = self[key]
        del self[key]
        return v
    
    def keys(self) -> Iterable[str]:
        r"""Return an iterable of the ParameterDict keys.
        """
        return self._parameters.keys()

<<<<<<< HEAD
    def items(self) -> Iterable[Tuple[str, 'Parameter']]:
=======
    def items(self) -> Iterable[Tuple[str, "Parameter"]]:
>>>>>>> 13b54f67
        r"""Return an iterable of the ParameterDict key/value pairs.
        """
        return self._parameters.items()

<<<<<<< HEAD
    def values(self) -> Iterable['Parameter']:
=======
    def values(self) -> Iterable["Parameter"]:
>>>>>>> 13b54f67
        r"""Return an iterable of the ParameterDict values.
        """
        return self._parameters.values()
    
    def update(self, parameters: Mapping[str, 'Parameter']) -> None:
        r"""Update the :class:`~torch.nn.ParameterDict` with the key-value pairs from a
        mapping or an iterable, overwriting existing keys.
        .. note::
            If :attr:`parameters` is an ``OrderedDict``, a :class:`~torch.nn.ParameterDict`, or
            an iterable of key-value pairs, the order of new elements in it is preserved.
        Args:
            parameters (iterable): a mapping (dictionary) from string to
                :class:`~torch.nn.Parameter`, or an iterable of
                key-value pairs of type (string, :class:`~torch.nn.Parameter`)
        """
        if not isinstance(parameters, container_abcs.Iterable):
            raise TypeError("ParametersDict.update should be called with an "
                            "iterable of key/value pairs, but got " +
                            type(parameters).__name__)

<<<<<<< HEAD
=======
    def update(self, parameters: Mapping[str, "Parameter"]) -> None:
        r"""Update the :class:`~torch.nn.ParameterDict` with the key-value pairs from a
        mapping or an iterable, overwriting existing keys.
        .. note::
            If :attr:`parameters` is an ``OrderedDict``, a :class:`~torch.nn.ParameterDict`, or
            an iterable of key-value pairs, the order of new elements in it is preserved.
        Args:
            parameters (iterable): a mapping (dictionary) from string to
                :class:`~torch.nn.Parameter`, or an iterable of
                key-value pairs of type (string, :class:`~torch.nn.Parameter`)
        """
        if not isinstance(parameters, container_abcs.Iterable):
            raise TypeError(
                "ParametersDict.update should be called with an "
                "iterable of key/value pairs, but got " + type(parameters).__name__
            )

>>>>>>> 13b54f67
        if isinstance(parameters, (OrderedDict, ParameterDict)):
            for key, parameter in parameters.items():
                self[key] = parameter
        elif isinstance(parameters, container_abcs.Mapping):
            for key, parameter in sorted(parameters.items()):
                self[key] = parameter
        else:
            for j, p in enumerate(parameters):
                if not isinstance(p, container_abcs.Iterable):
<<<<<<< HEAD
                    raise TypeError("ParameterDict update sequence element "
                                    "#" + str(j) + " should be Iterable; is" +
                                    type(p).__name__)
                if not len(p) == 2:
                    raise ValueError("ParameterDict update sequence element "
                                     "#" + str(j) + " has length " + str(len(p)) +
                                     "; 2 is required")
=======
                    raise TypeError(
                        "ParameterDict update sequence element "
                        "#" + str(j) + " should be Iterable; is" + type(p).__name__
                    )
                if not len(p) == 2:
                    raise ValueError(
                        "ParameterDict update sequence element "
                        "#" + str(j) + " has length " + str(len(p)) + "; 2 is required"
                    )
>>>>>>> 13b54f67
                # parameters as length-2 list too cumbersome to type, see ModuleDict.update comment
                self[p[0]] = p[1]  # type: ignore[assignment]

    def extra_repr(self) -> str:
        child_lines = []
        for k, p in self._parameters.items():
<<<<<<< HEAD
            size_str = 'x'.join(str(size) for size in p.size())
            device_str = '' if not p.is_cuda else ' (GPU {})'.format(p.get_device())
            parastr = 'Parameter containing: [{} of size {}{}]'.format(
                type(p), size_str, device_str)
            child_lines.append('  (' + k + '): ' + parastr)
        tmpstr = '\n'.join(child_lines)
=======
            size_str = "x".join(str(size) for size in p.size())
            device_str = "" if not p.is_cuda else " (GPU {})".format(p.get_device())
            parastr = "Parameter containing: [{} of size {}{}]".format(
                type(p), size_str, device_str
            )
            child_lines.append("  (" + k + "): " + parastr)
        tmpstr = "\n".join(child_lines)
>>>>>>> 13b54f67
        return tmpstr

    def __call__(self, input):
        raise RuntimeError('ParameterDict should not be called.')

    def _replicate_for_data_parallel(self):
<<<<<<< HEAD
        warnings.warn("nn.ParameterDict is being used with DataParallel but this is not "
                      "supported. This dict will appear empty for the models replicated "
                      "on each GPU except the original one.")
=======
        warnings.warn(
            "nn.ParameterDict is being used with DataParallel but this is not "
            "supported. This dict will appear empty for the models replicated "
            "on each GPU except the original one."
        )
>>>>>>> 13b54f67

        return super(ParameterDict, self)._replicate_for_data_parallel()


if __name__ == "__main__":
    import doctest

    doctest.testmod(raise_on_error=True)<|MERGE_RESOLUTION|>--- conflicted
+++ resolved
@@ -128,10 +128,6 @@
         return input
 
 
-<<<<<<< HEAD
-
-=======
->>>>>>> 13b54f67
 class ModuleList(Module):
     def __init__(self, modules: Optional[Iterable[Module]] = None) -> None:
         super(ModuleList, self).__init__()
@@ -365,7 +361,6 @@
 
     def append(self: T, parameter: "Parameter") -> T:
         """Appends a given parameter at the end of the list.
-<<<<<<< HEAD
 
         Arguments:
             parameter (nn.Parameter): parameter to append
@@ -377,19 +372,6 @@
         """Appends parameters from a Python iterable to the end of the list.
 
         Arguments:
-=======
-
-        Arguments:
-            parameter (nn.Parameter): parameter to append
-        """
-        self.register_parameter(str(len(self)), parameter)
-        return self
-
-    def extend(self: T, parameters: Iterable["Parameter"]) -> T:
-        """Appends parameters from a Python iterable to the end of the list.
-
-        Arguments:
->>>>>>> 13b54f67
             parameters (iterable): iterable of parameters to append
         """
         if not isinstance(parameters, collections.abc.Iterable):
@@ -464,13 +446,8 @@
         """Remove all items from the ParameterDict.
         """
         self._parameters.clear()
-<<<<<<< HEAD
-    
-    def pop(self, key: str) -> 'Parameter':
-=======
 
     def pop(self, key: str) -> "Parameter":
->>>>>>> 13b54f67
         r"""Remove key from the ParameterDict and return its parameter.
         Args:
             key (string): key to pop from the ParameterDict
@@ -478,48 +455,22 @@
         v = self[key]
         del self[key]
         return v
-    
+
     def keys(self) -> Iterable[str]:
         r"""Return an iterable of the ParameterDict keys.
         """
         return self._parameters.keys()
 
-<<<<<<< HEAD
-    def items(self) -> Iterable[Tuple[str, 'Parameter']]:
-=======
     def items(self) -> Iterable[Tuple[str, "Parameter"]]:
->>>>>>> 13b54f67
         r"""Return an iterable of the ParameterDict key/value pairs.
         """
         return self._parameters.items()
 
-<<<<<<< HEAD
-    def values(self) -> Iterable['Parameter']:
-=======
     def values(self) -> Iterable["Parameter"]:
->>>>>>> 13b54f67
         r"""Return an iterable of the ParameterDict values.
         """
         return self._parameters.values()
-    
-    def update(self, parameters: Mapping[str, 'Parameter']) -> None:
-        r"""Update the :class:`~torch.nn.ParameterDict` with the key-value pairs from a
-        mapping or an iterable, overwriting existing keys.
-        .. note::
-            If :attr:`parameters` is an ``OrderedDict``, a :class:`~torch.nn.ParameterDict`, or
-            an iterable of key-value pairs, the order of new elements in it is preserved.
-        Args:
-            parameters (iterable): a mapping (dictionary) from string to
-                :class:`~torch.nn.Parameter`, or an iterable of
-                key-value pairs of type (string, :class:`~torch.nn.Parameter`)
-        """
-        if not isinstance(parameters, container_abcs.Iterable):
-            raise TypeError("ParametersDict.update should be called with an "
-                            "iterable of key/value pairs, but got " +
-                            type(parameters).__name__)
-
-<<<<<<< HEAD
-=======
+
     def update(self, parameters: Mapping[str, "Parameter"]) -> None:
         r"""Update the :class:`~torch.nn.ParameterDict` with the key-value pairs from a
         mapping or an iterable, overwriting existing keys.
@@ -537,7 +488,6 @@
                 "iterable of key/value pairs, but got " + type(parameters).__name__
             )
 
->>>>>>> 13b54f67
         if isinstance(parameters, (OrderedDict, ParameterDict)):
             for key, parameter in parameters.items():
                 self[key] = parameter
@@ -547,15 +497,6 @@
         else:
             for j, p in enumerate(parameters):
                 if not isinstance(p, container_abcs.Iterable):
-<<<<<<< HEAD
-                    raise TypeError("ParameterDict update sequence element "
-                                    "#" + str(j) + " should be Iterable; is" +
-                                    type(p).__name__)
-                if not len(p) == 2:
-                    raise ValueError("ParameterDict update sequence element "
-                                     "#" + str(j) + " has length " + str(len(p)) +
-                                     "; 2 is required")
-=======
                     raise TypeError(
                         "ParameterDict update sequence element "
                         "#" + str(j) + " should be Iterable; is" + type(p).__name__
@@ -565,21 +506,12 @@
                         "ParameterDict update sequence element "
                         "#" + str(j) + " has length " + str(len(p)) + "; 2 is required"
                     )
->>>>>>> 13b54f67
                 # parameters as length-2 list too cumbersome to type, see ModuleDict.update comment
                 self[p[0]] = p[1]  # type: ignore[assignment]
 
     def extra_repr(self) -> str:
         child_lines = []
         for k, p in self._parameters.items():
-<<<<<<< HEAD
-            size_str = 'x'.join(str(size) for size in p.size())
-            device_str = '' if not p.is_cuda else ' (GPU {})'.format(p.get_device())
-            parastr = 'Parameter containing: [{} of size {}{}]'.format(
-                type(p), size_str, device_str)
-            child_lines.append('  (' + k + '): ' + parastr)
-        tmpstr = '\n'.join(child_lines)
-=======
             size_str = "x".join(str(size) for size in p.size())
             device_str = "" if not p.is_cuda else " (GPU {})".format(p.get_device())
             parastr = "Parameter containing: [{} of size {}{}]".format(
@@ -587,24 +519,17 @@
             )
             child_lines.append("  (" + k + "): " + parastr)
         tmpstr = "\n".join(child_lines)
->>>>>>> 13b54f67
         return tmpstr
 
     def __call__(self, input):
-        raise RuntimeError('ParameterDict should not be called.')
+        raise RuntimeError("ParameterDict should not be called.")
 
     def _replicate_for_data_parallel(self):
-<<<<<<< HEAD
-        warnings.warn("nn.ParameterDict is being used with DataParallel but this is not "
-                      "supported. This dict will appear empty for the models replicated "
-                      "on each GPU except the original one.")
-=======
         warnings.warn(
             "nn.ParameterDict is being used with DataParallel but this is not "
             "supported. This dict will appear empty for the models replicated "
             "on each GPU except the original one."
         )
->>>>>>> 13b54f67
 
         return super(ParameterDict, self)._replicate_for_data_parallel()
 
