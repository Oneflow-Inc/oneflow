--- conflicted
+++ resolved
@@ -19,7 +19,6 @@
 
 
 class Fold(Module):
-<<<<<<< HEAD
     r"""
     Fold(output_size, kernel_size, dilation=1, padding=0, stride=1)
 
@@ -122,33 +121,6 @@
         - Input: :math:`(N, C \times \prod(\text{kernel_size}), L)` or :math:`(C \times \prod(\text{kernel_size}), L)`
         - Output: :math:`(N, C, \text{output_size}[0], \text{output_size}[1], \dots)`
           or :math:`(C, \text{output_size}[0], \text{output_size}[1], \dots)` as described above
-=======
-    r"""Combines an array of sliding local blocks into a large containing 
-    tensor, it also called `col2img`. 
-
-    Consider a batched :attr:`input` tensor containing sliding local blocks,
-    e.g., patches of images, of shape :math:`(N, C \times  \prod(\text{kernel\_size}), L)`,
-    where :math:`N` is batch dimension, :math:`C \times \prod(\text{kernel\_size})`
-    is the number of values within a block (a block has :math:`\prod(\text{kernel\_size})`
-    spatial locations each containing a :math:`C`-channeled vector), and
-    :math:`L` is the total number of blocks. (This is exactly the
-    same specification as the output shape of :class:`~torch.nn.Unfold`.) This
-    operation combines these local blocks into the large :attr:`output` tensor
-    of shape :math:`(N, C, \text{output\_size}[0], \text{output\_size}[1], \dots)`
-    by summing the overlapping values. Similar to :class:`~torch.nn.Unfold`, the
-    arguments must satisfy
-
-    .. math::
-        L = \prod_d \left\lfloor\frac{\text{output\_size}[d] + 2 \times \text{padding}[d] %
-            - \text{dilation}[d] \times (\text{kernel\_size}[d] - 1) - 1}{\text{stride}[d]} + 1\right\rfloor,
-
-    Args:
-        output_size (_size_2_t): The spatial dimension of output tensor. 
-        kernel_size (_size_2_t): The size of kernel. 
-        dilation (_size_2_t, optional): The dilation rate. Defaults to 1.
-        padding (_size_2_t, optional): The padding value. Defaults to 0.
-        stride (_size_2_t, optional): The stride of sliding window. Defaults to 1.
->>>>>>> f57b0a02
 
     For example: 
 
@@ -201,7 +173,6 @@
 
 
 class Unfold(Module):
-<<<<<<< HEAD
     r"""
     Unfold(kernel_size, dilation=1, padding=0, stride=1)
 
@@ -280,38 +251,11 @@
         equality holds:
 
         ::
-
-            fold(unfold(input)) == divisor * input
-=======
-    r"""This op extracts elements in a local window from input tensor, it also called `img2col`. 
-
-    Consider a batched :attr:`input` tensor of shape :math:`(N, C, *)`,
-    where :math:`N` is the batch dimension, :math:`C` is the channel dimension,
-    and :math:`*` represent arbitrary spatial dimensions. This operation flattens
-    each sliding :attr:`kernel_size`-sized block within the spatial dimensions
-    of :attr:`input` into a column (i.e., last dimension) of a 3-D :attr:`output`
-    tensor of shape :math:`(N, C \times \prod(\text{kernel\_size}), L)`, where
-    :math:`C \times \prod(\text{kernel\_size})` is the total number of values
-    within each block (a block has :math:`\prod(\text{kernel\_size})` spatial
-    locations each containing a :math:`C`-channeled vector), and :math:`L` is
-    the total number of such blocks:
-
-    .. math::
-        L = \prod_d \left\lfloor\frac{\text{spatial\_size}[d] + 2 \times \text{padding}[d] %
-            - \text{dilation}[d] \times (\text{kernel\_size}[d] - 1) - 1}{\text{stride}[d]} + 1\right\rfloor,
-
-    where :math:`\text{spatial\_size}` is formed by the spatial dimensions
-    of :attr:`input` (:math:`*` above), and :math:`d` is over all spatial
-    dimensions.
-
-    Therefore, indexing :attr:`output` at the last dimension (column dimension)
-    gives all values within a certain block.
->>>>>>> f57b0a02
+                    fold(unfold(input)) == divisor * input
 
         where ``divisor`` is a tensor that depends only on the shape
         and dtype of the ``input``:
 
-<<<<<<< HEAD
         >>> input_ones = oneflow.ones(input.shape, dtype=input.dtype)
         >>> divisor = fold(unfold(input_ones))
 
@@ -340,27 +284,6 @@
         >>> out.shape
         oneflow.Size([1, 9, 16])
 
-=======
-    Args:
-        kernel_size (_size_2_t): The size of kernel. 
-        dilation (_size_2_t, optional): The dilation rate. Defaults to 1.
-        padding (_size_2_t, optional): The padding value. Defaults to 0.
-        stride (_size_2_t, optional): The stride of sliding window. Defaults to 1.
-
-    For example: 
-
-    .. code-block:: python 
-
-        >>> import oneflow as flow 
-        >>> import numpy as np 
-
-        >>> x_tensor = flow.Tensor(np.random.randn(1, 1, 4, 4))
-        >>> unfold = flow.nn.Unfold(kernel_size=3, padding=1)
-        >>> out = unfold(x_tensor)
-        >>> out.shape
-        oneflow.Size([1, 9, 16])
-
->>>>>>> f57b0a02
     """
 
     def __init__(
