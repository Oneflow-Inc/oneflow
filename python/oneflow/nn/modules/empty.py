"""
Copyright 2020 The OneFlow Authors. All rights reserved.

Licensed under the Apache License, Version 2.0 (the "License");
you may not use this file except in compliance with the License.
You may obtain a copy of the License at

    http://www.apache.org/licenses/LICENSE-2.0

Unless required by applicable law or agreed to in writing, software
distributed under the License is distributed on an "AS IS" BASIS,
WITHOUT WARRANTIES OR CONDITIONS OF ANY KIND, either express or implied.
See the License for the specific language governing permissions and
limitations under the License.
"""

from typing import List, Optional, Union

import oneflow as flow

from oneflow.nn.common_types import _size_any_t
from oneflow.nn.modules.utils import _single, _handle_size_arg


def empty_op(
    *size,
    dtype: Optional[flow.dtype] = None,
    device: Union[flow.device, str] = None,
    placement: flow.placement = None,
    sbp: Union[
        flow._oneflow_internal.sbp.sbp, List[flow._oneflow_internal.sbp.sbp]
    ] = None,
    requires_grad: bool = False,
):
    """
    Returns a tensor filled with uninitialized data.
    The shape of the tensor is defined by the variable argument ``size``.

    Args:
        size (int... or flow.Size): Defining the shape of the output tensor.
          Can be a variable number of arguments or a collection like a list or tuple or flow.Size.
        dtype (flow.dtype, optional): The desired data type of returned tensor. Default: ``flow.float32``.
        device (torch.device, optional): The desired device of returned local tensor. If None, uses the
          current device.
        placement (flow.placement, optional): The desired device of returned consistent tensor. If None, will
          construct local tensor.
        sbp (flow.sbp or List[flow.sbp], optional): The desired sbp of returned consistent tensor.
        requires_grad (bool, optional): If autograd should record operations on the returned tensor. Default: False.

    For example:

    .. code-block:: python

        >>> import oneflow as flow
        >>> y = flow.empty(4, 5)  # construct local empty tensor
        >>> y.shape
        flow.Size([4, 5])
        >>> y.is_consistent
        False
        >>> placement = flow.placement("cpu", {0: [0]})
        >>> y = flow.empty(4, 5, placement=placement, sbp=flow.sbp.broadcast)  # construct consistent empty tensor
        >>> y.is_consistent
        True

    """
    assert size is not None, "shape must not be None"

    shape = _single(_handle_size_arg(size))
    if dtype is None:
        dtype = flow.float32
    if placement is None:
        if device is None:
            device = flow.device("cpu")
    else:
        assert device is None

    if placement is not None:
        assert isinstance(sbp, (flow.sbp.sbp, tuple, list)), "sbp: %s" % sbp
        if isinstance(sbp, flow.sbp.sbp):
            sbp = (sbp,)
        else:
            for elem in sbp:
                assert isinstance(elem, flow.sbp.sbp), "sbp: %s" % sbp
        assert len(sbp) == len(placement.hierarchy)
    else:
        assert sbp is None, "sbp: %s" % sbp

    if placement is not None:
<<<<<<< HEAD
        tensor = flow._C.consistent_empty(shape, dtype, placement, sbp)
    else:
        tensor = flow._C.empty(shape, dtype, device,)
=======
        tensor = flow.F.consistent_empty(
            shape, dtype=dtype, placement=placement, sbp=sbp
        )
    else:
        tensor = flow.F.empty(shape, dtype=dtype, device=device)
>>>>>>> a0420311
    tensor.requires_grad_(requires_grad)
    return tensor


if __name__ == "__main__":
    import doctest

    doctest.testmod(raise_on_error=True)<|MERGE_RESOLUTION|>--- conflicted
+++ resolved
@@ -86,17 +86,11 @@
         assert sbp is None, "sbp: %s" % sbp
 
     if placement is not None:
-<<<<<<< HEAD
-        tensor = flow._C.consistent_empty(shape, dtype, placement, sbp)
-    else:
-        tensor = flow._C.empty(shape, dtype, device,)
-=======
-        tensor = flow.F.consistent_empty(
+        tensor = flow._C.consistent_empty(
             shape, dtype=dtype, placement=placement, sbp=sbp
         )
     else:
-        tensor = flow.F.empty(shape, dtype=dtype, device=device)
->>>>>>> a0420311
+        tensor = flow._C.empty(shape, dtype=dtype, device=device)
     tensor.requires_grad_(requires_grad)
     return tensor
 
