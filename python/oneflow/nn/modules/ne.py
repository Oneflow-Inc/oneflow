--- conflicted
+++ resolved
@@ -15,33 +15,6 @@
 """
 import oneflow as flow
 from oneflow.framework.tensor import register_tensor_op
-<<<<<<< HEAD
-from oneflow.nn.module import Module
-
-
-class Ne(Module):
-    def __init__(self) -> None:
-        super().__init__()
-
-    def forward(self, input, other):
-        if isinstance(other, flow.Tensor) or isinstance(
-            other, flow._oneflow_internal.Tensor
-        ):
-            for i in range(len(input.size())):
-                assert (
-                    input.shape[i] >= other.shape[i]
-                ), "The second tensor's shape should broadcastable with the first argument."
-                if input.dtype != other.dtype:
-                    other = other.to(dtype=input.dtype)
-        elif isinstance(other, int) or isinstance(other, float):
-            return flow.F.scalar_logical_not_equal(input, float(other))
-        else:
-            raise NotImplementedError(
-                "Unsupport data type, The second argument can be a tensor whose shape is broadcastable with the first argument."
-            )
-        return flow.F.broadcast_not_equal(input, other)
-=======
->>>>>>> 136cfa00
 
 
 @register_tensor_op("ne")
@@ -83,7 +56,7 @@
             if input.dtype != other.dtype:
                 other = other.to(dtype=input.dtype)
     elif isinstance(other, int) or isinstance(other, float):
-        other = flow.Tensor([other], dtype=input.dtype, device=input.device)
+        return flow.F.scalar_logical_not_equal(input, float(other))
     else:
         raise NotImplementedError(
             "Unsupport data type, The second argument can be a tensor whose shape is broadcastable with the first argument."
