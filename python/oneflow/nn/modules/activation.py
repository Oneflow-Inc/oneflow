"""
Copyright 2020 The OneFlow Authors. All rights reserved.

Licensed under the Apache License, Version 2.0 (the "License");
you may not use this file except in compliance with the License.
You may obtain a copy of the License at

    http://www.apache.org/licenses/LICENSE-2.0

Unless required by applicable law or agreed to in writing, software
distributed under the License is distributed on an "AS IS" BASIS,
WITHOUT WARRANTIES OR CONDITIONS OF ANY KIND, either express or implied.
See the License for the specific language governing permissions and
limitations under the License.
"""
import warnings
from typing import Optional, Tuple

import oneflow as flow
<<<<<<< HEAD
from oneflow.nn.module import Module
=======
from oneflow.nn.modules.module import Module
>>>>>>> 47185a80
from oneflow.framework.tensor import Tensor


class PReLU(Module):
    """Applies the element-wise function:

    .. math::
        PReLU(x) = \\max(0,x) + a * \\min(0,x)

    Here :math:`a` is a learnable parameter. When called without arguments, `nn.PReLU()` uses a single
    parameter :math:`a` across all input channels. If called with `nn.PReLU(nChannels)`,
    a separate :math:`a` is used for each input channel.


    .. note::
        weight decay should not be used when learning :math:`a` for good performance.

    .. note::
        Channel dim is the 2nd dim of input. When input has dims < 2, then there is
        no channel dim and the number of channels = 1.

    Args:
        num_parameters (int): number of :math:`a` to learn.
            Although it takes an int as input, there is only two values are legitimate:
            1, or the number of channels at input. Default: 1
        init (float): the initial value of :math:`a`. Default: 0.25

    Shape:
        - Input: :math:`(N, *)` where `*` means, any number of additional
          dimensions
        - Output: :math:`(N, *)`, same shape as the input

    Attr:
        - weight (Tensor): the learnable weights of shape (:attr:`num_parameters`).

    .. code-block:: python

        >>> import numpy as np
        >>> import oneflow as flow
        
        >>> m = flow.nn.PReLU()
        >>> input = flow.tensor(np.asarray([[[[1, -2], [3, 4]]]]), dtype=flow.float32)
        >>> print(m(input).numpy())
        [[[[ 1.  -0.5]
           [ 3.   4. ]]]]

    """

    def __init__(
        self, num_parameters: int = 1, init: float = 0.25, device=None, dtype=None
    ) -> None:
        super().__init__()
        self.num_parameters = num_parameters
        self.weight = flow.nn.Parameter(
            flow.empty(num_parameters, dtype=dtype, device=device).fill_(init)
        )

    def forward(self, x):
        return flow._C.prelu(x, self.weight)

    def extra_repr(self) -> str:
        return "num_parameters={}".format(self.num_parameters)


class ReLU(Module):
    """Applies the rectified linear unit function element-wise:

    :math:`\\text{ReLU}(x) = (x)^+ = \\max(0, x)`

    Args:
        inplace: can optionally do the operation in-place. Default: ``False``

    Shape:
        - Input: :math:`(N, *)` where `*` means, any number of additional
          dimensions
        - Output: :math:`(N, *)`, same shape as the input

    For example:

    .. code-block:: python

        >>> import oneflow as flow
        >>> import numpy as np
        >>> relu = flow.nn.ReLU()
        >>> ndarr = np.asarray([1, -2, 3])
        >>> x = flow.Tensor(ndarr)
        >>> relu(x)
        tensor([1., 0., 3.], dtype=oneflow.float32)

    """

    def __init__(self, inplace: bool = False):
        super().__init__()
        self.inplace = inplace

    def forward(self, x):
        return flow._C.relu(x, self.inplace)

    def extra_repr(self):
        inplace_str = "inplace=True" if self.inplace else ""
        return inplace_str


class ReLU6(Module):
    """Applies the element-wise function:

    .. math::

        \\text{Relu6}(x) = \\begin{cases}
            6 & \\text{ if } x > 6 \\\\
            0 & \\text{ if } x < 0 \\\\
            x & \\text{ otherwise } \\\\
        \\end{cases}

    Args:
        inplace: can optionally do the operation in-place. Default: ``False``

    Shape:
        - Input: :math:`(N, *)` where `*` means, any number of additional
          dimensions
        - Output: :math:`(N, *)`, same shape as the input

    For example:

    .. code-block:: python

        >>> import numpy as np
        >>> import oneflow as flow
        
        >>> x = np.array([-0.5, 0, 0.5]).astype(np.float32)
        >>> input = flow.Tensor(x)
        >>> relu6 = flow.nn.ReLU6()

        >>> out = relu6(input)
        >>> out
        tensor([0.0000, 0.0000, 0.5000], dtype=oneflow.float32)

    """

    def __init__(self, inplace: bool = False):
        super().__init__()
        self.inplace = inplace

    def forward(self, x):
        if self.inplace:
            warnings.warn("ReLU6 module do not support inplace now")
        return flow._C.hardtanh(x, min_val=0.0, max_val=6.0)

    def extra_repr(self):
        inplace_str = "inplace=True" if self.inplace else ""
        return inplace_str


def relu6(input, inplace=False):
    r"""relu6(input, inplace=False) -> Tensor

    Applies the element-wise function :math:`\text{ReLU6}(x) = \min(\max(0,x), 6)`.

    See :class:`~oneflow.nn.ReLU6` for more details.
    """
    if inplace:
        warnings.warn("nn.functional.relu6 do not support inplace now")
    return flow._C.hardtanh(input, min_val=0.0, max_val=6.0)


class Tanh(Module):
    """This operator computes the hyperbolic tangent value of Tensor.

    The equation is:

    .. math::

        out = \\frac{e^x-e^{-x}}{e^x+e^{-x}}

    Args:
        input (oneflow.Tensor): A Tensor

    Returns:
        oneflow.Tensor: The result Tensor

    For example:

    .. code-block:: python

        >>> import numpy as np
        >>> import oneflow as flow
        
        >>> x = np.array([-1, 0, 1]).astype(np.float32)
        >>> input = flow.Tensor(x)
        >>> tanh = flow.nn.Tanh()
        >>> out = tanh(input)
        >>> out
        tensor([-0.7616,  0.0000,  0.7616], dtype=oneflow.float32)

    """

    def __init__(self):
        super().__init__()

    def forward(self, input):
        return flow._C.tanh(input)


class ELU(Module):
    """Applies the element-wise function 
        :math:`\\text{ELU}(x) = \\begin{cases}x & \\text{ if } x \\gt 0  \\\\\\alpha*(exp(x)-1) & \\text{ if } x \\le 0 \\\\\\end{cases}`

    Args:
        alpha: the :math:`\\alpha` value for the ELU formulation. Default: 1.0
        inplace: can optionally do the operation in-place. Default: ``False``

    Shape:
        - Input: :math:`(N, *)` where `*` means, any number of additional
          dimensions
        - Output: :math:`(N, *)`, same shape as the input

    For example:

    .. code-block:: python


        >>> import numpy as np
        >>> import oneflow as flow
        
        >>> x = np.array([-0.5, 0, 0.5]).astype(np.float32)
        >>> input = flow.Tensor(x)
        >>> elu = flow.nn.ELU()

        >>> out = elu(input)
        >>> out
        tensor([-0.3935,  0.0000,  0.5000], dtype=oneflow.float32)

    """

    def __init__(self, alpha: float = 1.0, inplace: bool = False):
        super().__init__()
        self.alpha = alpha
        self.inplace = inplace

    def forward(self, x):
        if self.inplace:
            warnings.warn("ELU module do not support inplace now")
        return flow._C.elu(x, alpha=self.alpha)

    def extra_repr(self):
        param_str = f"alpha={self.alpha}"
        param_str += ", inplace=True" if self.inplace else ""
        return param_str


class CELU(Module):
    """Applies the element-wise function:

    .. math::

        \\text{CELU}(x, \\alpha) = \\begin{cases}
				x & \\text{ if } x \\ge 0  \\\\
                \\alpha*(exp(\\frac{x}{\\alpha})-1) & \\text{ otherwise } \\\\
    		    \\end{cases}

    Args:
        alpha: the :math:`\\alpha` value for the CELU formulation. Default: 1.0
        inplace: can optionally do the operation in-place. Default: ``False``

    Shape:
        - Input: :math:`(N, *)` where `*` means, any number of additional
          dimensions
        - Output: :math:`(N, *)`, same shape as the input

    For example:

    .. code-block:: python


        >>> import numpy as np
        >>> import oneflow as flow
        
        >>> x = np.array([-0.5, 0, 0.5]).astype(np.float32)
        >>> input = flow.Tensor(x)
        >>> celu = flow.nn.CELU(alpha=0.5)

        >>> out = celu(input)
        >>> out
        tensor([-0.3161,  0.0000,  0.5000], dtype=oneflow.float32)

    """

    def __init__(self, alpha: float = 1.0, inplace: bool = False):
        super().__init__()
        self.alpha = alpha
        self.inplace = inplace

    def forward(self, x):
        return flow._C.celu(x, alpha=self.alpha, inplace=self.inplace)

    def extra_repr(self):
        param_str = f"alpha={self.alpha}"
        param_str += ", inplace=True" if self.inplace else ""
        return param_str


class GELU(Module):
    """
    GELU(approximate='none') -> Tensor

    The documentation is referenced from: https://pytorch.org/docs/1.10/generated/torch.nn.GELU.html.

    Applies the Gaussian Error Linear Units function:

    .. math:: \\text{GELU}(x) = x * \Phi(x)

    where :math:`\Phi(x)` is the Cumulative Distribution Function for Gaussian Distribution.

    When the approximate argument is 'tanh', Gelu is estimated with:

    .. math:: \\text{GELU}(x) = 0.5 * x * (1 + \\text{Tanh}(\sqrt(2 / \pi) * (x + 0.044715 * x^3)))

    Args:
        input (oneflow.Tensor): Input Tensor
        approximate (string, optional): the gelu approximation algorithm to use:
            ``'none'`` | ``'tanh'``. Default: ``'none'``

    Returns:
        oneflow.Tensor: A Tensor has same shape as the input.

    For example:

    .. code-block:: python

        >>> import numpy as np
        >>> import oneflow as flow
        
        >>> x = np.array([-0.5, 0, 0.5]).astype(np.float32)
        >>> input = flow.Tensor(x)
        >>> gelu = flow.nn.GELU()

        >>> out = gelu(input)
        >>> out
        tensor([-0.1543,  0.0000,  0.3457], dtype=oneflow.float32)

    """

    def __init__(self, approximate: str = "none"):
        super().__init__()
        self.approximate = approximate

    def forward(self, input):
        if self.approximate == "none" or self.approximate == "tanh":
            return flow._C.gelu_with_approximate(input, self.approximate)
        else:
            raise NotImplementedError


class QuickGELU(Module):
    """
    QuickGELU() -> Tensor

    Applies GELU approximation that is fast but somewhat inaccurate. See: https://github.com/hendrycks/GELUs

    .. math::
        \\text{QuickGELU}(x) = x * \\sigma(1.702x) = x * \\frac{1}{1 + \\exp(-1.702x)}

    Args:
        input (oneflow.Tensor): Input Tensor

    Returns:
        oneflow.Tensor: A Tensor has same shape as the input.

    For example:

    .. code-block:: python

        >>> import oneflow as flow
        
        >>> input = flow.Tensor([-0.5, 0, 0.5])
        >>> gelu = flow.nn.QuickGELU()

        >>> out = gelu(input)
        >>> out
        tensor([-0.1496,  0.0000,  0.3504], dtype=oneflow.float32)

    """

    def __init__(self):
        super().__init__()

    def forward(self, x):
        return flow._C.quick_gelu(x)


class Sigmoid(Module):
    """Applies the element-wise function:

    .. math::
        \\text{Sigmoid}(x) = \\sigma(x) = \\frac{1}{1 + \\exp(-x)}

    Shape:
        - Input: :math:`(N, *)` where `*` means, any number of additional
          dimensions
        - Output: :math:`(N, *)`, same shape as the input

    For example:

    .. code-block:: python

        >>> import numpy as np
        >>> import oneflow as flow
        
        >>> x = flow.Tensor(np.array([0.81733328, 0.43621480, 0.10351428]))
        >>> m = flow.nn.Sigmoid()
        >>> out = m(x)
        >>> out
        tensor([0.6937, 0.6074, 0.5259], dtype=oneflow.float32)
    """

    def __init__(self):
        super().__init__()

    def forward(self, x):
        return flow._C.sigmoid(x)


class Hardsigmoid(Module):
    """Applies the element-wise function:

    .. math::
        \\text{Hardsigmoid}(x) = \\begin{cases}
            0 & \\text{ if } x \\le -3  \\\\
            1 & \\text{ if } x \\ge +3 \\\\
            \\frac{x}{6} + \\frac{1}{2} & \\text{ otherwise } \\\\
        \\end{cases}

    Args:
        inplace: can optionally do the operation in-place. Default: ``False``

    Shape:
        - Input: :math:`(N, *)` where `*` means, any number of additional
          dimensions
        - Output: :math:`(N, *)`, same shape as the input

    For example:

    .. code-block:: python

        >>> import numpy as np
        >>> import oneflow as flow
        
        >>> x = np.array([-0.5, 0, 0.5]).astype(np.float32)
        >>> input = flow.Tensor(x)
        >>> hardsigmoid = flow.nn.Hardsigmoid()

        >>> out = hardsigmoid(input)
        >>> out
        tensor([0.4167, 0.5000, 0.5833], dtype=oneflow.float32)


    """

    def __init__(self, inplace: bool = False):
        super().__init__()
        self.inplace = inplace

    def forward(self, x):
        if self.inplace:
            return flow._C.hardsigmoid(x, True)
        return flow._C.hardsigmoid(x, False)

    def extra_repr(self):
        inplace_str = "inplace=True" if self.inplace else ""
        return inplace_str


class Hardshrink(Module):
    r"""
    The Hardshrink activation.

    The formula is:

    .. math::
        \text{Hardshrink}(x) =
        \begin{cases}
        x, & \text{ if } x > \lambda \\
        x, & \text{ if } x < -\lambda \\
        0, & \text{ otherwise }
        \end{cases}

    Args:
        lambd: the :math:`\lambda` value for the Hardshrink formulation. Default: 0.5
        inplace: can optionally do the operation in-place. Default: ``False``

    Shape:
        - Input: :math:`(N, *)` where `*` means, any number of additional
          dimensions
        - Output: :math:`(N, *)`, same shape as the input

    For example:

    .. code-block:: python
    
        >>> import numpy as np
        >>> import oneflow as flow
        >>> x = np.array([-1.1, 0, 0.2, 0.5]).astype(np.float32)
        >>> input = flow.Tensor(x)
        >>> hardshrink = flow.nn.Hardshrink(lambd=0.5)
        >>> out = hardshrink(input)
        >>> out
        tensor([-1.1000,  0.0000,  0.0000,  0.0000], dtype=oneflow.float32)
    """

    def __init__(self, lambd: float = 0.5, inplace: bool = False):
        super().__init__()
        self.inplace = inplace
        self.lambd = lambd

    def forward(self, x):
        return flow._C.hardshrink(x, lambd=self.lambd, inplace=self.inplace)

    def extra_repr(self) -> str:
        param_str = f"lambd={self.lambd}"
        param_str += ", inplace=True" if self.inplace else ""
        return param_str


class Softmax(Module):
    """Applies the Softmax function to an n-dimensional input Tensor
    rescaling them so that the elements of the n-dimensional output Tensor
    lie in the range [0,1] and sum to 1.

    Softmax is defined as:

    .. math::
        \\text{Softmax}(x_{i}) = \\frac{\\exp(x_i)}{\\sum_j \\exp(x_j)}

    When the input Tensor is a sparse tensor then the unspecifed
    values are treated as ``-inf``.

    Shape:
        - Input: :math:`(*)` where `*` means, any number of additional
          dimensions
        - Output: :math:`(*)`, same shape as the input

    Returns:
        a Tensor of the same dimension and shape as the input with
        values in the range [0, 1]

    Args:
        dim (int): A dimension along which Softmax will be computed (so every slice
            along dim will sum to 1).

    For example:

    .. code-block:: python

        >>> import numpy as np
        >>> import oneflow as flow
        
        >>> m = flow.nn.Softmax(dim = 2)
        >>> x = flow.Tensor(
        ...    np.array(
        ...        [[[-0.46716809,  0.40112534,  0.61984003],
        ...        [-1.31244969, -0.42528763,  1.47953856]]]
        ...    )
        ... )
        >>> out = m(x)
        >>> out
        tensor([[[0.1575, 0.3754, 0.4671],
                 [0.0507, 0.1230, 0.8263]]], dtype=oneflow.float32)
    """

    def __init__(self, dim: Optional[int] = None):
        super(Softmax, self).__init__()
        self.dim = dim

    def forward(self, x):
        return flow._C.softmax(x, self.dim)

    def extra_repr(self):
        return f"dim={self.dim}"


class LogSoftmax(Module):
    r"""Applies the LogSoftmax function to an n-dimensional
    input Tensor.
    The LogSoftmax formulation can be simplified as:

    .. math::
        \text{LogSoftmax}(x_{i}) = \log\left(\frac{\exp(x_i) }{ \sum_j \exp(x_j)} \right) = x_i - \log({ \sum_j \exp(x_j)})

    Args:
        dim (int): A dimension along which LogSoftmax will be computed.

    Shape:
        - Input: :math:`(N, *)` where `*` means, any number of additional
          dimensions
        - Output: :math:`(N, *)`, same shape as the input

    For example:

    .. code-block:: python

        >>> import numpy as np
        >>> import oneflow as flow
        
        >>> m = flow.nn.LogSoftmax(dim=1)
        >>> x = flow.Tensor(
        ...    np.array(
        ...        [[ 0.4296, -1.1957,  2.5463],
        ...        [ 1.2552, -1.5747,  0.6923]]
        ...    )
        ... )
        >>> out = m(x)
        >>> out
        tensor([[-2.2513, -3.8766, -0.1346],
                [-0.4877, -3.3176, -1.0506]], dtype=oneflow.float32)
    """

    def __init__(self, dim: Optional[int] = None):
        super(LogSoftmax, self).__init__()
        self.dim = dim

    def forward(self, x):
        return flow._C.log_softmax(x, self.dim)

    def extra_repr(self):
        return f"dim={self.dim}"


class LogSigmoid(Module):
    """Applies the element-wise function:

    .. math::
        \\text{LogSigmoid}(x) = \\log\\left(\\frac{ 1 }{ 1 + \\exp(-x)}\\right)

    Shape:
        - Input: :math:`(N, *)` where `*` means, any number of additional
          dimensions
        - Output: :math:`(N, *)`, same shape as the input

    For example:

    .. code-block:: python


        >>> import numpy as np
        >>> import oneflow as flow
        
        >>> x = np.array([-0.5, 0, 0.5]).astype(np.float32)
        >>> input = flow.Tensor(x)
        >>> logsigmoid = flow.nn.LogSigmoid()

        >>> out = logsigmoid(input)
        >>> out
        tensor([-0.9741, -0.6931, -0.4741], dtype=oneflow.float32)

    """

    def __init__(self):
        super().__init__()

    def forward(self, x):
        return flow._C.logsigmoid(x)


class Softplus(Module):
    """Applies the element-wise function:

    .. math::
        \\text{Softplus}(x) = \\frac{1}{\\beta} * \\log(1 + \\exp(\\beta * x))

    SoftPlus is a smooth approximation to the ReLU function and can be used
    to constrain the output of a machine to always be positive.

    For numerical stability the implementation reverts to the linear function
    when :math:`input \\times \\beta > threshold`.

    Args:
        beta: the :math:`\\beta` value for the Softplus formulation. Default: 1
        threshold: values above this revert to a linear function. Default: 20

    Shape:
        - Input: :math:`(N, *)` where `*` means, any number of additional
          dimensions
        - Output: :math:`(N, *)`, same shape as the input

    For example:

    .. code-block:: python

        >>> import numpy as np
        >>> import oneflow as flow
        
        >>> x = np.array([-0.5, 0, 0.5]).astype(np.float32)
        >>> input = flow.Tensor(x)
        >>> softplus = flow.nn.Softplus()

        >>> out = softplus(input)
        >>> out
        tensor([0.4741, 0.6931, 0.9741], dtype=oneflow.float32)
    """

    def __init__(self, beta: int = 1, threshold: int = 20):
        super().__init__()
        self.beta = beta
        self.threshold = threshold

    def forward(self, x):
        return flow._C.softplus(x, beta=self.beta, threshold=self.threshold)

    def extra_repr(self):
        return f"beta={self.beta}, threshold={self.threshold}"


class Hardswish(Module):
    """Applies the hardswish function, element-wise, as described in the paper `Searching for MobileNetV3
    <https://arxiv.org/abs/1905.02244>`__.

    .. math::
        \\text{Hardswish}(x) = \\begin{cases}
            0 & \\text{ if } x \\le -3  \\\\
            x & \\text{ if } x \\ge +3 \\\\
            x*(x+3)/6 & \\text{ otherwise } \\\\
        \\end{cases}

    Args:
        inplace: can optionally do the operation in-place. Default: ``False``

    Shape:
        - Input: :math:`(N, *)` where `*` means, any number of additional
          dimensions
        - Output: :math:`(N, *)`, same shape as the input

    .. code-block:: python

        >>> import numpy as np
        >>> import oneflow as flow
        
        >>> x = np.array([-0.5, 0, 0.5]).astype(np.float32)
        >>> input = flow.Tensor(x)
        >>> hardswish = flow.nn.Hardswish()

        >>> out = hardswish(input)
        >>> out
        tensor([-0.2083,  0.0000,  0.2917], dtype=oneflow.float32)
        
    """

    def __init__(self, inplace: bool = False):
        super().__init__()
        self.inplace = inplace

    def forward(self, x):
        if self.inplace:
            warnings.warn("Hardswish module do not support inplace now")
        return flow._C.hardswish(x)

    def extra_repr(self):
        inplace_str = "inplace=True" if self.inplace else ""
        return inplace_str


class Hardtanh(Module):
    """
    Applies the HardTanh function element-wise

    HardTanh is defined as:

    .. math::
        \\text{HardTanh}(x) = \\begin{cases}
            1 & \\text{ if } x > 1 \\\\
            -1 & \\text{ if } x < -1 \\\\
            x & \\text{ otherwise } \\\\
        \\end{cases}

    The range of the linear region :math:`[-1, 1]` can be adjusted using
    :attr:`min_val` and :attr:`max_val`.

    Args:
        min_val: minimum value of the linear region range. Default: -1
        max_val: maximum value of the linear region range. Default: 1
        inplace: can optionally do the operation in-place. Default: ``False``

    Keyword arguments :attr:`min_value` and :attr:`max_value`
    have been deprecated in favor of :attr:`min_val` and :attr:`max_val`.

    Shape:
        - Input: :math:`(N, *)` where `*` means, any number of additional
          dimensions
        - Output: :math:`(N, *)`, same shape as the input

    For example:

    .. code-block:: python


        >>> import numpy as np
        >>> import oneflow as flow
        
        >>> m = flow.nn.Hardtanh()
        >>> arr = np.array([0.2, 0.3, 3.0, 4.0])
        >>> x = flow.Tensor(arr)
        >>> out = m(x)
        >>> out
        tensor([0.2000, 0.3000, 1.0000, 1.0000], dtype=oneflow.float32)

    """

    def __init__(
        self,
        min_val: float = -1,
        max_val: float = 1,
        inplace: bool = False,
        min_value: Optional[float] = None,
        max_value: Optional[float] = None,
    ):
        super().__init__()
        if min_value is not None:
            warnings.warn(
                "keyword argument min_value is deprecated and rename to min_val"
            )
            min_val = min_value
        if max_value is not None:
            warnings.warn(
                "keyword argument max_value is deprecated and rename to max_val"
            )
            max_val = max_value
        self.min_val = min_val
        self.max_val = max_val
        self.inplace = inplace

    def forward(self, x):
        if self.inplace:
            warnings.warn("Hardtanh module do not support inplace now")
        return flow._C.hardtanh(x, min_val=self.min_val, max_val=self.max_val)

    def extra_repr(self):
        param_str = f"min_val={self.min_val}, max_val={self.max_val}"
        param_str += ", inplace=True" if self.inplace else ""
        return param_str


class LeakyReLU(Module):
    """Applies the element-wise function:

    .. math::
        \\text{LeakyRELU}(x) = \\begin{cases}
            x, & \\text{ if } x \\geq 0 \\\\
            \\text{negative_slope} \\times x, & \\text{ otherwise }
        \\end{cases}

    Args:
        negative_slope: Controls the angle of the negative slope. Default: 1e-2
        inplace: can optionally do the operation in-place. Default: ``False``

    Shape:
        - Input: :math:`(N, *)` where `*` means, any number of additional
          dimensions
        - Output: :math:`(N, *)`, same shape as the input

    For example:

    .. code-block:: python

        >>> import numpy as np
        >>> import oneflow as flow
        
        >>> m = flow.nn.LeakyReLU(0.1)
        >>> arr = np.array([0.2, 0.3, 3.0, 4.0])
        >>> x = flow.Tensor(arr)
        >>> out = m(x)
        >>> out
        tensor([0.2000, 0.3000, 3.0000, 4.0000], dtype=oneflow.float32)
    """

    def __init__(self, negative_slope: float = 0.01, inplace: bool = False):
        super().__init__()
        self.negative_slope = negative_slope
        self.inplace = inplace

    def forward(self, x):
        return flow._C.leaky_relu(x, alpha=self.negative_slope, inplace=self.inplace)

    def extra_repr(self):
        param_str = f"negative_slope={self.negative_slope}"
        param_str += ", inplace=True" if self.inplace else ""
        return param_str


class Mish(Module):
    """Applies the element-wise function:

    .. math::
        \\text{Mish}(x) = x * \\text{Tanh}(\\text{Softplus}(x))

    .. note::
        See `Mish: A Self Regularized Non-Monotonic Neural Activation Function <https://arxiv.org/abs/1908.08681>`_

    Shape:
        - Input: :math:`(N, *)` where `*` means, any number of additional
          dimensions
        - Output: :math:`(N, *)`, same shape as the input

    For example:

    .. code-block:: python

        >>> import numpy as np
        >>> import oneflow as flow
        
        >>> x = np.array([1, 2, 3]).astype(np.float32)
        >>> input = flow.Tensor(x)
        >>> mish = flow.nn.Mish()

        >>> out = mish(input)
        >>> out
        tensor([0.8651, 1.9440, 2.9865], dtype=oneflow.float32)
    """

    def __init__(self, inplace: bool = False):
        self.inplace = inplace
        super().__init__()

    def forward(self, x):
        return flow._C.mish(x)


class SiLU(Module):
    r"""SiLU(Swish) activation:

    .. math::
    
        \text{SiLU}(x) = x * sigmoid(x)
    
    .. note::
        See `Gaussian Error Linear Units (GELUs) <https://arxiv.org/abs/1606.08415>`_
        where the SiLU (Sigmoid Linear Unit) was originally coined, and see
        `Sigmoid-Weighted Linear Units for Neural Network Function Approximation
        in Reinforcement Learning <https://arxiv.org/abs/1702.03118>`_ and `Swish:
        a Self-Gated Activation Function <https://arxiv.org/abs/1710.05941v1>`_
        where the SiLU was experimented with later.
    
    Shape:
        - Input: :math:`(N, *)` where `*` means, any number of additional
          dimensions
        - Output: :math:`(N, *)`, same shape as the input
    
    For example:
    
    .. code-block:: python
    
        >>> import numpy as np
        >>> import oneflow as flow


        >>> x = np.array([1, 2, 3]).astype(np.float32)
        >>> input = flow.Tensor(x)
        >>> silu = flow.nn.SiLU()
        >>> out = silu(input)
        >>> out
        tensor([0.7311, 1.7616, 2.8577], dtype=oneflow.float32)
    """

    def __init__(self, inplace: bool = False):
        self.inplace = inplace
        super().__init__()

    def forward(self, x):
        return flow._C.silu(x)


class SELU(Module):
    r"""Applies the element-wise function:

    The formula is: 
    
    .. math::  
    
        \text{SELU}(x) = \text{scale} * (\max(0,x) + \min(0, \alpha * (\exp(x) - 1)))
    
    with :math:`\alpha = 1.6732632423543772848170429916717` and
    
    :math:`\text{scale} = 1.0507009873554804934193349852946`.
    
    .. warning::
    
        When using ``kaiming_normal`` or ``kaiming_normal_`` for initialisation,
        ``nonlinearity='linear'`` should be used instead of ``nonlinearity='selu'``
        in order to get `Self-Normalizing Neural Networks`_.
        See :func:`torch.nn.init.calculate_gain` for more information.
    
    More details can be found in the paper `Self-Normalizing Neural Networks <https://arxiv.org/abs/1706.02515>`_.
    
    Shape:
        - Input: :math:`(N, *)` where `*` means, any number of additional
          dimensions
        - Output: :math:`(N, *)`, same shape as the input
    
    For example:
    
    .. code-block:: python
    
        >>> import numpy as np
        >>> import oneflow as flow
        >>> x = np.array([1, 2, 3]).astype(np.float32)
        >>> input = flow.Tensor(x)
        >>> selu = flow.nn.SELU()
        >>> out = selu(input)
        >>> out
        tensor([1.0507, 2.1014, 3.1521], dtype=oneflow.float32)
    """

    def __init__(self, inplace: bool = False):
        self.inplace = inplace
        super().__init__()

    def forward(self, x):
        return flow._C.selu(x)


class Softshrink(Module):
    r"""
    The Softshrink activation.

    The formula is:
    
    .. math::

        \text{Softshrink}(x) =
        \begin{cases}
        x - \lambd, & \text{ if } x > \lambda \\
        x + \lambd, & \text{ if } x < -\lambda \\
        0, & \text{ otherwise }
        \end{cases}

    The interface is consistent with PyTorch.
    The documentation is referenced from: https://pytorch.org/docs/1.10/generated/torch.nn.Softshrink.html.

    Args:
        lambd: the :math:`\lambda` value for the Softshrink formulation. Default: 0.5
        inplace: can optionally do the operation in-place. Default: ``False``
    
    Shape:
        - Input: :math:`(N, *)` where `*` means, any number of additional
          dimensions
        - Output: :math:`(N, *)`, same shape as the input

    For example:
    
    .. code-block:: python
    
        >>> import numpy as np
        >>> import oneflow as flow
        >>> x = np.array([-1, 0, 0.2, 0.5]).astype(np.float32)
        >>> input = flow.Tensor(x)
        >>> softshrink = flow.nn.Softshrink(lambd=0.5)
        >>> out = softshrink(input)
        >>> out
        tensor([-0.5000,  0.0000,  0.0000,  0.0000], dtype=oneflow.float32)
    """

    def __init__(self, lambd: float = 0.5, inplace: bool = False):
        self.inplace = inplace
        self.lambd = lambd
        super().__init__()

    def forward(self, x):
        return flow._C.softshrink(x, alpha=self.lambd, inplace=self.inplace)

    def extra_repr(self) -> str:
        param_str = f"lambd={self.lambd}"
        param_str += ", inplace=True" if self.inplace else ""
        return param_str


class Softsign(Module):
    r"""The SoftSign activation.

    The formula is: 
    
    .. math::  
    
        SoftSign(x) = \frac{x}{1 + |x|}
    
    Shape:
        - Input: :math:`(N, *)` where `*` means, any number of additional
          dimensions
        - Output: :math:`(N, *)`, same shape as the input
    
    For example:
    
    .. code-block:: python
    
        >>> import numpy as np
        >>> import oneflow as flow
        >>> x = np.array([1, 2, 3]).astype(np.float32)
        >>> input = flow.Tensor(x)
        >>> softsign = flow.nn.Softsign()
        >>> out = softsign(input)
        >>> out
        tensor([0.5000, 0.6667, 0.7500], dtype=oneflow.float32)
    """

    def __init__(self, inplace: bool = False):
        self.inplace = inplace
        super().__init__()

    def forward(self, x):
        return flow._C.softsign(x)


class GLU(Module):
    r"""The GLU activation.

    Args:
        input (Tensor, float): input tensor. 
        dim (int, optional): dimension on which to split the input. Default: -1

    Shape:
        - Input: :math:`(\ast_1, N, \ast_2)` where `*` means, any number of additional
          dimensions
        - Output: :math:`(\ast_1, M, \ast_2)` where :math:`M=N/2`

    The formula is: 
    
    .. math::  

        GLU(input) = GLU(a, b) = a \otimes sigmoid(b)

    .. note::
        where input is split in half along dim to form a and b, ⊗ is the element-wise product between matrices.

    For example:
    
    .. code-block:: python
    
        >>> import oneflow as flow
        >>> import oneflow.nn as nn
        >>> m = nn.GLU()
        >>> x = flow.tensor([[1, 2, 3, 4], [5, 6, 7, 8]], dtype=flow.float32)
        >>> y = m(x)
        >>> y
        tensor([[0.9526, 1.9640],
                [4.9954, 5.9980]], dtype=oneflow.float32)
    
    """

    def __init__(self, dim: Optional[int] = -1):
        super().__init__()
        self.dim = dim

    def forward(self, input):
        return flow._C.glu(input, self.dim)


class Threshold(Module):
    r"""The Threshold Activation. Return ``x`` if ``x`` is greater than ``threshold``, else return ``value``.

    The interface is consistent with PyTorch.
    The documentation is referenced from https://pytorch.org/docs/1.10/generated/torch.nn.Threshold.html.

    The formula is:

    .. math::

        \text{Threshold}(x) =
        \begin{cases}
        x, & \text{ if } x > \text{ threshold } \\
        \text{value }, & \text{ otherwise }
        \end{cases}

    Args:
        threshold (float): The ``threshold`` value for the Threshold formulation
        value (float): The ``value`` value for the Threshold formulation

    Shapes:
        - Input: :math:`(N, *)` where `*` means, any number of additional dimensions
        - Output: :math:`(N, *)`, same shape as the input

    Returns:
        Oneflow.Tensor: The result tensor

    For example:

    .. code-block:: python

        >>> import oneflow as flow
        >>> import numpy as np
        >>> x = np.array([-1, 0, 0.5, 1]).astype(np.float32)
        >>> input = flow.Tensor(x)
        >>> th = flow.nn.Threshold(threshold=0.5, value=0.2)
        >>> out = th(input)
        >>> out
        tensor([0.2000, 0.2000, 0.2000, 1.0000], dtype=oneflow.float32)

    """

    def __init__(self, threshold: float, value: float):
        super().__init__()
        self.threshold = threshold
        self.value = value

    def forward(self, input):
        return flow._C.threshold(input, threshold=self.threshold, value=self.value)


class MultiheadAttention(Module):
    r"""Allows the model to jointly attend to information
    from different representation subspaces as described in the paper:
    `Attention Is All You Need <https://arxiv.org/abs/1706.03762>`_.

    The interface is consistent with PyTorch.

    The documentation is referenced from: https://pytorch.org/docs/1.10/generated/torch.nn.MultiheadAttention.html

    Multi-Head Attention is defined as:

    .. math::
        \text{MultiHead}(Q, K, V) = \text{Concat}(head_1,\dots,head_h)W^O

    where :math:`head_i = \text{Attention}(QW_i^Q, KW_i^K, VW_i^V)`.

    ``forward()`` will use a special optimized implementation if all of the following
    conditions are met:

    - self attention is being computed (i.e., ``query``, ``key``, and ``value`` are the same tensor. This
      restriction will be loosened in the future.)
    - Either autograd is disabled (using ``torch.inference_mode`` or ``torch.no_grad``) or no tensor argument ``requires_grad``
    - training is disabled (using ``.eval()``)
    - dropout is 0
    - ``add_bias_kv`` is ``False``
    - ``add_zero_attn`` is ``False``
    - ``batch_first`` is ``True`` and the input is batched
    - ``kdim`` and ``vdim`` are equal to ``embed_dim``
    - at most one of ``key_padding_mask`` or ``attn_mask`` is passed

    Args:
        embed_dim: Total dimension of the model.
        num_heads: Number of parallel attention heads. Note that ``embed_dim`` will be split
            across ``num_heads`` (i.e. each head will have dimension ``embed_dim // num_heads``).
        dropout: Dropout probability on ``attn_output_weights``. Default: ``0.0`` (no dropout).
        bias: If specified, adds bias to input / output projection layers. Default: ``True``.
        add_bias_kv: If specified, adds bias to the key and value sequences at dim=0. Default: ``False``.
        add_zero_attn: If specified, adds a new batch of zeros to the key and value sequences at dim=1.
            Default: ``False``.
        kdim: Total number of features for keys. Default: ``None`` (uses ``kdim=embed_dim``).
        vdim: Total number of features for values. Default: ``None`` (uses ``vdim=embed_dim``).
        batch_first: If ``True``, then the input and output tensors are provided
            as (batch, seq, feature). Default: ``False`` (seq, batch, feature).

    Examples::

        >>> # xdoctest: +SKIP
        >>> multihead_attn = nn.MultiheadAttention(embed_dim, num_heads)
        >>> attn_output, attn_output_weights = multihead_attn(query, key, value)

    """
    __constants__ = ["batch_first"]
    bias_k: Optional[Tensor]
    bias_v: Optional[Tensor]

    def __init__(
        self,
        embed_dim,
        num_heads,
        dropout=0.0,
        bias=True,
        add_bias_kv=False,
        add_zero_attn=False,
        kdim=None,
        vdim=None,
        batch_first=False,
        device=None,
        dtype=None,
    ) -> None:
        factory_kwargs = {"device": device, "dtype": dtype}
        super(MultiheadAttention, self).__init__()
        self.embed_dim = embed_dim
        self.kdim = kdim if kdim is not None else embed_dim
        self.vdim = vdim if vdim is not None else embed_dim
        self._qkv_same_embed_dim = self.kdim == embed_dim and self.vdim == embed_dim

        self.num_heads = num_heads
        self.dropout = dropout
        self.batch_first = batch_first
        self.head_dim = embed_dim // num_heads
        assert (
            self.head_dim * num_heads == self.embed_dim
        ), "embed_dim must be divisible by num_heads"

        if not self._qkv_same_embed_dim:
            self.q_proj_weight = flow.nn.Parameter(
                flow.empty((embed_dim, embed_dim), **factory_kwargs)
            )
            self.k_proj_weight = flow.nn.Parameter(
                flow.empty((embed_dim, self.kdim), **factory_kwargs)
            )
            self.v_proj_weight = flow.nn.Parameter(
                flow.empty((embed_dim, self.vdim), **factory_kwargs)
            )
            self.register_parameter("in_proj_weight", None)
        else:
            self.in_proj_weight = flow.nn.Parameter(
                flow.empty((3 * embed_dim, embed_dim), **factory_kwargs)
            )
            self.register_parameter("q_proj_weight", None)
            self.register_parameter("k_proj_weight", None)
            self.register_parameter("v_proj_weight", None)

        if bias:
            self.in_proj_bias = flow.nn.Parameter(
                flow.empty(3 * embed_dim, **factory_kwargs)
            )
        else:
            self.register_parameter("in_proj_bias", None)
        self.out_proj = flow.nn.Linear(
            embed_dim, embed_dim, bias=bias, **factory_kwargs
        )

        if add_bias_kv:
            self.bias_k = flow.nn.Parameter(
                flow.empty((1, 1, embed_dim), **factory_kwargs)
            )
            self.bias_v = flow.nn.Parameter(
                flow.empty((1, 1, embed_dim), **factory_kwargs)
            )
        else:
            self.bias_k = self.bias_v = None

        self.add_zero_attn = add_zero_attn

        self._reset_parameters()

    def _reset_parameters(self):
        if self._qkv_same_embed_dim:
            flow.nn.init.xavier_uniform_(self.in_proj_weight)
        else:
            flow.nn.init.xavier_uniform_(self.q_proj_weight)
            flow.nn.init.xavier_uniform_(self.k_proj_weight)
            flow.nn.init.xavier_uniform_(self.v_proj_weight)

        if self.in_proj_bias is not None:
            flow.nn.init.constant_(self.in_proj_bias, 0.0)
            flow.nn.init.constant_(self.out_proj.bias, 0.0)
        if self.bias_k is not None:
            flow.nn.init.xavier_normal_(self.bias_k)
        if self.bias_v is not None:
            flow.nn.init.xavier_normal_(self.bias_v)

    def __setstate__(self, state):
        # Support loading old MultiheadAttention checkpoints generated by v1.1.0
        if "_qkv_same_embed_dim" not in state:
            state["_qkv_same_embed_dim"] = True

        super(MultiheadAttention, self).__setstate__(state)

    def forward(
        self,
        query: Tensor,
        key: Tensor,
        value: Tensor,
        key_padding_mask: Optional[Tensor] = None,
        need_weights: bool = True,
        attn_mask: Optional[Tensor] = None,
        average_attn_weights: bool = True,
    ) -> Tuple[Tensor, Optional[Tensor]]:
        r"""
    Args:
        query: Query embeddings of shape :math:`(L, E_q)` for unbatched input, :math:`(L, N, E_q)` when ``batch_first=False``
            or :math:`(N, L, E_q)` when ``batch_first=True``, where :math:`L` is the target sequence length,
            :math:`N` is the batch size, and :math:`E_q` is the query embedding dimension ``embed_dim``.
            Queries are compared against key-value pairs to produce the output.
            See "Attention Is All You Need" for more details.
        key: Key embeddings of shape :math:`(S, E_k)` for unbatched input, :math:`(S, N, E_k)` when ``batch_first=False``
            or :math:`(N, S, E_k)` when ``batch_first=True``, where :math:`S` is the source sequence length,
            :math:`N` is the batch size, and :math:`E_k` is the key embedding dimension ``kdim``.
            See "Attention Is All You Need" for more details.
        value: Value embeddings of shape :math:`(S, E_v)` for unbatched input, :math:`(S, N, E_v)` when
            ``batch_first=False`` or :math:`(N, S, E_v)` when ``batch_first=True``, where :math:`S` is the source
            sequence length, :math:`N` is the batch size, and :math:`E_v` is the value embedding dimension ``vdim``.
            See "Attention Is All You Need" for more details.
        key_padding_mask: If specified, a mask of shape :math:`(N, S)` indicating which elements within ``key``
            to ignore for the purpose of attention (i.e. treat as "padding"). For unbatched `query`, shape should be :math:`(S)`.
            Binary and byte masks are supported.
            For a binary mask, a ``True`` value indicates that the corresponding ``key`` value will be ignored for
            the purpose of attention. For a byte mask, a non-zero value indicates that the corresponding ``key``
            value will be ignored.
        need_weights: If specified, returns ``attn_output_weights`` in addition to ``attn_outputs``.
            Default: ``True``.
        attn_mask: If specified, a 2D or 3D mask preventing attention to certain positions. Must be of shape
            :math:`(L, S)` or :math:`(N\cdot\text{num\_heads}, L, S)`, where :math:`N` is the batch size,
            :math:`L` is the target sequence length, and :math:`S` is the source sequence length. A 2D mask will be
            broadcasted across the batch while a 3D mask allows for a different mask for each entry in the batch.
            Binary, byte, and float masks are supported. For a binary mask, a ``True`` value indicates that the
            corresponding position is not allowed to attend. For a byte mask, a non-zero value indicates that the
            corresponding position is not allowed to attend. For a float mask, the mask values will be added to
            the attention weight.
        average_attn_weights: If true, indicates that the returned ``attn_weights`` should be averaged across
            heads. Otherwise, ``attn_weights`` are provided separately per head. Note that this flag only has an
            effect when ``need_weights=True``. Default: ``True`` (i.e. average weights across heads)

    Outputs:
        - **attn_output** - Attention outputs of shape :math:`(L, E)` when input is unbatched,
          :math:`(L, N, E)` when ``batch_first=False`` or :math:`(N, L, E)` when ``batch_first=True``,
          where :math:`L` is the target sequence length, :math:`N` is the batch size, and :math:`E` is the
          embedding dimension ``embed_dim``.
        - **attn_output_weights** - Only returned when ``need_weights=True``. If ``average_attn_weights=True``,
          returns attention weights averaged across heads of shape :math:`(L, S)` when input is unbatched or
          :math:`(N, L, S)`, where :math:`N` is the batch size, :math:`L` is the target sequence length, and
          :math:`S` is the source sequence length. If ``average_attn_weights=False``, returns attention weights per
          head of shape :math:`(\text{num\_heads}, L, S)` when input is unbatched or :math:`(N, \text{num\_heads}, L, S)`.

        .. note::
            `batch_first` argument is ignored for unbatched inputs.
        """
        is_batched = query.dim() == 3
        why_not_fast_path = ""
        if not is_batched:
            why_not_fast_path = (
                f"input not batched; expected query.dim() of 3 but got {query.dim()}"
            )
        elif query is not key or key is not value:
            why_not_fast_path = "non-self attention was used (query, key, and value are not the same Tensor)"
        elif self.in_proj_bias is not None and query.dtype != self.in_proj_bias.dtype:
            why_not_fast_path = f"dtypes of query ({query.dtype}) and self.in_proj_bias ({self.in_proj_bias.dtype}) don't match"
        elif (
            self.in_proj_weight is not None and query.dtype != self.in_proj_weight.dtype
        ):
            why_not_fast_path = f"dtypes of query ({query.dtype}) and self.in_proj_weight ({self.in_proj_weight.dtype}) don't match"
        elif self.training:
            why_not_fast_path = "training is enabled"
        elif not self.batch_first:
            why_not_fast_path = "batch_first was not True"
        elif self.bias_k is not None:
            why_not_fast_path = "self.bias_k was not None"
        elif self.bias_v is not None:
            why_not_fast_path = "self.bias_v was not None"
        elif self.dropout:
            why_not_fast_path = f"dropout was {self.dropout}, required zero"
        elif self.add_zero_attn:
            why_not_fast_path = "add_zero_attn was enabled"
        elif not self._qkv_same_embed_dim:
            why_not_fast_path = "_qkv_same_embed_dim was not True"
        elif attn_mask is not None:
            why_not_fast_path = "attn_mask was not None"
        elif self.num_heads % 2 == 1:
            why_not_fast_path = "num_heads is odd"
        elif flow.is_autocast_enabled():
            why_not_fast_path = "autocast is enabled"

        if not why_not_fast_path:
            tensor_args = (
                query,
                key,
                value,
                self.in_proj_weight,
                self.in_proj_bias,
                self.out_proj.weight,
                self.out_proj.bias,
            )
            if not all([(x.is_cuda or "cpu" in str(x.device)) for x in tensor_args]):
                why_not_fast_path = "some Tensor argument is neither CUDA nor CPU"
            elif flow.is_grad_enabled() and any([x.requires_grad for x in tensor_args]):
                why_not_fast_path = (
                    "grad is enabled and at least one of query or the "
                    "input/output projection weights or biases requires_grad"
                )
            if not why_not_fast_path:
                return flow._native_multi_head_attention(
                    query,
                    key,
                    value,
                    self.embed_dim,
                    self.num_heads,
                    self.in_proj_weight,
                    self.in_proj_bias,
                    self.out_proj.weight,
                    self.out_proj.bias,
                    key_padding_mask if key_padding_mask is not None else attn_mask,
                    need_weights,
                    average_attn_weights,
                    1
                    if key_padding_mask is not None
                    else 0
                    if attn_mask is not None
                    else None,
                )

        if self.batch_first and is_batched:
            # make sure that the transpose op does not affect the "is" property
            if key is value:
                if query is key:
                    query = key = value = query.transpose(1, 0)
                else:
                    query, key = [x.transpose(1, 0) for x in (query, key)]
                    value = key
            else:
                query, key, value = [x.transpose(1, 0) for x in (query, key, value)]

        if not self._qkv_same_embed_dim:
            (
                attn_output,
                attn_output_weights,
            ) = flow.nn.functional.functional_multi_head_attention.multi_head_attention(
                query,
                key,
                value,
                self.embed_dim,
                self.num_heads,
                self.in_proj_weight,
                self.in_proj_bias,
                self.bias_k,
                self.bias_v,
                self.add_zero_attn,
                self.dropout,
                self.out_proj.weight,
                self.out_proj.bias,
                training=self.training,
                key_padding_mask=key_padding_mask,
                need_weights=need_weights,
                attn_mask=attn_mask,
                use_separate_proj_weight=True,
                q_proj_weight=self.q_proj_weight,
                k_proj_weight=self.k_proj_weight,
                v_proj_weight=self.v_proj_weight,
                average_attn_weights=average_attn_weights,
            )
        else:
            (
                attn_output,
                attn_output_weights,
            ) = flow.nn.functional.functional_multi_head_attention.multi_head_attention(
                query,
                key,
                value,
                self.embed_dim,
                self.num_heads,
                self.in_proj_weight,
                self.in_proj_bias,
                self.bias_k,
                self.bias_v,
                self.add_zero_attn,
                self.dropout,
                self.out_proj.weight,
                self.out_proj.bias,
                training=self.training,
                key_padding_mask=key_padding_mask,
                need_weights=need_weights,
                attn_mask=attn_mask,
                average_attn_weights=average_attn_weights,
            )
        if self.batch_first and is_batched:
            return attn_output.transpose(1, 0), attn_output_weights
        else:
            return attn_output, attn_output_weights


if __name__ == "__main__":
    import doctest

    doctest.testmod(raise_on_error=True)<|MERGE_RESOLUTION|>--- conflicted
+++ resolved
@@ -17,11 +17,7 @@
 from typing import Optional, Tuple
 
 import oneflow as flow
-<<<<<<< HEAD
-from oneflow.nn.module import Module
-=======
 from oneflow.nn.modules.module import Module
->>>>>>> 47185a80
 from oneflow.framework.tensor import Tensor
 
 
