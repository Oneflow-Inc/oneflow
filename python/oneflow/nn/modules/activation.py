--- conflicted
+++ resolved
@@ -17,12 +17,8 @@
 from typing import Optional, Tuple
 
 import oneflow as flow
-<<<<<<< HEAD
 from oneflow.nn.module import Module
 from oneflow.framework.tensor import Tensor
-=======
-from oneflow.nn.modules.module import Module
->>>>>>> 7a0eab46
 
 
 class PReLU(Module):
