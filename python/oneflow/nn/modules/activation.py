"""
Copyright 2020 The OneFlow Authors. All rights reserved.

Licensed under the Apache License, Version 2.0 (the "License");
you may not use this file except in compliance with the License.
You may obtain a copy of the License at

    http://www.apache.org/licenses/LICENSE-2.0

Unless required by applicable law or agreed to in writing, software
distributed under the License is distributed on an "AS IS" BASIS,
WITHOUT WARRANTIES OR CONDITIONS OF ANY KIND, either express or implied.
See the License for the specific language governing permissions and
limitations under the License.
"""
import warnings
from typing import Optional

import oneflow as flow
import oneflow._oneflow_internal
from oneflow.framework.tensor import register_tensor_op
from oneflow.nn.module import Module
from oneflow.nn.modules.utils import _check_inplace_valid


def _softmax_need_transpose(x, axis):
    assert type(axis) is int
    dim_num = len(x.shape)
    if dim_num == 1:
        return (False, None)
    if axis < 0:
        axis += dim_num
    assert axis >= 0
    assert axis < dim_num
    need_transpose = False
    permute = list(range(dim_num))
    if axis != dim_num - 1:
        need_transpose = True
        permute[axis] = permute[-1]
        permute[-1] = axis
    return (need_transpose, permute)


class PReLU(Module):
    """Applies the element-wise function:

    .. math::
        PReLU(x) = \\max(0,x) + a * \\min(0,x)

    Here :math:`a` is a learnable parameter. When called without arguments, `nn.PReLU()` uses a single
    parameter :math:`a` across all input channels. If called with `nn.PReLU(nChannels)`,
    a separate :math:`a` is used for each input channel.


    .. note::
        weight decay should not be used when learning :math:`a` for good performance.

    .. note::
        Channel dim is the 2nd dim of input. When input has dims < 2, then there is
        no channel dim and the number of channels = 1.

    Args:
        num_parameters (int): number of :math:`a` to learn.
            Although it takes an int as input, there is only two values are legitimate:
            1, or the number of channels at input. Default: 1
        init (float): the initial value of :math:`a`. Default: 0.25

    Shape:
        - Input: :math:`(N, *)` where `*` means, any number of additional
          dimensions
        - Output: :math:`(N, *)`, same shape as the input

    Attr:
        - weight (Tensor): the learnable weights of shape (:attr:`num_parameters`).

    .. code-block:: python

        >>> import numpy as np
        >>> import oneflow as flow
        
        >>> m = flow.nn.PReLU()
        >>> input = flow.Tensor(np.asarray([[[[1, -2], [3, 4]]]]), dtype=flow.float32)
        >>> print(m(input).numpy())
        [[[[ 1.  -0.5]
           [ 3.   4. ]]]]

    """

    def __init__(self, num_parameters: int = 1, init: float = 0.25) -> None:
        super().__init__()
        self.num_parameters = num_parameters
        self.weight = flow.nn.Parameter(flow.Tensor(num_parameters).fill_(init))

    def forward(self, x):
        assert (
            self.num_parameters == 1 or self.num_parameters == x.shape[1]
        ), f"num_parameters in prelu must be 1 or {x.shape[1]}"
        return flow._C.prelu(x, self.weight)


class ReLU(Module):
    """Applies the rectified linear unit function element-wise:

    :math:`\\text{ReLU}(x) = (x)^+ = \\max(0, x)`

    Args:
        inplace: can optionally do the operation in-place. Default: ``False``

    Shape:
        - Input: :math:`(N, *)` where `*` means, any number of additional
          dimensions
        - Output: :math:`(N, *)`, same shape as the input

    For example:

    .. code-block:: python

        >>> import oneflow as flow
        >>> import numpy as np
        >>> relu = flow.nn.ReLU()
        >>> ndarr = np.asarray([1, -2, 3])
        >>> x = flow.Tensor(ndarr)
        >>> relu(x)
        tensor([1., 0., 3.], dtype=oneflow.float32)

    """

    def __init__(self, inplace: bool = False):
        super().__init__()
        self.inplace = inplace

    def forward(self, x):
        if self.inplace:
            _check_inplace_valid(x)
        return flow._C.relu(x, self.inplace)

    def extra_repr(self):
        inplace_str = "inplace=True" if self.inplace else ""
        return inplace_str


class ReLU6(Module):
    """Applies the element-wise function:

    .. math::

        \\text{Relu6}(x) = \\begin{cases}
            6 & \\text{ if } x > 6 \\\\
            0 & \\text{ if } x < 0 \\\\
            x & \\text{ otherwise } \\\\
        \\end{cases}

    Args:
        inplace: can optionally do the operation in-place. Default: ``False``

    Shape:
        - Input: :math:`(N, *)` where `*` means, any number of additional
          dimensions
        - Output: :math:`(N, *)`, same shape as the input

    For example:

    .. code-block:: python

        >>> import numpy as np
        >>> import oneflow as flow
        
        >>> x = np.array([-0.5, 0, 0.5]).astype(np.float32)
        >>> input = flow.Tensor(x)
        >>> relu6 = flow.nn.ReLU6()

        >>> out = relu6(input)
        >>> out
        tensor([0.0000, 0.0000, 0.5000], dtype=oneflow.float32)

    """

    def __init__(self, inplace: bool = False):
        super().__init__()
        self.inplace = inplace

    def forward(self, x):
        if self.inplace:
            warnings.warn("ReLU6 module do not support inplace now")
        return flow._C.hardtanh(x, min_val=0.0, max_val=6.0)

    def extra_repr(self):
        inplace_str = "inplace=True" if self.inplace else ""
        return inplace_str


class Tanh(Module):
    """This operator computes the hyperbolic tangent value of Tensor.

    The equation is:

    .. math::

        out = \\frac{e^x-e^{-x}}{e^x+e^{-x}}

    Args:
        input (oneflow.Tensor): A Tensor

    Returns:
        oneflow.Tensor: The result Tensor

    For example:

    .. code-block:: python

        >>> import numpy as np
        >>> import oneflow as flow
        
        >>> x = np.array([-1, 0, 1]).astype(np.float32)
        >>> input = flow.Tensor(x)
        >>> tanh = flow.nn.Tanh()
        >>> out = tanh(input)
        >>> out
        tensor([-0.7616,  0.0000,  0.7616], dtype=oneflow.float32)

    """

    def __init__(self):
        super().__init__()

    def forward(self, input):
        return flow._C.tanh(input)


@register_tensor_op("tanh")
def tanh_op(input):
    """This operator computes the hyperbolic tangent value of Tensor.

    The equation is:

    .. math::

        out = \\frac{e^x-e^{-x}}{e^x+e^{-x}}

    Args:
        x (oneflow.Tensor): A Tensor

    Returns:
        oneflow.Tensor: The result Tensor

    For example:

    .. code-block:: python

        >>> import numpy as np
        >>> import oneflow as flow
        
        >>> x = np.array([-1, 0, 1]).astype(np.float32)
        >>> input = flow.Tensor(x)
        >>> tanh = flow.nn.Tanh()
        >>> out = tanh(input)
        >>> out
        tensor([-0.7616,  0.0000,  0.7616], dtype=oneflow.float32)

    """
    return Tanh()(input)


class ELU(Module):
    """Applies the element-wise function:

    .. math::

        \\text{ELU}(x) = \\begin{cases}
				x & \\text{ if } x \\gt 0  \\\\
                \\alpha*(exp(x)-1) & \\text{ if } x \\le 0 \\\\
    		    \\end{cases}

    Args:
        alpha: the :math:`\\alpha` value for the ELU formulation. Default: 1.0
        inplace: can optionally do the operation in-place. Default: ``False``

    Shape:
        - Input: :math:`(N, *)` where `*` means, any number of additional
          dimensions
        - Output: :math:`(N, *)`, same shape as the input

    For example:

    .. code-block:: python


        >>> import numpy as np
        >>> import oneflow as flow
        
        >>> x = np.array([-0.5, 0, 0.5]).astype(np.float32)
        >>> input = flow.Tensor(x)
        >>> elu = flow.nn.ELU()

        >>> out = elu(input)
        >>> out
        tensor([-0.3935,  0.0000,  0.5000], dtype=oneflow.float32)

    """

    def __init__(self, alpha: float = 1.0, inplace: bool = False):
        super().__init__()
        self.alpha = alpha
        self.inplace = inplace

    def forward(self, x):
        if self.inplace:
            warnings.warn("ELU module do not support inplace now")
        return flow._C.elu(x, alpha=self.alpha)

    def extra_repr(self):
        param_str = f"alpha={self.alpha}"
        param_str += ", inplace=True" if self.inplace else ""
        return param_str


class GELU(Module):
    """Gelu activation operator.

    The equation is:

    .. math::
        out = 0.5 * x * (1 + tanh(\\sqrt{\\frac{2}{\\pi}} * (x + 0.044715x^{3})))

    Args:
        x (oneflow.Tensor): Input Tensor

    Returns:
        oneflow.Tensor: A Tensor.

    For example:

    .. code-block:: python

        >>> import numpy as np
        >>> import oneflow as flow
        
        >>> x = np.array([-0.5, 0, 0.5]).astype(np.float32)
        >>> input = flow.Tensor(x)
        >>> gelu = flow.nn.GELU()

        >>> out = gelu(input)
        >>> out
        tensor([-0.1543,  0.0000,  0.3457], dtype=oneflow.float32)

    """

    def __init__(self):
        super().__init__()

    def forward(self, x):
        return flow._C.gelu(x)


@register_tensor_op("gelu")
def gelu_op(x):
    """Gelu activation operator.

    The equation is:

    .. math::
        out = 0.5 * x * (1 + tanh(\\sqrt{\\frac{2}{\\pi}} * (x + 0.044715x^{3})))

    Args:
        x (oneflow.Tensor): Input Tensor

    Returns:
        oneflow.Tensor: A Tensor.

    For example:

    .. code-block:: python

        >>> import numpy as np
        >>> import oneflow as flow
        
        >>> x = np.array([-0.5, 0, 0.5]).astype(np.float32)
        >>> input = flow.Tensor(x)
        >>> gelu = flow.nn.GELU()

        >>> out = gelu(input)
        >>> out
        tensor([-0.1543,  0.0000,  0.3457], dtype=oneflow.float32)

    """
    return GELU()(x)


class Sigmoid(Module):
    """Applies the element-wise function:

    .. math::
        \\text{Sigmoid}(x) = \\sigma(x) = \\frac{1}{1 + \\exp(-x)}

    Shape:
        - Input: :math:`(N, *)` where `*` means, any number of additional
          dimensions
        - Output: :math:`(N, *)`, same shape as the input

    For example:

    .. code-block:: python

        >>> import numpy as np
        >>> import oneflow as flow
        
        >>> x = flow.Tensor(np.array([0.81733328, 0.43621480, 0.10351428]))
        >>> m = flow.nn.Sigmoid()
        >>> out = m(x)
        >>> out
        tensor([0.6937, 0.6074, 0.5259], dtype=oneflow.float32)
    """

    def __init__(self):
        super().__init__()

    def forward(self, x):
        return flow._C.sigmoid(x)


@register_tensor_op("sigmoid")
def sigmoid_op(x):
    """Applies the element-wise function:

    .. math::
        \\text{Sigmoid}(x) = \\sigma(x) = \\frac{1}{1 + \\exp(-x)}

    Shape:
        - Input: :math:`(N, *)` where `*` means, any number of additional
          dimensions
        - Output: :math:`(N, *)`, same shape as the input

    For example:

    .. code-block:: python

        >>> import numpy as np
        >>> import oneflow as flow
        
        >>> x = flow.Tensor(np.array([0.81733328, 0.43621480, 0.10351428]))
        >>> out = flow.sigmoid(x)
        >>> out
        tensor([0.6937, 0.6074, 0.5259], dtype=oneflow.float32)

    """
    return Sigmoid()(x)


class Hardsigmoid(Module):
    """Applies the element-wise function:

    .. math::
        \\text{Hardsigmoid}(x) = \\begin{cases}
            0 & \\text{ if } x \\le -3  \\\\
            1 & \\text{ if } x \\ge +3 \\\\
            \\frac{x}{6} + \\frac{1}{2} & \\text{ otherwise } \\\\
        \\end{cases}

    Args:
        inplace: can optionally do the operation in-place. Default: ``False``

    Shape:
        - Input: :math:`(N, *)` where `*` means, any number of additional
          dimensions
        - Output: :math:`(N, *)`, same shape as the input

    For example:

    .. code-block:: python

        >>> import numpy as np
        >>> import oneflow as flow
        
        >>> x = np.array([-0.5, 0, 0.5]).astype(np.float32)
        >>> input = flow.Tensor(x)
        >>> hardsigmoid = flow.nn.Hardsigmoid()

        >>> out = hardsigmoid(input)
        >>> out
        tensor([0.4167, 0.5000, 0.5833], dtype=oneflow.float32)


    """

    def __init__(self, inplace: bool = False):
        super().__init__()
        self.inplace = inplace

    def forward(self, x):
        if self.inplace:
            warnings.warn("Hardsigmoid module do not support inplace now")
        return flow._C.hardsigmoid(x)

    def extra_repr(self):
        inplace_str = "inplace=True" if self.inplace else ""
        return inplace_str


class Softmax(Module):
    def __init__(self, dim: Optional[int] = None):
        super().__init__()
        self.axis = 1 if dim is None else dim

    def forward(self, x):
        (need_transpose, permute) = _softmax_need_transpose(x, self.axis)
        if need_transpose:
            x = flow._C.transpose(x, perm=permute)
        res = flow._C.softmax(x)
        if need_transpose:
            res = flow._C.transpose(res, perm=permute)
        return res

    def extra_repr(self):
        return f"axis={self.axis}"


@register_tensor_op("softmax")
def softmax_op(tensor, dim=None):
    """Applies the Softmax function to an n-dimensional input Tensor
    rescaling them so that the elements of the n-dimensional output Tensor
    lie in the range [0,1] and sum to 1.

    Softmax is defined as:

    .. math::
        \\text{Softmax}(x_{i}) = \\frac{\\exp(x_i)}{\\sum_j \\exp(x_j)}

    When the input Tensor is a sparse tensor then the unspecifed
    values are treated as ``-inf``.

    Shape:
        - Input: :math:`(*)` where `*` means, any number of additional
          dimensions
        - Output: :math:`(*)`, same shape as the input

    Returns:
        a Tensor of the same dimension and shape as the input with
        values in the range [0, 1]

    Args:
        dim (int): A dimension along which Softmax will be computed (so every slice
            along dim will sum to 1).

    For example:

    .. code-block:: python

        >>> import numpy as np
        >>> import oneflow as flow
        
        >>> m = flow.nn.Softmax(dim = 2)
        >>> x = flow.Tensor(
        ...    np.array(
        ...        [[[-0.46716809,  0.40112534,  0.61984003],
        ...        [-1.31244969, -0.42528763,  1.47953856]]]
        ...    )
        ... )
        >>> out = m(x)
        >>> out
        tensor([[[0.1575, 0.3754, 0.4671],
                 [0.0507, 0.1230, 0.8263]]], dtype=oneflow.float32)
    """
    return Softmax(dim)(tensor)


class LogSoftmax(Module):
    r"""Applies the LogSoftmax function to an n-dimensional
    input Tensor.
    The LogSoftmax formulation can be simplified as:

    .. math::
        \text{LogSoftmax}(x_{i}) = \log\left(\frac{\exp(x_i) }{ \sum_j \exp(x_j)} \right) = x_i - \log({ \sum_j \exp(x_j)})

    Args:
        dim (int): A dimension along which LogSoftmax will be computed.

    Shape:
        - Input: :math:`(N, *)` where `*` means, any number of additional
          dimensions
        - Output: :math:`(N, *)`, same shape as the input

    For example:

    .. code-block:: python

        >>> import numpy as np
        >>> import oneflow as flow
        
        >>> m = flow.nn.LogSoftmax(dim=1)
        >>> x = flow.Tensor(
        ...    np.array(
        ...        [[ 0.4296, -1.1957,  2.5463],
        ...        [ 1.2552, -1.5747,  0.6923]]
        ...    )
        ... )
        >>> out = m(x)
        >>> out
        tensor([[-2.2513, -3.8766, -0.1346],
                [-0.4877, -3.3176, -1.0506]], dtype=oneflow.float32)
    """

    def __init__(self, dim: Optional[int] = 1):
        super().__init__()
        self.dim = dim

    def __setstate__(self, state):
        self.__dict__.update(state)
        if not hasattr(self, "dim"):
            self.dim = None

    def forward(self, x):
        (need_transpose, permute) = _softmax_need_transpose(x, self.dim)
        if need_transpose:
<<<<<<< HEAD
            x = flow.F.transpose(x, perm=permute)
        x = flow.F.log_softmax(x)
=======
            x = flow._C.transpose(x, perm=permute)
        x = flow._C.logsoftmax(x)
>>>>>>> ffa109de
        if need_transpose:
            x = flow._C.transpose(x, perm=permute)
        return x

    def extra_repr(self):
        return f"dim={self.dim}"


class LogSigmoid(Module):
    """Applies the element-wise function:

    .. math::
        \\text{LogSigmoid}(x) = \\log\\left(\\frac{ 1 }{ 1 + \\exp(-x)}\\right)

    Shape:
        - Input: :math:`(N, *)` where `*` means, any number of additional
          dimensions
        - Output: :math:`(N, *)`, same shape as the input

    For example:

    .. code-block:: python


        >>> import numpy as np
        >>> import oneflow as flow
        
        >>> x = np.array([-0.5, 0, 0.5]).astype(np.float32)
        >>> input = flow.Tensor(x)
        >>> logsigmoid = flow.nn.LogSigmoid()

        >>> out = logsigmoid(input)
        >>> out
        tensor([-0.9741, -0.6931, -0.4741], dtype=oneflow.float32)

    """

    def __init__(self):
        super().__init__()

    def forward(self, x):
        sigmoid_res = flow.sigmoid(x)
        res = flow.log(sigmoid_res)
        return res


class Softplus(Module):
    """Applies the element-wise function:

    .. math::
        \\text{Softplus}(x) = \\frac{1}{\\beta} * \\log(1 + \\exp(\\beta * x))

    SoftPlus is a smooth approximation to the ReLU function and can be used
    to constrain the output of a machine to always be positive.

    For numerical stability the implementation reverts to the linear function
    when :math:`input \\times \\beta > threshold`.

    Args:
        beta: the :math:`\\beta` value for the Softplus formulation. Default: 1
        threshold: values above this revert to a linear function. Default: 20

    Shape:
        - Input: :math:`(N, *)` where `*` means, any number of additional
          dimensions
        - Output: :math:`(N, *)`, same shape as the input

    For example:

    .. code-block:: python

        >>> import numpy as np
        >>> import oneflow as flow
        
        >>> x = np.array([-0.5, 0, 0.5]).astype(np.float32)
        >>> input = flow.Tensor(x)
        >>> softplus = flow.nn.Softplus()

        >>> out = softplus(input)
        >>> out
        tensor([0.4741, 0.6931, 0.9741], dtype=oneflow.float32)
    """

    def __init__(self, beta: int = 1, threshold: int = 20):
        super().__init__()
        self.beta = beta
        self.threshold = threshold

    def forward(self, x):
        return flow.where(
            x * self.beta > self.threshold,
            x,
            1 / self.beta * flow.log(1.0 + flow.exp(self.beta * x)),
        )

    def extra_repr(self):
        return f"beta={self.beta}, threshold={self.threshold}"


class Hardswish(Module):
    """Applies the hardswish function, element-wise, as described in the paper:
    `Searching for MobileNetV3`_.

    .. math::
        \\text{Hardswish}(x) = \\begin{cases}
            0 & \\text{ if } x \\le -3  \\\\
            x & \\text{ if } x \\ge +3 \\\\
            x*(x+3)/6 & \\text{ otherwise } \\\\
        \\end{cases}

    Args:
        inplace: can optionally do the operation in-place. Default: ``False``

    Shape:
        - Input: :math:`(N, *)` where `*` means, any number of additional
          dimensions
        - Output: :math:`(N, *)`, same shape as the input

    .. code-block:: python

        >>> import numpy as np
        >>> import oneflow as flow
        
        >>> x = np.array([-0.5, 0, 0.5]).astype(np.float32)
        >>> input = flow.Tensor(x)
        >>> hardswish = flow.nn.Hardswish()

        >>> out = hardswish(input)
        >>> out
        tensor([-0.2083,  0.0000,  0.2917], dtype=oneflow.float32)

    .. _`Searching for MobileNetV3`:
        https://arxiv.org/abs/1905.02244
    """

    def __init__(self, inplace: bool = False):
        super().__init__()
        self.inplace = inplace

    def forward(self, x):
        if self.inplace:
            warnings.warn("Hardswish module do not support inplace now")
        return flow._C.hardswish(x)

    def extra_repr(self):
        inplace_str = "inplace=True" if self.inplace else ""
        return inplace_str


class Hardtanh(Module):
    """
    Applies the HardTanh function element-wise

    HardTanh is defined as:

    .. math::
        \\text{HardTanh}(x) = \\begin{cases}
            1 & \\text{ if } x > 1 \\\\
            -1 & \\text{ if } x < -1 \\\\
            x & \\text{ otherwise } \\\\
        \\end{cases}

    The range of the linear region :math:`[-1, 1]` can be adjusted using
    :attr:`min_val` and :attr:`max_val`.

    Args:
        min_val: minimum value of the linear region range. Default: -1
        max_val: maximum value of the linear region range. Default: 1
        inplace: can optionally do the operation in-place. Default: ``False``

    Keyword arguments :attr:`min_value` and :attr:`max_value`
    have been deprecated in favor of :attr:`min_val` and :attr:`max_val`.

    Shape:
        - Input: :math:`(N, *)` where `*` means, any number of additional
          dimensions
        - Output: :math:`(N, *)`, same shape as the input

    For example:

    .. code-block:: python


        >>> import numpy as np
        >>> import oneflow as flow
        
        >>> m = flow.nn.Hardtanh()
        >>> arr = np.array([0.2, 0.3, 3.0, 4.0])
        >>> x = flow.Tensor(arr)
        >>> out = m(x)
        >>> out
        tensor([0.2000, 0.3000, 1.0000, 1.0000], dtype=oneflow.float32)

    """

    def __init__(
        self,
        min_val: float = -1,
        max_val: float = 1,
        inplace: bool = False,
        min_value: Optional[float] = None,
        max_value: Optional[float] = None,
    ):
        super().__init__()
        if min_value is not None:
            warnings.warn(
                "keyword argument min_value is deprecated and rename to min_val"
            )
            min_val = min_value
        if max_value is not None:
            warnings.warn(
                "keyword argument max_value is deprecated and rename to max_val"
            )
            max_val = max_value
        self.min_val = min_val
        self.max_val = max_val
        self.inplace = inplace

    def forward(self, x):
        if self.inplace:
            warnings.warn("Hardtanh module do not support inplace now")
        return flow._C.hardtanh(x, min_val=self.min_val, max_val=self.max_val)

    def extra_repr(self):
        param_str = f"min_val={self.min_val}, max_val={self.max_val}"
        param_str += ", inplace=True" if self.inplace else ""
        return param_str


class LeakyReLU(Module):
    """Applies the element-wise function:

    .. math::
        \\text{LeakyRELU}(x) = \\begin{cases}
            x, & \\text{ if } x \\geq 0 \\\\
            \\text{negative_slope} \\times x, & \\text{ otherwise }
        \\end{cases}

    Args:
        negative_slope: Controls the angle of the negative slope. Default: 1e-2
        inplace: can optionally do the operation in-place. Default: ``False``

    Shape:
        - Input: :math:`(N, *)` where `*` means, any number of additional
          dimensions
        - Output: :math:`(N, *)`, same shape as the input

    For example:

    .. code-block:: python

        >>> import numpy as np
        >>> import oneflow as flow
        
        >>> m = flow.nn.LeakyReLU(0.1)
        >>> arr = np.array([0.2, 0.3, 3.0, 4.0])
        >>> x = flow.Tensor(arr)
        >>> out = m(x)
        >>> out
        tensor([0.2000, 0.3000, 3.0000, 4.0000], dtype=oneflow.float32)
    """

    def __init__(self, negative_slope: float = 0.01, inplace: bool = False):
        super().__init__()
        self.negative_slope = negative_slope
        self.inplace = inplace

    def forward(self, x):
        if self.inplace:
            warnings.warn("LeakyReLU module do not support inplace now")
        return flow._C.leaky_relu(x, alpha=self.negative_slope)

    def extra_repr(self):
        param_str = f"negative_slope={self.negative_slope}"
        param_str += ", inplace=True" if self.inplace else ""
        return param_str


class Mish(Module):
    """Applies the element-wise function:

    .. math::
        \\text{Mish}(x) = x * \\text{Tanh}(\\text{Softplus}(x))

    .. note::
        See `Mish: A Self Regularized Non-Monotonic Neural Activation Function <https://arxiv.org/abs/1908.08681>`_

    Shape:
        - Input: :math:`(N, *)` where `*` means, any number of additional
          dimensions
        - Output: :math:`(N, *)`, same shape as the input

    For example:

    .. code-block:: python

        >>> import numpy as np
        >>> import oneflow as flow
        
        >>> x = np.array([1, 2, 3]).astype(np.float32)
        >>> input = flow.Tensor(x)
        >>> mish = flow.nn.Mish()

        >>> out = mish(input)
        >>> out
        tensor([0.8651, 1.9440, 2.9865], dtype=oneflow.float32)
    """

    def __init__(self, inplace: bool = False):
        self.inplace = inplace
        super().__init__()

    def forward(self, x):
        return flow._C.mish(x)


def mish_op(x):
    """Applies the element-wise function:

    .. math::
        \\text{Mish}(x) = x * \\text{Tanh}(\\text{Softplus}(x))

    .. note::
        See `Mish: A Self Regularized Non-Monotonic Neural Activation Function <https://arxiv.org/abs/1908.08681>`_

    See :mod:`oneflow.nn.Mish`
    """
    return Mish()(x)


@register_tensor_op("mish")
def mish_op_tensor(x):
    """
    mish() -> Tensor
    See :func:`oneflow.mish`
    """
    return Mish()(x)


class SiLU(Module):
    r"""SiLU(Swish) activation:

    .. math::
    
        \text{SiLU}(x) = x * sigmoid(x)
    
    .. note::
        See `Gaussian Error Linear Units (GELUs) <https://arxiv.org/abs/1606.08415>`_
        where the SiLU (Sigmoid Linear Unit) was originally coined, and see
        `Sigmoid-Weighted Linear Units for Neural Network Function Approximation
        in Reinforcement Learning <https://arxiv.org/abs/1702.03118>`_ and `Swish:
        a Self-Gated Activation Function <https://arxiv.org/abs/1710.05941v1>`_
        where the SiLU was experimented with later.
    
    Shape:
        - Input: :math:`(N, *)` where `*` means, any number of additional
          dimensions
        - Output: :math:`(N, *)`, same shape as the input
    
    For example:
    
    .. code-block:: python
    
        >>> import numpy as np
        >>> import oneflow as flow


        >>> x = np.array([1, 2, 3]).astype(np.float32)
        >>> input = flow.Tensor(x)
        >>> silu = flow.nn.SiLU()
        >>> out = silu(input)
        >>> out
        tensor([0.7311, 1.7616, 2.8577], dtype=oneflow.float32)
    """

    def __init__(self, inplace: bool = False):
        self.inplace = inplace
        super().__init__()

    def forward(self, x):
        return flow._C.silu(x)


def silu_op(x):
    r"""SiLU(Swish) activation:

    .. math::
        \text{SiLU}(x) = x * sigmoid(x)
    
    .. note::
    
        See `Gaussian Error Linear Units (GELUs) <https://arxiv.org/abs/1606.08415>`_
        where the SiLU (Sigmoid Linear Unit) was originally coined, and see
        `Sigmoid-Weighted Linear Units for Neural Network Function Approximation
        in Reinforcement Learning <https://arxiv.org/abs/1702.03118>`_ and `Swish:
        a Self-Gated Activation Function <https://arxiv.org/abs/1710.05941v1>`_
        where the SiLU was experimented with later.
    
    See :mod:`oneflow.nn.SiLU`
    """

    return SiLU()(x)


@register_tensor_op("silu")
def silu_op_tensor(x):
    r"""
    silu() -> Tensor
    See :func:`oneflow.silu`
    """
    return SiLU()(x)


class SELU(Module):
    r"""Applies the element-wise function:

    The formula is: 
    
    .. math::  
    
        \text{SELU}(x) = \text{scale} * (\max(0,x) + \min(0, \alpha * (\exp(x) - 1)))
    
    with :math:`\alpha = 1.6732632423543772848170429916717` and
    
    :math:`\text{scale} = 1.0507009873554804934193349852946`.
    
    .. warning::
    
        When using ``kaiming_normal`` or ``kaiming_normal_`` for initialisation,
        ``nonlinearity='linear'`` should be used instead of ``nonlinearity='selu'``
        in order to get `Self-Normalizing Neural Networks`_.
        See :func:`torch.nn.init.calculate_gain` for more information.
    
    More details can be found in the paper `Self-Normalizing Neural Networks <https://arxiv.org/abs/1706.02515>`_.
    
    Shape:
        - Input: :math:`(N, *)` where `*` means, any number of additional
          dimensions
        - Output: :math:`(N, *)`, same shape as the input
    
    For example:
    
    .. code-block:: python
    
        >>> import numpy as np
        >>> import oneflow as flow
        >>> x = np.array([1, 2, 3]).astype(np.float32)
        >>> input = flow.Tensor(x)
        >>> selu = flow.nn.SELU()
        >>> out = selu(input)
        >>> out
        tensor([1.0507, 2.1014, 3.1521], dtype=oneflow.float32)
    """

    def __init__(self, inplace: bool = False):
        self.inplace = inplace
        super().__init__()

    def forward(self, x):
        return flow._C.selu(x)


def selu_op(x):
    r"""The SELU activation.

    The formula is: 
    
    .. math::  
    
        \text{SELU}(x) = \text{scale} * (\max(0,x) + \min(0, \alpha * (\exp(x) - 1)))
    
    with :math:`\alpha = 1.6732632423543772848170429916717` and
    
    :math:`\text{scale} = 1.0507009873554804934193349852946`.

    See :mod:`oneflow.nn.SELU`
    """
    return SELU()(x)


@register_tensor_op("selu")
def selu_op_tensor(x):
    r"""
    selu() -> Tensor
    
    See :func:`oneflow.selu`
    """
    return SELU()(x)


class Softsign(Module):
    r"""The SoftSign activation.

    The formula is: 
    
    .. math::  
    
        SoftSign(x) = \frac{x}{1 + |x|}
    
    Shape:
        - Input: :math:`(N, *)` where `*` means, any number of additional
          dimensions
        - Output: :math:`(N, *)`, same shape as the input
    
    For example:
    
    .. code-block:: python
    
        >>> import numpy as np
        >>> import oneflow as flow
        >>> x = np.array([1, 2, 3]).astype(np.float32)
        >>> input = flow.Tensor(x)
        >>> softsign = flow.nn.Softsign()
        >>> out = softsign(input)
        >>> out
        tensor([0.5000, 0.6667, 0.7500], dtype=oneflow.float32)
    """

    def __init__(self, inplace: bool = False):
        self.inplace = inplace
        super().__init__()

    def forward(self, x):
        return flow._C.softsign(x)


def softsign_op(x):
    r"""The SoftSign activation.

    The formula is: 
    
    .. math::  

        SoftSign(x) = \frac{x}{1 + |x|}
    
    See :mod:`oneflow.nn.Softsign`
    """
    return Softsign()(x)


@register_tensor_op("softsign")
def softsign_op_tensor(x):
    r"""
    softsign() -> Tensor
    See :func:`oneflow.softsign`
    """
    return Softsign()(x)


if __name__ == "__main__":
    import doctest

    doctest.testmod(raise_on_error=True)<|MERGE_RESOLUTION|>--- conflicted
+++ resolved
@@ -611,13 +611,8 @@
     def forward(self, x):
         (need_transpose, permute) = _softmax_need_transpose(x, self.dim)
         if need_transpose:
-<<<<<<< HEAD
-            x = flow.F.transpose(x, perm=permute)
-        x = flow.F.log_softmax(x)
-=======
             x = flow._C.transpose(x, perm=permute)
-        x = flow._C.logsoftmax(x)
->>>>>>> ffa109de
+        x = flow._C.log_softmax(x)
         if need_transpose:
             x = flow._C.transpose(x, perm=permute)
         return x
