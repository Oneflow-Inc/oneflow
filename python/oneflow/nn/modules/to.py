"""
Copyright 2020 The OneFlow Authors. All rights reserved.

Licensed under the Apache License, Version 2.0 (the "License");
you may not use this file except in compliance with the License.
You may obtain a copy of the License at

    http://www.apache.org/licenses/LICENSE-2.0

Unless required by applicable law or agreed to in writing, software
distributed under the License is distributed on an "AS IS" BASIS,
WITHOUT WARRANTIES OR CONDITIONS OF ANY KIND, either express or implied.
See the License for the specific language governing permissions and
limitations under the License.
"""
import oneflow as flow
from oneflow.framework.tensor import register_tensor_op


def _tensor_to(input, device=None, dtype=None, copy=False):
    ret = input

    if device is None:
        assert input.is_local, "input tensor must be local when param device is None"
        device = input.device

    if dtype is None:
        dtype = input.dtype

    assert isinstance(device, flow.device), f"Invalid device param: {device}"

    if (device != input.device) or copy:
        ret = flow.F.copy(ret, device_type=device.type, device_id=device.index)

    if (dtype != input.dtype) or copy:
        ret = flow.F.cast(ret, dtype=dtype)

    return ret


def _consistent_tensor_to(input, device):
    assert input.is_consistent
    assert isinstance(device, str)

    # the same device as input
    if device == input.placement.device_type:
        return input
<<<<<<< HEAD
    return flow.F.copy(input, device_type=flow.device("cuda").type, device_id=0)

    out_placement = flow._oneflow_internal._ReplacePlacementDeviceTag(
        input.placement, device
    )
    sbp = input.sbp
    # input_local_tensor = input.to_local()
    device = flow.device(device)
    return To(False)(input, device, None)
    # output_local_tensor = To(False)(input_local_tensor, device, None)
    # return output_local_tensor.to_consistent(out_placement, sbp)
=======

    if input.is_lazy:
        return flow.F.copy(input, device_type=device, device_id=0)
    else:
        # NOTE(zwx): Use the way that input.to_local() -> to(out_device) -> out.to_consistent()
        # before eager consistent interpreter for F.copy is ready
        out_placement = flow._oneflow_internal._ReplacePlacementDeviceTag(
            input.placement, device
        )
        sbp = input.sbp
        device = flow.device(device)

        local_input = input.to_local()
        local_output = _tensor_to(local_input, device, None, False)
        return local_output.to_consistent(out_placement, sbp)


def _safe_get(list, index, default):
    if index < len(list) and index >= -len(list):
        return list[index]
    else:
        return default


def _parse_args(*args, **kwargs):
    device = None
    dtype = None
    copy = False

    # parse params from args
    if len(args) > 0:
        first_arg = args[0]
        if isinstance(first_arg, flow.Tensor):
            # args format is (another_tensor, copy=False)
            device = first_arg.device
            dtype = first_arg.dtype
            copy = _safe_get(args, 1, False)
        elif isinstance(first_arg, flow.dtype):
            # args format is (dtype, copy=False)
            device = None
            dtype = first_arg
            copy = _safe_get(args, 1, False)
        elif isinstance(first_arg, flow.device):
            # args format is (flow.device, dtype=None, copy=False)
            device = first_arg
            dtype = _safe_get(args, 1, None)
            copy = _safe_get(args, 2, False)
        elif isinstance(first_arg, str):
            # args format is (device_str, dtype=None, copy=False)
            device = first_arg
            dtype = _safe_get(args, 1, None)
            copy = _safe_get(args, 2, False)
        else:
            raise TypeError(f"to() received invalid args {args}")

    # parse params from kwargs
    device = kwargs.get("device", device)
    dtype = kwargs.get("dtype", dtype)
    copy = kwargs.get("copy", copy)

    return device, dtype, copy
>>>>>>> e64a1a25


@register_tensor_op("to")
def to_op(input, *args, **kwargs):
    """Performs Tensor dtype and/or device conversion.
        A flow.dtype and flow.device are inferred from the arguments of `input.to(*args, **kwargs)`.

    .. note::
        If the ``input`` Tensor already
        has the correct :class:`flow.dtype` and :class:`flow.device`, then ``input`` is returned.
        Otherwise, the returned tensor is a copy of ``input`` with the desired.

    Args:
        input (oneflow.Tensor): An input tensor.
        *args (oneflow.Tensor or oneflow.device or oneflow.dtype): Positional arguments
        **kwargs (oneflow.device or oneflow.dtype) : Key-value arguments

    Returns:
        oneflow.Tensor: A Tensor.

    For example:

    .. code-block:: python

        >>> import numpy as np
        >>> import oneflow as flow

        >>> arr = np.random.randint(1, 9, size=(1, 2, 3, 4))
        >>> input = flow.Tensor(arr)
        >>> output = input.to(dtype=flow.float32)
        >>> np.array_equal(arr.astype(np.float32), output.numpy())
        True

    """
    device, dtype, copy = _parse_args(*args, **kwargs)

    if not isinstance(dtype, flow.dtype) and dtype is not None:
        raise TypeError("Invalid dtype param received: {dtype}")

    if not isinstance(copy, bool):
        raise TypeError("Invalid copy param received: {copy}")

    if input.is_consistent:
<<<<<<< HEAD
        # input.check_meta_consistency()
        if len(args) > 0:
            assert args[0] in (
                "cuda",
                "cpu",
            ), 'consistent tensor only support to("cuda") or to("cpu")'
            return ConsistentTo(input, args[0])
        if device in ("cuda", "cpu"):
            return ConsistentTo(input, device)
        raise TypeError("to() received an invalid combination of arguments")
=======
        if device not in ("cuda", "cpu"):
            raise TypeError(
                "A consistent tensor can only call to() with device_str_without_id, "
                'e.g. to("cuda") or to("cpu"), '
                f"but device param {device} has been received."
            )
>>>>>>> e64a1a25

        if dtype is not None:
            raise TypeError(
                "Can not call to() for a consistent tensor with dtype param"
            )

        if not input.is_lazy:
            input.check_meta_consistency()

        return _consistent_tensor_to(input, device)
    else:
        if isinstance(device, str):
            device = flow.device(device)

        return _tensor_to(input, device, dtype, copy)


if __name__ == "__main__":
    import doctest

    doctest.testmod(raise_on_error=True)<|MERGE_RESOLUTION|>--- conflicted
+++ resolved
@@ -45,19 +45,6 @@
     # the same device as input
     if device == input.placement.device_type:
         return input
-<<<<<<< HEAD
-    return flow.F.copy(input, device_type=flow.device("cuda").type, device_id=0)
-
-    out_placement = flow._oneflow_internal._ReplacePlacementDeviceTag(
-        input.placement, device
-    )
-    sbp = input.sbp
-    # input_local_tensor = input.to_local()
-    device = flow.device(device)
-    return To(False)(input, device, None)
-    # output_local_tensor = To(False)(input_local_tensor, device, None)
-    # return output_local_tensor.to_consistent(out_placement, sbp)
-=======
 
     if input.is_lazy:
         return flow.F.copy(input, device_type=device, device_id=0)
@@ -119,7 +106,6 @@
     copy = kwargs.get("copy", copy)
 
     return device, dtype, copy
->>>>>>> e64a1a25
 
 
 @register_tensor_op("to")
@@ -163,25 +149,12 @@
         raise TypeError("Invalid copy param received: {copy}")
 
     if input.is_consistent:
-<<<<<<< HEAD
-        # input.check_meta_consistency()
-        if len(args) > 0:
-            assert args[0] in (
-                "cuda",
-                "cpu",
-            ), 'consistent tensor only support to("cuda") or to("cpu")'
-            return ConsistentTo(input, args[0])
-        if device in ("cuda", "cpu"):
-            return ConsistentTo(input, device)
-        raise TypeError("to() received an invalid combination of arguments")
-=======
         if device not in ("cuda", "cpu"):
             raise TypeError(
                 "A consistent tensor can only call to() with device_str_without_id, "
                 'e.g. to("cuda") or to("cpu"), '
                 f"but device param {device} has been received."
             )
->>>>>>> e64a1a25
 
         if dtype is not None:
             raise TypeError(
