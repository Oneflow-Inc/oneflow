"""
Copyright 2020 The OneFlow Authors. All rights reserved.

Licensed under the Apache License, Version 2.0 (the "License");
you may not use this file except in compliance with the License.
You may obtain a copy of the License at

    http://www.apache.org/licenses/LICENSE-2.0

Unless required by applicable law or agreed to in writing, software
distributed under the License is distributed on an "AS IS" BASIS,
WITHOUT WARRANTIES OR CONDITIONS OF ANY KIND, either express or implied.
See the License for the specific language governing permissions and
limitations under the License.
"""
import random
import sys
import traceback
from typing import List, Optional, Sequence, Tuple, Union

import oneflow as flow
from oneflow.framework.tensor import Tensor, TensorTuple
from oneflow.nn.common_types import _size_1_t, _size_2_t, _size_3_t, _size_any_t
from oneflow.nn.module import Module
from oneflow.nn.modules.utils import _pair, _reverse_repeat_tuple, _single, _triple


def mirrored_gen_random_seed(seed=None):
    if seed is None:
        seed = -1
        has_seed = False
    else:
        has_seed = True
    return (seed, has_seed)


class OfrecordReader(Module):
    def __init__(
        self,
        ofrecord_dir: str,
        batch_size: int = 1,
        data_part_num: int = 1,
        part_name_prefix: str = "part-",
        part_name_suffix_length: int = -1,
        random_shuffle: bool = False,
        shuffle_buffer_size: int = 1024,
        shuffle_after_epoch: bool = False,
        random_seed: int = -1,
        device: Union[flow.device, str] = None,
        placement: flow.placement = None,
        sbp: Union[flow.sbp.sbp, List[flow.sbp.sbp]] = None,
        name: Optional[str] = None,
    ):
        super().__init__()

        if name is not None:
            print("WARNING: name has been deprecated and has NO effect.\n")

        nd_sbp = []

        self.placement = placement
        if placement is None:
            self.device = device or flow.device("cpu")
        else:
            assert device is None

        if placement is not None:
            assert isinstance(sbp, (flow.sbp.sbp, tuple, list)), "sbp: %s" % sbp
            if isinstance(sbp, flow.sbp.sbp):
                nd_sbp.append(sbp._ToAttrStr())
            else:
                for elem in sbp:
                    assert isinstance(elem, flow.sbp.sbp), "sbp: %s" % sbp
<<<<<<< HEAD
                    parallel_distribution.append(elem._ToAttrStr())
            assert len(parallel_distribution) == len(placement.hierarchy)
=======
                    nd_sbp.append(elem._ToAttrStr())
            assert len(nd_sbp) == len(placement.hierarchy)
            print("cclog: ", nd_sbp)
>>>>>>> 1ba13974
        else:
            assert sbp is None, "sbp: %s" % sbp

        (seed, has_seed) = mirrored_gen_random_seed(random_seed)
        self._op = (
            flow.builtin_op("OFRecordReader")
            .Output("out")
            .Attr("data_dir", ofrecord_dir)
            .Attr("data_part_num", data_part_num)
            .Attr("batch_size", batch_size)
            .Attr("part_name_prefix", part_name_prefix)
            .Attr("random_shuffle", random_shuffle)
            .Attr("shuffle_buffer_size", shuffle_buffer_size)
            .Attr("shuffle_after_epoch", shuffle_after_epoch)
            .Attr("part_name_suffix_length", part_name_suffix_length)
            .Attr("seed", seed)
            .Attr("nd_sbp", nd_sbp)
            .Build()
        )
        self.attrs = flow._oneflow_internal.MutableCfgAttrMap()

    def forward(self):
        if self.placement is not None:
            res = self._op.apply(self.placement, self.attrs)[0]
        else:
            res = self._op.apply(self.device, self.attrs)[0]
        return res


class OfrecordRawDecoder(Module):
    def __init__(
        self,
        blob_name: str,
        shape: Sequence[int],
        dtype: flow.dtype,
        dim1_varying_length: bool = False,
        truncate: bool = False,
        auto_zero_padding: bool = False,
        name: Optional[str] = None,
    ):
        super().__init__()
        if auto_zero_padding:
            print(
                "WARNING: auto_zero_padding has been deprecated, Please use truncate instead.\n"
            )
        if name is not None:
            print("WARNING: name has been deprecated and has NO effect.\n")
        self._op = (
            flow.builtin_op("ofrecord_raw_decoder")
            .Input("in")
            .Output("out")
            .Attr("name", blob_name)
            .Attr("shape", shape)
            .Attr("data_type", dtype)
            .Attr("dim1_varying_length", dim1_varying_length)
            .Attr("truncate", truncate or auto_zero_padding)
            .Build()
        )

    def forward(self, input):
        res = self._op(input)[0]
        return res


class CoinFlip(Module):
    def __init__(
        self,
        batch_size: int = 1,
        random_seed: Optional[int] = None,
        probability: float = 0.5,
        device: Union[flow.device, str] = None,
        placement: flow.placement = None,
        sbp: Union[flow.sbp.sbp, List[flow.sbp.sbp]] = None,
    ):
        super().__init__()
        nd_sbp = []

        self.placement = placement
        if placement is None:
            if device is None:
                self.device = flow.device("cpu")
        else:
            assert device is None

        if placement is not None:
            assert isinstance(sbp, (flow.sbp.sbp, tuple, list)), "sbp: %s" % sbp
            if isinstance(sbp, flow.sbp.sbp):
                nd_sbp.append(sbp._ToAttrStr())
            else:
                for elem in sbp:
                    assert isinstance(elem, flow.sbp.sbp), "sbp: %s" % sbp
                    nd_sbp.append(elem._ToAttrStr())
            assert len(nd_sbp) == len(placement.hierarchy)
        else:
            assert sbp is None, "sbp: %s" % sbp

        (seed, has_seed) = mirrored_gen_random_seed(random_seed)

        self._op = (
            flow.builtin_op("coin_flip")
            .Output("out")
            .Attr("batch_size", batch_size)
            .Attr("probability", probability)
            .Attr("has_seed", has_seed)
            .Attr("seed", seed)
            .Attr("nd_sbp", nd_sbp)
            .Build()
        )
        self.attrs = flow._oneflow_internal.MutableCfgAttrMap()

    def forward(self):
        if self.placement is not None:
            res = self._op.apply(self.placement, self.attrs)[0]
        else:
            res = self._op.apply(self.device, self.attrs)[0]
        return res


class CropMirrorNormalize(Module):
    def __init__(
        self,
        color_space: str = "BGR",
        output_layout: str = "NCHW",
        crop_h: int = 0,
        crop_w: int = 0,
        crop_pos_y: float = 0.5,
        crop_pos_x: float = 0.5,
        mean: Sequence[float] = [0.0],
        std: Sequence[float] = [1.0],
        output_dtype: flow.dtype = flow.float,
    ):
        super().__init__()
        self._op_uint8_with_mirror = (
            flow.builtin_op("crop_mirror_normalize_from_uint8")
            .Input("in")
            .Input("mirror")
            .Output("out")
            .Attr("color_space", color_space)
            .Attr("output_layout", output_layout)
            .Attr("mean", mean)
            .Attr("std", std)
            .Attr("crop_h", crop_h)
            .Attr("crop_w", crop_w)
            .Attr("crop_pos_y", crop_pos_y)
            .Attr("crop_pos_x", crop_pos_x)
            .Attr("output_dtype", output_dtype)
            .Build()
        )
        self._op_uint8_no_mirror = (
            flow.builtin_op("crop_mirror_normalize_from_uint8")
            .Input("in")
            .Output("out")
            .Attr("color_space", color_space)
            .Attr("output_layout", output_layout)
            .Attr("mean", mean)
            .Attr("std", std)
            .Attr("crop_h", crop_h)
            .Attr("crop_w", crop_w)
            .Attr("crop_pos_y", crop_pos_y)
            .Attr("crop_pos_x", crop_pos_x)
            .Attr("output_dtype", output_dtype)
            .Build()
        )
        self._op_buffer_with_mirror = (
            flow.builtin_op("crop_mirror_normalize_from_tensorbuffer")
            .Input("in")
            .Input("mirror")
            .Output("out")
            .Attr("color_space", color_space)
            .Attr("output_layout", output_layout)
            .Attr("mean", mean)
            .Attr("std", std)
            .Attr("crop_h", crop_h)
            .Attr("crop_w", crop_w)
            .Attr("crop_pos_y", crop_pos_y)
            .Attr("crop_pos_x", crop_pos_x)
            .Attr("output_dtype", output_dtype)
            .Build()
        )

        self._op_buffer_no_mirror = (
            flow.builtin_op("crop_mirror_normalize_from_tensorbuffer")
            .Input("in")
            .Output("out")
            .Attr("color_space", color_space)
            .Attr("output_layout", output_layout)
            .Attr("mean", mean)
            .Attr("std", std)
            .Attr("crop_h", crop_h)
            .Attr("crop_w", crop_w)
            .Attr("crop_pos_y", crop_pos_y)
            .Attr("crop_pos_x", crop_pos_x)
            .Attr("output_dtype", output_dtype)
            .Build()
        )

    def forward(self, input, mirror=None):
        if mirror != None:
            if input.dtype is flow.uint8:
                res = self._op_uint8_with_mirror(input, mirror)[0]
            elif input.dtype is flow.tensor_buffer:
                res = self._op_buffer_with_mirror(input, mirror)[0]
            else:
                print(
                    "ERROR! oneflow.nn.CropMirrorNormalize module NOT support input dtype = ",
                    input.dtype,
                )
                raise NotImplementedError
        else:
            if input.dtype is flow.uint8:
                res = self._op_uint8_no_mirror(input)[0]
            elif input.dtype is flow.tensor_buffer:
                res = self._op_buffer_no_mirror(input)[0]
            else:
                print(
                    "ERROR! oneflow.nn.CropMirrorNormalize module NOT support input dtype = ",
                    input.dtype,
                )
                raise NotImplementedError
        return res


class OFRecordImageDecoderRandomCrop(Module):
    def __init__(
        self,
        blob_name: str,
        color_space: str = "BGR",
        num_attempts: int = 10,
        random_seed: Optional[int] = None,
        random_area: Sequence[float] = [0.08, 1.0],
        random_aspect_ratio: Sequence[float] = [0.75, 1.333333],
    ):
        super().__init__()
        (seed, has_seed) = mirrored_gen_random_seed(random_seed)
        self._op = (
            flow.builtin_op("ofrecord_image_decoder_random_crop")
            .Input("in")
            .Output("out")
            .Attr("name", blob_name)
            .Attr("color_space", color_space)
            .Attr("num_attempts", num_attempts)
            .Attr("random_area", random_area)
            .Attr("random_aspect_ratio", random_aspect_ratio)
            .Attr("has_seed", has_seed)
            .Attr("seed", seed)
            .Build()
        )

    def forward(self, input):
        res = self._op(input)[0]
        return res


class OFRecordImageDecoder(Module):
    def __init__(self, blob_name: str, color_space: str = "BGR"):
        super().__init__()
        self._op = (
            flow.builtin_op("ofrecord_image_decoder")
            .Input("in")
            .Output("out")
            .Attr("name", blob_name)
            .Attr("color_space", color_space)
            .Build()
        )

    def forward(self, input):
        res = self._op(input)[0]
        return res


class TensorBufferToListOfTensors(Module):
    def __init__(
        self, out_shapes, out_dtypes, out_num: int = 1, dynamic_out: bool = False
    ):
        super().__init__()
        self._op = (
            flow.builtin_op("tensor_buffer_to_list_of_tensors_v2")
            .Input("in")
            .Output("out", out_num)
            .Attr("out_shapes", out_shapes)
            .Attr("out_dtypes", out_dtypes)
            .Attr("dynamic_out", dynamic_out)
            .Build()
        )

    def forward(self, input):
        return self._op(input)


def tensor_buffer_to_list_of_tensors(tensor, out_shapes, out_dtypes):
    return TensorBufferToListOfTensors(
        [list(out_shape) for out_shape in out_shapes], out_dtypes, len(out_shapes)
    )(tensor)


class ImageResize(Module):
    def __init__(
        self,
        target_size: Union[int, Sequence[int]] = None,
        min_size: Optional[int] = None,
        max_size: Optional[int] = None,
        keep_aspect_ratio: bool = False,
        resize_side: str = "shorter",
        channels: int = 3,
        dtype: Optional[flow.dtype] = None,
        interpolation_type: str = "auto",
        name: Optional[str] = None,
        color_space: Optional[str] = None,
        interp_type: Optional[str] = None,
        resize_shorter: int = 0,
        resize_x: int = 0,
        resize_y: int = 0,
    ):
        super().__init__()
        if name is not None:
            print("WARNING: name has been deprecated and has NO effect.\n")
        deprecated_param_used = False
        if color_space is not None:
            print(
                "WARNING: color_space has been deprecated. Please use channels instead."
            )
            print(traceback.format_stack()[-2])
            deprecated_param_used = True
            assert isinstance(color_space, str)
            if color_space.upper() == "RGB" or color_space.upper() == "BGR":
                channels = 3
            elif color_space.upper() == "GRAY":
                channels = 1
            else:
                raise ValueError("invalid color_space")
        if interp_type is not None:
            print(
                "WARNING: interp_type has been deprecated. Please use interpolation_type instead."
            )
            print(traceback.format_stack()[-2])
            deprecated_param_used = True
            assert isinstance(interp_type, str)
            if interp_type == "Linear":
                interpolation_type = "bilinear"
            elif interp_type == "NN":
                interpolation_type = "nearest_neighbor"
            elif interp_type == "Cubic":
                interpolation_type = "bicubic"
            else:
                raise ValueError("invalid interp_type")
        if resize_x > 0 and resize_y > 0:
            print(
                "WARNING: resize_x and resize_y has been deprecated. Please use target_size instead."
            )
            print(traceback.format_stack()[-2])
            deprecated_param_used = True
            target_size = (resize_x, resize_y)
            keep_aspect_ratio = False
        if resize_shorter > 0:
            print(
                "WARNING: resize_shorter has been deprecated. Please use target_size instead."
            )
            print(traceback.format_stack()[-2])
            deprecated_param_used = True
            target_size = resize_shorter
            keep_aspect_ratio = True
            resize_side = "shorter"
        if keep_aspect_ratio:
            if not isinstance(target_size, int):
                raise ValueError(
                    "target_size must be an int when keep_aspect_ratio is True"
                )
            if min_size is None:
                min_size = 0
            if max_size is None:
                max_size = 0
            if resize_side == "shorter":
                resize_longer = False
            elif resize_side == "longer":
                resize_longer = True
            else:
                raise ValueError('resize_side must be "shorter" or "longer"')
            self._op = (
                flow.builtin_op("image_resize_keep_aspect_ratio")
                .Input("in")
                .Output("out")
                .Output("size")
                .Output("scale")
                .Attr("target_size", target_size)
                .Attr("min_size", min_size)
                .Attr("max_size", max_size)
                .Attr("resize_longer", resize_longer)
                .Attr("interpolation_type", interpolation_type)
                .Build()
            )
        else:
            if (
                not isinstance(target_size, (list, tuple))
                or len(target_size) != 2
                or (not all((isinstance(size, int) for size in target_size)))
            ):
                raise ValueError(
                    "target_size must be a form like (width, height) when keep_aspect_ratio is False"
                )
            if dtype is None:
                dtype = flow.uint8
            (target_w, target_h) = target_size
            self._op = (
                flow.builtin_op("image_resize_to_fixed")
                .Input("in")
                .Output("out")
                .Output("scale")
                .Attr("target_width", target_w)
                .Attr("target_height", target_h)
                .Attr("channels", channels)
                .Attr("data_type", dtype)
                .Attr("interpolation_type", interpolation_type)
                .Build()
            )

    def forward(self, input):
        res = self._op(input)
        res_image = res[0]
        if len(res) == 3:
            new_size = flow.tensor_buffer_to_tensor(
                res[1], dtype=flow.int32, instance_shape=(2,)
            )
            scale = flow.tensor_buffer_to_tensor(
                res[2], dtype=flow.float32, instance_shape=(2,)
            )
        else:
            new_size = None
            scale = res[1]
        return (res_image, scale, new_size)


def raw_decoder(
    input_record,
    blob_name: str,
    shape: Sequence[int],
    dtype: flow.dtype,
    dim1_varying_length: bool = False,
    truncate: bool = False,
    auto_zero_padding: bool = False,
    name: Optional[str] = None,
):
    if auto_zero_padding:
        print(
            "WARNING: auto_zero_padding has been deprecated, Please use truncate instead.\n            "
        )
    return OfrecordRawDecoder(
        blob_name,
        shape,
        dtype,
        dim1_varying_length,
        truncate or auto_zero_padding,
        name,
    ).forward(input_record)


def get_ofrecord_handle(
    ofrecord_dir: str,
    batch_size: int = 1,
    data_part_num: int = 1,
    part_name_prefix: str = "part-",
    part_name_suffix_length: int = -1,
    random_shuffle: bool = False,
    shuffle_buffer_size: int = 1024,
    shuffle_after_epoch: bool = False,
    name: Optional[str] = None,
):
    return OfrecordReader(
        ofrecord_dir,
        batch_size,
        data_part_num,
        part_name_prefix,
        part_name_suffix_length,
        random_shuffle,
        shuffle_buffer_size,
        shuffle_after_epoch,
        name,
    )()


class ImageFlip(Module):
    """This operator flips the images.

    The flip code corresponds to the different flip mode:

    0 (0x00): Non Flip

    1 (0x01): Horizontal Flip

    2 (0x02): Vertical Flip

    3 (0x03): Both Horizontal and Vertical Flip

    Args:
        images: The input images.
        flip_code: The flip code.

    Returns:
        The result image.

    For example:

    .. code-block:: python

        >>> import numpy as np
        >>> import oneflow as flow
        >>> import oneflow.nn as nn

        >>> arr = np.array([
        ...    [[[1, 2, 3], [3, 2, 1]],
        ...     [[2, 3, 4], [4, 3, 2]]],
        ...    [[[3, 4, 5], [5, 4, 3]],
        ...     [[4, 5, 6], [6, 5, 4]]]])
        >>> image_tensors = flow.Tensor(arr, device=flow.device("cpu"))
        >>> image_tensor_buffer = flow.tensor_to_tensor_buffer(image_tensors, instance_dims=3)
        >>> output = nn.image.flip(1)(image_tensor_buffer).numpy()
        >>> output[0]
        array([[[3., 2., 1.],
                [1., 2., 3.]],
        <BLANKLINE>
               [[4., 3., 2.],
                [2., 3., 4.]]], dtype=float32)
        >>> output[1]
        array([[[5., 4., 3.],
                [3., 4., 5.]],
        <BLANKLINE>
               [[6., 5., 4.],
                [4., 5., 6.]]], dtype=float32)
    """

    def __init__(self, flip_code):
        super().__init__()
        self.flip_code = flip_code

    def forward(self, images):
        return flow.F.image_flip(images, flip_code=self.flip_code)


class ImageDecode(Module):
    def __init__(self, dtype: flow.dtype = flow.uint8, color_space: str = "BGR"):
        super().__init__()
        self._op = (
            flow.builtin_op("image_decode")
            .Input("in")
            .Output("out")
            .Attr("color_space", color_space)
            .Attr("data_type", dtype)
            .Build()
        )

    def forward(self, input):
        return self._op(input)[0]


class ImageNormalize(Module):
    def __init__(self, std: Sequence[float], mean: Sequence[float]):
        super().__init__()
        self._op = (
            flow.builtin_op("image_normalize")
            .Input("in")
            .Output("out")
            .Attr("std", std)
            .Attr("mean", mean)
            .Build()
        )

    def forward(self, input):
        return self._op(input)[0]


class COCOReader(Module):
    def __init__(
        self,
        annotation_file: str,
        image_dir: str,
        batch_size: int,
        shuffle: bool = True,
        random_seed: Optional[int] = None,
        group_by_aspect_ratio: bool = True,
        remove_images_without_annotations: bool = True,
        stride_partition: bool = True,
        device: Union[flow.device, str] = None,
        placement: flow.placement = None,
        sbp: Union[flow.sbp.sbp, List[flow.sbp.sbp]] = None,
    ):
        super().__init__()
        if random_seed is None:
            random_seed = random.randrange(sys.maxsize)

        nd_sbp = []
        self.placement = placement
        if placement is None:
            self.device = device or flow.device("cpu")
        else:
            if device is not None:
                raise ValueError(
                    "when param sbp is specified, param device should not be specified"
                )

            if isinstance(sbp, (tuple, list)):
                for sbp_item in sbp:
                    if not isinstance(sbp_item, flow.sbp.sbp):
                        raise ValueError(f"invalid sbp item: {sbp_item}")
                    nd_sbp.append(sbp_item._ToAttrStr())
            elif isinstance(sbp, flow.sbp.sbp):
                nd_sbp.append(sbp._ToAttrStr())
            else:
                raise ValueError(f"invalid param sbp: {sbp}")

            if len(nd_sbp) != len(placement.hierarchy):
                raise ValueError(
                    "dimensions of sbp and dimensions of hierarchy of placement don't equal"
                )

        self._op = (
            flow.builtin_op("COCOReader")
            .Output("image")
            .Output("image_id")
            .Output("image_size")
            .Output("gt_bbox")
            .Output("gt_label")
            .Output("gt_segm")
            .Output("gt_segm_index")
            .Attr("session_id", flow.current_scope().session_id)
            .Attr("annotation_file", annotation_file)
            .Attr("image_dir", image_dir)
            .Attr("batch_size", batch_size)
            .Attr("shuffle_after_epoch", shuffle)
            .Attr("random_seed", random_seed)
            .Attr("group_by_ratio", group_by_aspect_ratio)
            .Attr(
                "remove_images_without_annotations", remove_images_without_annotations
            )
            .Attr("stride_partition", stride_partition)
            .Attr("nd_sbp", nd_sbp)
            .Build()
        )
        self.attrs = flow._oneflow_internal.MutableCfgAttrMap()

    def forward(self):
        if self.placement is None:
            # local apply
            outputs = self._op.apply(self.device, self.attrs)
        else:
            # consistent apply
            outputs = self._op.apply(self.placement, self.attrs)

        # COCOReader has multiple output, so it return a TensorTuple
        # convert TensorTuple to tuple of Tensor
        assert isinstance(outputs, TensorTuple)
        ret = tuple(out for out in outputs)
        return ret


class ImageBatchAlign(Module):
    def __init__(self, shape: Sequence[int], dtype: flow.dtype, alignment: int):
        super().__init__()
        self._op = (
            flow.builtin_op("image_batch_align")
            .Input("in")
            .Output("out")
            .Attr("shape", shape)
            .Attr("data_type", dtype)
            .Attr("alignment", alignment)
            .Attr("dynamic_out", False)
            .Build()
        )

    def forward(self, input):
        return self._op(input)[0]


class OFRecordBytesDecoder(Module):
    r"""This operator reads an tensor as bytes. The output might need

    further decoding process like cv2.imdecode() for images and decode("utf-8")

    for characters,depending on the downstream task.

    Args:
        blob_name: The name of the target feature in OFRecored.

        name: The name for this component in the graph.

        input: the Tensor which might be provided by an OfrecordReader.

    Returns:

        The result Tensor encoded with bytes.

    For example:

    .. code-block:: python

        >>> import numpy as np
        >>> import oneflow as flow

        >>> def example():
        ...      batch_size = 16
        ...      record_reader = flow.nn.OfrecordReader(
        ...         "dataset/",
        ...         batch_size=batch_size,
        ...         part_name_suffix_length=5,
        ...      )
        ...      val_record = record_reader()

        ...      bytesdecoder_img = flow.nn.OFRecordBytesDecoder("encoded")

        ...      image_bytes_batch = bytesdecoder_img(val_record)

        ...      image_bytes = image_bytes_batch.numpy()[0]
        ...      return image_bytes
        ... example()  # doctest: +SKIP
        array([255 216 255 ...  79 255 217], dtype=uint8)



    """

    def __init__(self, blob_name: str, name: Optional[str] = None):
        super().__init__()
        if name is not None:
            print("WARNING: name has been deprecated and has NO effect.\n")
        self._op = (
            flow.builtin_op("ofrecord_bytes_decoder")
            .Input("in")
            .Output("out")
            .Attr("name", blob_name)
            .Build()
        )

    def forward(self, input):
        return self._op(input)[0]


class GPTIndexedBinDataReader(Module):
    def __init__(
        self,
        data_file_prefix: str,
        seq_length: int,
        num_samples: int,
        batch_size: int,
        dtype: flow.dtype = flow.int64,
        shuffle: bool = True,
        random_seed: Optional[int] = None,
        split_sizes: Optional[Sequence[str]] = None,
        split_index: Optional[int] = None,
        device: Union[flow.device, str] = None,
        placement: flow.placement = None,
        sbp: Union[flow.sbp.sbp, List[flow.sbp.sbp]] = None,
    ):
        super().__init__()

        nd_sbp = []
        self.placement = placement
        if placement is None:
            self.device = device or flow.device("cpu")
        else:
            if device is not None:
                raise ValueError(
                    "when param sbp is specified, param device should not be specified"
                )

            if isinstance(sbp, (tuple, list)):
                for sbp_item in sbp:
                    if not isinstance(sbp_item, flow.sbp.sbp):
                        raise ValueError(f"invalid sbp item: {sbp_item}")
                    nd_sbp.append(sbp_item._ToAttrStr())
            elif isinstance(sbp, flow.sbp.sbp):
                nd_sbp.append(sbp._ToAttrStr())
            else:
                raise ValueError(f"invalid param sbp: {sbp}")

            if len(nd_sbp) != len(placement.hierarchy):
                raise ValueError(
                    "dimensions of sbp and dimensions of hierarchy of placement don't equal"
                )

        if random_seed is None:
            random_seed = random.randrange(sys.maxsize)

        if split_index is None:
            split_index = 0

        if split_sizes is None:
            split_sizes = (1,)

        if split_index >= len(split_sizes):
            raise ValueError(
                "split index {} is out of range, split_sizes {}".formart(
                    split_index, split_sizes
                )
            )

        op_builder = (
            flow.builtin_op("megatron_gpt_mmap_data_loader")
            .Output("out")
            .Attr("data_file_prefix", data_file_prefix)
            .Attr("seq_length", seq_length)
            .Attr("label_length", 1)
            .Attr("num_samples", num_samples)
            .Attr("batch_size", batch_size)
            .Attr("dtype", dtype)
            .Attr("shuffle", shuffle)
            .Attr("random_seed", random_seed)
            .Attr("split_sizes", split_sizes)
            .Attr("split_index", split_index)
            .Attr("nd_sbp", nd_sbp)
        )
        self.op_ = op_builder.Build()
        self.attrs = flow._oneflow_internal.MutableCfgAttrMap()

    def forward(self):
        if self.placement is None:
            output = self.op_.apply(self.device, self.attrs)[0]
        else:
            output = self.op_.apply(self.placement, self.attrs)[0]
        return output


if __name__ == "__main__":
    import doctest

    doctest.testmod(raise_on_error=True)<|MERGE_RESOLUTION|>--- conflicted
+++ resolved
@@ -71,14 +71,8 @@
             else:
                 for elem in sbp:
                     assert isinstance(elem, flow.sbp.sbp), "sbp: %s" % sbp
-<<<<<<< HEAD
-                    parallel_distribution.append(elem._ToAttrStr())
-            assert len(parallel_distribution) == len(placement.hierarchy)
-=======
                     nd_sbp.append(elem._ToAttrStr())
             assert len(nd_sbp) == len(placement.hierarchy)
-            print("cclog: ", nd_sbp)
->>>>>>> 1ba13974
         else:
             assert sbp is None, "sbp: %s" % sbp
 
