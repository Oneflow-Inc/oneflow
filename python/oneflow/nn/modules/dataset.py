"""
Copyright 2020 The OneFlow Authors. All rights reserved.

Licensed under the Apache License, Version 2.0 (the "License");
you may not use this file except in compliance with the License.
You may obtain a copy of the License at

    http://www.apache.org/licenses/LICENSE-2.0

Unless required by applicable law or agreed to in writing, software
distributed under the License is distributed on an "AS IS" BASIS,
WITHOUT WARRANTIES OR CONDITIONS OF ANY KIND, either express or implied.
See the License for the specific language governing permissions and
limitations under the License.
"""
import os
import random
import sys
import traceback
from typing import List, Optional, Sequence, Tuple, Union

import oneflow as flow
import oneflow._oneflow_internal._C as _C
from oneflow.framework.tensor import Tensor
from oneflow.nn.common_types import _size_1_t, _size_2_t, _size_3_t, _size_any_t
from oneflow.nn.module import Module
from oneflow.nn.modules.utils import _pair, _reverse_repeat_tuple, _single, _triple
import oneflow.framework.id_util as id_util


def mirrored_gen_random_seed(seed=None):
    if seed is None:
        seed = -1
        has_seed = False
    else:
        has_seed = True
    return (seed, has_seed)


class OFRecordReader(Module):
    def __init__(
        self,
        ofrecord_dir: str,
        batch_size: int = 1,
        data_part_num: int = 1,
        part_name_prefix: str = "part-",
        part_name_suffix_length: int = -1,
        random_shuffle: bool = False,
        shuffle_buffer_size: int = 1024,
        shuffle_after_epoch: bool = False,
        random_seed: int = -1,
        device: Union[flow.device, str] = None,
        placement: flow.placement = None,
        sbp: Union[flow.sbp.sbp, List[flow.sbp.sbp]] = None,
        name: Optional[str] = None,
    ):
        super().__init__()

        if name is not None:
            print("WARNING: name has been deprecated and has NO effect.\n")
        self.ofrecord_dir = ofrecord_dir
        self.batch_size = batch_size
        self.data_part_num = data_part_num
        self.part_name_prefix = part_name_prefix
        self.part_name_suffix_length = part_name_suffix_length
        self.random_shuffle = random_shuffle
        self.shuffle_buffer_size = shuffle_buffer_size
        self.shuffle_after_epoch = shuffle_after_epoch

        self.placement = placement
        if placement is None:
            self.device = device or flow.device("cpu")
        else:
            assert device is None

        if placement is not None:
            assert isinstance(sbp, (flow.sbp.sbp, tuple, list)), "sbp: %s" % sbp
            if isinstance(sbp, flow.sbp.sbp):
                sbp = (sbp,)
            else:
                for elem in sbp:
                    assert isinstance(elem, flow.sbp.sbp), "sbp: %s" % sbp
<<<<<<< HEAD
            assert len(sbp) == len(placement.hierarchy)
=======
            assert len(sbp) == len(placement.ranks.shape)
>>>>>>> 55c4c608
        else:
            assert sbp is None, "sbp: %s" % sbp

        self.sbp = sbp

        (self.seed, self.has_seed) = mirrored_gen_random_seed(random_seed)
        self._op = flow.stateful_op("OFRecordReader").Output("out").Build()

    def forward(self):
        if self.placement is not None:
            res = _C.dispatch_ofrecord_reader(
                self._op,
                data_dir=self.ofrecord_dir,
                data_part_num=self.data_part_num,
                part_name_prefix=self.part_name_prefix,
                part_name_suffix_length=self.part_name_suffix_length,
                batch_size=self.batch_size,
                shuffle_buffer_size=self.shuffle_buffer_size,
                random_shuffle=self.random_shuffle,
                shuffle_after_epoch=self.shuffle_after_epoch,
                seed=self.seed,
                sbp=self.sbp,
                placement=self.placement,
            )
        else:
            res = _C.dispatch_ofrecord_reader(
                self._op,
                data_dir=self.ofrecord_dir,
                data_part_num=self.data_part_num,
                part_name_prefix=self.part_name_prefix,
                part_name_suffix_length=self.part_name_suffix_length,
                batch_size=self.batch_size,
                shuffle_buffer_size=self.shuffle_buffer_size,
                random_shuffle=self.random_shuffle,
                shuffle_after_epoch=self.shuffle_after_epoch,
                seed=self.seed,
                device=self.device,
            )
        return res


class OFRecordRawDecoder(Module):
    def __init__(
        self,
        blob_name: str,
        shape: Sequence[int],
        dtype: flow.dtype,
        dim1_varying_length: bool = False,
        truncate: bool = False,
        auto_zero_padding: bool = False,
        name: Optional[str] = None,
    ):
        super().__init__()
        if auto_zero_padding:
            print(
                "WARNING: auto_zero_padding has been deprecated, Please use truncate instead.\n"
            )
        if name is not None:
            print("WARNING: name has been deprecated and has NO effect.\n")
        self.blob_name = blob_name
        self.shape = shape
        self.dtype = dtype
        self.dim1_varying_length = dim1_varying_length
        self.truncate = truncate
        self.auto_zero_padding = auto_zero_padding
        self._op = (
            flow.stateful_op("ofrecord_raw_decoder").Input("in").Output("out").Build()
        )

    def forward(self, input):
        res = _C.dispatch_ofrecord_raw_decoder(
            self._op,
            input,
            name=self.blob_name,
            shape=self.shape,
            data_type=self.dtype,
            dim1_varying_length=self.dim1_varying_length,
            truncate=self.truncate or self.auto_zero_padding,
        )
        return res


class CoinFlip(Module):
    def __init__(
        self,
        batch_size: int = 1,
        random_seed: Optional[int] = None,
        probability: float = 0.5,
        device: Union[flow.device, str] = None,
        placement: flow.placement = None,
        sbp: Union[flow.sbp.sbp, List[flow.sbp.sbp]] = None,
    ):
        super().__init__()
        self.batch_size = batch_size
        self.probability = probability

        self.placement = placement
        if placement is None:
            if device is None:
                self.device = flow.device("cpu")
        else:
            assert device is None

        if placement is not None:
            assert isinstance(sbp, (flow.sbp.sbp, tuple, list)), "sbp: %s" % sbp
            if isinstance(sbp, flow.sbp.sbp):
                sbp = (sbp,)
            else:
                for elem in sbp:
                    assert isinstance(elem, flow.sbp.sbp), "sbp: %s" % sbp
<<<<<<< HEAD
            assert len(sbp) == len(placement.hierarchy)
=======
            assert len(sbp) == len(placement.ranks.shape)
>>>>>>> 55c4c608
        else:
            assert sbp is None, "sbp: %s" % sbp

        self.sbp = sbp

        (self.seed, self.has_seed) = mirrored_gen_random_seed(random_seed)

        self._op = flow.stateful_op("coin_flip").Output("out").Build()

    def forward(self):
        if self.placement is not None:
            res = _C.dispatch_coin_flip(
                self._op,
                batch_size=self.batch_size,
                probability=self.probability,
                has_seed=self.has_seed,
                seed=self.seed,
                placement=self.placement,
                sbp=self.sbp,
            )
        else:
            res = _C.dispatch_coin_flip(
                self._op,
                batch_size=self.batch_size,
                probability=self.probability,
                has_seed=self.has_seed,
                seed=self.seed,
                device=self.device,
            )
        return res


class CropMirrorNormalize(Module):
    def __init__(
        self,
        color_space: str = "BGR",
        output_layout: str = "NCHW",
        crop_h: int = 0,
        crop_w: int = 0,
        crop_pos_y: float = 0.5,
        crop_pos_x: float = 0.5,
        mean: Sequence[float] = [0.0],
        std: Sequence[float] = [1.0],
        output_dtype: flow.dtype = flow.float,
    ):
        super().__init__()
        if output_layout != "NCHW":
            print(
                "WARNING: output_layout has been deprecated. Please use Environment Variable ONEFLOW_ENABLE_NHWC, and make it equals 1."
            )
        if os.getenv("ONEFLOW_ENABLE_NHWC") == "1":
            output_layout = "NHWC"
        else:
            output_layout = "NCHW"

        self.color_space = color_space
        self.output_layout = output_layout
        self.mean = mean
        self.std = std
        self.crop_h = crop_h
        self.crop_w = crop_w
        self.crop_pos_y = crop_pos_y
        self.crop_pos_x = crop_pos_x
        self.output_dtype = output_dtype

        self._op_uint8_with_mirror = (
            flow.stateful_op("crop_mirror_normalize_from_uint8")
            .Input("in")
            .Input("mirror")
            .Output("out")
            .Build()
        )
        self._op_uint8_no_mirror = (
            flow.stateful_op("crop_mirror_normalize_from_uint8")
            .Input("in")
            .Output("out")
            .Build()
        )
        self._op_buffer_with_mirror = (
            flow.stateful_op("crop_mirror_normalize_from_tensorbuffer")
            .Input("in")
            .Input("mirror")
            .Output("out")
            .Build()
        )

        self._op_buffer_no_mirror = (
            flow.stateful_op("crop_mirror_normalize_from_tensorbuffer")
            .Input("in")
            .Output("out")
            .Build()
        )

    def forward(self, input, mirror=None):
        if input.dtype is flow.uint8:
            if mirror is not None:
                res = _C.dispatch_crop_mirror_normalize_from_uint8(
                    self._op_uint8_with_mirror,
                    (input, mirror),
                    color_space=self.color_space,
                    output_layout=self.output_layout,
                    mean=self.mean,
                    std=self.std,
                    crop_h=self.crop_h,
                    crop_w=self.crop_w,
                    crop_pos_x=self.crop_pos_x,
                    crop_pos_y=self.crop_pos_y,
                    output_dtype=self.output_dtype,
                )
            else:
                res = _C.dispatch_crop_mirror_normalize_from_uint8(
                    self._op_uint8_no_mirror,
                    (input,),
                    color_space=self.color_space,
                    output_layout=self.output_layout,
                    mean=self.mean,
                    std=self.std,
                    crop_h=self.crop_h,
                    crop_w=self.crop_w,
                    crop_pos_x=self.crop_pos_x,
                    crop_pos_y=self.crop_pos_y,
                    output_dtype=self.output_dtype,
                )
        elif input.dtype is flow.tensor_buffer:
            if mirror is not None:
                res = _C.dispatch_crop_mirror_normalize_from_tensorbuffer(
                    self._op_buffer_with_mirror,
                    (input, mirror),
                    color_space=self.color_space,
                    output_layout=self.output_layout,
                    mean=self.mean,
                    std=self.std,
                    crop_h=self.crop_h,
                    crop_w=self.crop_w,
                    crop_pos_x=self.crop_pos_x,
                    crop_pos_y=self.crop_pos_y,
                    output_dtype=self.output_dtype,
                )
            else:
                res = _C.dispatch_crop_mirror_normalize_from_tensorbuffer(
                    self._op_buffer_no_mirror,
                    (input,),
                    color_space=self.color_space,
                    output_layout=self.output_layout,
                    mean=self.mean,
                    std=self.std,
                    crop_h=self.crop_h,
                    crop_w=self.crop_w,
                    crop_pos_x=self.crop_pos_x,
                    crop_pos_y=self.crop_pos_y,
                    output_dtype=self.output_dtype,
                )
        else:
            print(
                "ERROR! oneflow.nn.CropMirrorNormalize module NOT support input dtype = ",
                input.dtype,
            )
            raise NotImplementedError
        return res


class OFRecordImageDecoderRandomCrop(Module):
    def __init__(
        self,
        blob_name: str,
        color_space: str = "BGR",
        num_attempts: int = 10,
        random_seed: Optional[int] = None,
        random_area: Sequence[float] = [0.08, 1.0],
        random_aspect_ratio: Sequence[float] = [0.75, 1.333333],
    ):
        super().__init__()
        self.blob_name = blob_name
        self.color_space = color_space
        self.num_attempts = num_attempts
        self.random_area = random_area
        self.random_aspect_ratio = random_aspect_ratio
        (self.seed, self.has_seed) = mirrored_gen_random_seed(random_seed)
        self._op = (
            flow.stateful_op("ofrecord_image_decoder_random_crop")
            .Input("in")
            .Output("out")
            .Build()
        )

    def forward(self, input):
        res = _C.dispatch_ofrecord_image_decoder_random_crop(
            self._op,
            input,
            name=self.blob_name,
            color_space=self.color_space,
            num_attempts=self.num_attempts,
            random_area=self.random_area,
            random_aspect_ratio=self.random_aspect_ratio,
            has_seed=self.has_seed,
            seed=self.seed,
        )
        return res


class OFRecordImageDecoder(Module):
    def __init__(self, blob_name: str, color_space: str = "BGR"):
        super().__init__()
        self._op = (
            flow.stateful_op("ofrecord_image_decoder").Input("in").Output("out").Build()
        )
        self.blob_name = blob_name
        self.color_space = color_space

    def forward(self, input):
        res = _C.dispatch_ofrecord_image_decoder(
            self._op, input, name=self.blob_name, color_space=self.color_space
        )
        return res


class OFRecordImageGpuDecoderRandomCropResize(Module):
    def __init__(
        self,
        target_width: int,
        target_height: int,
        num_attempts: Optional[int] = 10,
        seed: Optional[int] = 0,
        random_area: Optional[Sequence[float]] = [0.08, 1.0],
        random_aspect_ratio: Optional[Sequence[float]] = [0.75, 1.333333],
        num_workers: Optional[int] = 3,
        warmup_size: Optional[int] = 6400,
        max_num_pixels: Optional[int] = 67108864,
    ):
        super().__init__()
        self.target_width = target_width
        self.target_height = target_height
        self.num_attempts = num_attempts
        self.seed = seed
        assert len(random_area) == 2
        self.random_area = random_area
        assert len(random_aspect_ratio) == 2
        self.random_aspect_ratio = random_aspect_ratio
        self.num_workers = num_workers
        self.warmup_size = warmup_size
        self.max_num_pixels = max_num_pixels
        gpu_decoder_conf = (
            flow._oneflow_internal.oneflow.core.operator.op_conf.ImageDecoderRandomCropResizeOpConf()
        )
        gpu_decoder_conf.set_in("error_input_need_to_be_replaced")
        gpu_decoder_conf.set_out("out")
        self._op = flow._oneflow_internal.one.ImageDecoderRandomCropResizeOpExpr(
            id_util.UniqueStr("ImageGpuDecoder"), gpu_decoder_conf, ["in"], ["out"]
        )

    def forward(self, input):
        if not input.is_lazy:
            print(
                "ERROR! oneflow.nn.OFRecordImageGpuDecoderRandomCropResize module ",
                "NOT support run as eager module, please use it in nn.Graph.",
            )
            raise NotImplementedError
        res = _C.dispatch_image_decoder_random_crop_resize(
            self._op,
            input,
            target_width=self.target_width,
            target_height=self.target_height,
            num_attempts=self.num_attempts,
            seed=self.seed,
            random_area_min=self.random_area[0],
            random_area_max=self.random_area[1],
            random_aspect_ratio_min=self.random_aspect_ratio[0],
            random_aspect_ratio_max=self.random_aspect_ratio[1],
            num_workers=self.num_workers,
            warmup_size=self.warmup_size,
            max_num_pixels=self.max_num_pixels,
        )
        if not res.is_cuda:
            print(
                "WARNING! oneflow.nn.OFRecordImageGpuDecoderRandomCropResize ONLY support ",
                "CUDA runtime version >= 10.2, so now it degenerates into CPU decode version.",
            )
        return res


class TensorBufferToListOfTensors(Module):
    def __init__(
        self, out_shapes, out_dtypes, out_num: int = 1, dynamic_out: bool = False
    ):
        super().__init__()
        self._op = (
            flow.stateful_op("tensor_buffer_to_list_of_tensors_v2")
            .Input("in")
            .Output("out", out_num)
            .Build()
        )
        self.out_shapes = out_shapes
        self.out_dtypes = out_dtypes
        self.dynamic_out = dynamic_out

    def forward(self, input):
        return _C.dispatch_tensor_buffer_to_list_of_tensors_v2(
            self._op,
            input,
            out_shapes=self.out_shapes,
            out_dtypes=self.out_dtypes,
            dynamic_out=self.dynamic_out,
        )


def tensor_buffer_to_list_of_tensors(tensor, out_shapes, out_dtypes):
    return TensorBufferToListOfTensors(
        [list(out_shape) for out_shape in out_shapes], out_dtypes, len(out_shapes)
    )(tensor)


class ImageResize(Module):
    def __init__(
        self,
        target_size: Union[int, Sequence[int]] = None,
        min_size: Optional[int] = None,
        max_size: Optional[int] = None,
        keep_aspect_ratio: bool = False,
        resize_side: str = "shorter",
        channels: int = 3,
        dtype: Optional[flow.dtype] = None,
        interpolation_type: str = "auto",
        name: Optional[str] = None,
        color_space: Optional[str] = None,
        interp_type: Optional[str] = None,
        resize_shorter: int = 0,
        resize_x: int = 0,
        resize_y: int = 0,
    ):
        super().__init__()
        if name is not None:
            print("WARNING: name has been deprecated and has NO effect.\n")
        deprecated_param_used = False
        if color_space is not None:
            print(
                "WARNING: color_space has been deprecated. Please use channels instead."
            )
            print(traceback.format_stack()[-2])
            deprecated_param_used = True
            assert isinstance(color_space, str)
            if color_space.upper() == "RGB" or color_space.upper() == "BGR":
                channels = 3
            elif color_space.upper() == "GRAY":
                channels = 1
            else:
                raise ValueError("invalid color_space")
        self.channels = channels
        if interp_type is not None:
            print(
                "WARNING: interp_type has been deprecated. Please use interpolation_type instead."
            )
            print(traceback.format_stack()[-2])
            deprecated_param_used = True
            assert isinstance(interp_type, str)
            if interp_type == "Linear":
                interpolation_type = "bilinear"
            elif interp_type == "NN":
                interpolation_type = "nearest_neighbor"
            elif interp_type == "Cubic":
                interpolation_type = "bicubic"
            else:
                raise ValueError("invalid interp_type")
        self.interpolation_type = interpolation_type

        if resize_x > 0 and resize_y > 0:
            print(
                "WARNING: resize_x and resize_y has been deprecated. Please use target_size instead."
            )
            print(traceback.format_stack()[-2])
            deprecated_param_used = True
            target_size = (resize_x, resize_y)
            keep_aspect_ratio = False
        if resize_shorter > 0:
            print(
                "WARNING: resize_shorter has been deprecated. Please use target_size instead."
            )
            print(traceback.format_stack()[-2])
            deprecated_param_used = True
            target_size = resize_shorter
            keep_aspect_ratio = True
            resize_side = "shorter"
        self.keep_aspect_ratio = keep_aspect_ratio
        if self.keep_aspect_ratio:
            if not isinstance(target_size, int):
                raise ValueError(
                    "target_size must be an int when keep_aspect_ratio is True"
                )
            if min_size is None:
                min_size = 0
            if max_size is None:
                max_size = 0
            if resize_side == "shorter":
                resize_longer = False
            elif resize_side == "longer":
                resize_longer = True
            else:
                raise ValueError('resize_side must be "shorter" or "longer"')
            self.target_size = target_size
            self.min_size = min_size
            self.max_size = max_size
            self.resize_longer = resize_longer
            self._op = (
                flow.stateful_op("image_resize_keep_aspect_ratio")
                .Input("in")
                .Output("out")
                .Output("size")
                .Output("scale")
                .Build()
            )
        else:
            if (
                not isinstance(target_size, (list, tuple))
                or len(target_size) != 2
                or (not all((isinstance(size, int) for size in target_size)))
            ):
                raise ValueError(
                    "target_size must be a form like (width, height) when keep_aspect_ratio is False"
                )
            if dtype is None:
                dtype = flow.uint8
            self.dtype = dtype
            (self.target_w, self.target_h) = target_size
            self._op = (
                flow.stateful_op("image_resize_to_fixed")
                .Input("in")
                .Output("out")
                .Output("scale")
                .Build()
            )

    def forward(self, input):
        if self.keep_aspect_ratio:
            res = _C.dispatch_image_resize_keep_aspect_ratio(
                self._op,
                input,
                target_size=self.target_size,
                min_size=self.min_size,
                max_size=self.max_size,
                resize_longer=self.resize_longer,
                interpolation_type=self.interpolation_type,
            )
            new_size = flow.tensor_buffer_to_tensor(
                res[1], dtype=flow.int32, instance_shape=(2,)
            )
            scale = flow.tensor_buffer_to_tensor(
                res[2], dtype=flow.float32, instance_shape=(2,)
            )
        else:
            res = _C.dispatch_image_resize_to_fixed(
                self._op,
                input,
                target_width=self.target_w,
                target_height=self.target_h,
                channels=self.channels,
                data_type=self.dtype,
                interpolation_type=self.interpolation_type,
            )
            new_size = None
            scale = res[1]
        res_image = res[0]
        return (res_image, scale, new_size)


def raw_decoder(
    input_record,
    blob_name: str,
    shape: Sequence[int],
    dtype: flow.dtype,
    dim1_varying_length: bool = False,
    truncate: bool = False,
    auto_zero_padding: bool = False,
    name: Optional[str] = None,
):
    if auto_zero_padding:
        print(
            "WARNING: auto_zero_padding has been deprecated, Please use truncate instead.\n            "
        )
    return OFRecordRawDecoder(
        blob_name,
        shape,
        dtype,
        dim1_varying_length,
        truncate or auto_zero_padding,
        name,
    ).forward(input_record)


def get_ofrecord_handle(
    ofrecord_dir: str,
    batch_size: int = 1,
    data_part_num: int = 1,
    part_name_prefix: str = "part-",
    part_name_suffix_length: int = -1,
    random_shuffle: bool = False,
    shuffle_buffer_size: int = 1024,
    shuffle_after_epoch: bool = False,
    name: Optional[str] = None,
):
    return OFRecordReader(
        ofrecord_dir,
        batch_size,
        data_part_num,
        part_name_prefix,
        part_name_suffix_length,
        random_shuffle,
        shuffle_buffer_size,
        shuffle_after_epoch,
        name,
    )()


class ImageFlip(Module):
    """This operator flips the images.

    The flip code corresponds to the different flip mode:

    0 (0x00): Non Flip

    1 (0x01): Horizontal Flip

    2 (0x02): Vertical Flip

    3 (0x03): Both Horizontal and Vertical Flip

    Args:
        images: The input images.
        flip_code: The flip code.

    Returns:
        The result image.

    For example:

    .. code-block:: python

        >>> import numpy as np
        >>> import oneflow as flow
        >>> import oneflow.nn as nn

        >>> arr = np.array([
        ...    [[[1, 2, 3], [3, 2, 1]],
        ...     [[2, 3, 4], [4, 3, 2]]],
        ...    [[[3, 4, 5], [5, 4, 3]],
        ...     [[4, 5, 6], [6, 5, 4]]]])
        >>> image_tensors = flow.Tensor(arr, device=flow.device("cpu"))
        >>> image_tensor_buffer = flow.tensor_to_tensor_buffer(image_tensors, instance_dims=3)
        >>> flip_code = flow.ones(arr.shape[0], dtype=flow.int8)
        >>> output = nn.image.flip()(image_tensor_buffer, flip_code).numpy()
        >>> output[0]
        array([[[3., 2., 1.],
                [1., 2., 3.]],
        <BLANKLINE>
               [[4., 3., 2.],
                [2., 3., 4.]]], dtype=float32)
        >>> output[1]
        array([[[5., 4., 3.],
                [3., 4., 5.]],
        <BLANKLINE>
               [[6., 5., 4.],
                [4., 5., 6.]]], dtype=float32)
    """

    def __init__(self):
        super().__init__()

    def forward(self, images, flip_code):
        return flow._C.image_flip(images, flip_code=flip_code)


class ImageDecode(Module):
    def __init__(self, dtype: flow.dtype = flow.uint8, color_space: str = "BGR"):
        super().__init__()
        self.color_space = color_space
        self.dtype = dtype
        self._op = flow.stateful_op("image_decode").Input("in").Output("out").Build()

    def forward(self, input):
        return _C.dispatch_image_decode(
            self._op, input, color_space=self.color_space, data_type=self.dtype
        )


class ImageNormalize(Module):
    def __init__(self, std: Sequence[float], mean: Sequence[float]):
        super().__init__()
        self.std = std
        self.mean = mean
        self._op = flow.stateful_op("image_normalize").Input("in").Output("out").Build()

    def forward(self, input):
        return _C.dispatch_image_normalize(
            self._op, input, mean=self.mean, std=self.std
        )


class COCOReader(Module):
    def __init__(
        self,
        annotation_file: str,
        image_dir: str,
        batch_size: int,
        shuffle: bool = True,
        random_seed: Optional[int] = None,
        group_by_aspect_ratio: bool = True,
        remove_images_without_annotations: bool = True,
        stride_partition: bool = True,
        device: Union[flow.device, str] = None,
        placement: flow.placement = None,
        sbp: Union[flow.sbp.sbp, List[flow.sbp.sbp]] = None,
    ):
        super().__init__()
<<<<<<< HEAD
        self.annotation_file = annotation_file
        self.image_dir = image_dir
        self.batch_size = batch_size
        self.shuffle = shuffle
        self.group_by_aspect_ratio = group_by_aspect_ratio
        self.remove_images_without_annotations = remove_images_without_annotations
        self.stride_partition = stride_partition
        if random_seed is None:
            random_seed = random.randrange(sys.maxsize)
        self.random_seed = random_seed

        self.placement = placement
        if placement is None:
            self.device = device or flow.device("cpu")
        else:
            if device is not None:
                raise ValueError(
                    "when param sbp is specified, param device should not be specified"
                )

            if isinstance(sbp, (tuple, list)):
                for sbp_item in sbp:
                    if not isinstance(sbp_item, flow.sbp.sbp):
                        raise ValueError(f"invalid sbp item: {sbp_item}")
            elif isinstance(sbp, flow.sbp.sbp):
                sbp = (sbp,)
            else:
                raise ValueError(f"invalid param sbp: {sbp}")

            if len(sbp) != len(placement.hierarchy):
                raise ValueError(
                    "dimensions of sbp and dimensions of hierarchy of placement don't equal"
                )
        self.sbp = sbp
=======

        _handle_shuffle_args(self, shuffle, random_seed)
        _handle_distributed_args(self, device, placement, sbp)

        self.annotation_file = annotation_file
        self.image_dir = image_dir
        self.batch_size = batch_size
        self.group_by_aspect_ratio = group_by_aspect_ratio
        self.remove_images_without_annotations = remove_images_without_annotations
        self.stride_partition = stride_partition
>>>>>>> 55c4c608

        self._op = (
            flow.stateful_op("COCOReader")
            .Output("image")
            .Output("image_id")
            .Output("image_size")
            .Output("gt_bbox")
            .Output("gt_label")
            .Output("gt_segm")
            .Output("gt_segm_index")
            .Build()
        )

    def forward(self):
        if self.placement is None:
            # local apply
            outputs = _C.dispatch_coco_reader(
                self._op,
                session_id=flow.current_scope().session_id,
                annotation_file=self.annotation_file,
                image_dir=self.image_dir,
                batch_size=self.batch_size,
                shuffle_after_epoch=self.shuffle,
                random_seed=self.random_seed,
                group_by_ratio=self.group_by_aspect_ratio,
                remove_images_without_annotations=self.remove_images_without_annotations,
                stride_partition=self.stride_partition,
                device=self.device,
            )
        else:
            # consistent apply
            outputs = _C.dispatch_coco_reader(
                self._op,
                session_id=flow.current_scope().session_id,
                annotation_file=self.annotation_file,
                image_dir=self.image_dir,
                batch_size=self.batch_size,
                shuffle_after_epoch=self.shuffle,
                random_seed=self.random_seed,
                group_by_ratio=self.group_by_aspect_ratio,
                remove_images_without_annotations=self.remove_images_without_annotations,
                stride_partition=self.stride_partition,
                placement=self.placement,
                sbp=self.sbp,
            )
        return outputs


class ImageBatchAlign(Module):
    def __init__(self, shape: Sequence[int], dtype: flow.dtype, alignment: int):
        super().__init__()
        self._op = (
            flow.stateful_op("image_batch_align").Input("in").Output("out").Build()
        )
        self.shape = shape
        self.dtype = dtype
        self.alignment = alignment

    def forward(self, input):
        return _C.dispatch_image_batch_align(
            self._op,
            input,
            shape=self.shape,
            data_type=self.dtype,
            alignment=self.alignment,
            dynamic_out=False,
        )


class OFRecordBytesDecoder(Module):
    r"""This operator reads an tensor as bytes. The output might need

    further decoding process like cv2.imdecode() for images and decode("utf-8")

    for characters,depending on the downstream task.

    Args:
        blob_name: The name of the target feature in OFRecord.

        name: The name for this component in the graph.

        input: the Tensor which might be provided by an OFRecordReader.

    Returns:

        The result Tensor encoded with bytes.

    For example:

    .. code-block:: python

        >>> import numpy as np
        >>> import oneflow as flow

        >>> def example():
        ...      batch_size = 16
        ...      record_reader = flow.nn.OFRecordReader(
        ...         "dataset/",
        ...         batch_size=batch_size,
        ...         part_name_suffix_length=5,
        ...      )
        ...      val_record = record_reader()

        ...      bytesdecoder_img = flow.nn.OFRecordBytesDecoder("encoded")

        ...      image_bytes_batch = bytesdecoder_img(val_record)

        ...      image_bytes = image_bytes_batch.numpy()[0]
        ...      return image_bytes
        ... example()  # doctest: +SKIP
        array([255 216 255 ...  79 255 217], dtype=uint8)



    """

    def __init__(self, blob_name: str, name: Optional[str] = None):
        super().__init__()
        if name is not None:
            print("WARNING: name has been deprecated and has NO effect.\n")
        self._op = (
            flow.stateful_op("ofrecord_bytes_decoder").Input("in").Output("out").Build()
        )
        self.blob_name = blob_name

    def forward(self, input):
        return _C.dispatch_ofrecord_bytes_decoder(self._op, input, name=self.blob_name)
<<<<<<< HEAD
=======


class OneRecReader(Module):
    r"""
    nn.OneRecReader read from OneRec format files into a Tensor carrying TensorBuffer which can be decoded by decode_onerec API afterwards.

    Parameters:
        files (List[str]): The file list to be read from filesystem
        batch_size (int): batch size
        shuffle (bool): shuffle or not
        shuffle_mode (str): can be "batch" or "instance"
        shuffle_buffer_size (int): shuffle buffer size, default to 1024
        shuffle_after_epoch (bool): if shuffle after each epoch
        verify_example (bool): if verify example, defaults to True
        placement (Optional[oneflow._oneflow_internal.placement]): The placement attribute allows you to specify which physical device the output tensor is stored on.
        sbp (Optional[Union[oneflow._oneflow_internal.sbp.sbp, List[oneflow._oneflow_internal.sbp.sbp]]]): When creating a global tensor, specify the SBP of the output tensor.

    For example:

    .. code-block:: python

        import oneflow as flow
        files = ['file01.onerec', 'file02.onerec']
        onerec_reader = flow.nn.OneRecReader(files, 10, True, "batch")
        readdata_1 = onerec_reader()

        # then decode readdata_1 ...

    .. code-block:: python

        import oneflow as flow
        files = ['file01.onerec', 'file02.onerec']
        onerec_reader2 = flow.nn.OneRecReader(
            files,
            batch_size=10,
            shuffle=True,
            shuffle_mode="batch",
            placement=flow.env.all_device_placement("cpu") ,
            sbp=[flow.sbp.split(0)],
        )
        readdata_2 = onerec_reader2()

        # then decode readdata_2 ...

    """

    def __init__(
        self,
        files: List[str],
        batch_size: int,
        shuffle: bool,
        shuffle_mode: str,
        random_seed: Optional[int] = None,
        shuffle_buffer_size: int = 1024,
        shuffle_after_epoch: bool = False,
        verify_example: bool = True,
        placement: flow.placement = None,
        sbp: Union[flow.sbp.sbp, List[flow.sbp.sbp]] = None,
    ):

        super().__init__()

        _handle_shuffle_args(self, shuffle, random_seed)
        _handle_distributed_args(self, None, placement, sbp)

        if shuffle_mode not in ["batch", "instance"]:
            raise ValueError("shuffle_mode should be 'batch' or 'instance'")

        self.files = files
        self.batch_size = batch_size
        self.shuffle_mode = shuffle_mode
        self.shuffle_buffer_size = shuffle_buffer_size
        self.shuffle_after_epoch = shuffle_after_epoch
        self.verify_example = verify_example

        self.op = flow.stateful_op("OneRecReader").Output("out").Build()

    def forward(self):
        if self.placement is None:
            output = _C.dispatch_onerec_reader(
                self.op,
                files=self.files,
                batch_size=self.batch_size,
                random_shuffle=self.shuffle,
                shuffle_mode=self.shuffle_mode,
                shuffle_buffer_size=self.shuffle_buffer_size,
                shuffle_after_epoch=self.shuffle_after_epoch,
                random_seed=self.random_seed,
                verify_example=self.verify_example,
                device=self.device,
            )
        else:
            output = _C.dispatch_onerec_reader(
                self.op,
                files=self.files,
                batch_size=self.batch_size,
                random_shuffle=self.shuffle,
                shuffle_mode=self.shuffle_mode,
                shuffle_buffer_size=self.shuffle_buffer_size,
                shuffle_after_epoch=self.shuffle_after_epoch,
                random_seed=self.random_seed,
                verify_example=self.verify_example,
                placement=self.placement,
                sbp=self.sbp,
            )
        return output
>>>>>>> 55c4c608


class GPTIndexedBinDataReader(Module):
    def __init__(
        self,
        data_file_prefix: str,
        seq_length: int,
        num_samples: int,
        batch_size: int,
        dtype: flow.dtype = flow.int64,
        shuffle: bool = True,
        random_seed: Optional[int] = None,
        split_sizes: Optional[Sequence[str]] = None,
        split_index: Optional[int] = None,
        device: Union[flow.device, str] = None,
        placement: flow.placement = None,
        sbp: Union[flow.sbp.sbp, List[flow.sbp.sbp]] = None,
    ):
        super().__init__()

<<<<<<< HEAD
        self.data_file_prefix = data_file_prefix
        self.seq_length = seq_length
        self.num_samples = num_samples
        self.batch_size = batch_size
        self.dtype = dtype
        self.shuffle = shuffle
        self.placement = placement
        if placement is None:
            self.device = device or flow.device("cpu")
        else:
            if device is not None:
                raise ValueError(
                    "when param sbp is specified, param device should not be specified"
                )

            if isinstance(sbp, (tuple, list)):
                for sbp_item in sbp:
                    if not isinstance(sbp_item, flow.sbp.sbp):
                        raise ValueError(f"invalid sbp item: {sbp_item}")
            elif isinstance(sbp, flow.sbp.sbp):
                sbp = (sbp,)
            else:
                raise ValueError(f"invalid param sbp: {sbp}")

            if len(sbp) != len(placement.hierarchy):
                raise ValueError(
                    "dimensions of sbp and dimensions of hierarchy of placement don't equal"
                )
        self.sbp = sbp

        if random_seed is None:
            random_seed = random.randrange(sys.maxsize)
        self.random_seed = random_seed
=======
        _handle_shuffle_args(self, shuffle, random_seed)
        _handle_distributed_args(self, device, placement, sbp)

        self.data_file_prefix = data_file_prefix
        self.batch_size = batch_size
        self.num_samples = num_samples
        self.seq_length = seq_length
        self.dtype = dtype
>>>>>>> 55c4c608

        if split_index is None:
            split_index = 0
        self.split_index = split_index

        if split_sizes is None:
            split_sizes = (1,)
        self.split_sizes = split_sizes

        if split_index >= len(split_sizes):
            raise ValueError(
                "split index {} is out of range, split_sizes {}".formart(
                    split_index, split_sizes
                )
            )

        self.op_ = (
            flow.stateful_op("megatron_gpt_mmap_data_loader").Output("out").Build()
        )

    def forward(self):
        if self.placement is None:
            output = _C.dispatch_megatron_gpt_mmap_data_loader(
                self.op_,
                data_file_prefix=self.data_file_prefix,
                seq_length=self.seq_length,
                label_length=1,
                num_samples=self.num_samples,
                batch_size=self.batch_size,
                dtype=self.dtype,
                shuffle=self.shuffle,
                random_seed=self.random_seed,
                split_sizes=self.split_sizes,
                split_index=self.split_index,
                device=self.device,
            )
        else:
            output = _C.dispatch_megatron_gpt_mmap_data_loader(
                self.op_,
                data_file_prefix=self.data_file_prefix,
                seq_length=self.seq_length,
                label_length=1,
                num_samples=self.num_samples,
                batch_size=self.batch_size,
                dtype=self.dtype,
                shuffle=self.shuffle,
                random_seed=self.random_seed,
                split_sizes=self.split_sizes,
                split_index=self.split_index,
                placement=self.placement,
                sbp=self.sbp,
            )
        return output


def _handle_distributed_args(module, device, placement, sbp):
    module.placement = placement
    if placement is None:
        module.device = device or flow.device("cpu")
    else:
        if device is not None:
            raise ValueError(
                "The 'device' and 'placement' arguments can't be specified at the same time."
            )

        module.device = None

        if isinstance(sbp, (tuple, list)):
            for sbp_item in sbp:
                if not isinstance(sbp_item, flow.sbp.sbp):
                    raise ValueError(f"invalid sbp item: {sbp_item}")
        elif isinstance(sbp, flow.sbp.sbp):
            sbp = (sbp,)
        else:
            raise ValueError(f"invalid 'sbp' argument: {sbp}")

        if len(sbp) != len(placement.ranks.shape):
            raise ValueError(
                "Number of SBP's dimensions of sbp and number of placement ranks'dimensions must equal."
                f" {len(sbp)} vs. {len(placement.ranks)}"
            )

    module.sbp = sbp


def _handle_shuffle_args(module, shuffle, random_seed):
    module.shuffle = shuffle
    if random_seed is None:
        if shuffle:
            module.random_seed = random.randrange(sys.maxsize)
        else:
            module.random_seed = -1
    else:
        assert isinstance(random_seed, int)
        module.random_seed = random_seed


if __name__ == "__main__":
    import doctest

    doctest.testmod(raise_on_error=True)<|MERGE_RESOLUTION|>--- conflicted
+++ resolved
@@ -80,11 +80,7 @@
             else:
                 for elem in sbp:
                     assert isinstance(elem, flow.sbp.sbp), "sbp: %s" % sbp
-<<<<<<< HEAD
-            assert len(sbp) == len(placement.hierarchy)
-=======
             assert len(sbp) == len(placement.ranks.shape)
->>>>>>> 55c4c608
         else:
             assert sbp is None, "sbp: %s" % sbp
 
@@ -195,11 +191,7 @@
             else:
                 for elem in sbp:
                     assert isinstance(elem, flow.sbp.sbp), "sbp: %s" % sbp
-<<<<<<< HEAD
-            assert len(sbp) == len(placement.hierarchy)
-=======
             assert len(sbp) == len(placement.ranks.shape)
->>>>>>> 55c4c608
         else:
             assert sbp is None, "sbp: %s" % sbp
 
@@ -811,42 +803,6 @@
         sbp: Union[flow.sbp.sbp, List[flow.sbp.sbp]] = None,
     ):
         super().__init__()
-<<<<<<< HEAD
-        self.annotation_file = annotation_file
-        self.image_dir = image_dir
-        self.batch_size = batch_size
-        self.shuffle = shuffle
-        self.group_by_aspect_ratio = group_by_aspect_ratio
-        self.remove_images_without_annotations = remove_images_without_annotations
-        self.stride_partition = stride_partition
-        if random_seed is None:
-            random_seed = random.randrange(sys.maxsize)
-        self.random_seed = random_seed
-
-        self.placement = placement
-        if placement is None:
-            self.device = device or flow.device("cpu")
-        else:
-            if device is not None:
-                raise ValueError(
-                    "when param sbp is specified, param device should not be specified"
-                )
-
-            if isinstance(sbp, (tuple, list)):
-                for sbp_item in sbp:
-                    if not isinstance(sbp_item, flow.sbp.sbp):
-                        raise ValueError(f"invalid sbp item: {sbp_item}")
-            elif isinstance(sbp, flow.sbp.sbp):
-                sbp = (sbp,)
-            else:
-                raise ValueError(f"invalid param sbp: {sbp}")
-
-            if len(sbp) != len(placement.hierarchy):
-                raise ValueError(
-                    "dimensions of sbp and dimensions of hierarchy of placement don't equal"
-                )
-        self.sbp = sbp
-=======
 
         _handle_shuffle_args(self, shuffle, random_seed)
         _handle_distributed_args(self, device, placement, sbp)
@@ -857,7 +813,6 @@
         self.group_by_aspect_ratio = group_by_aspect_ratio
         self.remove_images_without_annotations = remove_images_without_annotations
         self.stride_partition = stride_partition
->>>>>>> 55c4c608
 
         self._op = (
             flow.stateful_op("COCOReader")
@@ -985,8 +940,6 @@
 
     def forward(self, input):
         return _C.dispatch_ofrecord_bytes_decoder(self._op, input, name=self.blob_name)
-<<<<<<< HEAD
-=======
 
 
 class OneRecReader(Module):
@@ -1093,7 +1046,6 @@
                 sbp=self.sbp,
             )
         return output
->>>>>>> 55c4c608
 
 
 class GPTIndexedBinDataReader(Module):
@@ -1114,41 +1066,6 @@
     ):
         super().__init__()
 
-<<<<<<< HEAD
-        self.data_file_prefix = data_file_prefix
-        self.seq_length = seq_length
-        self.num_samples = num_samples
-        self.batch_size = batch_size
-        self.dtype = dtype
-        self.shuffle = shuffle
-        self.placement = placement
-        if placement is None:
-            self.device = device or flow.device("cpu")
-        else:
-            if device is not None:
-                raise ValueError(
-                    "when param sbp is specified, param device should not be specified"
-                )
-
-            if isinstance(sbp, (tuple, list)):
-                for sbp_item in sbp:
-                    if not isinstance(sbp_item, flow.sbp.sbp):
-                        raise ValueError(f"invalid sbp item: {sbp_item}")
-            elif isinstance(sbp, flow.sbp.sbp):
-                sbp = (sbp,)
-            else:
-                raise ValueError(f"invalid param sbp: {sbp}")
-
-            if len(sbp) != len(placement.hierarchy):
-                raise ValueError(
-                    "dimensions of sbp and dimensions of hierarchy of placement don't equal"
-                )
-        self.sbp = sbp
-
-        if random_seed is None:
-            random_seed = random.randrange(sys.maxsize)
-        self.random_seed = random_seed
-=======
         _handle_shuffle_args(self, shuffle, random_seed)
         _handle_distributed_args(self, device, placement, sbp)
 
@@ -1157,7 +1074,6 @@
         self.num_samples = num_samples
         self.seq_length = seq_length
         self.dtype = dtype
->>>>>>> 55c4c608
 
         if split_index is None:
             split_index = 0
