--- conflicted
+++ resolved
@@ -19,12 +19,7 @@
 from typing import List, Optional, Sequence, Tuple, Union
 
 import oneflow as flow
-import oneflow._oneflow_internal._C as _C
-<<<<<<< HEAD
 from oneflow.framework.tensor import Tensor, TensorTuple
-=======
-from oneflow.framework.tensor import Tensor
->>>>>>> 675aa029
 from oneflow.nn.common_types import _size_1_t, _size_2_t, _size_3_t, _size_any_t
 from oneflow.nn.module import Module
 from oneflow.nn.modules.utils import _pair, _reverse_repeat_tuple, _single, _triple
@@ -61,14 +56,8 @@
 
         if name is not None:
             print("WARNING: name has been deprecated and has NO effect.\n")
-        self.ofrecord_dir = ofrecord_dir
-        self.batch_size = batch_size
-        self.data_part_num = data_part_num
-        self.part_name_prefix = part_name_prefix
-        self.part_name_suffix_length = part_name_suffix_length
-        self.random_shuffle = random_shuffle
-        self.shuffle_buffer_size = shuffle_buffer_size
-        self.shuffle_after_epoch = shuffle_after_epoch
+
+        nd_sbp = []
 
         self.placement = placement
         if placement is None:
@@ -79,69 +68,41 @@
         if placement is not None:
             assert isinstance(sbp, (flow.sbp.sbp, tuple, list)), "sbp: %s" % sbp
             if isinstance(sbp, flow.sbp.sbp):
+                nd_sbp.append(sbp._ToAttrStr())
                 sbp = (sbp,)
             else:
                 for elem in sbp:
                     assert isinstance(elem, flow.sbp.sbp), "sbp: %s" % sbp
-            assert len(sbp) == len(placement.hierarchy)
+                    nd_sbp.append(elem._ToAttrStr())
+            assert len(nd_sbp) == len(placement.hierarchy)
         else:
             assert sbp is None, "sbp: %s" % sbp
 
         self.sbp = sbp
 
-        (self.seed, self.has_seed) = mirrored_gen_random_seed(random_seed)
-<<<<<<< HEAD
-        self._op = flow.builtin_op("OFRecordReader").Output("out").Build()
-=======
-        self._op = flow.stateful_op("OFRecordReader").Output("out").Build()
->>>>>>> 675aa029
+        (seed, has_seed) = mirrored_gen_random_seed(random_seed)
+        self._op = (
+            flow.builtin_op("OFRecordReader")
+            .Output("out")
+            .Attr("data_dir", ofrecord_dir)
+            .Attr("data_part_num", data_part_num)
+            .Attr("batch_size", batch_size)
+            .Attr("part_name_prefix", part_name_prefix)
+            .Attr("random_shuffle", random_shuffle)
+            .Attr("shuffle_buffer_size", shuffle_buffer_size)
+            .Attr("shuffle_after_epoch", shuffle_after_epoch)
+            .Attr("part_name_suffix_length", part_name_suffix_length)
+            .Attr("seed", seed)
+            .Attr("nd_sbp", nd_sbp)
+            .Build()
+        )
+        self.attrs = flow._oneflow_internal.MutableCfgAttrMap()
 
     def forward(self):
         if self.placement is not None:
-            res = _C.dispatch_ofrecord_reader(
-                self._op,
-                data_dir=self.ofrecord_dir,
-                data_part_num=self.data_part_num,
-<<<<<<< HEAD
-                batch_size=self.batch_size,
-                part_name_prefix=self.part_name_prefix,
-                random_shuffle=self.random_shuffle,
-                shuffle_after_epoch=self.shuffle_after_epoch,
-                part_name_suffix_length=self.part_name_suffix_length,
-=======
-                part_name_prefix=self.part_name_prefix,
-                part_name_suffix_length=self.part_name_suffix_length,
-                batch_size=self.batch_size,
-                shuffle_buffer_size=self.shuffle_buffer_size,
-                random_shuffle=self.random_shuffle,
-                shuffle_after_epoch=self.shuffle_after_epoch,
->>>>>>> 675aa029
-                seed=self.seed,
-                sbp=self.sbp,
-                placement=self.placement,
-            )
-        else:
-            res = _C.dispatch_ofrecord_reader(
-                self._op,
-                data_dir=self.ofrecord_dir,
-                data_part_num=self.data_part_num,
-<<<<<<< HEAD
-                batch_size=self.batch_size,
-                part_name_prefix=self.part_name_prefix,
-                random_shuffle=self.random_shuffle,
-                shuffle_after_epoch=self.shuffle_after_epoch,
-                part_name_suffix_length=self.part_name_suffix_length,
-=======
-                part_name_prefix=self.part_name_prefix,
-                part_name_suffix_length=self.part_name_suffix_length,
-                batch_size=self.batch_size,
-                shuffle_buffer_size=self.shuffle_buffer_size,
-                random_shuffle=self.random_shuffle,
-                shuffle_after_epoch=self.shuffle_after_epoch,
->>>>>>> 675aa029
-                seed=self.seed,
-                device=self.device,
-            )
+            res = self._op.apply(self.placement, self.sbp, self.attrs)[0]
+        else:
+            res = self._op.apply(self.device, self.attrs)[0]
         return res
 
 
@@ -163,30 +124,20 @@
             )
         if name is not None:
             print("WARNING: name has been deprecated and has NO effect.\n")
-        self.blob_name = blob_name
-        self.shape = shape
-        self.dtype = dtype
-        self.dim1_varying_length = dim1_varying_length
-        self.truncate = truncate
-        self.auto_zero_padding = auto_zero_padding
-        self._op = (
-<<<<<<< HEAD
-            flow.builtin_op("ofrecord_raw_decoder").Input("in").Output("out").Build()
-=======
-            flow.stateful_op("ofrecord_raw_decoder").Input("in").Output("out").Build()
->>>>>>> 675aa029
+        self._op = (
+            flow.builtin_op("ofrecord_raw_decoder")
+            .Input("in")
+            .Output("out")
+            .Attr("name", blob_name)
+            .Attr("shape", shape)
+            .Attr("data_type", dtype)
+            .Attr("dim1_varying_length", dim1_varying_length)
+            .Attr("truncate", truncate or auto_zero_padding)
+            .Build()
         )
 
     def forward(self, input):
-        res = _C.dispatch_ofrecord_raw_decoder(
-            self._op,
-            input,
-            name=self.blob_name,
-            shape=self.shape,
-            data_type=self.dtype,
-            dim1_varying_length=self.dim1_varying_length,
-            truncate=self.truncate or self.auto_zero_padding,
-        )
+        res = self._op(input)[0]
         return res
 
 
@@ -201,8 +152,7 @@
         sbp: Union[flow.sbp.sbp, List[flow.sbp.sbp]] = None,
     ):
         super().__init__()
-        self.batch_size = batch_size
-        self.probability = probability
+        nd_sbp = []
 
         self.placement = placement
         if placement is None:
@@ -214,44 +164,37 @@
         if placement is not None:
             assert isinstance(sbp, (flow.sbp.sbp, tuple, list)), "sbp: %s" % sbp
             if isinstance(sbp, flow.sbp.sbp):
+                nd_sbp.append(sbp._ToAttrStr())
                 sbp = (sbp,)
             else:
                 for elem in sbp:
                     assert isinstance(elem, flow.sbp.sbp), "sbp: %s" % sbp
-            assert len(sbp) == len(placement.hierarchy)
+                    nd_sbp.append(elem._ToAttrStr())
+            assert len(nd_sbp) == len(placement.hierarchy)
         else:
             assert sbp is None, "sbp: %s" % sbp
 
         self.sbp = sbp
 
-        (self.seed, self.has_seed) = mirrored_gen_random_seed(random_seed)
-
-<<<<<<< HEAD
-        self._op = flow.builtin_op("coin_flip").Output("out").Build()
-=======
-        self._op = flow.stateful_op("coin_flip").Output("out").Build()
->>>>>>> 675aa029
+        (seed, has_seed) = mirrored_gen_random_seed(random_seed)
+
+        self._op = (
+            flow.builtin_op("coin_flip")
+            .Output("out")
+            .Attr("batch_size", batch_size)
+            .Attr("probability", probability)
+            .Attr("has_seed", has_seed)
+            .Attr("seed", seed)
+            .Attr("nd_sbp", nd_sbp)
+            .Build()
+        )
+        self.attrs = flow._oneflow_internal.MutableCfgAttrMap()
 
     def forward(self):
         if self.placement is not None:
-            res = _C.dispatch_coin_flip(
-                self._op,
-                batch_size=self.batch_size,
-                probability=self.probability,
-                has_seed=self.has_seed,
-                seed=self.seed,
-                placement=self.placement,
-                sbp=self.sbp,
-            )
-        else:
-            res = _C.dispatch_coin_flip(
-                self._op,
-                batch_size=self.batch_size,
-                probability=self.probability,
-                has_seed=self.has_seed,
-                seed=self.seed,
-                device=self.device,
-            )
+            res = self._op.apply(self.placement, self.sbp, self.attrs)[0]
+        else:
+            res = self._op.apply(self.device, self.attrs)[0]
         return res
 
 
@@ -269,128 +212,93 @@
         output_dtype: flow.dtype = flow.float,
     ):
         super().__init__()
-        self.color_space = color_space
-        self.output_layout = output_layout
-        self.mean = mean
-        self.std = std
-        self.crop_h = crop_h
-        self.crop_w = crop_w
-        self.crop_pos_y = crop_pos_y
-        self.crop_pos_x = crop_pos_x
-        self.output_dtype = output_dtype
-
         self._op_uint8_with_mirror = (
-            flow.stateful_op("crop_mirror_normalize_from_uint8")
+            flow.builtin_op("crop_mirror_normalize_from_uint8")
             .Input("in")
             .Input("mirror")
             .Output("out")
+            .Attr("color_space", color_space)
+            .Attr("output_layout", output_layout)
+            .Attr("mean", mean)
+            .Attr("std", std)
+            .Attr("crop_h", crop_h)
+            .Attr("crop_w", crop_w)
+            .Attr("crop_pos_y", crop_pos_y)
+            .Attr("crop_pos_x", crop_pos_x)
+            .Attr("output_dtype", output_dtype)
             .Build()
         )
         self._op_uint8_no_mirror = (
-            flow.stateful_op("crop_mirror_normalize_from_uint8")
-            .Input("in")
-            .Output("out")
+            flow.builtin_op("crop_mirror_normalize_from_uint8")
+            .Input("in")
+            .Output("out")
+            .Attr("color_space", color_space)
+            .Attr("output_layout", output_layout)
+            .Attr("mean", mean)
+            .Attr("std", std)
+            .Attr("crop_h", crop_h)
+            .Attr("crop_w", crop_w)
+            .Attr("crop_pos_y", crop_pos_y)
+            .Attr("crop_pos_x", crop_pos_x)
+            .Attr("output_dtype", output_dtype)
             .Build()
         )
         self._op_buffer_with_mirror = (
-            flow.stateful_op("crop_mirror_normalize_from_tensorbuffer")
+            flow.builtin_op("crop_mirror_normalize_from_tensorbuffer")
             .Input("in")
             .Input("mirror")
             .Output("out")
+            .Attr("color_space", color_space)
+            .Attr("output_layout", output_layout)
+            .Attr("mean", mean)
+            .Attr("std", std)
+            .Attr("crop_h", crop_h)
+            .Attr("crop_w", crop_w)
+            .Attr("crop_pos_y", crop_pos_y)
+            .Attr("crop_pos_x", crop_pos_x)
+            .Attr("output_dtype", output_dtype)
             .Build()
         )
 
         self._op_buffer_no_mirror = (
-            flow.stateful_op("crop_mirror_normalize_from_tensorbuffer")
-            .Input("in")
-            .Output("out")
+            flow.builtin_op("crop_mirror_normalize_from_tensorbuffer")
+            .Input("in")
+            .Output("out")
+            .Attr("color_space", color_space)
+            .Attr("output_layout", output_layout)
+            .Attr("mean", mean)
+            .Attr("std", std)
+            .Attr("crop_h", crop_h)
+            .Attr("crop_w", crop_w)
+            .Attr("crop_pos_y", crop_pos_y)
+            .Attr("crop_pos_x", crop_pos_x)
+            .Attr("output_dtype", output_dtype)
             .Build()
         )
 
     def forward(self, input, mirror=None):
-        if input.dtype is flow.uint8:
-            if mirror is not None:
-                res = _C.dispatch_crop_mirror_normalize_from_uint8(
-                    self._op_uint8_with_mirror,
-<<<<<<< HEAD
-                    input,
-                    mirror,
-=======
-                    (input, mirror),
->>>>>>> 675aa029
-                    color_space=self.color_space,
-                    output_layout=self.output_layout,
-                    mean=self.mean,
-                    std=self.std,
-                    crop_h=self.crop_h,
-                    crop_w=self.crop_w,
-                    crop_pos_x=self.crop_pos_x,
-                    crop_pos_y=self.crop_pos_y,
-                    output_dtype=self.output_dtype,
+        if mirror is not None:
+            if input.dtype is flow.uint8:
+                res = self._op_uint8_with_mirror(input, mirror)[0]
+            elif input.dtype is flow.tensor_buffer:
+                res = self._op_buffer_with_mirror(input, mirror)[0]
+            else:
+                print(
+                    "ERROR! oneflow.nn.CropMirrorNormalize module NOT support input dtype = ",
+                    input.dtype,
                 )
+                raise NotImplementedError
+        else:
+            if input.dtype is flow.uint8:
+                res = self._op_uint8_no_mirror(input)[0]
+            elif input.dtype is flow.tensor_buffer:
+                res = self._op_buffer_no_mirror(input)[0]
             else:
-                res = _C.dispatch_crop_mirror_normalize_from_uint8(
-<<<<<<< HEAD
-                    input,
-=======
-                    self._op_uint8_no_mirror,
-                    (input,),
->>>>>>> 675aa029
-                    color_space=self.color_space,
-                    output_layout=self.output_layout,
-                    mean=self.mean,
-                    std=self.std,
-                    crop_h=self.crop_h,
-                    crop_w=self.crop_w,
-                    crop_pos_x=self.crop_pos_x,
-                    crop_pos_y=self.crop_pos_y,
-                    output_dtype=self.output_dtype,
+                print(
+                    "ERROR! oneflow.nn.CropMirrorNormalize module NOT support input dtype = ",
+                    input.dtype,
                 )
-        elif input.dtype is flow.tensor_buffer:
-            if mirror is not None:
-                res = _C.dispatch_crop_mirror_normalize_from_tensorbuffer(
-                    self._op_buffer_with_mirror,
-<<<<<<< HEAD
-                    input,
-                    mirror,
-=======
-                    (input, mirror),
->>>>>>> 675aa029
-                    color_space=self.color_space,
-                    output_layout=self.output_layout,
-                    mean=self.mean,
-                    std=self.std,
-                    crop_h=self.crop_h,
-                    crop_w=self.crop_w,
-                    crop_pos_x=self.crop_pos_x,
-                    crop_pos_y=self.crop_pos_y,
-                    output_dtype=self.output_dtype,
-                )
-            else:
-                res = _C.dispatch_crop_mirror_normalize_from_tensorbuffer(
-<<<<<<< HEAD
-                    self._op_buffer_with_mirror,
-                    input,
-=======
-                    self._op_buffer_no_mirror,
-                    (input,),
->>>>>>> 675aa029
-                    color_space=self.color_space,
-                    output_layout=self.output_layout,
-                    mean=self.mean,
-                    std=self.std,
-                    crop_h=self.crop_h,
-                    crop_w=self.crop_w,
-                    crop_pos_x=self.crop_pos_x,
-                    crop_pos_y=self.crop_pos_y,
-                    output_dtype=self.output_dtype,
-                )
-        else:
-            print(
-                "ERROR! oneflow.nn.CropMirrorNormalize module NOT support input dtype = ",
-                input.dtype,
-            )
-            raise NotImplementedError
+                raise NotImplementedError
         return res
 
 
@@ -405,31 +313,23 @@
         random_aspect_ratio: Sequence[float] = [0.75, 1.333333],
     ):
         super().__init__()
-        self.blob_name = blob_name
-        self.color_space = color_space
-        self.num_attempts = num_attempts
-        self.random_area = random_area
-        self.random_aspect_ratio = random_aspect_ratio
-        (self.seed, self.has_seed) = mirrored_gen_random_seed(random_seed)
-        self._op = (
-            flow.stateful_op("ofrecord_image_decoder_random_crop")
-            .Input("in")
-            .Output("out")
+        (seed, has_seed) = mirrored_gen_random_seed(random_seed)
+        self._op = (
+            flow.builtin_op("ofrecord_image_decoder_random_crop")
+            .Input("in")
+            .Output("out")
+            .Attr("name", blob_name)
+            .Attr("color_space", color_space)
+            .Attr("num_attempts", num_attempts)
+            .Attr("random_area", random_area)
+            .Attr("random_aspect_ratio", random_aspect_ratio)
+            .Attr("has_seed", has_seed)
+            .Attr("seed", seed)
             .Build()
         )
 
     def forward(self, input):
-        res = _C.dispatch_ofrecord_image_decoder_random_crop(
-            self._op,
-            input,
-            name=self.blob_name,
-            color_space=self.color_space,
-            num_attempts=self.num_attempts,
-            random_area=self.random_area,
-            random_aspect_ratio=self.random_aspect_ratio,
-            has_seed=self.has_seed,
-            seed=self.seed,
-        )
+        res = self._op(input)[0]
         return res
 
 
@@ -437,19 +337,16 @@
     def __init__(self, blob_name: str, color_space: str = "BGR"):
         super().__init__()
         self._op = (
-<<<<<<< HEAD
-            flow.builtin_op("ofrecord_image_decoder").Input("in").Output("out").Build()
-=======
-            flow.stateful_op("ofrecord_image_decoder").Input("in").Output("out").Build()
->>>>>>> 675aa029
-        )
-        self.blob_name = blob_name
-        self.color_space = color_space
+            flow.builtin_op("ofrecord_image_decoder")
+            .Input("in")
+            .Output("out")
+            .Attr("name", blob_name)
+            .Attr("color_space", color_space)
+            .Build()
+        )
 
     def forward(self, input):
-        res = _C.dispatch_ofrecord_image_decoder(
-            self._op, input, name=self.blob_name, color_space=self.color_space
-        )
+        res = self._op(input)[0]
         return res
 
 
@@ -458,34 +355,45 @@
         self,
         target_width: int,
         target_height: int,
-        num_attempts: Optional[int] = 10,
-        seed: Optional[int] = 0,
-        random_area: Optional[Sequence[float]] = [0.08, 1.0],
-        random_aspect_ratio: Optional[Sequence[float]] = [0.75, 1.333333],
-        num_workers: Optional[int] = 3,
-        warmup_size: Optional[int] = 6400,
-        max_num_pixels: Optional[int] = 67108864,
+        num_attempts: Optional[int] = None,
+        seed: Optional[int] = None,
+        random_area: Optional[Sequence[float]] = None,
+        random_aspect_ratio: Optional[Sequence[float]] = None,
+        num_workers: Optional[int] = None,
+        warmup_size: Optional[int] = None,
+        max_num_pixels: Optional[int] = None,
     ):
         super().__init__()
-        self.target_width = target_width
-        self.target_height = target_height
-        self.num_attempts = num_attempts
-        self.seed = seed
-        assert len(random_area) == 2
-        self.random_area = random_area
-        assert len(random_aspect_ratio) == 2
-        self.random_aspect_ratio = random_aspect_ratio
-        self.num_workers = num_workers
-        self.warmup_size = warmup_size
-        self.max_num_pixels = max_num_pixels
         gpu_decoder_conf = (
             flow._oneflow_internal.oneflow.core.operator.op_conf.ImageDecoderRandomCropResizeOpConf()
         )
         gpu_decoder_conf.set_in("error_input_need_to_be_replaced")
         gpu_decoder_conf.set_out("out")
+        gpu_decoder_conf.set_target_width(target_width)
+        gpu_decoder_conf.set_target_height(target_height)
+        if num_attempts is not None:
+            gpu_decoder_conf.set_num_attempts(num_attempts)
+        if seed is not None:
+            gpu_decoder_conf.set_seed(seed)
+        if random_area is not None:
+            assert len(random_area) == 2
+            gpu_decoder_conf.set_random_area_min(random_area[0])
+            gpu_decoder_conf.set_random_area_max(random_area[1])
+        if random_aspect_ratio is not None:
+            assert len(random_aspect_ratio) == 2
+            gpu_decoder_conf.set_random_aspect_ratio_min(random_aspect_ratio[0])
+            gpu_decoder_conf.set_random_aspect_ratio_max(random_aspect_ratio[1])
+        if num_workers is not None:
+            gpu_decoder_conf.set_num_workers(num_workers)
+        if warmup_size is not None:
+            gpu_decoder_conf.set_warmup_size(warmup_size)
+        if max_num_pixels is not None:
+            gpu_decoder_conf.set_max_num_pixels(max_num_pixels)
+
         self._op = flow._oneflow_internal.one.ImageDecoderRandomCropResizeOpExpr(
             id_util.UniqueStr("ImageGpuDecoder"), gpu_decoder_conf, ["in"], ["out"]
         )
+        self.attrs = flow._oneflow_internal.MutableCfgAttrMap()
 
     def forward(self, input):
         if not input.is_lazy:
@@ -494,21 +402,7 @@
                 "NOT support run as eager module, please use it in nn.Graph.",
             )
             raise NotImplementedError
-        res = _C.dispatch_image_decoder_random_crop_resize(
-            self._op,
-            input,
-            target_width=self.target_width,
-            target_height=self.target_height,
-            num_attempts=self.num_attempts,
-            seed=self.seed,
-            random_area_min=self.random_area[0],
-            random_area_max=self.random_area[1],
-            random_aspect_ratio_min=self.random_aspect_ratio[0],
-            random_aspect_ratio_max=self.random_aspect_ratio[1],
-            num_workers=self.num_workers,
-            warmup_size=self.warmup_size,
-            max_num_pixels=self.max_num_pixels,
-        )
+        res = self._op.apply([input], self.attrs)[0]
         if not res.is_cuda:
             print(
                 "WARNING! oneflow.nn.OFRecordImageGpuDecoderRandomCropResize ONLY support ",
@@ -523,23 +417,17 @@
     ):
         super().__init__()
         self._op = (
-            flow.stateful_op("tensor_buffer_to_list_of_tensors_v2")
+            flow.builtin_op("tensor_buffer_to_list_of_tensors_v2")
             .Input("in")
             .Output("out", out_num)
-            .Build()
-        )
-        self.out_shapes = out_shapes
-        self.out_dtypes = out_dtypes
-        self.dynamic_out = dynamic_out
+            .Attr("out_shapes", out_shapes)
+            .Attr("out_dtypes", out_dtypes)
+            .Attr("dynamic_out", dynamic_out)
+            .Build()
+        )
 
     def forward(self, input):
-        return _C.dispatch_tensor_buffer_to_list_of_tensors_v2(
-            self._op,
-            input,
-            out_shapes=self.out_shapes,
-            out_dtypes=self.out_dtypes,
-            dynamic_out=self.dynamic_out,
-        )
+        return self._op(input)
 
 
 def tensor_buffer_to_list_of_tensors(tensor, out_shapes, out_dtypes):
@@ -583,7 +471,6 @@
                 channels = 1
             else:
                 raise ValueError("invalid color_space")
-        self.channels = channels
         if interp_type is not None:
             print(
                 "WARNING: interp_type has been deprecated. Please use interpolation_type instead."
@@ -599,8 +486,6 @@
                 interpolation_type = "bicubic"
             else:
                 raise ValueError("invalid interp_type")
-        self.interpolation_type = interpolation_type
-
         if resize_x > 0 and resize_y > 0:
             print(
                 "WARNING: resize_x and resize_y has been deprecated. Please use target_size instead."
@@ -618,8 +503,7 @@
             target_size = resize_shorter
             keep_aspect_ratio = True
             resize_side = "shorter"
-        self.keep_aspect_ratio = keep_aspect_ratio
-        if self.keep_aspect_ratio:
+        if keep_aspect_ratio:
             if not isinstance(target_size, int):
                 raise ValueError(
                     "target_size must be an int when keep_aspect_ratio is True"
@@ -634,16 +518,17 @@
                 resize_longer = True
             else:
                 raise ValueError('resize_side must be "shorter" or "longer"')
-            self.target_size = target_size
-            self.min_size = min_size
-            self.max_size = max_size
-            self.resize_longer = resize_longer
             self._op = (
-                flow.stateful_op("image_resize_keep_aspect_ratio")
+                flow.builtin_op("image_resize_keep_aspect_ratio")
                 .Input("in")
                 .Output("out")
                 .Output("size")
                 .Output("scale")
+                .Attr("target_size", target_size)
+                .Attr("min_size", min_size)
+                .Attr("max_size", max_size)
+                .Attr("resize_longer", resize_longer)
+                .Attr("interpolation_type", interpolation_type)
                 .Build()
             )
         else:
@@ -657,27 +542,24 @@
                 )
             if dtype is None:
                 dtype = flow.uint8
-            self.dtype = dtype
-            (self.target_w, self.target_h) = target_size
+            (target_w, target_h) = target_size
             self._op = (
-                flow.stateful_op("image_resize_to_fixed")
+                flow.builtin_op("image_resize_to_fixed")
                 .Input("in")
                 .Output("out")
                 .Output("scale")
+                .Attr("target_width", target_w)
+                .Attr("target_height", target_h)
+                .Attr("channels", channels)
+                .Attr("data_type", dtype)
+                .Attr("interpolation_type", interpolation_type)
                 .Build()
             )
 
     def forward(self, input):
-        if self.keep_aspect_ratio:
-            res = _C.dispatch_image_resize_keep_aspect_ratio(
-                self._op,
-                input,
-                target_size=self.target_size,
-                min_size=self.min_size,
-                max_size=self.max_size,
-                resize_longer=self.resize_longer,
-                interpolation_type=self.interpolation_type,
-            )
+        res = self._op(input)
+        res_image = res[0]
+        if len(res) == 3:
             new_size = flow.tensor_buffer_to_tensor(
                 res[1], dtype=flow.int32, instance_shape=(2,)
             )
@@ -685,18 +567,8 @@
                 res[2], dtype=flow.float32, instance_shape=(2,)
             )
         else:
-            res = _C.dispatch_image_resize_to_fixed(
-                self._op,
-                input,
-                target_width=self.target_w,
-                target_height=self.target_h,
-                channels=self.channels,
-                data_type=self.dtype,
-                interpolation_type=self.interpolation_type,
-            )
             new_size = None
             scale = res[1]
-        res_image = res[0]
         return (res_image, scale, new_size)
 
 
@@ -809,39 +681,33 @@
 class ImageDecode(Module):
     def __init__(self, dtype: flow.dtype = flow.uint8, color_space: str = "BGR"):
         super().__init__()
-        self.color_space = color_space
-        self.dtype = dtype
-<<<<<<< HEAD
-        self._op = flow.builtin_op("image_decode").Input("in").Output("out").Build()
+        self._op = (
+            flow.builtin_op("image_decode")
+            .Input("in")
+            .Output("out")
+            .Attr("color_space", color_space)
+            .Attr("data_type", dtype)
+            .Build()
+        )
 
     def forward(self, input):
-        return _C.dispatch_image_decode(
-            self._op, input, color_space=self.color_space, data_type=self.dtye
-=======
-        self._op = flow.stateful_op("image_decode").Input("in").Output("out").Build()
-
-    def forward(self, input):
-        return _C.dispatch_image_decode(
-            self._op, input, color_space=self.color_space, data_type=self.dtype
->>>>>>> 675aa029
-        )
+        return self._op(input)[0]
 
 
 class ImageNormalize(Module):
     def __init__(self, std: Sequence[float], mean: Sequence[float]):
         super().__init__()
-        self.std = std
-        self.mean = mean
-<<<<<<< HEAD
-        self._op = flow.builtin_op("image_normalize").Input("in").Output("out").Build()
-=======
-        self._op = flow.stateful_op("image_normalize").Input("in").Output("out").Build()
->>>>>>> 675aa029
+        self._op = (
+            flow.builtin_op("image_normalize")
+            .Input("in")
+            .Output("out")
+            .Attr("std", std)
+            .Attr("mean", mean)
+            .Build()
+        )
 
     def forward(self, input):
-        return _C.dispatch_image_normalize(
-            self._op, input, mean=self.mean, std=self.std
-        )
+        return self._op(input)[0]
 
 
 class COCOReader(Module):
@@ -860,17 +726,10 @@
         sbp: Union[flow.sbp.sbp, List[flow.sbp.sbp]] = None,
     ):
         super().__init__()
-        self.annotation_file = annotation_file
-        self.image_dir = image_dir
-        self.batch_size = batch_size
-        self.shuffle = shuffle
-        self.group_by_aspect_ratio = group_by_aspect_ratio
-        self.remove_images_without_annotations = remove_images_without_annotations
-        self.stride_partition = stride_partition
         if random_seed is None:
             random_seed = random.randrange(sys.maxsize)
-        self.random_seed = random_seed
-
+
+        nd_sbp = []
         self.placement = placement
         if placement is None:
             self.device = device or flow.device("cpu")
@@ -884,19 +743,21 @@
                 for sbp_item in sbp:
                     if not isinstance(sbp_item, flow.sbp.sbp):
                         raise ValueError(f"invalid sbp item: {sbp_item}")
+                    nd_sbp.append(sbp_item._ToAttrStr())
             elif isinstance(sbp, flow.sbp.sbp):
+                nd_sbp.append(sbp._ToAttrStr())
                 sbp = (sbp,)
             else:
                 raise ValueError(f"invalid param sbp: {sbp}")
 
-            if len(sbp) != len(placement.hierarchy):
+            if len(nd_sbp) != len(placement.hierarchy):
                 raise ValueError(
                     "dimensions of sbp and dimensions of hierarchy of placement don't equal"
                 )
         self.sbp = sbp
 
         self._op = (
-            flow.stateful_op("COCOReader")
+            flow.builtin_op("COCOReader")
             .Output("image")
             .Output("image_id")
             .Output("image_size")
@@ -904,75 +765,53 @@
             .Output("gt_label")
             .Output("gt_segm")
             .Output("gt_segm_index")
-            .Build()
-        )
+            .Attr("session_id", flow.current_scope().session_id)
+            .Attr("annotation_file", annotation_file)
+            .Attr("image_dir", image_dir)
+            .Attr("batch_size", batch_size)
+            .Attr("shuffle_after_epoch", shuffle)
+            .Attr("random_seed", random_seed)
+            .Attr("group_by_ratio", group_by_aspect_ratio)
+            .Attr(
+                "remove_images_without_annotations", remove_images_without_annotations
+            )
+            .Attr("stride_partition", stride_partition)
+            .Attr("nd_sbp", nd_sbp)
+            .Build()
+        )
+        self.attrs = flow._oneflow_internal.MutableCfgAttrMap()
 
     def forward(self):
         if self.placement is None:
             # local apply
-            outputs = _C.dispatch_coco_reader(
-                self._op,
-                session_id=flow.current_scope().session_id,
-                annotation_file=self.annotation_file,
-                image_dir=self.image_dir,
-                batch_size=self.batch_size,
-                shuffle_after_epoch=self.shuffle,
-                random_seed=self.random_seed,
-                group_by_ratio=self.group_by_aspect_ratio,
-                remove_images_without_annotations=self.remove_images_without_annotations,
-                stride_partition=self.stride_partition,
-                device=self.device,
-            )
+            outputs = self._op.apply(self.device, self.attrs)
         else:
             # consistent apply
-            outputs = _C.dispatch_coco_reader(
-                self._op,
-                session_id=flow.current_scope().session_id,
-                annotation_file=self.annotation_file,
-                image_dir=self.image_dir,
-                batch_size=self.batch_size,
-                shuffle_after_epoch=self.shuffle,
-                random_seed=self.random_seed,
-                group_by_ratio=self.group_by_aspect_ratio,
-                remove_images_without_annotations=self.remove_images_without_annotations,
-                stride_partition=self.stride_partition,
-                placement=self.placement,
-                sbp=self.sbp,
-            )
-<<<<<<< HEAD
+            outputs = self._op.apply(self.placement, self.sbp, self.attrs)
+
         # COCOReader has multiple output, so it return a TensorTuple
         # convert TensorTuple to tuple of Tensor
         assert isinstance(outputs, TensorTuple)
         ret = tuple(out for out in outputs)
         return ret
-=======
-        return outputs
->>>>>>> 675aa029
 
 
 class ImageBatchAlign(Module):
     def __init__(self, shape: Sequence[int], dtype: flow.dtype, alignment: int):
         super().__init__()
         self._op = (
-<<<<<<< HEAD
-            flow.builtin_op("image_batch_align").Input("in").Output("out").Build()
-=======
-            flow.stateful_op("image_batch_align").Input("in").Output("out").Build()
->>>>>>> 675aa029
-        )
-        self.shape = shape
-        self.dtype = dtype
-        self.alignment = alignment
+            flow.builtin_op("image_batch_align")
+            .Input("in")
+            .Output("out")
+            .Attr("shape", shape)
+            .Attr("data_type", dtype)
+            .Attr("alignment", alignment)
+            .Attr("dynamic_out", False)
+            .Build()
+        )
 
     def forward(self, input):
-        return _C.dispatch_image_batch_align(
-            self._op,
-            input,
-            shape=self.shape,
-            data_type=self.dtype,
-            alignment=self.alignment,
-            dynamic_out=False,
-        )
+        return self._op(input)[0]
 
 
 class OFRecordBytesDecoder(Module):
@@ -1027,16 +866,15 @@
         if name is not None:
             print("WARNING: name has been deprecated and has NO effect.\n")
         self._op = (
-<<<<<<< HEAD
-            flow.builtin_op("ofrecord_bytes_decoder").Input("in").Output("out").Build()
-=======
-            flow.stateful_op("ofrecord_bytes_decoder").Input("in").Output("out").Build()
->>>>>>> 675aa029
-        )
-        self.blob_name = blob_name
+            flow.builtin_op("ofrecord_bytes_decoder")
+            .Input("in")
+            .Output("out")
+            .Attr("name", blob_name)
+            .Build()
+        )
 
     def forward(self, input):
-        return _C.dispatch_ofrecord_bytes_decoder(self._op, input, name=self.blob_name)
+        return self._op(input)[0]
 
 
 class GPTIndexedBinDataReader(Module):
@@ -1057,12 +895,7 @@
     ):
         super().__init__()
 
-        self.data_file_prefix = data_file_prefix
-        self.seq_length = seq_length
-        self.num_samples = num_samples
-        self.batch_size = batch_size
-        self.dtype = dtype
-        self.shuffle = shuffle
+        nd_sbp = []
         self.placement = placement
         if placement is None:
             self.device = device or flow.device("cpu")
@@ -1076,12 +909,14 @@
                 for sbp_item in sbp:
                     if not isinstance(sbp_item, flow.sbp.sbp):
                         raise ValueError(f"invalid sbp item: {sbp_item}")
+                    nd_sbp.append(sbp_item._ToAttrStr())
             elif isinstance(sbp, flow.sbp.sbp):
+                nd_sbp.append(sbp._ToAttrStr())
                 sbp = (sbp,)
             else:
                 raise ValueError(f"invalid param sbp: {sbp}")
 
-            if len(sbp) != len(placement.hierarchy):
+            if len(nd_sbp) != len(placement.hierarchy):
                 raise ValueError(
                     "dimensions of sbp and dimensions of hierarchy of placement don't equal"
                 )
@@ -1089,15 +924,12 @@
 
         if random_seed is None:
             random_seed = random.randrange(sys.maxsize)
-        self.random_seed = random_seed
 
         if split_index is None:
             split_index = 0
-        self.split_index = split_index
 
         if split_sizes is None:
             split_sizes = (1,)
-        self.split_sizes = split_sizes
 
         if split_index >= len(split_sizes):
             raise ValueError(
@@ -1106,51 +938,29 @@
                 )
             )
 
-<<<<<<< HEAD
-        op_builder = flow.builtin_op("megatron_gpt_mmap_data_loader").Output("out")
+        op_builder = (
+            flow.builtin_op("megatron_gpt_mmap_data_loader")
+            .Output("out")
+            .Attr("data_file_prefix", data_file_prefix)
+            .Attr("seq_length", seq_length)
+            .Attr("label_length", 1)
+            .Attr("num_samples", num_samples)
+            .Attr("batch_size", batch_size)
+            .Attr("dtype", dtype)
+            .Attr("shuffle", shuffle)
+            .Attr("random_seed", random_seed)
+            .Attr("split_sizes", split_sizes)
+            .Attr("split_index", split_index)
+            .Attr("nd_sbp", nd_sbp)
+        )
         self.op_ = op_builder.Build()
+        self.attrs = flow._oneflow_internal.MutableCfgAttrMap()
 
     def forward(self):
         if self.placement is None:
-            ctx.device = self.device
-=======
-        self.op_ = (
-            flow.stateful_op("megatron_gpt_mmap_data_loader").Output("out").Build()
-        )
-
-    def forward(self):
-        if self.placement is None:
->>>>>>> 675aa029
-            output = _C.dispatch_megatron_gpt_mmap_data_loader(
-                self.op_,
-                data_file_prefix=self.data_file_prefix,
-                seq_length=self.seq_length,
-                label_length=1,
-                num_samples=self.num_samples,
-                batch_size=self.batch_size,
-                dtype=self.dtype,
-                shuffle=self.shuffle,
-                random_seed=self.random_seed,
-                split_sizes=self.split_sizes,
-                split_index=self.split_index,
-                device=self.device,
-            )
-        else:
-            output = _C.dispatch_megatron_gpt_mmap_data_loader(
-                self.op_,
-                data_file_prefix=self.data_file_prefix,
-                seq_length=self.seq_length,
-                label_length=1,
-                num_samples=self.num_samples,
-                batch_size=self.batch_size,
-                dtype=self.dtype,
-                shuffle=self.shuffle,
-                random_seed=self.random_seed,
-                split_sizes=self.split_sizes,
-                split_index=self.split_index,
-                placement=self.placement,
-                sbp=self.sbp,
-            )
+            output = self.op_.apply(self.device, self.attrs)[0]
+        else:
+            output = self.op_.apply(self.placement, self.sbp, self.attrs)[0]
         return output
 
 
