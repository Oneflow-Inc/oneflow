--- conflicted
+++ resolved
@@ -68,14 +68,7 @@
 
     def forward(self):
         if self.placement is not None:
-<<<<<<< HEAD
             res = flow._C.consistent_constant(
-                self.shape, self.value, self.dtype, self.placement, self.sbp,
-            )
-        else:
-            res = flow._C.constant(self.shape, self.value, self.dtype, self.device,)
-=======
-            res = flow.F.consistent_constant(
                 self.shape,
                 self.value,
                 dtype=self.dtype,
@@ -83,10 +76,9 @@
                 sbp=self.sbp,
             )
         else:
-            res = flow.F.constant(
+            res = flow._C.constant(
                 self.shape, self.value, dtype=self.dtype, device=self.device
             )
->>>>>>> a0420311
         res.requires_grad = self.requires_grad
         return res
 
@@ -374,19 +366,11 @@
             new_requires_grad, bool
         ), f"requires_grad parameter not correct, please check!"
         if self.placement is not None:
-<<<<<<< HEAD
             res = flow._C.consistent_constant(
-                new_size, 1.0, new_dtype, self.placement, self.sbp
-            )
-        else:
-            res = flow._C.constant(new_size, 1.0, new_dtype, new_device)
-=======
-            res = flow.F.consistent_constant(
                 new_size, 1.0, dtype=new_dtype, placement=self.placement, sbp=self.sbp
             )
         else:
-            res = flow.F.constant(new_size, 1.0, dtype=new_dtype, device=new_device)
->>>>>>> a0420311
+            res = flow._C.constant(new_size, 1.0, dtype=new_dtype, device=new_device)
         res.requires_grad = new_requires_grad
         return res
 
