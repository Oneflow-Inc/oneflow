--- conflicted
+++ resolved
@@ -71,26 +71,10 @@
     def forward(self):
         if self.placement is not None:
             res = flow.F.consistent_constant(
-<<<<<<< HEAD
-                self.shape,
-                self.value,
-                self.dtype,
-                int(self.placement),
-                list(map(int, self.sbp)),
-            )
-        else:
-            res = flow.F.constant(
-                self.shape,
-                self.value,
-                self.dtype,
-                int(self.device) if self.device is not None else None,
-            )
-=======
                 self.shape, self.value, self.dtype, self.placement, self.sbp,
             )
         else:
             res = flow.F.constant(self.shape, self.value, self.dtype, self.device,)
->>>>>>> 9947b594
         res.requires_grad = self.requires_grad
         return res
 
@@ -315,17 +299,10 @@
         ), f"requires_grad parameter not correct, please check!"
         if self.placement is not None:
             res = flow.F.consistent_constant(
-<<<<<<< HEAD
-                new_size, 1.0, new_dtype, int(self.placement), tuple(map(int, self.sbp))
-            )
-        else:
-            res = flow.F.constant(new_size, 1.0, new_dtype, int(new_device))
-=======
                 new_size, 1.0, new_dtype, self.placement, self.sbp
             )
         else:
             res = flow.F.constant(new_size, 1.0, new_dtype, new_device)
->>>>>>> 9947b594
         res.requires_grad = new_requires_grad
         return res
 
