--- conflicted
+++ resolved
@@ -111,7 +111,7 @@
         assert (
             input.shape[1] == self.num_channels
         ), "The channels of input tensor must equal num_channels"
-<<<<<<< HEAD
+
         if not input.is_cuda:
             origin_shape = input.shape
             reshape_to_1d = flow.reshape(
@@ -133,24 +133,6 @@
             return flow._C.group_norm(
                 input, self.weight, self.bias, self.affine, self.num_groups, self.eps
             )
-=======
-        origin_shape = input.shape
-        reshape_to_1d = flow.reshape(
-            input, shape=[origin_shape[0], self.num_groups, -1]
-        )
-        normalized = layer_norm(
-            reshape_to_1d, normalized_shape=(reshape_to_1d.shape[-1:]), eps=self.eps
-        )
-        normalized = flow.reshape(
-            normalized, shape=[origin_shape[0], self.num_channels, -1]
-        )
-        if self.weight is not None:
-            normalized = normalized * self.weight.reshape(1, self.num_channels, 1)
-        if self.bias is not None:
-            normalized = normalized + self.bias.reshape(1, self.num_channels, 1)
-        res = flow.reshape(normalized, shape=tuple(input.shape))
-        return res
->>>>>>> 61feab08
 
     def extra_repr(self) -> str:
         return "{num_groups}, {num_channels}, eps={eps}, affine={affine}".format(
