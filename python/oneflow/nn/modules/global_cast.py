"""
Copyright 2020 The OneFlow Authors. All rights reserved.

Licensed under the Apache License, Version 2.0 (the "License");
you may not use this file except in compliance with the License.
You may obtain a copy of the License at

    http://www.apache.org/licenses/LICENSE-2.0

Unless required by applicable law or agreed to in writing, software
distributed under the License is distributed on an "AS IS" BASIS,
WITHOUT WARRANTIES OR CONDITIONS OF ANY KIND, either express or implied.
See the License for the specific language governing permissions and
limitations under the License.
"""
import warnings
import pickle

import oneflow as flow
from oneflow.framework.tensor import Tensor
from oneflow.nn.graph.util import ArgsTree


def _check_sbp(sbp):
    if sbp is None:
        pass
    elif isinstance(sbp, (tuple, list)):
        if not all(isinstance(sbp_item, flow.sbp.sbp) for sbp_item in sbp):
            raise TypeError(
                "sbp parameter must be type of oneflow.sbp.sbp or list/tuple of oneflow.sbp.sbp"
            )
    elif isinstance(sbp, flow.sbp.sbp):
        sbp = (sbp,)
    else:
        raise TypeError(f"Invalid parameter sbp with type {type(sbp)}")

    return sbp


<<<<<<< HEAD
def local_to_global_op(input, placement=None, sbp=None, *, check_meta=True):
    # convert None to a tensor with shape 0, in order to input it into flow._C.to_global
    if input is None:
        input = flow.tensor(())

=======
def local_to_global_op(input, placement=None, sbp=None, *, check_meta=True, copy=False):
>>>>>>> 9ed88b09
    assert isinstance(input, Tensor)
    assert input.is_local, "input must be a local tensor"
    if placement is None or sbp is None:
        raise ValueError(
            "Converting a local tensor to global tensor must have placement and sbp parameters."
        )

    assert isinstance(
        placement, flow.placement
    ), f"Invalid parameter placement with type {type(placement)}"

    sbp = _check_sbp(sbp)
    grad_sbp = tuple()
    return flow._C.to_global(input, placement, sbp, grad_sbp, check_meta, copy)


def global_to_global_op(
    input, placement=None, sbp=None, *, grad_sbp=None, check_meta=False, copy=False
):
    assert isinstance(input, Tensor)
    assert input.is_global, "input must be a global tensor"

    sbp = _check_sbp(sbp)
    if placement is None:
        placement = input.placement

    if sbp is None:
        sbp = input.sbp

    assert isinstance(
        placement, flow.placement
    ), f"Invalid parameter placement with type {type(placement)}"

    grad_sbp = _check_sbp(grad_sbp)
    if grad_sbp is None:
        grad_sbp = tuple()
    return flow._C.to_global(input, placement, sbp, grad_sbp, check_meta, copy)


def _to_global_tensor(input_tensor, placement=None, sbp=None, **kwargs):
    # specific operation for None
    if input_tensor is None:
        return local_to_global_op(input=input_tensor, placement=placement, sbp=sbp, **kwargs)
    
    if input_tensor.is_global:
        return global_to_global_op(input=input_tensor, placement=placement, sbp=sbp, **kwargs)
    else:
        if "grad_sbp" in kwargs:
            del kwargs["grad_sbp"]
        return local_to_global_op(input=input_tensor, placement=placement, sbp=sbp, **kwargs)


def _check_input_global(input):
    is_input_global = False
    if input is not None:
        if isinstance(input, Tensor):
            is_input_global = input.is_global
        elif isinstance(input, (dict, tuple, list)):
            is_first_tensor_in_input = True
            input_tree_for_is_global = ArgsTree(input)
            for arg in input_tree_for_is_global.iter_nodes():
                if isinstance(arg, Tensor):
                    if is_first_tensor_in_input:
                        is_input_global = arg.is_global
                        is_first_tensor_in_input = False
                    else:
                        assert arg.is_global == is_input_global, "Tensor(s) in the input must be all local or all global."

    return is_input_global


def _check_placement_on_all_ranks(placement):
    """Determine whether the ranks of placement are same as all ranks
    """
    is_placement_on_all_ranks = False
    all_ranks = flow.env.all_device_placement("cpu").ranks
    if all_ranks.shape == placement.ranks.shape and (all_ranks == placement.ranks).all():
        is_placement_on_all_ranks = True

    return is_placement_on_all_ranks


def to_global_op(input, placement=None, sbp=None, **kwargs):
    r"""Converts the input tensor or input tensor(s) in list/tuple/dict to global tensor(s).
    
    Note:
        Both placement and sbp are required if the input is local, otherwise at least one of placement and sbp is required.

    Args:
        input (oneflow.Tensor/None/list/tuple/dict): the input that needs to be converted.
        placement (oneflow.placement, optional):  the desired placement of the input. Default: None
        sbp (oneflow.sbp.sbp or list/tuple of oneflow.sbp.sbp, optional): the desired sbp of the input. Default: None
    
    Returns:
        The converted input.

    For a tensor input: please refer to the examples in :func:`oneflow.Tensor.to_global`.

    For an input of other type (take a state dict as an example):

    .. code-block:: python

        >>> # Run on 2 ranks respectively
        >>> import oneflow as flow
        >>> from oneflow import nn
        >>> placement = flow.placement("cpu", ranks=[0, 1]) # doctest: +SKIP
        >>> sbp = (flow.sbp.broadcast,) # doctest: +SKIP
        >>> model = nn.Sequential(nn.Linear(8, 4), nn.ReLU(), nn.Linear(4, 2)) # doctest: +SKIP
        >>> global_state_dict = flow.to_global(model.state_dict(), placement, sbp) # doctest: +SKIP
        >>> for val in state_dict.values(): # doctest: +SKIP
        >>>     print(val.is_global) # doctest: +SKIP

    .. code-block:: python

        >>> # results on rank 0
        True
        True
        True
        True

    .. code-block:: python

        >>> # results on rank 1
        True
        True
        True
        True
    """
    is_input_not_tensor_or_none = False
    if (input is not None) and (not isinstance(input, (Tensor, dict, tuple, list))):
        is_input_not_tensor_or_none = True

    if (not is_input_not_tensor_or_none) and (placement is not None) and (not _check_input_global(input)) and \
        (not _check_placement_on_all_ranks(placement)):
        src_rank = placement.ranks.flat[0]
        cur_rank = flow.env.get_rank()

        if cur_rank == src_rank:
            # Replace tensor(s) in the input with None, in order to reduce communication cost
            if isinstance(input, Tensor) or input is None:
                mapped_input_none = None
            else:
                input_tree_none = ArgsTree(input)

                def leaf_fn_to_none(node):
                    if isinstance(node, Tensor):
                        return None
                    else:
                        warnings.warn("Non-Tensor type: {} encountered, it will remain the same.".format(type(node)))
                        return node

                mapped_input_none = input_tree_none.map_leaf(leaf_fn_to_none)

            obj_input = pickle.dumps(mapped_input_none)
            flow._oneflow_internal.cpu_broadcast(obj_input, src_rank)
        else:
            if cur_rank in placement.ranks:
                # Participating in the broadcast process but retaining original value
                flow._oneflow_internal.cpu_broadcast(None, src_rank)
            else:
                # The input of other ranks will be always overwritten no matter what is passed in
                input = pickle.loads(flow._oneflow_internal.cpu_broadcast(None, src_rank))

    if isinstance(input, Tensor) or input is None:
        return _to_global_tensor(input, placement, sbp, **kwargs)
    elif isinstance(input, (dict, tuple, list)):
        input_tree = ArgsTree(input)

        def leaf_fn(node):
            if isinstance(node, Tensor) or node is None:
                return _to_global_tensor(node, placement, sbp, **kwargs)
            else:
                warnings.warn("Non-Tensor type: {} encountered, it will remain the same.".format(type(node)))
                return node

        mapped_input = input_tree.map_leaf(leaf_fn)
        return mapped_input
    else:
        warnings.warn("Non-Tensor type: {} encountered, it will remain the same.".format(type(input)))
        return input


def _flatten_dict(input_dict, output_dict=None, parent_key=None, separator="."):
    """ Flatten any nested dict.
    """
    if output_dict is None:
        output_dict = {}
    
    for key, value in input_dict.items():
        full_key = parent_key + separator + key if parent_key else key
        if isinstance(value, dict):
            _flatten_dict(value, output_dict=output_dict, parent_key=full_key)
        else:
            output_dict[full_key] = value

    return output_dict


def _restore_flat_dict(flat_dict, original_dict, output_dict=None, parent_key="", separator="."):
    """ Restore a flat dict according to the original dict's structure, reverse operation of _flatten_dict function.
    """
    if output_dict is None:
        output_dict = {}
    
    for key, value in original_dict.items():
        full_key = parent_key + separator + key if parent_key else key
        if isinstance(value, dict):
            output_dict[key] = {}
            _restore_flat_dict(flat_dict, value, output_dict=output_dict[key], parent_key=full_key,
                               separator=separator)
        else:
            output_dict[key] = flat_dict[full_key]
            
    return output_dict


def dict_to_global(input_dict, placement, sbp, *, sbp_for_special_keys):
    r"""Converts the input dict containing tensor(s) to global one, supporting to assign different SBP(s) for special
        key(s). Usually used for making graph models's state dict global.

    Args:
        input_dict (dict): the input dict that needs to be converted.
        placement (oneflow.placement): the common placement for all keys.
        sbp (oneflow.sbp.sbp): the default SBP for not special keys.
        sbp_for_special_keys (dict): The keys are str type, and the values are oneflow.sbp.sbp type.
         This is used to specify special SBPs for "System-Train-TrainStep" tensor with shape [1] and 
         other insplitable "small tensors". The keys here support the use of "." to indicate nested dicts.
    """
    assert isinstance(input_dict, dict) or input_dict is None, "The input_dict must be a dict or None!"
    
    if (not _check_input_global(input_dict)) and (not _check_placement_on_all_ranks(placement)):
        src_rank = placement.ranks.flat[0]
        cur_rank = flow.env.get_rank()

        if cur_rank == src_rank:
            # Replace tensor(s) in the input with None, in order to reduce communication cost
            if input_dict is None:
                mapped_input_none = None
            else:
                input_tree_none = ArgsTree(input_dict)

                def leaf_fn_to_none(node):
                    if isinstance(node, Tensor):
                        return None
                    else:
                        warnings.warn("Non-Tensor type: {} encountered, it will remain the same.".format(type(node)))
                        return node

                mapped_input_none = input_tree_none.map_leaf(leaf_fn_to_none)

            obj_input = pickle.dumps(mapped_input_none)
            flow._oneflow_internal.cpu_broadcast(obj_input, src_rank)
        else:
            if cur_rank in placement.ranks:
                # Participating in the broadcast process but retaining original value
                flow._oneflow_internal.cpu_broadcast(None, src_rank)
            else:
                # The input of other ranks will be always overwritten no matter what is passed in
                input_dict = pickle.loads(flow._oneflow_internal.cpu_broadcast(None, src_rank))

    flat_dict = _flatten_dict(input_dict)

    for key in flat_dict.keys():
        if key not in sbp_for_special_keys.keys():
            flat_dict[key] = _to_global_tensor(flat_dict[key], placement=placement, sbp=sbp)
        else:
            flat_dict[key] = _to_global_tensor(flat_dict[key], placement=placement, sbp=sbp_for_special_keys[key])

    input_dict = _restore_flat_dict(flat_dict, input_dict)
    return input_dict


def _to_local_tensor(input_tensor):
    if not input_tensor.is_global:
        warnings.warn("The tensor should be global, local tensor will remain the same.")
        return input_tensor
    return flow._C.to_local(input_tensor)


<<<<<<< HEAD
def to_local_op(input):
    r"""Returns the local part of the input.
    
    Returns:
        The converted input.

    For a tensor input: please refer to the examples in :func:`oneflow.Tensor.to_local`.

    For an input of other type (take a state dict as an example):

    .. code-block:: python

        >>> # Run on 2 ranks respectively
        >>> import oneflow as flow
        >>> from oneflow import nn
        >>> placement = flow.placement("cpu", ranks=[0, 1]) # doctest: +SKIP
        >>> sbp = (flow.sbp.broadcast,) # doctest: +SKIP
        >>> model = nn.Sequential(nn.Linear(8, 4), nn.ReLU(), nn.Linear(4, 2)) # doctest: +SKIP
        >>> model = model.to_global(placement=placement, sbp=sbp) # doctest: +SKIP
        >>> local_state_dict = flow.to_local(model.state_dict()) # doctest: +SKIP
        >>> for val in local_state_dict.values(): # doctest: +SKIP
        >>>     print(val.is_global) # doctest: +SKIP

    .. code-block:: python

        >>> # results on rank 0
        False
        False
        False
        False

    .. code-block:: python

        >>> # results on rank 1
        False
        False
        False
        False
    """
    if isinstance(input, Tensor):
        return _to_local_tensor(input)
    elif isinstance(input, (dict, tuple, list)):
        input_tree = ArgsTree(input)

        def leaf_fn(node):
            if isinstance(node, Tensor):
                return _to_local_tensor(node)
            else:
                warnings.warn("Non-Tensor type: {} encountered, it will remain the same.".format(type(node)))
                return node

        mapped_input = input_tree.map_leaf(leaf_fn)
        return mapped_input
    else:
        warnings.warn("Non-Tensor type: {} encountered, it will remain the same.".format(type(input)))
        return input
=======
def to_local_op(input, *, copy=False):
    assert input.is_global, "Expected global tensor for to_local but got local tensor!"
    return flow._C.to_local(input, copy)
>>>>>>> 9ed88b09
<|MERGE_RESOLUTION|>--- conflicted
+++ resolved
@@ -37,15 +37,12 @@
     return sbp
 
 
-<<<<<<< HEAD
-def local_to_global_op(input, placement=None, sbp=None, *, check_meta=True):
+
+def local_to_global_op(input, placement=None, sbp=None, *, check_meta=True, copy=False):
     # convert None to a tensor with shape 0, in order to input it into flow._C.to_global
     if input is None:
         input = flow.tensor(())
-
-=======
-def local_to_global_op(input, placement=None, sbp=None, *, check_meta=True, copy=False):
->>>>>>> 9ed88b09
+    
     assert isinstance(input, Tensor)
     assert input.is_local, "input must be a local tensor"
     if placement is None or sbp is None:
@@ -318,15 +315,14 @@
     return input_dict
 
 
-def _to_local_tensor(input_tensor):
+def _to_local_tensor(input_tensor, copy):
     if not input_tensor.is_global:
         warnings.warn("The tensor should be global, local tensor will remain the same.")
         return input_tensor
-    return flow._C.to_local(input_tensor)
-
-
-<<<<<<< HEAD
-def to_local_op(input):
+    return flow._C.to_local(input_tensor, copy)
+
+
+def to_local_op(input, *, copy=False):
     r"""Returns the local part of the input.
     
     Returns:
@@ -372,7 +368,7 @@
 
         def leaf_fn(node):
             if isinstance(node, Tensor):
-                return _to_local_tensor(node)
+                return _to_local_tensor(node, copy)
             else:
                 warnings.warn("Non-Tensor type: {} encountered, it will remain the same.".format(type(node)))
                 return node
@@ -381,9 +377,4 @@
         return mapped_input
     else:
         warnings.warn("Non-Tensor type: {} encountered, it will remain the same.".format(type(input)))
-        return input
-=======
-def to_local_op(input, *, copy=False):
-    assert input.is_global, "Expected global tensor for to_local but got local tensor!"
-    return flow._C.to_local(input, copy)
->>>>>>> 9ed88b09
+        return input