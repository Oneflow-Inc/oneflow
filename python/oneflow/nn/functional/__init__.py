"""
Copyright 2020 The OneFlow Authors. All rights reserved.

Licensed under the Apache License, Version 2.0 (the "License");
you may not use this file except in compliance with the License.
You may obtain a copy of the License at

    http://www.apache.org/licenses/LICENSE-2.0

Unless required by applicable law or agreed to in writing, software
distributed under the License is distributed on an "AS IS" BASIS,
WITHOUT WARRANTIES OR CONDITIONS OF ANY KIND, either express or implied.
See the License for the specific language governing permissions and
limitations under the License.
"""
from oneflow.nn.modules.interpolate import interpolate
from oneflow.nn.modules.affine_grid import affine_grid
from oneflow.nn.modules.grid_sample import grid_sample
from oneflow.nn.modules.sparse_softmax_cross_entropy import sparse_softmax_cross_entropy
from oneflow._C import conv1d
from oneflow._C import conv2d
from oneflow._C import conv3d
from oneflow._C import deconv1d as conv_transpose1d
from oneflow._C import deconv2d as conv_transpose2d
from oneflow._C import deconv3d as conv_transpose3d
from oneflow._C import avg_pool1d
from oneflow._C import avg_pool2d
from oneflow._C import avg_pool3d
from .functional_maxpool import max_pool1d
from .functional_maxpool import max_pool2d
from .functional_maxpool import max_pool3d
from .functional_maxpool import adaptive_max_pool1d
from .functional_maxpool import adaptive_max_pool2d
from .functional_maxpool import adaptive_max_pool3d
from oneflow._C import adaptive_avg_pool1d
from oneflow._C import adaptive_avg_pool2d
from oneflow._C import adaptive_avg_pool3d
from oneflow._C import cosine_similarity, pairwise_distance
from oneflow._C import relu
from oneflow._C import hardtanh
from oneflow._C import hardsigmoid
from oneflow._C import hardshrink
from oneflow._C import hardswish
from oneflow._C import leaky_relu
from oneflow._C import elu
from oneflow._C import celu
from oneflow._C import selu
from oneflow._C import sigmoid
from oneflow._C import softshrink
from oneflow._C import prelu
from oneflow._C import gelu_with_approximate as gelu
from oneflow._C import glu
from oneflow._C import logsigmoid
from oneflow._C import log_softmax
from oneflow._C import softsign
from oneflow._C import softmax
from oneflow._C import softplus
from oneflow._C import tanh
from oneflow._C import threshold
from oneflow._C import silu
from oneflow._C import mish
from oneflow.nn.modules.normalization import layer_norm
from oneflow._C import dropout, dropout1d, dropout2d, dropout3d
from oneflow._C import smooth_l1_loss
from .functional_pad import pad
from oneflow._C import triplet_margin_loss
from oneflow._C import ctc_greedy_decoder
from oneflow._C import one_hot
from oneflow._C import normalize
from oneflow._C import mse_loss
from oneflow._C import l1_loss
from oneflow._C import cross_entropy
from oneflow._C import binary_cross_entropy_loss as binary_cross_entropy
from oneflow._C import (
    binary_cross_entropy_with_logits_loss as binary_cross_entropy_with_logits,
)
from oneflow.nn.modules.sparse import embedding
from oneflow.nn.modules.linear import linear
from oneflow.nn.modules.activation import relu6
from oneflow.nn.modules.upsampling import Upsample as upsample
from oneflow._C import unfold
from oneflow._C import fold
<<<<<<< HEAD
from .functional_deform_conv import deform_conv2d
=======
from oneflow._C import kl_div_loss as kl_div
>>>>>>> 50597310
<|MERGE_RESOLUTION|>--- conflicted
+++ resolved
@@ -80,8 +80,5 @@
 from oneflow.nn.modules.upsampling import Upsample as upsample
 from oneflow._C import unfold
 from oneflow._C import fold
-<<<<<<< HEAD
 from .functional_deform_conv import deform_conv2d
-=======
-from oneflow._C import kl_div_loss as kl_div
->>>>>>> 50597310
+from oneflow._C import kl_div_loss as kl_div