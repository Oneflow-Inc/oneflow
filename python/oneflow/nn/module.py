"""
Copyright 2020 The OneFlow Authors. All rights reserved.

Licensed under the Apache License, Version 2.0 (the "License");
you may not use this file except in compliance with the License.
You may obtain a copy of the License at

    http://www.apache.org/licenses/LICENSE-2.0

Unless required by applicable law or agreed to in writing, software
distributed under the License is distributed on an "AS IS" BASIS,
WITHOUT WARRANTIES OR CONDITIONS OF ANY KIND, either express or implied.
See the License for the specific language governing permissions and
limitations under the License.
"""
import itertools
from collections import OrderedDict, namedtuple
from typing import Callable, Dict, Iterator, List, Optional, Set, Tuple, TypeVar, Union
import traceback
import warnings

import numpy as np
import oneflow as flow
from oneflow.framework.tensor import Tensor
from oneflow.nn.parameter import Parameter
from contextlib import contextmanager


class _IncompatibleKeys(
    namedtuple("IncompatibleKeys", ["missing_keys", "unexpected_keys"])
):
    def __repr__(self):
        if not self.missing_keys and (not self.unexpected_keys):
            return "<All keys matched successfully>"
        return super(_IncompatibleKeys, self).__repr__()

    __str__ = __repr__


def _addindent(s_, numSpaces):
    s = s_.split("\n")
    if len(s) == 1:
        return s_
    first = s.pop(0)
    s = [numSpaces * " " + line for line in s]
    s = "\n".join(s)
    s = first + "\n" + s
    return s


T = TypeVar("T", bound="Module")


class Module(object):
    def __init__(self):
        self.training = True
        self._parameters = OrderedDict()
        self._buffers = OrderedDict()
        self._non_persistent_buffers_set = set()
        self._backward_hooks = OrderedDict()
        self._is_full_backward_hook = None
        self._forward_hooks = OrderedDict()
        self._forward_pre_hooks = OrderedDict()
        self._state_dict_hooks = OrderedDict()
        self._load_state_dict_pre_hooks = OrderedDict()
        self._modules = OrderedDict()

    def forward(self, *args, **kwargs):
        raise NotImplementedError()

    def __call__(self, *args, **kwargs):
        for hook in itertools.chain(self._forward_pre_hooks.values()):
            result = hook(self, args)
            if result is not None:
                if not isinstance(result, tuple):
                    result = (result,)
                args = result

        res = self.forward(*args, **kwargs)

        for hook in itertools.chain(self._forward_hooks.values()):
            result = hook(self, args, res)
            if result is not None:
                res = result

        return res

    def add_module(self, name: str, module: Optional["Module"]) -> None:
        """Adds a child module to the current module.

        The module can be accessed as an attribute using the given name.

        Args:
            name (string): name of the child module. The child module can be
                accessed from this module using the given name
            module (Module): child module to be added to the module.
        """
        if not isinstance(module, Module) and module is not None:
            raise TypeError("{} is not a Module subclass".format(type(module)))
        elif not isinstance(name, str):
            raise TypeError("module name should be a string. Got {}".format(type(name)))
        elif hasattr(self, name) and name not in self._modules:
            raise KeyError("attribute '{}' already exists".format(name))
        elif "." in name:
            raise KeyError('module name can\'t contain ".", got: {}'.format(name))
        elif name == "":
            raise KeyError('module name can\'t be empty string ""')
        self._modules[name] = module

    def register_buffer(
        self, name: str, tensor: Optional[Tensor], persistent: bool = True
    ) -> None:
        if "_buffers" not in self.__dict__:
            raise AttributeError("cannot assign buffer before Module.__init__() call")
        elif not isinstance(name, str):
            raise TypeError("buffer name should be a string. Got {}".format(type(name)))
        elif "." in name:
            raise KeyError('buffer name can\'t contain "."')
        elif name == "":
            raise KeyError('buffer name can\'t be empty string ""')
        elif hasattr(self, name) and name not in self._buffers:
            raise KeyError("attribute '{}' already exists".format(name))
        elif tensor is not None and (not isinstance(tensor, Tensor)):
            raise TypeError(
                "cannot assign '{}' object to buffer '{}' (Tensor or None required)".format(
                    type(tensor), name
                )
            )
        else:
            flow._oneflow_internal.dtr.set_non_evictable(tensor)
            self._buffers[name] = tensor
            if persistent:
                self._non_persistent_buffers_set.discard(name)
            else:
                self._non_persistent_buffers_set.add(name)

    def register_parameter(self, name: str, param: Optional[Parameter]) -> None:
        if "_parameters" not in self.__dict__:
            raise AttributeError(
                "cannot assign parameter before Module.__init__() call"
            )
        elif not isinstance(name, str):
            raise TypeError(
                "parameter name should be a string. Got {}".format(type(name))
            )
        elif "." in name:
            raise KeyError('parameter name can\'t contain "."')
        elif name == "":
            raise KeyError('parameter name can\'t be empty string ""')
        elif hasattr(self, name) and name not in self._parameters:
            raise KeyError("attribute '{}' already exists".format(name))
        if param is None:
            self._parameters[name] = None
        elif not isinstance(param, Parameter):
            raise TypeError(
                "cannot assign '{}' object to parameter '{}' (nn.Parameter or None required)".format(
                    type(param), name
                )
            )
        else:
            self._parameters[name] = param

    def __getattr__(self, name: str) -> Union[Tensor, "Module"]:
        if "_parameters" in self.__dict__:
            _parameters = self.__dict__["_parameters"]
            if name in _parameters:
                return _parameters[name]
        if "_buffers" in self.__dict__:
            _buffers = self.__dict__["_buffers"]
            if name in _buffers:
                return _buffers[name]
        if "_modules" in self.__dict__:
            modules = self.__dict__["_modules"]
            if name in modules:
                return modules[name]
        raise AttributeError(
            "'{}' object has no attribute '{}'".format(type(self).__name__, name)
        )

    def __setattr__(self, name: str, value: Union[Tensor, "Module"]) -> None:
        def remove_from(*dicts_or_sets):
            for d in dicts_or_sets:
                if name in d:
                    if isinstance(d, dict):
                        del d[name]
                    else:
                        d.discard(name)

        params = self.__dict__.get("_parameters")
        if isinstance(value, Parameter):
            if params is None:
                raise AttributeError(
                    "cannot assign parameters before Module.__init__() call"
                )
            remove_from(
                self.__dict__,
                self._buffers,
                self._modules,
                self._non_persistent_buffers_set,
            )
            self.register_parameter(name, value)
        elif params is not None and name in params:
            if value is not None:
                raise TypeError(
                    "cannot assign '{}' as parameter '{}' (nn.Parameter or None expected)".format(
                        type(value), name
                    )
                )
            self.register_parameter(name, value)
        else:
            modules = self.__dict__.get("_modules")
            if isinstance(value, Module):
                if modules is None:
                    raise AttributeError(
                        "cannot assign module before Module.__init__() call"
                    )
                remove_from(
                    self.__dict__,
                    self._parameters,
                    self._buffers,
                    self._non_persistent_buffers_set,
                )
                modules[name] = value
            elif modules is not None and name in modules:
                if value is not None:
                    raise TypeError(
                        "cannot assign '{}' as child module '{}' (nn.Module or None expected)".format(
                            type(value), name
                        )
                    )
                modules[name] = value
            else:
                buffers = self.__dict__.get("_buffers")
                if buffers is not None and name in buffers:
                    if value is not None and (not isinstance(value, Tensor)):
                        raise TypeError(
                            "cannot assign '{}' as buffer '{}' (Tensor or None expected)".format(
                                type(value), name
                            )
                        )
                    buffers[name] = value
                else:
                    object.__setattr__(self, name, value)

    def _named_members(self, get_members_fn, prefix="", recurse=True):
        memo = set()
        modules = self.named_modules(prefix=prefix) if recurse else [(prefix, self)]
        for (module_prefix, module) in modules:
            members = get_members_fn(module)
            for (k, v) in members:
                if v is None or v in memo:
                    continue
                memo.add(v)
                name = module_prefix + ("." if module_prefix else "") + k
                yield (name, v)

    def parameters(self, recurse: bool = True) -> Iterator[Parameter]:
        for (name, param) in self.named_parameters(recurse=recurse):
            yield param

    def named_parameters(
        self, prefix: str = "", recurse: bool = True
    ) -> Iterator[Tuple[str, Tensor]]:
        gen = self._named_members(
            lambda module: module._parameters.items(), prefix=prefix, recurse=recurse
        )
        for elem in gen:
            yield elem

    def buffers(self, recurse: bool = True) -> Iterator[Tensor]:
        for (name, buf) in self.named_buffers(recurse=recurse):
            yield buf

    def named_buffers(
        self, prefix: str = "", recurse: bool = True
    ) -> Iterator[Tuple[str, Tensor]]:
        gen = self._named_members(
            lambda module: module._buffers.items(), prefix=prefix, recurse=recurse
        )
        for elem in gen:
            yield elem

    def children(self) -> Iterator["Module"]:
        for (name, module) in self.named_children():
            yield module

    def named_children(self) -> Iterator[Tuple[str, "Module"]]:
        memo = set()
        for (name, module) in self._modules.items():
            if module is not None and module not in memo:
                memo.add(module)
                yield (name, module)

    def modules(self) -> Iterator["Module"]:
        for (name, module) in self.named_modules():
            yield module

    def named_modules(self, memo: Optional[Set["Module"]] = None, prefix: str = ""):
        if memo is None:
            memo = set()
        if self not in memo:
            memo.add(self)
            yield (prefix, self)
            for (name, module) in self._modules.items():
                if module is None:
                    continue
                submodule_prefix = prefix + ("." if prefix else "") + name
                for m in module.named_modules(memo, submodule_prefix):
                    yield m

    def train(self: T, mode: bool = True) -> T:
        self.training = mode
        for module in self.children():
            module.train(mode)
        return self

    def eval(self: T) -> T:
        return self.train(False)

    def zero_grad(self, set_to_none: bool = False) -> None:
        r"""Sets gradients of all model parameters to zero. See similar function
        under :class:`oneflow.optim.Optimizer` for more context.

        Args:
            set_to_none (bool): instead of setting to zero, set the grads to None.
                See :meth:`oneflow.optim.Optimizer.zero_grad` for details.
        """
        if getattr(self, "_is_replica", False):
            warnings.warn(
                "Calling .zero_grad() from a module created with nn.DataParallel() has no effect. "
                "The parameters are copied (in a differentiable manner) from the original module. "
                "This means they are not leaf nodes in autograd and so don't accumulate gradients. "
                "If you need gradients in your forward method, consider using autograd.grad instead."
            )

        for p in self.parameters():
            if p.grad is not None:
                if set_to_none:
                    p.grad = None
                else:
                    if p.grad.grad_fn is not None:
                        p.grad.detach_()
                    else:
                        p.grad.requires_grad_(False)
                    p.grad.zeros_()

    def _save_to_state_dict(self, destination, prefix, keep_vars):
        for (name, param) in self._parameters.items():
            if param is not None:
                destination[prefix + name] = param
        for (name, buf) in self._buffers.items():
            if buf is not None and name not in self._non_persistent_buffers_set:
                destination[prefix + name] = buf

    def _load_from_state_dict(
        self,
        state_dict,
        prefix,
        local_metadata,
        strict,
        missing_keys,
        unexpected_keys,
        error_msgs,
    ):
        for hook in self._load_state_dict_pre_hooks.values():
            hook(
                state_dict,
                prefix,
                local_metadata,
                strict,
                missing_keys,
                unexpected_keys,
                error_msgs,
            )
        persistent_buffers = {
            k: v
            for (k, v) in self._buffers.items()
            if k not in self._non_persistent_buffers_set
        }
        local_name_params = itertools.chain(
            self._parameters.items(), persistent_buffers.items()
        )
        local_state = {k: v for (k, v) in local_name_params if v is not None}
        for (name, param) in local_state.items():
            key = prefix + name
            if key in state_dict:
                input_param = state_dict[key]
                if tuple(input_param.shape) != tuple(param.shape):
                    error_msgs.append(
                        "size mismatch for {}: copying a param with shape {} from checkpoint, the shape in current model is {}.".format(
                            key, input_param.shape, param.shape
                        )
                    )
                    continue
                try:
                    with flow.no_grad():
                        param.copy_(input_param)
                except Exception as ex:
                    error_msgs.append(
                        'While copying the parameter "{}", an exception occurred : \n\n{}.'.format(
                            key,
                            "".join(
                                map(
                                    lambda line: "\t" + line,
                                    traceback.format_exc().splitlines(True),
                                )
                            ),
                        )
                    )
            elif strict:
                missing_keys.append(key)
        if strict:
            for key in state_dict.keys():
                if key.startswith(prefix):
                    input_name = key[len(prefix) :]
                    input_name = input_name.split(".", 1)[0]
                    if (
                        input_name not in self._modules
                        and input_name not in local_state
                    ):
                        unexpected_keys.append(key)

    def load_state_dict(
        self,
        state_dict: Union[Dict[str, Tensor], Dict[str, Tensor]],
        strict: bool = True,
    ):
        missing_keys = []
        unexpected_keys = []
        error_msgs = []
        metadata = getattr(state_dict, "_metadata", None)
        state_dict = state_dict.copy()
        if metadata is not None:
            state_dict._metadata = metadata

        def load(module, prefix=""):
            local_metadata = {} if metadata is None else metadata.get(prefix[:-1], {})
            module._load_from_state_dict(
                state_dict,
                prefix,
                local_metadata,
                True,
                missing_keys,
                unexpected_keys,
                error_msgs,
            )
            for (name, child) in module._modules.items():
                if child is not None:
                    load(child, prefix + name + ".")

        load(self)
        load = None
        if strict:
            if len(unexpected_keys) > 0:
                error_msgs.insert(
                    0,
                    "Unexpected key(s) in state_dict: {}. ".format(
                        ", ".join(('"{}"'.format(k) for k in unexpected_keys))
                    ),
                )
            if len(missing_keys) > 0:
                error_msgs.insert(
                    0,
                    "Missing key(s) in state_dict: {}. ".format(
                        ", ".join(('"{}"'.format(k) for k in missing_keys))
                    ),
                )
        if len(error_msgs) > 0:
            raise RuntimeError(
                "Error(s) in loading state_dict for {}:\n\t{}".format(
                    self.__class__.__name__, "\n\t".join(error_msgs)
                )
            )
        return _IncompatibleKeys(missing_keys, unexpected_keys)

    def state_dict(
        self, destination=None, prefix="", keep_vars=False
    ) -> Dict[str, Tensor]:
        if destination is None:
            destination = OrderedDict()
            destination._metadata = OrderedDict()
        self._save_to_state_dict(destination, prefix, keep_vars)
        for (name, module) in self._modules.items():
            if module is not None:
                module.state_dict(destination, prefix + name + ".", keep_vars=keep_vars)
        for hook in self._state_dict_hooks.values():
            hook_result = hook(self, destination, prefix)
            if hook_result is not None:
                destination = hook_result
        return destination

    def register_forward_pre_hook(self, hook: Callable[..., None]) -> None:
        self._forward_pre_hooks[len(self._forward_pre_hooks)] = hook

    def register_forward_hook(self, hook: Callable[..., None]) -> None:
        self._forward_hooks[len(self._forward_hooks)] = hook

    def _apply(self, fn, applied_dict=None):
        # A dict to store tensors that has already been applied.
        # There is no need to apply multiple times on a same tensor.
        if applied_dict is None:
            applied_dict = dict()

        for module in self.children():
            module._apply(fn, applied_dict)

        def can_use_assign_copy(tensor, tensor_applied):
            return tensor.is_local == tensor_applied.is_local

        for (key, param) in self._parameters.items():
            if param is None:
                continue

            need_apply = False
            if param not in applied_dict:
                need_apply = True
                assert isinstance(param, Parameter)
                assert param.is_leaf
                with flow.no_grad():
                    param_applied = fn(param)
                param_applied.requires_grad = param.requires_grad

                if param.grad is not None:
                    assert param.grad.is_leaf
                    with flow.no_grad():
                        grad_applied = fn(param.grad)
                    grad_applied.requires_grad = param.grad.requires_grad
                    param_applied.grad = grad_applied
            else:
                param_applied = applied_dict[param]

            if can_use_assign_copy(param_applied, param):
                if need_apply:
                    self._parameters[key].data = param_applied
                    applied_dict[param] = param_applied
                else:
                    # The parameter's data has already been set when it can use assign copy.
                    pass
            else:
                if need_apply:
                    new_param = Parameter(param_applied, param.requires_grad)
                    self._parameters[key] = new_param
                    applied_dict[param] = new_param
                else:
                    self._parameters[key] = applied_dict[param]

        for (key, buf) in self._buffers.items():
            if buf is not None:
<<<<<<< HEAD
                self._buffers[key] = fn(buf)
                # TODO: choose a better way
                flow._oneflow_internal.dtr.set_non_evictable(self._buffers[key])
=======
                if buf not in applied_dict:
                    buf_applied = fn(buf)
                    self._buffers[key] = buf_applied
                    applied_dict[buf] = buf_applied
                else:
                    self._buffers[key] = applied_dict[buf]
>>>>>>> 66e19573
        return self

    def apply(self: T, fn: Callable[["Module"], None]) -> T:
        for module in self.children():
            module.apply(fn)
        fn(self)
        return self

    def to(self, device: Optional[Union[str, flow.device]] = None):
        def convert(t):
            return t.to(device)

        return self._apply(convert)

    def to_consistent(self, *args, **kwargs):
        raise RuntimeError(
            ".to_consistent has been removed, please use .to_global instead"
        )

    def to_global(self, placement=None, sbp=None):
        def convert(t):
            return t.to_global(placement=placement, sbp=sbp)

        return self._apply(convert)

    def cpu(self: T) -> T:
        r"""Moves all model parameters and buffers to the CPU.

        .. note::
            This method modifies the module in-place.

        Returns:
            Module: self
        """
        return self._apply(lambda t: t.cpu())

    def cuda(self: T, device: Optional[Union[int, flow.device]] = None) -> T:
        r"""Moves all model parameters and buffers to the GPU.

        This also makes associated parameters and buffers different objects. So
        it should be called before constructing optimizer if the module will
        live on GPU while being optimized.

        .. note::
            This method modifies the module in-place.

        Args:
            device (int, optional): if specified, all parameters will be
                copied to that device

        Returns:
            Module: self
        """
        return self._apply(lambda t: t.cuda(device))

    def float(self: T) -> T:
        r"""Casts all floating point parameters and buffers to ``float`` datatype.

        .. note::
            This method modifies the module in-place.

        Returns:
            Module: self
        """
        return self._apply(lambda t: t.float() if t.is_floating_point() else t)

    def double(self: T) -> T:
        r"""Casts all floating point parameters and buffers to ``double`` datatype.

        .. note::
            This method modifies the module in-place.

        Returns:
            Module: self
        """
        return self._apply(lambda t: t.double() if t.is_floating_point() else t)

    def _get_name(self):
        return self.__class__.__name__

    def extra_repr(self) -> str:
        """Set the extra representation of the module

        To print customized extra information, you should re-implement
        this method in your own modules. Both single-line and multi-line
        strings are acceptable.
        """
        return ""

    def __repr__(self):
        extra_lines = []
        extra_repr = self.extra_repr()
        if extra_repr:
            extra_lines = extra_repr.split("\n")
        child_lines = []
        for (key, module) in self._modules.items():
            mod_str = repr(module)
            mod_str = _addindent(mod_str, 2)
            child_lines.append("(" + key + "): " + mod_str)
        lines = extra_lines + child_lines
        main_str = self._get_name() + "("
        if lines:
            if len(extra_lines) == 1 and (not child_lines):
                main_str += extra_lines[0]
            else:
                main_str += "\n  " + "\n  ".join(lines) + "\n"
        main_str += ")"
        return main_str

    def _shallow_repr(self):
        extra_lines = []
        extra_repr = self.extra_repr()
        if extra_repr:
            extra_lines = extra_repr.split("\n")
        lines = extra_lines
        main_str = self._get_name() + "("
        if lines:
            if len(extra_lines) == 1:
                main_str += extra_lines[0]
            else:
                main_str += "\n  " + "\n  ".join(lines) + "\n"
        main_str += ")"
        return main_str<|MERGE_RESOLUTION|>--- conflicted
+++ resolved
@@ -546,18 +546,14 @@
 
         for (key, buf) in self._buffers.items():
             if buf is not None:
-<<<<<<< HEAD
-                self._buffers[key] = fn(buf)
-                # TODO: choose a better way
-                flow._oneflow_internal.dtr.set_non_evictable(self._buffers[key])
-=======
                 if buf not in applied_dict:
                     buf_applied = fn(buf)
                     self._buffers[key] = buf_applied
                     applied_dict[buf] = buf_applied
                 else:
                     self._buffers[key] = applied_dict[buf]
->>>>>>> 66e19573
+                # TODO: choose a better way
+                flow._oneflow_internal.dtr.set_non_evictable(self._buffers[key])
         return self
 
     def apply(self: T, fn: Callable[["Module"], None]) -> T:
