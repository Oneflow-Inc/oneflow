--- conflicted
+++ resolved
@@ -1102,17 +1102,6 @@
         fn(self)
         return self
 
-<<<<<<< HEAD
-    def to(
-        self,
-        device: Optional[Union[str, flow.device]] = None,
-        dtype: Optional[flow.dtype] = None,
-    ):
-        r"""
-        to(device=None)
-        
-        Moves the parameters and buffers.
-=======
     @overload
     def to(
         self: T,
@@ -1139,7 +1128,6 @@
 
         .. function:: to(dtype)
            :noindex:
->>>>>>> fca713f4
 
         .. function:: to(tensor)
            :noindex:
@@ -1233,11 +1221,7 @@
                 )
 
         def convert(t):
-<<<<<<< HEAD
-            return t.to(device, dtype)
-=======
             return t.to(device, dtype if t.is_floating_point() else None)
->>>>>>> fca713f4
 
         return self._apply(convert)
 
