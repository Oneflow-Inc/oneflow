--- conflicted
+++ resolved
@@ -30,15 +30,9 @@
             if ready:
                 ddp_state_for_reversed_params[cur_param][1] = True
                 if cur_param is param:
-<<<<<<< HEAD
-                    ret = flow._C.all_reduce(grad)
+                    ret = flow._C.local_all_reduce(grad)
                 else:
-                    cur_param.grad = flow._C.all_reduce(cur_param.grad)
-=======
-                    ret = flow.F.local_all_reduce(grad)
-                else:
-                    cur_param.grad = flow.F.local_all_reduce(cur_param.grad)
->>>>>>> a0420311
+                    cur_param.grad = flow._C.local_all_reduce(cur_param.grad)
             else:
                 break
         return ret
@@ -53,11 +47,7 @@
     with flow.no_grad():
         for x in module.parameters():
             requires_grad = x.requires_grad
-<<<<<<< HEAD
-            x.copy_(flow._C.broadcast(x))
-=======
-            flow.F.broadcast(x, inplace=True)
->>>>>>> a0420311
+            flow._C.broadcast(x, inplace=True)
             # TODO: fix the bug that x's requires_grad is discarded
             # after flow._C.broadcast
             x.requires_grad_(requires_grad)
@@ -86,11 +76,7 @@
         def pre_forward_hook(module, input):
             with flow.no_grad():
                 for x in module.buffers():
-<<<<<<< HEAD
-                    x.copy_(flow._C.broadcast(x))
-=======
-                    flow.F.broadcast(x, inplace=True)
->>>>>>> a0420311
+                    flow._C.broadcast(x, inplace=True)
 
         module.register_forward_pre_hook(pre_forward_hook)
 
