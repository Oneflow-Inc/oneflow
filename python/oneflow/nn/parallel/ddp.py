"""
Copyright 2020 The OneFlow Authors. All rights reserved.

Licensed under the Apache License, Version 2.0 (the "License");
you may not use this file except in compliance with the License.
You may obtain a copy of the License at

    http://www.apache.org/licenses/LICENSE-2.0

Unless required by applicable law or agreed to in writing, software
distributed under the License is distributed on an "AS IS" BASIS,
WITHOUT WARRANTIES OR CONDITIONS OF ANY KIND, either express or implied.
See the License for the specific language governing permissions and
limitations under the License.
"""
from collections import OrderedDict

import oneflow as flow
from oneflow.framework.tensor_tuple_util import convert_to_tensor_tuple


def allreduce_fn(ddp_state_for_reversed_params, param):
    def allreduce(grad):
        ddp_state_for_reversed_params[param][0] = True
        ret = None
        for cur_param, (ready, deleted) in ddp_state_for_reversed_params.items():
            if deleted:
                continue
            if ready:
                ddp_state_for_reversed_params[cur_param][1] = True
                if cur_param is param:
                    ret = flow._C.local_all_reduce(grad)
                else:
                    cur_param.grad = flow._C.local_all_reduce(cur_param.grad)
            else:
                break
        return ret

    return allreduce


def DistributedDataParallel(
    module: "flow.nn.Module", *, broadcast_buffers: bool = True
):
    world_size = flow.env.get_world_size()
    with flow.no_grad():
        for x in module.parameters():
            requires_grad = x.requires_grad
            flow._C.broadcast(x, inplace=True)
            # TODO: fix the bug that x's requires_grad is discarded
            # after flow._C.broadcast
            x.requires_grad_(requires_grad)

    ddp_state_for_reversed_params = OrderedDict(
        reversed([(x, [False, False]) for x in module.parameters() if x.requires_grad])
    )
    module._ddp_state_for_reversed_params = ddp_state_for_reversed_params
    for param in module.parameters():
        param.register_hook(lambda grad: grad / world_size)
        param.register_hook(allreduce_fn(ddp_state_for_reversed_params, param))

    def post_forward_hook(module, input, output):
        ddp_state_for_reversed_params = module._ddp_state_for_reversed_params
        for state in ddp_state_for_reversed_params.values():
            state[0], state[1] = False, False
        if isinstance(output, (tuple, list)):
            if isinstance(output[0], dict):
                # For List[Dict[Tensor]] return type.
                out_key_list = []
                out_val_list = []
                for out in output:
                    out_keys = list(out.keys())
                    out_values = list(out.values())
                    out_key_list.append(out_keys)
                    out_val_list.extend(out_values)
                out_values = flow._C.select_top_n(
                    convert_to_tensor_tuple(
                        [*out_val_list, *ddp_state_for_reversed_params.keys()]
                    ),
                    n=len(out_val_list),
                )
                output = []
                for i, keys in enumerate(out_key_list):
                    output.append(
                        dict(zip(keys, out_values[i * len(keys) : (i + 1) * len(keys)]))
                    )
                return output
            else:
                # For List[Tensor] return type.
                output = flow._C.select_top_n(
                    convert_to_tensor_tuple(
                        [*output, *ddp_state_for_reversed_params.keys()]
                    ),
                    n=len(output),
                )
        elif isinstance(output, dict):
            # For Dict[Tensor] return type.
            out_keys = list(output.keys())
            out_values = list(output.values())
            out_values = flow._C.select_top_n(
                convert_to_tensor_tuple(
                    [*out_values, *ddp_state_for_reversed_params.keys()]
                ),
                n=len(out_values),
            )
            return dict(zip(out_keys, out_values))
        else:
            # For Tensor return type.
            output = flow._C.select_top_n(
                convert_to_tensor_tuple(
                    [output, *ddp_state_for_reversed_params.keys()]
                ),
                n=1,
            )[0]
        return output

    module.register_forward_hook(post_forward_hook)

    if broadcast_buffers:

        def pre_forward_hook(module, input):
            with flow.no_grad():
                buffers = list(module.buffers())
<<<<<<< HEAD
                flow._C.stream_touch(buffers)  # for reusing soft syncs
=======
                if len(buffers) > 0:
                    flow._C.stream_touch(buffers)  # for reusing soft syncs
>>>>>>> 830c31a7
                for x in buffers:
                    flow._C.broadcast(x, inplace=True)

        module.register_forward_pre_hook(pre_forward_hook)

    return module<|MERGE_RESOLUTION|>--- conflicted
+++ resolved
@@ -121,12 +121,8 @@
         def pre_forward_hook(module, input):
             with flow.no_grad():
                 buffers = list(module.buffers())
-<<<<<<< HEAD
-                flow._C.stream_touch(buffers)  # for reusing soft syncs
-=======
                 if len(buffers) > 0:
                     flow._C.stream_touch(buffers)  # for reusing soft syncs
->>>>>>> 830c31a7
                 for x in buffers:
                     flow._C.broadcast(x, inplace=True)
 
