"""
Copyright 2020 The OneFlow Authors. All rights reserved.

Licensed under the Apache License, Version 2.0 (the "License");
you may not use this file except in compliance with the License.
You may obtain a copy of the License at

    http://www.apache.org/licenses/LICENSE-2.0

Unless required by applicable law or agreed to in writing, software
distributed under the License is distributed on an "AS IS" BASIS,
WITHOUT WARRANTIES OR CONDITIONS OF ANY KIND, either express or implied.
See the License for the specific language governing permissions and
limitations under the License.
"""
from collections import OrderedDict

import oneflow as flow
from oneflow.ops.builtin_ops import BuiltinOp as builtin_op
from oneflow.framework.tensor_tuple_util import convert_to_tensor_tuple


def allreduce_fn(ddp_state_for_reversed_params, param):
    def allreduce(grad):
        ddp_state_for_reversed_params[param][0] = True
        ret = None
        for cur_param, (ready, deleted) in ddp_state_for_reversed_params.items():
            if deleted:
                continue
            if ready:
                ddp_state_for_reversed_params[cur_param][1] = True
<<<<<<< HEAD
                if cur_param == param:
                    ret = flow.F.all_reduce(grad)
=======
                if cur_param is param:
                    ret = flow.F.all_reduce(grad)[0]
>>>>>>> 71b4cad9
                else:
                    cur_param.grad = flow.F.all_reduce(cur_param.grad)
            else:
                break
        return ret

    return allreduce


def DistributedDataParallel(module: "flow.nn.Module"):
    world_size = flow.framework.distribute.get_world_size()
    # TODO(jianhao): broadcast parameters and buffers
    ddp_state_for_reversed_params = OrderedDict(
        reversed([(x, [False, False]) for x in module.parameters()])
    )
    module._ddp_state_for_reversed_params = ddp_state_for_reversed_params
    for param in module.parameters():
        param.register_hook(lambda grad: grad / world_size)
        param.register_hook(allreduce_fn(ddp_state_for_reversed_params, param))

    def hook(module, input, output):
        ddp_state_for_reversed_params = module._ddp_state_for_reversed_params
        for state in ddp_state_for_reversed_params.values():
            state[0], state[1] = False, False
        output = flow.F.select_first(
            convert_to_tensor_tuple([output, *ddp_state_for_reversed_params.keys()])
        )
        return output

    module.register_forward_hook(hook)
    return module<|MERGE_RESOLUTION|>--- conflicted
+++ resolved
@@ -29,13 +29,8 @@
                 continue
             if ready:
                 ddp_state_for_reversed_params[cur_param][1] = True
-<<<<<<< HEAD
-                if cur_param == param:
-                    ret = flow.F.all_reduce(grad)
-=======
                 if cur_param is param:
                     ret = flow.F.all_reduce(grad)[0]
->>>>>>> 71b4cad9
                 else:
                     cur_param.grad = flow.F.all_reduce(cur_param.grad)
             else:
