"""
Copyright 2020 The OneFlow Authors. All rights reserved.

Licensed under the Apache License, Version 2.0 (the "License");
you may not use this file except in compliance with the License.
You may obtain a copy of the License at

    http://www.apache.org/licenses/LICENSE-2.0

Unless required by applicable law or agreed to in writing, software
distributed under the License is distributed on an "AS IS" BASIS,
WITHOUT WARRANTIES OR CONDITIONS OF ANY KIND, either express or implied.
See the License for the specific language governing permissions and
limitations under the License.
"""
from collections import OrderedDict
from functools import partial
from typing import Iterator, Optional, Set, Union

import oneflow._oneflow_internal
import oneflow.framework.graph_build_util as graph_build_util
from oneflow.framework.tensor import Tensor, TensorTuple
from oneflow.nn.module import Module
from oneflow.nn.parameter import Parameter
from oneflow.nn.util import add_indent


class BlockType:
    NONE = "NONE"
    MODULE = "MODULE"
    PARAMETER = "PARAMETER"
    BUFFER = "BUFFER"


class Block(object):
    def __init__(
        self,
        prefix: str = "",
        name: str = "",
        value: Union[Module, Parameter, Tensor] = None,
    ):
        assert not isinstance(value, Block)
        self._name = name
        self._name_prefix = prefix
        self._type = BlockType.NONE
        self._origin = value
        self.config = BlockConfig()
        self._scope = None
        self._prev_scope = None
        self._debug = False
        if isinstance(value, Module):
            self._type = BlockType.MODULE
            self._is_executing_forward = False
            self._modules = OrderedDict()
            self._parameters = OrderedDict()
            self._buffers = OrderedDict()
            for (n, m) in list(value.named_children()):
                self.__setattr__(n, Block(self._name_prefix + self._name + ".", n, m))
            for (n, p) in list(value.named_parameters("", False)):
                self.__setattr__(n, Block(self._name_prefix + self._name + ".", n, p))
            for (n, b) in list(value.named_buffers("", False)):
                self.__setattr__(n, Block(self._name_prefix + self._name + ".", n, b))
            self._args_repr = []
            self._outs_repr = []
        elif isinstance(value, Parameter):
            self._type = BlockType.PARAMETER
            self._lazy_origin = None
            self._lazy_origin_builder = None
        elif isinstance(value, Tensor):
            self._type = BlockType.BUFFER
            self._lazy_origin = None
            self._lazy_origin_builder = None
        else:
            raise NotImplementedError()

    @property
    def name(self):
        return self._name

    @property
    def name_prefix(self):
        return self._name_prefix

    @property
    def type(self):
        return self._type

    @property
    def origin(self):
        return self._origin

    @property
    def lazy_origin(self):
        assert (
            self._type == BlockType.PARAMETER or self._type == BlockType.BUFFER
        ), "Only Parameter or Buffer Block has lazy_origin"
        return self._lazy_origin

    def lazy_origin_builder(self):
        assert (
            self._type == BlockType.PARAMETER or self._type == BlockType.BUFFER
        ), "Only Parameter or Buffer Block has lazy_origin_builder"
        return self._lazy_origin_builder

    def set_lazy_origin_builder(self, fn=None):
        assert (
            self._type == BlockType.PARAMETER or self._type == BlockType.BUFFER
        ), "Only Parameter or Buffer Block has lazy_origin_builder"
        self._lazy_origin_builder = fn

    @property
    def prev_scope(self):
        if self._prev_scope is None:
            self._prev_scope = oneflow._oneflow_internal.GetCurrentScope()
        return self._prev_scope

    @property
    def scope(self):
        if self._scope is None:
            self._scope = graph_build_util.make_new_block_scope(self.prev_scope, self)
        return self._scope

    def debug(self, mode: bool = True) -> None:
        self._debug = mode
        if self._type == BlockType.MODULE:

            def _set_child(d):
                for (_, n) in d.items():
                    n.debug(mode)

            _set_child(self._modules)
            _set_child(self._parameters)
            _set_child(self._buffers)

    def scope_context(self):
        return graph_build_util.BlockScopeContext(self.prev_scope, self.scope)

    def __call__(self, *args):
        assert self._type == BlockType.MODULE
        if self._debug:
            print(self._shallow_repr())

        for idx, arg in enumerate(args):
<<<<<<< HEAD
            in_repr = arg._meta_repr() if isinstance(arg, Tensor) else str(type(arg))
=======
            meta_repr_str = (
                arg._meta_repr() if isinstance(arg, Tensor) else str(type(arg))
            )
>>>>>>> 963cc01b
            in_str = (
                "(INPUT:_"
                + self.name_prefix
                + self.name
                + "-input_"
                + str(idx)
                + ":"
<<<<<<< HEAD
                + in_repr
=======
                + meta_repr_str
>>>>>>> 963cc01b
                + ")"
            )
            if not isinstance(arg, Tensor):
                in_str = "[WARNING]" + in_str
            self._args_repr.append(in_str)
            if self._debug:
                print(in_str)

                def _print_state(d):
                    for (_, n) in d.items():
                        print(n._shallow_repr())

                _print_state(self._parameters)
                _print_state(self._buffers)

        result = self._origin.__class__.__call__(self, *args)

<<<<<<< HEAD
        outputs = ()
        if not (type(result) is tuple or type(result) is list):
            outputs = (result,)
        else:
=======
        if result is None:
            outputs = tuple()
        elif isinstance(result, (tuple, list)):
            outputs = result
        elif isinstance(result, Tensor):
            outputs = (result,)
        elif isinstance(result, TensorTuple):
>>>>>>> 963cc01b
            outputs = result
        else:
            raise ValueError(f"Unsupported result type {type(result)}")

        for idx, out in enumerate(outputs):
            out_repr = out._meta_repr() if isinstance(out, Tensor) else str(type(out))
            out_str = (
                "(OUTPUT:_"
                + self.name_prefix
                + self.name
                + "-output_"
                + str(idx)
                + ":"
                + out_repr
                + ")"
            )
            if not isinstance(out, Tensor):
                out_str = "[WARNING]" + out_str

            self._outs_repr.append(out_str)
            if self._debug:
                print(out_str)

        return result

    def __iter__(self) -> Iterator["Block"]:
        assert self._type == BlockType.MODULE
        return iter(self._modules.values())

    def forward(self, *args):
        assert self._type == BlockType.MODULE
        self._is_executing_forward = True
        with self.scope_context():
            result = self._origin.__class__.forward(self, *args)
        self._is_executing_forward = False
        return result

    def modules(self, memo: Optional[Set["Block"]] = None) -> Iterator["Block"]:
        assert self._type == BlockType.MODULE
        if memo is None:
            memo = set()
        if self not in memo:
            memo.add(self)
            yield self
            for (name, module) in self._modules.items():
                if module is None:
                    continue
                for m in module.modules(memo):
                    yield m

    def _members(self, get_members_fn, recurse=True) -> Iterator["Block"]:
        assert self._type == BlockType.MODULE
        memo = set()
        modules = self.modules() if recurse else [self]
        for module in modules:
            members = get_members_fn(module)
            for (k, v) in members:
                if v is None or v in memo:
                    continue
                memo.add(v)
                yield v

    def parameters(self, recurse: bool = True) -> Iterator["Block"]:
        assert self._type == BlockType.MODULE
        gen = self._members(lambda module: module._parameters.items(), recurse=recurse)
        for elem in gen:
            yield elem

    def buffers(self, recurse: bool = True) -> Iterator["Block"]:
        assert self._type == BlockType.MODULE
        gen = self._members(lambda module: module._buffers.items(), recurse=recurse)
        for elem in gen:
            yield elem

    def __setattr__(self, name: str, value=None) -> None:
        if value is None or not isinstance(value, Block):
            self.__dict__[name] = value
        else:
            dicts_or_sets = (
                self.__dict__,
                self._modules,
                self._parameters,
                self._buffers,
            )
            for d in dicts_or_sets:
                if name in d:
                    raise AttributeError(
                        "'{}' object has duplicated attribute named '{}'".format(
                            self._name, name
                        )
                    )
            if value.type == BlockType.MODULE:
                self._modules[name] = value
            elif value.type == BlockType.PARAMETER:
                self._parameters[name] = value
            elif value.type == BlockType.BUFFER:
                self._buffers[name] = value
            else:
                raise AttributeError(
                    "'{}' object are not allowed to set attribute named '{}'".format(
                        type(self).__name__, name
                    )
                )

    def __getattr__(self, name: str):
        if name in self.__dict__:
            return self.__dict__[name]
        if self._type == BlockType.MODULE:
            # support get module
            if "_modules" in self.__dict__:
                modules = self.__dict__["_modules"]
                if name in modules:
                    return modules[name]
            # support get parameter
            p_state = self._get_in_states(name, "_parameters")
            if p_state is not None:
                return p_state
            # support get buffer
            b_state = self._get_in_states(name, "_buffers")
            if b_state is not None:
                return b_state
            # support get normal attr
            if name in self._origin.__dict__:
                return self._origin.__dict__[name]
            # support get function
            if hasattr(self._origin, name):
                return partial(getattr(self._origin.__class__, name), self)
        raise AttributeError(
            "'{}' object has no attribute '{}'".format(type(self).__name__, name)
        )

    def _get_in_states(self, name, states_name):
        if states_name not in self.__dict__:
            return None

        _states = self.__dict__[states_name]
        if name not in _states:
            return None

        _s_block = _states[name]
        if graph_build_util.lazy_mode.is_enabled():
            #  lazy
            if _s_block._lazy_origin is None:
                assert _s_block._lazy_origin_builder is not None, (
                    repr(_s_block) + " has no lazy Tensor creation function."
                )
                assert self._is_executing_forward, (
                    repr(_s_block)
                    + "'s first get must happened in it's nn.Module.forward() to generate the right scope."
                )
                with _s_block.scope_context():
                    _s_block._lazy_origin = _s_block._lazy_origin_builder()
            return _s_block._lazy_origin
        elif (
            not graph_build_util.lazy_mode.is_enabled()
        ) and self._is_executing_forward:
            # eager and inside nn.Graph.build()
            return _s_block.origin
        else:
            # outside nn.Graph.build()
            return _s_block

    def __repr__(self):
        lines = None
        if self._type == BlockType.MODULE:
            child_lines = []
            if len(self._args_repr) > 0:
                for in_str in self._args_repr:
                    input_str = add_indent(in_str, 2)
                    child_lines.append(input_str)

            def _append_child(d):
                for (_, n) in d.items():
                    n_str = repr(n)
                    n_str = add_indent(n_str, 2)
                    child_lines.append(n_str)

            _append_child(self._parameters)
            _append_child(self._buffers)
            _append_child(self._modules)

            if len(self._outs_repr) > 0:
                for out_str in self._outs_repr:
                    output_str = add_indent(out_str, 2)
                    child_lines.append(output_str)

            if len(child_lines) > 0:
                lines = child_lines
        main_str = self._shallow_repr() + ": ("
        if lines is not None:
            main_str += "\n  " + "\n  ".join(lines) + "\n"
        main_str += ")"
        return main_str

    def _shallow_repr(self):
        shallow_repr = (
            "("
            + self._type
            + ":"
            + self._name_prefix
            + self._name
            + ":"
            + (
                self._origin._shallow_repr()
                if self._type == BlockType.MODULE
                else (self._origin._meta_repr())
            )
            + ")"
        )
        return shallow_repr


class BlockConfig(object):
    def __init__(self):
        self._stage_id = None
        self._activation_checkpointing = None

    @property
    def stage_id(self):
        return self._stage_id

    @stage_id.setter
    def stage_id(self, value: int = None):
        self._stage_id = value

    @property
    def activation_checkpointing(self):
        return self._activation_checkpointing

    @activation_checkpointing.setter
    def activation_checkpointing(self, value: bool = False):
        self._activation_checkpointing = value<|MERGE_RESOLUTION|>--- conflicted
+++ resolved
@@ -141,13 +141,9 @@
             print(self._shallow_repr())
 
         for idx, arg in enumerate(args):
-<<<<<<< HEAD
-            in_repr = arg._meta_repr() if isinstance(arg, Tensor) else str(type(arg))
-=======
             meta_repr_str = (
                 arg._meta_repr() if isinstance(arg, Tensor) else str(type(arg))
             )
->>>>>>> 963cc01b
             in_str = (
                 "(INPUT:_"
                 + self.name_prefix
@@ -155,11 +151,7 @@
                 + "-input_"
                 + str(idx)
                 + ":"
-<<<<<<< HEAD
-                + in_repr
-=======
                 + meta_repr_str
->>>>>>> 963cc01b
                 + ")"
             )
             if not isinstance(arg, Tensor):
@@ -177,23 +169,11 @@
 
         result = self._origin.__class__.__call__(self, *args)
 
-<<<<<<< HEAD
         outputs = ()
         if not (type(result) is tuple or type(result) is list):
             outputs = (result,)
         else:
-=======
-        if result is None:
-            outputs = tuple()
-        elif isinstance(result, (tuple, list)):
             outputs = result
-        elif isinstance(result, Tensor):
-            outputs = (result,)
-        elif isinstance(result, TensorTuple):
->>>>>>> 963cc01b
-            outputs = result
-        else:
-            raise ValueError(f"Unsupported result type {type(result)}")
 
         for idx, out in enumerate(outputs):
             out_repr = out._meta_repr() if isinstance(out, Tensor) else str(type(out))
