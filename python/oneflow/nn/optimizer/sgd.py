"""
Copyright 2020 The OneFlow Authors. All rights reserved.

Licensed under the Apache License, Version 2.0 (the "License");
you may not use this file except in compliance with the License.
You may obtain a copy of the License at

    http://www.apache.org/licenses/LICENSE-2.0

Unless required by applicable law or agreed to in writing, software
distributed under the License is distributed on an "AS IS" BASIS,
WITHOUT WARRANTIES OR CONDITIONS OF ANY KIND, either express or implied.
See the License for the specific language governing permissions and
limitations under the License.
"""
import collections
import math
from typing import Callable, Dict, Iterator, List, Union

import oneflow as flow
from oneflow.nn.parameter import Parameter

from .optimizer import Optimizer, ParamGroup


class SGD(Optimizer):
    """Implements SGD algorithm.

    This algorithm takes a random sample’s gradient as an approximate estimate of
    the overall gradient in small batch gradient descent.

    When the momentum = 0, the equation of parameters updating is:

        .. math::

            param_{new} = param_{old} - learning\\_rate * grad

    With momentum, the equation of parameters updating is:

        .. math::

            & V_t = \\beta * V_{t-1} - learning\\_rate * (g_t + param_{old} * weight\\_decay)

            & param_{new} = param_{old} + V_t

    Args:
        params (iterable): iterable of parameters to optimize or dicts defining
            parameter groups
        lr (float, optional): learning rate (default: 1e-3)
        momentum (float, optional): Momentum factor (default: 0.0)
        weight_decay (float, optional): weight decay (L2 penalty) (default: 0.0)
<<<<<<< HEAD
=======

>>>>>>> 1958017a
    """

    def __init__(
        self,
        parameters: Union[Iterator[Parameter], List[Dict]],
        lr: float = 0.001,
        momentum: float = 0.0,
        weight_decay: float = 0.0,
    ):
        super().__init__()
        assert lr >= 0.0, f"Invalid learning rate: {lr}"
        assert momentum >= 0.0, f"Invalid momentum: {momentum}"
        assert weight_decay >= 0.0, f"Invalid weight_decay: {weight_decay}"
        self._default_options["lr"] = lr
        self._default_options["momentum"] = momentum
        self._default_options["weight_decay"] = weight_decay
        if isinstance(parameters, collections.abc.Iterator):
            self.param_groups.append(ParamGroup(
                parameters, self._default_options))
        else:
            for param in parameters:
                self.param_groups.append(
                    ParamGroup(param, self._default_options))
        for param_group in self.param_groups:
            for param in param_group.parameters:
                assert param.is_leaf, "parameters must be leaf tensor"
                self._state[param] = dict()
                if param_group["momentum"] != 0.0:
                    self._state[param]["momentum_buf"] = flow.zeros_like(param)
        self._momentum_sgd = (
            flow.builtin_op("momentum_update")
            .Input("model")
            .Input("model_diff")
            .Input("momentum")
            .Attr("l1", 0.0)
            .Attr("weight_decay", 0.0)
            .Build()
        )
        self._sgd = (
            flow.builtin_op("sgd_update")
            .Input("model")
            .Input("model_diff")
            .Attr("weight_decay", 0.0)
            .Attr("l1", 0.0)
            .Build()
        )

    def step(self, closure: Callable = None):
        with flow.no_grad():
            loss = None
            if closure is not None:
                loss = closure()
            for param_group in self.param_groups:
                lr = param_group["lr"]
                l2 = param_group["weight_decay"]
                for param in param_group.parameters:
                    if param.grad is None:
                        continue
                    if param_group["momentum"] == 0.0:
<<<<<<< HEAD
                        self._sgd(
                            param, param.grad, learning_rate_val=lr, l2=l2
                        )
=======
                        self._sgd(param, param.grad, learning_rate_val=lr, l2=l2)
>>>>>>> 1958017a
                    else:
                        momentum_buf = self._state[param]["momentum_buf"]
                        beta = param_group["momentum"]
                        self._momentum_sgd(
                            param,
                            param.grad,
                            momentum_buf,
                            learning_rate_val=lr,
                            l2=l2,
                            beta=beta,
                        )
            self._state["step"] = self._state["step"] + 1
            return loss

    def generate_conf_for_graph(self, train_conf, vars_conf):
        for param_group in self.param_groups:
            optimizer_conf = train_conf.mutable_optimizer_conf().Add()
            lr = param_group["lr"]
            beta = param_group["momentum"]
            l2 = param_group["weight_decay"]
<<<<<<< HEAD
=======
            # TODO(): optimizer_conf need to have loss_scale_factor field to support multi scale factor
            base_scale = train_conf.loss_scale_factor()
            assert math.isclose(
                base_scale, 1, rel_tol=1e-4
            ), "nn.Graph only support one scale factor at the moment, base_scale {} vs scale {}".format(
                base_scale, 1
            )
>>>>>>> 1958017a

            optimizer_conf.set_base_learning_rate(lr)
            if beta == 0:
                optimizer_conf.mutable_naive_conf()
            else:
                optimizer_conf.mutable_momentum_conf().set_beta(beta)

            for param in param_group.parameters:
                vars_conf[param].l2 = l2
                if param.requires_grad:
                    optimizer_conf.add_variable_op_names(vars_conf[param].name)<|MERGE_RESOLUTION|>--- conflicted
+++ resolved
@@ -14,7 +14,6 @@
 limitations under the License.
 """
 import collections
-import math
 from typing import Callable, Dict, Iterator, List, Union
 
 import oneflow as flow
@@ -49,10 +48,6 @@
         lr (float, optional): learning rate (default: 1e-3)
         momentum (float, optional): Momentum factor (default: 0.0)
         weight_decay (float, optional): weight decay (L2 penalty) (default: 0.0)
-<<<<<<< HEAD
-=======
-
->>>>>>> 1958017a
     """
 
     def __init__(
@@ -112,13 +107,7 @@
                     if param.grad is None:
                         continue
                     if param_group["momentum"] == 0.0:
-<<<<<<< HEAD
-                        self._sgd(
-                            param, param.grad, learning_rate_val=lr, l2=l2
-                        )
-=======
                         self._sgd(param, param.grad, learning_rate_val=lr, l2=l2)
->>>>>>> 1958017a
                     else:
                         momentum_buf = self._state[param]["momentum_buf"]
                         beta = param_group["momentum"]
@@ -139,16 +128,6 @@
             lr = param_group["lr"]
             beta = param_group["momentum"]
             l2 = param_group["weight_decay"]
-<<<<<<< HEAD
-=======
-            # TODO(): optimizer_conf need to have loss_scale_factor field to support multi scale factor
-            base_scale = train_conf.loss_scale_factor()
-            assert math.isclose(
-                base_scale, 1, rel_tol=1e-4
-            ), "nn.Graph only support one scale factor at the moment, base_scale {} vs scale {}".format(
-                base_scale, 1
-            )
->>>>>>> 1958017a
 
             optimizer_conf.set_base_learning_rate(lr)
             if beta == 0:
