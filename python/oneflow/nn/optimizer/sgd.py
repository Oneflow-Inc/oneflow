--- conflicted
+++ resolved
@@ -48,10 +48,6 @@
         lr (float, optional): learning rate (default: 1e-3)
         momentum (float, optional): Momentum factor (default: 0.0)
         weight_decay (float, optional): weight decay (L2 penalty) (default: 0.0)
-<<<<<<< HEAD
-=======
-
->>>>>>> 706db38c
     """
 
     def __init__(
@@ -130,10 +126,7 @@
             lr = param_group["lr"]
             beta = param_group["momentum"]
             l2 = param_group["weight_decay"]
-<<<<<<< HEAD
-=======
             # TODO(): optimizer_conf need to have loss_scale_factor field to support multi scale factor
->>>>>>> 706db38c
 
             optimizer_conf.set_base_learning_rate(lr)
             if beta == 0:
