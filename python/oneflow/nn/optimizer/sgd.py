"""
Copyright 2020 The OneFlow Authors. All rights reserved.

Licensed under the Apache License, Version 2.0 (the "License");
you may not use this file except in compliance with the License.
You may obtain a copy of the License at

    http://www.apache.org/licenses/LICENSE-2.0

Unless required by applicable law or agreed to in writing, software
distributed under the License is distributed on an "AS IS" BASIS,
WITHOUT WARRANTIES OR CONDITIONS OF ANY KIND, either express or implied.
See the License for the specific language governing permissions and
limitations under the License.
"""
import collections
import math
from typing import Callable, Dict, Iterator, List, Union

import oneflow as flow
from oneflow.nn.parameter import Parameter

from .optimizer import Optimizer, ParamGroup


class SGD(Optimizer):
    """Implements SGD algorithm.

    This algorithm takes a random sample’s gradient as an approximate estimate of
    the overall gradient in small batch gradient descent.

    When the momentum = 0, the equation of parameters updating is:

        .. math::

            param_{new} = param_{old} - learning\\_rate * grad

    With momentum, the equation of parameters updating is:

        .. math::

            & V_t = \\beta * V_{t-1} - learning\\_rate * (g_t * scale + param_{old} * weight\\_decay)

            & param_{new} = param_{old} + V_t

    Args:
        params (iterable): iterable of parameters to optimize or dicts defining
            parameter groups
        lr (float, optional): learning rate (default: 1e-3)
        momentum (float, optional): Momentum factor (default: 0.0)
        weight_decay (float, optional): weight decay (L2 penalty) (default: 0.0)
        scale (float, optional): the scale factor of loss (default: 1.0)

    """

    def __init__(
        self,
        parameters: Union[Iterator[Parameter], List[Dict]],
        lr: float = 0.001,
        momentum: float = 0.0,
        weight_decay: float = 0.0,
        scale: float = 1.0,
    ):
        def _parse_input_parameter(input_params):
            if isinstance(input_params, collections.abc.Iterator):
                self.param_groups.append(
                    ParamGroup(input_params, self._default_options)
                )
            elif isinstance(input_params, collections.abc.Iterable):
                if not isinstance(input_params[0], dict):
                    input_params = [{"params": input_params}]
                for param in input_params:
                    assert isinstance(param, dict)
                    self.param_groups.append(ParamGroup(param, self._default_options))
            else:
                raise TypeError(
                    f"params argument given to the optimizer should be an iterable of Tensors or dicts, but got {type(input_params)}"
                )

        super().__init__()
        assert lr >= 0.0, f"Invalid learning rate: {lr}"
        assert momentum >= 0.0, f"Invalid momentum: {momentum}"
        assert scale >= 0.0, f"Invalid scale factor: {scale}"
        assert weight_decay >= 0.0, f"Invalid weight_decay: {weight_decay}"
        self._default_options["lr"] = lr
        self._default_options["scale"] = scale
        self._default_options["momentum"] = momentum
        self._default_options["weight_decay"] = weight_decay
<<<<<<< HEAD
        _parse_input_parameter(parameters)

=======
        print("sgd parm", parameters)
        if isinstance(parameters, collections.abc.Iterable):
            for param in parameters:
                self.param_groups.append(ParamGroup(param, self._default_options))
        else:
            raise TypeError('optimizer can only optimize iterable')
        # if isinstance(parameters, collections.abc.Iterator):
        #     self.param_groups.append(ParamGroup(parameters, self._default_options))
        # elif isinstance(parameters, collections.abc.Iterable):
        #     if not isinstance(parameters[0], dict):
        #         parameters = [{'params': parameters}]
        #     for param in parameters:
        #         assert isinstance(param, dict)
        #         self.param_groups.append(ParamGroup(param, self._default_options))
        # else:
        #     raise TypeError('optimizer can only optimize iterable')
>>>>>>> 69690e74
        for param_group in self.param_groups:
            for param in param_group.parameters:
                assert param.is_leaf, "parameters must be leaf tensor"
                self._state[param] = dict()
                if param_group["momentum"] != 0.0:
                    self._state[param]["momentum_buf"] = flow.zeros_like(param)
        self._momentum_sgd = (
            flow.builtin_op("momentum_update")
            .Input("model")
            .Input("model_diff")
            .Input("momentum")
            .Attr("l1", 0.0)
            .Attr("weight_decay", 0.0)
            .Build()
        )
        self._sgd = (
            flow.builtin_op("sgd_update")
            .Input("model")
            .Input("model_diff")
            .Attr("weight_decay", 0.0)
            .Attr("l1", 0.0)
            .Build()
        )

    def step(self, closure: Callable = None):
        with flow.no_grad():
            loss = None
            if closure is not None:
                loss = closure()
            for param_group in self.param_groups:
                lr = param_group["lr"]
                scale = param_group["scale"]
                l2 = param_group["weight_decay"]
                for param in param_group.parameters:
                    if param.grad is None:
                        continue
                    if param_group["momentum"] == 0.0:
                        self._sgd(
                            param, param.grad, learning_rate_val=lr, l2=l2, scale=scale
                        )
                    else:
                        momentum_buf = self._state[param]["momentum_buf"]
                        beta = param_group["momentum"]
                        self._momentum_sgd(
                            param,
                            param.grad,
                            momentum_buf,
                            learning_rate_val=lr,
                            l2=l2,
                            scale=scale,
                            beta=beta,
                        )
            self._state["step"] = self._state["step"] + 1
            return loss

    def generate_conf_for_graph(self, train_conf, vars_conf):
        for param_group in self.param_groups:
            optimizer_conf = train_conf.mutable_optimizer_conf().Add()
            lr = param_group["lr"]
            beta = param_group["momentum"]
            scale = param_group["scale"]
            l2 = param_group["weight_decay"]
            # TODO(): optimizer_conf need to have loss_scale_factor field to support multi scale factor
            base_scale = train_conf.loss_scale_factor()
            assert math.isclose(base_scale, 1, rel_tol=1e-4) or math.isclose(
                scale, base_scale, rel_tol=1e-4
            ), "nn.Graph only support one scale factor at the moment, base_scale {} vs scale {}".format(
                base_scale, scale
            )

            train_conf.set_loss_scale_factor(scale)
            optimizer_conf.set_base_learning_rate(lr)
            if beta == 0:
                optimizer_conf.mutable_naive_conf()
            else:
                optimizer_conf.mutable_momentum_conf().set_beta(beta)

            for param in param_group.parameters:
                vars_conf[param].l2 = l2
                if not param.requires_grad:
                    continue
                optimizer_conf.add_variable_op_names(vars_conf[param].name)<|MERGE_RESOLUTION|>--- conflicted
+++ resolved
@@ -63,9 +63,7 @@
     ):
         def _parse_input_parameter(input_params):
             if isinstance(input_params, collections.abc.Iterator):
-                self.param_groups.append(
-                    ParamGroup(input_params, self._default_options)
-                )
+                self.param_groups.append(ParamGroup(input_params, self._default_options))
             elif isinstance(input_params, collections.abc.Iterable):
                 if not isinstance(input_params[0], dict):
                     input_params = [{"params": input_params}]
@@ -74,9 +72,7 @@
                     self.param_groups.append(ParamGroup(param, self._default_options))
             else:
                 raise TypeError(
-                    f"params argument given to the optimizer should be an iterable of Tensors or dicts, but got {type(input_params)}"
-                )
-
+                    f"params argument given to the optimizer should be an iterable of Tensors or dicts, but got {type(input_params)}")
         super().__init__()
         assert lr >= 0.0, f"Invalid learning rate: {lr}"
         assert momentum >= 0.0, f"Invalid momentum: {momentum}"
@@ -86,27 +82,8 @@
         self._default_options["scale"] = scale
         self._default_options["momentum"] = momentum
         self._default_options["weight_decay"] = weight_decay
-<<<<<<< HEAD
         _parse_input_parameter(parameters)
 
-=======
-        print("sgd parm", parameters)
-        if isinstance(parameters, collections.abc.Iterable):
-            for param in parameters:
-                self.param_groups.append(ParamGroup(param, self._default_options))
-        else:
-            raise TypeError('optimizer can only optimize iterable')
-        # if isinstance(parameters, collections.abc.Iterator):
-        #     self.param_groups.append(ParamGroup(parameters, self._default_options))
-        # elif isinstance(parameters, collections.abc.Iterable):
-        #     if not isinstance(parameters[0], dict):
-        #         parameters = [{'params': parameters}]
-        #     for param in parameters:
-        #         assert isinstance(param, dict)
-        #         self.param_groups.append(ParamGroup(param, self._default_options))
-        # else:
-        #     raise TypeError('optimizer can only optimize iterable')
->>>>>>> 69690e74
         for param_group in self.param_groups:
             for param in param_group.parameters:
                 assert param.is_leaf, "parameters must be leaf tensor"
