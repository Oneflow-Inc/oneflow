--- conflicted
+++ resolved
@@ -52,10 +52,7 @@
         eps (float, optional): term added to the denominator to improve
             numerical stability (default: 1e-8)
         weight_decay (float, optional): weight decay (L2 penalty) (default: 0)
-<<<<<<< HEAD
-=======
         do_bias_correction (bool, optional): Whether do bias correction (default: False)
->>>>>>> 1958017a
 
     .. _Adam\\: A Method for Stochastic Optimization:
         https://arxiv.org/abs/1412.6980
@@ -72,10 +69,7 @@
         eps: float = 1e-08,
         weight_decay: float = 0,
         amsgrad: bool = False,
-<<<<<<< HEAD
-=======
         do_bias_correction: bool = False,
->>>>>>> 1958017a
     ):
         super().__init__()
         assert lr >= 0.0, f"Invalid learning rate: {lr}"
@@ -160,13 +154,6 @@
             beta2 = param_group["betas"][1]
 
             epsilon = param_group["eps"]
-            # TODO(): optimizer_conf need to have loss_scale_factor field to support multi scale factor
-            base_scale = train_conf.loss_scale_factor()
-            assert math.isclose(
-                base_scale, 1, rel_tol=1e-4
-            ), "nn.Graph only support one scale factor at the moment, base_scale {} vs scale {}".format(
-                base_scale, 1
-            )
 
             optimizer_conf.set_base_learning_rate(lr)
 
