--- conflicted
+++ resolved
@@ -52,10 +52,7 @@
         eps (float, optional): term added to the denominator to improve
             numerical stability (default: 1e-8)
         weight_decay (float, optional): weight decay (L2 penalty) (default: 0)
-<<<<<<< HEAD
-=======
         do_bias_correction (bool, optional): Whether do bias correction (default: False)
->>>>>>> 706db38c
 
     .. _Adam\\: A Method for Stochastic Optimization:
         https://arxiv.org/abs/1412.6980
@@ -72,10 +69,7 @@
         eps: float = 1e-08,
         weight_decay: float = 0,
         amsgrad: bool = False,
-<<<<<<< HEAD
-=======
         do_bias_correction: bool = False,
->>>>>>> 706db38c
     ):
         super().__init__()
         assert lr >= 0.0, f"Invalid learning rate: {lr}"
