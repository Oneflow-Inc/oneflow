--- conflicted
+++ resolved
@@ -16,7 +16,6 @@
 import collections
 from typing import Callable, Dict, Iterator, List, Union
 
-import math
 import oneflow as flow
 from oneflow.nn.optimizer.optimizer import Optimizer, ParamGroup
 from oneflow.nn.parameter import Parameter
@@ -104,12 +103,10 @@
         self._default_options["weight_decay"] = weight_decay
         self._default_options["centered"] = centered
         if isinstance(parameters, collections.abc.Iterator):
-            self.param_groups.append(ParamGroup(
-                parameters, self._default_options))
+            self.param_groups.append(ParamGroup(parameters, self._default_options))
         else:
             for param in parameters:
-                self.param_groups.append(
-                    ParamGroup(param, self._default_options))
+                self.param_groups.append(ParamGroup(param, self._default_options))
         for param_group in self.param_groups:
             for param in param_group.parameters:
                 assert param.is_leaf, "parameters must be leaf tensor"
@@ -176,27 +173,12 @@
             optimizer_conf = train_conf.mutable_optimizer_conf().Add()
 
             lr = param_group["lr"]
-<<<<<<< HEAD
-=======
-            scale = param_group["scale"]
->>>>>>> 60797889
             decay_rate = param_group["alpha"]
             centered = param_group["centered"]
             weight_decay = param_group["weight_decay"]
 
             epslion = param_group["eps"]
-<<<<<<< HEAD
 
-=======
-            base_scale = train_conf.loss_scale_factor()
-            assert math.isclose(base_scale, 1, rel_tol=1e-4) or math.isclose(
-                scale, base_scale, rel_tol=1e-4
-            ), "nn.Graph only support one scale factor at the moment, base_scale {} vs scale {}".format(
-                base_scale, scale
-            )
-
-            train_conf.set_loss_scale_factor(scale)
->>>>>>> 60797889
             optimizer_conf.set_base_learning_rate(lr)
 
             optimizer_conf.mutable_rmsprop_conf().set_decay_rate(decay_rate)
