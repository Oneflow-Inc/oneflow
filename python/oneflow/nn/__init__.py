"""
Copyright 2020 The OneFlow Authors. All rights reserved.

Licensed under the Apache License, Version 2.0 (the "License");
you may not use this file except in compliance with the License.
You may obtain a copy of the License at

    http://www.apache.org/licenses/LICENSE-2.0

Unless required by applicable law or agreed to in writing, software
distributed under the License is distributed on an "AS IS" BASIS,
WITHOUT WARRANTIES OR CONDITIONS OF ANY KIND, either express or implied.
See the License for the specific language governing permissions and
limitations under the License.
"""
from oneflow.nn.graph import Graph
from oneflow.nn.module import Module
from oneflow.nn.modules.activation import (
    ELU,
    GELU,
    Hardsigmoid,
    Hardswish,
    Hardtanh,
    LeakyReLU,
    LogSigmoid,
    LogSoftmax,
    Mish,
    PReLU,
    ReLU,
    ReLU6,
    Sigmoid,
    Softmax,
    Softplus,
    Tanh,
    SELU,
    SiLU,
    Softsign,
)

from oneflow.nn.modules.all_reduce import AllReduce
from oneflow.nn.modules.batchnorm import BatchNorm1d, BatchNorm2d, BatchNorm3d
from oneflow.nn.modules.container import (
    ModuleDict,
    ModuleList,
    ParameterDict,
    ParameterList,
    Sequential,
)
from oneflow.nn.modules.conv import Conv1d, Conv2d, Conv3d, ConvTranspose2d
from oneflow.nn.modules.min_max_observer import MinMaxObserver
from oneflow.nn.modules.moving_average_min_max_observer import (
    MovingAverageMinMaxObserver,
)
from oneflow.nn.modules.fake_quantization import FakeQuantization
from oneflow.nn.modules.quantization import Quantization

from oneflow.nn.modules.dataset import (
    COCOReader,
    CoinFlip,
    CropMirrorNormalize,
    OFRecordImageDecoder,
    OFRecordImageDecoderRandomCrop,
    OFRecordImageGpuDecoderRandomCropResize,
    OFRecordRawDecoder,
    OFRecordRawDecoder as OfrecordRawDecoder,
    OFRecordReader,
    OFRecordReader as OfrecordReader,
    OFRecordBytesDecoder,
    GPTIndexedBinDataReader,
)

from oneflow.nn.modules.dropout import Dropout
from oneflow.nn.modules.flatten import Flatten
from oneflow.nn.modules.instancenorm import (
    InstanceNorm1d,
    InstanceNorm2d,
    InstanceNorm3d,
)
from oneflow.nn.modules.linear import Identity, Linear
from oneflow.nn.modules.loss import (
    BCELoss,
    BCEWithLogitsLoss,
    CrossEntropyLoss,
    CTCLoss,
    KLDivLoss,
    L1Loss,
    MarginRankingLoss,
    MSELoss,
    NLLLoss,
    SmoothL1Loss,
    CombinedMarginLoss,
)
from oneflow.nn.modules.normalization import GroupNorm, LayerNorm
from oneflow.nn.modules.padding import (
    ConstantPad1d,
    ConstantPad2d,
    ConstantPad3d,
    ReflectionPad2d,
    ReplicationPad2d,
    ZeroPad2d,
)
from oneflow.nn.modules.pixelshuffle import PixelShufflev2 as PixelShuffle
from oneflow.nn.modules.pooling import (
    AvgPool1d,
    AvgPool2d,
    AvgPool3d,
    MaxPool1d,
    MaxPool2d,
    MaxPool3d,
    AdaptiveAvgPool1d,
    AdaptiveAvgPool2d,
    AdaptiveAvgPool3d,
)
from oneflow.nn.modules.sparse import Embedding
from oneflow.nn.modules.upsampling import (
    Upsample,
    UpsamplingBilinear2d,
    UpsamplingNearest2d,
)
<<<<<<< HEAD
from oneflow.nn.modules.zeropad2d import ZeroPad2d
from oneflow.nn.modules.rnn import RNN, GRU, LSTM
from oneflow.nn.modules.unfold import Unfold
from oneflow.nn.modules.fold import Fold
=======
from oneflow.nn.modules.fold import Fold, Unfold

>>>>>>> 76fb5e59
from oneflow.nn.parameter import Parameter
from oneflow.nn import utils

from . import functional

from . import parallel<|MERGE_RESOLUTION|>--- conflicted
+++ resolved
@@ -117,15 +117,10 @@
     UpsamplingBilinear2d,
     UpsamplingNearest2d,
 )
-<<<<<<< HEAD
 from oneflow.nn.modules.zeropad2d import ZeroPad2d
 from oneflow.nn.modules.rnn import RNN, GRU, LSTM
-from oneflow.nn.modules.unfold import Unfold
-from oneflow.nn.modules.fold import Fold
-=======
 from oneflow.nn.modules.fold import Fold, Unfold
 
->>>>>>> 76fb5e59
 from oneflow.nn.parameter import Parameter
 from oneflow.nn import utils
 
