"""
Copyright 2020 The OneFlow Authors. All rights reserved.

Licensed under the Apache License, Version 2.0 (the "License");
you may not use this file except in compliance with the License.
You may obtain a copy of the License at

    http://www.apache.org/licenses/LICENSE-2.0

Unless required by applicable law or agreed to in writing, software
distributed under the License is distributed on an "AS IS" BASIS,
WITHOUT WARRANTIES OR CONDITIONS OF ANY KIND, either express or implied.
See the License for the specific language governing permissions and
limitations under the License.
"""
from oneflow.nn.graph import Graph
from oneflow.nn.module import Module
from oneflow.nn.modules.activation import (
    ELU,
    CELU,
    GELU,
    GLU,
    Hardsigmoid,
    Hardshrink,
    Hardswish,
    Hardtanh,
    LeakyReLU,
    LogSigmoid,
    LogSoftmax,
    Mish,
    PReLU,
    ReLU,
    ReLU6,
    Sigmoid,
    Softmax,
    Softshrink,
    Softplus,
    Tanh,
    SELU,
    SiLU,
    Softsign,
    Threshold,
)

from oneflow.nn.modules.all_reduce import AllReduce
from oneflow.nn.modules.batchnorm import BatchNorm1d, BatchNorm2d, BatchNorm3d
from oneflow.nn.modules.batchnorm_fused import (
    FusedBatchNorm1d,
    FusedBatchNorm2d,
    FusedBatchNorm3d,
)
from oneflow.nn.modules.fused_mlp import FusedMLP

from oneflow.nn.modules.container import (
    ModuleDict,
    ModuleList,
    ParameterDict,
    ParameterList,
    Sequential,
)
from oneflow.nn.modules.conv import (
    Conv1d,
    Conv2d,
    Conv3d,
    ConvTranspose1d,
    ConvTranspose2d,
    ConvTranspose3d,
)
from oneflow.nn.modules.distance import CosineSimilarity
from oneflow.nn.modules.min_max_observer import MinMaxObserver
from oneflow.nn.modules.moving_average_min_max_observer import (
    MovingAverageMinMaxObserver,
)
from oneflow.nn.modules.fake_quantization import FakeQuantization
from oneflow.nn.modules.quantization import Quantization
from oneflow.nn.modules.distributed_partial_fc_sample import (
    DistributedPariticalFCSample,
)

from oneflow.nn.modules.dataset import (
    COCOReader,
    CoinFlip,
    CropMirrorNormalize,
    OFRecordImageDecoder,
    OFRecordImageDecoderRandomCrop,
    OFRecordImageGpuDecoderRandomCropResize,
    OFRecordRawDecoder,
    OFRecordRawDecoder as OfrecordRawDecoder,
    OFRecordReader,
    OFRecordReader as OfrecordReader,
    OFRecordBytesDecoder,
    GPTIndexedBinDataReader,
    OneRecReader,
)

from oneflow.nn.modules.dropout import Dropout
from oneflow.nn.modules.flatten import Flatten
from oneflow.nn.modules.instancenorm import (
    InstanceNorm1d,
    InstanceNorm2d,
    InstanceNorm3d,
)
from oneflow.nn.modules.linear import Identity, Linear
from oneflow.nn.modules.loss import (
    BCELoss,
    BCEWithLogitsLoss,
    CrossEntropyLoss,
    CTCLoss,
    KLDivLoss,
    L1Loss,
    MarginRankingLoss,
    MSELoss,
    NLLLoss,
    SmoothL1Loss,
    CombinedMarginLoss,
    TripletMarginLoss,
)
from oneflow.nn.modules.normalization import GroupNorm, LayerNorm
from oneflow.nn.modules.padding import (
    ConstantPad1d,
    ConstantPad2d,
    ConstantPad3d,
    ReflectionPad2d,
    ReplicationPad2d,
    ZeroPad2d,
)
from oneflow.nn.modules.pixelshuffle import PixelShufflev2 as PixelShuffle
from oneflow.nn.modules.pooling import (
    AvgPool1d,
    AvgPool2d,
    AvgPool3d,
    MaxPool1d,
    MaxPool2d,
    MaxPool3d,
    AdaptiveAvgPool1d,
    AdaptiveAvgPool2d,
    AdaptiveAvgPool3d,
)
from oneflow.nn.modules.sparse import Embedding
from oneflow.nn.modules.upsampling import (
    Upsample,
    UpsamplingBilinear2d,
    UpsamplingNearest2d,
)
from oneflow.nn.modules.fold import Fold, Unfold

from oneflow.nn.parameter import Parameter
from oneflow.nn import utils

from . import functional

from . import parallel

<<<<<<< HEAD
from oneflow.nn.modules.rnn import RNN, LSTM, GRU
from oneflow.nn.modules.contiguous import ContiguousGrad
=======
from oneflow.nn.modules.rnn import (
    RNNCell,
    LSTMCell,
    GRUCell,
    RNN,
    LSTM,
    GRU,
)
>>>>>>> cf12ac7a
<|MERGE_RESOLUTION|>--- conflicted
+++ resolved
@@ -151,10 +151,8 @@
 
 from . import parallel
 
-<<<<<<< HEAD
-from oneflow.nn.modules.rnn import RNN, LSTM, GRU
 from oneflow.nn.modules.contiguous import ContiguousGrad
-=======
+
 from oneflow.nn.modules.rnn import (
     RNNCell,
     LSTMCell,
@@ -162,5 +160,4 @@
     RNN,
     LSTM,
     GRU,
-)
->>>>>>> cf12ac7a
+)