--- conflicted
+++ resolved
@@ -90,7 +90,7 @@
     _set_resource_attr(attrs, val, type_)
 
 
-<<<<<<< HEAD
+
 def api_gpu_device_num(val: int) -> None:
     """Set number of GPUs on each machine to run oneflow on.
 
@@ -99,23 +99,9 @@
         you can't specify different number of GPUs you would like to use on each machine.
     """
 
-    attrs, type_ = api_attrs_and_type[api_gpu_device_num]
-
-    if oneflow._oneflow_internal.flags.with_cuda():
-        _set_resource_attr(attrs, val, type_)
-    else:
-        print(
-            "INFO: for CPU-only OneFlow, oneflow.config.gpu_device_num is equivalent to oneflow.config.cpu_device_num"
-        )
-        print(traceback.format_stack()[-2])
-        _set_resource_attr(attrs, val, type_)
-=======
-@enable_if.condition(hob.in_normal_mode & ~hob.session_initialized)
-def gpu_device_num(val):
     print(
         "'gpu_device_num' has been deprecated, has no effect and will be removed in the future."
     )
->>>>>>> 327a19fb
 
 
 def api_cpu_device_num(val: int) -> None:
@@ -435,7 +421,6 @@
 
 api_attrs_and_type = {
     api_machine_num: ("machine_num", int),
-    api_cpu_device_num: ("cpu_device_num", int),
     api_comm_net_worker_num: ("comm_net_worker_num", int),
     api_max_mdsave_worker_num: ("max_mdsave_worker_num", int),
     api_compute_thread_pool_size: ("compute_thread_pool_size", int),
