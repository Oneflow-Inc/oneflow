"""
Copyright 2020 The OneFlow Authors. All rights reserved.

Licensed under the Apache License, Version 2.0 (the "License");
you may not use this file except in compliance with the License.
You may obtain a copy of the License at

    http://www.apache.org/licenses/LICENSE-2.0

Unless required by applicable law or agreed to in writing, software
distributed under the License is distributed on an "AS IS" BASIS,
WITHOUT WARRANTIES OR CONDITIONS OF ANY KIND, either express or implied.
See the License for the specific language governing permissions and
limitations under the License.
"""
from google.protobuf import text_format

import oneflow
import oneflow.core.common.data_type_pb2 as dtype_util
import oneflow.core.common.error_pb2 as error_util
import oneflow.core.job.env_pb2 as env_pb2
import oneflow.core.job.job_pb2 as job_pb
import oneflow.core.job.job_conf_pb2 as job_conf_pb
import oneflow.core.job.job_set_pb2 as job_set_pb
import oneflow.core.job.placement_pb2 as placement_pb
import oneflow.core.job.resource_pb2 as resource_util
import oneflow.core.operator.op_attribute_pb2 as op_attribute_pb
import oneflow.core.operator.op_conf_pb2 as op_conf_util
import oneflow.core.record.record_pb2 as record_util
import oneflow.core.register.logical_blob_id_pb2 as logical_blob_id_util
from oneflow.core.framework.config_def_pb2 import ConfigDef
from oneflow.core.job.inter_user_job_info_pb2 import InterUserJobInfo


def CurrentResource():
    resource = oneflow._oneflow_internal.CurrentResource()
    return text_format.Parse(resource, resource_util.Resource())


def EnvResource():
    resource = oneflow._oneflow_internal.EnvResource()
    return text_format.Parse(resource, resource_util.Resource())


def GetEnvContext(env_proto):
    assert type(env_proto) is env_pb2.EnvProto
    env_proto_str = text_format.MessageToString(env_proto)
    env_ctx = oneflow._oneflow_internal.EnvContext(env_proto_str)
    return env_ctx


def InitLazyGlobalSession(config_proto):
    assert type(config_proto) is job_set_pb.ConfigProto
    config_proto_str = text_format.MessageToString(config_proto)
    oneflow._oneflow_internal.InitLazyGlobalSession(config_proto_str)


def JobBuildAndInferCtx_Open(job_name):
    job_name = str(job_name)
    oneflow._oneflow_internal.JobBuildAndInferCtx_Open(job_name)


def CurJobBuildAndInferCtx_SetJobConf(job_config_proto):
    assert type(job_config_proto) is job_conf_pb.JobConfigProto, type(job_config_proto)
    job_config_proto_str = text_format.MessageToString(job_config_proto)
    oneflow._oneflow_internal.CurJobBuildAndInferCtx_SetJobConf(job_config_proto_str)


def InferOpConf(op_conf_proto, upstream_signature):
    serialized_op_conf = str(text_format.MessageToString(op_conf_proto))
    serialized_upstream_sig = str(text_format.MessageToString(upstream_signature))
    op_attribute_str = oneflow._oneflow_internal.InferOpConf(
        serialized_op_conf, serialized_upstream_sig
    )
    return text_format.Parse(op_attribute_str, op_attribute_pb.OpAttribute())


def IsInterfaceOpConf(op_conf):
    op_type_field = op_conf.WhichOneof("op_type")
    field_number = op_conf_util.OperatorConf.DESCRIPTOR.fields_by_name[
        op_type_field
    ].number
    return oneflow._oneflow_internal.IsInterfaceOpTypeCase(field_number)


def GetOpParallelSymbolId(op_conf_proto):
    serialized_op_conf = str(text_format.MessageToString(op_conf_proto))
    return oneflow._oneflow_internal.GetOpParallelSymbolId(serialized_op_conf)


def CheckAndCompleteUserOpConf(op_conf_proto):
    serialized_op_conf = str(text_format.MessageToString(op_conf_proto))
    new_op_conf = oneflow._oneflow_internal.CheckAndCompleteUserOpConf(
        serialized_op_conf
    )
    return text_format.Parse(new_op_conf, op_conf_util.OperatorConf())


def GetFunctionConfigDef():
    func_config_def = oneflow._oneflow_internal.GetFunctionConfigDef()
    return text_format.Parse(func_config_def, ConfigDef())


def GetScopeConfigDef():
    scope_config_def = oneflow._oneflow_internal.GetScopeConfigDef()
    return text_format.Parse(scope_config_def, ConfigDef())


<<<<<<< HEAD
def GetInterfaceOpAttributes():
    op_attributes = oneflow._oneflow_internal.GetSerializedInterfaceOpAttributes()
    return text_format.Parse(op_attributes, op_attribute_pb.OpAttributeList())


=======
>>>>>>> 8bdafee1
def GetCurrentJob():
    serialized_job = oneflow._oneflow_internal.GetSerializedCurrentJob()
    ret = job_pb.Job()
    ret.ParseFromString(serialized_job)
    return ret<|MERGE_RESOLUTION|>--- conflicted
+++ resolved
@@ -106,14 +106,6 @@
     return text_format.Parse(scope_config_def, ConfigDef())
 
 
-<<<<<<< HEAD
-def GetInterfaceOpAttributes():
-    op_attributes = oneflow._oneflow_internal.GetSerializedInterfaceOpAttributes()
-    return text_format.Parse(op_attributes, op_attribute_pb.OpAttributeList())
-
-
-=======
->>>>>>> 8bdafee1
 def GetCurrentJob():
     serialized_job = oneflow._oneflow_internal.GetSerializedCurrentJob()
     ret = job_pb.Job()
