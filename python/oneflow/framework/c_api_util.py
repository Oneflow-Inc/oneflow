"""
Copyright 2020 The OneFlow Authors. All rights reserved.

Licensed under the Apache License, Version 2.0 (the "License");
you may not use this file except in compliance with the License.
You may obtain a copy of the License at

    http://www.apache.org/licenses/LICENSE-2.0

Unless required by applicable law or agreed to in writing, software
distributed under the License is distributed on an "AS IS" BASIS,
WITHOUT WARRANTIES OR CONDITIONS OF ANY KIND, either express or implied.
See the License for the specific language governing permissions and
limitations under the License.
"""
from google.protobuf import text_format

import oneflow
import oneflow._oneflow_internal.oneflow.core.job.placement as placement_cfg
import oneflow.core.common.data_type_pb2 as dtype_util
import oneflow.core.common.error_pb2 as error_util
import oneflow.core.job.env_pb2 as env_pb2
import oneflow.core.job.job_pb2 as job_pb
import oneflow.core.job.job_set_pb2 as job_set_pb
import oneflow.core.job.placement_pb2 as placement_pb
import oneflow.core.job.resource_pb2 as resource_util
import oneflow.core.operator.op_attribute_pb2 as op_attribute_pb
import oneflow.core.operator.op_conf_pb2 as op_conf_util
import oneflow.core.record.record_pb2 as record_util
import oneflow.core.register.logical_blob_id_pb2 as logical_blob_id_util
from oneflow.core.framework.config_def_pb2 import ConfigDef
from oneflow.core.job.inter_user_job_info_pb2 import InterUserJobInfo


def CurrentResource():
    resource = oneflow._oneflow_internal.CurrentResource()
    return text_format.Parse(resource, resource_util.Resource())


def EnvResource():
    resource = oneflow._oneflow_internal.EnvResource()
    return text_format.Parse(resource, resource_util.Resource())


<<<<<<< HEAD
def CreateEnv(env_proto):
    assert type(env_proto) is env_pb2.EnvProto
    env_proto_str = text_format.MessageToString(env_proto)
    return oneflow._oneflow_internal.Env(env_proto_str)
=======
def GetEnvContext(env_proto):
    assert type(env_proto) is env_pb2.EnvProto
    env_proto_str = text_format.MessageToString(env_proto)
    env_ctx = oneflow._oneflow_internal.EnvContext(env_proto_str)
    return env_ctx
>>>>>>> d4b391e8


def InitLazyGlobalSession(config_proto):
    assert type(config_proto) is job_set_pb.ConfigProto
    config_proto_str = text_format.MessageToString(config_proto)
    oneflow._oneflow_internal.InitLazyGlobalSession(config_proto_str)


def GetInterUserJobInfo():
    inter_user_job_info = oneflow._oneflow_internal.GetSerializedInterUserJobInfo()
    ret = InterUserJobInfo()
    ret.ParseFromString(inter_user_job_info)
    return ret


def JobBuildAndInferCtx_Open(job_name):
    job_name = str(job_name)
    oneflow._oneflow_internal.JobBuildAndInferCtx_Open(job_name)


def CurJobBuildAndInferCtx_SetJobConf(job_config_proto):
    oneflow._oneflow_internal.CurJobBuildAndInferCtx_SetJobConf(job_config_proto)


def CurJobBuildAndInferCtx_SetTrainConf(train_config_cfg):
    oneflow._oneflow_internal.CurJobBuildAndInferCtx_SetTrainConf(train_config_cfg)


def InferOpConf(op_conf_proto, upstream_signature):
    serialized_op_conf = str(text_format.MessageToString(op_conf_proto))
    serialized_upstream_sig = str(text_format.MessageToString(upstream_signature))
    op_attribute_str = oneflow._oneflow_internal.InferOpConf(
        serialized_op_conf, serialized_upstream_sig
    )
    return text_format.Parse(op_attribute_str, op_attribute_pb.OpAttribute())


def IsInterfaceOpConf(op_conf):
    op_type_field = op_conf.WhichOneof("op_type")
    field_number = op_conf_util.OperatorConf.DESCRIPTOR.fields_by_name[
        op_type_field
    ].number
    return oneflow._oneflow_internal.IsInterfaceOpTypeCase(field_number)


def GetOpParallelSymbolId(op_conf_proto):
    serialized_op_conf = str(text_format.MessageToString(op_conf_proto))
    return oneflow._oneflow_internal.GetOpParallelSymbolId(serialized_op_conf)


def CheckAndCompleteUserOpConf(op_conf_proto):
    serialized_op_conf = str(text_format.MessageToString(op_conf_proto))
    new_op_conf = oneflow._oneflow_internal.CheckAndCompleteUserOpConf(
        serialized_op_conf
    )
    return text_format.Parse(new_op_conf, op_conf_util.OperatorConf())


def CurJobBuildAndInferCtx_AddAndInferConsistentOp(op_conf_proto):
    serialized_op_conf = str(text_format.MessageToString(op_conf_proto))
    add_and_infer = (
        oneflow._oneflow_internal.CurJobBuildAndInferCtx_AddAndInferConsistentOp
    )
    op_attribute_str = add_and_infer(serialized_op_conf)
    return text_format.Parse(op_attribute_str, op_attribute_pb.OpAttribute())


def CurJobBuildAndInferCtx_AddAndInferMirroredOp(op_conf_proto):
    serialized_op_conf = str(text_format.MessageToString(op_conf_proto))
    add_and_infer = (
        oneflow._oneflow_internal.CurJobBuildAndInferCtx_AddAndInferMirroredOp
    )
    op_attribute_str = add_and_infer(serialized_op_conf)
    return text_format.Parse(op_attribute_str, op_attribute_pb.OpAttribute())


def CurJobBuildAndInferCtx_AddLossLogicalBlobName(lbn):
    lbn = str(lbn)
    oneflow._oneflow_internal.CurJobBuildAndInferCtx_AddLossLogicalBlobName(lbn)


def CurJobBuildAndInferCtx_AddLbiAndDiffWatcherUuidPair(lbi_and_uuid):
    serialized = str(text_format.MessageToString(lbi_and_uuid))
    oneflow._oneflow_internal.CurJobBuildAndInferCtx_AddLbiAndDiffWatcherUuidPair(
        serialized
    )


def JobBuildAndInferCtx_IsMirroredBlob(job_name, lbn):
    job_name = str(job_name)
    lbn = str(lbn)
    return oneflow._oneflow_internal.JobBuildAndInferCtx_IsMirroredBlob(job_name, lbn)


def JobBuildAndInferCtx_MirroredBlobGetNumSubLbi(job_name, lbn):
    job_name = str(job_name)
    lbn = str(lbn)
    return oneflow._oneflow_internal.JobBuildAndInferCtx_MirroredBlobGetNumSubLbi(
        job_name, lbn
    )


def JobBuildAndInferCtx_MirroredBlobGetSubLbi(job_name, lbn, index):
    job_name = str(job_name)
    lbn = str(lbn)
    ret = oneflow._oneflow_internal.JobBuildAndInferCtx_MirroredBlobGetSerializedSubLbi(
        job_name, lbn, index
    )
    return text_format.Parse(ret, logical_blob_id_util.LogicalBlobId())


def JobBuildAndInferCtx_GetStaticShape(job_name, lbn):
    job_name = str(job_name)
    lbn = str(lbn)
    axis_str = oneflow._oneflow_internal.JobBuildAndInferCtx_GetSerializedIdListAsStaticShape(
        job_name, lbn
    )
    int_list = text_format.Parse(axis_str, record_util.Int64List())
    return tuple(map(int, int_list.value))


def JobBuildAndInferCtx_GetDataType(job_name, lbn):
    job_name = str(job_name)
    lbn = str(lbn)
    dtype = oneflow._oneflow_internal.JobBuildAndInferCtx_GetDataType(job_name, lbn)
    return int(dtype)


def JobBuildAndInferCtx_IsDynamic(job_name, lbn):
    job_name = str(job_name)
    lbn = str(lbn)
    ret = oneflow._oneflow_internal.JobBuildAndInferCtx_IsDynamic(job_name, lbn)
    return ret


def JobBuildAndInferCtx_DisableBoxing(job_name, lbn):
    job_name = str(job_name)
    lbn = str(lbn)
    ret = oneflow._oneflow_internal.JobBuildAndInferCtx_DisableBoxing(job_name, lbn)
    return ret


def JobBuildAndInferCtx_GetSplitAxisFromProducerView(job_name, lbn):
    job_name = str(job_name)
    lbn = str(lbn)
    split_axis_str = oneflow._oneflow_internal.JobBuildAndInferCtx_GetSplitAxisFromProducerView(
        job_name, lbn
    )
    split_axis = text_format.Parse(split_axis_str, dtype_util.OptInt64())
    if split_axis.HasField("value"):
        return split_axis.value
    return None


def JobBuildAndInferCtx_GetParallelConfFromProducerView(job_name, lbn):
    job_name = str(job_name)
    lbn = str(lbn)
    GetParallelConf = (
        oneflow._oneflow_internal.JobBuildAndInferCtx_GetSerializedParallelConfFromProducerView
    )
    parallel_conf = GetParallelConf(job_name, lbn)
    parallel_conf = text_format.Parse(parallel_conf, placement_pb.ParallelConf())
    parallel_conf_cfg = placement_cfg.ParallelConf()
    parallel_conf_cfg.set_device_tag(parallel_conf.device_tag)
    for device_name in parallel_conf.device_name:
        parallel_conf_cfg.add_device_name(device_name)
    return parallel_conf_cfg


def GetMachine2DeviceIdListOFRecordFromParallelConf(parallel_conf):
    serialized_parallel_conf = str(parallel_conf)
    ofrecord = oneflow._oneflow_internal.GetMachine2DeviceIdListOFRecordFromParallelConf(
        serialized_parallel_conf
    )
    return text_format.Parse(ofrecord, record_util.OFRecord())


def GetFunctionConfigDef():
    func_config_def = oneflow._oneflow_internal.GetFunctionConfigDef()
    return text_format.Parse(func_config_def, ConfigDef())


def GetScopeConfigDef():
    scope_config_def = oneflow._oneflow_internal.GetScopeConfigDef()
    return text_format.Parse(scope_config_def, ConfigDef())


def GetInterfaceOpAttributes():
    op_attributes = oneflow._oneflow_internal.GetSerializedInterfaceOpAttributes()
    return text_format.Parse(op_attributes, op_attribute_pb.OpAttributeList())


def GetJobSet():
    job_set = oneflow._oneflow_internal.GetSerializedJobSet()
    ret = job_set_pb.JobSet()
    ret.ParseFromString(job_set)
    return ret


def GetCurrentJob():
    serialized_job = oneflow._oneflow_internal.GetSerializedCurrentJob()
    ret = job_pb.Job()
    ret.ParseFromString(serialized_job)
    return ret<|MERGE_RESOLUTION|>--- conflicted
+++ resolved
@@ -42,18 +42,11 @@
     return text_format.Parse(resource, resource_util.Resource())
 
 
-<<<<<<< HEAD
-def CreateEnv(env_proto):
-    assert type(env_proto) is env_pb2.EnvProto
-    env_proto_str = text_format.MessageToString(env_proto)
-    return oneflow._oneflow_internal.Env(env_proto_str)
-=======
 def GetEnvContext(env_proto):
     assert type(env_proto) is env_pb2.EnvProto
     env_proto_str = text_format.MessageToString(env_proto)
     env_ctx = oneflow._oneflow_internal.EnvContext(env_proto_str)
     return env_ctx
->>>>>>> d4b391e8
 
 
 def InitLazyGlobalSession(config_proto):
