"""
Copyright 2020 The OneFlow Authors. All rights reserved.

Licensed under the Apache License, Version 2.0 (the "License");
you may not use this file except in compliance with the License.
You may obtain a copy of the License at

    http://www.apache.org/licenses/LICENSE-2.0

Unless required by applicable law or agreed to in writing, software
distributed under the License is distributed on an "AS IS" BASIS,
WITHOUT WARRANTIES OR CONDITIONS OF ANY KIND, either express or implied.
See the License for the specific language governing permissions and
limitations under the License.
"""

import collections
from typing import Optional, Sequence, Union

from oneflow._oneflow_internal import Tensor, TensorTuple


def convert_to_tensor_tuple(args: Optional[Union[Tensor, Sequence[Tensor]]]):
    if args is None:
        return TensorTuple()
    elif isinstance(args, collections.abc.Sequence):
<<<<<<< HEAD
        if len(args) == 0:
            return TensorTuple()
        new_args = []
        for tensor in args:
            if hasattr(tensor, "is_determined"):
                if not tensor.is_determined:
                    tensor.determine()
                new_args.append(tensor._local_or_consistent_tensor)
            else:
                new_args.append(tensor)
        return TensorTuple(new_args)
=======
        return TensorTuple(args)
>>>>>>> 5628713d
    else:
        tensor_tuple = TensorTuple()
        tensor_tuple.append(args)
        return tensor_tuple<|MERGE_RESOLUTION|>--- conflicted
+++ resolved
@@ -24,21 +24,7 @@
     if args is None:
         return TensorTuple()
     elif isinstance(args, collections.abc.Sequence):
-<<<<<<< HEAD
-        if len(args) == 0:
-            return TensorTuple()
-        new_args = []
-        for tensor in args:
-            if hasattr(tensor, "is_determined"):
-                if not tensor.is_determined:
-                    tensor.determine()
-                new_args.append(tensor._local_or_consistent_tensor)
-            else:
-                new_args.append(tensor)
-        return TensorTuple(new_args)
-=======
         return TensorTuple(args)
->>>>>>> 5628713d
     else:
         tensor_tuple = TensorTuple()
         tensor_tuple.append(args)
