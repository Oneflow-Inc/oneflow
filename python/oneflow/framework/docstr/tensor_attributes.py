"""
Copyright 2020 The OneFlow Authors. All rights reserved.

Licensed under the Apache License, Version 2.0 (the "License");
you may not use this file except in compliance with the License.
You may obtain a copy of the License at

    http://www.apache.org/licenses/LICENSE-2.0

Unless required by applicable law or agreed to in writing, software
distributed under the License is distributed on an "AS IS" BASIS,
WITHOUT WARRANTIES OR CONDITIONS OF ANY KIND, either express or implied.
See the License for the specific language governing permissions and
limitations under the License.
"""
import oneflow
from oneflow.framework.docstr.utils import add_docstr, reset_docstr

oneflow.device.__doc__ = r"""
    A :class:`oneflow.device` is an object representing the device on which a :class:`oneflow.Tensor` is or will be allocated.

    The documentation is referenced from:
    https://pytorch.org/docs/1.10/tensor_attributes.html#torch.torch.device.
    
    The :class:`oneflow.device` contains a device type ('cpu' or 'cuda') and optional device ordinal for the device type. If the 
    device ordinal is not present, this object will always represent the current device for the device type.

    A :class:`oneflow.device`’s device can be accessed via the Tensor.device property.

    A :class:`oneflow.device` can be constructed via a string or via a string and device ordinal

    Via a string:

    .. code-block:: python

        >>> import oneflow as flow
        >>> flow.device('cuda:0')
        device(type='cuda', index=0)

        >>> flow.device('cpu')
        device(type='cpu', index=0)

        >>> flow.device('cuda')  # current cuda device
        device(type='cuda', index=0)
    
    Via a string and device ordinal:

    .. code-block:: python

        >>> import oneflow as flow
        >>> flow.device('cuda', 0)
        device(type='cuda', index=0)

        >>> flow.device('cpu', 0)
        device(type='cpu', index=0)
    
    Note:
        The :class:`oneflow.device` argument in functions can generally be substituted with a string. This allows for fast prototyping of code.
        
        .. code-block:: python

            >>> import oneflow as flow
            >>> # Example of a function that takes in a oneflow.device
            >>> cuda0 = flow.device('cuda:0')
            >>> x = flow.randn(2,3, device=cuda0)
        
        .. code-block:: python

            >>> # You can substitute the flow.device with a string
            >>> x = flow.randn(2,3, device='cuda:0')

"""


oneflow.placement.__doc__ = r"""
    A ``oneflow.placement`` is an object representing the device group on which a :class:`oneflow.Tensor` is or will be allocated. The ``oneflow.placement`` contains a device type ('cpu' or 'cuda') and corresponding device sequence.
    
    A :class:`oneflow.Tensor`'s placement can be accessed via the Tensor.placement property.
    
    A oneflow.placement can be constructed in several ways:
    
    .. code-block:: python

        >>> import oneflow as flow
        
        >>> p = flow.placement(type="cuda", ranks=[0, 1, 2, 3])
        >>> p
        oneflow.placement(type="cuda", ranks=[0, 1, 2, 3])
        >>> p = flow.placement(type="cuda", ranks=[[0, 1], [2, 3]])
        >>> p
        oneflow.placement(type="cuda", ranks=[[0, 1], [2, 3]])
        
    """

<<<<<<< HEAD
reset_docstr(oneflow.placement.all, r"""
=======
add_docstr(
    oneflow.placement.all,
    r"""
>>>>>>> 02fee708
    oneflow.placement.all(device_type) -> oneflow.placement

    Returns a placement that contains all available devices.

    Args:
        device_type (str): cuda or cpu

    For examples:

    .. code-block:: python

        # Runs on 4 ranks
        import oneflow as flow

        p = flow.placement.all("cuda") # oneflow.placement(type="cuda", ranks=[0, 1, 2, 3])
        p = flow.placement.all("cpu") # oneflow.placement(type="cpu", ranks=[0, 1, 2, 3])

    """,
)

oneflow.sbp.sbp.__doc__ = r"""
    A ``oneflow.sbp`` is an object representing that how the data of the global tensor is distributed across the ranks of the ``Tensor`` placement.

    ``oneflow.sbp`` includes three types:

        - oneflow.sbp.split(dim)

          Indicates that the global tensor is evenly divided according to the dimension `dim` and distributed on each rank.

        - oneflow.sbp.broadcast()

          Indicates that the global tensor is replicated on each rank.

        - oneflow.sbp.partial_sum()

          Indicates that the value of the global tensor is element-wise sum of the local tensors distributed in each rank.


    A :class:`oneflow.Tensor`'s sbp can be accessed via the Tensor.sbp property.

    A ``oneflow.sbp`` can be constructed in several ways:

    .. code-block:: python

        >>> import oneflow as flow

        >>> s = flow.sbp.split(0)
        >>> s
        oneflow.sbp.split(dim=0)
        >>> b = flow.sbp.broadcast()
        >>> b
        oneflow.sbp.broadcast
        >>> p = flow.sbp.partial_sum()
        >>> p
        oneflow.sbp.partial_sum
    """<|MERGE_RESOLUTION|>--- conflicted
+++ resolved
@@ -92,13 +92,9 @@
         
     """
 
-<<<<<<< HEAD
-reset_docstr(oneflow.placement.all, r"""
-=======
-add_docstr(
+reset_docstr(
     oneflow.placement.all,
     r"""
->>>>>>> 02fee708
     oneflow.placement.all(device_type) -> oneflow.placement
 
     Returns a placement that contains all available devices.
