"""
Copyright 2020 The OneFlow Authors. All rights reserved.

Licensed under the Apache License, Version 2.0 (the "License");
you may not use this file except in compliance with the License.
You may obtain a copy of the License at

    http://www.apache.org/licenses/LICENSE-2.0

Unless required by applicable law or agreed to in writing, software
distributed under the License is distributed on an "AS IS" BASIS,
WITHOUT WARRANTIES OR CONDITIONS OF ANY KIND, either express or implied.
See the License for the specific language governing permissions and
limitations under the License.
"""
import oneflow
from oneflow.framework.docstr.utils import add_docstr

add_docstr(
    oneflow.tensor,
    r"""
    Constructs a tensor with data, return a global tensor if placement and sbp are in kwargs,
       otherwise return a local tensor.

    Arguments:
        data: Initial data for the tensor. Can be a list, tuple, NumPy ndarray, scalar or tensor.
    Keyword Arguments:
        dtype (oneflow.dtype, optional) – the desired data type of returned tensor.
            Default: if None, infers data type from data.
        device (oneflow.device, optional): the desired device of returned tensor. If placement
            and sbp is None, uses the current cpu for the default tensor type.
        placement (oneflow.placement, optional): the desired placement of returned tensor.
        sbp (oneflow.sbp or tuple of oneflow.sbp, optional): the desired sbp of returned tensor.
        requires_grad (bool, optional): If autograd should record operations on the returned tensor. Default: False
        pin_memory(bool, optional): If set, returned tensor would be allocated in the pinned memory. Works only for CPU tensors. Default: False.

    Note:
        The Keyword Argument device is mutually exclusive with placement and sbp.


    For example:

    .. code-block:: python

        >>> import oneflow as flow

        >>> x = flow.tensor([1,2,3])
        >>> x
        tensor([1, 2, 3], dtype=oneflow.int64)

    """,
)

add_docstr(
    oneflow.from_numpy,
    r"""
    Creates a ``Tensor`` from a ``numpy.ndarray``.

    The returned tensor and ndarray share the same memory. Modifications to the tensor
    will be reflected in the ndarray and vice versa.

    It currently accepts ndarray with dtypes of numpy.float64, numpy.float32, numpy.float16,
    numpy.int64, numpy.int32, numpy.int8, numpy.uint8.

    For example:

    .. code-block:: python

        >>> import oneflow as flow
        >>> import numpy as np
        >>> np_arr = np.arange(6).reshape(2, 3)
        >>> t = flow.from_numpy(np_arr)
        >>> t
        tensor([[0, 1, 2],
                [3, 4, 5]], dtype=oneflow.int64)
        >>> np_arr[0, 0] = -1
        >>> t
        tensor([[-1,  1,  2],
                [ 3,  4,  5]], dtype=oneflow.int64)
    """,
)


add_docstr(
    oneflow.Tensor.device,
    r"""    
    Is the :class:`oneflow.device` where this Tensor is, which is invalid for global tensor.

    The documentation is referenced from:
    https://pytorch.org/docs/1.10/generated/torch.Tensor.device.html.
    """,
)

add_docstr(
    oneflow.Tensor.placement,
    r"""
    Is the :class:`oneflow.placement` where this Tensor is, which is invalid for local tensor.
    """,
)

add_docstr(
    oneflow.Tensor.sbp,
    r"""
    Is the ``oneflow.sbp`` representing that how the data of the global tensor is distributed, which is invalid for local tensor.
    """,
)

add_docstr(
    oneflow.Tensor.is_global,
    r"""
    Return whether this Tensor is a global tensor.
    """,
)

add_docstr(
    oneflow.Tensor.is_lazy,
    r"""
    Return whether this Tensor is a lazy tensor.
    """,
)

add_docstr(
    oneflow.Tensor.atan2,
    r"""
    See :func:`oneflow.atan2`
    """,
)

add_docstr(
    oneflow.Tensor.expand,
    """
    Tensor.expand() -> Tensor

    See :func:`oneflow.expand`
    """,
)

add_docstr(
    oneflow.Tensor.expand_as,
    """
    expand_as(other) -> Tensor

    Expand this tensor to the same size as :attr:`other`.
    ``self.expand_as(other)`` is equivalent to ``self.expand(other.size())``.

    Please see :meth:`~Tensor.expand` for more information about ``expand``.

    Args:
        other (:class:`oneflow.Tensor`): The result tensor has the same size
            as :attr:`other`.
    """,
)

add_docstr(
    oneflow.Tensor.flatten,
    """
    See :func:`oneflow.flatten`
    """,
)

add_docstr(
    oneflow.Tensor.floor,
    """
    See :func:`oneflow.floor`
    """,
)

add_docstr(
    oneflow.Tensor.flip,
    """
    See :func:`oneflow.flip`
    """,
)

add_docstr(
    oneflow.Tensor.in_top_k,
    """
    Tensor.in_top_k(targets, predictions, k) -> Tensor

    See :func:`oneflow.in_top_k`
    """,
)

add_docstr(
    oneflow.Tensor.index_select,
    """
    Tensor.index_select(dim, index) -> Tensor

    See :func:`oneflow.index_select`
    """,
)

add_docstr(
    oneflow.Tensor.numel,
    """
    See :func:`oneflow.numel`
    """,
)

add_docstr(
    oneflow.Tensor.new_empty,
    """
    Tensor.new_empty(*size, dtype=None, device=None, placement=None, sbp=None, requires_grad=False) -> Tensor

    Returns a Tensor of size :attr:`size` filled with uninitialized data. By default, the returned Tensor has the same :attr:`flow.dtype` and :attr:`flow.device` as this tensor.

    Args:
        size (int...): a list, tuple, or flow.Size of integers defining the shape of the output tensor.
        dtype (flow.dtype, optional):  the desired type of returned tensor. Default: if None, same flow.dtype as this tensor.
        device (flow.device, optional): the desired device of returned tensor. Default: if None, same flow.device as this tensor.
        placement (flow.placement, optional): the desired placement of returned global tensor. Default: if None, the returned tensor is local one using the argument `device`.
        sbp (flow.sbp.sbp or tuple of flow.sbp.sbp, optional): the desired sbp descriptor of returned global tensor. Default: if None, the returned tensor is local one using the argument `device`.
        requires_grad (bool, optional): If autograd should record operations on the returned tensor. Default: False.

    For example:

    .. code-block:: python

        >>> import oneflow as flow

        >>> x = flow.ones(())
        >>> y = x.new_empty((2, 2))
        >>> y.shape
        oneflow.Size([2, 2])
    """,
)

add_docstr(
    oneflow.Tensor.new_ones,
    """
    Tensor.new_ones() -> Tensor

    See :func:`oneflow.new_ones`
    """,
)

add_docstr(
    oneflow.Tensor.new_zeros,
    """
    Tensor.new_zeros(size=None, dtype=None, device=None, placement=None, sbp=None, requires_grad=False) -> Tensor

    Returns a Tensor of size size filled with 0. By default, the returned Tensor has the same oneflow.dtype, oneflow.device or oneflow.placement and oneflow.sbp as this tensor.

    Args:
        size (int...): a list, tuple, or flow.Size of integers defining the shape of the output tensor.
        dtype (flow.dtype, optional):  the desired type of returned tensor. Default: if None, same flow.dtype as this tensor.
        device (flow.device, optional): the desired device of returned tensor. Default: if None, same flow.device as this tensor.
        placement (flow.placement, optional): the desired placement of returned global tensor. Default: if None, the returned tensor is local one using the argument `device`.
        sbp (flow.sbp.sbp or tuple of flow.sbp.sbp, optional): the desired sbp descriptor of returned global tensor. Default: if None, the returned tensor is local one using the argument `device`.
        requires_grad (bool, optional): If autograd should record operations on the returned tensor. Default: False.

    For example:

    .. code-block:: python

        >>> import numpy as np
        >>> import oneflow as flow

        >>> x = flow.Tensor(np.ones((1, 2, 3)))
        >>> y = x.new_zeros((2, 2))
        >>> y
        tensor([[0., 0.],
                [0., 0.]], dtype=oneflow.float32)
    """,
)

add_docstr(
    oneflow.Tensor.new_full,
    """
    Tensor.new_full(size, fill_value, dtype=None, device=None, placement=None, sbp=None, requires_grad=False) -> Tensor

    Returns a Tensor of size size filled with fill_value. By default, the returned Tensor has the same oneflow.dtype, oneflow.device or oneflow.placement and oneflow.sbp as this tensor.

    Args:
        fill_value (scalar): the number to fill the output tensor with.
        size (int...): a list, tuple, or flow.Size of integers defining the shape of the output tensor.
        dtype (flow.dtype, optional):  the desired type of returned tensor. Default: if None, same flow.dtype as this tensor.
        device (flow.device, optional): the desired device of returned tensor. Default: if None, same flow.device as this tensor.
        placement (flow.placement, optional): the desired placement of returned global tensor. Default: if None, the returned tensor is local one using the argument `device`.
        sbp (flow.sbp.sbp or tuple of flow.sbp.sbp, optional): the desired sbp descriptor of returned global tensor. Default: if None, the returned tensor is local one using the argument `device`.
        requires_grad (bool, optional): If autograd should record operations on the returned tensor. Default: False.

    For example:

    .. code-block:: python

        >>> import numpy as np
        >>> import oneflow as flow

        >>> tensor = flow.ones((2,), dtype=flow.float64)
        >>> tensor.new_full((3, 4), 3.141592)
        tensor([[3.1416, 3.1416, 3.1416, 3.1416],
                [3.1416, 3.1416, 3.1416, 3.1416],
                [3.1416, 3.1416, 3.1416, 3.1416]], dtype=oneflow.float64)
    """,
)

add_docstr(
    oneflow.Tensor.storage_offset,
    """
    Tensor.storage_offset() -> Tensor

    Returns self tensor’s offset in the underlying storage in terms of number of storage elements (not bytes).

    Example:

    .. code-block:: python

        >>> import oneflow as flow
        >>> x = flow.tensor([1, 2, 3, 4, 5])
        >>> x.storage_offset()
        0
    """,
)

add_docstr(
    oneflow.Tensor.local_to_global,
    """
    Tensor.local_to_global(placement=None, sbp=None, *, check_meta=Ture) -> Tensor

    Creates a global tensor from a local tensor.

    Note:
        This tensor must be local tensor.

        Both placement and sbp are required.

        The returned global tensor takes this tensor as its local component in the current rank.

        There is no data communication usually, but when sbp is ``oneflow.sbp.broadcast``, the data on rank 0 will be broadcast to other ranks.
    
    Args:
        placement (flow.placement, optional): the desired placement of returned global tensor. Default: None
        sbp (flow.sbp.sbp or tuple of flow.sbp.sbp, optional): the desired sbp of returned global tensor. Default: None
    Keyword Args:
        check_meta (bool, optional): indicates whether to check meta information when createing global tensor from local
            tensor. Only can be set to False when the shape and dtype of the input local tensor on each rank are the same. If set to False, the
            execution of local_to_global can be accelerated. Default: True
        copy (bool, optional): When copy is set, the returned global tensor takes the replication of this tensor as its local component in the current rank. Default: False

    .. code-block:: python

        >>> # Run on 2 ranks respectively
        >>> import oneflow as flow
        >>> input = flow.tensor([0., 1.], dtype=flow.float32) # doctest: +SKIP
        >>> output = input.local_to_global(placement=flow.placement("cpu", ranks=[0, 1]), sbp=[flow.sbp.split(0)], check_meta=False) # doctest: +SKIP
        >>> print(output.size()) # doctest: +SKIP
        >>> print(output) # doctest: +SKIP

    .. code-block:: python

        >>> # results on rank 0
        oneflow.Size([4])
        tensor([0., 1., 0., 1.], placement=oneflow.placement(type="cpu", ranks=[0, 1]), sbp=(oneflow.sbp.split(dim=0),), dtype=oneflow.float32) 
 
    .. code-block:: python

        >>> # results on rank 1
        oneflow.Size([4])
        tensor([0., 1., 0., 1.], placement=oneflow.placement(type="cpu", ranks=[0, 1]), sbp=(oneflow.sbp.split(dim=0),), dtype=oneflow.float32)
    """,
)

add_docstr(
    oneflow.Tensor.global_to_global,
    """
    Tensor.global_to_global(placement=None, sbp=None, *, grad_sbp=None, check_meta=False) -> Tensor

    Performs Tensor placement and/or sbp conversion.

    Note:
        This tensor must be global tensor.

        At least one of placement and sbp is required.

        If placement and sbp are all the same as this tensor's own placement and sbp, then returns this tensor own.
    
    Args:
        placement (flow.placement, optional): the desired placement of returned global tensor. Default: None
        sbp (flow.sbp.sbp or tuple of flow.sbp.sbp, optional): the desired sbp of returned global tensor. Default: None
    Keyword Args:
        grad_sbp (flow.sbp.sbp or tuple of flow.sbp.sbp, optional): manually specify the sbp of this tensor's grad
            tensor in the backward pass. If None, the grad tensor sbp will be infered automatically. Default: None
        check_meta (bool, optional): indicates whether to check meta information. If set to True, check the consistency
            of the input meta information (placement and sbp) on each rank. Default: False
        copy (bool, optional): When copy is set, a new Tensor is created even when the Tensor already matches the desired conversion. Default: False

    .. code-block:: python

        >>> # Run on 2 ranks respectively
        >>> import oneflow as flow
        >>> input = flow.tensor([0., 1.], dtype=flow.float32, placement=flow.placement("cpu", ranks=[0, 1]), sbp=[flow.sbp.broadcast]) # doctest: +SKIP
        >>> output = input.global_to_global(placement=flow.placement("cpu", ranks=[0, 1]), sbp=[flow.sbp.split(0)]) # doctest: +SKIP
        >>> print(output.size()) # doctest: +SKIP
        >>> print(output) # doctest: +SKIP

    .. code-block:: python

        >>> # results on rank 0
        oneflow.Size([2])
        tensor([0., 1.], placement=oneflow.placement(type="cpu", ranks=[0, 1]), sbp=(oneflow.sbp.split(dim=0),), dtype=oneflow.float32)

    .. code-block:: python

        >>> # results on rank 1
        oneflow.Size([2])
        tensor([0., 1.], placement=oneflow.placement(type="cpu", ranks=[0, 1]), sbp=(oneflow.sbp.split(dim=0),), dtype=oneflow.float32)
    """,
)

add_docstr(
    oneflow.Tensor.to_global,
    """
    Tensor.to_global(placement=None, sbp=None, **kwargs) -> Tensor

    Creates a global tensor if this tensor is a local tensor, otherwise performs Tensor placement and/or sbp conversion.

    Note:
        This tensor can be local tensor or global tensor.

        - For local tensor

          Both placement and sbp are required.

          The returned global tensor takes this tensor as its local component in the current rank.

          There is no data communication usually, but when sbp is ``oneflow.sbp.broadcast``, the data on rank 0 will be broadcast to other ranks.

        - For global tensor

          At least one of placement and sbp is required.

          If placement and sbp are all the same as this tensor's own placement and sbp, then returns this tensor own.
    
    Args:
        placement (flow.placement, optional): the desired placement of returned global tensor. Default: None
        sbp (flow.sbp.sbp or tuple of flow.sbp.sbp, optional): the desired sbp of returned global tensor. Default: None
    Keyword Args:
        grad_sbp (flow.sbp.sbp or tuple of flow.sbp.sbp, optional): manually specify the sbp of this tensor's grad
            tensor in the backward pass. If None, the grad tensor sbp will be infered automatically. It is only used if this tensor is a
            global tensor. Default: None
        check_meta (bool, optional): indicates whether to check meta information. If set to True, check the input meta
            information on each rank. Default: True if this tensor is a local tensor, False if this tensor is a global tensor
        copy (bool, optional): When copy is set, copy occurres in this operation. For local tensor, the returned global tensor takes the
            replication of this tensor as its local component in the current rank. For global tensor, a new Tensor is created even when
            the Tensor already matches the desired conversion. Default: False

    For local tensor:

    .. code-block:: python

        >>> # Run on 2 ranks respectively
        >>> import oneflow as flow
        >>> input = flow.tensor([0., 1.], dtype=flow.float32) # doctest: +SKIP
        >>> output = input.to_global(placement=flow.placement("cpu", ranks=[0, 1]), sbp=[flow.sbp.split(0)], check_meta=False) # doctest: +SKIP
        >>> print(output.size()) # doctest: +SKIP
        >>> print(output) # doctest: +SKIP

    .. code-block:: python

        >>> # results on rank 0
        oneflow.Size([4])
        tensor([0., 1., 0., 1.], placement=oneflow.placement(type="cpu", ranks=[0, 1]), sbp=(oneflow.sbp.split(dim=0),), dtype=oneflow.float32) 
 
    .. code-block:: python

        >>> # results on rank 1
        oneflow.Size([4])
        tensor([0., 1., 0., 1.], placement=oneflow.placement(type="cpu", ranks=[0, 1]), sbp=(oneflow.sbp.split(dim=0),), dtype=oneflow.float32)

    For global tensor:

    .. code-block:: python

        >>> # Run on 2 ranks respectively
        >>> import oneflow as flow
        >>> input = flow.tensor([0., 1.], dtype=flow.float32, placement=flow.placement("cpu", ranks=[0, 1]), sbp=[flow.sbp.broadcast]) # doctest: +SKIP
        >>> output = input.to_global(placement=flow.placement("cpu", ranks=[0, 1]), sbp=[flow.sbp.split(0)]) # doctest: +SKIP
        >>> print(output.size()) # doctest: +SKIP
        >>> print(output) # doctest: +SKIP

    .. code-block:: python

        >>> # results on rank 0
        oneflow.Size([2])
        tensor([0., 1.], placement=oneflow.placement(type="cpu", ranks=[0, 1]), sbp=(oneflow.sbp.split(dim=0),), dtype=oneflow.float32)

    .. code-block:: python

        >>> # results on rank 1
        oneflow.Size([2])
        tensor([0., 1.], placement=oneflow.placement(type="cpu", ranks=[0, 1]), sbp=(oneflow.sbp.split(dim=0),), dtype=oneflow.float32)
    """,
)

add_docstr(
    oneflow.Tensor.to_consistent,
    """
    This interface is no longer available, please use :func:`oneflow.Tensor.to_global` instead.
    """,
)

add_docstr(
    oneflow.Tensor.to_local,
    """
    Tensor.to_local(**kwargs) -> Tensor

    Returns the local component of this global tensor in the current rank.

    Keyword Args:
        copy (bool, optional): When copy is set, a new replicated tensor of the local component of this global tensor in the current rank is returned. Default: False

    Note:
        This tensor should be a global tensor, and it returns a empty tensor if there is no local component in the current rank.

        No copy occurred in this operation if copy is not set.

    For example:

    .. code-block:: python

        >>> # Run on 2 ranks respectively
        >>> import oneflow as flow
        >>> x = flow.tensor([0., 1.], dtype=flow.float32, placement=flow.placement("cpu", ranks=[0, 1]), sbp=[flow.sbp.split(0)]) # doctest: +SKIP
        >>> y = x.to_local() # doctest: +SKIP
        >>> print(y.size()) # doctest: +SKIP
        >>> print(y) # doctest: +SKIP

    .. code-block:: python

        >>> # results on rank 0
        oneflow.Size([1])
        tensor([0.], dtype=oneflow.float32)

    .. code-block:: python

        >>> # results on rank 1
        oneflow.Size([1])
        tensor([1.], dtype=oneflow.float32)
    """,
)

add_docstr(
    oneflow.Tensor.transpose,
    """
    See :func:`oneflow.transpose`
    """,
)

add_docstr(
    oneflow.Tensor.logical_not,
    """
    logical_not() -> Tensor
    See :func:`oneflow.logical_not`
    """,
)

add_docstr(
    oneflow.Tensor.sqrt,
    """
    See :func:`oneflow.sqrt`
    """,
)

add_docstr(
    oneflow.Tensor.square,
    """
    See :func:`oneflow.square`
    """,
)

add_docstr(
    oneflow.Tensor.std,
    """
    See :func:`oneflow.std`
    """,
)

add_docstr(
    oneflow.Tensor.var,
    """
    See :func:`oneflow.var`
    """,
)

add_docstr(
    oneflow.Tensor.squeeze,
    """
    See :func:`oneflow.squeeze`
    """,
)

add_docstr(
    oneflow.Tensor.unfold,
    """
    Returns a view of the original tensor which contains all slices of `size` size from `self`
    tensor in the dimension `dimension`.

    Step between two slices is given by `step`.

    If sizedim is the size of dimension `dimension` for `self`, the size of dimension dimension in the
    returned tensor will be (sizedim - size) / step + 1.

    An additional dimension of size `size` is appended in the returned tensor.

    The interface is consistent with PyTorch.
    The documentation is referenced from: https://pytorch.org/docs/1.10/generated/torch.Tensor.unfold.html.

    Args:
        dimension (int): dimension in which unfolding happens
        size (int): the size of each slice that is unfolded
        step (int): the step between each slice

    For example:

    .. code-block:: python

        >>> import numpy as np
        >>> import oneflow as flow

        >>> x = flow.arange(1, 8)
        >>> x
        tensor([1, 2, 3, 4, 5, 6, 7], dtype=oneflow.int64)
        >>> x.unfold(0, 2, 1)
        tensor([[1, 2],
                [2, 3],
                [3, 4],
                [4, 5],
                [5, 6],
                [6, 7]], dtype=oneflow.int64)
        >>> x.unfold(0, 2, 2)
        tensor([[1, 2],
                [3, 4],
                [5, 6]], dtype=oneflow.int64)
    """,
)

add_docstr(
    oneflow.Tensor.matmul,
    """
    See :func:`oneflow.matmul`
    """,
)

add_docstr(
    oneflow.Tensor.mv,
    """
    See :func:`oneflow.mv`
    """,
)

add_docstr(
    oneflow.Tensor.mm,
    """
    See :func:`oneflow.mm`
    """,
)

add_docstr(
    oneflow.Tensor.narrow,
    """
    See :func:`oneflow.narrow`
    """,
)

add_docstr(
    oneflow.Tensor.unsqueeze,
    """
    See :func:`oneflow.unsqueeze`
    """,
)

add_docstr(
    oneflow.Tensor.permute,
    """
    See :func:`oneflow.permute`
    """,
)

add_docstr(
    oneflow.Tensor.abs,
    """
    See :func:`oneflow.abs`
    """,
)

add_docstr(
    oneflow.Tensor.acos,
    """
    See :func:`oneflow.acos`
    """,
)

add_docstr(
    oneflow.Tensor.arccos,
    """
    See :func:`oneflow.arccos`
    """,
)

add_docstr(
    oneflow.Tensor.acosh,
    """
    See :func:`oneflow.acosh`
    """,
)

add_docstr(
    oneflow.Tensor.arccosh,
    """
    See :func:`oneflow.arccosh`
    """,
)

add_docstr(
    oneflow.Tensor.arctanh,
    """
    See :func:`oneflow.arctanh`
    """,
)

add_docstr(
    oneflow.Tensor.argmax,
    """
    See :func:`oneflow.argmax`
    """,
)

add_docstr(
    oneflow.Tensor.argmin,
    """
    See :func:`oneflow.argmin`
    """,
)

add_docstr(
    oneflow.Tensor.argsort,
    """
    See :func:`oneflow.argsort`
    """,
)

add_docstr(
    oneflow.Tensor.argwhere,
    """
    See :func:`oneflow.argwhere`
    """,
)

add_docstr(
    oneflow.Tensor.atanh,
    """
    See :func:`oneflow.atanh`
    """,
)

add_docstr(
    oneflow.Tensor.backward,
    """
    Computes the gradient of current tensor `w.r.t.` graph leaves.

    The graph is differentiated using the chain rule. If the tensor is non-scalar (i.e. its data has more than one element) and requires gradient, the function additionally requires specifying gradient. It should be a tensor of matching type and location, that contains the gradient of the differentiated function w.r.t. self.

    This function accumulates gradients in the leaves - you might need to zero .grad attributes or set them to None before calling it. See Default gradient layouts for details on the memory layout of accumulated gradients.

    Note:
        If you run any forward ops, create gradient, and/or call backward in a user-specified CUDA stream context, see Stream semantics of backward passes.
    Note:
        When inputs are provided and a given input is not a leaf, the current implementation will call its grad_fn (though it is not strictly needed to get this gradients). It is an implementation detail on which the user should not rely. See https://github.com/pytorch/pytorch/pull/60521#issuecomment-867061780 for more details.

    The interface is consistent with PyTorch.
    The documentation is referenced from: https://pytorch.org/docs/1.10/generated/torch.Tensor.backward.html.

    Args:
        gradient (Tensor or None): Gradient w.r.t. the tensor. If it is a tensor, it will be automatically converted to a Tensor that does not require grad unless create_graph is True. None values can be specified for scalar Tensors or ones that don’t require grad. If a None value would be acceptable then this argument is optional.

        retain_graph (bool, optional): If False, the graph used to compute the grads will be freed. Note that in nearly all cases setting this option to True is not needed and often can be worked around in a much more efficient way. Defaults to the value of create_graph.

        create_graph (bool, optional): If True, graph of the derivative will be constructed, allowing to compute higher order derivative products. Defaults to False.
    """,
)

add_docstr(
    oneflow.Tensor.grad,
    r"""
    Return the gradient calculated by autograd functions. This property is None by default.
    """,
)

add_docstr(
    oneflow.Tensor.grad_fn,
    r"""
    Return the function that created this tensor if it's ``requires_grad`` is True.
    """,
)

add_docstr(
    oneflow.Tensor.is_leaf,
    r"""
    All Tensors that have ``requires_grad`` which is ``False`` will be leaf Tensors by convention.

    For Tensor that have ``requires_grad`` which is ``True``, they will be leaf Tensors if they
    were created by source operations.

    Only leaf Tensors will have their ``grad`` populated during a call to ``backward()``. To get
    ``grad`` populated for non-leaf Tensors, you can use ``retain_grad()``.

    Compatible with PyTorch.

    For example:

    .. code-block:: python

        >>> import oneflow as flow
        >>> a = flow.rand(10, requires_grad=False)
        >>> a.is_leaf
        True
        >>> a = flow.rand(10, requires_grad=True)
        >>> a.is_leaf
        True
        >>> b = a.cuda()
        >>> b.is_leaf
        False
        >>> c = a + 2
        >>> c.is_leaf
        False
    """,
)

add_docstr(
    oneflow.Tensor.requires_grad,
    r"""
    Is ``True`` if gradient need to be computed for this Tensor, ``False`` otherwise.

    Compatible with PyTorch.
    """,
)

add_docstr(
    oneflow.Tensor.requires_grad_,
    r"""oneflow.Tensor.requires_grad_(requires_grad=True) -> Tensor
    Sets this tensor’s requires_grad attribute in-place. Returns this tensor.

    Compatible with PyTorch.

    Args:
        requires_grad (bool): Change the requires_grad flag for this Tensor. Default is ``True``.

    For example:

    .. code-block:: python

        >>> import oneflow as flow
        >>> a = flow.rand(10, requires_grad=False)
        >>> a.requires_grad
        False
        >>> a = a.requires_grad_(requires_grad=True)
        >>> a.requires_grad
        True
    """,
)

add_docstr(
    oneflow.Tensor.register_hook,
    r"""oneflow.Tensor.register_hook(hook)

    Registers a backward hook.

    The hook will be called every time a gradient with respect to the Tensor is computed.
    The hook should have the following signature:

    .. code-block:: 

        hook(grad) -> Tensor or None


    The hook should not modify its argument, but it can optionally return a new gradient which
    will be used in place of ``grad``.

    For example:

    .. code-block:: python

        >>> import oneflow as flow
        >>> x = flow.ones(5, requires_grad=True)
        >>> def hook(grad):
        ...     return grad * 2
        >>> x.register_hook(hook)
        >>> y = x * 2
        >>> y.sum().backward()
        >>> x.grad
        tensor([4., 4., 4., 4., 4.], dtype=oneflow.float32)
    """,
)

add_docstr(
    oneflow.Tensor.retain_grad,
    r"""
    Enables this Tensor to have their ``grad`` populated during ``backward()``. This is a no-op
    for leaf tensors.

    Compatible with PyTorch.
    """,
)

add_docstr(
    oneflow.Tensor.bmm,
    """
    See :func:`oneflow.bmm`
    """,
)

add_docstr(
    oneflow.Tensor.chunk,
    """
    See :func:`oneflow.chunk`
    """,
)

add_docstr(
    oneflow.Tensor.split,
    """
    See :func:`oneflow.split`
    """,
)

add_docstr(
    oneflow.Tensor.unbind,
    """
    See :func:`oneflow.unbind`
    """,
)

add_docstr(
    oneflow.Tensor.swapaxes,
    """
    See :func:`oneflow.swapaxes`
    """,
)

add_docstr(
    oneflow.Tensor.amax,
    """
    See :func:`oneflow.amax`
    """,
)

add_docstr(
    oneflow.Tensor.swapdims,
    """
    See :func:`oneflow.swapdims`
    """,
)

add_docstr(
    oneflow.Tensor.cast,
    """
    See :func:`oneflow.cast`
    """,
)

add_docstr(
    oneflow.Tensor.diag,
    """
    See :func:`oneflow.diag`
    """,
)

add_docstr(
    oneflow.Tensor.addcdiv,
    """
    See :func:`oneflow.addcdiv`
    """,
)

add_docstr(
    oneflow.Tensor.addcdiv_,
    """
    In-place version of :func:`oneflow.Tensor.addcdiv`
    """,
)

add_docstr(
    oneflow.Tensor.dim,
    """
    Tensor.dim() → int

    Returns the number of dimensions of self tensor.
    """,
)

add_docstr(
    oneflow.Tensor.element_size,
    """
    Tensor.element_size() → int

    Returns the size in bytes of an individual element.

    """,
)

add_docstr(
    oneflow.Tensor.exp,
    """
    See :func:`oneflow.exp`
    """,
)

add_docstr(
    oneflow.Tensor.erf,
    """
    Tensor.erf() -> Tensor

    See :func:`oneflow.erf`
    """,
)

add_docstr(
    oneflow.Tensor.erfc,
    """
    Tensor.erfc() -> Tensor

    See :func:`oneflow.erfc`
    """,
)

add_docstr(
    oneflow.Tensor.erfinv,
    """
    See :func:`oneflow.erfinv`
    """,
)

add_docstr(
    oneflow.Tensor.erfinv_,
    """
    Inplace version of :func:`oneflow.erfinv`
    """,
)

add_docstr(
    oneflow.Tensor.eq,
    """
    See :func:`oneflow.eq`
    """,
)

add_docstr(
    oneflow.Tensor.lt,
    """
    See :func:`oneflow.lt`
    """,
)

add_docstr(
    oneflow.Tensor.le,
    """
    See :func:`oneflow.le`
    """,
)

add_docstr(
    oneflow.Tensor.ne,
    """
    See :func:`oneflow.ne`
    """,
)

add_docstr(
    oneflow.Tensor.neg,
    """
    See :func:`oneflow.neg`
    """,
)

add_docstr(
    oneflow.Tensor.norm,
    """
    See :func:`oneflow.norm`
    """,
)

add_docstr(
    oneflow.Tensor.fill_,
    """
    Tensor.fill_(value) → Tensor

    Fills `self` tensor with the specified value.
    """,
)

add_docstr(
    oneflow.Tensor.ge,
    """
    See :func:`oneflow.ge`
    """,
)

add_docstr(
    oneflow.Tensor.get_device,
    """
    Tensor.get_device() -> Device ordinal (Integer)

    For CUDA tensors, this function returns the device ordinal of the GPU on which the tensor resides. For CPU tensors, an error is thrown.


    """,
)

add_docstr(
    oneflow.Tensor.gt,
    """
    See :func:`oneflow.gt`
    """,
)

add_docstr(
    oneflow.Tensor.log1p,
    """
    See :func:`oneflow.log1p`
    """,
)

add_docstr(
    oneflow.Tensor.mish,
    """
    See :func:`oneflow.mish`
    """,
)

add_docstr(
    oneflow.Tensor.mul,
    """Tensor.mul(value) -> Tensor
    See :func:`oneflow.mul`
    """,
)

add_docstr(
    oneflow.Tensor.mul_,
    """Tensor.mul_(value) -> Tensor

    In-place version of :func:`oneflow.Tensor.mul`.
    """,
)

add_docstr(
    oneflow.Tensor.div_,
    """Tensor.div_(value) -> Tensor
    In-place version of :func:`oneflow.Tensor.div`.
    """,
)

add_docstr(
    oneflow.Tensor.sub_,
    """Tensor.sub_(value) -> Tensor
    In-place version of :func:`oneflow.Tensor.sub`.
    """,
)

add_docstr(
    oneflow.Tensor.negative,
    """
    See :func:`oneflow.negative`
    """,
)

add_docstr(
    oneflow.Tensor.nelement,
    """
    Tensor.nelement() → int

    Alias for numel()
    """,
)

add_docstr(
    oneflow.Tensor.floor_,
    r"""
    In-place version of :func:`oneflow.floor`

    """,
)

add_docstr(
    oneflow.Tensor.normal_,
    """
    normal_(mean=0, std=1, *, generator=None) -> Tensor

    Fills :attr:`self` tensor with elements samples from the normal distribution parameterized by :attr:`mean` and :attr:`std`.
    """,
)

add_docstr(
    oneflow.Tensor.numpy,
    """
    Tensor.numpy() → numpy.ndarray

    Returns self tensor as a NumPy ndarray. This tensor and the returned ndarray share the same underlying storage. Changes to
     self tensor will be reflected in the ndarray and vice versa.
    """,
)

add_docstr(
    oneflow.Tensor.pow,
    """
    See :func:`oneflow.pow`
    """,
)

add_docstr(
    oneflow.Tensor.relu,
    """
    See :func:`oneflow.relu`
    """,
)

add_docstr(
    oneflow.Tensor.roll,
    """
    See :func:`oneflow.roll`
    """,
)

add_docstr(
    oneflow.Tensor.round,
    """
    See :func:`oneflow.round`
    """,
)

add_docstr(
    oneflow.Tensor.reciprocal,
    """
    See :func:`oneflow.reciprocal`
    """,
)

add_docstr(
    oneflow.Tensor.add,
    """
    See :func:`oneflow.add`
    """,
)

add_docstr(
    oneflow.Tensor.addmm,
    """
    See :func:`oneflow.addmm`
    """,
)

add_docstr(
    oneflow.Tensor.add_,
    """
    In-place version of :func:`oneflow.Tensor.add`.
    """,
)

add_docstr(
    oneflow.Tensor.addcmul,
    """
    See :func:`oneflow.addcmul`
    """,
)

add_docstr(
    oneflow.Tensor.addcmul_,
    """
    In-place version of :func:`oneflow.Tensor.addcmul`.
    """,
)

add_docstr(
    oneflow.Tensor.asin,
    """
    See :func:`oneflow.asin`
    """,
)

add_docstr(
    oneflow.Tensor.asinh,
    """
    See :func:`oneflow.asinh`
    """,
)

add_docstr(
    oneflow.Tensor.arcsin,
    """
    See :func:`oneflow.arcsin`
    """,
)

add_docstr(
    oneflow.Tensor.arcsinh,
    """
    See :func:`oneflow.arcsinh`
    """,
)

add_docstr(
    oneflow.Tensor.sin,
    """
    sin() -> Tensor

    See :func:`oneflow.sin`
    """,
)

add_docstr(
    oneflow.Tensor.sin_,
    """
    See :func:`oneflow.sin_`
    """,
)

add_docstr(
    oneflow.Tensor.cos,
    """
    See :func:`oneflow.cos`
    """,
)

add_docstr(
    oneflow.Tensor.diagonal,
    """
    See :func:`oneflow.diagonal`
    """,
)

add_docstr(
    oneflow.Tensor.log,
    """
    See :func:`oneflow.log`
    """,
)

add_docstr(
    oneflow.Tensor.log2,
    """
    See :func:`oneflow.log2`
    """,
)

add_docstr(
    oneflow.Tensor.log10,
    """
    See :func:`oneflow.log10`
    """,
)

add_docstr(
    oneflow.Tensor.ndim,
    """
    See :func:`oneflow.Tensor.dim`
    """,
)

add_docstr(
    oneflow.Tensor.rsqrt,
    """
    See :func:`oneflow.rsqrt`
    """,
)

add_docstr(
    oneflow.Tensor.cosh,
    """
    See :func:`oneflow.cosh`
    """,
)

add_docstr(
    oneflow.Tensor.atan,
    """
    See :func:`oneflow.atan`
    """,
)

add_docstr(
    oneflow.Tensor.arctan,
    """
    See :func:`oneflow.arctan`
    """,
)

add_docstr(
    oneflow.Tensor.dot,
    """
    See :func:`oneflow.dot`
    """,
)

add_docstr(
    oneflow.Tensor.selu,
    """
    See :func:`oneflow.selu`
    """,
)

add_docstr(
    oneflow.Tensor.sigmoid,
    """
    See :func:`oneflow.sigmoid`
    """,
)

add_docstr(
    oneflow.Tensor.sign,
    """
    See :func:`oneflow.sign`
    """,
)

add_docstr(
    oneflow.Tensor.silu,
    """
    See :func:`oneflow.silu`
    """,
)

add_docstr(
    oneflow.Tensor.sinh,
    """
    See :func:`oneflow.sinh`
    """,
)

add_docstr(
    oneflow.Tensor.size,
    """
    Returns the size of the self tensor. If dim is not specified, the returned value is a oneflow.Size, a subclass of tuple. If dim is specified, returns an int holding the size of that dimension.

    The interface is consistent with PyTorch.

    Args:
        idx (int, optional): The dimension for which to retrieve the size.


    """,
)

add_docstr(
    oneflow.Tensor.softmax,
    """
    See :func:`oneflow.softmax`
    """,
)

add_docstr(
    oneflow.Tensor.softplus,
    """
    See :func:`oneflow.softplus`
    """,
)

add_docstr(
    oneflow.Tensor.softsign,
    """
    See :func:`oneflow.softsign`
    """,
)

add_docstr(
    oneflow.Tensor.tan,
    """
    See :func:`oneflow.tan`
    """,
)

add_docstr(
    oneflow.Tensor.tanh,
    """
    See :func:`oneflow.tanh`
    """,
)

add_docstr(
    oneflow.Tensor.tril,
    """
    See :func:`oneflow.tril`
    """,
)

add_docstr(
    oneflow.Tensor.triu,
    """
    See :func:`oneflow.triu`
    """,
)

add_docstr(
    oneflow.Tensor.uniform_,
    """
    Tensor.uniform_(from=0, to=1) → Tensor

    Fills self tensor with numbers sampled from the continuous uniform distribution:

    .. math::
        P(x)=1/(to-from)

    """,
)

add_docstr(
    oneflow.Tensor.copy_,
    """
    Copies the elements from src into self tensor and returns self.

    The src tensor must be broadcastable with the self tensor. It may be of a different data type or reside on a different device.

    The interface is consistent with PyTorch.

    Args:

        src (Tensor): the source tensor to copy from

        non_blocking (bool): if True and this copy is between CPU and GPU, the copy may occur asynchronously with respect to the host. For other cases, this argument has no effect.
    """,
)

add_docstr(
    oneflow.Tensor.to,
    """Performs Tensor dtype and/or device conversion.
        A flow.dtype and flow.device are inferred from the arguments of `input.to(*args, **kwargs)`.

    .. note::
        If the ``input`` Tensor already
        has the correct :class:`flow.dtype` and :class:`flow.device`, then ``input`` is returned.
        Otherwise, the returned tensor is a copy of ``input`` with the desired.

    Args:
        input (oneflow.Tensor): An input tensor.
        *args (oneflow.Tensor or oneflow.device or oneflow.dtype): Positional arguments
        **kwargs (oneflow.device or oneflow.dtype) : Key-value arguments

    Returns:
        oneflow.Tensor: A Tensor.

    For example:

    .. code-block:: python

        >>> import numpy as np
        >>> import oneflow as flow

        >>> arr = np.random.randint(1, 9, size=(1, 2, 3, 4))
        >>> input = flow.Tensor(arr)
        >>> output = input.to(dtype=flow.float32)
        >>> np.array_equal(arr.astype(np.float32), output.numpy())
        True

    """,
)


add_docstr(
    oneflow.Tensor.half,
    """
    self.half() is equivalent to self.to(dtype=oneflow.float16).

    See :func:`oneflow.Tensor.to`

    """,
)


add_docstr(
    oneflow.Tensor.gather,
    """
    oneflow.Tensor.gather(dim, index) -> Tensor

    See :func:`oneflow.gather`

    """,
)

add_docstr(
    oneflow.Tensor.clamp,
    """
    See :func:`oneflow.clamp`.
    """,
)

add_docstr(
    oneflow.Tensor.clamp_,
    """
    Inplace version of :func:`oneflow.Tensor.clamp`.
    """,
)

add_docstr(
    oneflow.Tensor.clip,
    """
    Alias for :func:`oneflow.Tensor.clamp`.
    """,
)

add_docstr(
    oneflow.Tensor.clip_,
    """
    Alias for :func:`oneflow.Tensor.clamp_`.
    """,
)

add_docstr(
    oneflow.Tensor.cpu,
    r"""Returns a copy of this object in CPU memory.
    If this object is already in CPU memory and on the correct device, then no copy is performed and the original object is returned.

    For example:

    .. code-block:: python

        >>> import oneflow as flow

        >>> input = flow.tensor([1, 2, 3, 4, 5], device=flow.device("cuda"))
        >>> output = input.cpu()
        >>> output.device
        device(type='cpu', index=0)
    """,
)

add_docstr(
    oneflow.Tensor.cuda,
    r"""Returns a copy of this object in CUDA memory.
    If this object is already in CUDA memory and on the correct device, then no copy is performed and the original object is returned.

    Args:
        device  (flow.device): The destination GPU device. Defaults to the current CUDA device.

    For example:

    .. code-block:: python

        >>> import oneflow as flow

        >>> input = flow.Tensor([1, 2, 3, 4, 5])
        >>> output = input.cuda()
        >>> output.device
        device(type='cuda', index=0)
    """,
)

add_docstr(
    oneflow.Tensor.cumprod,
    """
    See :func:`oneflow.cumprod`
    """,
)

add_docstr(
    oneflow.Tensor.cumsum,
    """
    See :func:`oneflow.cumsum`
    """,
)

add_docstr(
    oneflow.Tensor.repeat,
    """
    Tensor.repeat(*size) -> Tensor

    See :func:`oneflow.repeat`
    """,
)

add_docstr(
    oneflow.Tensor.repeat_interleave,
    """
    Tensor.repeat_interleave(repeats, dim=None, *, output_size=None) -> Tensor

    See :func:`oneflow.repeat_interleave`
    """,
)

add_docstr(
    oneflow.Tensor.t,
    """
    See :func:`oneflow.t`

    Tensor.t() → Tensor
    """,
)

add_docstr(
    oneflow.Tensor.tile,
    """
    Tensor.tile(*dims) -> Tensor

    See :func:`oneflow.tile`
    """,
)

add_docstr(
    oneflow.Tensor.T,
    """
    Is this Tensor with its dimensions reversed.

    If `n` is the number of dimensions in `x`, `x.T` is equivalent to `x.permute(n-1, n-2, ..., 0)`.
    """,
)

add_docstr(
    oneflow.Tensor.fmod,
    """
    Tensor.fmod(other) -> Tensor

    See :func:`oneflow.fmod`

    """,
)

add_docstr(
    oneflow.Tensor.logical_and,
    """
    logical_and() -> Tensor

    See :func:`oneflow.logical_and`

    """,
)

add_docstr(
    oneflow.Tensor.logical_or,
    """

    logical_or() -> Tensor

    See :func:`oneflow.logical_or`

    """,
)

add_docstr(
    oneflow.Tensor.logical_xor,
    """
    logical_xor() -> Tensor

    See :func:`oneflow.logical_xor`

    """,
)

add_docstr(
    oneflow.Tensor.masked_fill,
    """
    See :func:`oneflow.masked_fill`
    """,
)

add_docstr(
    oneflow.Tensor.masked_fill_,
    """
    In-place version of :meth:`oneflow.Tensor.masked_fill`.
    """,
)

add_docstr(
    oneflow.Tensor.masked_select,
    """
    See :func:`oneflow.masked_select`
    """,
)

add_docstr(
    oneflow.Tensor.sub,
    """
    See :func:`oneflow.sub`
    """,
)

add_docstr(
    oneflow.Tensor.div,
    """
    See :func:`oneflow.div`

    """,
)

add_docstr(
    oneflow.Tensor.ceil,
    """
    See :func:`oneflow.ceil`
    """,
)

add_docstr(
    oneflow.Tensor.expm1,
    """
    See :func:`oneflow.expm1`
    """,
)

add_docstr(
    oneflow.Tensor.topk,
    """
    See :func:`oneflow.topk`
    """,
)

add_docstr(
    oneflow.Tensor.nms,
    """
    See :func:`oneflow.nms`
    """,
)

add_docstr(
    oneflow.Tensor.nonzero,
    """
    nonzero(input, as_tuple=False) -> Tensor

    See :func:`oneflow.nonzero`
    """,
)

add_docstr(
    oneflow.Tensor.max,
    """
    input.max(dim, index) -> Tensor

    See :func:`oneflow.max`
    """,
)

add_docstr(
    oneflow.Tensor.min,
    """
    input.min(dim, index) -> Tensor

    See :func:`oneflow.min`
    """,
)

add_docstr(
    oneflow.Tensor.maximum,
    """
    See :func:`oneflow.maximum`
    """,
)

add_docstr(
    oneflow.Tensor.median,
    """
    See :func:`oneflow.median`
    """,
)

add_docstr(
    oneflow.Tensor.minimum,
    """
    See :func:`oneflow.minimum`
    """,
)

add_docstr(
    oneflow.Tensor.sum,
    """
    input.sum(dim=None, keepdim=False) -> Tensor

    See :func:`oneflow.sum`
    """,
)

add_docstr(
    oneflow.Tensor.all,
    """
    input.all(dim=None, keepdim=False) -> Tensor

    See :func:`oneflow.all`
    """,
)

add_docstr(
    oneflow.Tensor.any,
    """
    input.any(dim=None, keepdim=False) -> Tensor

    See :func:`oneflow.any`
    """,
)

add_docstr(
    oneflow.Tensor.mean,
    """
    input.mean(dim=None, keepdim=False) -> Tensor

    See :func:`oneflow.mean`
    """,
)

add_docstr(
    oneflow.Tensor.prod,
    """
    input.prod(dim=None, keepdim=False) -> Tensor

    See :func:`oneflow.prod`
    """,
)

add_docstr(
    oneflow.Tensor.reshape,
    """
    See :func:`oneflow.reshape`
    """,
)

add_docstr(
    oneflow.Tensor.reshape_as,
    """
    Tensor.reshape_as(other) -> Tensor
    Returns this tensor as the same shape as other.
    self.reshape_as(other) is equivalent to self.reshape(other.sizes()).
    This method returns a view if other.sizes() is compatible with the current shape.
    See :func:`oneflow.Tensor.view` on when it is possible to return a view.

    Please see reshape() for more information about reshape. See :func:`oneflow.reshape`

    Parameters
    other (oneflow.Tensor) – The result tensor has the same shape as other.
    """,
)

add_docstr(
    oneflow.Tensor.view,
    """
    Returns a new tensor with the same data as the :attr:`self` tensor but of a
    different :attr:`shape`.

    The returned tensor shares the same data and must have the same number
    of elements, but may have a different size. For a tensor to be viewed, the new
    view size must be compatible with its original size and stride, i.e., each new
    view dimension must either be a subspace of an original dimension, or only span
    across original dimensions :math:`d, d+1, \\dots, d+k` that satisfy the following
    contiguity-like condition that :math:`\\forall i = d, \\dots, d+k-1`,

    .. math::

      \\text{stride}[i] = \\text{stride}[i+1] \\times \\text{size}[i+1]

    Otherwise, it will not be possible to view :attr:`self` tensor as :attr:`shape`
    without copying it (e.g., via :meth:`contiguous`). When it is unclear whether a
    :meth:`view` can be performed, it is advisable to use :meth:`reshape`, which
    returns a view if the shapes are compatible, and copies (equivalent to calling
    :meth:`contiguous`) otherwise.

    The interface is consistent with PyTorch.
    The documentation is referenced from: https://pytorch.org/docs/1.10/generated/torch.Tensor.view.html.

    Args:
        input: A Tensor.
        *shape: flow.Size or int...
    Returns:
        A Tensor has the same type as `input`.

    For example:

    .. code-block:: python

        >>> import numpy as np
        >>> import oneflow as flow

        >>> x = np.array(
        ...    [[1, 2, 3, 4], [5, 6, 7, 8], [9, 10, 11, 12], [13, 14, 15, 16]]
        ... ).astype(np.float32)
        >>> input = flow.Tensor(x)

        >>> y = input.view(2, 2, 2, -1).numpy().shape
        >>> y
        (2, 2, 2, 2)
    """,
)

add_docstr(
    oneflow.Tensor.view_as,
    """
    Tensor.view_as(other) -> Tensor

    Expand this tensor to the same size as :attr:`other`.
    ``self.view_as(other)`` is equivalent to ``self.view(other.size())``.
    
    Please see :meth:`~Tensor.view` for more information about ``view``.

    Args:
        other (:class:`oneflow.Tensor`): The result tensor has the same size
            as :attr:`other`.
    """,
)

add_docstr(
    oneflow.Tensor.sort,
    """
    See :func:`oneflow.sort`
    """,
)

add_docstr(
    oneflow.Tensor.type_as,
    r"""Returns this tensor cast to the type of the given tensor.
        This is a no-op if the tensor is already of the correct type.

    Args:
        input  (Tensor): the input tensor.
        target (Tensor): the tensor which has the desired type.

    For example:

    .. code-block:: python

        >>> import oneflow as flow
        >>> import numpy as np

        >>> input = flow.tensor(np.random.randn(1, 2, 3), dtype=flow.float32)
        >>> target = flow.tensor(np.random.randn(4, 5, 6), dtype = flow.int32)
        >>> input = input.type_as(target)
        >>> input.dtype
        oneflow.int32
    """,
)

add_docstr(
    oneflow.Tensor.bool,
    r"""``Tensor.bool()`` is equivalent to ``Tensor.to(oneflow.bool)``. See :class:`oneflow.Tensor.to()`.

    Args:
        input  (Tensor): the input tensor.

    For example:

    .. code-block:: python

        >>> import oneflow as flow
        >>> import numpy as np

        >>> input = flow.tensor(np.random.randn(1, 2, 3), dtype=flow.float32)
        >>> input = input.bool()
        >>> input.dtype
        oneflow.bool

    """,
)

add_docstr(
    oneflow.Tensor.int,
    r"""``Tensor.int()`` is equivalent to ``Tensor.to(flow.int32)``. See :class:`oneflow.Tensor.to()`.

    Args:
        input  (Tensor): the input tensor.

    For example:

    .. code-block:: python

        >>> import oneflow as flow
        >>> import numpy as np

        >>> input = flow.tensor(np.random.randn(1, 2, 3), dtype=flow.float32)
        >>> input = input.int()
        >>> input.dtype
        oneflow.int32
    """,
)

add_docstr(
    oneflow.Tensor.long,
    r"""``Tensor.long()`` is equivalent to ``Tensor.to(flow.int64)``. See :class:`oneflow.Tensor.to()`.

    Args:
        input  (Tensor): the input tensor.

    For example:

    .. code-block:: python

        >>> import oneflow as flow
        >>> import numpy as np

        >>> input = flow.tensor(np.random.randn(1, 2, 3), dtype=flow.float32)
        >>> input = input.long()
        >>> input.dtype
        oneflow.int64
    """,
)

add_docstr(
    oneflow.Tensor.float,
    r"""``Tensor.float()`` is equivalent to ``Tensor.to(flow.float32)``. See :class:`oneflow.Tensor.to()`.

    Args:
        input  (Tensor): the input tensor.

    For example:

    .. code-block:: python

        >>> import oneflow as flow
        >>> import numpy as np

        >>> input = flow.tensor(np.random.randn(1, 2, 3), dtype=flow.int)
        >>> input = input.float()
        >>> input.dtype
        oneflow.float32
    """,
)

add_docstr(
    oneflow.Tensor.double,
    r"""``Tensor.double()`` is equivalent to ``Tensor.to(flow.float64)``. See :class:`oneflow.Tensor.to()`.

    Args:
        input  (Tensor): the input tensor.

    For example:

    .. code-block:: python

        >>> import oneflow as flow
        >>> import numpy as np

        >>> input = flow.tensor(np.random.randn(1, 2, 3), dtype=flow.int)
        >>> input = input.double()
        >>> input.dtype
        oneflow.float64
    """,
)

add_docstr(
    oneflow.Tensor.is_contiguous,
    r"""
    Tensor.is_contiguous() -> bool

    Returns True if `self` tensor is contiguous in memory.
    """,
)

add_docstr(
    oneflow.Tensor.is_cuda,
    r"""
    Tensor.is_cuda() -> bool
    
    Is `True` if the Tensor is stored on the GPU, `False` otherwise.
    """,
)

add_docstr(
    oneflow.Tensor.is_floating_point,
    """
    See :func:`oneflow.is_floating_point`
    """,
)

add_docstr(
    oneflow.Tensor.item,
    r"""Returns the value of this tensor as a standard Python number. This only works for tensors with one element.
    For other cases, see tolist().

    This operation is not differentiable.

    Args:
        input  (Tensor): the input tensor.

    For example:

    .. code-block:: python

        >>> import oneflow as flow
        >>> x = flow.tensor([1.0])
        >>> x.item()
        1.0
    """,
)

add_docstr(
    oneflow.Tensor.tolist,
    r"""Returns the tensor as a (nested) list. For scalars, a standard Python number is returned,
    just like with `item()`. Tensors are automatically moved to the CPU first if necessary.

    This operation is not differentiable.

    Args:
        input  (Tensor): the input tensor.

    For example:

    .. code-block:: python

        >>> import oneflow as flow
        >>> input = flow.tensor([[1,2,3], [4,5,6]])
        >>> input.tolist()
        [[1, 2, 3], [4, 5, 6]]
    """,
)

add_docstr(
    oneflow.Tensor.where,
    """
    See :func:`oneflow.where`
    """,
)

add_docstr(
    oneflow.Tensor.zero_,
    r"""
    Tensor.zero_() -> Tensor
    
    Fills `self` tensor with zeros.
    """,
)

add_docstr(
    oneflow.Tensor.isnan,
    """
    See :func:`oneflow.isnan`
    """,
)

add_docstr(
    oneflow.Tensor.isinf,
    """
    See :func:`oneflow.isinf`
    """,
)

add_docstr(
    oneflow.Tensor.byte,
    """
    self.byte() is equivalent to self.to(oneflow.uint8).
    See :func:`oneflow.Tensor.to`
    """,
)

add_docstr(
    oneflow.Tensor.amin,
    """
    See :func:`oneflow.amin`
    """,
)

add_docstr(
    oneflow.Tensor.pin_memory,
    r"""
    Tensor.pin_memory() -> Tensor

    Copies the tensor to pinned memory, if it’s not already pinned.
    """,
)

add_docstr(
    oneflow.Tensor.is_pinned,
    r"""
    Tensor.is_pinned() -> bool

    Returns true if this tensor resides in pinned memory.
    """,
)

add_docstr(
    oneflow.Tensor.type,
    r"""
    type(dtype=None, non_blocking=False, **kwargs) -> str or Tensor

    Returns the type if dtype is not provided, else casts this object to the specified type.

    If this is already of the correct type, no copy is performed and the original object is returned.

    Args:
        dtype (oneflow.dtype or oneflow.tensortype or string, optional): The desired type.
        non_blocking (bool): (**Not Implemented yet**) If True, and the source is in pinned memory
            and destination is on the GPU or vice versa, the copy is performed asynchronously with respect to the host.
            Otherwise, the argument has no effect.

    For example:

    .. code-block:: python

        >>> import oneflow as flow
        >>> a = flow.tensor([1, 2], dtype=flow.float32)
        >>> a.type()
        'oneflow.FloatTensor'
        >>> a.type(flow.int8)  # dtype input
        tensor([1, 2], dtype=oneflow.int8)
        >>> a.type(flow.cuda.DoubleTensor)  # tensortype input
        tensor([1., 2.], device='cuda:0', dtype=oneflow.float64)
        >>> a.type("oneflow.HalfTensor")  # string input
        tensor([1., 2.], dtype=oneflow.float16)
    """,
)

add_docstr(
    oneflow.Tensor.scatter,
    """
    See :func:`oneflow.scatter`
    """,
)

add_docstr(
    oneflow.Tensor.scatter_,
    """
    Inplace version of :func:`oneflow.Tensor.scatter`
    """,
)

add_docstr(
    oneflow.Tensor.scatter_add,
    """
    See :func:`oneflow.scatter_add`
    """,
)

add_docstr(
    oneflow.Tensor.scatter_add_,
    """
    Inplace version of :func:`oneflow.Tensor.scatter_add`
    """,
)

add_docstr(
    oneflow.Tensor.cross,
    """
    See :func:`oneflow.cross`
    """,
)

add_docstr(
    oneflow.Tensor.nansum,
    """
    See :func:`oneflow.nansum`

    For example:

    .. code-block:: python

        >>> import oneflow as flow
        >>> x = flow.tensor([1., 2., float("nan")])
        >>> x.nansum()
        tensor(3., dtype=oneflow.float32)
        >>> x = flow.tensor([[1., float("nan")], [float("nan"), 2]])
        >>> x.nansum(dim=1, keepdim=True)
        tensor([[1.],
                [2.]], dtype=oneflow.float32)
    """,
)

add_docstr(
    oneflow.Tensor.bincount,
    """
    See :func:`oneflow.bincount`

    For example:

    .. code-block:: python

        >>> import oneflow as flow
        >>> x = flow.Tensor([0, 2, 3]).int()
        >>> x.bincount()
        tensor([1, 0, 1, 1], dtype=oneflow.int64)
        >>> weight = flow.Tensor([0.1, 0.2, 0.3])
        >>> x.bincount(weight)
        tensor([0.1000, 0.0000, 0.2000, 0.3000], dtype=oneflow.float32)
        >>> x.bincount(weight, minlength=5)
        tensor([0.1000, 0.0000, 0.2000, 0.3000, 0.0000], dtype=oneflow.float32)

    """,
<<<<<<< HEAD
=======
)

add_docstr(
    oneflow.Tensor.bernoulli,
    """
    See :func:`oneflow.bernoulli`

    For example:

    .. code-block:: python

        >>> import oneflow as flow
        >>> x = flow.Tensor([1, 1, 1])
        >>> x.bernoulli()
        tensor([1., 1., 1.], dtype=oneflow.float32)
        >>> x.bernoulli(p=0.0)
        tensor([0., 0., 0.], dtype=oneflow.float32)

    """,
)

add_docstr(
    oneflow.Tensor.bernoulli_,
    """
    The inplace version of :func:`oneflow.Tensor.bernoulli_`.

    See :func:`oneflow.Tensor.bernoulli`

    For example:

    .. code-block:: python

        >>> import oneflow as flow
        >>> x = flow.Tensor([1, 1, 1])
        >>> x.bernoulli_(p=0.0)
        tensor([0., 0., 0.], dtype=oneflow.float32)
        >>> x
        tensor([0., 0., 0.], dtype=oneflow.float32)

    """,
>>>>>>> 45080d4b
)<|MERGE_RESOLUTION|>--- conflicted
+++ resolved
@@ -2362,8 +2362,6 @@
         tensor([0.1000, 0.0000, 0.2000, 0.3000, 0.0000], dtype=oneflow.float32)
 
     """,
-<<<<<<< HEAD
-=======
 )
 
 add_docstr(
@@ -2404,5 +2402,4 @@
         tensor([0., 0., 0.], dtype=oneflow.float32)
 
     """,
->>>>>>> 45080d4b
 )