--- conflicted
+++ resolved
@@ -2249,15 +2249,17 @@
     """,
 )
 
-add_docstr(
-<<<<<<< HEAD
+
+add_docstr(
+    oneflow.Tensor.scatter_,
+    """
+    Inplace version of :func:`oneflow.scatter`
+    """,
+)
+
+add_docstr(
     oneflow.Tensor.cross,
     """
     See :func:`oneflow.cross`
-=======
-    oneflow.Tensor.scatter_,
-    """
-    Inplace version of :func:`oneflow.scatter`
->>>>>>> 37b38f65
     """,
 )