"""
Copyright 2020 The OneFlow Authors. All rights reserved.

Licensed under the Apache License, Version 2.0 (the "License");
you may not use this file except in compliance with the License.
You may obtain a copy of the License at

    http://www.apache.org/licenses/LICENSE-2.0

Unless required by applicable law or agreed to in writing, software
distributed under the License is distributed on an "AS IS" BASIS,
WITHOUT WARRANTIES OR CONDITIONS OF ANY KIND, either express or implied.
See the License for the specific language governing permissions and
limitations under the License.
"""
import oneflow
from oneflow.framework.docstr.utils import add_docstr

add_docstr(
    oneflow.tensor,
    r"""
    Constructs a tensor with data, return a global tensor if placement and sbp are in kwargs,
       otherwise return a local tensor.

    Arguments:
        data: Initial data for the tensor. Can be a list, tuple, NumPy ndarray, scalar or tensor.
    Keyword Arguments:
        dtype (oneflow.dtype, optional) – the desired data type of returned tensor.
            Default: if None, infers data type from data.
        device (oneflow.device, optional): the desired device of returned tensor. If placement
            and sbp is None, uses the current cpu for the default tensor type.
        placement (oneflow.placement, optional): the desired placement of returned tensor.
        sbp (oneflow.sbp or tuple of oneflow.sbp, optional): the desired sbp of returned tensor.
        requires_grad (bool, optional): If autograd should record operations on the returned tensor. Default: False

    Note:
        The Keyword Argument device is mutually exclusive with placement and sbp.


    For example:

    .. code-block:: python

        >>> import oneflow as flow

        >>> x = flow.tensor([1,2,3])
        >>> x
        tensor([1, 2, 3], dtype=oneflow.int64)

    """,
)

add_docstr(
    oneflow.from_numpy,
    r"""
    Creates a ``Tensor`` from a ``numpy.ndarray``.

    The returned tensor and ndarray share the same memory. Modifications to the tensor
    will be reflected in the ndarray and vice versa.

    It currently accepts ndarray with dtypes of numpy.float64, numpy.float32, numpy.float16,
    numpy.int64, numpy.int32, numpy.int8, numpy.uint8.

    For example:

    .. code-block:: python

        >>> import oneflow as flow
        >>> import numpy as np
        >>> np_arr = np.arange(6).reshape(2, 3)
        >>> t = flow.from_numpy(np_arr)
        >>> t
        tensor([[0, 1, 2],
                [3, 4, 5]], dtype=oneflow.int64)
        >>> np_arr[0, 0] = -1
        >>> t
        tensor([[-1,  1,  2],
                [ 3,  4,  5]], dtype=oneflow.int64)
    """,
)


add_docstr(
    oneflow.Tensor.device,
    r"""
    The documentation is referenced from:
    https://pytorch.org/docs/stable/generated/torch.Tensor.device.html#torch.Tensor.device
    
    Is the :class:`oneflow.device` where this Tensor is, which is invalid for global tensor.
    """,
)

add_docstr(
    oneflow.Tensor.placement,
    r"""
    Is the :class:`oneflow.placement` where this Tensor is, which is invalid for local tensor.
    """,
)

add_docstr(
    oneflow.Tensor.sbp,
    r"""
    Is the ``oneflow.sbp`` representing that how the data of the global tensor is distributed, which is invalid for local tensor.
    """,
)

add_docstr(
    oneflow.Tensor.is_global,
    r"""
    Return whether this Tensor is a global tensor.
    """,
)

add_docstr(
    oneflow.Tensor.is_lazy,
    r"""
    Return whether this Tensor is a lazy tensor.
    """,
)

add_docstr(
    oneflow.Tensor.atan2,
    r"""
    See :func:`oneflow.atan2`
    """,
)

add_docstr(
    oneflow.Tensor.expand,
    """
    Tensor.expand() -> Tensor

    See :func:`oneflow.expand`
    """,
)

add_docstr(
    oneflow.Tensor.expand_as,
    """
    expand_as(other) -> Tensor

    Expand this tensor to the same size as :attr:`other`.
    ``self.expand_as(other)`` is equivalent to ``self.expand(other.size())``.

    Please see :meth:`~Tensor.expand` for more information about ``expand``.

    Args:
        other (:class:`oneflow.Tensor`): The result tensor has the same size
            as :attr:`other`.
    """,
)

add_docstr(
    oneflow.Tensor.flatten,
    """
    See :func:`oneflow.flatten`
    """,
)

add_docstr(
    oneflow.Tensor.floor,
    """
    See :func:`oneflow.floor`
    """,
)

add_docstr(
    oneflow.Tensor.flip,
    """
    See :func:`oneflow.flip`
    """,
)

add_docstr(
    oneflow.Tensor.in_top_k,
    """
    Tensor.in_top_k(targets, predictions, k) -> Tensor

    See :func:`oneflow.in_top_k`
    """,
)

add_docstr(
    oneflow.Tensor.index_select,
    """
    Tensor.index_select(dim, index) -> Tensor

    See :func:`oneflow.index_select`
    """,
)

add_docstr(
    oneflow.Tensor.numel,
    """
    See :func:`oneflow.numel`
    """,
)

add_docstr(
    oneflow.Tensor.new_ones,
    """
    Tensor.new_ones() -> Tensor

    See :func:`oneflow.new_ones`
    """,
)

add_docstr(
    oneflow.Tensor.new_zeros,
    """
    Tensor.new_zeros(size=None, dtype=None, device=None, placement=None, sbp=None, requires_grad=False) -> Tensor

    Returns a Tensor of size size filled with 0. By default, the returned Tensor has the same torch.dtype and torch.device as this tensor.

    Args:
        size (int...): a list, tuple, or flow.Size of integers defining the shape of the output tensor.
        dtype (flow.dtype, optional):  the desired type of returned tensor. Default: if None, same flow.dtype as this tensor.
        device (flow.device, optional): the desired device of returned tensor. Default: if None, same flow.device as this tensor.
        placement (flow.placement, optional): the desired placement of returned global tensor. Default: if None, the returned tensor is local one using the argument `device`.
        sbp (flow.sbp.sbp or tuple of flow.sbp.sbp, optional): the desired sbp descriptor of returned global tensor. Default: if None, the returned tensor is local one using the argument `device`.
        requires_grad (bool, optional): If autograd should record operations on the returned tensor. Default: False.

    For example:

    .. code-block:: python

        >>> import numpy as np
        >>> import oneflow as flow

        >>> x = flow.Tensor(np.ones((1, 2, 3)))
        >>> y = x.new_zeros((2, 2))
        >>> y
        tensor([[0., 0.],
                [0., 0.]], dtype=oneflow.float32)
    """,
)

add_docstr(
    oneflow.Tensor.storage_offset,
    """
    Tensor.storage_offset() -> Tensor

    Returns self tensor’s offset in the underlying storage in terms of number of storage elements (not bytes).

    Example:

    .. code-block:: python

        >>> import oneflow as flow
        >>> x = flow.tensor([1, 2, 3, 4, 5])
        >>> x.storage_offset()
        0
    """,
)

add_docstr(
    oneflow.Tensor.local_to_global,
    """
    Tensor.local_to_global(placement=None, sbp=None, *, check_meta=Ture) -> Tensor

    Creates a global tensor from a local tensor.

    Note:
        This tensor must be local tensor.

        Both placement and sbp are required.

        The returned global tensor takes this tensor as its local component in the current rank.

        There is no data communication usually, but when sbp is ``oneflow.sbp.broadcast``, the data on rank 0 will be broadcast to other ranks.
    
    Args:
        placement (flow.placement, optional): the desired placement of returned global tensor. Default: None
        sbp (flow.sbp.sbp or tuple of flow.sbp.sbp, optional): the desired sbp of returned global tensor. Default: None
    Keyword Args:
        check_meta (bool, optional): indicates whether to check meta information when createing global tensor from local
            tensor. Only can be set to False when the shape and dtype of the input local tensor on each rank are the same. If set to False, the
            execution of local_to_global can be accelerated. Default: True

    .. code-block:: python

        >>> # Run on 2 ranks respectively
        >>> import oneflow as flow
        >>> input = flow.tensor([0., 1.], dtype=flow.float32) # doctest: +SKIP
        >>> output = input.local_to_global(placement=flow.placement("cpu", ranks=[0, 1]), sbp=[flow.sbp.split(0)], check_meta=False) # doctest: +SKIP
        >>> print(output.size()) # doctest: +SKIP
        >>> print(output) # doctest: +SKIP

    .. code-block:: python

        >>> # results on rank 0
        oneflow.Size([4])
        tensor([0., 1., 0., 1.], placement=oneflow.placement(type="cpu", ranks=[0, 1]), sbp=(oneflow.sbp.split(axis=0),), dtype=oneflow.float32) 
 
    .. code-block:: python

        >>> # results on rank 1
        oneflow.Size([4])
        tensor([0., 1., 0., 1.], placement=oneflow.placement(type="cpu", ranks=[0, 1]), sbp=(oneflow.sbp.split(axis=0),), dtype=oneflow.float32)
    """,
)

add_docstr(
    oneflow.Tensor.global_to_global,
    """
    Tensor.global_to_global(placement=None, sbp=None, *, grad_sbp=None, check_meta=False) -> Tensor

    Performs Tensor placement and/or sbp conversion.

    Note:
        This tensor must be global tensor.

        At least one of placement and sbp is required.

        If placement and sbp are all the same as this tensor's own placement and sbp, then returns this tensor own.
    
    Args:
        placement (flow.placement, optional): the desired placement of returned global tensor. Default: None
        sbp (flow.sbp.sbp or tuple of flow.sbp.sbp, optional): the desired sbp of returned global tensor. Default: None
    Keyword Args:
        grad_sbp (flow.sbp.sbp or tuple of flow.sbp.sbp, optional): manually specify the sbp of this tensor's grad
            tensor in the backward pass. If None, the grad tensor sbp will be infered automatically. Default: None
        check_meta (bool, optional): indicates whether to check meta information. If set to True, check the consistency
            of the input meta information (placement and sbp) on each rank. Default: False

    .. code-block:: python

        >>> # Run on 2 ranks respectively
        >>> import oneflow as flow
        >>> input = flow.tensor([0., 1.], dtype=flow.float32, placement=flow.placement("cpu", ranks=[0, 1]), sbp=[flow.sbp.broadcast]) # doctest: +SKIP
        >>> output = input.global_to_global(placement=flow.placement("cpu", ranks=[0, 1]), sbp=[flow.sbp.split(0)]) # doctest: +SKIP
        >>> print(output.size()) # doctest: +SKIP
        >>> print(output) # doctest: +SKIP

    .. code-block:: python

        >>> # results on rank 0
        oneflow.Size([2])
        tensor([0., 1.], placement=oneflow.placement(type="cpu", ranks=[0, 1]), sbp=(oneflow.sbp.split(axis=0),), dtype=oneflow.float32)

    .. code-block:: python

        >>> # results on rank 1
        oneflow.Size([2])
        tensor([0., 1.], placement=oneflow.placement(type="cpu", ranks=[0, 1]), sbp=(oneflow.sbp.split(axis=0),), dtype=oneflow.float32)
    """,
)

add_docstr(
    oneflow.Tensor.to_global,
    """
    Tensor.to_global(placement=None, sbp=None, **kwargs) -> Tensor

    Creates a global tensor if this tensor is a local tensor, otherwise performs Tensor placement and/or sbp conversion.

    Note:
        This tensor can be local tensor or global tensor.

        - For local tensor

          Both placement and sbp are required.

          The returned global tensor takes this tensor as its local component in the current rank.

          There is no data communication usually, but when sbp is ``oneflow.sbp.broadcast``, the data on rank 0 will be broadcast to other ranks.

        - For global tensor

          At least one of placement and sbp is required.

          If placement and sbp are all the same as this tensor's own placement and sbp, then returns this tensor own.
    
    Args:
        placement (flow.placement, optional): the desired placement of returned global tensor. Default: None
        sbp (flow.sbp.sbp or tuple of flow.sbp.sbp, optional): the desired sbp of returned global tensor. Default: None
    Keyword Args:
        grad_sbp (flow.sbp.sbp or tuple of flow.sbp.sbp, optional): manually specify the sbp of this tensor's grad
            tensor in the backward pass. If None, the grad tensor sbp will be infered automatically. It is only used if this tensor is a
            global tensor. Default: None
        check_meta (bool, optional): indicates whether to check meta information. If set to True, check the input meta
            information on each rank. Default: True if this tensor is a local tensor, False if this tensor is a global tensor

    For local tensor:

    .. code-block:: python

        >>> # Run on 2 ranks respectively
        >>> import oneflow as flow
        >>> input = flow.tensor([0., 1.], dtype=flow.float32) # doctest: +SKIP
        >>> output = input.to_global(placement=flow.placement("cpu", ranks=[0, 1]), sbp=[flow.sbp.split(0)], check_meta=False) # doctest: +SKIP
        >>> print(output.size()) # doctest: +SKIP
        >>> print(output) # doctest: +SKIP

    .. code-block:: python

        >>> # results on rank 0
        oneflow.Size([4])
        tensor([0., 1., 0., 1.], placement=oneflow.placement(type="cpu", ranks=[0, 1]), sbp=(oneflow.sbp.split(axis=0),), dtype=oneflow.float32) 
 
    .. code-block:: python

        >>> # results on rank 1
        oneflow.Size([4])
        tensor([0., 1., 0., 1.], placement=oneflow.placement(type="cpu", ranks=[0, 1]), sbp=(oneflow.sbp.split(axis=0),), dtype=oneflow.float32)

    For global tensor:

    .. code-block:: python

        >>> # Run on 2 ranks respectively
        >>> import oneflow as flow
        >>> input = flow.tensor([0., 1.], dtype=flow.float32, placement=flow.placement("cpu", ranks=[0, 1]), sbp=[flow.sbp.broadcast]) # doctest: +SKIP
        >>> output = input.to_global(placement=flow.placement("cpu", ranks=[0, 1]), sbp=[flow.sbp.split(0)]) # doctest: +SKIP
        >>> print(output.size()) # doctest: +SKIP
        >>> print(output) # doctest: +SKIP

    .. code-block:: python

        >>> # results on rank 0
        oneflow.Size([2])
        tensor([0., 1.], placement=oneflow.placement(type="cpu", ranks=[0, 1]), sbp=(oneflow.sbp.split(axis=0),), dtype=oneflow.float32)

    .. code-block:: python

        >>> # results on rank 1
        oneflow.Size([2])
        tensor([0., 1.], placement=oneflow.placement(type="cpu", ranks=[0, 1]), sbp=(oneflow.sbp.split(axis=0),), dtype=oneflow.float32)
    """,
)

add_docstr(
    oneflow.Tensor.to_consistent,
    """
    This interface is no longer available, please use :func:`oneflow.Tensor.to_global` instead.
    """,
)

add_docstr(
    oneflow.Tensor.to_local,
    """
    Tensor.to_local() -> Tensor

    Returns the local component of this global tensor in the current rank.

    Note:
        This tensor should be a global tensor, and it returns a empty tensor if there is no local component in the current rank.

        No copy occurred in this operation.

    For example:

    .. code-block:: python

        >>> # Run on 2 ranks respectively
        >>> import oneflow as flow
        >>> x = flow.tensor([0., 1.], dtype=flow.float32, placement=flow.placement("cpu", ranks=[0, 1]), sbp=[flow.sbp.split(0)]) # doctest: +SKIP
        >>> y = x.to_local() # doctest: +SKIP
        >>> print(y.size()) # doctest: +SKIP
        >>> print(y) # doctest: +SKIP

    .. code-block:: python

        >>> # results on rank 0
        oneflow.Size([1])
        tensor([0.], dtype=oneflow.float32)

    .. code-block:: python

        >>> # results on rank 1
        oneflow.Size([1])
        tensor([1.], dtype=oneflow.float32)
    """,
)

add_docstr(
    oneflow.Tensor.transpose,
    """
    See :func:`oneflow.transpose`
    """,
)

add_docstr(
    oneflow.Tensor.logical_not,
    """
    logical_not() -> Tensor
    See :func:`oneflow.logical_not`
    """,
)

add_docstr(
    oneflow.Tensor.sqrt,
    """
    See :func:`oneflow.sqrt`
    """,
)

add_docstr(
    oneflow.Tensor.square,
    """
    See :func:`oneflow.square`
    """,
)

add_docstr(
    oneflow.Tensor.std,
    """
    See :func:`oneflow.std`
    """,
)

add_docstr(
    oneflow.Tensor.var,
    """
    See :func:`oneflow.var`
    """,
)

add_docstr(
    oneflow.Tensor.squeeze,
    """
    See :func:`oneflow.squeeze`
    """,
)

add_docstr(
    oneflow.Tensor.unfold,
    """
    The interface is consistent with PyTorch.
    The documentation is referenced from: https://pytorch.org/docs/stable/generated/torch.Tensor.unfold.html#torch.Tensor.unfold.

    Returns a view of the original tensor which contains all slices of `size` size from `self`
    tensor in the dimension `dimension`.

    Step between two slices is given by `step`.

    If sizedim is the size of dimension `dimension` for `self`, the size of dimension dimension in the
    returned tensor will be (sizedim - size) / step + 1.

    An additional dimension of size `size` is appended in the returned tensor.

    Args:
        dimension (int): dimension in which unfolding happens
        size (int): the size of each slice that is unfolded
        step (int): the step between each slice

    For example:

    .. code-block:: python

        >>> import numpy as np
        >>> import oneflow as flow

        >>> x = flow.arange(1., 8)
        >>> x
        tensor([1, 2, 3, 4, 5, 6, 7], dtype=oneflow.int64)
        >>> x.unfold(0, 2, 1)
        tensor([[1, 2],
                [2, 3],
                [3, 4],
                [4, 5],
                [5, 6],
                [6, 7]], dtype=oneflow.int64)
        >>> x.unfold(0, 2, 2)
        tensor([[1, 2],
                [3, 4],
                [5, 6]], dtype=oneflow.int64)
    """,
)

add_docstr(
    oneflow.Tensor.matmul,
    """
    See :func:`oneflow.matmul`
    """,
)

add_docstr(
    oneflow.Tensor.narrow,
    """
    See :func:`oneflow.narrow`
    """,
)

add_docstr(
    oneflow.Tensor.unsqueeze,
    """
    See :func:`oneflow.unsqueeze`
    """,
)

add_docstr(
    oneflow.Tensor.permute,
    """
    See :func:`oneflow.permute`
    """,
)

add_docstr(
    oneflow.Tensor.abs,
    """
    See :func:`oneflow.abs`
    """,
)

add_docstr(
    oneflow.Tensor.acos,
    """
    See :func:`oneflow.acos`
    """,
)

add_docstr(
    oneflow.Tensor.arccos,
    """
    See :func:`oneflow.arccos`
    """,
)

add_docstr(
    oneflow.Tensor.acosh,
    """
    See :func:`oneflow.acosh`
    """,
)

add_docstr(
    oneflow.Tensor.arccosh,
    """
    See :func:`oneflow.arccosh`
    """,
)

add_docstr(
    oneflow.Tensor.arctanh,
    """
    See :func:`oneflow.arctanh`
    """,
)

add_docstr(
    oneflow.Tensor.argmax,
    """
    See :func:`oneflow.argmax`
    """,
)

add_docstr(
    oneflow.Tensor.argmin,
    """
    See :func:`oneflow.argmin`
    """,
)

add_docstr(
    oneflow.Tensor.argsort,
    """
    See :func:`oneflow.argsort`
    """,
)

add_docstr(
    oneflow.Tensor.argwhere,
    """
    See :func:`oneflow.argwhere`
    """,
)

add_docstr(
    oneflow.Tensor.atanh,
    """
    See :func:`oneflow.atanh`
    """,
)

add_docstr(
    oneflow.Tensor.backward,
    """
    The interface is consistent with PyTorch.
    The documentation is referenced from: https://pytorch.org/docs/stable/generated/torch.Tensor.backward.html#torch.Tensor.backward.

    Computes the gradient of current tensor w.r.t. graph leaves.

    The graph is differentiated using the chain rule. If the tensor is non-scalar (i.e. its data has more than one element) and requires gradient, the function additionally requires specifying gradient. It should be a tensor of matching type and location, that contains the gradient of the differentiated function w.r.t. self.

    This function accumulates gradients in the leaves - you might need to zero .grad attributes or set them to None before calling it. See Default gradient layouts for details on the memory layout of accumulated gradients.

    Note:
        If you run any forward ops, create gradient, and/or call backward in a user-specified CUDA stream context, see Stream semantics of backward passes.
    Note:
        When inputs are provided and a given input is not a leaf, the current implementation will call its grad_fn (though it is not strictly needed to get this gradients). It is an implementation detail on which the user should not rely. See https://github.com/pytorch/pytorch/pull/60521#issuecomment-867061780 for more details.

    Args:
        gradient (Tensor or None): Gradient w.r.t. the tensor. If it is a tensor, it will be automatically converted to a Tensor that does not require grad unless create_graph is True. None values can be specified for scalar Tensors or ones that don’t require grad. If a None value would be acceptable then this argument is optional.

        retain_graph (bool, optional): If False, the graph used to compute the grads will be freed. Note that in nearly all cases setting this option to True is not needed and often can be worked around in a much more efficient way. Defaults to the value of create_graph.

        create_graph (bool, optional): If True, graph of the derivative will be constructed, allowing to compute higher order derivative products. Defaults to False.
    """,
)

add_docstr(
    oneflow.Tensor.grad,
    r"""
    Return the gradient calculated by autograd functions. This property is None by default.
    """,
)

add_docstr(
    oneflow.Tensor.grad_fn,
    r"""
    Return the function that created this tensor if it's ``requires_grad`` is True.
    """,
)

add_docstr(
    oneflow.Tensor.is_leaf,
    r"""
    Compatible with PyTorch.

    All Tensors that have ``requires_grad`` which is ``False`` will be leaf Tensors by convention.

    For Tensor that have ``requires_grad`` which is ``True``, they will be leaf Tensors if they
    were created by source operations.

    Only leaf Tensors will have their ``grad`` populated during a call to ``backward()``. To get
    ``grad`` populated for non-leaf Tensors, you can use ``retain_grad()``.

    For example:

    .. code-block:: python

        >>> import oneflow as flow
        >>> a = flow.rand(10, requires_grad=False)
        >>> a.is_leaf
        True
        >>> a = flow.rand(10, requires_grad=True)
        >>> a.is_leaf
        True
        >>> b = a.cuda()
        >>> b.is_leaf
        False
        >>> c = a + 2
        >>> c.is_leaf
        False
    """,
)

add_docstr(
    oneflow.Tensor.requires_grad,
    r"""
    Compatible with PyTorch.

    Is ``True`` if gradient need to be computed for this Tensor, ``False`` otherwise.
    """,
)

add_docstr(
    oneflow.Tensor.requires_grad_,
    r"""oneflow.Tensor.requires_grad_(requires_grad=True) -> Tensor
    Compatible with PyTorch.

    Args:
        requires_grad (bool): Change the requires_grad flag for this Tensor. Default is ``True``.

    For example:

    .. code-block:: python

        >>> import oneflow as flow
        >>> a = flow.rand(10, requires_grad=False)
        >>> a.requires_grad
        False
        >>> a = a.requires_grad_(requires_grad=True)
        >>> a.requires_grad
        True
    """,
)

add_docstr(
    oneflow.Tensor.register_hook,
    r"""oneflow.Tensor.register_hook(hook)

    Registers a backward hook.

    The hook will be called every time a gradient with respect to the Tensor is computed.
    The hook should have the following signature:

    .. code-block:: 

        hook(grad) -> Tensor or None


    The hook should not modify its argument, but it can optionally return a new gradient which
    will be used in place of ``grad``.

    For example:

    .. code-block:: python

        >>> import oneflow as flow
        >>> x = flow.ones(5, requires_grad=True)
        >>> def hook(grad):
        ...     return grad * 2
        >>> x.register_hook(hook)
        >>> y = x * 2
        >>> y.sum().backward()
        >>> x.grad
        tensor([4., 4., 4., 4., 4.], dtype=oneflow.float32)
    """,
)

add_docstr(
    oneflow.Tensor.retain_grad,
    r"""
    Compatible with PyTorch.

    Enables this Tensor to have their ``grad`` populated during ``backward()``. This is a no-op
    for leaf tensors.
    """,
)

add_docstr(
    oneflow.Tensor.bmm,
    """
    See :func:`oneflow.bmm`
    """,
)

add_docstr(
    oneflow.Tensor.chunk,
    """
    See :func:`oneflow.chunk`
    """,
)

add_docstr(
    oneflow.Tensor.split,
    """
    See :func:`oneflow.split`
    """,
)

add_docstr(
    oneflow.Tensor.unbind,
    """
    See :func:`oneflow.unbind`
    """,
)

add_docstr(
    oneflow.Tensor.swapaxes,
    """
    See :func:`oneflow.swapaxes`
    """,
)

add_docstr(
    oneflow.Tensor.amax,
    """
    See :func:`oneflow.amax`
    """,
)

add_docstr(
    oneflow.Tensor.swapdims,
    """
    See :func:`oneflow.swapdims`
    """,
)

add_docstr(
    oneflow.Tensor.cast,
    """
    See :func:`oneflow.cast`
    """,
)

add_docstr(
    oneflow.Tensor.diag,
    """
    See :func:`oneflow.diag`
    """,
)

add_docstr(
    oneflow.Tensor.dim,
    """
    Tensor.dim() → int

    Returns the number of dimensions of self tensor.
    """,
)

add_docstr(
    oneflow.Tensor.element_size,
    """
    Tensor.element_size() → int

    Returns the size in bytes of an individual element.

    """,
)

add_docstr(
    oneflow.Tensor.exp,
    """
    See :func:`oneflow.exp`
    """,
)

add_docstr(
    oneflow.Tensor.erf,
    """
    Tensor.erf() -> Tensor

    See :func:`oneflow.erf`
    """,
)

add_docstr(
    oneflow.Tensor.erfc,
    """
    Tensor.erfc() -> Tensor

    See :func:`oneflow.erfc`
    """,
)

add_docstr(
    oneflow.Tensor.erfinv,
    """
    See :func:`oneflow.erfinv`
    """,
)

add_docstr(
    oneflow.Tensor.erfinv_,
    """
    Inplace version of :func:`oneflow.erfinv`
    """,
)

add_docstr(
    oneflow.Tensor.eq,
    """
    See :func:`oneflow.eq`
    """,
)

add_docstr(
    oneflow.Tensor.lt,
    """
    See :func:`oneflow.lt`
    """,
)

add_docstr(
    oneflow.Tensor.le,
    """
    See :func:`oneflow.le`
    """,
)

add_docstr(
    oneflow.Tensor.ne,
    """
    See :func:`oneflow.ne`
    """,
)

add_docstr(
    oneflow.Tensor.fill_,
    """
    Tensor.fill_(value) → Tensor

    Fills self tensor with the specified value.
    """,
)

add_docstr(
    oneflow.Tensor.ge,
    """
    See :func:`oneflow.ge`
    """,
)

add_docstr(
    oneflow.Tensor.gelu,
    """
    See :func:`oneflow.gelu`
    """,
)

add_docstr(
    oneflow.Tensor.get_device,
    """
    Tensor.get_device() -> Device ordinal (Integer)

    For CUDA tensors, this function returns the device ordinal of the GPU on which the tensor resides. For CPU tensors, an error is thrown.


    """,
)

add_docstr(
    oneflow.Tensor.gt,
    """
    See :func:`oneflow.gt`
    """,
)

add_docstr(
    oneflow.Tensor.log1p,
    """
    See :func:`oneflow.log1p`
    """,
)

add_docstr(
    oneflow.Tensor.mish,
    """
    See :func:`oneflow.mish`
    """,
)

add_docstr(
    oneflow.Tensor.mul,
    """Tensor.mul(value) -> Tensor
    See :func:`oneflow.mul`
    """,
)

add_docstr(
    oneflow.Tensor.mul_,
    """Tensor.mul_(value) -> Tensor

    In-place version of :func:`oneflow.Tensor.mul`.
    """,
)

add_docstr(
    oneflow.Tensor.div_,
    """Tensor.div_(value) -> Tensor
    In-place version of :func:`oneflow.Tensor.div`.
    """,
)

add_docstr(
    oneflow.Tensor.sub_,
    """Tensor.sub_(value) -> Tensor
    In-place version of :func:`oneflow.Tensor.sub`.
    """,
)

add_docstr(
    oneflow.Tensor.negative,
    """
    See :func:`oneflow.negative`
    """,
)

add_docstr(
    oneflow.Tensor.nelement,
    """
    Tensor.nelement() → int

    Alias for numel()
    """,
)

add_docstr(
    oneflow.Tensor.floor_,
    r"""
    In-place version of :func:`oneflow.floor`

    """,
)

add_docstr(
    oneflow.Tensor.normal_,
    """
    normal_(mean=0, std=1, *, generator=None) -> Tensor

    Fills :attr:`self` tensor with elements samples from the normal distribution parameterized by :attr:`mean` and :attr:`std`.
    """,
)

add_docstr(
    oneflow.Tensor.numpy,
    """
    Tensor.numpy() → numpy.ndarray

    Returns self tensor as a NumPy ndarray. This tensor and the returned ndarray share the same underlying storage. Changes to
     self tensor will be reflected in the ndarray and vice versa.
    """,
)

add_docstr(
    oneflow.Tensor.pow,
    """
    See :func:`oneflow.pow`
    """,
)

add_docstr(
    oneflow.Tensor.relu,
    """
    See :func:`oneflow.relu`
    """,
)

add_docstr(
    oneflow.Tensor.roll,
    """
    See :func:`oneflow.roll`
    """,
)

add_docstr(
    oneflow.Tensor.round,
    """
    See :func:`oneflow.round`
    """,
)

add_docstr(
    oneflow.Tensor.reciprocal,
    """
    See :func:`oneflow.reciprocal`
    """,
)

add_docstr(
    oneflow.Tensor.add,
    """
    See :func:`oneflow.add`
    """,
)

add_docstr(
    oneflow.Tensor.addmm,
    """
    See :func:`oneflow.addmm`
    """,
)

add_docstr(
    oneflow.Tensor.add_,
    """
    In-place version of :func:`oneflow.Tensor.add`.
    """,
)

add_docstr(
    oneflow.Tensor.addcmul,
    """
    See :func:`oneflow.addcmul`
    """,
)

add_docstr(
    oneflow.Tensor.addcmul_,
    """
    In-place version of :func:`oneflow.Tensor.addcmul`.
    """,
)

add_docstr(
    oneflow.Tensor.asin,
    """
    See :func:`oneflow.asin`
    """,
)

add_docstr(
    oneflow.Tensor.arcsin,
    """
    See :func:`oneflow.arcsin`
    """,
)

add_docstr(
    oneflow.Tensor.arcsinh,
    """
    See :func:`oneflow.arcsinh`
    """,
)

add_docstr(
    oneflow.Tensor.sin,
    """
    sin() -> Tensor

    See :func:`oneflow.sin`
    """,
)

add_docstr(
    oneflow.Tensor.cos,
    """
    See :func:`oneflow.cos`
    """,
)

add_docstr(
    oneflow.Tensor.diagonal,
    """
    See :func:`oneflow.diagonal`
    """,
)

add_docstr(
    oneflow.Tensor.log,
    """
    See :func:`oneflow.log`
    """,
)

add_docstr(
    oneflow.Tensor.ndim,
    """
    See :func:`oneflow.Tensor.dim`
    """,
)

add_docstr(
    oneflow.Tensor.rsqrt,
    """
    See :func:`oneflow.rsqrt`
    """,
)

add_docstr(
    oneflow.Tensor.cosh,
    """
    See :func:`oneflow.cosh`
    """,
)

add_docstr(
    oneflow.Tensor.atan,
    """
    See :func:`oneflow.atan`
    """,
)

add_docstr(
    oneflow.Tensor.arctan,
    """
    See :func:`oneflow.arctan`
    """,
)

add_docstr(
    oneflow.Tensor.selu,
    """
    See :func:`oneflow.selu`
    """,
)

add_docstr(
    oneflow.Tensor.sigmoid,
    """
    See :func:`oneflow.sigmoid`
    """,
)

add_docstr(
    oneflow.Tensor.sign,
    """
    See :func:`oneflow.sign`
    """,
)

add_docstr(
    oneflow.Tensor.silu,
    """
    See :func:`oneflow.silu`
    """,
)

add_docstr(
    oneflow.Tensor.sinh,
    """
    See :func:`oneflow.sinh`
    """,
)

add_docstr(
    oneflow.Tensor.size,
    """
    The interface is consistent with PyTorch.

    Returns the size of the self tensor. If dim is not specified, the returned value is a oneflow.Size, a subclass of tuple. If dim is specified, returns an int holding the size of that dimension.

    Args:
        idx (int, optional): The dimension for which to retrieve the size.


    """,
)

add_docstr(
    oneflow.Tensor.softmax,
    """
    See :func:`oneflow.softmax`
    """,
)

add_docstr(
    oneflow.Tensor.softplus,
    """
    See :func:`oneflow.softplus`
    """,
)

add_docstr(
    oneflow.Tensor.softsign,
    """
    See :func:`oneflow.softsign`
    """,
)

add_docstr(
    oneflow.Tensor.tan,
    """
    See :func:`oneflow.tan`
    """,
)

add_docstr(
    oneflow.Tensor.tanh,
    """
    See :func:`oneflow.tanh`
    """,
)

add_docstr(
    oneflow.Tensor.tril,
    """
    See :func:`oneflow.tril`
    """,
)

add_docstr(
    oneflow.Tensor.triu,
    """
    See :func:`oneflow.triu`
    """,
)

add_docstr(
    oneflow.Tensor.uniform_,
    """
    Tensor.uniform_(from=0, to=1) → Tensor

    Fills self tensor with numbers sampled from the continuous uniform distribution:

    .. math::
        P(x)=1/(to-from)

    """,
)

add_docstr(
    oneflow.Tensor.copy_,
    """
    The interface is consistent with PyTorch.

    Tensor.copy_(src, non_blocking=False) → Tensor

    Copies the elements from src into self tensor and returns self.

    The src tensor must be broadcastable with the self tensor. It may be of a different data type or reside on a different device.

    Args:

        src (Tensor): the source tensor to copy from

        non_blocking (bool): if True and this copy is between CPU and GPU, the copy may occur asynchronously with respect to the host. For other cases, this argument has no effect.
    """,
)

add_docstr(
    oneflow.Tensor.to,
    """Performs Tensor dtype and/or device conversion.
        A flow.dtype and flow.device are inferred from the arguments of `input.to(*args, **kwargs)`.

    .. note::
        If the ``input`` Tensor already
        has the correct :class:`flow.dtype` and :class:`flow.device`, then ``input`` is returned.
        Otherwise, the returned tensor is a copy of ``input`` with the desired.

    Args:
        input (oneflow.Tensor): An input tensor.
        *args (oneflow.Tensor or oneflow.device or oneflow.dtype): Positional arguments
        **kwargs (oneflow.device or oneflow.dtype) : Key-value arguments

    Returns:
        oneflow.Tensor: A Tensor.

    For example:

    .. code-block:: python

        >>> import numpy as np
        >>> import oneflow as flow

        >>> arr = np.random.randint(1, 9, size=(1, 2, 3, 4))
        >>> input = flow.Tensor(arr)
        >>> output = input.to(dtype=flow.float32)
        >>> np.array_equal(arr.astype(np.float32), output.numpy())
        True

    """,
)


add_docstr(
    oneflow.Tensor.half,
    """
    self.half() is equivalent to self.to(dtype=oneflow.float16).

    See :func:`oneflow.Tensor.to`

    """,
)


add_docstr(
    oneflow.Tensor.gather,
    """
    oneflow.Tensor.gather(dim, index) -> Tensor

    See :func:`oneflow.gather`

    """,
)

add_docstr(
    oneflow.Tensor.clamp,
    """
    See :func:`oneflow.clamp`.
    """,
)

add_docstr(
    oneflow.Tensor.clamp_,
    """
    Inplace version of :func:`oneflow.Tensor.clamp`.
    """,
)

add_docstr(
    oneflow.Tensor.clip,
    """
    Alias for :func:`oneflow.Tensor.clamp`.
    """,
)

add_docstr(
    oneflow.Tensor.clip_,
    """
    Alias for :func:`oneflow.Tensor.clamp_`.
    """,
)

add_docstr(
    oneflow.Tensor.cpu,
    r"""Returns a copy of this object in CPU memory.
    If this object is already in CPU memory and on the correct device, then no copy is performed and the original object is returned.

    For example:

    .. code-block:: python

        >>> import oneflow as flow

        >>> input = flow.tensor([1, 2, 3, 4, 5], device=flow.device("cuda"))
        >>> output = input.cpu()
        >>> output.device
        device(type='cpu', index=0)
    """,
)

add_docstr(
    oneflow.Tensor.cuda,
    r"""Returns a copy of this object in CUDA memory.
    If this object is already in CUDA memory and on the correct device, then no copy is performed and the original object is returned.

    Args:
        device  (flow.device): The destination GPU device. Defaults to the current CUDA device.

    For example:

    .. code-block:: python

        >>> import oneflow as flow

        >>> input = flow.Tensor([1, 2, 3, 4, 5])
        >>> output = input.cuda()
        >>> output.device
        device(type='cuda', index=0)
    """,
)


add_docstr(
    oneflow.Tensor.repeat,
    """
    Tensor.repeat(*size) -> Tensor

    See :func:`oneflow.repeat`
    """,
)

add_docstr(
    oneflow.Tensor.t,
    """
    Tensor.t() → Tensor

    See :func:`oneflow.t`
    """,
)

add_docstr(
    oneflow.Tensor.tile,
    """
    Tensor.tile(*dims) -> Tensor

    See :func:`oneflow.tile`
    """,
)

add_docstr(
    oneflow.Tensor.T,
    """
    Is this Tensor with its dimensions reversed.

    If `n` is the number of dimensions in `x`, `x.T` is equivalent to `x.permute(n-1, n-2, ..., 0)`.
    """,
)

add_docstr(
    oneflow.Tensor.fmod,
    """
    Tensor.fmod(other) -> Tensor

    See :func:`oneflow.fmod`

    """,
)

add_docstr(
    oneflow.Tensor.logical_and,
    """
    logical_and() -> Tensor

    See :func:`oneflow.logical_and`

    """,
)

add_docstr(
    oneflow.Tensor.logical_or,
    """

    logical_or() -> Tensor

    See :func:`oneflow.logical_or`

    """,
)

add_docstr(
    oneflow.Tensor.logical_xor,
    """
    logical_xor() -> Tensor

    See :func:`oneflow.logical_xor`

    """,
)

add_docstr(
    oneflow.Tensor.masked_fill,
    """
    See :func:`oneflow.masked_fill`
    """,
)

add_docstr(
    oneflow.Tensor.masked_select,
    """
    See :func:`oneflow.masked_select`
    """,
)

add_docstr(
    oneflow.Tensor.sub,
    """
    See :func:`oneflow.sub`
    """,
)

add_docstr(
    oneflow.Tensor.div,
    """
    See :func:`oneflow.div`

    """,
)

add_docstr(
    oneflow.Tensor.ceil,
    """
    See :func:`oneflow.ceil`
    """,
)

add_docstr(
    oneflow.Tensor.expm1,
    """
    See :func:`oneflow.expm1`
    """,
)

add_docstr(
    oneflow.Tensor.topk,
    """
    See :func:`oneflow.topk`
    """,
)

add_docstr(
    oneflow.Tensor.nms,
    """
    See :func:`oneflow.nms`
    """,
)

add_docstr(
    oneflow.Tensor.nonzero,
    """
    nonzero(input, as_tuple=False) -> Tensor

    See :func:`oneflow.nonzero`
    """,
)

add_docstr(
    oneflow.Tensor.max,
    """
    input.max(dim, index) -> Tensor

    See :func:`oneflow.max`
    """,
)

add_docstr(
    oneflow.Tensor.min,
    """
    input.min(dim, index) -> Tensor

    See :func:`oneflow.min`
    """,
)

add_docstr(
    oneflow.Tensor.sum,
    """
    input.sum(dim, index) -> Tensor

    See :func:`oneflow.sum`
    """,
)

add_docstr(
    oneflow.Tensor.mean,
    """
    input.mean(dim, index) -> Tensor

    See :func:`oneflow.mean`
    """,
)

add_docstr(
    oneflow.Tensor.prod,
    """
    input.prod(dim, index) -> Tensor

    See :func:`oneflow.prod`
    """,
)

add_docstr(
    oneflow.Tensor.reshape,
    """
    See :func:`oneflow.reshape`
    """,
)

add_docstr(
    oneflow.Tensor.reshape_as,
    """
    Tensor.reshape_as(other) -> Tensor
    Returns this tensor as the same shape as other.
    self.reshape_as(other) is equivalent to self.reshape(other.sizes()).
    This method returns a view if other.sizes() is compatible with the current shape.
    See :func:`oneflow.Tensor.view` on when it is possible to return a view.

    Please see reshape() for more information about reshape. See :func:`oneflow.reshape`

    Parameters
    other (oneflow.Tensor) – The result tensor has the same shape as other.
    """,
)

add_docstr(
    oneflow.Tensor.view,
    """
    The interface is consistent with PyTorch.
    The documentation is referenced from: https://pytorch.org/docs/stable/generated/torch.Tensor.view.html

    Returns a new tensor with the same data as the :attr:`self` tensor but of a
    different :attr:`shape`.

    The returned tensor shares the same data and must have the same number
    of elements, but may have a different size. For a tensor to be viewed, the new
    view size must be compatible with its original size and stride, i.e., each new
    view dimension must either be a subspace of an original dimension, or only span
    across original dimensions :math:`d, d+1, \\dots, d+k` that satisfy the following
    contiguity-like condition that :math:`\\forall i = d, \\dots, d+k-1`,

    .. math::

      \\text{stride}[i] = \\text{stride}[i+1] \\times \\text{size}[i+1]

    Otherwise, it will not be possible to view :attr:`self` tensor as :attr:`shape`
    without copying it (e.g., via :meth:`contiguous`). When it is unclear whether a
    :meth:`view` can be performed, it is advisable to use :meth:`reshape`, which
    returns a view if the shapes are compatible, and copies (equivalent to calling
    :meth:`contiguous`) otherwise.

    Args:
        input: A Tensor.
        *shape: flow.Size or int...
    Returns:
        A Tensor has the same type as `input`.

    For example:

    .. code-block:: python

        >>> import numpy as np
        >>> import oneflow as flow

        >>> x = np.array(
        ...    [[1, 2, 3, 4], [5, 6, 7, 8], [9, 10, 11, 12], [13, 14, 15, 16]]
        ... ).astype(np.float32)
        >>> input = flow.Tensor(x)

        >>> y = input.view(2, 2, 2, -1).numpy().shape
        >>> y
        (2, 2, 2, 2)
    """,
)

add_docstr(
    oneflow.Tensor.sort,
    """
    See :func:`oneflow.sort`
    """,
)

add_docstr(
    oneflow.Tensor.type_as,
    r"""Returns this tensor cast to the type of the given tensor.
        This is a no-op if the tensor is already of the correct type.

    Args:
        input  (Tensor): the input tensor.
        target (Tensor): the tensor which has the desired type.

    For example:

    .. code-block:: python

        >>> import oneflow as flow
        >>> import numpy as np

        >>> input = flow.tensor(np.random.randn(1, 2, 3), dtype=flow.float32)
        >>> target = flow.tensor(np.random.randn(4, 5, 6), dtype = flow.int32)
        >>> input = input.type_as(target)
        >>> input.dtype
        oneflow.int32
    """,
)

add_docstr(
    oneflow.Tensor.int,
    r"""`Tensor.int()` is equivalent to `Tensor.to(flow.int32)`. See to().

    Args:
        input  (Tensor): the input tensor.

    For example:

    .. code-block:: python

        >>> import oneflow as flow
        >>> import numpy as np

        >>> input = flow.tensor(np.random.randn(1, 2, 3), dtype=flow.float32)
        >>> input = input.int()
        >>> input.dtype
        oneflow.int32
    """,
)

add_docstr(
    oneflow.Tensor.long,
    r"""`Tensor.long()` is equivalent to `Tensor.to(flow.int64)`. See to().

    Args:
        input  (Tensor): the input tensor.

    For example:

    .. code-block:: python

        >>> import oneflow as flow
        >>> import numpy as np

        >>> input = flow.tensor(np.random.randn(1, 2, 3), dtype=flow.float32)
        >>> input = input.long()
        >>> input.dtype
        oneflow.int64
    """,
)

add_docstr(
    oneflow.Tensor.float,
    r"""`Tensor.float()` is equivalent to `Tensor.to(flow.float32)`. See to().

    Args:
        input  (Tensor): the input tensor.

    For example:

    .. code-block:: python

        >>> import oneflow as flow
        >>> import numpy as np

        >>> input = flow.tensor(np.random.randn(1, 2, 3), dtype=flow.int)
        >>> input = input.float()
        >>> input.dtype
        oneflow.float32
    """,
)

add_docstr(
    oneflow.Tensor.double,
    r"""`Tensor.double()` is equivalent to `Tensor.to(flow.float64)`. See to().

    Args:
        input  (Tensor): the input tensor.

    For example:

    .. code-block:: python

        >>> import oneflow as flow
        >>> import numpy as np

        >>> input = flow.tensor(np.random.randn(1, 2, 3), dtype=flow.int)
        >>> input = input.double()
        >>> input.dtype
        oneflow.float64
    """,
)

add_docstr(
    oneflow.Tensor.is_contiguous,
    r"""
    Tensor.is_contiguous() -> bool

    Returns True if `self` tensor is contiguous in memory.
    """,
)

add_docstr(
    oneflow.Tensor.is_cuda,
    r"""
    Tensor.is_cuda() -> bool
    
    Is `True` if the Tensor is stored on the GPU, `False` otherwise.
    """,
)

add_docstr(
    oneflow.Tensor.is_floating_point,
    """
    See :func:`oneflow.is_floating_point`
    """,
)

add_docstr(
    oneflow.Tensor.item,
    r"""Returns the value of this tensor as a standard Python number. This only works for tensors with one element.
    For other cases, see tolist().

    This operation is not differentiable.

    Args:
        input  (Tensor): the input tensor.

    For example:

    .. code-block:: python

        >>> import oneflow as flow
        >>> x = flow.tensor([1.0])
        >>> x.item()
        1.0
    """,
)

add_docstr(
    oneflow.Tensor.tolist,
    r"""Returns the tensor as a (nested) list. For scalars, a standard Python number is returned,
    just like with `item()`. Tensors are automatically moved to the CPU first if necessary.

    This operation is not differentiable.

    Args:
        input  (Tensor): the input tensor.

    For example:

    .. code-block:: python

        >>> import oneflow as flow
        >>> input = flow.tensor([[1,2,3], [4,5,6]])
        >>> input.tolist()
        [[1, 2, 3], [4, 5, 6]]
    """,
)

add_docstr(
    oneflow.Tensor.where,
    """
    See :func:`oneflow.where`
    """,
)

add_docstr(
    oneflow.Tensor.zero_,
    r"""
    Tensor.zero_() -> Tensor
    
    Fills `self` tensor with zeros.
    """,
)

add_docstr(
    oneflow.Tensor.isnan,
    """
    See :func:`oneflow.isnan`
    """,
)

add_docstr(
    oneflow.Tensor.isinf,
    """
    See :func:`oneflow.isinf`
    """,
)

add_docstr(
<<<<<<< HEAD
    oneflow.Tensor.amin,
    """
    See :func:`oneflow.amin`
=======
    oneflow.Tensor.byte,
    """
    self.byte() is equivalent to self.to(oneflow.uint8).
    See :func:`oneflow.Tensor.to`
>>>>>>> d23c154b
    """,
)<|MERGE_RESOLUTION|>--- conflicted
+++ resolved
@@ -1979,15 +1979,16 @@
 )
 
 add_docstr(
-<<<<<<< HEAD
-    oneflow.Tensor.amin,
-    """
-    See :func:`oneflow.amin`
-=======
     oneflow.Tensor.byte,
     """
     self.byte() is equivalent to self.to(oneflow.uint8).
     See :func:`oneflow.Tensor.to`
->>>>>>> d23c154b
+    """,
+)
+
+add_docstr(
+    oneflow.Tensor.amin,
+    """
+    See :func:`oneflow.amin`
     """,
 )