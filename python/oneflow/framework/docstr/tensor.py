"""
Copyright 2020 The OneFlow Authors. All rights reserved.

Licensed under the Apache License, Version 2.0 (the "License");
you may not use this file except in compliance with the License.
You may obtain a copy of the License at

    http://www.apache.org/licenses/LICENSE-2.0

Unless required by applicable law or agreed to in writing, software
distributed under the License is distributed on an "AS IS" BASIS,
WITHOUT WARRANTIES OR CONDITIONS OF ANY KIND, either express or implied.
See the License for the specific language governing permissions and
limitations under the License.
"""
import oneflow
from oneflow.framework.docstr.utils import add_docstr

add_docstr(
    oneflow.tensor,
    r"""
    Constructs a tensor with data, return a global tensor if placement and sbp are in kwargs,
       otherwise return a local tensor.

    Arguments:
        data: Initial data for the tensor. Can be a list, tuple, NumPy ndarray, scalar or tensor.
    Keyword Arguments:
        dtype (oneflow.dtype, optional) – the desired data type of returned tensor.
            Default: if None, infers data type from data.
        device (oneflow.device, optional): the desired device of returned tensor. If placement
            and sbp is None, uses the current cpu for the default tensor type.
        placement (oneflow.placement, optional): the desired placement of returned tensor.
        sbp (oneflow.sbp or tuple of oneflow.sbp, optional): the desired sbp of returned tensor.
        requires_grad (bool, optional): If autograd should record operations on the returned tensor. Default: False

    Note:
        The Keyword Argument device is mutually exclusive with placement and sbp.


    For example:

    .. code-block:: python

        >>> import oneflow as flow

        >>> x = flow.tensor([1,2,3])
        >>> x
        tensor([1, 2, 3], dtype=oneflow.int64)

    """,
)

add_docstr(
    oneflow.from_numpy,
    r"""
    Creates a ``Tensor`` from a ``numpy.ndarray``.

    The returned tensor and ndarray share the same memory. Modifications to the tensor
    will be reflected in the ndarray and vice versa.

    It currently accepts ndarray with dtypes of numpy.float64, numpy.float32, numpy.float16,
    numpy.int64, numpy.int32, numpy.int8, numpy.uint8.

    For example:

    .. code-block:: python

        >>> import oneflow as flow
        >>> import numpy as np
        >>> np_arr = np.arange(6).reshape(2, 3)
        >>> t = flow.from_numpy(np_arr)
        >>> t
        tensor([[0, 1, 2],
                [3, 4, 5]], dtype=oneflow.int64)
        >>> np_arr[0, 0] = -1
        >>> t
        tensor([[-1,  1,  2],
                [ 3,  4,  5]], dtype=oneflow.int64)
    """,
)


add_docstr(
    oneflow.Tensor.device,
    r"""
    The documentation is referenced from:
    https://pytorch.org/docs/stable/generated/torch.Tensor.device.html#torch.Tensor.device
    
    Is the :class:`oneflow.device` where this Tensor is, which is invalid for global tensor.
    """,
)

add_docstr(
    oneflow.Tensor.placement,
    r"""
    Is the :class:`oneflow.placement` where this Tensor is, which is invalid for local tensor.
    """,
)

add_docstr(
    oneflow.Tensor.sbp,
    r"""
    Is the ``oneflow.sbp`` representing that how the data of the global tensor is distributed, which is invalid for local tensor.
    """,
)

add_docstr(
    oneflow.Tensor.is_global,
    r"""
    Return whether this Tensor is a global tensor.
    """,
)

add_docstr(
    oneflow.Tensor.is_lazy,
    r"""
    Return whether this Tensor is a lazy tensor.
    """,
)

add_docstr(
    oneflow.Tensor.atan2,
    r"""
    See :func:`oneflow.atan2`
    """,
)

add_docstr(
    oneflow.Tensor.expand,
    """
    Tensor.expand() -> Tensor

    See :func:`oneflow.expand`
    """,
)

add_docstr(
    oneflow.Tensor.expand_as,
    """
    expand_as(other) -> Tensor

    Expand this tensor to the same size as :attr:`other`.
    ``self.expand_as(other)`` is equivalent to ``self.expand(other.size())``.

    Please see :meth:`~Tensor.expand` for more information about ``expand``.

    Args:
        other (:class:`oneflow.Tensor`): The result tensor has the same size
            as :attr:`other`.
    """,
)

add_docstr(
    oneflow.Tensor.flatten,
    """
    See :func:`oneflow.flatten`
    """,
)

add_docstr(
    oneflow.Tensor.floor,
    """
    See :func:`oneflow.floor`
    """,
)

add_docstr(
    oneflow.Tensor.flip,
    """
    See :func:`oneflow.flip`
    """,
)

add_docstr(
    oneflow.Tensor.in_top_k,
    """
    Tensor.in_top_k(targets, predictions, k) -> Tensor

    See :func:`oneflow.in_top_k`
    """,
)

add_docstr(
    oneflow.Tensor.index_select,
    """
    Tensor.index_select(dim, index) -> Tensor

    See :func:`oneflow.index_select`
    """,
)

add_docstr(
    oneflow.Tensor.numel,
    """
    See :func:`oneflow.numel`
    """,
)

add_docstr(
    oneflow.Tensor.new_ones,
    """
    Tensor.new_ones() -> Tensor

    See :func:`oneflow.new_ones`
    """,
)

add_docstr(
    oneflow.Tensor.new_zeros,
    """
    Tensor.new_zeros(size=None, dtype=None, device=None, placement=None, sbp=None, requires_grad=False) -> Tensor

    Returns a Tensor of size size filled with 0. By default, the returned Tensor has the same torch.dtype and torch.device as this tensor.

    Args:
        size (int...): a list, tuple, or flow.Size of integers defining the shape of the output tensor.
        dtype (flow.dtype, optional):  the desired type of returned tensor. Default: if None, same flow.dtype as this tensor.
        device (flow.device, optional): the desired device of returned tensor. Default: if None, same flow.device as this tensor.
        placement (flow.placement, optional): the desired placement of returned global tensor. Default: if None, the returned tensor is local one using the argument `device`.
        sbp (flow.sbp.sbp or tuple of flow.sbp.sbp, optional): the desired sbp descriptor of returned global tensor. Default: if None, the returned tensor is local one using the argument `device`.
        requires_grad (bool, optional): If autograd should record operations on the returned tensor. Default: False.

    For example:

    .. code-block:: python

        >>> import numpy as np
        >>> import oneflow as flow

        >>> x = flow.Tensor(np.ones((1, 2, 3)))
        >>> y = x.new_zeros((2, 2))
        >>> y
        tensor([[0., 0.],
                [0., 0.]], dtype=oneflow.float32)
    """,
)

add_docstr(
    oneflow.Tensor.storage_offset,
    """
    Tensor.storage_offset() -> Tensor

    Returns self tensor’s offset in the underlying storage in terms of number of storage elements (not bytes).

    Example:

    .. code-block:: python

        >>> import oneflow as flow
        >>> x = flow.tensor([1, 2, 3, 4, 5])
        >>> x.storage_offset()
        0
    """,
)

add_docstr(
    oneflow.Tensor.to_global,
    """
    Tensor.to_global(placement=None, sbp=None, grad_sbp=None) -> Tensor

    Creates a global tensor if this tensor is a local tensor, otherwise performs Tensor placement and/or sbp conversion.

    Note:
        This tensor can be local tensor or global tensor.

        - For local tensor

          Both placement and sbp are required.

          The returned global tensor takes this tensor as its local component in the current rank.

          There is no data communication usually, but when sbp is ``oneflow.sbp.broadcast``, the data on rank 0 will be broadcast to other ranks.

        - For global tensor

          At least one of placement and sbp is required.

          If placement and sbp are all the same as this tensor's own placement and sbp, then returns this tensor own.
    
    Args:
        placement (flow.placement, optional): the desired placement of returned global tensor. Default: None
        sbp (flow.sbp.sbp or tuple of flow.sbp.sbp, optional): the desired sbp of returned global tensor. Default: None
        grad_sbp (flow.sbp.sbp or tuple of flow.sbp.sbp, optional): manually specify the sbp of this tensor's grad tensor in the backward pass. If None, the grad tensor sbp will be infered automatically. It is only used if this tensor is a global tensor. Default: None

    For local tensor:

    .. code-block:: python

        >>> # Run on 2 ranks respectively
        >>> import oneflow as flow
        >>> input = flow.tensor([0., 1.], dtype=flow.float32) # doctest: +SKIP
        >>> output = input.to_global(placement=flow.placement("cpu", ranks=[0, 1]), sbp=[flow.sbp.split(0)]) # doctest: +SKIP
        >>> print(output.size()) # doctest: +SKIP
        >>> print(output) # doctest: +SKIP

    .. code-block:: python

        >>> # results on rank 0
        oneflow.Size([4])
        tensor([0., 1., 0., 1.], placement=oneflow.placement(type="cpu", ranks=[0, 1]), sbp=(oneflow.sbp.split(axis=0),), dtype=oneflow.float32) 
 
    .. code-block:: python

        >>> # results on rank 1
        oneflow.Size([4])
        tensor([0., 1., 0., 1.], placement=oneflow.placement(type="cpu", ranks=[0, 1]), sbp=(oneflow.sbp.split(axis=0),), dtype=oneflow.float32)

    For global tensor:

    .. code-block:: python

        >>> # Run on 2 ranks respectively
        >>> import oneflow as flow
        >>> input = flow.tensor([0., 1.], dtype=flow.float32, placement=flow.placement("cpu", ranks=[0, 1]), sbp=[flow.sbp.broadcast]) # doctest: +SKIP
        >>> output = input.to_global(placement=flow.placement("cpu", ranks=[0, 1]), sbp=[flow.sbp.split(0)]) # doctest: +SKIP
        >>> print(output.size()) # doctest: +SKIP
        >>> print(output) # doctest: +SKIP

    .. code-block:: python

        >>> # results on rank 0
        oneflow.Size([2])
        tensor([0., 1.], placement=oneflow.placement(type="cpu", ranks=[0, 1]), sbp=(oneflow.sbp.split(axis=0),), dtype=oneflow.float32)

    .. code-block:: python

        >>> # results on rank 1
        oneflow.Size([2])
        tensor([0., 1.], placement=oneflow.placement(type="cpu", ranks=[0, 1]), sbp=(oneflow.sbp.split(axis=0),), dtype=oneflow.float32)
    """,
)

add_docstr(
    oneflow.Tensor.to_consistent,
    """
    This interface is no longer available, please use :func:`oneflow.Tensor.to_global` instead.
    """,
)

add_docstr(
    oneflow.Tensor.to_local,
    """
    Tensor.to_local() -> Tensor

    Returns the local component of this global tensor in the current rank.

    Note:
        This tensor should be a global tensor, and it returns a empty tensor if there is no local component in the current rank.

        No copy occurred in this operation.

    For example:

    .. code-block:: python

        >>> # Run on 2 ranks respectively
        >>> import oneflow as flow
        >>> x = flow.tensor([0., 1.], dtype=flow.float32, placement=flow.placement("cpu", ranks=[0, 1]), sbp=[flow.sbp.split(0)]) # doctest: +SKIP
        >>> y = x.to_local() # doctest: +SKIP
        >>> print(y.size()) # doctest: +SKIP
        >>> print(y) # doctest: +SKIP

    .. code-block:: python

        >>> # results on rank 0
        oneflow.Size([1])
        tensor([0.], dtype=oneflow.float32)

    .. code-block:: python

        >>> # results on rank 1
        oneflow.Size([1])
        tensor([1.], dtype=oneflow.float32)
    """,
)

add_docstr(
    oneflow.Tensor.transpose,
    """
    See :func:`oneflow.transpose`
    """,
)

add_docstr(
    oneflow.Tensor.logical_not,
    """
    logical_not() -> Tensor
    See :func:`oneflow.logical_not`
    """,
)

add_docstr(
    oneflow.Tensor.sqrt,
    """
    See :func:`oneflow.sqrt`
    """,
)

add_docstr(
    oneflow.Tensor.square,
    """
    See :func:`oneflow.square`
    """,
)

add_docstr(
    oneflow.Tensor.std,
    """
    See :func:`oneflow.std`
    """,
)

add_docstr(
    oneflow.Tensor.var,
    """
    See :func:`oneflow.var`
    """,
)

add_docstr(
    oneflow.Tensor.squeeze,
    """
    See :func:`oneflow.squeeze`
    """,
)

add_docstr(
    oneflow.Tensor.unfold,
    """
    The interface is consistent with PyTorch.
    The documentation is referenced from: https://pytorch.org/docs/stable/generated/torch.Tensor.unfold.html#torch.Tensor.unfold.

    Returns a view of the original tensor which contains all slices of `size` size from `self`
    tensor in the dimension `dimension`.

    Step between two slices is given by `step`.

    If sizedim is the size of dimension `dimension` for `self`, the size of dimension dimension in the
    returned tensor will be (sizedim - size) / step + 1.

    An additional dimension of size `size` is appended in the returned tensor.

    Args:
        dimension (int): dimension in which unfolding happens
        size (int): the size of each slice that is unfolded
        step (int): the step between each slice

    For example:

    .. code-block:: python

        >>> import numpy as np
        >>> import oneflow as flow

        >>> x = flow.arange(1., 8)
        >>> x
        tensor([1, 2, 3, 4, 5, 6, 7], dtype=oneflow.int64)
        >>> x.unfold(0, 2, 1)
        tensor([[1, 2],
                [2, 3],
                [3, 4],
                [4, 5],
                [5, 6],
                [6, 7]], dtype=oneflow.int64)
        >>> x.unfold(0, 2, 2)
        tensor([[1, 2],
                [3, 4],
                [5, 6]], dtype=oneflow.int64)
    """,
)

add_docstr(
    oneflow.Tensor.matmul,
    """
    See :func:`oneflow.matmul`
    """,
)

add_docstr(
    oneflow.Tensor.narrow,
    """
    See :func:`oneflow.narrow`
    """,
)

add_docstr(
    oneflow.Tensor.unsqueeze,
    """
    See :func:`oneflow.unsqueeze`
    """,
)

add_docstr(
    oneflow.Tensor.permute,
    """
    See :func:`oneflow.permute`
    """,
)

add_docstr(
    oneflow.Tensor.abs,
    """
    See :func:`oneflow.abs`
    """,
)

add_docstr(
    oneflow.Tensor.acos,
    """
    See :func:`oneflow.acos`
    """,
)

add_docstr(
    oneflow.Tensor.arccos,
    """
    See :func:`oneflow.arccos`
    """,
)

add_docstr(
    oneflow.Tensor.acosh,
    """
    See :func:`oneflow.acosh`
    """,
)

add_docstr(
    oneflow.Tensor.arccosh,
    """
    See :func:`oneflow.arccosh`
    """,
)

add_docstr(
    oneflow.Tensor.arctanh,
    """
    See :func:`oneflow.arctanh`
    """,
)

add_docstr(
    oneflow.Tensor.argmax,
    """
    See :func:`oneflow.argmax`
    """,
)

add_docstr(
    oneflow.Tensor.argmin,
    """
    See :func:`oneflow.argmin`
    """,
)

add_docstr(
    oneflow.Tensor.argsort,
    """
    See :func:`oneflow.argsort`
    """,
)

add_docstr(
    oneflow.Tensor.argwhere,
    """
    See :func:`oneflow.argwhere`
    """,
)

add_docstr(
    oneflow.Tensor.atanh,
    """
    See :func:`oneflow.atanh`
    """,
)

add_docstr(
    oneflow.Tensor.backward,
    """
    The interface is consistent with PyTorch.
    The documentation is referenced from: https://pytorch.org/docs/stable/generated/torch.Tensor.backward.html#torch.Tensor.backward.

    Computes the gradient of current tensor w.r.t. graph leaves.

    The graph is differentiated using the chain rule. If the tensor is non-scalar (i.e. its data has more than one element) and requires gradient, the function additionally requires specifying gradient. It should be a tensor of matching type and location, that contains the gradient of the differentiated function w.r.t. self.

    This function accumulates gradients in the leaves - you might need to zero .grad attributes or set them to None before calling it. See Default gradient layouts for details on the memory layout of accumulated gradients.

    Note:
        If you run any forward ops, create gradient, and/or call backward in a user-specified CUDA stream context, see Stream semantics of backward passes.
    Note:
        When inputs are provided and a given input is not a leaf, the current implementation will call its grad_fn (though it is not strictly needed to get this gradients). It is an implementation detail on which the user should not rely. See https://github.com/pytorch/pytorch/pull/60521#issuecomment-867061780 for more details.

    Args:
        gradient (Tensor or None): Gradient w.r.t. the tensor. If it is a tensor, it will be automatically converted to a Tensor that does not require grad unless create_graph is True. None values can be specified for scalar Tensors or ones that don’t require grad. If a None value would be acceptable then this argument is optional.

        retain_graph (bool, optional): If False, the graph used to compute the grads will be freed. Note that in nearly all cases setting this option to True is not needed and often can be worked around in a much more efficient way. Defaults to the value of create_graph.

        create_graph (bool, optional): If True, graph of the derivative will be constructed, allowing to compute higher order derivative products. Defaults to False.
    """,
)

add_docstr(
    oneflow.Tensor.grad,
    r"""
    Return the gradient calculated by autograd functions. This property is None by default.
    """,
)

add_docstr(
    oneflow.Tensor.grad_fn,
    r"""
    Return the function that created this tensor if it's ``requires_grad`` is True.
    """,
)

add_docstr(
    oneflow.Tensor.is_leaf,
    r"""
    Compatible with PyTorch.

    All Tensors that have ``requires_grad`` which is ``False`` will be leaf Tensors by convention.

    For Tensor that have ``requires_grad`` which is ``True``, they will be leaf Tensors if they
    were created by source operations.

    Only leaf Tensors will have their ``grad`` populated during a call to ``backward()``. To get
    ``grad`` populated for non-leaf Tensors, you can use ``retain_grad()``.

    For example:

    .. code-block:: python

        >>> import oneflow as flow
        >>> a = flow.rand(10, requires_grad=False)
        >>> a.is_leaf
        True
        >>> a = flow.rand(10, requires_grad=True)
        >>> a.is_leaf
        True
        >>> b = a.cuda()
        >>> b.is_leaf
        False
        >>> c = a + 2
        >>> c.is_leaf
        False
    """,
)

add_docstr(
    oneflow.Tensor.requires_grad,
    r"""
    Compatible with PyTorch.

    Is ``True`` if gradient need to be computed for this Tensor, ``False`` otherwise.
    """,
)

add_docstr(
    oneflow.Tensor.requires_grad_,
    r"""oneflow.Tensor.requires_grad_(requires_grad=True) -> Tensor
    Compatible with PyTorch.

    Args:
        requires_grad (bool): Change the requires_grad flag for this Tensor. Default is ``True``.

    For example:

    .. code-block:: python

        >>> import oneflow as flow
        >>> a = flow.rand(10, requires_grad=False)
        >>> a.requires_grad
        False
        >>> a = a.requires_grad_(requires_grad=True)
        >>> a.requires_grad
        True
    """,
)

add_docstr(
    oneflow.Tensor.register_hook,
    r"""oneflow.Tensor.register_hook(hook)

    Registers a backward hook.

    The hook will be called every time a gradient with respect to the Tensor is computed.
    The hook should have the following signature:

    .. code-block:: 

        hook(grad) -> Tensor or None


    The hook should not modify its argument, but it can optionally return a new gradient which
    will be used in place of ``grad``.

    For example:

    .. code-block:: python

        >>> import oneflow as flow
        >>> x = flow.ones(5, requires_grad=True)
        >>> def hook(grad):
        ...     return grad * 2
        >>> x.register_hook(hook)
        >>> y = x * 2
        >>> y.sum().backward()
        >>> x.grad
        tensor([4., 4., 4., 4., 4.], dtype=oneflow.float32)
    """,
)

add_docstr(
    oneflow.Tensor.retain_grad,
    r"""
    Compatible with PyTorch.

    Enables this Tensor to have their ``grad`` populated during ``backward()``. This is a no-op
    for leaf tensors.
    """,
)

add_docstr(
    oneflow.Tensor.bmm,
    """
    See :func:`oneflow.bmm`
    """,
)

add_docstr(
    oneflow.Tensor.chunk,
    """
    See :func:`oneflow.chunk`
    """,
)

add_docstr(
    oneflow.Tensor.split,
    """
    See :func:`oneflow.split`
    """,
)

add_docstr(
    oneflow.Tensor.unbind,
    """
    See :func:`oneflow.unbind`
    """,
)

add_docstr(
    oneflow.Tensor.swapaxes,
    """
    See :func:`oneflow.swapaxes`
    """,
)

add_docstr(
<<<<<<< HEAD
    oneflow.Tensor.amax,
    """
    See :func:`oneflow.amax`
=======
    oneflow.Tensor.swapdims,
    """
    See :func:`oneflow.swapdims`
>>>>>>> 296e1b08
    """,
)

add_docstr(
    oneflow.Tensor.cast,
    """
    See :func:`oneflow.cast`
    """,
)

add_docstr(
    oneflow.Tensor.diag,
    """
    See :func:`oneflow.diag`
    """,
)

add_docstr(
    oneflow.Tensor.dim,
    """
    Tensor.dim() → int

    Returns the number of dimensions of self tensor.
    """,
)

add_docstr(
    oneflow.Tensor.element_size,
    """
    Tensor.element_size() → int

    Returns the size in bytes of an individual element.

    """,
)

add_docstr(
    oneflow.Tensor.exp,
    """
    See :func:`oneflow.exp`
    """,
)

add_docstr(
    oneflow.Tensor.erf,
    """
    Tensor.erf() -> Tensor

    See :func:`oneflow.erf`
    """,
)

add_docstr(
    oneflow.Tensor.erfc,
    """
    Tensor.erfc() -> Tensor

    See :func:`oneflow.erfc`
    """,
)

add_docstr(
    oneflow.Tensor.erfinv,
    """
    See :func:`oneflow.erfinv`
    """,
)

add_docstr(
    oneflow.Tensor.erfinv_,
    """
    Inplace version of :func:`oneflow.erfinv`
    """,
)

add_docstr(
    oneflow.Tensor.eq,
    """
    See :func:`oneflow.eq`
    """,
)

add_docstr(
    oneflow.Tensor.lt,
    """
    See :func:`oneflow.lt`
    """,
)

add_docstr(
    oneflow.Tensor.le,
    """
    See :func:`oneflow.le`
    """,
)

add_docstr(
    oneflow.Tensor.ne,
    """
    See :func:`oneflow.ne`
    """,
)

add_docstr(
    oneflow.Tensor.fill_,
    """
    Tensor.fill_(value) → Tensor

    Fills self tensor with the specified value.
    """,
)

add_docstr(
    oneflow.Tensor.ge,
    """
    See :func:`oneflow.ge`
    """,
)

add_docstr(
    oneflow.Tensor.gelu,
    """
    See :func:`oneflow.gelu`
    """,
)

add_docstr(
    oneflow.Tensor.get_device,
    """
    Tensor.get_device() -> Device ordinal (Integer)

    For CUDA tensors, this function returns the device ordinal of the GPU on which the tensor resides. For CPU tensors, an error is thrown.


    """,
)

add_docstr(
    oneflow.Tensor.gt,
    """
    See :func:`oneflow.gt`
    """,
)

add_docstr(
    oneflow.Tensor.log1p,
    """
    See :func:`oneflow.log1p`
    """,
)

add_docstr(
    oneflow.Tensor.mish,
    """
    See :func:`oneflow.mish`
    """,
)

add_docstr(
    oneflow.Tensor.mul,
    """Tensor.mul(value) -> Tensor
    See :func:`oneflow.mul`
    """,
)

add_docstr(
    oneflow.Tensor.mul_,
    """Tensor.mul_(value) -> Tensor

    In-place version of :func:`oneflow.Tensor.mul`.
    """,
)

add_docstr(
    oneflow.Tensor.div_,
    """Tensor.div_(value) -> Tensor
    In-place version of :func:`oneflow.Tensor.div`.
    """,
)

add_docstr(
    oneflow.Tensor.sub_,
    """Tensor.sub_(value) -> Tensor
    In-place version of :func:`oneflow.Tensor.sub`.
    """,
)

add_docstr(
    oneflow.Tensor.negative,
    """
    See :func:`oneflow.negative`
    """,
)

add_docstr(
    oneflow.Tensor.nelement,
    """
    Tensor.nelement() → int

    Alias for numel()
    """,
)

add_docstr(
    oneflow.Tensor.floor_,
    r"""
    In-place version of :func:`oneflow.floor`

    """,
)

add_docstr(
    oneflow.Tensor.normal_,
    """
    normal_(mean=0, std=1, *, generator=None) -> Tensor

    Fills :attr:`self` tensor with elements samples from the normal distribution parameterized by :attr:`mean` and :attr:`std`.
    """,
)

add_docstr(
    oneflow.Tensor.numpy,
    """
    Tensor.numpy() → numpy.ndarray

    Returns self tensor as a NumPy ndarray. This tensor and the returned ndarray share the same underlying storage. Changes to
     self tensor will be reflected in the ndarray and vice versa.
    """,
)

add_docstr(
    oneflow.Tensor.pow,
    """
    See :func:`oneflow.pow`
    """,
)

add_docstr(
    oneflow.Tensor.relu,
    """
    See :func:`oneflow.relu`
    """,
)

add_docstr(
    oneflow.Tensor.roll,
    """
    See :func:`oneflow.roll`
    """,
)

add_docstr(
    oneflow.Tensor.round,
    """
    See :func:`oneflow.round`
    """,
)

add_docstr(
    oneflow.Tensor.reciprocal,
    """
    See :func:`oneflow.reciprocal`
    """,
)

add_docstr(
    oneflow.Tensor.add,
    """
    See :func:`oneflow.add`
    """,
)

add_docstr(
    oneflow.Tensor.addmm,
    """
    See :func:`oneflow.addmm`
    """,
)

add_docstr(
    oneflow.Tensor.add_,
    """
    In-place version of :func:`oneflow.Tensor.add`.
    """,
)

add_docstr(
    oneflow.Tensor.asin,
    """
    See :func:`oneflow.asin`
    """,
)

add_docstr(
    oneflow.Tensor.arcsin,
    """
    See :func:`oneflow.arcsin`
    """,
)

add_docstr(
    oneflow.Tensor.arcsinh,
    """
    See :func:`oneflow.arcsinh`
    """,
)

add_docstr(
    oneflow.Tensor.sin,
    """
    sin() -> Tensor

    See :func:`oneflow.sin`
    """,
)

add_docstr(
    oneflow.Tensor.cos,
    """
    See :func:`oneflow.cos`
    """,
)

add_docstr(
    oneflow.Tensor.diagonal,
    """
    See :func:`oneflow.diagonal`
    """,
)

add_docstr(
    oneflow.Tensor.log,
    """
    See :func:`oneflow.log`
    """,
)

add_docstr(
    oneflow.Tensor.ndim,
    """
    See :func:`oneflow.Tensor.dim`
    """,
)

add_docstr(
    oneflow.Tensor.rsqrt,
    """
    See :func:`oneflow.rsqrt`
    """,
)

add_docstr(
    oneflow.Tensor.cosh,
    """
    See :func:`oneflow.cosh`
    """,
)

add_docstr(
    oneflow.Tensor.atan,
    """
    See :func:`oneflow.atan`
    """,
)

add_docstr(
    oneflow.Tensor.arctan,
    """
    See :func:`oneflow.arctan`
    """,
)

add_docstr(
    oneflow.Tensor.selu,
    """
    See :func:`oneflow.selu`
    """,
)

add_docstr(
    oneflow.Tensor.sigmoid,
    """
    See :func:`oneflow.sigmoid`
    """,
)

add_docstr(
    oneflow.Tensor.sign,
    """
    See :func:`oneflow.sign`
    """,
)

add_docstr(
    oneflow.Tensor.silu,
    """
    See :func:`oneflow.silu`
    """,
)

add_docstr(
    oneflow.Tensor.sinh,
    """
    See :func:`oneflow.sinh`
    """,
)

add_docstr(
    oneflow.Tensor.size,
    """
    The interface is consistent with PyTorch.

    Returns the size of the self tensor. If dim is not specified, the returned value is a oneflow.Size, a subclass of tuple. If dim is specified, returns an int holding the size of that dimension.

    Args:
        idx (int, optional): The dimension for which to retrieve the size.


    """,
)

add_docstr(
    oneflow.Tensor.softmax,
    """
    See :func:`oneflow.softmax`
    """,
)

add_docstr(
    oneflow.Tensor.softplus,
    """
    See :func:`oneflow.softplus`
    """,
)

add_docstr(
    oneflow.Tensor.softsign,
    """
    See :func:`oneflow.softsign`
    """,
)

add_docstr(
    oneflow.Tensor.tan,
    """
    See :func:`oneflow.tan`
    """,
)

add_docstr(
    oneflow.Tensor.tanh,
    """
    See :func:`oneflow.tanh`
    """,
)

add_docstr(
    oneflow.Tensor.tril,
    """
    See :func:`oneflow.tril`
    """,
)

add_docstr(
    oneflow.Tensor.triu,
    """
    See :func:`oneflow.triu`
    """,
)

add_docstr(
    oneflow.Tensor.uniform_,
    """
    Tensor.uniform_(from=0, to=1) → Tensor

    Fills self tensor with numbers sampled from the continuous uniform distribution:

    .. math::
        P(x)=1/(to-from)

    """,
)

add_docstr(
    oneflow.Tensor.copy_,
    """
    The interface is consistent with PyTorch.

    Tensor.copy_(src, non_blocking=False) → Tensor

    Copies the elements from src into self tensor and returns self.

    The src tensor must be broadcastable with the self tensor. It may be of a different data type or reside on a different device.

    Args:

        src (Tensor): the source tensor to copy from

        non_blocking (bool): if True and this copy is between CPU and GPU, the copy may occur asynchronously with respect to the host. For other cases, this argument has no effect.
    """,
)

add_docstr(
    oneflow.Tensor.to,
    """Performs Tensor dtype and/or device conversion.
        A flow.dtype and flow.device are inferred from the arguments of `input.to(*args, **kwargs)`.

    .. note::
        If the ``input`` Tensor already
        has the correct :class:`flow.dtype` and :class:`flow.device`, then ``input`` is returned.
        Otherwise, the returned tensor is a copy of ``input`` with the desired.

    Args:
        input (oneflow.Tensor): An input tensor.
        *args (oneflow.Tensor or oneflow.device or oneflow.dtype): Positional arguments
        **kwargs (oneflow.device or oneflow.dtype) : Key-value arguments

    Returns:
        oneflow.Tensor: A Tensor.

    For example:

    .. code-block:: python

        >>> import numpy as np
        >>> import oneflow as flow

        >>> arr = np.random.randint(1, 9, size=(1, 2, 3, 4))
        >>> input = flow.Tensor(arr)
        >>> output = input.to(dtype=flow.float32)
        >>> np.array_equal(arr.astype(np.float32), output.numpy())
        True

    """,
)

add_docstr(
    oneflow.Tensor.gather,
    """
    oneflow.Tensor.gather(dim, index) -> Tensor

    See :func:`oneflow.gather`

    """,
)

add_docstr(
    oneflow.Tensor.clamp,
    """
    See :func:`oneflow.clamp`.
    """,
)

add_docstr(
    oneflow.Tensor.clamp_,
    """
    Inplace version of :func:`oneflow.Tensor.clamp`.
    """,
)

add_docstr(
    oneflow.Tensor.clip,
    """
    Alias for :func:`oneflow.Tensor.clamp`.
    """,
)

add_docstr(
    oneflow.Tensor.clip_,
    """
    Alias for :func:`oneflow.Tensor.clamp_`.
    """,
)

add_docstr(
    oneflow.Tensor.cpu,
    r"""Returns a copy of this object in CPU memory.
    If this object is already in CPU memory and on the correct device, then no copy is performed and the original object is returned.

    For example:

    .. code-block:: python

        >>> import oneflow as flow

        >>> input = flow.tensor([1, 2, 3, 4, 5], device=flow.device("cuda"))
        >>> output = input.cpu()
        >>> output.device
        device(type='cpu', index=0)
    """,
)

add_docstr(
    oneflow.Tensor.cuda,
    r"""Returns a copy of this object in CUDA memory.
    If this object is already in CUDA memory and on the correct device, then no copy is performed and the original object is returned.

    Args:
        device  (flow.device): The destination GPU device. Defaults to the current CUDA device.

    For example:

    .. code-block:: python

        >>> import oneflow as flow

        >>> input = flow.Tensor([1, 2, 3, 4, 5])
        >>> output = input.cuda()
        >>> output.device
        device(type='cuda', index=0)
    """,
)


add_docstr(
    oneflow.Tensor.repeat,
    """
    Tensor.repeat(*size) -> Tensor

    See :func:`oneflow.repeat`
    """,
)

add_docstr(
    oneflow.Tensor.t,
    """
    Tensor.t() → Tensor

    See :func:`oneflow.t`
    """,
)

add_docstr(
    oneflow.Tensor.tile,
    """
    Tensor.tile(*dims) -> Tensor

    See :func:`oneflow.tile`
    """,
)

add_docstr(
    oneflow.Tensor.T,
    """
    Is this Tensor with its dimensions reversed.

    If `n` is the number of dimensions in `x`, `x.T` is equivalent to `x.permute(n-1, n-2, ..., 0)`.
    """,
)

add_docstr(
    oneflow.Tensor.fmod,
    """
    Tensor.fmod(other) -> Tensor

    See :func:`oneflow.fmod`

    """,
)

add_docstr(
    oneflow.Tensor.logical_and,
    """
    logical_and() -> Tensor

    See :func:`oneflow.logical_and`

    """,
)

add_docstr(
    oneflow.Tensor.logical_or,
    """

    logical_or() -> Tensor

    See :func:`oneflow.logical_or`

    """,
)

add_docstr(
    oneflow.Tensor.logical_xor,
    """
    logical_xor() -> Tensor

    See :func:`oneflow.logical_xor`

    """,
)

add_docstr(
    oneflow.Tensor.masked_fill,
    """
    See :func:`oneflow.masked_fill`
    """,
)

add_docstr(
    oneflow.Tensor.masked_select,
    """
    See :func:`oneflow.masked_select`
    """,
)

add_docstr(
    oneflow.Tensor.sub,
    """
    See :func:`oneflow.sub`
    """,
)

add_docstr(
    oneflow.Tensor.div,
    """
    See :func:`oneflow.div`

    """,
)

add_docstr(
    oneflow.Tensor.ceil,
    """
    See :func:`oneflow.ceil`
    """,
)

add_docstr(
    oneflow.Tensor.expm1,
    """
    See :func:`oneflow.expm1`
    """,
)

add_docstr(
    oneflow.Tensor.topk,
    """
    See :func:`oneflow.topk`
    """,
)

add_docstr(
    oneflow.Tensor.nms,
    """
    See :func:`oneflow.nms`
    """,
)

add_docstr(
    oneflow.Tensor.nonzero,
    """
    nonzero(input, as_tuple=False) -> Tensor

    See :func:`oneflow.nonzero`
    """,
)

add_docstr(
    oneflow.Tensor.max,
    """
    input.max(dim, index) -> Tensor

    See :func:`oneflow.max`
    """,
)

add_docstr(
    oneflow.Tensor.min,
    """
    input.min(dim, index) -> Tensor

    See :func:`oneflow.min`
    """,
)

add_docstr(
    oneflow.Tensor.sum,
    """
    input.sum(dim, index) -> Tensor

    See :func:`oneflow.sum`
    """,
)

add_docstr(
    oneflow.Tensor.mean,
    """
    input.mean(dim, index) -> Tensor

    See :func:`oneflow.mean`
    """,
)

add_docstr(
    oneflow.Tensor.prod,
    """
    input.prod(dim, index) -> Tensor

    See :func:`oneflow.prod`
    """,
)

add_docstr(
    oneflow.Tensor.reshape,
    """
    See :func:`oneflow.reshape`
    """,
)

add_docstr(
    oneflow.Tensor.reshape_as,
    """
    Tensor.reshape_as(other) -> Tensor
    Returns this tensor as the same shape as other.
    self.reshape_as(other) is equivalent to self.reshape(other.sizes()).
    This method returns a view if other.sizes() is compatible with the current shape.
    See :func:`oneflow.Tensor.view` on when it is possible to return a view.

    Please see reshape() for more information about reshape. See :func:`oneflow.reshape`

    Parameters
    other (oneflow.Tensor) – The result tensor has the same shape as other.
    """,
)

add_docstr(
    oneflow.Tensor.view,
    """
    The interface is consistent with PyTorch.
    The documentation is referenced from: https://pytorch.org/docs/stable/generated/torch.Tensor.view.html

    Returns a new tensor with the same data as the :attr:`self` tensor but of a
    different :attr:`shape`.

    The returned tensor shares the same data and must have the same number
    of elements, but may have a different size. For a tensor to be viewed, the new
    view size must be compatible with its original size and stride, i.e., each new
    view dimension must either be a subspace of an original dimension, or only span
    across original dimensions :math:`d, d+1, \\dots, d+k` that satisfy the following
    contiguity-like condition that :math:`\\forall i = d, \\dots, d+k-1`,

    .. math::

      \\text{stride}[i] = \\text{stride}[i+1] \\times \\text{size}[i+1]

    Otherwise, it will not be possible to view :attr:`self` tensor as :attr:`shape`
    without copying it (e.g., via :meth:`contiguous`). When it is unclear whether a
    :meth:`view` can be performed, it is advisable to use :meth:`reshape`, which
    returns a view if the shapes are compatible, and copies (equivalent to calling
    :meth:`contiguous`) otherwise.

    Args:
        input: A Tensor.
        *shape: flow.Size or int...
    Returns:
        A Tensor has the same type as `input`.

    For example:

    .. code-block:: python

        >>> import numpy as np
        >>> import oneflow as flow

        >>> x = np.array(
        ...    [[1, 2, 3, 4], [5, 6, 7, 8], [9, 10, 11, 12], [13, 14, 15, 16]]
        ... ).astype(np.float32)
        >>> input = flow.Tensor(x)

        >>> y = input.view(2, 2, 2, -1).numpy().shape
        >>> y
        (2, 2, 2, 2)
    """,
)

add_docstr(
    oneflow.Tensor.sort,
    """
    See :func:`oneflow.sort`
    """,
)

add_docstr(
    oneflow.Tensor.type_as,
    r"""Returns this tensor cast to the type of the given tensor.
        This is a no-op if the tensor is already of the correct type.

    Args:
        input  (Tensor): the input tensor.
        target (Tensor): the tensor which has the desired type.

    For example:

    .. code-block:: python

        >>> import oneflow as flow
        >>> import numpy as np

        >>> input = flow.tensor(np.random.randn(1, 2, 3), dtype=flow.float32)
        >>> target = flow.tensor(np.random.randn(4, 5, 6), dtype = flow.int32)
        >>> input = input.type_as(target)
        >>> input.dtype
        oneflow.int32
    """,
)

add_docstr(
    oneflow.Tensor.int,
    r"""`Tensor.int()` is equivalent to `Tensor.to(flow.int32)`. See to().

    Args:
        input  (Tensor): the input tensor.

    For example:

    .. code-block:: python

        >>> import oneflow as flow
        >>> import numpy as np

        >>> input = flow.tensor(np.random.randn(1, 2, 3), dtype=flow.float32)
        >>> input = input.int()
        >>> input.dtype
        oneflow.int32
    """,
)

add_docstr(
    oneflow.Tensor.long,
    r"""`Tensor.long()` is equivalent to `Tensor.to(flow.int64)`. See to().

    Args:
        input  (Tensor): the input tensor.

    For example:

    .. code-block:: python

        >>> import oneflow as flow
        >>> import numpy as np

        >>> input = flow.tensor(np.random.randn(1, 2, 3), dtype=flow.float32)
        >>> input = input.long()
        >>> input.dtype
        oneflow.int64
    """,
)

add_docstr(
    oneflow.Tensor.float,
    r"""`Tensor.float()` is equivalent to `Tensor.to(flow.float32)`. See to().

    Args:
        input  (Tensor): the input tensor.

    For example:

    .. code-block:: python

        >>> import oneflow as flow
        >>> import numpy as np

        >>> input = flow.tensor(np.random.randn(1, 2, 3), dtype=flow.int)
        >>> input = input.float()
        >>> input.dtype
        oneflow.float32
    """,
)

add_docstr(
    oneflow.Tensor.double,
    r"""`Tensor.double()` is equivalent to `Tensor.to(flow.float64)`. See to().

    Args:
        input  (Tensor): the input tensor.

    For example:

    .. code-block:: python

        >>> import oneflow as flow
        >>> import numpy as np

        >>> input = flow.tensor(np.random.randn(1, 2, 3), dtype=flow.int)
        >>> input = input.double()
        >>> input.dtype
        oneflow.float64
    """,
)

add_docstr(
    oneflow.Tensor.is_contiguous,
    r"""
    Tensor.is_contiguous() -> bool

    Returns True if `self` tensor is contiguous in memory.
    """,
)

add_docstr(
    oneflow.Tensor.is_cuda,
    r"""
    Tensor.is_cuda() -> bool
    
    Is `True` if the Tensor is stored on the GPU, `False` otherwise.
    """,
)

add_docstr(
    oneflow.Tensor.is_floating_point,
    """
    See :func:`oneflow.is_floating_point`
    """,
)

add_docstr(
    oneflow.Tensor.item,
    r"""Returns the value of this tensor as a standard Python number. This only works for tensors with one element.
    For other cases, see tolist().

    This operation is not differentiable.

    Args:
        input  (Tensor): the input tensor.

    For example:

    .. code-block:: python

        >>> import oneflow as flow
        >>> x = flow.tensor([1.0])
        >>> x.item()
        1.0
    """,
)

add_docstr(
    oneflow.Tensor.tolist,
    r"""Returns the tensor as a (nested) list. For scalars, a standard Python number is returned,
    just like with `item()`. Tensors are automatically moved to the CPU first if necessary.

    This operation is not differentiable.

    Args:
        input  (Tensor): the input tensor.

    For example:

    .. code-block:: python

        >>> import oneflow as flow
        >>> input = flow.tensor([[1,2,3], [4,5,6]])
        >>> input.tolist()
        [[1, 2, 3], [4, 5, 6]]
    """,
)

add_docstr(
    oneflow.Tensor.where,
    """
    See :func:`oneflow.where`
    """,
)

add_docstr(
    oneflow.Tensor.zero_,
    r"""
    Tensor.zero_() -> Tensor
    
    Fills `self` tensor with zeros.
    """,
)

add_docstr(
    oneflow.Tensor.isnan,
    """
    See :func:`oneflow.isnan`
    """,
)

add_docstr(
    oneflow.Tensor.isinf,
    """
    See :func:`oneflow.isinf`
    """,
)<|MERGE_RESOLUTION|>--- conflicted
+++ resolved
@@ -757,15 +757,16 @@
 )
 
 add_docstr(
-<<<<<<< HEAD
     oneflow.Tensor.amax,
     """
     See :func:`oneflow.amax`
-=======
+    """,
+)
+
+add_docstr(
     oneflow.Tensor.swapdims,
     """
     See :func:`oneflow.swapdims`
->>>>>>> 296e1b08
     """,
 )
 
