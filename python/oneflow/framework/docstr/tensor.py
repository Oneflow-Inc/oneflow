--- conflicted
+++ resolved
@@ -2041,24 +2041,25 @@
 )
 
 add_docstr(
-<<<<<<< HEAD
+    oneflow.Tensor.byte,
+    """
+    self.byte() is equivalent to self.to(oneflow.uint8).
+    See :func:`oneflow.Tensor.to`
+    """,
+)
+
+add_docstr(
+    oneflow.Tensor.amin,
+    """
+    See :func:`oneflow.amin`
+    """,
+)
+
+add_docstr(
     oneflow.Tensor.pin_memory,
     r"""
     Tensor.pin_memory() -> Tensor
 
     Copies the tensor to pinned memory, if it’s not already pinned.
-=======
-    oneflow.Tensor.byte,
-    """
-    self.byte() is equivalent to self.to(oneflow.uint8).
-    See :func:`oneflow.Tensor.to`
-    """,
-)
-
-add_docstr(
-    oneflow.Tensor.amin,
-    """
-    See :func:`oneflow.amin`
->>>>>>> 6b18ee88
     """,
 )