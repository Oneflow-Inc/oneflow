--- conflicted
+++ resolved
@@ -206,8 +206,6 @@
 )
 
 add_docstr(
-<<<<<<< HEAD
-=======
     oneflow.Tensor.new_zeros,
     """
     Tensor.new_zeros(size=None, dtype=None, device=None, placement=None, sbp=None, requires_grad=False) -> Tensor
@@ -238,7 +236,6 @@
 )
 
 add_docstr(
->>>>>>> d4b391e8
     oneflow.Tensor.storage_offset,
     """
     Tensor.storage_offset() -> Tensor
@@ -1804,8 +1801,6 @@
     
     Fills `self` tensor with zeros.
     """,
-<<<<<<< HEAD
-=======
 )
 
 add_docstr(
@@ -1820,5 +1815,4 @@
     """
     See :func:`oneflow.isinf`
     """,
->>>>>>> d4b391e8
 )