--- conflicted
+++ resolved
@@ -52,30 +52,29 @@
 )
 
 add_docstr(
-<<<<<<< HEAD
     oneflow.Tensor.atan2,
     r"""
     See :func:`oneflow.atan2`
-=======
+    """,
+)
+
+add_docstr(
     oneflow.Tensor.expand_as,
     """
     expand_as(other) -> Tensor
-
     Expand this tensor to the same size as :attr:`other`.
     ``self.expand_as(other)`` is equivalent to ``self.expand(other.size())``.
-
     Please see :meth:`~Tensor.expand` for more information about ``expand``.
-
     Args:
         other (:class:`oneflow.Tensor`): The result tensor has the same size
             as :attr:`other`.
     """,
 )
 
+
 add_docstr(
     oneflow.Tensor.numel,
     """
     See :func:`oneflow.numel`
->>>>>>> 5680785e
     """,
 )