--- conflicted
+++ resolved
@@ -1004,20 +1004,89 @@
 )
 
 add_docstr(
-<<<<<<< HEAD
+    oneflow.Tensor.ceil,
+    """
+    See :func:`oneflow.ceil`
+    """,
+)
+
+add_docstr(
+    oneflow.Tensor.expm1,
+    """
+    See :func:`oneflow.expm1`
+    """,
+)
+
+add_docstr(
+    oneflow.Tensor.topk,
+    """
+    See :func:`oneflow.topk`
+    """,
+)
+
+add_docstr(
+    oneflow.Tensor.nms,
+    """
+    See :func:`oneflow.nms`
+    """,
+)
+
+add_docstr(
+    oneflow.Tensor.nonzero,
+    """
+    nonzero(input, as_tuple=False) -> Tensor
+    See :func:`oneflow.nonzero`
+    """,
+)
+
+add_docstr(
+    oneflow.Tensor.max,
+    """
+    input.max(dim, index) -> Tensor
+    See :func:`oneflow.max`
+    """,
+)
+
+add_docstr(
+    oneflow.Tensor.min,
+    """
+    input.min(dim, index) -> Tensor
+    See :func:`oneflow.min`
+    """,
+)
+
+add_docstr(
+    oneflow.Tensor.sum,
+    """
+    input.sum(dim, index) -> Tensor
+    See :func:`oneflow.sum`
+    """,
+)
+
+add_docstr(
+    oneflow.Tensor.mean,
+    """
+    input.mean(dim, index) -> Tensor
+    See :func:`oneflow.mean`
+    """,
+)
+
+add_docstr(
+    oneflow.Tensor.prod,
+    """
+    input.prod(dim, index) -> Tensor
+    See :func:`oneflow.prod`
+    """,
+)
+
+add_docstr(
     oneflow.Tensor.reshape,
     """
     See :func:`oneflow.reshape`
-=======
-    oneflow.Tensor.ceil,
-    """
-    See :func:`oneflow.ceil`
->>>>>>> b0563cc3
-    """,
-)
-
-add_docstr(
-<<<<<<< HEAD
+    """,
+)
+
+add_docstr(
     oneflow.Tensor.view,
     """
     The interface is consistent with PyTorch.
@@ -1064,17 +1133,10 @@
         >>> y = input.view(2, 2, 2, -1).numpy().shape
         >>> y
         (2, 2, 2, 2)
-
-=======
-    oneflow.Tensor.expm1,
-    """
-    See :func:`oneflow.expm1`
->>>>>>> b0563cc3
-    """,
-)
-
-add_docstr(
-<<<<<<< HEAD
+    """,
+)
+
+add_docstr(
    oneflow.Tensor.sort,
    """
    See :func:`oneflow.sort`
@@ -1102,24 +1164,10 @@
         >>> input = input.type_as(target)
         >>> input.dtype
         oneflow.int32
-
-=======
-    oneflow.Tensor.topk,
-    """
-    See :func:`oneflow.topk`
-    """,
-)
-
-add_docstr(
-    oneflow.Tensor.nms,
-    """
-    See :func:`oneflow.nms`
->>>>>>> b0563cc3
-    """,
-)
-
-add_docstr(
-<<<<<<< HEAD
+    """,
+)
+
+add_docstr(
     oneflow.Tensor.int,
     r"""`Tensor.int()` is equivalent to `Tensor.to(flow.int32)`. See to().
 
@@ -1207,54 +1255,5 @@
     oneflow.Tensor.is_floating_point,
     """
     See :func:`oneflow.is_floating_point`
-=======
-    oneflow.Tensor.nonzero,
-    """
-
-    nonzero(input, as_tuple=False) -> Tensor
-
-    See :func:`oneflow.nonzero`
-
-    """,
-)
-
-add_docstr(
-    oneflow.Tensor.max,
-    """
-    input.max(dim, index) -> Tensor
-    See :func:`oneflow.max`
-    """,
-)
-
-add_docstr(
-    oneflow.Tensor.min,
-    """
-    input.min(dim, index) -> Tensor
-    See :func:`oneflow.min`
-    """,
-)
-
-add_docstr(
-    oneflow.Tensor.sum,
-    """
-    input.sum(dim, index) -> Tensor
-    See :func:`oneflow.sum`
-    """,
-)
-
-add_docstr(
-    oneflow.Tensor.mean,
-    """
-    input.mean(dim, index) -> Tensor
-    See :func:`oneflow.mean`
-    """,
-)
-
-add_docstr(
-    oneflow.Tensor.prod,
-    """
-    input.prod(dim, index) -> Tensor
-    See :func:`oneflow.prod`
->>>>>>> b0563cc3
     """,
 )