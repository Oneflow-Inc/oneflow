"""
Copyright 2020 The OneFlow Authors. All rights reserved.

Licensed under the Apache License, Version 2.0 (the "License");
you may not use this file except in compliance with the License.
You may obtain a copy of the License at

    http://www.apache.org/licenses/LICENSE-2.0

Unless required by applicable law or agreed to in writing, software
distributed under the License is distributed on an "AS IS" BASIS,
WITHOUT WARRANTIES OR CONDITIONS OF ANY KIND, either express or implied.
See the License for the specific language governing permissions and
limitations under the License.
"""
import oneflow
from oneflow.framework.docstr.utils import add_docstr

add_docstr(
    oneflow.tensor,
    r"""
    Constructs a tensor with data, return a consistent tensor if placement and sbp are in kwargs,
       otherwise return a local tensor. 
       
    Arguments:
        data: Initial data for the tensor. Can be a list, tuple, NumPy ndarray, scalar or tensor.
    Keyword Arguments:
        dtype (oneflow.dtype, optional) – the desired data type of returned tensor.
            Default: if None, infers data type from data.
        device (oneflow.device, optional): the desired device of returned tensor. If placement
            and sbp is None, uses the current cpu for the default tensor type.
        placement (oneflow.placement, optional): the desired placement of returned tensor.
        sbp (oneflow.sbp or tuple of oneflow.sbp, optional): the desired sbp of returned tensor.
        requires_grad (bool, optional): If autograd should record operations on the returned tensor. Default: False

    Note:
        The Keyword Argument device is mutually exclusive with placement and sbp.
        Consistent tensor only can be constructed from tensor.


    For example:

    .. code-block:: python

        >>> import oneflow as flow
        
        >>> x = flow.tensor([1,2,3])
        >>> x
        tensor([1, 2, 3], dtype=oneflow.int64)

    """,
)

add_docstr(
    oneflow.from_numpy,
    r"""
    Creates a ``Tensor`` from a ``numpy.ndarray``.

    The returned tensor and ndarray share the same memory. Modifications to the tensor
    will be reflected in the ndarray and vice versa.

    It currently accepts ndarray with dtypes of numpy.float64, numpy.float32, numpy.float16,
    numpy.int64, numpy.int32, numpy.int8, numpy.uint8.

    For example:

    .. code-block:: python

        >>> import oneflow as flow
        >>> import numpy as np
        >>> np_arr = np.arange(6).reshape(2, 3)
        >>> t = flow.from_numpy(np_arr)
        >>> t
        tensor([[0, 1, 2],
                [3, 4, 5]], dtype=oneflow.int64)
        >>> np_arr[0, 0] = -1
        >>> t
        tensor([[-1,  1,  2],
                [ 3,  4,  5]], dtype=oneflow.int64)
    """,
)

add_docstr(
    oneflow.Tensor.atan2,
    r"""
    See :func:`oneflow.atan2`
    """,
)

add_docstr(
    oneflow.Tensor.expand_as,
    """
    expand_as(other) -> Tensor

    Expand this tensor to the same size as :attr:`other`.
    ``self.expand_as(other)`` is equivalent to ``self.expand(other.size())``.

    Please see :meth:`~Tensor.expand` for more information about ``expand``.

    Args:
        other (:class:`oneflow.Tensor`): The result tensor has the same size
            as :attr:`other`.
    """,
)

add_docstr(
    oneflow.Tensor.flatten,
    """
    See :func:`oneflow.flatten`
    """,
)

add_docstr(
    oneflow.Tensor.floor,
    """
    See :func:`oneflow.floor`
    """,
)

add_docstr(
    oneflow.Tensor.numel,
    """
    See :func:`oneflow.numel`
    """,
)

add_docstr(
    oneflow.Tensor.transpose,
    """
    See :func:`oneflow.transpose`
    """,
)

add_docstr(
    oneflow.Tensor.logical_not,
    """
    logical_not() -> Tensor
    See :func:`oneflow.logical_not`
    """,
)

add_docstr(
    oneflow.Tensor.std,
    """
    See :func:`oneflow.std`
    """,
)

add_docstr(
    oneflow.Tensor.var,
    """
    See :func:`oneflow.var`
    """,
)

add_docstr(
    oneflow.Tensor.squeeze,
    """
    See :func:`oneflow.squeeze`
    """,
)

add_docstr(
    oneflow.Tensor.unfold,
    """
    The interface is consistent with PyTorch.
    The documentation is referenced from: https://pytorch.org/docs/stable/generated/torch.Tensor.unfold.html#torch.Tensor.unfold.

    Returns a view of the original tensor which contains all slices of `size` size from `self`
    tensor in the dimension `dimension`.

    Step between two slices is given by `step`.

    If sizedim is the size of dimension `dimension` for `self`, the size of dimension dimension in the
    returned tensor will be (sizedim - size) / step + 1.

    An additional dimension of size `size` is appended in the returned tensor.

    Args:
        dimension (int): dimension in which unfolding happens
        size (int): the size of each slice that is unfolded
        step (int): the step between each slice

    For example:

    .. code-block:: python

        >>> import numpy as np
        >>> import oneflow as flow

        >>> x = flow.arange(1., 8)
        >>> x
        tensor([ 1.,  2.,  3.,  4.,  5.,  6.,  7.])
        >>> x.unfold(0, 2, 1)
        tensor([[ 1.,  2.],
                [ 2.,  3.],
                [ 3.,  4.],
                [ 4.,  5.],
                [ 5.,  6.],
                [ 6.,  7.]])
        >>> x.unfold(0, 2, 2)
        tensor([[ 1.,  2.],
                [ 3.,  4.],
                [ 5.,  6.]])
    """,
)

add_docstr(
    oneflow.Tensor.matmul,
    """
    See :func:`oneflow.matmul`
    """,
)

add_docstr(
    oneflow.Tensor.narrow,
    """
    See :func:`oneflow.narrow`
    """,
)

add_docstr(
    oneflow.Tensor.unsqueeze,
    """
    See :func:`oneflow.unsqueeze`
    """,
)

add_docstr(
    oneflow.Tensor.permute,
    """
    See :func:`oneflow.permute`
    """,
)

add_docstr(
    oneflow.Tensor.abs,
    """
    See :func:`oneflow.abs`
    """,
)

add_docstr(
    oneflow.Tensor.acos,
    """
    See :func:`oneflow.acos`
    """,
)

add_docstr(
    oneflow.Tensor.arccos,
    """
    See :func:`oneflow.arccos`
    """,
)

add_docstr(
    oneflow.Tensor.acosh,
    """
    See :func:`oneflow.acosh`
    """,
)

add_docstr(
    oneflow.Tensor.arccosh,
    """
    See :func:`oneflow.arccosh`
    """,
)

add_docstr(
    oneflow.Tensor.arctanh,
    """
    See :func:`oneflow.arctanh`
    """,
)

add_docstr(
    oneflow.Tensor.argmax,
    """
    See :func:`oneflow.argmax`
    """,
)

add_docstr(
    oneflow.Tensor.argmin,
    """
    See :func:`oneflow.argmin`
    """,
)

add_docstr(
    oneflow.Tensor.argsort,
    """This operator sorts the input Tensor at specified dim and return the indices of the sorted Tensor.

    Args:
        input (oneflow.Tensor): The input Tensor.
        dim (int, optional): dimension to be sorted. Defaults to the last dim (-1).
        descending (bool, optional): controls the sorting order (ascending or descending).

    Returns:
        oneflow.Tensor: The indices of the sorted Tensor.

    For example:

    .. code-block:: python

        >>> import numpy as np
        >>> import oneflow as flow
        >>> x = np.array([[10, 2, 9, 3, 7],
        ...               [1, 9, 4, 3, 2]]).astype("float32")
        >>> input = flow.Tensor(x)
        >>> output = flow.argsort(input)
        >>> output
        tensor([[1, 3, 4, 2, 0],
                [0, 4, 3, 2, 1]], dtype=oneflow.int32)
        >>> output = flow.argsort(input, descending=True)
        >>> output
        tensor([[0, 2, 4, 3, 1],
                [1, 2, 3, 4, 0]], dtype=oneflow.int32)
        >>> output = flow.argsort(input, dim=0)
        >>> output
        tensor([[1, 0, 1, 0, 1],
                [0, 1, 0, 1, 0]], dtype=oneflow.int32)

    """,
)

add_docstr(
    oneflow.Tensor.atanh,
    """
    See :func:`oneflow.atanh`
    """,
)

add_docstr(
    oneflow.Tensor.backward,
    """
    The interface is consistent with PyTorch.
    The documentation is referenced from: https://pytorch.org/docs/stable/generated/torch.Tensor.backward.html#torch.Tensor.backward.

    Computes the gradient of current tensor w.r.t. graph leaves.

    The graph is differentiated using the chain rule. If the tensor is non-scalar (i.e. its data has more than one element) and requires gradient, the function additionally requires specifying gradient. It should be a tensor of matching type and location, that contains the gradient of the differentiated function w.r.t. self.

    This function accumulates gradients in the leaves - you might need to zero .grad attributes or set them to None before calling it. See Default gradient layouts for details on the memory layout of accumulated gradients.

    Note:
        If you run any forward ops, create gradient, and/or call backward in a user-specified CUDA stream context, see Stream semantics of backward passes.
    Note:
        When inputs are provided and a given input is not a leaf, the current implementation will call its grad_fn (though it is not strictly needed to get this gradients). It is an implementation detail on which the user should not rely. See https://github.com/pytorch/pytorch/pull/60521#issuecomment-867061780 for more details.

    Args:
        gradient (Tensor or None): Gradient w.r.t. the tensor. If it is a tensor, it will be automatically converted to a Tensor that does not require grad unless create_graph is True. None values can be specified for scalar Tensors or ones that don’t require grad. If a None value would be acceptable then this argument is optional.

        retain_graph (bool, optional): If False, the graph used to compute the grads will be freed. Note that in nearly all cases setting this option to True is not needed and often can be worked around in a much more efficient way. Defaults to the value of create_graph.

        create_graph (bool, optional): If True, graph of the derivative will be constructed, allowing to compute higher order derivative products. Defaults to False.
    """,
)

add_docstr(
    oneflow.Tensor.bmm,
    """
    See :func:`oneflow.bmm`
    """,
)

add_docstr(
    oneflow.Tensor.chunk,
    """
    See :func:`oneflow.chunk`
    """,
)

add_docstr(
    oneflow.Tensor.split,
    """
    See :func:`oneflow.split`
    """,
)

add_docstr(
    oneflow.Tensor.swapaxes,
    """
    See :func:`oneflow.swapaxes`
    """,
)

add_docstr(
    oneflow.Tensor.cast,
    """
    See :func:`oneflow.cast`
    """,
)

add_docstr(
    oneflow.Tensor.diag,
    """
    See :func:`oneflow.diag`
    """,
)

add_docstr(
    oneflow.Tensor.dim,
    """
    Tensor.dim() → int

    Returns the number of dimensions of self tensor.
    """,
)

add_docstr(
    oneflow.Tensor.element_size,
    """
    Tensor.element_size() → int

    Returns the size in bytes of an individual element.

    """,
)

add_docstr(
    oneflow.Tensor.exp,
    """
    See :func:`oneflow.exp`
    """,
)

add_docstr(
    oneflow.Tensor.erfinv,
    """
    See :func:`oneflow.erfinv`
    """,
)

add_docstr(
    oneflow.Tensor.erfinv_,
    """
    Inplace version of :func:`oneflow.erfinv`
    """,
)

add_docstr(
    oneflow.Tensor.fill_,
    """
    Tensor.fill_(value) → Tensor

    Fills self tensor with the specified value.
    """,
)

add_docstr(
    oneflow.Tensor.ge,
    """
    See :func:`oneflow.ge`
    """,
)

add_docstr(
    oneflow.Tensor.gelu,
    """
    See :func:`oneflow.gelu`
    """,
)

add_docstr(
    oneflow.Tensor.get_device,
    """
    Tensor.get_device() -> Device ordinal (Integer)

    For CUDA tensors, this function returns the device ordinal of the GPU on which the tensor resides. For CPU tensors, an error is thrown.

  
    """,
)

add_docstr(
    oneflow.Tensor.gt,
    """
    See :func:`oneflow.gt`
    """,
)

add_docstr(
    oneflow.Tensor.log1p,
    """
    See :func:`oneflow.log1p`
    """,
)

add_docstr(
    oneflow.Tensor.mish,
    """
    See :func:`oneflow.mish`
    """,
)

add_docstr(
    oneflow.Tensor.mul,
    """
    See :func:`oneflow.mul`
    """,
)

add_docstr(
    oneflow.Tensor.mul_,
    """
    In-place version of :func`oneflow.Tensor.mul`.
    """,
)

add_docstr(
    oneflow.Tensor.negative,
    """
    See :func:`oneflow.negative`
    """,
)

add_docstr(
    oneflow.Tensor.nelement,
    """
    Tensor.nelement() → int

    Alias for numel()
    """,
)

add_docstr(
    oneflow.Tensor.floor_,
    r"""
    In-place version of :func:`oneflow.floor`

    """,
)

add_docstr(
    oneflow.Tensor.normal_,
    """
    normal_(mean=0, std=1, *, generator=None) -> Tensor

    Fills :attr:`self` tensor with elements samples from the normal distribution parameterized by :attr:`mean` and :attr:`std`.
    """,
)

add_docstr(
    oneflow.Tensor.numpy,
    """
    Tensor.numpy() → numpy.ndarray

    Returns self tensor as a NumPy ndarray. This tensor and the returned ndarray share the same underlying storage. Changes to self tensor will be reflected in the ndarray and vice versa.
    """,
)

add_docstr(
    oneflow.Tensor.pow,
    """
    See :func:`oneflow.pow`
    """,
)

add_docstr(
    oneflow.Tensor.relu,
    """
    See :func:`oneflow.relu`
    """,
)

add_docstr(
    oneflow.Tensor.roll,
    """
    See :func:`oneflow.roll`
    """,
)

add_docstr(
    oneflow.Tensor.round,
    """
    See :func:`oneflow.round`
    """,
)

add_docstr(
    oneflow.Tensor.selu,
    """
    See :func:`oneflow.selu`
    """,
)

add_docstr(
    oneflow.Tensor.sigmoid,
    """
    See :func:`oneflow.sigmoid`
    """,
)

add_docstr(
    oneflow.Tensor.sign,
    """
    See :func:`oneflow.sign`
    """,
)

add_docstr(
    oneflow.Tensor.silu,
    """
    See :func:`oneflow.silu`
    """,
)

add_docstr(
    oneflow.Tensor.sinh,
    """
    See :func:`oneflow.sinh`
    """,
)

add_docstr(
    oneflow.Tensor.size,
    """
    The interface is consistent with PyTorch.
    
    Returns the size of the self tensor. If dim is not specified, the returned value is a torch.Size, a subclass of tuple. If dim is specified, returns an int holding the size of that dimension.

    Args:
        idx (int, optional): The dimension for which to retrieve the size.

  
    """,
)

add_docstr(
    oneflow.Tensor.softmax,
    """
    See :func:`oneflow.softmax`
    """,
)

add_docstr(
    oneflow.Tensor.softplus,
    """
    See :func:`oneflow.softplus`
    """,
)

add_docstr(
    oneflow.Tensor.softsign,
    """
    See :func:`oneflow.softsign`
    """,
)

add_docstr(
    oneflow.Tensor.tan,
    """
    See :func:`oneflow.tan`
    """,
)

add_docstr(
    oneflow.Tensor.tanh,
    """
    See :func:`oneflow.tanh`
    """,
)

add_docstr(
    oneflow.Tensor.tril,
    """
    See :func:`oneflow.tril`
    """,
)

add_docstr(
    oneflow.Tensor.triu,
    """
    See :func:`oneflow.triu`
    """,
)

add_docstr(
    oneflow.Tensor.uniform_,
    """
    Tensor.uniform_(from=0, to=1) → Tensor

    Fills self tensor with numbers sampled from the continuous uniform distribution:

    .. math::
        P(x)=1/(to-from)
    
    """,
)

add_docstr(
    oneflow.Tensor.copy_,
    """
    The interface is consistent with PyTorch.

    Tensor.copy_(src, non_blocking=False) → Tensor

    Copies the elements from src into self tensor and returns self.

    The src tensor must be broadcastable with the self tensor. It may be of a different data type or reside on a different device.

    Args:

        src (Tensor): the source tensor to copy from

        non_blocking (bool): if True and this copy is between CPU and GPU, the copy may occur asynchronously with respect to the host. For other cases, this argument has no effect.
    """,
)

add_docstr(
    oneflow.Tensor.to,
    """Performs Tensor dtype and/or device conversion.
        A flow.dtype and flow.device are inferred from the arguments of `input.to(*args, **kwargs)`.

    .. note::
        If the ``input`` Tensor already
        has the correct :class:`flow.dtype` and :class:`flow.device`, then ``input`` is returned.
        Otherwise, the returned tensor is a copy of ``input`` with the desired.

    Args:
        input (oneflow.Tensor): An input tensor.
        *args (oneflow.Tensor or oneflow.device or oneflow.dtype): Positional arguments
        **kwargs (oneflow.device or oneflow.dtype) : Key-value arguments

    Returns:
        oneflow.Tensor: A Tensor.

    For example:

    .. code-block:: python

        >>> import numpy as np
        >>> import oneflow as flow

        >>> arr = np.random.randint(1, 9, size=(1, 2, 3, 4))
        >>> input = flow.Tensor(arr)
        >>> output = input.to(dtype=flow.float32)
        >>> np.array_equal(arr.astype(np.float32), output.numpy())
        True

    """,
)

add_docstr(
    oneflow.Tensor.gather,
    """
    oneflow.Tensor.gather(dim, index) -> Tensor

    See :func:`oneflow.gather`

    """,
)

add_docstr(
<<<<<<< HEAD
    oneflow.Tensor.T,
    """Perform the transpose of the Tensor.

    Args:
        input (oneflow.Tensor): An input tensor.

    Returns:
        oneflow.Tensor: A Tensor.    

    For example:

    .. code-block:: python

        >>> import oneflow as flow
        >>> import numpy as np

        >>> x = flow.Tensor(np.random.randn(2,3))
        >>> x
        tensor([[-0.5295,  0.4981, -0.8340],
                [-0.8147, -0.7652, -0.0873]], dtype=oneflow.float32)
        >>> x.T()
        tensor([[-0.5295, -0.8147],
                [ 0.4981, -0.7652],
                [-0.8340, -0.0873]], dtype=oneflow.float32)
        >>> x.T().shape
        oneflow.Size([3, 2])
=======
    oneflow.Tensor.clamp,
    """
    See :func:`oneflow.clamp`. 
    """,
)

add_docstr(
    oneflow.Tensor.clamp_,
    """
    Inplace version of :func:`oneflow.Tensor.clamp`. 
    """,
)

add_docstr(
    oneflow.Tensor.clip,
    """
    Alias for :func:`oneflow.Tensor.clamp`. 
    """,
)

add_docstr(
    oneflow.Tensor.clip_,
    """
    Alias for :func:`oneflow.Tensor.clamp_`. 
>>>>>>> afbb221d
    """,
)<|MERGE_RESOLUTION|>--- conflicted
+++ resolved
@@ -755,7 +755,6 @@
 )
 
 add_docstr(
-<<<<<<< HEAD
     oneflow.Tensor.T,
     """Perform the transpose of the Tensor.
 
@@ -782,10 +781,7 @@
                 [-0.8340, -0.0873]], dtype=oneflow.float32)
         >>> x.T().shape
         oneflow.Size([3, 2])
-=======
-    oneflow.Tensor.clamp,
-    """
-    See :func:`oneflow.clamp`. 
+
     """,
 )
 
@@ -807,6 +803,5 @@
     oneflow.Tensor.clip_,
     """
     Alias for :func:`oneflow.Tensor.clamp_`. 
->>>>>>> afbb221d
     """,
 )