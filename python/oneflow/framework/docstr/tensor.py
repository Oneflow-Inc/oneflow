"""
Copyright 2020 The OneFlow Authors. All rights reserved.

Licensed under the Apache License, Version 2.0 (the "License");
you may not use this file except in compliance with the License.
You may obtain a copy of the License at

    http://www.apache.org/licenses/LICENSE-2.0

Unless required by applicable law or agreed to in writing, software
distributed under the License is distributed on an "AS IS" BASIS,
WITHOUT WARRANTIES OR CONDITIONS OF ANY KIND, either express or implied.
See the License for the specific language governing permissions and
limitations under the License.
"""
import oneflow
from oneflow.framework.docstr.utils import add_docstr

add_docstr(
    oneflow.tensor,
    r"""
    Constructs a tensor with data, return a consistent tensor if placement and sbp are in kwargs,
       otherwise return a local tensor. 
       
    Arguments:
        data: Initial data for the tensor. Can be a list, tuple, NumPy ndarray, scalar or tensor.
    Keyword Arguments:
        dtype (oneflow.dtype, optional) – the desired data type of returned tensor.
            Default: if None, infers data type from data.
        device (oneflow.device, optional): the desired device of returned tensor. If placement
            and sbp is None, uses the current cpu for the default tensor type.
        placement (oneflow.placement, optional): the desired placement of returned tensor.
        sbp (oneflow.sbp or tuple of oneflow.sbp, optional): the desired sbp of returned tensor.
        requires_grad (bool, optional): If autograd should record operations on the returned tensor. Default: False

    Note:
        The Keyword Argument device is mutually exclusive with placement and sbp.
        Consistent tensor only can be constructed from tensor.


    For example:

    .. code-block:: python

        >>> import oneflow as flow
        
        >>> x = flow.tensor([1,2,3])
        >>> x
        tensor([1, 2, 3], dtype=oneflow.int64)

    """,
)

add_docstr(
    oneflow.from_numpy,
    r"""
    Creates a ``Tensor`` from a ``numpy.ndarray``.

    The returned tensor and ndarray share the same memory. Modifications to the tensor
    will be reflected in the ndarray and vice versa.

    It currently accepts ndarray with dtypes of numpy.float64, numpy.float32, numpy.float16,
    numpy.int64, numpy.int32, numpy.int8, numpy.uint8.

    For example:

    .. code-block:: python

        >>> import oneflow as flow
        >>> import numpy as np
        >>> np_arr = np.arange(6).reshape(2, 3)
        >>> t = flow.from_numpy(np_arr)
        >>> t
        tensor([[0, 1, 2],
                [3, 4, 5]], dtype=oneflow.int64)
        >>> np_arr[0, 0] = -1
        >>> t
        tensor([[-1,  1,  2],
                [ 3,  4,  5]], dtype=oneflow.int64)
    """,
)

add_docstr(
    oneflow.Tensor.atan2,
    r"""
    See :func:`oneflow.atan2`
    """,
)

add_docstr(
    oneflow.Tensor.expand_as,
    """
    expand_as(other) -> Tensor

    Expand this tensor to the same size as :attr:`other`.
    ``self.expand_as(other)`` is equivalent to ``self.expand(other.size())``.

    Please see :meth:`~Tensor.expand` for more information about ``expand``.

    Args:
        other (:class:`oneflow.Tensor`): The result tensor has the same size
            as :attr:`other`.
    """,
)

add_docstr(
    oneflow.Tensor.flatten,
    """
    See :func:`oneflow.flatten`
    """,
)


add_docstr(
    oneflow.Tensor.numel,
    """
    See :func:`oneflow.numel`
    """,
)

add_docstr(
    oneflow.Tensor.transpose,
    """
    See :func:`oneflow.transpose`
    """,
)

add_docstr(
    oneflow.Tensor.logical_not,
    """
    logical_not() -> Tensor
    See :func:`oneflow.logical_not`
    """,
)

add_docstr(
    oneflow.Tensor.std,
    """
    See :func:`oneflow.std`
    """,
)

add_docstr(
    oneflow.Tensor.var,
    """
    See :func:`oneflow.var`
    """,
)

add_docstr(
    oneflow.Tensor.squeeze,
    """
    See :func:`oneflow.squeeze`
    """,
)

add_docstr(
    oneflow.Tensor.unfold,
    """
    The interface is consistent with PyTorch.
    The documentation is referenced from: https://pytorch.org/docs/stable/generated/torch.Tensor.unfold.html#torch.Tensor.unfold.

    Returns a view of the original tensor which contains all slices of `size` size from `self`
    tensor in the dimension `dimension`.

    Step between two slices is given by `step`.

    If sizedim is the size of dimension `dimension` for `self`, the size of dimension dimension in the
    returned tensor will be (sizedim - size) / step + 1.

    An additional dimension of size `size` is appended in the returned tensor.

    Args:
        dimension (int): dimension in which unfolding happens
        size (int): the size of each slice that is unfolded
        step (int): the step between each slice

    For example:

    .. code-block:: python

        >>> import numpy as np
        >>> import oneflow as flow

        >>> x = flow.arange(1., 8)
        >>> x
        tensor([ 1.,  2.,  3.,  4.,  5.,  6.,  7.])
        >>> x.unfold(0, 2, 1)
        tensor([[ 1.,  2.],
                [ 2.,  3.],
                [ 3.,  4.],
                [ 4.,  5.],
                [ 5.,  6.],
                [ 6.,  7.]])
        >>> x.unfold(0, 2, 2)
        tensor([[ 1.,  2.],
                [ 3.,  4.],
                [ 5.,  6.]])
    """,
)

add_docstr(
    oneflow.Tensor.matmul,
    """
    See :func:`oneflow.matmul`
    """,
)

add_docstr(
    oneflow.Tensor.narrow,
    """
    See :func:`oneflow.narrow`
    """,
)

add_docstr(
    oneflow.Tensor.unsqueeze,
    """
    See :func:`oneflow.unsqueeze`
    """,
)

add_docstr(
    oneflow.Tensor.permute,
    """
    See :func:`oneflow.permute`
    """,
)

add_docstr(
    oneflow.Tensor.abs,
    """
    See :func:`oneflow.abs`
    """,
)

add_docstr(
    oneflow.Tensor.abs_,
    """
    See :func:`oneflow.abs`
    """,
)


add_docstr(
    oneflow.Tensor.sin,
    """
    See :func:`oneflow.sin`
    """,
)

add_docstr(
    oneflow.Tensor.sin_,
    """
    In-place version of :func:`oneflow.Tensor.sin`
    """,
)

add_docstr(
    oneflow.Tensor.asin,
    """
    See :func:`oneflow.asin`
    """,
)

add_docstr(
    oneflow.Tensor.asin_,
    """
    In-place version of :func:`oneflow.Tensor.asin`
    """,
)

add_docstr(
    oneflow.Tensor.arcsin,
    """
    See :func:`oneflow.asin`
    """,
)

add_docstr(
    oneflow.Tensor.arcsin_,
    """
    In-place version of :func:`oneflow.Tensor.arcsin`
    """,
)

add_docstr(
    oneflow.Tensor.asinh,
    """
    See :func:`oneflow.asinh`
    """,
)

add_docstr(
    oneflow.Tensor.asinh_,
    """
    In-place version of :func:`oneflow.Tensor.asinh`
    """,
)

add_docstr(
    oneflow.Tensor.arcsinh,
    """
    See :func:`oneflow.asinh`
    """,
)

add_docstr(
    oneflow.Tensor.arcsinh_,
    """
    In-place version of :func:`oneflow.Tensor.asinh`
    """,
)

add_docstr(
    oneflow.Tensor.cos,
    """
    See :func:`oneflow.cos`
    """,
)

add_docstr(
    oneflow.Tensor.cos_,
    """
    In-place version of :func:`oneflow.Tensor.cos`
    """,
)

add_docstr(
    oneflow.Tensor.cosh,
    """
    See :func:`oneflow.cosh`
    """,
)

add_docstr(
    oneflow.Tensor.cosh_,
    """
    In-place version of :func:`oneflow.Tensor.cosh`
    """,
)

add_docstr(
    oneflow.Tensor.acos,
    """
    See :func:`oneflow.acos`
    """,
)

add_docstr(
    oneflow.Tensor.acos_,
    """
    In-place version of :func:`oneflow.Tensor.acos`
    """,
)

add_docstr(
    oneflow.Tensor.arccos,
    """
    See :func:`oneflow.acos`
    """,
)

add_docstr(
    oneflow.Tensor.arccos_,
    """
    In-place version of :func:`oneflow.Tensor.acos`
    """,
)

add_docstr(
    oneflow.Tensor.acosh,
    """
    See :func:`oneflow.acosh`
    """,
)

add_docstr(
    oneflow.Tensor.acosh_,
    """
    In-place version of :func:`oneflow.acosh`
    """,
)

add_docstr(
    oneflow.Tensor.arccosh,
    """
    See :func:`oneflow.acosh`
    """,
)

add_docstr(
    oneflow.Tensor.arccosh_,
    """
    In-place version of :func:`oneflow.acosh`
    """,
)

add_docstr(
    oneflow.Tensor.atan,
    """
    See :func:`oneflow.atan`
    """,
)

add_docstr(
    oneflow.Tensor.atan_,
    """
    In-place version of :func:`oneflow.Tensor.atan`
    """,
)

add_docstr(
    oneflow.Tensor.arctan,
    """
    See :func:`oneflow.Tensor.atan`
    """,
)

add_docstr(
    oneflow.Tensor.arctan_,
    """
    In-place version of :func:`oneflow.Tensor.arctan`
    """,
)

add_docstr(
    oneflow.Tensor.atanh,
    """
    See :func:`oneflow.atanh`
    """,
)

add_docstr(
    oneflow.Tensor.atanh_,
    """
    In-place version of :func:`oneflow.atanh`
    """,
)

add_docstr(
    oneflow.Tensor.arctanh,
    """
    See :func:`oneflow.Tensor.atanh`
    """,
)

add_docstr(
    oneflow.Tensor.arctanh_,
    """
    In-place version of :func:`oneflow.Tensor.arctanh`
    """,
)

add_docstr(
    oneflow.Tensor.argmax,
    """
    See :func:`oneflow.argmax`
    """,
)

add_docstr(
    oneflow.Tensor.argmin,
    """
    See :func:`oneflow.argmin`
    """,
)

add_docstr(
    oneflow.Tensor.argsort,
    """This operator sorts the input Tensor at specified dim and return the indices of the sorted Tensor.

    Args:
        input (oneflow.Tensor): The input Tensor.
        dim (int, optional): dimension to be sorted. Defaults to the last dim (-1).
        descending (bool, optional): controls the sorting order (ascending or descending).

    Returns:
        oneflow.Tensor: The indices of the sorted Tensor.

    For example:

    .. code-block:: python

        >>> import numpy as np
        >>> import oneflow as flow
        >>> x = np.array([[10, 2, 9, 3, 7],
        ...               [1, 9, 4, 3, 2]]).astype("float32")
        >>> input = flow.Tensor(x)
        >>> output = flow.argsort(input)
        >>> output
        tensor([[1, 3, 4, 2, 0],
                [0, 4, 3, 2, 1]], dtype=oneflow.int32)
        >>> output = flow.argsort(input, descending=True)
        >>> output
        tensor([[0, 2, 4, 3, 1],
                [1, 2, 3, 4, 0]], dtype=oneflow.int32)
        >>> output = flow.argsort(input, dim=0)
        >>> output
        tensor([[1, 0, 1, 0, 1],
                [0, 1, 0, 1, 0]], dtype=oneflow.int32)

    """,
)


add_docstr(
    oneflow.Tensor.backward,
    """
    The interface is consistent with PyTorch.
    The documentation is referenced from: https://pytorch.org/docs/stable/generated/torch.Tensor.backward.html#torch.Tensor.backward.

    Computes the gradient of current tensor w.r.t. graph leaves.

    The graph is differentiated using the chain rule. If the tensor is non-scalar (i.e. its data has more than one element) and requires gradient, the function additionally requires specifying gradient. It should be a tensor of matching type and location, that contains the gradient of the differentiated function w.r.t. self.

    This function accumulates gradients in the leaves - you might need to zero .grad attributes or set them to None before calling it. See Default gradient layouts for details on the memory layout of accumulated gradients.

    Note:
        If you run any forward ops, create gradient, and/or call backward in a user-specified CUDA stream context, see Stream semantics of backward passes.
    Note:
        When inputs are provided and a given input is not a leaf, the current implementation will call its grad_fn (though it is not strictly needed to get this gradients). It is an implementation detail on which the user should not rely. See https://github.com/pytorch/pytorch/pull/60521#issuecomment-867061780 for more details.

    Args:
        gradient (Tensor or None): Gradient w.r.t. the tensor. If it is a tensor, it will be automatically converted to a Tensor that does not require grad unless create_graph is True. None values can be specified for scalar Tensors or ones that don’t require grad. If a None value would be acceptable then this argument is optional.

        retain_graph (bool, optional): If False, the graph used to compute the grads will be freed. Note that in nearly all cases setting this option to True is not needed and often can be worked around in a much more efficient way. Defaults to the value of create_graph.

        create_graph (bool, optional): If True, graph of the derivative will be constructed, allowing to compute higher order derivative products. Defaults to False.
    """,
)

add_docstr(
    oneflow.Tensor.bmm,
    """
    See :func:`oneflow.bmm`
    """,
)

add_docstr(
    oneflow.Tensor.chunk,
    """
    See :func:`oneflow.chunk`
    """,
)

add_docstr(
    oneflow.Tensor.cast,
    """
    See :func:`oneflow.cast`
    """,
)

<<<<<<< HEAD
add_docstr(
    oneflow.Tensor.ceil,
    """
    See :func:`oneflow.ceil`
    """,
)

add_docstr(
    oneflow.Tensor.ceil_,
    """
    In-place version of :func:`oneflow.ceil`
    """,
)

=======
>>>>>>> 95355aa2
add_docstr(
    oneflow.Tensor.diag,
    """
    See :func:`oneflow.diag`
    """,
)

add_docstr(
    oneflow.Tensor.dim,
    """
    Tensor.dim() → int

    Returns the number of dimensions of self tensor.
    """,
)

add_docstr(
    oneflow.Tensor.element_size,
    """
    Tensor.element_size() → int

    Returns the size in bytes of an individual element.

    """,
)

add_docstr(
    oneflow.Tensor.erf,
    """
    See :func:`oneflow.erf`
    """,
)

add_docstr(
    oneflow.Tensor.erf_,
    """
    In-place version of :func:`oneflow.Tensor.erf`
    """,
)

add_docstr(
    oneflow.Tensor.erfc,
    """
    See :func:`oneflow.erfc`
    """,
)

add_docstr(
    oneflow.Tensor.erfc_,
    """
    In-place version of :func:`oneflow.Tensor.erfc`
    """,
)

add_docstr(
    oneflow.Tensor.exp,
    """
    See :func:`oneflow.exp`
    """,
)

add_docstr(
    oneflow.Tensor.exp_,
    """
    In-place version of :func:`oneflow.Tensor.exp`
    """,
)

add_docstr(
    oneflow.Tensor.expm1,
    """
    See :func:`oneflow.expm1`
    """,
)

add_docstr(
    oneflow.Tensor.expm1_,
    """
    In-place version of :func:`oneflow.Tensor.expm1`
    """,
)

add_docstr(
    oneflow.Tensor.fill_,
    """
    Tensor.fill_(value) → Tensor

    Fills self tensor with the specified value.
    """,
)

add_docstr(
    oneflow.Tensor.floor,
    """
    See :func:`oneflow.floor`
    """,
)

add_docstr(
    oneflow.Tensor.floor_,
    """
    In-place version of :func:`oneflow.Tensor.floor`
    """,
)

add_docstr(
    oneflow.Tensor.ge,
    """
    See :func:`oneflow.ge`
    """,
)

add_docstr(
    oneflow.Tensor.gelu,
    """
    See :func:`oneflow.gelu`
    """,
)

add_docstr(
    oneflow.Tensor.get_device,
    """
    Tensor.get_device() -> Device ordinal (Integer)

    For CUDA tensors, this function returns the device ordinal of the GPU on which the tensor resides. For CPU tensors, an error is thrown.

  
    """,
)

add_docstr(
    oneflow.Tensor.gt,
    """
    See :func:`oneflow.gt`
    """,
)

add_docstr(
    oneflow.Tensor.log,
    """
    See :func:`oneflow.log`
    """,
)

add_docstr(
    oneflow.Tensor.log_,
    """
    In-place version of :func:`oneflow.Tensor.log`
    """,
)

add_docstr(
    oneflow.Tensor.log1p,
    """
    See :func:`oneflow.log1p`
    """,
)

add_docstr(
    oneflow.Tensor.log1p_,
    """
    In-place version of :func:`oneflow.Tensor.log1p`
    """,
)

add_docstr(
    oneflow.Tensor.mish,
    """
    See :func:`oneflow.mish`
    """,
)

add_docstr(
    oneflow.Tensor.mul,
    """
    See :func:`oneflow.mul`
    """,
)

add_docstr(
    oneflow.Tensor.mul_,
    """
    In-place version of :func`oneflow.Tensor.mul`.
    """,
)

add_docstr(
    oneflow.Tensor.negative,
    """
    See :func:`oneflow.negative`
    """,
)

add_docstr(
    oneflow.Tensor.negative_,
    """
    In-place version of :func:`oneflow.Tensor.negative`
    """,
)

add_docstr(
    oneflow.Tensor.nelement,
    """
    Tensor.nelement() → int

    Alias for numel()
    """,
)

add_docstr(
    oneflow.Tensor.normal_,
    """
    normal_(mean=0, std=1, *, generator=None) -> Tensor

    Fills :attr:`self` tensor with elements samples from the normal distribution parameterized by :attr:`mean` and :attr:`std`.
    """,
)

add_docstr(
    oneflow.Tensor.numpy,
    """
    Tensor.numpy() → numpy.ndarray

    Returns self tensor as a NumPy ndarray. This tensor and the returned ndarray share the same underlying storage. Changes to self tensor will be reflected in the ndarray and vice versa.
    """,
)

add_docstr(
    oneflow.Tensor.pow,
    """
    See :func:`oneflow.pow`
    """,
)


add_docstr(
    oneflow.Tensor.reciprocal,
    """
    See :func:`oneflow.reciprocal`
    """,
)

add_docstr(
    oneflow.Tensor.reciprocal_,
    """
    In-place version of :func:`oneflow.Tensor.reciprocal`
    """,
)

add_docstr(
    oneflow.Tensor.relu,
    """
    See :func:`oneflow.relu`
    """,
)

add_docstr(
    oneflow.Tensor.roll,
    """
    See :func:`oneflow.roll`
    """,
)

add_docstr(
    oneflow.Tensor.round,
    """
    See :func:`oneflow.round`
    """,
)

add_docstr(
    oneflow.Tensor.round_,
    """
    In-place version of :func:`oneflow.Tensor.round`
    """,
)

add_docstr(
    oneflow.Tensor.rsqrt,
    """
    See :func:`oneflow.rsqrt`
    """,
)

add_docstr(
    oneflow.Tensor.rsqrt_,
    """
    In-place version of :func:`oneflow.Tensor.rsqrt`
    """,
)

add_docstr(
    oneflow.Tensor.selu,
    """
    See :func:`oneflow.selu`
    """,
)

add_docstr(
    oneflow.Tensor.sigmoid,
    """
    See :func:`oneflow.sigmoid`
    """,
)

add_docstr(
    oneflow.Tensor.sign,
    """
    See :func:`oneflow.sign`
    """,
)

add_docstr(
    oneflow.Tensor.sign_,
    """
    In-place version of :func:`oneflow.Tensor.sign`
    """,
)

add_docstr(
    oneflow.Tensor.silu,
    """
    See :func:`oneflow.silu`
    """,
)

add_docstr(
    oneflow.Tensor.sinh,
    """
    See :func:`oneflow.sinh`
    """,
)

add_docstr(
    oneflow.Tensor.sinh_,
    """
    In-place version of :func:`oneflow.Tensor.sinh`
    """,
)

add_docstr(
    oneflow.Tensor.size,
    """
    The interface is consistent with PyTorch.
    
    Returns the size of the self tensor. If dim is not specified, the returned value is a torch.Size, a subclass of tuple. If dim is specified, returns an int holding the size of that dimension.

    Args:
        idx (int, optional): The dimension for which to retrieve the size.

  
    """,
)

add_docstr(
    oneflow.Tensor.softmax,
    """
    See :func:`oneflow.softmax`
    """,
)

add_docstr(
    oneflow.Tensor.softplus,
    """
    See :func:`oneflow.softplus`
    """,
)

add_docstr(
    oneflow.Tensor.softsign,
    """
    See :func:`oneflow.softsign`
    """,
)

add_docstr(
    oneflow.Tensor.square,
    """
    See :func:`oneflow.square`
    """,
)

add_docstr(
    oneflow.Tensor.square_,
    """
    In-place version of :func:`oneflow.Tensor.square`
    """,
)

add_docstr(
    oneflow.Tensor.sqrt,
    """
    See :func:`oneflow.sqrt`
    """,
)

add_docstr(
    oneflow.Tensor.sqrt_,
    """
    In-place version of :func:`oneflow.Tensor.sqrt`
    """,
)

add_docstr(
    oneflow.Tensor.tan,
    """
    See :func:`oneflow.tan`
    """,
)

add_docstr(
    oneflow.Tensor.tan_,
    """
    In-place version of :func:`oneflow.Tensor.tan`
    """,
)

add_docstr(
    oneflow.Tensor.tanh,
    """
    See :func:`oneflow.tanh`
    """,
)

add_docstr(
    oneflow.Tensor.tril,
    """
    See :func:`oneflow.tril`
    """,
)

add_docstr(
    oneflow.Tensor.triu,
    """
    See :func:`oneflow.triu`
    """,
)

add_docstr(
    oneflow.Tensor.uniform_,
    """
    Tensor.uniform_(from=0, to=1) → Tensor

    Fills self tensor with numbers sampled from the continuous uniform distribution:

    .. math::
        P(x)=1/(to-from)
    
    """,
)

add_docstr(
    oneflow.Tensor.copy_,
    """
    The interface is consistent with PyTorch.

    Tensor.copy_(src, non_blocking=False) → Tensor

    Copies the elements from src into self tensor and returns self.

    The src tensor must be broadcastable with the self tensor. It may be of a different data type or reside on a different device.

    Args:

        src (Tensor): the source tensor to copy from

        non_blocking (bool): if True and this copy is between CPU and GPU, the copy may occur asynchronously with respect to the host. For other cases, this argument has no effect.
    """,
)

add_docstr(
    oneflow.Tensor.to,
    """Performs Tensor dtype and/or device conversion.
        A flow.dtype and flow.device are inferred from the arguments of `input.to(*args, **kwargs)`.

    .. note::
        If the ``input`` Tensor already
        has the correct :class:`flow.dtype` and :class:`flow.device`, then ``input`` is returned.
        Otherwise, the returned tensor is a copy of ``input`` with the desired.

    Args:
        input (oneflow.Tensor): An input tensor.
        *args (oneflow.Tensor or oneflow.device or oneflow.dtype): Positional arguments
        **kwargs (oneflow.device or oneflow.dtype) : Key-value arguments

    Returns:
        oneflow.Tensor: A Tensor.

    For example:

    .. code-block:: python

        >>> import numpy as np
        >>> import oneflow as flow

        >>> arr = np.random.randint(1, 9, size=(1, 2, 3, 4))
        >>> input = flow.Tensor(arr)
        >>> output = input.to(dtype=flow.float32)
        >>> np.array_equal(arr.astype(np.float32), output.numpy())
        True

    """,
)

add_docstr(
    oneflow.Tensor.gather,
    """
    oneflow.Tensor.gather(dim, index) -> Tensor

    See :func:`oneflow.gather`

    """,
)<|MERGE_RESOLUTION|>--- conflicted
+++ resolved
@@ -551,7 +551,6 @@
     """,
 )
 
-<<<<<<< HEAD
 add_docstr(
     oneflow.Tensor.ceil,
     """
@@ -566,8 +565,6 @@
     """,
 )
 
-=======
->>>>>>> 95355aa2
 add_docstr(
     oneflow.Tensor.diag,
     """
