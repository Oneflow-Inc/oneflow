"""
Copyright 2020 The OneFlow Authors. All rights reserved.

Licensed under the Apache License, Version 2.0 (the "License");
you may not use this file except in compliance with the License.
You may obtain a copy of the License at

    http://www.apache.org/licenses/LICENSE-2.0

Unless required by applicable law or agreed to in writing, software
distributed under the License is distributed on an "AS IS" BASIS,
WITHOUT WARRANTIES OR CONDITIONS OF ANY KIND, either express or implied.
See the License for the specific language governing permissions and
limitations under the License.
"""
import oneflow
from oneflow.framework.docstr.utils import add_docstr

add_docstr(
    oneflow.tensor,
    r"""
    Constructs a tensor with data, return a consistent tensor if placement and sbp are in kwargs,
       otherwise return a local tensor. 
       
    Arguments:
        data: Initial data for the tensor. Can be a list, tuple, NumPy ndarray, scalar or tensor.
    Keyword Arguments:
        dtype (oneflow.dtype, optional) – the desired data type of returned tensor.
            Default: if None, infers data type from data.
        device (oneflow.device, optional): the desired device of returned tensor. If placement
            and sbp is None, uses the current cpu for the default tensor type.
        placement (oneflow.placement, optional): the desired placement of returned tensor.
        sbp (oneflow.sbp or tuple of oneflow.sbp, optional): the desired sbp of returned tensor.
        requires_grad (bool, optional): If autograd should record operations on the returned tensor. Default: False

    Noted:
        The Keyword Argument device is mutually exclusive with placement and sbp.
        Consistent tensor only can be constructed from tensor.


    For example:

    .. code-block:: python

        >>> import oneflow as flow
        
        >>> x = flow.tensor([1,2,3])
        >>> x
        tensor([1, 2, 3], dtype=oneflow.int64)

    """,
)

add_docstr(
<<<<<<< HEAD
    oneflow.Tensor.sin,
    """

    sin() -> Tensor

    See :func:`oneflow.sin`
    
=======
    oneflow.Tensor.atan2,
    r"""
    See :func:`oneflow.atan2`
    """,
)

add_docstr(
    oneflow.Tensor.expand_as,
    """
    expand_as(other) -> Tensor

    Expand this tensor to the same size as :attr:`other`.
    ``self.expand_as(other)`` is equivalent to ``self.expand(other.size())``.

    Please see :meth:`~Tensor.expand` for more information about ``expand``.

    Args:
        other (:class:`oneflow.Tensor`): The result tensor has the same size
            as :attr:`other`.
>>>>>>> 1068ff0a
    """,
)

add_docstr(
<<<<<<< HEAD
    oneflow.Tensor.sin_,
    """
    In-place version of :func:`oneflow.sin`
    
=======
    oneflow.Tensor.numel,
    """
    See :func:`oneflow.numel`
>>>>>>> 1068ff0a
    """,
)<|MERGE_RESOLUTION|>--- conflicted
+++ resolved
@@ -7,6 +7,18 @@
 
     http://www.apache.org/licenses/LICENSE-2.0
 
+Unless required by applicable law or agreed to in writing, software
+distributed under the License is distributed on an "AS IS" BASIS,
+WITHOUT WARRANTIES OR CONDITIONS OF ANY KIND, either express or implied.
+See the License for the specific language governing permissions and
+limitations under the License.
+"""
+"""
+Copyright 2020 The OneFlow Authors. All rights reserved.
+Licensed under the Apache License, Version 2.0 (the "License");
+you may not use this file except in compliance with the License.
+You may obtain a copy of the License at
+    http://www.apache.org/licenses/LICENSE-2.0
 Unless required by applicable law or agreed to in writing, software
 distributed under the License is distributed on an "AS IS" BASIS,
 WITHOUT WARRANTIES OR CONDITIONS OF ANY KIND, either express or implied.
@@ -32,35 +44,20 @@
         placement (oneflow.placement, optional): the desired placement of returned tensor.
         sbp (oneflow.sbp or tuple of oneflow.sbp, optional): the desired sbp of returned tensor.
         requires_grad (bool, optional): If autograd should record operations on the returned tensor. Default: False
-
     Noted:
         The Keyword Argument device is mutually exclusive with placement and sbp.
         Consistent tensor only can be constructed from tensor.
-
-
     For example:
-
     .. code-block:: python
-
         >>> import oneflow as flow
         
         >>> x = flow.tensor([1,2,3])
         >>> x
         tensor([1, 2, 3], dtype=oneflow.int64)
-
     """,
 )
 
 add_docstr(
-<<<<<<< HEAD
-    oneflow.Tensor.sin,
-    """
-
-    sin() -> Tensor
-
-    See :func:`oneflow.sin`
-    
-=======
     oneflow.Tensor.atan2,
     r"""
     See :func:`oneflow.atan2`
@@ -71,29 +68,35 @@
     oneflow.Tensor.expand_as,
     """
     expand_as(other) -> Tensor
-
     Expand this tensor to the same size as :attr:`other`.
     ``self.expand_as(other)`` is equivalent to ``self.expand(other.size())``.
-
     Please see :meth:`~Tensor.expand` for more information about ``expand``.
-
     Args:
         other (:class:`oneflow.Tensor`): The result tensor has the same size
             as :attr:`other`.
->>>>>>> 1068ff0a
     """,
 )
 
 add_docstr(
-<<<<<<< HEAD
+    oneflow.Tensor.numel,
+    """
+    See :func:`oneflow.numel`
+    """,
+)
+
+add_docstr(
+    oneflow.Tensor.sin,
+    """
+    sin() -> Tensor
+    See :func:`oneflow.sin`
+    
+    """,
+)
+
+add_docstr(
     oneflow.Tensor.sin_,
     """
     In-place version of :func:`oneflow.sin`
     
-=======
-    oneflow.Tensor.numel,
-    """
-    See :func:`oneflow.numel`
->>>>>>> 1068ff0a
     """,
 )