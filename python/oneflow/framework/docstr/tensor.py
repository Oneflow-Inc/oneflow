"""
Copyright 2020 The OneFlow Authors. All rights reserved.

Licensed under the Apache License, Version 2.0 (the "License");
you may not use this file except in compliance with the License.
You may obtain a copy of the License at

    http://www.apache.org/licenses/LICENSE-2.0

Unless required by applicable law or agreed to in writing, software
distributed under the License is distributed on an "AS IS" BASIS,
WITHOUT WARRANTIES OR CONDITIONS OF ANY KIND, either express or implied.
See the License for the specific language governing permissions and
limitations under the License.
"""
import oneflow
from oneflow.framework.docstr.utils import add_docstr

add_docstr(
    oneflow.tensor,
    r"""
    Constructs a tensor with data, return a global tensor if placement and sbp are in kwargs,
       otherwise return a local tensor.

    Arguments:
        data: Initial data for the tensor. Can be a list, tuple, NumPy ndarray, scalar or tensor.
    Keyword Arguments:
        dtype (oneflow.dtype, optional) – the desired data type of returned tensor.
            Default: if None, infers data type from data.
        device (oneflow.device, optional): the desired device of returned tensor. If placement
            and sbp is None, uses the current cpu for the default tensor type.
        placement (oneflow.placement, optional): the desired placement of returned tensor.
        sbp (oneflow.sbp or tuple of oneflow.sbp, optional): the desired sbp of returned tensor.
        requires_grad (bool, optional): If autograd should record operations on the returned tensor. Default: False

    Note:
        The Keyword Argument device is mutually exclusive with placement and sbp.


    For example:

    .. code-block:: python

        >>> import oneflow as flow

        >>> x = flow.tensor([1,2,3])
        >>> x
        tensor([1, 2, 3], dtype=oneflow.int64)

    """,
)

add_docstr(
    oneflow.from_numpy,
    r"""
    Creates a ``Tensor`` from a ``numpy.ndarray``.

    The returned tensor and ndarray share the same memory. Modifications to the tensor
    will be reflected in the ndarray and vice versa.

    It currently accepts ndarray with dtypes of numpy.float64, numpy.float32, numpy.float16,
    numpy.int64, numpy.int32, numpy.int8, numpy.uint8.

    For example:

    .. code-block:: python

        >>> import oneflow as flow
        >>> import numpy as np
        >>> np_arr = np.arange(6).reshape(2, 3)
        >>> t = flow.from_numpy(np_arr)
        >>> t
        tensor([[0, 1, 2],
                [3, 4, 5]], dtype=oneflow.int64)
        >>> np_arr[0, 0] = -1
        >>> t
        tensor([[-1,  1,  2],
                [ 3,  4,  5]], dtype=oneflow.int64)
    """,
)

add_docstr(
    oneflow.Tensor.atan2,
    r"""
    See :func:`oneflow.atan2`
    """,
)

add_docstr(
    oneflow.Tensor.expand,
    """
    Tensor.expand() -> Tensor

    See :func:`oneflow.expand`
    """,
)

add_docstr(
    oneflow.Tensor.expand_as,
    """
    expand_as(other) -> Tensor

    Expand this tensor to the same size as :attr:`other`.
    ``self.expand_as(other)`` is equivalent to ``self.expand(other.size())``.

    Please see :meth:`~Tensor.expand` for more information about ``expand``.

    Args:
        other (:class:`oneflow.Tensor`): The result tensor has the same size
            as :attr:`other`.
    """,
)

add_docstr(
    oneflow.Tensor.flatten,
    """
    See :func:`oneflow.flatten`
    """,
)

add_docstr(
    oneflow.Tensor.floor,
    """
    See :func:`oneflow.floor`
    """,
)

add_docstr(
    oneflow.Tensor.flip,
    """
    See :func:`oneflow.flip`
    """,
)

add_docstr(
    oneflow.Tensor.in_top_k,
    """
    Tensor.in_top_k(targets, predictions, k) -> Tensor

    See :func:`oneflow.in_top_k`
    """,
)

add_docstr(
    oneflow.Tensor.index_select,
    """
    Tensor.index_select(dim, index) -> Tensor

    See :func:`oneflow.index_select`
    """,
)

add_docstr(
    oneflow.Tensor.numel,
    """
    See :func:`oneflow.numel`
    """,
)

add_docstr(
    oneflow.Tensor.new_ones,
    """
    Tensor.new_ones() -> Tensor

    See :func:`oneflow.new_ones`
    """,
)

add_docstr(
    oneflow.Tensor.to_global,
    """
    Tensor.to_global() -> Tensor

    See :func:`oneflow.to_global`
    """,
)

add_docstr(
    oneflow.Tensor.transpose,
    """
    See :func:`oneflow.transpose`
    """,
)

add_docstr(
    oneflow.Tensor.logical_not,
    """
    logical_not() -> Tensor
    See :func:`oneflow.logical_not`
    """,
)

add_docstr(
    oneflow.Tensor.std,
    """
    See :func:`oneflow.std`
    """,
)

add_docstr(
    oneflow.Tensor.var,
    """
    See :func:`oneflow.var`
    """,
)

add_docstr(
    oneflow.Tensor.squeeze,
    """
    See :func:`oneflow.squeeze`
    """,
)

add_docstr(
    oneflow.Tensor.unfold,
    """
    The interface is consistent with PyTorch.
    The documentation is referenced from: https://pytorch.org/docs/stable/generated/torch.Tensor.unfold.html#torch.Tensor.unfold.

    Returns a view of the original tensor which contains all slices of `size` size from `self`
    tensor in the dimension `dimension`.

    Step between two slices is given by `step`.

    If sizedim is the size of dimension `dimension` for `self`, the size of dimension dimension in the
    returned tensor will be (sizedim - size) / step + 1.

    An additional dimension of size `size` is appended in the returned tensor.

    Args:
        dimension (int): dimension in which unfolding happens
        size (int): the size of each slice that is unfolded
        step (int): the step between each slice

    For example:

    .. code-block:: python

        >>> import numpy as np
        >>> import oneflow as flow

        >>> x = flow.arange(1., 8)
        >>> x
        tensor([ 1.,  2.,  3.,  4.,  5.,  6.,  7.])
        >>> x.unfold(0, 2, 1)
        tensor([[ 1.,  2.],
                [ 2.,  3.],
                [ 3.,  4.],
                [ 4.,  5.],
                [ 5.,  6.],
                [ 6.,  7.]])
        >>> x.unfold(0, 2, 2)
        tensor([[ 1.,  2.],
                [ 3.,  4.],
                [ 5.,  6.]])
    """,
)

add_docstr(
    oneflow.Tensor.matmul,
    """
    See :func:`oneflow.matmul`
    """,
)

add_docstr(
    oneflow.Tensor.narrow,
    """
    See :func:`oneflow.narrow`
    """,
)

add_docstr(
    oneflow.Tensor.unsqueeze,
    """
    See :func:`oneflow.unsqueeze`
    """,
)

add_docstr(
    oneflow.Tensor.permute,
    """
    See :func:`oneflow.permute`
    """,
)

add_docstr(
    oneflow.Tensor.abs,
    """
    See :func:`oneflow.abs`
    """,
)

add_docstr(
    oneflow.Tensor.acos,
    """
    See :func:`oneflow.acos`
    """,
)

add_docstr(
    oneflow.Tensor.arccos,
    """
    See :func:`oneflow.arccos`
    """,
)

add_docstr(
    oneflow.Tensor.acosh,
    """
    See :func:`oneflow.acosh`
    """,
)

add_docstr(
    oneflow.Tensor.arccosh,
    """
    See :func:`oneflow.arccosh`
    """,
)

add_docstr(
    oneflow.Tensor.arctanh,
    """
    See :func:`oneflow.arctanh`
    """,
)

add_docstr(
    oneflow.Tensor.argmax,
    """
    See :func:`oneflow.argmax`
    """,
)

add_docstr(
    oneflow.Tensor.argmin,
    """
    See :func:`oneflow.argmin`
    """,
)

add_docstr(
    oneflow.Tensor.argsort,
    """This operator sorts the input Tensor at specified dim and return the indices of the sorted Tensor.

    Args:
        input (oneflow.Tensor): The input Tensor.
        dim (int, optional): dimension to be sorted. Defaults to the last dim (-1).
        descending (bool, optional): controls the sorting order (ascending or descending).

    Returns:
        oneflow.Tensor: The indices of the sorted Tensor.

    For example:

    .. code-block:: python

        >>> import numpy as np
        >>> import oneflow as flow
        >>> x = np.array([[10, 2, 9, 3, 7],
        ...               [1, 9, 4, 3, 2]]).astype("float32")
        >>> input = flow.Tensor(x)
        >>> output = flow.argsort(input)
        >>> output
        tensor([[1, 3, 4, 2, 0],
                [0, 4, 3, 2, 1]], dtype=oneflow.int32)
        >>> output = flow.argsort(input, descending=True)
        >>> output
        tensor([[0, 2, 4, 3, 1],
                [1, 2, 3, 4, 0]], dtype=oneflow.int32)
        >>> output = flow.argsort(input, dim=0)
        >>> output
        tensor([[1, 0, 1, 0, 1],
                [0, 1, 0, 1, 0]], dtype=oneflow.int32)

    """,
)

add_docstr(
    oneflow.Tensor.argwhere,
    """
    See :func:`oneflow.argwhere`
    """,
)

add_docstr(
    oneflow.Tensor.atanh,
    """
    See :func:`oneflow.atanh`
    """,
)

add_docstr(
    oneflow.Tensor.backward,
    """
    The interface is consistent with PyTorch.
    The documentation is referenced from: https://pytorch.org/docs/stable/generated/torch.Tensor.backward.html#torch.Tensor.backward.

    Computes the gradient of current tensor w.r.t. graph leaves.

    The graph is differentiated using the chain rule. If the tensor is non-scalar (i.e. its data has more than one element) and requires gradient, the function additionally requires specifying gradient. It should be a tensor of matching type and location, that contains the gradient of the differentiated function w.r.t. self.

    This function accumulates gradients in the leaves - you might need to zero .grad attributes or set them to None before calling it. See Default gradient layouts for details on the memory layout of accumulated gradients.

    Note:
        If you run any forward ops, create gradient, and/or call backward in a user-specified CUDA stream context, see Stream semantics of backward passes.
    Note:
        When inputs are provided and a given input is not a leaf, the current implementation will call its grad_fn (though it is not strictly needed to get this gradients). It is an implementation detail on which the user should not rely. See https://github.com/pytorch/pytorch/pull/60521#issuecomment-867061780 for more details.

    Args:
        gradient (Tensor or None): Gradient w.r.t. the tensor. If it is a tensor, it will be automatically converted to a Tensor that does not require grad unless create_graph is True. None values can be specified for scalar Tensors or ones that don’t require grad. If a None value would be acceptable then this argument is optional.

        retain_graph (bool, optional): If False, the graph used to compute the grads will be freed. Note that in nearly all cases setting this option to True is not needed and often can be worked around in a much more efficient way. Defaults to the value of create_graph.

        create_graph (bool, optional): If True, graph of the derivative will be constructed, allowing to compute higher order derivative products. Defaults to False.
    """,
)

add_docstr(
    oneflow.Tensor.bmm,
    """
    See :func:`oneflow.bmm`
    """,
)

add_docstr(
    oneflow.Tensor.chunk,
    """
    See :func:`oneflow.chunk`
    """,
)

add_docstr(
    oneflow.Tensor.split,
    """
    See :func:`oneflow.split`
    """,
)

add_docstr(
    oneflow.Tensor.swapaxes,
    """
    See :func:`oneflow.swapaxes`
    """,
)

add_docstr(
    oneflow.Tensor.cast,
    """
    See :func:`oneflow.cast`
    """,
)

add_docstr(
    oneflow.Tensor.diag,
    """
    See :func:`oneflow.diag`
    """,
)

add_docstr(
    oneflow.Tensor.dim,
    """
    Tensor.dim() → int

    Returns the number of dimensions of self tensor.
    """,
)

add_docstr(
    oneflow.Tensor.element_size,
    """
    Tensor.element_size() → int

    Returns the size in bytes of an individual element.

    """,
)

add_docstr(
    oneflow.Tensor.exp,
    """
    See :func:`oneflow.exp`
    """,
)

add_docstr(
<<<<<<< HEAD
=======
    oneflow.Tensor.erf,
    """
    Tensor.erf() -> Tensor

    See :func:`oneflow.erf`
    """,
)

add_docstr(
    oneflow.Tensor.erfc,
    """
    Tensor.erfc() -> Tensor

    See :func:`oneflow.erfc`
    """,
)

add_docstr(
>>>>>>> 55c4c608
    oneflow.Tensor.erfinv,
    """
    See :func:`oneflow.erfinv`
    """,
)

add_docstr(
    oneflow.Tensor.erfinv_,
    """
    Inplace version of :func:`oneflow.erfinv`
    """,
)

add_docstr(
<<<<<<< HEAD
=======
    oneflow.Tensor.eq,
    """
    See :func:`oneflow.eq`
    """,
)

add_docstr(
    oneflow.Tensor.lt,
    """
    See :func:`oneflow.lt`
    """,
)

add_docstr(
    oneflow.Tensor.le,
    """
    See :func:`oneflow.le`
    """,
)

add_docstr(
    oneflow.Tensor.ne,
    """
    See :func:`oneflow.ne`
    """,
)

add_docstr(
>>>>>>> 55c4c608
    oneflow.Tensor.fill_,
    """
    Tensor.fill_(value) → Tensor

    Fills self tensor with the specified value.
    """,
)

add_docstr(
    oneflow.Tensor.ge,
    """
    See :func:`oneflow.ge`
    """,
)

add_docstr(
    oneflow.Tensor.gelu,
    """
    See :func:`oneflow.gelu`
    """,
)

add_docstr(
    oneflow.Tensor.get_device,
    """
    Tensor.get_device() -> Device ordinal (Integer)

    For CUDA tensors, this function returns the device ordinal of the GPU on which the tensor resides. For CPU tensors, an error is thrown.


    """,
)

add_docstr(
    oneflow.Tensor.gt,
    """
    See :func:`oneflow.gt`
    """,
)

add_docstr(
    oneflow.Tensor.log1p,
    """
    See :func:`oneflow.log1p`
    """,
)

add_docstr(
    oneflow.Tensor.mish,
    """
    See :func:`oneflow.mish`
    """,
)

add_docstr(
    oneflow.Tensor.mul,
    """Tensor.mul(value) -> Tensor
    See :func:`oneflow.mul`
    """,
)

add_docstr(
    oneflow.Tensor.mul_,
    """Tensor.mul_(value) -> Tensor

    In-place version of :func:`oneflow.Tensor.mul`.
    """,
)

add_docstr(
    oneflow.Tensor.div_,
    """Tensor.div_(value) -> Tensor
    In-place version of :func:`oneflow.Tensor.div`.
    """,
)

add_docstr(
    oneflow.Tensor.sub_,
    """Tensor.sub_(value) -> Tensor
    In-place version of :func:`oneflow.Tensor.sub`.
    """,
)

add_docstr(
    oneflow.Tensor.negative,
    """
    See :func:`oneflow.negative`
    """,
)

add_docstr(
    oneflow.Tensor.nelement,
    """
    Tensor.nelement() → int

    Alias for numel()
    """,
)

add_docstr(
    oneflow.Tensor.floor_,
    r"""
    In-place version of :func:`oneflow.floor`

    """,
)

add_docstr(
    oneflow.Tensor.normal_,
    """
    normal_(mean=0, std=1, *, generator=None) -> Tensor

    Fills :attr:`self` tensor with elements samples from the normal distribution parameterized by :attr:`mean` and :attr:`std`.
    """,
)

add_docstr(
    oneflow.Tensor.numpy,
    """
    Tensor.numpy() → numpy.ndarray

    Returns self tensor as a NumPy ndarray. This tensor and the returned ndarray share the same underlying storage. Changes to
     self tensor will be reflected in the ndarray and vice versa.
    """,
)

add_docstr(
    oneflow.Tensor.pow,
    """
    See :func:`oneflow.pow`
    """,
)

add_docstr(
    oneflow.Tensor.relu,
    """
    See :func:`oneflow.relu`
    """,
)

add_docstr(
    oneflow.Tensor.roll,
    """
    See :func:`oneflow.roll`
    """,
)

add_docstr(
    oneflow.Tensor.round,
    """
    See :func:`oneflow.round`
    """,
)

add_docstr(
    oneflow.Tensor.reciprocal,
    """
    See :func:`oneflow.reciprocal`
    """,
)

add_docstr(
    oneflow.Tensor.add,
    """
    See :func:`oneflow.add`
    """,
)

add_docstr(
    oneflow.Tensor.add_,
    """
    In-place version of :func:`oneflow.Tensor.add`.
    """,
)

add_docstr(
    oneflow.Tensor.asin,
    """
    See :func:`oneflow.asin`
    """,
)

add_docstr(
    oneflow.Tensor.arcsin,
    """
    See :func:`oneflow.arcsin`
    """,
)

add_docstr(
    oneflow.Tensor.arcsinh,
    """
    See :func:`oneflow.arcsinh`
    """,
)

add_docstr(
    oneflow.Tensor.sin,
    """
    sin() -> Tensor

    See :func:`oneflow.sin`
    """,
)

add_docstr(
    oneflow.Tensor.cos,
    """
    See :func:`oneflow.cos`
    """,
)

add_docstr(
    oneflow.Tensor.atan,
    """
    See :func:`oneflow.atan`
    """,
)

add_docstr(
    oneflow.Tensor.arctan,
    """
    See :func:`oneflow.arctan`
    """,
)

add_docstr(
    oneflow.Tensor.selu,
    """
    See :func:`oneflow.selu`
    """,
)

add_docstr(
    oneflow.Tensor.sigmoid,
    """
    See :func:`oneflow.sigmoid`
    """,
)

add_docstr(
    oneflow.Tensor.sign,
    """
    See :func:`oneflow.sign`
    """,
)

add_docstr(
    oneflow.Tensor.silu,
    """
    See :func:`oneflow.silu`
    """,
)

add_docstr(
    oneflow.Tensor.sinh,
    """
    See :func:`oneflow.sinh`
    """,
)

add_docstr(
    oneflow.Tensor.size,
    """
    The interface is consistent with PyTorch.
<<<<<<< HEAD
    
=======

>>>>>>> 55c4c608
    Returns the size of the self tensor. If dim is not specified, the returned value is a oneflow.Size, a subclass of tuple. If dim is specified, returns an int holding the size of that dimension.

    Args:
        idx (int, optional): The dimension for which to retrieve the size.


    """,
)

add_docstr(
    oneflow.Tensor.softmax,
    """
    See :func:`oneflow.softmax`
    """,
)

add_docstr(
    oneflow.Tensor.softplus,
    """
    See :func:`oneflow.softplus`
    """,
)

add_docstr(
    oneflow.Tensor.softsign,
    """
    See :func:`oneflow.softsign`
    """,
)

add_docstr(
    oneflow.Tensor.tan,
    """
    See :func:`oneflow.tan`
    """,
)

add_docstr(
    oneflow.Tensor.tanh,
    """
    See :func:`oneflow.tanh`
    """,
)

add_docstr(
    oneflow.Tensor.tril,
    """
    See :func:`oneflow.tril`
    """,
)

add_docstr(
    oneflow.Tensor.triu,
    """
    See :func:`oneflow.triu`
    """,
)

add_docstr(
    oneflow.Tensor.to_local,
    """Returns the local tensor of a global tensor.


    Args:
        input (Tensor): the input tensor.

    For example:

    .. code-block:: python

        >>> import oneflow as flow
        >>> import numpy as np
        >>> np_arr = np.array([0.5, 0.6, 0.7]).astype(np.float32)
        >>> input = flow.tensor(np_arr, dtype=flow.float32)
        >>> placement = flow.placement("cpu", ranks=[0])
        >>> global_tensor = input.to_global(placement, [flow.sbp.split(0)])
        >>> global_tensor.to_local()
        tensor([0.5000, 0.6000, 0.7000], dtype=oneflow.float32)
    """,
)

add_docstr(
    oneflow.Tensor.uniform_,
    """
    Tensor.uniform_(from=0, to=1) → Tensor

    Fills self tensor with numbers sampled from the continuous uniform distribution:

    .. math::
        P(x)=1/(to-from)

    """,
)

add_docstr(
    oneflow.Tensor.copy_,
    """
    The interface is consistent with PyTorch.

    Tensor.copy_(src, non_blocking=False) → Tensor

    Copies the elements from src into self tensor and returns self.

    The src tensor must be broadcastable with the self tensor. It may be of a different data type or reside on a different device.

    Args:

        src (Tensor): the source tensor to copy from

        non_blocking (bool): if True and this copy is between CPU and GPU, the copy may occur asynchronously with respect to the host. For other cases, this argument has no effect.
    """,
)

add_docstr(
    oneflow.Tensor.to,
    """Performs Tensor dtype and/or device conversion.
        A flow.dtype and flow.device are inferred from the arguments of `input.to(*args, **kwargs)`.

    .. note::
        If the ``input`` Tensor already
        has the correct :class:`flow.dtype` and :class:`flow.device`, then ``input`` is returned.
        Otherwise, the returned tensor is a copy of ``input`` with the desired.

    Args:
        input (oneflow.Tensor): An input tensor.
        *args (oneflow.Tensor or oneflow.device or oneflow.dtype): Positional arguments
        **kwargs (oneflow.device or oneflow.dtype) : Key-value arguments

    Returns:
        oneflow.Tensor: A Tensor.

    For example:

    .. code-block:: python

        >>> import numpy as np
        >>> import oneflow as flow

        >>> arr = np.random.randint(1, 9, size=(1, 2, 3, 4))
        >>> input = flow.Tensor(arr)
        >>> output = input.to(dtype=flow.float32)
        >>> np.array_equal(arr.astype(np.float32), output.numpy())
        True

    """,
)

add_docstr(
    oneflow.Tensor.gather,
    """
    oneflow.Tensor.gather(dim, index) -> Tensor

    See :func:`oneflow.gather`

    """,
)

add_docstr(
    oneflow.Tensor.clamp,
    """
<<<<<<< HEAD
    See :func:`oneflow.clamp`. 
=======
    See :func:`oneflow.clamp`.
>>>>>>> 55c4c608
    """,
)

add_docstr(
    oneflow.Tensor.clamp_,
    """
<<<<<<< HEAD
    Inplace version of :func:`oneflow.Tensor.clamp`. 
=======
    Inplace version of :func:`oneflow.Tensor.clamp`.
>>>>>>> 55c4c608
    """,
)

add_docstr(
    oneflow.Tensor.clip,
    """
<<<<<<< HEAD
    Alias for :func:`oneflow.Tensor.clamp`. 
=======
    Alias for :func:`oneflow.Tensor.clamp`.
>>>>>>> 55c4c608
    """,
)

add_docstr(
    oneflow.Tensor.clip_,
    """
<<<<<<< HEAD
    Alias for :func:`oneflow.Tensor.clamp_`. 
=======
    Alias for :func:`oneflow.Tensor.clamp_`.
    """,
)

add_docstr(
    oneflow.Tensor.cpu,
    r"""Returns a copy of this object in CPU memory.
    If this object is already in CPU memory and on the correct device, then no copy is performed and the original object is returned.

    For example:

    .. code-block:: python

        >>> import oneflow as flow

        >>> input = flow.tensor([1, 2, 3, 4, 5], device=flow.device("cuda"))
        >>> output = input.cpu()
        >>> output.device
        device(type='cpu', index=0)
    """,
)

add_docstr(
    oneflow.Tensor.cuda,
    r"""Returns a copy of this object in CUDA memory.
    If this object is already in CUDA memory and on the correct device, then no copy is performed and the original object is returned.

    Args:
        device  (flow.device): The destination GPU device. Defaults to the current CUDA device.

    For example:

    .. code-block:: python

        >>> import oneflow as flow

        >>> input = flow.Tensor([1, 2, 3, 4, 5])
        >>> output = input.cuda()
        >>> output.device
        device(type='cuda', index=0)
    """,
)


add_docstr(
    oneflow.Tensor.repeat,
    """
    Tensor.repeat(*size) -> Tensor

    See :func:`oneflow.repeat`
    """,
)

add_docstr(
    oneflow.Tensor.t,
    """
    Tensor.t() → Tensor

    See :func:`oneflow.t`
    """,
)

add_docstr(
    oneflow.Tensor.tile,
    """
    Tensor.tile(*dims) -> Tensor

    See :func:`oneflow.tile`
    """,
)

add_docstr(
    oneflow.Tensor.T,
    """
    Is this Tensor with its dimensions reversed.

    If `n` is the number of dimensions in `x`, `x.T` is equivalent to `x.permute(n-1, n-2, ..., 0)`.
    """,
)

add_docstr(
    oneflow.Tensor.fmod,
    """
    Tensor.fmod(other) -> Tensor

    See :func:`oneflow.fmod`

    """,
)

add_docstr(
    oneflow.Tensor.logical_and,
    """
    logical_and() -> Tensor

    See :func:`oneflow.logical_and`

    """,
)

add_docstr(
    oneflow.Tensor.logical_or,
    """

    logical_or() -> Tensor

    See :func:`oneflow.logical_or`

    """,
)

add_docstr(
    oneflow.Tensor.logical_xor,
    """
    logical_xor() -> Tensor

    See :func:`oneflow.logical_xor`

    """,
)

add_docstr(
    oneflow.Tensor.masked_fill,
    """
    See :func:`oneflow.masked_fill`
    """,
)

add_docstr(
    oneflow.Tensor.masked_select,
    """
    See :func:`oneflow.masked_select`
    """,
)

add_docstr(
    oneflow.Tensor.sub,
    """
    See :func:`oneflow.sub`
    """,
)

add_docstr(
    oneflow.Tensor.div,
    """
    See :func:`oneflow.div`

    """,
)

add_docstr(
    oneflow.Tensor.ceil,
    """
    See :func:`oneflow.ceil`
    """,
)

add_docstr(
    oneflow.Tensor.expm1,
    """
    See :func:`oneflow.expm1`
    """,
)

add_docstr(
    oneflow.Tensor.topk,
    """
    See :func:`oneflow.topk`
    """,
)

add_docstr(
    oneflow.Tensor.nms,
    """
    See :func:`oneflow.nms`
    """,
)

add_docstr(
    oneflow.Tensor.nonzero,
    """
    nonzero(input, as_tuple=False) -> Tensor

    See :func:`oneflow.nonzero`
    """,
)

add_docstr(
    oneflow.Tensor.max,
    """
    input.max(dim, index) -> Tensor

    See :func:`oneflow.max`
    """,
)

add_docstr(
    oneflow.Tensor.min,
    """
    input.min(dim, index) -> Tensor

    See :func:`oneflow.min`
    """,
)

add_docstr(
    oneflow.Tensor.sum,
    """
    input.sum(dim, index) -> Tensor

    See :func:`oneflow.sum`
    """,
)

add_docstr(
    oneflow.Tensor.mean,
    """
    input.mean(dim, index) -> Tensor

    See :func:`oneflow.mean`
    """,
)

add_docstr(
    oneflow.Tensor.prod,
    """
    input.prod(dim, index) -> Tensor

    See :func:`oneflow.prod`
    """,
)

add_docstr(
    oneflow.Tensor.reshape,
    """
    See :func:`oneflow.reshape`
    """,
)

add_docstr(
    oneflow.Tensor.view,
    """
    The interface is consistent with PyTorch.
    The documentation is referenced from: https://pytorch.org/docs/stable/generated/torch.Tensor.view.html

    Returns a new tensor with the same data as the :attr:`self` tensor but of a
    different :attr:`shape`.

    The returned tensor shares the same data and must have the same number
    of elements, but may have a different size. For a tensor to be viewed, the new
    view size must be compatible with its original size and stride, i.e., each new
    view dimension must either be a subspace of an original dimension, or only span
    across original dimensions :math:`d, d+1, \\dots, d+k` that satisfy the following
    contiguity-like condition that :math:`\\forall i = d, \\dots, d+k-1`,

    .. math::

      \\text{stride}[i] = \\text{stride}[i+1] \\times \\text{size}[i+1]

    Otherwise, it will not be possible to view :attr:`self` tensor as :attr:`shape`
    without copying it (e.g., via :meth:`contiguous`). When it is unclear whether a
    :meth:`view` can be performed, it is advisable to use :meth:`reshape`, which
    returns a view if the shapes are compatible, and copies (equivalent to calling
    :meth:`contiguous`) otherwise.

    Args:
        input: A Tensor.
        *shape: flow.Size or int...
    Returns:
        A Tensor has the same type as `input`.

    For example:

    .. code-block:: python

        >>> import numpy as np
        >>> import oneflow as flow

        >>> x = np.array(
        ...    [[1, 2, 3, 4], [5, 6, 7, 8], [9, 10, 11, 12], [13, 14, 15, 16]]
        ... ).astype(np.float32)
        >>> input = flow.Tensor(x)

        >>> y = input.view(2, 2, 2, -1).numpy().shape
        >>> y
        (2, 2, 2, 2)
    """,
)

add_docstr(
    oneflow.Tensor.sort,
    """
    See :func:`oneflow.sort`
    """,
)

add_docstr(
    oneflow.Tensor.type_as,
    r"""Returns this tensor cast to the type of the given tensor.
        This is a no-op if the tensor is already of the correct type.

    Args:
        input  (Tensor): the input tensor.
        target (Tensor): the tensor which has the desired type.

    For example:

    .. code-block:: python

        >>> import oneflow as flow
        >>> import numpy as np

        >>> input = flow.tensor(np.random.randn(1, 2, 3), dtype=flow.float32)
        >>> target = flow.tensor(np.random.randn(4, 5, 6), dtype = flow.int32)
        >>> input = input.type_as(target)
        >>> input.dtype
        oneflow.int32
    """,
)

add_docstr(
    oneflow.Tensor.int,
    r"""`Tensor.int()` is equivalent to `Tensor.to(flow.int32)`. See to().

    Args:
        input  (Tensor): the input tensor.

    For example:

    .. code-block:: python

        >>> import oneflow as flow
        >>> import numpy as np

        >>> input = flow.tensor(np.random.randn(1, 2, 3), dtype=flow.float32)
        >>> input = input.int()
        >>> input.dtype
        oneflow.int32
    """,
)

add_docstr(
    oneflow.Tensor.long,
    r"""`Tensor.long()` is equivalent to `Tensor.to(flow.int64)`. See to().

    Args:
        input  (Tensor): the input tensor.

    For example:

    .. code-block:: python

        >>> import oneflow as flow
        >>> import numpy as np

        >>> input = flow.tensor(np.random.randn(1, 2, 3), dtype=flow.float32)
        >>> input = input.long()
        >>> input.dtype
        oneflow.int64
    """,
)

add_docstr(
    oneflow.Tensor.float,
    r"""`Tensor.float()` is equivalent to `Tensor.to(flow.float32)`. See to().

    Args:
        input  (Tensor): the input tensor.

    For example:

    .. code-block:: python

        >>> import oneflow as flow
        >>> import numpy as np

        >>> input = flow.tensor(np.random.randn(1, 2, 3), dtype=flow.int)
        >>> input = input.float()
        >>> input.dtype
        oneflow.float32
    """,
)

add_docstr(
    oneflow.Tensor.double,
    r"""`Tensor.double()` is equivalent to `Tensor.to(flow.float64)`. See to().

    Args:
        input  (Tensor): the input tensor.

    For example:

    .. code-block:: python

        >>> import oneflow as flow
        >>> import numpy as np

        >>> input = flow.tensor(np.random.randn(1, 2, 3), dtype=flow.int)
        >>> input = input.double()
        >>> input.dtype
        oneflow.float64
    """,
)

add_docstr(
    oneflow.Tensor.is_floating_point,
    """
    See :func:`oneflow.is_floating_point`
    """,
)

add_docstr(
    oneflow.Tensor.item,
    r"""Returns the value of this tensor as a standard Python number. This only works for tensors with one element.
    For other cases, see tolist().

    This operation is not differentiable.

    Args:
        input  (Tensor): the input tensor.

    For example:

    .. code-block:: python

        >>> import oneflow as flow
        >>> x = flow.tensor([1.0])
        >>> x.item()
        1.0
    """,
)

add_docstr(
    oneflow.Tensor.tolist,
    r"""Returns the tensor as a (nested) list. For scalars, a standard Python number is returned,
    just like with `item()`. Tensors are automatically moved to the CPU first if necessary.

    This operation is not differentiable.

    Args:
        input  (Tensor): the input tensor.

    For example:

    .. code-block:: python

        >>> import oneflow as flow
        >>> input = flow.tensor([[1,2,3], [4,5,6]])
        >>> input.tolist()
        [[1, 2, 3], [4, 5, 6]]
    """,
)

add_docstr(
    oneflow.Tensor.where,
    """
    See :func:`oneflow.where`
>>>>>>> 55c4c608
    """,
)<|MERGE_RESOLUTION|>--- conflicted
+++ resolved
@@ -486,8 +486,6 @@
 )
 
 add_docstr(
-<<<<<<< HEAD
-=======
     oneflow.Tensor.erf,
     """
     Tensor.erf() -> Tensor
@@ -506,7 +504,6 @@
 )
 
 add_docstr(
->>>>>>> 55c4c608
     oneflow.Tensor.erfinv,
     """
     See :func:`oneflow.erfinv`
@@ -521,8 +518,6 @@
 )
 
 add_docstr(
-<<<<<<< HEAD
-=======
     oneflow.Tensor.eq,
     """
     See :func:`oneflow.eq`
@@ -551,7 +546,6 @@
 )
 
 add_docstr(
->>>>>>> 55c4c608
     oneflow.Tensor.fill_,
     """
     Tensor.fill_(value) → Tensor
@@ -817,11 +811,6 @@
     oneflow.Tensor.size,
     """
     The interface is consistent with PyTorch.
-<<<<<<< HEAD
-    
-=======
-
->>>>>>> 55c4c608
     Returns the size of the self tensor. If dim is not specified, the returned value is a oneflow.Size, a subclass of tuple. If dim is specified, returns an int holding the size of that dimension.
 
     Args:
@@ -982,42 +971,27 @@
 add_docstr(
     oneflow.Tensor.clamp,
     """
-<<<<<<< HEAD
-    See :func:`oneflow.clamp`. 
-=======
     See :func:`oneflow.clamp`.
->>>>>>> 55c4c608
     """,
 )
 
 add_docstr(
     oneflow.Tensor.clamp_,
     """
-<<<<<<< HEAD
-    Inplace version of :func:`oneflow.Tensor.clamp`. 
-=======
     Inplace version of :func:`oneflow.Tensor.clamp`.
->>>>>>> 55c4c608
     """,
 )
 
 add_docstr(
     oneflow.Tensor.clip,
     """
-<<<<<<< HEAD
-    Alias for :func:`oneflow.Tensor.clamp`. 
-=======
     Alias for :func:`oneflow.Tensor.clamp`.
->>>>>>> 55c4c608
     """,
 )
 
 add_docstr(
     oneflow.Tensor.clip_,
     """
-<<<<<<< HEAD
-    Alias for :func:`oneflow.Tensor.clamp_`. 
-=======
     Alias for :func:`oneflow.Tensor.clamp_`.
     """,
 )
@@ -1475,6 +1449,5 @@
     oneflow.Tensor.where,
     """
     See :func:`oneflow.where`
->>>>>>> 55c4c608
     """,
 )