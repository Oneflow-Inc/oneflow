--- conflicted
+++ resolved
@@ -2343,11 +2343,12 @@
 )
 
 add_docstr(
-<<<<<<< HEAD
     oneflow.Tensor.trunc,
     """
     See :func:`oneflow.trunc`
-=======
+)
+
+add_docstr(
     oneflow.Tensor.bincount,
     """
     See :func:`oneflow.bincount`
@@ -2406,6 +2407,5 @@
         >>> x
         tensor([0., 0., 0.], dtype=oneflow.float32)
 
->>>>>>> a6c7f6b5
     """,
 )