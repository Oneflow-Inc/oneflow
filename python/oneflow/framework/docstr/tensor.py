--- conflicted
+++ resolved
@@ -945,7 +945,65 @@
 )
 
 add_docstr(
-<<<<<<< HEAD
+    oneflow.Tensor.logical_and,
+    """
+    logical_and() -> Tensor
+
+    See :func:`oneflow.logical_and`
+
+    """,
+)
+
+add_docstr(
+    oneflow.Tensor.logical_or,
+    """
+
+    logical_or() -> Tensor
+
+    See :func:`oneflow.logical_or`
+
+    """,
+)
+
+add_docstr(
+    oneflow.Tensor.logical_xor,
+    """
+    logical_xor() -> Tensor
+
+    See :func:`oneflow.logical_xor`
+
+    """,
+)
+
+add_docstr(
+    oneflow.Tensor.masked_fill,
+    """
+    See :func:`oneflow.masked_fill`
+    """,
+)
+
+add_docstr(
+    oneflow.Tensor.masked_select,
+    """
+    See :func:`oneflow.masked_select`
+    """,
+)
+
+add_docstr(
+    oneflow.Tensor.sub,
+    """
+    See :func:`oneflow.sub`
+    """,
+)
+
+add_docstr(
+    oneflow.Tensor.div,
+    """
+    See :func:`oneflow.div`
+    """,
+)
+
+add_docstr(
     oneflow.Tensor.ceil,
     """
     See :func:`oneflow.ceil`
@@ -963,19 +1021,10 @@
     oneflow.Tensor.topk,
     """
     See :func:`oneflow.topk`
-=======
-    oneflow.Tensor.logical_and,
-    """
-    logical_and() -> Tensor
-
-    See :func:`oneflow.logical_and`
-
->>>>>>> f8bc4da8
-    """,
-)
-
-add_docstr(
-<<<<<<< HEAD
+    """,
+)
+
+add_docstr(
     oneflow.Tensor.nms,
     """
     See :func:`oneflow.nms`
@@ -989,87 +1038,46 @@
     nonzero(input, as_tuple=False) -> Tensor
 
     See :func:`oneflow.nonzero`
-=======
-    oneflow.Tensor.logical_or,
-    """
-
-    logical_or() -> Tensor
-
-    See :func:`oneflow.logical_or`
->>>>>>> f8bc4da8
-
-    """,
-)
-
-add_docstr(
-<<<<<<< HEAD
+
+    """,
+)
+
+add_docstr(
     oneflow.Tensor.max,
     """
     input.max(dim, index) -> Tensor
     See :func:`oneflow.max`
-=======
-    oneflow.Tensor.logical_xor,
-    """
-    logical_xor() -> Tensor
-
-    See :func:`oneflow.logical_xor`
-
->>>>>>> f8bc4da8
-    """,
-)
-
-add_docstr(
-<<<<<<< HEAD
+    """,
+)
+
+add_docstr(
     oneflow.Tensor.min,
     """
     input.min(dim, index) -> Tensor
     See :func:`oneflow.min`
-=======
-    oneflow.Tensor.masked_fill,
-    """
-    See :func:`oneflow.masked_fill`
->>>>>>> f8bc4da8
-    """,
-)
-
-add_docstr(
-<<<<<<< HEAD
+    """,
+)
+
+add_docstr(
     oneflow.Tensor.sum,
     """
     input.sum(dim, index) -> Tensor
     See :func:`oneflow.sum`
-=======
-    oneflow.Tensor.masked_select,
-    """
-    See :func:`oneflow.masked_select`
->>>>>>> f8bc4da8
-    """,
-)
-
-add_docstr(
-<<<<<<< HEAD
+    """,
+)
+
+add_docstr(
     oneflow.Tensor.mean,
     """
     input.mean(dim, index) -> Tensor
     See :func:`oneflow.mean`
-=======
-    oneflow.Tensor.sub,
-    """
-    See :func:`oneflow.sub`
->>>>>>> f8bc4da8
-    """,
-)
-
-add_docstr(
-<<<<<<< HEAD
+    """,
+)
+
+add_docstr(
     oneflow.Tensor.prod,
     """
     input.prod(dim, index) -> Tensor
     See :func:`oneflow.prod`
-=======
-    oneflow.Tensor.div,
-    """
-    See :func:`oneflow.div`
->>>>>>> f8bc4da8
     """,
 )