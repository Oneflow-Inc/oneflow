--- conflicted
+++ resolved
@@ -784,31 +784,33 @@
 )
 
 add_docstr(
-<<<<<<< HEAD
     oneflow.Tensor.repeat,
     """
     See :func:`oneflow.repeat`
-=======
+    """,
+)
+
+add_docstr(
     oneflow.Tensor.t,
     """
     Tensor.t() → Tensor
 
     See :func:`oneflow.t`
->>>>>>> 730c3f96
-    """,
-)
-
-add_docstr(
-<<<<<<< HEAD
+    """,
+)
+
+add_docstr(
     oneflow.Tensor.tile,
     """
     See :func:`oneflow.tile`
-=======
+    """,
+)
+
+add_docstr(
     oneflow.Tensor.T,
     """
     Is this Tensor with its dimensions reversed.
  
     If `n` is the number of dimensions in `x`, `x.T` is equivalent to `x.permute(n-1, n-2, ..., 0)`.
->>>>>>> 730c3f96
     """,
 )