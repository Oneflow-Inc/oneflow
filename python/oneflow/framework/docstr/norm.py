--- conflicted
+++ resolved
@@ -303,44 +303,4 @@
                 [0.6000, 0.8000]], dtype=oneflow.float32)
 
     """,
-<<<<<<< HEAD
-)
-
-add_docstr(
-    oneflow._C.l2_normalize,
-    """nn.functional.l2_normalize(input: Tensor, dim: int=0, epsilon: float=1e-12) -> Tensor
-
-    Use L2 norm to normalizes along dimension `dim`
-
-    The equation is:
-
-    .. math::
-        out = \\frac{x}{max(\\sqrt{\\Sigma{x^2}}, \\epsilon)}
-
-    Args:
-        input (oneflow.Tensor): Input Tensor
-        dim (int): The axis on which to apply L2 normalization. Defaults to 0.
-        epsilon (float): The epsilon value is used to avoid division by zero. Defaults to 1e-12.
-
-    Returns:
-        oneflow.Tensor: The normalized Tensor
-
-    For example:
-
-    .. code-block:: python
-
-        >>> import oneflow as flow
-        >>> x = flow.tensor([[1, 2], [3, 4]], dtype=flow.float32)
-        >>> out = flow.nn.functional.l2_normalize(x, 0)
-        >>> out
-        tensor([[0.3162, 0.4472],
-                [0.9487, 0.8944]], dtype=oneflow.float32)
-        >>> out = flow.nn.functional.l2_normalize(x, 1)
-        >>> out
-        tensor([[0.4472, 0.8944],
-                [0.6000, 0.8000]], dtype=oneflow.float32)
-
-    """,
-=======
->>>>>>> 55c4c608
 )