"""
Copyright 2020 The OneFlow Authors. All rights reserved.

Licensed under the Apache License, Version 2.0 (the "License");
you may not use this file except in compliance with the License.
You may obtain a copy of the License at

    http://www.apache.org/licenses/LICENSE-2.0

Unless required by applicable law or agreed to in writing, software
distributed under the License is distributed on an "AS IS" BASIS,
WITHOUT WARRANTIES OR CONDITIONS OF ANY KIND, either express or implied.
See the License for the specific language governing permissions and
limitations under the License.
"""
import oneflow
from oneflow.framework.docstr.utils import add_docstr

add_docstr(
    oneflow.abs,
    """Return the absolute value of each element in input tensor:math:`y = |x|` element-wise.

    Args:
        input (Tensor): the input tensor.

    For example:

    .. code-block:: python

        >>> import oneflow as flow
        >>> import numpy as np

        >>> x = flow.tensor(np.array([-1, 2, -3, 4]).astype(np.float32))
        >>> flow.abs(x)
        tensor([1., 2., 3., 4.], dtype=oneflow.float32)
    
    """,
)

add_docstr(
    oneflow.add,
    """Computes the addition of `input` by `other` for each element, scalar and broadcast promotation are supported.
    The formula is:

    .. math::
        out = input + other

    For example:

    .. code-block:: python

        >>> import numpy as np
        >>> import oneflow as flow
        
        # element-wise add
        >>> x = flow.tensor(np.random.randn(2,3), dtype=flow.float32)
        >>> y = flow.tensor(np.random.randn(2,3), dtype=flow.float32)
        >>> out = flow.add(x, y).numpy()
        >>> out.shape
        (2, 3)

        # scalar add
        >>> x = 5
        >>> y = flow.tensor(np.random.randn(2,3), dtype=flow.float32)
        >>> out = flow.add(x, y).numpy()
        >>> out.shape
        (2, 3)

        # broadcast add
        >>> x = flow.tensor(np.random.randn(1,1), dtype=flow.float32)
        >>> y = flow.tensor(np.random.randn(2,3), dtype=flow.float32)
        >>> out = flow.add(x, y).numpy()
        >>> out.shape
        (2, 3)

    """,
)

add_docstr(
    oneflow.div,
    """Computes the division of input by other for each element, scalar and broadcast promotation are supported.
    The formula is:

    .. math::
        out = \\frac{input}{other}
    
    Args:
        input (Union[int, float, oneflow.Tensor]): input.
        other (Union[int, float, oneflow.Tensor]): other.
    
    For example:

    .. code-block:: python

        >>> import numpy as np
        >>> import oneflow as flow
        
        # element-wise divide
        >>> input = flow.tensor(np.random.randn(2,3), dtype=flow.float32)
        >>> other = flow.tensor(np.random.randn(2,3), dtype=flow.float32)
        >>> out = flow.div(input,other).numpy()
        >>> out.shape
        (2, 3)

        # scalar divide
        >>> input = 5
        >>> other = flow.tensor(np.random.randn(2,3), dtype=flow.float32)
        >>> out = flow.div(input,other).numpy()
        >>> out.shape
        (2, 3)

        # broadcast divide
        >>> input = flow.tensor(np.random.randn(1,1), dtype=flow.float32)
        >>> other = flow.tensor(np.random.randn(2,3), dtype=flow.float32)
        >>> out = flow.div(input,other).numpy()
        >>> out.shape 
        (2, 3)

    """,
)

add_docstr(
    oneflow.mul,
    """Computes the multiplication of input by other for each element, scalar and broadcast promotation are supported.
    
    The formula is:

    .. math::
        out = input \\times other
    
    For example:

    .. code-block:: python

        >>> import numpy as np
        >>> import oneflow as flow
        
        # element-wise multiply
        >>> input = flow.tensor(np.random.randn(2,3), dtype=flow.float32)
        >>> other = flow.tensor(np.random.randn(2,3), dtype=flow.float32)
        >>> out = flow.mul(input,other).numpy()
        >>> out.shape
        (2, 3)

        # scalar mutiply
        >>> input = 5
        >>> other = flow.tensor(np.random.randn(2,3), dtype=flow.float32)
        >>> out = flow.mul(input,other).numpy()
        >>> out.shape
        (2, 3)

        # broadcast mutiply
        >>> input = flow.tensor(np.random.randn(1,1), dtype=flow.float32)
        >>> other = flow.tensor(np.random.randn(2,3), dtype=flow.float32)
        >>> out = flow.mul(input,other).numpy()
        >>> out.shape 
        (2, 3)

    """,
)

add_docstr(
    oneflow.reciprocal,
    """Computes the safe reciprocal of x. If x is zero, the reciprocal will
    be also set to zero.

    For example:

    .. code-block:: python

        >>> import numpy as np
        >>> import oneflow as flow
        
        >>> x = flow.tensor(np.array([[1, 2, 3], [4, 5, 6]]), dtype=flow.float32)
        >>> out = flow.reciprocal(x)
        >>> out.numpy()
        array([[1.        , 0.5       , 0.33333334],
               [0.25      , 0.2       , 0.16666667]], dtype=float32)
    """,
)

add_docstr(
    oneflow.sub,
    """Computes the subtraction of input by other for each element, scalar and broadcast promotation are supported.
    The formula is:

    .. math::
        out = input - other
    
    For example:

    .. code-block:: python

        >>> import numpy as np
        >>> import oneflow as flow
        
        # element-wise subtract
        >>> input = flow.tensor(np.random.randn(2,3), dtype=flow.float32)
        >>> other = flow.tensor(np.random.randn(2,3), dtype=flow.float32)
        >>> out = flow.sub(input,other).numpy()
        >>> out.shape
        (2, 3)

        # scalar subtract
        >>> input = 5
        >>> other = flow.tensor(np.random.randn(2,3), dtype=flow.float32)
        >>> out = flow.sub(input,other).numpy()
        >>> out.shape
        (2, 3)

        # broadcast subtract
        >>> input = flow.tensor(np.random.randn(1,1), dtype=flow.float32)
        >>> other = flow.tensor(np.random.randn(2,3), dtype=flow.float32)
        >>> out = flow.sub(input,other).numpy()
        >>> out.shape
        (2, 3)

    """,
)

add_docstr(
    oneflow.asin,
    """
    Returns a new tensor with the arcsine of the elements of :attr:`input`.

    .. math::
        \\text{out}_{i} = \\sin^{-1}(\\text{input}_{i})

    Args:
        input (Tensor): the input tensor.

    For example:

    .. code-block:: python

        >>> import oneflow as flow
        >>> import numpy as np
        >>> input = flow.tensor(np.array([-0.5,  0.8, 1.0,  -0.8]), dtype=flow.float32)
        >>> output = flow.asin(input)
        >>> output.shape
        flow.Size([4])
        >>> output
        tensor([-0.5236,  0.9273,  1.5708, -0.9273], dtype=oneflow.float32)
        >>> input1 = flow.tensor(np.array([[0.8, 1.0], [-0.6, -1.0]]), dtype=flow.float32)
        >>> output1 = input1.asin()
        >>> output1.shape
        flow.Size([2, 2])
        >>> output1
        tensor([[ 0.9273,  1.5708],
                [-0.6435, -1.5708]], dtype=oneflow.float32)
    """,
)

add_docstr(
    oneflow.asinh,
    """
    Returns a new tensor with the inverse hyperbolic sine of the elements of :attr:`input`.

    .. math::
        \\text{out}_{i} = \\sinh^{-1}(\\text{input}_{i})

    Args:
        input (Tensor): the input tensor.

    For example:

    .. code-block:: python

        >>> import oneflow as flow
        >>> import numpy as np
        >>> input = flow.tensor(np.array([2, 3, 4]), dtype=flow.float32)
        >>> output = flow.asinh(input)
        >>> output.shape
        flow.Size([3])
        >>> output
        tensor([1.4436, 1.8184, 2.0947], dtype=oneflow.float32)

        >>> input1 = flow.tensor(np.array([[-1, 0, -0.4], [5, 7, 0.8]]), dtype=flow.float32)
        >>> output1 = input1.asinh()
        >>> output1.shape
        flow.Size([2, 3])
        >>> output1
        tensor([[-0.8814,  0.0000, -0.3900],
                [ 2.3124,  2.6441,  0.7327]], dtype=oneflow.float32)

    """,
)

add_docstr(
    oneflow.atan,
    """
    Returns a new tensor with the arctangent of the elements of :attr:`input`.

    .. math::
        \\text{out}_{i} = \\tan^{-1}(\\text{input}_{i})

    Args:
        input (Tensor): the input tensor.

    For example:

    .. code-block:: python
    
        >>> import oneflow as flow
        >>> import numpy as np
        >>> input = flow.tensor(np.array([0.5, 0.6, 0.7]), dtype=flow.float32)
        >>> output = flow.atan(input)
        >>> output.shape
        flow.Size([3])
        
    """,
)

add_docstr(
    oneflow.ceil,
    """Returns a new tensor with the ceil of the elements of :attr:`input`,
    the smallest integer greater than or equal to each element.

    The equation is: 

    .. math::
        \\text{out}_{i} = \\left\\lceil \\text{input}_{i} \\right\\rceil = \\left\\lfloor \\text{input}_{i} \\right\\rfloor + 1

    Args:
        input (oneflow.Tensor): A Tensor.
    
    Returns:
        oneflow.Tensor: The result Tensor

    For example: 


    .. code-block:: python 
        
        >>> import oneflow as flow
        >>> import numpy as np   
        >>> x = flow.tensor(np.array([0.1, -2, 3.4]).astype(np.float32))
        >>> y = flow.ceil(x)
        >>> y.shape
        flow.Size([3])
        >>> y
        tensor([ 1., -2.,  4.], dtype=oneflow.float32)
        >>> x = flow.tensor(np.array([[2.5, 4.6, 0.6],[7.8, 8.3, 9.2]]).astype(np.float32))
        >>> y = x.ceil()
        >>> y.shape
        flow.Size([2, 3])
        >>> y
        tensor([[ 3.,  5.,  1.],
                [ 8.,  9., 10.]], dtype=oneflow.float32)
        >>> x = flow.tensor(np.array([[[2.2, 4.4, 6.5],[7.1, 8.2, 9.3]],[[10.6,11.2,12.2],[13.5,14.8,15.9]]]).astype(np.float32))
        >>> y = flow.ceil(x)
        >>> y.shape
        flow.Size([2, 2, 3])
        >>> y
        tensor([[[ 3.,  5.,  7.],
                 [ 8.,  9., 10.]],
        <BLANKLINE>
                [[11., 12., 13.],
                 [14., 15., 16.]]], dtype=oneflow.float32)

    """,
)

add_docstr(
    oneflow.log1p,
    """Returns a new tensor with the natural logarithm of (1 + input).

    .. math::
        \\text{out}_{i}=\\log_e(1+\\text{input}_{i})

    For example:

    .. code-block:: python

        >>> import oneflow as flow
        >>> import numpy as np
        >>> x = flow.tensor(np.array([1.3, 1.5, 2.7]), dtype=flow.float32)
        >>> out = flow.log1p(x)
        >>> out
        tensor([0.8329, 0.9163, 1.3083], dtype=oneflow.float32)

    """,
)

add_docstr(
    oneflow.exp,
    """

    This operator computes the exponential of Tensor.

    The equation is:

    .. math::

        out = e^x

    Args:
        x (oneflow.Tensor): A Tensor

    Returns:
        oneflow.Tensor: The result Tensor

    For example:

    .. code-block:: python

        >>> import numpy as np
        >>> import oneflow as flow
        
        >>> x = flow.tensor(np.array([1, 2, 3]).astype(np.float32), dtype=flow.float32)
        >>> y = flow.exp(x)
        >>> y
        tensor([ 2.7183,  7.3891, 20.0855], dtype=oneflow.float32)

    """,
)

add_docstr(
    oneflow.acos,
    """
    Returns a new tensor with the inverse cosine of the elements of :attr:`input`.

    .. math::
        \\text{out}_{i} = \\arccos(\\text{input}_{i})

    Args:
        input (Tensor): the input tensor.

    For example:

    .. code-block:: python

        >>> import oneflow as flow
        >>> import numpy as np

        >>> arr = np.array([0.5, 0.6, 0.7])
        >>> input = flow.tensor(arr, dtype=flow.float32)
        >>> output = flow.acos(input)
        >>> output
        tensor([1.0472, 0.9273, 0.7954], dtype=oneflow.float32)
    """,
)

add_docstr(
    oneflow.acosh,
    """
    Returns a new tensor with the inverse hyperbolic cosine of the elements of :attr:`input`.

    .. math::

        \\text{out}_{i} = \\cosh^{-1}(\\text{input}_{i})

    Args:
        input (Tensor): the input tensor.

    For example:

    .. code-block:: python

        >>> import oneflow as flow
        >>> import numpy as np
        >>> x1 = flow.tensor(np.array([2, 3, 4]).astype(np.float32))
        >>> out1 = flow.acosh(x1)
        >>> out1
        tensor([1.3170, 1.7627, 2.0634], dtype=oneflow.float32)
        >>> x2 = flow.tensor(np.array([1.5, 2.6, 3.7]).astype(np.float32),device=flow.device('cuda'))
        >>> out2 = flow.acosh(x2)
        >>> out2
        tensor([0.9624, 1.6094, 1.9827], device='cuda:0', dtype=oneflow.float32)
    """,
)

add_docstr(
    oneflow.atanh,
    """Returns a new tensor with the inverse hyperbolic tangent of the elements of :attr:`input`.

    .. math::
        \\text{out}_{i} = \\tanh^{-1}(\\text{input}_{i})

    Args:
        input (Tensor): the input tensor.

    For example:

    .. code-block:: python

        >>> import oneflow as flow
        >>> import numpy as np
        >>> np_arr = np.array([0.5, 0.6, 0.7]).astype(np.float32)
        >>> input = flow.tensor(np_arr, dtype=flow.float32)
        >>> output = flow.atanh(input)
        >>> output
        tensor([0.5493, 0.6931, 0.8673], dtype=oneflow.float32)

    """,
)

add_docstr(
    oneflow.sign,
    """Computes the sign of Tensor.

    .. math::

        \\text{out}_{i}  = \\text{sgn}(\\text{input}_{i})

    Args:
        input (Tensor): the input tensor.

    For example:

    .. code-block:: python

        >>> import oneflow as flow
        >>> import numpy as np
        >>> x1 = flow.tensor(np.array([-2, 0, 2]).astype(np.float32))
        >>> out1 = flow.sign(x1)
        >>> out1.numpy()
        array([-1.,  0.,  1.], dtype=float32)
        >>> x2 = flow.tensor(np.array([-3.2, -4.5, 5.8]).astype(np.float32),device=flow.device('cuda'))
        >>> out2 = flow.sign(x2)
        >>> out2.numpy()
        array([-1., -1.,  1.], dtype=float32)

    """,
)

add_docstr(
    oneflow.sinh,
    """Returns a new tensor with the hyperbolic sine of the elements of :attr:`input`.

    .. math::
        \\text{out}_{i} = \\sinh(\\text{input}_{i})

    Args:
        input (Tensor): the input tensor.

    For example:

    .. code-block:: python

        >>> import numpy as np
        >>> import oneflow as flow

        >>> x1 = flow.tensor(np.array([1, 2, 3]), dtype=flow.float32)
        >>> x2 = flow.tensor(np.array([1.53123589,0.54242598,0.15117185]), dtype=flow.float32)
        >>> x3 = flow.tensor(np.array([1,0,-1]), dtype=flow.float32)

        >>> flow.sinh(x1).numpy()
        array([ 1.1752012,  3.6268604, 10.017875 ], dtype=float32)
        >>> flow.sinh(x2).numpy()
        array([2.20381  , 0.5694193, 0.1517483], dtype=float32)
        >>> flow.sinh(x3).numpy()
        array([ 1.1752012,  0.       , -1.1752012], dtype=float32)

    """,
)

add_docstr(
    oneflow.tan,
    """Returns  the tan value of the elements of :attr:`input`.

    .. math::
        \\text{out}_{i} = \\tan(\\text{input}_{i})

    Args:
        input (Tensor): the input tensor.

    For example:

    .. code-block:: python

        >>> import oneflow as flow
        >>> import numpy as np
        >>> np_arr = np.array([-1/4*np.pi, 0, 1/4*np.pi]).astype(np.float32)
        >>> input = flow.tensor(np_arr, dtype=flow.float32)
        >>> output = flow.tan(input)
        >>> output
        tensor([-1.,  0.,  1.], dtype=oneflow.float32)

    """,
)

add_docstr(
    oneflow._C.sin,
    """
    sin(x: Tensor) -> Tensor

    Returns a new tensor with the sine of the elements of :attr:`input`.

    .. math::

        \text{y}_{i} = \sin(\text{x}_{i})

    Args:
        x (Tensor): the input tensor.

    For example:

    .. code-block:: python

        >>> import oneflow as flow
        >>> import numpy as np

        >>> x1 = flow.tensor(np.array([-0.5461,  0.1347, -2.7266, -0.2746]).astype(np.float32))
        >>> y1 = flow._C.sin(x1)
        >>> y1
        tensor([-0.5194,  0.1343, -0.4032, -0.2712], dtype=oneflow.float32)
        >>> x2 = flow.tensor(np.array([-1.4, 2.6, 3.7]).astype(np.float32), device=flow.device('cuda'))
        >>> y2 = flow._C.sin(x2)
        >>> y2
        tensor([-0.9854,  0.5155, -0.5298], device='cuda:0', dtype=oneflow.float32)
    """,
)

add_docstr(
    oneflow.clamp,
    """
    Clamp all elements in :attr:`input` into the range `[` :attr:`min`, :attr:`max` `]` and return
    a resulting tensor:

    .. math::
        y_i = \\begin{cases}
            \\text{min} & \\text{if } x_i < \\text{min} \\\\
            x_i & \\text{if } \\text{min} \\leq x_i \\leq \\text{max} \\\\
            \\text{max} & \\text{if } x_i > \\text{max}
        \\end{cases}

    If :attr:`input` is of type `FloatTensor` or `DoubleTensor`, args :attr:`min`
    and :attr:`max` must be real numbers, otherwise they should be integers.

    Args:
        input (Tensor): the input tensor.
        min (Number): lower-bound of the range to be clamped to. Defaults to None.
        max (Number): upper-bound of the range to be clamped to. Defaults to None.
        out (Tensor, optional): the output tensor.

    For example:


    .. code-block:: python

        >>> import oneflow as flow
        >>> import numpy as np
        >>> arr = np.array([0.2, 0.6, -1.5, -0.3])
        >>> input = flow.tensor(arr, dtype=flow.float32)
        >>> output = flow.clamp(input, min=-0.5, max=0.5)
        >>> output
        tensor([ 0.2000,  0.5000, -0.5000, -0.3000], dtype=oneflow.float32)

        >>> arr = np.array([0.2, 0.6, -1.5, -0.3])
        >>> input = flow.tensor(arr, dtype=flow.float32)
        >>> output = flow.clamp(input, min=None, max=0.5)
        >>> output
        tensor([ 0.2000,  0.5000, -1.5000, -0.3000], dtype=oneflow.float32)

        >>> arr = np.array([0.2, 0.6, -1.5, -0.3])
        >>> input = flow.tensor(arr, dtype=flow.float32)
        >>> output = flow.clamp(input, min=-0.5, max=None)
        >>> output
        tensor([ 0.2000,  0.6000, -0.5000, -0.3000], dtype=oneflow.float32)

    """,
)

add_docstr(
    oneflow.cos,
    """
    Returns a new tensor with the cosine  of the elements of :attr:`input`.
    
    .. math::
        \\text{out}_{i} = \\cos(\\text{input}_{i})

    Args:
        input (Tensor): the input tensor.

    For example:

    .. code-block:: python

        >>> import oneflow as flow
        >>> import numpy as np
        >>> arr = np.array([1.4309,  1.2706, -0.8562,  0.9796])
        >>> input = flow.tensor(arr, dtype=flow.float32)
        >>> output = flow.cos(input).numpy()

    """,
)

add_docstr(
    oneflow.cosh,
    """
    Returns a new tensor with the hyperbolic cosine of the elements of :attr:`input`.

    .. math::
        \\text{out}_{i} = \\cosh(\\text{input}_{i})

    Args:
        input (Tensor): the input tensor.

    For example:

    .. code-block:: python

        >>> import numpy as np
        >>> import oneflow as flow
        
        >>> arr = np.array([ 0.1632,  1.1835, -0.6979, -0.7325])
        >>> input = flow.tensor(arr, dtype=flow.float32)
        >>> output = flow.cosh(input).numpy()
        >>> output
        array([1.0133467, 1.7859949, 1.2535787, 1.2804903], dtype=float32)

    """,
)

add_docstr(
    oneflow.erf,
    """Computes the error function of each element. The error function is defined as follows:

    .. math::
            \\operatorname{erf}(x)=\\frac{2}{\\sqrt{\\pi}} \\int_{0}^{x} e^{-t^{2}} d t

    Args:
        x (oneflow.Tensor): A Tensor

    Returns:
        oneflow.Tensor: The result Tensor   
               
    For example:

    .. code-block:: python

        >>> import oneflow as flow
        >>> import numpy as np
        
        >>> x = flow.tensor(np.array([0, -1., 10.]), dtype=flow.float32)
        >>> out = flow.erf(x)
        >>> out.shape
        flow.Size([3])
        >>> out.numpy()
        array([ 0.       , -0.8427008,  1.       ], dtype=float32)

        >>> x = flow.tensor(np.array([[0, -1., 10.], [5, 7, 0.8]]), dtype=flow.float32)
        >>> out = flow.erf(x)
        >>> out.shape
        flow.Size([2, 3])
        >>> out.numpy()
        array([[ 0.        , -0.8427008 ,  1.        ],
               [ 1.        ,  1.        ,  0.74210095]], dtype=float32)

        >>> x = flow.tensor(np.array([[0, -1., 10.], [5, 7, 0.8], [2, 3, 4]]), dtype=flow.float32)
        >>> out = x.erf()
        >>> out.shape
        flow.Size([3, 3])
        >>> out.numpy()
        array([[ 0.        , -0.8427008 ,  1.        ],
               [ 1.        ,  1.        ,  0.74210095],
               [ 0.9953223 ,  0.9999779 ,  1.        ]], dtype=float32)

    """,
)

add_docstr(
    oneflow.erfc,
    """Computes the complementary error function of each element of input. The complementary error 
    function is defined as follows:

    .. math::
            \\operatorname{erfc}(x)=1-\\frac{2}{\\sqrt{\\pi}} \\int_{0}^{x} e^{-t^{2}} d t

    Args:
        x (oneflow.Tensor): A Tensor

    Returns:
        oneflow.Tensor: The result Tensor

    For example:

    .. code-block:: python

        >>> import oneflow as flow
        >>> import numpy as np
        
        >>> x = flow.tensor(np.array([0, -1., 10.]), dtype=flow.float32)
        >>> out = flow.erfc(x)
        >>> out
        tensor([1.0000e+00, 1.8427e+00, 2.8026e-45], dtype=oneflow.float32)

        >>> x = flow.tensor(np.array([[0, -1., 10.], [5, 7, 0.8]]), dtype=flow.float32)
        >>> out = flow.erfc(x)
        >>> out
        tensor([[1.0000e+00, 1.8427e+00, 2.8026e-45],
                [1.5375e-12, 4.1838e-23, 2.5790e-01]], dtype=oneflow.float32)
        
    """,
)

add_docstr(
    oneflow.expm1,
    """Returns a new tensor with the exponential of the elements minus 1
    of :attr:`input`.


    The equation is: 

    .. math::
        y_{i} = e^{x_{i}} - 1

    Args:
        input (oneflow.Tensor): A Tensor.
    
    Returns:
        oneflow.Tensor: The result Tensor

    For example: 

    .. code-block:: python 
        
        >>> import oneflow as flow
        >>> import numpy as np
        >>> x = flow.tensor(np.array([1, 2, 3]).astype(np.float32))
        >>> y = flow.expm1(x)
        >>> y.shape
        flow.Size([3])
        >>> y
        tensor([ 1.7183,  6.3891, 19.0855], dtype=oneflow.float32)


<<<<<<< HEAD
        >>> x = flow.tensor(np.array([[2, 4, 6],[7, 8, 9]]).astype(np.float32))
        >>> y = x.expm1()
        >>> y.shape
        flow.Size([2, 3])
=======
        >>> x = np.array([1.4309,  1.2706, -0.8562,  0.9796])
        >>> x = flow.Tensor(x)
        >>> y = flow._C.cos(x)
>>>>>>> bf2f7e9b
        >>> y
        tensor([[6.3891e+00, 5.3598e+01, 4.0243e+02],
                [1.0956e+03, 2.9800e+03, 8.1021e+03]], dtype=oneflow.float32)



        >>> x = flow.tensor(np.array([[[2, 4, 6],[7, 8, 9]],[[10,11,12],[13,14,15]]]).astype(np.float32))
        >>> y = flow.expm1(x)
        >>> print(y.shape)
        flow.Size([2, 2, 3])
        >>> print(y.numpy())
        [[[6.3890562e+00 5.3598152e+01 4.0242880e+02]
          [1.0956332e+03 2.9799580e+03 8.1020840e+03]]
        <BLANKLINE>
         [[2.2025465e+04 5.9873141e+04 1.6275380e+05]
          [4.4241238e+05 1.2026032e+06 3.2690165e+06]]]


    """,
)

add_docstr(
    oneflow.fmod,
    """
    fmod(input, other, *, out=None) -> Tensor

    Computes the element-wise remainder of division.

    The dividend and divisor may contain both for integer and floating point
    numbers. The remainder has the same sign as the dividend :attr:`input`.

    Supports broadcasting to a common shape, integer and float inputs.


    Args:
        input (Tensor): the dividend
        other (Tensor or Scalar): the divisor

    Keyword args:
        out (Tensor, optional): the output tensor.

    Example::

        >>> import oneflow as flow
        >>> flow.fmod(flow.tensor([-3., -2, -1, 1, 2, 3], dtype=flow.float32), 2.)
        tensor([-1., -0., -1.,  1.,  0.,  1.], dtype=oneflow.float32)
        >>> flow.fmod(flow.tensor([1, 2, 3, 4, 5.], dtype=flow.float32), 1.5)
        tensor([1.0000, 0.5000, 0.0000, 1.0000, 0.5000], dtype=oneflow.float32)
        >>> flow.fmod(flow.tensor([1, 2, 3, 4., -5]), flow.tensor([4, 2, 1, 3., 1]))
        tensor([1., 0., 0., 1., -0.], dtype=oneflow.float32)

    """,
)

add_docstr(
    oneflow.log,
    """
    Returns a new tensor with the natural logarithm of the elements of :attr:`input`.
    
    .. math::
        y_{i} = \\log_{e} (x_{i})

    Args:
        input (Tensor): the input tensor.
    
    For example:

    .. code-block:: python

        >>> import oneflow as flow
        >>> import numpy as np
        >>> arr = np.random.randn(2, 3, 4, 5)
        >>> input = flow.tensor(arr, dtype=flow.float32)
        >>> output = flow.log(input)


    """,
)

add_docstr(
    oneflow.minimum,
    """Computes the element-wise minimum of x and y.

    For example:

    .. code-block:: python

        >>> import numpy as np
        >>> import oneflow as flow

        >>> x = flow.tensor((1, 2, -1), dtype=flow.float32)
        >>> y = flow.tensor((3, 0, 4), dtype=flow.float32)
        >>> flow.minimum(x, y)
        tensor([ 1.,  0., -1.], dtype=oneflow.float32)

        >>> x = flow.tensor((1,), dtype=flow.float32)
        >>> y = flow.tensor((3, 0, 4), dtype=flow.float32)
        >>> flow.minimum(x, y)
        tensor([1., 0., 1.], dtype=oneflow.float32)
    """,
)

add_docstr(
    oneflow.maximum,
    """Computes the element-wise maximum of x and y.

    For example:

    .. code-block:: python

        >>> import numpy as np
        >>> import oneflow as flow

        >>> x = flow.tensor((1, 2, -1), dtype=flow.float32)
        >>> y = flow.tensor((3, 0, 4), dtype=flow.float32)
        >>> flow.maximum(x, y)
        tensor([3., 2., 4.], dtype=oneflow.float32)

        >>> x = flow.tensor((1,), dtype=flow.float32)
        >>> y = flow.tensor((3, 0, 4), dtype=flow.float32)
        >>> flow.maximum(x, y)
        tensor([3., 1., 4.], dtype=oneflow.float32)
    """,
)

add_docstr(
    oneflow.pow,
    """Takes the power of each element in input with exponent and returns a tensor with the result. Exponent can be either a single float number, a single int number, or a tensor with the same shape as input.
    When exponent is a scalar value, the operation applied is:

    .. math::
        \\text{out}_i = x_i ^ \\text{exponent}
\u200b
    When exponent is a tensor, the operation applied is:

    .. math::
        \\text{out}_i = x_i ^ {\\text{exponent}_i}

    Args:
        - input (Tensor): the input tensor.
        - exponent (int, float, Tensor): the exponent.

    Returns:
        Tensor: The result of variance on the specified axis of input Tensor

    For example:

    .. code-block:: python

        >>> import oneflow as flow
        >>> import numpy as np
        
        >>> x = flow.tensor(np.array([1.0, 2.0, 3.0, 4.0, 5.0, 6.0]), dtype=flow.float32)
        >>> out = flow.pow(x, 2)
        >>> out
        tensor([ 1.,  4.,  9., 16., 25., 36.], dtype=oneflow.float32)

        >>> x = flow.tensor(np.array([1.0, 2.0, 3.0, 4.0]), dtype=flow.float32)
        >>> y = flow.tensor(np.array([1.0, 2.0, 3.0, 4.0]), dtype=flow.float32)
        >>> out = flow.pow(x, y)
        >>> out
        tensor([  1.,   4.,  27., 256.], dtype=oneflow.float32)
        
    """,
)

add_docstr(
    oneflow.rsqrt,
    """Returns a new tensor with the reciprocal of the square-root of each of
        the elements of :attr:`input`.

        .. math::
            \\text{out}_{i} = \\frac{1}{\\sqrt{\\text{input}_{i}}}

        Args:
            input (Tensor): the input tensor.

         For example:

        .. code-block:: python

            >>> import oneflow as flow
            >>> import numpy as np
            
            >>> a = flow.tensor(np.array([1.0, 2.0, 3.0]), dtype=flow.float32)
            >>> out = flow.rsqrt(a).numpy()
            >>> out
            array([1.        , 0.70710677, 0.57735026], dtype=float32)
    """,
)

add_docstr(
    oneflow.sqrt,
    """Returns a new tensor with the square-root of the elements of :attr:`input`.

        .. math::
            \\text{out}_{i} = \\sqrt{\\text{input}_{i}}

        Args:
            input (Tensor): the input tensor.

         For example:

        .. code-block:: python

            >>> import oneflow as flow
            >>> import numpy as np
            
            >>> arr = np.array([1.0, 2.0, 3.0])
            >>> input = flow.tensor(arr, dtype=flow.float32)
            >>> output = flow.sqrt(input).numpy()
            >>> output
            array([1.       , 1.4142135, 1.7320508], dtype=float32)
        """,
)


add_docstr(
    oneflow.square,
    """Returns a new tensor with the square of the elements of :attr:`input`.

        .. math::
            \\text{out}_{i} = \\sqrt{\\text{input}_{i}}

        Args:
            input (Tensor): the input tensor.

         For example:

        .. code-block:: python

            >>> import oneflow as flow
            >>> import numpy as np
            
            >>> arr = np.array([1.0, 2.0, 3.0])
            >>> input = flow.tensor(arr, dtype=flow.float32)
            >>> output = flow.square(input).numpy()
            >>> output
            array([1., 4., 9.], dtype=float32)
        """,
)

add_docstr(
    oneflow.matmul,
    """This operator applies matrix multiplication to two Tensor.

    Args:
        a (oneflow.Tensor): A Tensor
        b (oneflow.Tensor): A Tensor

    Returns:
        oneflow.Tensor: The result Tensor

    For example:

    .. code-block:: python

        >>> import oneflow as flow
        >>> import numpy as np
        >>> input1 = flow.tensor(np.random.randn(2, 6), dtype=flow.float32)
        >>> input2 = flow.tensor(np.random.randn(6, 5), dtype=flow.float32)
        >>> of_out = flow.matmul(input1, input2)
        >>> of_out.shape
        flow.Size([2, 5])

    """,
)

add_docstr(
    oneflow.round,
    """This operator rounds the value of Blob to the nearest integer.
    Args:
        input (oneflow.Tensor): A Tensor
    Returns:
        oneflow.Tensor: The result Tensor
    For example:

    .. code-block:: python

        >>> import oneflow as flow
        >>> import numpy as np
        >>> x1 = flow.tensor(np.array([1.49999, 1.500001, 2.7]).astype(np.float32))
        >>> out1 = flow.round(x1)
        >>> out1.numpy()
        array([1., 2., 3.], dtype=float32)
        >>> x2 = flow.tensor(np.array([2.499999, 7.5000001, 5.3, 6.8]).astype(np.float32))
        >>> out2 = flow.round(x2)
        >>> out2.numpy()
        array([2., 8., 5., 7.], dtype=float32)

    """,
)<|MERGE_RESOLUTION|>--- conflicted
+++ resolved
@@ -826,16 +826,9 @@
         tensor([ 1.7183,  6.3891, 19.0855], dtype=oneflow.float32)
 
 
-<<<<<<< HEAD
-        >>> x = flow.tensor(np.array([[2, 4, 6],[7, 8, 9]]).astype(np.float32))
-        >>> y = x.expm1()
-        >>> y.shape
-        flow.Size([2, 3])
-=======
         >>> x = np.array([1.4309,  1.2706, -0.8562,  0.9796])
         >>> x = flow.Tensor(x)
         >>> y = flow._C.cos(x)
->>>>>>> bf2f7e9b
         >>> y
         tensor([[6.3891e+00, 5.3598e+01, 4.0243e+02],
                 [1.0956e+03, 2.9800e+03, 8.1021e+03]], dtype=oneflow.float32)
