"""
Copyright 2020 The OneFlow Authors. All rights reserved.

Licensed under the Apache License, Version 2.0 (the "License");
you may not use this file except in compliance with the License.
You may obtain a copy of the License at

    http://www.apache.org/licenses/LICENSE-2.0

Unless required by applicable law or agreed to in writing, software
distributed under the License is distributed on an "AS IS" BASIS,
WITHOUT WARRANTIES OR CONDITIONS OF ANY KIND, either express or implied.
See the License for the specific language governing permissions and
limitations under the License.
"""
import oneflow
from oneflow.framework.docstr.utils import add_docstr

add_docstr(
    oneflow.abs,
    r"""Return the absolute value of each element in input tensor:math:`y = |x|` element-wise.

    Args:
        input (Tensor): the input tensor.

    For example:

    .. code-block:: python

        >>> import oneflow as flow
        >>> import numpy as np

        >>> x = flow.tensor(np.array([-1, 2, -3, 4]).astype(np.float32))
        >>> flow.abs(x)
        tensor([1., 2., 3., 4.], dtype=oneflow.float32)
    
    """,
)

add_docstr(
    oneflow.add,
    r"""Computes the addition of `input` by `other` for each element, scalar and broadcast promotation are supported.
    The formula is:

    .. math::
        out = input + other

    For example:

    .. code-block:: python

        >>> import numpy as np
        >>> import oneflow as flow
        
        # element-wise add
        >>> x = flow.tensor(np.random.randn(2,3), dtype=flow.float32)
        >>> y = flow.tensor(np.random.randn(2,3), dtype=flow.float32)
        >>> out = flow.add(x, y).numpy()
        >>> out.shape
        (2, 3)

        # scalar add
        >>> x = 5
        >>> y = flow.tensor(np.random.randn(2,3), dtype=flow.float32)
        >>> out = flow.add(x, y).numpy()
        >>> out.shape
        (2, 3)

        # broadcast add
        >>> x = flow.tensor(np.random.randn(1,1), dtype=flow.float32)
        >>> y = flow.tensor(np.random.randn(2,3), dtype=flow.float32)
        >>> out = flow.add(x, y).numpy()
        >>> out.shape
        (2, 3)

    """,
)

add_docstr(
    oneflow.div,
    r"""Computes the division of input by other for each element, scalar and broadcast promotation are supported.
    The formula is:

    .. math::
        out = \\frac{input}{other}
    
    Args:
        input (Union[int, float, oneflow.Tensor]): input.
        other (Union[int, float, oneflow.Tensor]): other.
    
    For example:

    .. code-block:: python

        >>> import numpy as np
        >>> import oneflow as flow
        
        # element-wise divide
        >>> input = flow.tensor(np.random.randn(2,3), dtype=flow.float32)
        >>> other = flow.tensor(np.random.randn(2,3), dtype=flow.float32)
        >>> out = flow.div(input,other).numpy()
        >>> out.shape
        (2, 3)

        # scalar divide
        >>> input = 5
        >>> other = flow.tensor(np.random.randn(2,3), dtype=flow.float32)
        >>> out = flow.div(input,other).numpy()
        >>> out.shape
        (2, 3)

        # broadcast divide
        >>> input = flow.tensor(np.random.randn(1,1), dtype=flow.float32)
        >>> other = flow.tensor(np.random.randn(2,3), dtype=flow.float32)
        >>> out = flow.div(input,other).numpy()
        >>> out.shape 
        (2, 3)

    """,
)

add_docstr(
    oneflow.mul,
    r"""Computes the multiplication of input by other for each element, scalar and broadcast promotation are supported.
    
    The formula is:

    .. math::
        out = input \\times other
    
    For example:

    .. code-block:: python

        >>> import numpy as np
        >>> import oneflow as flow
        
        # element-wise multiply
        >>> input = flow.tensor(np.random.randn(2,3), dtype=flow.float32)
        >>> other = flow.tensor(np.random.randn(2,3), dtype=flow.float32)
        >>> out = flow.mul(input,other).numpy()
        >>> out.shape
        (2, 3)

        # scalar mutiply
        >>> input = 5
        >>> other = flow.tensor(np.random.randn(2,3), dtype=flow.float32)
        >>> out = flow.mul(input,other).numpy()
        >>> out.shape
        (2, 3)

        # broadcast mutiply
        >>> input = flow.tensor(np.random.randn(1,1), dtype=flow.float32)
        >>> other = flow.tensor(np.random.randn(2,3), dtype=flow.float32)
        >>> out = flow.mul(input,other).numpy()
        >>> out.shape 
        (2, 3)

    """,
)

add_docstr(
    oneflow.reciprocal,
    r"""Computes the safe reciprocal of x. If x is zero, the reciprocal will
    be also set to zero.

    For example:

    .. code-block:: python

        >>> import numpy as np
        >>> import oneflow as flow
        
        >>> x = flow.tensor(np.array([[1, 2, 3], [4, 5, 6]]), dtype=flow.float32)
        >>> out = flow.reciprocal(x)
        >>> out.numpy()
        array([[1.        , 0.5       , 0.33333334],
               [0.25      , 0.2       , 0.16666667]], dtype=float32)
    """,
)

add_docstr(
    oneflow.sub,
    r"""Computes the subtraction of input by other for each element, scalar and broadcast promotation are supported.
    The formula is:

    .. math::
        out = input - other
    
    For example:

    .. code-block:: python

        >>> import numpy as np
        >>> import oneflow as flow
        
        # element-wise subtract
        >>> input = flow.tensor(np.random.randn(2,3), dtype=flow.float32)
        >>> other = flow.tensor(np.random.randn(2,3), dtype=flow.float32)
        >>> out = flow.sub(input,other).numpy()
        >>> out.shape
        (2, 3)

        # scalar subtract
        >>> input = 5
        >>> other = flow.tensor(np.random.randn(2,3), dtype=flow.float32)
        >>> out = flow.sub(input,other).numpy()
        >>> out.shape
        (2, 3)

        # broadcast subtract
        >>> input = flow.tensor(np.random.randn(1,1), dtype=flow.float32)
        >>> other = flow.tensor(np.random.randn(2,3), dtype=flow.float32)
        >>> out = flow.sub(input,other).numpy()
        >>> out.shape
        (2, 3)

    """,
)

add_docstr(
    oneflow.asin,
    r"""
    Returns a new tensor with the arcsine of the elements of :attr:`input`.

    .. math::
        \\text{out}_{i} = \\sin^{-1}(\\text{input}_{i})

    Args:
        input (Tensor): the input tensor.

    For example:

    .. code-block:: python

        >>> import oneflow as flow
        >>> import numpy as np
        >>> input = flow.tensor(np.array([-0.5,  0.8, 1.0,  -0.8]), dtype=flow.float32)
        >>> output = flow.asin(input)
        >>> output.shape
        oneflow.Size([4])
        >>> output
        tensor([-0.5236,  0.9273,  1.5708, -0.9273], dtype=oneflow.float32)
        >>> input1 = flow.tensor(np.array([[0.8, 1.0], [-0.6, -1.0]]), dtype=flow.float32)
        >>> output1 = input1.asin()
        >>> output1.shape
        oneflow.Size([2, 2])
        >>> output1
        tensor([[ 0.9273,  1.5708],
                [-0.6435, -1.5708]], dtype=oneflow.float32)
    """,
)

add_docstr(
    oneflow.asinh,
    r"""
    Returns a new tensor with the inverse hyperbolic sine of the elements of :attr:`input`.

    .. math::
        \\text{out}_{i} = \\sinh^{-1}(\\text{input}_{i})

    Args:
        input (Tensor): the input tensor.

    For example:

    .. code-block:: python

        >>> import oneflow as flow
        >>> import numpy as np
        >>> input = flow.tensor(np.array([2, 3, 4]), dtype=flow.float32)
        >>> output = flow.asinh(input)
        >>> output.shape
        oneflow.Size([3])
        >>> output
        tensor([1.4436, 1.8184, 2.0947], dtype=oneflow.float32)

        >>> input1 = flow.tensor(np.array([[-1, 0, -0.4], [5, 7, 0.8]]), dtype=flow.float32)
        >>> output1 = input1.asinh()
        >>> output1.shape
        oneflow.Size([2, 3])
        >>> output1
        tensor([[-0.8814,  0.0000, -0.3900],
                [ 2.3124,  2.6441,  0.7327]], dtype=oneflow.float32)

    """,
)

add_docstr(
    oneflow.atan,
    r"""
    Returns a new tensor with the arctangent of the elements of :attr:`input`.

    .. math::
        \\text{out}_{i} = \\tan^{-1}(\\text{input}_{i})

    Args:
        input (Tensor): the input tensor.

    For example:

    .. code-block:: python
    
        >>> import oneflow as flow
        >>> import numpy as np
        >>> input = flow.tensor(np.array([0.5, 0.6, 0.7]), dtype=flow.float32)
        >>> output = flow.atan(input)
        >>> output.shape
        oneflow.Size([3])
        
    """,
)

add_docstr(
    oneflow.ceil,
    r"""Returns a new tensor with the ceil of the elements of :attr:`input`,
    the smallest integer greater than or equal to each element.

    The equation is: 

    .. math::
        \\text{out}_{i} = \\left\\lceil \\text{input}_{i} \\right\\rceil = \\left\\lfloor \\text{input}_{i} \\right\\rfloor + 1

    Args:
        input (oneflow.Tensor): A Tensor.
    
    Returns:
        oneflow.Tensor: The result Tensor

    For example: 


    .. code-block:: python 
        
        >>> import oneflow as flow
        >>> import numpy as np   
        >>> x = flow.tensor(np.array([0.1, -2, 3.4]).astype(np.float32))
        >>> y = flow.ceil(x)
        >>> y.shape
        oneflow.Size([3])
        >>> y
        tensor([ 1., -2.,  4.], dtype=oneflow.float32)
        >>> x = flow.tensor(np.array([[2.5, 4.6, 0.6],[7.8, 8.3, 9.2]]).astype(np.float32))
        >>> y = x.ceil()
        >>> y.shape
        oneflow.Size([2, 3])
        >>> y
        tensor([[ 3.,  5.,  1.],
                [ 8.,  9., 10.]], dtype=oneflow.float32)
        >>> x = flow.tensor(np.array([[[2.2, 4.4, 6.5],[7.1, 8.2, 9.3]],[[10.6,11.2,12.2],[13.5,14.8,15.9]]]).astype(np.float32))
        >>> y = flow.ceil(x)
        >>> y.shape
        oneflow.Size([2, 2, 3])
        >>> y
        tensor([[[ 3.,  5.,  7.],
                 [ 8.,  9., 10.]],
        <BLANKLINE>
                [[11., 12., 13.],
                 [14., 15., 16.]]], dtype=oneflow.float32)

    """,
)

add_docstr(
    oneflow.log1p,
    r"""Returns a new tensor with the natural logarithm of (1 + input).

    .. math::
        \\text{out}_{i}=\\log_e(1+\\text{input}_{i})

    For example:

    .. code-block:: python

        >>> import oneflow as flow
        >>> import numpy as np
        >>> x = flow.tensor(np.array([1.3, 1.5, 2.7]), dtype=flow.float32)
        >>> out = flow.log1p(x)
        >>> out
        tensor([0.8329, 0.9163, 1.3083], dtype=oneflow.float32)

    """,
)

add_docstr(
    oneflow.exp,
    r"""

    This operator computes the exponential of Tensor.

    The equation is:

    .. math::

        out = e^x

    Args:
        x (oneflow.Tensor): A Tensor

    Returns:
        oneflow.Tensor: The result Tensor

    For example:

    .. code-block:: python

        >>> import numpy as np
        >>> import oneflow as flow
        
        >>> x = flow.tensor(np.array([1, 2, 3]).astype(np.float32), dtype=flow.float32)
        >>> y = flow.exp(x)
        >>> y
        tensor([ 2.7183,  7.3891, 20.0855], dtype=oneflow.float32)

    """,
)

add_docstr(
    oneflow.acos,
    r"""
    Returns a new tensor with the inverse cosine of the elements of :attr:`input`.

    .. math::
        \\text{out}_{i} = \\arccos(\\text{input}_{i})

    Args:
        input (Tensor): the input tensor.

    For example:

    .. code-block:: python

        >>> import oneflow as flow
        >>> import numpy as np

        >>> arr = np.array([0.5, 0.6, 0.7])
        >>> input = flow.tensor(arr, dtype=flow.float32)
        >>> output = flow.acos(input)
        >>> output
        tensor([1.0472, 0.9273, 0.7954], dtype=oneflow.float32)
    """,
)

add_docstr(
    oneflow.acosh,
    r"""
    Returns a new tensor with the inverse hyperbolic cosine of the elements of :attr:`input`.

    .. math::

        \\text{out}_{i} = \\cosh^{-1}(\\text{input}_{i})

    Args:
        input (Tensor): the input tensor.

    For example:

    .. code-block:: python

        >>> import oneflow as flow
        >>> import numpy as np
        >>> x1 = flow.tensor(np.array([2, 3, 4]).astype(np.float32))
        >>> out1 = flow.acosh(x1)
        >>> out1
        tensor([1.3170, 1.7627, 2.0634], dtype=oneflow.float32)
        >>> x2 = flow.tensor(np.array([1.5, 2.6, 3.7]).astype(np.float32),device=flow.device('cuda'))
        >>> out2 = flow.acosh(x2)
        >>> out2
        tensor([0.9624, 1.6094, 1.9827], device='cuda:0', dtype=oneflow.float32)
    """,
)

add_docstr(
    oneflow.atanh,
    r"""Returns a new tensor with the inverse hyperbolic tangent of the elements of :attr:`input`.

    .. math::
        \\text{out}_{i} = \\tanh^{-1}(\\text{input}_{i})

    Args:
        input (Tensor): the input tensor.

    For example:

    .. code-block:: python

        >>> import oneflow as flow
        >>> import numpy as np
        >>> np_arr = np.array([0.5, 0.6, 0.7]).astype(np.float32)
        >>> input = flow.tensor(np_arr, dtype=flow.float32)
        >>> output = flow.atanh(input)
        >>> output
        tensor([0.5493, 0.6931, 0.8673], dtype=oneflow.float32)

    """,
)

add_docstr(
    oneflow.sign,
    r"""Computes the sign of Tensor.

    .. math::

        \\text{out}_{i}  = \\text{sgn}(\\text{input}_{i})

    Args:
        input (Tensor): the input tensor.

    For example:

    .. code-block:: python

        >>> import oneflow as flow
        >>> import numpy as np
        >>> x1 = flow.tensor(np.array([-2, 0, 2]).astype(np.float32))
        >>> out1 = flow.sign(x1)
        >>> out1.numpy()
        array([-1.,  0.,  1.], dtype=float32)
        >>> x2 = flow.tensor(np.array([-3.2, -4.5, 5.8]).astype(np.float32),device=flow.device('cuda'))
        >>> out2 = flow.sign(x2)
        >>> out2.numpy()
        array([-1., -1.,  1.], dtype=float32)

    """,
)

add_docstr(
    oneflow.sin,
    r"""Returns a new tensor with the sine of the elements of :attr:`input`.

    sin(x: Tensor) -> Tensor
    
    .. math::
        \text{y}_{i} = \sin(\text{x}_{i})
    
    Args:
        x (Tensor): the input tensor.
        
    For example:
    .. code-block:: python

        >>> import oneflow as flow
        >>> import numpy as np
        >>> x1 = flow.tensor(np.array([-0.5461,  0.1347, -2.7266, -0.2746]).astype(np.float32))
        >>> y1 = flow.sin(x1)
        >>> y1
        tensor([-0.5194,  0.1343, -0.4032, -0.2712], dtype=oneflow.float32)
        
        >>> x2 = flow.tensor(np.array([-1.4, 2.6, 3.7]).astype(np.float32), device=flow.device('cuda'))
        >>> y2 = flow.sin(x2)
        >>> y2
        tensor([-0.9854,  0.5155, -0.5298], device='cuda:0', dtype=oneflow.float32)
        
    """,
)

add_docstr(
    oneflow.sin_,
    r"""
    In-place version of :func:`oneflow.sin`

    """,
)

add_docstr(
    oneflow.sinh,
    r"""Returns a new tensor with the hyperbolic sine of the elements of :attr:`input`.

    .. math::
        \\text{out}_{i} = \\sinh(\\text{input}_{i})

    Args:
        input (Tensor): the input tensor.

    For example:

    .. code-block:: python

        >>> import numpy as np
        >>> import oneflow as flow

        >>> x1 = flow.tensor(np.array([1, 2, 3]), dtype=flow.float32)
        >>> x2 = flow.tensor(np.array([1.53123589,0.54242598,0.15117185]), dtype=flow.float32)
        >>> x3 = flow.tensor(np.array([1,0,-1]), dtype=flow.float32)

        >>> flow.sinh(x1).numpy()
        array([ 1.1752012,  3.6268604, 10.017875 ], dtype=float32)
        >>> flow.sinh(x2).numpy()
        array([2.20381  , 0.5694193, 0.1517483], dtype=float32)
        >>> flow.sinh(x3).numpy()
        array([ 1.1752012,  0.       , -1.1752012], dtype=float32)

    """,
)

add_docstr(
    oneflow.tan,
    r"""Returns  the tan value of the elements of :attr:`input`.

    .. math::
        \\text{out}_{i} = \\tan(\\text{input}_{i})

    Args:
        input (Tensor): the input tensor.

    For example:

    .. code-block:: python

        >>> import oneflow as flow
        >>> import numpy as np
        >>> np_arr = np.array([-1/4*np.pi, 0, 1/4*np.pi]).astype(np.float32)
        >>> input = flow.tensor(np_arr, dtype=flow.float32)
        >>> output = flow.tan(input)
        >>> output
        tensor([-1.,  0.,  1.], dtype=oneflow.float32)

    """,
)

add_docstr(
    oneflow.clamp,
    r"""
    Clamp all elements in :attr:`input` into the range `[` :attr:`min`, :attr:`max` `]` and return
    a resulting tensor:

    .. math::
        y_i = \\begin{cases}
            \\text{min} & \\text{if } x_i < \\text{min} \\\\
            x_i & \\text{if } \\text{min} \\leq x_i \\leq \\text{max} \\\\
            \\text{max} & \\text{if } x_i > \\text{max}
        \\end{cases}

    If :attr:`input` is of type `FloatTensor` or `DoubleTensor`, args :attr:`min`
    and :attr:`max` must be real numbers, otherwise they should be integers.

    Args:
        input (Tensor): the input tensor.
        min (Number): lower-bound of the range to be clamped to. Defaults to None.
        max (Number): upper-bound of the range to be clamped to. Defaults to None.
        out (Tensor, optional): the output tensor.

    For example:


    .. code-block:: python

        >>> import oneflow as flow
        >>> import numpy as np
        >>> arr = np.array([0.2, 0.6, -1.5, -0.3])
        >>> input = flow.tensor(arr, dtype=flow.float32)
        >>> output = flow.clamp(input, min=-0.5, max=0.5)
        >>> output
        tensor([ 0.2000,  0.5000, -0.5000, -0.3000], dtype=oneflow.float32)

        >>> arr = np.array([0.2, 0.6, -1.5, -0.3])
        >>> input = flow.tensor(arr, dtype=flow.float32)
        >>> output = flow.clamp(input, min=None, max=0.5)
        >>> output
        tensor([ 0.2000,  0.5000, -1.5000, -0.3000], dtype=oneflow.float32)

        >>> arr = np.array([0.2, 0.6, -1.5, -0.3])
        >>> input = flow.tensor(arr, dtype=flow.float32)
        >>> output = flow.clamp(input, min=-0.5, max=None)
        >>> output
        tensor([ 0.2000,  0.6000, -0.5000, -0.3000], dtype=oneflow.float32)

    """,
)

add_docstr(
    oneflow.cos,
    r"""
    Returns a new tensor with the cosine  of the elements of :attr:`input`.
    
    .. math::
        \\text{out}_{i} = \\cos(\\text{input}_{i})

    Args:
        input (Tensor): the input tensor.

    For example:

    .. code-block:: python

        >>> import oneflow as flow
        >>> import numpy as np
        >>> arr = np.array([1.4309,  1.2706, -0.8562,  0.9796])
        >>> input = flow.tensor(arr, dtype=flow.float32)
        >>> output = flow.cos(input).numpy()

    """,
)

add_docstr(
    oneflow.cosh,
    r"""
    Returns a new tensor with the hyperbolic cosine of the elements of :attr:`input`.

    .. math::
        \\text{out}_{i} = \\cosh(\\text{input}_{i})

    Args:
        input (Tensor): the input tensor.

    For example:

    .. code-block:: python

        >>> import numpy as np
        >>> import oneflow as flow
        
        >>> arr = np.array([ 0.1632,  1.1835, -0.6979, -0.7325])
        >>> input = flow.tensor(arr, dtype=flow.float32)
        >>> output = flow.cosh(input).numpy()
        >>> output
        array([1.0133467, 1.7859949, 1.2535787, 1.2804903], dtype=float32)

    """,
)

add_docstr(
    oneflow.erf,
    r"""Computes the error function of each element. The error function is defined as follows:

    .. math::
            \\operatorname{erf}(x)=\\frac{2}{\\sqrt{\\pi}} \\int_{0}^{x} e^{-t^{2}} d t

    Args:
        x (oneflow.Tensor): A Tensor

    Returns:
        oneflow.Tensor: The result Tensor   
               
    For example:

    .. code-block:: python

        >>> import oneflow as flow
        >>> import numpy as np
        
        >>> x = flow.tensor(np.array([0, -1., 10.]), dtype=flow.float32)
        >>> out = flow.erf(x)
        >>> out.shape
        oneflow.Size([3])
        >>> out.numpy()
        array([ 0.       , -0.8427008,  1.       ], dtype=float32)

        >>> x = flow.tensor(np.array([[0, -1., 10.], [5, 7, 0.8]]), dtype=flow.float32)
        >>> out = flow.erf(x)
        >>> out.shape
        oneflow.Size([2, 3])
        >>> out.numpy()
        array([[ 0.        , -0.8427008 ,  1.        ],
               [ 1.        ,  1.        ,  0.74210095]], dtype=float32)

        >>> x = flow.tensor(np.array([[0, -1., 10.], [5, 7, 0.8], [2, 3, 4]]), dtype=flow.float32)
        >>> out = x.erf()
        >>> out.shape
        oneflow.Size([3, 3])
        >>> out.numpy()
        array([[ 0.        , -0.8427008 ,  1.        ],
               [ 1.        ,  1.        ,  0.74210095],
               [ 0.9953223 ,  0.9999779 ,  1.        ]], dtype=float32)

    """,
)

add_docstr(
    oneflow.erfc,
    r"""Computes the complementary error function of each element of input. The complementary error 
    function is defined as follows:

    .. math::
            \\operatorname{erfc}(x)=1-\\frac{2}{\\sqrt{\\pi}} \\int_{0}^{x} e^{-t^{2}} d t

    Args:
        x (oneflow.Tensor): A Tensor

    Returns:
        oneflow.Tensor: The result Tensor

    For example:

    .. code-block:: python

        >>> import oneflow as flow
        >>> import numpy as np
        
        >>> x = flow.tensor(np.array([0, -1., 10.]), dtype=flow.float32)
        >>> out = flow.erfc(x)
        >>> out
        tensor([1.0000e+00, 1.8427e+00, 2.8026e-45], dtype=oneflow.float32)

        >>> x = flow.tensor(np.array([[0, -1., 10.], [5, 7, 0.8]]), dtype=flow.float32)
        >>> out = flow.erfc(x)
        >>> out
        tensor([[1.0000e+00, 1.8427e+00, 2.8026e-45],
                [1.5375e-12, 4.1838e-23, 2.5790e-01]], dtype=oneflow.float32)
        
    """,
)

add_docstr(
    oneflow.expm1,
    r"""Returns a new tensor with the exponential of the elements minus 1
    of :attr:`input`.


    The equation is: 

    .. math::
        y_{i} = e^{x_{i}} - 1

    Args:
        input (oneflow.Tensor): A Tensor.
    
    Returns:
        oneflow.Tensor: The result Tensor

    For example: 

    .. code-block:: python 
        
        >>> import oneflow as flow
        >>> import numpy as np
        >>> x = flow.tensor(np.array([1, 2, 3]).astype(np.float32))
        >>> y = flow.expm1(x)
        >>> y.shape
        oneflow.Size([3])
        >>> y
        tensor([ 1.7183,  6.3891, 19.0855], dtype=oneflow.float32)

        >>> x = flow.tensor(np.array([[[2, 4, 6],[7, 8, 9]],[[10,11,12],[13,14,15]]]).astype(np.float32))
        >>> y = flow.expm1(x)
        >>> print(y.shape)
        oneflow.Size([2, 2, 3])
        >>> print(y.numpy())
        [[[6.3890562e+00 5.3598152e+01 4.0242880e+02]
          [1.0956332e+03 2.9799580e+03 8.1020840e+03]]
        <BLANKLINE>
         [[2.2025465e+04 5.9873141e+04 1.6275380e+05]
          [4.4241238e+05 1.2026032e+06 3.2690165e+06]]]


    """,
)

add_docstr(
    oneflow.fmod,
    r"""
    fmod(input, other, *, out=None) -> Tensor

    Computes the element-wise remainder of division.

    The dividend and divisor may contain both for integer and floating point
    numbers. The remainder has the same sign as the dividend :attr:`input`.

    Supports broadcasting to a common shape, integer and float inputs.


    Args:
        input (Tensor): the dividend
        other (Tensor or Scalar): the divisor

    Keyword args:
        out (Tensor, optional): the output tensor.

    Example::

        >>> import oneflow as flow
        >>> flow.fmod(flow.tensor([-3., -2, -1, 1, 2, 3], dtype=flow.float32), 2.)
        tensor([-1., -0., -1.,  1.,  0.,  1.], dtype=oneflow.float32)
        >>> flow.fmod(flow.tensor([1, 2, 3, 4, 5.], dtype=flow.float32), 1.5)
        tensor([1.0000, 0.5000, 0.0000, 1.0000, 0.5000], dtype=oneflow.float32)
        >>> flow.fmod(flow.tensor([1, 2, 3, 4., -5]), flow.tensor([4, 2, 1, 3., 1]))
        tensor([1., 0., 0., 1., -0.], dtype=oneflow.float32)

    """,
)

add_docstr(
    oneflow.log,
    r"""
    Returns a new tensor with the natural logarithm of the elements of :attr:`input`.
    
    .. math::
        y_{i} = \\log_{e} (x_{i})

    Args:
        input (Tensor): the input tensor.
    
    For example:

    .. code-block:: python

        >>> import oneflow as flow
        >>> import numpy as np
        >>> arr = np.random.randn(2, 3, 4, 5)
        >>> input = flow.tensor(arr, dtype=flow.float32)
        >>> output = flow.log(input)


    """,
)

add_docstr(
    oneflow.minimum,
    r"""Computes the element-wise minimum of x and y.

    For example:

    .. code-block:: python

        >>> import numpy as np
        >>> import oneflow as flow

        >>> x = flow.tensor((1, 2, -1), dtype=flow.float32)
        >>> y = flow.tensor((3, 0, 4), dtype=flow.float32)
        >>> flow.minimum(x, y)
        tensor([ 1.,  0., -1.], dtype=oneflow.float32)

        >>> x = flow.tensor((1,), dtype=flow.float32)
        >>> y = flow.tensor((3, 0, 4), dtype=flow.float32)
        >>> flow.minimum(x, y)
        tensor([1., 0., 1.], dtype=oneflow.float32)
    """,
)

add_docstr(
    oneflow.maximum,
    r"""Computes the element-wise maximum of x and y.

    For example:

    .. code-block:: python

        >>> import numpy as np
        >>> import oneflow as flow

        >>> x = flow.tensor((1, 2, -1), dtype=flow.float32)
        >>> y = flow.tensor((3, 0, 4), dtype=flow.float32)
        >>> flow.maximum(x, y)
        tensor([3., 2., 4.], dtype=oneflow.float32)

        >>> x = flow.tensor((1,), dtype=flow.float32)
        >>> y = flow.tensor((3, 0, 4), dtype=flow.float32)
        >>> flow.maximum(x, y)
        tensor([3., 1., 4.], dtype=oneflow.float32)
    """,
)

add_docstr(
    oneflow.pow,
    r"""Takes the power of each element in input with exponent and returns a tensor with the result. Exponent can be either a single float number, a single int number, or a tensor with the same shape as input.
    When exponent is a scalar value, the operation applied is:

    .. math::
        \\text{out}_i = x_i ^ \\text{exponent}
\u200b
    When exponent is a tensor, the operation applied is:

    .. math::
        \\text{out}_i = x_i ^ {\\text{exponent}_i}

    Args:
        - input (Tensor): the input tensor.
        - exponent (int, float, Tensor): the exponent.

    Returns:
        Tensor: The result of variance on the specified axis of input Tensor

    For example:

    .. code-block:: python

        >>> import oneflow as flow
        >>> import numpy as np
        
        >>> x = flow.tensor(np.array([1.0, 2.0, 3.0, 4.0, 5.0, 6.0]), dtype=flow.float32)
        >>> out = flow.pow(x, 2)
        >>> out
        tensor([ 1.,  4.,  9., 16., 25., 36.], dtype=oneflow.float32)

        >>> x = flow.tensor(np.array([1.0, 2.0, 3.0, 4.0]), dtype=flow.float32)
        >>> y = flow.tensor(np.array([1.0, 2.0, 3.0, 4.0]), dtype=flow.float32)
        >>> out = flow.pow(x, y)
        >>> out
        tensor([  1.,   4.,  27., 256.], dtype=oneflow.float32)
        
    """,
)

add_docstr(
    oneflow.rsqrt,
    r"""Returns a new tensor with the reciprocal of the square-root of each of
        the elements of :attr:`input`.

        .. math::
            \\text{out}_{i} = \\frac{1}{\\sqrt{\\text{input}_{i}}}

        Args:
            input (Tensor): the input tensor.

         For example:

        .. code-block:: python

            >>> import oneflow as flow
            >>> import numpy as np
            
            >>> a = flow.tensor(np.array([1.0, 2.0, 3.0]), dtype=flow.float32)
            >>> out = flow.rsqrt(a).numpy()
            >>> out
            array([1.        , 0.70710677, 0.57735026], dtype=float32)
    """,
)

add_docstr(
    oneflow.sqrt,
    r"""Returns a new tensor with the square-root of the elements of :attr:`input`.

        .. math::
            \\text{out}_{i} = \\sqrt{\\text{input}_{i}}

        Args:
            input (Tensor): the input tensor.

         For example:

        .. code-block:: python

            >>> import oneflow as flow
            >>> import numpy as np
            
            >>> arr = np.array([1.0, 2.0, 3.0])
            >>> input = flow.tensor(arr, dtype=flow.float32)
            >>> output = flow.sqrt(input).numpy()
            >>> output
            array([1.       , 1.4142135, 1.7320508], dtype=float32)
        """,
)


add_docstr(
    oneflow.square,
    r"""Returns a new tensor with the square of the elements of :attr:`input`.

        .. math::
            \\text{out}_{i} = \\sqrt{\\text{input}_{i}}

        Args:
            input (Tensor): the input tensor.

         For example:

        .. code-block:: python

            >>> import oneflow as flow
            >>> import numpy as np
            
            >>> arr = np.array([1.0, 2.0, 3.0])
            >>> input = flow.tensor(arr, dtype=flow.float32)
            >>> output = flow.square(input).numpy()
            >>> output
            array([1., 4., 9.], dtype=float32)
        """,
)

add_docstr(
    oneflow.matmul,
    r"""This operator applies matrix multiplication to two Tensor.

    Args:
        a (oneflow.Tensor): A Tensor
        b (oneflow.Tensor): A Tensor

    Returns:
        oneflow.Tensor: The result Tensor

    For example:

    .. code-block:: python

        >>> import oneflow as flow
        >>> import numpy as np
        >>> input1 = flow.tensor(np.random.randn(2, 6), dtype=flow.float32)
        >>> input2 = flow.tensor(np.random.randn(6, 5), dtype=flow.float32)
        >>> of_out = flow.matmul(input1, input2)
        >>> of_out.shape
        oneflow.Size([2, 5])

    """,
)

add_docstr(
    oneflow.round,
    r"""This operator rounds the value of Blob to the nearest integer.
    Args:
        input (oneflow.Tensor): A Tensor
    Returns:
        oneflow.Tensor: The result Tensor
    For example:

    .. code-block:: python

        >>> import oneflow as flow
        >>> import numpy as np
        >>> x1 = flow.tensor(np.array([1.49999, 1.500001, 2.7]).astype(np.float32))
        >>> out1 = flow.round(x1)
        >>> out1.numpy()
        array([1., 2., 3.], dtype=float32)
        >>> x2 = flow.tensor(np.array([2.499999, 7.5000001, 5.3, 6.8]).astype(np.float32))
        >>> out2 = flow.round(x2)
        >>> out2.numpy()
        array([2., 8., 5., 7.], dtype=float32)

    """,
)

add_docstr(
<<<<<<< HEAD
    oneflow.logical_not,
    """
    Computes the element-wise logical NOT of the given input tensors. 
    Zeros are treated as False and nonzeros are treated as True.

    Args:
        input (oneflow.Tensor): The input Tensor
        other (oneflow.Tensor): The Tensor to compute NOT with

    Returns:
        oneflow.Tensor: The output Tensor
=======
    oneflow.std,
    r"""
    Returns the standard-deviation of each row of the :attr:`input` tensor in the
    dimension :attr:`dim`. If :attr:`dim` is a list of dimensions,
    reduce over all of them.

    If keepdim is True, the output tensor is of the same size as input except in 
    the dimension(s) dim where it is of size 1. Otherwise, dim is squeezed, 
    resulting in the output tensor having 1 (or len(dim)) fewer dimension(s).

    If :attr:`unbiased` is ``False``, then the standard-deviation will be calculated
    via the biased estimator. Otherwise, Bessel's correction will be used.

    Args:
        input (Tensor): the input tensor.
        dim (int or tuple of python:ints): the dimension or dimensions to reduce.
        unbiased (bool): whether to use the unbiased estimation or not
        keepdim (bool): whether the output tensor has `dim` retained or not.
>>>>>>> 006d8a8d

    For example:

    .. code-block:: python

<<<<<<< HEAD
        >>> import numpy as np
        >>> import oneflow as flow
        
        >>> input = flow.tensor([1, 0, -1]), dtype=flow.float32)

        >>> out = flow.logical_or(input1)
        >>> out
        tensor([0, 1, 0], dtype=oneflow.int8)
=======
        >>> import oneflow as flow
        >>> import numpy as np
        
        >>> arr = np.array([1.0, 2.0, 3.0])
        >>> input = flow.tensor(arr)
        >>> output = flow.std(input, dim=0).numpy()
        >>> output
        array(1.)
>>>>>>> 006d8a8d

    """,
)

add_docstr(
<<<<<<< HEAD
    oneflow.Tensor.logical_not,
    """

    logical_not() -> Tensor

    See :func:`oneflow.logical_not`
=======
    oneflow.var,
    r"""Returns the variance of each row of the `input` tensor in the given dimension `dim`.

    If `keepdim` is `True`, the output tensor is of the same size as `input` except in the dimension(s) `dim` 
    where it is of size 1. Otherwise, dim is squeezed (see `flow.squeeze()`), resulting in the output 
    tensor having 1 (or `len(dim)`) fewer dimension(s).

    Args:
        input (Tensor): the input tensor.
        dim (int or tuple of python:ints): the dimension or dimensions to reduce. Defaults to None.
        unbiased (bool, optional): whether to use Bessel’s correction (:math:`\delta N = 1`). Defaults to True.
        keepdim (bool, optional): whether the output tensor has dim retained or not. Defaults to False.

    Returns:
        Tensor: The result of variance on the specified axis of input Tensor

    For example:

    .. code-block:: python

        >>> import numpy as np
        >>> import oneflow as flow
        
        >>> input = flow.tensor(np.random.randn(2, 3, 4, 5))
        >>> output = flow.var(input, 1, True)
>>>>>>> 006d8a8d

    """,
)<|MERGE_RESOLUTION|>--- conflicted
+++ resolved
@@ -1119,19 +1119,6 @@
 )
 
 add_docstr(
-<<<<<<< HEAD
-    oneflow.logical_not,
-    """
-    Computes the element-wise logical NOT of the given input tensors. 
-    Zeros are treated as False and nonzeros are treated as True.
-
-    Args:
-        input (oneflow.Tensor): The input Tensor
-        other (oneflow.Tensor): The Tensor to compute NOT with
-
-    Returns:
-        oneflow.Tensor: The output Tensor
-=======
     oneflow.std,
     r"""
     Returns the standard-deviation of each row of the :attr:`input` tensor in the
@@ -1150,22 +1137,11 @@
         dim (int or tuple of python:ints): the dimension or dimensions to reduce.
         unbiased (bool): whether to use the unbiased estimation or not
         keepdim (bool): whether the output tensor has `dim` retained or not.
->>>>>>> 006d8a8d
-
-    For example:
-
-    .. code-block:: python
-
-<<<<<<< HEAD
-        >>> import numpy as np
-        >>> import oneflow as flow
-        
-        >>> input = flow.tensor([1, 0, -1]), dtype=flow.float32)
-
-        >>> out = flow.logical_or(input1)
-        >>> out
-        tensor([0, 1, 0], dtype=oneflow.int8)
-=======
+
+    For example:
+
+    .. code-block:: python
+
         >>> import oneflow as flow
         >>> import numpy as np
         
@@ -1174,20 +1150,11 @@
         >>> output = flow.std(input, dim=0).numpy()
         >>> output
         array(1.)
->>>>>>> 006d8a8d
-
-    """,
-)
-
-add_docstr(
-<<<<<<< HEAD
-    oneflow.Tensor.logical_not,
-    """
-
-    logical_not() -> Tensor
-
-    See :func:`oneflow.logical_not`
-=======
+
+    """,
+)
+
+add_docstr(
     oneflow.var,
     r"""Returns the variance of each row of the `input` tensor in the given dimension `dim`.
 
@@ -1213,7 +1180,36 @@
         
         >>> input = flow.tensor(np.random.randn(2, 3, 4, 5))
         >>> output = flow.var(input, 1, True)
->>>>>>> 006d8a8d
-
+
+    """,
+)
+
+add_docstr(
+    oneflow.logical_not,
+    r"""
+    Computes the element-wise logical NOT of the given input tensors. 
+    Zeros are treated as False and nonzeros are treated as True.
+    Args:
+        input (oneflow.Tensor): The input Tensor
+        other (oneflow.Tensor): The Tensor to compute NOT with
+    Returns:
+        oneflow.Tensor: The output Tensor
+    For example:
+    .. code-block:: python
+        >>> import numpy as np
+        >>> import oneflow as flow
+        
+        >>> input = flow.tensor([1, 0, -1]), dtype=flow.float32)
+        >>> out = flow.logical_or(input1)
+        >>> out
+        tensor([0, 1, 0], dtype=oneflow.int8)
+    """,
+)
+
+add_docstr(
+    oneflow.Tensor.logical_not,
+    r"""
+    logical_not() -> Tensor
+    See :func:`oneflow.logical_not`
     """,
 )