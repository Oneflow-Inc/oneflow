--- conflicted
+++ resolved
@@ -1275,28 +1275,6 @@
 )
 
 add_docstr(
-<<<<<<< HEAD
-    oneflow.mm,
-    r"""
-    mm(input, mat2) -> Tensor
-
-    The documentation is referenced from: https://pytorch.org/docs/1.10/generated/torch.mm.html.
-    
-    Performs a matrix multiplication of the matrices :attr:`input` and :attr:`mat2`.
-
-    If :attr:`input` is a :math:`(n \times m)` tensor, :attr:`mat2` is a
-    :math:`(m \times p)` tensor, :attr:`out` will be a :math:`(n \times p)` tensor.
-
-    .. note:: This function does not broadcast.
-            For broadcasting matrix products, see :func:`oneflow.matmul`.
-
-    Args:
-        input (oneflow.Tensor): the first matrix to be matrix multiplied
-        mat2 (oneflow.Tensor): the second matrix to be matrix multiplied
-
-    Returns:
-        oneflow.Tensor: The result Tensor
-=======
     oneflow.mv,
     r"""
     mv(input, vec) -> Tensor
@@ -1315,12 +1293,45 @@
         vec (oneflow.Tensor): vector to be matrix multiplied
     Returns:
         oneflow.Tensor: the output Tensor
->>>>>>> 7da9d4ed
     
     For example:
 
     .. code-block:: python
-<<<<<<< HEAD
+    
+        >>> import oneflow as flow
+        >>> mat = flow.randn(2, 3)
+        >>> vec = flow.randn(3)
+        >>> out = flow.mv(mat, vec)
+        >>> out.shape
+        oneflow.Size([2])
+    """,
+)
+
+add_docstr(
+    oneflow.mm,
+    r"""
+    mm(input, mat2) -> Tensor
+
+    The documentation is referenced from: https://pytorch.org/docs/1.10/generated/torch.mm.html.
+    
+    Performs a matrix multiplication of the matrices :attr:`input` and :attr:`mat2`.
+
+    If :attr:`input` is a :math:`(n \times m)` tensor, :attr:`mat2` is a
+    :math:`(m \times p)` tensor, :attr:`out` will be a :math:`(n \times p)` tensor.
+
+    .. note:: This function does not broadcast.
+            For broadcasting matrix products, see :func:`oneflow.matmul`.
+
+    Args:
+        input (oneflow.Tensor): the first matrix to be matrix multiplied
+        mat2 (oneflow.Tensor): the second matrix to be matrix multiplied
+
+    Returns:
+        oneflow.Tensor: The result Tensor
+    
+    For example:
+
+    .. code-block:: python
 
         >>> import oneflow as flow
         >>> mat1 = flow.randn(2, 3)
@@ -1328,15 +1339,6 @@
         >>> of_out = flow.mm(mat1, mat2)
         >>> of_out.shape
         oneflow.Size([2, 3])
-=======
-    
-        >>> import oneflow as flow
-        >>> mat = flow.randn(2, 3)
-        >>> vec = flow.randn(3)
-        >>> out = flow.mv(mat, vec)
-        >>> out.shape
-        oneflow.Size([2])
->>>>>>> 7da9d4ed
     """,
 )
 
