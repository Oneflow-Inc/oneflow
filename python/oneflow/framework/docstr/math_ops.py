"""
Copyright 2020 The OneFlow Authors. All rights reserved.

Licensed under the Apache License, Version 2.0 (the "License");
you may not use this file except in compliance with the License.
You may obtain a copy of the License at

    http://www.apache.org/licenses/LICENSE-2.0

Unless required by applicable law or agreed to in writing, software
distributed under the License is distributed on an "AS IS" BASIS,
WITHOUT WARRANTIES OR CONDITIONS OF ANY KIND, either express or implied.
See the License for the specific language governing permissions and
limitations under the License.
"""
import oneflow
from oneflow.framework.docstr.utils import add_docstr

add_docstr(
    oneflow.F.sin,
    r"""
    sin(x: Tensor) -> Tensor

    Returns a new tensor with the sine of the elements of :attr:`input`.

    .. math::

        \text{y}_{i} = \sin(\text{x}_{i})

    Args:
        x (Tensor): the input tensor.

    For example:

    .. code-block:: python

        >>> import oneflow as flow
        >>> import numpy as np

        >>> x1 = flow.Tensor(np.array([-0.5461,  0.1347, -2.7266, -0.2746]).astype(np.float32))
        >>> y1 = flow.F.sin(x1)
        >>> y1
        tensor([-0.5194,  0.1343, -0.4032, -0.2712], dtype=oneflow.float32)
        >>> x2 = flow.Tensor(np.array([-1.4, 2.6, 3.7]).astype(np.float32), device=flow.device('cuda'))
        >>> y2 = flow.F.sin(x2)
        >>> y2
        tensor([-0.9854,  0.5155, -0.5298], device='cuda:0', dtype=oneflow.float32)
    """,
)
add_docstr(
    oneflow.F.cos,
<<<<<<< HEAD
    r"""
    cos(x: Tensor) -> Tensor

    Returns a new tensor with the cosine  of the elements of :attr:`input`.
    
    .. math::
        \text{y}_{i} = \cos(\text{x}_{i})

    Args:
        x (Tensor): the input tensor.

    For example:

    .. code-block:: python

        >>> import oneflow as flow
        >>> import numpy as np

        >>> x = np.array([1.4309,  1.2706, -0.8562,  0.9796])
        >>> x = flow.Tensor(x, dtype=flow.float32)
        >>> y = flow.F.cos(x)
        >>> y
        tensor([0.1394, 0.2957, 0.6553, 0.5574], dtype=oneflow.float32)
    
    """,
)
=======
    "\n    cos(x: Tensor) -> Tensor\n\n    Returns a new tensor with the cosine  of the elements of :attr:`input`.\n    \n    .. math::\n        \\text{y}_{i} = \\cos(\\text{x}_{i})\n\n    Args:\n        x (Tensor): the input tensor.\n\n    For example:\n\n    .. code-block:: python\n\n        >>> import oneflow as flow\n        >>> import numpy as np\n        >>> x = np.array([1.4309,  1.2706, -0.8562,  0.9796])\n        >>> x = flow.Tensor(x, dtype=flow.float32)\n        >>> y = flow.F.cos(x)\n        >>> y\n        tensor([0.1394, 0.2957, 0.6553, 0.5574], dtype=oneflow.float32)\n\n",
)
add_docstr(
    oneflow.F.ceil,
    """
    ceil(x: Tensor) -> Tensor


    Returns a new tensor with the ceil of the elements of :attr:`x`,the smallest integer greater than or equal to each element.

    .. math::
        \\text{out}_{i} = \\left\\lceil \\text{input}_{i} \\right\\rceil = \\left\\lfloor \\text{input}_{i} \\right\\rfloor + 1

    Args:
        x (oneflow.Tensor): A Tensor.
    
    Returns:
        oneflow.Tensor: The result Tensor

    For example: 


    .. code-block:: python 
        
        >>> import oneflow as flow
        >>> import numpy as np   
        >>> x = flow.Tensor(np.array([0.1, -2, 3.4]).astype(np.float32))
        >>> y = flow.F.ceil(x)
        >>> print(y.shape)
        flow.Size([3])
        >>> print(y.numpy())
        [ 1. -2.  4.]


        >>> x = flow.Tensor(np.array([[[2.2, 4.4, 6.5],[7.1, 8.2, 9.3]],[[10.6,11.2,12.2],[13.5,14.8,15.9]]]).astype(np.float32))
        >>> y = flow.F.ceil(x)
        >>> print(y.shape)
        flow.Size([2, 2, 3])
        >>> print(y.numpy())
        [[[ 3.  5.  7.]
          [ 8.  9. 10.]]
        <BLANKLINE>
         [[11. 12. 13.]
          [14. 15. 16.]]]

    """,
)
add_docstr(
    oneflow.F.broadcast_add,
    r""" 
    broadcast_add(x: Tensor,y : Tensor) -> Tensor
    
    Returns a new tensor of the element-wise sum of the input arrays `x` and `y` with broadcasting.

    .. math::
        out = x + y

    Args:
        x (oneflow.Tensor): A Tensor.
        y (oneflow.Tensor): A Tensor.

    Returns:
        oneflow.Tensor: element-wise sum of the input arrays `x` and `y` with broadcasting.

    For example: 


    .. code-block:: python 

        >>> import oneflow as flow
        >>> import numpy as np
        >>> x = flow.Tensor(np.array([[2], [1], [3]]).astype(np.float32))
        >>> print(x.numpy())
        [[2.]
         [1.]
         [3.]]
        >>> y = flow.Tensor(np.array([[0,2,1,6], [1,0,2,1], [2,3,4,0]]).astype(np.float32))
        >>> y
        tensor([[0., 2., 1., 6.],
                [1., 0., 2., 1.],
                [2., 3., 4., 0.]], dtype=oneflow.float32)
        >>> z = flow.F.broadcast_add(x,y)
        >>> print(z.shape)
        flow.Size([3, 4])
        >>> print(z.numpy())
        [[2. 4. 3. 8.]
         [2. 1. 3. 2.]
         [5. 6. 7. 3.]]

    The documentation is referenced from: https://mxnet.apache.org/versions/1.6/api/r/docs/api/
    """,
)


add_docstr(
    oneflow.F.broadcast_div,
    r""" 
    broadcast_div(x: Tensor,y : Tensor) -> Tensor
    
    Returns element-wise division of the input arrays `x` and `y` with broadcasting.

    .. math::
        out = \frac{x}{y}

    Args:
        x (oneflow.Tensor): A Tensor.
        y (oneflow.Tensor): A Tensor.

    Returns:
        oneflow.Tensor: element-wise division of the input arrays `x` and `y` with broadcasting

    For example: 


    .. code-block:: python 

        >>> import oneflow as flow
        >>> import numpy as np
        >>> x = flow.Tensor(np.array([[6,6,6], [6,6,6]]).astype(np.float32))
        >>> x
        tensor([[6., 6., 6.],
                [6., 6., 6.]], dtype=oneflow.float32)
        >>> y = flow.Tensor(np.array([[2],[3]]).astype(np.float32))
        >>> y
        tensor([[2.],
                [3.]], dtype=oneflow.float32)
        >>> z = flow.F.broadcast_div(x,y)
        >>> print(z.shape)
        flow.Size([2, 3])
        >>> print(z.numpy())
        [[3. 3. 3.]
         [2. 2. 2.]]


    The documentation is referenced from: https://mxnet.apache.org/versions/1.6/api/r/docs/api/
    """,
)


add_docstr(
    oneflow.F.broadcast_greater,
    r""" 
    broadcast_greater(x: Tensor,y: Tensor) -> Tensor
    
    Returns the result of element-wise greater than (>) comparison operation with broadcasting.

    Args:
        x (oneflow.Tensor): A Tensor.
        y (oneflow.Tensor): A Tensor.
        out: the output tensor

    Returns:
        oneflow.Tensor: the result of element-wise greater than (>) comparison operation with broadcasting.

    For example: 


    .. code-block:: python 

        >>> import oneflow as flow
        >>> import numpy as np
        >>> x = flow.Tensor(np.array([[6,6,6], [6,6,6]]).astype(np.float32))
        >>> x
        tensor([[6., 6., 6.],
                [6., 6., 6.]], dtype=oneflow.float32)
        >>> y = flow.Tensor(np.array([[9],[3]]).astype(np.float32))
        >>> y
        tensor([[9.],
                [3.]], dtype=oneflow.float32)
        >>> z = flow.F.broadcast_greater(x,y)
        >>> print(z.shape)
        flow.Size([2, 3])
        >>> print(z.numpy())
        [[0 0 0]
         [1 1 1]]

    
    The documentation is referenced from: https://mxnet.apache.org/versions/1.6/api/r/docs/api/
    """,
)

add_docstr(
    oneflow.F.add_scalar_by_tensor,
    r""" 
    add_scalar_by_tensor(x: Tensor, y: Tensor, Bool inplace=False) -> Tensor
    
    Adds the element of `y` (scalar) to each element of the input tensor `x` and return a new Tensor 

    Args:
        x (oneflow.Tensor): A Tensor.
        y (oneflow.Tensor): A Tensor.
        inplace(Bool): if true, will do inplace.Default False 

    For example: 


    .. code-block:: python 

        >>> import oneflow as flow
        >>> import numpy as np
        >>> x = flow.Tensor(np.array([[6,2,0], [-1,5,3]]).astype(np.float32))
        >>> x
        tensor([[ 6.,  2.,  0.],
                [-1.,  5.,  3.]], dtype=oneflow.float32)
        >>> y = flow.Tensor(np.array([2]).astype(np.float32))
        >>> print(y.numpy())
        [2.]
        >>> z = flow.F.add_scalar_by_tensor(x,y,True)
        >>> print(z.shape)
        flow.Size([2, 3])
        >>> print(z.numpy())
        [[8. 4. 2.]
         [1. 7. 5.]]

    """,
)

>>>>>>> 042db109
<|MERGE_RESOLUTION|>--- conflicted
+++ resolved
@@ -49,7 +49,6 @@
 )
 add_docstr(
     oneflow.F.cos,
-<<<<<<< HEAD
     r"""
     cos(x: Tensor) -> Tensor
 
@@ -75,9 +74,6 @@
         tensor([0.1394, 0.2957, 0.6553, 0.5574], dtype=oneflow.float32)
     
     """,
-)
-=======
-    "\n    cos(x: Tensor) -> Tensor\n\n    Returns a new tensor with the cosine  of the elements of :attr:`input`.\n    \n    .. math::\n        \\text{y}_{i} = \\cos(\\text{x}_{i})\n\n    Args:\n        x (Tensor): the input tensor.\n\n    For example:\n\n    .. code-block:: python\n\n        >>> import oneflow as flow\n        >>> import numpy as np\n        >>> x = np.array([1.4309,  1.2706, -0.8562,  0.9796])\n        >>> x = flow.Tensor(x, dtype=flow.float32)\n        >>> y = flow.F.cos(x)\n        >>> y\n        tensor([0.1394, 0.2957, 0.6553, 0.5574], dtype=oneflow.float32)\n\n",
 )
 add_docstr(
     oneflow.F.ceil,
@@ -294,4 +290,3 @@
     """,
 )
 
->>>>>>> 042db109
