"""
Copyright 2020 The OneFlow Authors. All rights reserved.

Licensed under the Apache License, Version 2.0 (the "License");
you may not use this file except in compliance with the License.
You may obtain a copy of the License at

    http://www.apache.org/licenses/LICENSE-2.0

Unless required by applicable law or agreed to in writing, software
distributed under the License is distributed on an "AS IS" BASIS,
WITHOUT WARRANTIES OR CONDITIONS OF ANY KIND, either express or implied.
See the License for the specific language governing permissions and
limitations under the License.
"""
import oneflow
from oneflow.framework.docstr.utils import add_docstr

add_docstr(
    oneflow.abs,
    """Return the absolute value of each element in input tensor:math:`y = |x|` element-wise.

    Args:
        input (Tensor): the input tensor.

    For example:

    .. code-block:: python

        >>> import oneflow as flow
        >>> import numpy as np

        >>> x = flow.tensor(np.array([-1, 2, -3, 4]).astype(np.float32))
        >>> flow.abs(x)
        tensor([1., 2., 3., 4.], dtype=oneflow.float32)
    
    """,
)

add_docstr(
    oneflow.add,
    """Computes the addition of `input` by `other` for each element, scalar and broadcast promotation are supported.
    The formula is:

    .. math::
        out = input + other

    For example:

    .. code-block:: python

        >>> import numpy as np
        >>> import oneflow as flow
        
        # element-wise add
        >>> x = flow.tensor(np.random.randn(2,3), dtype=flow.float32)
        >>> y = flow.tensor(np.random.randn(2,3), dtype=flow.float32)
        >>> out = flow.add(x, y).numpy()
        >>> out.shape
        (2, 3)

        # scalar add
        >>> x = 5
        >>> y = flow.tensor(np.random.randn(2,3), dtype=flow.float32)
        >>> out = flow.add(x, y).numpy()
        >>> out.shape
        (2, 3)

        # broadcast add
        >>> x = flow.tensor(np.random.randn(1,1), dtype=flow.float32)
        >>> y = flow.tensor(np.random.randn(2,3), dtype=flow.float32)
        >>> out = flow.add(x, y).numpy()
        >>> out.shape
        (2, 3)

    """,
)

add_docstr(
    oneflow.div,
    """Computes the division of input by other for each element, scalar and broadcast promotation are supported.
    The formula is:

    .. math::
        out = \\frac{input}{other}
    
    Args:
        input (Union[int, float, oneflow.Tensor]): input.
        other (Union[int, float, oneflow.Tensor]): other.
    
    For example:

    .. code-block:: python

        >>> import numpy as np
        >>> import oneflow as flow
        
        # element-wise divide
        >>> input = flow.tensor(np.random.randn(2,3), dtype=flow.float32)
        >>> other = flow.tensor(np.random.randn(2,3), dtype=flow.float32)
        >>> out = flow.div(input,other).numpy()
        >>> out.shape
        (2, 3)

        # scalar divide
        >>> input = 5
        >>> other = flow.tensor(np.random.randn(2,3), dtype=flow.float32)
        >>> out = flow.div(input,other).numpy()
        >>> out.shape
        (2, 3)

        # broadcast divide
        >>> input = flow.tensor(np.random.randn(1,1), dtype=flow.float32)
        >>> other = flow.tensor(np.random.randn(2,3), dtype=flow.float32)
        >>> out = flow.div(input,other).numpy()
        >>> out.shape 
        (2, 3)

    """,
)

add_docstr(
    oneflow.mul,
    """Computes the multiplication of input by other for each element, scalar and broadcast promotation are supported.
    
    The formula is:

    .. math::
        out = input \\times other
    
    For example:

    .. code-block:: python

        >>> import numpy as np
        >>> import oneflow as flow
        
        # element-wise multiply
        >>> input = flow.tensor(np.random.randn(2,3), dtype=flow.float32)
        >>> other = flow.tensor(np.random.randn(2,3), dtype=flow.float32)
        >>> out = flow.mul(input,other).numpy()
        >>> out.shape
        (2, 3)

        # scalar mutiply
        >>> input = 5
        >>> other = flow.tensor(np.random.randn(2,3), dtype=flow.float32)
        >>> out = flow.mul(input,other).numpy()
        >>> out.shape
        (2, 3)

        # broadcast mutiply
        >>> input = flow.tensor(np.random.randn(1,1), dtype=flow.float32)
        >>> other = flow.tensor(np.random.randn(2,3), dtype=flow.float32)
        >>> out = flow.mul(input,other).numpy()
        >>> out.shape 
        (2, 3)

    """,
)

add_docstr(
    oneflow.reciprocal,
    """Computes the safe reciprocal of x. If x is zero, the reciprocal will
    be also set to zero.

    For example:

    .. code-block:: python

        >>> import numpy as np
        >>> import oneflow as flow
        
        >>> x = flow.tensor(np.array([[1, 2, 3], [4, 5, 6]]), dtype=flow.float32)
        >>> out = flow.reciprocal(x)
        >>> out.numpy()
        array([[1.        , 0.5       , 0.33333334],
               [0.25      , 0.2       , 0.16666667]], dtype=float32)
    """,
)

add_docstr(
    oneflow.sub,
    """Computes the subtraction of input by other for each element, scalar and broadcast promotation are supported.
    The formula is:

    .. math::
        out = input - other
    
    For example:

    .. code-block:: python

        >>> import numpy as np
        >>> import oneflow as flow
        
        # element-wise subtract
        >>> input = flow.tensor(np.random.randn(2,3), dtype=flow.float32)
        >>> other = flow.tensor(np.random.randn(2,3), dtype=flow.float32)
        >>> out = flow.sub(input,other).numpy()
        >>> out.shape
        (2, 3)

        # scalar subtract
        >>> input = 5
        >>> other = flow.tensor(np.random.randn(2,3), dtype=flow.float32)
        >>> out = flow.sub(input,other).numpy()
        >>> out.shape
        (2, 3)

        # broadcast subtract
        >>> input = flow.tensor(np.random.randn(1,1), dtype=flow.float32)
        >>> other = flow.tensor(np.random.randn(2,3), dtype=flow.float32)
        >>> out = flow.sub(input,other).numpy()
        >>> out.shape
        (2, 3)

    """,
)

add_docstr(
    oneflow.asin,
    """
    Returns a new tensor with the arcsine of the elements of :attr:`input`.

    .. math::
        \\text{out}_{i} = \\sin^{-1}(\\text{input}_{i})

    Args:
        input (Tensor): the input tensor.

    For example:

    .. code-block:: python

        >>> import oneflow as flow
        >>> import numpy as np
        >>> input = flow.tensor(np.array([-0.5,  0.8, 1.0,  -0.8]), dtype=flow.float32)
        >>> output = flow.asin(input)
        >>> output.shape
        flow.Size([4])
        >>> output
        tensor([-0.5236,  0.9273,  1.5708, -0.9273], dtype=oneflow.float32)
        >>> input1 = flow.tensor(np.array([[0.8, 1.0], [-0.6, -1.0]]), dtype=flow.float32)
        >>> output1 = input1.asin()
        >>> output1.shape
        flow.Size([2, 2])
        >>> output1
        tensor([[ 0.9273,  1.5708],
                [-0.6435, -1.5708]], dtype=oneflow.float32)
    """,
)

add_docstr(
    oneflow.asinh,
    """
    Returns a new tensor with the inverse hyperbolic sine of the elements of :attr:`input`.

    .. math::
        \\text{out}_{i} = \\sinh^{-1}(\\text{input}_{i})

    Args:
        input (Tensor): the input tensor.

    For example:

    .. code-block:: python

        >>> import oneflow as flow
        >>> import numpy as np
        >>> input = flow.tensor(np.array([2, 3, 4]), dtype=flow.float32)
        >>> output = flow.asinh(input)
        >>> output.shape
        flow.Size([3])
        >>> output
        tensor([1.4436, 1.8184, 2.0947], dtype=oneflow.float32)

        >>> input1 = flow.tensor(np.array([[-1, 0, -0.4], [5, 7, 0.8]]), dtype=flow.float32)
        >>> output1 = input1.asinh()
        >>> output1.shape
        flow.Size([2, 3])
        >>> output1
        tensor([[-0.8814,  0.0000, -0.3900],
                [ 2.3124,  2.6441,  0.7327]], dtype=oneflow.float32)

    """,
)

add_docstr(
    oneflow.atan,
    """
    Returns a new tensor with the arctangent of the elements of :attr:`input`.

    .. math::
        \\text{out}_{i} = \\tan^{-1}(\\text{input}_{i})

    Args:
        input (Tensor): the input tensor.

    For example:

    .. code-block:: python
    
        >>> import oneflow as flow
        >>> import numpy as np
        >>> input = flow.tensor(np.array([0.5, 0.6, 0.7]), dtype=flow.float32)
        >>> output = flow.atan(input)
        >>> output.shape
        flow.Size([3])
        
    """,
)

add_docstr(
    oneflow.ceil,
    """Returns a new tensor with the ceil of the elements of :attr:`input`,
    the smallest integer greater than or equal to each element.

    The equation is: 

    .. math::
        \\text{out}_{i} = \\left\\lceil \\text{input}_{i} \\right\\rceil = \\left\\lfloor \\text{input}_{i} \\right\\rfloor + 1

    Args:
        input (oneflow.Tensor): A Tensor.
    
    Returns:
        oneflow.Tensor: The result Tensor

    For example: 


    .. code-block:: python 
        
        >>> import oneflow as flow
        >>> import numpy as np   
        >>> x = flow.tensor(np.array([0.1, -2, 3.4]).astype(np.float32))
        >>> y = flow.ceil(x)
        >>> y.shape
        flow.Size([3])
        >>> y
        tensor([ 1., -2.,  4.], dtype=oneflow.float32)
        >>> x = flow.tensor(np.array([[2.5, 4.6, 0.6],[7.8, 8.3, 9.2]]).astype(np.float32))
        >>> y = x.ceil()
        >>> y.shape
        flow.Size([2, 3])
        >>> y
        tensor([[ 3.,  5.,  1.],
                [ 8.,  9., 10.]], dtype=oneflow.float32)
        >>> x = flow.tensor(np.array([[[2.2, 4.4, 6.5],[7.1, 8.2, 9.3]],[[10.6,11.2,12.2],[13.5,14.8,15.9]]]).astype(np.float32))
        >>> y = flow.ceil(x)
        >>> y.shape
        flow.Size([2, 2, 3])
        >>> y
        tensor([[[ 3.,  5.,  7.],
                 [ 8.,  9., 10.]],
        <BLANKLINE>
                [[11., 12., 13.],
                 [14., 15., 16.]]], dtype=oneflow.float32)

    """,
)

add_docstr(
    oneflow.log1p,
    """Returns a new tensor with the natural logarithm of (1 + input).

    .. math::
        \\text{out}_{i}=\\log_e(1+\\text{input}_{i})

    For example:

    .. code-block:: python

        >>> import oneflow as flow
        >>> import numpy as np
        >>> x = flow.tensor(np.array([1.3, 1.5, 2.7]), dtype=flow.float32)
        >>> out = flow.log1p(x)
        >>> out
        tensor([0.8329, 0.9163, 1.3083], dtype=oneflow.float32)

    """,
)

add_docstr(
    oneflow.exp,
    """

    This operator computes the exponential of Tensor.

    The equation is:

    .. math::

        out = e^x

    Args:
        x (oneflow.Tensor): A Tensor

    Returns:
        oneflow.Tensor: The result Tensor

    For example:

    .. code-block:: python

        >>> import numpy as np
        >>> import oneflow as flow
        
        >>> x = flow.tensor(np.array([1, 2, 3]).astype(np.float32), dtype=flow.float32)
        >>> y = flow.exp(x)
        >>> y
        tensor([ 2.7183,  7.3891, 20.0855], dtype=oneflow.float32)

    """,
)

add_docstr(
    oneflow.acos,
    """
    Returns a new tensor with the inverse cosine of the elements of :attr:`input`.

    .. math::
        \\text{out}_{i} = \\arccos(\\text{input}_{i})

    Args:
        input (Tensor): the input tensor.

    For example:

    .. code-block:: python

        >>> import oneflow as flow
        >>> import numpy as np

        >>> arr = np.array([0.5, 0.6, 0.7])
        >>> input = flow.tensor(arr, dtype=flow.float32)
        >>> output = flow.acos(input)
        >>> output
        tensor([1.0472, 0.9273, 0.7954], dtype=oneflow.float32)
    """,
)

add_docstr(
    oneflow.acosh,
    """
    Returns a new tensor with the inverse hyperbolic cosine of the elements of :attr:`input`.

    .. math::

        \\text{out}_{i} = \\cosh^{-1}(\\text{input}_{i})

    Args:
        input (Tensor): the input tensor.

    For example:

    .. code-block:: python

        >>> import oneflow as flow
        >>> import numpy as np
        >>> x1 = flow.tensor(np.array([2, 3, 4]).astype(np.float32))
        >>> out1 = flow.acosh(x1)
        >>> out1
        tensor([1.3170, 1.7627, 2.0634], dtype=oneflow.float32)
        >>> x2 = flow.tensor(np.array([1.5, 2.6, 3.7]).astype(np.float32),device=flow.device('cuda'))
        >>> out2 = flow.acosh(x2)
        >>> out2
        tensor([0.9624, 1.6094, 1.9827], device='cuda:0', dtype=oneflow.float32)
    """,
)

add_docstr(
    oneflow.atanh,
    """Returns a new tensor with the inverse hyperbolic tangent of the elements of :attr:`input`.

    .. math::
        \\text{out}_{i} = \\tanh^{-1}(\\text{input}_{i})

    Args:
        input (Tensor): the input tensor.

    For example:

    .. code-block:: python

        >>> import oneflow as flow
        >>> import numpy as np
        >>> np_arr = np.array([0.5, 0.6, 0.7]).astype(np.float32)
        >>> input = flow.tensor(np_arr, dtype=flow.float32)
        >>> output = flow.atanh(input)
        >>> output
        tensor([0.5493, 0.6931, 0.8673], dtype=oneflow.float32)

    """,
)

add_docstr(
    oneflow.sign,
    """Computes the sign of Tensor.

    .. math::

        \\text{out}_{i}  = \\text{sgn}(\\text{input}_{i})

    Args:
        input (Tensor): the input tensor.

    For example:

    .. code-block:: python

        >>> import oneflow as flow
        >>> import numpy as np
        >>> x1 = flow.tensor(np.array([-2, 0, 2]).astype(np.float32))
        >>> out1 = flow.sign(x1)
        >>> out1.numpy()
        array([-1.,  0.,  1.], dtype=float32)
        >>> x2 = flow.tensor(np.array([-3.2, -4.5, 5.8]).astype(np.float32),device=flow.device('cuda'))
        >>> out2 = flow.sign(x2)
        >>> out2.numpy()
        array([-1., -1.,  1.], dtype=float32)

    """,
)

add_docstr(
    oneflow.sinh,
    """Returns a new tensor with the hyperbolic sine of the elements of :attr:`input`.

    .. math::
        \\text{out}_{i} = \\sinh(\\text{input}_{i})

    Args:
        input (Tensor): the input tensor.

    For example:

    .. code-block:: python

        >>> import numpy as np
        >>> import oneflow as flow

        >>> x1 = flow.tensor(np.array([1, 2, 3]), dtype=flow.float32)
        >>> x2 = flow.tensor(np.array([1.53123589,0.54242598,0.15117185]), dtype=flow.float32)
        >>> x3 = flow.tensor(np.array([1,0,-1]), dtype=flow.float32)

        >>> flow.sinh(x1).numpy()
        array([ 1.1752012,  3.6268604, 10.017875 ], dtype=float32)
        >>> flow.sinh(x2).numpy()
        array([2.20381  , 0.5694193, 0.1517483], dtype=float32)
        >>> flow.sinh(x3).numpy()
        array([ 1.1752012,  0.       , -1.1752012], dtype=float32)

    """,
)

add_docstr(
    oneflow.tan,
    """Returns  the tan value of the elements of :attr:`input`.

    .. math::
        \\text{out}_{i} = \\tan(\\text{input}_{i})

    Args:
        input (Tensor): the input tensor.

    For example:

    .. code-block:: python

        >>> import oneflow as flow
        >>> import numpy as np
        >>> np_arr = np.array([-1/4*np.pi, 0, 1/4*np.pi]).astype(np.float32)
        >>> input = flow.tensor(np_arr, dtype=flow.float32)
        >>> output = flow.tan(input)
        >>> output
        tensor([-1.,  0.,  1.], dtype=oneflow.float32)

    """,
)

add_docstr(
    oneflow._C.sin,
    """
    sin(x: Tensor) -> Tensor

    Returns a new tensor with the sine of the elements of :attr:`input`.

    .. math::

        \text{y}_{i} = \sin(\text{x}_{i})

    Args:
        x (Tensor): the input tensor.

    For example:

    .. code-block:: python

        >>> import oneflow as flow
        >>> import numpy as np

        >>> x1 = flow.tensor(np.array([-0.5461,  0.1347, -2.7266, -0.2746]).astype(np.float32))
        >>> y1 = flow._C.sin(x1)
        >>> y1
        tensor([-0.5194,  0.1343, -0.4032, -0.2712], dtype=oneflow.float32)
        >>> x2 = flow.tensor(np.array([-1.4, 2.6, 3.7]).astype(np.float32), device=flow.device('cuda'))
        >>> y2 = flow._C.sin(x2)
        >>> y2
        tensor([-0.9854,  0.5155, -0.5298], device='cuda:0', dtype=oneflow.float32)
    """,
)

add_docstr(
    oneflow.clamp,
    """
    Clamp all elements in :attr:`input` into the range `[` :attr:`min`, :attr:`max` `]` and return
    a resulting tensor:

    .. math::
        y_i = \\begin{cases}
            \\text{min} & \\text{if } x_i < \\text{min} \\\\
            x_i & \\text{if } \\text{min} \\leq x_i \\leq \\text{max} \\\\
            \\text{max} & \\text{if } x_i > \\text{max}
        \\end{cases}

    If :attr:`input` is of type `FloatTensor` or `DoubleTensor`, args :attr:`min`
    and :attr:`max` must be real numbers, otherwise they should be integers.

    Args:
        input (Tensor): the input tensor.
        min (Number): lower-bound of the range to be clamped to. Defaults to None.
        max (Number): upper-bound of the range to be clamped to. Defaults to None.
        out (Tensor, optional): the output tensor.

    For example:


    .. code-block:: python

        >>> import oneflow as flow
        >>> import numpy as np
        >>> arr = np.array([0.2, 0.6, -1.5, -0.3])
        >>> input = flow.tensor(arr, dtype=flow.float32)
        >>> output = flow.clamp(input, min=-0.5, max=0.5)
        >>> output
        tensor([ 0.2000,  0.5000, -0.5000, -0.3000], dtype=oneflow.float32)

        >>> arr = np.array([0.2, 0.6, -1.5, -0.3])
        >>> input = flow.tensor(arr, dtype=flow.float32)
        >>> output = flow.clamp(input, min=None, max=0.5)
        >>> output
        tensor([ 0.2000,  0.5000, -1.5000, -0.3000], dtype=oneflow.float32)

        >>> arr = np.array([0.2, 0.6, -1.5, -0.3])
        >>> input = flow.tensor(arr, dtype=flow.float32)
        >>> output = flow.clamp(input, min=-0.5, max=None)
        >>> output
        tensor([ 0.2000,  0.6000, -0.5000, -0.3000], dtype=oneflow.float32)

    """,
)

add_docstr(
    oneflow.cos,
    """
    Returns a new tensor with the cosine  of the elements of :attr:`input`.
    
    .. math::
        \\text{out}_{i} = \\cos(\\text{input}_{i})

    Args:
        input (Tensor): the input tensor.

    For example:

    .. code-block:: python

        >>> import oneflow as flow
        >>> import numpy as np
        >>> arr = np.array([1.4309,  1.2706, -0.8562,  0.9796])
        >>> input = flow.tensor(arr, dtype=flow.float32)
        >>> output = flow.cos(input).numpy()

    """,
)

add_docstr(
    oneflow.cosh,
    """
    Returns a new tensor with the hyperbolic cosine of the elements of :attr:`input`.

    .. math::
        \\text{out}_{i} = \\cosh(\\text{input}_{i})

    Args:
        input (Tensor): the input tensor.

    For example:

    .. code-block:: python

        >>> import numpy as np
        >>> import oneflow as flow
        
        >>> arr = np.array([ 0.1632,  1.1835, -0.6979, -0.7325])
        >>> input = flow.tensor(arr, dtype=flow.float32)
        >>> output = flow.cosh(input).numpy()
        >>> output
        array([1.0133467, 1.7859949, 1.2535787, 1.2804903], dtype=float32)

    """,
)

add_docstr(
    oneflow.erf,
    """Computes the error function of each element. The error function is defined as follows:

    .. math::
            \\operatorname{erf}(x)=\\frac{2}{\\sqrt{\\pi}} \\int_{0}^{x} e^{-t^{2}} d t

    Args:
        x (oneflow.Tensor): A Tensor

    Returns:
        oneflow.Tensor: The result Tensor   
               
    For example:

    .. code-block:: python

        >>> import oneflow as flow
        >>> import numpy as np
        
        >>> x = flow.tensor(np.array([0, -1., 10.]), dtype=flow.float32)
        >>> out = flow.erf(x)
        >>> out.shape
        flow.Size([3])
        >>> out.numpy()
        array([ 0.       , -0.8427008,  1.       ], dtype=float32)

        >>> x = flow.tensor(np.array([[0, -1., 10.], [5, 7, 0.8]]), dtype=flow.float32)
        >>> out = flow.erf(x)
        >>> out.shape
        flow.Size([2, 3])
        >>> out.numpy()
        array([[ 0.        , -0.8427008 ,  1.        ],
               [ 1.        ,  1.        ,  0.74210095]], dtype=float32)

        >>> x = flow.tensor(np.array([[0, -1., 10.], [5, 7, 0.8], [2, 3, 4]]), dtype=flow.float32)
        >>> out = x.erf()
        >>> out.shape
        flow.Size([3, 3])
        >>> out.numpy()
        array([[ 0.        , -0.8427008 ,  1.        ],
               [ 1.        ,  1.        ,  0.74210095],
               [ 0.9953223 ,  0.9999779 ,  1.        ]], dtype=float32)

    """,
)

add_docstr(
    oneflow.erfc,
    """Computes the complementary error function of each element of input. The complementary error 
    function is defined as follows:

    .. math::
            \\operatorname{erfc}(x)=1-\\frac{2}{\\sqrt{\\pi}} \\int_{0}^{x} e^{-t^{2}} d t

    Args:
        x (oneflow.Tensor): A Tensor

    Returns:
        oneflow.Tensor: The result Tensor

    For example:

    .. code-block:: python

        >>> import oneflow as flow
        >>> import numpy as np
        
        >>> x = flow.tensor(np.array([0, -1., 10.]), dtype=flow.float32)
        >>> out = flow.erfc(x)
        >>> out
        tensor([1.0000e+00, 1.8427e+00, 2.8026e-45], dtype=oneflow.float32)

        >>> x = flow.tensor(np.array([[0, -1., 10.], [5, 7, 0.8]]), dtype=flow.float32)
        >>> out = flow.erfc(x)
        >>> out
        tensor([[1.0000e+00, 1.8427e+00, 2.8026e-45],
                [1.5375e-12, 4.1838e-23, 2.5790e-01]], dtype=oneflow.float32)
        
    """,
)

add_docstr(
    oneflow.expm1,
    """Returns a new tensor with the exponential of the elements minus 1
    of :attr:`input`.


    The equation is: 

    .. math::
        y_{i} = e^{x_{i}} - 1

    Args:
        input (oneflow.Tensor): A Tensor.
    
    Returns:
        oneflow.Tensor: The result Tensor
<<<<<<< HEAD

    For example: 

    .. code-block:: python 
        
        >>> import oneflow as flow
        >>> import numpy as np
        >>> x = flow.tensor(np.array([1, 2, 3]).astype(np.float32))
        >>> y = flow.expm1(x)
        >>> y.shape
        flow.Size([3])
        >>> y
        tensor([ 1.7183,  6.3891, 19.0855], dtype=oneflow.float32)

=======
>>>>>>> 2c81c907

    For example: 

    .. code-block:: python 
        
        >>> import oneflow as flow
        >>> import numpy as np
        >>> x = flow.tensor(np.array([1, 2, 3]).astype(np.float32))
        >>> y = flow.expm1(x)
        >>> y.shape
        flow.Size([3])
        >>> y
<<<<<<< HEAD
        tensor([[6.3891e+00, 5.3598e+01, 4.0243e+02],
                [1.0956e+03, 2.9800e+03, 8.1021e+03]], dtype=oneflow.float32)


=======
        tensor([ 1.7183,  6.3891, 19.0855], dtype=oneflow.float32)
>>>>>>> 2c81c907

        >>> x = flow.tensor(np.array([[[2, 4, 6],[7, 8, 9]],[[10,11,12],[13,14,15]]]).astype(np.float32))
        >>> y = flow.expm1(x)
        >>> print(y.shape)
        flow.Size([2, 2, 3])
        >>> print(y.numpy())
        [[[6.3890562e+00 5.3598152e+01 4.0242880e+02]
          [1.0956332e+03 2.9799580e+03 8.1020840e+03]]
        <BLANKLINE>
         [[2.2025465e+04 5.9873141e+04 1.6275380e+05]
          [4.4241238e+05 1.2026032e+06 3.2690165e+06]]]


    """,
)

add_docstr(
    oneflow.fmod,
    """
    fmod(input, other, *, out=None) -> Tensor

    Computes the element-wise remainder of division.

    The dividend and divisor may contain both for integer and floating point
    numbers. The remainder has the same sign as the dividend :attr:`input`.

    Supports broadcasting to a common shape, integer and float inputs.


    Args:
        input (Tensor): the dividend
        other (Tensor or Scalar): the divisor

    Keyword args:
        out (Tensor, optional): the output tensor.

    Example::

        >>> import oneflow as flow
        >>> flow.fmod(flow.tensor([-3., -2, -1, 1, 2, 3], dtype=flow.float32), 2.)
        tensor([-1., -0., -1.,  1.,  0.,  1.], dtype=oneflow.float32)
        >>> flow.fmod(flow.tensor([1, 2, 3, 4, 5.], dtype=flow.float32), 1.5)
        tensor([1.0000, 0.5000, 0.0000, 1.0000, 0.5000], dtype=oneflow.float32)
        >>> flow.fmod(flow.tensor([1, 2, 3, 4., -5]), flow.tensor([4, 2, 1, 3., 1]))
        tensor([1., 0., 0., 1., -0.], dtype=oneflow.float32)

    """,
)

add_docstr(
    oneflow.log,
    """
    Returns a new tensor with the natural logarithm of the elements of :attr:`input`.
    
    .. math::
        y_{i} = \\log_{e} (x_{i})

    Args:
        input (Tensor): the input tensor.
    
    For example:

    .. code-block:: python

        >>> import oneflow as flow
        >>> import numpy as np
        >>> arr = np.random.randn(2, 3, 4, 5)
        >>> input = flow.tensor(arr, dtype=flow.float32)
        >>> output = flow.log(input)


    """,
)

add_docstr(
    oneflow.minimum,
    """Computes the element-wise minimum of x and y.

    For example:

    .. code-block:: python

        >>> import numpy as np
        >>> import oneflow as flow

        >>> x = flow.tensor((1, 2, -1), dtype=flow.float32)
        >>> y = flow.tensor((3, 0, 4), dtype=flow.float32)
        >>> flow.minimum(x, y)
        tensor([ 1.,  0., -1.], dtype=oneflow.float32)

        >>> x = flow.tensor((1,), dtype=flow.float32)
        >>> y = flow.tensor((3, 0, 4), dtype=flow.float32)
        >>> flow.minimum(x, y)
        tensor([1., 0., 1.], dtype=oneflow.float32)
    """,
)

add_docstr(
    oneflow.maximum,
    """Computes the element-wise maximum of x and y.

    For example:

    .. code-block:: python

        >>> import numpy as np
        >>> import oneflow as flow

        >>> x = flow.tensor((1, 2, -1), dtype=flow.float32)
        >>> y = flow.tensor((3, 0, 4), dtype=flow.float32)
        >>> flow.maximum(x, y)
        tensor([3., 2., 4.], dtype=oneflow.float32)

        >>> x = flow.tensor((1,), dtype=flow.float32)
        >>> y = flow.tensor((3, 0, 4), dtype=flow.float32)
        >>> flow.maximum(x, y)
        tensor([3., 1., 4.], dtype=oneflow.float32)
    """,
)

add_docstr(
    oneflow.pow,
    """Takes the power of each element in input with exponent and returns a tensor with the result. Exponent can be either a single float number, a single int number, or a tensor with the same shape as input.
    When exponent is a scalar value, the operation applied is:

    .. math::
        \\text{out}_i = x_i ^ \\text{exponent}
\u200b
    When exponent is a tensor, the operation applied is:

    .. math::
        \\text{out}_i = x_i ^ {\\text{exponent}_i}

    Args:
        - input (Tensor): the input tensor.
        - exponent (int, float, Tensor): the exponent.

    Returns:
        Tensor: The result of variance on the specified axis of input Tensor

    For example:

    .. code-block:: python

        >>> import oneflow as flow
        >>> import numpy as np
        
        >>> x = flow.tensor(np.array([1.0, 2.0, 3.0, 4.0, 5.0, 6.0]), dtype=flow.float32)
        >>> out = flow.pow(x, 2)
        >>> out
        tensor([ 1.,  4.,  9., 16., 25., 36.], dtype=oneflow.float32)

        >>> x = flow.tensor(np.array([1.0, 2.0, 3.0, 4.0]), dtype=flow.float32)
        >>> y = flow.tensor(np.array([1.0, 2.0, 3.0, 4.0]), dtype=flow.float32)
        >>> out = flow.pow(x, y)
        >>> out
        tensor([  1.,   4.,  27., 256.], dtype=oneflow.float32)
        
    """,
)

add_docstr(
    oneflow.rsqrt,
    """Returns a new tensor with the reciprocal of the square-root of each of
        the elements of :attr:`input`.

        .. math::
            \\text{out}_{i} = \\frac{1}{\\sqrt{\\text{input}_{i}}}

        Args:
            input (Tensor): the input tensor.

         For example:

        .. code-block:: python

            >>> import oneflow as flow
            >>> import numpy as np
            
            >>> a = flow.tensor(np.array([1.0, 2.0, 3.0]), dtype=flow.float32)
            >>> out = flow.rsqrt(a).numpy()
            >>> out
            array([1.        , 0.70710677, 0.57735026], dtype=float32)
    """,
)

add_docstr(
    oneflow.sqrt,
    """Returns a new tensor with the square-root of the elements of :attr:`input`.

        .. math::
            \\text{out}_{i} = \\sqrt{\\text{input}_{i}}

        Args:
            input (Tensor): the input tensor.

         For example:

        .. code-block:: python

            >>> import oneflow as flow
            >>> import numpy as np
            
            >>> arr = np.array([1.0, 2.0, 3.0])
            >>> input = flow.tensor(arr, dtype=flow.float32)
            >>> output = flow.sqrt(input).numpy()
            >>> output
            array([1.       , 1.4142135, 1.7320508], dtype=float32)
        """,
)


add_docstr(
    oneflow.square,
    """Returns a new tensor with the square of the elements of :attr:`input`.

        .. math::
            \\text{out}_{i} = \\sqrt{\\text{input}_{i}}

        Args:
            input (Tensor): the input tensor.

         For example:

        .. code-block:: python

            >>> import oneflow as flow
            >>> import numpy as np
            
            >>> arr = np.array([1.0, 2.0, 3.0])
            >>> input = flow.tensor(arr, dtype=flow.float32)
            >>> output = flow.square(input).numpy()
            >>> output
            array([1., 4., 9.], dtype=float32)
        """,
)

add_docstr(
    oneflow.matmul,
    """This operator applies matrix multiplication to two Tensor.

    Args:
        a (oneflow.Tensor): A Tensor
        b (oneflow.Tensor): A Tensor

    Returns:
        oneflow.Tensor: The result Tensor

    For example:

    .. code-block:: python

        >>> import oneflow as flow
        >>> import numpy as np
        >>> input1 = flow.tensor(np.random.randn(2, 6), dtype=flow.float32)
        >>> input2 = flow.tensor(np.random.randn(6, 5), dtype=flow.float32)
        >>> of_out = flow.matmul(input1, input2)
        >>> of_out.shape
        flow.Size([2, 5])

    """,
)

add_docstr(
    oneflow.round,
    """This operator rounds the value of Blob to the nearest integer.
    Args:
        input (oneflow.Tensor): A Tensor
    Returns:
        oneflow.Tensor: The result Tensor
    For example:

    .. code-block:: python

        >>> import oneflow as flow
        >>> import numpy as np
        >>> x1 = flow.tensor(np.array([1.49999, 1.500001, 2.7]).astype(np.float32))
        >>> out1 = flow.round(x1)
        >>> out1.numpy()
        array([1., 2., 3.], dtype=float32)
        >>> x2 = flow.tensor(np.array([2.499999, 7.5000001, 5.3, 6.8]).astype(np.float32))
        >>> out2 = flow.round(x2)
        >>> out2.numpy()
        array([2., 8., 5., 7.], dtype=float32)

    """,
)<|MERGE_RESOLUTION|>--- conflicted
+++ resolved
@@ -811,7 +811,6 @@
     
     Returns:
         oneflow.Tensor: The result Tensor
-<<<<<<< HEAD
 
     For example: 
 
@@ -825,29 +824,6 @@
         flow.Size([3])
         >>> y
         tensor([ 1.7183,  6.3891, 19.0855], dtype=oneflow.float32)
-
-=======
->>>>>>> 2c81c907
-
-    For example: 
-
-    .. code-block:: python 
-        
-        >>> import oneflow as flow
-        >>> import numpy as np
-        >>> x = flow.tensor(np.array([1, 2, 3]).astype(np.float32))
-        >>> y = flow.expm1(x)
-        >>> y.shape
-        flow.Size([3])
-        >>> y
-<<<<<<< HEAD
-        tensor([[6.3891e+00, 5.3598e+01, 4.0243e+02],
-                [1.0956e+03, 2.9800e+03, 8.1021e+03]], dtype=oneflow.float32)
-
-
-=======
-        tensor([ 1.7183,  6.3891, 19.0855], dtype=oneflow.float32)
->>>>>>> 2c81c907
 
         >>> x = flow.tensor(np.array([[[2, 4, 6],[7, 8, 9]],[[10,11,12],[13,14,15]]]).astype(np.float32))
         >>> y = flow.expm1(x)
