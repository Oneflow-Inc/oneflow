--- conflicted
+++ resolved
@@ -74,12 +74,9 @@
 from .searchsorted import *
 from .amin import *
 from .deconv import *
-<<<<<<< HEAD
 from .inv import *
-=======
 from .logical_ops import *
 from .distance import *
 from .addcdiv import *
 from .hann_window import *
-from .convolution import *
->>>>>>> 952d1a1f
+from .convolution import *