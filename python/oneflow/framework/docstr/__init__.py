--- conflicted
+++ resolved
@@ -35,9 +35,6 @@
 from .trigonometric_ops import *
 from .tensor_ops import *
 from .meshgrid import *
-<<<<<<< HEAD
 from .dataset import *
-=======
 from .bmm import *
->>>>>>> 6305cdbd
 from .flatten import *