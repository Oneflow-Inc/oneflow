"""
Copyright 2020 The OneFlow Authors. All rights reserved.

Licensed under the Apache License, Version 2.0 (the "License");
you may not use this file except in compliance with the License.
You may obtain a copy of the License at

    http://www.apache.org/licenses/LICENSE-2.0

Unless required by applicable law or agreed to in writing, software
distributed under the License is distributed on an "AS IS" BASIS,
WITHOUT WARRANTIES OR CONDITIONS OF ANY KIND, either express or implied.
See the License for the specific language governing permissions and
limitations under the License.
"""
from .math_ops import *
from .random import *
from .conv import *
from .pooling import *
from .activation import *
from .dropout import *
from .vision import *
from .onehot import *
from .comparison import *
from .cast import *
from .constant import *
from .array_ops import *
from .tensor import *
from .comm import *
<<<<<<< HEAD
from .ctc_decode import *
=======
from .placement import *
from .sbp import *
>>>>>>> 6f329d4d
<|MERGE_RESOLUTION|>--- conflicted
+++ resolved
@@ -27,9 +27,6 @@
 from .array_ops import *
 from .tensor import *
 from .comm import *
-<<<<<<< HEAD
 from .ctc_decode import *
-=======
 from .placement import *
-from .sbp import *
->>>>>>> 6f329d4d
+from .sbp import *