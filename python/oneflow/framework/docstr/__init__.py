"""
Copyright 2020 The OneFlow Authors. All rights reserved.

Licensed under the Apache License, Version 2.0 (the "License");
you may not use this file except in compliance with the License.
You may obtain a copy of the License at

    http://www.apache.org/licenses/LICENSE-2.0

Unless required by applicable law or agreed to in writing, software
distributed under the License is distributed on an "AS IS" BASIS,
WITHOUT WARRANTIES OR CONDITIONS OF ANY KIND, either express or implied.
See the License for the specific language governing permissions and
limitations under the License.
"""
from .math_ops import *
from .random import *
from .conv import *
from .pooling import *
from .activation import *
from .dropout import *
from .vision import *
from .norm import *
from .loss import *
from .onehot import *
from .comparison import *
from .cast import *
from .constant import *
from .array_ops import *
from .tensor import *
from .comm import *
from .ctc_decode import *
from .placement import *
from .sbp import *
from .trigonometric_ops import *
from .tensor_ops import *
from .meshgrid import *
from .dataset import *
from .bmm import *
from .flatten import *
from .chunk import *
from .broadcast_like import *
from .arange import *
from .split import *
<<<<<<< HEAD
from .clamp import *
=======
from .swapaxes import *
>>>>>>> a1615c3b
<|MERGE_RESOLUTION|>--- conflicted
+++ resolved
@@ -42,8 +42,5 @@
 from .broadcast_like import *
 from .arange import *
 from .split import *
-<<<<<<< HEAD
 from .clamp import *
-=======
-from .swapaxes import *
->>>>>>> a1615c3b
+from .swapaxes import *