--- conflicted
+++ resolved
@@ -35,8 +35,5 @@
 from .trigonometric_ops import *
 from .tensor_ops import *
 from .meshgrid import *
-<<<<<<< HEAD
 from .dataset import *
-=======
-from .flatten import *
->>>>>>> bbaca39b
+from .flatten import *