--- conflicted
+++ resolved
@@ -45,15 +45,11 @@
 from .clamp import *
 from .erfinv import *
 from .swapaxes import *
-<<<<<<< HEAD
+from .repeat import *
+from .tile import *
 from .tensor_t import *
 from .expand import *
 from .flip import *
 from .in_top_k import *
 from .index_select import *
-from .consistent_cast import *
-=======
-from .repeat import *
-from .tile import *
-from .tensor_t import *
->>>>>>> eda93c29
+from .consistent_cast import *