--- conflicted
+++ resolved
@@ -80,9 +80,5 @@
 from .addcdiv import *
 from .hann_window import *
 from .convolution import *
-<<<<<<< HEAD
 from .linalg import *
-=======
-from .linalg import *
-from .index_add import *
->>>>>>> 22d0ea63
+from .index_add import *