--- conflicted
+++ resolved
@@ -42,8 +42,5 @@
 from .broadcast_like import *
 from .arange import *
 from .split import *
-<<<<<<< HEAD
 from .erfinv import *
-=======
-from .swapaxes import *
->>>>>>> a4085dad
+from .swapaxes import *