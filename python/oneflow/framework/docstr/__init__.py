--- conflicted
+++ resolved
@@ -46,11 +46,8 @@
 from .clamp import *
 from .erfinv import *
 from .swapaxes import *
-<<<<<<< HEAD
 from .amax import *
-=======
 from .unbind import *
->>>>>>> 296e1b08
 from .repeat import *
 from .tile import *
 from .tensor_t import *
