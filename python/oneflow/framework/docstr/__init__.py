--- conflicted
+++ resolved
@@ -40,8 +40,5 @@
 from .flatten import *
 from .chunk import *
 from .broadcast_like import *
-<<<<<<< HEAD
 from .arange import *
-=======
-from .split import *
->>>>>>> 34310f69
+from .split import *