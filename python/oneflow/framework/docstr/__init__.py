--- conflicted
+++ resolved
@@ -75,9 +75,6 @@
 from .amin import *
 from .deconv import *
 from .logical_ops import *
-<<<<<<< HEAD
 from .addcdiv import *
-=======
 from .hann_window import *
->>>>>>> 349b1db1
 from .convolution import *