"""
Copyright 2020 The OneFlow Authors. All rights reserved.

Licensed under the Apache License, Version 2.0 (the "License");
you may not use this file except in compliance with the License.
You may obtain a copy of the License at

    http://www.apache.org/licenses/LICENSE-2.0

Unless required by applicable law or agreed to in writing, software
distributed under the License is distributed on an "AS IS" BASIS,
WITHOUT WARRANTIES OR CONDITIONS OF ANY KIND, either express or implied.
See the License for the specific language governing permissions and
limitations under the License.
"""
from .math_ops import *
from .random import *
from .conv import *
from .pooling import *
from .activation import *
from .dropout import *
from .vision import *
<<<<<<< HEAD
from .loss import *
from .onehot import *
=======
from .onehot import *
from .comparison import *
from .cast import *
from .constant import *
from .array_ops import *
from .tensor import *
>>>>>>> 1cfcd671
<|MERGE_RESOLUTION|>--- conflicted
+++ resolved
@@ -20,14 +20,10 @@
 from .activation import *
 from .dropout import *
 from .vision import *
-<<<<<<< HEAD
 from .loss import *
-from .onehot import *
-=======
 from .onehot import *
 from .comparison import *
 from .cast import *
 from .constant import *
 from .array_ops import *
-from .tensor import *
->>>>>>> 1cfcd671
+from .tensor import *