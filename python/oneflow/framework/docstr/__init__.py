--- conflicted
+++ resolved
@@ -48,12 +48,9 @@
 from .repeat import *
 from .tile import *
 from .tensor_t import *
-<<<<<<< HEAD
 from .masked_fill import *
-=======
 from .expand import *
 from .flip import *
 from .in_top_k import *
 from .index_select import *
-from .consistent_cast import *
->>>>>>> 070d6169
+from .consistent_cast import *