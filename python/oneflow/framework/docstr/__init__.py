--- conflicted
+++ resolved
@@ -35,8 +35,5 @@
 from .trigonometric_ops import *
 from .tensor_ops import *
 from .meshgrid import *
-<<<<<<< HEAD
 from .bmm import *
-=======
-from .flatten import *
->>>>>>> cc17c5a3
+from .flatten import *