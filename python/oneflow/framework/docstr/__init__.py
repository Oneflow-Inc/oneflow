--- conflicted
+++ resolved
@@ -69,10 +69,7 @@
 from .argsort import *
 from .module import *
 from .util_ops import *
-<<<<<<< HEAD
 from .tensordot import *
-=======
 from .searchsorted import *
->>>>>>> 395da408
 from .amin import *
 from .deconv import *