"""
Copyright 2020 The OneFlow Authors. All rights reserved.

Licensed under the Apache License, Version 2.0 (the "License");
you may not use this file except in compliance with the License.
You may obtain a copy of the License at

    http://www.apache.org/licenses/LICENSE-2.0

Unless required by applicable law or agreed to in writing, software
distributed under the License is distributed on an "AS IS" BASIS,
WITHOUT WARRANTIES OR CONDITIONS OF ANY KIND, either express or implied.
See the License for the specific language governing permissions and
limitations under the License.
"""
import oneflow
from oneflow.framework.docstr.utils import add_docstr

add_docstr(
    oneflow._C.triplet_margin_loss,
    r"""    
<<<<<<< HEAD
    oneflow._C.triplet_margin_loss(margin, p, swap, reduction)
    The documentation is referenced from: https://pytorch.org/docs/stable/generated/torch.nn.functional.triplet_margin_loss.html?highlight=triplet_margin_loss
=======
    The documentation is referenced from: https://pytorch.org/docs/1.10/generated/torch.nn.functional.triplet_margin_loss.html.
>>>>>>> ada18d2d

    Creates a criterion that measures the triplet loss given an input
    tensors :math:`x1`, :math:`x2`, :math:`x3` and a margin with a value greater than :math:`0`.
    This is used for measuring a relative similarity between samples. A triplet
    is composed by `a`, `p` and `n` (i.e., `anchor`, `positive examples` and `negative
    examples` respectively). The shapes of all input tensors should be
    :math:`(N, D)`.

    The distance swap is described in detail in the paper `Learning shallow
    convolutional feature descriptors with triplet losses <http://www.bmva.org/bmvc/2016/papers/paper119/index.html>`__ by
    V. Balntas, E. Riba et al.

    The loss function for each sample in the mini-batch is:

    .. math::
        L(a, p, n) = \max \{d(a_i, p_i) - d(a_i, n_i) + {\rm margin}, 0\}


    where

    .. math::
        d(x_i, y_i) = \left\lVert {\bf x}_i - {\bf y}_i \right\rVert_p

    Args:
        margin (float, optional): Default: :math:`1`.
        p (float, optional): The norm degree for pairwise distance. Default: :math:`2.0`.
        swap (bool, optional): The distance swap is described in detail in the paper
            `Learning shallow convolutional feature descriptors with triplet losses` by
            V. Balntas, E. Riba et al. Default: ``False``.
        reduction (string, optional): Specifies the reduction to apply to the output:
            ``'none'`` | ``'mean'`` | ``'sum'``. ``'none'``: no reduction will be applied,
            ``'mean'``: the sum of the output will be divided by the number of
            elements in the output, ``'sum'``: the output will be summed. Note: :attr:`size_average`
            and :attr:`reduce` are in the process of being deprecated, and in the meantime,
            specifying either of those two args will override :attr:`reduction`. Default: ``'mean'``

    Shape:
        - Input: :math:`(N, D)` where :math:`D` is the vector dimension.
        - Output: A Tensor of shape :math:`(N)` if :attr:`reduction` is ``'none'``, or a scalar
          otherwise.

    For example:

    .. code-block:: python

        >>> import oneflow as flow
        >>> import numpy as np
        >>> triplet_loss = flow.nn.TripletMarginLoss(margin=1.0, p=2)
        >>> anchor = np.array([[1, -1, 1],[-1, 1, -1], [1, 1, 1]])
        >>> positive = np.array([[1, 2, 3], [4, 5, 6], [7, 8, 9]])
        >>> negative = np.array([[2, 2, 2], [2, 2, 2], [2, 2, 2]])
        >>> output = triplet_loss(flow.Tensor(anchor), flow.Tensor(positive), flow.Tensor(negative))
        >>> output
        tensor(6.2971, dtype=oneflow.float32)
    
    """,
)

add_docstr(
    oneflow._C.cross_entropy,
    r"""
<<<<<<< HEAD
    oneflow._C.cross_entropy(input, target, weight, ignore_index, reduction)
    The documentation is referenced from: https://pytorch.org/docs/stable/generated/torch.nn.functional.cross_entropy.html?highlight=nn%20functional%20cross_entropy#torch.nn.functional.cross_entropy
=======
    The documentation is referenced from: https://pytorch.org/docs/1.10/generated/torch.nn.functional.cross_entropy.html.
>>>>>>> ada18d2d

    See :class:`~oneflow.nn.CrossEntropyLoss` for details.

    Args:
        input (Tensor) : :math:`(N, C)` where `C = number of classes` or :math:`(N, C, H, W)`
            in case of 2D Loss, or :math:`(N, C, d_1, d_2, ..., d_K)` where :math:`K \geq 1`
            in the case of K-dimensional loss. `input` is expected to contain unnormalized scores
            (often referred to as logits).
        target (Tensor) : If containing class indices, shape :math:`(N)` where each value is
            :math:`0 \leq \text{targets}[i] \leq C-1`, or :math:`(N, d_1, d_2, ..., d_K)` with
            :math:`K \geq 1` in the case of K-dimensional loss. If containing class probabilities,
            same shape as the input.
        weight (Tensor, optional): a manual rescaling weight given to each
            class. If given, has to be a Tensor of size `C`
        ignore_index (int, optional): Specifies a target value that is ignored
            and does not contribute to the input gradient. When :attr:`size_average` is
            ``True``, the loss is averaged over non-ignored targets. Note that
            :attr:`ignore_index` is only applicable when the target contains class indices.
            Default: -100
        reduction (string, optional): Specifies the reduction to apply to the output:
            ``'none'`` | ``'mean'`` | ``'sum'``. ``'none'``: no reduction will be applied,
            ``'mean'``: the sum of the output will be divided by the number of
            elements in the output, ``'sum'``: the output will be summed. Note: :attr:`size_average`
            and :attr:`reduce` are in the process of being deprecated, and in the meantime,
            specifying either of those two args will override :attr:`reduction`. Default: ``'mean'``

    For example:

    .. code-block:: python

        >>> import oneflow as flow
        >>> import oneflow.nn.functional as F
        >>> input = flow.randn(3, 5, requires_grad=True)
        >>> target = flow.ones(3, dtype=flow.int64)
        >>> loss = F.cross_entropy(input, target)
        >>> loss.backward()


    """,
)<|MERGE_RESOLUTION|>--- conflicted
+++ resolved
@@ -19,12 +19,8 @@
 add_docstr(
     oneflow._C.triplet_margin_loss,
     r"""    
-<<<<<<< HEAD
     oneflow._C.triplet_margin_loss(margin, p, swap, reduction)
-    The documentation is referenced from: https://pytorch.org/docs/stable/generated/torch.nn.functional.triplet_margin_loss.html?highlight=triplet_margin_loss
-=======
     The documentation is referenced from: https://pytorch.org/docs/1.10/generated/torch.nn.functional.triplet_margin_loss.html.
->>>>>>> ada18d2d
 
     Creates a criterion that measures the triplet loss given an input
     tensors :math:`x1`, :math:`x2`, :math:`x3` and a margin with a value greater than :math:`0`.
@@ -86,12 +82,8 @@
 add_docstr(
     oneflow._C.cross_entropy,
     r"""
-<<<<<<< HEAD
     oneflow._C.cross_entropy(input, target, weight, ignore_index, reduction)
-    The documentation is referenced from: https://pytorch.org/docs/stable/generated/torch.nn.functional.cross_entropy.html?highlight=nn%20functional%20cross_entropy#torch.nn.functional.cross_entropy
-=======
     The documentation is referenced from: https://pytorch.org/docs/1.10/generated/torch.nn.functional.cross_entropy.html.
->>>>>>> ada18d2d
 
     See :class:`~oneflow.nn.CrossEntropyLoss` for details.
 
