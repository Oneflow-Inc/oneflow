"""
Copyright 2020 The OneFlow Authors. All rights reserved.

Licensed under the Apache License, Version 2.0 (the "License");
you may not use this file except in compliance with the License.
You may obtain a copy of the License at

    http://www.apache.org/licenses/LICENSE-2.0

Unless required by applicable law or agreed to in writing, software
distributed under the License is distributed on an "AS IS" BASIS,
WITHOUT WARRANTIES OR CONDITIONS OF ANY KIND, either express or implied.
See the License for the specific language governing permissions and
limitations under the License.
"""
import oneflow
from oneflow.framework.docstr.utils import add_docstr

add_docstr(
    oneflow._C.prelu,
    """
    prelu(x: Tensor, alpha: Tensor) -> Tensor  

    Applies the element-wise function:

    .. math::
        prelu(x) = max(0,x) + alpha * min(0,x) 

    For example:

    .. code-block:: python

        >>> import numpy as np
        >>> import oneflow as flow

        >>> x = flow.tensor(np.asarray([[[[1, -2], [3, 4]]]]), dtype=flow.float32)
        >>> alpha = flow.nn.Parameter(flow.tensor([1], dtype=flow.float32).fill_(0.25))
<<<<<<< HEAD
        >>> print(flow.nn.functional.prelu(x, alpha).numpy())
        [[[[ 1.  -0.5]
           [ 3.   4. ]]]]
=======
        >>> flow.nn.functional.prelu(x, alpha)
        tensor([[[[ 1.0000, -0.5000],
                  [ 3.0000,  4.0000]]]], dtype=oneflow.float32,
               grad_fn=<prelu_backward>)
>>>>>>> ad7294a9
   
    See
    :class:`~oneflow.nn.PReLU` for more details.
 
    """,
)


add_docstr(
    oneflow.gelu,
    r"""
    gelu(x: Tensor) -> Tensor 

    The equation is:

    .. math::
         out = 0.5 * x * (1 + tanh(\sqrt{\frac{2}{\pi}} * (x + 0.044715x^{3})))
    
    For example:

    .. code-block:: python

        >>> import numpy as np
        >>> import oneflow as flow
        
        >>> x = np.array([-0.5, 0, 0.5]).astype(np.float32)
        >>> input = flow.tensor(x)

        >>> out = flow.gelu(input)
        >>> out
        tensor([-0.1543,  0.0000,  0.3457], dtype=oneflow.float32)

    See    
    :class:`~oneflow.nn.GELU` for more details.
 
    """,
)


add_docstr(
    oneflow._C.softmax,
    r"""
    softmax(x: Tensor) -> Tensor 

    Softmax is defined as:

    .. math::
        \text{Softmax}(x_{i}) = \frac{\\exp(x_i)}{\sum_j \exp(x_j)}
    
    See :class:`~oneflow.nn.Softmax` for more details.
    """,
)
add_docstr(
    oneflow.softplus,
    r"""
    softplus(x: Tensor) -> Tensor 

    Applies the element-wise function:

    .. math::
        \text{Softplus}(x) = \frac{1}{\beta} * \log(1 + \exp(\beta * x))    
    
    See :class:`~oneflow.nn.Softplus` for more details.
    """,
)

add_docstr(
    oneflow.tanh,
    r"""
    tanh(x: Tensor) -> Tensor 

    The equation is:

    .. math::

        out = \frac{e^x-e^{-x}}{e^x+e^{-x}}

    See :class:`~oneflow.nn.Tanh` for more details.
    """,
)
add_docstr(
    oneflow._C.log_sigmoid,
    r"""
    log_sigmoid(x: Tensor) -> Tensor 

    Applies the element-wise function:

    .. math::
        \text{log_sigmoid}(x) = \log\left(\frac{ 1 }{ 1 + \exp(-x)}\right)
   
    For example:

    .. code-block:: python


        >>> import numpy as np
        >>> import oneflow as flow
        
        >>> x = np.array([-0.5, 0, 0.5]).astype(np.float32)
        >>> input = flow.tensor(x)     
          
        >>> out = flow.nn.functional.log_sigmoid(input)
        >>> out
        tensor([-0.9741, -0.6931, -0.4741], dtype=oneflow.float32)

    See :class:`~oneflow.nn.LogSigmoid` for more details.

    """,
)

add_docstr(
    oneflow._C.softsign,
    r"""
    softsign(x: Tensor) -> Tensor 

    The formula is: 
    
    .. math::  
    
        softsign(x) = \frac{x}{1 + |x|}
    
    For example:
    
    .. code-block:: python
    
        >>> import numpy as np
        >>> import oneflow as flow

        >>> x = np.array([1, 2, 3]).astype(np.float32)
        >>> input = flow.tensor(x) 
        >>> out = flow.nn.functional.softsign(input)
        >>> out
        tensor([0.5000, 0.6667, 0.7500], dtype=oneflow.float32)
 
    See :class:`~oneflow.nn.Softsign` for more details.
    
    """,
)


add_docstr(
    oneflow.silu,
    """
    silu(x: Tensor) -> Tensor

    The formula is: 

    .. math::

        \text{silu}(x) = x * sigmoid(x)
        
    For example:

    .. code-block:: python

        >>> import numpy as np
        >>> import oneflow as flow

        >>> x = np.array([1, 2, 3]).astype(np.float32)
        >>> input = flow.tensor(x)       
        >>> out = flow.silu(input)
        >>> out
        tensor([0.7311, 1.7616, 2.8577], dtype=oneflow.float32)

    See :class:`~oneflow.nn.SiLU` for more details.

    """,
)


add_docstr(
    oneflow.mish,
    """ 
    mish(x: Tensor) -> Tensor 

    Applies the element-wise function:

    .. math::
        \text{mish}(x) = x * \text{tanh}(\text{softplus}(x))


    For example:

    .. code-block:: python

        >>> import numpy as np
        >>> import oneflow as flow
        
        >>> x = np.array([1, 2, 3]).astype(np.float32)
        >>> input = flow.tensor(x)       

        >>> out = flow.mish(input)
        >>> out
        tensor([0.8651, 1.9440, 2.9865], dtype=oneflow.float32)

    See :class:`~oneflow.nn.Mish` for more details.
    
    """,
)


add_docstr(
    oneflow._C.relu,
    """
    relu(x: Tensor, inplace: bool =False) -> Tensor

    Applies the rectified linear unit function element-wise. See
    :class:`~oneflow.nn.ReLU` for more details.

    Args:
        inplace: If set to ``True``, will do this operation in-place. Default: ``False``


    """,
)
add_docstr(
    oneflow._C.hardsigmoid,
    """
    hardsigmoid(x: Tensor)-> Tensor

    Applies the element-wise function

    .. math::
        \text{Hardsigmoid}(x) = \begin{cases}
            0 & \text{if~} x \le -3, \\
            1 & \text{if~} x \ge +3, \\
            x / 6 + 1 / 2 & \text{otherwise}
        \end{cases}

    
    See :class:`~oneflow.nn.Hardsigmoid` for more details.
    """,
)
add_docstr(
    oneflow._C.hardswish,
    """
    hardswish(x: Tensor)-> Tensor

    Applies the hardswish function, element-wise, as described in the paper:

    `Searching for MobileNetV3`_.

    .. math::
        \text{Hardswish}(x) = \begin{cases}
            0 & \text{if~} x \le -3, \\
            x & \text{if~} x \ge +3, \\
            x \cdot (x + 3) /6 & \text{otherwise}
        \end{cases}

    See :class:`~oneflow.nn.Hardswish` for more details.

    .. _`Searching for MobileNetV3`:
        https://arxiv.org/abs/1905.02244
    """,
)
add_docstr(
    oneflow.sigmoid,
    r"""
    sigmoid(input) -> Tensor

    Applies the element-wise function :math:`\text{Sigmoid}(x) = \frac{1}{1 + \exp(-x)}`

    See :class:`~oneflow.nn.Sigmoid` for more details.

    For examples:

    .. code-block:: python

        >>> import numpy as np
        >>> import oneflow as flow

        >>> x = flow.tensor(np.array([0.81733328, 0.43621480, 0.10351428]))
        >>> input = flow.tensor(x, dtype=flow.float32)
        >>> out = flow.nn.functional.sigmoid(input)
        >>> out
        tensor([0.6937, 0.6074, 0.5259], dtype=oneflow.float32)

    """,
)

add_docstr(
    oneflow._C.hardtanh,
    """
    hardtanh(input, min_val=-1., max_val=1.) -> Tensor

    Applies the HardTanh function element-wise. See :class:`~oneflow.nn.Hardtanh` for more
    details.

    """,
)
add_docstr(
    oneflow._C.leaky_relu,
    """
    leaky_relu(x: Tensor,  alpha :Float) -> Tensor

    Applies element-wise,
    :math:`\text{LeakyReLU}(x) = \max(0, x) + \text{negative_slope} * \min(0, x)`

    See :class:`~oneflow.nn.LeakyReLU` for more details.

    """,
)
add_docstr(
    oneflow._C.elu,
    """
    elu(x: Tensor, alpha :Float) -> Tensor

    Applies element-wise,
        :math:`\text{ELU}(x) = \max(0,x) + \min(0, \alpha * (\exp(x) - 1))`.

    See :class:`~oneflow.nn.ELU` for more details.

    For examples:

    .. code-block:: python

        >>> import numpy as np
        >>> import oneflow as flow

        >>> x = np.array([-0.5, 0, 0.5]).astype(np.float32)
        >>> input = flow.tensor(x)
        >>> out = flow.nn.functional.elu(input, alpha=1.0)
        >>> out
        tensor([-0.3935,  0.0000,  0.5000], dtype=oneflow.float32)
    """,
)
add_docstr(
    oneflow.selu,
    """
    selu(x: Tensor) -> Tensor

    Applies element-wise function :math:`\text{SELU}(x) = scale * (\max(0,x) + \min(0, \alpha * (\exp(x) - 1)))`, with :math:`\alpha=1.6732632423543772848170429916717` and  :math:`scale=1.0507009873554804934193349852946`.

    See :class:`~oneflow.nn.SELU` for more details.

    For examples:

    .. code-block:: python

        >>> import numpy as np
        >>> import oneflow as flow

        >>> x = np.array([1, 2, 3]).astype(np.float32)
        >>> input = flow.tensor(x)
        >>> out = flow.nn.functional.selu(input)
        >>> out
        tensor([1.0507, 2.1014, 3.1521], dtype=oneflow.float32)
    """,
)
add_docstr(
    oneflow._C.glu,
    """
    glu(input: Tensor, dim: int) -> Tensor 

    The equation is:

    .. math::
         GLU(input) = GLU(a, b) = a \otimes sigmoid(b)
    
    .. note::
        where input is split in half along dim to form a and b, ⊗ is the element-wise product between matrices.
    
    For example:

    .. code-block:: python

        >>> import oneflow as flow
        >>> import oneflow.nn as nn
        >>> x = flow.tensor([[1, 2, 3, 4], [5, 6, 7, 8]], dtype=flow.float32)
        >>> y = nn.functional.glu(x)
        >>> y
        tensor([[0.9526, 1.9640],
                [4.9954, 5.9980]], dtype=oneflow.float32)

    See    
    :class:`~oneflow.nn.GLU` for more details.
 
    """,
)<|MERGE_RESOLUTION|>--- conflicted
+++ resolved
@@ -35,16 +35,10 @@
 
         >>> x = flow.tensor(np.asarray([[[[1, -2], [3, 4]]]]), dtype=flow.float32)
         >>> alpha = flow.nn.Parameter(flow.tensor([1], dtype=flow.float32).fill_(0.25))
-<<<<<<< HEAD
-        >>> print(flow.nn.functional.prelu(x, alpha).numpy())
-        [[[[ 1.  -0.5]
-           [ 3.   4. ]]]]
-=======
         >>> flow.nn.functional.prelu(x, alpha)
         tensor([[[[ 1.0000, -0.5000],
                   [ 3.0000,  4.0000]]]], dtype=oneflow.float32,
                grad_fn=<prelu_backward>)
->>>>>>> ad7294a9
    
     See
     :class:`~oneflow.nn.PReLU` for more details.
