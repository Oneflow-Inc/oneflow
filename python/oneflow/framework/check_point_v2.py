--- conflicted
+++ resolved
@@ -16,9 +16,6 @@
 import contextlib
 import os
 import warnings
-<<<<<<< HEAD
-from typing import Any, Callable, Dict, Iterable, List, Optional, Sequence, Tuple, Union
-=======
 from typing import (
     Any,
     Callable,
@@ -32,7 +29,6 @@
     IO,
     BinaryIO,
 )
->>>>>>> b0ce2cc6
 from typing_extensions import TypeAlias
 from pathlib import Path
 import pickle
@@ -62,9 +58,7 @@
 PROTOCOL_VERSION = 1
 ONEFLOW_MAGIC_KEY = "__oneflow__"
 
-<<<<<<< HEAD
 MAP_LOCATION: TypeAlias = Optional[Union[Callable[[Tensor, str], Tensor], flow.device, str, flow.placement]]
-=======
 FILE_LIKE: TypeAlias = Union[str, os.PathLike, BinaryIO, IO[bytes], Path]
 
 
@@ -133,7 +127,6 @@
     except (io.UnsupportedOperation, AttributeError) as e:
         raise_err_msg(["seek", "tell"], e)
     return False
->>>>>>> b0ce2cc6
 
 
 class FileBackendVariableBlob:
@@ -532,11 +525,7 @@
 
 @load_if(is_file_and_support_pytorch_format)
 def load_from_pytorch_file(
-<<<<<<< HEAD
-    path: Path, global_src_rank, map_location: MAP_LOCATION,
-=======
-    path: FILE_LIKE, global_src_rank, map_location: Optional[Union[str, flow.device]],
->>>>>>> b0ce2cc6
+    path: FILE_LIKE, global_src_rank, map_location: MAP_LOCATION,
 ):
     with flow.mock_torch.disable():
         import torch
