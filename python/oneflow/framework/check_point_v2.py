"""
Copyright 2020 The OneFlow Authors. All rights reserved.

Licensed under the Apache License, Version 2.0 (the "License");
you may not use this file except in compliance with the License.
You may obtain a copy of the License at

    http://www.apache.org/licenses/LICENSE-2.0

Unless required by applicable law or agreed to in writing, software
distributed under the License is distributed on an "AS IS" BASIS,
WITHOUT WARRANTIES OR CONDITIONS OF ANY KIND, either express or implied.
See the License for the specific language governing permissions and
limitations under the License.
"""
from contextlib import contextmanager
import os
import warnings
from typing import Any, Callable, Dict, Iterable, List, Optional, Sequence, Tuple, Union
from pathlib import Path
import pickle

import numpy as np
from google.protobuf import text_format

import oneflow
import oneflow as flow
import oneflow._oneflow_internal
import oneflow.core.framework.variable_meta_info_pb2 as variable_meta_info_pb
import oneflow.framework.dtype as dtype_util
import oneflow.framework.id_util as id_util
from oneflow.framework.tensor import Tensor
import oneflow.nn.graph.graph as graph_util
import pickle

SNAPSHOT_DONE_FILENAME = "snapshot_done"
META_INFO_FILENAME = "meta"
PICKLE_FILENAME = "pickled_data"
DATA_FILENAME = "out"
PROTOCOL_VERSION = 1


class FileBackendVariableBlob:
    def __init__(
        self,
        var_dir: str,
        dtype: Optional[oneflow.dtype] = None,
        shape: Optional[Sequence[int]] = None,
    ):
        data_path = os.path.join(var_dir, DATA_FILENAME)
        if not os.path.isfile(data_path):
            raise FileNotFoundError()
        self.var_dir_ = var_dir
        meta_info_path = os.path.join(self.var_dir_, META_INFO_FILENAME)
        if os.path.exists(meta_info_path):
            meta_info = variable_meta_info_pb.VariableMetaInfo()
            with open(meta_info_path) as f:
                text_format.Parse(f.read(), meta_info)
            self.has_meta_info_ = True
        else:
            self.has_meta_info_ = False
        if self.has_meta_info_:
            assert dtype is None and shape is None
            self.shape_ = tuple(meta_info.shape.dim)
            self.dtype_ = dtype_util.convert_proto_dtype_to_oneflow_dtype(
                meta_info.data_type
            )
        elif shape is not None and dtype is not None:
            self.shape_ = shape
            self.dtype_ = dtype
            self.has_meta_info_ = True
        elif shape is not None or dtype is not None:
            raise RuntimeError("both or neither of shape and dtype should be None")
        else:
            pass
        if self.has_meta_info_:
            itemsize = np.dtype(
                dtype_util.convert_oneflow_dtype_to_numpy_dtype(self.dtype_)
            ).itemsize
            assert os.path.getsize(data_path) == np.prod(self.shape).item() * itemsize

    @property
    def file_path(self) -> str:
        return os.path.join(self.var_dir_, DATA_FILENAME)

    @property
    def shape(self) -> Tuple[int]:
        return self.shape_

    @property
    def quant_info(self):
        raise NotImplementedError()

    @property
    def dtype(self) -> oneflow.dtype:
        return self.dtype_

    def numpy(self) -> np.ndarray:
        if not self.has_meta_info_:
            raise RuntimeError("This variable does not have meta info")
        return np.fromfile(
            self.file_path,
            dtype=dtype_util.convert_oneflow_dtype_to_numpy_dtype(self.dtype),
        ).reshape(self.shape)


def _save_tensor_to_disk(tensor: "oneflow.Tensor", dir_name: Union[str, Path]) -> None:
    os.makedirs(dir_name, exist_ok=True)
    meta_info = variable_meta_info_pb.VariableMetaInfo()
    meta_info.shape.dim[:] = tensor.shape
    meta_info.data_type = oneflow._oneflow_internal.deprecated.GetProtoDtype4OfDtype(
        tensor.dtype
    )
    data_path = os.path.join(dir_name, DATA_FILENAME)
    with open(data_path, "wb") as f:
        f.write(tensor.numpy().tobytes())

    with open(os.path.join(dir_name, META_INFO_FILENAME), "w") as f:
        f.write(text_format.MessageToString(meta_info))


ValueContainer = Union[FileBackendVariableBlob, np.ndarray, "oneflow.Tensor"]


def _LoadSingleVariable(
    path: Optional[str], consistent_src_rank: Optional[int] = None
) -> "flow.Tensor":
    if consistent_src_rank is not None:
        rank = flow.env.get_rank()
        if rank == consistent_src_rank:
            assert isinstance(path, str)
            file_backed_blob = FileBackendVariableBlob(path)
            loaded = flow.tensor(
                file_backed_blob.numpy(), dtype=file_backed_blob.dtype
            ).to("cuda")
        else:
            loaded = flow.tensor([]).to("cuda")
        loaded = loaded.to_consistent(
            flow.placement("cuda", [consistent_src_rank]), flow.sbp.broadcast
        )
        return loaded

    assert isinstance(path, str)
    return flow.tensor(FileBackendVariableBlob(path).numpy())


def _broadcast_py_object(obj, src: int = 0):
    rank = flow.env.get_rank()
    if src == rank:
        obj_bytes = pickle.dumps(obj)
        return pickle.loads(flow._oneflow_internal.cpu_broadcast(obj_bytes, src))
    else:
        return pickle.loads(flow._oneflow_internal.cpu_broadcast(None, src))


# NOTE(jianhao):
# (de)serializing a container of consistent tensors requires the order
# of those tensors are the same across all ranks.
def tensor_getstate(self):
    if save_load_path is not None:
        # save_load_path is not None means setstate/getstate is called inside
        # flow.save or flow.load
        assert isinstance(save_load_path, Path)
        if consistent_src_dsk_rank is None:
            assert self.is_local
            rel_dir_name = id_util.UniqueStr("tensor_")
            abs_dir_name = save_load_path / rel_dir_name

            tensor = self
        else:
            assert not self.is_local
            rel_dir_name = f"consistent_tensor_{self.consistent_id()}"
            abs_dir_name = save_load_path / rel_dir_name

            tensor = self.to_consistent(
                sbp=[flow.sbp.broadcast] * len(self.sbp)
            ).to_local()
        if (
            consistent_src_dsk_rank is None
            or consistent_src_dsk_rank == flow.env.get_rank()
        ):
            _save_tensor_to_disk(tensor, abs_dir_name)

        return {"path": rel_dir_name}
    else:
        # save_load_path is None means setstate/getstate is called inside
        # methods other than flow.save/load, for example, copy.deepcopy
        assert (
            self.is_local
        ), "copy.deepcopy and similar methods only support local tensors"
        return {"data": self.numpy(), "dtype": self.dtype}


def tensor_setstate(self, pickle_dict):
    if save_load_path is not None:
        assert isinstance(save_load_path, Path)
        rel_dir_name = pickle_dict["path"]
        abs_dir_name = save_load_path / rel_dir_name
        self.__init__(_LoadSingleVariable(str(abs_dir_name), consistent_src_dsk_rank))
    else:
        return self.__init__(
            flow.tensor(pickle_dict["data"], dtype=pickle_dict["dtype"])
        )


def RegisterMethods():
    Tensor.__setstate__ = tensor_setstate
    Tensor.__getstate__ = tensor_getstate


def legacy_load(
    path: Union[str, Path], consistent_src_rank: Optional[int] = None,
) -> Dict[str, "flow.Tensor"]:
    assert os.path.isdir(path), "Directory {} doesn't exist!".format(path)
    rank = flow.env.get_rank()
    var_dict = {}
    if consistent_src_rank is None or rank == consistent_src_rank:
        all_files = os.listdir(path)
        assert SNAPSHOT_DONE_FILENAME in all_files
        all_files.remove(SNAPSHOT_DONE_FILENAME)
        if consistent_src_rank is not None:
            _broadcast_py_object(all_files, consistent_src_rank)
    else:
        all_files = _broadcast_py_object(None, consistent_src_rank)
    for f in all_files:
        var_dir = os.path.join(path, f)
        try:
            var_dict[f] = _LoadSingleVariable(var_dir, consistent_src_rank)
        except FileNotFoundError:
            warnings.warn(
                f"'{var_dir}' does not have valid tensor data. Please check it if it is unexpected.",
                stacklevel=2,
            )
    return var_dict


@contextmanager
def tensor_pickling_context(path: Path, consistent_src_dst_rank: int):
    global save_load_path
    global consistent_src_dsk_rank
    consistent_src_dsk_rank = consistent_src_dst_rank
    save_load_path = path
    try:
        yield
    finally:
        consistent_src_dsk_rank = None
        save_load_path = None


def load(path: str, consistent_src_rank: Optional[int] = None,) -> Any:
    r"""Loads an object saved with oneflow.save() from a directory.

    Args:
        path (str): The directory containing the object
        consistent_src_rank (int, optional): The source rank for 
            loading consistent tensors. When specified, only the 
            process whose rank == consistent_src_rank will really
            read the files in `path`, and tensors in the loaded
            object will be consistent with placement = 
            `flow.placement('cuda', [consistent_src_rank])`

    Returns:
        The loaded object
    """
    path: Path = Path(path)
    assert path.is_dir(), "Directory {} doesn't exist!".format(path)
    pickle_path = path / PICKLE_FILENAME
    rank = flow.env.get_rank()
    if consistent_src_rank is None or consistent_src_rank == rank:
        is_legacy = not pickle_path.exists()
        if consistent_src_rank is not None:
            _broadcast_py_object(is_legacy, consistent_src_rank)
    else:
        is_legacy = _broadcast_py_object(None, consistent_src_rank)
    if is_legacy:
        return legacy_load(path, consistent_src_rank)

    if consistent_src_rank is not None:
        if rank == consistent_src_rank:
            pickle_bytes = pickle_path.read_bytes()
            _broadcast_py_object(pickle_bytes, consistent_src_rank)
        else:
            pickle_bytes = _broadcast_py_object(None, consistent_src_rank)
    else:
        pickle_bytes = pickle_path.read_bytes()

    with tensor_pickling_context(path, consistent_src_rank):
        res = pickle.loads(pickle_bytes)
    assert res["protocol_version"] == PROTOCOL_VERSION
    return res["data"]


def save(
    obj: Any, path: Union[str, Path], consistent_dst_rank: Optional[int] = None,
) -> None:
    r"""Save an object to a directory.

    Args:
        obj: The object to be saved
        path (str): The directory in which the object is saved
        consistent_dst_rank (int, optional): The destination rank for 
            saving consistent tensors. When specified, whole tensors
            will be saved by the process whose rank == 
            consistent_src_rank, while other processes will not do any
            disk I/O.
    """
    path: Path = Path(path)

<<<<<<< HEAD
    if isinstance(obj, graph_util.Graph):
        graph: graph_util.Graph = obj
        if not graph._is_compiled:
            raise RuntimeError("graph must be compiled first.")

        path.mkdir(exist_ok=True)

        model_pb_path = path / 'model.pb'
        model_pb_path.write_bytes(graph._graph_proto.SerializeToString())

        for x in graph._state():
            _save_tensor_to_disk(x.origin, path / f'{x.name_prefix}{x.name}')
=======
    if isinstance(obj, oneflow.nn.Graph):
        graph: oneflow.nn.Graph = obj
        if not graph._is_compiled:
            raise RuntimeError("graph must be compiled first.")

        os.makedirs(path, exist_ok=True)

        serialized_job = str(text_format.MessageToString(graph._forward_job_proto))
        oneflow._oneflow_internal.nn.graph.SaveJobToIR(serialized_job, str(path))

        for x in graph._state():
            _save_tensor_to_disk(x.origin, path / f"{x.name_prefix}{x.name}")
>>>>>>> 95355aa2

        return

    obj = {"protocol_version": PROTOCOL_VERSION, "data": obj}
    with tensor_pickling_context(path, consistent_dst_rank):
        pickled_bytes = pickle.dumps(obj)
    rank = flow.env.get_rank()
    if consistent_dst_rank is None or consistent_dst_rank == rank:
        path.mkdir(exist_ok=True)
        pickle_path = path / PICKLE_FILENAME
        pickle_path.write_bytes(pickled_bytes)


save_load_path = None
consistent_src_dsk_rank = None<|MERGE_RESOLUTION|>--- conflicted
+++ resolved
@@ -306,7 +306,6 @@
     """
     path: Path = Path(path)
 
-<<<<<<< HEAD
     if isinstance(obj, graph_util.Graph):
         graph: graph_util.Graph = obj
         if not graph._is_compiled:
@@ -316,23 +315,11 @@
 
         model_pb_path = path / 'model.pb'
         model_pb_path.write_bytes(graph._graph_proto.SerializeToString())
+        serialized_job = str(text_format.MessageToString(graph._forward_job_proto))
+        oneflow._oneflow_internal.nn.graph.SaveJobToIR(serialized_job, str(path))
 
         for x in graph._state():
             _save_tensor_to_disk(x.origin, path / f'{x.name_prefix}{x.name}')
-=======
-    if isinstance(obj, oneflow.nn.Graph):
-        graph: oneflow.nn.Graph = obj
-        if not graph._is_compiled:
-            raise RuntimeError("graph must be compiled first.")
-
-        os.makedirs(path, exist_ok=True)
-
-        serialized_job = str(text_format.MessageToString(graph._forward_job_proto))
-        oneflow._oneflow_internal.nn.graph.SaveJobToIR(serialized_job, str(path))
-
-        for x in graph._state():
-            _save_tensor_to_disk(x.origin, path / f"{x.name_prefix}{x.name}")
->>>>>>> 95355aa2
 
         return
 
