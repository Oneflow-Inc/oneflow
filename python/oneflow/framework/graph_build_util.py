--- conflicted
+++ resolved
@@ -104,10 +104,6 @@
         self._max_py_stack_depth = max(
             max_py_stack_depth, self._prev_max_py_stack_depth
         )
-<<<<<<< HEAD
-
-=======
->>>>>>> 4dc08d65
 
     def __enter__(self):
         oneflow._oneflow_internal.SetFLAGS_v(self._v)
@@ -115,10 +111,6 @@
         if self._s == 0 and self._v >= 1:
             oneflow._oneflow_internal.SetFLAGS_alsologtostderr(True)
         oneflow._oneflow_internal.SetGraphDebugMaxPyStackDepth(self._max_py_stack_depth)
-<<<<<<< HEAD
-
-=======
->>>>>>> 4dc08d65
 
     def __exit__(self, exc_type, exc_val, exc_tb):
         if self._s == 0 and self._v >= 1:
