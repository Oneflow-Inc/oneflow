--- conflicted
+++ resolved
@@ -99,20 +99,11 @@
 
     def __enter__(self):
         oneflow._oneflow_internal.SetFLAGS_v(self._v)
-<<<<<<< HEAD
-        # Print glog info to stderr when verbos level >= 2
-        if self._s == 0 and self._v >= 2:
-            oneflow._oneflow_internal.SetFLAGS_alsologtostderr(True)
-
-    def __exit__(self, exc_type, exc_val, exc_tb):
-        if self._s == 0 and self._v >= 2:
-=======
         if self._s == 0 and self._v >= 1:
             oneflow._oneflow_internal.SetFLAGS_alsologtostderr(True)
 
     def __exit__(self, exc_type, exc_val, exc_tb):
         if self._s == 0 and self._v >= 1:
->>>>>>> 55c4c608
             oneflow._oneflow_internal.SetFLAGS_alsologtostderr(self._prev_logtostderr)
         oneflow._oneflow_internal.SetFLAGS_v(self._prev_v)
 
