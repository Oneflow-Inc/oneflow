"""
Copyright 2020 The OneFlow Authors. All rights reserved.

Licensed under the Apache License, Version 2.0 (the "License");
you may not use this file except in compliance with the License.
You may obtain a copy of the License at

    http://www.apache.org/licenses/LICENSE-2.0

Unless required by applicable law or agreed to in writing, software
distributed under the License is distributed on an "AS IS" BASIS,
WITHOUT WARRANTIES OR CONDITIONS OF ANY KIND, either express or implied.
See the License for the specific language governing permissions and
limitations under the License.
"""
import inspect
import threading
import traceback
from contextlib import contextmanager
from typing import Callable

from google.protobuf import text_format

import oneflow
import oneflow._oneflow_internal
import oneflow.core.job.job_set_pb2 as job_set_util
import oneflow.eager.op_executor as op_executor
import oneflow.framework.c_api_util as c_api_util
import oneflow.framework.check_point_v2 as check_point_v2
import oneflow.framework.compiler as compiler
import oneflow.framework.config_util as config_util
import oneflow.framework.env_util as env_util
import oneflow.framework.hob as hob
import oneflow.framework.job_instance as job_instance_util
import oneflow.framework.module as module_util
import oneflow.framework.push_util as push_util
import oneflow.framework.session_context as session_ctx
import oneflow.framework.typing_util as oft_util
import oneflow.support.enable_if as enable_if
from oneflow import oneflow_deprecate
from oneflow.core.job.job_set_pb2 import ConfigProto
from oneflow.experimental import interface_op_read_and_write
from oneflow.framework.check_point import SnapshotManager
from oneflow.framework.function_desc import FunctionDesc
from oneflow.framework.pull_util import EagerFutureRemoteBlobs, LazyFutureRemoteBlobs
from oneflow.framework.session_context import SessionStatus


<<<<<<< HEAD
class Session(object):
    def __init__(self, sess_id):
        self.job_name2function_desc_ = {}
        self.job_name2job_ = {}
        self.status_ = SessionStatus.OPEN
        self.cond_var_ = threading.Condition()
        self.running_job_cnt_ = 0
        self.inter_user_job_info_ = None
        self.uuid2watch_handler_ = {}
        self.config_proto_ = None
        self.resource_ = None
        self.job_name2var_name2var_blob_ = {}
        self.job_name2module_name2module_ = {}
        self.existed_module_names_ = set()
        self.var_name2var_blob_ = {}
        self.interface_op_name2op_attr_ = {}
        self.interface_op_name2job_name_ = {}
        self.lazy_interface_op_name2parallel_conf_ = {}
        self.op_name2lazy_blob_cache_ = {}
        self.job_name2name_scope_stack_ = {}
        self.eager_global_function_desc_stack_ = []
        self.function_flag_name2default_val_ = {}
        self._UpdateFunctionFlagName2DefaultVal()
        self.scope_attr_name2default_val_ = {}
        self._UpdateScopeAttrName2DefaultVal()
        self.sess_ = oneflow._oneflow_internal.RegsiterSession(sess_id)
        self.backward_blob_register_ = oneflow._oneflow_internal.BlobRegister()
        self.snapshot_mgr_ = SnapshotManager()
        self.eager_config_proto_ctx_ = None

    @property
    def id(self):
        return self.sess_.id

    @property
    def status(self):
        return self.status_

    @property
    def is_running(self):
        return self.status_ is SessionStatus.RUNNING

    @property
    def config_proto(self):
        if self.config_proto_ is None:
            self.config_proto_ = _GetDefaultConfigProto()
        return self.config_proto_

    @property
    def resource(self):
        if self.resource_ is None:
            return oneflow.env.current_resource()
        else:
            return self.resource_

    @property
    def uuid2watch_handler(self):
        return self.uuid2watch_handler_

    @property
    def function_flag_name2default_val(self):
        return self.function_flag_name2default_val_

    @property
    def scope_attr_name2default_val(self):
        return self.scope_attr_name2default_val_

    @property
    def inter_user_job_info(self):
        return self.inter_user_job_info_

    @property
    def job_name2name_scope_stack(self):
        return self.job_name2name_scope_stack_

    @property
    def backward_blob_register(self):
        return self.backward_blob_register_

    @property
    def snapshot_mgr(self):
        return self.snapshot_mgr_

    @property
    def var_name2var_blob(self):
        return self.var_name2var_blob_

    def GetLazyFunctionDesc(self, job_name):
        if job_name in self.job_name2function_desc_:
            return self.job_name2function_desc_[job_name]
        return None

    def AnyGlobalFunctionDefined(self):
        return len(self.job_name2function_desc_) > 0

    def GetJobConfigProto(self, job_name):
        return self.job_name2function_desc_[job_name].job_config_proto

    def GetFunctionDesc(self, job_name):
        return self.job_name2function_desc_[job_name]

    def _UpdateFunctionFlagName2DefaultVal(self):
        items = c_api_util.GetFunctionConfigDef().attr_name2attr_def.items()
        self.function_flag_name2default_val_ = {k: v.default_val for (k, v) in items}

    def _UpdateScopeAttrName2DefaultVal(self):
        items = c_api_util.GetScopeConfigDef().attr_name2attr_def.items()
        self.scope_attr_name2default_val_ = {k: v.default_val for (k, v) in items}

    def TryInit(self):
        if self.status_ is SessionStatus.OPEN:
            self.Init()
        return self

    def UpdateInfo4InterfaceOp(self):
        for op_attr in c_api_util.GetInterfaceOpAttributes().op_attribute:
            self.interface_op_name2op_attr_[op_attr.op_conf.name] = op_attr
        for job in c_api_util.GetJobSet().job:
            op_name2parallel_conf = {}
            for placement_group in job.placement.placement_group:
                for op_name in placement_group.op_set.op_name:
                    op_name2parallel_conf[op_name] = placement_group.parallel_conf
            for op_conf in job.net.op:
                if c_api_util.IsInterfaceOpConf(op_conf):
                    self.interface_op_name2job_name_[
                        op_conf.name
                    ] = job.job_conf.job_name
                    self.lazy_interface_op_name2parallel_conf_[
                        op_conf.name
                    ] = op_name2parallel_conf[op_conf.name]

    def Init(self):
        assert self.status_ is SessionStatus.OPEN
        self.status_ = SessionStatus.RUNNING
        if not oneflow._oneflow_internal.IsEnvInited():
            oneflow.env.init()
        _TryCompleteConfigProto(self.config_proto)
        self.resource_ = self.config_proto.resource
        if not oneflow._oneflow_internal.EagerExecutionEnabled():
            c_api_util.InitLazyGlobalSession(self.config_proto)
            for (job_name, func_desc) in self.job_name2function_desc_.items():
                compiler.Compile(self, func_desc, self.config_proto)
                self.existed_module_names_ = set()
            self.job_name2var_name2var_blob_ = dict()
            assert len(self.job_name2function_desc_.items()) > 0
            oneflow._oneflow_internal.StartLazyGlobalSession()
            self.inter_user_job_info_ = c_api_util.GetInterUserJobInfo()
            self.UpdateInfo4InterfaceOp()
            if not config_util.api_legacy_model_io_enabled():
                check_point_v2.Init()
        else:
            self.eager_config_proto_ctx_ = oneflow._oneflow_internal.LogicalConfigProtoContext(
                str(self.config_proto)
            )
        return self

    def FindOrCreateLazyBlob(self, op_name, Create):
        if op_name not in self.op_name2lazy_blob_cache_:
            self.op_name2lazy_blob_cache_[op_name] = Create()
        return self.op_name2lazy_blob_cache_[op_name]

    def TryClose(self):
        if self.status_ is SessionStatus.RUNNING:
            self.Close()
        if self.status_ != SessionStatus.CLOSED:
            oneflow._oneflow_internal.ClearSessionById(self.id)
        self.status_ = SessionStatus.CLOSED

    def Close(self):
        assert self.status_ is SessionStatus.RUNNING
        self.Sync()
        assert len(self.job_name2var_name2var_blob_) == 0
        del self.var_name2var_blob_
        del self.job_name2module_name2module_
        self.ReleaseLazyRefBlob()
        self.ForceReleaseEagerBlobs()
        oneflow._oneflow_internal.StopLazyGlobalSession()
        oneflow._oneflow_internal.DestroyLazyGlobalSession()
        self.resource_ = None
        if self.eager_config_proto_ctx_:
            del self.eager_config_proto_ctx_

    def AddJob(self, function_desc):
        assert self.status_ is SessionStatus.OPEN
        assert isinstance(function_desc, FunctionDesc)
        self.job_name2function_desc_[function_desc.job_func.__name__] = function_desc

    def StashJob(self, job_name=None, key=None):
        assert self.status_ is SessionStatus.RUNNING, "current status {}".format(
            self.status_
        )
        job = c_api_util.GetCurrentJob()
        if job_name is not None:
            assert (
                job.job_conf.job_name == job_name
            ), "{} is not current job name".format(job_name)
        else:
            job_name = job.job_conf.job_name
        if key is None:
            key = job_name
        self.job_name2job_[key] = job

    def Job(self, job_name):
        assert self.status_ is SessionStatus.RUNNING
        if job_name not in self.job_name2job_:
            return None
        return self.job_name2job_[job_name]

    def Sync(self):
        assert self.status_ is SessionStatus.RUNNING
        self.cond_var_.acquire()
        while self.running_job_cnt_ > 0:
            self.cond_var_.wait()
        assert self.running_job_cnt_ == 0
        self.cond_var_.release()

    def ReleaseLazyRefBlob(self):
        self.op_name2lazy_blob_cache_.clear()

    def ForceReleaseEagerBlobs(self):
        oneflow._oneflow_internal.GetDefaultBlobRegister().ForceReleaseAll()
        self.backward_blob_register_.ForceReleaseAll()

    def LazyRun(self, job_func, *arg):
        assert self.status_ is SessionStatus.RUNNING
        remote_blobs = self.LaunchUserJob(job_func, *arg)
        if remote_blobs is None:
            return
        future_blob = LazyFutureRemoteBlobs(self).SetResult(remote_blobs).Inited()
        annotation = inspect.signature(job_func).return_annotation
        return oft_util.TransformGlobalFunctionResult(future_blob, annotation)

    def EagerRun(self, function_desc, *arg):
        with self._EagerGlobalFunctionDescScope(function_desc):
            remote_blobs = compiler.EagerRun(
                self, function_desc, self.config_proto, arg
            )
            if remote_blobs is None:
                return
            future_blob = EagerFutureRemoteBlobs().SetResult(remote_blobs).Inited()
        annotation = inspect.signature(function_desc.job_func).return_annotation
        return oft_util.TransformGlobalFunctionResult(future_blob, annotation)

    def LaunchUserJob(self, job_func, *arg):
        assert self.status_ is SessionStatus.RUNNING
        job_name = job_func.__name__
        push_util.AsyncPush(self, job_func, *arg)
        self.LaunchJob(job_instance_util.MakeUserJobInstance(job_name))
        return job_func.__oneflow_output_remote_blobs__

    def LaunchJob(self, job_instance):
        assert self.status_ is SessionStatus.RUNNING
        self._IncRunningJobCnt()
        job_instance.AddPostFinishCallback(lambda _: self._DecRunningJobCnt())
        oneflow._oneflow_internal.LaunchJob(job_instance)

    def AsyncPush(self, op_name, push_data_cb):
        assert self.status_ is SessionStatus.RUNNING
        push_job_name = self.inter_user_job_info.input_or_var_op_name2push_job_name[
            op_name
        ]
        self.LaunchJob(
            job_instance_util.MakePushJobInstance(push_job_name, op_name, push_data_cb)
        )

    def AsyncPull(self, op_name, pull_data_cb):
        assert self.status_ is SessionStatus.RUNNING
        pull_job_name = self.inter_user_job_info.output_or_var_op_name2pull_job_name[
            op_name
        ]
        self.LaunchJob(
            job_instance_util.MakePullJobInstance(pull_job_name, op_name, pull_data_cb)
        )

    def HasAnyCallbackAfterFunctionReturn(self):
        return len(self.uuid2watch_handler) > 0

    def StashVariableBlob4Job(self, job_name, var_name, var_blob):
        if var_name not in self.var_name2var_blob_:
            self.var_name2var_blob_[var_name] = var_blob
        if job_name not in self.job_name2var_name2var_blob_:
            self.job_name2var_name2var_blob_[job_name] = dict()
        assert var_name not in self.job_name2var_name2var_blob_[job_name]
        self.job_name2var_name2var_blob_[job_name][var_name] = var_blob

    def AddInfo4InterfaceOpName(self, interface_op_name, op_attribute):
        if oneflow.eager_execution_enabled():
            self.interface_op_name2op_attr_[interface_op_name] = op_attribute
            self.interface_op_name2job_name_[
                interface_op_name
            ] = oneflow._oneflow_internal.JobBuildAndInferCtx_GetCurrentJobName()
        else:
            pass

    def OpAttribute4InterfaceOpName(self, interface_op_name):
        return self.interface_op_name2op_attr_[interface_op_name]

    def ParallelConf4LazyInterfaceOpName(self, interface_op_name):
        return self.lazy_interface_op_name2parallel_conf_[interface_op_name]

    def JobName4InterfaceOpName(self, interface_op_name):
        return self.interface_op_name2job_name_[interface_op_name]

    @property
    def interface_ops(self):
        return self.interface_op_name2op_attr_.keys()

    def TryGetVariableBlobOfJobFromStash(self, job_name, var_name):
        if var_name not in self.var_name2var_blob_:
            return (None, None)
        global_variable_blob = self.var_name2var_blob_[var_name]
        if job_name not in self.job_name2var_name2var_blob_:
            return (global_variable_blob, None)
        var_name2var_blob = self.job_name2var_name2var_blob_[job_name]
        if var_name not in var_name2var_blob:
            return (global_variable_blob, None)
        return (global_variable_blob, var_name2var_blob[var_name])

    def CurrentEagerGlobalFunctionDesc(self):
        if len(self.eager_global_function_desc_stack_) == 0:
            return None
        return self.eager_global_function_desc_stack_[0]

    def has_empty_is_mirrored_strategy_enabled_stack(self):
        return self.sess_.is_mirrored_strategy_enabled_stack_size() == 0

    def push_mirrored_strategy_enabled(self, val):
        assert isinstance(val, bool)
        self.sess_.push_mirrored_strategy_enabled(val)

    def pop_mirrored_strategy_enabled(self):
        self.sess_.pop_mirrored_strategy_enabled()

    def is_mirrored_strategy_enabled(self):
        return self.sess_.is_mirrored_strategy_enabled()

    def is_consistent_strategy_enabled(self):
        return self.sess_.is_consistent_strategy_enabled()

    @contextmanager
    def _EagerGlobalFunctionDescScope(self, function_desc):
        assert len(self.backward_blob_register.blob_name2object) == 0
        assert len(self.job_name2var_name2var_blob_) == 0
        self.eager_global_function_desc_stack_.insert(0, function_desc)
        try:
            yield
        finally:
            self.existed_module_names_ = set()
            self.job_name2var_name2var_blob_ = dict()
            self.eager_global_function_desc_stack_.pop(0)
            keys = list(dict(self.backward_blob_register.blob_name2object).keys())
            for key in keys:
                self.backward_blob_register.ClearObject4BlobName(key)

    def _IncRunningJobCnt(self):
        assert self.status_ is SessionStatus.RUNNING
        self.cond_var_.acquire()
        self.running_job_cnt_ += 1
        self.cond_var_.release()

    def _DecRunningJobCnt(self):
        self.cond_var_.acquire()
        self.running_job_cnt_ -= 1
        self.cond_var_.notify()
        self.cond_var_.release()

    def __del__(self):
        self.TryClose()
=======
def api_find_or_create_module(
    module_name: str, create: Callable[[], None], reuse: bool = False
):
    func = enable_if.unique([find_or_create_module])
    return func(module_name, create, reuse)
>>>>>>> 6cb73a10


@enable_if.condition(hob.in_global_mode)
def find_or_create_module(module_name, create, reuse=False):
    assert callable(create)
    sess = session_ctx.GetDefaultSession()
    job_name = oneflow.current_global_function_desc().job_config_proto.job_name()
    if job_name not in sess.job_name2module_name2module_:
        sess.job_name2module_name2module_[job_name] = {}
    module_name2module = sess.job_name2module_name2module_[job_name]
    if module_name not in module_name2module:
        module = create()
        assert isinstance(module, module_util.Module)
        module_name2module[module_name] = module
    elif not reuse:
        assert module_name not in sess.existed_module_names_, (
            "duplicated module_name `%s' in global_function `%s'"
            % (module_name, job_name)
        )
    else:
        pass
    sess.existed_module_names_.add(module_name)
    return module_name2module[module_name]


def api_eager_execution_enabled() -> bool:
    """Get current setting of the job, if enable eager execution mode ,then return True

    Returns:
        bool: [description]
    """
    return oneflow._oneflow_internal.EagerExecutionEnabled()


def api_clear_default_session() -> None:
    """Clear the default session. All compiled OneFlow functions will be deleted.
    """
    func = enable_if.unique([clear_default_session])
    return func()


@enable_if.condition(hob.in_normal_mode)
def clear_default_session():
    is_multi_client = oneflow._oneflow_internal.IsMultiClient()
    if not is_multi_client:
        session_ctx.TryCloseDefaultSession()
        session_ctx.OpenDefaultSession(
            Session(oneflow._oneflow_internal.NewSessionId())
        )


def api_sync_default_session() -> None:
    """Synchronize the default session. Block until every synchronous OneFlow function and its callback finishes running.
    """
    func = enable_if.unique([sync_default_session])
    return func()


@enable_if.condition(hob.in_normal_mode)
def sync_default_session() -> None:
    session_ctx.GetDefaultSession().Sync()


def _TryCompleteConfigProto(config_proto):
    if config_proto.resource.machine_num == 0:
        config_proto.resource.machine_num = oneflow._oneflow_internal.GetNodeSize()


def _GetDefaultConfigProto():
    config_proto = job_set_util.ConfigProto()
    config_proto.resource.machine_num = 0
    if oneflow._oneflow_internal.flags.with_cuda():
        config_proto.resource.gpu_device_num = 1
    else:
        config_proto.resource.cpu_device_num = 1
        config_proto.resource.gpu_device_num = 0
    config_proto.session_id = session_ctx.GetDefaultSession().id
    return config_proto


def TmpInitEagerGlobalSession():
    config_pb = _GetDefaultConfigProto()
    config_proto_str = text_format.MessageToString(config_pb)
    oneflow._oneflow_internal.InitEagerGlobalSession(config_proto_str)<|MERGE_RESOLUTION|>--- conflicted
+++ resolved
@@ -44,384 +44,6 @@
 from oneflow.framework.function_desc import FunctionDesc
 from oneflow.framework.pull_util import EagerFutureRemoteBlobs, LazyFutureRemoteBlobs
 from oneflow.framework.session_context import SessionStatus
-
-
-<<<<<<< HEAD
-class Session(object):
-    def __init__(self, sess_id):
-        self.job_name2function_desc_ = {}
-        self.job_name2job_ = {}
-        self.status_ = SessionStatus.OPEN
-        self.cond_var_ = threading.Condition()
-        self.running_job_cnt_ = 0
-        self.inter_user_job_info_ = None
-        self.uuid2watch_handler_ = {}
-        self.config_proto_ = None
-        self.resource_ = None
-        self.job_name2var_name2var_blob_ = {}
-        self.job_name2module_name2module_ = {}
-        self.existed_module_names_ = set()
-        self.var_name2var_blob_ = {}
-        self.interface_op_name2op_attr_ = {}
-        self.interface_op_name2job_name_ = {}
-        self.lazy_interface_op_name2parallel_conf_ = {}
-        self.op_name2lazy_blob_cache_ = {}
-        self.job_name2name_scope_stack_ = {}
-        self.eager_global_function_desc_stack_ = []
-        self.function_flag_name2default_val_ = {}
-        self._UpdateFunctionFlagName2DefaultVal()
-        self.scope_attr_name2default_val_ = {}
-        self._UpdateScopeAttrName2DefaultVal()
-        self.sess_ = oneflow._oneflow_internal.RegsiterSession(sess_id)
-        self.backward_blob_register_ = oneflow._oneflow_internal.BlobRegister()
-        self.snapshot_mgr_ = SnapshotManager()
-        self.eager_config_proto_ctx_ = None
-
-    @property
-    def id(self):
-        return self.sess_.id
-
-    @property
-    def status(self):
-        return self.status_
-
-    @property
-    def is_running(self):
-        return self.status_ is SessionStatus.RUNNING
-
-    @property
-    def config_proto(self):
-        if self.config_proto_ is None:
-            self.config_proto_ = _GetDefaultConfigProto()
-        return self.config_proto_
-
-    @property
-    def resource(self):
-        if self.resource_ is None:
-            return oneflow.env.current_resource()
-        else:
-            return self.resource_
-
-    @property
-    def uuid2watch_handler(self):
-        return self.uuid2watch_handler_
-
-    @property
-    def function_flag_name2default_val(self):
-        return self.function_flag_name2default_val_
-
-    @property
-    def scope_attr_name2default_val(self):
-        return self.scope_attr_name2default_val_
-
-    @property
-    def inter_user_job_info(self):
-        return self.inter_user_job_info_
-
-    @property
-    def job_name2name_scope_stack(self):
-        return self.job_name2name_scope_stack_
-
-    @property
-    def backward_blob_register(self):
-        return self.backward_blob_register_
-
-    @property
-    def snapshot_mgr(self):
-        return self.snapshot_mgr_
-
-    @property
-    def var_name2var_blob(self):
-        return self.var_name2var_blob_
-
-    def GetLazyFunctionDesc(self, job_name):
-        if job_name in self.job_name2function_desc_:
-            return self.job_name2function_desc_[job_name]
-        return None
-
-    def AnyGlobalFunctionDefined(self):
-        return len(self.job_name2function_desc_) > 0
-
-    def GetJobConfigProto(self, job_name):
-        return self.job_name2function_desc_[job_name].job_config_proto
-
-    def GetFunctionDesc(self, job_name):
-        return self.job_name2function_desc_[job_name]
-
-    def _UpdateFunctionFlagName2DefaultVal(self):
-        items = c_api_util.GetFunctionConfigDef().attr_name2attr_def.items()
-        self.function_flag_name2default_val_ = {k: v.default_val for (k, v) in items}
-
-    def _UpdateScopeAttrName2DefaultVal(self):
-        items = c_api_util.GetScopeConfigDef().attr_name2attr_def.items()
-        self.scope_attr_name2default_val_ = {k: v.default_val for (k, v) in items}
-
-    def TryInit(self):
-        if self.status_ is SessionStatus.OPEN:
-            self.Init()
-        return self
-
-    def UpdateInfo4InterfaceOp(self):
-        for op_attr in c_api_util.GetInterfaceOpAttributes().op_attribute:
-            self.interface_op_name2op_attr_[op_attr.op_conf.name] = op_attr
-        for job in c_api_util.GetJobSet().job:
-            op_name2parallel_conf = {}
-            for placement_group in job.placement.placement_group:
-                for op_name in placement_group.op_set.op_name:
-                    op_name2parallel_conf[op_name] = placement_group.parallel_conf
-            for op_conf in job.net.op:
-                if c_api_util.IsInterfaceOpConf(op_conf):
-                    self.interface_op_name2job_name_[
-                        op_conf.name
-                    ] = job.job_conf.job_name
-                    self.lazy_interface_op_name2parallel_conf_[
-                        op_conf.name
-                    ] = op_name2parallel_conf[op_conf.name]
-
-    def Init(self):
-        assert self.status_ is SessionStatus.OPEN
-        self.status_ = SessionStatus.RUNNING
-        if not oneflow._oneflow_internal.IsEnvInited():
-            oneflow.env.init()
-        _TryCompleteConfigProto(self.config_proto)
-        self.resource_ = self.config_proto.resource
-        if not oneflow._oneflow_internal.EagerExecutionEnabled():
-            c_api_util.InitLazyGlobalSession(self.config_proto)
-            for (job_name, func_desc) in self.job_name2function_desc_.items():
-                compiler.Compile(self, func_desc, self.config_proto)
-                self.existed_module_names_ = set()
-            self.job_name2var_name2var_blob_ = dict()
-            assert len(self.job_name2function_desc_.items()) > 0
-            oneflow._oneflow_internal.StartLazyGlobalSession()
-            self.inter_user_job_info_ = c_api_util.GetInterUserJobInfo()
-            self.UpdateInfo4InterfaceOp()
-            if not config_util.api_legacy_model_io_enabled():
-                check_point_v2.Init()
-        else:
-            self.eager_config_proto_ctx_ = oneflow._oneflow_internal.LogicalConfigProtoContext(
-                str(self.config_proto)
-            )
-        return self
-
-    def FindOrCreateLazyBlob(self, op_name, Create):
-        if op_name not in self.op_name2lazy_blob_cache_:
-            self.op_name2lazy_blob_cache_[op_name] = Create()
-        return self.op_name2lazy_blob_cache_[op_name]
-
-    def TryClose(self):
-        if self.status_ is SessionStatus.RUNNING:
-            self.Close()
-        if self.status_ != SessionStatus.CLOSED:
-            oneflow._oneflow_internal.ClearSessionById(self.id)
-        self.status_ = SessionStatus.CLOSED
-
-    def Close(self):
-        assert self.status_ is SessionStatus.RUNNING
-        self.Sync()
-        assert len(self.job_name2var_name2var_blob_) == 0
-        del self.var_name2var_blob_
-        del self.job_name2module_name2module_
-        self.ReleaseLazyRefBlob()
-        self.ForceReleaseEagerBlobs()
-        oneflow._oneflow_internal.StopLazyGlobalSession()
-        oneflow._oneflow_internal.DestroyLazyGlobalSession()
-        self.resource_ = None
-        if self.eager_config_proto_ctx_:
-            del self.eager_config_proto_ctx_
-
-    def AddJob(self, function_desc):
-        assert self.status_ is SessionStatus.OPEN
-        assert isinstance(function_desc, FunctionDesc)
-        self.job_name2function_desc_[function_desc.job_func.__name__] = function_desc
-
-    def StashJob(self, job_name=None, key=None):
-        assert self.status_ is SessionStatus.RUNNING, "current status {}".format(
-            self.status_
-        )
-        job = c_api_util.GetCurrentJob()
-        if job_name is not None:
-            assert (
-                job.job_conf.job_name == job_name
-            ), "{} is not current job name".format(job_name)
-        else:
-            job_name = job.job_conf.job_name
-        if key is None:
-            key = job_name
-        self.job_name2job_[key] = job
-
-    def Job(self, job_name):
-        assert self.status_ is SessionStatus.RUNNING
-        if job_name not in self.job_name2job_:
-            return None
-        return self.job_name2job_[job_name]
-
-    def Sync(self):
-        assert self.status_ is SessionStatus.RUNNING
-        self.cond_var_.acquire()
-        while self.running_job_cnt_ > 0:
-            self.cond_var_.wait()
-        assert self.running_job_cnt_ == 0
-        self.cond_var_.release()
-
-    def ReleaseLazyRefBlob(self):
-        self.op_name2lazy_blob_cache_.clear()
-
-    def ForceReleaseEagerBlobs(self):
-        oneflow._oneflow_internal.GetDefaultBlobRegister().ForceReleaseAll()
-        self.backward_blob_register_.ForceReleaseAll()
-
-    def LazyRun(self, job_func, *arg):
-        assert self.status_ is SessionStatus.RUNNING
-        remote_blobs = self.LaunchUserJob(job_func, *arg)
-        if remote_blobs is None:
-            return
-        future_blob = LazyFutureRemoteBlobs(self).SetResult(remote_blobs).Inited()
-        annotation = inspect.signature(job_func).return_annotation
-        return oft_util.TransformGlobalFunctionResult(future_blob, annotation)
-
-    def EagerRun(self, function_desc, *arg):
-        with self._EagerGlobalFunctionDescScope(function_desc):
-            remote_blobs = compiler.EagerRun(
-                self, function_desc, self.config_proto, arg
-            )
-            if remote_blobs is None:
-                return
-            future_blob = EagerFutureRemoteBlobs().SetResult(remote_blobs).Inited()
-        annotation = inspect.signature(function_desc.job_func).return_annotation
-        return oft_util.TransformGlobalFunctionResult(future_blob, annotation)
-
-    def LaunchUserJob(self, job_func, *arg):
-        assert self.status_ is SessionStatus.RUNNING
-        job_name = job_func.__name__
-        push_util.AsyncPush(self, job_func, *arg)
-        self.LaunchJob(job_instance_util.MakeUserJobInstance(job_name))
-        return job_func.__oneflow_output_remote_blobs__
-
-    def LaunchJob(self, job_instance):
-        assert self.status_ is SessionStatus.RUNNING
-        self._IncRunningJobCnt()
-        job_instance.AddPostFinishCallback(lambda _: self._DecRunningJobCnt())
-        oneflow._oneflow_internal.LaunchJob(job_instance)
-
-    def AsyncPush(self, op_name, push_data_cb):
-        assert self.status_ is SessionStatus.RUNNING
-        push_job_name = self.inter_user_job_info.input_or_var_op_name2push_job_name[
-            op_name
-        ]
-        self.LaunchJob(
-            job_instance_util.MakePushJobInstance(push_job_name, op_name, push_data_cb)
-        )
-
-    def AsyncPull(self, op_name, pull_data_cb):
-        assert self.status_ is SessionStatus.RUNNING
-        pull_job_name = self.inter_user_job_info.output_or_var_op_name2pull_job_name[
-            op_name
-        ]
-        self.LaunchJob(
-            job_instance_util.MakePullJobInstance(pull_job_name, op_name, pull_data_cb)
-        )
-
-    def HasAnyCallbackAfterFunctionReturn(self):
-        return len(self.uuid2watch_handler) > 0
-
-    def StashVariableBlob4Job(self, job_name, var_name, var_blob):
-        if var_name not in self.var_name2var_blob_:
-            self.var_name2var_blob_[var_name] = var_blob
-        if job_name not in self.job_name2var_name2var_blob_:
-            self.job_name2var_name2var_blob_[job_name] = dict()
-        assert var_name not in self.job_name2var_name2var_blob_[job_name]
-        self.job_name2var_name2var_blob_[job_name][var_name] = var_blob
-
-    def AddInfo4InterfaceOpName(self, interface_op_name, op_attribute):
-        if oneflow.eager_execution_enabled():
-            self.interface_op_name2op_attr_[interface_op_name] = op_attribute
-            self.interface_op_name2job_name_[
-                interface_op_name
-            ] = oneflow._oneflow_internal.JobBuildAndInferCtx_GetCurrentJobName()
-        else:
-            pass
-
-    def OpAttribute4InterfaceOpName(self, interface_op_name):
-        return self.interface_op_name2op_attr_[interface_op_name]
-
-    def ParallelConf4LazyInterfaceOpName(self, interface_op_name):
-        return self.lazy_interface_op_name2parallel_conf_[interface_op_name]
-
-    def JobName4InterfaceOpName(self, interface_op_name):
-        return self.interface_op_name2job_name_[interface_op_name]
-
-    @property
-    def interface_ops(self):
-        return self.interface_op_name2op_attr_.keys()
-
-    def TryGetVariableBlobOfJobFromStash(self, job_name, var_name):
-        if var_name not in self.var_name2var_blob_:
-            return (None, None)
-        global_variable_blob = self.var_name2var_blob_[var_name]
-        if job_name not in self.job_name2var_name2var_blob_:
-            return (global_variable_blob, None)
-        var_name2var_blob = self.job_name2var_name2var_blob_[job_name]
-        if var_name not in var_name2var_blob:
-            return (global_variable_blob, None)
-        return (global_variable_blob, var_name2var_blob[var_name])
-
-    def CurrentEagerGlobalFunctionDesc(self):
-        if len(self.eager_global_function_desc_stack_) == 0:
-            return None
-        return self.eager_global_function_desc_stack_[0]
-
-    def has_empty_is_mirrored_strategy_enabled_stack(self):
-        return self.sess_.is_mirrored_strategy_enabled_stack_size() == 0
-
-    def push_mirrored_strategy_enabled(self, val):
-        assert isinstance(val, bool)
-        self.sess_.push_mirrored_strategy_enabled(val)
-
-    def pop_mirrored_strategy_enabled(self):
-        self.sess_.pop_mirrored_strategy_enabled()
-
-    def is_mirrored_strategy_enabled(self):
-        return self.sess_.is_mirrored_strategy_enabled()
-
-    def is_consistent_strategy_enabled(self):
-        return self.sess_.is_consistent_strategy_enabled()
-
-    @contextmanager
-    def _EagerGlobalFunctionDescScope(self, function_desc):
-        assert len(self.backward_blob_register.blob_name2object) == 0
-        assert len(self.job_name2var_name2var_blob_) == 0
-        self.eager_global_function_desc_stack_.insert(0, function_desc)
-        try:
-            yield
-        finally:
-            self.existed_module_names_ = set()
-            self.job_name2var_name2var_blob_ = dict()
-            self.eager_global_function_desc_stack_.pop(0)
-            keys = list(dict(self.backward_blob_register.blob_name2object).keys())
-            for key in keys:
-                self.backward_blob_register.ClearObject4BlobName(key)
-
-    def _IncRunningJobCnt(self):
-        assert self.status_ is SessionStatus.RUNNING
-        self.cond_var_.acquire()
-        self.running_job_cnt_ += 1
-        self.cond_var_.release()
-
-    def _DecRunningJobCnt(self):
-        self.cond_var_.acquire()
-        self.running_job_cnt_ -= 1
-        self.cond_var_.notify()
-        self.cond_var_.release()
-
-    def __del__(self):
-        self.TryClose()
-=======
-def api_find_or_create_module(
-    module_name: str, create: Callable[[], None], reuse: bool = False
-):
-    func = enable_if.unique([find_or_create_module])
-    return func(module_name, create, reuse)
->>>>>>> 6cb73a10
 
 
 @enable_if.condition(hob.in_global_mode)
