"""
Copyright 2020 The OneFlow Authors. All rights reserved.

Licensed under the Apache License, Version 2.0 (the "License");
you may not use this file except in compliance with the License.
You may obtain a copy of the License at

    http://www.apache.org/licenses/LICENSE-2.0

Unless required by applicable law or agreed to in writing, software
distributed under the License is distributed on an "AS IS" BASIS,
WITHOUT WARRANTIES OR CONDITIONS OF ANY KIND, either express or implied.
See the License for the specific language governing permissions and
limitations under the License.
"""


def SetProtoAttrValue(attr_value, py_value, default_attr_value):
    if default_attr_value.HasField("at_bool"):
        if py_value is None:
            py_value = True
        assert type(py_value) is bool
        attr_value.at_bool = py_value
    elif default_attr_value.HasField("at_int64"):
        assert type(py_value) is int
        attr_value.at_int64 = py_value
    elif default_attr_value.HasField("at_double"):
        assert type(py_value) is float
        attr_value.at_double = py_value
    elif default_attr_value.HasField("at_string"):
        assert type(py_value) is str
        attr_value.at_string = py_value
    else:
        raise ValueError(
            "config with type %s is invalid. supported types: [bool, int, float, str]"
            % type(py_value)
<<<<<<< HEAD
        )


def convert_to_user_attr_value(op_type_name, attr_name, attr_value):
    attribute = user_op_attr_cfg.AttrValue()
    assert isinstance(attr_name, str)
    attr_type = oneflow._oneflow_internal.GetUserOpAttrType(op_type_name, attr_name)
    if attr_type == user_op_attr_cfg.kAtInt32:
        assert isinstance(attr_value, int)
        attribute.set_at_int32(attr_value)
    elif attr_type == user_op_attr_cfg.kAtInt64:
        assert isinstance(attr_value, int)
        attribute.set_at_int64(attr_value)
    elif attr_type == user_op_attr_cfg.kAtBool:
        assert isinstance(attr_value, bool)
        attribute.set_at_bool(attr_value)
    elif attr_type == user_op_attr_cfg.kAtFloat:
        assert isinstance(attr_value, (float, int))
        attribute.set_at_float(attr_value)
    elif attr_type == user_op_attr_cfg.kAtDouble:
        assert isinstance(attr_value, (float, int))
        attribute.set_at_double(attr_value)
    elif attr_type == user_op_attr_cfg.kAtString:
        assert isinstance(attr_value, str)
        attribute.set_at_string(attr_value)
    elif attr_type == user_op_attr_cfg.kAtShape:
        assert isinstance(attr_value, (tuple, list))
        attribute_mutable_at_shape = attribute.mutable_at_shape()
        for x in attr_value:
            assert isinstance(x, int)
            attribute_mutable_at_shape.add_dim(x)
    elif attr_type == user_op_attr_cfg.kAtStride:
        assert isinstance(attr_value, (tuple, list))
        attribute_mutable_at_stride = attribute.mutable_at_stride()
        for x in attr_value:
            assert isinstance(x, int)
            attribute_mutable_at_stride.add_dim(x)
    elif attr_type == user_op_attr_cfg.kAtDataType:
        assert attr_value in oneflow.dtypes()
        attr_value = oneflow._oneflow_internal.deprecated.GetProtoDtype4OfDtype(
            attr_value
        )
        assert isinstance(attr_value, int)
        attribute.set_at_data_type(data_type_cfg.DataType(attr_value))
    elif attr_type == user_op_attr_cfg.kAtListInt32:
        assert isinstance(attr_value, (tuple, list))
        attribute_mutable_at_list_int32 = attribute.mutable_at_list_int32()
        for x in attr_value:
            assert isinstance(x, int)
            attribute_mutable_at_list_int32.add_val(x)
    elif attr_type == user_op_attr_cfg.kAtListInt64:
        assert isinstance(attr_value, (tuple, list))
        attribute_mutable_at_list_int64 = attribute.mutable_at_list_int64()
        for x in attr_value:
            assert isinstance(x, int)
            attribute_mutable_at_list_int64.add_val(x)
    elif attr_type == user_op_attr_cfg.kAtListFloat:
        assert isinstance(attr_value, (tuple, list))
        attribute_mutable_at_list_float = attribute.mutable_at_list_float()
        for x in attr_value:
            assert isinstance(x, (float, int))
            attribute_mutable_at_list_float.add_val(x)
    elif attr_type == user_op_attr_cfg.kAtListDataType:
        assert isinstance(attr_value, (tuple, list))
        attribute_mutable_at_list_data_type = attribute.mutable_at_list_data_type()
        for x in attr_value:
            assert x in oneflow.dtypes()
            x = oneflow._oneflow_internal.deprecated.GetProtoDtype4OfDtype(x)
            assert isinstance(x, int)
            attribute_mutable_at_list_data_type.add_val(data_type_cfg.DataType(x))
    elif attr_type == user_op_attr_cfg.kAtListShape:
        assert isinstance(attr_value, (tuple, list))
        attribute_mutable_at_list_shape = (
            attribute.mutable_at_list_shape().mutable_val()
        )
        for x in attr_value:
            assert isinstance(x, (tuple, list))
            shape = shape_cfg.ShapeProto()
            for dim in x:
                assert isinstance(dim, int)
                shape.add_dim(dim)
            attribute_mutable_at_list_shape.Add().CopyFrom(shape)
    elif attr_type == user_op_attr_cfg.kAtListStride:
        assert isinstance(attr_value, (tuple, list))
        attribute_mutable_at_list_stride = (
            attribute.mutable_at_list_stride().mutable_val()
        )
        for x in attr_value:
            assert isinstance(x, (tuple, list))
            stride = shape_cfg.Int64ListProto()
            for dim in x:
                assert isinstance(dim, int)
                stride.add_dim(dim)
            attribute_mutable_at_list_stride.Add().CopyFrom(stride)
    elif attr_type == user_op_attr_cfg.kAtListString:
        assert isinstance(attr_value, (tuple, list))
        attribute_mutable_at_list_string = attribute.mutable_at_list_string()
        for x in attr_value:
            assert isinstance(x, str)
            attribute_mutable_at_list_string.add_val(x)
    else:
        raise ValueError("Invalid op attribute type {}".format(attr_type))
    return attribute
=======
        )
>>>>>>> 0ad6733e
<|MERGE_RESOLUTION|>--- conflicted
+++ resolved
@@ -34,110 +34,4 @@
         raise ValueError(
             "config with type %s is invalid. supported types: [bool, int, float, str]"
             % type(py_value)
-<<<<<<< HEAD
-        )
-
-
-def convert_to_user_attr_value(op_type_name, attr_name, attr_value):
-    attribute = user_op_attr_cfg.AttrValue()
-    assert isinstance(attr_name, str)
-    attr_type = oneflow._oneflow_internal.GetUserOpAttrType(op_type_name, attr_name)
-    if attr_type == user_op_attr_cfg.kAtInt32:
-        assert isinstance(attr_value, int)
-        attribute.set_at_int32(attr_value)
-    elif attr_type == user_op_attr_cfg.kAtInt64:
-        assert isinstance(attr_value, int)
-        attribute.set_at_int64(attr_value)
-    elif attr_type == user_op_attr_cfg.kAtBool:
-        assert isinstance(attr_value, bool)
-        attribute.set_at_bool(attr_value)
-    elif attr_type == user_op_attr_cfg.kAtFloat:
-        assert isinstance(attr_value, (float, int))
-        attribute.set_at_float(attr_value)
-    elif attr_type == user_op_attr_cfg.kAtDouble:
-        assert isinstance(attr_value, (float, int))
-        attribute.set_at_double(attr_value)
-    elif attr_type == user_op_attr_cfg.kAtString:
-        assert isinstance(attr_value, str)
-        attribute.set_at_string(attr_value)
-    elif attr_type == user_op_attr_cfg.kAtShape:
-        assert isinstance(attr_value, (tuple, list))
-        attribute_mutable_at_shape = attribute.mutable_at_shape()
-        for x in attr_value:
-            assert isinstance(x, int)
-            attribute_mutable_at_shape.add_dim(x)
-    elif attr_type == user_op_attr_cfg.kAtStride:
-        assert isinstance(attr_value, (tuple, list))
-        attribute_mutable_at_stride = attribute.mutable_at_stride()
-        for x in attr_value:
-            assert isinstance(x, int)
-            attribute_mutable_at_stride.add_dim(x)
-    elif attr_type == user_op_attr_cfg.kAtDataType:
-        assert attr_value in oneflow.dtypes()
-        attr_value = oneflow._oneflow_internal.deprecated.GetProtoDtype4OfDtype(
-            attr_value
-        )
-        assert isinstance(attr_value, int)
-        attribute.set_at_data_type(data_type_cfg.DataType(attr_value))
-    elif attr_type == user_op_attr_cfg.kAtListInt32:
-        assert isinstance(attr_value, (tuple, list))
-        attribute_mutable_at_list_int32 = attribute.mutable_at_list_int32()
-        for x in attr_value:
-            assert isinstance(x, int)
-            attribute_mutable_at_list_int32.add_val(x)
-    elif attr_type == user_op_attr_cfg.kAtListInt64:
-        assert isinstance(attr_value, (tuple, list))
-        attribute_mutable_at_list_int64 = attribute.mutable_at_list_int64()
-        for x in attr_value:
-            assert isinstance(x, int)
-            attribute_mutable_at_list_int64.add_val(x)
-    elif attr_type == user_op_attr_cfg.kAtListFloat:
-        assert isinstance(attr_value, (tuple, list))
-        attribute_mutable_at_list_float = attribute.mutable_at_list_float()
-        for x in attr_value:
-            assert isinstance(x, (float, int))
-            attribute_mutable_at_list_float.add_val(x)
-    elif attr_type == user_op_attr_cfg.kAtListDataType:
-        assert isinstance(attr_value, (tuple, list))
-        attribute_mutable_at_list_data_type = attribute.mutable_at_list_data_type()
-        for x in attr_value:
-            assert x in oneflow.dtypes()
-            x = oneflow._oneflow_internal.deprecated.GetProtoDtype4OfDtype(x)
-            assert isinstance(x, int)
-            attribute_mutable_at_list_data_type.add_val(data_type_cfg.DataType(x))
-    elif attr_type == user_op_attr_cfg.kAtListShape:
-        assert isinstance(attr_value, (tuple, list))
-        attribute_mutable_at_list_shape = (
-            attribute.mutable_at_list_shape().mutable_val()
-        )
-        for x in attr_value:
-            assert isinstance(x, (tuple, list))
-            shape = shape_cfg.ShapeProto()
-            for dim in x:
-                assert isinstance(dim, int)
-                shape.add_dim(dim)
-            attribute_mutable_at_list_shape.Add().CopyFrom(shape)
-    elif attr_type == user_op_attr_cfg.kAtListStride:
-        assert isinstance(attr_value, (tuple, list))
-        attribute_mutable_at_list_stride = (
-            attribute.mutable_at_list_stride().mutable_val()
-        )
-        for x in attr_value:
-            assert isinstance(x, (tuple, list))
-            stride = shape_cfg.Int64ListProto()
-            for dim in x:
-                assert isinstance(dim, int)
-                stride.add_dim(dim)
-            attribute_mutable_at_list_stride.Add().CopyFrom(stride)
-    elif attr_type == user_op_attr_cfg.kAtListString:
-        assert isinstance(attr_value, (tuple, list))
-        attribute_mutable_at_list_string = attribute.mutable_at_list_string()
-        for x in attr_value:
-            assert isinstance(x, str)
-            attribute_mutable_at_list_string.add_val(x)
-    else:
-        raise ValueError("Invalid op attribute type {}".format(attr_type))
-    return attribute
-=======
-        )
->>>>>>> 0ad6733e
+        )