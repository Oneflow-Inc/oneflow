--- conflicted
+++ resolved
@@ -629,13 +629,10 @@
     Tensor.cross = _cross
     Tensor.scatter = _scatter
     Tensor.scatter_ = _scatter_inplace
-<<<<<<< HEAD
     Tensor.broadcast_to = _broadcast_to
-=======
     Tensor.scatter_add = _scatter_add
     Tensor.scatter_add_ = _scatter_add_inplace
     Tensor.allclose = _allclose
->>>>>>> 36a21f61
 
 
 def register_tensor_op(op_name):
