"""
Copyright 2020 The OneFlow Authors. All rights reserved.

Licensed under the Apache License, Version 2.0 (the "License");
you may not use this file except in compliance with the License.
You may obtain a copy of the License at

    http://www.apache.org/licenses/LICENSE-2.0

Unless required by applicable law or agreed to in writing, software
distributed under the License is distributed on an "AS IS" BASIS,
WITHOUT WARRANTIES OR CONDITIONS OF ANY KIND, either express or implied.
See the License for the specific language governing permissions and
limitations under the License.
"""
import oneflow as flow
import oneflow.framework.tensor_str as tensor_str
import oneflow.ops.initializer_util as initializer_util
import oneflow._oneflow_internal.lazy_mode as lazy_mode
import oneflow.core.framework.variable_meta_info_pb2 as variable_meta_info_pb

import numpy as np
from typing import Union

Tensor = flow._oneflow_internal.Tensor
TensorTuple = flow._oneflow_internal.TensorTuple


def _size(self, idx=None):
    if idx is None:
        return self.shape
    else:
        return self.shape[idx]


def _ndim(self):
    return len(self.shape)


def _nelement(self):
    return self.shape.numel()


def _numel(self):
    return self.shape.numel()


def _element_size(self):
    return self.dtype.bytes


def _backward(self, gradient=None, retain_graph=False, create_graph=False):
    if not lazy_mode.is_enabled():
        flow.autograd.backward(self, gradient, retain_graph, create_graph)
    else:
        assert (
            self.is_lazy
        ), "nn.Graph only accept lazy tensor to call backward() in lazy mode."
        assert (
            self.shape.numel() == 1
        ), " loss_tensor.backward(), loss_tensor must be a scalar in nn.Graph, please use loss_tensor.sum() or loss_tensor.mean() to make it a scalar tensor."
        assert (
            gradient is None
        ), "nn.Graph donot accept 'gradient' argument in backward() at the moment."
        assert (
            not retain_graph
        ), "nn.Graph donot accept 'retain_graph' argument in backward() at the moment."
        assert (
            not create_graph
        ), "nn.Graph donot accept 'create_graph' argument in backward() at the moment."
        flow._oneflow_internal.nn.graph.AddTensorAsGraphLoss(self)


def _setitem(self, key, value):
    if self.is_global:
        if isinstance(value, (int, float)):
            value = flow._C.global_constant(
                [1],
                value,
                dtype=self.dtype,
                placement=self.placement,
                sbp=[flow.sbp.broadcast,] * len(self.sbp),
            )
        else:
            value = value.to_global(
                self.placement, sbp=[flow.sbp.broadcast,] * len(self.sbp)
            )
    else:
        if isinstance(value, (int, float)):
            value = flow._C.constant([1], value, dtype=self.dtype, device=self.device)
        else:
            value = value.to(device=self.device)

    flow._C.tensor_setitem(self, key, value)
    return self


def _str(self):
    return self.__repr__()


def _repr(self):
    return tensor_str._gen_tensor_str(self)


def _meta_repr(self):
    return tensor_str._gen_tensor_meta_str(self)


def _eq(self, other):
    if self is None and other is None:
        return True
    elif self is None or other is None:
        return False
    else:
        return flow._C.equal(self, other)


def _ne(self, other):
    return flow._C.not_equal(self, other)


def _and(self, other):
    return flow._C.logical_and(self, other)


def _or(self, other):
    return flow._C.logical_or(self, other)


def _not(self):
    return flow._C.logical_not(self)


def _xor(self, other):
    return flow._C.logical_xor(self, other)


def _cpu(self):
    return self.to(device="cpu")


def _cuda(self, device: Union[int, str, flow.device] = None):
    if device is None:
        device = "cuda"
    elif isinstance(device, int):
        device = "cuda:" + str(device)
    return self.to(device=device)


def _norm(self, p=None, dim=None, keepdim=False, dtype=None):
    return flow._C.norm(self, p, dim, keepdim, dtype=dtype)


def is_nonzero(input):
    r"""
    is_nonzero(input) -> (bool)

    Returns True if the :attr:`input` is a single element tensor which is not equal to zero
    after type conversions. i.e. not equal to ``flow.tensor([0.])`` or ``flow.tensor([0])``.

    Throws a ``RuntimeError`` if ``input.shape.numel() != 1``

    For Example:

    .. code-block:: python

        >>> import oneflow as flow
        >>> flow.is_nonzero(flow.tensor([0.]))
        False
        >>> flow.is_nonzero(flow.tensor([1.5]))
        True
        >>> flow.is_nonzero(flow.tensor([3]))
        True

    """
    shape = input.shape
    if shape.numel() == 0:
        raise RuntimeError("bool value of Tensor with no values is ambiguous")
    if shape.numel() > 1:
        raise RuntimeError("bool value of Tensor with more than one value is ambiguous")
    value = input.numpy().item()
    return bool(value)


def _gt(self, other):
    return flow.gt(self, other)


def _lt(self, other):
    return flow._C.less(self, other)


def _ge(self, other):
    return flow.ge(self, other)


def _le(self, other):
    return flow._C.less_equal(self, other)


def _mul(self, other):
    return flow._C.mul(self, other)


def _mul_(self, other):
    return flow._C.mul_(self, other)


def _rmul(self, other):
    return self.mul(other)


def _add(self, other, *, alpha=1):
    return flow._C.add(self, other, alpha=alpha)


def _addmm(self, mat1, mat2, alpha=1, beta=1):
    return flow.addmm(self, mat1, mat2, alpha, beta)


def _add_inplace(self, other, *, alpha=1):
    return flow._C.add(self, other, alpha=alpha, inplace=True)


def _iadd(self, other):
    return self.add_(other)


def _radd(self, other):
    return flow.add(self, other)


def _sub(self, other):
    return flow._C.sub(self, other)


def _sub_inplace(self, other):
    return flow._C.sub(self, other, inplace=True)


def _rsub(self, other):
    return flow._C.sub(other, self)


def _truediv(self, other):
    return flow._C.div(self, other)


def _truediv_inplace(self, other):
    return flow._C.div_(self, other)


def _rtruediv(self, other):
    return flow.div(other, self)


def _floor_divide(self, other):
    return flow._C.floor_divide(self, other)


def _floor(self):
    return flow._C.floor(self)


def _floor_inplace_(self):
    return flow._C.floor_(self)


def _neg(self):
    return flow.neg(self)


def _pow(self, b):
    return flow._C.pow(self, b)


def _rpow(self, b):
    return flow._C.pow(b, self)


def _abs(self):
    return flow.abs(self)


def _exp(self):
    return flow.exp(self)


def _expand(self, *size):
    return flow.expand(self, *size)


def _expand_as(input, other):
    return flow.expand(input, *other.size())


def _acos(self):
    return flow.acos(self)


def _arccos(self):
    return flow.arccos(self)


def _acosh(self):
    return flow.acosh(self)


def _arccosh(self):
    return flow.arccosh(self)


def _atanh(self):
    return flow.atanh(self)


def _atan2(self, other):
    return flow.atan2(self, other)


def _arctanh(self):
    return flow.arctanh(self)


def _sign(self):
    return flow.sign(self)


def _sinh(self):
    return flow.sinh(self)


def _sin(self):
    return flow.sin(self)


def _sin_inplace(self):
    return flow._C.sin_(self)


def _tan(self):
    return flow.tan(self)


def _gelu(self):
    return flow.gelu(self)


def _mish(self):
    return flow.mish(self)


def _sigmoid(self):
    return flow.sigmoid(self)


def _tanh(self):
    return flow.tanh(self)


def _silu(self):
    return flow.silu(self)


def _selu(self):
    return flow.selu(self)


def _softsign(self):
    return flow.softsign(self)


def _swapaxes(self, dim0, dim1):
    return flow._C.swapaxes(self, dim0, dim1)


def _amax(self, dim=None, keepdim=False):
    return flow._C.amax(self, dim=dim, keepdim=keepdim)


def _swapdims(self, dim0, dim1):
    return flow._C.swapdims(self, dim0, dim1)


def _cast(self, dtype):
    return flow.cast(self, dtype)


def _diag(self, diagonal=0):
    return flow.diag(self, diagonal=diagonal)


def _diagonal(self, offset=0, dim1=0, dim2=1):
    return flow._C.diagonal(self, offset=offset, dim1=dim1, dim2=dim2)


def _log1p(self):
    return flow.log1p(self)


def _log2(self):
    return flow._C.log2(self)


def _reciprocal(self):
    return flow.reciprocal(self)


def _asin(self):
    return flow.asin(self)


def _arcsin(self):
    return flow.arcsin(self)


def _argwhere(self):
    return flow.argwhere(self)


def _asinh(self):
    return flow.asinh(self)


def _arcsinh(self):
    return flow.arcsinh(self)


def _atan(self):
    return flow.atan(self)


def _arctan(self):
    return flow.arctan(self)


def _ceil(self):
    return flow.ceil(self)


def _clamp(self, min=None, max=None):
    return flow._C.clamp(self, min=min, max=max)


def _clamp_(self, min=None, max=None):
    return flow._C.clamp_(self, min=min, max=max)


def _clip(self, min=None, max=None):
    return flow._C.clip(self, min=min, max=max)


def _clip_(self, min=None, max=None):
    return flow._C.clip_(self, min=min, max=max)


def _cos(self):
    return flow.cos(self)


def _cosh(self):
    return flow.cosh(self)


def _addcmul(self, tensor1, tensor2, *, value=1):
    return flow._C.addcmul(self, tensor1, tensor2, value=value)


def _addcmul_(self, tensor1, tensor2, *, value=1):
    return flow._C.addcmul_(self, tensor1, tensor2, value=value)


def _erf(self):
    return flow.erf(self)


def _erfc(self):
    return flow.erfc(self)


def _erfinv(self):
    return flow._C.erfinv(self)


def _erfinv_inplace(self):
    return flow._C.erfinv_(self)


def _expm1(self):
    return flow.expm1(self)


def _fmod(self, other):
    return flow.fmod(self, other)


def _half(self):
    return flow._C.to(self, flow.float16)


def _index(self):
    assert self.numel() == 1 and self.dtype in (
        flow.uint8,
        flow.int8,
        flow.int32,
        flow.int64,
        flow.bool,
    ), "Only integer tensors of a single element can be converted to an index"
    return self.numpy().item()


def _invert(self):
    if self.dtype != flow.bool:
        raise TypeError(
            "~ (operator.invert) is only implemented on integer and Boolean-type tensors"
        )
    return flow._C.logical_not(self)


def _scalar_float(self):
    assert (
        self.numel() == 1
    ), "only one element tensors can be converted to Python scalars"
    return self.numpy().astype(np.float64).item()


def _scalar_int(self):
    assert (
        self.numel() == 1
    ), "only one element tensors can be converted to Python scalars"
    return self.numpy().astype(np.int64).item()


def _flatten(self, start_dim: int = 0, end_dim: int = -1):
    return flow._C.flatten(self, start_dim=start_dim, end_dim=end_dim)


def _item(self):
    assert self.numel() == 1, "Only a Tensor with 1 element can be converted to Scalar"
    return self.numpy().item()


def _log(self):
    return flow.log(self)


def _minimum(self, y):
    return flow.minimum(self, y)


def _maximum(self, y):
    return flow.maximum(self, y)


def _negative(self):
    return flow._C.negative(self)


def _neg(self):
    return flow._C.negative(self)


def _new_empty(
    self, *size, dtype=None, device=None, placement=None, sbp=None, requires_grad=False,
):
    return flow.new_empty(self, size, dtype, device, placement, sbp, requires_grad)


def _new_ones(
    self,
    size=None,
    dtype=None,
    device=None,
    placement=None,
    sbp=None,
    requires_grad=False,
):
    return flow.new_ones(self, size, dtype, device, placement, sbp, requires_grad)


def _new_zeros(
    self, *size, dtype=None, device=None, placement=None, sbp=None, requires_grad=False,
):
    return flow.new_zeros(self, size, dtype, device, placement, sbp, requires_grad)


def _rsqrt(self):
    return flow.rsqrt(self)


def _sqrt(self):
    return flow.sqrt(self)


def _square(self):
    return flow.square(self)


def _var(self, dim=None, unbiased=True, keepdim=False):
    return flow._C.var(self, dim=dim, unbiased=unbiased, keepdim=keepdim)


def _std(self, dim=None, unbiased=True, keepdim=False):
    return flow._C.std(self, dim=dim, unbiased=unbiased, keepdim=keepdim)


def _squeeze(self, dim=None):
    return flow._C.squeeze(self, dim=dim)


def _unfold(self, dimension, size, step):
    return flow._C.unfold_tensor(self, dimension=dimension, size=size, step=step)


def _narrow(self, dimension, start, length):
    return flow._C.narrow(self, dim=dimension, start=start, length=length)


def _unsqueeze(self, dim):
    return flow._C.unsqueeze(self, dim=dim)


def _matmul(self, other):
    return flow.matmul(self, other)


def _round(self):
    return flow.round(self)


def _softplus(self):
    return flow.softplus(self)


def _tril(self, diagonal=0):
    return flow.tril(self, diagonal=diagonal)


def _triu(self, diagonal=0):
    return flow.triu(self, diagonal=diagonal)


def _to_local(self):
    return flow.to_local(self)


def _relu(self):
    return flow._C.relu(self)


def _relu_inplace(self):
    return flow.relu(self, inplace=True)


def _softmax(self, dim=None):
    return flow.softmax(self, dim=dim)


def _log_softmax(self, dim=None):
    return flow.log_softmax(self, dim=dim)


def _argmax(self, dim=None, keepdim=None):
    return flow.argmax(self, dim=dim, keepdim=keepdim)


def _argmin(self, dim=None, keepdim=None):
    return flow.argmin(self, dim=dim, keepdim=keepdim)


def _argsort(self, dim=None, descending=None):
    return flow.argsort(self, dim=dim, descending=descending)


def _roll(self, shifts, dims=None):
    return flow.roll(self, shifts=shifts, dims=dims)


def _bmm(self, other):
    return flow.bmm(self, other)


def _chunk(self, chunks=None, dim=None):
    return flow._C.chunk(self, chunks, dim)


def _split(self, split_size_or_sections=None, dim=0):
    return flow._C.split(self, split_size_or_sections, dim)


def _unbind(self, dim=0):
    return flow._C.unbind(self, dim)


def _all(self, dim=[], keepdim=False):
    return flow.all(self, dim, keepdim)


def _any(self, dim=[], keepdim=False):
    return flow.any(self, dim, keepdim)


def _uniform(self, a=0, b=1):
    if isinstance(a, Tensor):
        assert a.ndim == 0 and a.nelement() == 1, "a must be a number or scalar tensor!"
        a = a.numpy().item()
    if isinstance(b, Tensor):
        assert b.ndim == 0 and b.nelement() == 1, "b must be a number or scalar tensor!"
        b = b.numpy().item()
    initializer_conf = flow.random_uniform_initializer(
        minval=a, maxval=b, dtype=self.dtype
    )
    return _init_by_initializer_conf(self, initializer_conf)


def _trunc_normal_(
    self, mean=0.0, std=1.0, a=-2.0, b=2.0,
):
    initializer_conf = flow.truncated_normal_initializer(mean=mean, stddev=std)
    res = _init_by_initializer_conf(self, initializer_conf)
    res = flow.clamp(res, min=a, max=b)
    return res


def _kaiming_uniform(
    self, a=0, mode="fan_in", nonlinearity="leaky_relu", *, data_format="NCHW"
):
    initializer_conf = flow.kaiming_initializer(
        shape=self.shape,
        distribution="random_uniform",
        mode=mode,
        nonlinearity=nonlinearity,
        negative_slope=a,
        data_format=data_format,
    )
    return _init_by_initializer_conf(self, initializer_conf)


def _kaiming_normal(
    self, a=0, mode="fan_in", nonlinearity="leaky_relu", *, data_format="NCHW"
):
    initializer_conf = flow.kaiming_initializer(
        shape=self.shape,
        distribution="random_normal",
        mode=mode,
        nonlinearity=nonlinearity,
        negative_slope=a,
        data_format=data_format,
    )
    return _init_by_initializer_conf(self, initializer_conf)


def _xavier_normal(self, gain=1.0, *, data_format="NCHW"):
    assert gain == 1.0, "Only gain == 1.0 is supported now"
    initializer_conf = flow.xavier_normal_initializer(data_format=data_format)
    return _init_by_initializer_conf(self, initializer_conf)


def _xavier_uniform(self, gain=1.0, *, data_format="NCHW"):
    assert gain == 1.0, "Only gain == 1.0 is supported now"
    initializer_conf = flow.xavier_uniform_initializer(data_format=data_format)
    return _init_by_initializer_conf(self, initializer_conf)


def _orthogonal(self, gain=1.0):
    if self.ndimension() < 2:
        raise ValueError("Only tensors with 2 or more dimensions are supported")
    rows = self.shape[0]
    cols = np.prod(self.shape[1:])
    flattened = np.random.normal(0.0, 1.0, size=(rows, cols))
    if rows < cols:
        flattened = flattened.T
    # TODO
    q, r = np.linalg.qr(flattened)
    d = np.diag(r, 0)
    d = np.sign(d)
    q *= d
    if rows < cols:
        q = q.T
    self = gain * flow.tensor(q.reshape(self.shape))
    return self


def _normal(self, mean=0, std=1):
    if self.is_global:
        src_tensor = flow.normal(mean, std, self.shape)
        src_tensor = src_tensor.to_global(
            placement=self.placement,
            sbp=tuple(flow.sbp.broadcast for _ in range(len(self.sbp))),
        )
        self.copy_(src_tensor)
        return self
    else:
        return flow.normal(
            mean,
            std,
            self.size(),
            out=self,
            dtype=self.dtype,
            device=self.device,
            requires_grad=self.requires_grad,
        )


def _fill(self, value):
    initializer_conf = flow.constant_initializer(value=value, dtype=self.dtype)
    return _init_by_initializer_conf(self, initializer_conf)


def _copy_from_numpy_to_eager_local_tensor(eager_local_tensor, np_arr):
    method_name = eager_local_tensor._get_copy_mirrored_tensor_from_numpy_func_name()
    copy_from_numpy = getattr(eager_local_tensor, method_name)
    assert np_arr.dtype == flow.convert_oneflow_dtype_to_numpy_dtype(
        eager_local_tensor.dtype
    )
    assert np_arr.shape == tuple(eager_local_tensor.shape)
    copy_from_numpy(np_arr)


def _init_by_initializer_conf(tensor, initializer_conf, random_seed=None):
    if random_seed is None:
        random_seed = flow.default_generator.initial_seed()
    shape = tuple(tensor.shape)
    initializer = initializer_util.GetInitializer(initializer_conf, random_seed, shape)

    np_arr = initializer_util.generate_values_by_initializer(
        initializer, shape, tensor.dtype
    )
    if tensor.is_global:
        src_tensor = flow.tensor(np_arr)
        src_tensor = src_tensor.to_global(
            placement=tensor.placement,
            sbp=tuple(flow.sbp.broadcast for _ in range(len(tensor.sbp))),
        )
        tensor.copy_(src_tensor)
    else:
        _copy_from_numpy_to_eager_local_tensor(
            tensor, np_arr,
        )
    return tensor


def _copy(self, other: Union[Tensor, np.ndarray]):
    # Possibility 1: self and other are tensors on the same device/placement and have the same sbp.
    if isinstance(other, Tensor):
        if self.is_global:
            assert (
                other.is_global
            ), "Only global tensor can be assigned to global tensor."
            if self.placement == other.placement and self.sbp == other.sbp:
                flow._C.assign_local_tensor(self.to_local(), other.to_local())
                return
        else:
            assert (
                not other.is_global
            ), "Only local tensor can be assigned to local tensor."
            if self.device == other.device:
                flow._C.assign_local_tensor(self, other)
                return

    # Possibility 2: `other` is a numpy array, or `self` and `other` are tensors on different devices/placements.
    # In this case, we run boxing through cpu to avoid extra gpu memory usage.
    if self.is_global:
        self_cpu_placement = flow.placement("cpu", self.placement.ranks)
        if isinstance(other, Tensor):
            other_cpu_placement = flow.placement("cpu", other.placement.ranks)
            other = other.to_global(placement=other_cpu_placement).to_global(
                placement=self_cpu_placement, sbp=self.sbp
            )
        else:
            other = flow.tensor(
                other, dtype=self.dtype, placement=self_cpu_placement, sbp=self.sbp
            )
        _copy_from_numpy_to_eager_local_tensor(
            self.to_local(), other.to_local().numpy()
        )
    else:
        if isinstance(other, Tensor):
            other = other.numpy()

        _copy_from_numpy_to_eager_local_tensor(self, other)


def _flip(self, dims):
    return flow.flip(self, dims)


def _in_top_k(self, predictions, k):
    return flow._C.in_top_k(self, predictions, k)


def _index_select(self, dim, index):
    return flow.index_select(self, dim, index)


def _get_device(self):
    if self.device.type == "cuda":
        return self.device.index
    raise NotImplementedError("get_device is only available for GPU tensor.")


def _format(self, format_spec):
    if self.dim() == 0:
        return self.numpy().tolist().__format__(format_spec)
    return object.__format__(self, format_spec)


def _to(self, *args, **kwargs):
    new_args = list()
    # If device is single int, replace it with flow.device("cuda:{device}")
    if len(args) > 0 and isinstance(args[0], int):
        new_args.append(flow.device(f"cuda:{args[0]}"))
        for i in range(1, len(args)):
            new_args.append(args[i])
    else:
        new_args = args
    if ("device" in kwargs) and isinstance(kwargs["device"], int):
        kwargs["device"] = flow.device(f"cuda:{kwargs['device']}")
    return flow._C.to(self, *new_args, **kwargs)


def _local_to_global(self, placement=None, sbp=None, *, check_meta=True):
    return flow.local_to_global(self, placement, sbp, check_meta)


def _global_to_global(
    self, placement=None, sbp=None, *, grad_sbp=None, check_meta=False
):
    return flow.global_to_global(
        self, placement, sbp, grad_sbp=grad_sbp, check_meta=check_meta
    )


def _to_global(self, placement=None, sbp=None, **kwargs):
    return flow.to_global(self, placement, sbp, **kwargs)


def _to_local(self):
    return flow.to_local(self)


def _tolist(self):
    if self.numel() == 1 and self.ndim == 0:
        return self.item()
    return self.numpy().tolist()


def _gather(self, dim, index):
    return flow._C.dim_gather(self, dim, index, False)


def _repeat(self, *sizes):
    if len(sizes) == 1:
        new_sizes = sizes[0]
        if isinstance(new_sizes, int):
            new_sizes = (new_sizes,)
    else:
        new_sizes = sizes
    return flow._C.repeat(self, new_sizes)


def _repeat_interleave(self, *args, **kwargs):
    return flow._C.repeat_interleave(self, *args, **kwargs)


def _tile(self, *dims):
    if len(dims) == 1:
        new_dims = dims[0]
        if isinstance(new_dims, int):
            new_dims = (new_dims,)
    else:
        new_dims = dims
    return flow._C.tile(self, new_dims)


def _T(self):
    return flow._C.T(self)


def _t(self):
    return flow._C.t(self)


def _topk(self, k, dim: int = None, largest: bool = True, sorted: bool = True):
    return flow.topk(self, k, dim, largest, sorted)


def _nms(boxes, scores, iou_threshold: float):
    return flow.nms(boxes, scores, iou_threshold)


def _nonzero(self, as_tuple=False):
    return flow.nonzero(self, as_tuple)


def _max(self, *args, **kwargs):
    return flow.max(self, *args, **kwargs)


def _min(self, *args, **kwargs):
    return flow.min(self, *args, **kwargs)


def _median(self, *args, **kwargs):
    return flow.median(self, *args, **kwargs)


def _sum(self, dim=[], keepdim=False):
    return flow.sum(self, dim, keepdim)


def _mean(self, dim=[], keepdim=False):
    return flow.mean(self, dim, keepdim)


def _prod(self, dim=[], keepdim=False):
    return flow.prod(self, dim, keepdim)


def _masked_fill(self, mask, fill_value):
    return flow.masked_fill(self, mask, fill_value)


def _masked_select(self, mask):
    return flow.masked_select(self, mask)


def _sort(self, dim: int = -1, descending: bool = False):
    return flow.sort(self, dim, descending)


def _type_as(self, target):
    return self.to(dtype=target.dtype)


def _int(self):
    return self.to(dtype=flow.int32)


def _long(self):
    return self.to(dtype=flow.int64)


def _float(self):
    return self.to(dtype=flow.float32)


def _double(self):
    return self.to(dtype=flow.float64)


def _where(self, x=None, y=None):
    return flow.where(self, x, y)


def _is_floating_point(self):
    return flow.is_floating_point(self)


def _numpy(self):
    assert (
        not self.is_lazy
    ), "tensor.numpy() is not allowed to called in nn.Graph.build(*args) or called by lazy tensor."
    if self.dtype == flow.tensor_buffer:
        shapes, dtypes = self._tensor_buffer_shapes_and_dtypes
        tensors = flow.tensor_buffer_to_list_of_tensors(self, shapes, dtypes)
        return [t.numpy() for t in tensors]
    if self.is_global:
        self = self.to_global(
            placement=flow.env.all_device_placement("cpu"), sbp=flow.sbp.broadcast
        ).to_local()
    assert self.is_local
    if self.device != flow.device("cpu"):
        self = self.cpu()
    return self.to_numpy()


def zero_(self):
    self.zero_()
    return self


def _is_consistent(self):
    raise RuntimeError(".is_consistent has been removed, please use .is_global instead")


def _to_consistent(self, *args, **kwargs):
    raise RuntimeError(".to_consistent has been removed, please use .to_global instead")


def _isnan(self):
    return flow.isnan(self)


def _isinf(self):
    return flow.isinf(self)


def _new_tensor(
    self, data, dtype=None, device=None, requires_grad=False, placement=None, sbp=None
):
    if dtype is None:
        dtype = self.dtype
    if self.is_local:
        assert (
            placement is None and sbp is None
        ), "self is local tensor, placement and sbp are expected to be None."
        if device is None:
            device = self.device
        return flow.tensor(
            data, dtype=dtype, device=device, requires_grad=requires_grad
        )
    else:
        assert device is None, "self is global tensor, device is expected to be None."
        if placement is None:
            placement = self.placement
        if sbp is None:
            sbp = self.sbp
        return flow.tensor(
            data, dtype=dtype, placement=placement, sbp=sbp, requires_grad=requires_grad
        )


def _amin(self, dim=None, keepdim=False):
    return flow._C.amin(self, dim=dim, keepdim=keepdim)


def _byte(self):
    return flow._C.to(self, flow.uint8)


def _cumsum(self, dim, dtype=None):
    return flow._C.cumsum(self, dim, dtype=dtype)


def _cumprod(self, dim, dtype=None):
    return flow._C.cumprod(self, dim, dtype=dtype)


def RegisterMethods():
    Tensor.ndim = property(_ndim)
    Tensor.numpy = _numpy
    Tensor.add = _add
    Tensor.add_ = _add_inplace
    Tensor.sub = _sub
    Tensor.sub_ = _sub_inplace
    Tensor.backward = _backward
    Tensor.__str__ = _str
    Tensor.__repr__ = _repr
    Tensor.__bool__ = is_nonzero
    Tensor.__iadd__ = _iadd
    Tensor.addmm = _addmm
    Tensor.__format__ = _format
    Tensor.__index__ = _index
    Tensor.__float__ = _scalar_float
    Tensor.__int__ = _scalar_int
    Tensor.__array__ = _numpy
    Tensor.uniform_ = _uniform
    Tensor.trunc_normal_ = _trunc_normal_
    Tensor.kaiming_uniform_ = _kaiming_uniform
    Tensor.kaiming_normal_ = _kaiming_normal
    Tensor.xavier_normal_ = _xavier_normal
    Tensor.xavier_uniform_ = _xavier_uniform
    Tensor.orthogonal_ = _orthogonal
    Tensor.normal_ = _normal
    Tensor.fill_ = _fill
    Tensor.copy_ = _copy
    Tensor._meta_repr = _meta_repr
    Tensor.argsort = _argsort
    Tensor.argwhere = _argwhere
    Tensor.expand = _expand
    Tensor.expand_as = _expand_as
    Tensor.flip = _flip
    Tensor.new_empty = _new_empty
    Tensor.new_ones = _new_ones
    Tensor.new_zeros = _new_zeros
    Tensor.where = _where
    Tensor.norm = _norm
<<<<<<< HEAD
    Tensor.relu = _relu
    Tensor.relu_ = _relu_inplace
    Tensor.softmax = _softmax
    Tensor.log_softmax = _log_softmax
    Tensor.roll = _roll
    Tensor.chunk = _chunk
=======
    Tensor.local_to_global = _local_to_global
    Tensor.global_to_global = _global_to_global
    Tensor.to_global = _to_global
>>>>>>> 7feedc44
    Tensor.repeat = _repeat
    Tensor.repeat_interleave = _repeat_interleave
    Tensor.tile = _tile
    Tensor.split = _split
    Tensor.to = _to
    Tensor.gather = _gather
    Tensor.T = property(_T)
    Tensor.masked_select = _masked_select
    Tensor.eq = _eq
    Tensor.item = _item
    Tensor.to_local = _to_local
    Tensor.sort = _sort
    Tensor.type_as = _type_as
    Tensor.tolist = _tolist
    Tensor.is_floating_point = _is_floating_point
    Tensor.topk = _topk
    Tensor.nms = _nms
    Tensor.nonzero = _nonzero
    Tensor.prod = _prod
    Tensor.is_consistent = _is_consistent
    Tensor.to_consistent = _to_consistent
    Tensor.new_tensor = _new_tensor
    Tensor.cumsum = _cumsum
    Tensor.cumprod = _cumprod


def register_tensor_op(op_name):
    def set_tensor_op(method):
        setattr(Tensor, op_name, method)
        return method

    return set_tensor_op<|MERGE_RESOLUTION|>--- conflicted
+++ resolved
@@ -1177,18 +1177,6 @@
     Tensor.new_zeros = _new_zeros
     Tensor.where = _where
     Tensor.norm = _norm
-<<<<<<< HEAD
-    Tensor.relu = _relu
-    Tensor.relu_ = _relu_inplace
-    Tensor.softmax = _softmax
-    Tensor.log_softmax = _log_softmax
-    Tensor.roll = _roll
-    Tensor.chunk = _chunk
-=======
-    Tensor.local_to_global = _local_to_global
-    Tensor.global_to_global = _global_to_global
-    Tensor.to_global = _to_global
->>>>>>> 7feedc44
     Tensor.repeat = _repeat
     Tensor.repeat_interleave = _repeat_interleave
     Tensor.tile = _tile
