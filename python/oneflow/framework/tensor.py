"""
Copyright 2020 The OneFlow Authors. All rights reserved.

Licensed under the Apache License, Version 2.0 (the "License");
you may not use this file except in compliance with the License.
You may obtain a copy of the License at

    http://www.apache.org/licenses/LICENSE-2.0

Unless required by applicable law or agreed to in writing, software
distributed under the License is distributed on an "AS IS" BASIS,
WITHOUT WARRANTIES OR CONDITIONS OF ANY KIND, either express or implied.
See the License for the specific language governing permissions and
limitations under the License.
"""
import oneflow as flow
from oneflow._oneflow_internal.exception import IndexException
import oneflow.framework.check_point_v2 as check_point_v2
import oneflow.framework.tensor_str as tensor_str_util
import oneflow.ops.initializer_util as initializer_util
import oneflow._oneflow_internal.lazy_mode as lazy_mode

import numpy as np
from typing import Union


Tensor = flow._oneflow_internal.Tensor
TensorTuple = flow._oneflow_internal.TensorTuple


def _tensor_numpy(eager_local_tensor):
    assert (
        not eager_local_tensor.is_lazy
    ), "tensor.numpy() is not allowed to called in nn.Graph.build(*args) or called by lazy tensor."
    if eager_local_tensor.dtype == flow.tensor_buffer:
        shapes, dtypes = eager_local_tensor._tensor_buffer_shapes_and_dtypes
        tensors = flow.tensor_buffer_to_list_of_tensors(
            eager_local_tensor, shapes, dtypes
        )
        return [t.numpy() for t in tensors]
    method_name = eager_local_tensor._get_copy_mirrored_tensor_to_numpy_func_name()
    copy_to_numpy = getattr(eager_local_tensor, method_name)

    ndarray = np.empty(
        shape=tuple(eager_local_tensor.shape),
        dtype=flow.convert_oneflow_dtype_to_numpy_dtype(eager_local_tensor.dtype),
    )
    if ndarray.size != 0:
        copy_to_numpy(ndarray)
    return ndarray


def _size(self, idx=None):
    if idx is None:
        return self.shape
    else:
        return self.shape[idx]


def _ndim(self):
    return len(self.shape)


def _nelement(self):
    prod = 1
    for dim in self.shape:
        prod *= dim
    return prod


def _numel(self):
    return self.nelement()


def _element_size(self):
    return self.dtype.bytes


def _backward(self, gradient=None, retain_graph=False, create_graph=False):
    if not lazy_mode.is_enabled():
        flow.autograd.backward(self, gradient, retain_graph, create_graph)
    else:
        assert (
            self.is_lazy
        ), "nn.Graph only accept lazy tensor to call backward() in lazy mode."
        flow._oneflow_internal.nn.graph.AddTensorAsGraphLoss(self)


def _getitem(self, key):
    try:
        return flow.F.tensor_getitem(self, key)
    except IndexException as e:
        # The stop condition of for in python is IndexError,
        # so we have to catch IndexException from C++ and throw IndexError
        raise IndexError(e)


def _setitem(self, key, value):
    if self.is_consistent:
        if isinstance(value, (int, float)):
            value = flow.F.consistent_constant(
                [1], value, self.dtype, placement=self.placement, sbp=flow.sbp.broadcast
            )
    else:
        if isinstance(value, (int, float)):
            value = flow.F.constant([1], value, self.dtype, device=self.device)
        else:
            value = value.to(device=self.device)

    flow.F.tensor_setitem(self, key, value)
    return self


def _str(self):
    return self.__repr__()


def _repr(self):
    return tensor_str_util._gen_tensor_str(self)


def _meta_repr(self):
    return tensor_str_util._gen_tensor_meta_str(self)


<<<<<<< HEAD
def _eq(self, other):
    return self.eq(other)


def _ne(self, other):
    return self.ne(other)
=======
def is_nonzero(input):
    r"""
    is_nonzero(input) -> (bool)

    Returns True if the :attr:`input` is a single element tensor which is not equal to zero
    after type conversions. i.e. not equal to ``flow.tensor([0.])`` or ``flow.tensor([0])``.

    Throws a ``RuntimeError`` if ``input.shape.numel() != 1``

    For Example:

    .. code-block:: python

        >>> import oneflow as flow
        >>> flow.is_nonzero(flow.tensor([0.]))
        False
        >>> flow.is_nonzero(flow.tensor([1.5]))
        True
        >>> flow.is_nonzero(flow.tensor([3]))
        True
        >>> flow.is_nonzero(flow.tensor([1, 3, 5]))
        Traceback (most recent call last):
        ...
        RuntimeError: bool value of Tensor with more than one value is ambiguous
        >>> flow.is_nonzero(flow.tensor([]))
        Traceback (most recent call last):
        ...
        RuntimeError: bool value of Tensor with no values is ambiguous

    """
    shape = input.shape
    if shape.numel() == 0:
        raise RuntimeError("bool value of Tensor with no values is ambiguous")
    if shape.numel() > 1:
        raise RuntimeError("bool value of Tensor with more than one value is ambiguous")
    value = input.numpy().item()
    return bool(value)
>>>>>>> 45ec2370


def _gt(self, other):
    return self.gt(other)


def _lt(self, other):
    return self.lt(other)


def _ge(self, other):
    return self.ge(other)


def _le(self, other):
    return self.le(other)


def _mul(self, other):
    return self.mul(other)


def _rmul(self, other):
    return self.mul(other)


def _add(self, other):
    return self.add(other)


def _iadd(self, other):
    return self.add_(other)


def _radd(self, other):
    return self.add(other)


def _sub(self, other):
    return self.sub(other)


def _rsub(self, other):
    return flow.sub(other, self)


def _truediv(self, other):
    return self.div(other)


def _rtruediv(self, other):
    return flow.div(other, self)


def _neg(self):
    return flow.neg(self)


def _pow(self, b):
    return flow.pow(self, b)


def _uniform_(self, a=0, b=1):
    initializer_conf = flow.random_uniform_initializer(
        minval=a, maxval=b, dtype=self.dtype
    )
    return _init_by_initializer_conf(self, initializer_conf)


def _kaiming_uniform(
    self, a=0, mode="fan_in", nonlinearity="leaky_relu", *, data_format="NCHW"
):
    initializer_conf = flow.kaiming_initializer(
        shape=self.shape,
        distribution="random_uniform",
        mode=mode,
        nonlinearity=nonlinearity,
        negative_slope=a,
        data_format=data_format,
    )
    return _init_by_initializer_conf(self, initializer_conf)


def _kaiming_normal(
    self, a=0, mode="fan_in", nonlinearity="leaky_relu", *, data_format="NCHW"
):
    initializer_conf = flow.kaiming_initializer(
        shape=self.shape,
        distribution="random_normal",
        mode=mode,
        nonlinearity=nonlinearity,
        negative_slope=a,
        data_format=data_format,
    )
    return _init_by_initializer_conf(self, initializer_conf)


def _xavier_normal(self, gain=1.0, *, data_format="NCHW"):
    assert gain == 1.0, "Only gain == 1.0 is supported now"
    initializer_conf = flow.xavier_normal_initializer(data_format=data_format)
    return _init_by_initializer_conf(self, initializer_conf)


def _xavier_uniform(self, gain=1.0, *, data_format="NCHW"):
    assert gain == 1.0, "Only gain == 1.0 is supported now"
    initializer_conf = flow.xavier_uniform_initializer(data_format=data_format)
    return _init_by_initializer_conf(self, initializer_conf)


def _normal(self, mean=0, std=1):
    initializer_conf = flow.random_normal_initializer(mean=mean, stddev=std)
    return _init_by_initializer_conf(self, initializer_conf)


def _fill(self, value):
    initializer_conf = flow.constant_initializer(value=value, dtype=self.dtype)
    return _init_by_initializer_conf(self, initializer_conf)


def _copy_from_numpy_to_eager_local_tensor(eager_local_tensor, np_arr):
    method_name = eager_local_tensor._get_copy_mirrored_tensor_from_numpy_func_name()
    copy_from_numpy = getattr(eager_local_tensor, method_name)
    assert np_arr.dtype == flow.convert_oneflow_dtype_to_numpy_dtype(
        eager_local_tensor.dtype
    )
    assert np_arr.shape == tuple(eager_local_tensor.shape)
    copy_from_numpy(np_arr)


def _init_eager_local_tensor_by_initializer_conf(
    eager_local_tensor, initializer_conf, random_seed=None
):
    if random_seed is None:
        random_seed = flow.default_generator().seed()
    shape = tuple(eager_local_tensor.shape)
    initializer = initializer_util.GetInitializer(initializer_conf, random_seed, shape)
    # initializer is None if and only if the initializer_conf is empty_initializer
    if initializer is None:
        return

    _copy_from_numpy_to_eager_local_tensor(
        eager_local_tensor,
        check_point_v2.generate_values_by_initializer(
            initializer, shape, eager_local_tensor.dtype
        ),
    )


def _init_by_initializer_conf(tensor, initializer_conf):
    if tensor.is_consistent:
        raise NotImplementedError(" consistent initializer unvailiable now")
    else:
        _init_eager_local_tensor_by_initializer_conf(tensor, initializer_conf)
    return tensor


def _convert_to_placement_scope(placement_or_device):
    if isinstance(placement_or_device, flow.placement):
        placement = placement_or_device
        return flow.scope.placement(
            placement.device_tag,
            list(placement.parallel_conf.device_name()),
            placement.hierarchy,
        )
    else:
        device = placement_or_device
        # TODO(jianhao): replace 0 with real machine id
        machine_id = 0
        # TODO(jianhao): support cuda in of
        if device.type == "cuda":
            device_tag = "gpu"
        else:
            device_tag = device.type
        return flow.scope.placement(
            device_tag, "{}:{}".format(machine_id, device.index), None
        )


def _placement_scope(self):
    if self.is_consistent:
        return _convert_to_placement_scope(self.placement)
    else:
        return _convert_to_placement_scope(self.device)


def _copy(self, other: Union[Tensor, np.ndarray]):
    if isinstance(other, (Tensor, check_point_v2.FileBackendVariableBlob)):
        src_np = other.numpy()
    else:
        assert isinstance(other, np.ndarray)
        src_np = other

    _copy_from_numpy_to_eager_local_tensor(self, src_np)


def _get_device(self):
    if self.device.type == "cuda":
        return self.device.index
    raise NotImplementedError("get_device is only available for GPU tensor.")


def _format(self, format_spec):
    if self.dim() == 0:
        return self.tolist().__format__(format_spec)
    return object.__format__(self, format_spec)


def RegisterMethods():
    Tensor.__mul__ = lambda self, other: self.mul(other)
    Tensor.__rmul__ = lambda self, other: self.mul(other)
    Tensor.__add__ = lambda self, other: self.add(other)
    Tensor.__iadd__ = lambda self, other: self.add_(other)
    Tensor.tolist = lambda self: self.numpy().tolist()
    Tensor.ndim = property(_ndim)
    Tensor.numpy = _tensor_numpy
    Tensor.size = _size
    Tensor.dim = _ndim
    Tensor.ndimension = _ndim
    Tensor.nelement = _nelement
    Tensor.numel = _numel
    Tensor.element_size = _element_size
    Tensor.backward = _backward
    Tensor.__getitem__ = _getitem
    Tensor.__setitem__ = _setitem
    Tensor.__str__ = _str
    Tensor.__repr__ = _repr
<<<<<<< HEAD
    Tensor.__eq__ = _eq
    Tensor.__ne__ = _ne
=======
    Tensor.__bool__ = is_nonzero
>>>>>>> 45ec2370
    Tensor.__gt__ = _gt
    Tensor.__lt__ = _lt
    Tensor.__ge__ = _ge
    Tensor.__le__ = _le
    Tensor.__mul__ = _mul
    Tensor.__rmul__ = _rmul
    Tensor.__add__ = _add
    Tensor.__iadd__ = _iadd
    Tensor.__radd__ = _radd
    Tensor.__sub__ = _sub
    Tensor.__rsub__ = _rsub
    Tensor.__truediv__ = _truediv
    Tensor.__rtruediv__ = _rtruediv
    Tensor.__neg__ = _neg
    Tensor.__pow__ = _pow
    Tensor.__format__ = _format
    Tensor.uniform_ = _uniform_
    Tensor.kaiming_uniform_ = _kaiming_uniform
    Tensor.kaiming_normal_ = _kaiming_normal
    Tensor.xavier_normal_ = _xavier_normal
    Tensor.xavier_uniform_ = _xavier_uniform
    Tensor.normal_ = _normal
    Tensor.fill_ = _fill
    Tensor._placement_scope = _placement_scope
    Tensor.copy_ = _copy
    Tensor.get_device = _get_device
    Tensor._meta_repr = _meta_repr


def register_tensor_op(op_name):
    def set_tensor_op(method):
        setattr(Tensor, op_name, method)
        return method

    return set_tensor_op


def tensor(*args, **kwargs):
    return flow._oneflow_internal.tensor(*args, **kwargs)<|MERGE_RESOLUTION|>--- conflicted
+++ resolved
@@ -123,14 +123,14 @@
     return tensor_str_util._gen_tensor_meta_str(self)
 
 
-<<<<<<< HEAD
 def _eq(self, other):
     return self.eq(other)
 
 
 def _ne(self, other):
     return self.ne(other)
-=======
+
+
 def is_nonzero(input):
     r"""
     is_nonzero(input) -> (bool)
@@ -168,7 +168,6 @@
         raise RuntimeError("bool value of Tensor with more than one value is ambiguous")
     value = input.numpy().item()
     return bool(value)
->>>>>>> 45ec2370
 
 
 def _gt(self, other):
@@ -395,12 +394,9 @@
     Tensor.__setitem__ = _setitem
     Tensor.__str__ = _str
     Tensor.__repr__ = _repr
-<<<<<<< HEAD
     Tensor.__eq__ = _eq
     Tensor.__ne__ = _ne
-=======
     Tensor.__bool__ = is_nonzero
->>>>>>> 45ec2370
     Tensor.__gt__ = _gt
     Tensor.__lt__ = _lt
     Tensor.__ge__ = _ge
