--- conflicted
+++ resolved
@@ -553,12 +553,9 @@
     Tensor.is_consistent = _is_consistent
     Tensor.to_consistent = _to_consistent
     Tensor.new_tensor = _new_tensor
-<<<<<<< HEAD
-=======
     Tensor.cumsum = _cumsum
     Tensor.cumprod = _cumprod
     Tensor.mv = _mv
->>>>>>> 2170a125
 
 
 def register_tensor_op(op_name):
