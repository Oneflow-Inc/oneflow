"""
Copyright 2020 The OneFlow Authors. All rights reserved.

Licensed under the Apache License, Version 2.0 (the "License");
you may not use this file except in compliance with the License.
You may obtain a copy of the License at

    http://www.apache.org/licenses/LICENSE-2.0

Unless required by applicable law or agreed to in writing, software
distributed under the License is distributed on an "AS IS" BASIS,
WITHOUT WARRANTIES OR CONDITIONS OF ANY KIND, either express or implied.
See the License for the specific language governing permissions and
limitations under the License.
"""
import oneflow as flow
from oneflow._oneflow_internal.exception import IndexException
import oneflow.framework.tensor_str as tensor_str
import oneflow.ops.initializer_util as initializer_util
import oneflow._oneflow_internal.lazy_mode as lazy_mode
import oneflow.core.framework.variable_meta_info_pb2 as variable_meta_info_pb

import numpy as np
from typing import Union


Tensor = flow._oneflow_internal.Tensor
TensorTuple = flow._oneflow_internal.TensorTuple


def _size(self, idx=None):
    if idx is None:
        return self.shape
    else:
        return self.shape[idx]


def _ndim(self):
    return len(self.shape)


def _nelement(self):
    return self.shape.numel()


def _numel(self):
    return self.shape.numel()


def _element_size(self):
    return self.dtype.bytes


def _backward(self, gradient=None, retain_graph=False, create_graph=False):
    if not lazy_mode.is_enabled():
        flow.autograd.backward(self, gradient, retain_graph, create_graph)
    else:
        assert (
            self.is_lazy
        ), "nn.Graph only accept lazy tensor to call backward() in lazy mode."
        assert (
            self.shape.numel() == 1
        ), " loss_tensor.backward(), loss_tensor must be a scalar in nn.Graph, please use loss_tensor.sum() or loss_tensor.mean() to make it a scalar tensor."
        assert (
            gradient is None
        ), "nn.Graph donot accept 'gradient' argument in backward() at the moment."
        assert (
            not retain_graph
        ), "nn.Graph donot accept 'retain_graph' argument in backward() at the moment."
        assert (
            not create_graph
        ), "nn.Graph donot accept 'create_graph' argument in backward() at the moment."
        flow._oneflow_internal.nn.graph.AddTensorAsGraphLoss(self)


def _getitem(self, key):
    try:
        return flow._C.tensor_getitem(self, key)
    except IndexException as e:
        # The stop condition of for in python is IndexError,
        # so we have to catch IndexException from C++ and throw IndexError
        raise IndexError(e)


def _setitem(self, key, value):
    if self.is_global:
        if isinstance(value, (int, float)):
            value = flow._C.global_constant(
                [1],
                value,
                dtype=self.dtype,
                placement=self.placement,
                sbp=flow.sbp.broadcast,
            )
        else:
            if value.is_global:
                value = value.to_global(sbp=flow.sbp.broadcast)
                # TODO: remove these lines after asymmetric boxing is ready
                local_tensor = value.to_local()
                if local_tensor.nelement() == 0:
                    local_tensor = flow.zeros(*value.shape)
                value = local_tensor.to_global(self.placement, sbp=flow.sbp.broadcast)
            else:
                value = value.to_global(self.placement, sbp=flow.sbp.broadcast)
    else:
        if isinstance(value, (int, float)):
            value = flow._C.constant([1], value, dtype=self.dtype, device=self.device)
        else:
            value = value.to(device=self.device)

    flow._C.tensor_setitem(self, key, value)
    return self


def _str(self):
    return self.__repr__()


def _repr(self):
    return tensor_str._gen_tensor_str(self)


def _meta_repr(self):
    return tensor_str._gen_tensor_meta_str(self)


def _eq(self, other):
    return flow._C.equal(self, other)


def _ne(self, other):
    return flow._C.not_equal(self, other)


def _and(self, other):
    return flow._C.logical_and(self, other)


def _or(self, other):
    return flow._C.logical_or(self, other)


def _not(self):
    return flow._C.logical_not(self)


def _xor(self, other):
    return flow._C.logical_xor(self, other)


def _contiguous(self):
    # TODO: support stride mechanism
    return self


def _cpu(self):
    return self.to(device="cpu")


def _cuda(self, device: Union[int, str, flow.device] = None):
    if device is None:
        device = "cuda"
    elif device is isinstance(int):
        device = "cuda:" + str(device)
    return self.to(device=device)


def _norm(self, ord=None, dim=None, keepdim=False, dtype=None):
    return flow._C.norm(self, ord, dim, keepdim, dtype=dtype)


def _vector_norm(self, ord=2, dim=None, keepdim=False, dtype=None):
    return flow._C.vector_norm(self, ord, dim, keepdim, dtype=dtype)


def _matrix_norm(self, ord="fro", dim=(-2, -1), keepdim=False, dtype=None):
    return flow._C.matrix_norm(self, ord, dim, keepdim, dtype=dtype)


def _transpose(self, dim0, dim1):
    return flow._C.transpose(self, dim0, dim1)


def is_nonzero(input):
    r"""
    is_nonzero(input) -> (bool)

    Returns True if the :attr:`input` is a single element tensor which is not equal to zero
    after type conversions. i.e. not equal to ``flow.tensor([0.])`` or ``flow.tensor([0])``.

    Throws a ``RuntimeError`` if ``input.shape.numel() != 1``

    For Example:

    .. code-block:: python

        >>> import oneflow as flow
        >>> flow.is_nonzero(flow.tensor([0.]))
        False
        >>> flow.is_nonzero(flow.tensor([1.5]))
        True
        >>> flow.is_nonzero(flow.tensor([3]))
        True

    """
    shape = input.shape
    if shape.numel() == 0:
        raise RuntimeError("bool value of Tensor with no values is ambiguous")
    if shape.numel() > 1:
        raise RuntimeError("bool value of Tensor with more than one value is ambiguous")
    value = input.numpy().item()
    return bool(value)


def _gt(self, other):
    return flow.gt(self, other)


def _lt(self, other):
    return flow._C.less(self, other)


def _ge(self, other):
    return flow.ge(self, other)


def _le(self, other):
    return flow._C.less_equal(self, other)


def _mul(self, other):
    return flow._C.mul(self, other)


def _mul_(self, other):
    return flow._C.mul_(self, other)


def _rmul(self, other):
    return self.mul(other)


def _add(self, other):
    return flow._C.add(self, other)


def _addmm(self, mat1, mat2, alpha=1, beta=1):
    return flow.addmm(self, mat1, mat2, alpha, beta)


def _add_inplace(self, other):
    return flow._C.add(self, other, inplace=True)


def _iadd(self, other):
    return self.add_(other)


def _radd(self, other):
    return flow.add(self, other)


def _sub(self, other):
    return flow._C.sub(self, other)


def _sub_inplace(self, other):
    return flow._C.sub(self, other, inplace=True)


def _rsub(self, other):
    return flow._C.sub(other, self)


def _truediv(self, other):
    return flow._C.div(self, other)


def _truediv_inplace(self, other):
    return flow._C.div_(self, other)


def _rtruediv(self, other):
    return flow.div(other, self)


def _floor_divide(self, other):
    return flow.floor_divide(self, other)


def _floor(self):
    return flow._C.floor(self)


def _floor_inplace_(self):
    return flow._C.floor_(self)


def _neg(self):
    return flow.neg(self)


def _pow(self, b):
    return flow.pow(self, b)


def _abs(self):
    return flow.abs(self)


def _exp(self):
    return flow.exp(self)


def _expand(self, *size):
    return flow.expand(self, *size)


def _expand_as(input, other):
    return flow.expand(input, *other.size())


def _acos(self):
    return flow.acos(self)


def _arccos(self):
    return flow.arccos(self)


def _acosh(self):
    return flow.acosh(self)


def _arccosh(self):
    return flow.arccosh(self)


def _atanh(self):
    return flow.atanh(self)


def _atan2(self, other):
    return flow.atan2(self, other)


def _arctanh(self):
    return flow.arctanh(self)


def _sign(self):
    return flow.sign(self)


def _sinh(self):
    return flow.sinh(self)


def _sin(self):
    return flow.sin(self)


def _sin_inplace(self):
    return flow._C.sin_(self)


def _tan(self):
    return flow.tan(self)


def _gelu(self):
    return flow.gelu(self)


def _mish(self):
    return flow.mish(self)


def _sigmoid(self):
    return flow.sigmoid(self)


def _tanh(self):
    return flow.tanh(self)


def _silu(self):
    return flow.silu(self)


def _selu(self):
    return flow.selu(self)


def _softsign(self):
    return flow.softsign(self)


def _swapaxes(self, dim0, dim1):
    return flow._C.swapaxes(self, dim0, dim1)


def _cast(self, dtype):
    return flow.cast(self, dtype)


def _diag(self, diagonal=0):
    return flow.diag(self, diagonal=diagonal)


def _diagonal(self, offset=0, dim1=0, dim2=1):
    return flow._C.diagonal(self, offset=offset, dim1=dim1, dim2=dim2)


def _log1p(self):
    return flow.log1p(self)


def _reciprocal(self):
    return flow.reciprocal(self)


def _asin(self):
    return flow.asin(self)


def _arcsin(self):
    return flow.arcsin(self)


def _argwhere(self):
    return flow.argwhere(self)


def _asinh(self):
    return flow.asinh(self)


def _arcsinh(self):
    return flow.arcsinh(self)


def _atan(self):
    return flow.atan(self)


def _arctan(self):
    return flow.arctan(self)


def _ceil(self):
    return flow.ceil(self)


def _clamp(self, min=None, max=None):
    return flow._C.clamp(self, min=min, max=max)


def _clamp_(self, min=None, max=None):
    return flow._C.clamp_(self, min=min, max=max)


def _clip(self, min=None, max=None):
    return flow._C.clip(self, min=min, max=max)


def _clip_(self, min=None, max=None):
    return flow._C.clip_(self, min=min, max=max)


def _cos(self):
    return flow.cos(self)


def _cosh(self):
    return flow.cosh(self)


def _erf(self):
    return flow.erf(self)


def _erfc(self):
    return flow.erfc(self)


def _erfinv(self):
    return flow._C.erfinv(self)


def _erfinv_inplace(self):
    return flow._C.erfinv_(self)


def _expm1(self):
    return flow.expm1(self)


def _fmod(self, other):
    return flow.fmod(self, other)


def _flatten(self, start_dim: int = 0, end_dim: int = -1):
    return flow._C.flatten(self, start_dim=start_dim, end_dim=end_dim)


def _item(self):
    assert self.numel() == 1, "Only a Tensor with 1 element can be converted to Scalar"
    return self.numpy().item()


def _log(self):
    return flow.log(self)


def _minimum(self, y):
    return flow.minimum(self, y)


def _maximum(self, y):
    return flow.maximum(self, y)


def _negative(self):
    return flow._C.negative(self)


def _neg(self):
    return flow._C.negative(self)


def _new_ones(
    self,
    size=None,
    dtype=None,
    device=None,
    placement=None,
    sbp=None,
    requires_grad=False,
):
    return flow.new_ones(self, size, dtype, device, placement, sbp, requires_grad)


def _rsqrt(self):
    return flow.rsqrt(self)


def _sqrt(self):
    return flow.sqrt(self)


def _square(self):
    return flow.square(self)


def _var(self, dim=None, unbiased=True, keepdim=False):
    return flow._C.var(self, dim=dim, unbiased=unbiased, keepdim=keepdim)


def _std(self, dim=None, unbiased=True, keepdim=False):
    return flow._C.std(self, dim=dim, unbiased=unbiased, keepdim=keepdim)


def _squeeze(self, dim=None):
    return flow._C.squeeze(self, dim=dim)


def _unfold(self, dimension, size, step):
    return flow._C.unfold_tensor(self, dimension=dimension, size=size, step=step)


def _narrow(self, dimension, start, length):
    return flow._C.narrow(self, dim=dimension, start=start, length=length)


def _unsqueeze(self, dim):
    return flow._C.unsqueeze(self, dim=dim)


def _permute(self, *dims):
    if len(dims) == 1:
        new_dims = dims[0]
        if isinstance(new_dims, int):
            new_dims = (new_dims,)
    else:
        new_dims = dims
    return flow._C.transpose(self, new_dims)


def _matmul(self, other):
    return flow.matmul(self, other)


def _round(self):
    return flow.round(self)


def _softplus(self):
    return flow.softplus(self)


def _tril(self, diagonal=0):
    return flow.tril(self, diagonal=diagonal)


def _triu(self, diagonal=0):
    return flow.triu(self, diagonal=diagonal)


def _to_local(self):
    return flow.to_local(self)


def _relu(self, inplace=False):
    return flow.relu(self, inplace=inplace)


def _softmax(self, dim=None):
    return flow.softmax(self, dim=dim)


def _log_softmax(self, dim=None):
    return flow.log_softmax(self, dim=dim)


def _argmax(self, dim=None, keepdim=None):
    return flow.argmax(self, dim=dim, keepdim=keepdim)


def _argmin(self, dim=None, keepdim=None):
    return flow.argmin(self, dim=dim, keepdim=keepdim)


def _argsort(self, dim=None, descending=None):
    return flow.argsort(self, dim=dim, descending=descending)


def _roll(self, shifts, dims=None):
    return flow.roll(self, shifts=shifts, dims=dims)


def _bmm(self, other):
    return flow.bmm(self, other)


def _chunk(self, chunks=None, dim=None):
    return flow._C.chunk(self, chunks, dim)


def _split(self, split_size_or_sections=None, dim=0):
    return flow._C.split(self, split_size_or_sections, dim)


def _all(self, dim=None, keepdim=False):
    return flow.all(self, dim, keepdim)


def _any(self, dim=None, keepdim=False):
    return flow.any(self, dim, keepdim)


def _len(self):
    if self.dim() == 0:
        raise TypeError("len() of a 0-d tensor")
    return self.shape[0]


def _uniform(self, a=0, b=1):
    if isinstance(a, Tensor):
        assert a.ndim == 0 and a.nelement() == 1, "a must be a number or scalar tensor!"
        a = a.numpy().item()
    if isinstance(b, Tensor):
        assert b.ndim == 0 and b.nelement() == 1, "b must be a number or scalar tensor!"
        b = b.numpy().item()
    initializer_conf = flow.random_uniform_initializer(
        minval=a, maxval=b, dtype=self.dtype
    )
    return _init_by_initializer_conf(self, initializer_conf)


def _trunc_normal_(
    self, mean=0.0, std=1.0, a=-2.0, b=2.0,
):
    initializer_conf = flow.truncated_normal_initializer(mean=mean, stddev=std)
    res = _init_by_initializer_conf(self, initializer_conf)
    res = flow.clamp(res, min=a, max=b)
    return res


def _kaiming_uniform(
    self, a=0, mode="fan_in", nonlinearity="leaky_relu", *, data_format="NCHW"
):
    initializer_conf = flow.kaiming_initializer(
        shape=self.shape,
        distribution="random_uniform",
        mode=mode,
        nonlinearity=nonlinearity,
        negative_slope=a,
        data_format=data_format,
    )
    return _init_by_initializer_conf(self, initializer_conf)


def _kaiming_normal(
    self, a=0, mode="fan_in", nonlinearity="leaky_relu", *, data_format="NCHW"
):
    initializer_conf = flow.kaiming_initializer(
        shape=self.shape,
        distribution="random_normal",
        mode=mode,
        nonlinearity=nonlinearity,
        negative_slope=a,
        data_format=data_format,
    )
    return _init_by_initializer_conf(self, initializer_conf)


def _xavier_normal(self, gain=1.0, *, data_format="NCHW"):
    assert gain == 1.0, "Only gain == 1.0 is supported now"
    initializer_conf = flow.xavier_normal_initializer(data_format=data_format)
    return _init_by_initializer_conf(self, initializer_conf)


def _xavier_uniform(self, gain=1.0, *, data_format="NCHW"):
    assert gain == 1.0, "Only gain == 1.0 is supported now"
    initializer_conf = flow.xavier_uniform_initializer(data_format=data_format)
    return _init_by_initializer_conf(self, initializer_conf)


def _normal(self, mean=0, std=1):
    initializer_conf = flow.random_normal_initializer(mean=mean, stddev=std)
    return _init_by_initializer_conf(self, initializer_conf)


def _fill(self, value):
    initializer_conf = flow.constant_initializer(value=value, dtype=self.dtype)
    return _init_by_initializer_conf(self, initializer_conf)


def _copy_from_numpy_to_eager_local_tensor(eager_local_tensor, np_arr):
    method_name = eager_local_tensor._get_copy_mirrored_tensor_from_numpy_func_name()
    copy_from_numpy = getattr(eager_local_tensor, method_name)
    assert np_arr.dtype == flow.convert_oneflow_dtype_to_numpy_dtype(
        eager_local_tensor.dtype
    )
    assert np_arr.shape == tuple(eager_local_tensor.shape)
    copy_from_numpy(np_arr)


def _init_by_initializer_conf(tensor, initializer_conf, random_seed=None):
    if random_seed is None:
        random_seed = flow.default_generator.seed()
    shape = tuple(tensor.shape)
    initializer = initializer_util.GetInitializer(initializer_conf, random_seed, shape)

    np_arr = initializer_util.generate_values_by_initializer(
        initializer, shape, tensor.dtype
    )
    if tensor.is_global:
        src_tensor = flow.tensor(np_arr)
        src_tensor = src_tensor.to_global(
            placement=tensor.placement,
            sbp=tuple(flow.sbp.broadcast for _ in range(len(tensor.sbp))),
        )
        tensor.copy_(src_tensor)
    else:
        _copy_from_numpy_to_eager_local_tensor(
            tensor, np_arr,
        )
    return tensor


def _copy(self, other: Union[Tensor, np.ndarray]):
    if self.is_global:
        if not isinstance(other, Tensor):
            assert isinstance(other, np.ndarray)
            other = flow.tensor(
                other, dtype=self.dtype, placement=self.placement, sbp=self.sbp
            )
        else:
            assert other.is_global
            other = other.to_global(placement=self.placement, sbp=self.sbp)
        flow._C.assign_local_tensor(self.to_local(), other.to_local())
    else:
        if not isinstance(other, (Tensor)):
            assert isinstance(other, np.ndarray)
            _copy_from_numpy_to_eager_local_tensor(self, other)
        else:
            flow._C.assign_local_tensor(self, other.to(device=self.device))


def _flip(self, dims):
    return flow.flip(self, dims)


def _in_top_k(self, predictions, k):
    return flow._C.in_top_k(self, predictions, k)


def _index_select(self, dim, index):
    return flow.index_select(self, dim, index)


def _get_device(self):
    if self.device.type == "cuda":
        return self.device.index
    raise NotImplementedError("get_device is only available for GPU tensor.")


def _format(self, format_spec):
    if self.dim() == 0:
        return self.numpy().tolist().__format__(format_spec)
    return object.__format__(self, format_spec)


def _to(self, *args, **kwargs):
    return flow._C.to(self, *args, **kwargs)


def _to_global(self, placement=None, sbp=None, grad_sbp=None):
    return flow.to_global(self, placement, sbp, grad_sbp)


def _to_local(self):
    return flow.to_local(self)


def _tolist(self):
    if self.numel() == 1 and self.ndim == 0:
        return self.item()
    return self.numpy().tolist()


def _gather(self, dim, index):
    return flow._C.dim_gather(self, dim, index, False)


<<<<<<< HEAD
=======
def _repeat(self, *sizes):
    if len(sizes) == 1:
        new_sizes = sizes[0]
        if isinstance(new_sizes, int):
            new_sizes = (new_sizes,)
    else:
        new_sizes = sizes
    return flow._C.repeat(self, new_sizes)


def _tile(self, *dims):
    if len(dims) == 1:
        new_dims = dims[0]
        if isinstance(new_dims, int):
            new_dims = (new_dims,)
    else:
        new_dims = dims
    return flow._C.tile(self, new_dims)


def _T(self):
    return flow._C.T(self)


def _t(self):
    return flow._C.t(self)


def _topk(self, k, dim: int = None, largest: bool = True, sorted: bool = True):
    return flow.topk(self, k, dim, largest, sorted)


def _nms(boxes, scores, iou_threshold: float):
    return flow.nms(boxes, scores, iou_threshold)


def _nonzero(self, as_tuple=False):
    return flow.nonzero(self, as_tuple)


def _max(self, dim=None, keepdim=False):
    return flow.max(self, dim, keepdim)


def _min(self, dim=None, keepdim=False):
    return flow.min(self, dim, keepdim)


def _sum(self, dim=None, keepdim=False):
    return flow.sum(self, dim, keepdim)


def _mean(self, dim=None, keepdim=False):
    return flow.mean(self, dim, keepdim)


def _prod(self, dim=None, keepdim=False):
    return flow.prod(self, dim, keepdim)


def _masked_fill(self, mask, fill_value):
    return flow.masked_fill(self, mask, fill_value)


def _masked_select(self, mask):
    return flow.masked_select(self, mask)


def _reshape(self, *shape):
    if len(shape) == 1:
        new_shape = shape[0]
        if isinstance(new_shape, int):
            new_shape = (new_shape,)
    else:
        new_shape = shape
    return flow._C.reshape(self, new_shape)


def _view(self, *shape):
    return flow.view(self, *shape)


def _sort(self, dim: int = -1, descending: bool = False):
    return flow.sort(self, dim, descending)


def _type_as(self, target):
    return self.to(dtype=target.dtype)


def _int(self):
    return self.to(dtype=flow.int32)


def _long(self):
    return self.to(dtype=flow.int64)


def _float(self):
    return self.to(dtype=flow.float32)


def _double(self):
    return self.to(dtype=flow.float64)


def _where(self, x=None, y=None):
    return flow.where(self, x, y)


def _is_floating_point(self):
    return flow.is_floating_point(self)


>>>>>>> 55c4c608
def _numpy(self):
    assert (
        not self.is_lazy
    ), "tensor.numpy() is not allowed to called in nn.Graph.build(*args) or called by lazy tensor."
    if self.dtype == flow.tensor_buffer:
        shapes, dtypes = self._tensor_buffer_shapes_and_dtypes
        tensors = flow.tensor_buffer_to_list_of_tensors(self, shapes, dtypes)
        return [t.numpy() for t in tensors]
<<<<<<< HEAD
    if self.is_consistent:
        sbp_list = [flow.sbp.broadcast for _ in range(len(self.sbp))]
        self = self.to_consistent(placement=self.placement, sbp=sbp_list).to_local()
=======
    if self.is_global:
        self = self.to_global(
            placement=flow.env.all_device_placement("cpu"), sbp=flow.sbp.broadcast
        ).to_local()
>>>>>>> 55c4c608
    assert self.is_local
    if self.device != flow.device("cpu"):
        self = self.cpu()
    return self.to_numpy()


<<<<<<< HEAD
=======
def _is_consistent(self):
    raise RuntimeError(".is_consistent has been removed, please use .is_global instead")


def _to_consistent(self, *args, **kwargs):
    raise RuntimeError(".to_consistent has been removed, please use .to_global instead")


>>>>>>> 55c4c608
def RegisterMethods():
    Tensor.__mul__ = lambda self, other: self.mul(other)
    Tensor.__rmul__ = lambda self, other: self.mul(other)
    Tensor.__add__ = lambda self, other: self.add(other)
    Tensor.__iadd__ = lambda self, other: self.add_(other)
    Tensor.__matmul__ = lambda self, other: self.matmul(other)
    Tensor.ndim = property(_ndim)
    Tensor.numpy = _numpy
    Tensor.size = _size
    Tensor.dim = _ndim
    Tensor.ndimension = _ndim
    Tensor.nelement = _nelement
    Tensor.numel = _numel
    Tensor.element_size = _element_size
    Tensor.backward = _backward
    Tensor.__getitem__ = _getitem
    Tensor.__setitem__ = _setitem
    Tensor.__str__ = _str
    Tensor.__repr__ = _repr
    Tensor.__eq__ = _eq
    Tensor.__ne__ = _ne
    Tensor.__bool__ = is_nonzero
    Tensor.__gt__ = _gt
    Tensor.__lt__ = _lt
    Tensor.__ge__ = _ge
    Tensor.__le__ = _le
    Tensor.__and__ = _and
    Tensor.__or__ = _or
    Tensor.__xor__ = _xor
    Tensor.__mul__ = _mul
    Tensor.__rmul__ = _rmul
    Tensor.__add__ = _add
    Tensor.__iadd__ = _iadd
    Tensor.__radd__ = _radd
    Tensor.addmm = _addmm
    Tensor.__sub__ = _sub
    Tensor.__rsub__ = _rsub
    Tensor.__truediv__ = _truediv
    Tensor.__rtruediv__ = _rtruediv
    Tensor.__neg__ = _neg
    Tensor.__pow__ = _pow
    Tensor.__format__ = _format
    Tensor.__floordiv__ = _floor_divide
    Tensor.__len__ = _len
    Tensor.__mod__ = _fmod
    Tensor.uniform_ = _uniform
    Tensor.trunc_normal_ = _trunc_normal_
    Tensor.kaiming_uniform_ = _kaiming_uniform
    Tensor.kaiming_normal_ = _kaiming_normal
    Tensor.xavier_normal_ = _xavier_normal
    Tensor.xavier_uniform_ = _xavier_uniform
    Tensor.normal_ = _normal
    Tensor.fill_ = _fill
    Tensor.copy_ = _copy
    Tensor.get_device = _get_device
    Tensor._meta_repr = _meta_repr
    Tensor.abs = _abs
    Tensor.exp = _exp
    Tensor.floor_divide = _floor_divide
    Tensor.floor = _floor
    Tensor.floor_ = _floor_inplace_
    Tensor.argmax = _argmax
    Tensor.argmin = _argmin
    Tensor.argsort = _argsort
    Tensor.argwhere = _argwhere
    Tensor.acos = _acos
    Tensor.arccos = _arccos
    Tensor.acosh = _acosh
    Tensor.arccosh = _arccosh
    Tensor.atanh = _atanh
    Tensor.atan2 = _atan2
    Tensor.arctanh = _arctanh
    Tensor.sign = _sign
    Tensor.sinh = _sinh
    Tensor.tan = _tan
    Tensor.gt = _gt
    Tensor.ge = _ge
    Tensor.gelu = _gelu
    Tensor.mish = _mish
    Tensor.negative = _negative
    Tensor.neg = _neg
    Tensor.sigmoid = _sigmoid
    Tensor.tanh = _tanh
    Tensor.silu = _silu
    Tensor.selu = _selu
    Tensor.softsign = _softsign
    Tensor.cast = _cast
    Tensor.diag = _diag
    Tensor.diagonal = _diagonal
    Tensor.log1p = _log1p
    Tensor.add = _add
    Tensor.add_ = _add_inplace
    Tensor.div = _truediv
    Tensor.div_ = _truediv_inplace
    Tensor.mul = _mul
    Tensor.mul_ = _mul_
    Tensor.reciprocal = _reciprocal
    Tensor.sub = _sub
    Tensor.sub_ = _sub_inplace
    Tensor.asin = _asin
    Tensor.arcsin = _arcsin
    Tensor.asinh = _asinh
    Tensor.arcsinh = _arcsinh
    Tensor.atan = _atan
    Tensor.arctan = _arctan
    Tensor.ceil = _ceil
    Tensor.clamp = _clamp
    Tensor.clamp_ = _clamp_
    Tensor.clip = _clip
    Tensor.clip_ = _clip_
    Tensor.cos = _cos
    Tensor.cosh = _cosh
    Tensor.cpu = _cpu
    Tensor.cuda = _cuda
    Tensor.expand = _expand
    Tensor.expand_as = _expand_as
    Tensor.erf = _erf
    Tensor.erfc = _erfc
    Tensor.erfinv = _erfinv
    Tensor.erfinv_ = _erfinv_inplace
    Tensor.expm1 = _expm1
    Tensor.fmod = _fmod
    Tensor.flatten = _flatten
    Tensor.flip = _flip
    Tensor.in_top_k = _in_top_k
    Tensor.index_select = _index_select
    Tensor.log = _log
    Tensor.minimum = _minimum
    Tensor.maximum = _maximum
    Tensor.new_ones = _new_ones
    Tensor.pow = _pow
    Tensor.rsqrt = _rsqrt
    Tensor.sqrt = _sqrt
    Tensor.square = _square
    Tensor.var = _var
    Tensor.std = _std
    Tensor.matmul = _matmul
    Tensor.round = _round
    Tensor.softplus = _softplus
    Tensor.tril = _tril
    Tensor.triu = _triu
    Tensor.where = _where
    Tensor.contiguous = _contiguous
    Tensor.norm = _norm
    Tensor.vector_norm = _vector_norm
    Tensor.matrix_norm = _matrix_norm
    Tensor.transpose = _transpose
    Tensor.to_global = _to_global
    Tensor.relu = _relu
    Tensor.softmax = _softmax
    Tensor.log_softmax = _log_softmax
    Tensor.logical_and = _and
    Tensor.logical_or = _or
    Tensor.logical_not = _not
    Tensor.logical_xor = _xor
    Tensor.roll = _roll
    Tensor.bmm = _bmm
    Tensor.chunk = _chunk
    Tensor.repeat = _repeat
    Tensor.tile = _tile
    Tensor.split = _split
    Tensor.squeeze = _squeeze
    Tensor.swapaxes = _swapaxes
    Tensor.unfold = _unfold
    Tensor.narrow = _narrow
    Tensor.unsqueeze = _unsqueeze
    Tensor.permute = _permute
    Tensor.to = _to
    Tensor.gather = _gather
    Tensor.all = _all
    Tensor.any = _any
    Tensor.T = property(_T)
    Tensor.t = _t
    Tensor.masked_fill = _masked_fill
    Tensor.masked_select = _masked_select
    Tensor.eq = _eq
    Tensor.ne = _ne
    Tensor.item = _item
    Tensor.lt = _lt
    Tensor.le = _le
    Tensor.to_local = _to_local
    Tensor.reshape = _reshape
    Tensor.view = _view
    Tensor.sort = _sort
    Tensor.type_as = _type_as
    Tensor.tolist = _tolist
    Tensor.int = _int
    Tensor.long = _long
    Tensor.float = _float
    Tensor.double = _double
    Tensor.is_floating_point = _is_floating_point
    Tensor.topk = _topk
    Tensor.nms = _nms
    Tensor.nonzero = _nonzero
    Tensor.max = _max
    Tensor.min = _min
    Tensor.sum = _sum
    Tensor.mean = _mean
    Tensor.prod = _prod
    Tensor.sin = _sin
    Tensor.sin_ = _sin_inplace
    Tensor.is_consistent = _is_consistent
    Tensor.to_consistent = _to_consistent


def register_tensor_op(op_name):
    def set_tensor_op(method):
        setattr(Tensor, op_name, method)
        return method

    return set_tensor_op<|MERGE_RESOLUTION|>--- conflicted
+++ resolved
@@ -835,8 +835,6 @@
     return flow._C.dim_gather(self, dim, index, False)
 
 
-<<<<<<< HEAD
-=======
 def _repeat(self, *sizes):
     if len(sizes) == 1:
         new_sizes = sizes[0]
@@ -951,7 +949,6 @@
     return flow.is_floating_point(self)
 
 
->>>>>>> 55c4c608
 def _numpy(self):
     assert (
         not self.is_lazy
@@ -960,24 +957,16 @@
         shapes, dtypes = self._tensor_buffer_shapes_and_dtypes
         tensors = flow.tensor_buffer_to_list_of_tensors(self, shapes, dtypes)
         return [t.numpy() for t in tensors]
-<<<<<<< HEAD
-    if self.is_consistent:
-        sbp_list = [flow.sbp.broadcast for _ in range(len(self.sbp))]
-        self = self.to_consistent(placement=self.placement, sbp=sbp_list).to_local()
-=======
     if self.is_global:
         self = self.to_global(
             placement=flow.env.all_device_placement("cpu"), sbp=flow.sbp.broadcast
         ).to_local()
->>>>>>> 55c4c608
     assert self.is_local
     if self.device != flow.device("cpu"):
         self = self.cpu()
     return self.to_numpy()
 
 
-<<<<<<< HEAD
-=======
 def _is_consistent(self):
     raise RuntimeError(".is_consistent has been removed, please use .is_global instead")
 
@@ -986,7 +975,6 @@
     raise RuntimeError(".to_consistent has been removed, please use .to_global instead")
 
 
->>>>>>> 55c4c608
 def RegisterMethods():
     Tensor.__mul__ = lambda self, other: self.mul(other)
     Tensor.__rmul__ = lambda self, other: self.mul(other)
