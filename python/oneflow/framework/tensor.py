"""
Copyright 2020 The OneFlow Authors. All rights reserved.

Licensed under the Apache License, Version 2.0 (the "License");
you may not use this file except in compliance with the License.
You may obtain a copy of the License at

    http://www.apache.org/licenses/LICENSE-2.0

Unless required by applicable law or agreed to in writing, software
distributed under the License is distributed on an "AS IS" BASIS,
WITHOUT WARRANTIES OR CONDITIONS OF ANY KIND, either express or implied.
See the License for the specific language governing permissions and
limitations under the License.
"""
import oneflow as flow
from oneflow._oneflow_internal.exception import IndexException
import oneflow.framework.tensor_str as tensor_str
import oneflow.ops.initializer_util as initializer_util
import oneflow._oneflow_internal.lazy_mode as lazy_mode
import oneflow.core.framework.variable_meta_info_pb2 as variable_meta_info_pb

import numpy as np
from typing import Union


Tensor = flow._oneflow_internal.Tensor
TensorTuple = flow._oneflow_internal.TensorTuple


def _size(self, idx=None):
    if idx is None:
        return self.shape
    else:
        return self.shape[idx]


def _ndim(self):
    return len(self.shape)


def _nelement(self):
    return self.shape.numel()


def _numel(self):
    return self.shape.numel()


def _element_size(self):
    return self.dtype.bytes


def _backward(self, gradient=None, retain_graph=False, create_graph=False):
    if not lazy_mode.is_enabled():
        flow.autograd.backward(self, gradient, retain_graph, create_graph)
    else:
        assert (
            self.is_lazy
        ), "nn.Graph only accept lazy tensor to call backward() in lazy mode."
        assert (
            self.shape.numel() == 1
        ), " loss_tensor.backward(), loss_tensor must be a scalar in nn.Graph, please use loss_tesnor.sum() or loss_tensor.mean() to make it a scalar tensor."
        assert (
            gradient is None
        ), "nn.Graph donot accept 'gradient' argument in backward() at the moment."
        assert (
            not retain_graph
        ), "nn.Graph donot accept 'retain_graph' argument in backward() at the moment."
        assert (
            not create_graph
        ), "nn.Graph donot accept 'create_graph' argument in backward() at the moment."
        flow._oneflow_internal.nn.graph.AddTensorAsGraphLoss(self)


def _getitem(self, key):
    try:
        return flow._C.tensor_getitem(self, key)
    except IndexException as e:
        # The stop condition of for in python is IndexError,
        # so we have to catch IndexException from C++ and throw IndexError
        raise IndexError(e)


def _setitem(self, key, value):
    if self.is_consistent:
        if isinstance(value, (int, float)):
            value = flow._C.consistent_constant(
                [1],
                value,
                dtype=self.dtype,
                placement=self.placement,
                sbp=flow.sbp.broadcast,
            )
        else:
            if value.is_consistent:
                value = value.to_consistent(sbp=flow.sbp.broadcast)
                # TODO: remove these lines after asymmetric boxing is ready
                local_tensor = value.to_local()
                if local_tensor.nelement() == 0:
                    local_tensor = flow.zeros(*value.shape)
                value = local_tensor.to_consistent(
                    self.placement, sbp=flow.sbp.broadcast
                )
            else:
                value = value.to_consistent(self.placement, sbp=flow.sbp.broadcast)
    else:
        if isinstance(value, (int, float)):
            value = flow._C.constant([1], value, dtype=self.dtype, device=self.device)
        else:
            value = value.to(device=self.device)

    flow._C.tensor_setitem(self, key, value)
    return self


def _str(self):
    return self.__repr__()


def _repr(self):
    return tensor_str._gen_tensor_str(self)


def _meta_repr(self):
    return tensor_str._gen_tensor_meta_str(self)


def _eq(self, other):
    return flow._C.equal(self, other)


def _ne(self, other):
    return flow._C.not_equal(self, other)


def _and(self, other):
    return flow._C.logical_and(self, other)


def _or(self, other):
    return flow._C.logical_or(self, other)


def _not(self):
    return flow._C.logical_not(self)


def _xor(self, other):
    return flow._C.logical_xor(self, other)


def _contiguous(self):
    # TODO: support stride mechanism
    return self


def _norm(self, ord=None, dim=None, keepdim=False, dtype=None):
    return flow._C.norm(self, ord, dim, keepdim, dtype=dtype)


def _vector_norm(self, ord=2, dim=None, keepdim=False, dtype=None):
    return flow._C.vector_norm(self, ord, dim, keepdim, dtype=dtype)


def _matrix_norm(self, ord="fro", dim=(-2, -1), keepdim=False, dtype=None):
    return flow._C.matrix_norm(self, ord, dim, keepdim, dtype=dtype)


def _transpose(self, dim0, dim1):
    return flow._C.transpose(self, dim0, dim1)


def is_nonzero(input):
    r"""
    is_nonzero(input) -> (bool)

    Returns True if the :attr:`input` is a single element tensor which is not equal to zero
    after type conversions. i.e. not equal to ``flow.tensor([0.])`` or ``flow.tensor([0])``.

    Throws a ``RuntimeError`` if ``input.shape.numel() != 1``

    For Example:

    .. code-block:: python

        >>> import oneflow as flow
        >>> flow.is_nonzero(flow.tensor([0.]))
        False
        >>> flow.is_nonzero(flow.tensor([1.5]))
        True
        >>> flow.is_nonzero(flow.tensor([3]))
        True

    """
    shape = input.shape
    if shape.numel() == 0:
        raise RuntimeError("bool value of Tensor with no values is ambiguous")
    if shape.numel() > 1:
        raise RuntimeError("bool value of Tensor with more than one value is ambiguous")
    value = input.numpy().item()
    return bool(value)


def _gt(self, other):
    return flow.gt(self, other)


def _lt(self, other):
    return flow._C.less(self, other)


def _ge(self, other):
    return flow.ge(self, other)


def _le(self, other):
    return flow._C.less_equal(self, other)


def _mul(self, other):
    return flow._C.mul(self, other)


def _mul_(self, other):
    return flow._C.mul_(self, other)


def _rmul(self, other):
    return self.mul(other)


def _add(self, other):
    return flow._C.add(self, other)


def _add_inplace(self, other):
    return flow._C.add(self, other, inplace=True)


def _iadd(self, other):
    return self.add_(other)


def _radd(self, other):
    return flow.add(self, other)


def _sub(self, other):
    return flow._C.sub(self, other)


def _sub_inplace(self, other):
    return flow._C.sub(self, other, inplace=True)


def _rsub(self, other):
    return flow._C.sub(other, self)


def _truediv(self, other):
    return flow._C.div(self, other)


def _truediv_inplace(self, other):
    return flow._C.div_(self, other)


def _rtruediv(self, other):
    return flow.div(other, self)


def _floor_divide(self, other):
    return flow.floor_divide(self, other)


def _floor(self):
    return flow._C.floor(self)


def _floor_inplace_(self):
    return flow._C.floor_(self)


def _neg(self):
    return flow.neg(self)


def _pow(self, b):
    return flow.pow(self, b)


def _abs(self):
    return flow.abs(self)


def _exp(self):
    return flow.exp(self)


def _expand(self, *size):
    return flow.expand(self, *size)


def _expand_as(input, other):
    return flow.expand(input, *other.size())


def _acos(self):
    return flow.acos(self)


def _arccos(self):
    return flow.arccos(self)


def _acosh(self):
    return flow.acosh(self)


def _arccosh(self):
    return flow.arccosh(self)


def _atanh(self):
    return flow.atanh(self)


def _atan2(self, other):
    return flow.atan2(self, other)


def _arctanh(self):
    return flow.arctanh(self)


def _sign(self):
    return flow.sign(self)


def _sinh(self):
    return flow.sinh(self)


def _tan(self):
    return flow.tan(self)


def _gelu(self):
    return flow.gelu(self)


def _mish(self):
    return flow.mish(self)


def _sigmoid(self):
    return flow.sigmoid(self)


def _tanh(self):
    return flow.tanh(self)


def _silu(self):
    return flow.silu(self)


def _selu(self):
    return flow.selu(self)


def _softsign(self):
    return flow.softsign(self)


def _swapaxes(self, dim0, dim1):
    return flow._C.swapaxes(self, dim0, dim1)


def _cast(self, dtype):
    return flow.cast(self, dtype)


def _diag(self, diagonal=0):
    return flow.diag(self, diagonal=diagonal)


def _diagonal(self, offset=0, dim1=0, dim2=1):
    return flow._C.diagonal(self, offset=offset, dim1=dim1, dim2=dim2)


def _log1p(self):
    return flow.log1p(self)


def _reciprocal(self):
    return flow.reciprocal(self)


def _asin(self):
    return flow.asin(self)


def _arcsin(self):
    return flow.arcsin(self)


def _argwhere(self):
    return flow.argwhere(self)


def _asinh(self):
    return flow.asinh(self)


def _arcsinh(self):
    return flow.arcsinh(self)


def _atan(self):
    return flow.atan(self)


def _arctan(self):
    return flow.arctan(self)


def _ceil(self):
    return flow.ceil(self)


def _clamp(self, min=None, max=None):
    return flow._C.clamp(self, min=min, max=max)


def _clamp_(self, min=None, max=None):
    return flow._C.clamp_(self, min=min, max=max)


def _clip(self, min=None, max=None):
    return flow._C.clip(self, min=min, max=max)


def _clip_(self, min=None, max=None):
    return flow._C.clip_(self, min=min, max=max)


def _cos(self):
    return flow.cos(self)


def _cosh(self):
    return flow.cosh(self)


def _erf(self):
    return flow.erf(self)


def _erfc(self):
    return flow.erfc(self)


def _erfinv(self):
    return flow._C.erfinv(self)


def _erfinv_inplace(self):
    return flow._C.erfinv_(self)


def _expm1(self):
    return flow.expm1(self)


def _fmod(self, other):
    return flow.fmod(self, other)


def _flatten(self, start_dim: int = 0, end_dim: int = -1):
    return flow._C.flatten(self, start_dim=start_dim, end_dim=end_dim)


def _log(self):
    return flow.log(self)


def _minimum(self, y):
    return flow.minimum(self, y)


def _maximum(self, y):
    return flow.maximum(self, y)


def _negative(self):
    return flow._C.negative(self)


def _neg(self):
    return flow._C.negative(self)


def _new_ones(
    self,
    size=None,
    dtype=None,
    device=None,
    placement=None,
    sbp=None,
    requires_grad=False,
):
    return flow.new_ones(self, size, dtype, device, placement, sbp, requires_grad)


def _rsqrt(self):
    return flow.rsqrt(self)


def _sqrt(self):
    return flow.sqrt(self)


def _square(self):
    return flow.square(self)


def _var(self, dim=None, unbiased=True, keepdim=False):
    return flow._C.var(self, dim=dim, unbiased=unbiased, keepdim=keepdim)


def _std(self, dim=None, unbiased=True, keepdim=False):
    return flow._C.std(self, dim=dim, unbiased=unbiased, keepdim=keepdim)


def _squeeze(self, dim=None):
    return flow._C.squeeze(self, dim=dim)


def _unfold(self, dimension, size, step):
    return flow._C.unfold_tensor(self, dimension=dimension, size=size, step=step)


def _narrow(self, dimension, start, length):
    return flow._C.narrow(self, dim=dimension, start=start, length=length)


def _unsqueeze(self, dim):
    return flow._C.unsqueeze(self, dim=dim)


def _permute(self, *dims):
    if len(dims) == 1:
        new_dims = dims[0]
        if isinstance(new_dims, int):
            new_dims = (new_dims,)
    else:
        new_dims = dims
    return flow._C.transpose(self, new_dims)


def _matmul(self, other):
    return flow.matmul(self, other)


def _round(self):
    return flow.round(self)


def _softplus(self):
    return flow.softplus(self)


def _tril(self, diagonal=0):
    return flow.tril(self, diagonal=diagonal)


def _triu(self, diagonal=0):
    return flow.triu(self, diagonal=diagonal)


def _to_local(self):
    return flow.to_local(self)


def _relu(self, inplace=False):
    return flow.relu(self, inplace=inplace)


def _softmax(self, dim=None):
    return flow.softmax(self, dim=dim)


def _log_softmax(self, dim=None):
    return flow.log_softmax(self, dim=dim)


def _argmax(self, dim=None, keepdim=None):
    return flow.argmax(self, dim=dim, keepdim=keepdim)


def _argmin(self, dim=None, keepdim=None):
    return flow.argmin(self, dim=dim, keepdim=keepdim)


def _argsort(self, dim=None, descending=None):
    return flow.argsort(self, dim=dim, descending=descending)


def _roll(self, shifts, dims=None):
    return flow.roll(self, shifts=shifts, dims=dims)


def _bmm(self, other):
    return flow.bmm(self, other)


def _chunk(self, chunks=None, dim=None):
    return flow._C.chunk(self, chunks, dim)


def _split(self, split_size_or_sections=None, dim=0):
    return flow._C.split(self, split_size_or_sections, dim)


def _all(self, dim=None, keepdim=False):
    return flow.all(self, dim, keepdim)


def _any(self, dim=None, keepdim=False):
    return flow.any(self, dim, keepdim)


def _len(self):
    if self.dim() == 0:
        raise TypeError("len() of a 0-d tensor")
    return self.shape[0]


def _uniform(self, a=0, b=1):
    if isinstance(a, Tensor):
        assert a.ndim == 0 and a.nelement() == 1, "a must be a number or scalar tensor!"
        a = a.numpy().item()
    if isinstance(b, Tensor):
        assert b.ndim == 0 and b.nelement() == 1, "b must be a number or scalar tensor!"
        b = b.numpy().item()
    initializer_conf = flow.random_uniform_initializer(
        minval=a, maxval=b, dtype=self.dtype
    )
    return _init_by_initializer_conf(self, initializer_conf)


def _trunc_normal_(
    self, mean=0.0, std=1.0, a=-2.0, b=2.0,
):
    initializer_conf = flow.truncated_normal_initializer(mean=mean, stddev=std)
    res = _init_by_initializer_conf(self, initializer_conf)
    res = flow.clamp(res, min=a, max=b)
    return res


def _kaiming_uniform(
    self, a=0, mode="fan_in", nonlinearity="leaky_relu", *, data_format="NCHW"
):
    initializer_conf = flow.kaiming_initializer(
        shape=self.shape,
        distribution="random_uniform",
        mode=mode,
        nonlinearity=nonlinearity,
        negative_slope=a,
        data_format=data_format,
    )
    return _init_by_initializer_conf(self, initializer_conf)


def _kaiming_normal(
    self, a=0, mode="fan_in", nonlinearity="leaky_relu", *, data_format="NCHW"
):
    initializer_conf = flow.kaiming_initializer(
        shape=self.shape,
        distribution="random_normal",
        mode=mode,
        nonlinearity=nonlinearity,
        negative_slope=a,
        data_format=data_format,
    )
    return _init_by_initializer_conf(self, initializer_conf)


def _xavier_normal(self, gain=1.0, *, data_format="NCHW"):
    assert gain == 1.0, "Only gain == 1.0 is supported now"
    initializer_conf = flow.xavier_normal_initializer(data_format=data_format)
    return _init_by_initializer_conf(self, initializer_conf)


def _xavier_uniform(self, gain=1.0, *, data_format="NCHW"):
    assert gain == 1.0, "Only gain == 1.0 is supported now"
    initializer_conf = flow.xavier_uniform_initializer(data_format=data_format)
    return _init_by_initializer_conf(self, initializer_conf)


def _normal(self, mean=0, std=1):
    initializer_conf = flow.random_normal_initializer(mean=mean, stddev=std)
    return _init_by_initializer_conf(self, initializer_conf)


def _fill(self, value):
    initializer_conf = flow.constant_initializer(value=value, dtype=self.dtype)
    return _init_by_initializer_conf(self, initializer_conf)


def _copy_from_numpy_to_eager_local_tensor(eager_local_tensor, np_arr):
    method_name = eager_local_tensor._get_copy_mirrored_tensor_from_numpy_func_name()
    copy_from_numpy = getattr(eager_local_tensor, method_name)
    assert np_arr.dtype == flow.convert_oneflow_dtype_to_numpy_dtype(
        eager_local_tensor.dtype
    )
    assert np_arr.shape == tuple(eager_local_tensor.shape)
    copy_from_numpy(np_arr)


def _init_by_initializer_conf(tensor, initializer_conf, random_seed=None):
    if random_seed is None:
        random_seed = flow.default_generator.seed()
    shape = tuple(tensor.shape)
    initializer = initializer_util.GetInitializer(initializer_conf, random_seed, shape)

    np_arr = initializer_util.generate_values_by_initializer(
        initializer, shape, tensor.dtype
    )
    if tensor.is_consistent:
        src_tensor = flow.tensor(np_arr)
        src_tensor = src_tensor.to_consistent(
            placement=tensor.placement,
            sbp=tuple(flow.sbp.broadcast for _ in range(len(tensor.sbp))),
        )
        tensor.copy_(src_tensor)
    else:
        _copy_from_numpy_to_eager_local_tensor(
            tensor, np_arr,
        )
    return tensor


def _copy(self, other: Union[Tensor, np.ndarray]):
    if self.is_consistent:
        if not isinstance(other, Tensor):
            assert isinstance(other, np.ndarray)
            other = flow.tensor(
                other, dtype=self.dtype, placement=self.placement, sbp=self.sbp
            )
        else:
            assert other.is_consistent
            other = other.to_consistent(placement=self.placement, sbp=self.sbp)
        flow._C.assign_local_tensor(self.to_local(), other.to_local())
    else:
        if not isinstance(other, (Tensor)):
            assert isinstance(other, np.ndarray)
            _copy_from_numpy_to_eager_local_tensor(self, other)
        else:
            flow._C.assign_local_tensor(self, other.to(device=self.device))


def _flip(self, dims):
    return flow.flip(self, dims)


def _in_top_k(self, predictions, k):
    return flow._C.in_top_k(self, predictions, k)


def _index_select(self, dim, index):
    return flow.index_select(self, dim, index)


def _get_device(self):
    if self.device.type == "cuda":
        return self.device.index
    raise NotImplementedError("get_device is only available for GPU tensor.")


def _format(self, format_spec):
    if self.dim() == 0:
        return self.numpy().tolist().__format__(format_spec)
    return object.__format__(self, format_spec)


def _to(self, *args, **kwargs):
    return flow._C.to(self, *args, **kwargs)


def _to_consistent(self, placement=None, sbp=None, grad_sbp=None):
    return flow.to_consistent(self, placement, sbp, grad_sbp)


def _to_local(self):
    return flow.to_local(self)


def _gather(self, dim, index):
    return flow._C.dim_gather(self, dim, index, False)


def _repeat(self, *sizes):
    if len(sizes) == 1:
        new_sizes = sizes[0]
        if isinstance(new_sizes, int):
            new_sizes = (new_sizes,)
    else:
        new_sizes = sizes
    return flow._C.repeat(self, new_sizes)


def _tile(self, *dims):
    if len(dims) == 1:
        new_dims = dims[0]
        if isinstance(new_dims, int):
            new_dims = (new_dims,)
    else:
        new_dims = dims
    return flow._C.tile(self, new_dims)


def _T(self):
    return flow._C.T(self)


def _t(self):
    return flow._C.t(self)


def _topk(self, k, dim: int = None, largest: bool = True, sorted: bool = True):
    return flow.topk(self, k, dim, largest, sorted)


def _nms(boxes, scores, iou_threshold: float):
    return flow.nms(boxes, scores, iou_threshold)


def _nonzero(self, as_tuple=False):
    return flow.nonzero(self, as_tuple)


def _max(self, dim=None, keepdim=False):
    return flow.max(self, dim, keepdim)


def _min(self, dim=None, keepdim=False):
    return flow.min(self, dim, keepdim)


def _sum(self, dim=None, keepdim=False):
    return flow.sum(self, dim, keepdim)


def _mean(self, dim=None, keepdim=False):
    return flow.mean(self, dim, keepdim)


def _prod(self, dim=None, keepdim=False):
    return flow.prod(self, dim, keepdim)


def _masked_fill(self, mask, fill_value):
    return flow.masked_fill(self, mask, fill_value)


def _masked_select(self, mask):
    return flow.masked_select(self, mask)


def _reshape(self, *shape):
    if len(shape) == 1:
        new_shape = shape[0]
        if isinstance(new_shape, int):
            new_shape = (new_shape,)
    else:
        new_shape = shape
    return flow._C.reshape(self, new_shape)


def _view(self, *shape):
    return flow.view(self, *shape)


def _sort(self, dim: int = -1, descending: bool = False):
    return flow.sort(self, dim, descending)


def _type_as(self, target):
    return self.to(dtype=target.dtype)


def _int(self):
    return self.to(dtype=flow.int32)


def _long(self):
    return self.to(dtype=flow.int64)


def _float(self):
    return self.to(dtype=flow.float32)


def _double(self):
    return self.to(dtype=flow.float64)


def _is_floating_point(self):
    return flow.is_floating_point(self)


def _numpy(self):
    assert (
        not self.is_lazy
    ), "tensor.numpy() is not allowed to called in nn.Graph.build(*args) or called by lazy tensor."
    if self.dtype == flow.tensor_buffer:
        shapes, dtypes = self._tensor_buffer_shapes_and_dtypes
        tensors = flow.tensor_buffer_to_list_of_tensors(self, shapes, dtypes)
        return [t.numpy() for t in tensors]
    if self.is_consistent:
        sbp_list = [flow.sbp.broadcast for _ in range(len(self.sbp))]
        self = self.to_consistent(placement=self.placement, sbp=sbp_list).to_local()
    assert self.is_local
    if self.device != flow.device("cpu"):
        self = self.cpu()
    return self.to_numpy()


def RegisterMethods():
    Tensor.__mul__ = lambda self, other: self.mul(other)
    Tensor.__rmul__ = lambda self, other: self.mul(other)
    Tensor.__add__ = lambda self, other: self.add(other)
    Tensor.__iadd__ = lambda self, other: self.add_(other)
    Tensor.__matmul__ = lambda self, other: self.matmul(other)
    Tensor.ndim = property(_ndim)
    Tensor.numpy = _numpy
    Tensor.size = _size
    Tensor.dim = _ndim
    Tensor.ndimension = _ndim
    Tensor.nelement = _nelement
    Tensor.numel = _numel
    Tensor.element_size = _element_size
    Tensor.backward = _backward
    Tensor.__getitem__ = _getitem
    Tensor.__setitem__ = _setitem
    Tensor.__str__ = _str
    Tensor.__repr__ = _repr
    Tensor.__eq__ = _eq
    Tensor.__ne__ = _ne
    Tensor.__bool__ = is_nonzero
    Tensor.__gt__ = _gt
    Tensor.__lt__ = _lt
    Tensor.__ge__ = _ge
    Tensor.__le__ = _le
    Tensor.__and__ = _and
    Tensor.__or__ = _or
    Tensor.__xor__ = _xor
    Tensor.__mul__ = _mul
    Tensor.__rmul__ = _rmul
    Tensor.__add__ = _add
    Tensor.__iadd__ = _iadd
    Tensor.__radd__ = _radd
    Tensor.__sub__ = _sub
    Tensor.__rsub__ = _rsub
    Tensor.__truediv__ = _truediv
    Tensor.__rtruediv__ = _rtruediv
    Tensor.__neg__ = _neg
    Tensor.__pow__ = _pow
    Tensor.__format__ = _format
    Tensor.__floordiv__ = _floor_divide
    Tensor.__len__ = _len
    Tensor.__mod__ = _fmod
    Tensor.uniform_ = _uniform
    Tensor.trunc_normal_ = _trunc_normal_
    Tensor.kaiming_uniform_ = _kaiming_uniform
    Tensor.kaiming_normal_ = _kaiming_normal
    Tensor.xavier_normal_ = _xavier_normal
    Tensor.xavier_uniform_ = _xavier_uniform
    Tensor.normal_ = _normal
    Tensor.fill_ = _fill
    Tensor.copy_ = _copy
    Tensor.get_device = _get_device
    Tensor._meta_repr = _meta_repr
    Tensor.abs = _abs
    Tensor.exp = _exp
    Tensor.floor_divide = _floor_divide
    Tensor.floor = _floor
    Tensor.floor_ = _floor_inplace_
    Tensor.argmax = _argmax
    Tensor.argmin = _argmin
    Tensor.argsort = _argsort
    Tensor.argwhere = _argwhere
    Tensor.acos = _acos
    Tensor.arccos = _arccos
    Tensor.acosh = _acosh
    Tensor.arccosh = _arccosh
    Tensor.atanh = _atanh
    Tensor.atan2 = _atan2
    Tensor.arctanh = _arctanh
    Tensor.sign = _sign
    Tensor.sinh = _sinh
    Tensor.tan = _tan
    Tensor.gt = _gt
    Tensor.ge = _ge
    Tensor.gelu = _gelu
    Tensor.mish = _mish
    Tensor.negative = _negative
    Tensor.neg = _neg
    Tensor.sigmoid = _sigmoid
    Tensor.tanh = _tanh
    Tensor.silu = _silu
    Tensor.selu = _selu
    Tensor.softsign = _softsign
    Tensor.cast = _cast
    Tensor.diag = _diag
    Tensor.diagonal = _diagonal
    Tensor.log1p = _log1p
    Tensor.add = _add
    Tensor.add_ = _add_inplace
    Tensor.div = _truediv
    Tensor.div_ = _truediv_inplace
    Tensor.mul = _mul
    Tensor.mul_ = _mul_
    Tensor.reciprocal = _reciprocal
    Tensor.sub = _sub
    Tensor.sub_ = _sub_inplace
    Tensor.asin = _asin
    Tensor.arcsin = _arcsin
    Tensor.asinh = _asinh
    Tensor.arcsinh = _arcsinh
    Tensor.atan = _atan
    Tensor.arctan = _arctan
    Tensor.ceil = _ceil
    Tensor.clamp = _clamp
    Tensor.clamp_ = _clamp_
    Tensor.clip = _clip
    Tensor.clip_ = _clip_
    Tensor.cos = _cos
    Tensor.cosh = _cosh
    Tensor.expand = _expand
    Tensor.expand_as = _expand_as
    Tensor.erf = _erf
    Tensor.erfc = _erfc
    Tensor.erfinv = _erfinv
    Tensor.erfinv_ = _erfinv_inplace
    Tensor.expm1 = _expm1
    Tensor.fmod = _fmod
    Tensor.flatten = _flatten
    Tensor.flip = _flip
    Tensor.in_top_k = _in_top_k
    Tensor.index_select = _index_select
    Tensor.log = _log
    Tensor.minimum = _minimum
    Tensor.maximum = _maximum
    Tensor.new_ones = _new_ones
    Tensor.pow = _pow
    Tensor.rsqrt = _rsqrt
    Tensor.sqrt = _sqrt
    Tensor.square = _square
    Tensor.var = _var
    Tensor.std = _std
    Tensor.matmul = _matmul
    Tensor.round = _round
    Tensor.softplus = _softplus
    Tensor.tril = _tril
    Tensor.triu = _triu
    Tensor.contiguous = _contiguous
    Tensor.norm = _norm
    Tensor.vector_norm = _vector_norm
    Tensor.matrix_norm = _matrix_norm
    Tensor.transpose = _transpose
    Tensor.to_consistent = _to_consistent
    Tensor.relu = _relu
    Tensor.softmax = _softmax
    Tensor.log_softmax = _log_softmax
    Tensor.logical_and = _and
    Tensor.logical_or = _or
    Tensor.logical_not = _not
    Tensor.logical_xor = _xor
    Tensor.roll = _roll
    Tensor.bmm = _bmm
    Tensor.chunk = _chunk
    Tensor.repeat = _repeat
    Tensor.tile = _tile
    Tensor.split = _split
    Tensor.squeeze = _squeeze
    Tensor.swapaxes = _swapaxes
    Tensor.unfold = _unfold
    Tensor.narrow = _narrow
    Tensor.unsqueeze = _unsqueeze
    Tensor.permute = _permute
    Tensor.to = _to
    Tensor.gather = _gather
    Tensor.all = _all
    Tensor.any = _any
    Tensor.T = property(_T)
    Tensor.t = _t
    Tensor.masked_fill = _masked_fill
    Tensor.masked_select = _masked_select
    Tensor.eq = _eq
    Tensor.ne = _ne
    Tensor.lt = _lt
    Tensor.le = _le
    Tensor.to_local = _to_local
<<<<<<< HEAD
    Tensor.reshape = _reshape
    Tensor.view = _view
    Tensor.sort = _sort
    Tensor.type_as = _type_as
    Tensor.int = _int
    Tensor.long = _long
    Tensor.float = _float
    Tensor.double = _double
    Tensor.is_floating_point = _is_floating_point
=======
    Tensor.topk = _topk
    Tensor.nms = _nms
    Tensor.nonzero = _nonzero
    Tensor.max = _max
    Tensor.min = _min
    Tensor.sum = _sum
    Tensor.mean = _mean
    Tensor.prod = _prod
>>>>>>> b0563cc3


def register_tensor_op(op_name):
    def set_tensor_op(method):
        setattr(Tensor, op_name, method)
        return method

    return set_tensor_op<|MERGE_RESOLUTION|>--- conflicted
+++ resolved
@@ -1105,7 +1105,6 @@
     Tensor.lt = _lt
     Tensor.le = _le
     Tensor.to_local = _to_local
-<<<<<<< HEAD
     Tensor.reshape = _reshape
     Tensor.view = _view
     Tensor.sort = _sort
@@ -1115,7 +1114,6 @@
     Tensor.float = _float
     Tensor.double = _double
     Tensor.is_floating_point = _is_floating_point
-=======
     Tensor.topk = _topk
     Tensor.nms = _nms
     Tensor.nonzero = _nonzero
@@ -1124,7 +1122,6 @@
     Tensor.sum = _sum
     Tensor.mean = _mean
     Tensor.prod = _prod
->>>>>>> b0563cc3
 
 
 def register_tensor_op(op_name):
