--- conflicted
+++ resolved
@@ -507,10 +507,8 @@
     return flow._C.trunc(self)
 
 
-<<<<<<< HEAD
 def _cross(self, other, dim=None):
     return flow._C.cross(self, other, dim)
-=======
 def _scatter(self, dim, index, src, reduce=""):
     if reduce == "":
         reduce = None
@@ -521,7 +519,6 @@
     if reduce == "":
         reduce = None
     return flow._C.scatter(self, dim, index, src, reduce, inplace=True)
->>>>>>> 37b38f65
 
 
 def RegisterMethods():
@@ -590,12 +587,9 @@
     Tensor.mv = _mv
     Tensor.inverse = _inv
     Tensor.trunc = _trunc
-<<<<<<< HEAD
     Tensor.cross = _cross
-=======
     Tensor.scatter = _scatter
     Tensor.scatter_ = _scatter_inplace
->>>>>>> 37b38f65
 
 
 def register_tensor_op(op_name):
