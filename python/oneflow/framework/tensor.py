--- conflicted
+++ resolved
@@ -774,20 +774,13 @@
 
 def _copy(self, other: Union[Tensor, np.ndarray]):
     if self.is_consistent:
-<<<<<<< HEAD
-        if not isinstance(other, (Tensor)):
-=======
         if not isinstance(other, Tensor):
->>>>>>> 6c68046b
             assert isinstance(other, np.ndarray)
             other = flow.tensor(
                 other, dtype=self.dtype, placement=self.placement, sbp=self.sbp
             )
         else:
-<<<<<<< HEAD
-=======
             assert other.is_consistent
->>>>>>> 6c68046b
             other = other.to_consistent(placement=self.placement, sbp=self.sbp)
         flow._C.assign_local_tensor(self.to_local(), other.to_local())
     else:
