"""
Copyright 2020 The OneFlow Authors. All rights reserved.

Licensed under the Apache License, Version 2.0 (the "License");
you may not use this file except in compliance with the License.
You may obtain a copy of the License at

    http://www.apache.org/licenses/LICENSE-2.0

Unless required by applicable law or agreed to in writing, software
distributed under the License is distributed on an "AS IS" BASIS,
WITHOUT WARRANTIES OR CONDITIONS OF ANY KIND, either express or implied.
See the License for the specific language governing permissions and
limitations under the License.
"""
import oneflow as flow
from oneflow._oneflow_internal.exception import IndexException
import oneflow.framework.check_point_v2 as check_point_v2
import oneflow.framework.tensor_str as tensor_str_util
import oneflow.ops.initializer_util as initializer_util
import oneflow._oneflow_internal.lazy_mode as lazy_mode
import oneflow.core.framework.variable_meta_info_pb2 as variable_meta_info_pb

import numpy as np
from typing import Union


Tensor = flow._oneflow_internal.Tensor
TensorTuple = flow._oneflow_internal.TensorTuple


def _tensor_numpy(eager_local_tensor):
    assert (
        not eager_local_tensor.is_lazy
    ), "tensor.numpy() is not allowed to called in nn.Graph.build(*args) or called by lazy tensor."
    if eager_local_tensor.dtype == flow.tensor_buffer:
        shapes, dtypes = eager_local_tensor._tensor_buffer_shapes_and_dtypes
        tensors = flow.tensor_buffer_to_list_of_tensors(
            eager_local_tensor, shapes, dtypes
        )
        return [t.numpy() for t in tensors]
    method_name = eager_local_tensor._get_copy_mirrored_tensor_to_numpy_func_name()
    copy_to_numpy = getattr(eager_local_tensor, method_name)

    ndarray = np.empty(
        shape=tuple(eager_local_tensor.shape),
        dtype=flow.convert_oneflow_dtype_to_numpy_dtype(eager_local_tensor.dtype),
    )

    if ndarray.size != 0:
        copy_to_numpy(ndarray)
    return ndarray


def _size(self, idx=None):
    if idx is None:
        return self.shape
    else:
        return self.shape[idx]


def _ndim(self):
    return len(self.shape)


def _nelement(self):
    return self.shape.numel()


def _numel(self):
    return self.shape.numel()


def _element_size(self):
    return self.dtype.bytes


def _backward(self, gradient=None, retain_graph=False, create_graph=False):
    if not lazy_mode.is_enabled():
        flow.autograd.backward(self, gradient, retain_graph, create_graph)
    else:
        assert (
            self.is_lazy
        ), "nn.Graph only accept lazy tensor to call backward() in lazy mode."
        assert (
            self.shape.numel() == 1
        ), " loss_tensor.backward(), loss_tensor must be a scalar in nn.Graph, please use loss_tesnor.sum() or loss_tensor.mean() to make it a scalar tensor."
        assert (
            gradient is None
        ), "nn.Graph donot accept 'gradient' argument in backward() at the moment."
        assert (
            not retain_graph
        ), "nn.Graph donot accept 'retain_graph' argument in backward() at the moment."
        assert (
            not create_graph
        ), "nn.Graph donot accept 'create_graph' argument in backward() at the moment."
        flow._oneflow_internal.nn.graph.AddTensorAsGraphLoss(self)


def _getitem(self, key):
    try:
        return flow._C.tensor_getitem(self, key)
    except IndexException as e:
        # The stop condition of for in python is IndexError,
        # so we have to catch IndexException from C++ and throw IndexError
        raise IndexError(e)


def _setitem(self, key, value):
    if self.is_consistent:
        if isinstance(value, (int, float)):
            value = flow._C.consistent_constant(
                [1],
                value,
                dtype=self.dtype,
                placement=self.placement,
                sbp=flow.sbp.broadcast,
            )
        else:
            if value.is_consistent:
                value = value.to_consistent(sbp=flow.sbp.broadcast)
                # TODO: remove these lines after asymmetric boxing is ready
                local_tensor = value.to_local()
                if local_tensor.nelement() == 0:
                    local_tensor = flow.zeros(*value.shape)
                value = local_tensor.to_consistent(
                    self.placement, sbp=flow.sbp.broadcast
                )
            else:
                value = value.to_consistent(self.placement, sbp=flow.sbp.broadcast)
    else:
        if isinstance(value, (int, float)):
            value = flow._C.constant([1], value, dtype=self.dtype, device=self.device)
        else:
            value = value.to(device=self.device)

    flow._C.tensor_setitem(self, key, value)
    return self


def _str(self):
    return self.__repr__()


def _repr(self):
    return tensor_str_util._gen_tensor_str(self)


def _meta_repr(self):
    return tensor_str_util._gen_tensor_meta_str(self)


def _eq(self, other):
    return self.eq(other)


def _ne(self, other):
    return self.ne(other)


def _and(self, other):
    return self.logical_and(other)


def _or(self, other):
    return self.logical_or(other)


def _not(self):
    return flow._C.logical_not(self)


def _xor(self, other):
    return self.logical_xor(other)


def _contiguous(self):
    # TODO: support stride mechanism
    return self


def _norm(self, ord=None, dim=None, keepdim=False, dtype=None):
    return flow._C.norm(self, ord, dim, keepdim, dtype=dtype)


def _vector_norm(self, ord=2, dim=None, keepdim=False, dtype=None):
    return flow._C.vector_norm(self, ord, dim, keepdim, dtype=dtype)


def _matrix_norm(self, ord="fro", dim=(-2, -1), keepdim=False, dtype=None):
    return flow._C.matrix_norm(self, ord, dim, keepdim, dtype=dtype)


def _transpose(self, dim0, dim1):
    return flow._C.transpose(self, dim0, dim1)


def is_nonzero(input):
    r"""
    is_nonzero(input) -> (bool)

    Returns True if the :attr:`input` is a single element tensor which is not equal to zero
    after type conversions. i.e. not equal to ``flow.tensor([0.])`` or ``flow.tensor([0])``.

    Throws a ``RuntimeError`` if ``input.shape.numel() != 1``

    For Example:

    .. code-block:: python

        >>> import oneflow as flow
        >>> flow.is_nonzero(flow.tensor([0.]))
        False
        >>> flow.is_nonzero(flow.tensor([1.5]))
        True
        >>> flow.is_nonzero(flow.tensor([3]))
        True

    """
    shape = input.shape
    if shape.numel() == 0:
        raise RuntimeError("bool value of Tensor with no values is ambiguous")
    if shape.numel() > 1:
        raise RuntimeError("bool value of Tensor with more than one value is ambiguous")
    value = input.numpy().item()
    return bool(value)


def _gt(self, other):
    return flow.gt(self, other)


def _lt(self, other):
    return flow.lt(self, other)


def _ge(self, other):
    return flow.ge(self, other)


def _le(self, other):
    return flow.le(self, other)


def _mul(self, other):
    return flow.mul(self, other)


def _rmul(self, other):
    return self.mul(other)


def _add(self, other):
    return flow.add(self, other)


def _add_inplace(self, other):
    return flow.add(self, other, inplace=True)


def _iadd(self, other):
    return self.add_(other)


def _radd(self, other):
    return flow.add(self, other)


def _sub(self, other):
    return flow.sub(self, other)


def _rsub(self, other):
    return flow.sub(other, self)


def _truediv(self, other):
    return flow.div(self, other)


def _rtruediv(self, other):
    return flow.div(other, self)


def _floor_divide(self, other):
    return flow.floor_divide(self, other)


def _neg(self):
    return flow.neg(self)


def _pow(self, b):
    return flow.pow(self, b)


def _abs(self):
    return flow.abs(self)


def _exp(self):
    return flow.exp(self)


def _expand_as(input, other):
    return flow.expand(input, other.size())


def _acos(self):
    return flow.acos(self)


def _acosh(self):
    return flow.acosh(self)


def _arccosh(self):
    return flow.arccosh(self)


def _atanh(self):
    return flow.atanh(self)


def _atan2(self, other):
    return flow.atan2(self, other)


def _arctanh(self):
    return flow.arctanh(self)


def _sign(self):
    return flow.sign(self)


def _sinh(self):
    return flow.sinh(self)


def _tan(self):
    return flow.tan(self)


def _gelu(self):
    return flow.gelu(self)


def _mish(self):
    return flow.mish(self)


def _sigmoid(self):
    return flow.sigmoid(self)


def _tanh(self):
    return flow.tanh(self)


def _silu(self):
    return flow.silu(self)


def _selu(self):
    return flow.selu(self)


def _softsign(self):
    return flow.softsign(self)


def _cast(self, dtype):
    return flow.cast(self, dtype)


def _diag(self, diagonal=0):
    return flow.diag(self, diagonal=diagonal)


def _log1p(self):
    return flow.log1p(self)


def _reciprocal(self):
    return flow.reciprocal(self)


def _asin(self):
    return flow.asin(self)


def _arcsin(self):
    return flow.arcsin(self)


def _asinh(self):
    return flow.asinh(self)


def _arcsinh(self):
    return flow.arcsinh(self)


def _atan(self):
    return flow.atan(self)


def _arctan(self):
    return flow.arctan(self)


def _ceil(self):
    return flow.ceil(self)


def _clamp(self, min=None, max=None):
    return flow.clamp(self, min=min, max=max)


def _clip(self, min=None, max=None):
    return flow.clip(self, min=min, max=max)


def _cos(self):
    return flow.cos(self)


def _cosh(self):
    return flow.cosh(self)


def _erf(self):
    return flow.erf(self)


def _erfc(self):
    return flow.erfc(self)


def _expm1(self):
    return flow.expm1(self)


def _fmod(self, other):
    return flow.fmod(self, other)


def _log(self):
    return flow.log(self)


def _minimum(self, y):
    return flow.minimum(self, y)


def _maximum(self, y):
    return flow.maximum(self, y)


def _rsqrt(self):
    return flow.rsqrt(self)


def _sqrt(self):
    return flow.sqrt(self)


def _square(self):
    return flow.square(self)


def _var(self, dim=None, unbiased=True, keepdim=False):
    return flow._C.var(self, dim=dim, unbiased=unbiased, keepdim=keepdim)


def _std(self, dim=None, unbiased=True, keepdim=False):
    return flow._C.std(self, dim=dim, unbiased=unbiased, keepdim=keepdim)


def _squeeze(self, dim=None):
    return flow._C.squeeze(self, dim=dim)


<<<<<<< HEAD
def _unfold(self, dimension, size, step):
    return flow._C.unfold_tensor(self, dimension=dimension, size=size, step=step)
=======
def _narrow(self, dimension, start, length):
    return flow._C.narrow(self, dim=dimension, start=start, length=length)


def _unsqueeze(self, dim):
    return flow._C.unsqueeze(self, dim=dim)


def _permute(self, *dims):
    if len(dims) == 1:
        new_dims = dims[0]
        if isinstance(new_dims, int):
            new_dims = (new_dims,)
    else:
        new_dims = dims
    return flow._C.transpose(self, new_dims)
>>>>>>> 23720bf1


def _matmul(self, other):
    return flow.matmul(self, other)


def _round(self):
    return flow.round(self)


def _softplus(self):
    return flow.softplus(self)


def _tril(self, diagonal=0):
    return flow.tril(self, diagonal=diagonal)


def _triu(self, diagonal=0):
    return flow.triu(self, diagonal=diagonal)


def _relu(self, inplace=False):
    return flow.relu(self, inplace=inplace)


def _softmax(self, dim=None):
    return flow.softmax(self, dim=dim)


def _log_softmax(self, dim=None):
    return flow.log_softmax(self, dim=dim)


def _argmax(self, dim=None, keepdim=None):
    return flow.argmax(self, dim=dim, keepdim=keepdim)


def _argmin(self, dim=None, keepdim=None):
    return flow.argmin(self, dim=dim, keepdim=keepdim)


def _roll(self, shifts, dims=None):
    return flow.roll(self, shifts=shifts, dims=dims)


def _uniform(self, a=0, b=1):
    if isinstance(a, Tensor):
        assert a.ndim == 0 and a.nelement() == 1, "a must be a number or scalar tensor!"
        a = a.numpy().item()
    if isinstance(b, Tensor):
        assert b.ndim == 0 and b.nelement() == 1, "b must be a number or scalar tensor!"
        b = b.numpy().item()
    initializer_conf = flow.random_uniform_initializer(
        minval=a, maxval=b, dtype=self.dtype
    )
    return _init_by_initializer_conf(self, initializer_conf)


def _trunc_normal_(
    self, mean=0.0, std=1.0, a=-2.0, b=2.0,
):
    initializer_conf = flow.truncated_normal_initializer(mean=mean, stddev=std)
    res = _init_by_initializer_conf(self, initializer_conf)
    res = flow.clamp(res, min=a, max=b)
    return res


def _kaiming_uniform(
    self, a=0, mode="fan_in", nonlinearity="leaky_relu", *, data_format="NCHW"
):
    initializer_conf = flow.kaiming_initializer(
        shape=self.shape,
        distribution="random_uniform",
        mode=mode,
        nonlinearity=nonlinearity,
        negative_slope=a,
        data_format=data_format,
    )
    return _init_by_initializer_conf(self, initializer_conf)


def _kaiming_normal(
    self, a=0, mode="fan_in", nonlinearity="leaky_relu", *, data_format="NCHW"
):
    initializer_conf = flow.kaiming_initializer(
        shape=self.shape,
        distribution="random_normal",
        mode=mode,
        nonlinearity=nonlinearity,
        negative_slope=a,
        data_format=data_format,
    )
    return _init_by_initializer_conf(self, initializer_conf)


def _xavier_normal(self, gain=1.0, *, data_format="NCHW"):
    assert gain == 1.0, "Only gain == 1.0 is supported now"
    initializer_conf = flow.xavier_normal_initializer(data_format=data_format)
    return _init_by_initializer_conf(self, initializer_conf)


def _xavier_uniform(self, gain=1.0, *, data_format="NCHW"):
    assert gain == 1.0, "Only gain == 1.0 is supported now"
    initializer_conf = flow.xavier_uniform_initializer(data_format=data_format)
    return _init_by_initializer_conf(self, initializer_conf)


def _normal(self, mean=0, std=1):
    initializer_conf = flow.random_normal_initializer(mean=mean, stddev=std)
    return _init_by_initializer_conf(self, initializer_conf)


def _fill(self, value):
    initializer_conf = flow.constant_initializer(value=value, dtype=self.dtype)
    return _init_by_initializer_conf(self, initializer_conf)


def _copy_from_numpy_to_eager_local_tensor(eager_local_tensor, np_arr):
    method_name = eager_local_tensor._get_copy_mirrored_tensor_from_numpy_func_name()
    copy_from_numpy = getattr(eager_local_tensor, method_name)
    assert np_arr.dtype == flow.convert_oneflow_dtype_to_numpy_dtype(
        eager_local_tensor.dtype
    )
    assert np_arr.shape == tuple(eager_local_tensor.shape)
    copy_from_numpy(np_arr)


def _init_by_initializer_conf(tensor, initializer_conf, random_seed=None):
    if random_seed is None:
        random_seed = flow.default_generator().seed()
    shape = tuple(tensor.shape)
    initializer = initializer_util.GetInitializer(initializer_conf, random_seed, shape)

    np_arr = check_point_v2.generate_values_by_initializer(
        initializer, shape, tensor.dtype
    )
    if tensor.is_consistent:
        src_tensor = flow.tensor(np_arr)
        src_tensor = src_tensor.to_consistent(
            placement=tensor.placement,
            sbp=tuple(flow.sbp.broadcast for _ in range(len(tensor.sbp))),
        )
        tensor.copy_(src_tensor)
    else:
        _copy_from_numpy_to_eager_local_tensor(
            tensor, np_arr,
        )
    return tensor


def _copy(self, other: Union[Tensor, np.ndarray]):
    if self.is_consistent:
        assert isinstance(other, Tensor)
        assert other.is_consistent
        other = other.to_consistent(placement=self.placement, sbp=self.sbp)
        flow._C.assign_local_tensor(self.to_local(), other.to_local())
    else:
        if not isinstance(other, (Tensor)):
            assert isinstance(other, np.ndarray)
            _copy_from_numpy_to_eager_local_tensor(self, other)
        else:
            flow._C.assign_local_tensor(self, other.to(device=self.device))


def _get_device(self):
    if self.device.type == "cuda":
        return self.device.index
    raise NotImplementedError("get_device is only available for GPU tensor.")


def _format(self, format_spec):
    if self.dim() == 0:
        return self.numpy().tolist().__format__(format_spec)
    return object.__format__(self, format_spec)


def RegisterMethods():
    Tensor.__mul__ = lambda self, other: self.mul(other)
    Tensor.__rmul__ = lambda self, other: self.mul(other)
    Tensor.__add__ = lambda self, other: self.add(other)
    Tensor.__iadd__ = lambda self, other: self.add_(other)
    Tensor.ndim = property(_ndim)
    Tensor.numpy = _tensor_numpy
    Tensor.size = _size
    Tensor.dim = _ndim
    Tensor.ndimension = _ndim
    Tensor.nelement = _nelement
    Tensor.numel = _numel
    Tensor.element_size = _element_size
    Tensor.backward = _backward
    Tensor.__getitem__ = _getitem
    Tensor.__setitem__ = _setitem
    Tensor.__setstate__ = check_point_v2.tensor_setstate
    Tensor.__getstate__ = check_point_v2.tensor_getstate
    Tensor.__str__ = _str
    Tensor.__repr__ = _repr
    Tensor.__eq__ = _eq
    Tensor.__ne__ = _ne
    Tensor.__bool__ = is_nonzero
    Tensor.__gt__ = _gt
    Tensor.__lt__ = _lt
    Tensor.__ge__ = _ge
    Tensor.__le__ = _le
    Tensor.__and__ = _and
    Tensor.__or__ = _or
    Tensor.__xor__ = _xor
    Tensor.__mul__ = _mul
    Tensor.__rmul__ = _rmul
    Tensor.__add__ = _add
    Tensor.__iadd__ = _iadd
    Tensor.__radd__ = _radd
    Tensor.__sub__ = _sub
    Tensor.__rsub__ = _rsub
    Tensor.__truediv__ = _truediv
    Tensor.__rtruediv__ = _rtruediv
    Tensor.__neg__ = _neg
    Tensor.__pow__ = _pow
    Tensor.__format__ = _format
    Tensor.__floordiv__ = _floor_divide
    Tensor.uniform_ = _uniform
    Tensor.trunc_normal_ = _trunc_normal_
    Tensor.kaiming_uniform_ = _kaiming_uniform
    Tensor.kaiming_normal_ = _kaiming_normal
    Tensor.xavier_normal_ = _xavier_normal
    Tensor.xavier_uniform_ = _xavier_uniform
    Tensor.normal_ = _normal
    Tensor.fill_ = _fill
    Tensor.copy_ = _copy
    Tensor.get_device = _get_device
    Tensor._meta_repr = _meta_repr
    Tensor.abs = _abs
    Tensor.exp = _exp
    Tensor.floor_divide = _floor_divide
    Tensor.argmax = _argmax
    Tensor.argmin = _argmin
    Tensor.acos = _acos
    Tensor.acosh = _acosh
    Tensor.arccosh = _arccosh
    Tensor.atanh = _atanh
    Tensor.atan2 = _atan2
    Tensor.arctanh = _arctanh
    Tensor.sign = _sign
    Tensor.sinh = _sinh
    Tensor.tan = _tan
    Tensor.gt = _gt
    Tensor.ge = _ge
    Tensor.gelu = _gelu
    Tensor.mish = _mish
    Tensor.sigmoid = _sigmoid
    Tensor.tanh = _tanh
    Tensor.silu = _silu
    Tensor.selu = _selu
    Tensor.softsign = _softsign
    Tensor.cast = _cast
    Tensor.diag = _diag
    Tensor.log1p = _log1p
    Tensor.add = _add
    Tensor.add_ = _add_inplace
    Tensor.div = _truediv
    Tensor.mul = _mul
    Tensor.reciprocal = _reciprocal
    Tensor.sub = _sub
    Tensor.asin = _asin
    Tensor.arcsin = _arcsin
    Tensor.asinh = _asinh
    Tensor.arcsinh = _arcsinh
    Tensor.atan = _atan
    Tensor.arctan = _arctan
    Tensor.ceil = _ceil
    Tensor.clamp = _clamp
    Tensor.clip = _clip
    Tensor.cos = _cos
    Tensor.cosh = _cosh
    Tensor.expand_as = _expand_as
    Tensor.erf = _erf
    Tensor.erfc = _erfc
    Tensor.expm1 = _expm1
    Tensor.fmod = _fmod
    Tensor.log = _log
    Tensor.minimum = _minimum
    Tensor.maximum = _maximum
    Tensor.pow = _pow
    Tensor.rsqrt = _rsqrt
    Tensor.sqrt = _sqrt
    Tensor.square = _square
    Tensor.var = _var
    Tensor.std = _std
    Tensor.matmul = _matmul
    Tensor.round = _round
    Tensor.softplus = _softplus
    Tensor.tril = _tril
    Tensor.triu = _triu
    Tensor.contiguous = _contiguous
    Tensor.norm = _norm
    Tensor.vector_norm = _vector_norm
    Tensor.matrix_norm = _matrix_norm
    Tensor.transpose = _transpose
    Tensor.relu = _relu
    Tensor.softmax = _softmax
    Tensor.log_softmax = _log_softmax
    Tensor.logical_not = _not
    Tensor.roll = _roll
    Tensor.squeeze = _squeeze
<<<<<<< HEAD
    Tensor.unfold = _unfold
=======
    Tensor.narrow = _narrow
    Tensor.unsqueeze = _unsqueeze
    Tensor.permute = _permute
>>>>>>> 23720bf1


def register_tensor_op(op_name):
    def set_tensor_op(method):
        setattr(Tensor, op_name, method)
        return method

    return set_tensor_op<|MERGE_RESOLUTION|>--- conflicted
+++ resolved
@@ -482,10 +482,9 @@
     return flow._C.squeeze(self, dim=dim)
 
 
-<<<<<<< HEAD
 def _unfold(self, dimension, size, step):
     return flow._C.unfold_tensor(self, dimension=dimension, size=size, step=step)
-=======
+
 def _narrow(self, dimension, start, length):
     return flow._C.narrow(self, dim=dimension, start=start, length=length)
 
@@ -502,7 +501,6 @@
     else:
         new_dims = dims
     return flow._C.transpose(self, new_dims)
->>>>>>> 23720bf1
 
 
 def _matmul(self, other):
@@ -807,13 +805,11 @@
     Tensor.logical_not = _not
     Tensor.roll = _roll
     Tensor.squeeze = _squeeze
-<<<<<<< HEAD
     Tensor.unfold = _unfold
-=======
     Tensor.narrow = _narrow
     Tensor.unsqueeze = _unsqueeze
     Tensor.permute = _permute
->>>>>>> 23720bf1
+
 
 
 def register_tensor_op(op_name):
