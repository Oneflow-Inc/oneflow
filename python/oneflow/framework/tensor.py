--- conflicted
+++ resolved
@@ -1089,17 +1089,16 @@
         )
 
 
-<<<<<<< HEAD
 def _byte(self):
     return flow._C.to(self, flow.uint8)
-=======
+
+  
 def _cumsum(self, dim, dtype=None):
     return flow._C.cumsum(self, dim, dtype=dtype)
 
-
+  
 def _cumprod(self, dim, dtype=None):
     return flow._C.cumprod(self, dim, dtype=dtype)
->>>>>>> d8dc9610
 
 
 def RegisterMethods():
