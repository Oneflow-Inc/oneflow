--- conflicted
+++ resolved
@@ -101,17 +101,8 @@
 def _setitem(self, key, value):
     if self.is_consistent:
         if isinstance(value, (int, float)):
-<<<<<<< HEAD
             value = flow._C.consistent_constant(
-                [1], value, self.dtype, placement=self.placement, sbp=flow.sbp.broadcast
-=======
-            value = flow.F.consistent_constant(
-                [1],
-                value,
-                dtype=self.dtype,
-                placement=self.placement,
-                sbp=flow.sbp.broadcast,
->>>>>>> a0420311
+                [1], value, dtype=self.dtype, placement=self.placement, sbp=flow.sbp.broadcast
             )
         else:
             if value.is_consistent:
@@ -127,11 +118,7 @@
                 value = value.to_consistent(self.placement, sbp=flow.sbp.broadcast)
     else:
         if isinstance(value, (int, float)):
-<<<<<<< HEAD
-            value = flow._C.constant([1], value, self.dtype, device=self.device)
-=======
-            value = flow.F.constant([1], value, dtype=self.dtype, device=self.device)
->>>>>>> a0420311
+            value = flow._C.constant([1], value, dtype=self.dtype, device=self.device)
         else:
             value = value.to(device=self.device)
 
