"""
Copyright 2020 The OneFlow Authors. All rights reserved.

Licensed under the Apache License, Version 2.0 (the "License");
you may not use this file except in compliance with the License.
You may obtain a copy of the License at

    http://www.apache.org/licenses/LICENSE-2.0

Unless required by applicable law or agreed to in writing, software
distributed under the License is distributed on an "AS IS" BASIS,
WITHOUT WARRANTIES OR CONDITIONS OF ANY KIND, either express or implied.
See the License for the specific language governing permissions and
limitations under the License.
"""
import oneflow as flow
from oneflow._oneflow_internal.exception import IndexException
import oneflow.framework.tensor_str as tensor_str
import oneflow.ops.initializer_util as initializer_util
import oneflow._oneflow_internal.lazy_mode as lazy_mode
import oneflow.core.framework.variable_meta_info_pb2 as variable_meta_info_pb

import numpy as np
from typing import Union


Tensor = flow._oneflow_internal.Tensor
TensorTuple = flow._oneflow_internal.TensorTuple


def _size(self, idx=None):
    if idx is None:
        return self.shape
    else:
        return self.shape[idx]


def _ndim(self):
    return len(self.shape)


def _nelement(self):
    return self.shape.numel()


def _numel(self):
    return self.shape.numel()


def _element_size(self):
    return self.dtype.bytes


def _backward(self, gradient=None, retain_graph=False, create_graph=False):
    if not lazy_mode.is_enabled():
        flow.autograd.backward(self, gradient, retain_graph, create_graph)
    else:
        assert (
            self.is_lazy
        ), "nn.Graph only accept lazy tensor to call backward() in lazy mode."
        assert (
            self.shape.numel() == 1
        ), " loss_tensor.backward(), loss_tensor must be a scalar in nn.Graph, please use loss_tesnor.sum() or loss_tensor.mean() to make it a scalar tensor."
        assert (
            gradient is None
        ), "nn.Graph donot accept 'gradient' argument in backward() at the moment."
        assert (
            not retain_graph
        ), "nn.Graph donot accept 'retain_graph' argument in backward() at the moment."
        assert (
            not create_graph
        ), "nn.Graph donot accept 'create_graph' argument in backward() at the moment."
        flow._oneflow_internal.nn.graph.AddTensorAsGraphLoss(self)


def _getitem(self, key):
    try:
        return flow._C.tensor_getitem(self, key)
    except IndexException as e:
        # The stop condition of for in python is IndexError,
        # so we have to catch IndexException from C++ and throw IndexError
        raise IndexError(e)


def _setitem(self, key, value):
    if self.is_consistent:
        if isinstance(value, (int, float)):
            value = flow._C.consistent_constant(
                [1],
                value,
                dtype=self.dtype,
                placement=self.placement,
                sbp=flow.sbp.broadcast,
            )
        else:
            if value.is_consistent:
                value = value.to_consistent(sbp=flow.sbp.broadcast)
                # TODO: remove these lines after asymmetric boxing is ready
                local_tensor = value.to_local()
                if local_tensor.nelement() == 0:
                    local_tensor = flow.zeros(*value.shape)
                value = local_tensor.to_consistent(
                    self.placement, sbp=flow.sbp.broadcast
                )
            else:
                value = value.to_consistent(self.placement, sbp=flow.sbp.broadcast)
    else:
        if isinstance(value, (int, float)):
            value = flow._C.constant([1], value, dtype=self.dtype, device=self.device)
        else:
            value = value.to(device=self.device)

    flow._C.tensor_setitem(self, key, value)
    return self


def _str(self):
    return self.__repr__()


def _repr(self):
    return tensor_str._gen_tensor_str(self)


def _meta_repr(self):
    return tensor_str._gen_tensor_meta_str(self)


def _eq(self, other):
    return flow._C.equal(self, other)


def _ne(self, other):
    return flow._C.not_equal(self, other)


def _and(self, other):
    return self.logical_and(other)


def _or(self, other):
    return self.logical_or(other)


def _not(self):
    return flow._C.logical_not(self)


def _xor(self, other):
    return self.logical_xor(other)


def _contiguous(self):
    # TODO: support stride mechanism
    return self


def _norm(self, ord=None, dim=None, keepdim=False, dtype=None):
    return flow._C.norm(self, ord, dim, keepdim, dtype=dtype)


def _vector_norm(self, ord=2, dim=None, keepdim=False, dtype=None):
    return flow._C.vector_norm(self, ord, dim, keepdim, dtype=dtype)


def _matrix_norm(self, ord="fro", dim=(-2, -1), keepdim=False, dtype=None):
    return flow._C.matrix_norm(self, ord, dim, keepdim, dtype=dtype)


def _transpose(self, dim0, dim1):
    return flow._C.transpose(self, dim0, dim1)


def is_nonzero(input):
    r"""
    is_nonzero(input) -> (bool)

    Returns True if the :attr:`input` is a single element tensor which is not equal to zero
    after type conversions. i.e. not equal to ``flow.tensor([0.])`` or ``flow.tensor([0])``.

    Throws a ``RuntimeError`` if ``input.shape.numel() != 1``

    For Example:

    .. code-block:: python

        >>> import oneflow as flow
        >>> flow.is_nonzero(flow.tensor([0.]))
        False
        >>> flow.is_nonzero(flow.tensor([1.5]))
        True
        >>> flow.is_nonzero(flow.tensor([3]))
        True

    """
    shape = input.shape
    if shape.numel() == 0:
        raise RuntimeError("bool value of Tensor with no values is ambiguous")
    if shape.numel() > 1:
        raise RuntimeError("bool value of Tensor with more than one value is ambiguous")
    value = input.numpy().item()
    return bool(value)


def _gt(self, other):
    return flow.gt(self, other)


def _lt(self, other):
    return flow._C.less(self, other)


def _ge(self, other):
    return flow.ge(self, other)


def _le(self, other):
    return flow._C.less_equal(self, other)


def _mul(self, other):
    return flow.mul(self, other)


def _mul_(self, other):
    return flow._C.mul_(self, other)


def _rmul(self, other):
    return self.mul(other)


def _add(self, other):
    return flow.add(self, other)


def _add_inplace(self, other):
    return flow.add(self, other, inplace=True)


def _iadd(self, other):
    return self.add_(other)


def _radd(self, other):
    return flow.add(self, other)


def _sub(self, other):
    return flow.sub(self, other)


def _rsub(self, other):
    return flow.sub(other, self)


def _truediv(self, other):
    return flow.div(self, other)


def _rtruediv(self, other):
    return flow.div(other, self)


def _floor_divide(self, other):
    return flow.floor_divide(self, other)


def _floor(self):
    return flow._C.floor(self)


def _floor_inplace_(self):
    return flow._C.floor_(self)


def _neg(self):
    return flow.neg(self)


def _pow(self, b):
    return flow.pow(self, b)


def _abs(self):
    return flow.abs(self)


def _exp(self):
    return flow.exp(self)


def _expand_as(input, other):
    return flow.expand(input, *other.size())


def _acos(self):
    return flow.acos(self)


def _arccos(self):
    return flow.arccos(self)


def _acosh(self):
    return flow.acosh(self)


def _arccosh(self):
    return flow.arccosh(self)


def _atanh(self):
    return flow.atanh(self)


def _atan2(self, other):
    return flow.atan2(self, other)


def _arctanh(self):
    return flow.arctanh(self)


def _sign(self):
    return flow.sign(self)


def _sinh(self):
    return flow.sinh(self)


def _tan(self):
    return flow.tan(self)


def _gelu(self):
    return flow.gelu(self)


def _mish(self):
    return flow.mish(self)


def _sigmoid(self):
    return flow.sigmoid(self)


def _tanh(self):
    return flow.tanh(self)


def _silu(self):
    return flow.silu(self)


def _selu(self):
    return flow.selu(self)


def _softsign(self):
    return flow.softsign(self)


def _swapaxes(self, dim0, dim1):
    return flow._C.swapaxes(self, dim0, dim1)


def _cast(self, dtype):
    return flow.cast(self, dtype)


def _diag(self, diagonal=0):
    return flow.diag(self, diagonal=diagonal)


def _diagonal(self, offset=0, dim1=0, dim2=1):
    return flow._C.diagonal(self, offset=offset, dim1=dim1, dim2=dim2)


def _log1p(self):
    return flow.log1p(self)


def _reciprocal(self):
    return flow.reciprocal(self)


def _asin(self):
    return flow.asin(self)


def _arcsin(self):
    return flow.arcsin(self)


def _argwhere(self):
    return flow.argwhere(self)


def _asinh(self):
    return flow.asinh(self)


def _arcsinh(self):
    return flow.arcsinh(self)


def _atan(self):
    return flow.atan(self)


def _arctan(self):
    return flow.arctan(self)


def _ceil(self):
    return flow.ceil(self)


def _clamp(self, min=None, max=None):
    return flow._C.clamp(self, min=min, max=max)


def _clamp_(self, min=None, max=None):
    return flow._C.clamp_(self, min=min, max=max)


def _clip(self, min=None, max=None):
    return flow._C.clip(self, min=min, max=max)


def _clip_(self, min=None, max=None):
    return flow._C.clip_(self, min=min, max=max)


def _cos(self):
    return flow.cos(self)


def _cosh(self):
    return flow.cosh(self)


def _erf(self):
    return flow.erf(self)


def _erfc(self):
    return flow.erfc(self)


def _erfinv(self):
    return flow._C.erfinv(self)


def _erfinv_inplace(self):
    return flow._C.erfinv_(self)


def _expm1(self):
    return flow.expm1(self)


def _fmod(self, other):
    return flow.fmod(self, other)


def _flatten(self, start_dim: int = 0, end_dim: int = -1):
    return flow._C.flatten(self, start_dim=start_dim, end_dim=end_dim)


def _log(self):
    return flow.log(self)


def _minimum(self, y):
    return flow.minimum(self, y)


def _maximum(self, y):
    return flow.maximum(self, y)


def _negative(self):
    return flow._C.negative(self)


def _neg(self):
    return flow._C.negative(self)


def _rsqrt(self):
    return flow.rsqrt(self)


def _sqrt(self):
    return flow.sqrt(self)


def _square(self):
    return flow.square(self)


def _var(self, dim=None, unbiased=True, keepdim=False):
    return flow._C.var(self, dim=dim, unbiased=unbiased, keepdim=keepdim)


def _std(self, dim=None, unbiased=True, keepdim=False):
    return flow._C.std(self, dim=dim, unbiased=unbiased, keepdim=keepdim)


def _squeeze(self, dim=None):
    return flow._C.squeeze(self, dim=dim)


def _unfold(self, dimension, size, step):
    return flow._C.unfold_tensor(self, dimension=dimension, size=size, step=step)


def _narrow(self, dimension, start, length):
    return flow._C.narrow(self, dim=dimension, start=start, length=length)


def _unsqueeze(self, dim):
    return flow._C.unsqueeze(self, dim=dim)


def _permute(self, *dims):
    if len(dims) == 1:
        new_dims = dims[0]
        if isinstance(new_dims, int):
            new_dims = (new_dims,)
    else:
        new_dims = dims
    return flow._C.transpose(self, new_dims)


def _matmul(self, other):
    return flow.matmul(self, other)


def _round(self):
    return flow.round(self)


def _softplus(self):
    return flow.softplus(self)


def _tril(self, diagonal=0):
    return flow.tril(self, diagonal=diagonal)


def _triu(self, diagonal=0):
    return flow.triu(self, diagonal=diagonal)


def _to_local(self):
    return flow.to_local(self)


def _relu(self, inplace=False):
    return flow.relu(self, inplace=inplace)


def _softmax(self, dim=None):
    return flow.softmax(self, dim=dim)


def _log_softmax(self, dim=None):
    return flow.log_softmax(self, dim=dim)


def _argmax(self, dim=None, keepdim=None):
    return flow.argmax(self, dim=dim, keepdim=keepdim)


def _argmin(self, dim=None, keepdim=None):
    return flow.argmin(self, dim=dim, keepdim=keepdim)


def _argsort(self, dim=None, descending=None):
    return flow.argsort(self, dim=dim, descending=descending)


def _roll(self, shifts, dims=None):
    return flow.roll(self, shifts=shifts, dims=dims)


def _bmm(self, other):
    return flow.bmm(self, other)


def _chunk(self, chunks=None, dim=None):
    return flow._C.chunk(self, chunks, dim)


def _split(self, split_size_or_sections=None, dim=0):
    return flow._C.split(self, split_size_or_sections, dim)


def _all(self, dim=None, keepdim=False):
    return flow.all(self, dim, keepdim)


def _any(self, dim=None, keepdim=False):
    return flow.any(self, dim, keepdim)


def _len(self):
    if self.dim() == 0:
        raise TypeError("len() of a 0-d tensor")
    return self.shape[0]


def _uniform(self, a=0, b=1):
    if isinstance(a, Tensor):
        assert a.ndim == 0 and a.nelement() == 1, "a must be a number or scalar tensor!"
        a = a.numpy().item()
    if isinstance(b, Tensor):
        assert b.ndim == 0 and b.nelement() == 1, "b must be a number or scalar tensor!"
        b = b.numpy().item()
    initializer_conf = flow.random_uniform_initializer(
        minval=a, maxval=b, dtype=self.dtype
    )
    return _init_by_initializer_conf(self, initializer_conf)


def _trunc_normal_(
    self, mean=0.0, std=1.0, a=-2.0, b=2.0,
):
    initializer_conf = flow.truncated_normal_initializer(mean=mean, stddev=std)
    res = _init_by_initializer_conf(self, initializer_conf)
    res = flow.clamp(res, min=a, max=b)
    return res


def _kaiming_uniform(
    self, a=0, mode="fan_in", nonlinearity="leaky_relu", *, data_format="NCHW"
):
    initializer_conf = flow.kaiming_initializer(
        shape=self.shape,
        distribution="random_uniform",
        mode=mode,
        nonlinearity=nonlinearity,
        negative_slope=a,
        data_format=data_format,
    )
    return _init_by_initializer_conf(self, initializer_conf)


def _kaiming_normal(
    self, a=0, mode="fan_in", nonlinearity="leaky_relu", *, data_format="NCHW"
):
    initializer_conf = flow.kaiming_initializer(
        shape=self.shape,
        distribution="random_normal",
        mode=mode,
        nonlinearity=nonlinearity,
        negative_slope=a,
        data_format=data_format,
    )
    return _init_by_initializer_conf(self, initializer_conf)


def _xavier_normal(self, gain=1.0, *, data_format="NCHW"):
    assert gain == 1.0, "Only gain == 1.0 is supported now"
    initializer_conf = flow.xavier_normal_initializer(data_format=data_format)
    return _init_by_initializer_conf(self, initializer_conf)


def _xavier_uniform(self, gain=1.0, *, data_format="NCHW"):
    assert gain == 1.0, "Only gain == 1.0 is supported now"
    initializer_conf = flow.xavier_uniform_initializer(data_format=data_format)
    return _init_by_initializer_conf(self, initializer_conf)


def _normal(self, mean=0, std=1):
    initializer_conf = flow.random_normal_initializer(mean=mean, stddev=std)
    return _init_by_initializer_conf(self, initializer_conf)


def _fill(self, value):
    initializer_conf = flow.constant_initializer(value=value, dtype=self.dtype)
    return _init_by_initializer_conf(self, initializer_conf)


def _copy_from_numpy_to_eager_local_tensor(eager_local_tensor, np_arr):
    method_name = eager_local_tensor._get_copy_mirrored_tensor_from_numpy_func_name()
    copy_from_numpy = getattr(eager_local_tensor, method_name)
    assert np_arr.dtype == flow.convert_oneflow_dtype_to_numpy_dtype(
        eager_local_tensor.dtype
    )
    assert np_arr.shape == tuple(eager_local_tensor.shape)
    copy_from_numpy(np_arr)


def _init_by_initializer_conf(tensor, initializer_conf, random_seed=None):
    if random_seed is None:
        random_seed = flow.default_generator.seed()
    shape = tuple(tensor.shape)
    initializer = initializer_util.GetInitializer(initializer_conf, random_seed, shape)

    np_arr = initializer_util.generate_values_by_initializer(
        initializer, shape, tensor.dtype
    )
    if tensor.is_consistent:
        src_tensor = flow.tensor(np_arr)
        src_tensor = src_tensor.to_consistent(
            placement=tensor.placement,
            sbp=tuple(flow.sbp.broadcast for _ in range(len(tensor.sbp))),
        )
        tensor.copy_(src_tensor)
    else:
        _copy_from_numpy_to_eager_local_tensor(
            tensor, np_arr,
        )
    return tensor


def _copy(self, other: Union[Tensor, np.ndarray]):
    if self.is_consistent:
        if not isinstance(other, Tensor):
            assert isinstance(other, np.ndarray)
            other = flow.tensor(
                other, dtype=self.dtype, placement=self.placement, sbp=self.sbp
            )
        else:
            assert other.is_consistent
            other = other.to_consistent(placement=self.placement, sbp=self.sbp)
        flow._C.assign_local_tensor(self.to_local(), other.to_local())
    else:
        if not isinstance(other, (Tensor)):
            assert isinstance(other, np.ndarray)
            _copy_from_numpy_to_eager_local_tensor(self, other)
        else:
            flow._C.assign_local_tensor(self, other.to(device=self.device))


def _get_device(self):
    if self.device.type == "cuda":
        return self.device.index
    raise NotImplementedError("get_device is only available for GPU tensor.")


def _format(self, format_spec):
    if self.dim() == 0:
        return self.numpy().tolist().__format__(format_spec)
    return object.__format__(self, format_spec)


def _to(self, *args, **kwargs):
    return flow._C.to(self, *args, **kwargs)


def _gather(self, dim, index):
    return flow._C.dim_gather(self, dim, index, False)


def _repeat(self, *sizes):
    if len(sizes) == 1:
        new_sizes = sizes[0]
        if isinstance(new_sizes, int):
            new_sizes = (new_sizes,)
    else:
        new_sizes = sizes
    return flow._C.repeat(self, new_sizes)


def _tile(self, *dims):
    if len(dims) == 1:
        new_dims = dims[0]
        if isinstance(new_dims, int):
            new_dims = (new_dims,)
    else:
        new_dims = dims
    return flow._C.tile(self, new_dims)


def _T(self):
    return flow._C.T(self)


def _t(self):
    return flow._C.t(self)


def _masked_fill(self, mask, fill_value):
    return flow.masked_fill(self, mask, fill_value)


def _masked_select(self, mask):
    return flow.masked_select(self, mask)


def _numpy(self):
    assert (
        not self.is_lazy
    ), "tensor.numpy() is not allowed to called in nn.Graph.build(*args) or called by lazy tensor."
    if self.dtype == flow.tensor_buffer:
        shapes, dtypes = self._tensor_buffer_shapes_and_dtypes
        tensors = flow.tensor_buffer_to_list_of_tensors(self, shapes, dtypes)
        return [t.numpy() for t in tensors]
    if self.is_consistent:
        sbp_list = [flow.sbp.broadcast for _ in range(len(self.sbp))]
        self = self.to_consistent(placement=self.placement, sbp=sbp_list).to_local()
    assert self.is_local
    if self.device != flow.device("cpu"):
        self = self.cpu()
    return self.to_numpy()


def RegisterMethods():
    Tensor.__mul__ = lambda self, other: self.mul(other)
    Tensor.__rmul__ = lambda self, other: self.mul(other)
    Tensor.__add__ = lambda self, other: self.add(other)
    Tensor.__iadd__ = lambda self, other: self.add_(other)
    Tensor.__matmul__ = lambda self, other: self.matmul(other)
    Tensor.ndim = property(_ndim)
    Tensor.numpy = _numpy
    Tensor.size = _size
    Tensor.dim = _ndim
    Tensor.ndimension = _ndim
    Tensor.nelement = _nelement
    Tensor.numel = _numel
    Tensor.element_size = _element_size
    Tensor.backward = _backward
    Tensor.__getitem__ = _getitem
    Tensor.__setitem__ = _setitem
    Tensor.__str__ = _str
    Tensor.__repr__ = _repr
    Tensor.__eq__ = _eq
    Tensor.__ne__ = _ne
    Tensor.__bool__ = is_nonzero
    Tensor.__gt__ = _gt
    Tensor.__lt__ = _lt
    Tensor.__ge__ = _ge
    Tensor.__le__ = _le
    Tensor.__and__ = _and
    Tensor.__or__ = _or
    Tensor.__xor__ = _xor
    Tensor.__mul__ = _mul
    Tensor.__rmul__ = _rmul
    Tensor.__add__ = _add
    Tensor.__iadd__ = _iadd
    Tensor.__radd__ = _radd
    Tensor.__sub__ = _sub
    Tensor.__rsub__ = _rsub
    Tensor.__truediv__ = _truediv
    Tensor.__rtruediv__ = _rtruediv
    Tensor.__neg__ = _neg
    Tensor.__pow__ = _pow
    Tensor.__format__ = _format
    Tensor.__floordiv__ = _floor_divide
    Tensor.__len__ = _len
    Tensor.__mod__ = _fmod
    Tensor.uniform_ = _uniform
    Tensor.trunc_normal_ = _trunc_normal_
    Tensor.kaiming_uniform_ = _kaiming_uniform
    Tensor.kaiming_normal_ = _kaiming_normal
    Tensor.xavier_normal_ = _xavier_normal
    Tensor.xavier_uniform_ = _xavier_uniform
    Tensor.normal_ = _normal
    Tensor.fill_ = _fill
    Tensor.copy_ = _copy
    Tensor.get_device = _get_device
    Tensor._meta_repr = _meta_repr
    Tensor.abs = _abs
    Tensor.exp = _exp
    Tensor.floor_divide = _floor_divide
    Tensor.floor = _floor
    Tensor.floor_ = _floor_inplace_
    Tensor.argmax = _argmax
    Tensor.argmin = _argmin
    Tensor.argsort = _argsort
    Tensor.argwhere = _argwhere
    Tensor.acos = _acos
    Tensor.arccos = _arccos
    Tensor.acosh = _acosh
    Tensor.arccosh = _arccosh
    Tensor.atanh = _atanh
    Tensor.atan2 = _atan2
    Tensor.arctanh = _arctanh
    Tensor.sign = _sign
    Tensor.sinh = _sinh
    Tensor.tan = _tan
    Tensor.gt = _gt
    Tensor.ge = _ge
    Tensor.gelu = _gelu
    Tensor.mish = _mish
    Tensor.negative = _negative
    Tensor.neg = _neg
    Tensor.sigmoid = _sigmoid
    Tensor.tanh = _tanh
    Tensor.silu = _silu
    Tensor.selu = _selu
    Tensor.softsign = _softsign
    Tensor.cast = _cast
    Tensor.diag = _diag
    Tensor.diagonal = _diagonal
    Tensor.log1p = _log1p
    Tensor.add = _add
    Tensor.add_ = _add_inplace
    Tensor.div = _truediv
    Tensor.mul = _mul
    Tensor.mul_ = _mul_
    Tensor.reciprocal = _reciprocal
    Tensor.sub = _sub
    Tensor.asin = _asin
    Tensor.arcsin = _arcsin
    Tensor.asinh = _asinh
    Tensor.arcsinh = _arcsinh
    Tensor.atan = _atan
    Tensor.arctan = _arctan
    Tensor.ceil = _ceil
    Tensor.clamp = _clamp
    Tensor.clamp_ = _clamp_
    Tensor.clip = _clip
    Tensor.clip_ = _clip_
    Tensor.cos = _cos
    Tensor.cosh = _cosh
    Tensor.expand_as = _expand_as
    Tensor.erf = _erf
    Tensor.erfc = _erfc
    Tensor.erfinv = _erfinv
    Tensor.erfinv_ = _erfinv_inplace
    Tensor.expm1 = _expm1
    Tensor.fmod = _fmod
    Tensor.flatten = _flatten
    Tensor.log = _log
    Tensor.minimum = _minimum
    Tensor.maximum = _maximum
    Tensor.pow = _pow
    Tensor.rsqrt = _rsqrt
    Tensor.sqrt = _sqrt
    Tensor.square = _square
    Tensor.var = _var
    Tensor.std = _std
    Tensor.matmul = _matmul
    Tensor.round = _round
    Tensor.softplus = _softplus
    Tensor.tril = _tril
    Tensor.triu = _triu
    Tensor.contiguous = _contiguous
    Tensor.norm = _norm
    Tensor.vector_norm = _vector_norm
    Tensor.matrix_norm = _matrix_norm
    Tensor.transpose = _transpose
    Tensor.relu = _relu
    Tensor.softmax = _softmax
    Tensor.log_softmax = _log_softmax
    Tensor.logical_and = _and
    Tensor.logical_or = _or
    Tensor.logical_not = _not
    Tensor.logical_xor = _xor
    Tensor.roll = _roll
    Tensor.bmm = _bmm
    Tensor.chunk = _chunk
    Tensor.repeat = _repeat
    Tensor.tile = _tile
    Tensor.split = _split
    Tensor.squeeze = _squeeze
    Tensor.swapaxes = _swapaxes
    Tensor.unfold = _unfold
    Tensor.narrow = _narrow
    Tensor.unsqueeze = _unsqueeze
    Tensor.permute = _permute
    Tensor.to = _to
    Tensor.gather = _gather
    Tensor.all = _all
    Tensor.any = _any
    Tensor.T = property(_T)
    Tensor.t = _t
<<<<<<< HEAD
    Tensor.masked_fill = _masked_fill
    Tensor.masked_select = _masked_select
=======
    Tensor.eq = _eq
    Tensor.ne = _ne
    Tensor.lt = _lt
    Tensor.le = _le
    Tensor.to_local = _to_local
>>>>>>> 6d96d47b


def register_tensor_op(op_name):
    def set_tensor_op(method):
        setattr(Tensor, op_name, method)
        return method

    return set_tensor_op<|MERGE_RESOLUTION|>--- conflicted
+++ resolved
@@ -972,16 +972,13 @@
     Tensor.any = _any
     Tensor.T = property(_T)
     Tensor.t = _t
-<<<<<<< HEAD
     Tensor.masked_fill = _masked_fill
     Tensor.masked_select = _masked_select
-=======
     Tensor.eq = _eq
     Tensor.ne = _ne
     Tensor.lt = _lt
     Tensor.le = _le
     Tensor.to_local = _to_local
->>>>>>> 6d96d47b
 
 
 def register_tensor_op(op_name):
