"""
Copyright 2020 The OneFlow Authors. All rights reserved.

Licensed under the Apache License, Version 2.0 (the "License");
you may not use this file except in compliance with the License.
You may obtain a copy of the License at

    http://www.apache.org/licenses/LICENSE-2.0

Unless required by applicable law or agreed to in writing, software
distributed under the License is distributed on an "AS IS" BASIS,
WITHOUT WARRANTIES OR CONDITIONS OF ANY KIND, either express or implied.
See the License for the specific language governing permissions and
limitations under the License.
"""
import oneflow as flow
from oneflow._oneflow_internal.exception import IndexException
import oneflow.framework.tensor_str as tensor_str
import oneflow.ops.initializer_util as initializer_util
import oneflow._oneflow_internal.lazy_mode as lazy_mode
import oneflow.core.framework.variable_meta_info_pb2 as variable_meta_info_pb

import numpy as np
from typing import Union


Tensor = flow._oneflow_internal.Tensor
TensorTuple = flow._oneflow_internal.TensorTuple


def _size(self, idx=None):
    if idx is None:
        return self.shape
    else:
        return self.shape[idx]


def _ndim(self):
    return len(self.shape)


def _nelement(self):
    return self.shape.numel()


def _numel(self):
    return self.shape.numel()


def _element_size(self):
    return self.dtype.bytes


def _backward(self, gradient=None, retain_graph=False, create_graph=False):
    if not lazy_mode.is_enabled():
        flow.autograd.backward(self, gradient, retain_graph, create_graph)
    else:
        assert (
            self.is_lazy
        ), "nn.Graph only accept lazy tensor to call backward() in lazy mode."
        assert (
            self.shape.numel() == 1
        ), " loss_tensor.backward(), loss_tensor must be a scalar in nn.Graph, please use loss_tesnor.sum() or loss_tensor.mean() to make it a scalar tensor."
        assert (
            gradient is None
        ), "nn.Graph donot accept 'gradient' argument in backward() at the moment."
        assert (
            not retain_graph
        ), "nn.Graph donot accept 'retain_graph' argument in backward() at the moment."
        assert (
            not create_graph
        ), "nn.Graph donot accept 'create_graph' argument in backward() at the moment."
        flow._oneflow_internal.nn.graph.AddTensorAsGraphLoss(self)


def _getitem(self, key):
    try:
        return flow._C.tensor_getitem(self, key)
    except IndexException as e:
        # The stop condition of for in python is IndexError,
        # so we have to catch IndexException from C++ and throw IndexError
        raise IndexError(e)


def _setitem(self, key, value):
    if self.is_consistent:
        if isinstance(value, (int, float)):
            value = flow._C.consistent_constant(
                [1],
                value,
                dtype=self.dtype,
                placement=self.placement,
                sbp=flow.sbp.broadcast,
            )
        else:
            if value.is_consistent:
                value = value.to_consistent(sbp=flow.sbp.broadcast)
                # TODO: remove these lines after asymmetric boxing is ready
                local_tensor = value.to_local()
                if local_tensor.nelement() == 0:
                    local_tensor = flow.zeros(*value.shape)
                value = local_tensor.to_consistent(
                    self.placement, sbp=flow.sbp.broadcast
                )
            else:
                value = value.to_consistent(self.placement, sbp=flow.sbp.broadcast)
    else:
        if isinstance(value, (int, float)):
            value = flow._C.constant([1], value, dtype=self.dtype, device=self.device)
        else:
            value = value.to(device=self.device)

    flow._C.tensor_setitem(self, key, value)
    return self


def _str(self):
    return self.__repr__()


def _repr(self):
    return tensor_str._gen_tensor_str(self)


def _meta_repr(self):
    return tensor_str._gen_tensor_meta_str(self)


def _eq(self, other):
    return flow._C.equal(self, other)


def _ne(self, other):
    return flow._C.not_equal(self, other)


def _and(self, other):
    return flow._C.logical_and(self, other)


def _or(self, other):
    return flow._C.logical_or(self, other)


def _not(self):
    return flow._C.logical_not(self)


def _xor(self, other):
    return flow._C.logical_xor(self, other)


def _contiguous(self):
    # TODO: support stride mechanism
    return self


def _norm(self, ord=None, dim=None, keepdim=False, dtype=None):
    return flow._C.norm(self, ord, dim, keepdim, dtype=dtype)


def _vector_norm(self, ord=2, dim=None, keepdim=False, dtype=None):
    return flow._C.vector_norm(self, ord, dim, keepdim, dtype=dtype)


def _matrix_norm(self, ord="fro", dim=(-2, -1), keepdim=False, dtype=None):
    return flow._C.matrix_norm(self, ord, dim, keepdim, dtype=dtype)


def _transpose(self, dim0, dim1):
    return flow._C.transpose(self, dim0, dim1)


def is_nonzero(input):
    r"""
    is_nonzero(input) -> (bool)

    Returns True if the :attr:`input` is a single element tensor which is not equal to zero
    after type conversions. i.e. not equal to ``flow.tensor([0.])`` or ``flow.tensor([0])``.

    Throws a ``RuntimeError`` if ``input.shape.numel() != 1``

    For Example:

    .. code-block:: python

        >>> import oneflow as flow
        >>> flow.is_nonzero(flow.tensor([0.]))
        False
        >>> flow.is_nonzero(flow.tensor([1.5]))
        True
        >>> flow.is_nonzero(flow.tensor([3]))
        True

    """
    shape = input.shape
    if shape.numel() == 0:
        raise RuntimeError("bool value of Tensor with no values is ambiguous")
    if shape.numel() > 1:
        raise RuntimeError("bool value of Tensor with more than one value is ambiguous")
    value = input.numpy().item()
    return bool(value)


def _gt(self, other):
    return flow.gt(self, other)


def _lt(self, other):
    return flow._C.less(self, other)


def _ge(self, other):
    return flow.ge(self, other)


def _le(self, other):
    return flow._C.less_equal(self, other)


def _mul(self, other):
    return flow._C.mul(self, other)


def _mul_(self, other):
    return flow._C.mul_(self, other)


def _rmul(self, other):
    return self.mul(other)


def _add(self, other):
    return flow._C.add(self, other)


def _add_inplace(self, other):
    return flow._C.add(self, other, inplace=True)


def _iadd(self, other):
    return self.add_(other)


def _radd(self, other):
    return flow.add(self, other)


def _sub(self, other):
    return flow._C.sub(self, other)


def _sub_inplace(self, other):
    return flow._C.sub(self, other, inplace=True)


def _rsub(self, other):
    return flow._C.sub(other, self)


def _truediv(self, other):
    return flow._C.div(self, other)


def _truediv_inplace(self, other):
    return flow._C.div_(self, other)


def _rtruediv(self, other):
    return flow.div(other, self)


def _floor_divide(self, other):
    return flow.floor_divide(self, other)


def _floor(self):
    return flow._C.floor(self)


def _floor_inplace_(self):
    return flow._C.floor_(self)


def _neg(self):
    return flow.neg(self)


def _pow(self, b):
    return flow.pow(self, b)


def _abs(self):
    return flow.abs(self)


def _exp(self):
    return flow.exp(self)


def _expand(self, *size):
    return flow.expand(self, *size)


def _expand_as(input, other):
    return flow.expand(input, *other.size())


def _acos(self):
    return flow.acos(self)


def _arccos(self):
    return flow.arccos(self)


def _acosh(self):
    return flow.acosh(self)


def _arccosh(self):
    return flow.arccosh(self)


def _atanh(self):
    return flow.atanh(self)


def _atan2(self, other):
    return flow.atan2(self, other)


def _arctanh(self):
    return flow.arctanh(self)


def _sign(self):
    return flow.sign(self)


def _sinh(self):
    return flow.sinh(self)


def _tan(self):
    return flow.tan(self)


def _gelu(self):
    return flow.gelu(self)


def _mish(self):
    return flow.mish(self)


def _sigmoid(self):
    return flow.sigmoid(self)


def _tanh(self):
    return flow.tanh(self)


def _silu(self):
    return flow.silu(self)


def _selu(self):
    return flow.selu(self)


def _softsign(self):
    return flow.softsign(self)


def _swapaxes(self, dim0, dim1):
    return flow._C.swapaxes(self, dim0, dim1)


def _cast(self, dtype):
    return flow.cast(self, dtype)


def _diag(self, diagonal=0):
    return flow.diag(self, diagonal=diagonal)


def _diagonal(self, offset=0, dim1=0, dim2=1):
    return flow._C.diagonal(self, offset=offset, dim1=dim1, dim2=dim2)


def _log1p(self):
    return flow.log1p(self)


def _reciprocal(self):
    return flow.reciprocal(self)


def _asin(self):
    return flow.asin(self)


def _arcsin(self):
    return flow.arcsin(self)


def _argwhere(self):
    return flow.argwhere(self)


def _asinh(self):
    return flow.asinh(self)


def _arcsinh(self):
    return flow.arcsinh(self)


def _atan(self):
    return flow.atan(self)


def _arctan(self):
    return flow.arctan(self)


def _ceil(self):
    return flow.ceil(self)


def _clamp(self, min=None, max=None):
    return flow._C.clamp(self, min=min, max=max)


def _clamp_(self, min=None, max=None):
    return flow._C.clamp_(self, min=min, max=max)


def _clip(self, min=None, max=None):
    return flow._C.clip(self, min=min, max=max)


def _clip_(self, min=None, max=None):
    return flow._C.clip_(self, min=min, max=max)


def _cos(self):
    return flow.cos(self)


def _cosh(self):
    return flow.cosh(self)


def _erf(self):
    return flow.erf(self)


def _erfc(self):
    return flow.erfc(self)


def _erfinv(self):
    return flow._C.erfinv(self)


def _erfinv_inplace(self):
    return flow._C.erfinv_(self)


def _expm1(self):
    return flow.expm1(self)


def _fmod(self, other):
    return flow.fmod(self, other)


def _flatten(self, start_dim: int = 0, end_dim: int = -1):
    return flow._C.flatten(self, start_dim=start_dim, end_dim=end_dim)


def _log(self):
    return flow.log(self)


def _minimum(self, y):
    return flow.minimum(self, y)


def _maximum(self, y):
    return flow.maximum(self, y)


def _negative(self):
    return flow._C.negative(self)


def _neg(self):
    return flow._C.negative(self)


def _new_ones(
    self,
    size=None,
    dtype=None,
    device=None,
    placement=None,
    sbp=None,
    requires_grad=False,
):
    return flow.new_ones(self, size, dtype, device, placement, sbp, requires_grad)


def _rsqrt(self):
    return flow.rsqrt(self)


def _sqrt(self):
    return flow.sqrt(self)


def _square(self):
    return flow.square(self)


def _var(self, dim=None, unbiased=True, keepdim=False):
    return flow._C.var(self, dim=dim, unbiased=unbiased, keepdim=keepdim)


def _std(self, dim=None, unbiased=True, keepdim=False):
    return flow._C.std(self, dim=dim, unbiased=unbiased, keepdim=keepdim)


def _squeeze(self, dim=None):
    return flow._C.squeeze(self, dim=dim)


def _unfold(self, dimension, size, step):
    return flow._C.unfold_tensor(self, dimension=dimension, size=size, step=step)


def _narrow(self, dimension, start, length):
    return flow._C.narrow(self, dim=dimension, start=start, length=length)


def _unsqueeze(self, dim):
    return flow._C.unsqueeze(self, dim=dim)


def _permute(self, *dims):
    if len(dims) == 1:
        new_dims = dims[0]
        if isinstance(new_dims, int):
            new_dims = (new_dims,)
    else:
        new_dims = dims
    return flow._C.transpose(self, new_dims)


def _matmul(self, other):
    return flow.matmul(self, other)


def _round(self):
    return flow.round(self)


def _softplus(self):
    return flow.softplus(self)


def _tril(self, diagonal=0):
    return flow.tril(self, diagonal=diagonal)


def _triu(self, diagonal=0):
    return flow.triu(self, diagonal=diagonal)


def _to_local(self):
    return flow.to_local(self)


def _relu(self, inplace=False):
    return flow.relu(self, inplace=inplace)


def _softmax(self, dim=None):
    return flow.softmax(self, dim=dim)


def _log_softmax(self, dim=None):
    return flow.log_softmax(self, dim=dim)


def _argmax(self, dim=None, keepdim=None):
    return flow.argmax(self, dim=dim, keepdim=keepdim)


def _argmin(self, dim=None, keepdim=None):
    return flow.argmin(self, dim=dim, keepdim=keepdim)


def _argsort(self, dim=None, descending=None):
    return flow.argsort(self, dim=dim, descending=descending)


def _roll(self, shifts, dims=None):
    return flow.roll(self, shifts=shifts, dims=dims)


def _bmm(self, other):
    return flow.bmm(self, other)


def _chunk(self, chunks=None, dim=None):
    return flow._C.chunk(self, chunks, dim)


def _split(self, split_size_or_sections=None, dim=0):
    return flow._C.split(self, split_size_or_sections, dim)


def _all(self, dim=None, keepdim=False):
    return flow.all(self, dim, keepdim)


def _any(self, dim=None, keepdim=False):
    return flow.any(self, dim, keepdim)


def _len(self):
    if self.dim() == 0:
        raise TypeError("len() of a 0-d tensor")
    return self.shape[0]


def _uniform(self, a=0, b=1):
    if isinstance(a, Tensor):
        assert a.ndim == 0 and a.nelement() == 1, "a must be a number or scalar tensor!"
        a = a.numpy().item()
    if isinstance(b, Tensor):
        assert b.ndim == 0 and b.nelement() == 1, "b must be a number or scalar tensor!"
        b = b.numpy().item()
    initializer_conf = flow.random_uniform_initializer(
        minval=a, maxval=b, dtype=self.dtype
    )
    return _init_by_initializer_conf(self, initializer_conf)


def _trunc_normal_(
    self, mean=0.0, std=1.0, a=-2.0, b=2.0,
):
    initializer_conf = flow.truncated_normal_initializer(mean=mean, stddev=std)
    res = _init_by_initializer_conf(self, initializer_conf)
    res = flow.clamp(res, min=a, max=b)
    return res


def _kaiming_uniform(
    self, a=0, mode="fan_in", nonlinearity="leaky_relu", *, data_format="NCHW"
):
    initializer_conf = flow.kaiming_initializer(
        shape=self.shape,
        distribution="random_uniform",
        mode=mode,
        nonlinearity=nonlinearity,
        negative_slope=a,
        data_format=data_format,
    )
    return _init_by_initializer_conf(self, initializer_conf)


def _kaiming_normal(
    self, a=0, mode="fan_in", nonlinearity="leaky_relu", *, data_format="NCHW"
):
    initializer_conf = flow.kaiming_initializer(
        shape=self.shape,
        distribution="random_normal",
        mode=mode,
        nonlinearity=nonlinearity,
        negative_slope=a,
        data_format=data_format,
    )
    return _init_by_initializer_conf(self, initializer_conf)


def _xavier_normal(self, gain=1.0, *, data_format="NCHW"):
    assert gain == 1.0, "Only gain == 1.0 is supported now"
    initializer_conf = flow.xavier_normal_initializer(data_format=data_format)
    return _init_by_initializer_conf(self, initializer_conf)


def _xavier_uniform(self, gain=1.0, *, data_format="NCHW"):
    assert gain == 1.0, "Only gain == 1.0 is supported now"
    initializer_conf = flow.xavier_uniform_initializer(data_format=data_format)
    return _init_by_initializer_conf(self, initializer_conf)


def _normal(self, mean=0, std=1):
    initializer_conf = flow.random_normal_initializer(mean=mean, stddev=std)
    return _init_by_initializer_conf(self, initializer_conf)


def _fill(self, value):
    initializer_conf = flow.constant_initializer(value=value, dtype=self.dtype)
    return _init_by_initializer_conf(self, initializer_conf)


def _copy_from_numpy_to_eager_local_tensor(eager_local_tensor, np_arr):
    method_name = eager_local_tensor._get_copy_mirrored_tensor_from_numpy_func_name()
    copy_from_numpy = getattr(eager_local_tensor, method_name)
    assert np_arr.dtype == flow.convert_oneflow_dtype_to_numpy_dtype(
        eager_local_tensor.dtype
    )
    assert np_arr.shape == tuple(eager_local_tensor.shape)
    copy_from_numpy(np_arr)


def _init_by_initializer_conf(tensor, initializer_conf, random_seed=None):
    if random_seed is None:
        random_seed = flow.default_generator.seed()
    shape = tuple(tensor.shape)
    initializer = initializer_util.GetInitializer(initializer_conf, random_seed, shape)

    np_arr = initializer_util.generate_values_by_initializer(
        initializer, shape, tensor.dtype
    )
    if tensor.is_consistent:
        src_tensor = flow.tensor(np_arr)
        src_tensor = src_tensor.to_consistent(
            placement=tensor.placement,
            sbp=tuple(flow.sbp.broadcast for _ in range(len(tensor.sbp))),
        )
        tensor.copy_(src_tensor)
    else:
        _copy_from_numpy_to_eager_local_tensor(
            tensor, np_arr,
        )
    return tensor


def _copy(self, other: Union[Tensor, np.ndarray]):
    if self.is_consistent:
        if not isinstance(other, Tensor):
            assert isinstance(other, np.ndarray)
            other = flow.tensor(
                other, dtype=self.dtype, placement=self.placement, sbp=self.sbp
            )
        else:
            assert other.is_consistent
            other = other.to_consistent(placement=self.placement, sbp=self.sbp)
        flow._C.assign_local_tensor(self.to_local(), other.to_local())
    else:
        if not isinstance(other, (Tensor)):
            assert isinstance(other, np.ndarray)
            _copy_from_numpy_to_eager_local_tensor(self, other)
        else:
            flow._C.assign_local_tensor(self, other.to(device=self.device))


def _flip(self, dims):
    return flow.flip(self, dims)


def _in_top_k(self, predictions, k):
    return flow._C.in_top_k(self, predictions, k)


def _index_select(self, dim, index):
    return flow.index_select(self, dim, index)


def _get_device(self):
    if self.device.type == "cuda":
        return self.device.index
    raise NotImplementedError("get_device is only available for GPU tensor.")


def _format(self, format_spec):
    if self.dim() == 0:
        return self.numpy().tolist().__format__(format_spec)
    return object.__format__(self, format_spec)


def _to(self, *args, **kwargs):
    return flow._C.to(self, *args, **kwargs)


def _to_consistent(self, placement=None, sbp=None, grad_sbp=None):
    return flow.to_consistent(self, placement, sbp, grad_sbp)


def _to_local(self):
    return flow.to_local(self)


def _gather(self, dim, index):
    return flow._C.dim_gather(self, dim, index, False)


def _repeat(self, *sizes):
    if len(sizes) == 1:
        new_sizes = sizes[0]
        if isinstance(new_sizes, int):
            new_sizes = (new_sizes,)
    else:
        new_sizes = sizes
    return flow._C.repeat(self, new_sizes)


def _tile(self, *dims):
    if len(dims) == 1:
        new_dims = dims[0]
        if isinstance(new_dims, int):
            new_dims = (new_dims,)
    else:
        new_dims = dims
    return flow._C.tile(self, new_dims)


def _T(self):
    return flow._C.T(self)


def _t(self):
    return flow._C.t(self)


<<<<<<< HEAD
def _topk(self, k, dim: int = None, largest: bool = True, sorted: bool = True):
    return flow.topk(self, k, dim, largest, sorted)


def _nms(boxes, scores, iou_threshold: float):
    return flow.nms(boxes, scores, iou_threshold)


def _nonzero(self, as_tuple=False):
    return flow.nonzero(self, as_tuple)


def _max(self, dim=None, keepdim=False):
    return flow.max(self, dim, keepdim)


def _min(self, dim=None, keepdim=False):
    return flow.min(self, dim, keepdim)


def _sum(self, dim=None, keepdim=False):
    return flow.sum(self, dim, keepdim)


def _mean(self, dim=None, keepdim=False):
    return flow.mean(self, dim, keepdim)


def _prod(self, dim=None, keepdim=False):
    return flow.prod(self, dim, keepdim)
=======
def _masked_fill(self, mask, fill_value):
    return flow.masked_fill(self, mask, fill_value)


def _masked_select(self, mask):
    return flow.masked_select(self, mask)
>>>>>>> f8bc4da8


def _numpy(self):
    assert (
        not self.is_lazy
    ), "tensor.numpy() is not allowed to called in nn.Graph.build(*args) or called by lazy tensor."
    if self.dtype == flow.tensor_buffer:
        shapes, dtypes = self._tensor_buffer_shapes_and_dtypes
        tensors = flow.tensor_buffer_to_list_of_tensors(self, shapes, dtypes)
        return [t.numpy() for t in tensors]
    if self.is_consistent:
        sbp_list = [flow.sbp.broadcast for _ in range(len(self.sbp))]
        self = self.to_consistent(placement=self.placement, sbp=sbp_list).to_local()
    assert self.is_local
    if self.device != flow.device("cpu"):
        self = self.cpu()
    return self.to_numpy()


def RegisterMethods():
    Tensor.__mul__ = lambda self, other: self.mul(other)
    Tensor.__rmul__ = lambda self, other: self.mul(other)
    Tensor.__add__ = lambda self, other: self.add(other)
    Tensor.__iadd__ = lambda self, other: self.add_(other)
    Tensor.__matmul__ = lambda self, other: self.matmul(other)
    Tensor.ndim = property(_ndim)
    Tensor.numpy = _numpy
    Tensor.size = _size
    Tensor.dim = _ndim
    Tensor.ndimension = _ndim
    Tensor.nelement = _nelement
    Tensor.numel = _numel
    Tensor.element_size = _element_size
    Tensor.backward = _backward
    Tensor.__getitem__ = _getitem
    Tensor.__setitem__ = _setitem
    Tensor.__str__ = _str
    Tensor.__repr__ = _repr
    Tensor.__eq__ = _eq
    Tensor.__ne__ = _ne
    Tensor.__bool__ = is_nonzero
    Tensor.__gt__ = _gt
    Tensor.__lt__ = _lt
    Tensor.__ge__ = _ge
    Tensor.__le__ = _le
    Tensor.__and__ = _and
    Tensor.__or__ = _or
    Tensor.__xor__ = _xor
    Tensor.__mul__ = _mul
    Tensor.__rmul__ = _rmul
    Tensor.__add__ = _add
    Tensor.__iadd__ = _iadd
    Tensor.__radd__ = _radd
    Tensor.__sub__ = _sub
    Tensor.__rsub__ = _rsub
    Tensor.__truediv__ = _truediv
    Tensor.__rtruediv__ = _rtruediv
    Tensor.__neg__ = _neg
    Tensor.__pow__ = _pow
    Tensor.__format__ = _format
    Tensor.__floordiv__ = _floor_divide
    Tensor.__len__ = _len
    Tensor.__mod__ = _fmod
    Tensor.uniform_ = _uniform
    Tensor.trunc_normal_ = _trunc_normal_
    Tensor.kaiming_uniform_ = _kaiming_uniform
    Tensor.kaiming_normal_ = _kaiming_normal
    Tensor.xavier_normal_ = _xavier_normal
    Tensor.xavier_uniform_ = _xavier_uniform
    Tensor.normal_ = _normal
    Tensor.fill_ = _fill
    Tensor.copy_ = _copy
    Tensor.get_device = _get_device
    Tensor._meta_repr = _meta_repr
    Tensor.abs = _abs
    Tensor.exp = _exp
    Tensor.floor_divide = _floor_divide
    Tensor.floor = _floor
    Tensor.floor_ = _floor_inplace_
    Tensor.argmax = _argmax
    Tensor.argmin = _argmin
    Tensor.argsort = _argsort
    Tensor.argwhere = _argwhere
    Tensor.acos = _acos
    Tensor.arccos = _arccos
    Tensor.acosh = _acosh
    Tensor.arccosh = _arccosh
    Tensor.atanh = _atanh
    Tensor.atan2 = _atan2
    Tensor.arctanh = _arctanh
    Tensor.sign = _sign
    Tensor.sinh = _sinh
    Tensor.tan = _tan
    Tensor.gt = _gt
    Tensor.ge = _ge
    Tensor.gelu = _gelu
    Tensor.mish = _mish
    Tensor.negative = _negative
    Tensor.neg = _neg
    Tensor.sigmoid = _sigmoid
    Tensor.tanh = _tanh
    Tensor.silu = _silu
    Tensor.selu = _selu
    Tensor.softsign = _softsign
    Tensor.cast = _cast
    Tensor.diag = _diag
    Tensor.diagonal = _diagonal
    Tensor.log1p = _log1p
    Tensor.add = _add
    Tensor.add_ = _add_inplace
    Tensor.div = _truediv
    Tensor.div_ = _truediv_inplace
    Tensor.mul = _mul
    Tensor.mul_ = _mul_
    Tensor.reciprocal = _reciprocal
    Tensor.sub = _sub
    Tensor.sub_ = _sub_inplace
    Tensor.asin = _asin
    Tensor.arcsin = _arcsin
    Tensor.asinh = _asinh
    Tensor.arcsinh = _arcsinh
    Tensor.atan = _atan
    Tensor.arctan = _arctan
    Tensor.ceil = _ceil
    Tensor.clamp = _clamp
    Tensor.clamp_ = _clamp_
    Tensor.clip = _clip
    Tensor.clip_ = _clip_
    Tensor.cos = _cos
    Tensor.cosh = _cosh
    Tensor.expand = _expand
    Tensor.expand_as = _expand_as
    Tensor.erf = _erf
    Tensor.erfc = _erfc
    Tensor.erfinv = _erfinv
    Tensor.erfinv_ = _erfinv_inplace
    Tensor.expm1 = _expm1
    Tensor.fmod = _fmod
    Tensor.flatten = _flatten
    Tensor.flip = _flip
    Tensor.in_top_k = _in_top_k
    Tensor.index_select = _index_select
    Tensor.log = _log
    Tensor.minimum = _minimum
    Tensor.maximum = _maximum
    Tensor.new_ones = _new_ones
    Tensor.pow = _pow
    Tensor.rsqrt = _rsqrt
    Tensor.sqrt = _sqrt
    Tensor.square = _square
    Tensor.var = _var
    Tensor.std = _std
    Tensor.matmul = _matmul
    Tensor.round = _round
    Tensor.softplus = _softplus
    Tensor.tril = _tril
    Tensor.triu = _triu
    Tensor.contiguous = _contiguous
    Tensor.norm = _norm
    Tensor.vector_norm = _vector_norm
    Tensor.matrix_norm = _matrix_norm
    Tensor.transpose = _transpose
    Tensor.to_consistent = _to_consistent
    Tensor.relu = _relu
    Tensor.softmax = _softmax
    Tensor.log_softmax = _log_softmax
    Tensor.logical_and = _and
    Tensor.logical_or = _or
    Tensor.logical_not = _not
    Tensor.logical_xor = _xor
    Tensor.roll = _roll
    Tensor.bmm = _bmm
    Tensor.chunk = _chunk
    Tensor.repeat = _repeat
    Tensor.tile = _tile
    Tensor.split = _split
    Tensor.squeeze = _squeeze
    Tensor.swapaxes = _swapaxes
    Tensor.unfold = _unfold
    Tensor.narrow = _narrow
    Tensor.unsqueeze = _unsqueeze
    Tensor.permute = _permute
    Tensor.to = _to
    Tensor.gather = _gather
    Tensor.all = _all
    Tensor.any = _any
    Tensor.T = property(_T)
    Tensor.t = _t
    Tensor.masked_fill = _masked_fill
    Tensor.masked_select = _masked_select
    Tensor.eq = _eq
    Tensor.ne = _ne
    Tensor.lt = _lt
    Tensor.le = _le
    Tensor.to_local = _to_local
    Tensor.topk = _topk
    Tensor.nms = _nms
    Tensor.nonzero = _nonzero
    Tensor.max = _max
    Tensor.min = _min
    Tensor.sum = _sum
    Tensor.mean = _mean
    Tensor.prod = _prod


def register_tensor_op(op_name):
    def set_tensor_op(method):
        setattr(Tensor, op_name, method)
        return method

    return set_tensor_op<|MERGE_RESOLUTION|>--- conflicted
+++ resolved
@@ -830,7 +830,6 @@
     return flow._C.t(self)
 
 
-<<<<<<< HEAD
 def _topk(self, k, dim: int = None, largest: bool = True, sorted: bool = True):
     return flow.topk(self, k, dim, largest, sorted)
 
@@ -861,14 +860,14 @@
 
 def _prod(self, dim=None, keepdim=False):
     return flow.prod(self, dim, keepdim)
-=======
+
+
 def _masked_fill(self, mask, fill_value):
     return flow.masked_fill(self, mask, fill_value)
 
 
 def _masked_select(self, mask):
     return flow.masked_select(self, mask)
->>>>>>> f8bc4da8
 
 
 def _numpy(self):
