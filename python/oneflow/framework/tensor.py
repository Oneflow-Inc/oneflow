"""
Copyright 2020 The OneFlow Authors. All rights reserved.

Licensed under the Apache License, Version 2.0 (the "License");
you may not use this file except in compliance with the License.
You may obtain a copy of the License at

    http://www.apache.org/licenses/LICENSE-2.0

Unless required by applicable law or agreed to in writing, software
distributed under the License is distributed on an "AS IS" BASIS,
WITHOUT WARRANTIES OR CONDITIONS OF ANY KIND, either express or implied.
See the License for the specific language governing permissions and
limitations under the License.
"""
import oneflow as flow
from oneflow._oneflow_internal.exception import IndexException
import oneflow.framework.tensor_str as tensor_str
import oneflow.ops.initializer_util as initializer_util
import oneflow._oneflow_internal.lazy_mode as lazy_mode
import oneflow.core.framework.variable_meta_info_pb2 as variable_meta_info_pb

import numpy as np
from typing import Union


Tensor = flow._oneflow_internal.Tensor
TensorTuple = flow._oneflow_internal.TensorTuple


def _size(self, idx=None):
    if idx is None:
        return self.shape
    else:
        return self.shape[idx]


def _ndim(self):
    return len(self.shape)


def _nelement(self):
    return self.shape.numel()


def _numel(self):
    return self.shape.numel()


def _element_size(self):
    return self.dtype.bytes


def _backward(self, gradient=None, retain_graph=False, create_graph=False):
    if not lazy_mode.is_enabled():
        flow.autograd.backward(self, gradient, retain_graph, create_graph)
    else:
        assert (
            self.is_lazy
        ), "nn.Graph only accept lazy tensor to call backward() in lazy mode."
        assert (
            self.shape.numel() == 1
        ), " loss_tensor.backward(), loss_tensor must be a scalar in nn.Graph, please use loss_tesnor.sum() or loss_tensor.mean() to make it a scalar tensor."
        assert (
            gradient is None
        ), "nn.Graph donot accept 'gradient' argument in backward() at the moment."
        assert (
            not retain_graph
        ), "nn.Graph donot accept 'retain_graph' argument in backward() at the moment."
        assert (
            not create_graph
        ), "nn.Graph donot accept 'create_graph' argument in backward() at the moment."
        flow._oneflow_internal.nn.graph.AddTensorAsGraphLoss(self)


def _getitem(self, key):
    try:
        return flow._C.tensor_getitem(self, key)
    except IndexException as e:
        # The stop condition of for in python is IndexError,
        # so we have to catch IndexException from C++ and throw IndexError
        raise IndexError(e)


def _setitem(self, key, value):
    if self.is_consistent:
        if isinstance(value, (int, float)):
            value = flow._C.consistent_constant(
                [1],
                value,
                dtype=self.dtype,
                placement=self.placement,
                sbp=flow.sbp.broadcast,
            )
        else:
            if value.is_consistent:
                value = value.to_consistent(sbp=flow.sbp.broadcast)
                # TODO: remove these lines after asymmetric boxing is ready
                local_tensor = value.to_local()
                if local_tensor.nelement() == 0:
                    local_tensor = flow.zeros(*value.shape)
                value = local_tensor.to_consistent(
                    self.placement, sbp=flow.sbp.broadcast
                )
            else:
                value = value.to_consistent(self.placement, sbp=flow.sbp.broadcast)
    else:
        if isinstance(value, (int, float)):
            value = flow._C.constant([1], value, dtype=self.dtype, device=self.device)
        else:
            value = value.to(device=self.device)

    flow._C.tensor_setitem(self, key, value)
    return self


def _str(self):
    return self.__repr__()


def _repr(self):
    return tensor_str._gen_tensor_str(self)


def _meta_repr(self):
    return tensor_str._gen_tensor_meta_str(self)


def _eq(self, other):
    return flow._C.equal(self, other)


def _ne(self, other):
    return flow._C.not_equal(self, other)


def _and(self, other):
    return flow._C.logical_and(self, other)


def _or(self, other):
    return flow._C.logical_or(self, other)


def _not(self):
    return flow._C.logical_not(self)


def _xor(self, other):
    return flow._C.logical_xor(self, other)


<<<<<<< HEAD
=======
def _contiguous(self):
    # TODO: support stride mechanism
    return self


def _cpu(self):
    return self.to(device="cpu")


def _cuda(self, device: Union[int, str, flow.device] = None):
    if device is None:
        device = "cuda"
    elif device is isinstance(int):
        device = "cuda:" + str(device)
    return self.to(device=device)


>>>>>>> c80469ba
def _norm(self, ord=None, dim=None, keepdim=False, dtype=None):
    return flow._C.norm(self, ord, dim, keepdim, dtype=dtype)


def _vector_norm(self, ord=2, dim=None, keepdim=False, dtype=None):
    return flow._C.vector_norm(self, ord, dim, keepdim, dtype=dtype)


def _matrix_norm(self, ord="fro", dim=(-2, -1), keepdim=False, dtype=None):
    return flow._C.matrix_norm(self, ord, dim, keepdim, dtype=dtype)


def _transpose(self, dim0, dim1):
    return flow._C.transpose(self, dim0, dim1)


def _permute(self, *dims):
    if len(dims) == 1:
        new_dims = dims[0]
        if isinstance(new_dims, int):
            new_dims = (new_dims,)
    else:
        new_dims = dims
    return flow._C.transpose(self, new_dims)


def is_nonzero(input):
    r"""
    is_nonzero(input) -> (bool)

    Returns True if the :attr:`input` is a single element tensor which is not equal to zero
    after type conversions. i.e. not equal to ``flow.tensor([0.])`` or ``flow.tensor([0])``.

    Throws a ``RuntimeError`` if ``input.shape.numel() != 1``

    For Example:

    .. code-block:: python

        >>> import oneflow as flow
        >>> flow.is_nonzero(flow.tensor([0.]))
        False
        >>> flow.is_nonzero(flow.tensor([1.5]))
        True
        >>> flow.is_nonzero(flow.tensor([3]))
        True

    """
    shape = input.shape
    if shape.numel() == 0:
        raise RuntimeError("bool value of Tensor with no values is ambiguous")
    if shape.numel() > 1:
        raise RuntimeError("bool value of Tensor with more than one value is ambiguous")
    value = input.numpy().item()
    return bool(value)


def _gt(self, other):
    return flow.gt(self, other)


def _lt(self, other):
    return flow._C.less(self, other)


def _ge(self, other):
    return flow.ge(self, other)


def _le(self, other):
    return flow._C.less_equal(self, other)


def _mul(self, other):
    return flow._C.mul(self, other)


def _mul_(self, other):
    return flow._C.mul_(self, other)


def _rmul(self, other):
    return self.mul(other)


def _add(self, other):
    return flow._C.add(self, other)


def _addmm(self, mat1, mat2, alpha=1, beta=1):
    return flow.addmm(self, mat1, mat2, alpha, beta)


def _add_inplace(self, other):
    return flow._C.add(self, other, inplace=True)


def _iadd(self, other):
    return self.add_(other)


def _radd(self, other):
    return flow.add(self, other)


def _sub(self, other):
    return flow._C.sub(self, other)


def _sub_inplace(self, other):
    return flow._C.sub(self, other, inplace=True)


def _rsub(self, other):
    return flow._C.sub(other, self)


def _truediv(self, other):
    return flow._C.div(self, other)


def _truediv_inplace(self, other):
    return flow._C.div_(self, other)


def _rtruediv(self, other):
    return flow.div(other, self)


def _floor_divide(self, other):
    return flow.floor_divide(self, other)


def _floor(self):
    return flow._C.floor(self)


def _floor_inplace_(self):
    return flow._C.floor_(self)


def _neg(self):
    return flow.neg(self)


def _pow(self, b):
    return flow.pow(self, b)


def _abs(self):
    return flow.abs(self)


def _exp(self):
    return flow.exp(self)


def _expand(self, *size):
    return flow.expand(self, *size)


def _expand_as(input, other):
    return flow.expand(input, *other.size())


def _acos(self):
    return flow.acos(self)


def _arccos(self):
    return flow.arccos(self)


def _acosh(self):
    return flow.acosh(self)


def _arccosh(self):
    return flow.arccosh(self)


def _atanh(self):
    return flow.atanh(self)


def _atan2(self, other):
    return flow.atan2(self, other)


def _arctanh(self):
    return flow.arctanh(self)


def _sign(self):
    return flow.sign(self)


def _sinh(self):
    return flow.sinh(self)


def _sin(self):
    return flow.sin(self)


def _sin_inplace(self):
    return flow._C.sin_(self)


def _tan(self):
    return flow.tan(self)


def _gelu(self):
    return flow.gelu(self)


def _mish(self):
    return flow.mish(self)


def _sigmoid(self):
    return flow.sigmoid(self)


def _tanh(self):
    return flow.tanh(self)


def _silu(self):
    return flow.silu(self)


def _selu(self):
    return flow.selu(self)


def _softsign(self):
    return flow.softsign(self)


def _swapaxes(self, dim0, dim1):
    return flow._C.swapaxes(self, dim0, dim1)


def _cast(self, dtype):
    return flow.cast(self, dtype)


def _diag(self, diagonal=0):
    return flow.diag(self, diagonal=diagonal)


def _diagonal(self, offset=0, dim1=0, dim2=1):
    return flow._C.diagonal(self, offset=offset, dim1=dim1, dim2=dim2)


def _log1p(self):
    return flow.log1p(self)


def _reciprocal(self):
    return flow.reciprocal(self)


def _asin(self):
    return flow.asin(self)


def _arcsin(self):
    return flow.arcsin(self)


def _argwhere(self):
    return flow.argwhere(self)


def _asinh(self):
    return flow.asinh(self)


def _arcsinh(self):
    return flow.arcsinh(self)


def _atan(self):
    return flow.atan(self)


def _arctan(self):
    return flow.arctan(self)


def _ceil(self):
    return flow.ceil(self)


def _clamp(self, min=None, max=None):
    return flow._C.clamp(self, min=min, max=max)


def _clamp_(self, min=None, max=None):
    return flow._C.clamp_(self, min=min, max=max)


def _clip(self, min=None, max=None):
    return flow._C.clip(self, min=min, max=max)


def _clip_(self, min=None, max=None):
    return flow._C.clip_(self, min=min, max=max)


def _cos(self):
    return flow.cos(self)


def _cosh(self):
    return flow.cosh(self)


def _erf(self):
    return flow.erf(self)


def _erfc(self):
    return flow.erfc(self)


def _erfinv(self):
    return flow._C.erfinv(self)


def _erfinv_inplace(self):
    return flow._C.erfinv_(self)


def _expm1(self):
    return flow.expm1(self)


def _fmod(self, other):
    return flow.fmod(self, other)


def _flatten(self, start_dim: int = 0, end_dim: int = -1):
    return flow._C.flatten(self, start_dim=start_dim, end_dim=end_dim)


def _item(self):
    assert self.numel() == 1, "Only a Tensor with 1 element can be converted to Scalar"
    return self.numpy().item()


def _log(self):
    return flow.log(self)


def _minimum(self, y):
    return flow.minimum(self, y)


def _maximum(self, y):
    return flow.maximum(self, y)


def _negative(self):
    return flow._C.negative(self)


def _neg(self):
    return flow._C.negative(self)


def _new_ones(
    self,
    size=None,
    dtype=None,
    device=None,
    placement=None,
    sbp=None,
    requires_grad=False,
):
    return flow.new_ones(self, size, dtype, device, placement, sbp, requires_grad)


def _rsqrt(self):
    return flow.rsqrt(self)


def _sqrt(self):
    return flow.sqrt(self)


def _square(self):
    return flow.square(self)


def _var(self, dim=None, unbiased=True, keepdim=False):
    return flow._C.var(self, dim=dim, unbiased=unbiased, keepdim=keepdim)


def _std(self, dim=None, unbiased=True, keepdim=False):
    return flow._C.std(self, dim=dim, unbiased=unbiased, keepdim=keepdim)


def _squeeze(self, dim=None):
    return flow._C.squeeze(self, dim=dim)


def _unfold(self, dimension, size, step):
    return flow._C.unfold_tensor(self, dimension=dimension, size=size, step=step)


def _narrow(self, dimension, start, length):
    return flow._C.narrow(self, dim=dimension, start=start, length=length)


def _unsqueeze(self, dim):
    return flow._C.unsqueeze(self, dim=dim)


def _matmul(self, other):
    return flow.matmul(self, other)


def _round(self):
    return flow.round(self)


def _softplus(self):
    return flow.softplus(self)


def _tril(self, diagonal=0):
    return flow.tril(self, diagonal=diagonal)


def _triu(self, diagonal=0):
    return flow.triu(self, diagonal=diagonal)


def _to_local(self):
    return flow.to_local(self)


def _relu(self, inplace=False):
    return flow.relu(self, inplace=inplace)


def _softmax(self, dim=None):
    return flow.softmax(self, dim=dim)


def _log_softmax(self, dim=None):
    return flow.log_softmax(self, dim=dim)


def _argmax(self, dim=None, keepdim=None):
    return flow.argmax(self, dim=dim, keepdim=keepdim)


def _argmin(self, dim=None, keepdim=None):
    return flow.argmin(self, dim=dim, keepdim=keepdim)


def _argsort(self, dim=None, descending=None):
    return flow.argsort(self, dim=dim, descending=descending)


def _roll(self, shifts, dims=None):
    return flow.roll(self, shifts=shifts, dims=dims)


def _bmm(self, other):
    return flow.bmm(self, other)


def _contiguous(self):
    if self.is_contiguous():
        return self
    return flow._C.contiguous(self)


def _chunk(self, chunks=None, dim=None):
    return flow._C.chunk(self, chunks, dim)


def _split(self, split_size_or_sections=None, dim=0):
    return flow._C.split(self, split_size_or_sections, dim)


def _all(self, dim=None, keepdim=False):
    return flow.all(self, dim, keepdim)


def _any(self, dim=None, keepdim=False):
    return flow.any(self, dim, keepdim)


def _len(self):
    if self.dim() == 0:
        raise TypeError("len() of a 0-d tensor")
    return self.shape[0]


def _uniform(self, a=0, b=1):
    if isinstance(a, Tensor):
        assert a.ndim == 0 and a.nelement() == 1, "a must be a number or scalar tensor!"
        a = a.numpy().item()
    if isinstance(b, Tensor):
        assert b.ndim == 0 and b.nelement() == 1, "b must be a number or scalar tensor!"
        b = b.numpy().item()
    initializer_conf = flow.random_uniform_initializer(
        minval=a, maxval=b, dtype=self.dtype
    )
    return _init_by_initializer_conf(self, initializer_conf)


def _trunc_normal_(
    self, mean=0.0, std=1.0, a=-2.0, b=2.0,
):
    initializer_conf = flow.truncated_normal_initializer(mean=mean, stddev=std)
    res = _init_by_initializer_conf(self, initializer_conf)
    res = flow.clamp(res, min=a, max=b)
    return res


def _kaiming_uniform(
    self, a=0, mode="fan_in", nonlinearity="leaky_relu", *, data_format="NCHW"
):
    initializer_conf = flow.kaiming_initializer(
        shape=self.shape,
        distribution="random_uniform",
        mode=mode,
        nonlinearity=nonlinearity,
        negative_slope=a,
        data_format=data_format,
    )
    return _init_by_initializer_conf(self, initializer_conf)


def _kaiming_normal(
    self, a=0, mode="fan_in", nonlinearity="leaky_relu", *, data_format="NCHW"
):
    initializer_conf = flow.kaiming_initializer(
        shape=self.shape,
        distribution="random_normal",
        mode=mode,
        nonlinearity=nonlinearity,
        negative_slope=a,
        data_format=data_format,
    )
    return _init_by_initializer_conf(self, initializer_conf)


def _xavier_normal(self, gain=1.0, *, data_format="NCHW"):
    assert gain == 1.0, "Only gain == 1.0 is supported now"
    initializer_conf = flow.xavier_normal_initializer(data_format=data_format)
    return _init_by_initializer_conf(self, initializer_conf)


def _xavier_uniform(self, gain=1.0, *, data_format="NCHW"):
    assert gain == 1.0, "Only gain == 1.0 is supported now"
    initializer_conf = flow.xavier_uniform_initializer(data_format=data_format)
    return _init_by_initializer_conf(self, initializer_conf)


def _normal(self, mean=0, std=1):
    initializer_conf = flow.random_normal_initializer(mean=mean, stddev=std)
    return _init_by_initializer_conf(self, initializer_conf)


def _fill(self, value):
    initializer_conf = flow.constant_initializer(value=value, dtype=self.dtype)
    return _init_by_initializer_conf(self, initializer_conf)


def _copy_from_numpy_to_eager_local_tensor(eager_local_tensor, np_arr):
    method_name = eager_local_tensor._get_copy_mirrored_tensor_from_numpy_func_name()
    copy_from_numpy = getattr(eager_local_tensor, method_name)
    assert np_arr.dtype == flow.convert_oneflow_dtype_to_numpy_dtype(
        eager_local_tensor.dtype
    )
    assert np_arr.shape == tuple(eager_local_tensor.shape)
    copy_from_numpy(np_arr)


def _init_by_initializer_conf(tensor, initializer_conf, random_seed=None):
    if random_seed is None:
        random_seed = flow.default_generator.seed()
    shape = tuple(tensor.shape)
    initializer = initializer_util.GetInitializer(initializer_conf, random_seed, shape)

    np_arr = initializer_util.generate_values_by_initializer(
        initializer, shape, tensor.dtype
    )
    if tensor.is_consistent:
        src_tensor = flow.tensor(np_arr)
        src_tensor = src_tensor.to_consistent(
            placement=tensor.placement,
            sbp=tuple(flow.sbp.broadcast for _ in range(len(tensor.sbp))),
        )
        tensor.copy_(src_tensor)
    else:
        _copy_from_numpy_to_eager_local_tensor(
            tensor, np_arr,
        )
    return tensor


def _copy(self, other: Union[Tensor, np.ndarray]):
    if self.is_consistent:
        if not isinstance(other, Tensor):
            assert isinstance(other, np.ndarray)
            other = flow.tensor(
                other, dtype=self.dtype, placement=self.placement, sbp=self.sbp
            )
        else:
            assert other.is_consistent
            other = other.to_consistent(placement=self.placement, sbp=self.sbp)
        flow._C.assign_local_tensor(self.to_local(), other.to_local())
    else:
        if not isinstance(other, (Tensor)):
            assert isinstance(other, np.ndarray)
            _copy_from_numpy_to_eager_local_tensor(self, other)
        else:
            flow._C.assign_local_tensor(self, other.to(device=self.device))


def _flip(self, dims):
    return flow.flip(self, dims)


def _in_top_k(self, predictions, k):
    return flow._C.in_top_k(self, predictions, k)


def _index_select(self, dim, index):
    return flow.index_select(self, dim, index)


def _get_device(self):
    if self.device.type == "cuda":
        return self.device.index
    raise NotImplementedError("get_device is only available for GPU tensor.")


def _format(self, format_spec):
    if self.dim() == 0:
        return self.numpy().tolist().__format__(format_spec)
    return object.__format__(self, format_spec)


def _to(self, *args, **kwargs):
    return flow._C.to(self, *args, **kwargs)


def _to_consistent(self, placement=None, sbp=None, grad_sbp=None):
    return flow.to_consistent(self, placement, sbp, grad_sbp)


def _to_local(self):
    return flow.to_local(self)


def _tolist(self):
    if self.numel() == 1 and self.ndim == 0:
        return self.item()
    return self.numpy().tolist()


def _gather(self, dim, index):
    return flow._C.dim_gather(self, dim, index, False)


def _repeat(self, *sizes):
    if len(sizes) == 1:
        new_sizes = sizes[0]
        if isinstance(new_sizes, int):
            new_sizes = (new_sizes,)
    else:
        new_sizes = sizes
    return flow._C.repeat(self, new_sizes)


def _tile(self, *dims):
    if len(dims) == 1:
        new_dims = dims[0]
        if isinstance(new_dims, int):
            new_dims = (new_dims,)
    else:
        new_dims = dims
    return flow._C.tile(self, new_dims)


def _T(self):
    return flow._C.T(self)


def _t(self):
    return flow._C.t(self)


def _topk(self, k, dim: int = None, largest: bool = True, sorted: bool = True):
    return flow.topk(self, k, dim, largest, sorted)


def _nms(boxes, scores, iou_threshold: float):
    return flow.nms(boxes, scores, iou_threshold)


def _nonzero(self, as_tuple=False):
    return flow.nonzero(self, as_tuple)


def _max(self, dim=None, keepdim=False):
    return flow.max(self, dim, keepdim)


def _min(self, dim=None, keepdim=False):
    return flow.min(self, dim, keepdim)


def _sum(self, dim=None, keepdim=False):
    return flow.sum(self, dim, keepdim)


def _mean(self, dim=None, keepdim=False):
    return flow.mean(self, dim, keepdim)


def _prod(self, dim=None, keepdim=False):
    return flow.prod(self, dim, keepdim)


def _masked_fill(self, mask, fill_value):
    return flow.masked_fill(self, mask, fill_value)


def _masked_select(self, mask):
    return flow.masked_select(self, mask)


def _reshape(self, *shape):
    if len(shape) == 1:
        new_shape = shape[0]
        if isinstance(new_shape, int):
            new_shape = (new_shape,)
    else:
        new_shape = shape
    return flow._C.reshape(self, new_shape)


def _view(self, *shape):
    return flow.view(self, *shape)


def _sort(self, dim: int = -1, descending: bool = False):
    return flow.sort(self, dim, descending)


def _type_as(self, target):
    return self.to(dtype=target.dtype)


def _int(self):
    return self.to(dtype=flow.int32)


def _long(self):
    return self.to(dtype=flow.int64)


def _float(self):
    return self.to(dtype=flow.float32)


def _double(self):
    return self.to(dtype=flow.float64)


def _where(self, x=None, y=None):
    return flow.where(self, x, y)


def _is_floating_point(self):
    return flow.is_floating_point(self)


def _numpy(self):
    assert (
        not self.is_lazy
    ), "tensor.numpy() is not allowed to called in nn.Graph.build(*args) or called by lazy tensor."
    if self.dtype == flow.tensor_buffer:
        shapes, dtypes = self._tensor_buffer_shapes_and_dtypes
        tensors = flow.tensor_buffer_to_list_of_tensors(self, shapes, dtypes)
        return [t.numpy() for t in tensors]
    if self.is_consistent:
        sbp_list = [flow.sbp.broadcast for _ in range(len(self.sbp))]
        self = self.to_consistent(placement=self.placement, sbp=sbp_list).to_local()
    assert self.is_local
    if self.device != flow.device("cpu"):
        self = self.cpu()
    return self.to_numpy()


def RegisterMethods():
    Tensor.__mul__ = lambda self, other: self.mul(other)
    Tensor.__rmul__ = lambda self, other: self.mul(other)
    Tensor.__add__ = lambda self, other: self.add(other)
    Tensor.__iadd__ = lambda self, other: self.add_(other)
    Tensor.__matmul__ = lambda self, other: self.matmul(other)
    Tensor.ndim = property(_ndim)
    Tensor.numpy = _numpy
    Tensor.size = _size
    Tensor.dim = _ndim
    Tensor.ndimension = _ndim
    Tensor.nelement = _nelement
    Tensor.numel = _numel
    Tensor.element_size = _element_size
    Tensor.backward = _backward
    Tensor.__getitem__ = _getitem
    Tensor.__setitem__ = _setitem
    Tensor.__str__ = _str
    Tensor.__repr__ = _repr
    Tensor.__eq__ = _eq
    Tensor.__ne__ = _ne
    Tensor.__bool__ = is_nonzero
    Tensor.__gt__ = _gt
    Tensor.__lt__ = _lt
    Tensor.__ge__ = _ge
    Tensor.__le__ = _le
    Tensor.__and__ = _and
    Tensor.__or__ = _or
    Tensor.__xor__ = _xor
    Tensor.__mul__ = _mul
    Tensor.__rmul__ = _rmul
    Tensor.__add__ = _add
    Tensor.__iadd__ = _iadd
    Tensor.__radd__ = _radd
    Tensor.addmm = _addmm
    Tensor.__sub__ = _sub
    Tensor.__rsub__ = _rsub
    Tensor.__truediv__ = _truediv
    Tensor.__rtruediv__ = _rtruediv
    Tensor.__neg__ = _neg
    Tensor.__pow__ = _pow
    Tensor.__format__ = _format
    Tensor.__floordiv__ = _floor_divide
    Tensor.__len__ = _len
    Tensor.__mod__ = _fmod
    Tensor.uniform_ = _uniform
    Tensor.trunc_normal_ = _trunc_normal_
    Tensor.kaiming_uniform_ = _kaiming_uniform
    Tensor.kaiming_normal_ = _kaiming_normal
    Tensor.xavier_normal_ = _xavier_normal
    Tensor.xavier_uniform_ = _xavier_uniform
    Tensor.normal_ = _normal
    Tensor.fill_ = _fill
    Tensor.copy_ = _copy
    Tensor.get_device = _get_device
    Tensor._meta_repr = _meta_repr
    Tensor.abs = _abs
    Tensor.exp = _exp
    Tensor.floor_divide = _floor_divide
    Tensor.floor = _floor
    Tensor.floor_ = _floor_inplace_
    Tensor.argmax = _argmax
    Tensor.argmin = _argmin
    Tensor.argsort = _argsort
    Tensor.argwhere = _argwhere
    Tensor.acos = _acos
    Tensor.arccos = _arccos
    Tensor.acosh = _acosh
    Tensor.arccosh = _arccosh
    Tensor.atanh = _atanh
    Tensor.atan2 = _atan2
    Tensor.arctanh = _arctanh
    Tensor.sign = _sign
    Tensor.sinh = _sinh
    Tensor.tan = _tan
    Tensor.gt = _gt
    Tensor.ge = _ge
    Tensor.gelu = _gelu
    Tensor.mish = _mish
    Tensor.negative = _negative
    Tensor.neg = _neg
    Tensor.sigmoid = _sigmoid
    Tensor.tanh = _tanh
    Tensor.silu = _silu
    Tensor.selu = _selu
    Tensor.softsign = _softsign
    Tensor.cast = _cast
    Tensor.diag = _diag
    Tensor.diagonal = _diagonal
    Tensor.log1p = _log1p
    Tensor.add = _add
    Tensor.add_ = _add_inplace
    Tensor.div = _truediv
    Tensor.div_ = _truediv_inplace
    Tensor.mul = _mul
    Tensor.mul_ = _mul_
    Tensor.reciprocal = _reciprocal
    Tensor.sub = _sub
    Tensor.sub_ = _sub_inplace
    Tensor.asin = _asin
    Tensor.arcsin = _arcsin
    Tensor.asinh = _asinh
    Tensor.arcsinh = _arcsinh
    Tensor.atan = _atan
    Tensor.arctan = _arctan
    Tensor.ceil = _ceil
    Tensor.clamp = _clamp
    Tensor.clamp_ = _clamp_
    Tensor.clip = _clip
    Tensor.clip_ = _clip_
    Tensor.cos = _cos
    Tensor.cosh = _cosh
    Tensor.cpu = _cpu
    Tensor.cuda = _cuda
    Tensor.expand = _expand
    Tensor.expand_as = _expand_as
    Tensor.erf = _erf
    Tensor.erfc = _erfc
    Tensor.erfinv = _erfinv
    Tensor.erfinv_ = _erfinv_inplace
    Tensor.expm1 = _expm1
    Tensor.fmod = _fmod
    Tensor.flatten = _flatten
    Tensor.flip = _flip
    Tensor.in_top_k = _in_top_k
    Tensor.index_select = _index_select
    Tensor.log = _log
    Tensor.minimum = _minimum
    Tensor.maximum = _maximum
    Tensor.new_ones = _new_ones
    Tensor.pow = _pow
    Tensor.rsqrt = _rsqrt
    Tensor.sqrt = _sqrt
    Tensor.square = _square
    Tensor.var = _var
    Tensor.std = _std
    Tensor.matmul = _matmul
    Tensor.round = _round
    Tensor.softplus = _softplus
    Tensor.tril = _tril
    Tensor.triu = _triu
<<<<<<< HEAD
=======
    Tensor.where = _where
    Tensor.contiguous = _contiguous
>>>>>>> c80469ba
    Tensor.norm = _norm
    Tensor.vector_norm = _vector_norm
    Tensor.matrix_norm = _matrix_norm
    Tensor.transpose = _transpose
    Tensor.permute = _permute
    Tensor.to_consistent = _to_consistent
    Tensor.relu = _relu
    Tensor.softmax = _softmax
    Tensor.log_softmax = _log_softmax
    Tensor.logical_and = _and
    Tensor.logical_or = _or
    Tensor.logical_not = _not
    Tensor.logical_xor = _xor
    Tensor.roll = _roll
    Tensor.bmm = _bmm
    Tensor.contiguous = _contiguous
    Tensor.chunk = _chunk
    Tensor.repeat = _repeat
    Tensor.tile = _tile
    Tensor.split = _split
    Tensor.squeeze = _squeeze
    Tensor.swapaxes = _swapaxes
    Tensor.unfold = _unfold
    Tensor.narrow = _narrow
    Tensor.unsqueeze = _unsqueeze
    Tensor.to = _to
    Tensor.gather = _gather
    Tensor.all = _all
    Tensor.any = _any
    Tensor.T = property(_T)
    Tensor.t = _t
    Tensor.masked_fill = _masked_fill
    Tensor.masked_select = _masked_select
    Tensor.eq = _eq
    Tensor.ne = _ne
    Tensor.item = _item
    Tensor.lt = _lt
    Tensor.le = _le
    Tensor.to_local = _to_local
    Tensor.reshape = _reshape
    Tensor.view = _view
    Tensor.sort = _sort
    Tensor.type_as = _type_as
    Tensor.tolist = _tolist
    Tensor.int = _int
    Tensor.long = _long
    Tensor.float = _float
    Tensor.double = _double
    Tensor.is_floating_point = _is_floating_point
    Tensor.topk = _topk
    Tensor.nms = _nms
    Tensor.nonzero = _nonzero
    Tensor.max = _max
    Tensor.min = _min
    Tensor.sum = _sum
    Tensor.mean = _mean
    Tensor.prod = _prod
    Tensor.sin = _sin
    Tensor.sin_ = _sin_inplace


def register_tensor_op(op_name):
    def set_tensor_op(method):
        setattr(Tensor, op_name, method)
        return method

    return set_tensor_op<|MERGE_RESOLUTION|>--- conflicted
+++ resolved
@@ -150,13 +150,6 @@
     return flow._C.logical_xor(self, other)
 
 
-<<<<<<< HEAD
-=======
-def _contiguous(self):
-    # TODO: support stride mechanism
-    return self
-
-
 def _cpu(self):
     return self.to(device="cpu")
 
@@ -169,7 +162,6 @@
     return self.to(device=device)
 
 
->>>>>>> c80469ba
 def _norm(self, ord=None, dim=None, keepdim=False, dtype=None):
     return flow._C.norm(self, ord, dim, keepdim, dtype=dtype)
 
@@ -1118,11 +1110,8 @@
     Tensor.softplus = _softplus
     Tensor.tril = _tril
     Tensor.triu = _triu
-<<<<<<< HEAD
-=======
     Tensor.where = _where
     Tensor.contiguous = _contiguous
->>>>>>> c80469ba
     Tensor.norm = _norm
     Tensor.vector_norm = _vector_norm
     Tensor.matrix_norm = _matrix_norm
@@ -1138,7 +1127,6 @@
     Tensor.logical_xor = _xor
     Tensor.roll = _roll
     Tensor.bmm = _bmm
-    Tensor.contiguous = _contiguous
     Tensor.chunk = _chunk
     Tensor.repeat = _repeat
     Tensor.tile = _tile
