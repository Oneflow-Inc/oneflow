"""
Copyright 2020 The OneFlow Authors. All rights reserved.

Licensed under the Apache License, Version 2.0 (the "License");
you may not use this file except in compliance with the License.
You may obtain a copy of the License at

    http://www.apache.org/licenses/LICENSE-2.0

Unless required by applicable law or agreed to in writing, software
distributed under the License is distributed on an "AS IS" BASIS,
WITHOUT WARRANTIES OR CONDITIONS OF ANY KIND, either express or implied.
See the License for the specific language governing permissions and
limitations under the License.
"""
import oneflow as flow
import oneflow.framework.tensor_str as tensor_str
import oneflow.ops.initializer_util as initializer_util
import oneflow._oneflow_internal.lazy_mode as lazy_mode
import oneflow.core.framework.variable_meta_info_pb2 as variable_meta_info_pb

import numpy as np
from typing import Union

Tensor = flow._oneflow_internal.Tensor
TensorTuple = flow._oneflow_internal.TensorTuple


def _size(self, idx=None):
    if idx is None:
        return self.shape
    else:
        return self.shape[idx]


def _ndim(self):
    return len(self.shape)


def _nelement(self):
    return self.shape.numel()


def _numel(self):
    return self.shape.numel()


def _element_size(self):
    return self.dtype.bytes


def _backward(self, gradient=None, retain_graph=False, create_graph=False):
    if not lazy_mode.is_enabled():
        flow.autograd.backward(self, gradient, retain_graph, create_graph)
    else:
        assert (
            self.is_lazy
        ), "nn.Graph only accept lazy tensor to call backward() in lazy mode."
        assert (
            self.shape.numel() == 1
        ), " loss_tensor.backward(), loss_tensor must be a scalar in nn.Graph, please use loss_tensor.sum() or loss_tensor.mean() to make it a scalar tensor."
        assert (
            gradient is None
        ), "nn.Graph donot accept 'gradient' argument in backward() at the moment."
        assert (
            not retain_graph
        ), "nn.Graph donot accept 'retain_graph' argument in backward() at the moment."
        assert (
            not create_graph
        ), "nn.Graph donot accept 'create_graph' argument in backward() at the moment."
        flow._oneflow_internal.nn.graph.AddTensorAsGraphLoss(self)


def _setitem(self, key, value):
    if self.is_global:
        if isinstance(value, (int, float)):
            value = flow._C.global_constant(
                [1],
                value,
                dtype=self.dtype,
                placement=self.placement,
                sbp=[flow.sbp.broadcast,] * len(self.sbp),
            )
        else:
            value = value.to_global(
                self.placement, sbp=[flow.sbp.broadcast,] * len(self.sbp)
            )
    else:
        if isinstance(value, (int, float)):
            value = flow._C.constant([1], value, dtype=self.dtype, device=self.device)
        else:
            value = value.to(device=self.device)

    flow._C.tensor_setitem(self, key, value)
    return self


def _str(self):
    return self.__repr__()


def _repr(self):
    return tensor_str._gen_tensor_str(self)


def _meta_repr(self):
    return tensor_str._gen_tensor_meta_str(self)


def _eq(self, other):
    if self is None and other is None:
        return True
    elif self is None or other is None:
        return False
    else:
        return flow._C.equal(self, other)


def _ne(self, other):
    return flow._C.not_equal(self, other)


def _and(self, other):
    return flow._C.logical_and(self, other)


def _or(self, other):
    return flow._C.logical_or(self, other)


def _not(self):
    return flow._C.logical_not(self)


def _xor(self, other):
    return flow._C.logical_xor(self, other)


def _cpu(self):
    return self.to(device="cpu")


def _cuda(self, device: Union[int, str, flow.device] = None):
    if device is None:
        device = "cuda"
    elif isinstance(device, int):
        device = "cuda:" + str(device)
    return self.to(device=device)


def _norm(self, p=None, dim=None, keepdim=False, dtype=None):
    return flow._C.norm(self, p, dim, keepdim, dtype=dtype)


def is_nonzero(input):
    r"""
    is_nonzero(input) -> (bool)

    Returns True if the :attr:`input` is a single element tensor which is not equal to zero
    after type conversions. i.e. not equal to ``flow.tensor([0.])`` or ``flow.tensor([0])``.

    Throws a ``RuntimeError`` if ``input.shape.numel() != 1``

    For Example:

    .. code-block:: python

        >>> import oneflow as flow
        >>> flow.is_nonzero(flow.tensor([0.]))
        False
        >>> flow.is_nonzero(flow.tensor([1.5]))
        True
        >>> flow.is_nonzero(flow.tensor([3]))
        True

    """
    shape = input.shape
    if shape.numel() == 0:
        raise RuntimeError("bool value of Tensor with no values is ambiguous")
    if shape.numel() > 1:
        raise RuntimeError("bool value of Tensor with more than one value is ambiguous")
    value = input.numpy().item()
    return bool(value)


def _gt(self, other):
    return flow.gt(self, other)


def _lt(self, other):
    return flow._C.less(self, other)


def _ge(self, other):
    return flow.ge(self, other)


def _le(self, other):
    return flow._C.less_equal(self, other)


def _mul(self, other):
    return flow._C.mul(self, other)


def _mul_(self, other):
    return flow._C.mul_(self, other)


def _rmul(self, other):
    return self.mul(other)


def _add(self, other, *, alpha=1):
    return flow._C.add(self, other, alpha=alpha)


def _addmm(self, mat1, mat2, alpha=1, beta=1):
    return flow.addmm(self, mat1, mat2, alpha, beta)


def _add_inplace(self, other, *, alpha=1):
    return flow._C.add(self, other, alpha=alpha, inplace=True)


def _iadd(self, other):
    return self.add_(other)


def _radd(self, other):
    return flow.add(self, other)


def _sub(self, other):
    return flow._C.sub(self, other)


def _sub_inplace(self, other):
    return flow._C.sub(self, other, inplace=True)


def _rsub(self, other):
    return flow._C.sub(other, self)


def _truediv(self, other):
    return flow._C.div(self, other)


def _truediv_inplace(self, other):
    return flow._C.div_(self, other)


def _rtruediv(self, other):
    return flow.div(other, self)


def _floor_divide(self, other):
    return flow._C.floor_divide(self, other)


def _floor(self):
    return flow._C.floor(self)


def _floor_inplace_(self):
    return flow._C.floor_(self)


def _neg(self):
    return flow.neg(self)


def _pow(self, b):
    return flow._C.pow(self, b)


def _rpow(self, b):
    return flow._C.pow(b, self)


def _abs(self):
    return flow.abs(self)


def _exp(self):
    return flow.exp(self)


def _expand(self, *size):
    return flow.expand(self, *size)


def _expand_as(input, other):
    return flow.expand(input, *other.size())


def _acos(self):
    return flow.acos(self)


def _arccos(self):
    return flow.arccos(self)


def _acosh(self):
    return flow.acosh(self)


def _arccosh(self):
    return flow.arccosh(self)


def _atanh(self):
    return flow.atanh(self)


def _atan2(self, other):
    return flow.atan2(self, other)


def _arctanh(self):
    return flow.arctanh(self)


def _sign(self):
    return flow.sign(self)


def _sinh(self):
    return flow.sinh(self)


def _sin(self):
    return flow.sin(self)


def _sin_inplace(self):
    return flow._C.sin_(self)


def _tan(self):
    return flow.tan(self)


def _gelu(self):
    return flow.gelu(self)


def _mish(self):
    return flow.mish(self)


def _sigmoid(self):
    return flow.sigmoid(self)


def _tanh(self):
    return flow.tanh(self)


def _silu(self):
    return flow.silu(self)


def _selu(self):
    return flow.selu(self)


def _softsign(self):
    return flow.softsign(self)


def _swapaxes(self, dim0, dim1):
    return flow._C.swapaxes(self, dim0, dim1)


def _amax(self, dim=None, keepdim=False):
    return flow._C.amax(self, dim=dim, keepdim=keepdim)


def _swapdims(self, dim0, dim1):
    return flow._C.swapdims(self, dim0, dim1)


def _cast(self, dtype):
    return flow.cast(self, dtype)


def _diag(self, diagonal=0):
    return flow.diag(self, diagonal=diagonal)


def _diagonal(self, offset=0, dim1=0, dim2=1):
    return flow._C.diagonal(self, offset=offset, dim1=dim1, dim2=dim2)


def _log1p(self):
    return flow.log1p(self)


def _log2(self):
    return flow._C.log2(self)


def _reciprocal(self):
    return flow.reciprocal(self)


def _asin(self):
    return flow.asin(self)


def _arcsin(self):
    return flow.arcsin(self)


def _argwhere(self):
    return flow.argwhere(self)


def _asinh(self):
    return flow.asinh(self)


def _arcsinh(self):
    return flow.arcsinh(self)


def _atan(self):
    return flow.atan(self)


def _arctan(self):
    return flow.arctan(self)


def _ceil(self):
    return flow.ceil(self)


def _clamp(self, min=None, max=None):
    return flow._C.clamp(self, min=min, max=max)


def _clamp_(self, min=None, max=None):
    return flow._C.clamp_(self, min=min, max=max)


def _clip(self, min=None, max=None):
    return flow._C.clip(self, min=min, max=max)


def _clip_(self, min=None, max=None):
    return flow._C.clip_(self, min=min, max=max)


def _cos(self):
    return flow.cos(self)


def _cosh(self):
    return flow.cosh(self)


def _addcmul(self, tensor1, tensor2, *, value=1):
    return flow._C.addcmul(self, tensor1, tensor2, value=value)


def _addcmul_(self, tensor1, tensor2, *, value=1):
    return flow._C.addcmul_(self, tensor1, tensor2, value=value)


def _erf(self):
    return flow.erf(self)


def _erfc(self):
    return flow.erfc(self)


def _erfinv(self):
    return flow._C.erfinv(self)


def _erfinv_inplace(self):
    return flow._C.erfinv_(self)


def _expm1(self):
    return flow.expm1(self)


def _fmod(self, other):
    return flow.fmod(self, other)


def _half(self):
    return flow._C.to(self, flow.float16)


def _index(self):
    assert self.numel() == 1 and self.dtype in (
        flow.uint8,
        flow.int8,
        flow.int32,
        flow.int64,
        flow.bool,
    ), "Only integer tensors of a single element can be converted to an index"
    return self.numpy().item()


def _invert(self):
    if self.dtype != flow.bool:
        raise TypeError(
            "~ (operator.invert) is only implemented on integer and Boolean-type tensors"
        )
    return flow._C.logical_not(self)


def _scalar_float(self):
    assert (
        self.numel() == 1
    ), "only one element tensors can be converted to Python scalars"
    return self.numpy().astype(np.float64).item()


def _scalar_int(self):
    assert (
        self.numel() == 1
    ), "only one element tensors can be converted to Python scalars"
    return self.numpy().astype(np.int64).item()


def _flatten(self, start_dim: int = 0, end_dim: int = -1):
    return flow._C.flatten(self, start_dim=start_dim, end_dim=end_dim)


def _item(self):
    assert self.numel() == 1, "Only a Tensor with 1 element can be converted to Scalar"
    return self.numpy().item()


def _log(self):
    return flow.log(self)


def _minimum(self, y):
    return flow.minimum(self, y)


def _maximum(self, y):
    return flow.maximum(self, y)


def _negative(self):
    return flow._C.negative(self)


def _neg(self):
    return flow._C.negative(self)


def _new_empty(
    self, *size, dtype=None, device=None, placement=None, sbp=None, requires_grad=False,
):
    return flow.new_empty(self, size, dtype, device, placement, sbp, requires_grad)


def _new_ones(
    self,
    size=None,
    dtype=None,
    device=None,
    placement=None,
    sbp=None,
    requires_grad=False,
):
    return flow.new_ones(self, size, dtype, device, placement, sbp, requires_grad)


def _new_zeros(
    self, *size, dtype=None, device=None, placement=None, sbp=None, requires_grad=False,
):
    return flow.new_zeros(self, size, dtype, device, placement, sbp, requires_grad)


def _rsqrt(self):
    return flow.rsqrt(self)


def _sqrt(self):
    return flow.sqrt(self)


def _square(self):
    return flow.square(self)


def _var(self, dim=None, unbiased=True, keepdim=False):
    return flow._C.var(self, dim=dim, unbiased=unbiased, keepdim=keepdim)


def _std(self, dim=None, unbiased=True, keepdim=False):
    return flow._C.std(self, dim=dim, unbiased=unbiased, keepdim=keepdim)


def _squeeze(self, dim=None):
    return flow._C.squeeze(self, dim=dim)


def _unfold(self, dimension, size, step):
    return flow._C.unfold_tensor(self, dimension=dimension, size=size, step=step)


def _narrow(self, dimension, start, length):
    return flow._C.narrow(self, dim=dimension, start=start, length=length)


def _unsqueeze(self, dim):
    return flow._C.unsqueeze(self, dim=dim)


def _matmul(self, other):
    return flow.matmul(self, other)


def _round(self):
    return flow.round(self)


def _softplus(self):
    return flow.softplus(self)


def _tril(self, diagonal=0):
    return flow.tril(self, diagonal=diagonal)


def _triu(self, diagonal=0):
    return flow.triu(self, diagonal=diagonal)


def _to_local(self):
    return flow.to_local(self)


def _relu(self):
    return flow._C.relu(self)


def _relu_inplace(self):
    return flow.relu(self, inplace=True)


def _softmax(self, dim=None):
    return flow.softmax(self, dim=dim)


def _log_softmax(self, dim=None):
    return flow.log_softmax(self, dim=dim)


def _argmax(self, dim=None, keepdim=None):
    return flow.argmax(self, dim=dim, keepdim=keepdim)


def _argmin(self, dim=None, keepdim=None):
    return flow.argmin(self, dim=dim, keepdim=keepdim)


def _argsort(self, dim=None, descending=None):
    return flow.argsort(self, dim=dim, descending=descending)


def _roll(self, shifts, dims=None):
    return flow.roll(self, shifts=shifts, dims=dims)


def _bmm(self, other):
    return flow.bmm(self, other)


def _chunk(self, chunks=None, dim=None):
    return flow._C.chunk(self, chunks, dim)


def _split(self, split_size_or_sections=None, dim=0):
    return flow._C.split(self, split_size_or_sections, dim)


def _unbind(self, dim=0):
    return flow._C.unbind(self, dim)


def _all(self, dim=[], keepdim=False):
    return flow.all(self, dim, keepdim)


def _any(self, dim=[], keepdim=False):
    return flow.any(self, dim, keepdim)


def _uniform(self, a=0, b=1):
    if isinstance(a, Tensor):
        assert a.ndim == 0 and a.nelement() == 1, "a must be a number or scalar tensor!"
        a = a.numpy().item()
    if isinstance(b, Tensor):
        assert b.ndim == 0 and b.nelement() == 1, "b must be a number or scalar tensor!"
        b = b.numpy().item()
    initializer_conf = flow.random_uniform_initializer(
        minval=a, maxval=b, dtype=self.dtype
    )
    return _init_by_initializer_conf(self, initializer_conf)


def _trunc_normal_(
    self, mean=0.0, std=1.0, a=-2.0, b=2.0,
):
    initializer_conf = flow.truncated_normal_initializer(mean=mean, stddev=std)
    res = _init_by_initializer_conf(self, initializer_conf)
    res = flow.clamp(res, min=a, max=b)
    return res


def _kaiming_uniform(
    self, a=0, mode="fan_in", nonlinearity="leaky_relu", *, data_format="NCHW"
):
    initializer_conf = flow.kaiming_initializer(
        shape=self.shape,
        distribution="random_uniform",
        mode=mode,
        nonlinearity=nonlinearity,
        negative_slope=a,
        data_format=data_format,
    )
    return _init_by_initializer_conf(self, initializer_conf)


def _kaiming_normal(
    self, a=0, mode="fan_in", nonlinearity="leaky_relu", *, data_format="NCHW"
):
    initializer_conf = flow.kaiming_initializer(
        shape=self.shape,
        distribution="random_normal",
        mode=mode,
        nonlinearity=nonlinearity,
        negative_slope=a,
        data_format=data_format,
    )
    return _init_by_initializer_conf(self, initializer_conf)


def _xavier_normal(self, gain=1.0, *, data_format="NCHW"):
    assert gain == 1.0, "Only gain == 1.0 is supported now"
    initializer_conf = flow.xavier_normal_initializer(data_format=data_format)
    return _init_by_initializer_conf(self, initializer_conf)


def _xavier_uniform(self, gain=1.0, *, data_format="NCHW"):
    assert gain == 1.0, "Only gain == 1.0 is supported now"
    initializer_conf = flow.xavier_uniform_initializer(data_format=data_format)
    return _init_by_initializer_conf(self, initializer_conf)


def _orthogonal(self, gain=1.0):
    if self.ndimension() < 2:
        raise ValueError("Only tensors with 2 or more dimensions are supported")
    rows = self.shape[0]
    cols = np.prod(self.shape[1:])
    flattened = np.random.normal(0.0, 1.0, size=(rows, cols))
    if rows < cols:
        flattened = flattened.T
    # TODO
    q, r = np.linalg.qr(flattened)
    d = np.diag(r, 0)
    d = np.sign(d)
    q *= d
    if rows < cols:
        q = q.T
    self = gain * flow.tensor(q.reshape(self.shape))
    return self


def _normal(self, mean=0, std=1):
    if self.is_global:
        src_tensor = flow.normal(mean, std, self.shape)
        src_tensor = src_tensor.to_global(
            placement=self.placement,
            sbp=tuple(flow.sbp.broadcast for _ in range(len(self.sbp))),
        )
        self.copy_(src_tensor)
        return self
    else:
        return flow.normal(
            mean,
            std,
            self.size(),
            out=self,
            dtype=self.dtype,
            device=self.device,
            requires_grad=self.requires_grad,
        )


def _fill(self, value):
    initializer_conf = flow.constant_initializer(value=value, dtype=self.dtype)
    return _init_by_initializer_conf(self, initializer_conf)


def _copy_from_numpy_to_eager_local_tensor(eager_local_tensor, np_arr):
    method_name = eager_local_tensor._get_copy_mirrored_tensor_from_numpy_func_name()
    copy_from_numpy = getattr(eager_local_tensor, method_name)
    assert np_arr.dtype == flow.convert_oneflow_dtype_to_numpy_dtype(
        eager_local_tensor.dtype
    )
    assert np_arr.shape == tuple(eager_local_tensor.shape)
    copy_from_numpy(np_arr)


def _init_by_initializer_conf(tensor, initializer_conf, random_seed=None):
    if random_seed is None:
        random_seed = flow.default_generator.initial_seed()
    shape = tuple(tensor.shape)
    initializer = initializer_util.GetInitializer(initializer_conf, random_seed, shape)

    np_arr = initializer_util.generate_values_by_initializer(
        initializer, shape, tensor.dtype
    )
    if tensor.is_global:
        src_tensor = flow.tensor(np_arr)
        src_tensor = src_tensor.to_global(
            placement=tensor.placement,
            sbp=tuple(flow.sbp.broadcast for _ in range(len(tensor.sbp))),
        )
        tensor.copy_(src_tensor)
    else:
        _copy_from_numpy_to_eager_local_tensor(
            tensor, np_arr,
        )
    return tensor


def _copy(self, other: Union[Tensor, np.ndarray]):
    # Possibility 1: self and other are tensors on the same device/placement and have the same sbp.
    if isinstance(other, Tensor):
        if self.is_global:
            assert (
                other.is_global
            ), "Only global tensor can be assigned to global tensor."
            if self.placement == other.placement and self.sbp == other.sbp:
                flow._C.assign_local_tensor(self.to_local(), other.to_local())
                return
        else:
            assert (
                not other.is_global
            ), "Only local tensor can be assigned to local tensor."
            if self.device == other.device:
                flow._C.assign_local_tensor(self, other)
                return

    # Possibility 2: `other` is a numpy array, or `self` and `other` are tensors on different devices/placements.
    # In this case, we run boxing through cpu to avoid extra gpu memory usage.
    if self.is_global:
        self_cpu_placement = flow.placement("cpu", self.placement.ranks)
        if isinstance(other, Tensor):
            other_cpu_placement = flow.placement("cpu", other.placement.ranks)
            other = other.to_global(placement=other_cpu_placement).to_global(
                placement=self_cpu_placement, sbp=self.sbp
            )
        else:
            other = flow.tensor(
                other, dtype=self.dtype, placement=self_cpu_placement, sbp=self.sbp
            )
        _copy_from_numpy_to_eager_local_tensor(
            self.to_local(), other.to_local().numpy()
        )
    else:
        if isinstance(other, Tensor):
            other = other.numpy()

        _copy_from_numpy_to_eager_local_tensor(self, other)


def _flip(self, dims):
    return flow.flip(self, dims)


def _in_top_k(self, predictions, k):
    return flow._C.in_top_k(self, predictions, k)


def _index_select(self, dim, index):
    return flow.index_select(self, dim, index)


def _get_device(self):
    if self.device.type == "cuda":
        return self.device.index
    raise NotImplementedError("get_device is only available for GPU tensor.")


def _format(self, format_spec):
    if self.dim() == 0:
        return self.numpy().tolist().__format__(format_spec)
    return object.__format__(self, format_spec)


def _to(self, *args, **kwargs):
    new_args = list()
    # If device is single int, replace it with flow.device("cuda:{device}")
    if len(args) > 0 and isinstance(args[0], int):
        new_args.append(flow.device(f"cuda:{args[0]}"))
        for i in range(1, len(args)):
            new_args.append(args[i])
    else:
        new_args = args
    if ("device" in kwargs) and isinstance(kwargs["device"], int):
        kwargs["device"] = flow.device(f"cuda:{kwargs['device']}")
    return flow._C.to(self, *new_args, **kwargs)


def _local_to_global(self, placement=None, sbp=None, *, check_meta=True):
    return flow.local_to_global(self, placement, sbp, check_meta)


def _global_to_global(
    self, placement=None, sbp=None, *, grad_sbp=None, check_meta=False
):
    return flow.global_to_global(self, placement, sbp, grad_sbp, check_meta)


def _to_global(self, placement=None, sbp=None, **kwargs):
    return flow.to_global(self, placement, sbp, **kwargs)


def _to_local(self):
    return flow.to_local(self)


def _tolist(self):
    if self.numel() == 1 and self.ndim == 0:
        return self.item()
    return self.numpy().tolist()


def _gather(self, dim, index):
    return flow._C.dim_gather(self, dim, index, False)


def _repeat(self, *sizes):
    if len(sizes) == 1:
        new_sizes = sizes[0]
        if isinstance(new_sizes, int):
            new_sizes = (new_sizes,)
    else:
        new_sizes = sizes
    return flow._C.repeat(self, new_sizes)


def _tile(self, *dims):
    if len(dims) == 1:
        new_dims = dims[0]
        if isinstance(new_dims, int):
            new_dims = (new_dims,)
    else:
        new_dims = dims
    return flow._C.tile(self, new_dims)


def _T(self):
    return flow._C.T(self)


def _t(self):
    return flow._C.t(self)


def _topk(self, k, dim: int = None, largest: bool = True, sorted: bool = True):
    return flow.topk(self, k, dim, largest, sorted)


def _nms(boxes, scores, iou_threshold: float):
    return flow.nms(boxes, scores, iou_threshold)


def _nonzero(self, as_tuple=False):
    return flow.nonzero(self, as_tuple)


def _max(self, *args, **kwargs):
    return flow.max(self, *args, **kwargs)


def _min(self, *args, **kwargs):
    return flow.min(self, *args, **kwargs)


def _median(self, *args, **kwargs):
    return flow.median(self, *args, **kwargs)


def _sum(self, dim=[], keepdim=False):
    return flow.sum(self, dim, keepdim)


def _mean(self, dim=[], keepdim=False):
    return flow.mean(self, dim, keepdim)


def _prod(self, dim=[], keepdim=False):
    return flow.prod(self, dim, keepdim)


def _masked_fill(self, mask, fill_value):
    return flow.masked_fill(self, mask, fill_value)


def _masked_select(self, mask):
    return flow.masked_select(self, mask)


def _sort(self, dim: int = -1, descending: bool = False):
    return flow.sort(self, dim, descending)


def _type_as(self, target):
    return self.to(dtype=target.dtype)


def _int(self):
    return self.to(dtype=flow.int32)


def _long(self):
    return self.to(dtype=flow.int64)


def _float(self):
    return self.to(dtype=flow.float32)


def _double(self):
    return self.to(dtype=flow.float64)


def _where(self, x=None, y=None):
    return flow.where(self, x, y)


def _is_floating_point(self):
    return flow.is_floating_point(self)


def _numpy(self):
    assert (
        not self.is_lazy
    ), "tensor.numpy() is not allowed to called in nn.Graph.build(*args) or called by lazy tensor."
    if self.dtype == flow.tensor_buffer:
        shapes, dtypes = self._tensor_buffer_shapes_and_dtypes
        tensors = flow.tensor_buffer_to_list_of_tensors(self, shapes, dtypes)
        return [t.numpy() for t in tensors]
    if self.is_global:
        self = self.to_global(
            placement=flow.env.all_device_placement("cpu"), sbp=flow.sbp.broadcast
        ).to_local()
    assert self.is_local
    if self.device != flow.device("cpu"):
        self = self.cpu()
    return self.to_numpy()


def zero_(self):
    self.zero_()
    return self


def _is_consistent(self):
    raise RuntimeError(".is_consistent has been removed, please use .is_global instead")


def _to_consistent(self, *args, **kwargs):
    raise RuntimeError(".to_consistent has been removed, please use .to_global instead")


def _isnan(self):
    return flow.isnan(self)


def _isinf(self):
    return flow.isinf(self)


def _new_tensor(
    self, data, dtype=None, device=None, requires_grad=False, placement=None, sbp=None
):
    if dtype is None:
        dtype = self.dtype
    if self.is_local:
        assert (
            placement is None and sbp is None
        ), "self is local tensor, placement and sbp are expected to be None."
        if device is None:
            device = self.device
        return flow.tensor(
            data, dtype=dtype, device=device, requires_grad=requires_grad
        )
    else:
        assert device is None, "self is global tensor, device is expected to be None."
        if placement is None:
            placement = self.placement
        if sbp is None:
            sbp = self.sbp
        return flow.tensor(
            data, dtype=dtype, placement=placement, sbp=sbp, requires_grad=requires_grad
        )


def _amin(self, dim=None, keepdim=False):
    return flow._C.amin(self, dim=dim, keepdim=keepdim)


def _byte(self):
    return flow._C.to(self, flow.uint8)


def _cumsum(self, dim, dtype=None):
    return flow._C.cumsum(self, dim, dtype=dtype)


def _cumprod(self, dim, dtype=None):
    return flow._C.cumprod(self, dim, dtype=dtype)


def RegisterMethods():
    Tensor.ndim = property(_ndim)
    Tensor.numpy = _numpy
    Tensor.backward = _backward
    Tensor.__setitem__ = _setitem
    Tensor.__str__ = _str
    Tensor.__repr__ = _repr
    Tensor.__bool__ = is_nonzero
    Tensor.__iadd__ = _iadd
    Tensor.addmm = _addmm
    Tensor.__format__ = _format
    Tensor.__index__ = _index
    Tensor.__float__ = _scalar_float
    Tensor.__int__ = _scalar_int
    Tensor.__array__ = _numpy
    Tensor.uniform_ = _uniform
    Tensor.trunc_normal_ = _trunc_normal_
    Tensor.kaiming_uniform_ = _kaiming_uniform
    Tensor.kaiming_normal_ = _kaiming_normal
    Tensor.xavier_normal_ = _xavier_normal
    Tensor.xavier_uniform_ = _xavier_uniform
    Tensor.orthogonal_ = _orthogonal
    Tensor.normal_ = _normal
    Tensor.fill_ = _fill
    Tensor.copy_ = _copy
    Tensor._meta_repr = _meta_repr
    Tensor.argsort = _argsort
    Tensor.argwhere = _argwhere
<<<<<<< HEAD
    # Tensor.add = _add
    # Tensor.add_ = _add_inplace
    # Tensor.clamp = _clamp
    # Tensor.clamp_ = _clamp_
    # Tensor.clip = _clip
    # Tensor.clip_ = _clip_
    # Tensor.cpu = _cpu
    # Tensor.cuda = _cuda
    Tensor.expand = _expand
    Tensor.expand_as = _expand_as
    # Tensor.flatten = _flatten
=======
    Tensor.add = _add
    Tensor.add_ = _add_inplace
    Tensor.clamp = _clamp
    Tensor.clamp_ = _clamp_
    Tensor.clip = _clip
    Tensor.clip_ = _clip_
    Tensor.cpu = _cpu
    Tensor.cuda = _cuda
    Tensor.expand = _expand
    Tensor.expand_as = _expand_as
    Tensor.flatten = _flatten
>>>>>>> efc02f70
    Tensor.flip = _flip
    # Tensor.in_top_k = _in_top_k
    # Tensor.index_select = _index_select
    # Tensor.minimum = _minimum
    # Tensor.maximum = _maximum
    Tensor.new_empty = _new_empty
    Tensor.new_ones = _new_ones
    Tensor.new_zeros = _new_zeros
<<<<<<< HEAD
    # Tensor.pow = _pow
    # Tensor.var = _var
    # Tensor.std = _std
    # Tensor.softplus = _softplus
    # Tensor.tril = _tril
    # Tensor.triu = _triu
=======
    Tensor.pow = _pow
    Tensor.var = _var
    Tensor.std = _std
    Tensor.softplus = _softplus
    Tensor.tril = _tril
    Tensor.triu = _triu
>>>>>>> efc02f70
    Tensor.where = _where
    Tensor.norm = _norm
    Tensor.local_to_global = _local_to_global
    Tensor.global_to_global = _global_to_global
    Tensor.to_global = _to_global
<<<<<<< HEAD
    # Tensor.relu = _relu
    # Tensor.relu_ = _relu_inplace
    # Tensor.softmax = _softmax
    # Tensor.log_softmax = _log_softmax
    # Tensor.roll = _roll
    # Tensor.chunk = _chunk
=======
    Tensor.relu = _relu
    Tensor.relu_ = _relu_inplace
    Tensor.softmax = _softmax
    Tensor.log_softmax = _log_softmax
    Tensor.roll = _roll
    Tensor.chunk = _chunk
>>>>>>> efc02f70
    Tensor.repeat = _repeat
    Tensor.tile = _tile
    Tensor.split = _split
    # Tensor.unbind = _unbind
    # Tensor.squeeze = _squeeze
    # Tensor.swapaxes = _swapaxes
    # Tensor.amax = _amax
    # Tensor.swapdims = _swapdims
    # Tensor.unfold = _unfold
    Tensor.narrow = _narrow
    # Tensor.unsqueeze = _unsqueeze
    Tensor.to = _to
    # Tensor.half = _half
    Tensor.gather = _gather
    # Tensor.all = _all
    # Tensor.any = _any
    Tensor.T = property(_T)
    # Tensor.masked_fill = _masked_fill
    Tensor.masked_select = _masked_select
    Tensor.eq = _eq
    Tensor.item = _item
    Tensor.to_local = _to_local
    Tensor.sort = _sort
    Tensor.type_as = _type_as
    Tensor.tolist = _tolist
    Tensor.is_floating_point = _is_floating_point
    Tensor.topk = _topk
    Tensor.nms = _nms
    Tensor.nonzero = _nonzero
    # Tensor.max = _max
    # Tensor.min = _min
    # Tensor.median = _median
    Tensor.sum = _sum
    Tensor.mean = _mean
    Tensor.prod = _prod
    Tensor.is_consistent = _is_consistent
    Tensor.to_consistent = _to_consistent
    Tensor.new_tensor = _new_tensor
    Tensor.cumsum = _cumsum
    Tensor.cumprod = _cumprod


def register_tensor_op(op_name):
    def set_tensor_op(method):
        setattr(Tensor, op_name, method)
        return method

    return set_tensor_op<|MERGE_RESOLUTION|>--- conflicted
+++ resolved
@@ -1160,7 +1160,6 @@
     Tensor._meta_repr = _meta_repr
     Tensor.argsort = _argsort
     Tensor.argwhere = _argwhere
-<<<<<<< HEAD
     # Tensor.add = _add
     # Tensor.add_ = _add_inplace
     # Tensor.clamp = _clamp
@@ -1172,19 +1171,6 @@
     Tensor.expand = _expand
     Tensor.expand_as = _expand_as
     # Tensor.flatten = _flatten
-=======
-    Tensor.add = _add
-    Tensor.add_ = _add_inplace
-    Tensor.clamp = _clamp
-    Tensor.clamp_ = _clamp_
-    Tensor.clip = _clip
-    Tensor.clip_ = _clip_
-    Tensor.cpu = _cpu
-    Tensor.cuda = _cuda
-    Tensor.expand = _expand
-    Tensor.expand_as = _expand_as
-    Tensor.flatten = _flatten
->>>>>>> efc02f70
     Tensor.flip = _flip
     # Tensor.in_top_k = _in_top_k
     # Tensor.index_select = _index_select
@@ -1193,41 +1179,23 @@
     Tensor.new_empty = _new_empty
     Tensor.new_ones = _new_ones
     Tensor.new_zeros = _new_zeros
-<<<<<<< HEAD
     # Tensor.pow = _pow
     # Tensor.var = _var
     # Tensor.std = _std
     # Tensor.softplus = _softplus
     # Tensor.tril = _tril
     # Tensor.triu = _triu
-=======
-    Tensor.pow = _pow
-    Tensor.var = _var
-    Tensor.std = _std
-    Tensor.softplus = _softplus
-    Tensor.tril = _tril
-    Tensor.triu = _triu
->>>>>>> efc02f70
     Tensor.where = _where
     Tensor.norm = _norm
     Tensor.local_to_global = _local_to_global
     Tensor.global_to_global = _global_to_global
     Tensor.to_global = _to_global
-<<<<<<< HEAD
     # Tensor.relu = _relu
     # Tensor.relu_ = _relu_inplace
     # Tensor.softmax = _softmax
     # Tensor.log_softmax = _log_softmax
     # Tensor.roll = _roll
     # Tensor.chunk = _chunk
-=======
-    Tensor.relu = _relu
-    Tensor.relu_ = _relu_inplace
-    Tensor.softmax = _softmax
-    Tensor.log_softmax = _log_softmax
-    Tensor.roll = _roll
-    Tensor.chunk = _chunk
->>>>>>> efc02f70
     Tensor.repeat = _repeat
     Tensor.tile = _tile
     Tensor.split = _split
