"""
Copyright 2020 The OneFlow Authors. All rights reserved.

Licensed under the Apache License, Version 2.0 (the "License");
you may not use this file except in compliance with the License.
You may obtain a copy of the License at

    http://www.apache.org/licenses/LICENSE-2.0

Unless required by applicable law or agreed to in writing, software
distributed under the License is distributed on an "AS IS" BASIS,
WITHOUT WARRANTIES OR CONDITIONS OF ANY KIND, either express or implied.
See the License for the specific language governing permissions and
limitations under the License.
"""
import oneflow as flow
import oneflow.framework.tensor_str as tensor_str
import oneflow.ops.initializer_util as initializer_util
import oneflow._oneflow_internal.lazy_mode as lazy_mode
import oneflow.core.framework.variable_meta_info_pb2 as variable_meta_info_pb

import numpy as np
from typing import Union

Tensor = flow._oneflow_internal.Tensor
TensorTuple = flow._oneflow_internal.TensorTuple


def _size(self, idx=None):
    if idx is None:
        return self.shape
    else:
        return self.shape[idx]


def _ndim(self):
    return len(self.shape)


def _nelement(self):
    return self.shape.numel()


def _numel(self):
    return self.shape.numel()


def _element_size(self):
    return self.dtype.bytes


def _backward(self, gradient=None, retain_graph=False, create_graph=False):
    if not lazy_mode.is_enabled():
        flow.autograd.backward(self, gradient, retain_graph, create_graph)
    else:
        assert (
            self.is_lazy
        ), "nn.Graph only accept lazy tensor to call backward() in lazy mode."
        assert (
            self.shape.numel() == 1
        ), " loss_tensor.backward(), loss_tensor must be a scalar in nn.Graph, please use loss_tensor.sum() or loss_tensor.mean() to make it a scalar tensor."
        assert (
            gradient is None
        ), "nn.Graph donot accept 'gradient' argument in backward() at the moment."
        assert (
            not retain_graph
        ), "nn.Graph donot accept 'retain_graph' argument in backward() at the moment."
        assert (
            not create_graph
        ), "nn.Graph donot accept 'create_graph' argument in backward() at the moment."
        flow._oneflow_internal.nn.graph.AddTensorAsGraphLoss(self)


def _getitem(self, key):
    return flow._C.tensor_getitem(self, key)


def _setitem(self, key, value):
    if self.is_global:
        if isinstance(value, (int, float)):
            value = flow._C.global_constant(
                [1],
                value,
                dtype=self.dtype,
                placement=self.placement,
                sbp=flow.sbp.broadcast,
            )
        else:
            if value.is_global:
                value = value.to_global(sbp=flow.sbp.broadcast)
                # TODO: remove these lines after asymmetric boxing is ready
                local_tensor = value.to_local()
                if local_tensor.nelement() == 0:
                    local_tensor = flow.zeros(*value.shape)
                value = local_tensor.to_global(self.placement, sbp=flow.sbp.broadcast)
            else:
                value = value.to_global(self.placement, sbp=flow.sbp.broadcast)
    else:
        if isinstance(value, (int, float)):
            value = flow._C.constant([1], value, dtype=self.dtype, device=self.device)
        else:
            value = value.to(device=self.device)

    flow._C.tensor_setitem(self, key, value)
    return self


def _str(self):
    return self.__repr__()


def _repr(self):
    return tensor_str._gen_tensor_str(self)


def _meta_repr(self):
    return tensor_str._gen_tensor_meta_str(self)


def _eq(self, other):
    if self is None and other is None:
        return True
    elif self is None or other is None:
        return False
    else:
        return flow._C.equal(self, other)


def _ne(self, other):
    return flow._C.not_equal(self, other)


def _and(self, other):
    return flow._C.logical_and(self, other)


def _or(self, other):
    return flow._C.logical_or(self, other)


def _not(self):
    return flow._C.logical_not(self)


def _xor(self, other):
    return flow._C.logical_xor(self, other)


def _cpu(self):
    return self.to(device="cpu")


def _cuda(self, device: Union[int, str, flow.device] = None):
    if device is None:
        device = "cuda"
    elif isinstance(device, int):
        device = "cuda:" + str(device)
    return self.to(device=device)


def _norm(self, p=None, dim=None, keepdim=False, dtype=None):
    return flow._C.norm(self, p, dim, keepdim, dtype=dtype)


def _transpose(self, dim0, dim1):
    return flow._C.transpose(self, dim0, dim1)


def _permute(self, *dims):
    if len(dims) == 1:
        new_dims = dims[0]
        if isinstance(new_dims, int):
            new_dims = (new_dims,)
    else:
        new_dims = dims
    return flow._C.permute(self, new_dims)


def is_nonzero(input):
    r"""
    is_nonzero(input) -> (bool)

    Returns True if the :attr:`input` is a single element tensor which is not equal to zero
    after type conversions. i.e. not equal to ``flow.tensor([0.])`` or ``flow.tensor([0])``.

    Throws a ``RuntimeError`` if ``input.shape.numel() != 1``

    For Example:

    .. code-block:: python

        >>> import oneflow as flow
        >>> flow.is_nonzero(flow.tensor([0.]))
        False
        >>> flow.is_nonzero(flow.tensor([1.5]))
        True
        >>> flow.is_nonzero(flow.tensor([3]))
        True

    """
    shape = input.shape
    if shape.numel() == 0:
        raise RuntimeError("bool value of Tensor with no values is ambiguous")
    if shape.numel() > 1:
        raise RuntimeError("bool value of Tensor with more than one value is ambiguous")
    value = input.numpy().item()
    return bool(value)


def _gt(self, other):
    return flow.gt(self, other)


def _lt(self, other):
    return flow._C.less(self, other)


def _ge(self, other):
    return flow.ge(self, other)


def _le(self, other):
    return flow._C.less_equal(self, other)


def _mul(self, other):
    return flow._C.mul(self, other)


def _mul_(self, other):
    return flow._C.mul_(self, other)


def _rmul(self, other):
    return self.mul(other)


def _add(self, other):
    return flow._C.add(self, other)


def _addmm(self, mat1, mat2, alpha=1, beta=1):
    return flow.addmm(self, mat1, mat2, alpha, beta)


def _add_inplace(self, other):
    return flow._C.add(self, other, inplace=True)


def _iadd(self, other):
    return self.add_(other)


def _radd(self, other):
    return flow.add(self, other)


def _sub(self, other):
    return flow._C.sub(self, other)


def _sub_inplace(self, other):
    return flow._C.sub(self, other, inplace=True)


def _rsub(self, other):
    return flow._C.sub(other, self)


def _truediv(self, other):
    return flow._C.div(self, other)


def _truediv_inplace(self, other):
    return flow._C.div_(self, other)


def _rtruediv(self, other):
    return flow.div(other, self)


def _floor_divide(self, other):
    return flow.floor_divide(self, other)


def _floor(self):
    return flow._C.floor(self)


def _floor_inplace_(self):
    return flow._C.floor_(self)


def _neg(self):
    return flow.neg(self)


def _pow(self, b):
    return flow._C.pow(self, b)


def _rpow(self, b):
    return flow._C.pow(b, self)


def _abs(self):
    return flow.abs(self)


def _exp(self):
    return flow.exp(self)


def _expand(self, *size):
    return flow.expand(self, *size)


def _expand_as(input, other):
    return flow.expand(input, *other.size())


def _acos(self):
    return flow.acos(self)


def _arccos(self):
    return flow.arccos(self)


def _acosh(self):
    return flow.acosh(self)


def _arccosh(self):
    return flow.arccosh(self)


def _atanh(self):
    return flow.atanh(self)


def _atan2(self, other):
    return flow.atan2(self, other)


def _arctanh(self):
    return flow.arctanh(self)


def _sign(self):
    return flow.sign(self)


def _sinh(self):
    return flow.sinh(self)


def _sin(self):
    return flow.sin(self)


def _sin_inplace(self):
    return flow._C.sin_(self)


def _tan(self):
    return flow.tan(self)


def _gelu(self):
    return flow.gelu(self)


def _mish(self):
    return flow.mish(self)


def _sigmoid(self):
    return flow.sigmoid(self)


def _tanh(self):
    return flow.tanh(self)


def _silu(self):
    return flow.silu(self)


def _selu(self):
    return flow.selu(self)


def _softsign(self):
    return flow.softsign(self)


def _swapaxes(self, dim0, dim1):
    return flow._C.swapaxes(self, dim0, dim1)


def _swapdims(self, dim0, dim1):
    return flow._C.swapdims(self, dim0, dim1)


def _cast(self, dtype):
    return flow.cast(self, dtype)


def _diag(self, diagonal=0):
    return flow.diag(self, diagonal=diagonal)


def _diagonal(self, offset=0, dim1=0, dim2=1):
    return flow._C.diagonal(self, offset=offset, dim1=dim1, dim2=dim2)


def _log1p(self):
    return flow.log1p(self)


def _log2(self):
    return flow._C.log2(self)


def _reciprocal(self):
    return flow.reciprocal(self)


def _asin(self):
    return flow.asin(self)


def _arcsin(self):
    return flow.arcsin(self)


def _argwhere(self):
    return flow.argwhere(self)


def _asinh(self):
    return flow.asinh(self)


def _arcsinh(self):
    return flow.arcsinh(self)


def _atan(self):
    return flow.atan(self)


def _arctan(self):
    return flow.arctan(self)


def _ceil(self):
    return flow.ceil(self)


def _clamp(self, min=None, max=None):
    return flow._C.clamp(self, min=min, max=max)


def _clamp_(self, min=None, max=None):
    return flow._C.clamp_(self, min=min, max=max)


def _clip(self, min=None, max=None):
    return flow._C.clip(self, min=min, max=max)


def _clip_(self, min=None, max=None):
    return flow._C.clip_(self, min=min, max=max)


def _cos(self):
    return flow.cos(self)


def _cosh(self):
    return flow.cosh(self)


def _addcmul(self, tensor1, tensor2, *, value=1):
    return flow._C.addcmul(self, tensor1, tensor2, value=value)


def _addcmul_(self, tensor1, tensor2, *, value=1):
    return flow._C.addcmul_(self, tensor1, tensor2, value=value)


def _erf(self):
    return flow.erf(self)


def _erfc(self):
    return flow.erfc(self)


def _erfinv(self):
    return flow._C.erfinv(self)


def _erfinv_inplace(self):
    return flow._C.erfinv_(self)


def _expm1(self):
    return flow.expm1(self)


def _fmod(self, other):
    return flow.fmod(self, other)


def _half(self):
    return flow._C.to(self, flow.float16)


def _index(self):
    assert self.numel() == 1 and self.dtype in (
        flow.uint8,
        flow.int8,
        flow.int32,
        flow.int64,
        flow.bool,
    ), "Only integer tensors of a single element can be converted to an index"
    return self.numpy().item()


def _invert(self):
    if self.dtype != flow.bool:
        raise TypeError(
            "~ (operator.invert) is only implemented on integer and Boolean-type tensors"
        )
    return flow._C.logical_not(self)


def _scalar_float(self):
    assert (
        self.numel() == 1
    ), "only one element tensors can be converted to Python scalars"
    return self.numpy().astype(np.float64).item()


def _scalar_int(self):
    assert (
        self.numel() == 1
    ), "only one element tensors can be converted to Python scalars"
    return self.numpy().astype(np.int64).item()


def _flatten(self, start_dim: int = 0, end_dim: int = -1):
    return flow._C.flatten(self, start_dim=start_dim, end_dim=end_dim)


def _item(self):
    assert self.numel() == 1, "Only a Tensor with 1 element can be converted to Scalar"
    return self.numpy().item()


def _log(self):
    return flow.log(self)


def _minimum(self, y):
    return flow.minimum(self, y)


def _maximum(self, y):
    return flow.maximum(self, y)


def _negative(self):
    return flow._C.negative(self)


def _neg(self):
    return flow._C.negative(self)


def _new_ones(
    self,
    size=None,
    dtype=None,
    device=None,
    placement=None,
    sbp=None,
    requires_grad=False,
):
    return flow.new_ones(self, size, dtype, device, placement, sbp, requires_grad)


def _new_zeros(
    self, *size, dtype=None, device=None, placement=None, sbp=None, requires_grad=False,
):
    return flow.new_zeros(self, size, dtype, device, placement, sbp, requires_grad)


def _rsqrt(self):
    return flow.rsqrt(self)


def _sqrt(self):
    return flow.sqrt(self)


def _square(self):
    return flow.square(self)


def _var(self, dim=None, unbiased=True, keepdim=False):
    return flow._C.var(self, dim=dim, unbiased=unbiased, keepdim=keepdim)


def _std(self, dim=None, unbiased=True, keepdim=False):
    return flow._C.std(self, dim=dim, unbiased=unbiased, keepdim=keepdim)


def _squeeze(self, dim=None):
    return flow._C.squeeze(self, dim=dim)


def _unfold(self, dimension, size, step):
    return flow._C.unfold_tensor(self, dimension=dimension, size=size, step=step)


def _narrow(self, dimension, start, length):
    return flow._C.narrow(self, dim=dimension, start=start, length=length)


def _unsqueeze(self, dim):
    return flow._C.unsqueeze(self, dim=dim)


def _matmul(self, other):
    return flow.matmul(self, other)


def _round(self):
    return flow.round(self)


def _softplus(self):
    return flow.softplus(self)


def _tril(self, diagonal=0):
    return flow.tril(self, diagonal=diagonal)


def _triu(self, diagonal=0):
    return flow.triu(self, diagonal=diagonal)


def _to_local(self):
    return flow.to_local(self)


def _relu(self, inplace=False):
    return flow.relu(self, inplace=inplace)


def _softmax(self, dim=None):
    return flow.softmax(self, dim=dim)


def _log_softmax(self, dim=None):
    return flow.log_softmax(self, dim=dim)


def _argmax(self, dim=None, keepdim=None):
    return flow.argmax(self, dim=dim, keepdim=keepdim)


def _argmin(self, dim=None, keepdim=None):
    return flow.argmin(self, dim=dim, keepdim=keepdim)


def _argsort(self, dim=None, descending=None):
    return flow.argsort(self, dim=dim, descending=descending)


def _roll(self, shifts, dims=None):
    return flow.roll(self, shifts=shifts, dims=dims)


def _bmm(self, other):
    return flow.bmm(self, other)


def _chunk(self, chunks=None, dim=None):
    return flow._C.chunk(self, chunks, dim)


def _split(self, split_size_or_sections=None, dim=0):
    return flow._C.split(self, split_size_or_sections, dim)


def _unbind(self, dim=0):
    return flow._C.unbind(self, dim)


def _all(self, dim=None, keepdim=False):
    return flow.all(self, dim, keepdim)


def _any(self, dim=None, keepdim=False):
    return flow.any(self, dim, keepdim)


def _len(self):
    if self.dim() == 0:
        raise TypeError("len() of a 0-d tensor")
    return self.shape[0]


def _uniform(self, a=0, b=1):
    if isinstance(a, Tensor):
        assert a.ndim == 0 and a.nelement() == 1, "a must be a number or scalar tensor!"
        a = a.numpy().item()
    if isinstance(b, Tensor):
        assert b.ndim == 0 and b.nelement() == 1, "b must be a number or scalar tensor!"
        b = b.numpy().item()
    initializer_conf = flow.random_uniform_initializer(
        minval=a, maxval=b, dtype=self.dtype
    )
    return _init_by_initializer_conf(self, initializer_conf)


def _trunc_normal_(
    self, mean=0.0, std=1.0, a=-2.0, b=2.0,
):
    initializer_conf = flow.truncated_normal_initializer(mean=mean, stddev=std)
    res = _init_by_initializer_conf(self, initializer_conf)
    res = flow.clamp(res, min=a, max=b)
    return res


def _kaiming_uniform(
    self, a=0, mode="fan_in", nonlinearity="leaky_relu", *, data_format="NCHW"
):
    initializer_conf = flow.kaiming_initializer(
        shape=self.shape,
        distribution="random_uniform",
        mode=mode,
        nonlinearity=nonlinearity,
        negative_slope=a,
        data_format=data_format,
    )
    return _init_by_initializer_conf(self, initializer_conf)


def _kaiming_normal(
    self, a=0, mode="fan_in", nonlinearity="leaky_relu", *, data_format="NCHW"
):
    initializer_conf = flow.kaiming_initializer(
        shape=self.shape,
        distribution="random_normal",
        mode=mode,
        nonlinearity=nonlinearity,
        negative_slope=a,
        data_format=data_format,
    )
    return _init_by_initializer_conf(self, initializer_conf)


def _xavier_normal(self, gain=1.0, *, data_format="NCHW"):
    assert gain == 1.0, "Only gain == 1.0 is supported now"
    initializer_conf = flow.xavier_normal_initializer(data_format=data_format)
    return _init_by_initializer_conf(self, initializer_conf)


def _xavier_uniform(self, gain=1.0, *, data_format="NCHW"):
    assert gain == 1.0, "Only gain == 1.0 is supported now"
    initializer_conf = flow.xavier_uniform_initializer(data_format=data_format)
    return _init_by_initializer_conf(self, initializer_conf)


def _normal(self, mean=0, std=1):
    initializer_conf = flow.random_normal_initializer(mean=mean, stddev=std)
    return _init_by_initializer_conf(self, initializer_conf)


def _fill(self, value):
    initializer_conf = flow.constant_initializer(value=value, dtype=self.dtype)
    return _init_by_initializer_conf(self, initializer_conf)


def _copy_from_numpy_to_eager_local_tensor(eager_local_tensor, np_arr):
    method_name = eager_local_tensor._get_copy_mirrored_tensor_from_numpy_func_name()
    copy_from_numpy = getattr(eager_local_tensor, method_name)
    assert np_arr.dtype == flow.convert_oneflow_dtype_to_numpy_dtype(
        eager_local_tensor.dtype
    )
    assert np_arr.shape == tuple(eager_local_tensor.shape)
    copy_from_numpy(np_arr)


def _init_by_initializer_conf(tensor, initializer_conf, random_seed=None):
    if random_seed is None:
        random_seed = flow.default_generator.seed()
    shape = tuple(tensor.shape)
    initializer = initializer_util.GetInitializer(initializer_conf, random_seed, shape)

    np_arr = initializer_util.generate_values_by_initializer(
        initializer, shape, tensor.dtype
    )
    if tensor.is_global:
        src_tensor = flow.tensor(np_arr)
        src_tensor = src_tensor.to_global(
            placement=tensor.placement,
            sbp=tuple(flow.sbp.broadcast for _ in range(len(tensor.sbp))),
        )
        tensor.copy_(src_tensor)
    else:
        _copy_from_numpy_to_eager_local_tensor(
            tensor, np_arr,
        )
    return tensor


def _copy(self, other: Union[Tensor, np.ndarray]):
    if self.is_global:
        if not isinstance(other, Tensor):
            assert isinstance(other, np.ndarray)
            other = flow.tensor(
                other, dtype=self.dtype, placement=self.placement, sbp=self.sbp
            )
        else:
            assert other.is_global
            other = other.to_global(placement=self.placement, sbp=self.sbp)
        flow._C.assign_local_tensor(self.to_local(), other.to_local())
    else:
        if not isinstance(other, (Tensor)):
            assert isinstance(other, np.ndarray)
            _copy_from_numpy_to_eager_local_tensor(self, other)
        else:
            flow._C.assign_local_tensor(self, other.to(device=self.device))


def _flip(self, dims):
    return flow.flip(self, dims)


def _in_top_k(self, predictions, k):
    return flow._C.in_top_k(self, predictions, k)


def _index_select(self, dim, index):
    return flow.index_select(self, dim, index)


def _get_device(self):
    if self.device.type == "cuda":
        return self.device.index
    raise NotImplementedError("get_device is only available for GPU tensor.")


def _format(self, format_spec):
    if self.dim() == 0:
        return self.numpy().tolist().__format__(format_spec)
    return object.__format__(self, format_spec)


def _to(self, *args, **kwargs):
    new_args = list()
    # If device is single int, replace it with flow.device("cuda:{device}")
    if len(args) > 0 and isinstance(args[0], int):
        new_args.append(flow.device(f"cuda:{args[0]}"))
        for i in range(1, len(args)):
            new_args.append(args[i])
    else:
        new_args = args
    if ("device" in kwargs) and isinstance(kwargs["device"], int):
        kwargs["device"] = flow.device(f"cuda:{kwargs['device']}")
    return flow._C.to(self, *new_args, **kwargs)


def _local_to_global(self, placement=None, sbp=None, *, check_meta=True):
    return flow.local_to_global(self, placement, sbp, check_meta)


def _global_to_global(
    self, placement=None, sbp=None, *, grad_sbp=None, check_meta=False
):
    return flow.global_to_global(self, placement, sbp, grad_sbp, check_meta)


def _to_global(self, placement=None, sbp=None, **kwargs):
    return flow.to_global(self, placement, sbp, **kwargs)


def _to_local(self):
    return flow.to_local(self)


def _tolist(self):
    if self.numel() == 1 and self.ndim == 0:
        return self.item()
    return self.numpy().tolist()


def _gather(self, dim, index):
    return flow._C.dim_gather(self, dim, index, False)


def _repeat(self, *sizes):
    if len(sizes) == 1:
        new_sizes = sizes[0]
        if isinstance(new_sizes, int):
            new_sizes = (new_sizes,)
    else:
        new_sizes = sizes
    return flow._C.repeat(self, new_sizes)


def _tile(self, *dims):
    if len(dims) == 1:
        new_dims = dims[0]
        if isinstance(new_dims, int):
            new_dims = (new_dims,)
    else:
        new_dims = dims
    return flow._C.tile(self, new_dims)


def _T(self):
    return flow._C.T(self)


def _t(self):
    return flow._C.t(self)


def _topk(self, k, dim: int = None, largest: bool = True, sorted: bool = True):
    return flow.topk(self, k, dim, largest, sorted)


def _nms(boxes, scores, iou_threshold: float):
    return flow.nms(boxes, scores, iou_threshold)


def _nonzero(self, as_tuple=False):
    return flow.nonzero(self, as_tuple)


def _max(self, *args, **kwargs):
    return flow.max(self, *args, **kwargs)


def _min(self, *args, **kwargs):
    return flow.min(self, *args, **kwargs)


def _sum(self, dim=None, keepdim=False):
    return flow.sum(self, dim, keepdim)


def _mean(self, dim=None, keepdim=False):
    return flow.mean(self, dim, keepdim)


def _prod(self, dim=None, keepdim=False):
    return flow.prod(self, dim, keepdim)


def _masked_fill(self, mask, fill_value):
    return flow.masked_fill(self, mask, fill_value)


def _masked_select(self, mask):
    return flow.masked_select(self, mask)


def _reshape(self, *shape):
    if len(shape) == 1:
        new_shape = shape[0]
        if isinstance(new_shape, int):
            new_shape = (new_shape,)
    else:
        new_shape = shape
    return flow._C.reshape(self, new_shape)


def _reshape_as(self, other):
    return _reshape(self, other.size())


def _view(self, *shape):
    if len(shape) == 1:
        new_shape = shape[0]
        if isinstance(new_shape, int):
            new_shape = (new_shape,)
    else:
        new_shape = shape
    return flow._C.view(self, new_shape)


def _sort(self, dim: int = -1, descending: bool = False):
    return flow.sort(self, dim, descending)


def _type_as(self, target):
    return self.to(dtype=target.dtype)


def _int(self):
    return self.to(dtype=flow.int32)


def _long(self):
    return self.to(dtype=flow.int64)


def _float(self):
    return self.to(dtype=flow.float32)


def _double(self):
    return self.to(dtype=flow.float64)


def _where(self, x=None, y=None):
    return flow.where(self, x, y)


def _is_floating_point(self):
    return flow.is_floating_point(self)


def _numpy(self):
    assert (
        not self.is_lazy
    ), "tensor.numpy() is not allowed to called in nn.Graph.build(*args) or called by lazy tensor."
    if self.dtype == flow.tensor_buffer:
        shapes, dtypes = self._tensor_buffer_shapes_and_dtypes
        tensors = flow.tensor_buffer_to_list_of_tensors(self, shapes, dtypes)
        return [t.numpy() for t in tensors]
    if self.is_global:
        self = self.to_global(
            placement=flow.env.all_device_placement("cpu"), sbp=flow.sbp.broadcast
        ).to_local()
    assert self.is_local
    if self.device != flow.device("cpu"):
        self = self.cpu()
    return self.to_numpy()


def _zero_(self):
    return self.zeros_()


def zero_(self):
    self.zero_()
    return self


def _is_consistent(self):
    raise RuntimeError(".is_consistent has been removed, please use .is_global instead")


def _to_consistent(self, *args, **kwargs):
    raise RuntimeError(".to_consistent has been removed, please use .to_global instead")


def _isnan(self):
    return flow.isnan(self)


def _isinf(self):
    return flow.isinf(self)


def _new_tensor(
    self, data, dtype=None, device=None, requires_grad=False, placement=None, sbp=None
):
    if dtype is None:
        dtype = self.dtype
    if self.is_local:
        assert (
            placement is None and sbp is None
        ), "self is local tensor, placement and sbp are expected to be None."
        if device is None:
            device = self.device
        return flow.tensor(
            data, dtype=dtype, device=device, requires_grad=requires_grad
        )
    else:
        assert device is None, "self is global tensor, device is expected to be None."
        if placement is None:
            placement = self.placement
        if sbp is None:
            sbp = self.sbp
        return flow.tensor(
            data, dtype=dtype, placement=placement, sbp=sbp, requires_grad=requires_grad
        )


def _cumsum(self, dim, dtype=None):
    return flow._C.cumsum(self, dim, dtype=dtype)


def _cumprod(self, dim, dtype=None):
    return flow._C.cumprod(self, dim, dtype=dtype)


def RegisterMethods():
    Tensor.__mul__ = lambda self, other: self.mul(other)
    Tensor.__rmul__ = lambda self, other: self.mul(other)
    Tensor.__add__ = lambda self, other: self.add(other)
    Tensor.__iadd__ = lambda self, other: self.add_(other)
    Tensor.__matmul__ = lambda self, other: self.matmul(other)
    Tensor.ndim = property(_ndim)
    Tensor.numpy = _numpy
    Tensor.size = _size
    Tensor.dim = _ndim
    Tensor.ndimension = _ndim
    Tensor.nelement = _nelement
    Tensor.numel = _numel
    Tensor.element_size = _element_size
    Tensor.backward = _backward
    Tensor.__getitem__ = _getitem
    Tensor.__setitem__ = _setitem
    Tensor.__str__ = _str
    Tensor.__repr__ = _repr
    Tensor.__eq__ = _eq
    Tensor.__ne__ = _ne
    Tensor.__bool__ = is_nonzero
    Tensor.__gt__ = _gt
    Tensor.__lt__ = _lt
    Tensor.__ge__ = _ge
    Tensor.__le__ = _le
    Tensor.__and__ = _and
    Tensor.__or__ = _or
    Tensor.__xor__ = _xor
    Tensor.__mul__ = _mul
    Tensor.__rmul__ = _rmul
    Tensor.__add__ = _add
    Tensor.__iadd__ = _iadd
    Tensor.__radd__ = _radd
    Tensor.addmm = _addmm
    Tensor.__sub__ = _sub
    Tensor.__rsub__ = _rsub
    Tensor.__truediv__ = _truediv
    Tensor.__rtruediv__ = _rtruediv
    Tensor.__neg__ = _neg
    Tensor.__pow__ = _pow
    Tensor.__rpow__ = _rpow
    Tensor.__format__ = _format
    Tensor.__floordiv__ = _floor_divide
    Tensor.__len__ = _len
    Tensor.__mod__ = _fmod
    Tensor.__index__ = _index
    Tensor.__invert__ = _invert
    Tensor.__float__ = _scalar_float
    Tensor.__int__ = _scalar_int
    Tensor.__array__ = _numpy
    Tensor.uniform_ = _uniform
    Tensor.trunc_normal_ = _trunc_normal_
    Tensor.kaiming_uniform_ = _kaiming_uniform
    Tensor.kaiming_normal_ = _kaiming_normal
    Tensor.xavier_normal_ = _xavier_normal
    Tensor.xavier_uniform_ = _xavier_uniform
    Tensor.normal_ = _normal
    Tensor.fill_ = _fill
    Tensor.copy_ = _copy
    Tensor.get_device = _get_device
    Tensor._meta_repr = _meta_repr
    Tensor.abs = _abs
    Tensor.exp = _exp
    Tensor.floor_divide = _floor_divide
    Tensor.floor = _floor
    Tensor.floor_ = _floor_inplace_
    Tensor.argmax = _argmax
    Tensor.argmin = _argmin
    Tensor.argsort = _argsort
    Tensor.argwhere = _argwhere
    Tensor.acos = _acos
    Tensor.arccos = _arccos
    Tensor.acosh = _acosh
    Tensor.arccosh = _arccosh
    Tensor.atanh = _atanh
    Tensor.atan2 = _atan2
    Tensor.arctanh = _arctanh
    Tensor.sign = _sign
    Tensor.sinh = _sinh
    Tensor.tan = _tan
    Tensor.gt = _gt
    Tensor.ge = _ge
    Tensor.gelu = _gelu
    Tensor.mish = _mish
    Tensor.negative = _negative
    Tensor.neg = _neg
    Tensor.sigmoid = _sigmoid
    Tensor.tanh = _tanh
    Tensor.silu = _silu
    Tensor.selu = _selu
    Tensor.softsign = _softsign
    Tensor.cast = _cast
    Tensor.diag = _diag
    Tensor.diagonal = _diagonal
    Tensor.log1p = _log1p
    Tensor.log2 = _log2
    Tensor.add = _add
    Tensor.add_ = _add_inplace
    Tensor.addcmul = _addcmul
    Tensor.addcmul_ = _addcmul_
    Tensor.div = _truediv
    Tensor.div_ = _truediv_inplace
    Tensor.mul = _mul
    Tensor.mul_ = _mul_
    Tensor.reciprocal = _reciprocal
    Tensor.sub = _sub
    Tensor.sub_ = _sub_inplace
    Tensor.asin = _asin
    Tensor.arcsin = _arcsin
    Tensor.asinh = _asinh
    Tensor.arcsinh = _arcsinh
    Tensor.atan = _atan
    Tensor.arctan = _arctan
    Tensor.ceil = _ceil
    Tensor.clamp = _clamp
    Tensor.clamp_ = _clamp_
    Tensor.clip = _clip
    Tensor.clip_ = _clip_
    Tensor.cos = _cos
    Tensor.cosh = _cosh
    Tensor.cpu = _cpu
    Tensor.cuda = _cuda
    Tensor.expand = _expand
    Tensor.expand_as = _expand_as
    Tensor.erf = _erf
    Tensor.erfc = _erfc
    Tensor.erfinv = _erfinv
    Tensor.erfinv_ = _erfinv_inplace
    Tensor.expm1 = _expm1
    Tensor.fmod = _fmod
    Tensor.flatten = _flatten
    Tensor.flip = _flip
    Tensor.in_top_k = _in_top_k
    Tensor.index_select = _index_select
    Tensor.log = _log
    Tensor.minimum = _minimum
    Tensor.maximum = _maximum
    Tensor.new_ones = _new_ones
    Tensor.new_zeros = _new_zeros
    Tensor.pow = _pow
    Tensor.rsqrt = _rsqrt
    Tensor.sqrt = _sqrt
    Tensor.square = _square
    Tensor.var = _var
    Tensor.std = _std
    Tensor.matmul = _matmul
    Tensor.round = _round
    Tensor.softplus = _softplus
    Tensor.tril = _tril
    Tensor.triu = _triu
    Tensor.where = _where
    Tensor.norm = _norm
    Tensor.transpose = _transpose
<<<<<<< HEAD
    Tensor.permute = _permute
=======
    Tensor.local_to_global = _local_to_global
    Tensor.global_to_global = _global_to_global
>>>>>>> fa88236b
    Tensor.to_global = _to_global
    Tensor.relu = _relu
    Tensor.softmax = _softmax
    Tensor.log_softmax = _log_softmax
    Tensor.logical_and = _and
    Tensor.logical_or = _or
    Tensor.logical_not = _not
    Tensor.logical_xor = _xor
    Tensor.roll = _roll
    Tensor.bmm = _bmm
    Tensor.chunk = _chunk
    Tensor.repeat = _repeat
    Tensor.tile = _tile
    Tensor.split = _split
    Tensor.unbind = _unbind
    Tensor.squeeze = _squeeze
    Tensor.swapaxes = _swapaxes
    Tensor.swapdims = _swapdims
    Tensor.unfold = _unfold
    Tensor.narrow = _narrow
    Tensor.unsqueeze = _unsqueeze
    Tensor.to = _to
    Tensor.half = _half
    Tensor.gather = _gather
    Tensor.all = _all
    Tensor.any = _any
    Tensor.T = property(_T)
    Tensor.t = _t
    Tensor.masked_fill = _masked_fill
    Tensor.masked_select = _masked_select
    Tensor.eq = _eq
    Tensor.ne = _ne
    Tensor.item = _item
    Tensor.lt = _lt
    Tensor.le = _le
    Tensor.to_local = _to_local
    Tensor.reshape = _reshape
    Tensor.reshape_as = _reshape_as
    Tensor.view = _view
    Tensor.sort = _sort
    Tensor.type_as = _type_as
    Tensor.tolist = _tolist
    Tensor.int = _int
    Tensor.long = _long
    Tensor.float = _float
    Tensor.double = _double
    Tensor.is_floating_point = _is_floating_point
    Tensor.topk = _topk
    Tensor.nms = _nms
    Tensor.nonzero = _nonzero
    Tensor.max = _max
    Tensor.min = _min
    Tensor.sum = _sum
    Tensor.mean = _mean
    Tensor.prod = _prod
    Tensor.sin = _sin
    Tensor.sin_ = _sin_inplace
    Tensor.zero_ = _zero_
    Tensor.is_consistent = _is_consistent
    Tensor.to_consistent = _to_consistent
    Tensor.isnan = _isnan
    Tensor.isinf = _isinf
    Tensor.new_tensor = _new_tensor
    Tensor.cumsum = _cumsum
    Tensor.cumprod = _cumprod


def register_tensor_op(op_name):
    def set_tensor_op(method):
        setattr(Tensor, op_name, method)
        return method

    return set_tensor_op<|MERGE_RESOLUTION|>--- conflicted
+++ resolved
@@ -1261,12 +1261,9 @@
     Tensor.where = _where
     Tensor.norm = _norm
     Tensor.transpose = _transpose
-<<<<<<< HEAD
     Tensor.permute = _permute
-=======
     Tensor.local_to_global = _local_to_global
     Tensor.global_to_global = _global_to_global
->>>>>>> fa88236b
     Tensor.to_global = _to_global
     Tensor.relu = _relu
     Tensor.softmax = _softmax
