--- conflicted
+++ resolved
@@ -1141,11 +1141,6 @@
 
 
 def RegisterMethods():
-<<<<<<< HEAD
-    Tensor.__matmul__ = lambda self, other: self.matmul(other)
-    Tensor.byte = _byte
-=======
->>>>>>> cf12ac7a
     Tensor.ndim = property(_ndim)
     Tensor.numpy = _numpy
     Tensor.backward = _backward
@@ -1153,39 +1148,9 @@
     Tensor.__str__ = _str
     Tensor.__repr__ = _repr
     Tensor.__bool__ = is_nonzero
-<<<<<<< HEAD
-    Tensor.__gt__ = _gt
-    Tensor.__lt__ = _lt
-    Tensor.__ge__ = _ge
-    Tensor.__le__ = _le
-    Tensor.__and__ = _and
-    Tensor.__or__ = _or
-    Tensor.__xor__ = _xor
-    Tensor.__mul__ = _mul
-    Tensor.__imul__ = lambda self, other: self.mul_(other)
-    Tensor.__rmul__ = _rmul
-    Tensor.__add__ = _add
-=======
->>>>>>> cf12ac7a
     Tensor.__iadd__ = _iadd
     Tensor.addmm = _addmm
-<<<<<<< HEAD
-    Tensor.__sub__ = _sub
-    Tensor.__isub__ = lambda self, other: self.sub_(other)
-    Tensor.__rsub__ = _rsub
-    Tensor.__truediv__ = _truediv
-    Tensor.__itruediv__ = lambda self, other: self.div_(other)
-    Tensor.__rtruediv__ = _rtruediv
-    Tensor.__neg__ = _neg
-    Tensor.__pow__ = _pow
-    Tensor.__rpow__ = _rpow
     Tensor.__format__ = _format
-    Tensor.__floordiv__ = _floor_divide
-    Tensor.__ifloordiv__ = _floor_divide_inplace
-    Tensor.__mod__ = _fmod
-=======
-    Tensor.__format__ = _format
->>>>>>> cf12ac7a
     Tensor.__index__ = _index
     Tensor.__float__ = _scalar_float
     Tensor.__int__ = _scalar_int
