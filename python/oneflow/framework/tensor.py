--- conflicted
+++ resolved
@@ -585,19 +585,6 @@
     return flow._C.unsqueeze(self, dim=dim)
 
 
-<<<<<<< HEAD
-=======
-def _permute(self, *dims):
-    if len(dims) == 1:
-        new_dims = dims[0]
-        if isinstance(new_dims, int):
-            new_dims = (new_dims,)
-    else:
-        new_dims = dims
-    return flow._C.permute(self, new_dims)
-
-
->>>>>>> 407d899b
 def _matmul(self, other):
     return flow.matmul(self, other)
 
