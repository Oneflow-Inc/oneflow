--- conflicted
+++ resolved
@@ -498,18 +498,15 @@
 def _inv(self):
     return flow._C.inv(self)
 
-
-<<<<<<< HEAD
-def _cross(self, other, dim=None):
-    return flow._C.cross(self, other, dim)
-=======
 def _trunc(self):
     """trunc() -> Tensor
 
     See :func:`oneflow.trunc`
     """
     return flow._C.trunc(self)
->>>>>>> 1e284909
+
+def _cross(self, other, dim=None):
+    return flow._C.cross(self, other, dim)
 
 
 def RegisterMethods():
@@ -577,11 +574,8 @@
     Tensor.cumprod = _cumprod
     Tensor.mv = _mv
     Tensor.inverse = _inv
-<<<<<<< HEAD
+    Tensor.trunc = _trunc
     Tensor.cross = _cross
-=======
-    Tensor.trunc = _trunc
->>>>>>> 1e284909
 
 
 def register_tensor_op(op_name):
