--- conflicted
+++ resolved
@@ -1214,13 +1214,7 @@
     # Tensor.tril = _tril
     # Tensor.triu = _triu
     Tensor.where = _where
-<<<<<<< HEAD
     # Tensor.norm = _norm
-    Tensor.transpose = _transpose
-    Tensor.permute = _permute
-=======
-    Tensor.norm = _norm
->>>>>>> 7d7a2123
     Tensor.local_to_global = _local_to_global
     Tensor.global_to_global = _global_to_global
     Tensor.to_global = _to_global
