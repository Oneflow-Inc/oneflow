--- conflicted
+++ resolved
@@ -101,14 +101,10 @@
             [1], value, self.dtype, placement=self.placement, sbp=flow.sbp.broadcast
         )
     else:
-<<<<<<< HEAD
         if isinstance(value, (int, float)):
             value = flow.F.constant([1], value, self.dtype, device=self.device)
         else:
             value = value.to(device=self.device)
-=======
-        value = flow.F.constant([1], value, self.dtype, device=self.device)
->>>>>>> ddfdf808
 
     flow.F.tensor_setitem(self, key, value)
     return self
