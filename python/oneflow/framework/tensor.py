--- conflicted
+++ resolved
@@ -745,7 +745,6 @@
     return flow._C.dim_gather(self, dim, index, False)
 
 
-<<<<<<< HEAD
 def _repeat(self, *sizes):
     if len(sizes) == 1:
         new_sizes = dim[0]
@@ -764,14 +763,14 @@
     else:
         new_dims = dims
     return flow._C.tile(self, new_dims)
-=======
+
+  
 def _T(self):
     return flow._C.T(self)
 
 
 def _t(self):
     return flow._C.t(self)
->>>>>>> 730c3f96
 
 
 def _numpy(self):
