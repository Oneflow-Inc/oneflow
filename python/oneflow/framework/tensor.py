"""
Copyright 2020 The OneFlow Authors. All rights reserved.

Licensed under the Apache License, Version 2.0 (the "License");
you may not use this file except in compliance with the License.
You may obtain a copy of the License at

    http://www.apache.org/licenses/LICENSE-2.0

Unless required by applicable law or agreed to in writing, software
distributed under the License is distributed on an "AS IS" BASIS,
WITHOUT WARRANTIES OR CONDITIONS OF ANY KIND, either express or implied.
See the License for the specific language governing permissions and
limitations under the License.
"""
import oneflow as flow
from oneflow._oneflow_internal.exception import IndexException
import oneflow.framework.check_point_v2 as check_point_v2
import oneflow.framework.tensor_str as tensor_str_util
import oneflow.ops.initializer_util as initializer_util
import oneflow._oneflow_internal.lazy_mode as lazy_mode

import numpy as np
from typing import Union


Tensor = flow._oneflow_internal.Tensor
TensorTuple = flow._oneflow_internal.TensorTuple


def _tensor_numpy(eager_local_tensor):
    assert (
        not eager_local_tensor.is_lazy
    ), "tensor.numpy() is not allowed to called in nn.Graph.build(*args) or called by lazy tensor."
    if eager_local_tensor.dtype == flow.tensor_buffer:
        shapes, dtypes = eager_local_tensor._tensor_buffer_shapes_and_dtypes
        tensors = flow.tensor_buffer_to_list_of_tensors(
            eager_local_tensor, shapes, dtypes
        )
        return [t.numpy() for t in tensors]
    method_name = eager_local_tensor._get_copy_mirrored_tensor_to_numpy_func_name()
    copy_to_numpy = getattr(eager_local_tensor, method_name)

    ndarray = np.empty(
        shape=tuple(eager_local_tensor.shape),
        dtype=flow.convert_oneflow_dtype_to_numpy_dtype(eager_local_tensor.dtype),
    )

    if ndarray.size != 0:
        copy_to_numpy(ndarray)
    return ndarray


def _size(self, idx=None):
    if idx is None:
        return self.shape
    else:
        return self.shape[idx]


def _ndim(self):
    return len(self.shape)


def _nelement(self):
    return self.shape.numel()


def _numel(self):
    return self.shape.numel()


def _element_size(self):
    return self.dtype.bytes


def _backward(self, gradient=None, retain_graph=False, create_graph=False):
    if not lazy_mode.is_enabled():
        flow.autograd.backward(self, gradient, retain_graph, create_graph)
    else:
        assert (
            self.is_lazy
        ), "nn.Graph only accept lazy tensor to call backward() in lazy mode."
        assert (
            self.shape.numel() == 1
        ), " loss_tensor.backward(), loss_tensor must be a scalar in nn.Graph, please use loss_tesnor.sum() or loss_tensor.mean() to make it a scalar tensor."
        assert (
            gradient is None
        ), "nn.Graph donot accept 'gradient' argument in backward() at the moment."
        assert (
            not retain_graph
        ), "nn.Graph donot accept 'retain_graph' argument in backward() at the moment."
        assert (
            not create_graph
        ), "nn.Graph donot accept 'create_graph' argument in backward() at the moment."
        flow._oneflow_internal.nn.graph.AddTensorAsGraphLoss(self)


def _getitem(self, key):
    try:
        return flow._C.tensor_getitem(self, key)
    except IndexException as e:
        # The stop condition of for in python is IndexError,
        # so we have to catch IndexException from C++ and throw IndexError
        raise IndexError(e)


def _setitem(self, key, value):
    if self.is_consistent:
        if isinstance(value, (int, float)):
            value = flow._C.consistent_constant(
                [1],
                value,
                dtype=self.dtype,
                placement=self.placement,
                sbp=flow.sbp.broadcast,
            )
        else:
            if value.is_consistent:
                value = value.to_consistent(sbp=flow.sbp.broadcast)
                # TODO: remove these lines after asymmetric boxing is ready
                local_tensor = value.to_local()
                if local_tensor.nelement() == 0:
                    local_tensor = flow.zeros(*value.shape)
                value = local_tensor.to_consistent(
                    self.placement, sbp=flow.sbp.broadcast
                )
            else:
                value = value.to_consistent(self.placement, sbp=flow.sbp.broadcast)
    else:
        if isinstance(value, (int, float)):
            value = flow._C.constant([1], value, dtype=self.dtype, device=self.device)
        else:
            value = value.to(device=self.device)

    flow._C.tensor_setitem(self, key, value)
    return self


def _str(self):
    return self.__repr__()


def _repr(self):
    return tensor_str_util._gen_tensor_str(self)


def _meta_repr(self):
    return tensor_str_util._gen_tensor_meta_str(self)


def _eq(self, other):
    return self.eq(other)


def _ne(self, other):
    return self.ne(other)


def _and(self, other):
    return self.logical_and(other)


def _or(self, other):
    return self.logical_or(other)


def _not(self):
    return flow._C.logical_not(self)


def _xor(self, other):
    return self.logical_xor(other)


def _contiguous(self):
    # TODO: support stride mechanism
    return self


def _norm(self, ord=None, dim=None, keepdim=False, dtype=None):
    return flow._C.norm(self, ord, dim, keepdim, dtype=dtype)


def _vector_norm(self, ord=2, dim=None, keepdim=False, dtype=None):
    return flow._C.vector_norm(self, ord, dim, keepdim, dtype=dtype)


def _matrix_norm(self, ord="fro", dim=(-2, -1), keepdim=False, dtype=None):
    return flow._C.matrix_norm(self, ord, dim, keepdim, dtype=dtype)


def _transpose(self, dim0, dim1):
    return flow._C.transpose(self, dim0, dim1)


def _getstate(self):
    assert self.is_local, "Only support local tensor to pickle"
    return {"data": self.numpy(), "dtype": self.dtype}


def _setstate(self, pickle_dict):
    return self.__init__(flow.tensor(pickle_dict["data"], dtype=pickle_dict["dtype"]))


def is_nonzero(input):
    r"""
    is_nonzero(input) -> (bool)

    Returns True if the :attr:`input` is a single element tensor which is not equal to zero
    after type conversions. i.e. not equal to ``flow.tensor([0.])`` or ``flow.tensor([0])``.

    Throws a ``RuntimeError`` if ``input.shape.numel() != 1``

    For Example:

    .. code-block:: python

        >>> import oneflow as flow
        >>> flow.is_nonzero(flow.tensor([0.]))
        False
        >>> flow.is_nonzero(flow.tensor([1.5]))
        True
        >>> flow.is_nonzero(flow.tensor([3]))
        True

    """
    shape = input.shape
    if shape.numel() == 0:
        raise RuntimeError("bool value of Tensor with no values is ambiguous")
    if shape.numel() > 1:
        raise RuntimeError("bool value of Tensor with more than one value is ambiguous")
    value = input.numpy().item()
    return bool(value)


def _gt(self, other):
    return flow.gt(self, other)


def _lt(self, other):
    return flow.lt(self, other)


def _ge(self, other):
    return flow.ge(self, other)


def _le(self, other):
    return flow.le(self, other)


def _mul(self, other):
    return flow.mul(self, other)


def _rmul(self, other):
    return self.mul(other)


def _add(self, other):
    return flow.add(self, other)


def _add_inplace(self, other):
    return flow.add(self, other, inplace=True)


def _iadd(self, other):
    return self.add_(other)


def _radd(self, other):
    return flow.add(self, other)


def _sub(self, other):
    return flow.sub(self, other)


def _rsub(self, other):
    return flow.sub(other, self)


def _truediv(self, other):
    return flow.div(self, other)


def _rtruediv(self, other):
    return flow.div(other, self)


def _floor_divide(self, other):
    return flow.floor_divide(self, other)


def _neg(self):
    return flow.neg(self)


def _pow(self, b):
    return flow.pow(self, b)


def _abs(self):
    return flow.abs(self)


def _exp(self):
    return flow.exp(self)


def _expand_as(input, other):
    return flow.expand(input, other.size())


def _acos(self):
    return flow.acos(self)


def _acosh(self):
    return flow.acosh(self)


def _arccosh(self):
    return flow.arccosh(self)


def _atanh(self):
    return flow.atanh(self)


def _atan2(self, other):
    return flow.atan2(self, other)


def _arctanh(self):
    return flow.arctanh(self)


def _sign(self):
    return flow.sign(self)


def _sinh(self):
    return flow.sinh(self)


def _tan(self):
    return flow.tan(self)


def _gelu(self):
    return flow.gelu(self)


def _mish(self):
    return flow.mish(self)


def _sigmoid(self):
    return flow.sigmoid(self)


def _tanh(self):
    return flow.tanh(self)


def _silu(self):
    return flow.silu(self)


def _selu(self):
    return flow.selu(self)


def _softsign(self):
    return flow.softsign(self)


def _cast(self, dtype):
    return flow.cast(self, dtype)


def _diag(self, diagonal=0):
    return flow.diag(self, diagonal=diagonal)


def _log1p(self):
    return flow.log1p(self)


def _reciprocal(self):
    return flow.reciprocal(self)


def _asin(self):
    return flow.asin(self)


def _arcsin(self):
    return flow.arcsin(self)


def _asinh(self):
    return flow.asinh(self)


def _arcsinh(self):
    return flow.arcsinh(self)


def _atan(self):
    return flow.atan(self)


def _arctan(self):
    return flow.arctan(self)


def _ceil(self):
    return flow.ceil(self)


def _clamp(self, min=None, max=None):
    return flow.clamp(self, min=min, max=max)


def _clip(self, min=None, max=None):
    return flow.clip(self, min=min, max=max)


def _cos(self):
    return flow.cos(self)


def _cosh(self):
    return flow.cosh(self)


def _erf(self):
    return flow.erf(self)


def _erfc(self):
    return flow.erfc(self)


def _expm1(self):
    return flow.expm1(self)


def _fmod(self, other):
    return flow.fmod(self, other)


def _log(self):
    return flow.log(self)


def _minimum(self, y):
    return flow.minimum(self, y)


def _maximum(self, y):
    return flow.maximum(self, y)


def _rsqrt(self):
    return flow.rsqrt(self)


def _sqrt(self):
    return flow.sqrt(self)


def _square(self):
    return flow.square(self)


def _var(self, dim=None, unbiased=True, keepdim=False):
    return flow._C.var(self, dim=dim, unbiased=unbiased, keepdim=keepdim)


def _std(self, dim=None, unbiased=True, keepdim=False):
    return flow._C.std(self, dim=dim, unbiased=unbiased, keepdim=keepdim)


def _squeeze(self, dim=None):
    return flow._C.squeeze(self, dim=dim)


def _matmul(self, other):
    return flow.matmul(self, other)


def _round(self):
    return flow.round(self)


def _softplus(self):
    return flow.softplus(self)


def _tril(self, diagonal=0):
    return flow.tril(self, diagonal=diagonal)


def _triu(self, diagonal=0):
    return flow.triu(self, diagonal=diagonal)


def _relu(self, inplace=False):
    return flow.relu(self, inplace=inplace)


def _softmax(self, dim=None):
    return flow.softmax(self, dim=dim)


def _log_softmax(self, dim=None):
    return flow.log_softmax(self, dim=dim)


def _argmax(self, dim=None, keepdim=None):
    return flow.argmax(self, dim=dim, keepdim=keepdim)


def _argmin(self, dim=None, keepdim=None):
    return flow.argmin(self, dim=dim, keepdim=keepdim)


def _roll(self, shifts, dims=None):
    return flow.roll(self, shifts=shifts, dims=dims)


def _uniform(self, a=0, b=1):
    if isinstance(a, Tensor):
        assert a.ndim == 0 and a.nelement() == 1, "a must be a number or scalar tensor!"
        a = a.numpy().item()
    if isinstance(b, Tensor):
        assert b.ndim == 0 and b.nelement() == 1, "b must be a number or scalar tensor!"
        b = b.numpy().item()
    initializer_conf = flow.random_uniform_initializer(
        minval=a, maxval=b, dtype=self.dtype
    )
    return _init_by_initializer_conf(self, initializer_conf)


def _trunc_normal_(
    self, mean=0.0, std=1.0, a=-2.0, b=2.0,
):
    initializer_conf = flow.truncated_normal_initializer(mean=mean, stddev=std)
    res = _init_by_initializer_conf(self, initializer_conf)
    res = flow.clamp(res, min=a, max=b)
    return res


def _kaiming_uniform(
    self, a=0, mode="fan_in", nonlinearity="leaky_relu", *, data_format="NCHW"
):
    initializer_conf = flow.kaiming_initializer(
        shape=self.shape,
        distribution="random_uniform",
        mode=mode,
        nonlinearity=nonlinearity,
        negative_slope=a,
        data_format=data_format,
    )
    return _init_by_initializer_conf(self, initializer_conf)


def _kaiming_normal(
    self, a=0, mode="fan_in", nonlinearity="leaky_relu", *, data_format="NCHW"
):
    initializer_conf = flow.kaiming_initializer(
        shape=self.shape,
        distribution="random_normal",
        mode=mode,
        nonlinearity=nonlinearity,
        negative_slope=a,
        data_format=data_format,
    )
    return _init_by_initializer_conf(self, initializer_conf)


def _xavier_normal(self, gain=1.0, *, data_format="NCHW"):
    assert gain == 1.0, "Only gain == 1.0 is supported now"
    initializer_conf = flow.xavier_normal_initializer(data_format=data_format)
    return _init_by_initializer_conf(self, initializer_conf)


def _xavier_uniform(self, gain=1.0, *, data_format="NCHW"):
    assert gain == 1.0, "Only gain == 1.0 is supported now"
    initializer_conf = flow.xavier_uniform_initializer(data_format=data_format)
    return _init_by_initializer_conf(self, initializer_conf)


def _normal(self, mean=0, std=1):
    initializer_conf = flow.random_normal_initializer(mean=mean, stddev=std)
    return _init_by_initializer_conf(self, initializer_conf)


def _fill(self, value):
    initializer_conf = flow.constant_initializer(value=value, dtype=self.dtype)
    return _init_by_initializer_conf(self, initializer_conf)


def _copy_from_numpy_to_eager_local_tensor(eager_local_tensor, np_arr):
    method_name = eager_local_tensor._get_copy_mirrored_tensor_from_numpy_func_name()
    copy_from_numpy = getattr(eager_local_tensor, method_name)
    assert np_arr.dtype == flow.convert_oneflow_dtype_to_numpy_dtype(
        eager_local_tensor.dtype
    )
    assert np_arr.shape == tuple(eager_local_tensor.shape)
    copy_from_numpy(np_arr)


def _init_by_initializer_conf(tensor, initializer_conf, random_seed=None):
    if random_seed is None:
        random_seed = flow.default_generator().seed()
    shape = tuple(tensor.shape)
    initializer = initializer_util.GetInitializer(initializer_conf, random_seed, shape)

    np_arr = check_point_v2.generate_values_by_initializer(
        initializer, shape, tensor.dtype
    )
    if tensor.is_consistent:
        src_tensor = flow.tensor(np_arr)
        src_tensor = src_tensor.to_consistent(
            placement=tensor.placement,
            sbp=tuple(flow.sbp.broadcast for _ in range(len(tensor.sbp))),
        )
        tensor.copy_(src_tensor)
    else:
        _copy_from_numpy_to_eager_local_tensor(
            tensor, np_arr,
        )
    return tensor


def _copy(self, other: Union[Tensor, np.ndarray]):
    if self.is_consistent:
        assert isinstance(other, Tensor)
        assert other.is_consistent
        other = other.to_consistent(placement=self.placement, sbp=self.sbp)
        flow._C.assign_local_tensor(self.to_local(), other.to_local())
    else:
        if not isinstance(other, (Tensor)):
            assert isinstance(other, np.ndarray)
            _copy_from_numpy_to_eager_local_tensor(self, other)
        else:
            flow._C.assign_local_tensor(self, other.to(device=self.device))


def _get_device(self):
    if self.device.type == "cuda":
        return self.device.index
    raise NotImplementedError("get_device is only available for GPU tensor.")


def _format(self, format_spec):
    if self.dim() == 0:
        return self.numpy().tolist().__format__(format_spec)
    return object.__format__(self, format_spec)


def RegisterMethods():
    Tensor.__mul__ = lambda self, other: self.mul(other)
    Tensor.__rmul__ = lambda self, other: self.mul(other)
    Tensor.__add__ = lambda self, other: self.add(other)
    Tensor.__iadd__ = lambda self, other: self.add_(other)
    Tensor.ndim = property(_ndim)
    Tensor.numpy = _tensor_numpy
    Tensor.size = _size
    Tensor.dim = _ndim
    Tensor.ndimension = _ndim
    Tensor.nelement = _nelement
    Tensor.numel = _numel
    Tensor.element_size = _element_size
    Tensor.backward = _backward
    Tensor.__getitem__ = _getitem
    Tensor.__setitem__ = _setitem
    Tensor.__setstate__ = _setstate
    Tensor.__getstate__ = _getstate
    Tensor.__str__ = _str
    Tensor.__repr__ = _repr
    Tensor.__eq__ = _eq
    Tensor.__ne__ = _ne
    Tensor.__bool__ = is_nonzero
    Tensor.__gt__ = _gt
    Tensor.__lt__ = _lt
    Tensor.__ge__ = _ge
    Tensor.__le__ = _le
    Tensor.__and__ = _and
    Tensor.__or__ = _or
    Tensor.__xor__ = _xor
    Tensor.__mul__ = _mul
    Tensor.__rmul__ = _rmul
    Tensor.__add__ = _add
    Tensor.__iadd__ = _iadd
    Tensor.__radd__ = _radd
    Tensor.__sub__ = _sub
    Tensor.__rsub__ = _rsub
    Tensor.__truediv__ = _truediv
    Tensor.__rtruediv__ = _rtruediv
    Tensor.__neg__ = _neg
    Tensor.__pow__ = _pow
    Tensor.__format__ = _format
    Tensor.__floordiv__ = _floor_divide
    Tensor.uniform_ = _uniform
    Tensor.trunc_normal_ = _trunc_normal_
    Tensor.kaiming_uniform_ = _kaiming_uniform
    Tensor.kaiming_normal_ = _kaiming_normal
    Tensor.xavier_normal_ = _xavier_normal
    Tensor.xavier_uniform_ = _xavier_uniform
    Tensor.normal_ = _normal
    Tensor.fill_ = _fill
    Tensor.copy_ = _copy
    Tensor.get_device = _get_device
    Tensor._meta_repr = _meta_repr
    Tensor.abs = _abs
    Tensor.exp = _exp
    Tensor.floor_divide = _floor_divide
    Tensor.argmax = _argmax
    Tensor.argmin = _argmin
    Tensor.acos = _acos
    Tensor.acosh = _acosh
    Tensor.arccosh = _arccosh
    Tensor.atanh = _atanh
    Tensor.atan2 = _atan2
    Tensor.arctanh = _arctanh
    Tensor.sign = _sign
    Tensor.sinh = _sinh
    Tensor.tan = _tan
    Tensor.gt = _gt
    Tensor.ge = _ge
    Tensor.gelu = _gelu
    Tensor.mish = _mish
    Tensor.sigmoid = _sigmoid
    Tensor.tanh = _tanh
    Tensor.silu = _silu
    Tensor.selu = _selu
    Tensor.softsign = _softsign
    Tensor.cast = _cast
    Tensor.diag = _diag
    Tensor.log1p = _log1p
    Tensor.add = _add
    Tensor.add_ = _add_inplace
    Tensor.div = _truediv
    Tensor.mul = _mul
    Tensor.reciprocal = _reciprocal
    Tensor.sub = _sub
    Tensor.asin = _asin
    Tensor.arcsin = _arcsin
    Tensor.asinh = _asinh
    Tensor.arcsinh = _arcsinh
    Tensor.atan = _atan
    Tensor.arctan = _arctan
    Tensor.ceil = _ceil
    Tensor.clamp = _clamp
    Tensor.clip = _clip
    Tensor.cos = _cos
    Tensor.cosh = _cosh
    Tensor.expand_as = _expand_as
    Tensor.erf = _erf
    Tensor.erfc = _erfc
    Tensor.expm1 = _expm1
    Tensor.fmod = _fmod
    Tensor.log = _log
    Tensor.minimum = _minimum
    Tensor.maximum = _maximum
    Tensor.pow = _pow
    Tensor.rsqrt = _rsqrt
    Tensor.sqrt = _sqrt
    Tensor.square = _square
    Tensor.var = _var
    Tensor.std = _std
    Tensor.matmul = _matmul
    Tensor.round = _round
    Tensor.softplus = _softplus
    Tensor.tril = _tril
    Tensor.triu = _triu
    Tensor.contiguous = _contiguous
    Tensor.norm = _norm
    Tensor.vector_norm = _vector_norm
    Tensor.matrix_norm = _matrix_norm
    Tensor.transpose = _transpose
    Tensor.relu = _relu
    Tensor.softmax = _softmax
    Tensor.log_softmax = _log_softmax
<<<<<<< HEAD
    Tensor.logical_not = _not
=======
    Tensor.roll = _roll
>>>>>>> f7b8bb8a
    Tensor.squeeze = _squeeze


def register_tensor_op(op_name):
    def set_tensor_op(method):
        setattr(Tensor, op_name, method)
        return method

    return set_tensor_op<|MERGE_RESOLUTION|>--- conflicted
+++ resolved
@@ -789,11 +789,8 @@
     Tensor.relu = _relu
     Tensor.softmax = _softmax
     Tensor.log_softmax = _log_softmax
-<<<<<<< HEAD
     Tensor.logical_not = _not
-=======
     Tensor.roll = _roll
->>>>>>> f7b8bb8a
     Tensor.squeeze = _squeeze
 
 
