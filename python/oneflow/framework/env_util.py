"""
Copyright 2020 The OneFlow Authors. All rights reserved.

Licensed under the Apache License, Version 2.0 (the "License");
you may not use this file except in compliance with the License.
You may obtain a copy of the License at

    http://www.apache.org/licenses/LICENSE-2.0

Unless required by applicable law or agreed to in writing, software
distributed under the License is distributed on an "AS IS" BASIS,
WITHOUT WARRANTIES OR CONDITIONS OF ANY KIND, either express or implied.
See the License for the specific language governing permissions and
limitations under the License.
"""
import os
import socket
import traceback
from contextlib import closing

import oneflow._oneflow_internal
import oneflow.core.control.ctrl_bootstrap_pb2 as ctrl_bootstrap_pb
import oneflow.core.job.env_pb2 as env_pb
import oneflow.core.job.resource_pb2 as resource_util
import oneflow.framework.c_api_util as c_api_util
import oneflow.framework.scope_util as scope_util
import oneflow.framework.session_context as session_ctx


def api_all_device_placement(device_type: str) -> oneflow._oneflow_internal.placement:
    r"""
    oneflow.env.all_device_placement(device_type) -> oneflow.placement

    Returns a placement that contains all available devices.

    Args:
        device_type (str): cuda or cpu

    For examples:

    .. code-block:: python

        # Runs on 4 ranks
        import oneflow as flow
        
        p = flow.env.all_device_placement("cuda") # oneflow.placement(type="cuda", ranks=[0, 1, 2, 3])
        p = flow.env.all_device_placement("cpu") # oneflow.placement(type="cpu", ranks=[0, 1, 2, 3])

    """
    return oneflow._oneflow_internal.AllDevicePlacement(device_type)


def check_non_localhost_proxy_and_print_warning():
    for env_var_name in ["http_proxy", "HTTP_PROXY", "https_proxy", "HTTPS_PROXY"]:
        env_var_value = os.getenv(env_var_name)
        if (
            env_var_value is not None
            and (not "://localhost" in env_var_value)
            and (not "://127.0.0.1" in env_var_value)
            and (not env_var_value.startswith("localhost"))
            and (not env_var_value.startswith("127.0.0.1"))
        ):
            print(
                f"Proxy through another machine ({env_var_value}) is incompatible with OneFlow. Please unset them by `unset http_proxy https_proxy HTTP_PROXY HTTPS_PROXY`"
            )
            break


def create_env():
    """create environment

    Returns:
        Env: [description]
    """
    global default_env_proto
    assert len(default_env_proto.machine) > 0
    CompleteEnvProto(default_env_proto)
    if default_env_proto.ctrl_bootstrap_conf.world_size > 1:
        check_non_localhost_proxy_and_print_warning()
    return c_api_util.GetEnvContext(default_env_proto)


def CompleteEnvProto(env_proto):
    _UpdateDefaultEnvProtoByMultiClientEnvVars(env_proto)
    if env_proto.HasField("ctrl_port") == False:
        if len(env_proto.machine) == 1:
            env_proto.ctrl_port = _FindFreePort()
        else:
            raise ValueError(
                "a ctrl_port is required if running multi-node, set it with 'oneflow.env.ctrl_port([YOUR PORT])'"
            )


def _MakeMachine(machines):
    if isinstance(machines, str):
        machines = [machines]
    rp_machine = env_pb.EnvProto().machine
    for m_data in machines:
        m = rp_machine.add()
        if isinstance(m_data, str):
            m.addr = m_data
        elif isinstance(m_data, dict):
            if "addr" in m_data:
                m.addr = m_data["addr"]
            if "ctrl_port_agent" in m_data:
                m.ctrl_port_agent = m_data["ctrl_port_agent"]
            if "data_port_agent" in m_data:
                m.data_port_agent = m_data["data_port_agent"]
        else:
            raise NotImplementedError
    id = 0
    addrs_for_check = set()
    for m in rp_machine:
        m.id = id
        id += 1
        assert m.addr not in addrs_for_check
        addrs_for_check.add(m.addr)
    return rp_machine


def _MakeBootstrapConf(bootstrap_info: dict):
    global config_master_addr
    assert config_master_addr.HasField("host"), "must config master host first"
    assert config_master_addr.HasField("port"), "must config master port first"
    assert config_world_size != 0, "must config world size first"
    bootstrap_conf = ctrl_bootstrap_pb.BootstrapConf()
    bootstrap_conf.master_addr.CopyFrom(config_master_addr)
    bootstrap_conf.world_size = config_world_size
    assert "rank" in bootstrap_info
    bootstrap_conf.rank = bootstrap_info["rank"]
    if "host" in bootstrap_info:
        bootstrap_conf.host = bootstrap_info["host"]
    global config_bootstrap_ctrl_port
    if config_bootstrap_ctrl_port != 0:
        bootstrap_conf.ctrl_port = config_bootstrap_ctrl_port
    global config_node_size
    if config_node_size != 0:
        bootstrap_conf.node_size = config_node_size
    return bootstrap_conf


def _DefaultEnvProto():
    env_proto = env_pb.EnvProto()
    machine = env_proto.machine.add()
    machine.id = 0
    machine.addr = "127.0.0.1"
    return env_proto


def _FindFreePort():
    with closing(socket.socket(socket.AF_INET, socket.SOCK_STREAM)) as s:
        s.bind(("localhost", 0))
        s.setsockopt(socket.SOL_SOCKET, socket.SO_REUSEADDR, 1)
        return s.getsockname()[1]


def HasAllMultiClientEnvVars():
    env_var_names = ["MASTER_ADDR", "MASTER_PORT", "WORLD_SIZE", "RANK", "LOCAL_RANK"]
    env_var_values = [os.getenv(x) for x in env_var_names]
    has_no_env_vars = not any(env_var_values)
    has_all_env_vars = all(env_var_values)
    assert has_no_env_vars or has_all_env_vars, list(zip(env_var_names, env_var_values))
    return has_all_env_vars


def SetDefaultMultiClientEnvVars():
    os.environ["MASTER_ADDR"] = "127.0.0.1"
    os.environ["MASTER_PORT"] = str(_FindFreePort())
    os.environ["WORLD_SIZE"] = "1"
    os.environ["RANK"] = "0"
    os.environ["LOCAL_RANK"] = "0"


def _UpdateDefaultEnvProtoByMultiClientEnvVars(env_proto):
    assert HasAllMultiClientEnvVars()

    def str2int(env_config):
        assert env_config.isdigit()
        return int(env_config)

    bootstrap_conf = ctrl_bootstrap_pb.BootstrapConf()
    master_addr = ctrl_bootstrap_pb.Address()
    master_addr.host = os.getenv("MASTER_ADDR")
    master_addr.port = str2int(os.getenv("MASTER_PORT"))
    bootstrap_conf.master_addr.CopyFrom(master_addr)
    bootstrap_conf.world_size = str2int(os.getenv("WORLD_SIZE"))
    bootstrap_conf.rank = str2int(os.getenv("RANK"))
    env_proto.ctrl_bootstrap_conf.CopyFrom(bootstrap_conf)
    cpp_logging_conf = env_pb.CppLoggingConf()
    if os.getenv("GLOG_log_dir"):
        cpp_logging_conf.log_dir = os.getenv("GLOG_log_dir")
    if os.getenv("GLOG_logtostderr"):
        cpp_logging_conf.logtostderr = int(os.getenv("GLOG_logtostderr"))
    if os.getenv("GLOG_logbuflevel"):
        cpp_logging_conf.logbuflevel = os.getenv("GLOG_logbuflevel")
    env_proto.cpp_logging_conf.CopyFrom(cpp_logging_conf)


class EnvHolder(object):
    def __init__(self):
        if not HasAllMultiClientEnvVars():
            SetDefaultMultiClientEnvVars()
        self._env_cxt = create_env()
        self._shutting_down = [False]

    def is_shutting_down(self):
        """
        Whether the interpreter is currently shutting down.
        For use in finalizers, __del__ methods, and similar; it is advised
        to early bind this function rather than look it up when calling it,
        since at shutdown module globals may be cleared.

        Please refer to: https://github.com/Oneflow-Inc/OneTeam/issues/1219#issuecomment-1092370402
        This solution is obtained from cupy code: https://github.com/cupy/cupy/pull/2809
        """
        return self._shutting_down[0]

    def switch_to_shutting_down(self, is_normal_exit=True):
        self._shutting_down[0] = True
        self._env_cxt.SwitchToShuttingDownPhase(is_normal_exit)


def GetEnv():
<<<<<<< HEAD
    global _env_holder
    if _env_holder is None:
        _env_holder = EnvHolder()
    else:
        print("Environment has been initialized, this env init will do nothing.")
    return _env_holder


_env_holder = None
=======
    return EnvHolder()


>>>>>>> 9c7d1a99
device_tag2default_parallel_conf = {}
default_env_proto = _DefaultEnvProto()
config_master_addr = ctrl_bootstrap_pb.Address()
config_world_size = 0
config_bootstrap_ctrl_port = 0
config_node_size = 0
global_ctrl_bootstrap_confs = []<|MERGE_RESOLUTION|>--- conflicted
+++ resolved
@@ -42,7 +42,7 @@
 
         # Runs on 4 ranks
         import oneflow as flow
-        
+
         p = flow.env.all_device_placement("cuda") # oneflow.placement(type="cuda", ranks=[0, 1, 2, 3])
         p = flow.env.all_device_placement("cpu") # oneflow.placement(type="cpu", ranks=[0, 1, 2, 3])
 
@@ -221,21 +221,9 @@
 
 
 def GetEnv():
-<<<<<<< HEAD
-    global _env_holder
-    if _env_holder is None:
-        _env_holder = EnvHolder()
-    else:
-        print("Environment has been initialized, this env init will do nothing.")
-    return _env_holder
-
-
-_env_holder = None
-=======
     return EnvHolder()
 
 
->>>>>>> 9c7d1a99
 device_tag2default_parallel_conf = {}
 default_env_proto = _DefaultEnvProto()
 config_master_addr = ctrl_bootstrap_pb.Address()
