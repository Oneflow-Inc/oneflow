"""
Copyright 2020 The OneFlow Authors. All rights reserved.

Licensed under the Apache License, Version 2.0 (the "License");
you may not use this file except in compliance with the License.
You may obtain a copy of the License at

    http://www.apache.org/licenses/LICENSE-2.0

Unless required by applicable law or agreed to in writing, software
distributed under the License is distributed on an "AS IS" BASIS,
WITHOUT WARRANTIES OR CONDITIONS OF ANY KIND, either express or implied.
See the License for the specific language governing permissions and
limitations under the License.
"""
import os
import socket
import traceback
from contextlib import closing

import oneflow._oneflow_internal
import oneflow.core.control.ctrl_bootstrap_pb2 as ctrl_bootstrap_pb
import oneflow.core.job.env_pb2 as env_pb
import oneflow.core.job.resource_pb2 as resource_util
import oneflow.framework.c_api_util as c_api_util
import oneflow.framework.scope_util as scope_util
import oneflow.framework.session_context as session_ctx


def api_all_device_placement(device_type: str) -> oneflow._oneflow_internal.placement:
    r"""
    oneflow.env.all_device_placement(device_type) -> oneflow.placement

    Returns a placement that contains all available devices.

    Args:
        device_type (str): cuda or cpu

    For examples:

    .. code-block:: python

        # Runs on 4 ranks
        import oneflow as flow
        
        p = flow.env.all_device_placement("cuda") # oneflow.placement(type="cuda", ranks=[0, 1, 2, 3])
        p = flow.env.all_device_placement("cpu") # oneflow.placement(type="cpu", ranks=[0, 1, 2, 3])

    """
    return oneflow._oneflow_internal.AllDevicePlacement(device_type)


def check_non_localhost_proxy_and_print_warning():
    for env_var_name in ["http_proxy", "HTTP_PROXY", "https_proxy", "HTTPS_PROXY"]:
        env_var_value = os.getenv(env_var_name)
        if (
            env_var_value is not None
            and (not "://localhost" in env_var_value)
            and (not "://127.0.0.1" in env_var_value)
            and (not env_var_value.startswith("localhost"))
            and (not env_var_value.startswith("127.0.0.1"))
        ):
            print(
                f"Proxy through another machine ({env_var_value}) is incompatible with OneFlow. Please unset them by `unset http_proxy https_proxy HTTP_PROXY HTTPS_PROXY`"
            )
            break


def create_env():
    """create environment

    Returns:
        Env: [description]
    """
    global default_env_proto
    assert len(default_env_proto.machine) > 0
    CompleteEnvProto(default_env_proto)
    if default_env_proto.ctrl_bootstrap_conf.world_size > 1:
        check_non_localhost_proxy_and_print_warning()
<<<<<<< HEAD
    return c_api_util.GetEnvContext(default_env_proto)
=======
    return c_api_util.CreateEnv(default_env_proto)
>>>>>>> f7f1fdf5


def CompleteEnvProto(env_proto):
    _UpdateDefaultEnvProtoByMultiClientEnvVars(env_proto)
    if env_proto.HasField("ctrl_port") == False:
        if len(env_proto.machine) == 1:
            env_proto.ctrl_port = _FindFreePort()
        else:
            raise ValueError(
                "a ctrl_port is required if running multi-node, set it with 'oneflow.env.ctrl_port([YOUR PORT])'"
            )


def _MakeMachine(machines):
    if isinstance(machines, str):
        machines = [machines]
    rp_machine = env_pb.EnvProto().machine
    for m_data in machines:
        m = rp_machine.add()
        if isinstance(m_data, str):
            m.addr = m_data
        elif isinstance(m_data, dict):
            if "addr" in m_data:
                m.addr = m_data["addr"]
            if "ctrl_port_agent" in m_data:
                m.ctrl_port_agent = m_data["ctrl_port_agent"]
            if "data_port_agent" in m_data:
                m.data_port_agent = m_data["data_port_agent"]
        else:
            raise NotImplementedError
    id = 0
    addrs_for_check = set()
    for m in rp_machine:
        m.id = id
        id += 1
        assert m.addr not in addrs_for_check
        addrs_for_check.add(m.addr)
    return rp_machine


def _MakeBootstrapConf(bootstrap_info: dict):
    global config_master_addr
    assert config_master_addr.HasField("host"), "must config master host first"
    assert config_master_addr.HasField("port"), "must config master port first"
    assert config_world_size != 0, "must config world size first"
    bootstrap_conf = ctrl_bootstrap_pb.BootstrapConf()
    bootstrap_conf.master_addr.CopyFrom(config_master_addr)
    bootstrap_conf.world_size = config_world_size
    assert "rank" in bootstrap_info
    bootstrap_conf.rank = bootstrap_info["rank"]
    if "host" in bootstrap_info:
        bootstrap_conf.host = bootstrap_info["host"]
    global config_bootstrap_ctrl_port
    if config_bootstrap_ctrl_port != 0:
        bootstrap_conf.ctrl_port = config_bootstrap_ctrl_port
    global config_node_size
    if config_node_size != 0:
        bootstrap_conf.node_size = config_node_size
    return bootstrap_conf


def _DefaultEnvProto():
    env_proto = env_pb.EnvProto()
    machine = env_proto.machine.add()
    machine.id = 0
    machine.addr = "127.0.0.1"
    return env_proto


def _FindFreePort():
    with closing(socket.socket(socket.AF_INET, socket.SOCK_STREAM)) as s:
        s.bind(("localhost", 0))
        s.setsockopt(socket.SOL_SOCKET, socket.SO_REUSEADDR, 1)
        return s.getsockname()[1]


def HasAllMultiClientEnvVars():
    env_var_names = ["MASTER_ADDR", "MASTER_PORT", "WORLD_SIZE", "RANK", "LOCAL_RANK"]
    env_var_values = [os.getenv(x) for x in env_var_names]
    has_no_env_vars = not any(env_var_values)
    has_all_env_vars = all(env_var_values)
    assert has_no_env_vars or has_all_env_vars, list(zip(env_var_names, env_var_values))
    return has_all_env_vars


def SetDefaultMultiClientEnvVars():
    os.environ["MASTER_ADDR"] = "127.0.0.1"
    os.environ["MASTER_PORT"] = str(_FindFreePort())
    os.environ["WORLD_SIZE"] = "1"
    os.environ["RANK"] = "0"
    os.environ["LOCAL_RANK"] = "0"


def _UpdateDefaultEnvProtoByMultiClientEnvVars(env_proto):
    assert HasAllMultiClientEnvVars()

    def str2int(env_config):
        assert env_config.isdigit()
        return int(env_config)

    bootstrap_conf = ctrl_bootstrap_pb.BootstrapConf()
    master_addr = ctrl_bootstrap_pb.Address()
    master_addr.host = os.getenv("MASTER_ADDR")
    master_addr.port = str2int(os.getenv("MASTER_PORT"))
    bootstrap_conf.master_addr.CopyFrom(master_addr)
    bootstrap_conf.world_size = str2int(os.getenv("WORLD_SIZE"))
    bootstrap_conf.rank = str2int(os.getenv("RANK"))
    env_proto.ctrl_bootstrap_conf.CopyFrom(bootstrap_conf)
    cpp_logging_conf = env_pb.CppLoggingConf()
    if os.getenv("GLOG_log_dir"):
        cpp_logging_conf.log_dir = os.getenv("GLOG_log_dir")
    if os.getenv("GLOG_logtostderr"):
        cpp_logging_conf.logtostderr = int(os.getenv("GLOG_logtostderr"))
    if os.getenv("GLOG_logbuflevel"):
        cpp_logging_conf.logbuflevel = os.getenv("GLOG_logbuflevel")
    env_proto.cpp_logging_conf.CopyFrom(cpp_logging_conf)


class EnvHolder(object):
    def __init__(self):
        if not HasAllMultiClientEnvVars():
            SetDefaultMultiClientEnvVars()
        self._env_cxt = create_env()


def GetEnv():
    return EnvHolder()

device_tag2default_parallel_conf = {}
default_env_proto = _DefaultEnvProto()
config_master_addr = ctrl_bootstrap_pb.Address()
config_world_size = 0
config_bootstrap_ctrl_port = 0
config_node_size = 0
global_ctrl_bootstrap_confs = []<|MERGE_RESOLUTION|>--- conflicted
+++ resolved
@@ -77,11 +77,7 @@
     CompleteEnvProto(default_env_proto)
     if default_env_proto.ctrl_bootstrap_conf.world_size > 1:
         check_non_localhost_proxy_and_print_warning()
-<<<<<<< HEAD
     return c_api_util.GetEnvContext(default_env_proto)
-=======
-    return c_api_util.CreateEnv(default_env_proto)
->>>>>>> f7f1fdf5
 
 
 def CompleteEnvProto(env_proto):
@@ -205,6 +201,10 @@
         if not HasAllMultiClientEnvVars():
             SetDefaultMultiClientEnvVars()
         self._env_cxt = create_env()
+    
+    def SwitchToShuttingDownPhase(self, is_normal_exit=True):
+        self._env_cxt.SwitchToShuttingDownPhase(is_normal_exit)
+
 
 
 def GetEnv():
