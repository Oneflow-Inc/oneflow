--- conflicted
+++ resolved
@@ -48,18 +48,6 @@
     return oneflow._oneflow_internal.AllDevicePlacement(device_type)
 
 
-<<<<<<< HEAD
-def api_env_init():
-    """Init environment
-
-    Returns:
-        bool: [description]
-    """
-    return enable_if.unique([env_init, do_nothing])()
-
-
-=======
->>>>>>> 434b7af9
 def check_non_localhost_proxy_and_print_warning():
     for env_var_name in ["http_proxy", "HTTP_PROXY", "https_proxy", "HTTPS_PROXY"]:
         env_var_value = os.getenv(env_var_name)
@@ -76,149 +64,18 @@
             break
 
 
-<<<<<<< HEAD
-@enable_if.condition(~hob.env_initialized)
-def env_init():
-=======
 def create_env():
     """create environment
 
     Returns:
         Env: [description]
     """
->>>>>>> 434b7af9
     global default_env_proto
     assert len(default_env_proto.machine) > 0
     CompleteEnvProto(default_env_proto)
     if default_env_proto.ctrl_bootstrap_conf.world_size > 1:
         check_non_localhost_proxy_and_print_warning()
-<<<<<<< HEAD
     return c_api_util.GetEnvContext(default_env_proto)
-
-
-def api_machine(*val: list) -> None:
-    """Set machines' hostnames.
-
-    For instance:
-
-        oneflow.env.machine([{"addr": "192.168.1.1"}, {"addr": "192.168.1.2"}])
-
-    Args:
-        val:  `list`, `tuple` or multiple arguments of `dict`. First in the list is the master machine.
-    """
-    return enable_if.unique([machine, do_nothing])(*val)
-
-
-@enable_if.condition(hob.in_normal_mode & ~hob.env_initialized)
-def machine(*val):
-    del default_env_proto.machine[:]
-    if len(val) == 1 and isinstance(val[0], (list, tuple)):
-        val = val[0]
-    default_env_proto.ClearField("machine")
-    default_env_proto.machine.extend(_MakeMachine(val))
-
-
-def api_ctrl_port(val: int) -> None:
-    """Set port number used to control the execution across multiple machines. Same on every machine.
-
-    Args:
-        val: a port number accessible to peer machines
-    """
-    return enable_if.unique([ctrl_port, do_nothing])(val)
-
-
-@enable_if.condition(hob.in_normal_mode & ~hob.env_initialized)
-def ctrl_port(val):
-    assert type(val) is int
-    default_env_proto.ctrl_port = val
-
-
-def api_data_port(val: int) -> None:
-    """Set port number used to data transfer among multiple machines. Same on every machine.
-
-    Args:
-        val: a port number accessible to peer machines
-    """
-    return enable_if.unique([data_port, do_nothing])(val)
-
-
-@enable_if.condition(hob.in_normal_mode & ~hob.env_initialized)
-def data_port(val):
-    assert type(val) is int
-    default_env_proto.data_port = val
-
-
-from oneflow import oneflow_deprecate
-
-
-@oneflow_deprecate()
-def api_grpc_use_no_signal(val: bool = True) -> None:
-    """Set rpc use signal or not (deprecate)
-
-    Args:
-        val (bool, optional): True or False. Defaults to True.
-    """
-    print(
-        "WARNING:",
-        "oneflow.env.grpc_use_no_signal is deprecated, users no longer need to set rpc use signal or not. \n",
-        traceback.format_stack()[-2],
-    )
-    return None
-
-
-def api_log_dir(val: str) -> None:
-    """Specify a dir to store OneFlow's logging files. If not specified, it is `./log` by default.
-
-    Args:
-        val (str): string , log file path
-    """
-    return enable_if.unique([log_dir, do_nothing])(val)
-
-
-@enable_if.condition(hob.in_normal_mode & ~hob.env_initialized)
-def log_dir(val):
-    assert type(val) is str
-    default_env_proto.cpp_logging_conf.log_dir = val
-
-
-def api_logtostderr(val: int) -> None:
-    """Set whether log messages go to stderr instead of logfiles
-
-    Args:
-        val (int): [description]
-    """
-    return enable_if.unique([logtostderr, do_nothing])(val)
-
-
-@enable_if.condition(hob.in_normal_mode & ~hob.env_initialized)
-def logtostderr(val):
-    assert type(val) is int
-    default_env_proto.cpp_logging_conf.logtostderr = val
-
-
-def api_logbuflevel(val: int) -> None:
-    """Log messages at a level <= this flag are buffered.
-            Log messages at a higher level are flushed immediately.
-
-    Args:
-        val (int): int, number of level
-    """
-    return enable_if.unique([logbuflevel, do_nothing])(val)
-
-
-@enable_if.condition(hob.in_normal_mode & ~hob.env_initialized)
-def logbuflevel(val):
-    assert type(val) is int
-    default_env_proto.cpp_logging_conf.logbuflevel = val
-
-
-@enable_if.condition(hob.in_normal_mode & hob.env_initialized)
-def do_nothing(*args, **kwargs):
-    print("Environment has been initialized, this env init will do nothing.")
-    return False
-=======
-    return c_api_util.CreateEnv(default_env_proto)
->>>>>>> 434b7af9
 
 
 def CompleteEnvProto(env_proto):
@@ -342,16 +199,7 @@
         self._is_normal_exit = True
         if not HasAllMultiClientEnvVars():
             SetDefaultMultiClientEnvVars()
-        self._env_cxt = api_env_init()
-
-    def set_is_normal_exit(self, is_normal_exit):
-        self._is_normal_exit = is_normal_exit
-
-    def __del__(self):
-        # TODO(strint): deal with abnormal exit
-        # if self._is_normal_exit:
-        #     del self._env_cxt
-        oneflow._oneflow_internal.SetShuttingDown()
+        self._env_cxt = create_env()
 
 
 def GetEnv():
@@ -363,13 +211,6 @@
         return _env_holder
 
 
-def DelEnv(is_normal_exit):
-    global _env_holder
-    assert _env_holder is not None
-    _env_holder.set_is_normal_exit(is_normal_exit)
-    del _env_holder
-
-
 _env_holder = None
 
 device_tag2default_parallel_conf = {}
