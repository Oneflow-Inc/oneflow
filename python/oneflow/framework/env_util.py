"""
Copyright 2020 The OneFlow Authors. All rights reserved.

Licensed under the Apache License, Version 2.0 (the "License");
you may not use this file except in compliance with the License.
You may obtain a copy of the License at

    http://www.apache.org/licenses/LICENSE-2.0

Unless required by applicable law or agreed to in writing, software
distributed under the License is distributed on an "AS IS" BASIS,
WITHOUT WARRANTIES OR CONDITIONS OF ANY KIND, either express or implied.
See the License for the specific language governing permissions and
limitations under the License.
"""
import os
import re
import socket
import traceback
from contextlib import closing

import oneflow._oneflow_internal
import oneflow.core.control.ctrl_bootstrap_pb2 as ctrl_bootstrap_pb
import oneflow.core.job.env_pb2 as env_pb
import oneflow.core.job.resource_pb2 as resource_util
import oneflow.framework.c_api_util as c_api_util
import oneflow.framework.scope_util as scope_util
import oneflow.framework.session_context as session_ctx


def api_all_device_placement(device_type: str) -> oneflow._oneflow_internal.placement:
    r"""
    oneflow.env.all_device_placement(device_type) -> oneflow.placement

    Returns a placement that contains all available devices.

    Args:
        device_type (str): cuda or cpu

    For examples:

    .. code-block:: python

        # Runs on 4 ranks
        import oneflow as flow
        
        p = flow.env.all_device_placement("cuda") # oneflow.placement(type="cuda", ranks=[0, 1, 2, 3])
        p = flow.env.all_device_placement("cpu") # oneflow.placement(type="cpu", ranks=[0, 1, 2, 3])

    """
    return oneflow._oneflow_internal.AllDevicePlacement(device_type)


<<<<<<< HEAD
def api_enable_eager_execution(val: bool = True) -> None:
    """If True, job will execute in eager mode, else use lazy mode(static graph).

    Args:
        val (bool, optional): Whether  eager execution or not.  Defaults to True.
    """
    return enable_if.unique([enable_eager_environment])(val)


def api_enable_dtr(val: bool = False, thres: str = "1500MB", debug_level: int = 0, heuristic: str = "full") -> None:
    """If True, DTR strategy will be launched. Memory threshold in percentage.

    Args:
        val (bool, optional): Use DTR strategy or not. Defaults to False.
        thres (int | str, optional): Cuda memory threshold. Defaults to 1500MB.
        debug_level (int, optional): higher means more debug info. Defaults to 0.
    """
    return enable_if.unique([enable_dtr])(val, thres, debug_level, heuristic)


def api_is_dtr_enabled() -> bool:
    """Return whether enabled DTR or not

    Returns:
        bool: [description]
    """
    return enable_if.unique([is_dtr_enabled])()


@enable_if.condition(hob.in_normal_mode & ~hob.any_global_function_defined)
def enable_eager_environment(val=True):
    return oneflow._oneflow_internal.EnableEagerEnvironment(val)


def str2bytes(input):
    regex = re.compile(r"(\d+(?:\.\d+)?)\s*([kmg]?b)", re.IGNORECASE)
    magnitude = ["b", "kb", "mb", "gb"]
    out = regex.findall(input)
    if len(out) != 1:
        raise ValueError("Wrong memory input: should be value + units(b, kb, mb, gb).")
    else:
        return int(float(out[0][0]) * 1024 ** magnitude.index(out[0][1].lower()))


@enable_if.condition(hob.in_normal_mode & ~hob.any_global_function_defined)
def enable_dtr(val=False, thres="1500MB", debug=False, heuristic="full"):
    if isinstance(thres, str):
        out = str2bytes(thres)
    elif isinstance(thres, int):
        out = thres
    else:
        raise TypeError("CUDA memory value should be a str or an int.")

    return oneflow._oneflow_internal.dtr.enable(val, out, debug, heuristic)

@enable_if.condition(hob.in_normal_mode)
def is_dtr_enabled() -> bool:
    return oneflow._oneflow_internal.dtr.is_enabled()


def api_env_init() -> bool:
    """Init environment for job

    Returns:
        bool: [description]
    """
    return enable_if.unique([env_init, do_nothing])()


=======
>>>>>>> c688b544
def check_non_localhost_proxy_and_print_warning():
    for env_var_name in ["http_proxy", "HTTP_PROXY", "https_proxy", "HTTPS_PROXY"]:
        env_var_value = os.getenv(env_var_name)
        if (
            env_var_value is not None
            and (not "://localhost" in env_var_value)
            and (not "://127.0.0.1" in env_var_value)
            and (not env_var_value.startswith("localhost"))
            and (not env_var_value.startswith("127.0.0.1"))
        ):
            print(
                f"Proxy through another machine ({env_var_value}) is incompatible with OneFlow. Please unset them by `unset http_proxy https_proxy HTTP_PROXY HTTPS_PROXY`"
            )
            break


def create_env():
    """create environment

    Returns:
        Env: [description]
    """
    global default_env_proto
    assert len(default_env_proto.machine) > 0
    CompleteEnvProto(default_env_proto)
    if default_env_proto.ctrl_bootstrap_conf.world_size > 1:
        check_non_localhost_proxy_and_print_warning()
    return c_api_util.CreateEnv(default_env_proto)


def CompleteEnvProto(env_proto):
    _UpdateDefaultEnvProtoByMultiClientEnvVars(env_proto)
    if env_proto.HasField("ctrl_port") == False:
        if len(env_proto.machine) == 1:
            env_proto.ctrl_port = _FindFreePort()
        else:
            raise ValueError(
                "a ctrl_port is required if running multi-node, set it with 'oneflow.env.ctrl_port([YOUR PORT])'"
            )


def _MakeMachine(machines):
    if isinstance(machines, str):
        machines = [machines]
    rp_machine = env_pb.EnvProto().machine
    for m_data in machines:
        m = rp_machine.add()
        if isinstance(m_data, str):
            m.addr = m_data
        elif isinstance(m_data, dict):
            if "addr" in m_data:
                m.addr = m_data["addr"]
            if "ctrl_port_agent" in m_data:
                m.ctrl_port_agent = m_data["ctrl_port_agent"]
            if "data_port_agent" in m_data:
                m.data_port_agent = m_data["data_port_agent"]
        else:
            raise NotImplementedError
    id = 0
    addrs_for_check = set()
    for m in rp_machine:
        m.id = id
        id += 1
        assert m.addr not in addrs_for_check
        addrs_for_check.add(m.addr)
    return rp_machine


def _MakeBootstrapConf(bootstrap_info: dict):
    global config_master_addr
    assert config_master_addr.HasField("host"), "must config master host first"
    assert config_master_addr.HasField("port"), "must config master port first"
    assert config_world_size != 0, "must config world size first"
    bootstrap_conf = ctrl_bootstrap_pb.BootstrapConf()
    bootstrap_conf.master_addr.CopyFrom(config_master_addr)
    bootstrap_conf.world_size = config_world_size
    assert "rank" in bootstrap_info
    bootstrap_conf.rank = bootstrap_info["rank"]
    if "host" in bootstrap_info:
        bootstrap_conf.host = bootstrap_info["host"]
    global config_bootstrap_ctrl_port
    if config_bootstrap_ctrl_port != 0:
        bootstrap_conf.ctrl_port = config_bootstrap_ctrl_port
    global config_node_size
    if config_node_size != 0:
        bootstrap_conf.node_size = config_node_size
    return bootstrap_conf


def _DefaultEnvProto():
    env_proto = env_pb.EnvProto()
    machine = env_proto.machine.add()
    machine.id = 0
    machine.addr = "127.0.0.1"
    return env_proto


def _FindFreePort():
    with closing(socket.socket(socket.AF_INET, socket.SOCK_STREAM)) as s:
        s.bind(("localhost", 0))
        s.setsockopt(socket.SOL_SOCKET, socket.SO_REUSEADDR, 1)
        return s.getsockname()[1]


def HasAllMultiClientEnvVars():
    env_var_names = ["MASTER_ADDR", "MASTER_PORT", "WORLD_SIZE", "RANK", "LOCAL_RANK"]
    env_var_values = [os.getenv(x) for x in env_var_names]
    has_no_env_vars = not any(env_var_values)
    has_all_env_vars = all(env_var_values)
    assert has_no_env_vars or has_all_env_vars, list(zip(env_var_names, env_var_values))
    return has_all_env_vars


def SetDefaultMultiClientEnvVars():
    os.environ["MASTER_ADDR"] = "127.0.0.1"
    os.environ["MASTER_PORT"] = str(_FindFreePort())
    os.environ["WORLD_SIZE"] = "1"
    os.environ["RANK"] = "0"
    os.environ["LOCAL_RANK"] = "0"


def _UpdateDefaultEnvProtoByMultiClientEnvVars(env_proto):
    assert HasAllMultiClientEnvVars()

    def str2int(env_config):
        assert env_config.isdigit()
        return int(env_config)

    bootstrap_conf = ctrl_bootstrap_pb.BootstrapConf()
    master_addr = ctrl_bootstrap_pb.Address()
    master_addr.host = os.getenv("MASTER_ADDR")
    master_addr.port = str2int(os.getenv("MASTER_PORT"))
    bootstrap_conf.master_addr.CopyFrom(master_addr)
    bootstrap_conf.world_size = str2int(os.getenv("WORLD_SIZE"))
    bootstrap_conf.rank = str2int(os.getenv("RANK"))
    env_proto.ctrl_bootstrap_conf.CopyFrom(bootstrap_conf)
    cpp_logging_conf = env_pb.CppLoggingConf()
    if os.getenv("GLOG_log_dir"):
        cpp_logging_conf.log_dir = os.getenv("GLOG_log_dir")
    if os.getenv("GLOG_logtostderr"):
        cpp_logging_conf.logtostderr = int(os.getenv("GLOG_logtostderr"))
    if os.getenv("GLOG_logbuflevel"):
        cpp_logging_conf.logbuflevel = os.getenv("GLOG_logbuflevel")
    env_proto.cpp_logging_conf.CopyFrom(cpp_logging_conf)


device_tag2default_parallel_conf = {}
default_env_proto = _DefaultEnvProto()
config_master_addr = ctrl_bootstrap_pb.Address()
config_world_size = 0
config_bootstrap_ctrl_port = 0
config_node_size = 0
global_ctrl_bootstrap_confs = []<|MERGE_RESOLUTION|>--- conflicted
+++ resolved
@@ -51,16 +51,6 @@
     return oneflow._oneflow_internal.AllDevicePlacement(device_type)
 
 
-<<<<<<< HEAD
-def api_enable_eager_execution(val: bool = True) -> None:
-    """If True, job will execute in eager mode, else use lazy mode(static graph).
-
-    Args:
-        val (bool, optional): Whether  eager execution or not.  Defaults to True.
-    """
-    return enable_if.unique([enable_eager_environment])(val)
-
-
 def api_enable_dtr(val: bool = False, thres: str = "1500MB", debug_level: int = 0, heuristic: str = "full") -> None:
     """If True, DTR strategy will be launched. Memory threshold in percentage.
 
@@ -79,11 +69,6 @@
         bool: [description]
     """
     return enable_if.unique([is_dtr_enabled])()
-
-
-@enable_if.condition(hob.in_normal_mode & ~hob.any_global_function_defined)
-def enable_eager_environment(val=True):
-    return oneflow._oneflow_internal.EnableEagerEnvironment(val)
 
 
 def str2bytes(input):
@@ -112,17 +97,6 @@
     return oneflow._oneflow_internal.dtr.is_enabled()
 
 
-def api_env_init() -> bool:
-    """Init environment for job
-
-    Returns:
-        bool: [description]
-    """
-    return enable_if.unique([env_init, do_nothing])()
-
-
-=======
->>>>>>> c688b544
 def check_non_localhost_proxy_and_print_warning():
     for env_var_name in ["http_proxy", "HTTP_PROXY", "https_proxy", "HTTPS_PROXY"]:
         env_var_value = os.getenv(env_var_name)
