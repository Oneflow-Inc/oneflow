--- conflicted
+++ resolved
@@ -216,11 +216,7 @@
             and sbp != flow.sbp.split(0)
         )
 
-<<<<<<< HEAD
-    # TODO: delete it when boxing on "CPU" and s1->b on "GPU" is ready
-=======
     # TODO: delete it when boxing on "CPU" and s1->b on "GPU" are ready
->>>>>>> 5616aa92
     if self.is_consistent:
         self = self.to("cuda")
         if all(_cannot_print(sbp) for sbp in self.sbp):
