"""
Copyright 2020 The OneFlow Authors. All rights reserved.

Licensed under the Apache License, Version 2.0 (the "License");
you may not use this file except in compliance with the License.
You may obtain a copy of the License at

    http://www.apache.org/licenses/LICENSE-2.0

Unless required by applicable law or agreed to in writing, software
distributed under the License is distributed on an "AS IS" BASIS,
WITHOUT WARRANTIES OR CONDITIONS OF ANY KIND, either express or implied.
See the License for the specific language governing permissions and
limitations under the License.
"""
import imp
import importlib.util
import os
from typing import List

import oneflow
import oneflow._oneflow_internal


def get_include() -> str:
    return os.path.join(os.path.dirname(oneflow.__file__), "include")


def get_lib() -> str:
    return os.path.dirname(oneflow.__file__)


def get_compile_flags() -> List[str]:
    flags = []
    flags.append("-I{}".format(get_include()))
    flags.append("-DHALF_ENABLE_CPP11_USER_LITERALS=0")
    if oneflow._oneflow_internal.flags.with_cuda():
        flags.append("-DWITH_CUDA")
    if oneflow._oneflow_internal.flags.use_cxx11_abi():
        flags.append("-D_GLIBCXX_USE_CXX11_ABI=1")
    else:
        flags.append("-D_GLIBCXX_USE_CXX11_ABI=0")
    return flags


def get_link_flags() -> List[str]:
    flags = []
    flags.append("-L{}".format(get_lib()))
    (file, oneflow_internal_lib_path, _) = imp.find_module(
        "_oneflow_internal", [get_lib()]
    )
    if file:
        file.close()
    flags.append("-l:{}".format(os.path.basename(oneflow_internal_lib_path)))
    return flags


def with_cuda() -> bool:
    return oneflow._oneflow_internal.flags.with_cuda()


<<<<<<< HEAD
@oneflow_export("sysconfig.get_cuda_version")
=======
>>>>>>> 53beb90f
def get_cuda_version() -> int:
    return oneflow._oneflow_internal.flags.cuda_version()


<<<<<<< HEAD
@oneflow_export("sysconfig.with_xla")
=======
>>>>>>> 53beb90f
def with_xla() -> bool:
    return oneflow._oneflow_internal.flags.with_xla()


def has_rpc_backend_grpc() -> bool:
    return oneflow._oneflow_internal.flags.has_rpc_backend_grpc()


def has_rpc_backend_local() -> bool:
    return oneflow._oneflow_internal.flags.has_rpc_backend_local()


def cmake_build_type() -> str:
    return oneflow._oneflow_internal.flags.cmake_build_type()


def with_rdma() -> bool:
    return oneflow._oneflow_internal.flags.with_rdma()<|MERGE_RESOLUTION|>--- conflicted
+++ resolved
@@ -59,18 +59,10 @@
     return oneflow._oneflow_internal.flags.with_cuda()
 
 
-<<<<<<< HEAD
-@oneflow_export("sysconfig.get_cuda_version")
-=======
->>>>>>> 53beb90f
 def get_cuda_version() -> int:
     return oneflow._oneflow_internal.flags.cuda_version()
 
 
-<<<<<<< HEAD
-@oneflow_export("sysconfig.with_xla")
-=======
->>>>>>> 53beb90f
 def with_xla() -> bool:
     return oneflow._oneflow_internal.flags.with_xla()
 
