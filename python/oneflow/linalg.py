"""
Copyright 2020 The OneFlow Authors. All rights reserved.

Licensed under the Apache License, Version 2.0 (the "License");
you may not use this file except in compliance with the License.
You may obtain a copy of the License at

    http://www.apache.org/licenses/LICENSE-2.0

Unless required by applicable law or agreed to in writing, software
distributed under the License is distributed on an "AS IS" BASIS,
WITHOUT WARRANTIES OR CONDITIONS OF ANY KIND, either express or implied.
See the License for the specific language governing permissions and
limitations under the License.
"""
import oneflow as flow


def norm(self, ord=None, dim=None, keepdim=False, dtype=None):
    return flow._C.norm(self, ord, dim, keepdim, dtype=dtype)


def vector_norm(self, ord=2, dim=None, keepdim=False, dtype=None):
    return flow._C.vector_norm(self, ord, dim, keepdim, dtype=dtype)


def matrix_norm(self, ord="fro", dim=(-2, -1), keepdim=False, dtype=None):
    return flow._C.matrix_norm(self, ord, dim, keepdim, dtype=dtype)


def inv(self):
    return flow._C.inv(self)


def diagonal(self, input, offset=0, dim1=-2, dim2=-1):
    """
    Alias for :func:`oneflow.diagonal` with defaults :attr:`dim1`\ `= -2`, :attr:`dim2`\ `= -1`.
    """
    return flow._C.diagonal(self, input, offset=offset, dim1=dim1, dim2=dim2)


def cross(input, other, dim=-1):
    return flow._C.linalg_cross(input, other, dim=dim)


<<<<<<< HEAD
def multi_dot(tensors):
    return flow._C.multi_dot(tensors)
=======
def det(A):
    """
    Computes the determinant of a square matrix.

    Supports input of float, double dtypes. Also supports batches of matrices,
    and if A is a batch of matrices then the output has the same batch dimensions.

    The interface is consistent with PyTorch.

    The documentation is referenced from: https://pytorch.org/docs/1.10/generated/torch.linalg.det.html

    Args:
        A (Tensor): tensor of shape (\*, n, n) where \* is zero or more batch dimensions.

    Returns:
        oneflow.Tensor: the output Tensor.

    .. warning::
        Currently, only CUDA11 and above versions are supported.

    """
    return flow._C.det(A)


def solve():
    raise NotImplementedError()
>>>>>>> 01f655ed
<|MERGE_RESOLUTION|>--- conflicted
+++ resolved
@@ -43,10 +43,10 @@
     return flow._C.linalg_cross(input, other, dim=dim)
 
 
-<<<<<<< HEAD
 def multi_dot(tensors):
     return flow._C.multi_dot(tensors)
-=======
+
+
 def det(A):
     """
     Computes the determinant of a square matrix.
@@ -72,5 +72,4 @@
 
 
 def solve():
-    raise NotImplementedError()
->>>>>>> 01f655ed
+    raise NotImplementedError()