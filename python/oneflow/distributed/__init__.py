--- conflicted
+++ resolved
@@ -13,10 +13,8 @@
 See the License for the specific language governing permissions and
 limitations under the License.
 """
-<<<<<<< HEAD
 # Just for alignment with pytorch, not really useful
 from .constants import default_pg_timeout
-=======
 
 from typing import List, Optional
 
@@ -189,5 +187,4 @@
     """
     assert group is None, "group is not supported yet"
     assert async_op is False, "async_op is not supported yet"
-    return flow.comm.gather(tensor, gather_list, dst)
->>>>>>> 7bd46947
+    return flow.comm.gather(tensor, gather_list, dst)