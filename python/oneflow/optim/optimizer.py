"""
Copyright 2020 The OneFlow Authors. All rights reserved.

Licensed under the Apache License, Version 2.0 (the "License");
you may not use this file except in compliance with the License.
You may obtain a copy of the License at

    http://www.apache.org/licenses/LICENSE-2.0

Unless required by applicable law or agreed to in writing, software
distributed under the License is distributed on an "AS IS" BASIS,
WITHOUT WARRANTIES OR CONDITIONS OF ANY KIND, either express or implied.
See the License for the specific language governing permissions and
limitations under the License.
"""
import collections
import warnings
from copy import deepcopy
from itertools import chain
from typing import Any, Callable, Dict, Union

from oneflow.framework.tensor import Tensor
from oneflow.nn.graph.proxy import ProxyTensor
from oneflow.nn.parameter import Parameter
from oneflow.nn.utils.clip_grad import clip_grad_norm_
from oneflow.nn.utils.parameters_grouping import ContiguousParamsGroup
import oneflow as flow


class ParamGroup(object):
    def __init__(
        self, parameters: Dict[str, Any], default_options: Dict,
    ):
        # ParamGroup must be constructed by Dict["params": parameters: List[Parameter, Tensor or ProxyTensor], "...": ...]
        assert isinstance(parameters, dict) and "params" in parameters
        assert not isinstance(parameters["params"], (Parameter, Tensor))
        self._parameters = list()

        for p in parameters["params"]:
            if isinstance(p, (Parameter, Tensor)):
                self._parameters.append(p)
            elif isinstance(p, ProxyTensor):
                # Add parameter from nn.Graph
                self._parameters.append(p.to(Tensor))
            else:
                raise ValueError(
                    "parameters in ParamGroup must be Tensor or ProxyTensor."
                )

        # do not hold module in options
        module = default_options.pop("module", None)
        if parameters.get("module", None):
            module = parameters["module"]
        
        self._options = deepcopy(default_options)
        # rewrite options in default_options
        for key in self._options:
            if key in parameters:
                self._options[key] = parameters[key]
        # add excess keys in dict
        for key in parameters:
            if key not in self._options and key not in ["params", "module"]:
                self._options[key] = parameters[key]

        self._enable_clip_grad = False
        if "clip_grad_max_norm" in parameters and "clip_grad_norm_type" in parameters:
            self._enable_clip_grad = True
            self._options["clip_grad_max_norm"] = parameters["clip_grad_max_norm"]
            self._options["clip_grad_norm_type"] = parameters["clip_grad_norm_type"]

        self._make_options_valid()
        self.contiguous_params = self._options.get("contiguous_params", False)
        if self.contiguous_params:
<<<<<<< HEAD
            assert module is not None, "module itself is needed while building contiguous parameters."
=======
            module = self._options.get("module", None)
            assert (
                module is not None
            ), "module itself is needed while building contiguous parameters."
>>>>>>> 2f0c5205
            self.params_group = ContiguousParamsGroup([parameters["params"]], module)

    def _make_options_valid(self):
        """handle the conflict between optimizer options
        """
        if self._options.get("contiguous_params", False) and self._options.get(
            "fused", False
        ):
            self._options["fused"] = False

            warnings.warn(
                "do not set contiguous_params and fused at the same time, "
                "now only contiguous_params is set."
            )

    def __getitem__(self, key):
        if key == "contiguous_params":
            return self._options.get("contiguous_params", False)
        return self._options[key]

    def __setitem__(self, key, value):
        self._options[key] = value

    def __contains__(self, key):
        return self._options.__contains__(key)

    def setdefault(self, key, value):
        if key not in self._options:
            self._options[key] = value

    def items(self):
        return self.__dict__.items()

    def __repr__(self):
        res = self.options
        res["params"] = self.parameters
        return str(res)

    @property
    def options(self):
        return self._options

    @property
    def parameters(self):
        return self._parameters

    @property
    def contiguous_parameters(self):
        """return contiguous_parameters for fast updating
        """
        return self.params_group.grouped_parameters


class _SourceOpOnlyResourceDependenceMode:
    def __init__(self):
        self.guard_ = None

    def __enter__(self):
        self.guard = (
            flow._oneflow_internal.eager.SourceOpOnlyResourceDependenceModeGuard()
        )

    def __exit__(self, *args, **kwargs):
        del self.guard


def _decorate_step(step):
    def decorated_step(*args, **kwargs):
        with _SourceOpOnlyResourceDependenceMode():
            return step(*args, **kwargs)

    return decorated_step


class _RequiredParameter(object):
    """Singleton class representing a required parameter for an Optimizer."""

    def __repr__(self):
        return "<required parameter>"


required = _RequiredParameter()


class Optimizer(object):
    def __init__(self, parameters, options):
        self.param_groups = list()
        self._default_options = options
        self._state = dict()
        self._state["step"] = 0

        self._parse_input_parameters(parameters)

        self.step = _decorate_step(self.step)
        self._state_not_saved = [
            "params_group",
            "_parameters",
            "contiguous_params",
            "module",
        ]

    def add_param_group(self, param_group) -> None:
        r"""
        
        Add a param group to the :class:`Optimizer` s `param_groups`.
        This can be useful when fine tuning a pre-trained network as frozen layers can be made
        trainable and added to the :class:`Optimizer` as training progresses.
        
        Args:
            param_group (dict): Specifies what Tensors should be optimized along with group
                specific optimization options.
        
        Example:

        >>> import oneflow
        >>> import oneflow.optim as optim
        >>> w1 = oneflow.ones(3, 3)
        >>> w1.requires_grad = True
        >>> w2 = oneflow.ones(3, 3)
        >>> w2.requires_grad = True
        >>> o = optim.SGD([w1])
        >>> o.param_groups[0]
        {'lr': 0.001, 'momentum': 0.0, 'dampening': 0.0, 'weight_decay': 0.0, 'nesterov': False, 'maximize': False, 'params': [tensor([[1., 1., 1.],
                [1., 1., 1.],
                [1., 1., 1.]], dtype=oneflow.float32, requires_grad=True)]}
        >>> o.add_param_group({'params': w2})
        >>> o.param_groups[1]
        {'lr': 0.001, 'momentum': 0.0, 'dampening': 0.0, 'weight_decay': 0.0, 'nesterov': False, 'maximize': False, 'params': [tensor([[1., 1., 1.],
                [1., 1., 1.],
                [1., 1., 1.]], dtype=oneflow.float32, requires_grad=True)]}

        """
        assert isinstance(param_group, dict), "param group must be a dict"

        params = param_group["params"]
        if isinstance(params, flow.Tensor):
            param_group["params"] = [params]
        elif isinstance(params, set):
            raise TypeError(
                "optimizer parameters need to be organized in ordered collections, but "
                "the ordering of tensors in sets will change between runs. Please use a list instead."
            )
        else:
            param_group["params"] = list(params)

        for param in param_group["params"]:
            if not isinstance(param, flow.Tensor):
                raise TypeError(
                    "optimizer can only optimize Tensors, "
                    "but one of the params is " + type(param)
                )
            if not param.is_leaf:
                raise ValueError("can't optimize a non-leaf Tensor")

        for name, default in self._default_options.items():
            if default is required and name not in param_group:
                raise ValueError(
                    "parameter group didn't specify a value of required optimization parameter "
                    + name
                )
            else:
                param_group.setdefault(name, default)
        params = param_group["params"]
        if len(params) != len(set(params)):
            warnings.warn(
                "optimizer contains a parameter group with duplicate parameters; "
                "in future, this will cause an error; ",
                stacklevel=3,
            )

        param_set = set()
        for group in self.param_groups:
            param_set.update(set(group.parameters))

        if not param_set.isdisjoint(set(param_group["params"])):
            raise ValueError("some parameters appear in more than one parameter group")

        self.param_groups.append(ParamGroup(param_group, self._default_options))

        for param in param_group["params"]:
            assert param.is_leaf, "parameters must be leaf tensor"
            self._state[param] = dict()

    def load_state_dict(self, state_dict) -> None:
        r"""
        Load the state of the optimizer which is created by `state_dict` function.

        It almost copied from: https://pytorch.org/docs/1.10/_modules/torch/optim/optimizer.html#Optimizer.load_state_dict.
        """

        # Validate the state_dict
        groups = self.param_groups
        saved_groups = state_dict["param_groups"]

        if len(groups) != len(saved_groups):
            raise ValueError(
                "loaded state dict has a different number of parameter groups"
            )

        for param, saved_param in zip(groups, saved_groups):
            # the contiguous_params property is remained in state_dict,
            # so contiguous_params of state_dict and current optimizer should match.
            if "contiguous_params" in param and param[
                "contiguous_params"
            ] != saved_param["_options"].get("contiguous_params", False):
                raise ValueError(
                    "loaded contiguous_params state doesn't match the optimizer"
                )

            if param["contiguous_params"]:
                param_list = param.contiguous_parameters
            else:
                param_list = param.parameters

            if len(param_list) != len(saved_param["params"]):
                raise ValueError(
                    "loaded state dict contains a parameter group "
                    "that doesn't match the size of optimizer's group"
                )

        # Update the state
        id_map = {
            old_id: p
            for old_id, p in zip(
                chain.from_iterable((g["params"] for g in saved_groups)),
                chain.from_iterable(
                    (
                        g.parameters
                        if not g["contiguous_params"]
                        else g.contiguous_parameters
                        for g in groups
                    )
                ),
            )
        }

        def cast(param, value):
            r"""Make a deep copy of value, casting all tensors to device or placement of param."""
            if isinstance(value, Tensor):
                if value.is_local:
                    value = value.to(param.device)
                else:
                    cpu_value_placement = flow.placement("cpu", value.placement.ranks)
                    cpu_param_placement = flow.placement("cpu", param.placement.ranks)
                    value = (
                        value.to_global(placement=cpu_value_placement)
                        .to_global(placement=cpu_param_placement, sbp=param.sbp)
                        .to_global(placement=param.placement)
                    )
                return value
            elif isinstance(value, dict):
                return {k: cast(param, v) for k, v in value.items()}
            elif isinstance(value, collections.Iterable):
                return type(value)(cast(param, v) for v in value)
            else:
                return value

        # Copy state assigned to params (and cast tensors to appropriate types).
        # State that is not assigned to params is copied as is (needed for
        # backward compatibility).
        state = dict()
        for k, v in state_dict["state"].items():
            if k in id_map:
                param = id_map[k]
                state[param] = cast(param, v)
            else:
                state[k] = v
        self._state = state

        # Update parameter groups, setting their 'params' value
        def update_group(group, new_group):
            group._options = deepcopy(new_group["_options"])
            group._enable_clip_grad = new_group["_enable_clip_grad"]
            return group

        param_groups = [update_group(g, ng) for g, ng in zip(groups, saved_groups)]
        self.param_groups = param_groups

    def state_dict(self):
        r"""
        Returns the state of the optimizer as a :py:class:`dict`.

        It contains two entries:

        * state - a dict holding current optimization state. Its content
          differs between optimizer classes.
        * param_group - a dict containing all parameter groups.

        It almost copied from: https://pytorch.org/docs/1.10/_modules/torch/optim/optimizer.html#Optimizer.state_dict.
        """

        # Save order indices instead of Tensors
        param_mappings = {}
        start_index = 0

        def pack_group(group):
            if group["contiguous_params"]:
                param_list = group.contiguous_parameters
            else:
                param_list = group.parameters

            nonlocal start_index
            packed = {k: v for k, v in group.items() if k not in self._state_not_saved}
            param_mappings.update(
                {
                    id(p): i
                    for i, p in enumerate(param_list, start_index)
                    if id(p) not in param_mappings
                }
            )
            packed["params"] = [param_mappings[id(p)] for p in param_list]
            start_index += len(packed["params"])
            return packed

        param_groups = [pack_group(g) for g in self.param_groups]
        # Remap state to use order indices as keys
        packed_state = {
            (param_mappings[id(k)] if isinstance(k, Tensor) else k): v
            for k, v in self._state.items()
        }
        return {
            "state": packed_state,
            "param_groups": param_groups,
        }

    def step(self, closure: Union[Callable, None] = None) -> Union[Tensor, None]:
        """Performs a single optimization step (parameter update).

        Args:
            closure (Union[Callable, None], optional): A closure that reevaluates the model and returns the loss. Optional for most optimizers.

        Returns:
            Union[Tensor, None]: The loss. 
        """
        raise NotImplementedError()

    def clip_grad(self, error_if_nonfinite: bool = False):
        r"""Clips gradient norm of an iterable of parameters. 
        The norm is computed over all gradients together, as if they were concatenated into a single vector.

        You can set the max_norm and norm_type. 

        For more details, you can refer to the documentation of each optimizer(like Adam, SGD and so on). 

        You can also refer the code in :func:`oneflow.nn.utils.clip_grad_norm_`

        Args:
            error_if_nonfinite (bool): if True, an error is thrown if the total
                norm of the gradients from :attr:``parameters`` is ``nan``,
                ``inf``, or ``-inf``. Default: False (will switch to True in the future)

        """
        for param_group in self.param_groups:
            if param_group._enable_clip_grad:
                clip_grad_norm_(
                    param_group.parameters,
                    param_group["clip_grad_max_norm"],
                    param_group["clip_grad_norm_type"],
                    error_if_nonfinite,
                )
            else:
                warnings.warn(
                    "To enable clip_grad, passing the `clip_grad_max_norm` and `clip_grad_norm_type` parameters when instantializing the Optimizer."
                )

    def zero_grad(self, set_to_none: bool = False):
        """Sets the gradients of all optimized :class:`oneflow.Tensor` s to zero.

        Args:
            set_to_none (bool): instead of setting to zero, set the grads to None.
                This will in general have lower memory footprint, and can modestly
                improve performance. However, it changes certain behaviors.
        For example:
            1. When the user tries to access a gradient and perform manual ops on
            it, a None attribute or a Tensor full of 0s will behave differently.

            2. If the user requests zero_grad(set_to_none=True) followed by a
            backward pass, grads are guaranteed to be None for params that did not
            receive a gradient.

            3. Optimizers have a different behavior if the gradient is 0 or None
            (in one case it does the step with a gradient of 0 and in the other
            it skips the step altogether).
        """
        for param_group in self.param_groups:
            if param_group["contiguous_params"]:
                param_list = param_group.contiguous_parameters
            else:
                param_list = param_group.parameters

            for param in param_list:
                param._zero_grad_(set_to_none)

    def _parse_input_parameters(self, parameters):
        """
        Supports such parameters:
            1. Iterator: flow.optim.SGD(module.parameters(), lr=0.1)
            2. List[Dict]: flow.optim.SGD([{"params": module1.parameters()}, {"params": module2.parameters()}])
            3. List[Parameter or Tensor]: flow.optim.SGD([module.weight, module.bias])
        """
        if isinstance(parameters, collections.abc.Iterator):
            # Iterator
            self.param_groups.append(
                ParamGroup({"params": list(parameters)}, self._default_options)
            )
        elif isinstance(parameters, collections.abc.Iterable):
            # List[Dict]
            if isinstance(parameters[0], dict):
                for param in parameters:
                    assert isinstance(param, dict)
                    self.param_groups.append(ParamGroup(param, self._default_options))
            # List[Parameter or Tensor]
            else:
                self.param_groups.append(
                    ParamGroup({"params": parameters}, self._default_options)
                )
        else:
            raise TypeError(
                f"params argument given to the optimizer should be an iterable of Tensors or dicts, but got {type(parameters)}"
            )

    def _generate_grad_clip_conf_for_optim_conf(self, param_group, optimizer_conf):
        if not param_group._enable_clip_grad:
            return

        assert "clip_grad_max_norm" in param_group
        assert "clip_grad_norm_type" in param_group
        max_norm = float(param_group["clip_grad_max_norm"])
        norm_type = float(param_group["clip_grad_norm_type"])
        clip_grad_norm = optimizer_conf.clip_conf.clip_by_global_norm
        clip_grad_norm.max_norm = max_norm
        clip_grad_norm.norm_type = norm_type

    def _generate_lr_scale_for_optim_conf(self, param_group, optimizer_conf):
        if "lr_scale" not in param_group:
            return

        lr_scale = float(param_group["lr_scale"])
        optimizer_conf.lr_scale = lr_scale

    @property
    def support_sparse(self):
        """Whether the Optimizer support sparse update. 

        """
        return False

    def _check_variables_in_graph(self, vars_conf):
        for param_group in self.param_groups:
            for param in param_group.parameters:
                if not param.requires_grad:
                    continue

                if param not in vars_conf:
                    raise ValueError(
                        f"Parameter <{param}> is not in the corresponding nn.Graph/nn.Module."
                        " Please make sure you call the module's to(..)/to_global(...) method first,"
                        " then add the module's parameters into an optimizer."
                    )

    def _check_variables_optimizer_bound(self, vars_conf):
        for param_group in self.param_groups:
            for param in param_group.parameters:
                if not param.requires_grad:
                    continue

                if vars_conf[param].bound_optimizer is None:
                    vars_conf[param].bound_optimizer = self
                elif vars_conf[param].bound_optimizer is not self:
                    raise ValueError(
                        f"<{vars_conf[param].name}> is already bound to another optimizer."
                    )

    def _generate_indexed_slices_optimizer_conf(self, job_conf, vars_conf):
        if not self.support_sparse:
            raise ValueError(f"{self.__class__} does not support sparse updating.")

        for param_group in self.param_groups:
            for param in param_group.parameters:
                if not param.requires_grad:
                    continue

                sparse_opt_conf = job_conf.indexed_slices_optimizer_conf
                sparse_variable_op_names = sparse_opt_conf.include_op_names
                sparse_variable_op_names.op_name.append(vars_conf[param].name)<|MERGE_RESOLUTION|>--- conflicted
+++ resolved
@@ -71,14 +71,9 @@
         self._make_options_valid()
         self.contiguous_params = self._options.get("contiguous_params", False)
         if self.contiguous_params:
-<<<<<<< HEAD
-            assert module is not None, "module itself is needed while building contiguous parameters."
-=======
-            module = self._options.get("module", None)
             assert (
                 module is not None
             ), "module itself is needed while building contiguous parameters."
->>>>>>> 2f0c5205
             self.params_group = ContiguousParamsGroup([parameters["params"]], module)
 
     def _make_options_valid(self):
