"""
Copyright 2020 The OneFlow Authors. All rights reserved.

Licensed under the Apache License, Version 2.0 (the "License");
you may not use this file except in compliance with the License.
You may obtain a copy of the License at

    http://www.apache.org/licenses/LICENSE-2.0

Unless required by applicable law or agreed to in writing, software
distributed under the License is distributed on an "AS IS" BASIS,
WITHOUT WARRANTIES OR CONDITIONS OF ANY KIND, either express or implied.
See the License for the specific language governing permissions and
limitations under the License.
"""
import collections
import warnings
from copy import deepcopy
from itertools import chain
from typing import Any, Callable, Dict, Union

from oneflow.framework.tensor import Tensor
from oneflow.nn.graph.proxy import ProxyTensor
from oneflow.nn.parameter import Parameter
from oneflow.nn.utils.clip_grad import clip_grad_norm_
from oneflow.nn.utils.parameters_grouping import ContiguousParamsGroup
import oneflow as flow
from collections import defaultdict, abc as container_abcs


<<<<<<< HEAD
class ParamGroup(object):
=======
class ContiguousParamsUnit(object):
    def __init__(self, bufsize, dtype, device):
        self.bufsize = bufsize
        self.index = (
            0  # record the next buf position will be used while copying parameters
        )
        self.param_buf = flow.zeros(bufsize, dtype=dtype, device=device)
        self.grad_buf = flow.zeros(bufsize, dtype=dtype, device=device)

    def __repr__(self) -> str:
        return str(
            {
                "bufsize": self.bufsize,
                "index": self.index,
                "param_buf": self.param_buf,
                "grad_buf": self.grad_buf,
            }
        )


class ParamGroup(dict):
>>>>>>> 115b818e
    def __init__(
        self, parameters: Dict[str, Any], default_options: Dict,
    ):
        # ParamGroup must be constructed by Dict["params": parameters: List[Parameter, Tensor or ProxyTensor], "...": ...]
        assert isinstance(parameters, dict) and "params" in parameters
        assert not isinstance(parameters["params"], (Parameter, Tensor))
        self._parameters = list()

        for p in parameters["params"]:
            if isinstance(p, (Parameter, Tensor)):
                self._parameters.append(p)
            elif isinstance(p, ProxyTensor):
                # Add parameter from nn.Graph
                self._parameters.append(p.to(Tensor))
            else:
                raise ValueError(
                    "parameters in ParamGroup must be Tensor or ProxyTensor."
                )

        self._options = deepcopy(default_options)
        # rewrite options in default_options
        for key in self._options:
            if key in parameters:
                self._options[key] = parameters[key]
        # add excess keys in dict
        for key in parameters:
            if key not in self._options and key != "params":
                self._options[key] = parameters[key]

        self._enable_clip_grad = False
        if "clip_grad_max_norm" in parameters and "clip_grad_norm_type" in parameters:
            self._enable_clip_grad = True
            self._options["clip_grad_max_norm"] = parameters["clip_grad_max_norm"]
            self._options["clip_grad_norm_type"] = parameters["clip_grad_norm_type"]

        self._make_options_valid()
        self.contiguous_params = self._options.get("contiguous_params", False)
        if self.contiguous_params:
<<<<<<< HEAD
            self.params_group = ContiguousParamsGroup([parameters["params"]])
=======
            self.params_dict = dict()
            self._contiguous_parameters = list()
            self._make_contiguous_params(parameters)

        super().__init__(**self._options, params=self._parameters)
        super().setdefault("contiguous_params", False)
        super().setdefault("_enable_clip_grad", self._enable_clip_grad)

    def _make_contiguous_params(self, parameters):
        assert not any(
            [p.is_global for p in parameters["params"]]
        ), "All parameters must be local tensor for contiguous params."

        def numel_in_bucket(tensor: flow.Tensor):
            assert flow.is_floating_point(
                tensor
            ), "contiguous params should be float tensor"

            def align(x: int, unit_size: int):
                return (x + (unit_size - 1)) // unit_size * unit_size

            # tensor memory should be align to 512 bytes for cuda operations,
            # align size depends on floating type
            return align(
                tensor.numel(),
                flow._oneflow_internal.max_alignment_size()
                // (flow.finfo(p.dtype).bits // 8),
            )

        for p in parameters["params"]:
            buf_type = (p.dtype, p.device)
            self.params_dict[buf_type] = self.params_dict.get(
                buf_type, 0
            ) + numel_in_bucket(p)

        for (dtype, device), bufsize in self.params_dict.items():
            self.params_dict[(dtype, device)] = ContiguousParamsUnit(
                bufsize, dtype, device,
            )

        for p in parameters["params"]:
            buf_type = (p.dtype, p.device)
            size = p.numel()
            shape = p.data.shape
            index = self.params_dict[buf_type].index
            assert index + size <= self.params_dict[buf_type].bufsize

            self.params_dict[buf_type].param_buf[index : index + size] = (
                p.data.detach().clone().view(-1)
            )
            p.data = (
                self.params_dict[buf_type].param_buf[index : index + size].view(shape)
            )
            p.grad = (
                self.params_dict[buf_type].grad_buf[index : index + size].view(shape)
            )

            self.params_dict[buf_type].index += numel_in_bucket(p)

            """
            This empty_cache can reduce the memory fragments, but cannot
            release the origin parameters' memory.
            Contiguous parameters will use the double memory for parameters.
            """
            flow.cuda.empty_cache()

        for buf_type in self.params_dict.keys():
            self.params_dict[buf_type].param_buf.grad = self.params_dict[
                buf_type
            ].grad_buf
            self._contiguous_parameters.append(self.params_dict[buf_type].param_buf)
>>>>>>> 115b818e

    def _make_options_valid(self):
        """handle the conflict between optimizer options
        """
        if self._options.get("contiguous_params", False) and self._options.get(
            "fused", False
        ):
            self._options["fused"] = False

            warnings.warn(
                "do not set contiguous_params and fused at the same time, "
                "now only contiguous_params is set."
            )

    @property
    def parameters(self):
        return self._parameters

    @property
    def contiguous_parameters(self):
        """return contiguous_parameters for fast updating
        """
        return self.params_group.grouped_parameters


class _SourceOpOnlyResourceDependenceMode:
    def __init__(self):
        self.guard_ = None

    def __enter__(self):
        self.guard = (
            flow._oneflow_internal.eager.SourceOpOnlyResourceDependenceModeGuard()
        )

    def __exit__(self, *args, **kwargs):
        del self.guard


def _decorate_step(step):
    def decorated_step(*args, **kwargs):
        with _SourceOpOnlyResourceDependenceMode():
            return step(*args, **kwargs)

    return decorated_step


class _RequiredParameter(object):
    """Singleton class representing a required parameter for an Optimizer."""

    def __repr__(self):
        return "<required parameter>"


required = _RequiredParameter()


class Optimizer(object):
    def __init__(self, parameters, options):
        self.param_groups = list()
        self.state = defaultdict(dict)
        self.defaults = options
        self.state["step"] = 0

        self._parse_input_parameters(parameters)

        all_remat = all(
            p.is_local and p.device.rematable
            for pg in self.param_groups
            for p in pg.parameters
        )
        all_not_remat = all(
            not p.is_local or not p.device.rematable
            for pg in self.param_groups
            for p in pg.parameters
        )
        if not all_remat and not all_not_remat:
            raise ValueError(
                "Parameters should be all on rematable device or all on non-rematable device."
            )

        if all_not_remat:
            # _decorate_step makes mutable update interleaved with backward
            # computation, producing wrong results in DTR if the original
            # weight is used to recompute other tensors.
            # Besides, it makes parameters remain in memory by unknown reasons
            # even after parameters and optimizer are not hold by python
            # interpreter.
            self.step = _decorate_step(self.step)
        self._state_not_saved = [
            "params_group",
            "_parameters",
<<<<<<< HEAD
            "contiguous_params",
=======
            "params_dict",
>>>>>>> 115b818e
        ]

    def add_param_group(self, param_group) -> None:
        r"""
        
        Add a param group to the :class:`Optimizer` s `param_groups`.
        This can be useful when fine tuning a pre-trained network as frozen layers can be made
        trainable and added to the :class:`Optimizer` as training progresses.
        
        Args:
            param_group (dict): Specifies what Tensors should be optimized along with group
                specific optimization options.
        
        Example:

        >>> import oneflow
        >>> import oneflow.optim as optim
        >>> w1 = oneflow.ones(3, 3)
        >>> w1.requires_grad = True
        >>> w2 = oneflow.ones(3, 3)
        >>> w2.requires_grad = True
        >>> o = optim.SGD([w1])
        >>> o.param_groups[0]
        {'lr': 0.001, 'momentum': 0.0, 'dampening': 0.0, 'weight_decay': 0.0, 'nesterov': False, 'maximize': False, 'params': [tensor([[1., 1., 1.],
                [1., 1., 1.],
                [1., 1., 1.]], dtype=oneflow.float32, requires_grad=True)]}
        >>> o.add_param_group({'params': w2})
        >>> o.param_groups[1]
        {'lr': 0.001, 'momentum': 0.0, 'dampening': 0.0, 'weight_decay': 0.0, 'nesterov': False, 'maximize': False, 'params': [tensor([[1., 1., 1.],
                [1., 1., 1.],
                [1., 1., 1.]], dtype=oneflow.float32, requires_grad=True)]}

        """
        assert isinstance(param_group, dict), "param group must be a dict"

        params = param_group["params"]
        if isinstance(params, flow.Tensor):
            param_group["params"] = [params]
        elif isinstance(params, set):
            raise TypeError(
                "optimizer parameters need to be organized in ordered collections, but "
                "the ordering of tensors in sets will change between runs. Please use a list instead."
            )
        else:
            param_group["params"] = list(params)

        for param in param_group["params"]:
            if not isinstance(param, flow.Tensor):
                raise TypeError(
                    "optimizer can only optimize Tensors, "
                    "but one of the params is " + type(param)
                )
            if not param.is_leaf:
                raise ValueError("can't optimize a non-leaf Tensor")

        for name, default in self.defaults.items():
            if default is required and name not in param_group:
                raise ValueError(
                    "parameter group didn't specify a value of required optimization parameter "
                    + name
                )
            else:
                param_group.setdefault(name, default)
        params = param_group["params"]
        if len(params) != len(set(params)):
            warnings.warn(
                "optimizer contains a parameter group with duplicate parameters; "
                "in future, this will cause an error; ",
                stacklevel=3,
            )

        param_set = set()
        for group in self.param_groups:
            param_set.update(set(group.parameters))

        if not param_set.isdisjoint(set(param_group["params"])):
            raise ValueError("some parameters appear in more than one parameter group")

        self.param_groups.append(ParamGroup(param_group, self.defaults))

        for param in param_group["params"]:
            assert param.is_leaf, "parameters must be leaf tensor"
            self.state[param] = dict()

    def load_state_dict(self, state_dict) -> None:
        r"""
        Load the state of the optimizer which is created by `state_dict` function.

        It almost copied from: https://pytorch.org/docs/1.10/_modules/torch/optim/optimizer.html#Optimizer.load_state_dict.
        """

        # Validate the state_dict
        groups = self.param_groups
        saved_groups = state_dict["param_groups"]

        if len(groups) != len(saved_groups):
            raise ValueError(
                "loaded state dict has a different number of parameter groups"
            )

        for param, saved_param in zip(groups, saved_groups):
            # the contiguous_params property is remained in state_dict,
            # so contiguous_params of state_dict and current optimizer should match.
            if "contiguous_params" in param and param[
                "contiguous_params"
            ] != saved_param.get("contiguous_params", False):
                raise ValueError(
                    "loaded contiguous_params state doesn't match the optimizer"
                )

            if param["contiguous_params"]:
                param_list = param.contiguous_parameters
            else:
                param_list = param.parameters

            if len(param_list) != len(saved_param["params"]):
                raise ValueError(
                    "loaded state dict contains a parameter group "
                    "that doesn't match the size of optimizer's group"
                )

        # Update the state
        id_map = {
            old_id: p
            for old_id, p in zip(
                chain.from_iterable((g["params"] for g in saved_groups)),
                chain.from_iterable(
                    (
                        g.parameters
                        if not g["contiguous_params"]
                        else g.contiguous_parameters
                        for g in groups
                    )
                ),
            )
        }

        def cast(param, value):
            r"""Make a deep copy of value, casting all tensors to device or placement of param."""
            if isinstance(value, Tensor):
                if value.is_local:
                    value = value.to(param.device)
                else:
                    cpu_value_placement = flow.placement("cpu", value.placement.ranks)
                    cpu_param_placement = flow.placement("cpu", param.placement.ranks)
                    value = (
                        value.to_global(placement=cpu_value_placement)
                        .to_global(placement=cpu_param_placement, sbp=param.sbp)
                        .to_global(placement=param.placement)
                    )
                return value
            elif isinstance(value, dict):
                return {k: cast(param, v) for k, v in value.items()}
            elif isinstance(value, collections.Iterable):
                return type(value)(cast(param, v) for v in value)
            else:
                return value

        # Copy state assigned to params (and cast tensors to appropriate types).
        # State that is not assigned to params is copied as is (needed for
        # backward compatibility).
        state = dict()
        for k, v in state_dict["state"].items():
            if k in id_map:
                param = id_map[k]
                state[param] = cast(param, v)
            else:
                state[k] = v
        self.state = state

        # Update parameter groups, setting their 'params' value
        def update_group(group, new_group):
            new_group.pop("params")
            g = deepcopy(new_group)
            group.update(g)
            group._enable_clip_grad = g["_enable_clip_grad"]
            group._options = g
            return group

        param_groups = [update_group(g, ng) for g, ng in zip(groups, saved_groups)]
        self.param_groups = param_groups

    def state_dict(self):
        r"""
        Returns the state of the optimizer as a :py:class:`dict`.

        It contains two entries:

        * state - a dict holding current optimization state. Its content
          differs between optimizer classes.
        * param_group - a dict containing all parameter groups.

        It almost copied from: https://pytorch.org/docs/1.10/_modules/torch/optim/optimizer.html#Optimizer.state_dict.
        """

        # Save order indices instead of Tensors
        param_mappings = {}
        start_index = 0

        def pack_group(group):
            if group["contiguous_params"]:
                param_list = group.contiguous_parameters
            else:
                param_list = group.parameters

            nonlocal start_index
            packed = {k: v for k, v in group.items() if k not in self._state_not_saved}
            param_mappings.update(
                {
                    id(p): i
                    for i, p in enumerate(param_list, start_index)
                    if id(p) not in param_mappings
                }
            )
            packed["params"] = [param_mappings[id(p)] for p in param_list]
            start_index += len(packed["params"])
            return packed

        param_groups = [pack_group(g) for g in self.param_groups]
        # Remap state to use order indices as keys
        packed_state = {
            (param_mappings[id(k)] if isinstance(k, Tensor) else k): v
            for k, v in self.state.items()
        }
        return {
            "state": packed_state,
            "param_groups": param_groups,
        }

    def step(self, closure: Union[Callable, None] = None) -> Union[Tensor, None]:
        """Performs a single optimization step (parameter update).

        Args:
            closure (Union[Callable, None], optional): A closure that reevaluates the model and returns the loss. Optional for most optimizers.

        Returns:
            Union[Tensor, None]: The loss. 
        """
        raise NotImplementedError()

    def clip_grad(self, error_if_nonfinite: bool = False):
        r"""Clips gradient norm of an iterable of parameters. 
        The norm is computed over all gradients together, as if they were concatenated into a single vector.

        You can set the max_norm and norm_type. 

        For more details, you can refer to the documentation of each optimizer(like Adam, SGD and so on). 

        You can also refer the code in :func:`oneflow.nn.utils.clip_grad_norm_`

        Args:
            error_if_nonfinite (bool): if True, an error is thrown if the total
                norm of the gradients from :attr:``parameters`` is ``nan``,
                ``inf``, or ``-inf``. Default: False (will switch to True in the future)

        """
        for param_group in self.param_groups:
            if param_group._enable_clip_grad:
                clip_grad_norm_(
                    param_group.parameters,
                    param_group["clip_grad_max_norm"],
                    param_group["clip_grad_norm_type"],
                    error_if_nonfinite,
                )
            else:
                warnings.warn(
                    "To enable clip_grad, passing the `clip_grad_max_norm` and `clip_grad_norm_type` parameters when instantializing the Optimizer."
                )

    def zero_grad(self, set_to_none: bool = False):
        """Sets the gradients of all optimized :class:`oneflow.Tensor` s to zero.

        Args:
            set_to_none (bool): instead of setting to zero, set the grads to None.
                This will in general have lower memory footprint, and can modestly
                improve performance. However, it changes certain behaviors.
        For example:
            1. When the user tries to access a gradient and perform manual ops on
            it, a None attribute or a Tensor full of 0s will behave differently.

            2. If the user requests zero_grad(set_to_none=True) followed by a
            backward pass, grads are guaranteed to be None for params that did not
            receive a gradient.

            3. Optimizers have a different behavior if the gradient is 0 or None
            (in one case it does the step with a gradient of 0 and in the other
            it skips the step altogether).
        """
        for param_group in self.param_groups:
            if param_group["contiguous_params"]:
                param_list = param_group.contiguous_parameters
            else:
                param_list = param_group.parameters

            for param in param_list:
                param._zero_grad_(set_to_none)

    def _parse_input_parameters(self, parameters):
        """
        Supports such parameters:
            1. Iterator: flow.optim.SGD(module.parameters(), lr=0.1)
            2. List[Dict]: flow.optim.SGD([{"params": module1.parameters()}, {"params": module2.parameters()}])
            3. List[Parameter or Tensor]: flow.optim.SGD([module.weight, module.bias])
        """
        if isinstance(parameters, collections.abc.Iterator):
            # Iterator
            self.param_groups.append(
                ParamGroup({"params": list(parameters)}, self.defaults)
            )
        elif isinstance(parameters, collections.abc.Iterable):
            # List[Dict]
            if isinstance(parameters[0], dict):
                for param in parameters:
                    assert isinstance(param, dict)
                    self.param_groups.append(ParamGroup(param, self.defaults))
            # List[Parameter or Tensor]
            else:
                self.param_groups.append(
                    ParamGroup({"params": parameters}, self.defaults)
                )
        else:
            raise TypeError(
                f"params argument given to the optimizer should be an iterable of Tensors or dicts, but got {type(parameters)}"
            )

    def _generate_grad_clip_conf_for_optim_conf(self, param_group, optimizer_conf):
        if not param_group._enable_clip_grad:
            return

        assert "clip_grad_max_norm" in param_group
        assert "clip_grad_norm_type" in param_group
        max_norm = float(param_group["clip_grad_max_norm"])
        norm_type = float(param_group["clip_grad_norm_type"])
        clip_grad_norm = optimizer_conf.clip_conf.clip_by_global_norm
        clip_grad_norm.max_norm = max_norm
        clip_grad_norm.norm_type = norm_type

    def _generate_lr_scale_for_optim_conf(self, param_group, optimizer_conf):
        if "lr_scale" not in param_group:
            return

        lr_scale = float(param_group["lr_scale"])
        optimizer_conf.lr_scale = lr_scale

    @property
    def support_sparse(self):
        """Whether the Optimizer support sparse update. 

        """
        return False

    def _check_variables_in_graph(self, vars_conf):
        for param_group in self.param_groups:
            for param in param_group.parameters:
                if not param.requires_grad:
                    continue

                if param not in vars_conf:
                    raise ValueError(
                        f"Parameter <{param}> is not in the corresponding nn.Graph/nn.Module."
                        " Please make sure you call the module's to(..)/to_global(...) method first,"
                        " then add the module's parameters into an optimizer."
                    )

    def _check_variables_optimizer_bound(self, vars_conf):
        for param_group in self.param_groups:
            for param in param_group.parameters:
                if not param.requires_grad:
                    continue

                if vars_conf[param].bound_optimizer is None:
                    vars_conf[param].bound_optimizer = self
                elif vars_conf[param].bound_optimizer is not self:
                    raise ValueError(
                        f"<{vars_conf[param].name}> is already bound to another optimizer."
                    )

    def _generate_indexed_slices_optimizer_conf(self, job_conf, vars_conf):
        if not self.support_sparse:
            raise ValueError(f"{self.__class__} does not support sparse updating.")

        for param_group in self.param_groups:
            for param in param_group.parameters:
                if not param.requires_grad:
                    continue

                sparse_opt_conf = job_conf.indexed_slices_optimizer_conf
                sparse_variable_op_names = sparse_opt_conf.include_op_names
                sparse_variable_op_names.op_name.append(vars_conf[param].name)<|MERGE_RESOLUTION|>--- conflicted
+++ resolved
@@ -28,31 +28,7 @@
 from collections import defaultdict, abc as container_abcs
 
 
-<<<<<<< HEAD
-class ParamGroup(object):
-=======
-class ContiguousParamsUnit(object):
-    def __init__(self, bufsize, dtype, device):
-        self.bufsize = bufsize
-        self.index = (
-            0  # record the next buf position will be used while copying parameters
-        )
-        self.param_buf = flow.zeros(bufsize, dtype=dtype, device=device)
-        self.grad_buf = flow.zeros(bufsize, dtype=dtype, device=device)
-
-    def __repr__(self) -> str:
-        return str(
-            {
-                "bufsize": self.bufsize,
-                "index": self.index,
-                "param_buf": self.param_buf,
-                "grad_buf": self.grad_buf,
-            }
-        )
-
-
 class ParamGroup(dict):
->>>>>>> 115b818e
     def __init__(
         self, parameters: Dict[str, Any], default_options: Dict,
     ):
@@ -91,81 +67,11 @@
         self._make_options_valid()
         self.contiguous_params = self._options.get("contiguous_params", False)
         if self.contiguous_params:
-<<<<<<< HEAD
             self.params_group = ContiguousParamsGroup([parameters["params"]])
-=======
-            self.params_dict = dict()
-            self._contiguous_parameters = list()
-            self._make_contiguous_params(parameters)
 
         super().__init__(**self._options, params=self._parameters)
         super().setdefault("contiguous_params", False)
         super().setdefault("_enable_clip_grad", self._enable_clip_grad)
-
-    def _make_contiguous_params(self, parameters):
-        assert not any(
-            [p.is_global for p in parameters["params"]]
-        ), "All parameters must be local tensor for contiguous params."
-
-        def numel_in_bucket(tensor: flow.Tensor):
-            assert flow.is_floating_point(
-                tensor
-            ), "contiguous params should be float tensor"
-
-            def align(x: int, unit_size: int):
-                return (x + (unit_size - 1)) // unit_size * unit_size
-
-            # tensor memory should be align to 512 bytes for cuda operations,
-            # align size depends on floating type
-            return align(
-                tensor.numel(),
-                flow._oneflow_internal.max_alignment_size()
-                // (flow.finfo(p.dtype).bits // 8),
-            )
-
-        for p in parameters["params"]:
-            buf_type = (p.dtype, p.device)
-            self.params_dict[buf_type] = self.params_dict.get(
-                buf_type, 0
-            ) + numel_in_bucket(p)
-
-        for (dtype, device), bufsize in self.params_dict.items():
-            self.params_dict[(dtype, device)] = ContiguousParamsUnit(
-                bufsize, dtype, device,
-            )
-
-        for p in parameters["params"]:
-            buf_type = (p.dtype, p.device)
-            size = p.numel()
-            shape = p.data.shape
-            index = self.params_dict[buf_type].index
-            assert index + size <= self.params_dict[buf_type].bufsize
-
-            self.params_dict[buf_type].param_buf[index : index + size] = (
-                p.data.detach().clone().view(-1)
-            )
-            p.data = (
-                self.params_dict[buf_type].param_buf[index : index + size].view(shape)
-            )
-            p.grad = (
-                self.params_dict[buf_type].grad_buf[index : index + size].view(shape)
-            )
-
-            self.params_dict[buf_type].index += numel_in_bucket(p)
-
-            """
-            This empty_cache can reduce the memory fragments, but cannot
-            release the origin parameters' memory.
-            Contiguous parameters will use the double memory for parameters.
-            """
-            flow.cuda.empty_cache()
-
-        for buf_type in self.params_dict.keys():
-            self.params_dict[buf_type].param_buf.grad = self.params_dict[
-                buf_type
-            ].grad_buf
-            self._contiguous_parameters.append(self.params_dict[buf_type].param_buf)
->>>>>>> 115b818e
 
     def _make_options_valid(self):
         """handle the conflict between optimizer options
@@ -257,11 +163,7 @@
         self._state_not_saved = [
             "params_group",
             "_parameters",
-<<<<<<< HEAD
             "contiguous_params",
-=======
-            "params_dict",
->>>>>>> 115b818e
         ]
 
     def add_param_group(self, param_group) -> None:
