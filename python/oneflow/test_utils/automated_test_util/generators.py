--- conflicted
+++ resolved
@@ -410,7 +410,6 @@
             return [
                 "cpu",
             ]
-<<<<<<< HEAD
         else:
             return ["cuda", "cpu"]
 
@@ -545,222 +544,6 @@
         return random_util.choice(self._calc_all_sbp())
 
 
-def test_against_pytorch(
-    test_case,
-    callable_name,
-    extra_annotations: Optional[Dict[str, Any]] = None,
-    extra_generators: Optional[Dict[str, Any]] = None,
-    extra_defaults: Optional[Dict[str, Any]] = None,
-    device: str = "cuda",
-    training: bool = True,
-    backward: bool = True,
-    rtol=0.0001,
-    atol=1e-05,
-    n=20,
-    pytorch_callable_name=None,
-    api_flag: int = TEST_MODULE,
-):
-    assert device in ["cuda", "cpu"]
-    if os.getenv("ONEFLOW_TEST_CPU_ONLY"):
-        device = "cpu"
-    if not training:
-        assert not backward
-    if extra_annotations is None:
-        extra_annotations = {}
-    if extra_generators is None:
-        extra_generators = {}
-    if extra_defaults is None:
-        extra_defaults = {}
-    if pytorch_callable_name is None:
-        pytorch_callable_name = callable_name
-    verbose = os.getenv("ONEFLOW_TEST_VERBOSE") is not None
-
-    def has_full_args_spec(callable):
-        try:
-            inspect.getfullargspec(callable)
-            return True
-        except Exception:
-            return False
-
-    if api_flag == TEST_TENSOR:
-        pytorch_tensor = torch.Tensor(1)
-        pytorch_call = eval(f"pytorch_tensor.{pytorch_callable_name}")
-    else:
-        pytorch_call = eval(f"torch.{pytorch_callable_name}")
-    Spec = namedtuple(
-        "spec",
-        "args, varargs, varkw, defaults, kwonlyargs, kwonlydefaults, annotations",
-    )
-    if has_full_args_spec(pytorch_call):
-        tmp_spec = inspect.getfullargspec(pytorch_call)
-        new_defaults = tmp_spec.defaults
-        if new_defaults is None:
-            new_defaults = []
-        new_kwonlydefaults = tmp_spec.kwonlydefaults
-        if new_kwonlydefaults is None:
-            new_kwonlydefaults = []
-        spec = Spec(
-            tmp_spec.args,
-            tmp_spec.varargs,
-            tmp_spec.varkw,
-            new_defaults,
-            tmp_spec.kwonlyargs,
-            new_kwonlydefaults,
-            tmp_spec.annotations,
-        )
-    else:
-        args = list(extra_annotations.keys()) + list(extra_defaults.keys())
-        spec = Spec(args, None, None, [], [], {}, {})
-    annotations = spec.annotations
-    annotations.update(extra_annotations)
-    if "return" in annotations:
-        del annotations["return"]
-    args = (set(spec.args) | set(spec.kwonlyargs)) - {"self"}
-    assert args == set(
-        annotations.keys()
-    ), f"args = {args}, annotations = {annotations.keys()}"
-    if "input" not in annotations:
-        annotations.update({"input": torch.Tensor})
-
-    def has_default(name):
-        if name in spec.args:
-            return len(spec.args) - spec.args.index(name) <= len(spec.defaults)
-=======
->>>>>>> 6c68046b
-        else:
-            return ["cuda", "cpu"]
-
-    def _calc_all_placement(self):
-        all_device = self._calc_device()
-        device_ids = [i for i in range(self.num_rank_for_each_node)]
-        all_hierarchy = [
-            (self.world_size,),
-            (self.node_size, self.num_rank_for_each_node),
-        ]
-        return [
-            flow.placement(
-                device, {i: device_ids for i in range(self.node_size)}, hierarchy
-            )
-            for device, hierarchy in list(product(all_device, all_hierarchy))
-        ]
-
-    def _calc_value(self):
-        return self._calc_all_placement()
-
-
-class random_placement(all_placement):
-    def __init__(self):
-        super().__init__()
-
-    def _calc_value(self):
-        return random_util.choice(self._calc_all_placement())
-
-
-class random_cpu_placement(random_placement):
-    def __init__(self):
-        super().__init__()
-
-    def _calc_device(self):
-        return "cpu"
-
-
-class random_gpu_placement(random_placement):
-    def __init__(self):
-        super().__init__()
-
-    def _calc_device(self):
-        return "cuda"
-
-
-class all_sbp(generator):
-    def __init__(
-        self,
-        placement=None,
-        dim=1,
-        max_dim=0,
-        except_split=False,
-        excpet_broadcast=False,
-        except_partial_sum=False,
-        valid_split_axis: Optional[Union[int, Sequence[int]]] = None,
-    ):
-        super().__init__([])
-        if placement is not None:
-            if isinstance(placement, random_placement):
-                self.dim = len(placement.value().hierarchy)
-            elif isinstance(placement, flow.placement):
-                self.dim = len(placement.hierarchy)
-            else:
-                raise RuntimeError(
-                    f"placement should be instance of random_placement or oneflow.placement"
-                )
-        else:
-            self.dim = dim
-        self.max_dim = max_dim
-        self.except_split = except_split
-        self.excpet_broadcast = excpet_broadcast
-        self.except_partial_sum = except_partial_sum
-        if valid_split_axis is not None:
-            if isinstance(valid_split_axis, int):
-                self.valid_split_axis = [
-                    valid_split_axis,
-                ]
-            else:
-                self.valid_split_axis = list(valid_split_axis)
-        else:
-            self.valid_split_axis = [i for i in range(self.max_dim)]
-
-    def __len__(self):
-        return len(self.value())
-
-    def __getitem__(self, key):
-        return self.value()[key]
-
-    def _calc_all_sbp(self):
-        # scalar only use broadcast sbp
-        if self.max_dim == 0:
-            return [
-                [flow.sbp.broadcast for i in range(self.dim)],
-            ]
-        all_sbps = []
-        if not self.except_split:
-            for i in range(self.max_dim):
-                if i in self.valid_split_axis:
-                    all_sbps.append(flow.sbp.split(i))
-        if not self.excpet_broadcast:
-            all_sbps.append(flow.sbp.broadcast)
-        if not self.except_partial_sum:
-            all_sbps.append(flow.sbp.partial_sum)
-        return list(product(all_sbps, repeat=self.dim))
-
-    def _calc_value(self):
-        return self._calc_all_sbp()
-
-
-class random_sbp(all_sbp):
-    def __init__(
-        self,
-        placement=None,
-        dim=1,
-        max_dim=0,
-        except_split=False,
-        excpet_broadcast=False,
-        except_partial_sum=False,
-        valid_split_axis: Optional[Union[int, Sequence[int]]] = None,
-    ):
-        super().__init__(
-            placement,
-            dim,
-            max_dim,
-            except_split,
-            excpet_broadcast,
-            except_partial_sum,
-            valid_split_axis,
-        )
-
-    def _calc_value(self):
-        return random_util.choice(self._calc_all_sbp())
-
-
 __all__ = [
     "random_pytorch_tensor",
     "random_bool",
