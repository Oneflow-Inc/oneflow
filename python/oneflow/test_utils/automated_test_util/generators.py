--- conflicted
+++ resolved
@@ -307,10 +307,6 @@
             shape[3] = dim3
         if ndim == 5:
             shape[4] = dim4
-<<<<<<< HEAD
-        np_arr = rng.random(shape)
-        return torch.Tensor(np_arr)
-=======
         if dtype == float:
             np_arr = rng.uniform(low=low, high=high, size=shape)
             return torch.Tensor(np_arr)
@@ -319,7 +315,6 @@
             return torch.tensor(np_arr, dtype=torch.int64)
         else:
             raise NotImplementedError(f"Not implemented dtype {dtype} in random")
->>>>>>> fbb5bfca
 
 
 @data_generator(bool)
