--- conflicted
+++ resolved
@@ -341,25 +341,10 @@
                                         graph_kwargs[key] = copy.deepcopy(
                                             value)
 
-<<<<<<< HEAD
-                            if isinstance(oneflow, flow.nn.Module) and testing_graph:
-                                graph_train_oneflow = copy.deepcopy(oneflow)
-                                if not is_global():
-                                    arg_device_type = "cpu"
-                                    for arg in oneflow_args:
-                                        if flow.is_tensor(arg):
-                                            arg_device_type = arg.device.type
-                                    graph_train_oneflow = graph_train_oneflow.to(
-                                        arg_device_type
-                                    )
-
-                            oneflow_res = oneflow(
-                                *oneflow_args, **oneflow_kwargs)
-=======
                             if testing_graph:
                                 if isinstance(oneflow, flow.nn.Module):
                                     graph_train_oneflow = copy.deepcopy(oneflow)
-                                    if not is_consistent():
+                                    if not is_global():
                                         arg_device_type = "cpu"
                                         for arg in oneflow_args:
                                             if flow.is_tensor(arg):
@@ -389,7 +374,6 @@
                                     "The result after running eager module or functional: ",
                                     oneflow_res,
                                 )
->>>>>>> 5809bd75
                             if testing_graph:
                                 if verbose:
                                     print(
@@ -574,13 +558,6 @@
                                     tensor_graph_kwargs[key] = value.clone(
                                     ).detach()
                                 else:
-<<<<<<< HEAD
-                                    tensor_graph_kwargs[key] = copy.deepcopy(
-                                        value)
-
-                        oneflow_res = oneflow_method(
-                            *oneflow_args, **oneflow_kwargs)
-=======
                                     tensor_graph_kwargs[key] = copy.deepcopy(value)
                         if verbose:
                             print(
@@ -593,7 +570,6 @@
                                 "The result after running tensor eager tensor method: ",
                                 oneflow_res,
                             )
->>>>>>> 5809bd75
                         if testing_graph:
                             if verbose:
                                 print(
