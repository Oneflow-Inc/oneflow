--- conflicted
+++ resolved
@@ -415,11 +415,8 @@
     note_pytorch_kwargs.clear()
     call_tensor_id.clear()
     vis_tensor.clear()
-<<<<<<< HEAD
     flow_res_id_eager2_graph.clear()
-=======
     vis_parameters.clear()
->>>>>>> f2dc846e
 
 
 class DualObject:
