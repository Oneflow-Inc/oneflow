"""
Copyright 2020 The OneFlow Authors. All rights reserved.

Licensed under the Apache License, Version 2.0 (the "License");
you may not use this file except in compliance with the License.
You may obtain a copy of the License at

    http://www.apache.org/licenses/LICENSE-2.0

Unless required by applicable law or agreed to in writing, software
distributed under the License is distributed on an "AS IS" BASIS,
WITHOUT WARRANTIES OR CONDITIONS OF ANY KIND, either express or implied.
See the License for the specific language governing permissions and
limitations under the License.
"""
import collections.abc
import functools
import inspect
import os
import warnings

import numpy as np
import oneflow as flow

try:
    import torch as torch_original

    torch_original.set_printoptions(profile="full")
except ImportError:
    print(
        "automated_test_util module uses PyTorch to verify OneFlow module's interface and result. Please install Pytorch according `https://pytorch.org/get-started/locally/`."
    )

from .generators import Nothing, generator, random_tensor

postulate = [".rand", ".Tensor"]

testing = False
testing_graph = False


def torch_tensor_to_flow(x):
    return flow.tensor(x.cpu().numpy())


note_pytorch_method_names = []
note_pytorch_args = []
note_pytorch_kwargs = []
vis_tensor = []
vis_parameters = {}
call_tensor_id = []
extra_input_tensor = set()
eager_tensor_2_graph_tensor = dict()


class PyTorchDoesNotSupportError(Exception):
    def __init__(self, exc):
        self.exc = exc

    def __str__(self):
        return repr(self)

    def __repr__(self):
        return f"PyTorch error: {str(self.exc)}"


class OneFlowGraphBuildOrRunError(Exception):
    def __init__(self, exc):
        self.exc = exc

    def __str__(self):
        return repr(self)

    def __repr__(self):
        return f"OneFlow nn.Graph Build Or Run Error: {str(self.exc)}"


class BothDoNotSupportError(Exception):
    def __init__(self, th_exc, of_exc):
        self.th_exc = th_exc
        self.of_exc = of_exc

    def __str__(self):
        return repr(self)

    def __repr__(self):
        return f"PyTorch error: {str(self.th_exc)}\nOneFlow error: {str(self.of_exc)}"


call_pytorch = None


def get_tensor_shape(call_pytorch):
    shape_list = []
    for i in range(len(call_pytorch.shape)):
        shape_list.append(call_pytorch.shape[i])
    return shape_list


def get_args(callable, *args, **kwargs):
    try:
        spec = inspect.getfullargspec(callable)
        spec_args = spec.args
        if spec_args[0] == "self":
            del spec_args[0]
        for (i, arg) in enumerate(args):
            arg_name = spec_args[i]
            annotation = spec.annotations[arg_name]
            if isinstance(arg, generator):
                arg.to(annotation)
        for (arg_name, arg) in kwargs.items():
            annotation = spec.annotations[arg_name]
            if isinstance(arg, generator):
                arg.to(annotation)
    except:
        pass
    (pytorch_args, pytorch_kwargs, oneflow_args, oneflow_kwargs) = ([], {}, [], {})

    def get_pytorch_value(x):
        if isinstance(x, DualObject):
            return x.pytorch
        return x

    def get_oneflow_value(x):
        if isinstance(x, DualObject):
            return x.oneflow
        return x

    def get_generator_value(x):
        if isinstance(x, generator):
            return x.value()
        return x

    for arg in args:
        # TODO: refine codes
        if isinstance(arg, tuple):
            pytorch_tuple_args = []
            oneflow_tuple_args = []
            for t in arg:
                t = get_generator_value(t)
                pytorch_tuple_args.append(get_pytorch_value(t))
                oneflow_tuple_args.append(get_oneflow_value(t))
            pytorch_args.append(tuple(pytorch_tuple_args))
            oneflow_args.append(tuple(oneflow_tuple_args))
        else:
            arg = get_generator_value(arg)
            pytorch_args.append(get_pytorch_value(arg))
            oneflow_args.append(get_oneflow_value(arg))
    for (key, value) in kwargs.items():
        value = get_generator_value(value)
        if isinstance(value, Nothing):
            continue
        pytorch_kwargs[key] = get_pytorch_value(value)
        oneflow_kwargs[key] = get_oneflow_value(value)

    new_pytorch_args = []
    new_pytorch_kwargs = {}
    for x in pytorch_args:
        if isinstance(x, (tuple, list)):
            new_x = f"("
            len_x = len(x)
            for i in range(len_x):
                if type(x[i]) is torch_original.Tensor:
                    if i < len_x - 1:
                        new_x += f"Tensor({get_tensor_shape(x[i])}), "
                    else:
                        new_x += f"Tensor({get_tensor_shape(x[i])})"
                else:
                    if i < len_x - 1:
                        new_x += f"{x[i]}, "
                    else:
                        new_x += f"{x[i]}"
            new_x += f")"
            new_pytorch_args.append(new_x)
            continue
        if type(x) is torch_original.Tensor:
            new_pytorch_args.append(f"Tensor({get_tensor_shape(x)})")
        else:
            new_pytorch_args.append(x)
    for key, value in pytorch_kwargs.items():
        if type(value) is torch_original.Tensor:
            new_pytorch_kwargs[key] = f"Tensor({get_tensor_shape(value)})"
        else:
            new_pytorch_kwargs[key] = value

    if not isinstance(callable, (torch_original.nn.Module)):
        if isinstance(call_pytorch, torch_original.Tensor):
            note_pytorch_method_names.append(
                f"Tensor({get_tensor_shape(call_pytorch)}).{callable.__name__}"
            )
        elif isinstance(call_pytorch, torch_original.nn.Module):
            note_pytorch_method_names.append(f"Module.{callable.__name__}")
        else:
            note_pytorch_method_names.append(f"{callable.__name__}")
    else:
        note_pytorch_method_names.append(repr(callable))

    note_pytorch_args.append(new_pytorch_args)
    note_pytorch_kwargs.append(new_pytorch_kwargs)

    return (pytorch_args, pytorch_kwargs, oneflow_args, oneflow_kwargs)


counter = 0
align_exception = os.getenv("ONEFLOW_TEST_ALIGN_EXCEPTION") is not None


def GetDualObject(name, pytorch, oneflow):
    global counter
    counter += 1
    skipped_magic_methods = [
        "__class__",
        "__mro__",
        "__new__",
        "__init__",
        "__getattr__",
        "__setattr__",
        "__getattribute__",
        "__dict__",
        "__weakref__",
        "__builtins__",
        "__qualname__",
        "__name__",
        "__str__",
        "__repr__",
    ]
    verbose = os.getenv("ONEFLOW_TEST_VERBOSE") is not None
    pytorch_methods = dir(pytorch)
    if hasattr(pytorch, "__call__") and "__call__" not in pytorch_methods:
        pytorch_methods.append("__call__")
    magic_methods_for_new_cls = {}
    for method_name in pytorch_methods:
        if method_name.startswith("__") and method_name not in skipped_magic_methods:

            def get_dual_method(method_name):
                if method_name == "__call__":

                    def dual_method(self, *args, **kwargs):
                        (
                            pytorch_args,
                            pytorch_kwargs,
                            oneflow_args,
                            oneflow_kwargs,
                        ) = get_args(pytorch, *args, **kwargs)

                        try:
                            pytorch_res = pytorch(*pytorch_args, **pytorch_kwargs)

                            if isinstance(pytorch_res, torch_original.Tensor):
                                if (
                                    hasattr(pytorch, "__name__")
                                    and pytorch.__name__ == "to"
                                    and (
                                        (
                                            len(pytorch_args) > 0
                                            and pytorch_args[0] == "cpu"
                                        )
                                        or (
                                            len(pytorch_kwargs) > 0
                                            and pytorch_kwargs["device"] == "cpu"
                                        )
                                    )
                                ):
                                    pass
                                elif (
                                    len(pytorch_args) > 0
                                    and isinstance(
                                        pytorch_args[0], torch_original.Tensor
                                    )
                                    and id(pytorch_args[0]) == id(pytorch_res)
                                ):
                                    extra_input_tensor.add(pytorch_res)
                                else:
                                    call_tensor_id.append(id(pytorch_res))

                        except Exception as e:
                            if align_exception:
                                try:
                                    oneflow_res = oneflow(
                                        *oneflow_args, **oneflow_kwargs
                                    )
                                except Exception as ee:
                                    raise BothDoNotSupportError(e, ee) from None
                                print(
                                    "PyTorch has an error but OneFlow is ok, maybe you should check your implementation to align with PyTorch."
                                )
                            raise PyTorchDoesNotSupportError(e)

                        if name in postulate:
                            oneflow_res = torch_tensor_to_flow(pytorch_res)
                        else:
                            oneflow_res = oneflow(*oneflow_args, **oneflow_kwargs)
                            if testing_graph:
                                find_check_module_func = True
                                ignore_apis_list = ["to", "tensor", "_to", "train"]
                                test_g_res = []
                                if isinstance(oneflow, flow.nn.Module):

                                    class TestGraphOfModule(flow.nn.Graph):
                                        def __init__(self):
                                            super().__init__()
                                            self.test_module = oneflow

                                        def build(self, *args):
                                            return self.test_module(*args)

                                    test_g = TestGraphOfModule()
                                    if verbose:
                                        print("Run graph of module: ", repr(oneflow))
                                        test_g.debug(2)
                                    test_g_res = test_g(*oneflow_args)
                                elif oneflow.__name__ in ignore_apis_list:
                                    find_check_module_func = False
                                # 1. "oneflow.nn.modules" not in oneflow.__module__: For avoid run nn.Module branch graph test, like fold op call Fold Module actually.
                                # 2. inspect.isfunction(oneflow): Compared with the ordinary flow.xxx, oneflow.nn.modules.math_ops series op exist an extra layer of python wrapper.
                                # 3. inspect.ismethod(oneflow) and "oneflow.nn.modules" in oneflow.__module__:  For op that only has Tensor.xxx method, and call oneflow.xxx actually, like masked_fill.
                                elif (
                                    "oneflow.nn.modules" not in oneflow.__module__
                                    or inspect.isfunction(oneflow)
                                    or (
                                        inspect.ismethod(oneflow)
                                        and "oneflow.nn.modules" in oneflow.__module__
                                    )
                                ):

                                    class TestGraphOfFunctional(flow.nn.Graph):
                                        def __init__(self):
                                            super().__init__()
                                            self.test_module_func = oneflow

                                        def build(self):
                                            return self.test_module_func(
                                                *oneflow_args, **oneflow_kwargs
                                            )

                                    try:
                                        test_g = TestGraphOfFunctional()
                                        test_g_res = test_g()
                                    except Exception as e:
                                        print_note_fake_program()
                                        raise OneFlowGraphBuildOrRunError(e)
                                if find_check_module_func:
                                    if isinstance(test_g_res, tuple):
                                        for idx, g_res in enumerate(test_g_res):
                                            eager_tensor_2_graph_tensor[
                                                oneflow_res[idx]
                                            ] = g_res
                                    else:
                                        eager_tensor_2_graph_tensor[
                                            oneflow_res
                                        ] = test_g_res

                        return GetDualObject("unused", pytorch_res, oneflow_res)

                else:

                    def dual_method(self, *args, **kwargs):
                        pytorch_method = getattr(pytorch, method_name)
                        oneflow_method = getattr(oneflow, method_name)
                        (
                            pytorch_args,
                            pytorch_kwargs,
                            oneflow_args,
                            oneflow_kwargs,
                        ) = get_args(pytorch_method, *args, **kwargs)
                        try:
                            pytorch_res = pytorch_method(
                                *pytorch_args, **pytorch_kwargs
                            )
                            if isinstance(pytorch_res, torch_original.Tensor):
                                call_tensor_id.append(id(pytorch_res))
                        except Exception as e:
                            if align_exception:
                                try:
                                    oneflow_res = oneflow_method(
                                        *oneflow_args, **oneflow_kwargs
                                    )
                                except Exception as ee:
                                    raise BothDoNotSupportError(e, ee) from None
                                print(
                                    "PyTorch has an error but OneFlow is ok, maybe you should check your implementation to align with PyTorch."
                                )
                            raise PyTorchDoesNotSupportError(e)
                        oneflow_res = oneflow_method(*oneflow_args, **oneflow_kwargs)
                        if testing_graph:

                            class TestGraphOfTensorMethod(flow.nn.Graph):
                                def __init__(self):
                                    super().__init__()

                                def build(self):
                                    return oneflow_method(
                                        *oneflow_args, **oneflow_kwargs
                                    )

                            try:
                                test_g = TestGraphOfTensorMethod()
                                test_g_res = test_g()
                            except Exception as e:
                                print_note_fake_program()
                                raise OneFlowGraphBuildOrRunError(e)
                            if isinstance(test_g_res, tuple):
                                for idx, g_res in enumerate(test_g_res):
                                    eager_tensor_2_graph_tensor[
                                        oneflow_res[idx]
                                    ] = g_res
                            else:
                                eager_tensor_2_graph_tensor[oneflow_res] = test_g_res

                        return GetDualObject("unused", pytorch_res, oneflow_res)

                return dual_method

            magic_methods_for_new_cls[method_name] = get_dual_method(method_name)
    Cls = type(f"{name}_{counter}", (DualObject,), magic_methods_for_new_cls)
    return Cls(name, pytorch, oneflow)


def note_print_args(x, end=True):
    if end:
        if isinstance(x, str) and "Tensor" not in x:
            print(f"\033[32m{x}, \033[0m", end="")
        else:
            print(f"\033[32m{x}, \033[0m", end="")
    else:
        if isinstance(x, str) and "Tensor" not in x:
            print(f"\033[32m{x}\033[0m", end="")
        else:
            print(f"\033[32m{x}\033[0m", end="")


def note_print_kwargs(x, y, end=True):
    if end:
        if isinstance(y, str) and "Tensor" not in y:
            print(f"\033[32m{x}={y}, \033[0m", end="")
        else:
            print(f"\033[32m{x}={y}, \033[0m", end="")
    else:
        if isinstance(y, str) and "Tensor" not in y:
            print(f"\033[32m{x}={y}\033[0m", end="")
        else:
            print(f"\033[32m{x}={y}\033[0m", end="")


def print_note_fake_program():
    code_len = len(note_pytorch_method_names)
    for i in range(code_len):
        note_pytorch_args_len = len(note_pytorch_args[i])
        note_pytorch_kwargs_len = len(note_pytorch_kwargs[i])
        print(f"\033[32m{note_pytorch_method_names[i]}\033[0m", end="")
        print(f"\033[32m(\033[0m", end="")
        if note_pytorch_args[i]:
            index = 0
            for x in note_pytorch_args[i]:
                index += 1
                note_print_args(x, index < note_pytorch_args_len)

        if note_pytorch_kwargs[i]:
            index = 0
            if note_pytorch_args[i]:
                print(f"\033[32m, \033[0m", end="")
            for x in note_pytorch_kwargs[i].keys():
                index += 1
                note_print_kwargs(
                    x, note_pytorch_kwargs[i][x], index < note_pytorch_kwargs_len
                )
        print(f"\033[32m)\033[0m")

    print(f"\033[32m-----------------------------------------------------------\033[0m")
    unique_vis_tensor = []
    flag_vis_tensor = [False for _ in range(len(vis_tensor))]
    for i in range(len(vis_tensor)):
        if flag_vis_tensor[i] == True:
            continue
        unique_vis_tensor.append(vis_tensor[i])
        flag_vis_tensor[i] = True
        for j in range(i + 1, len(vis_tensor)):
            if id(vis_tensor[i]) == id(vis_tensor[j]) and flag_vis_tensor[j] == False:
                flag_vis_tensor[j] = True

    if len(unique_vis_tensor) == 0:
        print(
            f"\033[32mThis program has {len(extra_input_tensor)} input tensor: \033[0m"
        )
        for input_tensor in iter(extra_input_tensor):
            print(f"\033[32mShape{get_tensor_shape(input_tensor)}\033[0m")
            print(f"\033[32m{input_tensor}\033[0m")
            print(
                f"\033[32m-----------------------------------------------------------\033[0m"
            )
    else:
        print(
            f"\033[32mThis program has {len(unique_vis_tensor)} input tensor: \033[0m"
        )
        for input_tensor in unique_vis_tensor:
            print(f"\033[32mShape{get_tensor_shape(input_tensor)}\033[0m")
            print(f"\033[32m{input_tensor}\033[0m")
            print(
                f"\033[32m-----------------------------------------------------------\033[0m"
            )
        if vis_parameters:
            print(
                f"\033[32m-------------------nn.Module Parameters---------------------\033[0m"
            )
            for name, param in vis_parameters.items():
                print(f"\033[32m{name}: {param}\033[0m")


def clear_note_fake_program():
    note_pytorch_method_names.clear()
    note_pytorch_args.clear()
    note_pytorch_kwargs.clear()
    call_tensor_id.clear()
    vis_tensor.clear()
    eager_tensor_2_graph_tensor.clear()
    vis_parameters.clear()
    extra_input_tensor.clear()
    flow.set_printoptions(profile="full")


class DualObject:
    def __init__(self, name, pytorch, oneflow):
        self.name = name
        self.pytorch = pytorch
        self.oneflow = oneflow
        if isinstance(pytorch, torch_original.nn.Module):
            state_dict = pytorch.state_dict()
            state_dict = {k: v.detach().cpu().numpy() for (k, v) in state_dict.items()}
            oneflow.load_state_dict(state_dict, strict=False)
            if testing:
                dual_modules_to_test.append(self)
        if isinstance(pytorch, torch_original.Tensor):
            if testing:
                dual_objects_to_test.append(self)

    def __repr__(self):
        return f"PyTorch object:\n{self.pytorch}\n\nOneFlow object:\n{self.oneflow}"

    def __getattr__(self, key):
        pytorch_attr = getattr(self.pytorch, key)
        oneflow_attr = getattr(self.oneflow, key)
        new_name = f"{self.name}.{key}"
        global call_pytorch
        call_pytorch = self.pytorch
        return GetDualObject(new_name, pytorch_attr, oneflow_attr)


dual_modules_to_test = []
dual_objects_to_test = []
torch_type2checker = {}


def equality_checker(torch_type, flow_type):
    def deco(f):
        torch_type2checker[torch_type, flow_type] = f
        return f

    return deco


def check_equality(dual_object: DualObject, rtol=0.0001, atol=1e-05):
    checker = torch_type2checker.get(
        (type(dual_object.pytorch), type(dual_object.oneflow)), None
    )
    if checker is None:
        for (key, value) in torch_type2checker.items():
            if isinstance(dual_object.pytorch, key[0]) and isinstance(
                dual_object.oneflow, key[1]
            ):
                checker = value
                break
    assert checker is not None, (
        "checker not found for type "
        + str(type(dual_object.pytorch))
        + " and "
        + str(type(dual_object.oneflow))
    )
    return checker(dual_object.pytorch, dual_object.oneflow, rtol, atol)


@equality_checker(torch_original.Tensor, flow.Tensor)
@equality_checker(torch_original.Tensor, flow._oneflow_internal.Tensor)
def check_tensor_equality(torch_tensor, flow_tensor, rtol=0.0001, atol=1e-05):
    if torch_tensor.grad is not None:
        if flow_tensor.grad is None:
            print_note_fake_program()
        assert (
            flow_tensor.grad is not None
        ), f"OneFlow tensor doesn't have grad while PyTorch tensor has one, PyTorch tensor is\n {torch_tensor}\n, OneFlow tensor is\n{flow_tensor} "
        torch_grad = torch_tensor.grad.detach().cpu().numpy()
        flow_grad = flow_tensor.grad.numpy()
        if not np.allclose(
            torch_grad, flow_grad, rtol=rtol, atol=atol, equal_nan=True,
        ):
            print_note_fake_program()
            print("---------Grad Shape--------")
            print(torch_grad.shape)
            print(flow_grad.shape)
            print(
                f"Grads are not equal. PyTorch grad: \n{torch_grad}\n, OneFlow grad: \n{flow_grad}"
            )
            return False
    equality_res = np.allclose(
        torch_tensor.detach().cpu().numpy(),
        flow_tensor.numpy(),
        rtol=rtol,
        atol=atol,
        equal_nan=True,
    )
    if equality_res == False:
        print_note_fake_program()
        print("---------Tensor Shape--------")
        print(torch_tensor.shape)
        print(flow_tensor.shape)
    return equality_res


@equality_checker(int, int)
@equality_checker(bool, bool)
def check_basetype_equality(a, b, ignored1, ignored2):
    return a == b


@equality_checker(type(None), type(None))
def check_nonetype_equality(a, b, ignored1, ignored2):
    return True


def autotest(
    n=20,
    auto_backward=True,
    rtol=0.0001,
    atol=1e-05,
    check_graph=True,
    check_allclose=True,
):
    verbose = os.getenv("ONEFLOW_TEST_VERBOSE") is not None

    def deco(f):
        @functools.wraps(f)
        def new_f(test_case):
            nonlocal n
            loop_limit = n * 20
            loop = 0
            while n > 0:
                clear_note_fake_program()
                if loop > loop_limit:
                    raise ValueError("autotest stuck in an endless loop!")
                dual_modules_to_test.clear()
                dual_objects_to_test.clear()
                try:
                    global testing_graph
                    if check_graph:
                        testing_graph = True
                    res = f(test_case)
                    testing_graph = False
                except (PyTorchDoesNotSupportError, BothDoNotSupportError) as e:
                    if verbose:
                        print(f"{f.__name__}")
                        print(e)
                    loop += 1
                    continue
                if res is not None:
                    if not isinstance(res, collections.abc.Sequence):
                        res = [res]
                    func_outputs = res
                    for x in res:
                        if auto_backward:
                            if isinstance(x.pytorch, torch_original.Tensor):
                                call_tensor_id.append(id(x.pytorch))
                                x.sum().backward()
                        dual_objects_to_test.append(x)
                for x in dual_modules_to_test:
                    for key in x.pytorch.state_dict().keys():
                        if key not in x.oneflow.state_dict().keys():
                            warnings.warn(f"oneflow module don't have `{key}`")
                            continue
                        vis_parameters[key] = x.pytorch.state_dict()[key]
                        dual_objects_to_test.append(
                            GetDualObject(
                                "unused",
                                getattr(x.pytorch, key),
                                getattr(x.oneflow, key),
                            )
                        )
                        call_tensor_id.append(id(getattr(x.pytorch, key)))
                        dual_objects_to_test.append(
                            GetDualObject(
                                "unused",
                                getattr(x.pytorch, key).grad,
                                getattr(x.oneflow, key).grad,
                            )
                        )
                        call_tensor_id.append(id(getattr(x.pytorch, key).grad))

                for x in dual_objects_to_test:
                    if (
                        isinstance(x.pytorch, torch_original.Tensor)
                        and id(x.pytorch) not in call_tensor_id
                    ):
                        vis_tensor.append(x.pytorch)
                # check eager
                for x in dual_objects_to_test:
                    if check_allclose:
                        test_case.assertTrue(check_equality(x, rtol=rtol, atol=atol), x)
                    if verbose:
                        print(f"{f.__name__} test eager passed.")
                # check graph
                for output in func_outputs:
                    flow_tensor = output.oneflow
                    if isinstance(flow_tensor, flow.Tensor):
                        if flow_tensor in eager_tensor_2_graph_tensor:
                            if check_allclose:
                                equality_res = np.allclose(
                                    flow_tensor.numpy(),
                                    eager_tensor_2_graph_tensor[flow_tensor].numpy(),
                                    rtol=rtol,
                                    atol=atol,
                                    equal_nan=True,
<<<<<<< HEAD
                                )
                                if equality_res == False:
                                    print_note_fake_program()
                                    print("---------Tensor Shape--------")
                                    print(flow_tensor.shape)
                                    print(
                                        eager_tensor_2_graph_tensor[flow_tensor].shape
                                    )
                                # TODO(lixiang): For CI test
                                # test_case.assertTrue(equality_res)
=======
                                ),
                                f"Check graph failed: graph result {eager_tensor_2_graph_tensor[flow_tensor].numpy()} not equals to eager result {flow_tensor.numpy()}.",
                            )
>>>>>>> eabe79e6
                            if verbose:
                                print(f"{f.__name__} test graph passed.")
                        else:
                            if check_graph:
                                print_note_fake_program()
                                test_case.assertTrue(
                                    False,
                                    f"{f.__name__} cannot find module/function/method to check graph.",
                                )
                    else:
                        warnings.warn(
                            f"some outputs of {f.__name__} fail to check graph."
                        )
                n -= 1
                loop += 1

        return new_f

    return deco


def random_pytorch_tensor(
    ndim=None,
    dim0=1,
    dim1=None,
    dim2=None,
    dim3=None,
    dim4=None,
    low=0,
    high=1,
    dtype=float,
    requires_grad=True,
):
    if isinstance(requires_grad, generator):
        requires_grad = requires_grad.value()
    pytorch_tensor = (
        random_tensor(ndim, dim0, dim1, dim2, dim3, dim4, low, high, dtype)
        .value()
        .requires_grad_(requires_grad and dtype != int)
    )
    flow_tensor = flow.tensor(
        pytorch_tensor.detach().cpu().numpy(),
        requires_grad=(requires_grad and dtype != int),
    )
    return GetDualObject("unused", pytorch_tensor, flow_tensor)


torch = GetDualObject("", torch_original, flow)
__all__ = ["autotest", "random_pytorch_tensor"]<|MERGE_RESOLUTION|>--- conflicted
+++ resolved
@@ -717,7 +717,6 @@
                                     rtol=rtol,
                                     atol=atol,
                                     equal_nan=True,
-<<<<<<< HEAD
                                 )
                                 if equality_res == False:
                                     print_note_fake_program()
@@ -726,13 +725,11 @@
                                     print(
                                         eager_tensor_2_graph_tensor[flow_tensor].shape
                                     )
-                                # TODO(lixiang): For CI test
-                                # test_case.assertTrue(equality_res)
-=======
-                                ),
-                                f"Check graph failed: graph result {eager_tensor_2_graph_tensor[flow_tensor].numpy()} not equals to eager result {flow_tensor.numpy()}.",
-                            )
->>>>>>> eabe79e6
+                                test_case.assertTrue(
+                                    equality_res,
+                                    f"Check graph failed: graph result {eager_tensor_2_graph_tensor[flow_tensor].numpy()} not equals to eager result {flow_tensor.numpy()}.",
+                                )
+
                             if verbose:
                                 print(f"{f.__name__} test graph passed.")
                         else:
