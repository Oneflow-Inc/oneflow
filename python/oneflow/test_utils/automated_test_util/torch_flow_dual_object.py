"""
Copyright 2020 The OneFlow Authors. All rights reserved.

Licensed under the Apache License, Version 2.0 (the "License");
you may not use this file except in compliance with the License.
You may obtain a copy of the License at

    http://www.apache.org/licenses/LICENSE-2.0

Unless required by applicable law or agreed to in writing, software
distributed under the License is distributed on an "AS IS" BASIS,
WITHOUT WARRANTIES OR CONDITIONS OF ANY KIND, either express or implied.
See the License for the specific language governing permissions and
limitations under the License.
"""
import collections.abc
import functools
import inspect
import os

import numpy as np
import torch as torch_original

import oneflow as flow

from .generators import Nothing, generator, random_tensor

postulate = [".rand", ".Tensor"]


def torch_tensor_to_flow(x):
    return flow.tensor(x.cpu().numpy())


class PyTorchDoesNotSupportError(Exception):
    def __init__(self, exc):
        self.exc = exc

    def __str__(self):
        return repr(self)

    def __repr__(self):
        return f"PyTorch error: {str(self.exc)}"


def get_args(callable, *args, **kwargs):
    try:
        spec = inspect.getfullargspec(callable)
        spec_args = spec.args
        if spec_args[0] == "self":
            del spec_args[0]
        for (i, arg) in enumerate(args):
            arg_name = spec_args[i]
            annotation = spec.annotations[arg_name]
            if isinstance(arg, generator):
                arg.to(annotation)
        for (arg_name, arg) in kwargs.items():
            annotation = spec.annotations[arg_name]
            if isinstance(arg, generator):
                arg.to(annotation)
    except:
        pass
    (pytorch_args, pytorch_kwargs, oneflow_args, oneflow_kwargs) = ([], {}, [], {})

    def get_pytorch_value(x):
        if isinstance(x, DualObject):
            return x.pytorch
        return x

    def get_oneflow_value(x):
        if isinstance(x, DualObject):
            return x.oneflow
        return x

    def get_generator_value(x):
        if isinstance(x, generator):
            return x.value()
        return x

    for arg in args:
        # TODO: refine codes
        if isinstance(arg, tuple):
            pytorch_tuple_args = []
            oneflow_tuple_args = []
            for t in arg:
                t = get_generator_value(t)
                pytorch_tuple_args.append(get_pytorch_value(t))
                oneflow_tuple_args.append(get_oneflow_value(t))
            pytorch_args.append(tuple(pytorch_tuple_args))
            oneflow_args.append(tuple(oneflow_tuple_args))
        else:
            arg = get_generator_value(arg)
            pytorch_args.append(get_pytorch_value(arg))
            oneflow_args.append(get_oneflow_value(arg))
    for (key, value) in kwargs.items():
        value = get_generator_value(value)
        if isinstance(value, Nothing):
            continue
        pytorch_kwargs[key] = get_pytorch_value(value)
        oneflow_kwargs[key] = get_oneflow_value(value)
    return (pytorch_args, pytorch_kwargs, oneflow_args, oneflow_kwargs)


counter = 0


def GetDualObject(name, pytorch, oneflow):
    global counter
    counter += 1
    skipped_magic_methods = [
        "__class__",
        "__mro__",
        "__new__",
        "__init__",
        "__getattr__",
        "__setattr__",
        "__getattribute__",
        "__dict__",
        "__weakref__",
        "__builtins__",
        "__qualname__",
        "__name__",
        "__str__",
        "__repr__",
    ]
    pytorch_methods = dir(pytorch)
    if hasattr(pytorch, "__call__") and "__call__" not in pytorch_methods:
        pytorch_methods.append("__call__")
    magic_methods_for_new_cls = {}
    for method_name in pytorch_methods:
        if method_name.startswith("__") and method_name not in skipped_magic_methods:

            def get_dual_method(method_name):
                if method_name == "__call__":

                    def dual_method(self, *args, **kwargs):
                        (
                            pytorch_args,
                            pytorch_kwargs,
                            oneflow_args,
                            oneflow_kwargs,
                        ) = get_args(pytorch, *args, **kwargs)
                        try:
                            pytorch_res = pytorch(*pytorch_args, **pytorch_kwargs)
                        except Exception as e:
                            raise PyTorchDoesNotSupportError(e)
                        if name in postulate:
                            oneflow_res = torch_tensor_to_flow(pytorch_res)
                        else:
                            oneflow_res = oneflow(*oneflow_args, **oneflow_kwargs)
                        return GetDualObject("unused", pytorch_res, oneflow_res)

                else:

                    def dual_method(self, *args, **kwargs):
                        pytorch_method = getattr(pytorch, method_name)
                        oneflow_method = getattr(oneflow, method_name)
                        (
                            pytorch_args,
                            pytorch_kwargs,
                            oneflow_args,
                            oneflow_kwargs,
                        ) = get_args(pytorch_method, *args, **kwargs)
                        try:
                            pytorch_res = pytorch_method(
                                *pytorch_args, **pytorch_kwargs
                            )
                        except Exception as e:
                            raise PyTorchDoesNotSupportError(e)
                        oneflow_res = oneflow_method(*oneflow_args, **oneflow_kwargs)
                        return GetDualObject("unused", pytorch_res, oneflow_res)

                return dual_method

            magic_methods_for_new_cls[method_name] = get_dual_method(method_name)
    Cls = type(f"{name}_{counter}", (DualObject,), magic_methods_for_new_cls)
    return Cls(name, pytorch, oneflow)


class DualObject:
    def __init__(self, name, pytorch, oneflow):
        self.name = name
        self.pytorch = pytorch
        self.oneflow = oneflow
        if isinstance(pytorch, torch_original.nn.Module):
            state_dict = pytorch.state_dict()
            state_dict = {k: v.detach().cpu().numpy() for (k, v) in state_dict.items()}
            oneflow.load_state_dict(state_dict)
            dual_modules_to_test.append(self)
        if isinstance(pytorch, torch_original.Tensor):
            dual_objects_to_test.append(self)

    def __repr__(self):
        return f"PyTorch object:\n{self.pytorch}\n\nOneFlow object:\n{self.oneflow}"

    def __getattr__(self, key):
        pytorch_attr = getattr(self.pytorch, key)
        oneflow_attr = getattr(self.oneflow, key)
        new_name = f"{self.name}.{key}"
        return GetDualObject(new_name, pytorch_attr, oneflow_attr)


dual_modules_to_test = []
dual_objects_to_test = []
torch_type2checker = {}


def equality_checker(torch_type, flow_type):
    def deco(f):
        torch_type2checker[torch_type, flow_type] = f
        return f

    return deco


def check_equality(dual_object: DualObject, rtol=0.0001, atol=1e-05):
    checker = torch_type2checker.get(
        (type(dual_object.pytorch), type(dual_object.oneflow)), None
    )
    if checker is None:
        for (key, value) in torch_type2checker.items():
            if isinstance(dual_object.pytorch, key[0]) and isinstance(
                dual_object.oneflow, key[1]
            ):
                checker = value
                break
    assert checker is not None, (
        "checker not found for type "
        + type(dual_object.pytorch)
        + " and "
        + type(dual_object.oneflow)
    )
    return checker(dual_object.pytorch, dual_object.oneflow, rtol, atol)


@equality_checker(torch_original.Tensor, flow.Tensor)
@equality_checker(torch_original.Tensor, flow._oneflow_internal.Tensor)
def check_tensor_equality(torch_tensor, flow_tensor, rtol=0.0001, atol=1e-05):
    if torch_tensor.grad is not None:
        assert (
            flow_tensor.grad is not None
        ), "OneFlow tensor doesn't have grad while PyTorch tensor has one"
        if not np.allclose(
            torch_tensor.grad.detach().cpu().numpy(), flow_tensor.grad.numpy()
        ):
            return False
    return np.allclose(
        torch_tensor.detach().cpu().numpy(),
        flow_tensor.numpy(),
        rtol=rtol,
        atol=atol,
        equal_nan=True,
    )


@equality_checker(type(None), type(None))
def check_nonetype_equality(a, b, ignored1, ignored2):
    return True


def autotest(n=20, auto_backward=True, rtol=0.0001, atol=1e-05):
    verbose = os.getenv("ONEFLOW_TEST_VERBOSE") is not None

    def deco(f):
        @functools.wraps(f)
        def new_f(test_case):
            nonlocal n
            loop_limit = n * 20
            loop = 0
            while n > 0:
                if loop > loop_limit:
                    raise ValueError("autotest stuck in an endless loop!")
                dual_modules_to_test.clear()
                dual_objects_to_test.clear()
                try:
                    res = f(test_case)
                except PyTorchDoesNotSupportError as e:
                    if verbose:
                        print(e)
<<<<<<< HEAD
                    n -= 1
=======
                    loop += 1
>>>>>>> f6b849b2
                    continue
                if res is not None:
                    if not isinstance(res, collections.abc.Sequence):
                        res = [res]
                    for x in res:
                        if auto_backward:
                            if isinstance(x.pytorch, torch_original.Tensor):
                                x.sum().backward()
                        dual_objects_to_test.append(x)
                for x in dual_modules_to_test:
                    for key in x.pytorch.state_dict().keys():
                        dual_objects_to_test.append(
                            GetDualObject(
                                "unused",
                                x.pytorch.state_dict()[key],
                                x.oneflow.state_dict()[key],
                            )
                        )
                for x in dual_objects_to_test:
                    test_case.assertTrue(check_equality(x, rtol=rtol, atol=atol))
                if verbose:
                    print("test passed")
                n -= 1
                loop += 1

        return new_f

    return deco


def random_pytorch_tensor(
    ndim=None,
    dim0=1,
    dim1=None,
    dim2=None,
    dim3=None,
    dim4=None,
    low=0,
    high=1,
    dtype=float,
    requires_grad=True,
):
    if isinstance(requires_grad, generator):
        requires_grad = requires_grad.value()
    pytorch_tensor = (
        random_tensor(ndim, dim0, dim1, dim2, dim3, dim4, low, high, dtype)
        .value()
        .requires_grad_(requires_grad and dtype != int)
    )
    flow_tensor = flow.tensor(pytorch_tensor.detach().cpu().numpy(), requires_grad=True)
    return GetDualObject("unused", pytorch_tensor, flow_tensor)


torch = GetDualObject("", torch_original, flow)
__all__ = ["torch", "autotest", "random_pytorch_tensor"]<|MERGE_RESOLUTION|>--- conflicted
+++ resolved
@@ -277,11 +277,8 @@
                 except PyTorchDoesNotSupportError as e:
                     if verbose:
                         print(e)
-<<<<<<< HEAD
                     n -= 1
-=======
                     loop += 1
->>>>>>> f6b849b2
                     continue
                 if res is not None:
                     if not isinstance(res, collections.abc.Sequence):
