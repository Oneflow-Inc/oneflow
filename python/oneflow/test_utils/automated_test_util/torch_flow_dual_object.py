"""
Copyright 2020 The OneFlow Authors. All rights reserved.

Licensed under the Apache License, Version 2.0 (the "License");
you may not use this file except in compliance with the License.
You may obtain a copy of the License at

    http://www.apache.org/licenses/LICENSE-2.0

Unless required by applicable law or agreed to in writing, software
distributed under the License is distributed on an "AS IS" BASIS,
WITHOUT WARRANTIES OR CONDITIONS OF ANY KIND, either express or implied.
See the License for the specific language governing permissions and
limitations under the License.
"""
import collections.abc
import functools
import inspect
import os
import warnings

import numpy as np
import oneflow as flow

try:
    import torch as torch_original

    torch_original.set_printoptions(profile="full")
except ImportError:
    print(
        "automated_test_util module uses PyTorch to verify OneFlow module's interface and result. Please install Pytorch according `https://pytorch.org/get-started/locally/`."
    )

from .generators import Nothing, generator, random_tensor

postulate = [".rand", ".Tensor"]

testing = False
testing_graph = False


def torch_tensor_to_flow(x):
    return flow.tensor(x.cpu().numpy())


note_pytorch_method_names = []
note_pytorch_args = []
note_pytorch_kwargs = []
vis_tensor = []
vis_parameters = {}
call_tensor_id = []
extra_input_tensor = set()
eager_tensor_2_graph_tensor = dict()


class PyTorchDoesNotSupportError(Exception):
    def __init__(self, exc):
        self.exc = exc

    def __str__(self):
        return repr(self)

    def __repr__(self):
        return f"PyTorch error: {str(self.exc)}"


class OneFlowGraphBuildOrRunError(Exception):
    def __init__(self, exc):
        self.exc = exc

    def __str__(self):
        return repr(self)

    def __repr__(self):
        return f"OneFlow nn.Graph Build Or Run Error: {str(self.exc)}"


class BothDoNotSupportError(Exception):
    def __init__(self, th_exc, of_exc):
        self.th_exc = th_exc
        self.of_exc = of_exc

    def __str__(self):
        return repr(self)

    def __repr__(self):
        return f"PyTorch error: {str(self.th_exc)}\nOneFlow error: {str(self.of_exc)}"


call_pytorch = None


def get_tensor_shape(call_pytorch):
    shape_list = []
    for i in range(len(call_pytorch.shape)):
        shape_list.append(call_pytorch.shape[i])
    return shape_list


def get_args(callable, *args, **kwargs):
    try:
        spec = inspect.getfullargspec(callable)
        spec_args = spec.args
        if spec_args[0] == "self":
            del spec_args[0]
        for (i, arg) in enumerate(args):
            arg_name = spec_args[i]
            annotation = spec.annotations[arg_name]
            if isinstance(arg, generator):
                arg.to(annotation)
        for (arg_name, arg) in kwargs.items():
            annotation = spec.annotations[arg_name]
            if isinstance(arg, generator):
                arg.to(annotation)
    except:
        pass
    (pytorch_args, pytorch_kwargs, oneflow_args, oneflow_kwargs) = ([], {}, [], {})

    def get_pytorch_value(x):
        if isinstance(x, DualObject):
            return x.pytorch
        return x

    def get_oneflow_value(x):
        if isinstance(x, DualObject):
            return x.oneflow
        return x

    def get_generator_value(x):
        if isinstance(x, generator):
            return x.value()
        return x

    for arg in args:
        # TODO: refine codes
        if isinstance(arg, tuple):
            pytorch_tuple_args = []
            oneflow_tuple_args = []
            for t in arg:
                t = get_generator_value(t)
                pytorch_tuple_args.append(get_pytorch_value(t))
                oneflow_tuple_args.append(get_oneflow_value(t))
            pytorch_args.append(tuple(pytorch_tuple_args))
            oneflow_args.append(tuple(oneflow_tuple_args))
        else:
            arg = get_generator_value(arg)
            pytorch_args.append(get_pytorch_value(arg))
            oneflow_args.append(get_oneflow_value(arg))
    for (key, value) in kwargs.items():
        value = get_generator_value(value)
        if isinstance(value, Nothing):
            continue
        pytorch_kwargs[key] = get_pytorch_value(value)
        oneflow_kwargs[key] = get_oneflow_value(value)

    new_pytorch_args = []
    new_pytorch_kwargs = {}
    for x in pytorch_args:
        if isinstance(x, (tuple, list)):
            new_x = f"("
            len_x = len(x)
            for i in range(len_x):
                if type(x[i]) is torch_original.Tensor:
                    if i < len_x - 1:
                        new_x += f"Tensor({get_tensor_shape(x[i])}), "
                    else:
                        new_x += f"Tensor({get_tensor_shape(x[i])})"
                else:
                    if i < len_x - 1:
                        new_x += f"{x[i]}, "
                    else:
                        new_x += f"{x[i]}"
            new_x += f")"
            new_pytorch_args.append(new_x)
            continue
        if type(x) is torch_original.Tensor:
            new_pytorch_args.append(f"Tensor({get_tensor_shape(x)})")
        else:
            new_pytorch_args.append(x)
    for key, value in pytorch_kwargs.items():
        if type(value) is torch_original.Tensor:
            new_pytorch_kwargs[key] = f"Tensor({get_tensor_shape(value)})"
        else:
            new_pytorch_kwargs[key] = value

    if not isinstance(callable, (torch_original.nn.Module)):
        if isinstance(call_pytorch, torch_original.Tensor):
            note_pytorch_method_names.append(
                f"Tensor({get_tensor_shape(call_pytorch)}).{callable.__name__}"
            )
        elif isinstance(call_pytorch, torch_original.nn.Module):
            note_pytorch_method_names.append(f"Module.{callable.__name__}")
        else:
            note_pytorch_method_names.append(f"{callable.__name__}")
    else:
        note_pytorch_method_names.append(repr(callable))

    note_pytorch_args.append(new_pytorch_args)
    note_pytorch_kwargs.append(new_pytorch_kwargs)

    return (pytorch_args, pytorch_kwargs, oneflow_args, oneflow_kwargs)


counter = 0
align_exception = os.getenv("ONEFLOW_TEST_ALIGN_EXCEPTION") is not None


def GetDualObject(name, pytorch, oneflow):
    global counter
    counter += 1
    skipped_magic_methods = [
        "__class__",
        "__mro__",
        "__new__",
        "__init__",
        "__getattr__",
        "__setattr__",
        "__getattribute__",
        "__dict__",
        "__weakref__",
        "__builtins__",
        "__qualname__",
        "__name__",
        "__str__",
        "__repr__",
    ]
    verbose = os.getenv("ONEFLOW_TEST_VERBOSE") is not None
    pytorch_methods = dir(pytorch)
    if hasattr(pytorch, "__call__") and "__call__" not in pytorch_methods:
        pytorch_methods.append("__call__")
    magic_methods_for_new_cls = {}
    for method_name in pytorch_methods:
        if method_name.startswith("__") and method_name not in skipped_magic_methods:

            def get_dual_method(method_name):
                if method_name == "__call__":

                    def dual_method(self, *args, **kwargs):
                        (
                            pytorch_args,
                            pytorch_kwargs,
                            oneflow_args,
                            oneflow_kwargs,
                        ) = get_args(pytorch, *args, **kwargs)

                        try:
                            pytorch_res = pytorch(*pytorch_args, **pytorch_kwargs)

                            if isinstance(pytorch_res, torch_original.Tensor):
                                if (
                                    hasattr(pytorch, "__name__")
                                    and pytorch.__name__ == "to"
                                    and (
                                        (
                                            len(pytorch_args) > 0
                                            and pytorch_args[0] == "cpu"
                                        )
                                        or (
                                            len(pytorch_kwargs) > 0
                                            and pytorch_kwargs["device"] == "cpu"
                                        )
                                    )
                                ):
                                    pass
                                elif (
                                    len(pytorch_args) > 0
                                    and isinstance(
                                        pytorch_args[0], torch_original.Tensor
                                    )
                                    and id(pytorch_args[0]) == id(pytorch_res)
                                ):
                                    extra_input_tensor.add(pytorch_res)
                                else:
                                    call_tensor_id.append(id(pytorch_res))

                        except Exception as e:
                            if align_exception:
                                try:
                                    oneflow_res = oneflow(
                                        *oneflow_args, **oneflow_kwargs
                                    )
                                except Exception as ee:
                                    raise BothDoNotSupportError(e, ee) from None
                                print(
                                    "PyTorch has an error but OneFlow is ok, maybe you should check your implementation to align with PyTorch."
                                )
                            raise PyTorchDoesNotSupportError(e)

                        if name in postulate:
                            oneflow_res = torch_tensor_to_flow(pytorch_res)
                        else:
                            oneflow_res = oneflow(*oneflow_args, **oneflow_kwargs)
                            if testing_graph:
                                find_check_module_func = True
                                ignore_apis_list = ["to", "tensor", "_to", "train"]
                                test_g_res = []
                                if isinstance(oneflow, flow.nn.Module):

                                    class TestGraphOfModule(flow.nn.Graph):
                                        def __init__(self):
                                            super().__init__()
                                            self.test_module = oneflow

                                        def build(self, *args):
                                            return self.test_module(*args)

                                    test_g = TestGraphOfModule()
                                    if verbose:
                                        print("Run graph of module: ", repr(oneflow))
                                        test_g.debug(2)
                                    test_g_res = test_g(*oneflow_args)
                                elif oneflow.__name__ in ignore_apis_list:
                                    find_check_module_func = False
                                # 1. "oneflow.nn.modules" not in oneflow.__module__: For avoid run nn.Module branch graph test, like fold op call Fold Module actually.
                                # 2. inspect.isfunction(oneflow): Compared with the ordinary flow.xxx, oneflow.nn.modules.math_ops series op exist an extra layer of python wrapper.
                                # 3. inspect.ismethod(oneflow) and "oneflow.nn.modules" in oneflow.__module__:  For op that only has Tensor.xxx method, and call oneflow.xxx actually, like masked_fill.
                                elif (
                                    "oneflow.nn.modules" not in oneflow.__module__
                                    or inspect.isfunction(oneflow)
                                    or (
                                        inspect.ismethod(oneflow)
                                        and "oneflow.nn.modules" in oneflow.__module__
                                    )
                                ):

                                    class TestGraphOfFunctional(flow.nn.Graph):
                                        def __init__(self):
                                            super().__init__()
                                            self.test_module_func = oneflow

                                        def build(self):
                                            return self.test_module_func(
                                                *oneflow_args, **oneflow_kwargs
                                            )

<<<<<<< HEAD
                                    try:
                                        test_g = TestGraphOfFunctional()
                                        test_g_res = test_g()
                                    except Exception as e:
                                        print_note_fake_program()
                                        raise OneFlowGraphBuildOrRunError(e)
=======
                                    test_g = TestGraphOfFunctional()
                                    if verbose:
                                        print("Run graph of function: ", oneflow)
                                        test_g.debug(2)
                                    test_g_res = test_g()
>>>>>>> 9e7c05cd
                                if find_check_module_func:
                                    if isinstance(test_g_res, tuple):
                                        for idx, g_res in enumerate(test_g_res):
                                            eager_tensor_2_graph_tensor[
                                                oneflow_res[idx]
                                            ] = g_res
                                    else:
                                        eager_tensor_2_graph_tensor[
                                            oneflow_res
                                        ] = test_g_res

                        return GetDualObject("unused", pytorch_res, oneflow_res)

                else:

                    def dual_method(self, *args, **kwargs):
                        pytorch_method = getattr(pytorch, method_name)
                        oneflow_method = getattr(oneflow, method_name)
                        (
                            pytorch_args,
                            pytorch_kwargs,
                            oneflow_args,
                            oneflow_kwargs,
                        ) = get_args(pytorch_method, *args, **kwargs)
                        try:
                            pytorch_res = pytorch_method(
                                *pytorch_args, **pytorch_kwargs
                            )
                            if isinstance(pytorch_res, torch_original.Tensor):
                                call_tensor_id.append(id(pytorch_res))
                        except Exception as e:
                            if align_exception:
                                try:
                                    oneflow_res = oneflow_method(
                                        *oneflow_args, **oneflow_kwargs
                                    )
                                except Exception as ee:
                                    raise BothDoNotSupportError(e, ee) from None
                                print(
                                    "PyTorch has an error but OneFlow is ok, maybe you should check your implementation to align with PyTorch."
                                )
                            raise PyTorchDoesNotSupportError(e)
                        oneflow_res = oneflow_method(*oneflow_args, **oneflow_kwargs)
                        if testing_graph:

                            class TestGraphOfTensorMethod(flow.nn.Graph):
                                def __init__(self):
                                    super().__init__()

                                def build(self):
                                    return oneflow_method(
                                        *oneflow_args, **oneflow_kwargs
                                    )

<<<<<<< HEAD
                            try:
                                test_g = TestGraphOfTensorMethod()
                                test_g_res = test_g()
                            except Exception as e:
                                print_note_fake_program()
                                raise OneFlowGraphBuildOrRunError(e)
=======
                            test_g = TestGraphOfTensorMethod()
                            if verbose:
                                print("Run graph of method: ", oneflow_method)
                                test_g.debug(2)
                            test_g_res = test_g()
>>>>>>> 9e7c05cd
                            if isinstance(test_g_res, tuple):
                                for idx, g_res in enumerate(test_g_res):
                                    eager_tensor_2_graph_tensor[
                                        oneflow_res[idx]
                                    ] = g_res
                            else:
                                eager_tensor_2_graph_tensor[oneflow_res] = test_g_res

                        return GetDualObject("unused", pytorch_res, oneflow_res)

                return dual_method

            magic_methods_for_new_cls[method_name] = get_dual_method(method_name)
    Cls = type(f"{name}_{counter}", (DualObject,), magic_methods_for_new_cls)
    return Cls(name, pytorch, oneflow)


def note_print_args(x, end=True):
    if end:
        if isinstance(x, str) and "Tensor" not in x:
            print(f"\033[32m{x}, \033[0m", end="")
        else:
            print(f"\033[32m{x}, \033[0m", end="")
    else:
        if isinstance(x, str) and "Tensor" not in x:
            print(f"\033[32m{x}\033[0m", end="")
        else:
            print(f"\033[32m{x}\033[0m", end="")


def note_print_kwargs(x, y, end=True):
    if end:
        if isinstance(y, str) and "Tensor" not in y:
            print(f"\033[32m{x}={y}, \033[0m", end="")
        else:
            print(f"\033[32m{x}={y}, \033[0m", end="")
    else:
        if isinstance(y, str) and "Tensor" not in y:
            print(f"\033[32m{x}={y}\033[0m", end="")
        else:
            print(f"\033[32m{x}={y}\033[0m", end="")


def print_note_fake_program():
    code_len = len(note_pytorch_method_names)
    for i in range(code_len):
        note_pytorch_args_len = len(note_pytorch_args[i])
        note_pytorch_kwargs_len = len(note_pytorch_kwargs[i])
        print(f"\033[32m{note_pytorch_method_names[i]}\033[0m", end="")
        print(f"\033[32m(\033[0m", end="")
        if note_pytorch_args[i]:
            index = 0
            for x in note_pytorch_args[i]:
                index += 1
                note_print_args(x, index < note_pytorch_args_len)

        if note_pytorch_kwargs[i]:
            index = 0
            if note_pytorch_args[i]:
                print(f"\033[32m, \033[0m", end="")
            for x in note_pytorch_kwargs[i].keys():
                index += 1
                note_print_kwargs(
                    x, note_pytorch_kwargs[i][x], index < note_pytorch_kwargs_len
                )
        print(f"\033[32m)\033[0m")

    print(f"\033[32m-----------------------------------------------------------\033[0m")
    unique_vis_tensor = []
    flag_vis_tensor = [False for _ in range(len(vis_tensor))]
    for i in range(len(vis_tensor)):
        if flag_vis_tensor[i] == True:
            continue
        unique_vis_tensor.append(vis_tensor[i])
        flag_vis_tensor[i] = True
        for j in range(i + 1, len(vis_tensor)):
            if id(vis_tensor[i]) == id(vis_tensor[j]) and flag_vis_tensor[j] == False:
                flag_vis_tensor[j] = True

    if len(unique_vis_tensor) == 0:
        print(
            f"\033[32mThis program has {len(extra_input_tensor)} input tensor: \033[0m"
        )
        for input_tensor in iter(extra_input_tensor):
            print(f"\033[32mShape{get_tensor_shape(input_tensor)}\033[0m")
            print(f"\033[32m{input_tensor}\033[0m")
            print(
                f"\033[32m-----------------------------------------------------------\033[0m"
            )
    else:
        print(
            f"\033[32mThis program has {len(unique_vis_tensor)} input tensor: \033[0m"
        )
        for input_tensor in unique_vis_tensor:
            print(f"\033[32mShape{get_tensor_shape(input_tensor)}\033[0m")
            print(f"\033[32m{input_tensor}\033[0m")
            print(
                f"\033[32m-----------------------------------------------------------\033[0m"
            )
        if vis_parameters:
            print(
                f"\033[32m-------------------nn.Module Parameters---------------------\033[0m"
            )
            for name, param in vis_parameters.items():
                print(f"\033[32m{name}: {param}\033[0m")


def clear_note_fake_program():
    note_pytorch_method_names.clear()
    note_pytorch_args.clear()
    note_pytorch_kwargs.clear()
    call_tensor_id.clear()
    vis_tensor.clear()
    eager_tensor_2_graph_tensor.clear()
    vis_parameters.clear()
    extra_input_tensor.clear()
    flow.set_printoptions(profile="full")


class DualObject:
    def __init__(self, name, pytorch, oneflow):
        self.name = name
        self.pytorch = pytorch
        self.oneflow = oneflow
        if isinstance(pytorch, torch_original.nn.Module):
            state_dict = pytorch.state_dict()
            state_dict = {k: v.detach().cpu().numpy() for (k, v) in state_dict.items()}
            oneflow.load_state_dict(state_dict, strict=False)
            if testing:
                dual_modules_to_test.append(self)
        if isinstance(pytorch, torch_original.Tensor):
            if testing:
                dual_objects_to_test.append(self)

    def __repr__(self):
        return f"PyTorch object:\n{self.pytorch}\n\nOneFlow object:\n{self.oneflow}"

    def __getattr__(self, key):
        pytorch_attr = getattr(self.pytorch, key)
        oneflow_attr = getattr(self.oneflow, key)
        new_name = f"{self.name}.{key}"
        global call_pytorch
        call_pytorch = self.pytorch
        return GetDualObject(new_name, pytorch_attr, oneflow_attr)


dual_modules_to_test = []
dual_objects_to_test = []
torch_type2checker = {}


def equality_checker(torch_type, flow_type):
    def deco(f):
        torch_type2checker[torch_type, flow_type] = f
        return f

    return deco


def check_equality(dual_object: DualObject, rtol=0.0001, atol=1e-05):
    checker = torch_type2checker.get(
        (type(dual_object.pytorch), type(dual_object.oneflow)), None
    )
    if checker is None:
        for (key, value) in torch_type2checker.items():
            if isinstance(dual_object.pytorch, key[0]) and isinstance(
                dual_object.oneflow, key[1]
            ):
                checker = value
                break
    assert checker is not None, (
        "checker not found for type "
        + str(type(dual_object.pytorch))
        + " and "
        + str(type(dual_object.oneflow))
    )
    return checker(dual_object.pytorch, dual_object.oneflow, rtol, atol)


@equality_checker(torch_original.Tensor, flow.Tensor)
@equality_checker(torch_original.Tensor, flow._oneflow_internal.Tensor)
def check_tensor_equality(torch_tensor, flow_tensor, rtol=0.0001, atol=1e-05):
    if torch_tensor.grad is not None:
        if flow_tensor.grad is None:
            print_note_fake_program()
        assert (
            flow_tensor.grad is not None
        ), f"OneFlow tensor doesn't have grad while PyTorch tensor has one, PyTorch tensor is\n {torch_tensor}\n, OneFlow tensor is\n{flow_tensor} "
        torch_grad = torch_tensor.grad.detach().cpu().numpy()
        flow_grad = flow_tensor.grad.numpy()
        if not np.allclose(
            torch_grad, flow_grad, rtol=rtol, atol=atol, equal_nan=True,
        ):
            print_note_fake_program()
            print("---------Grad Shape--------")
            print(torch_grad.shape)
            print(flow_grad.shape)
            print(
                f"Grads are not equal. PyTorch grad: \n{torch_grad}\n, OneFlow grad: \n{flow_grad}"
            )
            return False
    equality_res = np.allclose(
        torch_tensor.detach().cpu().numpy(),
        flow_tensor.numpy(),
        rtol=rtol,
        atol=atol,
        equal_nan=True,
    )
    if equality_res == False:
        print_note_fake_program()
        print("---------Tensor Shape--------")
        print(torch_tensor.shape)
        print(flow_tensor.shape)
    return equality_res


@equality_checker(int, int)
@equality_checker(bool, bool)
def check_basetype_equality(a, b, ignored1, ignored2):
    return a == b


@equality_checker(type(None), type(None))
def check_nonetype_equality(a, b, ignored1, ignored2):
    return True


def autotest(
    n=20,
    auto_backward=True,
    rtol=0.0001,
    atol=1e-05,
    check_graph=True,
    check_allclose=True,
):
    verbose = os.getenv("ONEFLOW_TEST_VERBOSE") is not None

    def deco(f):
        @functools.wraps(f)
        def new_f(test_case):
            nonlocal n
            loop_limit = n * 20
            loop = 0
            while n > 0:
                clear_note_fake_program()
                if loop > loop_limit:
                    raise ValueError("autotest stuck in an endless loop!")
                dual_modules_to_test.clear()
                dual_objects_to_test.clear()
                try:
                    global testing_graph
                    if check_graph:
                        testing_graph = True
                    res = f(test_case)
                    testing_graph = False
                except (PyTorchDoesNotSupportError, BothDoNotSupportError) as e:
                    if verbose:
                        print(f"{f.__name__}")
                        print(e)
                    loop += 1
                    continue
                if res is not None:
                    if not isinstance(res, collections.abc.Sequence):
                        res = [res]
                    func_outputs = res
                    for x in res:
                        if auto_backward:
                            if isinstance(x.pytorch, torch_original.Tensor):
                                call_tensor_id.append(id(x.pytorch))
                                x.sum().backward()
                        dual_objects_to_test.append(x)
                for x in dual_modules_to_test:
                    for key in x.pytorch.state_dict().keys():
                        if key not in x.oneflow.state_dict().keys():
                            warnings.warn(f"oneflow module don't have `{key}`")
                            continue
                        vis_parameters[key] = x.pytorch.state_dict()[key]
                        dual_objects_to_test.append(
                            GetDualObject(
                                "unused",
                                getattr(x.pytorch, key),
                                getattr(x.oneflow, key),
                            )
                        )
                        call_tensor_id.append(id(getattr(x.pytorch, key)))
                        dual_objects_to_test.append(
                            GetDualObject(
                                "unused",
                                getattr(x.pytorch, key).grad,
                                getattr(x.oneflow, key).grad,
                            )
                        )
                        call_tensor_id.append(id(getattr(x.pytorch, key).grad))

                for x in dual_objects_to_test:
                    if (
                        isinstance(x.pytorch, torch_original.Tensor)
                        and id(x.pytorch) not in call_tensor_id
                    ):
                        vis_tensor.append(x.pytorch)
                # check eager
                for x in dual_objects_to_test:
                    if check_allclose:
                        test_case.assertTrue(check_equality(x, rtol=rtol, atol=atol), x)
                    if verbose:
                        print(f"{f.__name__} test eager passed.")
                # check graph
                for output in func_outputs:
                    flow_tensor = output.oneflow
                    if isinstance(flow_tensor, flow.Tensor):
                        if flow_tensor in eager_tensor_2_graph_tensor:
                            if check_allclose:
                                equality_res = np.allclose(
                                    flow_tensor.numpy(),
                                    eager_tensor_2_graph_tensor[flow_tensor].numpy(),
                                    rtol=rtol,
                                    atol=atol,
                                    equal_nan=True,
                                )
                                if equality_res == False:
                                    print_note_fake_program()
                                    print("---------Tensor Shape--------")
                                    print(flow_tensor.shape)
                                    print(
                                        eager_tensor_2_graph_tensor[flow_tensor].shape
                                    )
                                test_case.assertTrue(equality_res)
                            if verbose:
                                print(f"{f.__name__} test graph passed.")
                        else:
                            if check_graph:
                                print_note_fake_program()
                                test_case.assertTrue(
                                    False,
                                    f"{f.__name__} cannot find module/function/method to check graph.",
                                )
                    else:
                        warnings.warn(
                            f"some outputs of {f.__name__} fail to check graph."
                        )
                n -= 1
                loop += 1

        return new_f

    return deco


def random_pytorch_tensor(
    ndim=None,
    dim0=1,
    dim1=None,
    dim2=None,
    dim3=None,
    dim4=None,
    low=0,
    high=1,
    dtype=float,
    requires_grad=True,
):
    if isinstance(requires_grad, generator):
        requires_grad = requires_grad.value()
    pytorch_tensor = (
        random_tensor(ndim, dim0, dim1, dim2, dim3, dim4, low, high, dtype)
        .value()
        .requires_grad_(requires_grad and dtype != int)
    )
    flow_tensor = flow.tensor(
        pytorch_tensor.detach().cpu().numpy(),
        requires_grad=(requires_grad and dtype != int),
    )
    return GetDualObject("unused", pytorch_tensor, flow_tensor)


torch = GetDualObject("", torch_original, flow)
__all__ = ["autotest", "random_pytorch_tensor"]<|MERGE_RESOLUTION|>--- conflicted
+++ resolved
@@ -333,20 +333,12 @@
                                                 *oneflow_args, **oneflow_kwargs
                                             )
 
-<<<<<<< HEAD
                                     try:
                                         test_g = TestGraphOfFunctional()
                                         test_g_res = test_g()
                                     except Exception as e:
                                         print_note_fake_program()
                                         raise OneFlowGraphBuildOrRunError(e)
-=======
-                                    test_g = TestGraphOfFunctional()
-                                    if verbose:
-                                        print("Run graph of function: ", oneflow)
-                                        test_g.debug(2)
-                                    test_g_res = test_g()
->>>>>>> 9e7c05cd
                                 if find_check_module_func:
                                     if isinstance(test_g_res, tuple):
                                         for idx, g_res in enumerate(test_g_res):
@@ -401,20 +393,12 @@
                                         *oneflow_args, **oneflow_kwargs
                                     )
 
-<<<<<<< HEAD
                             try:
                                 test_g = TestGraphOfTensorMethod()
                                 test_g_res = test_g()
                             except Exception as e:
                                 print_note_fake_program()
                                 raise OneFlowGraphBuildOrRunError(e)
-=======
-                            test_g = TestGraphOfTensorMethod()
-                            if verbose:
-                                print("Run graph of method: ", oneflow_method)
-                                test_g.debug(2)
-                            test_g_res = test_g()
->>>>>>> 9e7c05cd
                             if isinstance(test_g_res, tuple):
                                 for idx, g_res in enumerate(test_g_res):
                                     eager_tensor_2_graph_tensor[
