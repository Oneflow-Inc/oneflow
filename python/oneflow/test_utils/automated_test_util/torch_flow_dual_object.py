--- conflicted
+++ resolved
@@ -659,18 +659,11 @@
             state_dict = pytorch.state_dict()
             state_dict = {k: v.detach().cpu().numpy() for (k, v) in state_dict.items()}
             oneflow.load_state_dict(state_dict, strict=False)
-<<<<<<< HEAD
-            oneflow = oneflow.to_consistent(
-                placement=flow.env.all_device_placement("cpu"),
-                sbp=[flow.sbp.broadcast,],
-            )
-=======
             if is_consistent():
                 oneflow = oneflow.to_consistent(
                     placement=flow.env.all_device_placement("cpu"),
                     sbp=[flow.sbp.broadcast,],
                 )
->>>>>>> bdaac0f8
             if testing:
                 dual_modules_to_test.append(self)
         if isinstance(pytorch, torch_original.Tensor):
