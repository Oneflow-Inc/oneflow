"""
Copyright 2020 The OneFlow Authors. All rights reserved.

Licensed under the Apache License, Version 2.0 (the "License");
you may not use this file except in compliance with the License.
You may obtain a copy of the License at

    http://www.apache.org/licenses/LICENSE-2.0

Unless required by applicable law or agreed to in writing, software
distributed under the License is distributed on an "AS IS" BASIS,
WITHOUT WARRANTIES OR CONDITIONS OF ANY KIND, either express or implied.
See the License for the specific language governing permissions and
limitations under the License.
"""
import collections.abc
import functools
import inspect
import os
import warnings

import numpy as np
import oneflow as flow

try:
    import torch as torch_original
except ImportError:
    print(
        "automated_test_util module uses PyTorch to verify OneFlow module's interface and result. Please install Pytorch according `https://pytorch.org/get-started/locally/`."
    )

from .generators import Nothing, generator, random_tensor

postulate = [".rand", ".Tensor"]

testing = False
testing_graph = False


def torch_tensor_to_flow(x):
    return flow.tensor(x.cpu().numpy())


note_pytorch_method_names = []
note_pytorch_args = []
note_pytorch_kwargs = []
vis_tensor = []
vis_parameters = {}
call_tensor_id = []
<<<<<<< HEAD
extra_input_tensor = set()
=======
flow_res_id_eager2_graph = dict()
>>>>>>> 7aeae315


class PyTorchDoesNotSupportError(Exception):
    def __init__(self, exc):
        self.exc = exc

    def __str__(self):
        return repr(self)

    def __repr__(self):
        return f"PyTorch error: {str(self.exc)}"


class BothDoNotSupportError(Exception):
    def __init__(self, th_exc, of_exc):
        self.th_exc = th_exc
        self.of_exc = of_exc

    def __str__(self):
        return repr(self)

    def __repr__(self):
        return f"PyTorch error: {str(self.th_exc)}\nOneFlow error: {str(self.of_exc)}"


call_pytorch = None


def get_tensor_shape(call_pytorch):
    shape_list = []
    for i in range(len(call_pytorch.shape)):
        shape_list.append(call_pytorch.shape[i])
    return shape_list


def get_args(callable, *args, **kwargs):
    try:
        spec = inspect.getfullargspec(callable)
        spec_args = spec.args
        if spec_args[0] == "self":
            del spec_args[0]
        for (i, arg) in enumerate(args):
            arg_name = spec_args[i]
            annotation = spec.annotations[arg_name]
            if isinstance(arg, generator):
                arg.to(annotation)
        for (arg_name, arg) in kwargs.items():
            annotation = spec.annotations[arg_name]
            if isinstance(arg, generator):
                arg.to(annotation)
    except:
        pass
    (pytorch_args, pytorch_kwargs, oneflow_args, oneflow_kwargs) = ([], {}, [], {})

    def get_pytorch_value(x):
        if isinstance(x, DualObject):
            return x.pytorch
        return x

    def get_oneflow_value(x):
        if isinstance(x, DualObject):
            return x.oneflow
        return x

    def get_generator_value(x):
        if isinstance(x, generator):
            return x.value()
        return x

    for arg in args:
        # TODO: refine codes
        if isinstance(arg, tuple):
            pytorch_tuple_args = []
            oneflow_tuple_args = []
            for t in arg:
                t = get_generator_value(t)
                pytorch_tuple_args.append(get_pytorch_value(t))
                oneflow_tuple_args.append(get_oneflow_value(t))
            pytorch_args.append(tuple(pytorch_tuple_args))
            oneflow_args.append(tuple(oneflow_tuple_args))
        else:
            arg = get_generator_value(arg)
            pytorch_args.append(get_pytorch_value(arg))
            oneflow_args.append(get_oneflow_value(arg))
    for (key, value) in kwargs.items():
        value = get_generator_value(value)
        if isinstance(value, Nothing):
            continue
        pytorch_kwargs[key] = get_pytorch_value(value)
        oneflow_kwargs[key] = get_oneflow_value(value)

    new_pytorch_args = []
    new_pytorch_kwargs = {}
    for x in pytorch_args:
        if isinstance(x, (tuple, list)):
            new_x = f"("
            len_x = len(x)
            for i in range(len_x):
                if type(x[i]) is torch_original.Tensor:
                    if i < len_x - 1:
                        new_x += f"Tensor({get_tensor_shape(x[i])}), "
                    else:
                        new_x += f"Tensor({get_tensor_shape(x[i])})"
                else:
                    if i < len_x - 1:
                        new_x += f"{x[i]}, "
                    else:
                        new_x += f"{x[i]}"
            new_x += f")"
            new_pytorch_args.append(new_x)
            continue
        if type(x) is torch_original.Tensor:
            new_pytorch_args.append(f"Tensor({get_tensor_shape(x)})")
        else:
            new_pytorch_args.append(x)
    for key, value in pytorch_kwargs.items():
        if type(value) is torch_original.Tensor:
            new_pytorch_kwargs[key] = f"Tensor({get_tensor_shape(value)})"
        else:
            new_pytorch_kwargs[key] = value

    if not isinstance(callable, (torch_original.nn.Module)):
        if isinstance(call_pytorch, torch_original.Tensor):
            note_pytorch_method_names.append(
                f"Tensor({get_tensor_shape(call_pytorch)}).{callable.__name__}"
            )
        elif isinstance(call_pytorch, torch_original.nn.Module):
            note_pytorch_method_names.append(f"Module.{callable.__name__}")
        else:
            note_pytorch_method_names.append(f"{callable.__name__}")
    else:
        note_pytorch_method_names.append(repr(callable))

    note_pytorch_args.append(new_pytorch_args)
    note_pytorch_kwargs.append(new_pytorch_kwargs)

    return (pytorch_args, pytorch_kwargs, oneflow_args, oneflow_kwargs)


counter = 0
align_exception = os.getenv("ONEFLOW_TEST_ALIGN_EXCEPTION") is not None


def GetDualObject(name, pytorch, oneflow):
    global counter
    counter += 1
    skipped_magic_methods = [
        "__class__",
        "__mro__",
        "__new__",
        "__init__",
        "__getattr__",
        "__setattr__",
        "__getattribute__",
        "__dict__",
        "__weakref__",
        "__builtins__",
        "__qualname__",
        "__name__",
        "__str__",
        "__repr__",
    ]
    pytorch_methods = dir(pytorch)
    if hasattr(pytorch, "__call__") and "__call__" not in pytorch_methods:
        pytorch_methods.append("__call__")
    magic_methods_for_new_cls = {}
    for method_name in pytorch_methods:
        if method_name.startswith("__") and method_name not in skipped_magic_methods:

            def get_dual_method(method_name):
                if method_name == "__call__":

                    def dual_method(self, *args, **kwargs):
                        (
                            pytorch_args,
                            pytorch_kwargs,
                            oneflow_args,
                            oneflow_kwargs,
                        ) = get_args(pytorch, *args, **kwargs)

                        try:
                            pytorch_res = pytorch(*pytorch_args, **pytorch_kwargs)

                            if isinstance(pytorch_res, torch_original.Tensor):
                                if (
                                    hasattr(pytorch, "__name__")
                                    and pytorch.__name__ == "to"
                                    and (
                                        (
                                            len(pytorch_args) > 0
                                            and pytorch_args[0] == "cpu"
                                        )
                                        or (
                                            len(pytorch_kwargs) > 0
                                            and pytorch_kwargs["device"] == "cpu"
                                        )
                                    )
                                ):
                                    pass
                                elif (
                                    len(pytorch_args) > 0
                                    and isinstance(
                                        pytorch_args[0], torch_original.Tensor
                                    )
                                    and id(pytorch_args[0]) == id(pytorch_res)
                                ):
                                    extra_input_tensor.add(pytorch_res)
                                else:
                                    call_tensor_id.append(id(pytorch_res))

                        except Exception as e:
                            if align_exception:
                                try:
                                    oneflow_res = oneflow(
                                        *oneflow_args, **oneflow_kwargs
                                    )
                                except Exception as ee:
                                    raise BothDoNotSupportError(e, ee) from None
                                print(
                                    "PyTorch has an error but OneFlow is ok, maybe you should check your implementation to align with PyTorch."
                                )
                            raise PyTorchDoesNotSupportError(e)

                        if name in postulate:
                            oneflow_res = torch_tensor_to_flow(pytorch_res)
                        else:
                            oneflow_res = oneflow(*oneflow_args, **oneflow_kwargs)
                            if testing_graph:
                                if isinstance(oneflow, flow.nn.Module):

                                    class TestGraphOfModule(flow.nn.Graph):
                                        def __init__(self):
                                            super().__init__()
                                            self.test_module = oneflow

                                        def build(self, *args):
                                            return self.test_module(*args)

                                    test_g = TestGraphOfModule()
                                    test_g_res = test_g(*oneflow_args)
                                    if isinstance(test_g_res, tuple):
                                        for idx, g_res in enumerate(test_g_res):
                                            flow_res_id_eager2_graph[
                                                id(oneflow_res[idx])
                                            ] = g_res
                                    else:
                                        flow_res_id_eager2_graph[
                                            id(oneflow_res)
                                        ] = test_g_res

                        return GetDualObject("unused", pytorch_res, oneflow_res)

                else:

                    def dual_method(self, *args, **kwargs):
                        pytorch_method = getattr(pytorch, method_name)
                        oneflow_method = getattr(oneflow, method_name)
                        (
                            pytorch_args,
                            pytorch_kwargs,
                            oneflow_args,
                            oneflow_kwargs,
                        ) = get_args(pytorch_method, *args, **kwargs)
                        try:
                            pytorch_res = pytorch_method(
                                *pytorch_args, **pytorch_kwargs
                            )
                            if isinstance(pytorch_res, torch_original.Tensor):
                                call_tensor_id.append(id(pytorch_res))
                        except Exception as e:
                            if align_exception:
                                try:
                                    oneflow_res = oneflow_method(
                                        *oneflow_args, **oneflow_kwargs
                                    )
                                except Exception as ee:
                                    raise BothDoNotSupportError(e, ee) from None
                                print(
                                    "PyTorch has an error but OneFlow is ok, maybe you should check your implementation to align with PyTorch."
                                )
                            raise PyTorchDoesNotSupportError(e)
                        oneflow_res = oneflow_method(*oneflow_args, **oneflow_kwargs)
                        return GetDualObject("unused", pytorch_res, oneflow_res)

                return dual_method

            magic_methods_for_new_cls[method_name] = get_dual_method(method_name)
    Cls = type(f"{name}_{counter}", (DualObject,), magic_methods_for_new_cls)
    return Cls(name, pytorch, oneflow)


def note_print_args(x, end=True):
    if end:
        if isinstance(x, str) and "Tensor" not in x:
            print(f"\033[32m{x}, \033[0m", end="")
        else:
            print(f"\033[32m{x}, \033[0m", end="")
    else:
        if isinstance(x, str) and "Tensor" not in x:
            print(f"\033[32m{x}\033[0m", end="")
        else:
            print(f"\033[32m{x}\033[0m", end="")


def note_print_kwargs(x, y, end=True):
    if end:
        if isinstance(y, str) and "Tensor" not in y:
            print(f"\033[32m{x}={y}, \033[0m", end="")
        else:
            print(f"\033[32m{x}={y}, \033[0m", end="")
    else:
        if isinstance(y, str) and "Tensor" not in y:
            print(f"\033[32m{x}={y}\033[0m", end="")
        else:
            print(f"\033[32m{x}={y}\033[0m", end="")


def print_note_fake_program():
    code_len = len(note_pytorch_method_names)
    for i in range(code_len):
        note_pytorch_args_len = len(note_pytorch_args[i])
        note_pytorch_kwargs_len = len(note_pytorch_kwargs[i])
        print(f"\033[32m{note_pytorch_method_names[i]}\033[0m", end="")
        print(f"\033[32m(\033[0m", end="")
        if note_pytorch_args[i]:
            index = 0
            for x in note_pytorch_args[i]:
                index += 1
                note_print_args(x, index < note_pytorch_args_len)

        if note_pytorch_kwargs[i]:
            index = 0
            if note_pytorch_args[i]:
                print(f"\033[32m, \033[0m", end="")
            for x in note_pytorch_kwargs[i].keys():
                index += 1
                note_print_kwargs(
                    x, note_pytorch_kwargs[i][x], index < note_pytorch_kwargs_len
                )
        print(f"\033[32m)\033[0m")

    print(f"\033[32m-----------------------------------------------------------\033[0m")
    unique_vis_tensor = []
    flag_vis_tensor = [False for _ in range(len(vis_tensor))]
    for i in range(len(vis_tensor)):
        if flag_vis_tensor[i] == True:
            continue
        unique_vis_tensor.append(vis_tensor[i])
        flag_vis_tensor[i] = True
        for j in range(i + 1, len(vis_tensor)):
            if id(vis_tensor[i]) == id(vis_tensor[j]) and flag_vis_tensor[j] == False:
                flag_vis_tensor[j] = True

    if len(unique_vis_tensor) == 0:
        print(
            f"\033[32mThis program has {len(extra_input_tensor)} input tensor: \033[0m"
        )
        for input_tensor in iter(extra_input_tensor):
            print(f"\033[32mShape{get_tensor_shape(input_tensor)}\033[0m")
            print(f"\033[32m{input_tensor}\033[0m")
            print(
                f"\033[32m-----------------------------------------------------------\033[0m"
            )
    else:
        print(
            f"\033[32mThis program has {len(unique_vis_tensor)} input tensor: \033[0m"
        )
        for input_tensor in unique_vis_tensor:
            print(f"\033[32mShape{get_tensor_shape(input_tensor)}\033[0m")
            print(f"\033[32m{input_tensor}\033[0m")
            print(
                f"\033[32m-----------------------------------------------------------\033[0m"
            )
        if vis_parameters:
            print(
                f"\033[32m-------------------nn.Module Parameters---------------------\033[0m"
            )
            for name, param in vis_parameters.items():
                print(f"\033[32m{name}: {param}\033[0m")


def clear_note_fake_program():
    note_pytorch_method_names.clear()
    note_pytorch_args.clear()
    note_pytorch_kwargs.clear()
    call_tensor_id.clear()
    vis_tensor.clear()
    flow_res_id_eager2_graph.clear()
    vis_parameters.clear()
    extra_input_tensor.clear()


class DualObject:
    def __init__(self, name, pytorch, oneflow):
        self.name = name
        self.pytorch = pytorch
        self.oneflow = oneflow
        if isinstance(pytorch, torch_original.nn.Module):
            state_dict = pytorch.state_dict()
            state_dict = {k: v.detach().cpu().numpy() for (k, v) in state_dict.items()}
            oneflow.load_state_dict(state_dict, strict=False)
            if testing:
                dual_modules_to_test.append(self)
        if isinstance(pytorch, torch_original.Tensor):
            if testing:
                dual_objects_to_test.append(self)

    def __repr__(self):
        return f"PyTorch object:\n{self.pytorch}\n\nOneFlow object:\n{self.oneflow}"

    def __getattr__(self, key):
        pytorch_attr = getattr(self.pytorch, key)
        oneflow_attr = getattr(self.oneflow, key)
        new_name = f"{self.name}.{key}"
        global call_pytorch
        call_pytorch = self.pytorch
        return GetDualObject(new_name, pytorch_attr, oneflow_attr)


dual_modules_to_test = []
dual_objects_to_test = []
torch_type2checker = {}


def equality_checker(torch_type, flow_type):
    def deco(f):
        torch_type2checker[torch_type, flow_type] = f
        return f

    return deco


def check_equality(dual_object: DualObject, rtol=0.0001, atol=1e-05):
    checker = torch_type2checker.get(
        (type(dual_object.pytorch), type(dual_object.oneflow)), None
    )
    if checker is None:
        for (key, value) in torch_type2checker.items():
            if isinstance(dual_object.pytorch, key[0]) and isinstance(
                dual_object.oneflow, key[1]
            ):
                checker = value
                break
    assert checker is not None, (
        "checker not found for type "
        + str(type(dual_object.pytorch))
        + " and "
        + str(type(dual_object.oneflow))
    )
    return checker(dual_object.pytorch, dual_object.oneflow, rtol, atol)


@equality_checker(torch_original.Tensor, flow.Tensor)
@equality_checker(torch_original.Tensor, flow._oneflow_internal.Tensor)
def check_tensor_equality(torch_tensor, flow_tensor, rtol=0.0001, atol=1e-05):
    if torch_tensor.grad is not None:
        if flow_tensor.grad is None:
            print_note_fake_program()
        assert (
            flow_tensor.grad is not None
        ), f"OneFlow tensor doesn't have grad while PyTorch tensor has one, PyTorch tensor is\n {torch_tensor}\n, OneFlow tensor is\n{flow_tensor} "
        torch_grad = torch_tensor.grad.detach().cpu().numpy()
        flow_grad = flow_tensor.grad.numpy()
        if not np.allclose(
            torch_grad, flow_grad, rtol=rtol, atol=atol, equal_nan=True,
        ):
            print_note_fake_program()
            print("---------Grad Shape--------")
            print(torch_grad.shape)
            print(flow_grad.shape)
            print(
                f"Grads are not equal. PyTorch grad: \n{torch_grad}\n, OneFlow grad: \n{flow_grad}"
            )
            return False
    equality_res = np.allclose(
        torch_tensor.detach().cpu().numpy(),
        flow_tensor.numpy(),
        rtol=rtol,
        atol=atol,
        equal_nan=True,
    )
    if equality_res == False:
        print_note_fake_program()
        print("---------Tensor Shape--------")
        print(torch_tensor.shape)
        print(flow_tensor.shape)
    return equality_res


@equality_checker(int, int)
@equality_checker(bool, bool)
def check_basetype_equality(a, b, ignored1, ignored2):
    return a == b


@equality_checker(type(None), type(None))
def check_nonetype_equality(a, b, ignored1, ignored2):
    return True


def autotest(n=20, auto_backward=True, rtol=0.0001, atol=1e-05, check_graph=True):
    verbose = os.getenv("ONEFLOW_TEST_VERBOSE") is not None

    def deco(f):
        @functools.wraps(f)
        def new_f(test_case):
            nonlocal n
            loop_limit = n * 20
            loop = 0
            while n > 0:
                clear_note_fake_program()
                if loop > loop_limit:
                    raise ValueError("autotest stuck in an endless loop!")
                dual_modules_to_test.clear()
                dual_objects_to_test.clear()
                try:
                    global testing
                    testing = True
                    global testing_graph
                    if check_graph:
                        testing_graph = True
                    res = f(test_case)
                    testing = False
                    testing_graph = False
                except (PyTorchDoesNotSupportError, BothDoNotSupportError) as e:
                    if verbose:
                        print(f"{f.__name__}")
                        print(e)
                    loop += 1
                    continue
                if res is not None:
                    if not isinstance(res, collections.abc.Sequence):
                        res = [res]
                    func_outputs = res
                    for x in res:
                        if auto_backward:
                            if isinstance(x.pytorch, torch_original.Tensor):
                                call_tensor_id.append(id(x.pytorch))
                                x.sum().backward()
                        dual_objects_to_test.append(x)
                for x in dual_modules_to_test:
                    for key in x.pytorch.state_dict().keys():
                        if key not in x.oneflow.state_dict().keys():
                            warnings.warn(f"oneflow module don't have `{key}`")
                            continue
                        vis_parameters[key] = x.pytorch.state_dict()[key]
                        dual_objects_to_test.append(
                            GetDualObject(
                                "unused",
                                getattr(x.pytorch, key),
                                getattr(x.oneflow, key),
                            )
                        )
                        call_tensor_id.append(id(getattr(x.pytorch, key)))
                        dual_objects_to_test.append(
                            GetDualObject(
                                "unused",
                                getattr(x.pytorch, key).grad,
                                getattr(x.oneflow, key).grad,
                            )
                        )
                        call_tensor_id.append(id(getattr(x.pytorch, key).grad))

                for x in dual_objects_to_test:
                    if (
                        isinstance(x.pytorch, torch_original.Tensor)
                        and id(x.pytorch) not in call_tensor_id
                    ):
                        vis_tensor.append(x.pytorch)
                # check eager
                for x in dual_objects_to_test:
                    test_case.assertTrue(check_equality(x, rtol=rtol, atol=atol), x)
                    if verbose:
                        print(f"{f.__name__} test eager passed.")
                # check graph
                for output in func_outputs:
                    flow_tensor = output.oneflow
                    if isinstance(flow_tensor, flow.Tensor):
                        if id(flow_tensor) in flow_res_id_eager2_graph:
                            test_case.assertTrue(
                                np.allclose(
                                    flow_tensor.numpy(),
                                    flow_res_id_eager2_graph[id(flow_tensor)].numpy(),
                                    rtol=rtol,
                                    atol=atol,
                                    equal_nan=True,
                                )
                            )
                            if verbose:
                                print(f"{f.__name__} test graph passed.")
                        else:
                            if check_graph:
                                test_case.assertTrue(
                                    False,
                                    f"{f.__name__} cannot find module to check graph.",
                                )
                    else:
                        warnings.warn(
                            f"some outputs of {f.__name__} fail to check graph."
                        )
                n -= 1
                loop += 1

        return new_f

    return deco


def random_pytorch_tensor(
    ndim=None,
    dim0=1,
    dim1=None,
    dim2=None,
    dim3=None,
    dim4=None,
    low=0,
    high=1,
    dtype=float,
    requires_grad=True,
):
    if isinstance(requires_grad, generator):
        requires_grad = requires_grad.value()
    pytorch_tensor = (
        random_tensor(ndim, dim0, dim1, dim2, dim3, dim4, low, high, dtype)
        .value()
        .requires_grad_(requires_grad and dtype != int)
    )
    flow_tensor = flow.tensor(
        pytorch_tensor.detach().cpu().numpy(),
        requires_grad=(requires_grad and dtype != int),
    )
    return GetDualObject("unused", pytorch_tensor, flow_tensor)


torch = GetDualObject("", torch_original, flow)
__all__ = ["autotest", "random_pytorch_tensor"]<|MERGE_RESOLUTION|>--- conflicted
+++ resolved
@@ -47,11 +47,8 @@
 vis_tensor = []
 vis_parameters = {}
 call_tensor_id = []
-<<<<<<< HEAD
 extra_input_tensor = set()
-=======
 flow_res_id_eager2_graph = dict()
->>>>>>> 7aeae315
 
 
 class PyTorchDoesNotSupportError(Exception):
