"""
Copyright 2020 The OneFlow Authors. All rights reserved.

Licensed under the Apache License, Version 2.0 (the "License");
you may not use this file except in compliance with the License.
You may obtain a copy of the License at

    http://www.apache.org/licenses/LICENSE-2.0

Unless required by applicable law or agreed to in writing, software
distributed under the License is distributed on an "AS IS" BASIS,
WITHOUT WARRANTIES OR CONDITIONS OF ANY KIND, either express or implied.
See the License for the specific language governing permissions and
limitations under the License.
"""
import collections.abc
import functools
import inspect
import copy
import os
import warnings
import gc

import numpy as np
import oneflow as flow

flow.backends.cudnn.deterministic = True

try:
    import torch as torch_original

    torch_original.backends.cudnn.deterministic = True
    torch_original.set_printoptions(profile="full")
except ImportError:
    print(
        "automated_test_util module uses PyTorch to verify OneFlow module's interface and result. Please install Pytorch according `https://pytorch.org/get-started/locally/`."
    )


from .util import broadcast
from .global_scope import *
from .generators import Nothing, generator, random_pytorch_tensor, choice_pytorch_tensor

postulate = [".rand", ".Tensor"]

testing = False
testing_graph = False
global_check_allclose = True
global_atol = 1e-5
global_rtol = 1e-5
global_backward = True


def torch_tensor_to_flow(x):
    return flow.tensor(x.cpu().numpy())


note_pytorch_method_names = []
note_pytorch_args = []
note_pytorch_kwargs = []
vis_tensor = []
vis_parameters = {}
call_tensor_id = []
extra_input_tensor = set()


class PyTorchDoesNotSupportError(Exception):
    def __init__(self, exc):
        self.exc = exc

    def __str__(self):
        return repr(self)

    def __repr__(self):
        return f"PyTorch error: {str(self.exc)}"


class OneFlowGraphBuildOrRunError(Exception):
    def __init__(self, exc):
        self.exc = exc

    def __str__(self):
        return repr(self)

    def __repr__(self):
        return f"OneFlow nn.Graph Build Or Run Error: {str(self.exc)}"


class BothDoNotSupportError(Exception):
    def __init__(self, th_exc, of_exc):
        self.th_exc = th_exc
        self.of_exc = of_exc

    def __str__(self):
        return repr(self)

    def __repr__(self):
        return f"PyTorch error: {str(self.th_exc)}\nOneFlow error: {str(self.of_exc)}"


call_pytorch = None


def get_tensor_shape(call_pytorch):
    shape_list = []
    for i in range(len(call_pytorch.shape)):
        shape_list.append(call_pytorch.shape[i])
    return shape_list


def get_args(callable, *args, **kwargs):
    try:
        spec = inspect.getfullargspec(callable)
        spec_args = spec.args
        if spec_args[0] == "self":
            del spec_args[0]
        for (i, arg) in enumerate(args):
            arg_name = spec_args[i]
            annotation = spec.annotations[arg_name]
            if isinstance(arg, generator):
                arg.to(annotation)
        for (arg_name, arg) in kwargs.items():
            annotation = spec.annotations[arg_name]
            if isinstance(arg, generator):
                arg.to(annotation)
    except:
        pass
    (pytorch_args, pytorch_kwargs, oneflow_args, oneflow_kwargs) = ([], {}, [], {})

    def get_pytorch_value(x):
        if isinstance(x, DualObject):
            return x.pytorch
        return x

    def get_oneflow_value(x):
        if isinstance(x, DualObject):
            return x.oneflow
        return x

    def get_generator_value(x):
        if isinstance(x, generator):
            return x.value()
        return x

    for arg in args:
        # TODO: refine codes
        if isinstance(arg, (tuple, list)):
            pytorch_tuple_args = []
            oneflow_tuple_args = []
            for t in arg:
                t = get_generator_value(t)
                pytorch_tuple_args.append(get_pytorch_value(t))
                oneflow_tuple_args.append(get_oneflow_value(t))
            pytorch_args.append(tuple(pytorch_tuple_args))
            oneflow_args.append(tuple(oneflow_tuple_args))
        else:
            arg = get_generator_value(arg)
            pytorch_args.append(get_pytorch_value(arg))
            oneflow_args.append(get_oneflow_value(arg))
    for (key, value) in kwargs.items():
        value = get_generator_value(value)
        if isinstance(value, Nothing):
            continue
        pytorch_kwargs[key] = get_pytorch_value(value)
        oneflow_kwargs[key] = get_oneflow_value(value)

    new_pytorch_args = []
    new_pytorch_kwargs = {}
    for x in pytorch_args:
        if isinstance(x, (tuple, list)):
            new_x = f"("
            len_x = len(x)
            for i in range(len_x):
                if type(x[i]) is torch_original.Tensor:
                    if i < len_x - 1:
                        new_x += f"Tensor({get_tensor_shape(x[i])}), "
                    else:
                        new_x += f"Tensor({get_tensor_shape(x[i])})"
                else:
                    if i < len_x - 1:
                        new_x += f"{x[i]}, "
                    else:
                        new_x += f"{x[i]}"
            new_x += f")"
            new_pytorch_args.append(new_x)
            continue
        if type(x) is torch_original.Tensor:
            new_pytorch_args.append(f"Tensor({get_tensor_shape(x)})")
        else:
            new_pytorch_args.append(x)
    for key, value in pytorch_kwargs.items():
        if type(value) is torch_original.Tensor:
            new_pytorch_kwargs[key] = f"Tensor({get_tensor_shape(value)})"
        else:
            new_pytorch_kwargs[key] = value

    if not isinstance(callable, (torch_original.nn.Module)):
        if isinstance(call_pytorch, torch_original.Tensor):
            note_pytorch_method_names.append(
                f"Tensor({get_tensor_shape(call_pytorch)}).{callable.__name__}"
            )
        elif isinstance(call_pytorch, torch_original.nn.Module):
            note_pytorch_method_names.append(f"Module.{callable.__name__}")
        else:
            note_pytorch_method_names.append(f"{callable.__name__}")
    else:
        note_pytorch_method_names.append(repr(callable))

    note_pytorch_args.append(new_pytorch_args)
    note_pytorch_kwargs.append(new_pytorch_kwargs)

    return (pytorch_args, pytorch_kwargs, oneflow_args, oneflow_kwargs)


counter = 0
align_exception = os.getenv("ONEFLOW_TEST_ALIGN_EXCEPTION") is not None


def check_eager_graph_tensor(eager_res, graph_res):
    if (
        global_check_allclose
        and isinstance(eager_res, flow.Tensor)
        and isinstance(graph_res, flow.Tensor)
    ):
        equality_res = np.allclose(
            eager_res.numpy(),
            graph_res.numpy(),
            rtol=global_rtol,
            atol=global_atol,
            equal_nan=True,
        )
        if equality_res == False:
            print_note_fake_program()
            print("===================Wrong nn.Graph Tensor Shape=================")
            print(eager_res.shape)
            print(graph_res.shape)
        assert (
            equality_res
        ), f"Check graph failed: graph result {graph_res.numpy()} not equals to eager result {eager_res.numpy()}."


# NOTE(lixiang): Deepcopy the input parameters in order to correctly test the inplace version of the op.
def get_args_copy(args, kwargs):
    copy_args = []
    for arg in args:
        if flow.is_tensor(arg):
            copy_arg = arg.clone().detach()
        else:
            copy_arg = copy.deepcopy(arg)
        copy_args.append(copy_arg)
    copy_kwargs = {}
    for key, value in kwargs.items():
        if flow.is_tensor(value):
            copy_kwargs[key] = value.clone().detach()
        else:
            copy_kwargs[key] = copy.deepcopy(value)
    return copy_args, copy_kwargs


# NOTE(lixiang): When oneflow is of type nn.Module, build the following Graph for testing.
#   graph_train_oneflow: is a deepcopy of oneflow.
def get_module_graph_test(graph_train_oneflow, oneflow, *args):
    of_sgd = flow.optim.SGD(graph_train_oneflow.parameters(), lr=0.001, momentum=0.9,)
    graph_train_parameters_len = 0
    for param in oneflow._parameters.values():
        if param is not None:
            graph_train_parameters_len += 1

    class TestGraphOfModule(flow.nn.Graph):
        def __init__(self):
            super().__init__()
            self.test_module = graph_train_oneflow
            if global_backward and graph_train_parameters_len:
                self.add_optimizer(of_sgd)

        def build(self, *args):
            res = self.test_module(*args)
            forward_res = res
            if global_backward and graph_train_parameters_len:
                res = res.sum()
                res.backward()
            return forward_res

    return TestGraphOfModule()


# NOTE(lixiang): When oneflow is of functional type, build the following Graph for testing, and return the test results in Graph mode.
#   graph_functional_oneflow: is a deepcopy of oneflow.
def get_functional_graph_res(
    graph_functional_oneflow,
    oneflow,
    oneflow_res,
    oneflow_args,
    oneflow_kwargs,
    verbose,
    *graph_args,
    **graph_kwargs,
):
    test_g_res = []

    class TestGraphOfFunctional(flow.nn.Graph):
        def __init__(self):
            super().__init__()

        def build(self):
            return graph_functional_oneflow(*graph_args, **graph_kwargs)

    try:
        # When the tensor on the cpu executes to to the cpu in nn.Graph, a check error will be reported.
        if oneflow.__name__ == "to" or oneflow.__name__ == "_to":
            if isinstance(oneflow_res, flow.Tensor):
                if (oneflow_args and oneflow_res.device.type == oneflow_args[0]) or (
                    oneflow_kwargs
                    and oneflow_res.device.type == oneflow_kwargs["device"]
                ):
                    test_g_res = oneflow_res
            else:
                pass
            if verbose:
                print(
                    "Run graph of function: ",
                    repr(oneflow),
                    ", graph check is intentionally skiped.",
                )
        elif oneflow.__name__ == "Parameter":
            # nn.Graph donot deal with Parameter creation.
            test_g_res = oneflow_res
            if verbose:
                print(
                    "Run graph of function: ",
                    repr(oneflow),
                    ", graph check is intentionally skiped.",
                )
        else:
            test_g = TestGraphOfFunctional()
            if verbose:
                print(
                    "Run graph of function: ", repr(oneflow),
                )
                test_g.debug(2)
            test_g_res = test_g()
            if verbose:
                print(
                    "The result after running graph functional: ", test_g_res,
                )
    except Exception as e:
        print_note_fake_program()
        raise OneFlowGraphBuildOrRunError(e)
    return test_g_res


# NOTE(lixiang): When oneflow is of tensor type, build the following Graph for testing, and return the test results in Graph mode.
#   graph_tensor_oneflow is a deepcopy of oneflow.
def get_tensor_graph_res(
    graph_tensor_oneflow, oneflow, verbose, *tensor_graph_args, **tensor_graph_kwargs
):
    test_g_res = []

    class TestGraphOfTensorMethod(flow.nn.Graph):
        def __init__(self):
            super().__init__()

        def build(self):
            return graph_tensor_oneflow(*tensor_graph_args, **tensor_graph_kwargs)

    try:
        test_g = TestGraphOfTensorMethod()
        if verbose:
            print("Run graph of method: ", repr(oneflow))
            test_g.debug(2)
        test_g_res = test_g()
        if verbose:
            print(
                "The result after running graph tensor method: ", test_g_res,
            )
    except Exception as e:
        print_note_fake_program()
        raise OneFlowGraphBuildOrRunError(e)
    return test_g_res


def get_oneflow_eager_res(
    oneflow, oneflow_args, oneflow_kwargs, verbose, is_tesnor_method=False
):
    if not is_tesnor_method:
        if verbose:
            print(
                "Before running eager module or functional: ", repr(oneflow),
            )

        oneflow_res = oneflow(*oneflow_args, **oneflow_kwargs)
        if verbose:
            print(
                "The result after running eager module or functional: ", oneflow_res,
            )
    else:
        if verbose:
            print(
                "Before running eager tensor method: ", repr(oneflow),
            )
        oneflow_res = oneflow(*oneflow_args, **oneflow_kwargs)
        if verbose:
            print(
                "The result after running eager tensor method: ", oneflow_res,
            )
    return oneflow_res


# NOTE(lixiang): Check if the results of eager and graph are equal when oneflow is of type nn.Module or functional.
def oneflow_eager_run_with_graph_check(
    oneflow, oneflow_args, oneflow_kwargs, testing_graph, verbose, *args
):
    if testing_graph:
        graph_args, graph_kwargs = get_args_copy(oneflow_args, oneflow_kwargs)

        if isinstance(oneflow, flow.nn.Module):
            graph_train_oneflow = copy.deepcopy(oneflow)
            if not is_global():
                arg_device_type = "cpu"
                for arg in oneflow_args:
                    if flow.is_tensor(arg):
                        arg_device_type = arg.device.type
                graph_train_oneflow = graph_train_oneflow.to(arg_device_type)

        else:
            graph_functional_oneflow = copy.deepcopy(oneflow)

    oneflow_res = get_oneflow_eager_res(oneflow, oneflow_args, oneflow_kwargs, verbose)
    if testing_graph:
        if verbose:
            print(
                "After running eager module or functional: ", repr(oneflow),
            )
        find_check_module_func = True
        ignore_apis_list = ["tensor", "train"]
        test_g_res = []
        if isinstance(oneflow, flow.nn.Module):
            test_g = get_module_graph_test(graph_train_oneflow, oneflow, *args)
            if verbose:
                print("Run graph of module: ", repr(oneflow))
                test_g.debug(2)
            # When testing module methods, kwargs are not considered.
            test_g_res = test_g(*graph_args)
            if verbose:
                print(
                    "The result after running graph module: ", test_g_res,
                )
        elif oneflow.__name__ in ignore_apis_list:
            find_check_module_func = False
        # 1. "oneflow.nn.modules" not in oneflow.__module__: For avoid run nn.Module branch graph test, like fold op call Fold Module actually.
        # 2. inspect.isfunction(oneflow): Compared with the ordinary flow.xxx, oneflow.nn.modules.math_ops series op exist an extra layer of python wrapper.
        # 3. inspect.ismethod(oneflow) and "oneflow.nn.modules" in oneflow.__module__:  For op that only has Tensor.xxx method, and call oneflow.xxx actually, like masked_fill.
        elif (
            (
                oneflow.__module__ is not None
                and ("oneflow.nn.modules" not in oneflow.__module__)
            )
            or inspect.isfunction(oneflow)
            or (
                inspect.ismethod(oneflow) and "oneflow.nn.modules" in oneflow.__module__
            )
        ):

            test_g_res = get_functional_graph_res(
                graph_functional_oneflow,
                oneflow,
                oneflow_res,
                oneflow_args,
                oneflow_kwargs,
                verbose,
                *graph_args,
                **graph_kwargs,
            )
        if find_check_module_func:
            if isinstance(test_g_res, tuple):
                for _, g_res in enumerate(test_g_res):
                    check_eager_graph_tensor(oneflow_res, g_res)
            else:
                check_eager_graph_tensor(oneflow_res, test_g_res)
    return oneflow_res


# NOTE(lixiang): Check if the results of eager and graph are equal when oneflow is of type tensor.
def oneflow_tensor_eager_run_with_graph_check(
    oneflow, oneflow_method, oneflow_args, oneflow_kwargs, testing_graph, verbose
):
    if testing_graph:
        tensor_graph_args, tensor_graph_kwargs = get_args_copy(
            oneflow_args, oneflow_kwargs
        )
        graph_tensor_oneflow = copy.deepcopy(oneflow_method)

    oneflow_res = get_oneflow_eager_res(
        oneflow_method, oneflow_args, oneflow_kwargs, verbose, is_tesnor_method=True
    )

    if testing_graph:
        if verbose:
            print(
                "After running eager tensor method: ", repr(oneflow_method),
            )

        test_g_res = get_tensor_graph_res(
            graph_tensor_oneflow,
            oneflow,
            verbose,
            *tensor_graph_args,
            **tensor_graph_kwargs,
        )

        if isinstance(test_g_res, tuple):
            for _, g_res in enumerate(test_g_res):
                check_eager_graph_tensor(oneflow_res, g_res)
        else:
            check_eager_graph_tensor(oneflow_res, test_g_res)
    return oneflow_res


def get_pytorch_oneflow_res(
    pytorch,
    oneflow,
    pytorch_args,
    pytorch_kwargs,
    oneflow_args,
    oneflow_kwargs,
    name,
    verbose,
    testing_graph,
    *args,
):
    try:
        pytorch_res = pytorch(*pytorch_args, **pytorch_kwargs)

        if isinstance(pytorch_res, torch_original.Tensor):
            if (
                hasattr(pytorch, "__name__")
                and pytorch.__name__ == "to"
                and (
                    (len(pytorch_args) > 0 and pytorch_args[0] == "cpu")
                    or (len(pytorch_kwargs) > 0 and pytorch_kwargs["device"] == "cpu")
                )
            ):
                extra_input_tensor.add(pytorch_res)
            elif (
                len(pytorch_args) > 0
                and isinstance(pytorch_args[0], torch_original.Tensor)
                and id(pytorch_args[0]) == id(pytorch_res)
            ):
                extra_input_tensor.add(pytorch_res)
            else:
                call_tensor_id.append(id(pytorch_res))

    except Exception as e:
        if align_exception:
            try:
                oneflow_res = oneflow(*oneflow_args, **oneflow_kwargs)
            except Exception as ee:
                raise BothDoNotSupportError(e, ee) from None
            print(
                "PyTorch has an error but OneFlow is ok, maybe you should check your implementation to align with PyTorch."
            )
        raise PyTorchDoesNotSupportError(e)

    if name in postulate:
        oneflow_res = torch_tensor_to_flow(pytorch_res)
    else:
        oneflow_res = oneflow_eager_run_with_graph_check(
            oneflow, oneflow_args, oneflow_kwargs, testing_graph, verbose, *args,
        )
    return pytorch_res, oneflow_res


def get_pytorch_oneflow_tensor_res(
    pytorch_method,
    oneflow_method,
    oneflow,
    pytorch_args,
    pytorch_kwargs,
    oneflow_args,
    oneflow_kwargs,
    testing_graph,
    verbose,
):
    try:
        pytorch_res = pytorch_method(*pytorch_args, **pytorch_kwargs)
        if isinstance(pytorch_res, torch_original.Tensor):
            call_tensor_id.append(id(pytorch_res))
    except Exception as e:
        if align_exception:
            try:
                oneflow_res = oneflow_method(*oneflow_args, **oneflow_kwargs)
            except Exception as ee:
                raise BothDoNotSupportError(e, ee) from None
            print(
                "PyTorch has an error but OneFlow is ok, maybe you should check your implementation to align with PyTorch."
            )
        raise PyTorchDoesNotSupportError(e)
    oneflow_res = oneflow_tensor_eager_run_with_graph_check(
        oneflow, oneflow_method, oneflow_args, oneflow_kwargs, testing_graph, verbose,
    )
    return pytorch_res, oneflow_res


def GetDualObject(name, pytorch, oneflow):
    global counter
    counter += 1
    skipped_magic_methods = [
        "__class__",
        "__mro__",
        "__new__",
        "__init__",
        "__getattr__",
        "__setattr__",
        "__getattribute__",
        "__dict__",
        "__weakref__",
        "__builtins__",
        "__qualname__",
        "__name__",
        "__str__",
        "__repr__",
    ]
    verbose = os.getenv("ONEFLOW_TEST_VERBOSE") is not None
    pytorch_methods = dir(pytorch)
    if hasattr(pytorch, "__call__") and "__call__" not in pytorch_methods:
        pytorch_methods.append("__call__")
    magic_methods_for_new_cls = {}
    for method_name in pytorch_methods:
        if method_name.startswith("__") and method_name not in skipped_magic_methods:

            def get_dual_method(method_name):
                if method_name == "__call__":

                    def dual_method(self, *args, **kwargs):
                        (
                            pytorch_args,
                            pytorch_kwargs,
                            oneflow_args,
                            oneflow_kwargs,
                        ) = get_args(pytorch, *args, **kwargs)

                        pytorch_res, oneflow_res = get_pytorch_oneflow_res(
                            pytorch,
                            oneflow,
                            pytorch_args,
                            pytorch_kwargs,
                            oneflow_args,
                            oneflow_kwargs,
                            name,
                            verbose,
                            testing_graph,
                            *args,
                        )
                        return GetDualObject("unused", pytorch_res, oneflow_res)

                else:

                    def dual_method(self, *args, **kwargs):
                        pytorch_method = getattr(pytorch, method_name)
                        oneflow_method = getattr(oneflow, method_name)
                        (
                            pytorch_args,
                            pytorch_kwargs,
                            oneflow_args,
                            oneflow_kwargs,
                        ) = get_args(pytorch_method, *args, **kwargs)
                        pytorch_res, oneflow_res = get_pytorch_oneflow_tensor_res(
                            pytorch_method,
                            oneflow_method,
                            oneflow,
                            pytorch_args,
                            pytorch_kwargs,
                            oneflow_args,
                            oneflow_kwargs,
                            testing_graph,
                            verbose,
                        )
                        return GetDualObject("unused", pytorch_res, oneflow_res)

                return dual_method

            magic_methods_for_new_cls[method_name] = get_dual_method(method_name)
    Cls = type(f"{name}_{counter}", (DualObject,), magic_methods_for_new_cls)
    return Cls(name, pytorch, oneflow)


def note_print_args(x, end=True):
    if end:
        if isinstance(x, str) and "Tensor" not in x:
            print(f"\033[32m{x}, \033[0m", end="")
        else:
            print(f"\033[32m{x}, \033[0m", end="")
    else:
        if isinstance(x, str) and "Tensor" not in x:
            print(f"\033[32m{x}\033[0m", end="")
        else:
            print(f"\033[32m{x}\033[0m", end="")


def note_print_kwargs(x, y, end=True):
    if end:
        if isinstance(y, str) and "Tensor" not in y:
            print(f"\033[32m{x}={y}, \033[0m", end="")
        else:
            print(f"\033[32m{x}={y}, \033[0m", end="")
    else:
        if isinstance(y, str) and "Tensor" not in y:
            print(f"\033[32m{x}={y}\033[0m", end="")
        else:
            print(f"\033[32m{x}={y}\033[0m", end="")


def print_note_fake_program():
    code_len = len(note_pytorch_method_names)
    for i in range(code_len):
        note_pytorch_args_len = len(note_pytorch_args[i])
        note_pytorch_kwargs_len = len(note_pytorch_kwargs[i])
        print(f"\033[32m{note_pytorch_method_names[i]}\033[0m", end="")
        print(f"\033[32m(\033[0m", end="")
        if note_pytorch_args[i]:
            index = 0
            for x in note_pytorch_args[i]:
                index += 1
                note_print_args(x, index < note_pytorch_args_len)

        if note_pytorch_kwargs[i]:
            index = 0
            if note_pytorch_args[i]:
                print(f"\033[32m, \033[0m", end="")
            for x in note_pytorch_kwargs[i].keys():
                index += 1
                note_print_kwargs(
                    x, note_pytorch_kwargs[i][x], index < note_pytorch_kwargs_len
                )
        print(f"\033[32m)\033[0m")

    print(f"\033[32m-----------------------------------------------------------\033[0m")
    unique_vis_tensor = []
    flag_vis_tensor = [False for _ in range(len(vis_tensor))]
    for i in range(len(vis_tensor)):
        if flag_vis_tensor[i] == True:
            continue
        unique_vis_tensor.append(vis_tensor[i])
        flag_vis_tensor[i] = True
        for j in range(i + 1, len(vis_tensor)):
            if id(vis_tensor[i]) == id(vis_tensor[j]) and flag_vis_tensor[j] == False:
                flag_vis_tensor[j] = True

    if len(unique_vis_tensor) == 0:
        print(
            f"\033[32mThis program has {len(extra_input_tensor)} input tensor: \033[0m"
        )
        for input_tensor in iter(extra_input_tensor):
            print(f"\033[32mShape{get_tensor_shape(input_tensor)}\033[0m")
            print(f"\033[32m{input_tensor}\033[0m")
            print(
                f"\033[32m-----------------------------------------------------------\033[0m"
            )
    else:
        print(
            f"\033[32mThis program has {len(unique_vis_tensor)} input tensor: \033[0m"
        )
        for input_tensor in unique_vis_tensor:
            print(f"\033[32mShape{get_tensor_shape(input_tensor)}\033[0m")
            print(f"\033[32m{input_tensor}\033[0m")
            print(
                f"\033[32m-----------------------------------------------------------\033[0m"
            )
        if vis_parameters:
            print(
                f"\033[32m-------------------nn.Module Parameters---------------------\033[0m"
            )
            for name, param in vis_parameters.items():
                print(f"\033[32m{name}: {param}\033[0m")


def clear_note_fake_program():
    note_pytorch_method_names.clear()
    note_pytorch_args.clear()
    note_pytorch_kwargs.clear()
    call_tensor_id.clear()
    vis_tensor.clear()
    vis_parameters.clear()
    extra_input_tensor.clear()
    flow.set_printoptions(profile="full")


gc_interval = int(os.getenv("ONEFLOW_TEST_GC_INTERVAL", 10))
gc_counter = 0


def manual_gc_collect():
    global gc_counter
    gc_counter += 1
    if gc_counter % gc_interval == 0:
        gc.collect()


class DualObject:
    def __init__(self, name, pytorch, oneflow):
        self.name = name
        if isinstance(pytorch, torch_original.nn.Module):
            if is_global():
                pytorch.load_state_dict(broadcast(pytorch).state_dict())
            state_dict = pytorch.state_dict()
            state_dict = {k: v.detach().cpu().numpy() for (k, v) in state_dict.items()}
            oneflow.load_state_dict(state_dict, strict=False)
            if is_global():
                oneflow = oneflow.to_global(
                    placement=flow.env.all_device_placement("cpu"),
                    sbp=[flow.sbp.broadcast,],
                )
            if testing:
                dual_modules_to_test.append(self)
        if isinstance(pytorch, torch_original.Tensor):
            if testing:
                dual_objects_to_test.append(self)
        self.pytorch = pytorch
        self.oneflow = oneflow

    def __repr__(self):
        return f"PyTorch object:\n{self.pytorch}\n\nOneFlow object:\n{self.oneflow}"

    def __getattr__(self, key):
        if key in ["to_global", "to_local"]:

            def identity(*args, **kwargs):
                if isinstance(self.pytorch, torch_original.Tensor):
                    return self.pytorch.clone()
                return self.pytorch

            pytorch_attr = identity
        elif key in ["placement", "sbp"]:
            pytorch_attr = "unused"
        else:
            pytorch_attr = getattr(self.pytorch, key)
        oneflow_attr = getattr(self.oneflow, key)
        if pytorch_attr is None:
            assert (
                oneflow_attr is None
            ), f"pytorch value is None for attr {key}, but oneflow is not."
            return None
        new_name = f"{self.name}.{key}"
        global call_pytorch
        call_pytorch = self.pytorch
        return GetDualObject(new_name, pytorch_attr, oneflow_attr)

    def __setattr__(self, key, value):
        if isinstance(value, DualObject):
            setattr(self.pytorch, key, value.pytorch)
            setattr(self.oneflow, key, value.oneflow)
        else:
            self.__dict__[key] = value

    def __eq__(self, other):
        if isinstance(other, DualObject):
            return self.pytorch == other.pytorch and self.oneflow == other.oneflow
        else:
            return self.pytorch == other

    def __del__(self):
        # force running gc to avoid the periodic gc related to metaclass
        # 'gc' will be None if Python is shutting down
        try:
<<<<<<< HEAD
            gc.collect()
        except AttributeError:
=======
            manual_gc_collect()
        except Exception:
>>>>>>> e0304a75
            pass


dual_modules_to_test = []
dual_objects_to_test = []
torch_type2checker = {}


def equality_checker(torch_type, flow_type):
    def deco(f):
        torch_type2checker[torch_type, flow_type] = f
        return f

    return deco


def check_equality(dual_object: DualObject, rtol=0.0001, atol=1e-05, check_dtype=False):
    checker = torch_type2checker.get(
        (type(dual_object.pytorch), type(dual_object.oneflow)), None
    )
    if checker is None:
        for (key, value) in torch_type2checker.items():
            if isinstance(dual_object.pytorch, key[0]) and isinstance(
                dual_object.oneflow, key[1]
            ):
                checker = value
                break
    assert checker is not None, (
        "checker not found for type "
        + str(type(dual_object.pytorch))
        + " and "
        + str(type(dual_object.oneflow))
    )
    return checker(dual_object.pytorch, dual_object.oneflow, rtol, atol, check_dtype)


@equality_checker(torch_original.Tensor, flow.Tensor)
@equality_checker(torch_original.Tensor, flow._oneflow_internal.Tensor)
def check_tensor_equality(
    torch_tensor, flow_tensor, rtol=0.0001, atol=1e-05, check_dtype=False
):
    if torch_tensor.grad is not None:
        if flow_tensor.grad is None:
            print_note_fake_program()
        assert (
            flow_tensor.grad is not None
        ), f"OneFlow tensor doesn't have grad while PyTorch tensor has one, PyTorch tensor is\n {torch_tensor}\n, OneFlow tensor is\n{flow_tensor} "
        torch_grad = torch_tensor.grad.detach().cpu().numpy()
        flow_grad = flow_tensor.grad.numpy()
        if not np.allclose(
            torch_grad, flow_grad, rtol=rtol, atol=atol, equal_nan=True,
        ):
            print_note_fake_program()
            print("---------Grad Shape--------")
            print(torch_grad.shape)
            print(flow_grad.shape)
            print(
                f"Grads are not equal. PyTorch grad: \n{torch_grad}\n, OneFlow grad: \n{flow_grad}"
            )
            return False
    torch_numpy = torch_tensor.detach().cpu().numpy()
    oneflow_numpy = flow_tensor.numpy()
    equality_res = np.allclose(
        torch_numpy, oneflow_numpy, rtol=rtol, atol=atol, equal_nan=True,
    )
    # NOTE: if check_dtype=True, then check the equality of data type
    if check_dtype:
        equality_res = equality_res and (torch_numpy.dtype == oneflow_numpy.dtype)

    if equality_res == False:
        print_note_fake_program()
        print("---------Tensor Shape--------")
        print(torch_tensor.shape)
        print(flow_tensor.shape)
        print("---------Tensor dtype--------")
        print(torch_tensor.dtype)
        print(flow_tensor.dtype)
    return equality_res


@equality_checker(int, int)
@equality_checker(bool, bool)
def check_basetype_equality(a, b, ignored1, ignored2, check_dtype=False):
    if check_dtype:
        return (a == b) and (type(a) == type(b))
    return a == b


@equality_checker(tuple, tuple)
@equality_checker(list, list)
def check_basetype_equality(a, b, rtol=0.0001, atol=1e-05, check_dtype=False):
    if len(a) != len(b):
        equality_res = False
    else:
        for i in range(len(a)):
            torch_np = a[i].detach().cpu().numpy()
            flow_np = b[i].detach().cpu().numpy()
            equality_res = np.allclose(
                torch_np, flow_np, rtol=rtol, atol=atol, equal_nan=True,
            )
            if check_dtype:
                equality_res = equality_res and (torch_np.dtype == flow_np.dtype)
            if equality_res == False:
                print_note_fake_program()
                print("---------Tensor Shape--------")
                print(a[i].shape)
                print(b[i].shape)
                print("---------Tensor dtype--------")
                print(a[i].dtype)
                print(b[i].dtype)
                break

    return equality_res


@equality_checker(type(None), type(None))
def check_nonetype_equality(a, b, ignored1, ignored2, check_dtype=False):
    return True


def autotest(
    n=20,
    auto_backward=True,
    rtol=0.0001,
    atol=1e-05,
    check_graph=True,
    check_allclose=True,
    check_dtype=False,
):
    verbose = os.getenv("ONEFLOW_TEST_VERBOSE") is not None

    if check_graph == "ValidatedFlase":
        # check graph is intentionally closed and threre is a validated reason.
        check_graph = False

    def deco(f):
        @functools.wraps(f)
        def new_f(test_case, *args, **kwargs):
            successful_runs_needed = n
            loop_limit = successful_runs_needed * 20
            current_run = 0
            while successful_runs_needed > 0:
                clear_note_fake_program()
                if current_run > loop_limit:
                    raise ValueError(
                        "autotest stuck in an endless loop, usually it is caused by invalid code in the test case"
                    )
                dual_modules_to_test.clear()
                dual_objects_to_test.clear()
                global global_check_allclose, global_rtol, global_atol, global_backward
                global_check_allclose = check_allclose
                global_rtol = rtol
                global_atol = atol
                global_backward = auto_backward

                try:
                    global testing_graph
                    # for generate fake program input tensor
                    global testing
                    testing = True
                    if check_graph:
                        testing_graph = True
                    res = f(test_case, *args, **kwargs)
                    testing = False
                    testing_graph = False
                except (PyTorchDoesNotSupportError, BothDoNotSupportError) as e:
                    if verbose:
                        print(f"{f.__name__}")
                        print(e)
                    current_run += 1
                    continue
                if res is not None:
                    if not isinstance(res, collections.abc.Sequence):
                        res = [res]
                    for x in res:
                        if x is None:
                            continue
                        if auto_backward:
                            if isinstance(x.pytorch, torch_original.Tensor):
                                call_tensor_id.append(id(x.pytorch))
                                x.sum().backward()
                        dual_objects_to_test.append(x)
                for x in dual_modules_to_test:
                    for key in x.pytorch.state_dict().keys():
                        if key not in x.oneflow.state_dict().keys():
                            warnings.warn(f"oneflow module don't have `{key}`")
                            continue
                        vis_parameters[key] = x.pytorch.state_dict()[key]
                        dual_objects_to_test.append(
                            GetDualObject(
                                "unused",
                                getattr(x.pytorch, key),
                                getattr(x.oneflow, key),
                            )
                        )
                        call_tensor_id.append(id(getattr(x.pytorch, key)))
                        dual_objects_to_test.append(
                            GetDualObject(
                                "unused",
                                getattr(x.pytorch, key).grad,
                                getattr(x.oneflow, key).grad,
                            )
                        )
                        call_tensor_id.append(id(getattr(x.pytorch, key).grad))

                for x in dual_objects_to_test:
                    if (
                        isinstance(x.pytorch, torch_original.Tensor)
                        and id(x.pytorch) not in call_tensor_id
                    ):
                        vis_tensor.append(x.pytorch)

                # check eager
                for x in dual_objects_to_test:
                    if check_allclose:
                        test_case.assertTrue(
                            check_equality(
                                x, rtol=rtol, atol=atol, check_dtype=check_dtype
                            ),
                            x,
                        )

                if verbose:
                    print(f"{f.__name__} test eager passed.")

                if verbose and check_graph:
                    print(f"{f.__name__} test graph passed.")

                successful_runs_needed -= 1
                current_run += 1

        return new_f

    return deco


def globaltest(f):
    @functools.wraps(f)
    def new_f(*args, **kwargs):
        with GlobalScope() as scope:
            return f(*args, **kwargs)

    return new_f


def random_tensor(
    ndim=None,
    dim0=1,
    dim1=None,
    dim2=None,
    dim3=None,
    dim4=None,
    low=0,
    high=1,
    dtype=float,
    requires_grad=True,
):
    if isinstance(requires_grad, generator):
        requires_grad = requires_grad.value()
    pytorch_tensor = (
        random_pytorch_tensor(ndim, dim0, dim1, dim2, dim3, dim4, low, high, dtype)
        .value()
        .requires_grad_(requires_grad and dtype != int)
    )
    if is_global():
        flow_tensor = flow.tensor(
            pytorch_tensor.detach().cpu().numpy(),
            requires_grad=(requires_grad and dtype != int),
            placement=flow.env.all_device_placement("cpu"),
            sbp=flow.sbp.broadcast,
        )
    else:
        flow_tensor = flow.tensor(
            pytorch_tensor.detach().cpu().numpy(),
            requires_grad=(requires_grad and dtype != int),
        )

    return GetDualObject("unused", pytorch_tensor, flow_tensor)


def choice_tensor(
    a, size=None, replace=True, p=None, dtype=int, requires_grad=False,
):
    """Generates a random sample from a given 1-D array, which aligns with numpy.random.choice
    see https://numpy.org/doc/stable/reference/random/generated/numpy.random.choice.html for details

    """
    if isinstance(requires_grad, generator):
        requires_grad = requires_grad.value()
    pytorch_tensor = (
        choice_pytorch_tensor(a, size, replace, p, dtype)
        .value()
        .requires_grad_(requires_grad and dtype != int)
    )
    if is_global():
        flow_tensor = flow.tensor(
            pytorch_tensor.detach().cpu().numpy(),
            requires_grad=(requires_grad and dtype != int),
            placement=flow.env.all_device_placement("cpu"),
            sbp=flow.sbp.broadcast,
        )
    else:
        flow_tensor = flow.tensor(
            pytorch_tensor.detach().cpu().numpy(),
            requires_grad=(requires_grad and dtype != int),
        )

    return GetDualObject("unused", pytorch_tensor, flow_tensor)


torch = GetDualObject("", torch_original, flow)
__all__ = ["autotest", "globaltest", "random_tensor", "choice_tensor"]<|MERGE_RESOLUTION|>--- conflicted
+++ resolved
@@ -862,13 +862,8 @@
         # force running gc to avoid the periodic gc related to metaclass
         # 'gc' will be None if Python is shutting down
         try:
-<<<<<<< HEAD
-            gc.collect()
-        except AttributeError:
-=======
             manual_gc_collect()
         except Exception:
->>>>>>> e0304a75
             pass
 
 
