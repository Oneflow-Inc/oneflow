--- conflicted
+++ resolved
@@ -46,12 +46,8 @@
 testing_graph = False
 global_check_allclose = True
 global_atol = 1e-5
-<<<<<<< HEAD
-gloal_rtol = 1e-5
-=======
 global_rtol = 1e-5
 global_backward = True
->>>>>>> 55c4c608
 
 
 def torch_tensor_to_flow(x):
@@ -228,11 +224,7 @@
         equality_res = np.allclose(
             eager_res.numpy(),
             graph_res.numpy(),
-<<<<<<< HEAD
-            rtol=gloal_rtol,
-=======
             rtol=global_rtol,
->>>>>>> 55c4c608
             atol=global_atol,
             equal_nan=True,
         )
@@ -246,8 +238,6 @@
         ), f"Check graph failed: graph result {graph_res.numpy()} not equals to eager result {eager_res.numpy()}."
 
 
-<<<<<<< HEAD
-=======
 # NOTE(lixiang): Deepcopy the input parameters in order to correctly test the inplace version of the op.
 def get_args_copy(args, kwargs):
     copy_args = []
@@ -607,7 +597,6 @@
     return pytorch_res, oneflow_res
 
 
->>>>>>> 55c4c608
 def GetDualObject(name, pytorch, oneflow):
     global counter
     counter += 1
@@ -646,131 +635,6 @@
                             oneflow_kwargs,
                         ) = get_args(pytorch, *args, **kwargs)
 
-<<<<<<< HEAD
-                        try:
-                            pytorch_res = pytorch(*pytorch_args, **pytorch_kwargs)
-
-                            if isinstance(pytorch_res, torch_original.Tensor):
-                                if (
-                                    hasattr(pytorch, "__name__")
-                                    and pytorch.__name__ == "to"
-                                    and (
-                                        (
-                                            len(pytorch_args) > 0
-                                            and pytorch_args[0] == "cpu"
-                                        )
-                                        or (
-                                            len(pytorch_kwargs) > 0
-                                            and pytorch_kwargs["device"] == "cpu"
-                                        )
-                                    )
-                                ):
-                                    extra_input_tensor.add(pytorch_res)
-                                elif (
-                                    len(pytorch_args) > 0
-                                    and isinstance(
-                                        pytorch_args[0], torch_original.Tensor
-                                    )
-                                    and id(pytorch_args[0]) == id(pytorch_res)
-                                ):
-                                    extra_input_tensor.add(pytorch_res)
-                                else:
-                                    call_tensor_id.append(id(pytorch_res))
-
-                        except Exception as e:
-                            if align_exception:
-                                try:
-                                    oneflow_res = oneflow(
-                                        *oneflow_args, **oneflow_kwargs
-                                    )
-                                except Exception as ee:
-                                    raise BothDoNotSupportError(e, ee) from None
-                                print(
-                                    "PyTorch has an error but OneFlow is ok, maybe you should check your implementation to align with PyTorch."
-                                )
-                            raise PyTorchDoesNotSupportError(e)
-
-                        if name in postulate:
-                            oneflow_res = torch_tensor_to_flow(pytorch_res)
-                        else:
-                            oneflow_res = oneflow(*oneflow_args, **oneflow_kwargs)
-                            if testing_graph:
-                                find_check_module_func = True
-                                ignore_apis_list = ["tensor", "train"]
-                                test_g_res = []
-                                if isinstance(oneflow, flow.nn.Module):
-
-                                    class TestGraphOfModule(flow.nn.Graph):
-                                        def __init__(self):
-                                            super().__init__()
-                                            self.test_module = oneflow
-
-                                        def build(self, *args):
-                                            return self.test_module(*args)
-
-                                    test_g = TestGraphOfModule()
-                                    if verbose:
-                                        print("Run graph of module: ", repr(oneflow))
-                                        test_g.debug(2)
-                                    test_g_res = test_g(*oneflow_args)
-                                elif oneflow.__name__ in ignore_apis_list:
-                                    find_check_module_func = False
-                                # 1. "oneflow.nn.modules" not in oneflow.__module__: For avoid run nn.Module branch graph test, like fold op call Fold Module actually.
-                                # 2. inspect.isfunction(oneflow): Compared with the ordinary flow.xxx, oneflow.nn.modules.math_ops series op exist an extra layer of python wrapper.
-                                # 3. inspect.ismethod(oneflow) and "oneflow.nn.modules" in oneflow.__module__:  For op that only has Tensor.xxx method, and call oneflow.xxx actually, like masked_fill.
-                                elif (
-                                    ("oneflow.nn.modules" not in oneflow.__module__)
-                                    or inspect.isfunction(oneflow)
-                                    or (
-                                        inspect.ismethod(oneflow)
-                                        and "oneflow.nn.modules" in oneflow.__module__
-                                    )
-                                ):
-
-                                    class TestGraphOfFunctional(flow.nn.Graph):
-                                        def __init__(self):
-                                            super().__init__()
-
-                                        def build(self):
-                                            return oneflow(
-                                                *oneflow_args, **oneflow_kwargs
-                                            )
-
-                                    try:
-                                        # When the tensor on the cpu executes to to the cpu in nn.Graph, a check error will be reported.
-                                        if (
-                                            oneflow.__name__ == "to"
-                                            or oneflow.__name__ == "_to"
-                                        ):
-                                            if isinstance(oneflow_res, flow.Tensor):
-                                                if (
-                                                    oneflow_args
-                                                    and oneflow_res.device.type
-                                                    == oneflow_args[0]
-                                                ) or (
-                                                    oneflow_kwargs
-                                                    and oneflow_res.device.type
-                                                    == oneflow_kwargs["device"]
-                                                ):
-                                                    test_g_res = oneflow_res
-                                            else:
-                                                pass
-                                        else:
-                                            test_g = TestGraphOfFunctional()
-                                            test_g_res = test_g()
-                                    except Exception as e:
-                                        print_note_fake_program()
-                                        raise OneFlowGraphBuildOrRunError(e)
-                                if find_check_module_func:
-                                    if isinstance(test_g_res, tuple):
-                                        for _, g_res in enumerate(test_g_res):
-                                            check_eager_graph_tensor(oneflow_res, g_res)
-                                    else:
-                                        check_eager_graph_tensor(
-                                            oneflow_res, test_g_res
-                                        )
-
-=======
                         pytorch_res, oneflow_res = get_pytorch_oneflow_res(
                             pytorch,
                             oneflow,
@@ -783,7 +647,6 @@
                             testing_graph,
                             *args,
                         )
->>>>>>> 55c4c608
                         return GetDualObject("unused", pytorch_res, oneflow_res)
 
                 else:
@@ -797,49 +660,6 @@
                             oneflow_args,
                             oneflow_kwargs,
                         ) = get_args(pytorch_method, *args, **kwargs)
-<<<<<<< HEAD
-                        try:
-                            pytorch_res = pytorch_method(
-                                *pytorch_args, **pytorch_kwargs
-                            )
-                            if isinstance(pytorch_res, torch_original.Tensor):
-                                call_tensor_id.append(id(pytorch_res))
-                        except Exception as e:
-                            if align_exception:
-                                try:
-                                    oneflow_res = oneflow_method(
-                                        *oneflow_args, **oneflow_kwargs
-                                    )
-                                except Exception as ee:
-                                    raise BothDoNotSupportError(e, ee) from None
-                                print(
-                                    "PyTorch has an error but OneFlow is ok, maybe you should check your implementation to align with PyTorch."
-                                )
-                            raise PyTorchDoesNotSupportError(e)
-                        oneflow_res = oneflow_method(*oneflow_args, **oneflow_kwargs)
-                        if testing_graph:
-
-                            class TestGraphOfTensorMethod(flow.nn.Graph):
-                                def __init__(self):
-                                    super().__init__()
-
-                                def build(self):
-                                    return oneflow_method(
-                                        *oneflow_args, **oneflow_kwargs
-                                    )
-
-                            try:
-                                test_g = TestGraphOfTensorMethod()
-                                test_g_res = test_g()
-                            except Exception as e:
-                                print_note_fake_program()
-                                raise OneFlowGraphBuildOrRunError(e)
-                            if isinstance(test_g_res, tuple):
-                                for _, g_res in enumerate(test_g_res):
-                                    check_eager_graph_tensor(oneflow_res, g_res)
-                            else:
-                                check_eager_graph_tensor(oneflow_res, test_g_res)
-=======
                         pytorch_res, oneflow_res = get_pytorch_oneflow_tensor_res(
                             pytorch_method,
                             oneflow_method,
@@ -851,7 +671,6 @@
                             testing_graph,
                             verbose,
                         )
->>>>>>> 55c4c608
                         return GetDualObject("unused", pytorch_res, oneflow_res)
 
                 return dual_method
@@ -1134,18 +953,11 @@
                     )
                 dual_modules_to_test.clear()
                 dual_objects_to_test.clear()
-<<<<<<< HEAD
-                global global_check_allclose, global_rtol, global_atol
-                global_check_allclose = check_allclose
-                global_rtol = rtol
-                global_atol = atol
-=======
                 global global_check_allclose, global_rtol, global_atol, global_backward
                 global_check_allclose = check_allclose
                 global_rtol = rtol
                 global_atol = atol
                 global_backward = auto_backward
->>>>>>> 55c4c608
 
                 try:
                     global testing_graph
@@ -1208,25 +1020,15 @@
                 for x in dual_objects_to_test:
                     if check_allclose:
                         test_case.assertTrue(check_equality(x, rtol=rtol, atol=atol), x)
-<<<<<<< HEAD
-                    if verbose:
-                        print(f"{f.__name__} test eager passed.")
-=======
 
                 if verbose:
                     print(f"{f.__name__} test eager passed.")
->>>>>>> 55c4c608
 
                 if verbose and check_graph:
                     print(f"{f.__name__} test graph passed.")
 
-<<<<<<< HEAD
-                n -= 1
-                loop += 1
-=======
                 successful_runs_needed -= 1
                 current_run += 1
->>>>>>> 55c4c608
 
         return new_f
 
