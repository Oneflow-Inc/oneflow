--- conflicted
+++ resolved
@@ -310,15 +310,11 @@
             res = self.test_module(*args)
             forward_res = res
             if global_backward and graph_train_parameters_len:
-<<<<<<< HEAD
                 if isinstance(self.test_module.origin, flow.nn.LSTMCell):
                     res = res[0] + res[1]
                 elif isinstance(self.test_module.origin, flow.nn.LSTM):
                     res = res[0].sum() + res[1][0].sum() + res[1][1].sum()
                 elif isinstance(res, (tuple, list)):
-=======
-                if isinstance(res, (list, tuple)):
->>>>>>> 7476de9a
                     res = res[0]
                 res = res.sum()
                 res.backward()
