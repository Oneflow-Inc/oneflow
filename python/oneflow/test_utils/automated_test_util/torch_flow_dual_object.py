--- conflicted
+++ resolved
@@ -364,13 +364,8 @@
                                     test_g = TestGraphOfModule()
                                     if verbose:
                                         print("Run graph of module: ", repr(oneflow))
-<<<<<<< HEAD
-                                        test_g.debug(2)
-                                    test_g_res = test_g(*graph_train_args)
-=======
                                         test_g.debug(3)
                                     test_g_res = test_g(*oneflow_args)
->>>>>>> 3e8be2e1
                                 elif oneflow.__name__ in ignore_apis_list:
                                     find_check_module_func = False
                                 # 1. "oneflow.nn.modules" not in oneflow.__module__: For avoid run nn.Module branch graph test, like fold op call Fold Module actually.
