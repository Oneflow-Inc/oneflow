--- conflicted
+++ resolved
@@ -36,11 +36,7 @@
         "automated_test_util module uses PyTorch to verify OneFlow module's interface and result. Please install Pytorch according `https://pytorch.org/get-started/locally/`."
     )
 
-<<<<<<< HEAD
-from .generators import Nothing, generator, random_tensor
-=======
 from .generators import Nothing, generator, random_pytorch_tensor
->>>>>>> 6c68046b
 from .consistent_scope import *
 from .util import broadcast
 
@@ -973,11 +969,7 @@
     return new_f
 
 
-<<<<<<< HEAD
-def random_pytorch_tensor(
-=======
 def random_tensor(
->>>>>>> 6c68046b
     ndim=None,
     dim0=1,
     dim1=None,
@@ -1013,8 +1005,4 @@
 
 
 torch = GetDualObject("", torch_original, flow)
-<<<<<<< HEAD
-__all__ = ["autotest", "consistent", "random_pytorch_tensor"]
-=======
-__all__ = ["autotest", "consistent", "random_tensor"]
->>>>>>> 6c68046b
+__all__ = ["autotest", "consistent", "random_tensor"]