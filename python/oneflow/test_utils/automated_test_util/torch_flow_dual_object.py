--- conflicted
+++ resolved
@@ -326,15 +326,9 @@
             res = self.test_module(*args)
             forward_res = res
             if global_backward and graph_train_parameters_len:
-<<<<<<< HEAD
-                if isinstance(self.test_module.to(Module), flow.nn.LSTMCell):
-                    res = res[0] + res[1]
-                elif isinstance(self.test_module.to(Module), flow.nn.LSTM):
-=======
                 if isinstance(self.test_module.to(flow.nn.Module), flow.nn.LSTMCell):
                     res = res[0] + res[1]
                 elif isinstance(self.test_module.to(flow.nn.Module), flow.nn.LSTM):
->>>>>>> 46061810
                     res = res[0].sum() + res[1][0].sum() + res[1][1].sum()
                 elif isinstance(res, (tuple, list)):
                     res = res[0]
