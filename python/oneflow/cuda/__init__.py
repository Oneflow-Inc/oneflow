"""
Copyright 2020 The OneFlow Authors. All rights reserved.

Licensed under the Apache License, Version 2.0 (the "License");
you may not use this file except in compliance with the License.
You may obtain a copy of the License at

    http://www.apache.org/licenses/LICENSE-2.0

Unless required by applicable law or agreed to in writing, software
distributed under the License is distributed on an "AS IS" BASIS,
WITHOUT WARRANTIES OR CONDITIONS OF ANY KIND, either express or implied.
See the License for the specific language governing permissions and
limitations under the License.
"""
import oneflow as flow

from oneflow.cuda.type_tensor import *
from oneflow.cuda._utils import _get_device_index

from typing import Union, Any


def is_available() -> bool:
    r"""Returns a bool indicating if CUDA is currently available."""
    # This function never throws and returns 0 if driver is missing or can't
    # be initialized
    return device_count() > 0


def device_count() -> int:
    r"""Returns the number of GPUs available."""
    return flow._oneflow_internal.CudaGetDeviceCount()


def current_device() -> int:
    r"""Returns local rank as device index."""
    return flow._oneflow_internal.GetCudaDeviceIndex()


def manual_seed_all(seed) -> None:
    r"""Sets the seed for generating random numbers on all GPUs.
    
    The documentation is referenced from:
    https://pytorch.org/docs/1.10/generated/torch.cuda.manual_seed_all.html.

    It's safe to call this function if CUDA is not available; in that
    case, it is silently ignored.

    Args:
        seed (int): The desired seed.
    """
    seed = int(seed)
    flow._oneflow_internal.ManualSeedAllCudaGenerator(seed)


def manual_seed(seed: int) -> None:
    r"""Sets the seed for generating random numbers for the current GPU.
    
    The documentation is referenced from:
    https://pytorch.org/docs/1.10/generated/torch.cuda.manual_seed.html.

    It's safe to call this function if CUDA is not available; in that
    case, it is silently ignored.

    Args:
        seed (int): The desired seed.

    .. warning::
        If you are working with a multi-GPU model, this function is insufficient
        to get determinism.  To seed all GPUs, use :func:`manual_seed_all`.
    """
    seed = int(seed)
    idx = current_device()
    flow._oneflow_internal.manual_seed(seed, "cuda", idx)


def set_device(device: Union[flow.device, str, int]) -> None:
    r"""Sets the current device.
    
    The documentation is referenced from:
<<<<<<< HEAD
    https://pytorch.org/docs/1.10/generated/torch.cuda.set_device.html
=======
    https://pytorch.org/docs/1.10/generated/torch.cuda.set_device.html.
>>>>>>> 71553ac4

    Usage of this function is discouraged in favor of :attr:`device`. In most
    cases it's better to use ``CUDA_VISIBLE_DEVICES`` environmental variable.

    Args:
        device (flow.device or int): selected device. This function is a no-op
            if this argument is negative.
    """
    if flow.env.get_world_size() > 0:
        raise ValueError("set_device() function is disabled in multi-device setting")
    device_idx = _get_device_index(device)
    if device_idx >= 0:
        flow._oneflow_internal.SetCudaDeviceIndex(device_idx)


def synchronize(device: Union[flow.device, str, int, None] = None) -> None:
    r"""
    
    Waits for all kernels in all streams on a CUDA device to complete.
    
    Note:
        In the eager mode of oneflow, all operations will be converted
        into instructions executed in the virtual machine, 
        so in order to comply with the semantics of synchronization,
        this function will call the `eager.Sync()` function before the device is synchronized,
        which may affect the operations executed in other devices.

    Args:
        device (flow.device or int, optional): device for which to synchronize.
            It uses the current device, given by :func:`~oneflow.cuda.current_device`,
            if :attr:`device` is ``None`` (default).
    """
    device_idx = _get_device_index(device, optional=True)
    if device_idx >= 0:
        flow._oneflow_internal.eager.Sync()
        flow._oneflow_internal.CudaSynchronize(device_idx)


def empty_cache() -> None:
    r"""
    
    Releases all unoccupied cached memory currently held by the caching 
    allocators of all OneFlow streams so those can be re-allocated in OneFlow streams 
    or other GPU application and visible in `nvidia-smi`.
    
    Note:
            :func:`~flow.cuda.empty_cache` may enable one stream to release memory 
            and then freed memory can be used by another stream. It may also help reduce 
            fragmentation of GPU memory in certain cases.

    """
    return flow._oneflow_internal.EmptyCache()<|MERGE_RESOLUTION|>--- conflicted
+++ resolved
@@ -79,11 +79,7 @@
     r"""Sets the current device.
     
     The documentation is referenced from:
-<<<<<<< HEAD
-    https://pytorch.org/docs/1.10/generated/torch.cuda.set_device.html
-=======
     https://pytorch.org/docs/1.10/generated/torch.cuda.set_device.html.
->>>>>>> 71553ac4
 
     Usage of this function is discouraged in favor of :attr:`device`. In most
     cases it's better to use ``CUDA_VISIBLE_DEVICES`` environmental variable.
