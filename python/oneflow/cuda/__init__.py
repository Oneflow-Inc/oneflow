--- conflicted
+++ resolved
@@ -16,13 +16,10 @@
 import oneflow as flow
 
 from oneflow.cuda.type_tensor import *
-<<<<<<< HEAD
 from oneflow.cuda.nvtx import *
-=======
 from oneflow.cuda._utils import _get_device_index
 
 from typing import Union, Any
->>>>>>> 34ccb326
 
 
 def is_available() -> bool:
