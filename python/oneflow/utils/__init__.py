"""
Copyright 2020 The OneFlow Authors. All rights reserved.

Licensed under the Apache License, Version 2.0 (the "License");
you may not use this file except in compliance with the License.
You may obtain a copy of the License at

    http://www.apache.org/licenses/LICENSE-2.0

Unless required by applicable law or agreed to in writing, software
distributed under the License is distributed on an "AS IS" BASIS,
WITHOUT WARRANTIES OR CONDITIONS OF ANY KIND, either express or implied.
See the License for the specific language governing permissions and
limitations under the License.
"""
from oneflow.framework.config_util import api_load_library as load_library
<<<<<<< HEAD
from oneflow.utils.torch.from_or_to_torch_tensor import from_torch, to_torch
from . import checkpoint
=======
from oneflow.utils import tensor
from oneflow.utils import global_view
>>>>>>> 0cc47139
<|MERGE_RESOLUTION|>--- conflicted
+++ resolved
@@ -14,10 +14,6 @@
 limitations under the License.
 """
 from oneflow.framework.config_util import api_load_library as load_library
-<<<<<<< HEAD
-from oneflow.utils.torch.from_or_to_torch_tensor import from_torch, to_torch
-from . import checkpoint
-=======
 from oneflow.utils import tensor
 from oneflow.utils import global_view
->>>>>>> 0cc47139
+from . import checkpoint