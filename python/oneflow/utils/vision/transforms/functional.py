"""
Copyright 2020 The OneFlow Authors. All rights reserved.

Licensed under the Apache License, Version 2.0 (the "License");
you may not use this file except in compliance with the License.
You may obtain a copy of the License at

    http://www.apache.org/licenses/LICENSE-2.0

Unless required by applicable law or agreed to in writing, software
distributed under the License is distributed on an "AS IS" BASIS,
WITHOUT WARRANTIES OR CONDITIONS OF ANY KIND, either express or implied.
See the License for the specific language governing permissions and
limitations under the License.
"""
import warnings
import numbers
from enum import Enum
from typing import List, Any, Tuple, Optional
import numpy as np
from PIL import Image
import math

try:
    import accimage
except ImportError:
    accimage = None

import oneflow as flow
<<<<<<< HEAD
from oneflow.framework.tensor import Tensor,tensor

=======
from oneflow.framework.tensor import Tensor
>>>>>>> f4a7f739
from . import functional_pil as F_pil
from . import functional_tensor as F_t


class InterpolationMode(Enum):
    r"""Interpolation modes
    """

    NEAREST = "nearest"
    BILINEAR = "bilinear"
    BICUBIC = "bicubic"
    # For PIL compatibility
    BOX = "box"
    HAMMING = "hamming"
    LANCZOS = "lanczos"


def _interpolation_modes_from_int(i: int) -> InterpolationMode:
    inverse_modes_mapping = {
        0: InterpolationMode.NEAREST,
        2: InterpolationMode.BILINEAR,
        3: InterpolationMode.BICUBIC,
        4: InterpolationMode.BOX,
        5: InterpolationMode.HAMMING,
        1: InterpolationMode.LANCZOS,
    }
    return inverse_modes_mapping[i]


pil_modes_mapping = {
    InterpolationMode.NEAREST: 0,
    InterpolationMode.BILINEAR: 2,
    InterpolationMode.BICUBIC: 3,
    InterpolationMode.BOX: 4,
    InterpolationMode.HAMMING: 5,
    InterpolationMode.LANCZOS: 1,
}


def _get_image_size(img: Tensor) -> List[int]:
    """Returns image size as [w, h]
    """
    if isinstance(img, flow.Tensor):
        return F_t._get_image_size(img)

    return F_pil._get_image_size(img)


def _get_image_num_channels(img: Tensor) -> int:
    """Returns number of image channels
    """
    if isinstance(img, flow.Tensor):
        return F_t._get_image_num_channels(img)

    return F_pil._get_image_num_channels(img)


def _is_pil_image(img: Any) -> bool:
    if accimage is not None:
        return isinstance(img, (Image.Image, accimage.Image))
    else:
        return isinstance(img, Image.Image)


def _is_numpy(img: Any) -> bool:
    return isinstance(img, np.ndarray)


def _is_numpy_image(img: Any) -> bool:
    return img.ndim in {2, 3}


def to_tensor(pic):
    """Convert a ``PIL Image`` or ``numpy.ndarray`` to tensor.
    See :class:`~transforms.ToTensor` for more details.
    Args:
        pic (PIL Image or numpy.ndarray): Image to be converted to tensor.
    Returns:
        Tensor: Converted image.
    """
    if not (_is_pil_image(pic) or _is_numpy(pic)):
        raise TypeError("pic should be PIL Image or ndarray. Got {}".format(type(pic)))

    if _is_numpy(pic) and not _is_numpy_image(pic):
        raise ValueError(
            "pic should be 2/3 dimensional. Got {} dimensions.".format(pic.ndim)
        )

    # default_float_dtype = flow.get_default_dtype()
    default_float_dtype = flow.float32
    print("type of pic >>>>>>>>>>>>> ", type(pic))
    if isinstance(pic, np.ndarray):
        # handle numpy array
        if pic.ndim == 2:
            pic = pic[:, :, None]
        img = Tensor(pic.transpose((2, 0, 1)))
        # backward compatibility
        if img.dtype == flow.int:
            return img.to(dtype=default_float_dtype).div(255)
        else:
            return img

    if accimage is not None and isinstance(pic, accimage.Image):
        nppic = np.zeros([pic.channels, pic.height, pic.width], dtype=np.float32)
        pic.copyto(nppic)
        return Tensor(nppic).to(dtype=default_float_dtype)

    # handle PIL Image
    mode_to_nptype = {"I": np.int32, "I;16": np.int16, "F": np.float32}
    if mode_to_nptype.get(pic.mode, np.uint8) == np.uint8:
        dtype = flow.int32
    else:
        dtype = flow.float32
    
    print("\n=======================functional.py=====================")
    print(
        "IsEnvInited >>>",  flow._oneflow_internal.IsEnvInited(),
        "\nIsMultiClient() >>>", flow._oneflow_internal.IsMultiClient(), 
        "\nEnvResource() >>> ", flow._oneflow_internal.EnvResource(),
        "\nCurrentResource() >>> ", flow._oneflow_internal.CurrentResource(),
        "\nGetRank() >>> ", flow._oneflow_internal.GetRank(),
        "\nGetWorldSize() >>> ", flow._oneflow_internal.GetWorldSize(),
        "\n============================================================================\n"
    )

    print("functional.py >> to_tensor() >> start")
    xxx = flow.tensor([[1,2,3,4,5], [6,7,8,9,10]])
    print("xxx >>>>>>> ", xxx)
    img = tensor(
        np.array(pic, mode_to_nptype.get(pic.mode, np.uint8), copy=True), dtype=dtype,
    )
    print("functional.py >> to_tensor() >> finish")

    if pic.mode == "1":
        img = 255 * img

    img = flow.reshape(img, shape=(pic.size[1], pic.size[0], len(pic.getbands())))
    # put it from HWC to CHW format
    res = img.permute(2, 0, 1)
    if img.dtype == flow.int:
        res = res.to(dtype=default_float_dtype).div(255)
    return res


def pil_to_tensor(pic):
    """Convert a ``PIL Image`` to a tensor of the same type.

    See :class:`~vision.transforms.PILToTensor` for more details.

    Args:
        pic (PIL Image): Image to be converted to tensor.

    Returns:
        Tensor: Converted image.
    """
    if not F_pil._is_pil_image(pic):
        raise TypeError("pic should be PIL Image. Got {}".format(type(pic)))

    if accimage is not None and isinstance(pic, accimage.Image):
        # accimage format is always uint8 internally, so always return uint8 here
        nppic = np.zeros([pic.channels, pic.height, pic.width], dtype=np.uint8)
        pic.copyto(nppic)
        return flow.tensor(nppic)

    # handle PIL Image
    img = flow.tensor(np.asarray(pic))
    img = img.view(pic.size[1], pic.size[0], len(pic.getbands()))
    # put it from HWC to CHW format
    img = img.permute((2, 0, 1))
    return img


def convert_image_dtype(
    image: flow.Tensor, dtype: flow.dtype = flow.float
) -> flow.Tensor:
    """Convert a tensor image to the given ``dtype`` and scale the values accordingly
    This function does not support PIL Image.

    Args:
        image (flow.Tensor): Image to be converted
        dtype (flow.dtype): Desired data type of the output

    Returns:
        Tensor: Converted image

    .. note::

        When converting from a smaller to a larger integer ``dtype`` the maximum values are **not** mapped exactly.
        If converted back and forth, this mismatch has no effect.

    Raises:
        RuntimeError: When trying to cast :class:`flow.float32` to :class:`flow.int32` or :class:`flow.int64` as
            well as for trying to cast :class:`flow.float64` to :class:`flow.int64`. These conversions might lead to
            overflow errors since the floating point ``dtype`` cannot store consecutive integers over the whole range
            of the integer ``dtype``.
    """
    if not isinstance(image, flow.Tensor):
        raise TypeError("Input img should be Tensor Image")

    return F_t.convert_image_dtype(image, dtype)


def normalize(
    tensor: Tensor, mean: List[float], std: List[float], inplace: bool = False
) -> Tensor:
    """Normalize a float tensor image with mean and standard deviation.
    This transform does not support PIL Image.
    .. note::
        This transform acts out of place by default, i.e., it does not mutates the input tensor.
    See :class:`~transforms.Normalize` for more details.
    Args:
        tensor (Tensor): Float tensor image of size (C, H, W) or (B, C, H, W) to be normalized.
        mean (sequence): Sequence of means for each channel.
        std (sequence): Sequence of standard deviations for each channel.
        inplace(bool,optional): Bool to make this operation inplace.
    Returns:
        Tensor: Normalized Tensor image.
    """
    if not isinstance(tensor, flow.Tensor):
        raise TypeError(
            "Input tensor should be a oneflow tensor. Got {}.".format(type(tensor))
        )

    if not tensor.dtype == flow.float:
        raise TypeError(
            "Input tensor should be a float tensor. Got {}.".format(tensor.dtype)
        )

    if tensor.ndim < 3:
        raise ValueError(
            "Expected tensor to be a tensor image of size (..., C, H, W). Got tensor.size() = "
            "{}.".format(tensor.size())
        )

    if not inplace:
        tensor = tensor.clone()

    dtype = tensor.dtype
    mean = flow.tensor(mean, dtype=dtype, device=tensor.device)
    std = flow.tensor(std, dtype=dtype, device=tensor.device)
    # TODO: use tensor.any()
    # if (std == 0).any():
    if std.eq(0).sum().numpy() > 0:
        raise ValueError(
            "std evaluated to zero after conversion to {}, leading to division by zero.".format(
                dtype
            )
        )
    if mean.ndim == 1:
        mean = mean.reshape(-1, 1, 1)
    if std.ndim == 1:
        std = std.reshape(-1, 1, 1)
    tensor = tensor.sub(mean).div(std)
    # tensor.sub_(mean).div_(std)
    return tensor


def resize(
    img: Tensor,
    size: List[int],
    interpolation: InterpolationMode = InterpolationMode.BILINEAR,
) -> Tensor:
    r"""Resize the input image to the given size.
    If the image is oneflow Tensor, it is expected
    to have [..., H, W] shape, where ... means an arbitrary number of leading dimensions

    Args:
        img (PIL Image or Tensor): Image to be resized.
        size (sequence or int): Desired output size. If size is a sequence like
            (h, w), the output size will be matched to this. If size is an int,
            the smaller edge of the image will be matched to this number maintaining
            the aspect ratio. i.e, if height > width, then image will be rescaled to
            :math:`\left(\text{size} \times \frac{\text{height}}{\text{width}}, \text{size}\right)`.
        interpolation (InterpolationMode): Desired interpolation enum defined by
            :class:`flow.utils.vision.transforms.InterpolationMode`.
            Default is ``InterpolationMode.BILINEAR``. If input is Tensor, only ``InterpolationMode.NEAREST``,
            ``InterpolationMode.BILINEAR`` and ``InterpolationMode.BICUBIC`` are supported.
            For backward compatibility integer values (e.g. ``PIL.Image.NEAREST``) are still acceptable.

    Returns:
        PIL Image or Tensor: Resized image.
    """
    # Backward compatibility with integer value
    if isinstance(interpolation, int):
        warnings.warn(
            "Argument interpolation should be of type InterpolationMode instead of int. "
            "Please, use InterpolationMode enum."
        )
        interpolation = _interpolation_modes_from_int(interpolation)

    if not isinstance(interpolation, InterpolationMode):
        raise TypeError("Argument interpolation should be a InterpolationMode")

    if not isinstance(img, (flow.Tensor, flow._oneflow_internal.Tensor)):
        pil_interpolation = pil_modes_mapping[interpolation]
        return F_pil.resize(img, size=size, interpolation=pil_interpolation)

    return F_t.resize(img, size=size, interpolation=interpolation.value)


def scale(*args, **kwargs):
    warnings.warn(
        "The use of the transforms.Scale transform is deprecated, "
        + "please use transforms.Resize instead."
    )
    return resize(*args, **kwargs)


def pad(
    img: Tensor, padding: List[int], fill: int = 0, padding_mode: str = "constant"
) -> Tensor:
    r"""Pad the given image on all sides with the given "pad" value.
    If the image is oneflow Tensor, it is expected
    to have [..., H, W] shape, where ... means at most 2 leading dimensions for mode reflect and symmetric,
    at most 3 leading dimensions for mode edge,
    and an arbitrary number of leading dimensions for mode constant

    Args:
        img (PIL Image or Tensor): Image to be padded.
        padding (int or sequence): Padding on each border. If a single int is provided this
            is used to pad all borders. If sequence of length 2 is provided this is the padding
            on left/right and top/bottom respectively. If a sequence of length 4 is provided
            this is the padding for the left, top, right and bottom borders respectively.

        fill (number or str or tuple): Pixel fill value for constant fill. Default is 0.
            If a tuple of length 3, it is used to fill R, G, B channels respectively.
            This value is only used when the padding_mode is constant.
            Only number is supported for oneflow Tensor.
            Only int or str or tuple value is supported for PIL Image.
        padding_mode (str): Type of padding. Should be: constant, edge, reflect or symmetric.
            Default is constant.

            - constant: pads with a constant value, this value is specified with fill

            - edge: pads with the last value at the edge of the image.
              If input a 5D oneflow Tensor, the last 3 dimensions will be padded instead of the last 2

            - reflect: pads with reflection of image without repeating the last value on the edge.
              For example, padding [1, 2, 3, 4] with 2 elements on both sides in reflect mode
              will result in [3, 2, 1, 2, 3, 4, 3, 2]

            - symmetric: pads with reflection of image repeating the last value on the edge.
              For example, padding [1, 2, 3, 4] with 2 elements on both sides in symmetric mode
              will result in [2, 1, 1, 2, 3, 4, 4, 3]

    Returns:
        PIL Image or Tensor: Padded image.
    """
    if not isinstance(img, flow.Tensor):
        return F_pil.pad(img, padding=padding, fill=fill, padding_mode=padding_mode)

    return F_t.pad(img, padding=padding, fill=fill, padding_mode=padding_mode)


def crop(img: Tensor, top: int, left: int, height: int, width: int) -> Tensor:
    """Crop the given image at specified location and output size.
    If the image is oneflow Tensor, it is expected
    to have [..., H, W] shape, where ... means an arbitrary number of leading dimensions.
    If image size is smaller than output size along any edge, image is padded with 0 and then cropped.

    Args:
        img (PIL Image or Tensor): Image to be cropped. (0,0) denotes the top left corner of the image.
        top (int): Vertical component of the top left corner of the crop box.
        left (int): Horizontal component of the top left corner of the crop box.
        height (int): Height of the crop box.
        width (int): Width of the crop box.

    Returns:
        PIL Image or Tensor: Cropped image.
    """

    if not isinstance(img, flow.Tensor):
        return F_pil.crop(img, top, left, height, width)

    return F_t.crop(img, top, left, height, width)


def center_crop(img: Tensor, output_size: List[int]) -> Tensor:
    """Crops the given image at the center.
    If the image is oneflow Tensor, it is expected
    to have [..., H, W] shape, where ... means an arbitrary number of leading dimensions.
    If image size is smaller than output size along any edge, image is padded with 0 and then center cropped.

    Args:
        img (PIL Image or Tensor): Image to be cropped.
        output_size (sequence or int): (height, width) of the crop box. If int or sequence with single int,
            it is used for both directions.

    Returns:
        PIL Image or Tensor: Cropped image.
    """
    if isinstance(output_size, numbers.Number):
        output_size = (int(output_size), int(output_size))
    elif isinstance(output_size, (tuple, list)) and len(output_size) == 1:
        output_size = (output_size[0], output_size[0])

    image_width, image_height = _get_image_size(img)
    crop_height, crop_width = output_size

    if crop_width > image_width or crop_height > image_height:
        padding_ltrb = [
            (crop_width - image_width) // 2 if crop_width > image_width else 0,
            (crop_height - image_height) // 2 if crop_height > image_height else 0,
            (crop_width - image_width + 1) // 2 if crop_width > image_width else 0,
            (crop_height - image_height + 1) // 2 if crop_height > image_height else 0,
        ]
        img = pad(img, padding_ltrb, fill=0)  # PIL uses fill value 0
        image_width, image_height = _get_image_size(img)
        if crop_width == image_width and crop_height == image_height:
            return img

    crop_top = int(round((image_height - crop_height) / 2.0))
    crop_left = int(round((image_width - crop_width) / 2.0))
    return crop(img, crop_top, crop_left, crop_height, crop_width)


def resized_crop(
    img: Tensor,
    top: int,
    left: int,
    height: int,
    width: int,
    size: List[int],
    interpolation: InterpolationMode = InterpolationMode.BILINEAR,
) -> Tensor:
    """Crop the given image and resize it to desired size.
    If the image is oneflow Tensor, it is expected
    to have [..., H, W] shape, where ... means an arbitrary number of leading dimensions

    Notably used in :class:`~vision.transforms.RandomResizedCrop`.

    Args:
        img (PIL Image or Tensor): Image to be cropped. (0,0) denotes the top left corner of the image.
        top (int): Vertical component of the top left corner of the crop box.
        left (int): Horizontal component of the top left corner of the crop box.
        height (int): Height of the crop box.
        width (int): Width of the crop box.
        size (sequence or int): Desired output size. Same semantics as ``resize``.
        interpolation (InterpolationMode): Desired interpolation enum defined by
            :class:`vision.transforms.InterpolationMode`.
            Default is ``InterpolationMode.BILINEAR``. If input is Tensor, only ``InterpolationMode.NEAREST``,
            ``InterpolationMode.BILINEAR`` and ``InterpolationMode.BICUBIC`` are supported.
            For backward compatibility integer values (e.g. ``PIL.Image.NEAREST``) are still acceptable.

    Returns:
        PIL Image or Tensor: Cropped image.
    """
    img = crop(img, top, left, height, width)
    img = resize(img, size, interpolation)
    return img


def hflip(img: Tensor) -> Tensor:
    """Horizontally flip the given image.

    Args:
        img (PIL Image or Tensor): Image to be flipped. If img
            is a Tensor, it is expected to be in [..., H, W] format,
            where ... means it can have an arbitrary number of leading
            dimensions.

    Returns:
        PIL Image or Tensor:  Horizontally flipped image.
    """
    if not isinstance(img, flow.Tensor):
        return F_pil.hflip(img)

    return F_t.hflip(img)


def vflip(img: Tensor) -> Tensor:
    """Vertically flip the given image.

    Args:
        img (PIL Image or Tensor): Image to be flipped. If img
            is a Tensor, it is expected to be in [..., H, W] format,
            where ... means it can have an arbitrary number of leading
            dimensions.

    Returns:
        PIL Image or Tensor:  Vertically flipped image.
    """
    if not isinstance(img, flow.Tensor):
        return F_pil.vflip(img)

    return F_t.vflip(img)


def five_crop(
    img: Tensor, size: List[int]
) -> Tuple[Tensor, Tensor, Tensor, Tensor, Tensor]:
    """Crop the given image into four corners and the central crop.
    If the image is oneflow Tensor, it is expected
    to have [..., H, W] shape, where ... means an arbitrary number of leading dimensions

    .. Note::
        This transform returns a tuple of images and there may be a
        mismatch in the number of inputs and targets your ``Dataset`` returns.

    Args:
        img (PIL Image or Tensor): Image to be cropped.
        size (sequence or int): Desired output size of the crop. If size is an
            int instead of sequence like (h, w), a square crop (size, size) is
            made. If provided a sequence of length 1, it will be interpreted as (size[0], size[0]).

    Returns:
       tuple: tuple (tl, tr, bl, br, center)
       Corresponding top left, top right, bottom left, bottom right and center crop.
    """
    if isinstance(size, numbers.Number):
        size = (int(size), int(size))
    elif isinstance(size, (tuple, list)) and len(size) == 1:
        size = (size[0], size[0])

    if len(size) != 2:
        raise ValueError("Please provide only two dimensions (h, w) for size.")

    image_width, image_height = _get_image_size(img)
    crop_height, crop_width = size
    if crop_width > image_width or crop_height > image_height:
        msg = "Requested crop size {} is bigger than input size {}"
        raise ValueError(msg.format(size, (image_height, image_width)))

    tl = crop(img, 0, 0, crop_height, crop_width)
    tr = crop(img, 0, image_width - crop_width, crop_height, crop_width)
    bl = crop(img, image_height - crop_height, 0, crop_height, crop_width)
    br = crop(
        img,
        image_height - crop_height,
        image_width - crop_width,
        crop_height,
        crop_width,
    )

    center = center_crop(img, [crop_height, crop_width])

    return tl, tr, bl, br, center


def ten_crop(img: Tensor, size: List[int], vertical_flip: bool = False) -> List[Tensor]:
    """Generate ten cropped images from the given image.
    Crop the given image into four corners and the central crop plus the
    flipped version of these (horizontal flipping is used by default).
    If the image is oneflow Tensor, it is expected
    to have [..., H, W] shape, where ... means an arbitrary number of leading dimensions

    .. Note::
        This transform returns a tuple of images and there may be a
        mismatch in the number of inputs and targets your ``Dataset`` returns.

    Args:
        img (PIL Image or Tensor): Image to be cropped.
        size (sequence or int): Desired output size of the crop. If size is an
            int instead of sequence like (h, w), a square crop (size, size) is
            made. If provided a sequence of length 1, it will be interpreted as (size[0], size[0]).
        vertical_flip (bool): Use vertical flipping instead of horizontal

    Returns:
        tuple: tuple (tl, tr, bl, br, center, tl_flip, tr_flip, bl_flip, br_flip, center_flip)
        Corresponding top left, top right, bottom left, bottom right and
        center crop and same for the flipped image.
    """
    if isinstance(size, numbers.Number):
        size = (int(size), int(size))
    elif isinstance(size, (tuple, list)) and len(size) == 1:
        size = (size[0], size[0])

    if len(size) != 2:
        raise ValueError("Please provide only two dimensions (h, w) for size.")

    first_five = five_crop(img, size)

    if vertical_flip:
        img = vflip(img)
    else:
        img = hflip(img)

    second_five = five_crop(img, size)
    return first_five + second_five


def _get_inverse_affine_matrix(
    center: List[float],
    angle: float,
    translate: List[float],
    scale: float,
    shear: List[float],
) -> List[float]:
    # Helper method to compute inverse matrix for affine transformation

    # As it is explained in PIL.Image.rotate
    # We need compute INVERSE of affine transformation matrix: M = T * C * RSS * C^-1
    # where T is translation matrix: [1, 0, tx | 0, 1, ty | 0, 0, 1]
    #       C is translation matrix to keep center: [1, 0, cx | 0, 1, cy | 0, 0, 1]
    #       RSS is rotation with scale and shear matrix
    #       RSS(a, s, (sx, sy)) =
    #       = R(a) * S(s) * SHy(sy) * SHx(sx)
    #       = [ s*cos(a - sy)/cos(sy), s*(-cos(a - sy)*tan(x)/cos(y) - sin(a)), 0 ]
    #         [ s*sin(a + sy)/cos(sy), s*(-sin(a - sy)*tan(x)/cos(y) + cos(a)), 0 ]
    #         [ 0                    , 0                                      , 1 ]
    #
    # where R is a rotation matrix, S is a scaling matrix, and SHx and SHy are the shears:
    # SHx(s) = [1, -tan(s)] and SHy(s) = [1      , 0]
    #          [0, 1      ]              [-tan(s), 1]
    #
    # Thus, the inverse is M^-1 = C * RSS^-1 * C^-1 * T^-1

    rot = math.radians(angle)
    sx, sy = [math.radians(s) for s in shear]

    cx, cy = center
    tx, ty = translate

    # RSS without scaling
    a = math.cos(rot - sy) / math.cos(sy)
    b = -math.cos(rot - sy) * math.tan(sx) / math.cos(sy) - math.sin(rot)
    c = math.sin(rot - sy) / math.cos(sy)
    d = -math.sin(rot - sy) * math.tan(sx) / math.cos(sy) + math.cos(rot)

    # Inverted rotation matrix with scale and shear
    # det([[a, b], [c, d]]) == 1, since det(rotation) = 1 and det(shear) = 1
    matrix = [d, -b, 0.0, -c, a, 0.0]
    matrix = [x / scale for x in matrix]

    # Apply inverse of translation and of center translation: RSS^-1 * C^-1 * T^-1
    matrix[2] += matrix[0] * (-cx - tx) + matrix[1] * (-cy - ty)
    matrix[5] += matrix[3] * (-cx - tx) + matrix[4] * (-cy - ty)

    # Apply center translation: C * RSS^-1 * C^-1 * T^-1
    matrix[2] += cx
    matrix[5] += cy

    return matrix


def rotate(
    img: Tensor,
    angle: float,
    interpolation: InterpolationMode = InterpolationMode.NEAREST,
    expand: bool = False,
    center: Optional[List[int]] = None,
    fill: Optional[List[float]] = None,
    resample: Optional[int] = None,
) -> Tensor:
    """Rotate the image by angle.
    If the image is oneflow Tensor, it is expected
    to have [..., H, W] shape, where ... means an arbitrary number of leading dimensions.

    Args:
        img (PIL Image or Tensor): image to be rotated.
        angle (number): rotation angle value in degrees, counter-clockwise.
        interpolation (InterpolationMode): Desired interpolation enum defined by
            :class:`flow.utils.vision.transforms.InterpolationMode`. Default is ``InterpolationMode.NEAREST``.
            If input is Tensor, only ``InterpolationMode.NEAREST``, ``InterpolationMode.BILINEAR`` are supported.
            For backward compatibility integer values (e.g. ``PIL.Image.NEAREST``) are still acceptable.
        expand (bool, optional): Optional expansion flag.
            If true, expands the output image to make it large enough to hold the entire rotated image.
            If false or omitted, make the output image the same size as the input image.
            Note that the expand flag assumes rotation around the center and no translation.
        center (sequence, optional): Optional center of rotation. Origin is the upper left corner.
            Default is the center of the image.
        fill (sequence or number, optional): Pixel fill value for the area outside the transformed
            image. If given a number, the value is used for all bands respectively.


    Returns:
        PIL Image or Tensor: Rotated image.

    .. _filters: https://pillow.readthedocs.io/en/latest/handbook/concepts.html#filters

    """
    if resample is not None:
        warnings.warn(
            "Argument resample is deprecated and will be removed since v0.10.0. Please, use interpolation instead"
        )
        interpolation = _interpolation_modes_from_int(resample)

    # Backward compatibility with integer value
    if isinstance(interpolation, int):
        warnings.warn(
            "Argument interpolation should be of type InterpolationMode instead of int. "
            "Please, use InterpolationMode enum."
        )
        interpolation = _interpolation_modes_from_int(interpolation)

    if not isinstance(angle, (int, float)):
        raise TypeError("Argument angle should be int or float")

    if center is not None and not isinstance(center, (list, tuple)):
        raise TypeError("Argument center should be a sequence")

    if not isinstance(interpolation, InterpolationMode):
        raise TypeError("Argument interpolation should be a InterpolationMode")

    if not isinstance(img, flow.Tensor):
        pil_interpolation = pil_modes_mapping[interpolation]
        return F_pil.rotate(
            img,
            angle=angle,
            interpolation=pil_interpolation,
            expand=expand,
            center=center,
            fill=fill,
        )

    center_f = [0.0, 0.0]
    if center is not None:
        img_size = _get_image_size(img)
        # Center values should be in pixel coordinates but translated such that (0, 0) corresponds to image center.
        center_f = [1.0 * (c - s * 0.5) for c, s in zip(center, img_size)]

    # due to current incoherence of rotation angle direction between affine and rotate implementations
    # we need to set -angle.
    matrix = _get_inverse_affine_matrix(center_f, -angle, [0.0, 0.0], 1.0, [0.0, 0.0])
    raise NotImplementedError("Tensor rotate is not implemented yet!")
    return F_t.rotate(
        img, matrix=matrix, interpolation=interpolation.value, expand=expand, fill=fill
    )<|MERGE_RESOLUTION|>--- conflicted
+++ resolved
@@ -27,12 +27,7 @@
     accimage = None
 
 import oneflow as flow
-<<<<<<< HEAD
-from oneflow.framework.tensor import Tensor,tensor
-
-=======
 from oneflow.framework.tensor import Tensor
->>>>>>> f4a7f739
 from . import functional_pil as F_pil
 from . import functional_tensor as F_t
 
@@ -159,9 +154,7 @@
     )
 
     print("functional.py >> to_tensor() >> start")
-    xxx = flow.tensor([[1,2,3,4,5], [6,7,8,9,10]])
-    print("xxx >>>>>>> ", xxx)
-    img = tensor(
+    img = Tensor(
         np.array(pic, mode_to_nptype.get(pic.mode, np.uint8), copy=True), dtype=dtype,
     )
     print("functional.py >> to_tensor() >> finish")
@@ -195,10 +188,10 @@
         # accimage format is always uint8 internally, so always return uint8 here
         nppic = np.zeros([pic.channels, pic.height, pic.width], dtype=np.uint8)
         pic.copyto(nppic)
-        return flow.tensor(nppic)
+        return flow.Tensor(nppic)
 
     # handle PIL Image
-    img = flow.tensor(np.asarray(pic))
+    img = flow.Tensor(np.asarray(pic))
     img = img.view(pic.size[1], pic.size[0], len(pic.getbands()))
     # put it from HWC to CHW format
     img = img.permute((2, 0, 1))
@@ -271,8 +264,8 @@
         tensor = tensor.clone()
 
     dtype = tensor.dtype
-    mean = flow.tensor(mean, dtype=dtype, device=tensor.device)
-    std = flow.tensor(std, dtype=dtype, device=tensor.device)
+    mean = flow.Tensor(mean, dtype=dtype, device=tensor.device)
+    std = flow.Tensor(std, dtype=dtype, device=tensor.device)
     # TODO: use tensor.any()
     # if (std == 0).any():
     if std.eq(0).sum().numpy() > 0:
