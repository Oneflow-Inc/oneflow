--- conflicted
+++ resolved
@@ -17,8 +17,5 @@
 from oneflow.comm.comm_ops import all_gather
 from oneflow.comm.comm_ops import broadcast
 from oneflow.comm.comm_ops import scatter
-<<<<<<< HEAD
-=======
 from oneflow.comm.comm_ops import reduce
->>>>>>> c95711f6
 from oneflow._C import send, recv