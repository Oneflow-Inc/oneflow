"""
Copyright 2020 The OneFlow Authors. All rights reserved.

Licensed under the Apache License, Version 2.0 (the "License");
you may not use this file except in compliance with the License.
You may obtain a copy of the License at

    http://www.apache.org/licenses/LICENSE-2.0

Unless required by applicable law or agreed to in writing, software
distributed under the License is distributed on an "AS IS" BASIS,
WITHOUT WARRANTIES OR CONDITIONS OF ANY KIND, either express or implied.
See the License for the specific language governing permissions and
limitations under the License.
"""
from oneflow.comm.comm_ops import all_reduce
from oneflow.comm.comm_ops import all_gather
from oneflow.comm.comm_ops import broadcast
from oneflow.comm.comm_ops import scatter
<<<<<<< HEAD
from oneflow.comm.comm_ops import gather
=======
from oneflow.comm.comm_ops import reduce
>>>>>>> 7a1cedc5
from oneflow._C import send, recv<|MERGE_RESOLUTION|>--- conflicted
+++ resolved
@@ -17,9 +17,6 @@
 from oneflow.comm.comm_ops import all_gather
 from oneflow.comm.comm_ops import broadcast
 from oneflow.comm.comm_ops import scatter
-<<<<<<< HEAD
+from oneflow.comm.comm_ops import reduce
 from oneflow.comm.comm_ops import gather
-=======
-from oneflow.comm.comm_ops import reduce
->>>>>>> 7a1cedc5
 from oneflow._C import send, recv