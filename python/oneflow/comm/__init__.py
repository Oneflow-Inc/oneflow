"""
Copyright 2020 The OneFlow Authors. All rights reserved.

Licensed under the Apache License, Version 2.0 (the "License");
you may not use this file except in compliance with the License.
You may obtain a copy of the License at

    http://www.apache.org/licenses/LICENSE-2.0

Unless required by applicable law or agreed to in writing, software
distributed under the License is distributed on an "AS IS" BASIS,
WITHOUT WARRANTIES OR CONDITIONS OF ANY KIND, either express or implied.
See the License for the specific language governing permissions and
limitations under the License.
"""
from oneflow.comm.comm_ops import all_reduce
from oneflow.comm.comm_ops import all_gather
from oneflow.comm.comm_ops import broadcast
from oneflow.comm.comm_ops import scatter
from oneflow.comm.comm_ops import reduce
<<<<<<< HEAD
from oneflow.comm.comm_ops import reduce_scatter
=======
from oneflow.comm.comm_ops import gather
>>>>>>> bf658b61
from oneflow._C import send, recv<|MERGE_RESOLUTION|>--- conflicted
+++ resolved
@@ -18,9 +18,6 @@
 from oneflow.comm.comm_ops import broadcast
 from oneflow.comm.comm_ops import scatter
 from oneflow.comm.comm_ops import reduce
-<<<<<<< HEAD
 from oneflow.comm.comm_ops import reduce_scatter
-=======
 from oneflow.comm.comm_ops import gather
->>>>>>> bf658b61
 from oneflow._C import send, recv