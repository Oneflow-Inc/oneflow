--- conflicted
+++ resolved
@@ -186,7 +186,24 @@
         flow.comm.recv(src, out=tensor)
 
 
-<<<<<<< HEAD
+def reduce(tensor, dst):
+    """
+    Reduces the tensor data across all machines.
+
+    Only the process with rank ``dst`` is going to receive the final result.
+
+    Args:
+        tensor (Tensor): Input and output of the collective. The function
+            operates in-place.
+        dst (int): Destination rank
+
+    """
+    assert isinstance(dst, int)
+    result = flow.comm.all_reduce(tensor)
+    if flow.env.get_rank() == dst:
+        tensor.data = result
+
+
 def gather(tensor, gather_list=None, dst=0):
     """
     Gathers a list of tensors in a single process.
@@ -197,35 +214,18 @@
             tensors to use for gathered data (default is None, must be specified
             on the destination rank)
         dst (int, optional): Destination rank (default is 0)
-=======
-def reduce(tensor, dst):
-    """
-    Reduces the tensor data across all machines.
-
-    Only the process with rank ``dst`` is going to receive the final result.
-
-    Args:
-        tensor (Tensor): Input and output of the collective. The function
-            operates in-place.
-        dst (int): Destination rank
->>>>>>> 7a1cedc5
-
-    """
-    assert isinstance(tensor, flow._oneflow_internal.Tensor)
-    assert tensor.is_local
-<<<<<<< HEAD
+
+    """
+    assert isinstance(tensor, flow._oneflow_internal.Tensor)
+    assert tensor.is_local
     tensor = tensor.expand([1] + list(tensor.shape))
     device_type = tensor.device.type
     placement = flow.env.all_device_placement(device_type)
-    tensor = tensor.to_consistent(placement=placement, sbp=flow.sbp.split(0)).to_consistent(placement=placement, sbp=flow.sbp.broadcast)
+    tensor = tensor.to_consistent(
+        placement=placement, sbp=flow.sbp.split(0)
+    ).to_consistent(placement=placement, sbp=flow.sbp.broadcast)
     if flow.env.get_rank() == dst:
         assert gather_list is not None
         assert len(gather_list) == tensor.shape[0]
         for i in range(tensor.shape[0]):
-            gather_list[i] = tensor[i].to_local()
-=======
-    assert isinstance(dst, int)
-    result = flow.comm.all_reduce(tensor)
-    if flow.env.get_rank() == dst:
-        tensor.data = result
->>>>>>> 7a1cedc5
+            gather_list[i] = tensor[i].to_local()