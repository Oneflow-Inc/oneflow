--- conflicted
+++ resolved
@@ -207,7 +207,6 @@
         tensor.data = result
 
 
-<<<<<<< HEAD
 def reduce_scatter(output, input_list):
     """
     Reduces, then scatters a list of tensors to all processes in a group.
@@ -233,7 +232,8 @@
         ).to_consistent(placement=placement, sbp=flow.sbp.broadcast)
         reduced_tensor_list.append(tensor.to_local())
     output.data = reduced_tensor_list[flow.env.get_rank()]
-=======
+
+
 def gather(tensor, gather_list=None, dst=0):
     """
     Gathers a list of tensors in a single process.
@@ -268,5 +268,4 @@
     # "to_consistent(placement=flow.env.all_device_placement("cuda/cpu"), sbp=flow.sbp.broadcast)"
     # after here will fail, if do getitem on some a rank
     for i in range(tensor.shape[0]):
-        gather_list[i] = tensor[i].to_local()
->>>>>>> bf658b61
+        gather_list[i] = tensor[i].to_local()