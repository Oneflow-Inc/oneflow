"""
Copyright 2020 The OneFlow Authors. All rights reserved.

Licensed under the Apache License, Version 2.0 (the "License");
you may not use this file except in compliance with the License.
You may obtain a copy of the License at

    http://www.apache.org/licenses/LICENSE-2.0

Unless required by applicable law or agreed to in writing, software
distributed under the License is distributed on an "AS IS" BASIS,
WITHOUT WARRANTIES OR CONDITIONS OF ANY KIND, either express or implied.
See the License for the specific language governing permissions and
limitations under the License.
"""

import oneflow as flow
import numpy as np
import oneflow.unittest


def all_reduce(tensor):
    """
    Reduces the tensor data across all machines in such a way that all get
    the final result.
    After the call ``tensor`` is going to be bitwise identical in all processes.

    Args:
        tensor (Tensor): the input tensor

    For example:

    .. code-block:: python

        >>> # We have 1 process groups, 2 ranks.
        >>> import oneflow as flow

        >>> input = flow.tensor([[1, 2], [3, 4]], device="cuda") + flow.env.get_local_rank()
        >>> # input on rank0
        >>> input # doctest: +ONLY_CHECK_RANK_0
        tensor([[1, 2],
                [3, 4]], device='cuda:0', dtype=oneflow.int64)
        >>> # input on rank1
        >>> input # doctest: +ONLY_CHECK_RANK_1
        tensor([[2, 3],
                [4, 5]], device='cuda:1', dtype=oneflow.int64)
        >>> out = flow.comm.all_reduce(input)
        >>> out.numpy()
        array([[3, 5],
               [7, 9]])

    """
    assert isinstance(tensor, flow._oneflow_internal.Tensor)
    assert tensor.device.index == flow.env.get_local_rank()
    assert tensor.is_local
    device_type = tensor.device.type
    placement = flow.env.all_device_placement(device_type)
    tensor = tensor.to_consistent(
        placement=placement, sbp=flow.sbp.partial_sum
    ).to_consistent(placement=placement, sbp=flow.sbp.broadcast)

    return tensor.to_local()


def all_gather(tensor_list, tensor):
    """
    Gathers tensors from the whole group in a list.

    Args:
        tensor_list (list[Tensor]): Output list. It should contain
            correctly-sized tensors to be used for output of the collective.
        tensor (Tensor): Tensor to be broadcast from current process.

    For example:

    .. code-block:: python

        >>> # We have 1 process groups, 2 ranks.
        >>> import oneflow as flow

        >>> input = flow.tensor([[1, 2], [3, 4]], device="cuda") + flow.env.get_local_rank()
        >>> # input on rank0
        >>> input # doctest: +ONLY_CHECK_RANK_0
        tensor([[1, 2],
                [3, 4]], device='cuda:0', dtype=oneflow.int64)
        >>> # input on rank1
        >>> input # doctest: +ONLY_CHECK_RANK_1
        tensor([[2, 3],
                [4, 5]], device='cuda:1', dtype=oneflow.int64)
        >>> tensor_list = [flow.zeros(2, 2, dtype=flow.int64) for _ in range(2)]
        >>> flow.comm.all_gather(tensor_list, input)
        >>> # result on rank0
        >>> tensor_list # doctest: +ONLY_CHECK_RANK_0
        [tensor([[1, 2],
                [3, 4]], device='cuda:0', dtype=oneflow.int64), tensor([[2, 3],
                [4, 5]], device='cuda:0', dtype=oneflow.int64)]
        >>> # result on rank1
        >>> tensor_list # doctest: +ONLY_CHECK_RANK_1
        [tensor([[1, 2],
                [3, 4]], device='cuda:1', dtype=oneflow.int64), tensor([[2, 3],
                [4, 5]], device='cuda:1', dtype=oneflow.int64)]

    """
    assert isinstance(tensor, flow._oneflow_internal.Tensor)
    assert isinstance(tensor_list, list)
    assert tensor.device.index == flow.env.get_local_rank()
    assert tensor.is_local
    tensor = tensor.expand([1] + list(tensor.shape))
    device_type = tensor.device.type
    tensor = tensor.to_consistent(
        placement=flow.env.all_device_placement(device_type), sbp=flow.sbp.split(0)
    )
    for i in range(tensor.shape[0]):
        tensor_list[i] = tensor[i].to_local()


def broadcast(tensor, src):
    """
    Broadcasts the tensor to the whole group.
    ``tensor`` must have the same number of elements in all processes
    participating in the collective.

    Args:
        tensor (Tensor): Data to be sent if ``src`` is the rank of current
            process, and tensor to be used to save received data otherwise.
        src (int): Source rank.

    .. code-block:: python

        >>> # We have 1 process groups, 2 ranks.
        >>> import oneflow as flow
        >>> tensor = flow.tensor([[1, 2], [3, 4]], device="cuda") + flow.env.get_local_rank()
        >>> # input on rank0
        >>> tensor # doctest: +ONLY_CHECK_RANK_0
        tensor([[1, 2],
                [3, 4]], device='cuda:0', dtype=oneflow.int64)
        >>> # input on rank1
        >>> tensor # doctest: +ONLY_CHECK_RANK_1
        tensor([[2, 3],
                [4, 5]], device='cuda:1', dtype=oneflow.int64)
        >>> flow.comm.broadcast(tensor, 0)
        >>> # result on rank0
        >>> tensor # doctest: +ONLY_CHECK_RANK_0
        tensor([[1, 2],
                [3, 4]], device='cuda:0', dtype=oneflow.int64)

    """
    assert isinstance(src, int)
    assert isinstance(tensor, flow._oneflow_internal.Tensor)
    assert tensor.is_local
    flow._C.broadcast(tensor, src_rank=src, inplace=True)


def scatter(tensor, tensor_list=None, src=0):
    """
    Scatters a list of tensors to all processes in a group.

    Each process will receive exactly one tensor and store its data in the
    ``tensor`` argument.

    Args:
        tensor (Tensor): Output tensor.
        scatter_list (list[Tensor]): List of tensors to scatter (default is
            None, must be specified on the source rank)
        src (int): Source rank (default is 0)
    """
    assert isinstance(src, int)
<<<<<<< HEAD
    flow._C.broadcast(tensor, src_rank=src, inplace=True)


def reduce(tensor, dst):
    """
    Reduces the tensor data across all machines.

    Only the process with rank ``dst`` is going to receive the final result.

    Args:
        tensor (Tensor): Input and output of the collective. The function
            operates in-place.
        dst (int): Destination rank

    """
    assert isinstance(tensor, flow._oneflow_internal.Tensor)
    assert tensor.is_local
    assert isinstance(dst, int)
    result = flow.comm.all_reduce(tensor)
    if flow.env.get_rank() == dst:
        tensor.data = result
    
=======
    assert isinstance(tensor, flow._oneflow_internal.Tensor)
    assert tensor.is_local
    out_shape = tensor.shape
    if flow.env.get_rank() == src:
        tensor.data = tensor_list[src]
        assert isinstance(tensor_list, list)
        assert len(tensor_list) == flow.env.get_world_size()
        for i in range(len(tensor_list)):
            if i == src:
                continue
            assert isinstance(tensor_list[i], flow._oneflow_internal.Tensor)
            assert tensor_list[i].is_local
            assert (
                tensor_list[i].shape == out_shape
            ), f"invalid tensor size at index {i}: {out_shape} vs {tensor_list[i].shape}"
            flow.comm.send(tensor_list[i], i)
    # send/recv on the same rank is invalid
    if flow.env.get_rank() != src:
        flow.comm.recv(src, out=tensor)
>>>>>>> 76e78fd3
<|MERGE_RESOLUTION|>--- conflicted
+++ resolved
@@ -150,7 +150,7 @@
     assert tensor.is_local
     flow._C.broadcast(tensor, src_rank=src, inplace=True)
 
-
+    
 def scatter(tensor, tensor_list=None, src=0):
     """
     Scatters a list of tensors to all processes in a group.
@@ -165,30 +165,6 @@
         src (int): Source rank (default is 0)
     """
     assert isinstance(src, int)
-<<<<<<< HEAD
-    flow._C.broadcast(tensor, src_rank=src, inplace=True)
-
-
-def reduce(tensor, dst):
-    """
-    Reduces the tensor data across all machines.
-
-    Only the process with rank ``dst`` is going to receive the final result.
-
-    Args:
-        tensor (Tensor): Input and output of the collective. The function
-            operates in-place.
-        dst (int): Destination rank
-
-    """
-    assert isinstance(tensor, flow._oneflow_internal.Tensor)
-    assert tensor.is_local
-    assert isinstance(dst, int)
-    result = flow.comm.all_reduce(tensor)
-    if flow.env.get_rank() == dst:
-        tensor.data = result
-    
-=======
     assert isinstance(tensor, flow._oneflow_internal.Tensor)
     assert tensor.is_local
     out_shape = tensor.shape
@@ -208,4 +184,23 @@
     # send/recv on the same rank is invalid
     if flow.env.get_rank() != src:
         flow.comm.recv(src, out=tensor)
->>>>>>> 76e78fd3
+
+
+def reduce(tensor, dst):
+    """
+    Reduces the tensor data across all machines.
+
+    Only the process with rank ``dst`` is going to receive the final result.
+
+    Args:
+        tensor (Tensor): Input and output of the collective. The function
+            operates in-place.
+        dst (int): Destination rank
+
+    """
+    assert isinstance(tensor, flow._oneflow_internal.Tensor)
+    assert tensor.is_local
+    assert isinstance(dst, int)
+    result = flow.comm.all_reduce(tensor)
+    if flow.env.get_rank() == dst:
+        tensor.data = result