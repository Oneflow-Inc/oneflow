--- conflicted
+++ resolved
@@ -45,11 +45,7 @@
     "tqdm",
     "requests",
     "pillow",
-<<<<<<< HEAD
-    "prettytable"
-=======
     "prettytable",
->>>>>>> a9d12ff9
 ]
 # if python version < 3.7.x, than need pip install dataclasses
 if sys.version_info.minor < 7:
