--- conflicted
+++ resolved
@@ -54,11 +54,7 @@
       - name: Checkout Oneflow-Inc/oneflow
         if: ${{ github.event.inputs.oneflow-ref == '' }}
         uses: actions/checkout@v2
-<<<<<<< HEAD
-      - uses: Oneflow-Inc/get-oneflow@new-ci-deployments
-=======
       - uses: Oneflow-Inc/get-oneflow@add-nightly-date
->>>>>>> 00c0e55e
         name: Build manylinux
         id: build-cuda
         with:
