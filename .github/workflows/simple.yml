name: Simple CI
on:
  push:
    branches:
      - "*"
  workflow_dispatch:
    inputs:
      placeholder:
        description: "placeholder, no effect"
        required: false
jobs:
  cancel_previous:
    name: Cancel previous runs
    runs-on: ubuntu-latest
    steps:
      - name: Cancel previous runs of outdated commit
        if: github.ref != 'refs/heads/master'
        uses: styfle/cancel-workflow-action@0.9.0
        with:
          access_token: ${{ github.token }}
  hosted:
    name: CPU-only
    runs-on: ${{ matrix.os }}
    needs: [cancel_previous]
    strategy:
      fail-fast: false
      matrix:
        test_suite: ["mac", "ubuntu"]
<<<<<<< HEAD
        cmake_generator: ["Ninja", "Unix Makefiles"]
=======
        cmake_build_type:
          [
            "CMAKE_BUILD_TYPE=Debug",
            "CMAKE_BUILD_TYPE=Release",
            "CMAKE_BUILD_TYPE=RelWithDebInfo",
          ]
>>>>>>> fd5a6256
        build_shared_libs: ["BUILD_SHARED_LIBS=ON", "BUILD_SHARED_LIBS=OFF"]
        include:
          - test_suite: mac
            os: "macos-10.15"
            make_concurrency: 2
          - test_suite: ubuntu
            os: "ubuntu-20.04"
            make_concurrency: 2
    steps:
      - uses: actions/checkout@v2
        with:
          ref: ${{ github.event.pull_request.head.sha }}
      - name: Install dependencies (homebrew)
        if: matrix.test_suite == 'mac'
        run: |
          brew install nasm ninja
        shell: bash
      - name: Install dependencies (apt)
        if: matrix.test_suite == 'ubuntu'
        run: |
          sudo apt install -y libopenblas-dev nasm g++ gcc python3-pip ninja-build
        shell: bash
      - name: Cache pip (Linux)
        if: startsWith(runner.os, 'Linux')
        uses: actions/cache@v2
        with:
          path: ~/.cache/pip
          key: ${{ matrix.os }}-pip-${{ hashFiles('**/requirements.txt') }}
      - name: Cache pip (macOS)
        if: startsWith(runner.os, 'macOS')
        uses: actions/cache@v2
        with:
          path: ~/Library/Caches/pip
          key: ${{ matrix.os }}-pip-${{ hashFiles('**/requirements.txt') }}
      - name: Install dependencies (pip)
        run: |
          python3 -m pip install -r ci/requirements.txt
          python3 -m pip install -r dev-requirements.txt
        shell: bash
      - name: Set environment variables
        run: |
          set -x
          cmake_flags=""
          cmake_flags+=" -DRPC_BACKEND=LOCAL"
          cmake_flags+=" -DBUILD_CUDA=OFF"
<<<<<<< HEAD
          cmake_flags+=" -G '${{ matrix.cmake_generator }}'"
=======
          cmake_flags+=" -D${{ matrix.cmake_build_type }}"
>>>>>>> fd5a6256
          cmake_flags+=" -D${{ matrix.build_shared_libs }}"
          echo "cmake_flags=${cmake_flags}" >> $GITHUB_ENV
        shell: bash
      - name: Build (third party)
        if: startsWith(runner.os, 'Linux')
        run: |
          set -x
          mkdir -p build-third_party
          mkdir -p third_party_install
          cd build-third_party
          cmake .. ${{ env.cmake_flags }} -DTHIRD_PARTY=ON -DONEFLOW=OFF -DTHIRD_PARTY_DIR=$(realpath ../third_party_install)
          cmake --build . -j $(nproc)
        shell: bash
      - name: Build (of_ccobj)
        if: startsWith(runner.os, 'Linux')
        run: |
          mkdir -p build
          cd build
          cmake .. ${{ env.cmake_flags }} -DTHIRD_PARTY=OFF -DONEFLOW=ON -DTHIRD_PARTY_DIR=$(realpath ../third_party_install)
          cmake --build . -j ${{ matrix.make_concurrency }} --target of_ccobj
        shell: bash
      - name: Build (oneflow_internal)
        if: startsWith(runner.os, 'Linux')
        run: |
          mkdir -p build
          cd build
          cmake .. ${{ env.cmake_flags }} -DTHIRD_PARTY=OFF -DONEFLOW=ON
          cmake --build . -j ${{ matrix.make_concurrency }} --target oneflow_internal
        shell: bash
      - name: Build (generate_api)
        if: startsWith(runner.os, 'Linux')
        run: |
          mkdir -p build
          cd build
          cmake .. ${{ env.cmake_flags }} -DTHIRD_PARTY=OFF -DONEFLOW=ON
          cmake --build . -j ${{ matrix.make_concurrency }} --target generate_api
        shell: bash
      - name: Build (ALL)
        if: startsWith(runner.os, 'Linux')
        run: |
          mkdir -p build
          cd build
          cmake .. ${{ env.cmake_flags }} -DTHIRD_PARTY=OFF -DONEFLOW=ON
          cmake --build . -j ${{ matrix.make_concurrency }}
        shell: bash
      - name: Exe test
        if: startsWith(runner.os, 'Linux')
        run: |
          mkdir -p build
          cd build
          ./bin/oneflow_testexe
        shell: bash
      - name: Op test
        if: startsWith(runner.os, 'Linux')
        run: |
          source build/source.sh
          ONEFLOW_TEST_GITHUB_HOSTED=1 ONEFLOW_TEST_CPU_ONLY=1 bash ci/test/1node_op_test.sh
        shell: bash<|MERGE_RESOLUTION|>--- conflicted
+++ resolved
@@ -26,16 +26,8 @@
       fail-fast: false
       matrix:
         test_suite: ["mac", "ubuntu"]
-<<<<<<< HEAD
+        cmake_build_type: ["CMAKE_BUILD_TYPE=Debug", "CMAKE_BUILD_TYPE=Release"]
         cmake_generator: ["Ninja", "Unix Makefiles"]
-=======
-        cmake_build_type:
-          [
-            "CMAKE_BUILD_TYPE=Debug",
-            "CMAKE_BUILD_TYPE=Release",
-            "CMAKE_BUILD_TYPE=RelWithDebInfo",
-          ]
->>>>>>> fd5a6256
         build_shared_libs: ["BUILD_SHARED_LIBS=ON", "BUILD_SHARED_LIBS=OFF"]
         include:
           - test_suite: mac
@@ -81,11 +73,8 @@
           cmake_flags=""
           cmake_flags+=" -DRPC_BACKEND=LOCAL"
           cmake_flags+=" -DBUILD_CUDA=OFF"
-<<<<<<< HEAD
+          cmake_flags+=" -D${{ matrix.cmake_build_type }}"
           cmake_flags+=" -G '${{ matrix.cmake_generator }}'"
-=======
-          cmake_flags+=" -D${{ matrix.cmake_build_type }}"
->>>>>>> fd5a6256
           cmake_flags+=" -D${{ matrix.build_shared_libs }}"
           echo "cmake_flags=${cmake_flags}" >> $GITHUB_ENV
         shell: bash
