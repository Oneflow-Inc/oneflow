--- conflicted
+++ resolved
@@ -47,9 +47,6 @@
           mkdir build
           cd build
           cmake .. -C ../cmake/caches/international/cpu.cmake \
-            -DCMAKE_C_COMPILER=clang-12 \
-            -DCMAKE_CXX_COMPILER=clang++-12 \
-            -DCMAKE_CXX_FLAGS="-isystem /usr/lib/llvm-12/lib/clang/12.0.1/include/" \
             -DCMAKE_BUILD_TYPE=Release \
             -DBUILD_TESTING=ON
           cmake --build . -j$(nproc) --target of_git_version oneflow_deps generate_functional of_cfgobj generate_py_cfg
@@ -65,11 +62,7 @@
             -DBUILD_TESTING=ON \
             -DCMAKE_EXPORT_COMPILE_COMMANDS=ON
           cd ..
-<<<<<<< HEAD
-          ./run-clang-tidy.py -clang-tidy-binary ./clang-tidy -p build -quiet -allow-enabling-alpha-checkers -extra-arg="-Xclang" -extra-arg="-analyzer-config" -extra-arg="-Xclang" -extra-arg="aggressive-binary-operation-simplification=true" '^((?!third_party_install).)+(?<!cfg.cpp)(?<!pb.cc)$'
-=======
-          ./run-clang-tidy.py -clang-tidy-binary ./clang-tidy-489012f-x86_64.AppImage -p build -quiet
->>>>>>> 3b01d295
+          ./run-clang-tidy.py -clang-tidy-binary ./clang-tidy-489012f-x86_64.AppImage -p build -quiet -allow-enabling-alpha-checkers -extra-arg="-Xclang" -extra-arg="-analyzer-config" -extra-arg="-Xclang" -extra-arg="aggressive-binary-operation-simplification=true" '^((?!third_party_install).)+(?<!cfg.cpp)(?<!pb.cc)$'
 
   hosted:
     name: CPU-only
