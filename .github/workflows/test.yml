--- conflicted
+++ resolved
@@ -388,11 +388,8 @@
       TEST_WITH_TORCH_IMG_TAG: registry.cn-beijing.aliyuncs.com/oneflow/test-with-pytorch-1.9.0:e7a497b41d8b7f1bce055b1f23d027f93b1557ae
       SSH_TANK_HOST: 192.168.1.13
       SSH_TANK_PATH: /tank
-<<<<<<< HEAD
       FLOW_VISION_SRC: flow_vision
-=======
       METRICS_DIR: metrics
->>>>>>> b6973e0a
     steps:
       - name: Fix permissions
         if: ${{ contains(matrix.runs-on, 'self-hosted') }}
