name: Build and Test CI

on:
    pull_request:
      types: [synchronize, opened, reopened, ready_for_review]
      branches:
        - develop
      paths-ignore:
        - '**.md'
        - '.gitignore'

jobs:

  build_and_test:

    runs-on: [self-hosted, linux]
    if: github.event.pull_request.draft == false
    steps:
    - uses: actions/checkout@v2
    - name: Check format
      run: |
        python3 ci/check/run_clang_format.py --clang_format_binary clang-format --source_dir oneflow
    - name: Setup environment
      run: |
        echo $HOSTNAME
        rm -rf ci_tmp
        mkdir ci_tmp
        rm -rf build/third_party
        bash ci/setup_submodule.sh
    - name: Checkout submodules
      shell: bash
      run: |
        auth_header="$(git config --local --get http.https://github.com/.extraheader)"
        git -c "http.extraheader=$auth_header" -c protocol.version=2 submodule update --init --recursive
    - name: Build OneFlow base
      run: |
        git_hash=$(git rev-parse --short "$GITHUB_SHA")
        git_branch=${GITHUB_REF##*/}
        docker build --rm \
          --build-arg http_proxy=${ONEFLOW_CI_HTTP_PROXY} --build-arg https_proxy=${ONEFLOW_CI_HTTPS_PROXY} \
          -t oneflow-build-base:${git_branch} -t oneflow-build-base:${git_hash} \
          -f docker/ci/base/Dockerfile .
    - name: Build OneFlow third party
      run: |
        git_hash=$(git rev-parse --short "$GITHUB_SHA")
        git_branch=${GITHUB_REF##*/}
        docker build --rm \
          --build-arg "from=oneflow-build-base:${git_hash}" \
          --build-arg http_proxy=${ONEFLOW_CI_HTTP_PROXY} --build-arg https_proxy=${ONEFLOW_CI_HTTPS_PROXY} \
          -t oneflow-build-third-party:${git_branch} -t oneflow-build-third-party:${git_hash} \
          -f docker/ci/third_party/Dockerfile .
    - name: Build OneFlow
      run: |
        git_hash=$(git rev-parse --short "$GITHUB_SHA")
        git_branch=${GITHUB_REF##*/}
        docker build --rm \
          --build-arg "from=oneflow-build-third-party:${git_hash}" \
          --build-arg http_proxy=${ONEFLOW_CI_HTTP_PROXY} --build-arg https_proxy=${ONEFLOW_CI_HTTPS_PROXY} \
          -t oneflow-build-make:${git_hash} -f docker/ci/make/Dockerfile .
        docker run -u $(id -u ${USER}):$(id -g ${USER}) --shm-size=8g --rm \
          -v $PWD:$PWD oneflow-build-make:${git_hash} \
          bash -c "cp /workspace/*.whl $PWD/ci_tmp/ && cp /workspace/oneflow_testexe $PWD/ci_tmp/"
    - name: Teardown
      run: |
        git_hash=$(git rev-parse --short "$GITHUB_SHA")
        git_branch=${GITHUB_REF##*/}
        docker rmi oneflow-build-base:${git_hash}
        docker rmi oneflow-build-third-party:${git_hash}
        docker rmi oneflow-build-make:${git_hash}
    - name: Unit test with/without user op
      run: |
        docker run --shm-size=8g --rm -w $PWD -v $PWD:$PWD -v /dataset:/dataset -v /model_zoo:/model_zoo ufoym/deepo bash ci/test/1node_op_test.sh
<<<<<<< HEAD
    - name: Integration test with user op
      run: |
        docker run --shm-size=8g --rm -w $PWD -v $PWD:$PWD -v /dataset:/dataset -v /model_zoo:/model_zoo ufoym/deepo bash ci/test/1node_model_test_user_op.sh
=======
>>>>>>> 8fb866f3
    - name: Integration test
      run: |
        docker run --shm-size=8g --rm -w $PWD -v $PWD:$PWD -v /dataset:/dataset -v /model_zoo:/model_zoo ufoym/deepo bash ci/test/1node_model_test.sh
    - name: Integration test with user op
      run: |
        docker run --shm-size=8g --rm -w $PWD -v $PWD:$PWD -v /dataset:/dataset -v /model_zoo:/model_zoo ufoym/deepo bash ci/test/1node_model_test_user_op.sh<|MERGE_RESOLUTION|>--- conflicted
+++ resolved
@@ -70,12 +70,6 @@
     - name: Unit test with/without user op
       run: |
         docker run --shm-size=8g --rm -w $PWD -v $PWD:$PWD -v /dataset:/dataset -v /model_zoo:/model_zoo ufoym/deepo bash ci/test/1node_op_test.sh
-<<<<<<< HEAD
-    - name: Integration test with user op
-      run: |
-        docker run --shm-size=8g --rm -w $PWD -v $PWD:$PWD -v /dataset:/dataset -v /model_zoo:/model_zoo ufoym/deepo bash ci/test/1node_model_test_user_op.sh
-=======
->>>>>>> 8fb866f3
     - name: Integration test
       run: |
         docker run --shm-size=8g --rm -w $PWD -v $PWD:$PWD -v /dataset:/dataset -v /model_zoo:/model_zoo ufoym/deepo bash ci/test/1node_model_test.sh
