--- conflicted
+++ resolved
@@ -451,38 +451,23 @@
           docker run ${{ env.extra_docker_args }} ${{ env.pip_cache_docker_args }} \
             ${image_name} \
             bash -c "python3 -m pip config set global.index-url ${{ env.pip_index_mirror }} && bash ci/test/try_install.sh && bash ci/test/build_docs.sh"
-<<<<<<< HEAD
-      - name: Op test (distributed, 1st try)
+      - name: Single client op test (distributed, 1st try)
+        timeout-minutes: 45
         if: contains(fromJson('["cuda", "mlir"]'), matrix.test_suite)
-=======
-      - name: Single client op test (distributed, 1st try)
-        timeout-minutes: 45
-        if: matrix.test_suite == 'cuda'
->>>>>>> e6da5750
         continue-on-error: true
         id: distributed_try_1
         run: |
           python3 ci/test/distributed_run.py --bash_script=ci/test/2node_op_test.sh --custom_img_tag=${{ env.image_name }} --oneflow_wheel_path=${{ env.wheelhouse_dir }} --oneflow_wheel_python_version=3.6
-<<<<<<< HEAD
-      - name: Op test (distributed, 2nd try)
+      - name: Single client op test (distributed, 2nd try)
+        timeout-minutes: 45
         if: contains(fromJson('["cuda", "mlir"]'), matrix.test_suite) && steps.distributed_try_1.outcome=='failure'
-=======
-      - name: Single client op test (distributed, 2nd try)
-        timeout-minutes: 45
-        if: matrix.test_suite == 'cuda' && steps.distributed_try_1.outcome=='failure'
->>>>>>> e6da5750
         continue-on-error: true
         id: distributed_try_2
         run: |
           python3 ci/test/distributed_run.py --bash_script=ci/test/2node_op_test.sh --custom_img_tag=${{ env.image_name }} --oneflow_wheel_path=${{ env.wheelhouse_dir }} --oneflow_wheel_python_version=3.6
-<<<<<<< HEAD
-      - name: Op test (distributed, 3rd try)
+      - name: Single client op test (distributed, 3rd try)
+        timeout-minutes: 45
         if: contains(fromJson('["cuda", "mlir"]'), matrix.test_suite) && steps.distributed_try_2.outcome=='failure'
-=======
-      - name: Single client op test (distributed, 3rd try)
-        timeout-minutes: 45
-        if: matrix.test_suite == 'cuda' && steps.distributed_try_2.outcome=='failure'
->>>>>>> e6da5750
         continue-on-error: false
         id: distributed_try_3
         run: |
@@ -585,14 +570,9 @@
             ${{ env.extra_docker_args }} ${{ env.pip_cache_docker_args }} \
             ${image_name} \
             bash -c "python3 -m pip config set global.index-url ${{ env.pip_index_mirror }} && bash ci/test/try_install.sh && bash ci/test/1node_op_test.sh"
-<<<<<<< HEAD
-      - name: Model test
+      - name: Single client model test
+        timeout-minutes: 45
         if: contains(fromJson('["cuda", "mlir", "cpu"]'), matrix.test_suite)
-=======
-      - name: Single client model test
-        timeout-minutes: 45
-        if: matrix.test_suite == 'cpu' || matrix.test_suite == 'cuda'
->>>>>>> e6da5750
         run: |
           set -x
           docker run \
