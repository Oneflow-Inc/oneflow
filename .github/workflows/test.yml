name: Build and Test CI
on:
  pull_request:
    types: [opened, review_requested, ready_for_review, synchronize, unlocked]

concurrency:
  group: build-and-test-${{ github.ref }}
  cancel-in-progress: true

env:
  OSS_ACCESS_KEY_ID: ${{ secrets.OSS_ACCESS_KEY_ID }}
  OSS_ACCESS_KEY_SECRET: ${{ secrets.OSS_ACCESS_KEY_SECRET }}
  ONEFLOW_TIMEOUT_SECONDS: 90
  ONEFLOW_THRAED_LOCAL_CACHED_SIZE: 16384
  FLOW_VISION_SRC: flow_vision
  FLOW_VISION_COMMIT: ca8ebc663b58667cf8cd1b6ef0c861522780b7bb
  LIBAI_SRC: libai
  LIBAI_COMMIT: 94eb85ff0131e8dfce953a3a916de7a4f897c647
  ONEFLOW_FACE_SRC: oneflow_face
  ONEFLOW_FACE_COMMIT: 110a97e8d5737a1f1856281a7df556a5ac8f06de
  ONEFLOW_IREE_SRC: oneflow_iree
  ONEFLOW_IREE_COMMIT: 30e7dec07ca11287d1317296e08b12d815a013fe
  TEST_WITH_TORCH_IMG_TAG: registry.cn-beijing.aliyuncs.com/oneflow/test-with-pytorch-1.13.1-cuda11.6-cudnn8-runtime:012d0248d193d71fd086485a2464e03ab8419ec9
  MLIR_DOCKER_ARGS: "-e ONEFLOW_MLIR_ENABLE_ROUND_TRIP=1 -e ONEFLOW_MLIR_PREFER_NHWC=0 -e ONEFLOW_MLIR_ENABLE_INFERENCE_OPTIMIZATION=1"

jobs:
  check-priority-pr:
    name: "Check priority PR"
    runs-on: ubuntu-latest
    if: github.event.pull_request.draft == false && github.base_ref == 'master' && contains(github.event.pull_request.requested_reviewers.*.login, 'oneflow-ci-bot')
    steps:
      - uses: Oneflow-Inc/get-oneflow/priority-pr@torch1.13
        name: Check priority PR closed
        id: save-cache
        timeout-minutes: 5
        with:
          token: ${{ secrets.GITHUB_TOKEN }}

  mirror_third_party:
    name: Mirror third party dependencies
    runs-on: ubuntu-18.04
    if: github.event.pull_request.draft == false && github.base_ref == 'master'
    needs: [check-priority-pr]
    steps:
      - uses: actions/checkout@v2
      - name: Mirror dependencies to aliyun
        if: github.event.pull_request.head.repo.full_name == github.repository
        run: |
          set -x
          if [ -z "$OSS_ACCESS_KEY_ID" ]
          then
            exit 0
          fi
          python3 -m pip install -U pip setuptools wheel
          python3 -m pip install 'cryptography<2.2' oss2
          python3 tools/package_mirror.py -i $PWD

  check_license_and_format:
    name: License and format
    runs-on: ubuntu-18.04
    if: github.event.pull_request.draft == false
    needs: [check-priority-pr]
    steps:
      - uses: actions/checkout@v2
        with:
          repository: ${{github.event.pull_request.head.repo.full_name}}
          ref: ${{ github.head_ref }}
      - name: Check license
        id: license_check
        run: |
          python3 ci/check/run_license_format.py -i oneflow -c --exclude="oneflow/user/kernels/fmha_flash_attention"
          python3 ci/check/run_license_format.py -i python -c
      - name: Add license
        id: license_fmt
        if: ${{ failure() }}
        run: |
          python3 ci/check/run_license_format.py -i oneflow --fix --exclude="oneflow/user/kernels/fmha_flash_attention"
          python3 ci/check/run_license_format.py -i python --fix
      - name: Check C++/CUDA format
        id: cpp_check
        run: |
          python3 ci/check/run_clang_format.py --clang_format_binary clang-format --source_dir oneflow
      - name: Run C++/CUDA format
        id: cpp_fmt
        if: ${{ failure() }}
        run: |
          python3 ci/check/run_clang_format.py --clang_format_binary clang-format --source_dir oneflow --fix
      - name: Check Python format
        id: py_check
        run: |
          python3 -m pip install black==19.10b0 click==8.0.0
          python3 ci/check/run_py_format.py --source_dir $PWD
      - name: Run Python Format
        id: py_fmt
        if: ${{ failure() }}
        run: |
          python3 ci/check/run_py_format.py --source_dir $PWD --fix
      - name: Check CMake format
        id: cmake_check
        run: |
          python3 -m pip install cmakelang
          python3 ci/check/run_cmake_format.py --source_dir $PWD
      - name: Run CMake Format
        id: cmake_fmt
        if: ${{ failure() }}
        run: |
          python3 -m pip install cmakelang
          python3 ci/check/run_cmake_format.py --source_dir $PWD --fix
      - name: Git push
        id: git_push
        if: ${{ failure() }}
        run: |
          git diff -p > license_and_format.patch
          cat license_and_format.patch
          git config --global user.email "ci-bot@oneflow.org"
          git config --global user.name "oneflow-ci-bot"
          git add -u
          git commit -m "auto format by CI"
          git push
      - name: Upload patch
        if: ${{ failure() && steps.git_push.outcome == 'failure' }}
        uses: actions/upload-artifact@v2
        with:
          name: license_and_format-${{ github.sha }}.patch
          path: license_and_format.patch
      - name: Add comment
        if: ${{ failure() }}
        uses: actions/github-script@v4
        with:
          script: |
            github.issues.createComment({
              issue_number: context.issue.number,
              owner: context.repo.owner,
              repo: context.repo.repo,
              body: 'Code got formatted by CI. Please request CI again if you still want to have this PR merged. If the PR is from a forked repo, please download the patch files from the GitHub Actions web page and apply them locally.'
            })
      - name: Please request CI again
        if: ${{ failure() }}
        run: |
          exit 1
      - name: Check source code (prevent creating files at wrong places)
        run: |
          python3 tools/check_src.py

  wait_for_gpu_slot:
    name: Wait for GPU slots
    runs-on: ubuntu-latest
    concurrency:
      group: build-and-test-wait-for-gpu-slot
      cancel-in-progress: false
    needs: [build-oneflow]
    if: github.event.pull_request.draft == false && github.base_ref == 'master'
    continue-on-error: true
    steps:
      - name: Check if secrets accessible
        env:
          CI_PERSONAL_ACCESS_TOKEN: ${{ secrets.CI_PERSONAL_ACCESS_TOKEN }}
        run: |
          set -x
          if [ -z "$CI_PERSONAL_ACCESS_TOKEN" ]
          then
            exit 0
          fi
          echo "is_secrets_accessible=1" >> $GITHUB_ENV
      - name: Wait for GPU slot
        uses: Oneflow-Inc/get-oneflow/wait-for-gpu@torch1.13
        if: env.is_secrets_accessible == '1'
        timeout-minutes: 90
        continue-on-error: true
        with:
          token: ${{ secrets.CI_PERSONAL_ACCESS_TOKEN }}
          timeout-minutes: 3
          max-try-times: 30

  find-build-cache:
    name: "Find build cache"
    if: github.event.pull_request.draft == false && github.base_ref == 'master'
    runs-on: ubuntu-latest
    needs: [check-priority-pr]
    env:
      ONEFLOW_SRC: .
    outputs:
      matrix: ${{ steps.find-cache.outputs.matrix }}
    steps:
      - name: Checkout Oneflow-Inc/oneflow
        uses: actions/checkout@v2
        with:
          ref: ${{ github.event.pull_request.head.sha }}
          repository: ${{github.event.pull_request.head.repo.full_name}}
      - uses: Oneflow-Inc/get-oneflow/cache-complete/matrix/build@torch1.13
        name: find cache
        id: find-cache
        timeout-minutes: 5
        with:
          delete-cache: ${{ contains(github.event.pull_request.labels.*.name, 'need-clean-ccache') }}
          runner-labels: |
            self-hosted
            linux
            build
          oneflow-src: ${{ env.ONEFLOW_SRC }}
          entries: |
            cu116
            cpu
            cpu-asan-ubsan
            cpu-tsan
            llvm15

  build-oneflow:
    name: "Build OneFlow"
    if: github.event.pull_request.draft == false && github.base_ref == 'master'
    runs-on: ${{ matrix.runs-on }}
    needs: [find-build-cache]
    timeout-minutes: 80
    strategy:
      fail-fast: true
      max-parallel: 5
      matrix: ${{ fromJson(needs.find-build-cache.outputs.matrix) }}
    env:
      ONEFLOW_SRC: .
      MANYLINUX_CACHE_DIR: ~/manylinux-cache-dir/${{ matrix.entry }}
      WHEELHOUSE_DIR: manylinux-wheelhouse
      SSH_TANK_HOST: 192.168.1.13
      SSH_TANK_PATH: /tank
    steps:
      - name: Fix permissions
        if: ${{ contains(matrix.runs-on, 'self-hosted') }}
        run: |
          set -x
          docker run --rm -v $PWD:$PWD -w $PWD busybox rm -rf *
      - name: Remove leftover cuda-installer.log
        if: ${{ contains(matrix.runs-on, 'self-hosted') }}
        run: |
          docker run --rm -v /tmp:/host/tmp -w /p busybox rm -f /host/tmp/cuda-installer.log
      - name: Checkout Oneflow-Inc/oneflow
        uses: actions/checkout@v2
        with:
          ref: ${{ github.event.pull_request.head.sha }}
          repository: ${{github.event.pull_request.head.repo.full_name}}
      - uses: Oneflow-Inc/get-oneflow/cache-complete@torch1.13
        name: Save cache if successful
        id: save-cache
        timeout-minutes: 5
        with:
          oneflow-src: ${{ env.ONEFLOW_SRC }}
          entry: ${{ matrix.entry }}
          digest-type: build
          mark-as-completed: ${{ contains(matrix.runs-on, 'self-hosted') && github.event.pull_request.head.repo.full_name == github.repository }}
      - name: Check digest cache result. If this step failed, usually it is caused by new commits pushed when this CI run is running.
        if: ${{ fromJSON(steps.save-cache.outputs.cache-hit) != matrix.cache-hit }}
        run: |
          echo "::error file=test.yml,line=204,col=10::steps.save-cache.outputs.cache-hit != matrix.cache-hit"
          exit 1
<<<<<<< HEAD
      - uses: Oneflow-Inc/get-oneflow@torch1.13
=======
      - uses: Oneflow-Inc/get-oneflow@llvm15
>>>>>>> b8a5ad66
        name: Build manylinux ${{ matrix.entry }}
        id: build-cpu
        if: ${{ matrix.entry =='cpu' && !matrix.cache-hit }}
        with:
          cmake-init-cache: ${{ env.ONEFLOW_SRC }}/cmake/caches/ci/cpu.cmake
          build-script: ${{ env.ONEFLOW_SRC }}/ci/manylinux/build.sh
          run-lit: true
          oneflow-src: ${{ env.ONEFLOW_SRC }}
          oneflow-build-env: manylinux
          wheelhouse-dir: ${{ env.WHEELHOUSE_DIR }}
          clear-wheelhouse-dir: true
          self-hosted: ${{ contains(matrix.runs-on, 'self-hosted') }}
          cuda-version: none
          manylinux-cache-dir: ${{ env.MANYLINUX_CACHE_DIR }}
          docker-run-use-system-http-proxy: false
          docker-run-use-lld: true
          retry-failed-build: true
          clean-ccache: ${{ contains(github.event.pull_request.labels.*.name, 'need-clean-ccache') }}
          python-versions: |
            3.8
<<<<<<< HEAD
            3.10
      - uses: Oneflow-Inc/get-oneflow@torch1.13
=======
      - uses: Oneflow-Inc/get-oneflow@llvm15
>>>>>>> b8a5ad66
        name: Build manylinux ${{ matrix.entry }}
        id: build-cpu-sanitizers
        if: ${{ (matrix.entry == 'cpu-asan-ubsan' || matrix.entry == 'cpu-tsan') && !matrix.cache-hit }}
        with:
          cmake-init-cache: ${{ env.ONEFLOW_SRC }}/cmake/caches/ci/${{ matrix.entry }}.cmake
          build-script: ${{ env.ONEFLOW_SRC }}/ci/manylinux/build.sh
          run-lit: false
          oneflow-src: ${{ env.ONEFLOW_SRC }}
          oneflow-build-env: manylinux
          wheelhouse-dir: ${{ env.WHEELHOUSE_DIR }}
          clear-wheelhouse-dir: true
          self-hosted: ${{ contains(matrix.runs-on, 'self-hosted') }}
          cuda-version: none
          manylinux-cache-dir: ${{ env.MANYLINUX_CACHE_DIR }}
          docker-run-use-system-http-proxy: false
          docker-run-use-lld: true
          retry-failed-build: true
          clean-ccache: ${{ contains(github.event.pull_request.labels.*.name, 'need-clean-ccache') }}
          python-versions: |
            3.8
<<<<<<< HEAD
      - uses: Oneflow-Inc/get-oneflow@torch1.13
=======
      - uses: Oneflow-Inc/get-oneflow@llvm15
>>>>>>> b8a5ad66
        name: Build manylinux ${{ matrix.entry }}
        id: build-cuda
        if: ${{ matrix.entry =='cu116' && !matrix.cache-hit }}
        with:
          cmake-init-cache: ${{ env.ONEFLOW_SRC }}/cmake/caches/ci/cuda.cmake
          build-script: ${{ env.ONEFLOW_SRC }}/ci/manylinux/build-gcc7.sh
          oneflow-src: ${{ env.ONEFLOW_SRC }}
          oneflow-build-env: manylinux
          wheelhouse-dir: ${{ env.WHEELHOUSE_DIR }}
          clear-wheelhouse-dir: true
          self-hosted: ${{ contains(matrix.runs-on, 'self-hosted') }}
          compute-platform: ${{ matrix.entry }}
          manylinux-cache-dir: ${{ env.MANYLINUX_CACHE_DIR }}
          docker-run-use-system-http-proxy: false
          docker-run-use-lld: false
          retry-failed-build: true
          clean-ccache: ${{ contains(github.event.pull_request.labels.*.name, 'need-clean-ccache') }}
          python-versions: |
<<<<<<< HEAD
            3.8
            3.10
      - uses: Oneflow-Inc/get-oneflow@torch1.13
=======
            3.7
      - uses: Oneflow-Inc/get-oneflow@llvm15
>>>>>>> b8a5ad66
        name: Build ${{ matrix.entry }}
        if: ${{ matrix.entry == 'llvm15' && !matrix.cache-hit }}
        with:
          cmake-init-cache: ${{ env.ONEFLOW_SRC }}/cmake/caches/ci/llvm/cuda-75-clang.cmake
          build-script: ${{ env.ONEFLOW_SRC }}/ci/clang/build-llvm.sh
          oneflow-src: ${{ env.ONEFLOW_SRC }}
          oneflow-build-env: llvm
          wheelhouse-dir: ${{ env.WHEELHOUSE_DIR }}
          clear-wheelhouse-dir: true
          self-hosted: true
          cuda-version: ${{ env.CUDA_VERSION }}
          manylinux-cache-dir: ${{ env.MANYLINUX_CACHE_DIR }}
          docker-run-use-system-http-proxy: false
          docker-run-use-lld: false
          retry-failed-build: true
          clean-ccache: ${{ contains(github.event.pull_request.labels.*.name, 'need-clean-ccache') }}
          wheel-audit: false
          python-versions: |
            3.8
      - name: Remove automerge
        if: ${{ failure() && contains(matrix.runs-on, 'self-hosted') && cancelled() == false && contains(github.event.pull_request.labels.*.name, 'automerge') }}
        uses: actions/github-script@v4
        with:
          script: |
            github.issues.removeLabel({
              issue_number: context.issue.number,
              owner: context.repo.owner,
              repo: context.repo.repo,
              name: 'automerge'
            })
            github.issues.createComment({
              issue_number: context.issue.number,
              owner: context.repo.owner,
              repo: context.repo.repo,
              body: 'CI failed when running job: Build ${{ matrix.entry }}. PR label automerge has been removed'
            })
      - name: Upload packed liboneflow
<<<<<<< HEAD
        if: ${{ !fromJson(matrix.cache-hit) && matrix.entry != 'llvm13' && matrix.entry != 'cu116_xla' }}
        uses: Oneflow-Inc/get-oneflow/digest/upload@torch1.13
=======
        if: ${{ !fromJson(matrix.cache-hit) && matrix.entry != 'llvm15' && matrix.entry != 'cu102_xla' }}
        uses: Oneflow-Inc/get-oneflow/digest/upload@nv-wheels
>>>>>>> b8a5ad66
        timeout-minutes: 10
        with:
          digest: ${{ steps.save-cache.outputs.build-digest }}
          entry: ${{ matrix.entry }}
          ssh-tank-host: ${{ env.SSH_TANK_HOST }}
          ssh-tank-path: ${{ env.SSH_TANK_PATH }}
          src-dir: ${{ env.MANYLINUX_CACHE_DIR }}/build/cpack
          dst-dir: cpack
      - name: Upload whl
<<<<<<< HEAD
        if: ${{ !fromJson(matrix.cache-hit) && matrix.entry != 'llvm13' && matrix.entry != 'cu116_xla' }}
        uses: Oneflow-Inc/get-oneflow/digest/upload@torch1.13
=======
        if: ${{ !fromJson(matrix.cache-hit) && matrix.entry != 'llvm15' && matrix.entry != 'cu102_xla' }}
        uses: Oneflow-Inc/get-oneflow/digest/upload@nv-wheels
>>>>>>> b8a5ad66
        timeout-minutes: 10
        with:
          digest: ${{ steps.save-cache.outputs.build-digest }}
          entry: ${{ matrix.entry }}
          ssh-tank-host: ${{ env.SSH_TANK_HOST }}
          ssh-tank-path: ${{ env.SSH_TANK_PATH }}
          src-dir: ${{ env.WHEELHOUSE_DIR }}
          dst-dir: whl

  find-test-cache-distributed:
    name: "Find test cache (distributed)"
    if: github.event.pull_request.draft == false && github.base_ref == 'master' && contains(github.event.pull_request.labels.*.name, 'need-test-distributed')
    runs-on: ubuntu-latest
    needs: [build-oneflow]
    env:
      ONEFLOW_SRC: .
    outputs:
      matrix: ${{ steps.find-cache.outputs.matrix }}
    steps:
      - name: Checkout Oneflow-Inc/oneflow
        uses: actions/checkout@v2
        with:
          ref: ${{ github.event.pull_request.head.sha }}
          repository: ${{github.event.pull_request.head.repo.full_name}}
      - uses: Oneflow-Inc/get-oneflow/cache-complete/matrix/test@torch1.13
        name: find cache
        id: find-cache
        timeout-minutes: 5
        with:
          runner-labels: |
            self-hosted
            linux
          oneflow-src: ${{ env.ONEFLOW_SRC }}
          include-distributed: true
          world-size: 2
          devices: |
            cuda
          tests: |
            module

  find-test-cache:
    name: "Find test cache"
    if: github.event.pull_request.draft == false && github.base_ref == 'master'
    runs-on: ubuntu-latest
    needs: [build-oneflow]
    env:
      ONEFLOW_SRC: .
    outputs:
      matrix: ${{ steps.find-cache.outputs.matrix }}
    steps:
      - name: Checkout Oneflow-Inc/oneflow
        uses: actions/checkout@v2
        with:
          ref: ${{ github.event.pull_request.head.sha }}
          repository: ${{github.event.pull_request.head.repo.full_name}}
      - uses: Oneflow-Inc/get-oneflow/cache-complete/matrix/test@torch1.13
        name: find cache
        id: find-cache
        timeout-minutes: 5
        with:
          runner-labels: |
            self-hosted
            linux
          oneflow-src: ${{ env.ONEFLOW_SRC }}
          devices: |
            cuda
            cpu
          tests: |
            module
            misc
            speed-test

  test-distributed:
    name: Distributed test suite
    needs: [wait_for_gpu_slot, find-test-cache-distributed, test]
    runs-on: ${{ matrix.runs-on }}
    timeout-minutes: 120
    if: github.event.pull_request.draft == false && github.base_ref == 'master' && contains(github.event.pull_request.labels.*.name, 'need-test-distributed')
    concurrency:
      group: distributed-test-${{ matrix.entry }}-rank-${{ matrix.rank }}
      cancel-in-progress: false
    strategy:
      fail-fast: true
      max-parallel: 2
      matrix: ${{ fromJson(needs.find-test-cache-distributed.outputs.matrix) }}
    env:
      ONEFLOW_SRC: .
      TEST_CONTAINER_NAME: "ci-test-distributed"
      SSH_TANK_HOST: 192.168.1.13
      SSH_TANK_PATH: /tank
    steps:
      - name: Fix permissions
        if: ${{ contains(matrix.runs-on, 'self-hosted') }}
        run: |
          set -x
          docker run --rm -v $PWD:$PWD -w $PWD busybox rm -rf *
          docker run --rm -v $PWD:$PWD -w $PWD busybox rm -rf .pytest_cache
      - name: Checkout Oneflow-Inc/oneflow
        uses: actions/checkout@v2
        with:
          ref: ${{ github.event.pull_request.head.sha }}
          repository: ${{github.event.pull_request.head.repo.full_name}}
      - name: Checkout Oneflow-Inc/vision
        if: ${{ !fromJson(matrix.cache-hit) && contains(matrix.runs-on, 'self-hosted') }}
        uses: actions/checkout@v2
        with:
          repository: Oneflow-Inc/vision
          # please use a commit here
          ref: ${{ env.FLOW_VISION_COMMIT}}
          path: ${{ env.FLOW_VISION_SRC}}
      - name: Checkout Oneflow-Inc/libai
        if: ${{ !fromJson(matrix.cache-hit) && contains(matrix.runs-on, 'self-hosted') }}
        uses: actions/checkout@v2
        with:
          repository: Oneflow-Inc/libai
          # please use a commit here
          ref: ${{ env.LIBAI_COMMIT}}
          path: ${{ env.LIBAI_SRC}}
      - name: Checkout Oneflow-Inc/oneflow_iree
        if: ${{ !fromJson(matrix.cache-hit) && contains(matrix.runs-on, 'self-hosted') }}
        uses: actions/checkout@v2
        with:
          repository: Oneflow-Inc/oneflow_iree
          # please use a commit here
          ref: ${{ env.ONEFLOW_IREE_COMMIT}}
          path: ${{ env.ONEFLOW_IREE_SRC}}
      - name: Remove container
        timeout-minutes: 45
        if: ${{ contains(matrix.runs-on, 'self-hosted') }}
        run: |
          docker rm -f ${{ env.TEST_CONTAINER_NAME }} || true
      - uses: Oneflow-Inc/get-oneflow/cache-complete@torch1.13
        name: Save cache if successful
        id: save-cache
        timeout-minutes: 5
        with:
          oneflow-src: ${{ env.ONEFLOW_SRC }}
          entry: ${{ matrix.entry }}
          digest-type: ${{ matrix.digest-type }}
          mark-as-completed: ${{ contains(matrix.runs-on, 'self-hosted') && github.event.pull_request.head.repo.full_name == github.repository }}
      - name: Check digest cache result. If this step failed, usually it is caused by new commits pushed when this CI run is running.
        if: ${{ fromJSON(steps.save-cache.outputs.cache-hit) != matrix.cache-hit }}
        run: |
          echo "::error file=test.yml,line=204,col=10::steps.save-cache.outputs.cache-hit != matrix.cache-hit"
          exit 1
      - name: Download wheel and packed liboneflow
        if: ${{ !fromJson(matrix.cache-hit) && contains(matrix.runs-on, 'self-hosted') }}
        uses: Oneflow-Inc/get-oneflow/digest/download@torch1.13
        id: download-digest
        timeout-minutes: 10
        with:
          digest: ${{ steps.save-cache.outputs.build-digest }}
          entry: ${{ matrix.compute-platform }}
          ssh-tank-host: ${{ env.SSH_TANK_HOST }}
          ssh-tank-path: ${{ env.SSH_TANK_PATH }}
      - name: Get primary node
        if: ${{ !fromJson(matrix.cache-hit) && contains(matrix.runs-on, 'self-hosted') }}
        uses: Oneflow-Inc/get-oneflow/master-address@torch1.13
        id: get-primary-node
        with:
          rank: ${{ matrix.rank }}
      - name: Set environment variables
        if: ${{ !fromJson(matrix.cache-hit) && contains(matrix.runs-on, 'self-hosted') }}
        run: |
          set -x
          extra_docker_args=""
          if [ "${{ matrix.device }}" == "cpu" ]; then
            extra_docker_args+=" --env ONEFLOW_TEST_CPU_ONLY=1"
            extra_docker_args+=" --env CUDA_VISIBLE_DEVICES=-1"
          fi
          echo "EXTRA_DOCKER_ARGS=${extra_docker_args}" >> $GITHUB_ENV
          echo "ONEFLOW_TEST_CACHE_DIR=$HOME/ci-cache/test_cache" >> $GITHUB_ENV

          echo "ONEFLOW_WHEEL_PATH=${{ steps.download-digest.outputs.entry-dir }}/whl" >> $GITHUB_ENV
          echo "ONEFLOW_CPACK_PATH=${{ steps.download-digest.outputs.entry-dir }}/cpack" >> $GITHUB_ENV
      - name: Set environment variables (distributed)
        if: ${{ fromJson(matrix.is-distributed) }}
        run: |
          set -x
          EXTRA_DOCKER_ARGS+=" --network host "
          echo "EXTRA_DOCKER_ARGS=${EXTRA_DOCKER_ARGS}" >> $GITHUB_ENV
      - name: Enable ONEFLOW_TEST_VERBOSE
        if: ${{ contains(github.event.pull_request.labels.*.name, 'need-test-verbose') }}
        run: |
          EXTRA_DOCKER_ARGS+=" --env ONEFLOW_TEST_VERBOSE=1"
          echo "EXTRA_DOCKER_ARGS=${EXTRA_DOCKER_ARGS}" >> $GITHUB_ENV
      - name: Start container
        if: ${{ !fromJson(matrix.cache-hit) && contains(matrix.runs-on, 'self-hosted') }}
        working-directory: ${{ env.ONEFLOW_SRC }}
        run: |
          docker run -d --rm --privileged --shm-size=8g \
            --pids-limit 2000 \
            --cap-add=SYS_PTRACE --security-opt seccomp=unconfined \
            --runtime=nvidia \
            -v /dataset:/dataset:ro -v /model_zoo:/model_zoo:ro \
            -v ${ONEFLOW_WHEEL_PATH}:${ONEFLOW_WHEEL_PATH}:ro \
            -v $HOME/test-container-cache/dot-local:/root/.local \
            -v $HOME/test-container-cache/dot-cache:/root/.cache \
            -e NODE_RANK=${{ matrix.rank }} \
            -e _MASTER_ADDR=${{ steps.get-primary-node.outputs.master-address }} \
            -e ONEFLOW_WHEEL_PATH=${ONEFLOW_WHEEL_PATH} \
            -e ONEFLOW_CI=1 \
            -v $PWD:$PWD \
            -w $PWD \
            -v ${ONEFLOW_TEST_CACHE_DIR}:${ONEFLOW_TEST_CACHE_DIR} \
            -e ONEFLOW_TEST_CACHE_DIR=${ONEFLOW_TEST_CACHE_DIR} \
            -e ONEFLOW_TIMEOUT_SECONDS=${{ env.ONEFLOW_TIMEOUT_SECONDS }} \
            -e ONEFLOW_THRAED_LOCAL_CACHED_SIZE=${{ env.ONEFLOW_THRAED_LOCAL_CACHED_SIZE }} \
            ${{ env.MLIR_DOCKER_ARGS }} \
            --name ${TEST_CONTAINER_NAME} \
            ${{ env.EXTRA_DOCKER_ARGS }} \
            ${{ env.TEST_WITH_TORCH_IMG_TAG }} \
            sleep 5400
      - name: Test container
        if: ${{ !fromJson(matrix.cache-hit) && contains(matrix.runs-on, 'self-hosted') }}
        run: |
          docker exec ${{ env.TEST_CONTAINER_NAME }} ls
          docker exec ${{ env.TEST_CONTAINER_NAME }} python3 -m pip list
      - name: Install OneFlow
        if: ${{ !fromJson(matrix.cache-hit) && contains(matrix.runs-on, 'self-hosted') }}
        run: |
          ls ${ONEFLOW_WHEEL_PATH}
          docker exec ${TEST_CONTAINER_NAME} python3 -m pip config set global.index-url https://pypi.tuna.tsinghua.edu.cn/simple
          docker exec ${TEST_CONTAINER_NAME} python3 -m pip install --find-links=${ONEFLOW_WHEEL_PATH} oneflow
      - name: Install downstream libs
        if: ${{ !fromJson(matrix.cache-hit) && contains(matrix.runs-on, 'self-hosted') }}
        run: |
          docker exec ${TEST_CONTAINER_NAME} python3 -m pip install -e ${{ env.FLOW_VISION_SRC}}
          docker exec ${TEST_CONTAINER_NAME} python3 -m pip install pybind11 --user
          docker exec ${TEST_CONTAINER_NAME} python3 -m pip install -e ${{ env.LIBAI_SRC}}
          docker exec ${TEST_CONTAINER_NAME} python3 -m pip install -e ${{ env.ONEFLOW_IREE_SRC}}
      - name: Module API test (distributed)
        timeout-minutes: 90
        if: ${{ !fromJson(matrix.cache-hit) && matrix.test-type == 'module' && matrix.device == 'cuda' && fromJson(matrix.is-distributed) }}
        continue-on-error: false
        run: |
          docker exec -e ONEFLOW_TEST_DIR=$PWD/python/oneflow/test/modules ${{ env.TEST_CONTAINER_NAME }} bash ci/test/2node_op_test_multi_client.sh
      - name: Module API test (distributed, without IB)
        timeout-minutes: 60
        if: ${{ !fromJson(matrix.cache-hit) && matrix.test-type == 'module' && matrix.device == 'cuda' && fromJson(matrix.is-distributed) && contains(github.event.pull_request.labels.*.name, 'need-distributed-without-ib')}}
        continue-on-error: false
        run: |
          docker exec -e ONEFLOW_TEST_DIR=$PWD/python/oneflow/test/modules \
            -e ONEFLOW_LIBIBVERBS_PATH=invalid_lib \
            -e ONEFLOW_CI_DEVICE_NUMS="4" \
            ${{ env.TEST_CONTAINER_NAME }} bash ci/test/2node_op_test_multi_client.sh
      - name: Print stacks in all core files
        timeout-minutes: 45
        if: ${{ failure() && contains(matrix.runs-on, 'self-hosted') }}
        run: |
          docker exec ${{ env.TEST_CONTAINER_NAME }} bash ci/test/print_stack_in_all_dirs.sh || true
      - name: Remove automerge
        if: ${{ failure() && contains(matrix.runs-on, 'self-hosted') && cancelled() == false && contains(github.event.pull_request.labels.*.name, 'automerge') }}
        uses: actions/github-script@v4
        with:
          script: |
            github.issues.removeLabel({
              issue_number: context.issue.number,
              owner: context.repo.owner,
              repo: context.repo.repo,
              name: 'automerge'
            })
            github.issues.createComment({
              issue_number: context.issue.number,
              owner: context.repo.owner,
              repo: context.repo.repo,
              body: 'CI failed when running job: ${{ matrix.entry }}. PR label automerge has been removed'
            })
      - name: Remove container
        timeout-minutes: 45
        if: ${{ always() && contains(matrix.runs-on, 'self-hosted') }}
        run: |
          docker rm -f ${{ env.TEST_CONTAINER_NAME }} || true
          docker run --rm -v $PWD:$PWD -w $PWD busybox rm -rf *

  test:
    name: Test suite
    needs: [wait_for_gpu_slot, find-test-cache]
    timeout-minutes: 120
    runs-on: ${{ matrix.runs-on }}
    if: github.event.pull_request.draft == false && github.base_ref == 'master'
    strategy:
      fail-fast: ${{ !contains(github.event.pull_request.labels.*.name, 'need-all-tests-even-fail') }}
      max-parallel: 10
      matrix: ${{ fromJson(needs.find-test-cache.outputs.matrix) }}
    env:
      ONEFLOW_SRC: .
      TEST_CONTAINER_NAME: "pr-${{ github.event.pull_request.number }}-run-id-${{ github.run_id }}-${{ matrix.entry }}-test"
      TEST_MANYLINUX_CONTAINER_NAME: "pr-${{ github.event.pull_request.number }}-run-id-${{ github.run_id }}-${{ matrix.entry }}-test-manylinux"
      TEST_WITH_TF_IMG_TAG: registry.cn-beijing.aliyuncs.com/oneflow/test-with-tf-2.3.0:2f831e9354298a11447578e869d983959feb046f
      TEST_MANYLINUX_IMG_TAG: registry.cn-beijing.aliyuncs.com/oneflow/manylinux2014_x86_64_cuda10.2:190c92408855fe17ae664f2de1a9d6f484b2da2b
      SSH_TANK_HOST: 192.168.1.13
      SSH_TANK_PATH: /tank
      METRICS_DIR: metrics
    steps:
      - name: Fix permissions
        if: ${{ contains(matrix.runs-on, 'self-hosted') }}
        run: |
          set -x
          docker run --rm -v $PWD:$PWD -w $PWD busybox rm -rf *
          docker run --rm -v $PWD:$PWD -w $PWD busybox rm -rf .pytest_cache
      - name: Checkout Oneflow-Inc/oneflow
        uses: actions/checkout@v2
        with:
          ref: ${{ github.event.pull_request.head.sha }}
          repository: ${{github.event.pull_request.head.repo.full_name}}
      - name: Checkout Oneflow-Inc/vision
        if: ${{ !fromJson(matrix.cache-hit) && contains(matrix.runs-on, 'self-hosted') }}
        uses: actions/checkout@v2
        with:
          repository: Oneflow-Inc/vision
          # please use a commit here
          ref: ${{ env.FLOW_VISION_COMMIT}}
          path: ${{ env.FLOW_VISION_SRC}}
      - name: Checkout Oneflow-Inc/libai
        if: ${{ !fromJson(matrix.cache-hit) && contains(matrix.runs-on, 'self-hosted') }}
        uses: actions/checkout@v2
        with:
          repository: Oneflow-Inc/libai
          # please use a commit here
          ref: ${{ env.LIBAI_COMMIT}}
          path: ${{ env.LIBAI_SRC}}
      - name: Checkout Oneflow-Inc/oneflow_face
        if: ${{ !fromJson(matrix.cache-hit) && contains(matrix.runs-on, 'self-hosted') }}
        uses: actions/checkout@v2
        with:
          repository: Oneflow-Inc/oneflow_face
          # please use a commit here
          ref: ${{ env.ONEFLOW_FACE_COMMIT}}
          path: ${{ env.ONEFLOW_FACE_SRC}}
      - name: Checkout Oneflow-Inc/oneflow_iree
        if: ${{ !fromJson(matrix.cache-hit) && contains(matrix.runs-on, 'self-hosted') }}
        uses: actions/checkout@v2
        with:
          repository: Oneflow-Inc/oneflow_iree
          # please use a commit here
          ref: ${{ env.ONEFLOW_IREE_COMMIT}}
          path: ${{ env.ONEFLOW_IREE_SRC}}
      - name: Remove container
        timeout-minutes: 45
        if: ${{ contains(matrix.runs-on, 'self-hosted') }}
        run: |
          docker rm -f ${{ env.TEST_CONTAINER_NAME }} || true
      - name: Remove manylinux container
        timeout-minutes: 45
        if: ${{ contains(matrix.runs-on, 'self-hosted') }}
        run: |
          docker rm -f ${{ env.TEST_MANYLINUX_CONTAINER_NAME }} || true
      - uses: Oneflow-Inc/get-oneflow/cache-complete@torch1.13
        name: Save cache if successful
        id: save-cache
        timeout-minutes: 5
        with:
          oneflow-src: ${{ env.ONEFLOW_SRC }}
          entry: ${{ matrix.entry }}
          digest-type: ${{ matrix.digest-type }}
          mark-as-completed: ${{ contains(matrix.runs-on, 'self-hosted') && github.event.pull_request.head.repo.full_name == github.repository }}
      - name: Check digest cache result. If this step failed, usually it is caused by new commits pushed when this CI run is running.
        if: ${{ fromJSON(steps.save-cache.outputs.cache-hit) != matrix.cache-hit }}
        run: |
          echo "::error file=test.yml,line=204,col=10::steps.save-cache.outputs.cache-hit != matrix.cache-hit"
          exit 1
      - name: Download wheel and packed liboneflow
        if: ${{ !fromJson(matrix.cache-hit) && contains(matrix.runs-on, 'self-hosted') }}
        uses: Oneflow-Inc/get-oneflow/digest/download@torch1.13
        id: download-digest
        timeout-minutes: 10
        with:
          digest: ${{ steps.save-cache.outputs.build-digest }}
          entry: ${{ matrix.compute-platform }}
          ssh-tank-host: ${{ env.SSH_TANK_HOST }}
          ssh-tank-path: ${{ env.SSH_TANK_PATH }}
      - name: Download ASAN and UBSAN wheel and packed liboneflow
        if: ${{ !fromJson(matrix.cache-hit) && contains(matrix.runs-on, 'self-hosted') && matrix.device == 'cpu' }}
        uses: Oneflow-Inc/get-oneflow/digest/download@torch1.13
        id: asan-ubsan-download-digest
        timeout-minutes: 10
        with:
          digest: ${{ steps.save-cache.outputs.build-digest }}
          entry: cpu-asan-ubsan
          ssh-tank-host: ${{ env.SSH_TANK_HOST }}
          ssh-tank-path: ${{ env.SSH_TANK_PATH }}
      - name: Download TSAN wheel and packed liboneflow
        if: ${{ !fromJson(matrix.cache-hit) && contains(matrix.runs-on, 'self-hosted') && matrix.device == 'cpu' }}
        uses: Oneflow-Inc/get-oneflow/digest/download@torch1.13
        id: tsan-download-digest
        timeout-minutes: 10
        with:
          digest: ${{ steps.save-cache.outputs.build-digest }}
          entry: cpu-tsan
          ssh-tank-host: ${{ env.SSH_TANK_HOST }}
          ssh-tank-path: ${{ env.SSH_TANK_PATH }}
      - name: Enable TF container
        if: ${{ fromJSON(matrix.is-single-client) }}
        run: |
          echo "TEST_IMG_TAG=${TEST_WITH_TF_IMG_TAG}" >> $GITHUB_ENV
      - name: Enable Pytorch container
        if: ${{ !fromJSON(matrix.is-single-client) }}
        run: |
          echo "TEST_IMG_TAG=${TEST_WITH_TORCH_IMG_TAG}" >> $GITHUB_ENV
      - name: Set environment variables
        if: ${{ !fromJson(matrix.cache-hit) && contains(matrix.runs-on, 'self-hosted') }}
        run: |
          set -x
          extra_docker_args=""
          if [ "${{ matrix.device }}" == "cpu" ]; then
            extra_docker_args+=" --env ONEFLOW_TEST_CPU_ONLY=1"
            extra_docker_args+=" --env CUDA_VISIBLE_DEVICES=-1"
          fi
          echo "EXTRA_DOCKER_ARGS=${extra_docker_args}" >> $GITHUB_ENV
          echo "ONEFLOW_TEST_CACHE_DIR=$HOME/ci-cache/test_cache" >> $GITHUB_ENV

          echo "ONEFLOW_WHEEL_PATH=${{ steps.download-digest.outputs.entry-dir }}/whl" >> $GITHUB_ENV
          echo "ONEFLOW_CPACK_PATH=${{ steps.download-digest.outputs.entry-dir }}/cpack" >> $GITHUB_ENV
          echo "DOCS_PATH=docs/${{ github.repository }}/pr/${{ github.event.pull_request.number }}" >> $GITHUB_ENV
      - name: Set environment variables (experimental flags)
        if: ${{ !fromJson(matrix.cache-hit) && contains(matrix.runs-on, 'self-hosted') && fromJson(matrix.is-experimental) }}
        run: |
          EXTRA_DOCKER_ARGS+=" --env ONEFLOW_KERNEL_ENABLE_CUDA_GRAPH=1"
          EXTRA_DOCKER_ARGS+=" --env ONEFLOW_THREAD_ENABLE_LOCAL_MESSAGE_QUEUE=1"
          EXTRA_DOCKER_ARGS+=" --env ONEFLOW_KERNEL_DISABLE_BLOB_ACCESS_CHECKER=1"
          echo "EXTRA_DOCKER_ARGS=${EXTRA_DOCKER_ARGS}" >> $GITHUB_ENV
      - name: Set Thread Limit (CPU)
        if: ${{ !fromJson(matrix.cache-hit) && matrix.device == 'cpu' }}
        run: |
          echo "THREAD_LIMIT=10000" >> $GITHUB_ENV
      - name: Set Thread Limit (CUDA)
        if: ${{ !fromJson(matrix.cache-hit) && matrix.device == 'cuda' }}
        run: |
          echo "THREAD_LIMIT=10000" >> $GITHUB_ENV
      - name: Enable ONEFLOW_TEST_VERBOSE
        if: ${{ contains(github.event.pull_request.labels.*.name, 'need-test-verbose') }}
        run: |
          EXTRA_DOCKER_ARGS+=" --env ONEFLOW_TEST_VERBOSE=1"
          echo "EXTRA_DOCKER_ARGS=${EXTRA_DOCKER_ARGS}" >> $GITHUB_ENV
      - name: Pull image
        continue-on-error: true
        if: ${{ !fromJson(matrix.cache-hit) && contains(matrix.runs-on, 'self-hosted') }}
        run: |
          docker pull ${{ env.TEST_IMG_TAG }}
      - name: Unzip packed liboneflow
        if: ${{ !fromJson(matrix.cache-hit) && contains(matrix.runs-on, 'self-hosted') && !fromJson(matrix.is-xla) }}
        run: |
          unzip ${{ env.ONEFLOW_CPACK_PATH }}/liboneflow-ci-linux.zip
      - name: Unzip packed sanitized liboneflow
        if: ${{ !fromJson(matrix.cache-hit) && contains(matrix.runs-on, 'self-hosted') && !fromJson(matrix.is-xla) && matrix.device == 'cpu' }}
        run: |
          unzip ${{ steps.asan-ubsan-download-digest.outputs.entry-dir }}/cpack/liboneflow-ci-linux.zip -d asan-ubsan
          unzip ${{ steps.tsan-download-digest.outputs.entry-dir }}/cpack/liboneflow-ci-linux.zip -d tsan
      - name: Start container
        if: ${{ !fromJson(matrix.cache-hit) && contains(matrix.runs-on, 'self-hosted') }}
        working-directory: ${{ env.ONEFLOW_SRC }}
        run: |
          docker run -d --rm --privileged --shm-size=8g \
            --pids-limit ${{ env.THREAD_LIMIT }} \
            --cap-add=SYS_PTRACE --security-opt seccomp=unconfined \
            --runtime=nvidia \
            -v /dataset:/dataset:ro -v /model_zoo:/model_zoo:ro \
            -v ${ONEFLOW_WHEEL_PATH}:${ONEFLOW_WHEEL_PATH}:ro \
            -v $HOME/test-container-cache/dot-local:/root/.local \
            -v $HOME/test-container-cache/dot-cache:/root/.cache \
            -e ONEFLOW_WHEEL_PATH=${ONEFLOW_WHEEL_PATH} \
            -e ONEFLOW_CI=1 \
            -v $PWD:$PWD \
            -w $PWD \
            -v ${ONEFLOW_TEST_CACHE_DIR}:${ONEFLOW_TEST_CACHE_DIR} \
            -e ONEFLOW_TEST_CACHE_DIR=${ONEFLOW_TEST_CACHE_DIR} \
            -e ONEFLOW_TIMEOUT_SECONDS=${{ env.ONEFLOW_TIMEOUT_SECONDS }} \
            -e ONEFLOW_THRAED_LOCAL_CACHED_SIZE=${{ env.ONEFLOW_THRAED_LOCAL_CACHED_SIZE }} \
            ${{ env.MLIR_DOCKER_ARGS }} \
            --name ${TEST_CONTAINER_NAME} \
            ${{ env.EXTRA_DOCKER_ARGS }} \
            ${{ env.TEST_IMG_TAG }} \
            sleep 7200
      - name: Start manylinux container
        if: ${{ !fromJson(matrix.cache-hit) && contains(matrix.runs-on, 'self-hosted') }}
        working-directory: ${{ env.ONEFLOW_SRC }}
        run: |
          docker run -d --rm --privileged --shm-size=8g \
            --pids-limit ${{ env.THREAD_LIMIT }} \
            --cap-add=SYS_PTRACE --security-opt seccomp=unconfined \
            --runtime=nvidia \
            -v /dataset:/dataset:ro -v /model_zoo:/model_zoo:ro \
            -v ${ONEFLOW_WHEEL_PATH}:${ONEFLOW_WHEEL_PATH}:ro \
            -v $HOME/test-container-cache/dot-local:/root/.local \
            -v $HOME/test-container-cache/dot-cache:/root/.cache \
            -e ONEFLOW_WHEEL_PATH=${ONEFLOW_WHEEL_PATH} \
            -e ONEFLOW_CI=1 \
            -v $PWD:$PWD \
            -w $PWD \
            -v ${ONEFLOW_TEST_CACHE_DIR}:${ONEFLOW_TEST_CACHE_DIR} \
            -e ONEFLOW_TEST_CACHE_DIR=${ONEFLOW_TEST_CACHE_DIR} \
            -e ONEFLOW_TIMEOUT_SECONDS=${{ env.ONEFLOW_TIMEOUT_SECONDS }} \
            -e ONEFLOW_THRAED_LOCAL_CACHED_SIZE=${{ env.ONEFLOW_THRAED_LOCAL_CACHED_SIZE }} \
            ${{ env.MLIR_DOCKER_ARGS }} \
            --name ${TEST_MANYLINUX_CONTAINER_NAME} \
            ${{ env.EXTRA_DOCKER_ARGS }} \
            ${{ env.TEST_MANYLINUX_IMG_TAG }} \
            sleep 7200
      - name: Exe test
        if: ${{ !fromJson(matrix.cache-hit) && matrix.test-type == 'misc' }}
        timeout-minutes: 20
        run: |
          docker exec ${{ env.TEST_MANYLINUX_CONTAINER_NAME }} ./liboneflow-ci-linux/bin/oneflow_testexe
      - name: Exe test (C++ API)
        if: ${{ !fromJson(matrix.cache-hit) && matrix.test-type == 'misc' }}
        timeout-minutes: 20
        run: |
          docker exec -e ONEFLOW_SERVING_DEBUG=1 ${{ env.TEST_MANYLINUX_CONTAINER_NAME }} ./liboneflow-ci-linux/bin/oneflow_cpp_api_testexe --gtest_filter=-Api.embedding*
      - name: Exe test (C++ API with sanitizers)
        if: ${{ !fromJson(matrix.cache-hit) && matrix.test-type == 'misc' && matrix.device == 'cpu' }}
        timeout-minutes: 10
        run: |
          docker exec -e UBSAN_OPTIONS=suppressions=.ubsan-suppressions -e ASAN_OPTIONS=strict_string_checks=1:detect_stack_use_after_return=1 -e LSAN_OPTIONS=suppressions=.lsan-suppressions ${{ env.TEST_MANYLINUX_CONTAINER_NAME }} ./asan-ubsan/liboneflow-ci-linux/bin/oneflow_cpp_api_testexe --gtest_filter=Api.graph_\*
          # Run 5 times to avoid false positive because of occasional lack of stack info
          docker exec -e TSAN_OPTIONS="history_size=7 suppressions=.tsan-suppressions" ${{ env.TEST_MANYLINUX_CONTAINER_NAME }} bash -c "./tsan/liboneflow-ci-linux/bin/oneflow_cpp_api_testexe || ./tsan/liboneflow-ci-linux/bin/oneflow_cpp_api_testexe || ./tsan/liboneflow-ci-linux/bin/oneflow_cpp_api_testexe || ./tsan/liboneflow-ci-linux/bin/oneflow_cpp_api_testexe || ./tsan/liboneflow-ci-linux/bin/oneflow_cpp_api_testexe"
      - name: Test container
        if: ${{ !fromJson(matrix.cache-hit) && contains(matrix.runs-on, 'self-hosted') }}
        run: |
          docker exec ${{ env.TEST_CONTAINER_NAME }} ls
          docker exec ${{ env.TEST_CONTAINER_NAME }} python3 -m pip list
      - name: Install OneFlow
        if: ${{ !fromJson(matrix.cache-hit) && contains(matrix.runs-on, 'self-hosted') }}
        run: |
          ls ${ONEFLOW_WHEEL_PATH}
          docker exec ${TEST_CONTAINER_NAME} python3 -m pip config set global.index-url https://pypi.tuna.tsinghua.edu.cn/simple
          docker exec ${TEST_CONTAINER_NAME} python3 -m pip install --find-links=${ONEFLOW_WHEEL_PATH} oneflow
      - name: Install downstream libs
        if: ${{ !fromJson(matrix.cache-hit) && contains(matrix.runs-on, 'self-hosted') }}
        run: |
          docker exec ${TEST_CONTAINER_NAME} python3 -m pip install -e ${{ env.FLOW_VISION_SRC}}
          docker exec ${TEST_CONTAINER_NAME} python3 -m pip install pybind11 --user
          docker exec ${TEST_CONTAINER_NAME} python3 -m pip install -e ${{ env.LIBAI_SRC}}
          docker exec ${TEST_CONTAINER_NAME} python3 -m pip install -e ${{ env.ONEFLOW_FACE_SRC}}
          docker exec ${TEST_CONTAINER_NAME} python3 -m pip install -e ${{ env.ONEFLOW_IREE_SRC}}
      - name: Run OneFlow doctor
        if: ${{ !fromJson(matrix.cache-hit) && contains(matrix.runs-on, 'self-hosted') }}
        run: |
          docker exec ${{ env.TEST_CONTAINER_NAME }} python3 -m oneflow --doctor
      - name: Build documentation
        timeout-minutes: 10
        if: ${{ !fromJson(matrix.cache-hit) && matrix.test-type == 'misc' && matrix.device == 'cpu' }}
        run: |
          docker exec ${{ env.TEST_CONTAINER_NAME }} bash ci/test/build_docs.sh
      - name: Upload documentation
        id: upload-docs
        if: ${{ !fromJson(matrix.cache-hit) && matrix.test-type == 'misc' && matrix.device == 'cpu' && github.repository == 'Oneflow-Inc/oneflow' }}
        continue-on-error: true
        uses: ./.github/actions/upload_oss
        with:
          src_path: build-docs/build/html
          oss_dst_path: oss://oneflow-staging/${{ env.DOCS_PATH }}
          oss_access_key_id: ${{ secrets.OSS_ACCESS_KEY_ID }}
          oss_access_key_secret: ${{ secrets.OSS_ACCESS_KEY_SECRET }}
      - name: Post docs url
        if: ${{ !fromJson(matrix.cache-hit) && matrix.test-type == 'misc' && matrix.device == 'cpu' && github.repository == 'Oneflow-Inc/oneflow' && steps.upload-docs.outcome == 'success'	}}
        continue-on-error: true
        uses: actions/github-script@v4
        with:
          script: |
            github.issues.createComment({
              issue_number: context.issue.number,
              owner: context.repo.owner,
              repo: context.repo.repo,
              body: "View latest API docs preview at: https://staging.oneflow.info/${{ env.DOCS_PATH }}/"
            })
      - name: Doctest
        timeout-minutes: 45
        if: ${{ !fromJson(matrix.cache-hit) && matrix.test-type == 'misc' && matrix.device == 'cuda' }}
        run: |
          docker exec ${{ env.TEST_CONTAINER_NAME }} bash ci/test/doctest.sh
      - name: Checkout Oneflow-Inc/models
        if: ${{ !fromJson(matrix.cache-hit) && matrix.test-type == 'speed-test' && matrix.device == 'cuda' }}
        uses: actions/checkout@v2
        with:
          repository: Oneflow-Inc/models
          ref: d6b2b8260e87541726ed87361171438d258e6a4d
          path: oneflow-models
      - name: ResNet50 Graph DDP test
        id: models-resnet50
        timeout-minutes: 20
        if: ${{ !fromJson(matrix.cache-hit) && matrix.test-type == 'speed-test' && matrix.device == 'cuda' }}
        run: |
          docker exec -e ONEFLOW_MODELS_DIR=$PWD/oneflow-models ${{ env.TEST_CONTAINER_NAME }} bash ci/test/test_resnet50_graph_ddp.sh
      - name: Speed test
        id: speed
        timeout-minutes: 20
        continue-on-error: ${{ !contains(github.event.pull_request.labels.*.name, 'need-pass-speed-test') }}
        if: ${{ !fromJson(matrix.cache-hit) && matrix.test-type == 'speed-test' && matrix.device == 'cuda' }}
        run: |
          docker exec -e ONEFLOW_MODELS_DIR=$PWD/oneflow-models ${{ env.TEST_CONTAINER_NAME }} bash ci/test/test_speed_multi_client.sh
      - name: Save speed stats
        if: ${{ always() && !fromJson(matrix.cache-hit) && matrix.test-type == 'speed-test' && matrix.device == 'cuda' }}
        run: |
          mkdir -p ${{ env.METRICS_DIR }}
          echo "${{ steps.speed.outputs.stats }}" >> ${{ env.METRICS_DIR }}/speed_stats.txt
      - name: Upload speed stats
        if: ${{ always() && !fromJson(matrix.cache-hit) && matrix.test-type == 'speed-test' && matrix.device == 'cuda' }}
        # must succeed if it is a branch of Oneflow-Inc/oneflow
        continue-on-error: ${{ !(github.repository == 'Oneflow-Inc/oneflow') }}
        uses: ./.github/actions/upload_oss
        with:
          src_path: ${{ env.METRICS_DIR }}
          oss_dst_path: oss://oneflow-log/${{ github.repository }}/metrics/pr/${{ github.event.pull_request.number }}/${{ github.event.pull_request.head.sha }}/${{github.run_id}}
          oss_access_key_id: ${{ secrets.OSS_ACCESS_KEY_ID }}
          oss_access_key_secret: ${{ secrets.OSS_ACCESS_KEY_SECRET }}
      - name: Post speed stats
        if: ${{ always() && !fromJson(matrix.cache-hit) && matrix.test-type == 'speed-test' && matrix.device == 'cuda' }}
        continue-on-error: true
        uses: actions/github-script@v4
        with:
          script: |
            github.issues.createComment({
              issue_number: context.issue.number,
              owner: context.repo.owner,
              repo: context.repo.repo,
              body: "<details>\n <summary>Speed stats:</summary>\n\n ``` \n${{ steps.speed.outputs.stats }}\n ``` \n\n</details>".replace(/\\n/g, '\n')
            })
      - name: Module API test
        timeout-minutes: 60
        if: ${{ !fromJson(matrix.cache-hit) && matrix.test-type == 'module' && !fromJson(matrix.is-distributed) }}
        run: |
          docker exec -e ONEFLOW_TEST_DIR=$PWD/python/oneflow/test/modules ${{ env.TEST_CONTAINER_NAME }} bash ci/test/generic_test_multi_client.sh
      - name: Graph API test
        timeout-minutes: 45
        if: ${{ !fromJson(matrix.cache-hit) && matrix.test-type == 'misc' }}
        run: |
          docker exec -e ONEFLOW_TEST_DIR=$PWD/python/oneflow/test/graph ${{ env.TEST_CONTAINER_NAME }} bash ci/test/generic_test_multi_client.sh
          docker exec ${{ env.TEST_CONTAINER_NAME }} python3 -m oneflow.distributed.launch --nproc_per_node 8 $PWD/python/oneflow/test/graph/test_neq_device_process_num.py
      - name: libai test
        timeout-minutes: 45
        if: ${{ !fromJson(matrix.cache-hit) && matrix.test-type == 'misc' && matrix.device == 'cuda' }}
        run: |
          docker exec -e ONEFLOW_TEST_DEVICE_NUM=4 -w $PWD/${{ env.LIBAI_SRC }} ${{ env.TEST_CONTAINER_NAME }} python3 -m oneflow.distributed.launch --nproc_per_node 4 -m unittest -f tests/models/test_bert.py
          docker exec -e ONEFLOW_TEST_DEVICE_NUM=4 -w $PWD/${{ env.LIBAI_SRC }} ${{ env.TEST_CONTAINER_NAME }} python3 -m oneflow.distributed.launch --nproc_per_node 4 -m unittest -f tests/models/test_gpt.py
          docker exec -e ONEFLOW_TEST_DEVICE_NUM=4 -w $PWD/${{ env.LIBAI_SRC }} ${{ env.TEST_CONTAINER_NAME }} python3 -m oneflow.distributed.launch --nproc_per_node 4 -m unittest -f tests/models/test_t5.py
          docker exec -e ONEFLOW_TEST_DEVICE_NUM=4 -w $PWD/${{ env.LIBAI_SRC }} ${{ env.TEST_CONTAINER_NAME }} python3 -m oneflow.distributed.launch --nproc_per_node 4 -m unittest -f tests/models/test_vit.py
      - name: oneflow_face test
        timeout-minutes: 30
        if: ${{ !fromJson(matrix.cache-hit) && matrix.test-type == 'misc' && matrix.device == 'cuda' }}
        run: |
          docker exec -e ONEFLOW_TEST_DEVICE_NUM=4 -w $PWD/${{ env.ONEFLOW_FACE_SRC }} ${{ env.TEST_CONTAINER_NAME }} python3 -m oneflow.distributed.launch --nproc_per_node 4 -m pytest tests/train/test_train.py
      - name: oneflow_iree test
        timeout-minutes: 45
        if: ${{ !fromJson(matrix.cache-hit) && matrix.test-type == 'misc' }}
        run: |
          docker exec -w $PWD/${{ env.ONEFLOW_IREE_SRC }} ${{ env.TEST_CONTAINER_NAME }} python3 -m pytest examples
      - name: Expensive tests (models, cases require exclusive access to GPU)
        timeout-minutes: 45
        if: ${{ !fromJson(matrix.cache-hit) && (matrix.test-type == 'speed-test' || (matrix.test-type == 'misc' && matrix.device == 'cpu')) && !fromJson(matrix.is-distributed) }}
        run: |
          docker exec \
            -e ONEFLOW_TEST_TENSOR_SIZE_LIMIT_MB=1024 \
            -e ONEFLOW_TEST_DIR=$PWD/python/oneflow/test/expensive \
            ${{ env.TEST_CONTAINER_NAME }} bash ci/test/expensive_generic_test_multi_client.sh
      - name: Exception API test
        timeout-minutes: 45
        if: ${{ !fromJson(matrix.cache-hit) && matrix.test-type == 'misc' && false }}
        run: docker exec ${{ env.TEST_CONTAINER_NAME }} bash ci/test/multi_client_exception_test.sh
      - name: Dataloader API test
        timeout-minutes: 45
        if: ${{ !fromJson(matrix.cache-hit) && matrix.test-type == 'misc' }}
        run: |
          docker exec -e ONEFLOW_TEST_DIR=$PWD/python/oneflow/test/dataloader ${{ env.TEST_CONTAINER_NAME }} bash ci/test/generic_test_multi_client.sh
      - name: Tensor API test
        timeout-minutes: 45
        if: ${{ !fromJson(matrix.cache-hit) && matrix.test-type == 'misc' }}
        run: |
          docker exec -e ONEFLOW_TEST_DIR=$PWD/python/oneflow/test/tensor ${{ env.TEST_CONTAINER_NAME }} bash ci/test/generic_test_multi_client.sh
      - name: Test mocking torch by script
        timeout-minutes: 45
        if: ${{ !fromJson(matrix.cache-hit) && matrix.test-type == 'misc' }}
        run: |
          docker exec ${{ env.TEST_CONTAINER_NAME }} bash -x ci/test/test_mock_script.sh
      - name: Test mocking torch by function
        timeout-minutes: 45
        if: ${{ !fromJson(matrix.cache-hit) && matrix.test-type == 'misc' }}
        run: |
          docker exec ${{ env.TEST_CONTAINER_NAME }} bash -x ci/test/test_mock_function.sh
      - name: Benchmark Test
        timeout-minutes: 100
        if: ${{ !fromJson(matrix.cache-hit) && matrix.test-type == 'benchmark' && matrix.device == 'cuda' }}
        uses: Oneflow-Inc/get-oneflow/pytest-benchmark@torch1.13
        with:
          collect-path: ${{ env.FLOW_VISION_SRC }}/benchmark
          container-name: ${{ env.TEST_CONTAINER_NAME }}
          unknown-threshold: 30
          error-threshold: 40
      - name: Remove automerge
        if: ${{ failure() && contains(matrix.runs-on, 'self-hosted') && cancelled() == false && contains(github.event.pull_request.labels.*.name, 'automerge') }}
        uses: actions/github-script@v4
        with:
          script: |
            github.issues.removeLabel({
              issue_number: context.issue.number,
              owner: context.repo.owner,
              repo: context.repo.repo,
              name: 'automerge'
            })
            github.issues.createComment({
              issue_number: context.issue.number,
              owner: context.repo.owner,
              repo: context.repo.repo,
              body: 'CI failed when running job: ${{ matrix.entry }}. PR label automerge has been removed'
            })
      - name: Print stacks in all core files
        timeout-minutes: 45
        if: ${{ failure() && contains(matrix.runs-on, 'self-hosted') }}
        run: |
          docker exec ${{ env.TEST_CONTAINER_NAME }} bash ci/test/print_stack_in_all_dirs.sh || true
      - name: Query system status
        timeout-minutes: 45
        if: ${{ failure() && contains(matrix.runs-on, 'self-hosted') }}
        run: |
          nvidia-smi || true
          docker ps || true
      - name: Remove container
        timeout-minutes: 45
        if: ${{ always() && contains(matrix.runs-on, 'self-hosted') }}
        run: |
          docker rm -f ${{ env.TEST_CONTAINER_NAME }} || true
      - name: Remove manylinux container
        timeout-minutes: 45
        if: ${{ always() && contains(matrix.runs-on, 'self-hosted') }}
        run: |
          docker rm -f ${{ env.TEST_MANYLINUX_CONTAINER_NAME }} || true
      - name: Clean workspace
        timeout-minutes: 45
        if: ${{ always() && contains(matrix.runs-on, 'self-hosted') }}
        run: |
          docker run --rm -v $PWD:$PWD -w $PWD busybox rm -rf *

  static_analysis_with_clang_on_diff:
    name: Static analysis with clang on diff
    runs-on: ubuntu-20.04
    if: github.event.pull_request.draft == false && github.base_ref == 'master'
    needs: [check-priority-pr]
    steps:
      - name: Check out OneFlow
        uses: actions/checkout@v2
        with:
          ref: ${{ github.event.pull_request.head.sha }}
          repository: ${{github.event.pull_request.head.repo.full_name}}
          fetch-depth: 0
      - uses: Oneflow-Inc/get-oneflow/cache-complete@torch1.13
        name: Save cache if successful
        id: save-cache
        timeout-minutes: 5
        with:
          oneflow-src: .
          entry: static_analysis_with_clang_on_diff
          digest-type: build
          mark-as-completed: ${{ github.event.pull_request.head.repo.full_name == github.repository }}
      - name: Install dependencies
        if: ${{ !fromJSON(steps.save-cache.outputs.cache-hit) }}
        run: |
          sudo apt-get update
          sudo apt-get install -y libopenblas-dev nasm python3-pip ninja-build ccache
      - name: Download OneFlow custom clang-tidy
        if: ${{ !fromJSON(steps.save-cache.outputs.cache-hit) }}
        run: |
          wget https://github.com/Oneflow-Inc/llvm-project/releases/download/maybe-14.0.4/clang-tidy-14.AppImage
          wget https://raw.githubusercontent.com/oneflow-inc/llvm-project/maybe/clang-tools-extra/clang-tidy/tool/clang-tidy-diff.py
          chmod +x clang-tidy-14.AppImage clang-tidy-diff.py
      - name: Cache third party dir
        uses: actions/cache@v2
        if: ${{ !fromJSON(steps.save-cache.outputs.cache-hit) }}
        with:
          path: ~/.ccache
          key: clang-tidy-diff-third-party-ccache-${{ hashFiles('**/CMakeLists.txt') }}-${{ hashFiles('**/*.cmake') }}
          restore-keys: |
            clang-tidy-diff-third-party-ccache-${{ hashFiles('**/CMakeLists.txt') }}-
            clang-tidy-diff-third-party-ccache-
      - name: Build third party libs and generate files
        if: ${{ !fromJSON(steps.save-cache.outputs.cache-hit) }}
        run: |
          export CCACHE_COMPRESS=true
          export CCACHE_MAXSIZE=500M
          mkdir build
          cd build
          cmake .. -C ../cmake/caches/international/cpu.cmake \
            -DCMAKE_BUILD_TYPE=Release \
            -DBUILD_TESTING=OFF \
            -DCMAKE_C_COMPILER_LAUNCHER=ccache \
            -DCMAKE_CXX_COMPILER_LAUNCHER=ccache
          cmake --build . -j$(nproc) --target oneflow_deps of_protoobj of_functional_obj of_functional_tensor_obj of_op_schema
      - name: Fetch upstream
        if: ${{ !fromJSON(steps.save-cache.outputs.cache-hit) && github.event.pull_request.head.repo.full_name != github.event.pull_request.base.repo.full_name }}
        run: |
          git remote add upstream https://github.com/Oneflow-Inc/oneflow
          git fetch upstream
      - name: Run clang-tidy for modified files
        # use clang as compiler for correct compiler flags
        if: ${{ !fromJSON(steps.save-cache.outputs.cache-hit) }}
        run: |
          cd build
          rm CMakeCache.txt
          cmake .. -C ../cmake/caches/international/cpu.cmake \
            -DCMAKE_C_COMPILER=clang-12 \
            -DCMAKE_CXX_COMPILER=clang++-12 \
            -DCMAKE_BUILD_TYPE=Release \
            -DBUILD_TESTING=OFF \
            -DCMAKE_EXPORT_COMPILE_COMMANDS=ON
          cd ..
          git diff -U0 ${{ github.event.pull_request.base.sha }} | ./clang-tidy-diff.py -clang-tidy-binary ./clang-tidy-14.AppImage -path build -allow-enabling-alpha-checkers -j $(nproc) -p1 -extra-arg="-Xclang" -extra-arg="-analyzer-config" -extra-arg="-Xclang" -extra-arg="aggressive-binary-operation-simplification=true" -warnings-as-errors="$(cat ./ci/check/clang_tidy_warnings_as_errors_on_diff)"
      - name: Check error message absence in changed files
        if: ${{ !fromJSON(steps.save-cache.outputs.cache-hit) && contains(github.event.pull_request.labels.*.name, 'need-check-error-message') }}
        run: |
          git diff -U0 ${{ github.event.pull_request.base.sha }} | ./clang-tidy-diff.py -clang-tidy-binary ./clang-tidy-14.AppImage -path build -allow-enabling-alpha-checkers -j $(nproc) -p1 -extra-arg="-Xclang" -extra-arg="-analyzer-config" -extra-arg="-Xclang" -extra-arg="aggressive-binary-operation-simplification=true" -checks=-*,maybe-need-error-msg -warnings-as-errors=* -skip-line-filter
      - name: Remove automerge
        if: ${{ !fromJSON(steps.save-cache.outputs.cache-hit) && failure() && cancelled() == false && contains(github.event.pull_request.labels.*.name, 'automerge') }}
        uses: actions/github-script@v4
        with:
          script: |
            github.issues.removeLabel({
              issue_number: context.issue.number,
              owner: context.repo.owner,
              repo: context.repo.repo,
              name: 'automerge'
            })
            github.issues.createComment({
              issue_number: context.issue.number,
              owner: context.repo.owner,
              repo: context.repo.repo,
              body: 'Static analysis with clang failed. PR label automerge has been removed'
            })<|MERGE_RESOLUTION|>--- conflicted
+++ resolved
@@ -250,11 +250,7 @@
         run: |
           echo "::error file=test.yml,line=204,col=10::steps.save-cache.outputs.cache-hit != matrix.cache-hit"
           exit 1
-<<<<<<< HEAD
       - uses: Oneflow-Inc/get-oneflow@torch1.13
-=======
-      - uses: Oneflow-Inc/get-oneflow@llvm15
->>>>>>> b8a5ad66
         name: Build manylinux ${{ matrix.entry }}
         id: build-cpu
         if: ${{ matrix.entry =='cpu' && !matrix.cache-hit }}
@@ -275,12 +271,7 @@
           clean-ccache: ${{ contains(github.event.pull_request.labels.*.name, 'need-clean-ccache') }}
           python-versions: |
             3.8
-<<<<<<< HEAD
-            3.10
       - uses: Oneflow-Inc/get-oneflow@torch1.13
-=======
-      - uses: Oneflow-Inc/get-oneflow@llvm15
->>>>>>> b8a5ad66
         name: Build manylinux ${{ matrix.entry }}
         id: build-cpu-sanitizers
         if: ${{ (matrix.entry == 'cpu-asan-ubsan' || matrix.entry == 'cpu-tsan') && !matrix.cache-hit }}
@@ -301,11 +292,7 @@
           clean-ccache: ${{ contains(github.event.pull_request.labels.*.name, 'need-clean-ccache') }}
           python-versions: |
             3.8
-<<<<<<< HEAD
       - uses: Oneflow-Inc/get-oneflow@torch1.13
-=======
-      - uses: Oneflow-Inc/get-oneflow@llvm15
->>>>>>> b8a5ad66
         name: Build manylinux ${{ matrix.entry }}
         id: build-cuda
         if: ${{ matrix.entry =='cu116' && !matrix.cache-hit }}
@@ -324,14 +311,9 @@
           retry-failed-build: true
           clean-ccache: ${{ contains(github.event.pull_request.labels.*.name, 'need-clean-ccache') }}
           python-versions: |
-<<<<<<< HEAD
             3.8
             3.10
       - uses: Oneflow-Inc/get-oneflow@torch1.13
-=======
-            3.7
-      - uses: Oneflow-Inc/get-oneflow@llvm15
->>>>>>> b8a5ad66
         name: Build ${{ matrix.entry }}
         if: ${{ matrix.entry == 'llvm15' && !matrix.cache-hit }}
         with:
@@ -369,13 +351,8 @@
               body: 'CI failed when running job: Build ${{ matrix.entry }}. PR label automerge has been removed'
             })
       - name: Upload packed liboneflow
-<<<<<<< HEAD
         if: ${{ !fromJson(matrix.cache-hit) && matrix.entry != 'llvm13' && matrix.entry != 'cu116_xla' }}
         uses: Oneflow-Inc/get-oneflow/digest/upload@torch1.13
-=======
-        if: ${{ !fromJson(matrix.cache-hit) && matrix.entry != 'llvm15' && matrix.entry != 'cu102_xla' }}
-        uses: Oneflow-Inc/get-oneflow/digest/upload@nv-wheels
->>>>>>> b8a5ad66
         timeout-minutes: 10
         with:
           digest: ${{ steps.save-cache.outputs.build-digest }}
@@ -385,13 +362,8 @@
           src-dir: ${{ env.MANYLINUX_CACHE_DIR }}/build/cpack
           dst-dir: cpack
       - name: Upload whl
-<<<<<<< HEAD
         if: ${{ !fromJson(matrix.cache-hit) && matrix.entry != 'llvm13' && matrix.entry != 'cu116_xla' }}
         uses: Oneflow-Inc/get-oneflow/digest/upload@torch1.13
-=======
-        if: ${{ !fromJson(matrix.cache-hit) && matrix.entry != 'llvm15' && matrix.entry != 'cu102_xla' }}
-        uses: Oneflow-Inc/get-oneflow/digest/upload@nv-wheels
->>>>>>> b8a5ad66
         timeout-minutes: 10
         with:
           digest: ${{ steps.save-cache.outputs.build-digest }}
