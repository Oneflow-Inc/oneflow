--- conflicted
+++ resolved
@@ -200,15 +200,13 @@
             extra_flags: --extra_oneflow_cmake_args=-DRPC_BACKEND=GRPC,LOCAL --xla --cpu --extra_oneflow_cmake_args=-DPIP_INDEX_MIRROR=https://pypi.tuna.tsinghua.edu.cn/simple
             os: [self-hosted, linux, build]
             allow_fail: true
-<<<<<<< HEAD
+            python_version: 3.6
           - test_suite: mlir
             cuda_version: 10.2
             extra_flags: --extra_oneflow_cmake_args=-DFOR_CI=ON --extra_oneflow_cmake_args=-DWITH_MLIR=ON
             os: [self-hosted, linux, release]
             allow_fail: false
-=======
             python_version: 3.6
->>>>>>> 0da03aa7
     steps:
       - name: Set environments from secrets
         if: contains(${{ github.repository }}, "Oneflow-Inc")
@@ -501,11 +499,7 @@
           oss_access_key_secret: ${{ secrets.OSS_ACCESS_KEY_SECRET }}
           upload_core: ${{ contains(github.event.pull_request.labels.*.name, 'upload-core') }}
       - name: Print backtrace (distributed test)
-<<<<<<< HEAD
-        if: always() && contains(fromJson('["cuda", "mlir"]'), matrix.test_suite)
-=======
-        if: always() && steps.distributed_try_3.outcome=='failure' && matrix.test_suite == 'cuda'
->>>>>>> 0da03aa7
+        if: always() && steps.distributed_try_3.outcome=='failure' && contains(fromJson('["cuda", "mlir"]'), matrix.test_suite)
         run: |
           set -x
           docker run \
