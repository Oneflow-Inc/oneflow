name: Build and Test CI
on:
  pull_request:
    types: [review_requested]
    branches:
      - "*"
  workflow_dispatch:
    inputs:
      placeholder:
        description: "placeholder, no effect"
        required: false
jobs:
  cancel_previous:
    name: Cancel previous runs
    runs-on: ubuntu-latest
    steps:
      - name: Cancel previous runs of outdated commit
        uses: styfle/cancel-workflow-action@0.9.0
        with:
          access_token: ${{ github.token }}
          all_but_latest: true

  mirror_third_party:
    name: Mirror third party dependencies
    runs-on: ubuntu-18.04
    if: github.event.pull_request.draft == false && github.base_ref == 'master' && contains(github.event.pull_request.requested_reviewers.*.login, 'oneflow-ci-bot')
    steps:
      - uses: actions/checkout@v2
      - name: Mirror dependencies to aliyun
        env:
          OSS_ACCESS_KEY_ID: ${{ secrets.OSS_ACCESS_KEY_ID }}
          OSS_ACCESS_KEY_SECRET: ${{ secrets.OSS_ACCESS_KEY_SECRET }}
        run: |
          set -x
          if [ -z "$OSS_ACCESS_KEY_ID" ]
          then
            exit 0
          fi
          python3 -m pip install -U pip setuptools wheel
          python3 -m pip install oss2
          python3 tools/package_mirror.py -i cmake
          python3 tools/package_mirror.py -i oneflow/ir

  check_license_and_format:
    name: License and format
    runs-on: ubuntu-18.04
    if: github.event.pull_request.draft == false && contains(github.event.pull_request.requested_reviewers.*.login, 'oneflow-ci-bot')
    steps:
      - uses: actions/checkout@v2
        with:
          ref: ${{ github.event.pull_request.head.ref }}
          repository: ${{github.event.pull_request.head.repo.full_name}}
      - name: Check license
        id: license_check
        run: |
          python3 ci/check/run_license_format.py -i oneflow -c
          python3 ci/check/run_license_format.py -i python -c
      - name: Add license
        id: license_fmt
        if: ${{ failure() }}
        run: |
          python3 ci/check/run_license_format.py -i oneflow --fix
          python3 ci/check/run_license_format.py -i python --fix
      - name: Check C++/CUDA format
        id: cpp_check
        run: |
          python3 ci/check/run_clang_format.py --clang_format_binary clang-format --source_dir oneflow
      - name: Run C++/CUDA format
        id: cpp_fmt
        if: ${{ failure() }}
        run: |
          python3 ci/check/run_clang_format.py --clang_format_binary clang-format --source_dir oneflow --fix
      - name: Check Python format
        id: py_check
        run: |
          python3 -m pip install black==19.10b0
          python3 ci/check/run_py_format.py --source_dir $PWD
      - name: Run Python Format
        id: py_fmt
        if: ${{ failure() }}
        run: |
          python3 -m pip install black==19.10b0
          python3 ci/check/run_py_format.py --source_dir $PWD --fix
      - name: Git push
        id: git_push
        if: ${{ failure() }}
        run: |
          git config --global user.email "ci-bot@oneflow.org"
          git config --global user.name "oneflow-ci-bot"
          git add -u
          git commit -m "auto format by CI"
          git push
      - name: Please request CI again
        if: ${{ failure() }}
        run: |
          exit 1
      - name: Check source code (prevent creating files at wrong places)
        run: |
          python3 tools/check_src.py

  wait_for_gpu_slot:
    name: Wait for GPU slots
    runs-on: [self-hosted, scheduler]
    needs: [build]
    if: github.event.pull_request.draft == false && github.base_ref == 'master' && contains(github.event.pull_request.requested_reviewers.*.login, 'oneflow-ci-bot')
    continue-on-error: true
    steps:
      - name: Check if secrets accessible
        env:
          CI_PERSONAL_ACCESS_TOKEN: ${{ secrets.CI_PERSONAL_ACCESS_TOKEN }}
        run: |
          set -x
          if [ -z "$CI_PERSONAL_ACCESS_TOKEN" ]
          then
            exit 0
          fi
          echo "is_secrets_accessible=1" >> $GITHUB_ENV
      - uses: Oneflow-Inc/gh-action-scheduler-v2@1e45bd715c873bc3a14a87ddaf494f9b686137de
        name: Wait for GPU slot
        if: env.is_secrets_accessible == '1'
        timeout-minutes: 45
        env:
          CI_PERSONAL_ACCESS_TOKEN: ${{ secrets.CI_PERSONAL_ACCESS_TOKEN }}

  build:
    name: Build
    needs: [check_license_and_format, mirror_third_party, cancel_previous]
    continue-on-error: ${{ matrix.allow_fail }}
    runs-on: ${{ matrix.os }}
    if: github.event.pull_request.draft == false && github.base_ref == 'master' && contains(github.event.pull_request.requested_reviewers.*.login, 'oneflow-ci-bot') && contains(github.event.pull_request.labels.*.name, 'fmt-only') == false
    strategy:
      max-parallel: 5
      matrix:
        test_suite: ["cuda", "cpu", "xla", "xla_cpu", "mlir"]
        include:
          - test_suite: cuda
            cuda_version: 10.2
            extra_flags: --extra_oneflow_cmake_args=-DCUDA_NVCC_GENCODES=arch=compute_61,code=sm_61 --extra_oneflow_cmake_args=-DRPC_BACKEND=GRPC,LOCAL --extra_oneflow_cmake_args=-DPIP_INDEX_MIRROR=https://pypi.tuna.tsinghua.edu.cn/simple
            os: [self-hosted, linux, build]
            allow_fail: false
            python_version: 3.6,3.7
          - test_suite: cpu
            cuda_version: 10.2
            extra_flags: --extra_oneflow_cmake_args=-DBUILD_SHARED_LIBS=OFF --extra_oneflow_cmake_args=-DRPC_BACKEND=LOCAL --cpu --gcc7
            os: [self-hosted, linux, build]
            allow_fail: false
            python_version: 3.6,3.7
          - test_suite: xla
            cuda_version: 10.1
            extra_flags: --extra_oneflow_cmake_args=-DCUDA_NVCC_GENCODES=arch=compute_61,code=sm_61 --extra_oneflow_cmake_args=-DRPC_BACKEND=GRPC,LOCAL --xla --extra_oneflow_cmake_args=-DPIP_INDEX_MIRROR=https://pypi.tuna.tsinghua.edu.cn/simple
            os: [self-hosted, linux, build]
            allow_fail: true
            python_version: 3.6
          - test_suite: xla_cpu
            cuda_version: 10.1
            extra_flags: --extra_oneflow_cmake_args=-DRPC_BACKEND=GRPC,LOCAL --xla --cpu --extra_oneflow_cmake_args=-DPIP_INDEX_MIRROR=https://pypi.tuna.tsinghua.edu.cn/simple
            os: [self-hosted, linux, build]
            allow_fail: true
            python_version: 3.6
          - test_suite: mlir
            cuda_version: 10.2
            extra_flags: --extra_oneflow_cmake_args=-DFOR_CI=ON --extra_oneflow_cmake_args=-DWITH_MLIR=ON
            os: [self-hosted, linux, release]
            allow_fail: false
            python_version: 3.6
    steps:
      - name: Set environments from secrets
        if: contains(${{ github.repository }}, "Oneflow-Inc")
        run: |
          echo "CI_STATIC_HOST=${{ secrets.CI_STATIC_HOST }}" >> $GITHUB_ENV
          echo "CI_STATIC_PATH=${{ secrets.CI_STATIC_PATH }}" >> $GITHUB_ENV
      - name: Set environments for forks
        run: |
          CI_STATIC_HOST=${CI_STATIC_HOST:-"192.168.1.13"}
          CI_STATIC_PATH=${CI_STATIC_PATH:-"/tank/ci-static"}
          echo "CI_STATIC_HOST=${CI_STATIC_HOST}" >> $GITHUB_ENV
          echo "CI_STATIC_PATH=${CI_STATIC_PATH}" >> $GITHUB_ENV
      - name: Set environment variables
        env:
          test_suite: ${{ matrix.test_suite }}
        run: |
          set -x
          echo "test_suite=${test_suite}" >> $GITHUB_ENV
          export ci_tmp_dir=$HOME/ci-cache/test_suite/${test_suite}
          mkdir -p $ci_tmp_dir
          echo "ci_tmp_dir=${ci_tmp_dir}" >> $GITHUB_ENV
          echo "wheelhouse_dir=${ci_tmp_dir}/wheelhouse" >> $GITHUB_ENV
          sha_dir="${CI_STATIC_PATH}/${{ github.repository }}/pr/${{ github.event.pull_request.number }}/${{ github.sha }}/${{ matrix.test_suite }}"
          echo "sha_dir=${sha_dir}" >> $GITHUB_ENV
          if ssh -o StrictHostKeyChecking=no ${CI_STATIC_HOST} "test -d $sha_dir"; then
              echo "is_built=1" >> $GITHUB_ENV
          fi
          if [ "$test_suite" == "cuda" ]; then
            echo "bin_dir=${ci_tmp_dir}/manylinux2014-build-cache/10.2/build-oneflow/bin" >> $GITHUB_ENV
          elif [ "$test_suite" == "cpu" ]; then
            echo "bin_dir=${ci_tmp_dir}/manylinux2014-build-cache/10.2-gcc7-cpu/build-oneflow/bin" >> $GITHUB_ENV
          fi
          extra_docker_args=""
          extra_docker_args+=" --cap-add=SYS_PTRACE --security-opt seccomp=unconfined"

          container_name=pr-${{ github.event.pull_request.number }}-run-id-${{ github.run_id }}-${test_suite}-build
          echo "container_name=${container_name}" >> $GITHUB_ENV
          extra_docker_args+=" --name ${container_name}"
          if [ "$test_suite" == "cpu" ]; then
            extra_docker_args+=" --env ONEFLOW_TEST_CPU_ONLY=1"
            extra_docker_args+=" --env CUDA_VISIBLE_DEVICES=''"
          fi
          echo "extra_docker_args=${extra_docker_args}" >> $GITHUB_ENV

          img_cache_base_dir="$HOME/ci-cache/${{ github.repository }}/oneflow-manylinux2014-cuda10.2/0.1"
          pip_cache_docker_args="-v ${img_cache_base_dir}/dotcache/pip:/root/.cache/pip"
          echo "pip_cache_docker_args=${pip_cache_docker_args}" >> $GITHUB_ENV

          echo "pip_index_mirror=https://pypi.tuna.tsinghua.edu.cn/simple" >> $GITHUB_ENV
      - name: Fix permissions
        run: |
          docker run --rm -v $PWD:/p -w /p busybox chmod -R o+w .
      - uses: actions/checkout@v2
        with:
          ref: ${{ github.event.pull_request.head.sha }}
        if: env.is_built != '1'
      - name: Build OneFlow
        timeout-minutes: 45
        if: env.is_built != '1'
        uses: ./.github/actions/whl
        with:
          tmp_dir: ${ci_tmp_dir}
          extra_flags: ${{ matrix.extra_flags }}
          cuda_version: ${{ matrix.cuda_version }}
          extra_docker_args: $extra_docker_args
          python_version: ${{ matrix.python_version }}
      - name: Single client custom Op test (run by oneflow build docker)
        timeout-minutes: 45
        if: matrix.test_suite == 'cpu' && env.is_built != '1'
        run: |
          set -x
          docker run --shm-size=8g --rm -w $PWD -v $PWD:$PWD -v /dataset:/dataset -v /model_zoo:/model_zoo \
            ${{ env.extra_docker_args }} ${{ env.pip_cache_docker_args }} \
            -v ${wheelhouse_dir}:${wheelhouse_dir} --env ONEFLOW_WHEEL_PATH=${wheelhouse_dir} \
            oneflow-manylinux2014-cuda10.2:0.1 \
            bash -c "export PATH=/opt/python/cp36-cp36m/bin:$PATH && source scl_source enable devtoolset-7 && python3 -m pip config set global.index-url ${{ env.pip_index_mirror }} && bash ci/test/try_install.sh && bash ci/test/1node_custom_op_test.sh"
      - name: Remove cache
        if: ${{ failure() }}
        run: |
          set -x
          cache_parent_dir=$(dirname ${ci_tmp_dir})
          if [ "$cache_parent_dir" == "/" ] || [ -z "$cache_parent_dir" ]; then
            exit 1
          fi
          docker run --rm -v $cache_parent_dir:$cache_parent_dir busybox rm -rf ${ci_tmp_dir}
      - name: Upload wheel via SSH
        if: env.is_built != '1'
        uses: ./.github/actions/upload_ssh
        with:
          src_path: ${wheelhouse_dir}
          dst_host: ${{ env.CI_STATIC_HOST }}
          dst_path: ${{ env.CI_STATIC_PATH }}/${{ github.repository }}/pr/${{ github.event.pull_request.number }}/${{ github.sha }}/${{ matrix.test_suite }}/whl
      - name: Upload bin via SSH
        if: contains(fromJson('["cuda", "cpu"]'), matrix.test_suite) && env.is_built != '1'
        uses: ./.github/actions/upload_ssh
        with:
          src_path: ${bin_dir}
          dst_host: ${{ env.CI_STATIC_HOST }}
          dst_path: ${{ env.CI_STATIC_PATH }}/${{ github.repository }}/pr/${{ github.event.pull_request.number }}/${{ github.sha }}/${{ matrix.test_suite }}/bin
      - name: Upload wheel to cloud, enable by adding label 'upload-wheel'
        if: contains(github.event.pull_request.labels.*.name, 'upload-wheel')
        uses: ./.github/actions/upload_oss
        with:
          src_path: ${wheelhouse_dir}
          oss_dst_path: oss://oneflow-staging/${{ github.repository }}/pr/${{ github.event.pull_request.number }}/${{ github.sha }}/${{ matrix.test_suite }}/whl
          oss_access_key_id: ${{ secrets.OSS_ACCESS_KEY_ID }}
          oss_access_key_secret: ${{ secrets.OSS_ACCESS_KEY_SECRET }}
      - name: Remove container
        if: always()
        run: |
          set -x
          docker rm -f ${container_name} || true
      - name: Save shared env
        run: |
          set -x
          echo "builder_host=${CI_STATIC_HOST}" >> build.${{ matrix.test_suite }}.env
          echo "sha_dir=${sha_dir}" >> build.${{ matrix.test_suite }}.env
          echo "remote_whl_dir=${CI_STATIC_HOST}:$sha_dir/whl" >> build.${{ matrix.test_suite }}.env
          if [ "$test_suite" == "cuda" ] || [  "$test_suite" == "cpu" ]; then
            echo "remote_bin_dir=${CI_STATIC_HOST}:$sha_dir/bin" >> build.${{ matrix.test_suite }}.env
          fi
      - name: Upload shared env
        uses: actions/upload-artifact@v2
        with:
          name: build.${{ matrix.test_suite }}.env
          path: build.${{ matrix.test_suite }}.env

  test:
    name: Test suite
    needs: [build, wait_for_gpu_slot]
    runs-on: ${{ matrix.os }}
    continue-on-error: ${{ matrix.allow_fail }}
    if: github.event.pull_request.draft == false && github.base_ref == 'master' && contains(github.event.pull_request.requested_reviewers.*.login, 'oneflow-ci-bot')
    strategy:
      matrix:
        test_suite:
          [
            "cuda",
            "cuda_op",
            "cuda_new_interface",
            "cpu_new_interface",
            "cpu",
            "xla",
            "xla_cpu",
          ]
        include:
          - test_suite: "cuda"
            os: [self-hosted, linux, gpu]
            allow_fail: false
            build_env: build.cuda.env
          - test_suite: "cuda_op"
            os: [self-hosted, linux, gpu]
            allow_fail: false
            build_env: build.cuda.env
          - test_suite: "cuda_new_interface"
            os: [self-hosted, linux, gpu]
            allow_fail: false
            build_env: build.cuda.env
          - test_suite: "cpu"
            os: [self-hosted, linux, cpu]
            allow_fail: false
            build_env: build.cpu.env
          - test_suite: "cpu_new_interface"
            os: [self-hosted, linux, cpu]
            allow_fail: false
            build_env: build.cpu.env
          - test_suite: "xla"
            os: [self-hosted, linux, gpu]
            allow_fail: true
            build_env: build.xla.env
          - test_suite: "mlir"
            os: [self-hosted, linux, gpu]
            allow_fail: false
            build_env: build.mlir.env
          - test_suite: "xla_cpu"
            os: [self-hosted, linux, cpu]
            allow_fail: true
            build_env: build.xla_cpu.env
    steps:
      - name: Fix permissions
        run: |
          docker run --rm -v $PWD:/p -w /p busybox chmod -R o+w .
      - uses: actions/checkout@v2
        with:
          ref: ${{ github.event.pull_request.head.sha }}
      - name: Download shared env
        uses: actions/download-artifact@v2
        with:
          name: ${{ matrix.build_env }}
      - name: Set environment variables
        env:
          test_suite: ${{matrix.test_suite }}
        run: |
          set -x
          extra_docker_args=""
          extra_docker_args+=" --cap-add=SYS_PTRACE --security-opt seccomp=unconfined"
          extra_docker_args+=" --env ONEFLOW_CI=1"

          # load shared environment variables
          cat ${{ matrix.build_env }} >> $GITHUB_ENV
          source ${{ matrix.build_env }}
          # check directory sha_dir exists
          ssh -o StrictHostKeyChecking=no ${builder_host} "[ -d ${sha_dir} ]"

          # dowload whl and bin
          scp -r $remote_whl_dir wheel_tmp
          if [ "$test_suite" == "cuda" ] || [  "$test_suite" == "cpu" ]; then
            scp -r $remote_bin_dir bin_tmp
          fi

          # set wheelpath
          wheelhouse_dir="${PWD}/wheel_tmp"
          extra_docker_args+=" --env ONEFLOW_WHEEL_PATH=${wheelhouse_dir}"
          echo "wheelhouse_dir=${wheelhouse_dir}" >> $GITHUB_ENV

          # set matrix environment variables
          echo "test_suite=${test_suite}" >> $GITHUB_ENV
          if [ "$test_suite" == "cuda" ] || [  "$test_suite" == "cpu" ]; then
            echo "bin_dir=${PWD}/bin_tmp" >> $GITHUB_ENV
          fi
          if [ "$test_suite" == "cpu" ] || [ "$test_suite" == "cpu_new_interface" ] || [ "$test_suite" == "xla_cpu" ]; then
            extra_docker_args+=" --env ONEFLOW_TEST_CPU_ONLY=1"
            extra_docker_args+=" --env CUDA_VISIBLE_DEVICES=-1"
          fi
          # set container_name
          container_name=pr-${{ github.event.pull_request.number }}-run-id-${{ github.run_id }}-${test_suite}-test
          extra_docker_args+=" --name ${container_name}"
          echo "container_name=${container_name}" >> $GITHUB_ENV

          extra_docker_args+=" --shm-size=8g --rm -w $PWD -v $PWD:$PWD"
          extra_docker_args+=" -v /dataset:/dataset -v /model_zoo:/model_zoo"


          oneflow_test_cache_dir="$HOME/ci-cache/${{ github.repository }}/test_cache"
          extra_docker_args+=" -v ${oneflow_test_cache_dir}:${oneflow_test_cache_dir}"
          extra_docker_args+=" -e ONEFLOW_TEST_CACHE_DIR=${oneflow_test_cache_dir}"

          echo "extra_docker_args=${extra_docker_args}" >> $GITHUB_ENV
          echo "image_name=oneflow-test:0.2" >> $GITHUB_ENV
          echo "pip_index_mirror=https://pypi.tuna.tsinghua.edu.cn/simple" >> $GITHUB_ENV

          img_cache_base_dir="$HOME/ci-cache/${{ github.repository }}/oneflow-test/0.1"
          pip_cache_docker_args="-v ${img_cache_base_dir}/dotcache/pip:/root/.cache/pip"
          echo "pip_cache_docker_args=${pip_cache_docker_args}" >> $GITHUB_ENV
      - name: Build docker image for testing
        run: |
          bash docker/ci/test/build.sh
      - name: Exe test
        timeout-minutes: 45
        if: contains(fromJson('["cuda", "cpu"]'), matrix.test_suite)
        run: |
          set -x
          docker run \
            ${{ env.extra_docker_args }} ${{ env.pip_cache_docker_args }} \
            ${image_name} \
            ${bin_dir}/oneflow_testexe
      - name: Build documentation
        timeout-minutes: 45
        if: matrix.test_suite == 'cpu'
        run: |
          set -x
          docker run ${{ env.extra_docker_args }} ${{ env.pip_cache_docker_args }} \
            ${image_name} \
            bash -c "python3 -m pip config set global.index-url ${{ env.pip_index_mirror }} && bash ci/test/try_install.sh && bash ci/test/build_docs.sh"
      - name: Single client op test (distributed, 1st try)
        timeout-minutes: 45
        if: contains(fromJson('["cuda", "mlir"]'), matrix.test_suite)
        continue-on-error: true
        id: distributed_try_1
        run: |
          python3 ci/test/distributed_run.py --mode=single_client --bash_script=ci/test/2node_op_test.sh --custom_img_tag=${{ env.image_name }} --oneflow_wheel_path=${{ env.wheelhouse_dir }} --oneflow_wheel_python_version=3.6
      - name: Single client op test (distributed, 2nd try)
        timeout-minutes: 45
        if: contains(fromJson('["cuda", "mlir"]'), matrix.test_suite) && steps.distributed_try_1.outcome=='failure'
        continue-on-error: true
        id: distributed_try_2
        run: |
          python3 ci/test/distributed_run.py --mode=single_client --bash_script=ci/test/2node_op_test.sh --custom_img_tag=${{ env.image_name }} --oneflow_wheel_path=${{ env.wheelhouse_dir }} --oneflow_wheel_python_version=3.6
      - name: Single client op test (distributed, 3rd try)
        timeout-minutes: 45
        if: contains(fromJson('["cuda", "mlir"]'), matrix.test_suite) && steps.distributed_try_2.outcome=='failure'
        continue-on-error: false
        id: distributed_try_3
        run: |
<<<<<<< HEAD
          python3 ci/test/distributed_run.py --bash_script=ci/test/2node_op_test.sh --custom_img_tag=${{ env.image_name }} --oneflow_wheel_path=${{ env.wheelhouse_dir }} --oneflow_wheel_python_version=3.6
      - name: Upload log (distributed test)
        if: always() && steps.distributed_try_3.outcome=='failure' && contains(fromJson('["cuda", "mlir"]'), matrix.test_suite)
        uses: ./.github/actions/upload_oss
        with:
          src_path: distributed-tmp
          oss_dst_path: oss://oneflow-log/${{ github.repository }}/pr/${{ github.event.pull_request.number }}/${{github.run_id}}/distributed-tmp
          oss_access_key_id: ${{ secrets.OSS_ACCESS_KEY_ID }}
          oss_access_key_secret: ${{ secrets.OSS_ACCESS_KEY_SECRET }}
          upload_core: ${{ contains(github.event.pull_request.labels.*.name, 'upload-core') }}
      - name: Print backtrace (distributed test)
        if: always() && steps.distributed_try_3.outcome=='failure' && contains(fromJson('["cuda", "mlir"]'), matrix.test_suite)
        run: |
          set -x
          docker run \
            ${{ env.extra_docker_args }} ${{ env.pip_cache_docker_args }} \
            ${image_name} bash ci/test/print_stack_from_core.sh python3 distributed-tmp
=======
          python3 ci/test/distributed_run.py --mode=single_client --bash_script=ci/test/2node_op_test.sh --custom_img_tag=${{ env.image_name }} --oneflow_wheel_path=${{ env.wheelhouse_dir }} --oneflow_wheel_python_version=3.6
>>>>>>> 0eeab9bb
      - name: Doctest
        timeout-minutes: 45
        if: matrix.test_suite == 'cuda'
        run: |
          set -x
          docker run \
            ${{ env.extra_docker_args }} ${{ env.pip_cache_docker_args }} \
            ${image_name} \
            bash -c "python3 -m pip config set global.index-url ${{ env.pip_index_mirror }} && bash ci/test/try_install.sh && bash ci/test/doctest.sh"
      - name: Single client dry run test (run without runtime)
        timeout-minutes: 45
        if: matrix.test_suite == 'cuda'
        run: |
          set -x
          docker run ${{ env.extra_docker_args }} ${{ env.pip_cache_docker_args }} \
            ${image_name} \
            bash -c "python3 -m pip config set global.index-url ${{ env.pip_index_mirror }} && bash ci/test/try_install.sh && bash ci/test/dry_run_test.sh"
      - name: Set environment variables (new_interface)
        if: contains(fromJson('["cuda_new_interface", "cpu_new_interface"]'), matrix.test_suite)
        run: |
          set -x
          echo "image_tag=oneflow-test-v2:0.1" >> $GITHUB_ENV
          echo "image_url=https://oneflow-static.oss-cn-beijing.aliyuncs.com/docker_images/oneflow-test-v2.0.1.tar.gz" >> $GITHUB_ENV

          img_cache_base_dir="$HOME/ci-cache/${{ github.repository }}/pytorch/pytorch/1.9.0-cuda10.2-cudnn7-runtime"
          pip_cache_docker_args="-v ${img_cache_base_dir}/dotcache/pip:/root/.cache/pip"
          echo "pip_cache_docker_args=${pip_cache_docker_args}" >> $GITHUB_ENV
      - name: Check image (new_interface)
        if: contains(fromJson('["cuda_new_interface", "cpu_new_interface"]'), matrix.test_suite)
        run: |
          if [[ "$(docker images -q ${{ env.image_tag }} 2> /dev/null)" == "" ]]; then
            echo "should_load_img=1" >> $GITHUB_ENV
          fi
      - name: Load image (new_interface)
        if: contains(fromJson('["cuda_new_interface", "cpu_new_interface"]'), matrix.test_suite) && env.should_load_img == '1'
        run: |
          wget ${{ env.image_url }}
          docker load -i $(basename "${{ env.image_url }}")
      - name: Module API test
        timeout-minutes: 45
        if: contains(fromJson('["cuda_new_interface", "cpu_new_interface"]'), matrix.test_suite)
        run: |
          docker run \
            ${{ env.extra_docker_args }} ${{ env.pip_cache_docker_args }} \
            -e ONEFLOW_TEST_DIR=$PWD/python/oneflow/test/modules \
            ${{ env.image_tag }} \
            bash -c "python3 -m pip config set global.index-url ${{ env.pip_index_mirror }} && bash ci/test/try_install.sh && bash ci/test/generic_test_multi_client.sh"
      - name: Module API test (distributed, 1st try)
        if: matrix.test_suite == 'cuda_new_interface'
        continue-on-error: true
        id: new_interface_distributed_try_1
        run: |
          python3 ci/test/distributed_run.py --bash_script ci/test/2node_op_test_multi_client.sh --copy_files python/oneflow/test/ --copy_files python/oneflow/test_utils/ --copy_files ci/test/ --custom_img_tag=${{ env.image_tag }} --oneflow_wheel_path=${{ env.wheelhouse_dir }} --oneflow_wheel_python_version=3.7
      - name: Module API test (distributed, 2nd try)
        if: matrix.test_suite == 'cuda_new_interface' && steps.new_interface_distributed_try_1.outcome=='failure'
        continue-on-error: true
        id: new_interface_distributed_try_2
        run: |
          python3 ci/test/distributed_run.py --bash_script ci/test/2node_op_test_multi_client.sh --copy_files python/oneflow/test/ --copy_files python/oneflow/test_utils/ --copy_files ci/test/ --custom_img_tag=${{ env.image_tag }} --oneflow_wheel_path=${{ env.wheelhouse_dir }} --oneflow_wheel_python_version=3.7
      - name: Module API test (distributed, 3rd try)
        if: matrix.test_suite == 'cuda_new_interface' && steps.new_interface_distributed_try_2.outcome=='failure'
        continue-on-error: false
        id: new_interface_distributed_try_3
        run: |
          python3 ci/test/distributed_run.py --bash_script ci/test/2node_op_test_multi_client.sh --copy_files python/oneflow/test/ --copy_files python/oneflow/test_utils/ --copy_files ci/test/ --custom_img_tag=${{ env.image_tag }} --oneflow_wheel_path=${{ env.wheelhouse_dir }} --oneflow_wheel_python_version=3.7
      - name: Upload log (distributed test)
        if: always() && (steps.distributed_try_3.outcome=='failure' && matrix.test_suite == 'cuda') || (steps.new_interface_distributed_try_3.outcome=='failure' && matrix.test_suite == 'cuda_new_interface')
        uses: ./.github/actions/upload_oss
        with:
          src_path: distributed-tmp
          oss_dst_path: oss://oneflow-log/${{ github.repository }}/pr/${{ github.event.pull_request.number }}/${{github.run_id}}/distributed-tmp
          oss_access_key_id: ${{ secrets.OSS_ACCESS_KEY_ID }}
          oss_access_key_secret: ${{ secrets.OSS_ACCESS_KEY_SECRET }}
          upload_core: ${{ contains(github.event.pull_request.labels.*.name, 'upload-core') }}
      - name: Print backtrace (distributed test)
        if: always() && (steps.distributed_try_3.outcome=='failure' && matrix.test_suite == 'cuda') || (steps.new_interface_distributed_try_3.outcome=='failure' && matrix.test_suite == 'cuda_new_interface')
        run: |
          set -x
          docker run \
            ${{ env.extra_docker_args }} ${{ env.pip_cache_docker_args }} \
            ${image_name} bash ci/test/print_stack_from_core.sh python3 distributed-tmp
      - name: Dataloader API test
        timeout-minutes: 45
        if: contains(fromJson('["cuda_new_interface", "cpu_new_interface"]'), matrix.test_suite)
        run: |
          docker run \
            ${{ env.extra_docker_args }} ${{ env.pip_cache_docker_args }} \
            -e ONEFLOW_TEST_DIR=$PWD/python/oneflow/test/dataloader \
            ${{ env.image_tag }} \
            bash -c "python3 -m pip config set global.index-url ${{ env.pip_index_mirror }} && python3 -m pip install -r docker/ci/test-v2/requirements.txt --user && bash ci/test/try_install.sh && bash ci/test/generic_test_multi_client.sh"
      - name: Tensor API test
        timeout-minutes: 45
        if: contains(fromJson('["cuda_new_interface", "cpu_new_interface"]'), matrix.test_suite)
        run: |
          docker run \
            ${{ env.extra_docker_args }} ${{ env.pip_cache_docker_args }} \
            -e ONEFLOW_TEST_DIR=$PWD/python/oneflow/test/tensor \
            ${{ env.image_tag }} \
            bash -c "python3 -m pip config set global.index-url ${{ env.pip_index_mirror }} && bash ci/test/try_install.sh && bash ci/test/generic_test.sh"
      - name: Graph API test
        if: contains(fromJson('["cuda_new_interface", "cpu_new_interface"]'), matrix.test_suite)
        run: |
          docker run \
            ${{ env.extra_docker_args }} ${{ env.pip_cache_docker_args }} \
            -e ONEFLOW_TEST_DIR=$PWD/python/oneflow/test/graph \
            ${{ env.image_tag }} \
            bash -c "python3 -m pip config set global.index-url ${{ env.pip_index_mirror }} && bash ci/test/try_install.sh && bash ci/test/generic_test_multi_client.sh"
      - name: Checkout Oneflow-Inc/models
        if: matrix.test_suite == 'cuda_new_interface'
        uses: actions/checkout@v2
        with:
          repository: Oneflow-Inc/models
          ref: c822b17f9ed598185cf1fa70f570871d12db7442
          path: oneflow-models
      - name: Speed test
        id: speed
        if: matrix.test_suite == 'cuda_new_interface'
        run: |
          docker run \
            ${{ env.extra_docker_args }} ${{ env.pip_cache_docker_args }} \
            -e ONEFLOW_MODELS_DIR=$PWD/oneflow-models \
            ${{ env.image_tag }} \
            bash -c "python3 -m pip config set global.index-url ${{ env.pip_index_mirror }} && bash ci/test/try_install.sh && bash ci/test/test_speed_multi_client.sh"
      - name: Post speed stats
        if: matrix.test_suite == 'cuda_new_interface'
        continue-on-error: true
        uses: actions/github-script@v4
        with:
          script: |
            github.issues.createComment({
              issue_number: context.issue.number,
              owner: context.repo.owner,
              repo: context.repo.repo,
              body: "<details>\n <summary>Speed stats:</summary>\n\n ``` \n${{ steps.speed.outputs.stats }}\n ``` \n\n</details>".replace(/\\n/g, '\n')
            })
      - name: Single client op test
        timeout-minutes: 45
        if: contains(fromJson('["cuda_op", "mlir", "cpu"]'), matrix.test_suite)
        run: |
          set -x
          docker run \
            ${{ env.extra_docker_args }} ${{ env.pip_cache_docker_args }} \
            ${image_name} \
            bash -c "python3 -m pip config set global.index-url ${{ env.pip_index_mirror }} && bash ci/test/try_install.sh && bash ci/test/1node_op_test.sh"
      - name: Single client model test
        timeout-minutes: 45
        if: contains(fromJson('["cuda", "mlir", "cpu"]'), matrix.test_suite)
        run: |
          set -x
          docker run \
            ${{ env.extra_docker_args }} ${{ env.pip_cache_docker_args }} \
            ${image_name} \
            bash -c "python3 -m pip config set global.index-url ${{ env.pip_index_mirror }} && bash ci/test/try_install.sh && bash ci/test/1node_model_test.sh"
      - name: Single client model serve test
        timeout-minutes: 45
        id: model_serve_test
        if: matrix.test_suite == 'cuda'
        run: |
          set -x
          docker run ${{ env.extra_docker_args }} ${{ env.pip_cache_docker_args }} \
            --env ONEFLOW_TEST_TMP_DIR=$PWD/serving-tmp \
            ${image_name} \
            bash -c "python3 -m pip config set global.index-url ${{ env.pip_index_mirror }} && bash ci/test/try_install.sh && bash ci/test/1node_model_serve_test.sh"
      - name: Print backtrace (serving test)
        if: always() && steps.model_serve_test.outcome=='failure'  && matrix.test_suite == 'cuda'
        run: |
          set -x
          docker run ${{ env.extra_docker_args }} ${{ env.pip_cache_docker_args }} \
            ${image_name} bash ci/test/print_stack_from_core.sh python3 serving-tmp
      - name: Single client benchmark (mainly for backward compatibility)
        timeout-minutes: 45
        if: matrix.test_suite == 'cuda'
        run: |
          set -x
          docker run ${{ env.extra_docker_args }} ${{ env.pip_cache_docker_args }} \
            ${image_name} \
            bash -c "python3 -m pip config set global.index-url ${{ env.pip_index_mirror }} && bash ci/test/try_install.sh && bash ci/test/1node_benchmark_test.sh"
      - name: Single client benchmark FP16 (mainly for backward compatibility)
        timeout-minutes: 45
        if: matrix.test_suite == 'cuda'
        run: |
          set -x
          docker run ${{ env.extra_docker_args }} ${{ env.pip_cache_docker_args }} \
            ${image_name} \
            bash -c "python3 -m pip config set global.index-url ${{ env.pip_index_mirror }} && bash ci/test/try_install.sh && bash ci/test/1node_benchmark_test_fp16.sh"
      - name: Single client XLA Test
        timeout-minutes: 45
        if: contains(fromJson('["xla", "xla_cpu"]'), matrix.test_suite) && env.is_built != '1'
        run: |
          set -x
          docker run ${{ env.extra_docker_args }} ${{ env.pip_cache_docker_args }} \
            ${image_name} \
            bash -c "python3 -m pip config set global.index-url ${{ env.pip_index_mirror }} && bash ci/test/try_install.sh && bash ci/test/test_xla.sh"
      - name: Remove automerge
        if: contains(fromJson('["cuda_new_interface", "cpu_new_interface"]'), matrix.test_suite) && failure() && cancelled() == false && contains(github.event.pull_request.labels.*.name, 'automerge')
        uses: actions/github-script@v4
        with:
          script: |
            github.issues.removeLabel({
              issue_number: context.issue.number,
              owner: context.repo.owner,
              repo: context.repo.repo,
              name: 'automerge'
            })
            github.issues.createComment({
              issue_number: context.issue.number,
              owner: context.repo.owner,
              repo: context.repo.repo,
              body: 'CI failed, removing label automerge'
            })
      - name: Query system status
        timeout-minutes: 45
        if: failure()
        run: |
          nvidia-smi
          docker ps
      - name: Remove container
        timeout-minutes: 45
        if: always()
        run: |
          docker rm -f ${container_name} || true<|MERGE_RESOLUTION|>--- conflicted
+++ resolved
@@ -447,27 +447,7 @@
         continue-on-error: false
         id: distributed_try_3
         run: |
-<<<<<<< HEAD
-          python3 ci/test/distributed_run.py --bash_script=ci/test/2node_op_test.sh --custom_img_tag=${{ env.image_name }} --oneflow_wheel_path=${{ env.wheelhouse_dir }} --oneflow_wheel_python_version=3.6
-      - name: Upload log (distributed test)
-        if: always() && steps.distributed_try_3.outcome=='failure' && contains(fromJson('["cuda", "mlir"]'), matrix.test_suite)
-        uses: ./.github/actions/upload_oss
-        with:
-          src_path: distributed-tmp
-          oss_dst_path: oss://oneflow-log/${{ github.repository }}/pr/${{ github.event.pull_request.number }}/${{github.run_id}}/distributed-tmp
-          oss_access_key_id: ${{ secrets.OSS_ACCESS_KEY_ID }}
-          oss_access_key_secret: ${{ secrets.OSS_ACCESS_KEY_SECRET }}
-          upload_core: ${{ contains(github.event.pull_request.labels.*.name, 'upload-core') }}
-      - name: Print backtrace (distributed test)
-        if: always() && steps.distributed_try_3.outcome=='failure' && contains(fromJson('["cuda", "mlir"]'), matrix.test_suite)
-        run: |
-          set -x
-          docker run \
-            ${{ env.extra_docker_args }} ${{ env.pip_cache_docker_args }} \
-            ${image_name} bash ci/test/print_stack_from_core.sh python3 distributed-tmp
-=======
           python3 ci/test/distributed_run.py --mode=single_client --bash_script=ci/test/2node_op_test.sh --custom_img_tag=${{ env.image_name }} --oneflow_wheel_path=${{ env.wheelhouse_dir }} --oneflow_wheel_python_version=3.6
->>>>>>> 0eeab9bb
       - name: Doctest
         timeout-minutes: 45
         if: matrix.test_suite == 'cuda'
