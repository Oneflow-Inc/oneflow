--- conflicted
+++ resolved
@@ -124,11 +124,7 @@
     strategy:
       max-parallel: 5
       matrix:
-<<<<<<< HEAD
-        test_suite: ["cuda", "cpu", "xla", "mac", "mlir"]
-=======
-        test_suite: ["cuda", "cpu", "xla", "xla_cpu"]
->>>>>>> 3b53c418
+        test_suite: ["cuda", "cpu", "xla", "xla_cpu", "mlir"]
         include:
           - test_suite: cuda
             cuda_version: 10.2
@@ -324,17 +320,14 @@
             os: [self-hosted, linux, gpu]
             allow_fail: true
             build_env: build.xla.env
-<<<<<<< HEAD
           - test_suite: "mlir"
             os: [self-hosted, linux, gpu]
             allow_fail: false
             build_env: build.mlir.env
-=======
           - test_suite: "xla_cpu"
             os: [self-hosted, linux, cpu]
             allow_fail: true
             build_env: build.xla_cpu.env
->>>>>>> 3b53c418
     steps:
       - name: Fix permissions
         run: |
