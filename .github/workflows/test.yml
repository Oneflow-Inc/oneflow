--- conflicted
+++ resolved
@@ -316,11 +316,7 @@
           src-dir: ${{ env.MANYLINUX_CACHE_DIR }}/build/bin
           dst-dir: bin
       - name: Upload liboneflow_cpp library
-<<<<<<< HEAD
-        if: ${{ !fromJson(matrix.cache-hit) && contains(matrix.runs-on, 'self-hosted') && steps.build-cuda.outcome == 'success' }}
-=======
         if: ${{ !fromJson(matrix.cache-hit) && contains(matrix.runs-on, 'self-hosted') && (steps.build-cpu.outcome == 'success' || steps.build-cuda.outcome == 'success') }}
->>>>>>> bbd0d1d3
         uses: Oneflow-Inc/get-oneflow/digest/upload@support-clang-12
         timeout-minutes: 10
         with:
@@ -557,14 +553,6 @@
           docker exec ${{ env.TEST_CONTAINER_NAME }} ${{ steps.download-digest.outputs.entry-dir }}/bin/oneflow_testexe
           chmod +x ${{ steps.download-digest.outputs.entry-dir }}/bin/oneflow_cpp_api_testexe
           docker exec -e LD_LIBRARY_PATH=${{ steps.download-digest.outputs.entry-dir }}/liboneflow_cpp/lib ${{ env.TEST_CONTAINER_NAME }} ${{ steps.download-digest.outputs.entry-dir }}/bin/oneflow_cpp_api_testexe
-<<<<<<< HEAD
-      - name: Sleep
-        if: ${{ always() && !fromJson(matrix.cache-hit) && matrix.test-type == 'misc' }}
-        run: |
-          hostname
-          sleep 99999
-=======
->>>>>>> bbd0d1d3
       - name: Build documentation
         timeout-minutes: 10
         if: ${{ !fromJson(matrix.cache-hit) && matrix.test-type == 'misc' && matrix.device == 'cpu' }}
