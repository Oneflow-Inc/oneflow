--- conflicted
+++ resolved
@@ -457,33 +457,21 @@
             bash -c "python3 -m pip config set global.index-url ${{ env.pip_index_mirror }} && bash ci/test/try_install.sh && bash ci/test/build_docs.sh"
       - name: Single client op test (distributed, 1st try)
         timeout-minutes: 45
-<<<<<<< HEAD
-        if: contains(fromJson('["cuda", "mlir"]'), matrix.test_suite)
-=======
         if: matrix.test_suite == 'cuda' && needs.changed_files.outputs.should_run_single_client_tests == '1'
->>>>>>> d170a54a
         continue-on-error: true
         id: distributed_try_1
         run: |
           python3 ci/test/distributed_run.py --mode=single_client --bash_script=ci/test/2node_op_test.sh --custom_img_tag=${{ env.image_name }} --oneflow_wheel_path=${{ env.wheelhouse_dir }} --oneflow_wheel_python_version=3.6
       - name: Single client op test (distributed, 2nd try)
         timeout-minutes: 45
-<<<<<<< HEAD
-        if: contains(fromJson('["cuda", "mlir"]'), matrix.test_suite) && steps.distributed_try_1.outcome=='failure'
-=======
         if: matrix.test_suite == 'cuda' && steps.distributed_try_1.outcome=='failure' && needs.changed_files.outputs.should_run_single_client_tests == '1'
->>>>>>> d170a54a
         continue-on-error: true
         id: distributed_try_2
         run: |
           python3 ci/test/distributed_run.py --mode=single_client --bash_script=ci/test/2node_op_test.sh --custom_img_tag=${{ env.image_name }} --oneflow_wheel_path=${{ env.wheelhouse_dir }} --oneflow_wheel_python_version=3.6
       - name: Single client op test (distributed, 3rd try)
         timeout-minutes: 45
-<<<<<<< HEAD
-        if: contains(fromJson('["cuda", "mlir"]'), matrix.test_suite) && steps.distributed_try_2.outcome=='failure'
-=======
         if: matrix.test_suite == 'cuda' && steps.distributed_try_2.outcome=='failure' && needs.changed_files.outputs.should_run_single_client_tests == '1'
->>>>>>> d170a54a
         continue-on-error: false
         id: distributed_try_3
         run: |
@@ -625,11 +613,7 @@
             })
       - name: Single client op test
         timeout-minutes: 45
-<<<<<<< HEAD
-        if: contains(fromJson('["cuda_op", "mlir", "cpu"]'), matrix.test_suite)
-=======
         if: contains(fromJson('["cuda_op", "cpu"]'), matrix.test_suite) && needs.changed_files.outputs.should_run_single_client_tests == '1'
->>>>>>> d170a54a
         run: |
           set -x
           docker run \
@@ -638,11 +622,7 @@
             bash -c "python3 -m pip config set global.index-url ${{ env.pip_index_mirror }} && bash ci/test/try_install.sh && bash ci/test/1node_op_test.sh"
       - name: Single client model test
         timeout-minutes: 45
-<<<<<<< HEAD
-        if: contains(fromJson('["cuda", "mlir", "cpu"]'), matrix.test_suite)
-=======
         if: contains(fromJson('["cuda", "cpu"]'), matrix.test_suite)  && needs.changed_files.outputs.should_run_single_client_tests == '1'
->>>>>>> d170a54a
         run: |
           set -x
           docker run \
