--- conflicted
+++ resolved
@@ -12,20 +12,11 @@
   OSS_ACCESS_KEY_SECRET: ${{ secrets.OSS_ACCESS_KEY_SECRET }}
   ONEFLOW_TIMEOUT_SECONDS: 90
   ONEFLOW_THRAED_LOCAL_CACHED_SIZE: 16384
-<<<<<<< HEAD
-  TEST_WITH_TORCH_IMG_TAG: registry.cn-beijing.aliyuncs.com/oneflow/test-with-pytorch-1.9.0-cuda10.2-cudnn7-runtime:9b7ac2af8823bf537a636f8589fd60f51d4af348
-  # for down-stream libs, please use commit, not branch
-  FLOW_VISION_REF: 1a19ffe7ffdc2fa11b806e98b70829fac3a0ba69
-  FLOW_VISION_SRC: flow_vision
-  LIBAI_REF: 7d31d9781e5f2d559dc0820f599e0bed798488ca
-  LIBAI_SRC: libai
-=======
   FLOW_VISION_SRC: flow_vision
   FLOW_VISION_COMMIT: 90acf53c77f69d6bbc26d805079d7765a3cb2608
   LIBAI_SRC: libai
   LIBAI_COMMIT: 7d31d9781e5f2d559dc0820f599e0bed798488ca
   TEST_WITH_TORCH_IMG_TAG: registry.cn-beijing.aliyuncs.com/oneflow/test-with-pytorch-1.9.0-cuda10.2-cudnn7-runtime:70729b0680b5a32daba6f50b56e0c169cd1636fa
->>>>>>> 3ef27594
 
 jobs:
   check-priority-pr:
@@ -775,26 +766,6 @@
           ls ${ONEFLOW_WHEEL_PATH}
           docker exec ${TEST_CONTAINER_NAME} python3 -m pip config set global.index-url https://pypi.tuna.tsinghua.edu.cn/simple
           docker exec ${TEST_CONTAINER_NAME} python3 -m pip install --find-links=${ONEFLOW_WHEEL_PATH} oneflow
-      - name: Checkout Oneflow-Inc/vision
-        if: ${{ !fromJson(matrix.cache-hit) && contains(matrix.runs-on, 'self-hosted') }}
-        uses: actions/checkout@v2
-        with:
-          repository: Oneflow-Inc/vision
-          ref: ${{ env.FLOW_VISION_REF }}
-          path: ${{ env.FLOW_VISION_SRC}}
-      - name: Checkout Oneflow-Inc/libai
-        if: ${{ !fromJson(matrix.cache-hit) && contains(matrix.runs-on, 'self-hosted') }}
-        uses: actions/checkout@v2
-        with:
-          repository: Oneflow-Inc/libai
-          ref: ${{ env.LIBAI_REF }}
-          path: ${{ env.LIBAI_SRC}}
-      - name: Install downstream libs
-        if: ${{ !fromJson(matrix.cache-hit) && contains(matrix.runs-on, 'self-hosted') }}
-        run: |
-          docker exec ${TEST_CONTAINER_NAME} python3 -m pip install -e ${{ env.FLOW_VISION_SRC}}
-          docker exec ${TEST_CONTAINER_NAME} python3 -m pip install pybind11 --user
-          docker exec ${TEST_CONTAINER_NAME} python3 -m pip install -e ${{ env.LIBAI_SRC}}
       - name: Module API test (distributed)
         timeout-minutes: 90
         if: ${{ !fromJson(matrix.cache-hit) && matrix.test-type == 'module' && matrix.device == 'cuda' && fromJson(matrix.is-distributed) }}
@@ -995,23 +966,6 @@
         run: |
           docker exec ${{ env.TEST_CONTAINER_NAME }} ls
           docker exec ${{ env.TEST_CONTAINER_NAME }} python3 -m pip list
-<<<<<<< HEAD
-      - name: Checkout Oneflow-Inc/vision
-        if: ${{ !fromJson(matrix.cache-hit) && contains(matrix.runs-on, 'self-hosted') }}
-        uses: actions/checkout@v2
-        with:
-          repository: Oneflow-Inc/vision
-          ref: ${{ env.FLOW_VISION_REF }}
-          path: ${{ env.FLOW_VISION_SRC}}
-      - name: Checkout Oneflow-Inc/libai
-        if: ${{ !fromJson(matrix.cache-hit) && contains(matrix.runs-on, 'self-hosted') }}
-        uses: actions/checkout@v2
-        with:
-          repository: Oneflow-Inc/libai
-          ref: ${{ env.LIBAI_REF }}
-          path: ${{ env.LIBAI_SRC}}
-=======
->>>>>>> 3ef27594
       - name: Install OneFlow
         if: ${{ !fromJson(matrix.cache-hit) && contains(matrix.runs-on, 'self-hosted') }}
         run: |
