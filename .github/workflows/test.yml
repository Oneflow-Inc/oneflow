--- conflicted
+++ resolved
@@ -842,20 +842,6 @@
         if: ${{ !fromJson(matrix.cache-hit) && matrix.test-type == 'misc' }}
         run: |
           docker exec -e ONEFLOW_TEST_DIR=$PWD/python/oneflow/test/tensor ${{ env.TEST_CONTAINER_NAME }} bash ci/test/generic_test_multi_client.sh
-<<<<<<< HEAD
-      - name: Graph API test
-        timeout-minutes: 45
-        if: ${{ !fromJson(matrix.cache-hit) && matrix.test-type == 'misc' }}
-        run: |
-          docker exec -e ONEFLOW_TEST_DIR=$PWD/python/oneflow/test/graph ${{ env.TEST_CONTAINER_NAME }} bash ci/test/generic_test_multi_client.sh
-          docker exec ${{ env.TEST_CONTAINER_NAME }} python3 -m oneflow.distributed.launch --nproc_per_node 8 $PWD/python/oneflow/test/graph/test_neq_device_process_num.py
-      - name: libai test
-        timeout-minutes: 45
-        if: ${{ !fromJson(matrix.cache-hit) && matrix.test-type == 'misc' && matrix.device == 'cuda' }}
-        run: |
-          docker exec -w $PWD/${{ env.LIBAI_SRC }}/dev ${{ env.TEST_CONTAINER_NAME }} bash model_test.sh
-=======
->>>>>>> a81140ce
       - name: Remove automerge
         if: ${{ failure() && contains(matrix.runs-on, 'self-hosted') && cancelled() == false && contains(github.event.pull_request.labels.*.name, 'automerge') }}
         uses: actions/github-script@v4
