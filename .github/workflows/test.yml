name: Build and Test CI
on:
  pull_request:
    types: [opened, review_requested, ready_for_review, synchronize, unlocked]

concurrency:
  group: build-and-test-${{ github.ref }}
  cancel-in-progress: true

env:
  OSS_ACCESS_KEY_ID: ${{ secrets.OSS_ACCESS_KEY_ID }}
  OSS_ACCESS_KEY_SECRET: ${{ secrets.OSS_ACCESS_KEY_SECRET }}
  ONEFLOW_TIMEOUT_SECONDS: 90
  ONEFLOW_THRAED_LOCAL_CACHED_SIZE: 16384
  FLOW_VISION_SRC: flow_vision
  FLOW_VISION_COMMIT: ca8ebc663b58667cf8cd1b6ef0c861522780b7bb
  LIBAI_SRC: libai
  LIBAI_COMMIT: 7d31d9781e5f2d559dc0820f599e0bed798488ca
  ONEFLOW_IREE_SRC: oneflow_iree
  ONEFLOW_IREE_COMMIT: 4322cbad2545877b1664aa8e0f17a17f6b5f687c
  TEST_WITH_TORCH_IMG_TAG: registry.cn-beijing.aliyuncs.com/oneflow/test-with-pytorch-1.10.0-cuda11.3-cudnn8-runtime:afaf913e02a4ba02db92260daee22f99121cef62
  MLIR_DOCKER_ARGS: "-e ONEFLOW_MLIR_ENABLE_ROUND_TRIP=1 -e ONEFLOW_MLIR_PREFER_NHWC=0 -e ONEFLOW_MLIR_ENABLE_INFERENCE_OPTIMIZATION=1"

jobs:
  check-priority-pr:
    name: "Check priority PR"
    runs-on: ubuntu-latest
    if: github.event.pull_request.draft == false && github.base_ref == 'master' && contains(github.event.pull_request.requested_reviewers.*.login, 'oneflow-ci-bot')
    steps:
      - uses: Oneflow-Inc/get-oneflow/priority-pr@support-iree-ci
        name: Check priority PR closed
        id: save-cache
        timeout-minutes: 5
        with:
          token: ${{ secrets.GITHUB_TOKEN }}

  mirror_third_party:
    name: Mirror third party dependencies
    runs-on: ubuntu-18.04
    if: github.event.pull_request.draft == false && github.base_ref == 'master'
    needs: [check-priority-pr]
    steps:
      - uses: actions/checkout@v2
      - name: Mirror dependencies to aliyun
        if: github.event.pull_request.head.repo.full_name == github.repository
        run: |
          set -x
          if [ -z "$OSS_ACCESS_KEY_ID" ]
          then
            exit 0
          fi
          python3 -m pip install -U pip setuptools wheel
          python3 -m pip install 'cryptography<2.2' oss2
          python3 tools/package_mirror.py -i $PWD

  check_license_and_format:
    name: License and format
    runs-on: ubuntu-18.04
    if: github.event.pull_request.draft == false
    needs: [check-priority-pr]
    steps:
      - uses: actions/checkout@v2
        with:
          repository: ${{github.event.pull_request.head.repo.full_name}}
          ref: ${{ github.head_ref }}
      - name: Check license
        id: license_check
        run: |
          python3 ci/check/run_license_format.py -i oneflow -c
          python3 ci/check/run_license_format.py -i python -c
      - name: Add license
        id: license_fmt
        if: ${{ failure() }}
        run: |
          python3 ci/check/run_license_format.py -i oneflow --fix
          python3 ci/check/run_license_format.py -i python --fix
      - name: Check C++/CUDA format
        id: cpp_check
        run: |
          python3 ci/check/run_clang_format.py --clang_format_binary clang-format --source_dir oneflow
      - name: Run C++/CUDA format
        id: cpp_fmt
        if: ${{ failure() }}
        run: |
          python3 ci/check/run_clang_format.py --clang_format_binary clang-format --source_dir oneflow --fix
      - name: Check Python format
        id: py_check
        run: |
          python3 -m pip install black==19.10b0 click==8.0.0
          python3 ci/check/run_py_format.py --source_dir $PWD
      - name: Run Python Format
        id: py_fmt
        if: ${{ failure() }}
        run: |
          python3 ci/check/run_py_format.py --source_dir $PWD --fix
      - name: Check CMake format
        id: cmake_check
        run: |
          python3 -m pip install cmakelang
          python3 ci/check/run_cmake_format.py --source_dir $PWD
      - name: Run CMake Format
        id: cmake_fmt
        if: ${{ failure() }}
        run: |
          python3 -m pip install cmakelang
          python3 ci/check/run_cmake_format.py --source_dir $PWD --fix
      - name: Git push
        id: git_push
        if: ${{ failure() }}
        run: |
          git diff -p > license_and_format.patch
          cat license_and_format.patch
          git config --global user.email "ci-bot@oneflow.org"
          git config --global user.name "oneflow-ci-bot"
          git add -u
          git commit -m "auto format by CI"
          git push
      - name: Upload patch
        if: ${{ failure() && steps.git_push.outcome == 'failure' }}
        uses: actions/upload-artifact@v2
        with:
          name: license_and_format-${{ github.sha }}.patch
          path: license_and_format.patch
      - name: Add comment
        if: ${{ failure() }}
        uses: actions/github-script@v4
        with:
          script: |
            github.issues.createComment({
              issue_number: context.issue.number,
              owner: context.repo.owner,
              repo: context.repo.repo,
              body: 'Code got formatted by CI. Please request CI again if you still want to have this PR merged. If the PR is from a forked repo, please download the patch files from the GitHub Actions web page and apply them locally.'
            })
      - name: Please request CI again
        if: ${{ failure() }}
        run: |
          exit 1
      - name: Check source code (prevent creating files at wrong places)
        run: |
          python3 tools/check_src.py

  wait_for_gpu_slot:
    name: Wait for GPU slots
    runs-on: ubuntu-latest
    concurrency:
      group: build-and-test-wait-for-gpu-slot
      cancel-in-progress: false
    needs: [build-oneflow]
    if: github.event.pull_request.draft == false && github.base_ref == 'master'
    continue-on-error: true
    steps:
      - name: Check if secrets accessible
        env:
          CI_PERSONAL_ACCESS_TOKEN: ${{ secrets.CI_PERSONAL_ACCESS_TOKEN }}
        run: |
          set -x
          if [ -z "$CI_PERSONAL_ACCESS_TOKEN" ]
          then
            exit 0
          fi
          echo "is_secrets_accessible=1" >> $GITHUB_ENV
      - name: Wait for GPU slot
        uses: Oneflow-Inc/get-oneflow/wait-for-gpu@support-iree-ci
        if: env.is_secrets_accessible == '1'
        timeout-minutes: 90
        continue-on-error: true
        with:
          token: ${{ secrets.CI_PERSONAL_ACCESS_TOKEN }}
          timeout-minutes: 3
          max-try-times: 30

  find-build-cache:
    name: "Find build cache"
    if: github.event.pull_request.draft == false && github.base_ref == 'master'
    runs-on: ubuntu-latest
    needs: [check-priority-pr]
    env:
      ONEFLOW_SRC: .
    outputs:
      matrix: ${{ steps.find-cache.outputs.matrix }}
    steps:
      - name: Checkout Oneflow-Inc/oneflow
        uses: actions/checkout@v2
        with:
          ref: ${{ github.event.pull_request.head.sha }}
          repository: ${{github.event.pull_request.head.repo.full_name}}
      - uses: Oneflow-Inc/get-oneflow/cache-complete/matrix/build@support-iree-ci
        name: find cache
        id: find-cache
        timeout-minutes: 5
        with:
          delete-cache: ${{ contains(github.event.pull_request.labels.*.name, 'need-clean-ccache') }}
          runner-labels: |
            self-hosted
            linux
            build
          oneflow-src: ${{ env.ONEFLOW_SRC }}
          entries: |
            cu102
            cpu
            llvm13

  build-oneflow:
    name: "Build OneFlow"
    if: github.event.pull_request.draft == false && github.base_ref == 'master'
    runs-on: ${{ matrix.runs-on }}
    needs: [find-build-cache]
    timeout-minutes: 60
    strategy:
      fail-fast: true
      max-parallel: 5
      matrix: ${{ fromJson(needs.find-build-cache.outputs.matrix) }}
    env:
      ONEFLOW_SRC: .
      MANYLINUX_CACHE_DIR: ~/manylinux-cache-dir/${{ matrix.entry }}
      WHEELHOUSE_DIR: manylinux-wheelhouse
      SSH_TANK_HOST: 192.168.1.13
      SSH_TANK_PATH: /tank
    steps:
      - name: Fix permissions
        if: ${{ contains(matrix.runs-on, 'self-hosted') }}
        run: |
          set -x
          docker run --rm -v $PWD:$PWD -w $PWD busybox rm -rf *
      - name: Remove leftover cuda-installer.log
        if: ${{ contains(matrix.runs-on, 'self-hosted') }}
        run: |
          docker run --rm -v /tmp:/host/tmp -w /p busybox rm -f /host/tmp/cuda-installer.log
      - name: Checkout Oneflow-Inc/oneflow
        uses: actions/checkout@v2
        with:
          ref: ${{ github.event.pull_request.head.sha }}
          repository: ${{github.event.pull_request.head.repo.full_name}}
      - uses: Oneflow-Inc/get-oneflow/cache-complete@support-iree-ci
        name: Save cache if successful
        id: save-cache
        timeout-minutes: 5
        with:
          oneflow-src: ${{ env.ONEFLOW_SRC }}
          entry: ${{ matrix.entry }}
          digest-type: build
          mark-as-completed: ${{ contains(matrix.runs-on, 'self-hosted') && github.event.pull_request.head.repo.full_name == github.repository }}
      - name: Check digest cache result. If this step failed, usually it is caused by new commits pushed when this CI run is running.
        if: ${{ fromJSON(steps.save-cache.outputs.cache-hit) != matrix.cache-hit }}
        run: |
          echo "::error file=test.yml,line=204,col=10::steps.save-cache.outputs.cache-hit != matrix.cache-hit"
          exit 1
      - uses: Oneflow-Inc/get-oneflow@support-iree-ci
        name: Build manylinux ${{ matrix.entry }}
        id: build-cpu
        if: ${{ matrix.entry =='cpu' && !matrix.cache-hit }}
        with:
          cmake-init-cache: ${{ env.ONEFLOW_SRC }}/cmake/caches/ci/cpu.cmake
          build-script: ${{ env.ONEFLOW_SRC }}/ci/manylinux/build.sh
          run-lit: true
          oneflow-src: ${{ env.ONEFLOW_SRC }}
          oneflow-build-env: manylinux
          wheelhouse-dir: ${{ env.WHEELHOUSE_DIR }}
          clear-wheelhouse-dir: true
          self-hosted: ${{ contains(matrix.runs-on, 'self-hosted') }}
          cuda-version: none
          manylinux-cache-dir: ${{ env.MANYLINUX_CACHE_DIR }}
          docker-run-use-system-http-proxy: false
          docker-run-use-lld: true
          retry-failed-build: true
          clean-ccache: ${{ contains(github.event.pull_request.labels.*.name, 'need-clean-ccache') }}
          python-versions: |
            3.6
            3.7
      - uses: Oneflow-Inc/get-oneflow@support-iree-ci
        name: Build manylinux ${{ matrix.entry }}
        id: build-cuda
        if: ${{ matrix.entry =='cu102' && !matrix.cache-hit }}
        with:
          cmake-init-cache: ${{ env.ONEFLOW_SRC }}/cmake/caches/ci/cuda.cmake
          build-script: ${{ env.ONEFLOW_SRC }}/ci/manylinux/build-gcc7.sh
          oneflow-src: ${{ env.ONEFLOW_SRC }}
          oneflow-build-env: manylinux
          wheelhouse-dir: ${{ env.WHEELHOUSE_DIR }}
          clear-wheelhouse-dir: true
          self-hosted: ${{ contains(matrix.runs-on, 'self-hosted') }}
          cuda-version: "10.2"
          manylinux-cache-dir: ${{ env.MANYLINUX_CACHE_DIR }}
          docker-run-use-system-http-proxy: false
          docker-run-use-lld: false
          retry-failed-build: true
          clean-ccache: ${{ contains(github.event.pull_request.labels.*.name, 'need-clean-ccache') }}
          python-versions: |
            3.7
      - uses: Oneflow-Inc/get-oneflow@support-iree-ci
        name: Build ${{ matrix.entry }}
        if: ${{ matrix.entry == 'llvm13' && !matrix.cache-hit }}
        with:
          cmake-init-cache: ${{ env.ONEFLOW_SRC }}/cmake/caches/ci/llvm/cuda-75-clang.cmake
          build-script: ${{ env.ONEFLOW_SRC }}/ci/clang/build-llvm.sh
          oneflow-src: ${{ env.ONEFLOW_SRC }}
          oneflow-build-env: llvm
          wheelhouse-dir: ${{ env.WHEELHOUSE_DIR }}
          clear-wheelhouse-dir: true
          self-hosted: true
          cuda-version: ${{ env.CUDA_VERSION }}
          manylinux-cache-dir: ${{ env.MANYLINUX_CACHE_DIR }}
          docker-run-use-system-http-proxy: false
          docker-run-use-lld: false
          retry-failed-build: true
          clean-ccache: ${{ contains(github.event.pull_request.labels.*.name, 'need-clean-ccache') }}
          wheel-audit: false
          python-versions: |
            3.8
      - name: Remove automerge
        if: ${{ failure() && contains(matrix.runs-on, 'self-hosted') && cancelled() == false && contains(github.event.pull_request.labels.*.name, 'automerge') }}
        uses: actions/github-script@v4
        with:
          script: |
            github.issues.removeLabel({
              issue_number: context.issue.number,
              owner: context.repo.owner,
              repo: context.repo.repo,
              name: 'automerge'
            })
            github.issues.createComment({
              issue_number: context.issue.number,
              owner: context.repo.owner,
              repo: context.repo.repo,
              body: 'CI failed when running job: Build ${{ matrix.entry }}. PR label automerge has been removed'
            })
      - name: Upload packed liboneflow
        if: ${{ !fromJson(matrix.cache-hit) && matrix.entry != 'llvm13' && matrix.entry != 'cu102_xla' }}
        uses: Oneflow-Inc/get-oneflow/digest/upload@support-iree-ci
        timeout-minutes: 10
        with:
          digest: ${{ steps.save-cache.outputs.build-digest }}
          entry: ${{ matrix.entry }}
          ssh-tank-host: ${{ env.SSH_TANK_HOST }}
          ssh-tank-path: ${{ env.SSH_TANK_PATH }}
          src-dir: ${{ env.MANYLINUX_CACHE_DIR }}/build/cpack
          dst-dir: cpack
      - name: Upload whl
        if: ${{ !fromJson(matrix.cache-hit) && matrix.entry != 'llvm13' && matrix.entry != 'cu102_xla' }}
        uses: Oneflow-Inc/get-oneflow/digest/upload@support-iree-ci
        timeout-minutes: 10
        with:
          digest: ${{ steps.save-cache.outputs.build-digest }}
          entry: ${{ matrix.entry }}
          ssh-tank-host: ${{ env.SSH_TANK_HOST }}
          ssh-tank-path: ${{ env.SSH_TANK_PATH }}
          src-dir: ${{ env.WHEELHOUSE_DIR }}
          dst-dir: whl

  find-test-cache-distributed:
    name: "Find test cache (distributed)"
    if: github.event.pull_request.draft == false && github.base_ref == 'master' && contains(github.event.pull_request.labels.*.name, 'need-test-distributed')
    runs-on: ubuntu-latest
    needs: [build-oneflow]
    env:
      ONEFLOW_SRC: .
    outputs:
      matrix: ${{ steps.find-cache.outputs.matrix }}
    steps:
      - name: Checkout Oneflow-Inc/oneflow
        uses: actions/checkout@v2
        with:
          ref: ${{ github.event.pull_request.head.sha }}
          repository: ${{github.event.pull_request.head.repo.full_name}}
      - uses: Oneflow-Inc/get-oneflow/cache-complete/matrix/test@support-iree-ci
        name: find cache
        id: find-cache
        timeout-minutes: 5
        with:
          runner-labels: |
            self-hosted
            linux
          oneflow-src: ${{ env.ONEFLOW_SRC }}
          include-distributed: true
          world-size: 2
          devices: |
            cuda
          tests: |
            module

  find-test-cache:
    name: "Find test cache"
    if: github.event.pull_request.draft == false && github.base_ref == 'master'
    runs-on: ubuntu-latest
    needs: [build-oneflow]
    env:
      ONEFLOW_SRC: .
    outputs:
      matrix: ${{ steps.find-cache.outputs.matrix }}
    steps:
      - name: Checkout Oneflow-Inc/oneflow
        uses: actions/checkout@v2
        with:
          ref: ${{ github.event.pull_request.head.sha }}
          repository: ${{github.event.pull_request.head.repo.full_name}}
      - uses: Oneflow-Inc/get-oneflow/cache-complete/matrix/test@support-iree-ci
        name: find cache
        id: find-cache
        timeout-minutes: 5
        with:
          runner-labels: |
            self-hosted
            linux
          oneflow-src: ${{ env.ONEFLOW_SRC }}
          devices: |
            cuda
            cpu
          tests: |
            module
            misc
            speed-test
            benchmark

  test-distributed:
    name: Distributed test suite
    needs: [wait_for_gpu_slot, find-test-cache-distributed, test]
    runs-on: ${{ matrix.runs-on }}
    timeout-minutes: 120
    if: github.event.pull_request.draft == false && github.base_ref == 'master' && contains(github.event.pull_request.labels.*.name, 'need-test-distributed')
    concurrency:
      group: distributed-test-${{ matrix.entry }}-rank-${{ matrix.rank }}
      cancel-in-progress: false
    strategy:
      fail-fast: true
      max-parallel: 2
      matrix: ${{ fromJson(needs.find-test-cache-distributed.outputs.matrix) }}
    env:
      ONEFLOW_SRC: .
      TEST_CONTAINER_NAME: "ci-test-distributed"
      SSH_TANK_HOST: 192.168.1.13
      SSH_TANK_PATH: /tank
    steps:
      - name: Fix permissions
        if: ${{ contains(matrix.runs-on, 'self-hosted') }}
        run: |
          set -x
          docker run --rm -v $PWD:$PWD -w $PWD busybox rm -rf *
          docker run --rm -v $PWD:$PWD -w $PWD busybox rm -rf .pytest_cache
      - name: Checkout Oneflow-Inc/oneflow
        uses: actions/checkout@v2
        with:
          ref: ${{ github.event.pull_request.head.sha }}
          repository: ${{github.event.pull_request.head.repo.full_name}}
      - name: Checkout Oneflow-Inc/vision
        if: ${{ !fromJson(matrix.cache-hit) && contains(matrix.runs-on, 'self-hosted') }}
        uses: actions/checkout@v2
        with:
          repository: Oneflow-Inc/vision
          # please use a commit here
          ref: ${{ env.FLOW_VISION_COMMIT}}
          path: ${{ env.FLOW_VISION_SRC}}
      - name: Checkout Oneflow-Inc/libai
        if: ${{ !fromJson(matrix.cache-hit) && contains(matrix.runs-on, 'self-hosted') }}
        uses: actions/checkout@v2
        with:
          repository: Oneflow-Inc/libai
          # please use a commit here
          ref: ${{ env.LIBAI_COMMIT}}
          path: ${{ env.LIBAI_SRC}}
      - name: Checkout Oneflow-Inc/oneflow_iree
        if: ${{ !fromJson(matrix.cache-hit) && contains(matrix.runs-on, 'self-hosted') }}
        uses: actions/checkout@v2
        with:
          repository: Oneflow-Inc/oneflow_iree
          # please use a commit here
          ref: ${{ env.ONEFLOW_IREE_COMMIT}}
          path: ${{ env.ONEFLOW_IREE_SRC}}
      - name: Remove container
        timeout-minutes: 45
        if: ${{ contains(matrix.runs-on, 'self-hosted') }}
        run: |
          docker rm -f ${{ env.TEST_CONTAINER_NAME }} || true
      - uses: Oneflow-Inc/get-oneflow/cache-complete@support-iree-ci
        name: Save cache if successful
        id: save-cache
        timeout-minutes: 5
        with:
          oneflow-src: ${{ env.ONEFLOW_SRC }}
          entry: ${{ matrix.entry }}
          digest-type: ${{ matrix.digest-type }}
          mark-as-completed: ${{ contains(matrix.runs-on, 'self-hosted') && github.event.pull_request.head.repo.full_name == github.repository }}
      - name: Check digest cache result. If this step failed, usually it is caused by new commits pushed when this CI run is running.
        if: ${{ fromJSON(steps.save-cache.outputs.cache-hit) != matrix.cache-hit }}
        run: |
          echo "::error file=test.yml,line=204,col=10::steps.save-cache.outputs.cache-hit != matrix.cache-hit"
          exit 1
      - name: Download wheel and packed liboneflow
        if: ${{ !fromJson(matrix.cache-hit) && contains(matrix.runs-on, 'self-hosted') }}
        uses: Oneflow-Inc/get-oneflow/digest/download@support-iree-ci
        id: download-digest
        timeout-minutes: 10
        with:
          digest: ${{ steps.save-cache.outputs.build-digest }}
          entry: ${{ matrix.compute-platform }}
          ssh-tank-host: ${{ env.SSH_TANK_HOST }}
          ssh-tank-path: ${{ env.SSH_TANK_PATH }}
      - name: Get primary node
        if: ${{ !fromJson(matrix.cache-hit) && contains(matrix.runs-on, 'self-hosted') }}
        uses: Oneflow-Inc/get-oneflow/master-address@support-iree-ci
        id: get-primary-node
        with:
          rank: ${{ matrix.rank }}
      - name: Set environment variables
        if: ${{ !fromJson(matrix.cache-hit) && contains(matrix.runs-on, 'self-hosted') }}
        run: |
          set -x
          extra_docker_args=""
          if [ "${{ matrix.device }}" == "cpu" ]; then
            extra_docker_args+=" --env ONEFLOW_TEST_CPU_ONLY=1"
            extra_docker_args+=" --env CUDA_VISIBLE_DEVICES=-1"
          fi
          echo "EXTRA_DOCKER_ARGS=${extra_docker_args}" >> $GITHUB_ENV
          echo "ONEFLOW_TEST_CACHE_DIR=$HOME/ci-cache/test_cache" >> $GITHUB_ENV

          echo "ONEFLOW_WHEEL_PATH=${{ steps.download-digest.outputs.entry-dir }}/whl" >> $GITHUB_ENV
          echo "ONEFLOW_CPACK_PATH=${{ steps.download-digest.outputs.entry-dir }}/cpack" >> $GITHUB_ENV
      - name: Set environment variables (distributed)
        if: ${{ fromJson(matrix.is-distributed) }}
        run: |
          set -x
          EXTRA_DOCKER_ARGS+=" --network host "
          echo "EXTRA_DOCKER_ARGS=${EXTRA_DOCKER_ARGS}" >> $GITHUB_ENV
      - name: Enable ONEFLOW_TEST_VERBOSE
        if: ${{ contains(github.event.pull_request.labels.*.name, 'need-test-verbose') }}
        run: |
          EXTRA_DOCKER_ARGS+=" --env ONEFLOW_TEST_VERBOSE=1"
          echo "EXTRA_DOCKER_ARGS=${EXTRA_DOCKER_ARGS}" >> $GITHUB_ENV
      - name: Start container
        if: ${{ !fromJson(matrix.cache-hit) && contains(matrix.runs-on, 'self-hosted') }}
        working-directory: ${{ env.ONEFLOW_SRC }}
        run: |
          docker run -d --rm --privileged --shm-size=8g \
            --pids-limit 1000 \
            --cap-add=SYS_PTRACE --security-opt seccomp=unconfined \
            --runtime=nvidia \
            -v /dataset:/dataset:ro -v /model_zoo:/model_zoo:ro \
            -v ${ONEFLOW_WHEEL_PATH}:${ONEFLOW_WHEEL_PATH}:ro \
            -v $HOME/test-container-cache/dot-local:/root/.local \
            -v $HOME/test-container-cache/dot-cache:/root/.cache \
            -e NODE_RANK=${{ matrix.rank }} \
            -e _MASTER_ADDR=${{ steps.get-primary-node.outputs.master-address }} \
            -e ONEFLOW_WHEEL_PATH=${ONEFLOW_WHEEL_PATH} \
            -e ONEFLOW_CI=1 \
            -v $PWD:$PWD \
            -w $PWD \
            -v ${ONEFLOW_TEST_CACHE_DIR}:${ONEFLOW_TEST_CACHE_DIR} \
            -e ONEFLOW_TEST_CACHE_DIR=${ONEFLOW_TEST_CACHE_DIR} \
            -e ONEFLOW_TIMEOUT_SECONDS=${{ env.ONEFLOW_TIMEOUT_SECONDS }} \
            -e ONEFLOW_THRAED_LOCAL_CACHED_SIZE=${{ env.ONEFLOW_THRAED_LOCAL_CACHED_SIZE }} \
            ${{ env.MLIR_DOCKER_ARGS }} \
            --name ${TEST_CONTAINER_NAME} \
            ${{ env.EXTRA_DOCKER_ARGS }} \
            ${{ env.TEST_WITH_TORCH_IMG_TAG }} \
            sleep 5400
      - name: Test container
        if: ${{ !fromJson(matrix.cache-hit) && contains(matrix.runs-on, 'self-hosted') }}
        run: |
          docker exec ${{ env.TEST_CONTAINER_NAME }} ls
          docker exec ${{ env.TEST_CONTAINER_NAME }} python3 -m pip list
      - name: Install OneFlow
        if: ${{ !fromJson(matrix.cache-hit) && contains(matrix.runs-on, 'self-hosted') }}
        run: |
          ls ${ONEFLOW_WHEEL_PATH}
          docker exec ${TEST_CONTAINER_NAME} python3 -m pip config set global.index-url https://pypi.tuna.tsinghua.edu.cn/simple
          docker exec ${TEST_CONTAINER_NAME} python3 -m pip install --find-links=${ONEFLOW_WHEEL_PATH} oneflow
      - name: Install downstream libs
        if: ${{ !fromJson(matrix.cache-hit) && contains(matrix.runs-on, 'self-hosted') }}
        run: |
          docker exec ${TEST_CONTAINER_NAME} python3 -m pip install -e ${{ env.FLOW_VISION_SRC}}
          docker exec ${TEST_CONTAINER_NAME} python3 -m pip install pybind11 --user
          docker exec ${TEST_CONTAINER_NAME} python3 -m pip install -e ${{ env.LIBAI_SRC}}
          docker exec ${TEST_CONTAINER_NAME} python3 -m pip install -e ${{ env.ONEFLOW_IREE_SRC}}
      - name: Module API test (distributed)
        timeout-minutes: 90
        if: ${{ !fromJson(matrix.cache-hit) && matrix.test-type == 'module' && matrix.device == 'cuda' && fromJson(matrix.is-distributed) }}
        continue-on-error: false
        run: |
          docker exec -e ONEFLOW_TEST_DIR=$PWD/python/oneflow/test/modules ${{ env.TEST_CONTAINER_NAME }} bash ci/test/2node_op_test_multi_client.sh
      - name: Module API test (distributed, without IB)
        timeout-minutes: 60
        if: ${{ !fromJson(matrix.cache-hit) && matrix.test-type == 'module' && matrix.device == 'cuda' && fromJson(matrix.is-distributed) && contains(github.event.pull_request.labels.*.name, 'need-distributed-without-ib')}}
        continue-on-error: false
        run: |
          docker exec -e ONEFLOW_TEST_DIR=$PWD/python/oneflow/test/modules \
            -e ONEFLOW_LIBIBVERBS_PATH=invalid_lib \
            -e ONEFLOW_CI_DEVICE_NUMS="4" \
            ${{ env.TEST_CONTAINER_NAME }} bash ci/test/2node_op_test_multi_client.sh
      - name: Print stacks in all core files
        timeout-minutes: 45
        if: ${{ failure() && contains(matrix.runs-on, 'self-hosted') }}
        run: |
          docker exec ${{ env.TEST_CONTAINER_NAME }} bash ci/test/print_stack_in_all_dirs.sh || true
      - name: Remove automerge
        if: ${{ failure() && contains(matrix.runs-on, 'self-hosted') && cancelled() == false && contains(github.event.pull_request.labels.*.name, 'automerge') }}
        uses: actions/github-script@v4
        with:
          script: |
            github.issues.removeLabel({
              issue_number: context.issue.number,
              owner: context.repo.owner,
              repo: context.repo.repo,
              name: 'automerge'
            })
            github.issues.createComment({
              issue_number: context.issue.number,
              owner: context.repo.owner,
              repo: context.repo.repo,
              body: 'CI failed when running job: ${{ matrix.entry }}. PR label automerge has been removed'
            })
      - name: Remove container
        timeout-minutes: 45
        if: ${{ always() && contains(matrix.runs-on, 'self-hosted') }}
        run: |
          docker rm -f ${{ env.TEST_CONTAINER_NAME }} || true
          docker run --rm -v $PWD:$PWD -w $PWD busybox rm -rf *

  test:
    name: Test suite
    needs: [wait_for_gpu_slot, find-test-cache]
    timeout-minutes: 120
    runs-on: ${{ matrix.runs-on }}
    if: github.event.pull_request.draft == false && github.base_ref == 'master'
    strategy:
      fail-fast: ${{ !contains(github.event.pull_request.labels.*.name, 'need-all-tests-even-fail') }}
      max-parallel: 10
      matrix: ${{ fromJson(needs.find-test-cache.outputs.matrix) }}
    env:
      ONEFLOW_SRC: .
      TEST_CONTAINER_NAME: "pr-${{ github.event.pull_request.number }}-run-id-${{ github.run_id }}-${{ matrix.entry }}-test"
      TEST_WITH_TF_IMG_TAG: registry.cn-beijing.aliyuncs.com/oneflow/test-with-tf-2.3.0:2f831e9354298a11447578e869d983959feb046f
      SSH_TANK_HOST: 192.168.1.13
      SSH_TANK_PATH: /tank
      METRICS_DIR: metrics
    steps:
      - name: Fix permissions
        if: ${{ contains(matrix.runs-on, 'self-hosted') }}
        run: |
          set -x
          docker run --rm -v $PWD:$PWD -w $PWD busybox rm -rf *
          docker run --rm -v $PWD:$PWD -w $PWD busybox rm -rf .pytest_cache
      - name: Checkout Oneflow-Inc/oneflow
        uses: actions/checkout@v2
        with:
          ref: ${{ github.event.pull_request.head.sha }}
          repository: ${{github.event.pull_request.head.repo.full_name}}
      - name: Checkout Oneflow-Inc/vision
        if: ${{ !fromJson(matrix.cache-hit) && contains(matrix.runs-on, 'self-hosted') }}
        uses: actions/checkout@v2
        with:
          repository: Oneflow-Inc/vision
          # please use a commit here
          ref: ${{ env.FLOW_VISION_COMMIT}}
          path: ${{ env.FLOW_VISION_SRC}}
      - name: Checkout Oneflow-Inc/libai
        if: ${{ !fromJson(matrix.cache-hit) && contains(matrix.runs-on, 'self-hosted') }}
        uses: actions/checkout@v2
        with:
          repository: Oneflow-Inc/libai
          # please use a commit here
          ref: ${{ env.LIBAI_COMMIT}}
          path: ${{ env.LIBAI_SRC}}
      - name: Checkout Oneflow-Inc/oneflow_iree
        if: ${{ !fromJson(matrix.cache-hit) && contains(matrix.runs-on, 'self-hosted') }}
        uses: actions/checkout@v2
        with:
          repository: Oneflow-Inc/oneflow_iree
          # please use a commit here
          ref: ${{ env.ONEFLOW_IREE_COMMIT}}
          path: ${{ env.ONEFLOW_IREE_SRC}}
      - name: Remove container
        timeout-minutes: 45
        if: ${{ contains(matrix.runs-on, 'self-hosted') }}
        run: |
          docker rm -f ${{ env.TEST_CONTAINER_NAME }} || true
      - uses: Oneflow-Inc/get-oneflow/cache-complete@support-iree-ci
        name: Save cache if successful
        id: save-cache
        timeout-minutes: 5
        with:
          oneflow-src: ${{ env.ONEFLOW_SRC }}
          entry: ${{ matrix.entry }}
          digest-type: ${{ matrix.digest-type }}
          mark-as-completed: ${{ contains(matrix.runs-on, 'self-hosted') && github.event.pull_request.head.repo.full_name == github.repository }}
      - name: Check digest cache result. If this step failed, usually it is caused by new commits pushed when this CI run is running.
        if: ${{ fromJSON(steps.save-cache.outputs.cache-hit) != matrix.cache-hit }}
        run: |
          echo "::error file=test.yml,line=204,col=10::steps.save-cache.outputs.cache-hit != matrix.cache-hit"
          exit 1
      - name: Download wheel and packed liboneflow
        if: ${{ !fromJson(matrix.cache-hit) && contains(matrix.runs-on, 'self-hosted') }}
        uses: Oneflow-Inc/get-oneflow/digest/download@support-iree-ci
        id: download-digest
        timeout-minutes: 10
        with:
          digest: ${{ steps.save-cache.outputs.build-digest }}
          entry: ${{ matrix.compute-platform }}
          ssh-tank-host: ${{ env.SSH_TANK_HOST }}
          ssh-tank-path: ${{ env.SSH_TANK_PATH }}
      - name: Enable TF container
        if: ${{ fromJSON(matrix.is-single-client) }}
        run: |
          echo "TEST_IMG_TAG=${TEST_WITH_TF_IMG_TAG}" >> $GITHUB_ENV
      - name: Enable Pytorch container
        if: ${{ !fromJSON(matrix.is-single-client) }}
        run: |
          echo "TEST_IMG_TAG=${TEST_WITH_TORCH_IMG_TAG}" >> $GITHUB_ENV
      - name: Set environment variables
        if: ${{ !fromJson(matrix.cache-hit) && contains(matrix.runs-on, 'self-hosted') }}
        run: |
          set -x
          extra_docker_args=""
          if [ "${{ matrix.device }}" == "cpu" ]; then
            extra_docker_args+=" --env ONEFLOW_TEST_CPU_ONLY=1"
            extra_docker_args+=" --env CUDA_VISIBLE_DEVICES=-1"
          fi
          echo "EXTRA_DOCKER_ARGS=${extra_docker_args}" >> $GITHUB_ENV
          echo "ONEFLOW_TEST_CACHE_DIR=$HOME/ci-cache/test_cache" >> $GITHUB_ENV

          echo "ONEFLOW_WHEEL_PATH=${{ steps.download-digest.outputs.entry-dir }}/whl" >> $GITHUB_ENV
          echo "ONEFLOW_CPACK_PATH=${{ steps.download-digest.outputs.entry-dir }}/cpack" >> $GITHUB_ENV
          echo "DOCS_PATH=docs/${{ github.repository }}/pr/${{ github.event.pull_request.number }}" >> $GITHUB_ENV
      - name: Set environment variables (experimental flags)
        if: ${{ !fromJson(matrix.cache-hit) && contains(matrix.runs-on, 'self-hosted') && fromJson(matrix.is-experimental) }}
        run: |
          EXTRA_DOCKER_ARGS+=" --env ONEFLOW_KERNEL_ENABLE_CUDA_GRAPH=1"
          EXTRA_DOCKER_ARGS+=" --env ONEFLOW_THREAD_ENABLE_LOCAL_MESSAGE_QUEUE=1"
          EXTRA_DOCKER_ARGS+=" --env ONEFLOW_KERNEL_DISABLE_BLOB_ACCESS_CHECKER=1"
          echo "EXTRA_DOCKER_ARGS=${EXTRA_DOCKER_ARGS}" >> $GITHUB_ENV
      - name: Set Thread Limit (CPU)
        if: ${{ !fromJson(matrix.cache-hit) && matrix.device == 'cpu' }}
        run: |
          echo "THREAD_LIMIT=10000" >> $GITHUB_ENV
      - name: Set Thread Limit (CUDA)
        if: ${{ !fromJson(matrix.cache-hit) && matrix.device == 'cuda' }}
        run: |
          echo "THREAD_LIMIT=10000" >> $GITHUB_ENV
      - name: Enable ONEFLOW_TEST_VERBOSE
        if: ${{ contains(github.event.pull_request.labels.*.name, 'need-test-verbose') }}
        run: |
          EXTRA_DOCKER_ARGS+=" --env ONEFLOW_TEST_VERBOSE=1"
          echo "EXTRA_DOCKER_ARGS=${EXTRA_DOCKER_ARGS}" >> $GITHUB_ENV
      - name: Pull image
        continue-on-error: true
        if: ${{ !fromJson(matrix.cache-hit) && contains(matrix.runs-on, 'self-hosted') }}
        run: |
          docker pull ${{ env.TEST_IMG_TAG }}
      - name: Unzip packed liboneflow
        if: ${{ !fromJson(matrix.cache-hit) && contains(matrix.runs-on, 'self-hosted') && !fromJson(matrix.is-xla) }}
        run: |
          unzip ${{ env.ONEFLOW_CPACK_PATH }}/liboneflow-ci-linux.zip
      - name: Start container
        if: ${{ !fromJson(matrix.cache-hit) && contains(matrix.runs-on, 'self-hosted') }}
        working-directory: ${{ env.ONEFLOW_SRC }}
        run: |
          docker run -d --rm --privileged --shm-size=8g \
            --pids-limit ${{ env.THREAD_LIMIT }} \
            --cap-add=SYS_PTRACE --security-opt seccomp=unconfined \
            --runtime=nvidia \
            -v /dataset:/dataset:ro -v /model_zoo:/model_zoo:ro \
            -v ${ONEFLOW_WHEEL_PATH}:${ONEFLOW_WHEEL_PATH}:ro \
            -v $HOME/test-container-cache/dot-local:/root/.local \
            -v $HOME/test-container-cache/dot-cache:/root/.cache \
            -e ONEFLOW_WHEEL_PATH=${ONEFLOW_WHEEL_PATH} \
            -e ONEFLOW_CI=1 \
            -v $PWD:$PWD \
            -w $PWD \
            -v ${ONEFLOW_TEST_CACHE_DIR}:${ONEFLOW_TEST_CACHE_DIR} \
            -e ONEFLOW_TEST_CACHE_DIR=${ONEFLOW_TEST_CACHE_DIR} \
            -e ONEFLOW_TIMEOUT_SECONDS=${{ env.ONEFLOW_TIMEOUT_SECONDS }} \
            -e ONEFLOW_THRAED_LOCAL_CACHED_SIZE=${{ env.ONEFLOW_THRAED_LOCAL_CACHED_SIZE }} \
            ${{ env.MLIR_DOCKER_ARGS }} \
            --name ${TEST_CONTAINER_NAME} \
            ${{ env.EXTRA_DOCKER_ARGS }} \
            ${{ env.TEST_IMG_TAG }} \
            sleep 7200
      - name: Exe test
        if: ${{ !fromJson(matrix.cache-hit) && matrix.test-type == 'misc' }}
        timeout-minutes: 10
        run: |
          docker exec ${{ env.TEST_CONTAINER_NAME }} ./liboneflow-ci-linux/bin/oneflow_testexe
      - name: Exe test (C++ API)
        if: ${{ !fromJson(matrix.cache-hit) && matrix.test-type == 'misc' }}
        timeout-minutes: 10
        run: |
          docker exec -e ONEFLOW_SERVING_DEBUG=1 ${{ env.TEST_CONTAINER_NAME }} ./liboneflow-ci-linux/bin/oneflow_cpp_api_testexe
      - name: Test container
        if: ${{ !fromJson(matrix.cache-hit) && contains(matrix.runs-on, 'self-hosted') }}
        run: |
          docker exec ${{ env.TEST_CONTAINER_NAME }} ls
          docker exec ${{ env.TEST_CONTAINER_NAME }} python3 -m pip list
      - name: Install OneFlow
        if: ${{ !fromJson(matrix.cache-hit) && contains(matrix.runs-on, 'self-hosted') }}
        run: |
          ls ${ONEFLOW_WHEEL_PATH}
          docker exec ${TEST_CONTAINER_NAME} python3 -m pip config set global.index-url https://pypi.tuna.tsinghua.edu.cn/simple
          docker exec ${TEST_CONTAINER_NAME} python3 -m pip install --find-links=${ONEFLOW_WHEEL_PATH} oneflow
      - name: Install downstream libs
        if: ${{ !fromJson(matrix.cache-hit) && contains(matrix.runs-on, 'self-hosted') }}
        run: |
          docker exec ${TEST_CONTAINER_NAME} python3 -m pip install -e ${{ env.FLOW_VISION_SRC}}
          docker exec ${TEST_CONTAINER_NAME} python3 -m pip install pybind11 --user
          docker exec ${TEST_CONTAINER_NAME} python3 -m pip install -e ${{ env.LIBAI_SRC}}
          docker exec ${TEST_CONTAINER_NAME} python3 -m pip install -e ${{ env.ONEFLOW_IREE_SRC}}
      - name: Run OneFlow doctor
        if: ${{ !fromJson(matrix.cache-hit) && contains(matrix.runs-on, 'self-hosted') }}
        run: |
          docker exec ${{ env.TEST_CONTAINER_NAME }} python3 -m oneflow --doctor
      - name: Build documentation
        timeout-minutes: 10
        if: ${{ !fromJson(matrix.cache-hit) && matrix.test-type == 'misc' && matrix.device == 'cpu' }}
        run: |
          docker exec ${{ env.TEST_CONTAINER_NAME }} bash ci/test/build_docs.sh
      - name: Upload documentation
        id: upload-docs
        if: ${{ !fromJson(matrix.cache-hit) && matrix.test-type == 'misc' && matrix.device == 'cpu' && github.repository == 'Oneflow-Inc/oneflow' }}
        continue-on-error: true
        uses: ./.github/actions/upload_oss
        with:
          src_path: build-docs/build/html
          oss_dst_path: oss://oneflow-staging/${{ env.DOCS_PATH }}
          oss_access_key_id: ${{ secrets.OSS_ACCESS_KEY_ID }}
          oss_access_key_secret: ${{ secrets.OSS_ACCESS_KEY_SECRET }}
      - name: Post docs url
        if: ${{ !fromJson(matrix.cache-hit) && matrix.test-type == 'misc' && matrix.device == 'cpu' && github.repository == 'Oneflow-Inc/oneflow' && steps.upload-docs.outcome == 'success'	}}
        continue-on-error: true
        uses: actions/github-script@v4
        with:
          script: |
            github.issues.createComment({
              issue_number: context.issue.number,
              owner: context.repo.owner,
              repo: context.repo.repo,
              body: "View latest API docs preview at: https://staging.oneflow.info/${{ env.DOCS_PATH }}/"
            })
      - name: Doctest
        timeout-minutes: 45
        if: ${{ !fromJson(matrix.cache-hit) && matrix.test-type == 'misc' && matrix.device == 'cuda' }}
        run: |
          docker exec ${{ env.TEST_CONTAINER_NAME }} bash ci/test/doctest.sh
      - name: Checkout Oneflow-Inc/models
        if: ${{ !fromJson(matrix.cache-hit) && matrix.test-type == 'speed-test' && matrix.device == 'cuda' }}
        uses: actions/checkout@v2
        with:
          repository: Oneflow-Inc/models
          ref: d6b2b8260e87541726ed87361171438d258e6a4d
          path: oneflow-models
      - name: ResNet50 Graph DDP test
        id: models-resnet50
        timeout-minutes: 20
        if: ${{ !fromJson(matrix.cache-hit) && matrix.test-type == 'speed-test' && matrix.device == 'cuda' }}
        run: |
          docker exec -e ONEFLOW_MODELS_DIR=$PWD/oneflow-models ${{ env.TEST_CONTAINER_NAME }} bash ci/test/test_resnet50_graph_ddp.sh
      - name: Speed test
        id: speed
        timeout-minutes: 20
        continue-on-error: ${{ !contains(github.event.pull_request.labels.*.name, 'need-pass-speed-test') }}
        if: ${{ !fromJson(matrix.cache-hit) && matrix.test-type == 'speed-test' && matrix.device == 'cuda' }}
        run: |
          docker exec -e ONEFLOW_MODELS_DIR=$PWD/oneflow-models ${{ env.TEST_CONTAINER_NAME }} bash ci/test/test_speed_multi_client.sh
      - name: Save speed stats
        if: ${{ always() && !fromJson(matrix.cache-hit) && matrix.test-type == 'speed-test' && matrix.device == 'cuda' }}
        run: |
          mkdir -p ${{ env.METRICS_DIR }}
          echo "${{ steps.speed.outputs.stats }}" >> ${{ env.METRICS_DIR }}/speed_stats.txt
      - name: Upload speed stats
        if: ${{ always() && !fromJson(matrix.cache-hit) && matrix.test-type == 'speed-test' && matrix.device == 'cuda' }}
        # must succeed if it is a branch of Oneflow-Inc/oneflow
        continue-on-error: ${{ !(github.repository == 'Oneflow-Inc/oneflow') }}
        uses: ./.github/actions/upload_oss
        with:
          src_path: ${{ env.METRICS_DIR }}
          oss_dst_path: oss://oneflow-log/${{ github.repository }}/metrics/pr/${{ github.event.pull_request.number }}/${{ github.event.pull_request.head.sha }}/${{github.run_id}}
          oss_access_key_id: ${{ secrets.OSS_ACCESS_KEY_ID }}
          oss_access_key_secret: ${{ secrets.OSS_ACCESS_KEY_SECRET }}
      - name: Post speed stats
        if: ${{ always() && !fromJson(matrix.cache-hit) && matrix.test-type == 'speed-test' && matrix.device == 'cuda' }}
        continue-on-error: true
        uses: actions/github-script@v4
        with:
          script: |
            github.issues.createComment({
              issue_number: context.issue.number,
              owner: context.repo.owner,
              repo: context.repo.repo,
              body: "<details>\n <summary>Speed stats:</summary>\n\n ``` \n${{ steps.speed.outputs.stats }}\n ``` \n\n</details>".replace(/\\n/g, '\n')
            })
      - name: Module API test
<<<<<<< HEAD
        timeout-minutes: 50
=======
        timeout-minutes: 60
>>>>>>> a4a20016
        if: ${{ !fromJson(matrix.cache-hit) && matrix.test-type == 'module' && !fromJson(matrix.is-distributed) }}
        run: |
          docker exec -e ONEFLOW_TEST_DIR=$PWD/python/oneflow/test/modules ${{ env.TEST_CONTAINER_NAME }} bash ci/test/generic_test_multi_client.sh
      - name: Graph API test
        timeout-minutes: 45
        if: ${{ !fromJson(matrix.cache-hit) && matrix.test-type == 'misc' }}
        run: |
          docker exec -e ONEFLOW_TEST_DIR=$PWD/python/oneflow/test/graph ${{ env.TEST_CONTAINER_NAME }} bash ci/test/generic_test_multi_client.sh
          docker exec ${{ env.TEST_CONTAINER_NAME }} python3 -m oneflow.distributed.launch --nproc_per_node 8 $PWD/python/oneflow/test/graph/test_neq_device_process_num.py
      - name: libai test
        timeout-minutes: 45
        if: ${{ !fromJson(matrix.cache-hit) && matrix.test-type == 'misc' && matrix.device == 'cuda' }}
        run: |
          docker exec -e ONEFLOW_TEST_DEVICE_NUM=4 -w $PWD/${{ env.LIBAI_SRC }} ${{ env.TEST_CONTAINER_NAME }} python3 -m oneflow.distributed.launch --nproc_per_node 4 -m unittest -f tests/models/test_bert.py
          docker exec -e ONEFLOW_TEST_DEVICE_NUM=4 -w $PWD/${{ env.LIBAI_SRC }} ${{ env.TEST_CONTAINER_NAME }} python3 -m oneflow.distributed.launch --nproc_per_node 4 -m unittest -f tests/models/test_gpt.py
          docker exec -e ONEFLOW_TEST_DEVICE_NUM=4 -w $PWD/${{ env.LIBAI_SRC }} ${{ env.TEST_CONTAINER_NAME }} python3 -m oneflow.distributed.launch --nproc_per_node 4 -m unittest -f tests/models/test_t5.py
          docker exec -e ONEFLOW_TEST_DEVICE_NUM=4 -w $PWD/${{ env.LIBAI_SRC }} ${{ env.TEST_CONTAINER_NAME }} python3 -m oneflow.distributed.launch --nproc_per_node 4 -m unittest -f tests/models/test_vit.py
      - name: oneflow_iree test
        timeout-minutes: 45
        if: ${{ !fromJson(matrix.cache-hit) && matrix.test-type == 'misc' }}
        run: |
          docker exec -w $PWD/${{ env.ONEFLOW_IREE_SRC }} ${{ env.TEST_CONTAINER_NAME }} python3 -m pytest examples
      - name: Expensive tests (models, cases require exclusive access to GPU)
        timeout-minutes: 45
        if: ${{ !fromJson(matrix.cache-hit) && (matrix.test-type == 'speed-test' || (matrix.test-type == 'misc' && matrix.device == 'cpu')) && !fromJson(matrix.is-distributed) }}
        run: |
          docker exec \
            -e ONEFLOW_TEST_TENSOR_SIZE_LIMIT_MB=1024 \
            -e ONEFLOW_TEST_DIR=$PWD/python/oneflow/test/expensive \
            ${{ env.TEST_CONTAINER_NAME }} bash ci/test/expensive_generic_test_multi_client.sh
      - name: Exception API test
        timeout-minutes: 45
        if: ${{ !fromJson(matrix.cache-hit) && matrix.test-type == 'misc' }}
        run: docker exec ${{ env.TEST_CONTAINER_NAME }} bash ci/test/multi_client_exception_test.sh
      - name: Dataloader API test
        timeout-minutes: 45
        if: ${{ !fromJson(matrix.cache-hit) && matrix.test-type == 'misc' }}
        run: |
          docker exec -e ONEFLOW_TEST_DIR=$PWD/python/oneflow/test/dataloader ${{ env.TEST_CONTAINER_NAME }} bash ci/test/generic_test_multi_client.sh
      - name: Tensor API test
        timeout-minutes: 45
        if: ${{ !fromJson(matrix.cache-hit) && matrix.test-type == 'misc' }}
        run: |
          docker exec -e ONEFLOW_TEST_DIR=$PWD/python/oneflow/test/tensor ${{ env.TEST_CONTAINER_NAME }} bash ci/test/generic_test_multi_client.sh
      - name: Benchmark Test
        timeout-minutes: 100
        if: ${{ !fromJson(matrix.cache-hit) && matrix.test-type == 'benchmark' && matrix.device == 'cuda' }}
        uses: Oneflow-Inc/get-oneflow/pytest-benchmark@support-iree-ci
        with:
          collect-path: ${{ env.FLOW_VISION_SRC }}/benchmark
          container-name: ${{ env.TEST_CONTAINER_NAME }}
          unknown-threshold: 30
          error-threshold: 40
      - name: Remove automerge
        if: ${{ failure() && contains(matrix.runs-on, 'self-hosted') && cancelled() == false && contains(github.event.pull_request.labels.*.name, 'automerge') }}
        uses: actions/github-script@v4
        with:
          script: |
            github.issues.removeLabel({
              issue_number: context.issue.number,
              owner: context.repo.owner,
              repo: context.repo.repo,
              name: 'automerge'
            })
            github.issues.createComment({
              issue_number: context.issue.number,
              owner: context.repo.owner,
              repo: context.repo.repo,
              body: 'CI failed when running job: ${{ matrix.entry }}. PR label automerge has been removed'
            })
      - name: Print stacks in all core files
        timeout-minutes: 45
        if: ${{ failure() && contains(matrix.runs-on, 'self-hosted') }}
        run: |
          docker exec ${{ env.TEST_CONTAINER_NAME }} bash ci/test/print_stack_in_all_dirs.sh || true
      - name: Query system status
        timeout-minutes: 45
        if: ${{ failure() && contains(matrix.runs-on, 'self-hosted') }}
        run: |
          nvidia-smi || true
          docker ps || true
      - name: Remove container
        timeout-minutes: 45
        if: ${{ always() && contains(matrix.runs-on, 'self-hosted') }}
        run: |
          docker rm -f ${{ env.TEST_CONTAINER_NAME }} || true
          docker run --rm -v $PWD:$PWD -w $PWD busybox rm -rf *

  static_analysis_with_clang_on_diff:
    name: Static analysis with clang on diff
    runs-on: ubuntu-20.04
    if: github.event.pull_request.draft == false && github.base_ref == 'master'
    needs: [check-priority-pr]
    steps:
      - name: Check out OneFlow
        uses: actions/checkout@v2
        with:
          ref: ${{ github.event.pull_request.head.sha }}
          repository: ${{github.event.pull_request.head.repo.full_name}}
          fetch-depth: 0
      - uses: Oneflow-Inc/get-oneflow/cache-complete@support-iree-ci
        name: Save cache if successful
        id: save-cache
        timeout-minutes: 5
        with:
          oneflow-src: .
          entry: static_analysis_with_clang_on_diff
          digest-type: build
          mark-as-completed: ${{ github.event.pull_request.head.repo.full_name == github.repository }}
      - name: Install dependencies
        if: ${{ !fromJSON(steps.save-cache.outputs.cache-hit) }}
        run: |
          sudo apt-get update
          sudo apt-get install -y libopenblas-dev nasm python3-pip ninja-build ccache
      - name: Download OneFlow custom clang-tidy
        if: ${{ !fromJSON(steps.save-cache.outputs.cache-hit) }}
        run: |
          wget https://github.com/Oneflow-Inc/llvm-project/releases/download/maybe-14.0.4/clang-tidy-14.AppImage
          wget https://raw.githubusercontent.com/oneflow-inc/llvm-project/maybe/clang-tools-extra/clang-tidy/tool/clang-tidy-diff.py
          chmod +x clang-tidy-14.AppImage clang-tidy-diff.py
      - name: Cache third party dir
        uses: actions/cache@v2
        if: ${{ !fromJSON(steps.save-cache.outputs.cache-hit) }}
        with:
          path: ~/.ccache
          key: clang-tidy-diff-third-party-ccache-${{ hashFiles('**/CMakeLists.txt') }}-${{ hashFiles('**/*.cmake') }}
          restore-keys: |
            clang-tidy-diff-third-party-ccache-${{ hashFiles('**/CMakeLists.txt') }}-
            clang-tidy-diff-third-party-ccache-
      - name: Build third party libs and generate files
        if: ${{ !fromJSON(steps.save-cache.outputs.cache-hit) }}
        run: |
          export CCACHE_COMPRESS=true
          export CCACHE_MAXSIZE=500M
          mkdir build
          cd build
          cmake .. -C ../cmake/caches/international/cpu.cmake \
            -DCMAKE_BUILD_TYPE=Release \
            -DBUILD_TESTING=OFF \
            -DCMAKE_C_COMPILER_LAUNCHER=ccache \
            -DCMAKE_CXX_COMPILER_LAUNCHER=ccache
          cmake --build . -j$(nproc) --target oneflow_deps of_protoobj of_functional_obj of_functional_tensor_obj of_op_schema
      - name: Fetch upstream
        if: ${{ !fromJSON(steps.save-cache.outputs.cache-hit) && github.event.pull_request.head.repo.full_name != github.event.pull_request.base.repo.full_name }}
        run: |
          git remote add upstream https://github.com/Oneflow-Inc/oneflow
          git fetch upstream
      - name: Run clang-tidy for modified files
        # use clang as compiler for correct compiler flags
        if: ${{ !fromJSON(steps.save-cache.outputs.cache-hit) }}
        run: |
          cd build
          rm CMakeCache.txt
          cmake .. -C ../cmake/caches/international/cpu.cmake \
            -DCMAKE_C_COMPILER=clang-12 \
            -DCMAKE_CXX_COMPILER=clang++-12 \
            -DCMAKE_BUILD_TYPE=Release \
            -DBUILD_TESTING=OFF \
            -DCMAKE_EXPORT_COMPILE_COMMANDS=ON
          cd ..
          git diff -U0 ${{ github.event.pull_request.base.sha }} | ./clang-tidy-diff.py -clang-tidy-binary ./clang-tidy-14.AppImage -path build -allow-enabling-alpha-checkers -j $(nproc) -p1 -extra-arg="-Xclang" -extra-arg="-analyzer-config" -extra-arg="-Xclang" -extra-arg="aggressive-binary-operation-simplification=true" -warnings-as-errors="$(cat ./ci/check/clang_tidy_warnings_as_errors_on_diff)"
      - name: Check error message absence in changed files
        if: ${{ !fromJSON(steps.save-cache.outputs.cache-hit) && contains(github.event.pull_request.labels.*.name, 'need-check-error-message') }}
        run: |
          git diff -U0 ${{ github.event.pull_request.base.sha }} | ./clang-tidy-diff.py -clang-tidy-binary ./clang-tidy-14.AppImage -path build -allow-enabling-alpha-checkers -j $(nproc) -p1 -extra-arg="-Xclang" -extra-arg="-analyzer-config" -extra-arg="-Xclang" -extra-arg="aggressive-binary-operation-simplification=true" -checks=-*,maybe-need-error-msg -warnings-as-errors=* -skip-line-filter
      - name: Remove automerge
        if: ${{ !fromJSON(steps.save-cache.outputs.cache-hit) && failure() && cancelled() == false && contains(github.event.pull_request.labels.*.name, 'automerge') }}
        uses: actions/github-script@v4
        with:
          script: |
            github.issues.removeLabel({
              issue_number: context.issue.number,
              owner: context.repo.owner,
              repo: context.repo.repo,
              name: 'automerge'
            })
            github.issues.createComment({
              issue_number: context.issue.number,
              owner: context.repo.owner,
              repo: context.repo.repo,
              body: 'Static analysis with clang failed. PR label automerge has been removed'
            })<|MERGE_RESOLUTION|>--- conflicted
+++ resolved
@@ -886,11 +886,7 @@
               body: "<details>\n <summary>Speed stats:</summary>\n\n ``` \n${{ steps.speed.outputs.stats }}\n ``` \n\n</details>".replace(/\\n/g, '\n')
             })
       - name: Module API test
-<<<<<<< HEAD
-        timeout-minutes: 50
-=======
         timeout-minutes: 60
->>>>>>> a4a20016
         if: ${{ !fromJson(matrix.cache-hit) && matrix.test-type == 'module' && !fromJson(matrix.is-distributed) }}
         run: |
           docker exec -e ONEFLOW_TEST_DIR=$PWD/python/oneflow/test/modules ${{ env.TEST_CONTAINER_NAME }} bash ci/test/generic_test_multi_client.sh
