name: Build and Test CI
on:
  pull_request:
    types: [opened, review_requested, ready_for_review, synchronize, unlocked]

concurrency:
  group: build-and-test-${{ github.ref }}
  cancel-in-progress: true

env:
  OSS_ACCESS_KEY_ID: ${{ secrets.OSS_ACCESS_KEY_ID }}
  OSS_ACCESS_KEY_SECRET: ${{ secrets.OSS_ACCESS_KEY_SECRET }}
  ONEFLOW_TIMEOUT_SECONDS: 90
  ONEFLOW_THRAED_LOCAL_CACHED_SIZE: 16384
  FLOW_VISION_SRC: flow_vision
  FLOW_VISION_COMMIT: ca8ebc663b58667cf8cd1b6ef0c861522780b7bb
  LIBAI_SRC: libai
  LIBAI_COMMIT: 94eb85ff0131e8dfce953a3a916de7a4f897c647
  ONEFLOW_FACE_SRC: oneflow_face
  ONEFLOW_FACE_COMMIT: 110a97e8d5737a1f1856281a7df556a5ac8f06de
  ONEFLOW_IREE_SRC: oneflow_iree
  ONEFLOW_IREE_COMMIT: 30e7dec07ca11287d1317296e08b12d815a013fe
  TEST_WITH_TORCH_IMG_TAG: registry.cn-beijing.aliyuncs.com/oneflow/test-with-pytorch-1.10.0-cuda11.3-cudnn8-runtime:afaf913e02a4ba02db92260daee22f99121cef62
  MLIR_DOCKER_ARGS: "-e ONEFLOW_MLIR_ENABLE_ROUND_TRIP=1 -e ONEFLOW_MLIR_PREFER_NHWC=0 -e ONEFLOW_MLIR_ENABLE_INFERENCE_OPTIMIZATION=1"

jobs:
  check-priority-pr:
    name: "Check priority PR"
    runs-on: ubuntu-latest
    if: github.event.pull_request.draft == false && github.base_ref == 'master' && contains(github.event.pull_request.requested_reviewers.*.login, 'oneflow-ci-bot')
    steps:
      - uses: Oneflow-Inc/get-oneflow/priority-pr@nv-wheels
        name: Check priority PR closed
        id: save-cache
        timeout-minutes: 5
        with:
          token: ${{ secrets.GITHUB_TOKEN }}

  mirror_third_party:
    name: Mirror third party dependencies
    runs-on: ubuntu-18.04
    if: github.event.pull_request.draft == false && github.base_ref == 'master'
    needs: [check-priority-pr]
    steps:
      - uses: actions/checkout@v2
      - name: Mirror dependencies to aliyun
        if: github.event.pull_request.head.repo.full_name == github.repository
        run: |
          set -x
          if [ -z "$OSS_ACCESS_KEY_ID" ]
          then
            exit 0
          fi
          python3 -m pip install -U pip setuptools wheel
          python3 -m pip install 'cryptography<2.2' oss2
          python3 tools/package_mirror.py -i $PWD

  check_license_and_format:
    name: License and format
    runs-on: ubuntu-18.04
    if: github.event.pull_request.draft == false
    needs: [check-priority-pr]
    steps:
      - uses: actions/checkout@v2
        with:
          repository: ${{github.event.pull_request.head.repo.full_name}}
          ref: ${{ github.head_ref }}
      - name: Check license
        id: license_check
        run: |
          python3 ci/check/run_license_format.py -i oneflow -c --exclude="oneflow/user/kernels/fmha_flash_attention"
          python3 ci/check/run_license_format.py -i python -c
      - name: Add license
        id: license_fmt
        if: ${{ failure() }}
        run: |
          python3 ci/check/run_license_format.py -i oneflow --fix --exclude="oneflow/user/kernels/fmha_flash_attention"
          python3 ci/check/run_license_format.py -i python --fix
      - name: Check C++/CUDA format
        id: cpp_check
        run: |
          python3 ci/check/run_clang_format.py --clang_format_binary clang-format --source_dir oneflow
      - name: Run C++/CUDA format
        id: cpp_fmt
        if: ${{ failure() }}
        run: |
          python3 ci/check/run_clang_format.py --clang_format_binary clang-format --source_dir oneflow --fix
      - name: Check Python format
        id: py_check
        run: |
          python3 -m pip install black==19.10b0 click==8.0.0
          python3 ci/check/run_py_format.py --source_dir $PWD
      - name: Run Python Format
        id: py_fmt
        if: ${{ failure() }}
        run: |
          python3 ci/check/run_py_format.py --source_dir $PWD --fix
      - name: Check CMake format
        id: cmake_check
        run: |
          python3 -m pip install cmakelang
          python3 ci/check/run_cmake_format.py --source_dir $PWD
      - name: Run CMake Format
        id: cmake_fmt
        if: ${{ failure() }}
        run: |
          python3 -m pip install cmakelang
          python3 ci/check/run_cmake_format.py --source_dir $PWD --fix
      - name: Git push
        id: git_push
        if: ${{ failure() }}
        run: |
          git diff -p > license_and_format.patch
          cat license_and_format.patch
          git config --global user.email "ci-bot@oneflow.org"
          git config --global user.name "oneflow-ci-bot"
          git add -u
          git commit -m "auto format by CI"
          git push
      - name: Upload patch
        if: ${{ failure() && steps.git_push.outcome == 'failure' }}
        uses: actions/upload-artifact@v2
        with:
          name: license_and_format-${{ github.sha }}.patch
          path: license_and_format.patch
      - name: Add comment
        if: ${{ failure() }}
        uses: actions/github-script@v4
        with:
          script: |
            github.issues.createComment({
              issue_number: context.issue.number,
              owner: context.repo.owner,
              repo: context.repo.repo,
              body: 'Code got formatted by CI. Please request CI again if you still want to have this PR merged. If the PR is from a forked repo, please download the patch files from the GitHub Actions web page and apply them locally.'
            })
      - name: Please request CI again
        if: ${{ failure() }}
        run: |
          exit 1
      - name: Check source code (prevent creating files at wrong places)
        run: |
          python3 tools/check_src.py

  wait_for_gpu_slot:
    name: Wait for GPU slots
    runs-on: ubuntu-latest
    concurrency:
      group: build-and-test-wait-for-gpu-slot
      cancel-in-progress: false
    needs: [build-oneflow]
    if: github.event.pull_request.draft == false && github.base_ref == 'master'
    continue-on-error: true
    steps:
      - name: Check if secrets accessible
        env:
          CI_PERSONAL_ACCESS_TOKEN: ${{ secrets.CI_PERSONAL_ACCESS_TOKEN }}
        run: |
          set -x
          if [ -z "$CI_PERSONAL_ACCESS_TOKEN" ]
          then
            exit 0
          fi
          echo "is_secrets_accessible=1" >> $GITHUB_ENV
      - name: Wait for GPU slot
        uses: Oneflow-Inc/get-oneflow/wait-for-gpu@nv-wheels
        if: env.is_secrets_accessible == '1'
        timeout-minutes: 90
        continue-on-error: true
        with:
          token: ${{ secrets.CI_PERSONAL_ACCESS_TOKEN }}
          timeout-minutes: 3
          max-try-times: 30

  find-build-cache:
    name: "Find build cache"
    if: github.event.pull_request.draft == false && github.base_ref == 'master'
    runs-on: ubuntu-latest
    needs: [check-priority-pr]
    env:
      ONEFLOW_SRC: .
    outputs:
      matrix: ${{ steps.find-cache.outputs.matrix }}
    steps:
      - name: Checkout Oneflow-Inc/oneflow
        uses: actions/checkout@v2
        with:
          ref: ${{ github.event.pull_request.head.sha }}
          repository: ${{github.event.pull_request.head.repo.full_name}}
      - uses: Oneflow-Inc/get-oneflow/cache-complete/matrix/build@nv-wheels
        name: find cache
        id: find-cache
        timeout-minutes: 5
        with:
          delete-cache: ${{ contains(github.event.pull_request.labels.*.name, 'need-clean-ccache') }}
          runner-labels: |
            self-hosted
            linux
            build
          oneflow-src: ${{ env.ONEFLOW_SRC }}
          entries: |
            cu112
            cpu
            cpu-asan-ubsan
            cpu-tsan
            llvm15

  build-oneflow:
    name: "Build OneFlow"
    if: github.event.pull_request.draft == false && github.base_ref == 'master'
    runs-on: ${{ matrix.runs-on }}
    needs: [find-build-cache]
    timeout-minutes: 80
    strategy:
      fail-fast: true
      max-parallel: 5
      matrix: ${{ fromJson(needs.find-build-cache.outputs.matrix) }}
    env:
      ONEFLOW_SRC: .
      MANYLINUX_CACHE_DIR: ~/manylinux-cache-dir/${{ matrix.entry }}
      WHEELHOUSE_DIR: manylinux-wheelhouse
      SSH_TANK_HOST: 192.168.1.13
      SSH_TANK_PATH: /tank
    steps:
      - name: Fix permissions
        if: ${{ contains(matrix.runs-on, 'self-hosted') }}
        run: |
          set -x
          docker run --rm -v $PWD:$PWD -w $PWD busybox rm -rf *
      - name: Remove leftover cuda-installer.log
        if: ${{ contains(matrix.runs-on, 'self-hosted') }}
        run: |
          docker run --rm -v /tmp:/host/tmp -w /p busybox rm -f /host/tmp/cuda-installer.log
      - name: Checkout Oneflow-Inc/oneflow
        uses: actions/checkout@v2
        with:
          ref: ${{ github.event.pull_request.head.sha }}
          repository: ${{github.event.pull_request.head.repo.full_name}}
      - uses: Oneflow-Inc/get-oneflow/cache-complete@nv-wheels
        name: Save cache if successful
        id: save-cache
        timeout-minutes: 5
        with:
          oneflow-src: ${{ env.ONEFLOW_SRC }}
          entry: ${{ matrix.entry }}
          digest-type: build
          mark-as-completed: ${{ contains(matrix.runs-on, 'self-hosted') && github.event.pull_request.head.repo.full_name == github.repository }}
      - name: Check digest cache result. If this step failed, usually it is caused by new commits pushed when this CI run is running.
        if: ${{ fromJSON(steps.save-cache.outputs.cache-hit) != matrix.cache-hit }}
        run: |
          echo "::error file=test.yml,line=204,col=10::steps.save-cache.outputs.cache-hit != matrix.cache-hit"
          exit 1
      - uses: Oneflow-Inc/get-oneflow@llvm15
        name: Build manylinux ${{ matrix.entry }}
        id: build-cpu
        if: ${{ matrix.entry =='cpu' && !matrix.cache-hit }}
        with:
          cmake-init-cache: ${{ env.ONEFLOW_SRC }}/cmake/caches/ci/cpu.cmake
          build-script: ${{ env.ONEFLOW_SRC }}/ci/manylinux/build.sh
          run-lit: true
          oneflow-src: ${{ env.ONEFLOW_SRC }}
          oneflow-build-env: manylinux
          wheelhouse-dir: ${{ env.WHEELHOUSE_DIR }}
          clear-wheelhouse-dir: true
          self-hosted: ${{ contains(matrix.runs-on, 'self-hosted') }}
          cuda-version: none
          manylinux-cache-dir: ${{ env.MANYLINUX_CACHE_DIR }}
          docker-run-use-system-http-proxy: false
          docker-run-use-lld: true
          retry-failed-build: true
          clean-ccache: ${{ contains(github.event.pull_request.labels.*.name, 'need-clean-ccache') }}
          python-versions: |
            3.7
            3.8
      - uses: Oneflow-Inc/get-oneflow@llvm15
        name: Build manylinux ${{ matrix.entry }}
        id: build-cpu-sanitizers
        if: ${{ (matrix.entry == 'cpu-asan-ubsan' || matrix.entry == 'cpu-tsan') && !matrix.cache-hit }}
        with:
          cmake-init-cache: ${{ env.ONEFLOW_SRC }}/cmake/caches/ci/${{ matrix.entry }}.cmake
          build-script: ${{ env.ONEFLOW_SRC }}/ci/manylinux/build.sh
          run-lit: false
          oneflow-src: ${{ env.ONEFLOW_SRC }}
          oneflow-build-env: manylinux
          wheelhouse-dir: ${{ env.WHEELHOUSE_DIR }}
          clear-wheelhouse-dir: true
          self-hosted: ${{ contains(matrix.runs-on, 'self-hosted') }}
          cuda-version: none
          manylinux-cache-dir: ${{ env.MANYLINUX_CACHE_DIR }}
          docker-run-use-system-http-proxy: false
          docker-run-use-lld: true
          retry-failed-build: true
          clean-ccache: ${{ contains(github.event.pull_request.labels.*.name, 'need-clean-ccache') }}
          python-versions: |
            3.8
      - uses: Oneflow-Inc/get-oneflow@llvm15
        name: Build manylinux ${{ matrix.entry }}
        id: build-cuda
        if: ${{ matrix.entry =='cu112' && !matrix.cache-hit }}
        with:
          cmake-init-cache: ${{ env.ONEFLOW_SRC }}/cmake/caches/ci/cuda.cmake
          build-script: ${{ env.ONEFLOW_SRC }}/ci/manylinux/build-gcc7.sh
          oneflow-src: ${{ env.ONEFLOW_SRC }}
          oneflow-build-env: manylinux
          wheelhouse-dir: ${{ env.WHEELHOUSE_DIR }}
          clear-wheelhouse-dir: true
          self-hosted: ${{ contains(matrix.runs-on, 'self-hosted') }}
          cuda-version: "11.2"
          manylinux-cache-dir: ${{ env.MANYLINUX_CACHE_DIR }}
          docker-run-use-system-http-proxy: false
          docker-run-use-lld: false
          retry-failed-build: true
          clean-ccache: ${{ contains(github.event.pull_request.labels.*.name, 'need-clean-ccache') }}
          python-versions: |
            3.7
      - uses: Oneflow-Inc/get-oneflow@llvm15
        name: Build ${{ matrix.entry }}
        if: ${{ matrix.entry == 'llvm15' && !matrix.cache-hit }}
        with:
          cmake-init-cache: ${{ env.ONEFLOW_SRC }}/cmake/caches/ci/llvm/cuda-75-clang.cmake
          build-script: ${{ env.ONEFLOW_SRC }}/ci/clang/build-llvm.sh
          oneflow-src: ${{ env.ONEFLOW_SRC }}
          oneflow-build-env: llvm
          wheelhouse-dir: ${{ env.WHEELHOUSE_DIR }}
          clear-wheelhouse-dir: true
          self-hosted: true
          cuda-version: ${{ env.CUDA_VERSION }}
          manylinux-cache-dir: ${{ env.MANYLINUX_CACHE_DIR }}
          docker-run-use-system-http-proxy: false
          docker-run-use-lld: false
          retry-failed-build: true
          clean-ccache: ${{ contains(github.event.pull_request.labels.*.name, 'need-clean-ccache') }}
          wheel-audit: false
          python-versions: |
            3.8
      - name: Remove automerge
        if: ${{ failure() && contains(matrix.runs-on, 'self-hosted') && cancelled() == false && contains(github.event.pull_request.labels.*.name, 'automerge') }}
        uses: actions/github-script@v4
        with:
          script: |
            github.issues.removeLabel({
              issue_number: context.issue.number,
              owner: context.repo.owner,
              repo: context.repo.repo,
              name: 'automerge'
            })
            github.issues.createComment({
              issue_number: context.issue.number,
              owner: context.repo.owner,
              repo: context.repo.repo,
              body: 'CI failed when running job: Build ${{ matrix.entry }}. PR label automerge has been removed'
            })
      - name: Upload packed liboneflow
<<<<<<< HEAD
        if: ${{ !fromJson(matrix.cache-hit) && matrix.entry != 'llvm13' }}
        uses: Oneflow-Inc/get-oneflow/digest/upload@add-pdll-to-checksum
=======
        if: ${{ !fromJson(matrix.cache-hit) && matrix.entry != 'llvm15' && matrix.entry != 'cu102_xla' }}
        uses: Oneflow-Inc/get-oneflow/digest/upload@nv-wheels
>>>>>>> 10dd466e
        timeout-minutes: 10
        with:
          digest: ${{ steps.save-cache.outputs.build-digest }}
          entry: ${{ matrix.entry }}
          ssh-tank-host: ${{ env.SSH_TANK_HOST }}
          ssh-tank-path: ${{ env.SSH_TANK_PATH }}
          src-dir: ${{ env.MANYLINUX_CACHE_DIR }}/build/cpack
          dst-dir: cpack
      - name: Upload whl
<<<<<<< HEAD
        if: ${{ !fromJson(matrix.cache-hit) && matrix.entry != 'llvm13' }}
        uses: Oneflow-Inc/get-oneflow/digest/upload@add-pdll-to-checksum
=======
        if: ${{ !fromJson(matrix.cache-hit) && matrix.entry != 'llvm15' && matrix.entry != 'cu102_xla' }}
        uses: Oneflow-Inc/get-oneflow/digest/upload@nv-wheels
>>>>>>> 10dd466e
        timeout-minutes: 10
        with:
          digest: ${{ steps.save-cache.outputs.build-digest }}
          entry: ${{ matrix.entry }}
          ssh-tank-host: ${{ env.SSH_TANK_HOST }}
          ssh-tank-path: ${{ env.SSH_TANK_PATH }}
          src-dir: ${{ env.WHEELHOUSE_DIR }}
          dst-dir: whl

  find-test-cache-distributed:
    name: "Find test cache (distributed)"
    if: github.event.pull_request.draft == false && github.base_ref == 'master' && contains(github.event.pull_request.labels.*.name, 'need-test-distributed')
    runs-on: ubuntu-latest
    needs: [build-oneflow]
    env:
      ONEFLOW_SRC: .
    outputs:
      matrix: ${{ steps.find-cache.outputs.matrix }}
    steps:
      - name: Checkout Oneflow-Inc/oneflow
        uses: actions/checkout@v2
        with:
          ref: ${{ github.event.pull_request.head.sha }}
          repository: ${{github.event.pull_request.head.repo.full_name}}
      - uses: Oneflow-Inc/get-oneflow/cache-complete/matrix/test@nv-wheels
        name: find cache
        id: find-cache
        timeout-minutes: 5
        with:
          runner-labels: |
            self-hosted
            linux
          oneflow-src: ${{ env.ONEFLOW_SRC }}
          include-distributed: true
          world-size: 2
          devices: |
            cuda
          tests: |
            module

  find-test-cache:
    name: "Find test cache"
    if: github.event.pull_request.draft == false && github.base_ref == 'master'
    runs-on: ubuntu-latest
    needs: [build-oneflow]
    env:
      ONEFLOW_SRC: .
    outputs:
      matrix: ${{ steps.find-cache.outputs.matrix }}
    steps:
      - name: Checkout Oneflow-Inc/oneflow
        uses: actions/checkout@v2
        with:
          ref: ${{ github.event.pull_request.head.sha }}
          repository: ${{github.event.pull_request.head.repo.full_name}}
      - uses: Oneflow-Inc/get-oneflow/cache-complete/matrix/test@nv-wheels
        name: find cache
        id: find-cache
        timeout-minutes: 5
        with:
          runner-labels: |
            self-hosted
            linux
          oneflow-src: ${{ env.ONEFLOW_SRC }}
          devices: |
            cuda
            cpu
          tests: |
            module
            misc
            speed-test

  test-distributed:
    name: Distributed test suite
    needs: [wait_for_gpu_slot, find-test-cache-distributed, test]
    runs-on: ${{ matrix.runs-on }}
    timeout-minutes: 120
    if: github.event.pull_request.draft == false && github.base_ref == 'master' && contains(github.event.pull_request.labels.*.name, 'need-test-distributed')
    concurrency:
      group: distributed-test-${{ matrix.entry }}-rank-${{ matrix.rank }}
      cancel-in-progress: false
    strategy:
      fail-fast: true
      max-parallel: 2
      matrix: ${{ fromJson(needs.find-test-cache-distributed.outputs.matrix) }}
    env:
      ONEFLOW_SRC: .
      TEST_CONTAINER_NAME: "ci-test-distributed"
      SSH_TANK_HOST: 192.168.1.13
      SSH_TANK_PATH: /tank
    steps:
      - name: Fix permissions
        if: ${{ contains(matrix.runs-on, 'self-hosted') }}
        run: |
          set -x
          docker run --rm -v $PWD:$PWD -w $PWD busybox rm -rf *
          docker run --rm -v $PWD:$PWD -w $PWD busybox rm -rf .pytest_cache
      - name: Checkout Oneflow-Inc/oneflow
        uses: actions/checkout@v2
        with:
          ref: ${{ github.event.pull_request.head.sha }}
          repository: ${{github.event.pull_request.head.repo.full_name}}
      - name: Checkout Oneflow-Inc/vision
        if: ${{ !fromJson(matrix.cache-hit) && contains(matrix.runs-on, 'self-hosted') }}
        uses: actions/checkout@v2
        with:
          repository: Oneflow-Inc/vision
          # please use a commit here
          ref: ${{ env.FLOW_VISION_COMMIT}}
          path: ${{ env.FLOW_VISION_SRC}}
      - name: Checkout Oneflow-Inc/libai
        if: ${{ !fromJson(matrix.cache-hit) && contains(matrix.runs-on, 'self-hosted') }}
        uses: actions/checkout@v2
        with:
          repository: Oneflow-Inc/libai
          # please use a commit here
          ref: ${{ env.LIBAI_COMMIT}}
          path: ${{ env.LIBAI_SRC}}
      - name: Checkout Oneflow-Inc/oneflow_iree
        if: ${{ !fromJson(matrix.cache-hit) && contains(matrix.runs-on, 'self-hosted') }}
        uses: actions/checkout@v2
        with:
          repository: Oneflow-Inc/oneflow_iree
          # please use a commit here
          ref: ${{ env.ONEFLOW_IREE_COMMIT}}
          path: ${{ env.ONEFLOW_IREE_SRC}}
      - name: Remove container
        timeout-minutes: 45
        if: ${{ contains(matrix.runs-on, 'self-hosted') }}
        run: |
          docker rm -f ${{ env.TEST_CONTAINER_NAME }} || true
      - uses: Oneflow-Inc/get-oneflow/cache-complete@nv-wheels
        name: Save cache if successful
        id: save-cache
        timeout-minutes: 5
        with:
          oneflow-src: ${{ env.ONEFLOW_SRC }}
          entry: ${{ matrix.entry }}
          digest-type: ${{ matrix.digest-type }}
          mark-as-completed: ${{ contains(matrix.runs-on, 'self-hosted') && github.event.pull_request.head.repo.full_name == github.repository }}
      - name: Check digest cache result. If this step failed, usually it is caused by new commits pushed when this CI run is running.
        if: ${{ fromJSON(steps.save-cache.outputs.cache-hit) != matrix.cache-hit }}
        run: |
          echo "::error file=test.yml,line=204,col=10::steps.save-cache.outputs.cache-hit != matrix.cache-hit"
          exit 1
      - name: Download wheel and packed liboneflow
        if: ${{ !fromJson(matrix.cache-hit) && contains(matrix.runs-on, 'self-hosted') }}
        uses: Oneflow-Inc/get-oneflow/digest/download@nv-wheels
        id: download-digest
        timeout-minutes: 10
        with:
          digest: ${{ steps.save-cache.outputs.build-digest }}
          entry: ${{ matrix.compute-platform }}
          ssh-tank-host: ${{ env.SSH_TANK_HOST }}
          ssh-tank-path: ${{ env.SSH_TANK_PATH }}
      - name: Get primary node
        if: ${{ !fromJson(matrix.cache-hit) && contains(matrix.runs-on, 'self-hosted') }}
        uses: Oneflow-Inc/get-oneflow/master-address@nv-wheels
        id: get-primary-node
        with:
          rank: ${{ matrix.rank }}
      - name: Set environment variables
        if: ${{ !fromJson(matrix.cache-hit) && contains(matrix.runs-on, 'self-hosted') }}
        run: |
          set -x
          extra_docker_args=""
          if [ "${{ matrix.device }}" == "cpu" ]; then
            extra_docker_args+=" --env ONEFLOW_TEST_CPU_ONLY=1"
            extra_docker_args+=" --env CUDA_VISIBLE_DEVICES=-1"
          fi
          echo "EXTRA_DOCKER_ARGS=${extra_docker_args}" >> $GITHUB_ENV
          echo "ONEFLOW_TEST_CACHE_DIR=$HOME/ci-cache/test_cache" >> $GITHUB_ENV

          echo "ONEFLOW_WHEEL_PATH=${{ steps.download-digest.outputs.entry-dir }}/whl" >> $GITHUB_ENV
          echo "ONEFLOW_CPACK_PATH=${{ steps.download-digest.outputs.entry-dir }}/cpack" >> $GITHUB_ENV
      - name: Set environment variables (distributed)
        if: ${{ fromJson(matrix.is-distributed) }}
        run: |
          set -x
          EXTRA_DOCKER_ARGS+=" --network host "
          echo "EXTRA_DOCKER_ARGS=${EXTRA_DOCKER_ARGS}" >> $GITHUB_ENV
      - name: Enable ONEFLOW_TEST_VERBOSE
        if: ${{ contains(github.event.pull_request.labels.*.name, 'need-test-verbose') }}
        run: |
          EXTRA_DOCKER_ARGS+=" --env ONEFLOW_TEST_VERBOSE=1"
          echo "EXTRA_DOCKER_ARGS=${EXTRA_DOCKER_ARGS}" >> $GITHUB_ENV
      - name: Start container
        if: ${{ !fromJson(matrix.cache-hit) && contains(matrix.runs-on, 'self-hosted') }}
        working-directory: ${{ env.ONEFLOW_SRC }}
        run: |
          docker run -d --rm --privileged --shm-size=8g \
            --pids-limit 2000 \
            --cap-add=SYS_PTRACE --security-opt seccomp=unconfined \
            --runtime=nvidia \
            -v /dataset:/dataset:ro -v /model_zoo:/model_zoo:ro \
            -v ${ONEFLOW_WHEEL_PATH}:${ONEFLOW_WHEEL_PATH}:ro \
            -v $HOME/test-container-cache/dot-local:/root/.local \
            -v $HOME/test-container-cache/dot-cache:/root/.cache \
            -e NODE_RANK=${{ matrix.rank }} \
            -e _MASTER_ADDR=${{ steps.get-primary-node.outputs.master-address }} \
            -e ONEFLOW_WHEEL_PATH=${ONEFLOW_WHEEL_PATH} \
            -e ONEFLOW_CI=1 \
            -v $PWD:$PWD \
            -w $PWD \
            -v ${ONEFLOW_TEST_CACHE_DIR}:${ONEFLOW_TEST_CACHE_DIR} \
            -e ONEFLOW_TEST_CACHE_DIR=${ONEFLOW_TEST_CACHE_DIR} \
            -e ONEFLOW_TIMEOUT_SECONDS=${{ env.ONEFLOW_TIMEOUT_SECONDS }} \
            -e ONEFLOW_THRAED_LOCAL_CACHED_SIZE=${{ env.ONEFLOW_THRAED_LOCAL_CACHED_SIZE }} \
            ${{ env.MLIR_DOCKER_ARGS }} \
            --name ${TEST_CONTAINER_NAME} \
            ${{ env.EXTRA_DOCKER_ARGS }} \
            ${{ env.TEST_WITH_TORCH_IMG_TAG }} \
            sleep 5400
      - name: Test container
        if: ${{ !fromJson(matrix.cache-hit) && contains(matrix.runs-on, 'self-hosted') }}
        run: |
          docker exec ${{ env.TEST_CONTAINER_NAME }} ls
          docker exec ${{ env.TEST_CONTAINER_NAME }} python3 -m pip list
      - name: Install OneFlow
        if: ${{ !fromJson(matrix.cache-hit) && contains(matrix.runs-on, 'self-hosted') }}
        run: |
          ls ${ONEFLOW_WHEEL_PATH}
          docker exec ${TEST_CONTAINER_NAME} python3 -m pip config set global.index-url https://pypi.tuna.tsinghua.edu.cn/simple
          docker exec ${TEST_CONTAINER_NAME} python3 -m pip install --find-links=${ONEFLOW_WHEEL_PATH} oneflow
      - name: Install downstream libs
        if: ${{ !fromJson(matrix.cache-hit) && contains(matrix.runs-on, 'self-hosted') }}
        run: |
          docker exec ${TEST_CONTAINER_NAME} python3 -m pip install -e ${{ env.FLOW_VISION_SRC}}
          docker exec ${TEST_CONTAINER_NAME} python3 -m pip install pybind11 --user
          docker exec ${TEST_CONTAINER_NAME} python3 -m pip install -e ${{ env.LIBAI_SRC}}
          docker exec ${TEST_CONTAINER_NAME} python3 -m pip install -e ${{ env.ONEFLOW_IREE_SRC}}
      - name: Module API test (distributed)
        timeout-minutes: 90
        if: ${{ !fromJson(matrix.cache-hit) && matrix.test-type == 'module' && matrix.device == 'cuda' && fromJson(matrix.is-distributed) }}
        continue-on-error: false
        run: |
          docker exec -e ONEFLOW_TEST_DIR=$PWD/python/oneflow/test/modules ${{ env.TEST_CONTAINER_NAME }} bash ci/test/2node_op_test_multi_client.sh
      - name: Module API test (distributed, without IB)
        timeout-minutes: 60
        if: ${{ !fromJson(matrix.cache-hit) && matrix.test-type == 'module' && matrix.device == 'cuda' && fromJson(matrix.is-distributed) && contains(github.event.pull_request.labels.*.name, 'need-distributed-without-ib')}}
        continue-on-error: false
        run: |
          docker exec -e ONEFLOW_TEST_DIR=$PWD/python/oneflow/test/modules \
            -e ONEFLOW_LIBIBVERBS_PATH=invalid_lib \
            -e ONEFLOW_CI_DEVICE_NUMS="4" \
            ${{ env.TEST_CONTAINER_NAME }} bash ci/test/2node_op_test_multi_client.sh
      - name: Print stacks in all core files
        timeout-minutes: 45
        if: ${{ failure() && contains(matrix.runs-on, 'self-hosted') }}
        run: |
          docker exec ${{ env.TEST_CONTAINER_NAME }} bash ci/test/print_stack_in_all_dirs.sh || true
      - name: Remove automerge
        if: ${{ failure() && contains(matrix.runs-on, 'self-hosted') && cancelled() == false && contains(github.event.pull_request.labels.*.name, 'automerge') }}
        uses: actions/github-script@v4
        with:
          script: |
            github.issues.removeLabel({
              issue_number: context.issue.number,
              owner: context.repo.owner,
              repo: context.repo.repo,
              name: 'automerge'
            })
            github.issues.createComment({
              issue_number: context.issue.number,
              owner: context.repo.owner,
              repo: context.repo.repo,
              body: 'CI failed when running job: ${{ matrix.entry }}. PR label automerge has been removed'
            })
      - name: Remove container
        timeout-minutes: 45
        if: ${{ always() && contains(matrix.runs-on, 'self-hosted') }}
        run: |
          docker rm -f ${{ env.TEST_CONTAINER_NAME }} || true
          docker run --rm -v $PWD:$PWD -w $PWD busybox rm -rf *

  test:
    name: Test suite
    needs: [wait_for_gpu_slot, find-test-cache]
    timeout-minutes: 120
    runs-on: ${{ matrix.runs-on }}
    if: github.event.pull_request.draft == false && github.base_ref == 'master'
    strategy:
      fail-fast: ${{ !contains(github.event.pull_request.labels.*.name, 'need-all-tests-even-fail') }}
      max-parallel: 10
      matrix: ${{ fromJson(needs.find-test-cache.outputs.matrix) }}
    env:
      ONEFLOW_SRC: .
      TEST_CONTAINER_NAME: "pr-${{ github.event.pull_request.number }}-run-id-${{ github.run_id }}-${{ matrix.entry }}-test"
      TEST_MANYLINUX_CONTAINER_NAME: "pr-${{ github.event.pull_request.number }}-run-id-${{ github.run_id }}-${{ matrix.entry }}-test-manylinux"
      TEST_WITH_TF_IMG_TAG: registry.cn-beijing.aliyuncs.com/oneflow/test-with-tf-2.3.0:2f831e9354298a11447578e869d983959feb046f
      TEST_MANYLINUX_IMG_TAG: registry.cn-beijing.aliyuncs.com/oneflow/manylinux2014_x86_64_cuda10.2:190c92408855fe17ae664f2de1a9d6f484b2da2b
      SSH_TANK_HOST: 192.168.1.13
      SSH_TANK_PATH: /tank
      METRICS_DIR: metrics
    steps:
      - name: Fix permissions
        if: ${{ contains(matrix.runs-on, 'self-hosted') }}
        run: |
          set -x
          docker run --rm -v $PWD:$PWD -w $PWD busybox rm -rf *
          docker run --rm -v $PWD:$PWD -w $PWD busybox rm -rf .pytest_cache
      - name: Checkout Oneflow-Inc/oneflow
        uses: actions/checkout@v2
        with:
          ref: ${{ github.event.pull_request.head.sha }}
          repository: ${{github.event.pull_request.head.repo.full_name}}
      - name: Checkout Oneflow-Inc/vision
        if: ${{ !fromJson(matrix.cache-hit) && contains(matrix.runs-on, 'self-hosted') }}
        uses: actions/checkout@v2
        with:
          repository: Oneflow-Inc/vision
          # please use a commit here
          ref: ${{ env.FLOW_VISION_COMMIT}}
          path: ${{ env.FLOW_VISION_SRC}}
      - name: Checkout Oneflow-Inc/libai
        if: ${{ !fromJson(matrix.cache-hit) && contains(matrix.runs-on, 'self-hosted') }}
        uses: actions/checkout@v2
        with:
          repository: Oneflow-Inc/libai
          # please use a commit here
          ref: ${{ env.LIBAI_COMMIT}}
          path: ${{ env.LIBAI_SRC}}
      - name: Checkout Oneflow-Inc/oneflow_face
        if: ${{ !fromJson(matrix.cache-hit) && contains(matrix.runs-on, 'self-hosted') }}
        uses: actions/checkout@v2
        with:
          repository: Oneflow-Inc/oneflow_face
          # please use a commit here
          ref: ${{ env.ONEFLOW_FACE_COMMIT}}
          path: ${{ env.ONEFLOW_FACE_SRC}}
      - name: Checkout Oneflow-Inc/oneflow_iree
        if: ${{ !fromJson(matrix.cache-hit) && contains(matrix.runs-on, 'self-hosted') }}
        uses: actions/checkout@v2
        with:
          repository: Oneflow-Inc/oneflow_iree
          # please use a commit here
          ref: ${{ env.ONEFLOW_IREE_COMMIT}}
          path: ${{ env.ONEFLOW_IREE_SRC}}
      - name: Remove container
        timeout-minutes: 45
        if: ${{ contains(matrix.runs-on, 'self-hosted') }}
        run: |
          docker rm -f ${{ env.TEST_CONTAINER_NAME }} || true
      - name: Remove manylinux container
        timeout-minutes: 45
        if: ${{ contains(matrix.runs-on, 'self-hosted') }}
        run: |
          docker rm -f ${{ env.TEST_MANYLINUX_CONTAINER_NAME }} || true
      - uses: Oneflow-Inc/get-oneflow/cache-complete@nv-wheels
        name: Save cache if successful
        id: save-cache
        timeout-minutes: 5
        with:
          oneflow-src: ${{ env.ONEFLOW_SRC }}
          entry: ${{ matrix.entry }}
          digest-type: ${{ matrix.digest-type }}
          mark-as-completed: ${{ contains(matrix.runs-on, 'self-hosted') && github.event.pull_request.head.repo.full_name == github.repository }}
      - name: Check digest cache result. If this step failed, usually it is caused by new commits pushed when this CI run is running.
        if: ${{ fromJSON(steps.save-cache.outputs.cache-hit) != matrix.cache-hit }}
        run: |
          echo "::error file=test.yml,line=204,col=10::steps.save-cache.outputs.cache-hit != matrix.cache-hit"
          exit 1
      - name: Download wheel and packed liboneflow
        if: ${{ !fromJson(matrix.cache-hit) && contains(matrix.runs-on, 'self-hosted') }}
        uses: Oneflow-Inc/get-oneflow/digest/download@nv-wheels
        id: download-digest
        timeout-minutes: 10
        with:
          digest: ${{ steps.save-cache.outputs.build-digest }}
          entry: ${{ matrix.compute-platform }}
          ssh-tank-host: ${{ env.SSH_TANK_HOST }}
          ssh-tank-path: ${{ env.SSH_TANK_PATH }}
      - name: Download ASAN and UBSAN wheel and packed liboneflow
        if: ${{ !fromJson(matrix.cache-hit) && contains(matrix.runs-on, 'self-hosted') && matrix.device == 'cpu' }}
        uses: Oneflow-Inc/get-oneflow/digest/download@nv-wheels
        id: asan-ubsan-download-digest
        timeout-minutes: 10
        with:
          digest: ${{ steps.save-cache.outputs.build-digest }}
          entry: cpu-asan-ubsan
          ssh-tank-host: ${{ env.SSH_TANK_HOST }}
          ssh-tank-path: ${{ env.SSH_TANK_PATH }}
      - name: Download TSAN wheel and packed liboneflow
        if: ${{ !fromJson(matrix.cache-hit) && contains(matrix.runs-on, 'self-hosted') && matrix.device == 'cpu' }}
        uses: Oneflow-Inc/get-oneflow/digest/download@nv-wheels
        id: tsan-download-digest
        timeout-minutes: 10
        with:
          digest: ${{ steps.save-cache.outputs.build-digest }}
          entry: cpu-tsan
          ssh-tank-host: ${{ env.SSH_TANK_HOST }}
          ssh-tank-path: ${{ env.SSH_TANK_PATH }}
      - name: Enable TF container
        if: ${{ fromJSON(matrix.is-single-client) }}
        run: |
          echo "TEST_IMG_TAG=${TEST_WITH_TF_IMG_TAG}" >> $GITHUB_ENV
      - name: Enable Pytorch container
        if: ${{ !fromJSON(matrix.is-single-client) }}
        run: |
          echo "TEST_IMG_TAG=${TEST_WITH_TORCH_IMG_TAG}" >> $GITHUB_ENV
      - name: Set environment variables
        if: ${{ !fromJson(matrix.cache-hit) && contains(matrix.runs-on, 'self-hosted') }}
        run: |
          set -x
          extra_docker_args=""
          if [ "${{ matrix.device }}" == "cpu" ]; then
            extra_docker_args+=" --env ONEFLOW_TEST_CPU_ONLY=1"
            extra_docker_args+=" --env CUDA_VISIBLE_DEVICES=-1"
          fi
          echo "EXTRA_DOCKER_ARGS=${extra_docker_args}" >> $GITHUB_ENV
          echo "ONEFLOW_TEST_CACHE_DIR=$HOME/ci-cache/test_cache" >> $GITHUB_ENV

          echo "ONEFLOW_WHEEL_PATH=${{ steps.download-digest.outputs.entry-dir }}/whl" >> $GITHUB_ENV
          echo "ONEFLOW_CPACK_PATH=${{ steps.download-digest.outputs.entry-dir }}/cpack" >> $GITHUB_ENV
          echo "DOCS_PATH=docs/${{ github.repository }}/pr/${{ github.event.pull_request.number }}" >> $GITHUB_ENV
      - name: Set environment variables (experimental flags)
        if: ${{ !fromJson(matrix.cache-hit) && contains(matrix.runs-on, 'self-hosted') && fromJson(matrix.is-experimental) }}
        run: |
          EXTRA_DOCKER_ARGS+=" --env ONEFLOW_KERNEL_ENABLE_CUDA_GRAPH=1"
          EXTRA_DOCKER_ARGS+=" --env ONEFLOW_THREAD_ENABLE_LOCAL_MESSAGE_QUEUE=1"
          EXTRA_DOCKER_ARGS+=" --env ONEFLOW_KERNEL_DISABLE_BLOB_ACCESS_CHECKER=1"
          echo "EXTRA_DOCKER_ARGS=${EXTRA_DOCKER_ARGS}" >> $GITHUB_ENV
      - name: Set Thread Limit (CPU)
        if: ${{ !fromJson(matrix.cache-hit) && matrix.device == 'cpu' }}
        run: |
          echo "THREAD_LIMIT=10000" >> $GITHUB_ENV
      - name: Set Thread Limit (CUDA)
        if: ${{ !fromJson(matrix.cache-hit) && matrix.device == 'cuda' }}
        run: |
          echo "THREAD_LIMIT=10000" >> $GITHUB_ENV
      - name: Enable ONEFLOW_TEST_VERBOSE
        if: ${{ contains(github.event.pull_request.labels.*.name, 'need-test-verbose') }}
        run: |
          EXTRA_DOCKER_ARGS+=" --env ONEFLOW_TEST_VERBOSE=1"
          echo "EXTRA_DOCKER_ARGS=${EXTRA_DOCKER_ARGS}" >> $GITHUB_ENV
      - name: Pull image
        continue-on-error: true
        if: ${{ !fromJson(matrix.cache-hit) && contains(matrix.runs-on, 'self-hosted') }}
        run: |
          docker pull ${{ env.TEST_IMG_TAG }}
      - name: Unzip packed liboneflow
        if: ${{ !fromJson(matrix.cache-hit) && contains(matrix.runs-on, 'self-hosted') && !fromJson(matrix.is-xla) }}
        run: |
          unzip ${{ env.ONEFLOW_CPACK_PATH }}/liboneflow-ci-linux.zip
      - name: Unzip packed sanitized liboneflow
        if: ${{ !fromJson(matrix.cache-hit) && contains(matrix.runs-on, 'self-hosted') && !fromJson(matrix.is-xla) && matrix.device == 'cpu' }}
        run: |
          unzip ${{ steps.asan-ubsan-download-digest.outputs.entry-dir }}/cpack/liboneflow-ci-linux.zip -d asan-ubsan
          unzip ${{ steps.tsan-download-digest.outputs.entry-dir }}/cpack/liboneflow-ci-linux.zip -d tsan
      - name: Start container
        if: ${{ !fromJson(matrix.cache-hit) && contains(matrix.runs-on, 'self-hosted') }}
        working-directory: ${{ env.ONEFLOW_SRC }}
        run: |
          docker run -d --rm --privileged --shm-size=8g \
            --pids-limit ${{ env.THREAD_LIMIT }} \
            --cap-add=SYS_PTRACE --security-opt seccomp=unconfined \
            --runtime=nvidia \
            -v /dataset:/dataset:ro -v /model_zoo:/model_zoo:ro \
            -v ${ONEFLOW_WHEEL_PATH}:${ONEFLOW_WHEEL_PATH}:ro \
            -v $HOME/test-container-cache/dot-local:/root/.local \
            -v $HOME/test-container-cache/dot-cache:/root/.cache \
            -e ONEFLOW_WHEEL_PATH=${ONEFLOW_WHEEL_PATH} \
            -e ONEFLOW_CI=1 \
            -v $PWD:$PWD \
            -w $PWD \
            -v ${ONEFLOW_TEST_CACHE_DIR}:${ONEFLOW_TEST_CACHE_DIR} \
            -e ONEFLOW_TEST_CACHE_DIR=${ONEFLOW_TEST_CACHE_DIR} \
            -e ONEFLOW_TIMEOUT_SECONDS=${{ env.ONEFLOW_TIMEOUT_SECONDS }} \
            -e ONEFLOW_THRAED_LOCAL_CACHED_SIZE=${{ env.ONEFLOW_THRAED_LOCAL_CACHED_SIZE }} \
            ${{ env.MLIR_DOCKER_ARGS }} \
            --name ${TEST_CONTAINER_NAME} \
            ${{ env.EXTRA_DOCKER_ARGS }} \
            ${{ env.TEST_IMG_TAG }} \
            sleep 7200
      - name: Start manylinux container
        if: ${{ !fromJson(matrix.cache-hit) && contains(matrix.runs-on, 'self-hosted') }}
        working-directory: ${{ env.ONEFLOW_SRC }}
        run: |
          docker run -d --rm --privileged --shm-size=8g \
            --pids-limit ${{ env.THREAD_LIMIT }} \
            --cap-add=SYS_PTRACE --security-opt seccomp=unconfined \
            --runtime=nvidia \
            -v /dataset:/dataset:ro -v /model_zoo:/model_zoo:ro \
            -v ${ONEFLOW_WHEEL_PATH}:${ONEFLOW_WHEEL_PATH}:ro \
            -v $HOME/test-container-cache/dot-local:/root/.local \
            -v $HOME/test-container-cache/dot-cache:/root/.cache \
            -e ONEFLOW_WHEEL_PATH=${ONEFLOW_WHEEL_PATH} \
            -e ONEFLOW_CI=1 \
            -v $PWD:$PWD \
            -w $PWD \
            -v ${ONEFLOW_TEST_CACHE_DIR}:${ONEFLOW_TEST_CACHE_DIR} \
            -e ONEFLOW_TEST_CACHE_DIR=${ONEFLOW_TEST_CACHE_DIR} \
            -e ONEFLOW_TIMEOUT_SECONDS=${{ env.ONEFLOW_TIMEOUT_SECONDS }} \
            -e ONEFLOW_THRAED_LOCAL_CACHED_SIZE=${{ env.ONEFLOW_THRAED_LOCAL_CACHED_SIZE }} \
            ${{ env.MLIR_DOCKER_ARGS }} \
            --name ${TEST_MANYLINUX_CONTAINER_NAME} \
            ${{ env.EXTRA_DOCKER_ARGS }} \
            ${{ env.TEST_MANYLINUX_IMG_TAG }} \
            sleep 7200
      - name: Exe test
        if: ${{ !fromJson(matrix.cache-hit) && matrix.test-type == 'misc' }}
        timeout-minutes: 20
        run: |
          docker exec ${{ env.TEST_MANYLINUX_CONTAINER_NAME }} ./liboneflow-ci-linux/bin/oneflow_testexe
      - name: Exe test (C++ API)
        if: ${{ !fromJson(matrix.cache-hit) && matrix.test-type == 'misc' }}
        timeout-minutes: 20
        run: |
          docker exec -e ONEFLOW_SERVING_DEBUG=1 ${{ env.TEST_MANYLINUX_CONTAINER_NAME }} ./liboneflow-ci-linux/bin/oneflow_cpp_api_testexe --gtest_filter=-Api.embedding*
      - name: Exe test (C++ API with sanitizers)
        if: ${{ !fromJson(matrix.cache-hit) && matrix.test-type == 'misc' && matrix.device == 'cpu' }}
        timeout-minutes: 10
        run: |
          docker exec -e UBSAN_OPTIONS=suppressions=.ubsan-suppressions -e ASAN_OPTIONS=strict_string_checks=1:detect_stack_use_after_return=1 -e LSAN_OPTIONS=suppressions=.lsan-suppressions ${{ env.TEST_MANYLINUX_CONTAINER_NAME }} ./asan-ubsan/liboneflow-ci-linux/bin/oneflow_cpp_api_testexe --gtest_filter=Api.graph_\*
          # Run 5 times to avoid false positive because of occasional lack of stack info
          docker exec -e TSAN_OPTIONS="history_size=7 suppressions=.tsan-suppressions" ${{ env.TEST_MANYLINUX_CONTAINER_NAME }} bash -c "./tsan/liboneflow-ci-linux/bin/oneflow_cpp_api_testexe || ./tsan/liboneflow-ci-linux/bin/oneflow_cpp_api_testexe || ./tsan/liboneflow-ci-linux/bin/oneflow_cpp_api_testexe || ./tsan/liboneflow-ci-linux/bin/oneflow_cpp_api_testexe || ./tsan/liboneflow-ci-linux/bin/oneflow_cpp_api_testexe"
      - name: Test container
        if: ${{ !fromJson(matrix.cache-hit) && contains(matrix.runs-on, 'self-hosted') }}
        run: |
          docker exec ${{ env.TEST_CONTAINER_NAME }} ls
          docker exec ${{ env.TEST_CONTAINER_NAME }} python3 -m pip list
      - name: Install OneFlow
        if: ${{ !fromJson(matrix.cache-hit) && contains(matrix.runs-on, 'self-hosted') }}
        run: |
          ls ${ONEFLOW_WHEEL_PATH}
          docker exec ${TEST_CONTAINER_NAME} python3 -m pip config set global.index-url https://pypi.tuna.tsinghua.edu.cn/simple
          docker exec ${TEST_CONTAINER_NAME} python3 -m pip install --find-links=${ONEFLOW_WHEEL_PATH} oneflow
      - name: Install downstream libs
        if: ${{ !fromJson(matrix.cache-hit) && contains(matrix.runs-on, 'self-hosted') }}
        run: |
          docker exec ${TEST_CONTAINER_NAME} python3 -m pip install -e ${{ env.FLOW_VISION_SRC}}
          docker exec ${TEST_CONTAINER_NAME} python3 -m pip install pybind11 --user
          docker exec ${TEST_CONTAINER_NAME} python3 -m pip install -e ${{ env.LIBAI_SRC}}
          docker exec ${TEST_CONTAINER_NAME} python3 -m pip install -e ${{ env.ONEFLOW_FACE_SRC}}
          docker exec ${TEST_CONTAINER_NAME} python3 -m pip install -e ${{ env.ONEFLOW_IREE_SRC}}
      - name: Run OneFlow doctor
        if: ${{ !fromJson(matrix.cache-hit) && contains(matrix.runs-on, 'self-hosted') }}
        run: |
          docker exec ${{ env.TEST_CONTAINER_NAME }} python3 -m oneflow --doctor
      - name: Build documentation
        timeout-minutes: 10
        if: ${{ !fromJson(matrix.cache-hit) && matrix.test-type == 'misc' && matrix.device == 'cpu' }}
        run: |
          docker exec ${{ env.TEST_CONTAINER_NAME }} bash ci/test/build_docs.sh
      - name: Upload documentation
        id: upload-docs
        if: ${{ !fromJson(matrix.cache-hit) && matrix.test-type == 'misc' && matrix.device == 'cpu' && github.repository == 'Oneflow-Inc/oneflow' }}
        continue-on-error: true
        uses: ./.github/actions/upload_oss
        with:
          src_path: build-docs/build/html
          oss_dst_path: oss://oneflow-staging/${{ env.DOCS_PATH }}
          oss_access_key_id: ${{ secrets.OSS_ACCESS_KEY_ID }}
          oss_access_key_secret: ${{ secrets.OSS_ACCESS_KEY_SECRET }}
      - name: Post docs url
        if: ${{ !fromJson(matrix.cache-hit) && matrix.test-type == 'misc' && matrix.device == 'cpu' && github.repository == 'Oneflow-Inc/oneflow' && steps.upload-docs.outcome == 'success'	}}
        continue-on-error: true
        uses: actions/github-script@v4
        with:
          script: |
            github.issues.createComment({
              issue_number: context.issue.number,
              owner: context.repo.owner,
              repo: context.repo.repo,
              body: "View latest API docs preview at: https://staging.oneflow.info/${{ env.DOCS_PATH }}/"
            })
      - name: Doctest
        timeout-minutes: 45
        if: ${{ !fromJson(matrix.cache-hit) && matrix.test-type == 'misc' && matrix.device == 'cuda' }}
        run: |
          docker exec ${{ env.TEST_CONTAINER_NAME }} bash ci/test/doctest.sh
      - name: Checkout Oneflow-Inc/models
        if: ${{ !fromJson(matrix.cache-hit) && matrix.test-type == 'speed-test' && matrix.device == 'cuda' }}
        uses: actions/checkout@v2
        with:
          repository: Oneflow-Inc/models
          ref: d6b2b8260e87541726ed87361171438d258e6a4d
          path: oneflow-models
      - name: ResNet50 Graph DDP test
        id: models-resnet50
        timeout-minutes: 20
        if: ${{ !fromJson(matrix.cache-hit) && matrix.test-type == 'speed-test' && matrix.device == 'cuda' }}
        run: |
          docker exec -e ONEFLOW_MODELS_DIR=$PWD/oneflow-models ${{ env.TEST_CONTAINER_NAME }} bash ci/test/test_resnet50_graph_ddp.sh
      - name: Speed test
        id: speed
        timeout-minutes: 20
        continue-on-error: ${{ !contains(github.event.pull_request.labels.*.name, 'need-pass-speed-test') }}
        if: ${{ !fromJson(matrix.cache-hit) && matrix.test-type == 'speed-test' && matrix.device == 'cuda' }}
        run: |
          docker exec -e ONEFLOW_MODELS_DIR=$PWD/oneflow-models ${{ env.TEST_CONTAINER_NAME }} bash ci/test/test_speed_multi_client.sh
      - name: Save speed stats
        if: ${{ always() && !fromJson(matrix.cache-hit) && matrix.test-type == 'speed-test' && matrix.device == 'cuda' }}
        run: |
          mkdir -p ${{ env.METRICS_DIR }}
          echo "${{ steps.speed.outputs.stats }}" >> ${{ env.METRICS_DIR }}/speed_stats.txt
      - name: Upload speed stats
        if: ${{ always() && !fromJson(matrix.cache-hit) && matrix.test-type == 'speed-test' && matrix.device == 'cuda' }}
        # must succeed if it is a branch of Oneflow-Inc/oneflow
        continue-on-error: ${{ !(github.repository == 'Oneflow-Inc/oneflow') }}
        uses: ./.github/actions/upload_oss
        with:
          src_path: ${{ env.METRICS_DIR }}
          oss_dst_path: oss://oneflow-log/${{ github.repository }}/metrics/pr/${{ github.event.pull_request.number }}/${{ github.event.pull_request.head.sha }}/${{github.run_id}}
          oss_access_key_id: ${{ secrets.OSS_ACCESS_KEY_ID }}
          oss_access_key_secret: ${{ secrets.OSS_ACCESS_KEY_SECRET }}
      - name: Post speed stats
        if: ${{ always() && !fromJson(matrix.cache-hit) && matrix.test-type == 'speed-test' && matrix.device == 'cuda' }}
        continue-on-error: true
        uses: actions/github-script@v4
        with:
          script: |
            github.issues.createComment({
              issue_number: context.issue.number,
              owner: context.repo.owner,
              repo: context.repo.repo,
              body: "<details>\n <summary>Speed stats:</summary>\n\n ``` \n${{ steps.speed.outputs.stats }}\n ``` \n\n</details>".replace(/\\n/g, '\n')
            })
      - name: Module API test
        timeout-minutes: 60
        if: ${{ !fromJson(matrix.cache-hit) && matrix.test-type == 'module' && !fromJson(matrix.is-distributed) }}
        run: |
          docker exec -e ONEFLOW_TEST_DIR=$PWD/python/oneflow/test/modules ${{ env.TEST_CONTAINER_NAME }} bash ci/test/generic_test_multi_client.sh
      - name: Graph API test
        timeout-minutes: 45
        if: ${{ !fromJson(matrix.cache-hit) && matrix.test-type == 'misc' }}
        run: |
          docker exec -e ONEFLOW_TEST_DIR=$PWD/python/oneflow/test/graph ${{ env.TEST_CONTAINER_NAME }} bash ci/test/generic_test_multi_client.sh
          docker exec ${{ env.TEST_CONTAINER_NAME }} python3 -m oneflow.distributed.launch --nproc_per_node 8 $PWD/python/oneflow/test/graph/test_neq_device_process_num.py
      - name: libai test
        timeout-minutes: 45
        if: ${{ !fromJson(matrix.cache-hit) && matrix.test-type == 'misc' && matrix.device == 'cuda' }}
        run: |
          docker exec -e ONEFLOW_TEST_DEVICE_NUM=4 -w $PWD/${{ env.LIBAI_SRC }} ${{ env.TEST_CONTAINER_NAME }} python3 -m oneflow.distributed.launch --nproc_per_node 4 -m unittest -f tests/models/test_bert.py
          docker exec -e ONEFLOW_TEST_DEVICE_NUM=4 -w $PWD/${{ env.LIBAI_SRC }} ${{ env.TEST_CONTAINER_NAME }} python3 -m oneflow.distributed.launch --nproc_per_node 4 -m unittest -f tests/models/test_gpt.py
          docker exec -e ONEFLOW_TEST_DEVICE_NUM=4 -w $PWD/${{ env.LIBAI_SRC }} ${{ env.TEST_CONTAINER_NAME }} python3 -m oneflow.distributed.launch --nproc_per_node 4 -m unittest -f tests/models/test_t5.py
          docker exec -e ONEFLOW_TEST_DEVICE_NUM=4 -w $PWD/${{ env.LIBAI_SRC }} ${{ env.TEST_CONTAINER_NAME }} python3 -m oneflow.distributed.launch --nproc_per_node 4 -m unittest -f tests/models/test_vit.py
      - name: oneflow_face test
        timeout-minutes: 30
        if: ${{ !fromJson(matrix.cache-hit) && matrix.test-type == 'misc' && matrix.device == 'cuda' }}
        run: |
          docker exec -e ONEFLOW_TEST_DEVICE_NUM=4 -w $PWD/${{ env.ONEFLOW_FACE_SRC }} ${{ env.TEST_CONTAINER_NAME }} python3 -m oneflow.distributed.launch --nproc_per_node 4 -m pytest tests/train/test_train.py
      - name: oneflow_iree test
        timeout-minutes: 45
        if: ${{ !fromJson(matrix.cache-hit) && matrix.test-type == 'misc' }}
        run: |
          docker exec -w $PWD/${{ env.ONEFLOW_IREE_SRC }} ${{ env.TEST_CONTAINER_NAME }} python3 -m pytest examples
      - name: Expensive tests (models, cases require exclusive access to GPU)
        timeout-minutes: 45
        if: ${{ !fromJson(matrix.cache-hit) && (matrix.test-type == 'speed-test' || (matrix.test-type == 'misc' && matrix.device == 'cpu')) && !fromJson(matrix.is-distributed) }}
        run: |
          docker exec \
            -e ONEFLOW_TEST_TENSOR_SIZE_LIMIT_MB=1024 \
            -e ONEFLOW_TEST_DIR=$PWD/python/oneflow/test/expensive \
            ${{ env.TEST_CONTAINER_NAME }} bash ci/test/expensive_generic_test_multi_client.sh
      - name: Exception API test
        timeout-minutes: 45
        if: ${{ !fromJson(matrix.cache-hit) && matrix.test-type == 'misc' && false }}
        run: docker exec ${{ env.TEST_CONTAINER_NAME }} bash ci/test/multi_client_exception_test.sh
      - name: Dataloader API test
        timeout-minutes: 45
        if: ${{ !fromJson(matrix.cache-hit) && matrix.test-type == 'misc' }}
        run: |
          docker exec -e ONEFLOW_TEST_DIR=$PWD/python/oneflow/test/dataloader ${{ env.TEST_CONTAINER_NAME }} bash ci/test/generic_test_multi_client.sh
      - name: Tensor API test
        timeout-minutes: 45
        if: ${{ !fromJson(matrix.cache-hit) && matrix.test-type == 'misc' }}
        run: |
          docker exec -e ONEFLOW_TEST_DIR=$PWD/python/oneflow/test/tensor ${{ env.TEST_CONTAINER_NAME }} bash ci/test/generic_test_multi_client.sh
      - name: Test mocking torch by script
        timeout-minutes: 45
        if: ${{ !fromJson(matrix.cache-hit) && matrix.test-type == 'misc' }}
        run: |
          docker exec ${{ env.TEST_CONTAINER_NAME }} bash -x ci/test/test_mock_script.sh
      - name: Test mocking torch by function
        timeout-minutes: 45
        if: ${{ !fromJson(matrix.cache-hit) && matrix.test-type == 'misc' }}
        run: |
          docker exec ${{ env.TEST_CONTAINER_NAME }} bash -x ci/test/test_mock_function.sh
      - name: Benchmark Test
        timeout-minutes: 100
        if: ${{ !fromJson(matrix.cache-hit) && matrix.test-type == 'benchmark' && matrix.device == 'cuda' }}
        uses: Oneflow-Inc/get-oneflow/pytest-benchmark@nv-wheels
        with:
          collect-path: ${{ env.FLOW_VISION_SRC }}/benchmark
          container-name: ${{ env.TEST_CONTAINER_NAME }}
          unknown-threshold: 30
          error-threshold: 40
      - name: Remove automerge
        if: ${{ failure() && contains(matrix.runs-on, 'self-hosted') && cancelled() == false && contains(github.event.pull_request.labels.*.name, 'automerge') }}
        uses: actions/github-script@v4
        with:
          script: |
            github.issues.removeLabel({
              issue_number: context.issue.number,
              owner: context.repo.owner,
              repo: context.repo.repo,
              name: 'automerge'
            })
            github.issues.createComment({
              issue_number: context.issue.number,
              owner: context.repo.owner,
              repo: context.repo.repo,
              body: 'CI failed when running job: ${{ matrix.entry }}. PR label automerge has been removed'
            })
      - name: Print stacks in all core files
        timeout-minutes: 45
        if: ${{ failure() && contains(matrix.runs-on, 'self-hosted') }}
        run: |
          docker exec ${{ env.TEST_CONTAINER_NAME }} bash ci/test/print_stack_in_all_dirs.sh || true
      - name: Query system status
        timeout-minutes: 45
        if: ${{ failure() && contains(matrix.runs-on, 'self-hosted') }}
        run: |
          nvidia-smi || true
          docker ps || true
      - name: Remove container
        timeout-minutes: 45
        if: ${{ always() && contains(matrix.runs-on, 'self-hosted') }}
        run: |
          docker rm -f ${{ env.TEST_CONTAINER_NAME }} || true
      - name: Remove manylinux container
        timeout-minutes: 45
        if: ${{ always() && contains(matrix.runs-on, 'self-hosted') }}
        run: |
          docker rm -f ${{ env.TEST_MANYLINUX_CONTAINER_NAME }} || true
      - name: Clean workspace
        timeout-minutes: 45
        if: ${{ always() && contains(matrix.runs-on, 'self-hosted') }}
        run: |
          docker run --rm -v $PWD:$PWD -w $PWD busybox rm -rf *

  static_analysis_with_clang_on_diff:
    name: Static analysis with clang on diff
    runs-on: ubuntu-20.04
    if: github.event.pull_request.draft == false && github.base_ref == 'master'
    needs: [check-priority-pr]
    steps:
      - name: Check out OneFlow
        uses: actions/checkout@v2
        with:
          ref: ${{ github.event.pull_request.head.sha }}
          repository: ${{github.event.pull_request.head.repo.full_name}}
          fetch-depth: 0
      - uses: Oneflow-Inc/get-oneflow/cache-complete@nv-wheels
        name: Save cache if successful
        id: save-cache
        timeout-minutes: 5
        with:
          oneflow-src: .
          entry: static_analysis_with_clang_on_diff
          digest-type: build
          mark-as-completed: ${{ github.event.pull_request.head.repo.full_name == github.repository }}
      - name: Install dependencies
        if: ${{ !fromJSON(steps.save-cache.outputs.cache-hit) }}
        run: |
          sudo apt-get update
          sudo apt-get install -y libopenblas-dev nasm python3-pip ninja-build ccache
      - name: Download OneFlow custom clang-tidy
        if: ${{ !fromJSON(steps.save-cache.outputs.cache-hit) }}
        run: |
          wget https://github.com/Oneflow-Inc/llvm-project/releases/download/maybe-14.0.4/clang-tidy-14.AppImage
          wget https://raw.githubusercontent.com/oneflow-inc/llvm-project/maybe/clang-tools-extra/clang-tidy/tool/clang-tidy-diff.py
          chmod +x clang-tidy-14.AppImage clang-tidy-diff.py
      - name: Cache third party dir
        uses: actions/cache@v2
        if: ${{ !fromJSON(steps.save-cache.outputs.cache-hit) }}
        with:
          path: ~/.ccache
          key: clang-tidy-diff-third-party-ccache-${{ hashFiles('**/CMakeLists.txt') }}-${{ hashFiles('**/*.cmake') }}
          restore-keys: |
            clang-tidy-diff-third-party-ccache-${{ hashFiles('**/CMakeLists.txt') }}-
            clang-tidy-diff-third-party-ccache-
      - name: Build third party libs and generate files
        if: ${{ !fromJSON(steps.save-cache.outputs.cache-hit) }}
        run: |
          export CCACHE_COMPRESS=true
          export CCACHE_MAXSIZE=500M
          mkdir build
          cd build
          cmake .. -C ../cmake/caches/international/cpu.cmake \
            -DCMAKE_BUILD_TYPE=Release \
            -DBUILD_TESTING=OFF \
            -DCMAKE_C_COMPILER_LAUNCHER=ccache \
            -DCMAKE_CXX_COMPILER_LAUNCHER=ccache
          cmake --build . -j$(nproc) --target oneflow_deps of_protoobj of_functional_obj of_functional_tensor_obj of_op_schema
      - name: Fetch upstream
        if: ${{ !fromJSON(steps.save-cache.outputs.cache-hit) && github.event.pull_request.head.repo.full_name != github.event.pull_request.base.repo.full_name }}
        run: |
          git remote add upstream https://github.com/Oneflow-Inc/oneflow
          git fetch upstream
      - name: Run clang-tidy for modified files
        # use clang as compiler for correct compiler flags
        if: ${{ !fromJSON(steps.save-cache.outputs.cache-hit) }}
        run: |
          cd build
          rm CMakeCache.txt
          cmake .. -C ../cmake/caches/international/cpu.cmake \
            -DCMAKE_C_COMPILER=clang-12 \
            -DCMAKE_CXX_COMPILER=clang++-12 \
            -DCMAKE_BUILD_TYPE=Release \
            -DBUILD_TESTING=OFF \
            -DCMAKE_EXPORT_COMPILE_COMMANDS=ON
          cd ..
          git diff -U0 ${{ github.event.pull_request.base.sha }} | ./clang-tidy-diff.py -clang-tidy-binary ./clang-tidy-14.AppImage -path build -allow-enabling-alpha-checkers -j $(nproc) -p1 -extra-arg="-Xclang" -extra-arg="-analyzer-config" -extra-arg="-Xclang" -extra-arg="aggressive-binary-operation-simplification=true" -warnings-as-errors="$(cat ./ci/check/clang_tidy_warnings_as_errors_on_diff)"
      - name: Check error message absence in changed files
        if: ${{ !fromJSON(steps.save-cache.outputs.cache-hit) && contains(github.event.pull_request.labels.*.name, 'need-check-error-message') }}
        run: |
          git diff -U0 ${{ github.event.pull_request.base.sha }} | ./clang-tidy-diff.py -clang-tidy-binary ./clang-tidy-14.AppImage -path build -allow-enabling-alpha-checkers -j $(nproc) -p1 -extra-arg="-Xclang" -extra-arg="-analyzer-config" -extra-arg="-Xclang" -extra-arg="aggressive-binary-operation-simplification=true" -checks=-*,maybe-need-error-msg -warnings-as-errors=* -skip-line-filter
      - name: Remove automerge
        if: ${{ !fromJSON(steps.save-cache.outputs.cache-hit) && failure() && cancelled() == false && contains(github.event.pull_request.labels.*.name, 'automerge') }}
        uses: actions/github-script@v4
        with:
          script: |
            github.issues.removeLabel({
              issue_number: context.issue.number,
              owner: context.repo.owner,
              repo: context.repo.repo,
              name: 'automerge'
            })
            github.issues.createComment({
              issue_number: context.issue.number,
              owner: context.repo.owner,
              repo: context.repo.repo,
              body: 'Static analysis with clang failed. PR label automerge has been removed'
            })<|MERGE_RESOLUTION|>--- conflicted
+++ resolved
@@ -351,13 +351,8 @@
               body: 'CI failed when running job: Build ${{ matrix.entry }}. PR label automerge has been removed'
             })
       - name: Upload packed liboneflow
-<<<<<<< HEAD
-        if: ${{ !fromJson(matrix.cache-hit) && matrix.entry != 'llvm13' }}
-        uses: Oneflow-Inc/get-oneflow/digest/upload@add-pdll-to-checksum
-=======
-        if: ${{ !fromJson(matrix.cache-hit) && matrix.entry != 'llvm15' && matrix.entry != 'cu102_xla' }}
+        if: ${{ !fromJson(matrix.cache-hit) && matrix.entry != 'llvm15' }}
         uses: Oneflow-Inc/get-oneflow/digest/upload@nv-wheels
->>>>>>> 10dd466e
         timeout-minutes: 10
         with:
           digest: ${{ steps.save-cache.outputs.build-digest }}
@@ -367,13 +362,8 @@
           src-dir: ${{ env.MANYLINUX_CACHE_DIR }}/build/cpack
           dst-dir: cpack
       - name: Upload whl
-<<<<<<< HEAD
-        if: ${{ !fromJson(matrix.cache-hit) && matrix.entry != 'llvm13' }}
-        uses: Oneflow-Inc/get-oneflow/digest/upload@add-pdll-to-checksum
-=======
-        if: ${{ !fromJson(matrix.cache-hit) && matrix.entry != 'llvm15' && matrix.entry != 'cu102_xla' }}
+        if: ${{ !fromJson(matrix.cache-hit) && matrix.entry != 'llvm15' }}
         uses: Oneflow-Inc/get-oneflow/digest/upload@nv-wheels
->>>>>>> 10dd466e
         timeout-minutes: 10
         with:
           digest: ${{ steps.save-cache.outputs.build-digest }}
