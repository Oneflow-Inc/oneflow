--- conflicted
+++ resolved
@@ -11,11 +11,7 @@
   OSS_ACCESS_KEY_ID: ${{ secrets.OSS_ACCESS_KEY_ID }}
   OSS_ACCESS_KEY_SECRET: ${{ secrets.OSS_ACCESS_KEY_SECRET }}
   ONEFLOW_TIMEOUT_SECONDS: 90
-<<<<<<< HEAD
-  ONEFLOW_THRAED_LOCAL_CACHED_SIZE: 16384
-=======
   FLOW_VISION_SRC: flow_vision
->>>>>>> ac70b63a
   TEST_WITH_TORCH_IMG_TAG: registry.cn-beijing.aliyuncs.com/oneflow/test-with-pytorch-1.9.0-cuda10.2-cudnn7-runtime:9b7ac2af8823bf537a636f8589fd60f51d4af348
 
 jobs:
@@ -24,11 +20,7 @@
     runs-on: ubuntu-latest
     if: github.event.pull_request.draft == false && github.base_ref == 'master' && contains(github.event.pull_request.requested_reviewers.*.login, 'oneflow-ci-bot')
     steps:
-<<<<<<< HEAD
-      - uses: Oneflow-Inc/get-oneflow/priority-pr@support-cuda-115
-=======
       - uses: Oneflow-Inc/get-oneflow/priority-pr@support-auto-benchmark
->>>>>>> ac70b63a
         name: Check priority PR closed
         id: save-cache
         timeout-minutes: 5
@@ -163,11 +155,7 @@
           fi
           echo "is_secrets_accessible=1" >> $GITHUB_ENV
       - name: Wait for GPU slot
-<<<<<<< HEAD
-        uses: Oneflow-Inc/get-oneflow/wait-for-gpu@support-cuda-115
-=======
         uses: Oneflow-Inc/get-oneflow/wait-for-gpu@support-auto-benchmark
->>>>>>> ac70b63a
         if: env.is_secrets_accessible == '1'
         timeout-minutes: 90
         continue-on-error: true
@@ -191,11 +179,7 @@
         with:
           ref: ${{ github.event.pull_request.head.sha }}
           repository: ${{github.event.pull_request.head.repo.full_name}}
-<<<<<<< HEAD
-      - uses: Oneflow-Inc/get-oneflow/cache-complete/matrix/build@support-cuda-115
-=======
       - uses: Oneflow-Inc/get-oneflow/cache-complete/matrix/build@support-auto-benchmark
->>>>>>> ac70b63a
         name: find cache
         id: find-cache
         timeout-minutes: 5
@@ -244,11 +228,7 @@
         with:
           ref: ${{ github.event.pull_request.head.sha }}
           repository: ${{github.event.pull_request.head.repo.full_name}}
-<<<<<<< HEAD
-      - uses: Oneflow-Inc/get-oneflow/cache-complete@support-cuda-115
-=======
       - uses: Oneflow-Inc/get-oneflow/cache-complete@support-auto-benchmark
->>>>>>> ac70b63a
         name: Save cache if successful
         id: save-cache
         timeout-minutes: 5
@@ -262,11 +242,7 @@
         run: |
           echo "::error file=test.yml,line=204,col=10::steps.save-cache.outputs.cache-hit != matrix.cache-hit"
           exit 1
-<<<<<<< HEAD
-      - uses: Oneflow-Inc/get-oneflow@support-cuda-115
-=======
       - uses: Oneflow-Inc/get-oneflow@support-auto-benchmark
->>>>>>> ac70b63a
         name: Build manylinux ${{ matrix.entry }}
         id: build-cpu
         if: ${{ matrix.entry =='cpu' && !matrix.cache-hit }}
@@ -287,11 +263,7 @@
           python-versions: |
             3.6
             3.7
-<<<<<<< HEAD
-      - uses: Oneflow-Inc/get-oneflow@support-cuda-115
-=======
       - uses: Oneflow-Inc/get-oneflow@support-auto-benchmark
->>>>>>> ac70b63a
         name: Build manylinux ${{ matrix.entry }}
         id: build-openvino
         if: ${{ matrix.entry =='openvino' && !matrix.cache-hit }}
@@ -312,11 +284,7 @@
           clean-ccache: ${{ contains(github.event.pull_request.labels.*.name, 'need-clean-ccache') }}
           python-versions: |
             3.6
-<<<<<<< HEAD
-      - uses: Oneflow-Inc/get-oneflow@support-cuda-115
-=======
       - uses: Oneflow-Inc/get-oneflow@support-auto-benchmark
->>>>>>> ac70b63a
         name: Build manylinux ${{ matrix.entry }}
         id: build-cuda
         if: ${{ matrix.entry =='cu102' && !matrix.cache-hit }}
@@ -336,11 +304,7 @@
           clean-ccache: ${{ contains(github.event.pull_request.labels.*.name, 'need-clean-ccache') }}
           python-versions: |
             3.7
-<<<<<<< HEAD
-      - uses: Oneflow-Inc/get-oneflow@support-cuda-115
-=======
       - uses: Oneflow-Inc/get-oneflow@support-auto-benchmark
->>>>>>> ac70b63a
         name: Build manylinux ${{ matrix.entry }}
         id: build-xla
         if: ${{ matrix.entry =='cu102_xla' && !matrix.cache-hit }}
@@ -360,11 +324,7 @@
           clean-ccache: ${{ contains(github.event.pull_request.labels.*.name, 'need-clean-ccache') }}
           python-versions: |
             3.6
-<<<<<<< HEAD
-      - uses: Oneflow-Inc/get-oneflow@support-cuda-115
-=======
       - uses: Oneflow-Inc/get-oneflow@support-auto-benchmark
->>>>>>> ac70b63a
         name: Build ${{ matrix.entry }}
         if: ${{ matrix.entry == 'llvm13' && !matrix.cache-hit }}
         with:
@@ -403,11 +363,7 @@
             })
       - name: Upload packed liboneflow
         if: ${{ !fromJson(matrix.cache-hit) && matrix.entry != 'llvm13' && matrix.entry != 'cu102_xla' }}
-<<<<<<< HEAD
-        uses: Oneflow-Inc/get-oneflow/digest/upload@support-cuda-115
-=======
         uses: Oneflow-Inc/get-oneflow/digest/upload@support-auto-benchmark
->>>>>>> ac70b63a
         timeout-minutes: 10
         with:
           digest: ${{ steps.save-cache.outputs.build-digest }}
@@ -418,11 +374,7 @@
           dst-dir: cpack
       - name: Upload whl
         if: ${{ !fromJson(matrix.cache-hit) && matrix.entry != 'llvm13' && matrix.entry != 'cu102_xla' }}
-<<<<<<< HEAD
-        uses: Oneflow-Inc/get-oneflow/digest/upload@support-cuda-115
-=======
         uses: Oneflow-Inc/get-oneflow/digest/upload@support-auto-benchmark
->>>>>>> ac70b63a
         timeout-minutes: 10
         with:
           digest: ${{ steps.save-cache.outputs.build-digest }}
@@ -447,11 +399,7 @@
         with:
           ref: ${{ github.event.pull_request.head.sha }}
           repository: ${{github.event.pull_request.head.repo.full_name}}
-<<<<<<< HEAD
-      - uses: Oneflow-Inc/get-oneflow/cache-complete/matrix/test@support-cuda-115
-=======
       - uses: Oneflow-Inc/get-oneflow/cache-complete/matrix/test@support-auto-benchmark
->>>>>>> ac70b63a
         name: find cache
         id: find-cache
         timeout-minutes: 5
@@ -482,11 +430,7 @@
         with:
           ref: ${{ github.event.pull_request.head.sha }}
           repository: ${{github.event.pull_request.head.repo.full_name}}
-<<<<<<< HEAD
-      - uses: Oneflow-Inc/get-oneflow/cache-complete/matrix/test@support-cuda-115
-=======
       - uses: Oneflow-Inc/get-oneflow/cache-complete/matrix/test@support-auto-benchmark
->>>>>>> ac70b63a
         name: find cache
         id: find-cache
         timeout-minutes: 5
@@ -1261,11 +1205,7 @@
         if: ${{ contains(matrix.runs-on, 'self-hosted') }}
         run: |
           docker rm -f ${{ env.TEST_CONTAINER_NAME }} || true
-<<<<<<< HEAD
-      - uses: Oneflow-Inc/get-oneflow/cache-complete@support-cuda-115
-=======
       - uses: Oneflow-Inc/get-oneflow/cache-complete@support-auto-benchmark
->>>>>>> ac70b63a
         name: Save cache if successful
         id: save-cache
         timeout-minutes: 5
@@ -1281,11 +1221,7 @@
           exit 1
       - name: Download wheel and packed liboneflow
         if: ${{ !fromJson(matrix.cache-hit) && contains(matrix.runs-on, 'self-hosted') }}
-<<<<<<< HEAD
-        uses: Oneflow-Inc/get-oneflow/digest/download@support-cuda-115
-=======
         uses: Oneflow-Inc/get-oneflow/digest/download@support-auto-benchmark
->>>>>>> ac70b63a
         id: download-digest
         timeout-minutes: 10
         with:
@@ -1295,11 +1231,7 @@
           ssh-tank-path: ${{ env.SSH_TANK_PATH }}
       - name: Get primary node
         if: ${{ !fromJson(matrix.cache-hit) && contains(matrix.runs-on, 'self-hosted') }}
-<<<<<<< HEAD
-        uses: Oneflow-Inc/get-oneflow/master-address@support-cuda-115
-=======
         uses: Oneflow-Inc/get-oneflow/master-address@support-auto-benchmark
->>>>>>> ac70b63a
         id: get-primary-node
         with:
           rank: ${{ matrix.rank }}
@@ -1424,11 +1356,6 @@
       TEST_WITH_TF_IMG_TAG: registry.cn-beijing.aliyuncs.com/oneflow/test-with-tf-2.3.0:2f831e9354298a11447578e869d983959feb046f
       SSH_TANK_HOST: 192.168.1.13
       SSH_TANK_PATH: /tank
-<<<<<<< HEAD
-      FLOW_VISION_SRC: flow_vision
-      LIBAI_SRC: libai
-=======
->>>>>>> ac70b63a
       METRICS_DIR: metrics
     steps:
       - name: Fix permissions
@@ -1447,11 +1374,7 @@
         if: ${{ contains(matrix.runs-on, 'self-hosted') }}
         run: |
           docker rm -f ${{ env.TEST_CONTAINER_NAME }} || true
-<<<<<<< HEAD
-      - uses: Oneflow-Inc/get-oneflow/cache-complete@support-cuda-115
-=======
       - uses: Oneflow-Inc/get-oneflow/cache-complete@support-auto-benchmark
->>>>>>> ac70b63a
         name: Save cache if successful
         id: save-cache
         timeout-minutes: 5
@@ -1467,11 +1390,7 @@
           exit 1
       - name: Download wheel and packed liboneflow
         if: ${{ !fromJson(matrix.cache-hit) && contains(matrix.runs-on, 'self-hosted') }}
-<<<<<<< HEAD
-        uses: Oneflow-Inc/get-oneflow/digest/download@support-cuda-115
-=======
         uses: Oneflow-Inc/get-oneflow/digest/download@support-auto-benchmark
->>>>>>> ac70b63a
         id: download-digest
         timeout-minutes: 10
         with:
@@ -1735,11 +1654,7 @@
           ref: ${{ github.event.pull_request.head.sha }}
           repository: ${{github.event.pull_request.head.repo.full_name}}
           fetch-depth: 0
-<<<<<<< HEAD
-      - uses: Oneflow-Inc/get-oneflow/cache-complete@support-cuda-115
-=======
       - uses: Oneflow-Inc/get-oneflow/cache-complete@support-auto-benchmark
->>>>>>> ac70b63a
         name: Save cache if successful
         id: save-cache
         timeout-minutes: 5
