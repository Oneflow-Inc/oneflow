--- conflicted
+++ resolved
@@ -404,35 +404,24 @@
           docker run $extra_docker_args \
             ${image_name} \
             bash -c "bash ci/test/try_install.sh && bash ci/test/build_docs.sh"
-<<<<<<< HEAD
-      - name: Op test (distributed)
+      - name: Op test (distributed, 1st try)
         if: contains(fromJson('["cuda", "mlir"]'), matrix.test_suite)
-        run: |
-          set -x
-          python3 ci/test/distributed_run.py \
-            --bash_script=ci/test/2node_op_test.sh \
-            --custom_img_tag=${image_name} \
-            --oneflow_wheel_path=${wheelhouse_dir}
-=======
-      - name: Op test (distributed, 1st try)
-        if: matrix.test_suite == 'cuda'
         continue-on-error: true
         id: distributed_try_1
         run: |
           python3 ci/test/distributed_run.py --bash_script=ci/test/2node_op_test.sh --custom_img_tag=${{ env.image_name }} --oneflow_wheel_path=${{ env.wheelhouse_dir }}
       - name: Op test (distributed, 2nd try)
-        if: matrix.test_suite == 'cuda' && steps.distributed_try_1.outcome=='failure'
+        if: contains(fromJson('["cuda", "mlir"]'), matrix.test_suite) && steps.distributed_try_1.outcome=='failure'
         continue-on-error: true
         id: distributed_try_2
         run: |
           python3 ci/test/distributed_run.py --bash_script=ci/test/2node_op_test.sh --custom_img_tag=${{ env.image_name }} --oneflow_wheel_path=${{ env.wheelhouse_dir }}
       - name: Op test (distributed, 3rd try)
-        if: matrix.test_suite == 'cuda' && steps.distributed_try_2.outcome=='failure'
+        if: contains(fromJson('["cuda", "mlir"]'), matrix.test_suite) && steps.distributed_try_2.outcome=='failure'
         continue-on-error: false
         id: distributed_try_3
         run: |
           python3 ci/test/distributed_run.py --bash_script=ci/test/2node_op_test.sh --custom_img_tag=${{ env.image_name }} --oneflow_wheel_path=${{ env.wheelhouse_dir }}
->>>>>>> 2ffbc96c
       - name: Upload log (distributed test)
         if: failure() && contains(fromJson('["cuda", "mlir"]'), matrix.test_suite)
         uses: ./.github/actions/upload_oss
