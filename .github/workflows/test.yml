name: Build and Test CI
on:
  pull_request:
    types: [review_requested]
    branches:
      - "*"
  workflow_dispatch:
    inputs:
      placeholder:
        description: "placeholder, no effect"
        required: false
jobs:
  cancel_previous:
    name: Cancel previous runs
    runs-on: ubuntu-latest
    steps:
      - name: Cancel previous runs of outdated commit
        uses: styfle/cancel-workflow-action@0.9.0
        with:
          access_token: ${{ github.token }}
          all_but_latest: true

  mirror_third_party:
    name: Mirror third party dependencies
    runs-on: ubuntu-18.04
    if: github.event.pull_request.draft == false && github.base_ref == 'master' && contains(github.event.pull_request.requested_reviewers.*.login, 'oneflow-ci-bot')
    steps:
      - uses: actions/checkout@v2
      - name: Mirror dependencies to aliyun
        env:
          OSS_ACCESS_KEY_ID: ${{ secrets.OSS_ACCESS_KEY_ID }}
          OSS_ACCESS_KEY_SECRET: ${{ secrets.OSS_ACCESS_KEY_SECRET }}
        run: |
          set -x
          if [ -z "$OSS_ACCESS_KEY_ID" ]
          then
            exit 0
          fi
          python3 -m pip install -U pip setuptools wheel
          python3 -m pip install oss2
          python3 tools/package_mirror.py -i cmake

  check_license_and_format:
    name: License and format
    runs-on: ubuntu-18.04
    if: github.event.pull_request.draft == false && contains(github.event.pull_request.requested_reviewers.*.login, 'oneflow-ci-bot')
    steps:
      - uses: actions/checkout@v2
        with:
          ref: ${{ github.event.pull_request.head.ref }}
          repository: ${{github.event.pull_request.head.repo.full_name}}
      - name: Check license
        id: license_check
        run: |
          python3 ci/check/run_license_format.py -i oneflow -c
      - name: Add license
        id: license_fmt
        if: ${{ failure() }}
        run: |
          python3 ci/check/run_license_format.py -i oneflow --fix
      - name: Check C++/CUDA format
        id: cpp_check
        run: |
          python3 ci/check/run_clang_format.py --clang_format_binary clang-format --source_dir oneflow
      - name: Run C++/CUDA format
        id: cpp_fmt
        if: ${{ failure() }}
        run: |
          python3 ci/check/run_clang_format.py --clang_format_binary clang-format --source_dir oneflow --fix
      - name: Check Python format
        id: py_check
        run: |
          python3 -m pip install black==19.10b0
          python3 ci/check/run_py_format.py --source_dir $PWD
      - name: Run Python Format
        id: py_fmt
        if: ${{ failure() }}
        run: |
          python3 -m pip install black==19.10b0
          python3 ci/check/run_py_format.py --source_dir $PWD --fix
      - name: Git push
        id: git_push
        if: ${{ failure() }}
        run: |
          git config --global user.email "ci-bot@oneflow.org"
          git config --global user.name "oneflow-ci-bot"
          git add -u
          git commit -m "auto format by CI"
          git push
      - name: Please request CI again
        if: ${{ failure() }}
        run: |
          exit 1
      - name: Check source code (prevent creating files at wrong places)
        run: |
          python3 tools/check_src.py

  static_analysis_with_clang:
    name: Static analysis with clang
    runs-on: ubuntu-20.04
    if: github.event.pull_request.draft == false && contains(github.event.pull_request.requested_reviewers.*.login, 'oneflow-ci-bot')
    steps:
      - name: Check out OneFlow
        uses: actions/checkout@v2
        with:
          ref: ${{ github.event.pull_request.head.ref }}
          repository: ${{github.event.pull_request.head.repo.full_name}}
      - name: Install dependencies
        run: |
          sudo apt-get update
          sudo apt-get install -y libopenblas-dev nasm python3-pip ninja-build
      - name: Download OneFlow custom clang-tidy
        run: |
          wget https://github.com/oneflow-inc/llvm-project/releases/download/latest/clang-tidy
          wget https://raw.githubusercontent.com/oneflow-inc/llvm-project/maybe/clang-tools-extra/clang-tidy/tool/run-clang-tidy.py
          chmod +x clang-tidy run-clang-tidy.py
      - name: Build third party libs and generate files
        run: |
          mkdir build
          cd build
          # clang-tidy has builtin includes, but doesn't work here
          # https://clang.llvm.org/docs/LibTooling.html#builtin-includes
          cmake .. -C ../cmake/caches/international/cpu.cmake \
            -DCMAKE_BUILD_TYPE=Release \
            -DBUILD_TESTING=ON
          cmake --build . -j$(nproc) --target of_git_version oneflow_deps generate_functional of_cfgobj generate_py_cfg
      - name: Run Maybe-related checks by clang-tidy
        run: |
          cd build
          rm CMakeCache.txt
          cmake .. -C ../cmake/caches/international/cpu.cmake \
            -DCMAKE_C_COMPILER=clang-12 \
            -DCMAKE_CXX_COMPILER=clang++-12 \
            -DCMAKE_CXX_FLAGS="-isystem /usr/lib/llvm-12/lib/clang/12.0.1/include/" \
            -DCMAKE_BUILD_TYPE=Release \
            -DBUILD_TESTING=ON \
            -DCMAKE_EXPORT_COMPILE_COMMANDS=ON
          cd ..
          ./run-clang-tidy.py -clang-tidy-binary ./clang-tidy -p build -quiet

  wait_for_gpu_slot:
    name: Wait for GPU slots
    runs-on: [self-hosted, scheduler]
    needs: [build]
    if: github.event.pull_request.draft == false && github.base_ref == 'master' && contains(github.event.pull_request.requested_reviewers.*.login, 'oneflow-ci-bot')
    continue-on-error: true
    steps:
      - name: Check if secrets accessible
        env:
          CI_PERSONAL_ACCESS_TOKEN: ${{ secrets.CI_PERSONAL_ACCESS_TOKEN }}
        run: |
          set -x
          if [ -z "$CI_PERSONAL_ACCESS_TOKEN" ]
          then
            exit 0
          fi
          echo "is_secrets_accessible=1" >> $GITHUB_ENV
      - uses: Oneflow-Inc/gh-action-scheduler-v2@1e45bd715c873bc3a14a87ddaf494f9b686137de
        name: Wait for GPU slot
        if: env.is_secrets_accessible == '1'
        timeout-minutes: 45
        env:
          CI_PERSONAL_ACCESS_TOKEN: ${{ secrets.CI_PERSONAL_ACCESS_TOKEN }}

  build:
    name: Build
    needs: [check_license_and_format, mirror_third_party, cancel_previous]
    continue-on-error: ${{ matrix.allow_fail }}
    runs-on: ${{ matrix.os }}
    if: github.event.pull_request.draft == false && github.base_ref == 'master' && contains(github.event.pull_request.requested_reviewers.*.login, 'oneflow-ci-bot') && contains(github.event.pull_request.labels.*.name, 'fmt-only') == false
    strategy:
      max-parallel: 5
      matrix:
        test_suite: ["cuda", "cpu", "xla", "xla_cpu"]
        include:
          - test_suite: cuda
            cuda_version: 10.2
            extra_flags: --extra_oneflow_cmake_args=-DCUDA_NVCC_GENCODES=arch=compute_61,code=sm_61 --extra_oneflow_cmake_args=-DRPC_BACKEND=GRPC,LOCAL --extra_oneflow_cmake_args=-DPIP_INDEX_MIRROR=https://pypi.tuna.tsinghua.edu.cn/simple
            os: [self-hosted, linux, build]
            allow_fail: false
            python_version: 3.6,3.7
          - test_suite: cpu
            cuda_version: 10.2
            extra_flags: --extra_oneflow_cmake_args=-DBUILD_SHARED_LIBS=OFF --extra_oneflow_cmake_args=-DRPC_BACKEND=LOCAL --cpu --gcc7
            os: [self-hosted, linux, build]
            allow_fail: false
            python_version: 3.6
          - test_suite: xla
            cuda_version: 10.1
            extra_flags: --extra_oneflow_cmake_args=-DCUDA_NVCC_GENCODES=arch=compute_61,code=sm_61 --extra_oneflow_cmake_args=-DRPC_BACKEND=GRPC,LOCAL --xla --extra_oneflow_cmake_args=-DPIP_INDEX_MIRROR=https://pypi.tuna.tsinghua.edu.cn/simple
            os: [self-hosted, linux, build]
            allow_fail: true
            python_version: 3.6
          - test_suite: xla_cpu
            cuda_version: 10.1
            extra_flags: --extra_oneflow_cmake_args=-DRPC_BACKEND=GRPC,LOCAL --xla --cpu --extra_oneflow_cmake_args=-DPIP_INDEX_MIRROR=https://pypi.tuna.tsinghua.edu.cn/simple
            os: [self-hosted, linux, build]
            allow_fail: true
            python_version: 3.6
    steps:
      - name: Set environments from secrets
        if: contains(${{ github.repository }}, "Oneflow-Inc")
        run: |
          echo "CI_STATIC_HOST=${{ secrets.CI_STATIC_HOST }}" >> $GITHUB_ENV
          echo "CI_STATIC_PATH=${{ secrets.CI_STATIC_PATH }}" >> $GITHUB_ENV
      - name: Set environments for forks
        run: |
          CI_STATIC_HOST=${CI_STATIC_HOST:-"192.168.1.13"}
          CI_STATIC_PATH=${CI_STATIC_PATH:-"/tank/ci-static"}
          echo "CI_STATIC_HOST=${CI_STATIC_HOST}" >> $GITHUB_ENV
          echo "CI_STATIC_PATH=${CI_STATIC_PATH}" >> $GITHUB_ENV
      - name: Set environment variables
        env:
          test_suite: ${{ matrix.test_suite }}
        run: |
          set -x
          echo "test_suite=${test_suite}" >> $GITHUB_ENV
          export ci_tmp_dir=$HOME/ci-cache/test_suite/${test_suite}
          mkdir -p $ci_tmp_dir
          echo "ci_tmp_dir=${ci_tmp_dir}" >> $GITHUB_ENV
          echo "wheelhouse_dir=${ci_tmp_dir}/wheelhouse" >> $GITHUB_ENV
          sha_dir="${CI_STATIC_PATH}/${{ github.repository }}/pr/${{ github.event.pull_request.number }}/${{ github.sha }}/${{ matrix.test_suite }}"
          echo "sha_dir=${sha_dir}" >> $GITHUB_ENV
          if ssh -o StrictHostKeyChecking=no ${CI_STATIC_HOST} "test -d $sha_dir"; then
              echo "is_built=1" >> $GITHUB_ENV
          fi
          if [ "$test_suite" == "cuda" ]; then
            echo "bin_dir=${ci_tmp_dir}/manylinux2014-build-cache/10.2/build-oneflow/bin" >> $GITHUB_ENV
          elif [ "$test_suite" == "cpu" ]; then
            echo "bin_dir=${ci_tmp_dir}/manylinux2014-build-cache/10.2-gcc7-cpu/build-oneflow/bin" >> $GITHUB_ENV
          fi
          extra_docker_args=""
          extra_docker_args+=" --cap-add=SYS_PTRACE --security-opt seccomp=unconfined"

          container_name=pr-${{ github.event.pull_request.number }}-run-id-${{ github.run_id }}-${test_suite}-build
          echo "container_name=${container_name}" >> $GITHUB_ENV
          extra_docker_args+=" --name ${container_name}"
          if [ "$test_suite" == "cpu" ]; then
            extra_docker_args+=" --env ONEFLOW_TEST_CPU_ONLY=1"
            extra_docker_args+=" --env CUDA_VISIBLE_DEVICES=''"
          fi
          echo "extra_docker_args=${extra_docker_args}" >> $GITHUB_ENV

          img_cache_base_dir="$HOME/ci-cache/${{ github.repository }}/oneflow-manylinux2014-cuda10.2/0.1"
          pip_cache_docker_args="-v ${img_cache_base_dir}/dotcache/pip:/root/.cache/pip"
          echo "pip_cache_docker_args=${pip_cache_docker_args}" >> $GITHUB_ENV

          echo "pip_index_mirror=https://pypi.tuna.tsinghua.edu.cn/simple" >> $GITHUB_ENV
      - name: Fix permissions
        run: |
          docker run --rm -v $PWD:/p -w /p busybox chmod -R o+w .
      - uses: actions/checkout@v2
        with:
          ref: ${{ github.event.pull_request.head.sha }}
        if: env.is_built != '1'
      - name: Build OneFlow
        timeout-minutes: 45
        if: env.is_built != '1'
        uses: ./.github/actions/whl
        with:
          tmp_dir: ${ci_tmp_dir}
          extra_flags: ${{ matrix.extra_flags }}
          cuda_version: ${{ matrix.cuda_version }}
          extra_docker_args: $extra_docker_args
          python_version: ${{ matrix.python_version }}
      - name: Single client custom Op test (run by oneflow build docker)
        timeout-minutes: 45
        if: matrix.test_suite == 'cpu' && env.is_built != '1'
        run: |
          set -x
          docker run --shm-size=8g --rm -w $PWD -v $PWD:$PWD -v /dataset:/dataset -v /model_zoo:/model_zoo \
            ${{ env.extra_docker_args }} ${{ env.pip_cache_docker_args }} \
            -v ${wheelhouse_dir}:${wheelhouse_dir} --env ONEFLOW_WHEEL_PATH=${wheelhouse_dir} \
            oneflow-manylinux2014-cuda10.2:0.1 \
            bash -c "export PATH=/opt/python/cp36-cp36m/bin:$PATH && source scl_source enable devtoolset-7 && python3 -m pip config set global.index-url ${{ env.pip_index_mirror }} && bash ci/test/try_install.sh && bash ci/test/1node_custom_op_test.sh"
      - name: Remove cache
        if: ${{ failure() }}
        run: |
          set -x
          cache_parent_dir=$(dirname ${ci_tmp_dir})
          if [ "$cache_parent_dir" == "/" ] || [ -z "$cache_parent_dir" ]; then
            exit 1
          fi
          docker run --rm -v $cache_parent_dir:$cache_parent_dir busybox rm -rf ${ci_tmp_dir}
      - name: Upload wheel via SSH
        if: env.is_built != '1'
        uses: ./.github/actions/upload_ssh
        with:
          src_path: ${wheelhouse_dir}
          dst_host: ${{ env.CI_STATIC_HOST }}
          dst_path: ${{ env.CI_STATIC_PATH }}/${{ github.repository }}/pr/${{ github.event.pull_request.number }}/${{ github.sha }}/${{ matrix.test_suite }}/whl
      - name: Upload bin via SSH
        if: contains(fromJson('["cuda", "cpu"]'), matrix.test_suite) && env.is_built != '1'
        uses: ./.github/actions/upload_ssh
        with:
          src_path: ${bin_dir}
          dst_host: ${{ env.CI_STATIC_HOST }}
          dst_path: ${{ env.CI_STATIC_PATH }}/${{ github.repository }}/pr/${{ github.event.pull_request.number }}/${{ github.sha }}/${{ matrix.test_suite }}/bin
      - name: Upload wheel to cloud, enable by adding label 'upload-wheel'
        if: contains(github.event.pull_request.labels.*.name, 'upload-wheel')
        uses: ./.github/actions/upload_oss
        with:
          src_path: ${wheelhouse_dir}
          oss_dst_path: oss://oneflow-staging/${{ github.repository }}/pr/${{ github.event.pull_request.number }}/${{ github.sha }}/${{ matrix.test_suite }}/whl
          oss_access_key_id: ${{ secrets.OSS_ACCESS_KEY_ID }}
          oss_access_key_secret: ${{ secrets.OSS_ACCESS_KEY_SECRET }}
      - name: Remove container
        if: always()
        run: |
          set -x
          docker rm -f ${container_name} || true
      - name: Save shared env
        run: |
          set -x
          echo "builder_host=${CI_STATIC_HOST}" >> build.${{ matrix.test_suite }}.env
          echo "sha_dir=${sha_dir}" >> build.${{ matrix.test_suite }}.env
          echo "remote_whl_dir=${CI_STATIC_HOST}:$sha_dir/whl" >> build.${{ matrix.test_suite }}.env
          if [ "$test_suite" == "cuda" ] || [  "$test_suite" == "cpu" ]; then
            echo "remote_bin_dir=${CI_STATIC_HOST}:$sha_dir/bin" >> build.${{ matrix.test_suite }}.env
          fi
      - name: Upload shared env
        uses: actions/upload-artifact@v2
        with:
          name: build.${{ matrix.test_suite }}.env
          path: build.${{ matrix.test_suite }}.env

  test:
    name: Test suite
    needs: [build, wait_for_gpu_slot]
    runs-on: ${{ matrix.os }}
    continue-on-error: ${{ matrix.allow_fail }}
    if: github.event.pull_request.draft == false && github.base_ref == 'master' && contains(github.event.pull_request.requested_reviewers.*.login, 'oneflow-ci-bot')
    strategy:
      max-parallel: 5
      matrix:
        test_suite:
          ["cuda", "cuda_op", "cuda_new_interface", "cpu", "xla", "xla_cpu"]
        include:
          - test_suite: "cuda"
            os: [self-hosted, linux, gpu]
            allow_fail: false
            build_env: build.cuda.env
          - test_suite: "cuda_op"
            os: [self-hosted, linux, gpu]
            allow_fail: false
            build_env: build.cuda.env
          - test_suite: "cuda_new_interface"
            os: [self-hosted, linux, gpu]
            allow_fail: false
            build_env: build.cuda.env
          - test_suite: "cpu"
            os: [self-hosted, linux, cpu]
            allow_fail: false
            build_env: build.cpu.env
          - test_suite: "xla"
            os: [self-hosted, linux, gpu]
            allow_fail: true
            build_env: build.xla.env
          - test_suite: "xla_cpu"
            os: [self-hosted, linux, cpu]
            allow_fail: true
            build_env: build.xla_cpu.env
    steps:
      - name: Fix permissions
        run: |
          docker run --rm -v $PWD:/p -w /p busybox chmod -R o+w .
      - uses: actions/checkout@v2
        with:
          ref: ${{ github.event.pull_request.head.sha }}
      - name: Download shared env
        uses: actions/download-artifact@v2
        with:
          name: ${{ matrix.build_env }}
      - name: Set environment variables
        env:
          test_suite: ${{matrix.test_suite }}
        run: |
          set -x
          extra_docker_args=""
          extra_docker_args+=" --cap-add=SYS_PTRACE --security-opt seccomp=unconfined"
          extra_docker_args+=" --env ONEFLOW_CI=1"

          # load shared environment variables
          cat ${{ matrix.build_env }} >> $GITHUB_ENV
          source ${{ matrix.build_env }}
          # check directory sha_dir exists
          ssh -o StrictHostKeyChecking=no ${builder_host} "[ -d ${sha_dir} ]"

          # dowload whl and bin
          scp -r $remote_whl_dir wheel_tmp
          if [ "$test_suite" == "cuda" ] || [  "$test_suite" == "cpu" ]; then
            scp -r $remote_bin_dir bin_tmp
          fi

          # set wheelpath
          wheelhouse_dir="${PWD}/wheel_tmp"
          extra_docker_args+=" --env ONEFLOW_WHEEL_PATH=${wheelhouse_dir}"
          echo "wheelhouse_dir=${wheelhouse_dir}" >> $GITHUB_ENV

          # set matrix environment variables
          echo "test_suite=${test_suite}" >> $GITHUB_ENV
          if [ "$test_suite" == "cuda" ] || [  "$test_suite" == "cpu" ]; then
            echo "bin_dir=${PWD}/bin_tmp" >> $GITHUB_ENV
          fi
          if [ "$test_suite" == "cpu" ] || [ "$test_suite" == "xla_cpu" ]; then
            extra_docker_args+=" --env ONEFLOW_TEST_CPU_ONLY=1"
            extra_docker_args+=" --env CUDA_VISIBLE_DEVICES=-1"
          fi
          # set container_name
          container_name=pr-${{ github.event.pull_request.number }}-run-id-${{ github.run_id }}-${test_suite}-test
          extra_docker_args+=" --name ${container_name}"
          echo "container_name=${container_name}" >> $GITHUB_ENV

          extra_docker_args+=" --shm-size=8g --rm -w $PWD -v $PWD:$PWD"
          extra_docker_args+=" -v /dataset:/dataset -v /model_zoo:/model_zoo"
          echo "extra_docker_args=${extra_docker_args}" >> $GITHUB_ENV
          echo "image_name=oneflow-test:0.2" >> $GITHUB_ENV
          echo "pip_index_mirror=https://pypi.tuna.tsinghua.edu.cn/simple" >> $GITHUB_ENV

          img_cache_base_dir="$HOME/ci-cache/${{ github.repository }}/oneflow-test/0.1"
          pip_cache_docker_args="-v ${img_cache_base_dir}/dotcache/pip:/root/.cache/pip"
          echo "pip_cache_docker_args=${pip_cache_docker_args}" >> $GITHUB_ENV
      - name: Build docker image for testing
        run: |
          bash docker/ci/test/build.sh
      - name: Exe test
        timeout-minutes: 45
        if: contains(fromJson('["cuda", "cpu"]'), matrix.test_suite)
        run: |
          set -x
          docker run \
            ${{ env.extra_docker_args }} ${{ env.pip_cache_docker_args }} \
            ${image_name} \
            ${bin_dir}/oneflow_testexe
      - name: Build documentation
        timeout-minutes: 45
        if: matrix.test_suite == 'cuda'
        run: |
          set -x
          docker run ${{ env.extra_docker_args }} ${{ env.pip_cache_docker_args }} \
            ${image_name} \
            bash -c "python3 -m pip config set global.index-url ${{ env.pip_index_mirror }} && bash ci/test/try_install.sh && bash ci/test/build_docs.sh"
      - name: Single client op test (distributed, 1st try)
        timeout-minutes: 45
        if: matrix.test_suite == 'cuda'
        continue-on-error: true
        id: distributed_try_1
        run: |
          python3 ci/test/distributed_run.py --bash_script=ci/test/2node_op_test.sh --custom_img_tag=${{ env.image_name }} --oneflow_wheel_path=${{ env.wheelhouse_dir }} --oneflow_wheel_python_version=3.6
      - name: Single client op test (distributed, 2nd try)
        timeout-minutes: 45
        if: matrix.test_suite == 'cuda' && steps.distributed_try_1.outcome=='failure'
        continue-on-error: true
        id: distributed_try_2
        run: |
          python3 ci/test/distributed_run.py --bash_script=ci/test/2node_op_test.sh --custom_img_tag=${{ env.image_name }} --oneflow_wheel_path=${{ env.wheelhouse_dir }} --oneflow_wheel_python_version=3.6
      - name: Single client op test (distributed, 3rd try)
        timeout-minutes: 45
        if: matrix.test_suite == 'cuda' && steps.distributed_try_2.outcome=='failure'
        continue-on-error: false
        id: distributed_try_3
        run: |
          python3 ci/test/distributed_run.py --bash_script=ci/test/2node_op_test.sh --custom_img_tag=${{ env.image_name }} --oneflow_wheel_path=${{ env.wheelhouse_dir }} --oneflow_wheel_python_version=3.6
      - name: Upload log (distributed test)
        if: always() && steps.distributed_try_3.outcome=='failure' && matrix.test_suite == 'cuda'
        uses: ./.github/actions/upload_oss
        with:
          src_path: distributed-tmp
          oss_dst_path: oss://oneflow-log/${{ github.repository }}/pr/${{ github.event.pull_request.number }}/${{github.run_id}}/distributed-tmp
          oss_access_key_id: ${{ secrets.OSS_ACCESS_KEY_ID }}
          oss_access_key_secret: ${{ secrets.OSS_ACCESS_KEY_SECRET }}
          upload_core: ${{ contains(github.event.pull_request.labels.*.name, 'upload-core') }}
      - name: Print backtrace (distributed test)
        if: always() && steps.distributed_try_3.outcome=='failure' && matrix.test_suite == 'cuda'
        run: |
          set -x
          docker run \
            ${{ env.extra_docker_args }} ${{ env.pip_cache_docker_args }} \
            ${image_name} bash ci/test/print_stack_from_core.sh python3 distributed-tmp
      - name: Doctest
        timeout-minutes: 45
        if: matrix.test_suite == 'cuda'
        run: |
          set -x
          docker run \
            ${{ env.extra_docker_args }} ${{ env.pip_cache_docker_args }} \
            ${image_name} \
            bash -c "python3 -m pip config set global.index-url ${{ env.pip_index_mirror }} && bash ci/test/try_install.sh && bash ci/test/doctest.sh"
      - name: Single client dry run test (run without runtime)
        timeout-minutes: 45
        if: matrix.test_suite == 'cuda'
        run: |
          set -x
          docker run ${{ env.extra_docker_args }} ${{ env.pip_cache_docker_args }} \
            ${image_name} \
            bash -c "python3 -m pip config set global.index-url ${{ env.pip_index_mirror }} && bash ci/test/try_install.sh && bash ci/test/dry_run_test.sh"
      - name: Set environment variables (cuda_new_interface)
        if: matrix.test_suite == 'cuda_new_interface'
        run: |
          set -x
          echo "image_tag=oneflow-test-v2:0.1" >> $GITHUB_ENV
          echo "image_url=https://oneflow-static.oss-cn-beijing.aliyuncs.com/docker_images/oneflow-test-v2.0.1.tar.gz" >> $GITHUB_ENV

          img_cache_base_dir="$HOME/ci-cache/${{ github.repository }}/pytorch/pytorch/1.9.0-cuda10.2-cudnn7-runtime"
          pip_cache_docker_args="-v ${img_cache_base_dir}/dotcache/pip:/root/.cache/pip"
          echo "pip_cache_docker_args=${pip_cache_docker_args}" >> $GITHUB_ENV
      - name: Check image (cuda_new_interface)
        if: matrix.test_suite == 'cuda_new_interface'
        run: |
          if [[ "$(docker images -q ${{ env.image_tag }} 2> /dev/null)" == "" ]]; then
            echo "should_load_img=1" >> $GITHUB_ENV
          fi
      - name: Load image (cuda_new_interface)
        if: matrix.test_suite == 'cuda_new_interface' && env.should_load_img == '1'
        run: |
          wget ${{ env.image_url }}
          docker load -i $(basename "${{ env.image_url }}")
      - name: Module API test
        timeout-minutes: 45
        if: matrix.test_suite == 'cuda_new_interface'
        run: |
          docker run \
            ${{ env.extra_docker_args }} ${{ env.pip_cache_docker_args }} \
            -e ONEFLOW_TEST_DIR=$PWD/oneflow/python/test/modules \
            ${{ env.image_tag }} \
<<<<<<< HEAD
            bash -c "python3 -m pip config set global.index-url ${{ env.pip_index_mirror }} && bash ci/test/try_install.sh && bash ci/test_multi_client/generic_test.sh"
=======
            bash -c "python3 -m pip config set global.index-url ${{ env.pip_index_mirror }} && bash ci/test/try_install.sh && bash ci/test/generic_test.sh"
      - name: Dataloader API test
        timeout-minutes: 45
        if: matrix.test_suite == 'cuda_new_interface'
        run: |
          docker run \
            ${{ env.extra_docker_args }} ${{ env.pip_cache_docker_args }} \
            -e ONEFLOW_TEST_DIR=$PWD/oneflow/python/test/dataloader \
            ${{ env.image_tag }} \
            bash -c "python3 -m pip config set global.index-url ${{ env.pip_index_mirror }} && bash ci/test/try_install.sh && bash ci/test/generic_test.sh"
>>>>>>> bd2d3dc2
      - name: Tensor API test
        timeout-minutes: 45
        if: matrix.test_suite == 'cuda_new_interface'
        run: |
          docker run \
            ${{ env.extra_docker_args }} ${{ env.pip_cache_docker_args }} \
            -e ONEFLOW_TEST_DIR=$PWD/oneflow/python/test/tensor \
            ${{ env.image_tag }} \
            bash -c "python3 -m pip config set global.index-url ${{ env.pip_index_mirror }} && bash ci/test/try_install.sh && bash ci/test/generic_test.sh"
      - name: Graph API test
        if: matrix.test_suite == 'cuda_new_interface'
        run: |
          docker run \
            ${{ env.extra_docker_args }} ${{ env.pip_cache_docker_args }} \
            -e ONEFLOW_TEST_DIR=$PWD/oneflow/python/test/graph \
            ${{ env.image_tag }} \
            bash -c "python3 -m pip config set global.index-url ${{ env.pip_index_mirror }} && bash ci/test/try_install.sh && bash ci/test/generic_test.sh"
      - name: Single client op test
        timeout-minutes: 45
        if: matrix.test_suite == 'cpu' || matrix.test_suite == 'cuda_op'
        run: |
          set -x
          docker run \
            ${{ env.extra_docker_args }} ${{ env.pip_cache_docker_args }} \
            ${image_name} \
            bash -c "python3 -m pip config set global.index-url ${{ env.pip_index_mirror }} && bash ci/test/try_install.sh && bash ci/test/1node_op_test.sh"
      - name: Single client model test
        timeout-minutes: 45
        if: matrix.test_suite == 'cpu' || matrix.test_suite == 'cuda'
        run: |
          set -x
          docker run \
            ${{ env.extra_docker_args }} ${{ env.pip_cache_docker_args }} \
            ${image_name} \
            bash -c "python3 -m pip config set global.index-url ${{ env.pip_index_mirror }} && bash ci/test/try_install.sh && bash ci/test/1node_model_test.sh"
      - name: Single client model serve test
        timeout-minutes: 45
        id: model_serve_test
        if: matrix.test_suite == 'cuda'
        run: |
          set -x
          docker run ${{ env.extra_docker_args }} ${{ env.pip_cache_docker_args }} \
            --env ONEFLOW_TEST_TMP_DIR=$PWD/serving-tmp \
            ${image_name} \
            bash -c "python3 -m pip config set global.index-url ${{ env.pip_index_mirror }} && bash ci/test/try_install.sh && bash ci/test/1node_model_serve_test.sh"
      - name: Print backtrace (serving test)
        if: always() && steps.model_serve_test.outcome=='failure'  && matrix.test_suite == 'cuda'
        run: |
          set -x
          docker run ${{ env.extra_docker_args }} ${{ env.pip_cache_docker_args }} \
            ${image_name} bash ci/test/print_stack_from_core.sh python3 serving-tmp
      - name: Single client benchmark (mainly for backward compatibility)
        timeout-minutes: 45
        if: matrix.test_suite == 'cuda'
        run: |
          set -x
          docker run ${{ env.extra_docker_args }} ${{ env.pip_cache_docker_args }} \
            ${image_name} \
            bash -c "python3 -m pip config set global.index-url ${{ env.pip_index_mirror }} && bash ci/test/try_install.sh && bash ci/test/1node_benchmark_test.sh"
      - name: Single client benchmark FP16 (mainly for backward compatibility)
        timeout-minutes: 45
        if: matrix.test_suite == 'cuda'
        run: |
          set -x
          docker run ${{ env.extra_docker_args }} ${{ env.pip_cache_docker_args }} \
            ${image_name} \
            bash -c "python3 -m pip config set global.index-url ${{ env.pip_index_mirror }} && bash ci/test/try_install.sh && bash ci/test/1node_benchmark_test_fp16.sh"
      - name: Single client XLA Test
        timeout-minutes: 45
        if: contains(fromJson('["xla", "xla_cpu"]'), matrix.test_suite) && env.is_built != '1'
        run: |
          set -x
          docker run ${{ env.extra_docker_args }} ${{ env.pip_cache_docker_args }} \
            ${image_name} \
            bash -c "python3 -m pip config set global.index-url ${{ env.pip_index_mirror }} && bash ci/test/try_install.sh && bash ci/test/test_xla.sh"
      - name: Remove automerge
        if: matrix.test_suite == 'cuda_new_interface' && failure() && cancelled() == false && contains(github.event.pull_request.labels.*.name, 'automerge')
        uses: actions/github-script@v4
        with:
          script: |
            github.issues.removeLabel({
              issue_number: context.issue.number,
              owner: context.repo.owner,
              repo: context.repo.repo,
              name: 'automerge'
            })
            github.issues.createComment({
              issue_number: context.issue.number,
              owner: context.repo.owner,
              repo: context.repo.repo,
              body: 'CI failed, removing label automerge'
            })
      - name: Query system status
        timeout-minutes: 45
        if: failure()
        run: |
          nvidia-smi
          docker ps
      - name: Remove container
        timeout-minutes: 45
        if: always()
        run: |
          docker rm -f ${container_name} || true<|MERGE_RESOLUTION|>--- conflicted
+++ resolved
@@ -523,10 +523,7 @@
             ${{ env.extra_docker_args }} ${{ env.pip_cache_docker_args }} \
             -e ONEFLOW_TEST_DIR=$PWD/oneflow/python/test/modules \
             ${{ env.image_tag }} \
-<<<<<<< HEAD
             bash -c "python3 -m pip config set global.index-url ${{ env.pip_index_mirror }} && bash ci/test/try_install.sh && bash ci/test_multi_client/generic_test.sh"
-=======
-            bash -c "python3 -m pip config set global.index-url ${{ env.pip_index_mirror }} && bash ci/test/try_install.sh && bash ci/test/generic_test.sh"
       - name: Dataloader API test
         timeout-minutes: 45
         if: matrix.test_suite == 'cuda_new_interface'
@@ -536,7 +533,6 @@
             -e ONEFLOW_TEST_DIR=$PWD/oneflow/python/test/dataloader \
             ${{ env.image_tag }} \
             bash -c "python3 -m pip config set global.index-url ${{ env.pip_index_mirror }} && bash ci/test/try_install.sh && bash ci/test/generic_test.sh"
->>>>>>> bd2d3dc2
       - name: Tensor API test
         timeout-minutes: 45
         if: matrix.test_suite == 'cuda_new_interface'
