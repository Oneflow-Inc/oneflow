name: Build and Test CI
on:
  pull_request:
    types: [review_requested]
    branches:
      - "*"
  workflow_dispatch:
    inputs:
      placeholder:
        description: "placeholder, no effect"
        required: false
jobs:
  set-initial-variables:
    name: Set initial variables
    if: ${{ github.repository_owner == 'Oneflow-Inc' }}
    runs-on: ubuntu-20.04
    outputs:
      build_matrix: ${{ steps.generating.outputs.build_matrix }}
      test_matrix: ${{ steps.generating.outputs.test_matrix }}
    steps:
      - name: Clone pytorch/pytorch
        uses: actions/checkout@v2
      - name: Generating variables
        id: generating
        run: |
          python3 -m pip install -r .github/scripts/requirements.txt --user
          python3 .github/scripts/set_initial_variables.py --labels "${{ join(github.event.pull_request.labels.*.name, ', ') }}" --out initial-variables.json
      - name: Print initial-variables.json
        run: |
          cat initial-variables.json
      - name: Upload initial-variables.json
        uses: actions/upload-artifact@v2
        with:
          name: initial-variables.json
          path: initial-variables.json

  cancel_previous:
    name: Cancel previous runs
    runs-on: ubuntu-latest
    steps:
      - name: Cancel previous runs of outdated commit
        uses: styfle/cancel-workflow-action@0.9.0
        with:
          access_token: ${{ github.token }}
          all_but_latest: true

  mirror_third_party:
    name: Mirror third party dependencies
    runs-on: ubuntu-18.04
    if: github.event.pull_request.draft == false && github.base_ref == 'master' && contains(github.event.pull_request.requested_reviewers.*.login, 'oneflow-ci-bot')
    steps:
      - uses: actions/checkout@v2
      - name: Mirror dependencies to aliyun
        env:
          OSS_ACCESS_KEY_ID: ${{ secrets.OSS_ACCESS_KEY_ID }}
          OSS_ACCESS_KEY_SECRET: ${{ secrets.OSS_ACCESS_KEY_SECRET }}
        run: |
          set -x
          if [ -z "$OSS_ACCESS_KEY_ID" ]
          then
            exit 0
          fi
          python3 -m pip install -U pip setuptools wheel
          python3 -m pip install oss2
          python3 tools/package_mirror.py -i cmake
          python3 tools/package_mirror.py -i oneflow/ir

  check_license_and_format:
    name: License and format
    runs-on: ubuntu-18.04
    if: github.event.pull_request.draft == false && contains(github.event.pull_request.requested_reviewers.*.login, 'oneflow-ci-bot')
    steps:
      - uses: actions/checkout@v2
        with:
          ref: ${{ github.event.pull_request.head.ref }}
          repository: ${{github.event.pull_request.head.repo.full_name}}
      - name: Check license
        id: license_check
        run: |
          python3 ci/check/run_license_format.py -i oneflow -c
          python3 ci/check/run_license_format.py -i python -c
      - name: Add license
        id: license_fmt
        if: ${{ failure() }}
        run: |
          python3 ci/check/run_license_format.py -i oneflow --fix
          python3 ci/check/run_license_format.py -i python --fix
      - name: Check C++/CUDA format
        id: cpp_check
        run: |
          python3 ci/check/run_clang_format.py --clang_format_binary clang-format --source_dir oneflow
      - name: Run C++/CUDA format
        id: cpp_fmt
        if: ${{ failure() }}
        run: |
          python3 ci/check/run_clang_format.py --clang_format_binary clang-format --source_dir oneflow --fix
      - name: Check Python format
        id: py_check
        run: |
          python3 -m pip install black==19.10b0
          python3 ci/check/run_py_format.py --source_dir $PWD
      - name: Run Python Format
        id: py_fmt
        if: ${{ failure() }}
        run: |
          python3 -m pip install black==19.10b0
          python3 ci/check/run_py_format.py --source_dir $PWD --fix
      - name: Git push
        id: git_push
        if: ${{ failure() }}
        run: |
          git config --global user.email "ci-bot@oneflow.org"
          git config --global user.name "oneflow-ci-bot"
          git add -u
          git commit -m "auto format by CI"
          git push
      - name: Please request CI again
        if: ${{ failure() }}
        run: |
          exit 1
      - name: Check source code (prevent creating files at wrong places)
        run: |
          python3 tools/check_src.py

  wait_for_gpu_slot:
    name: Wait for GPU slots
    runs-on: [self-hosted, scheduler]
    needs: [build]
    if: github.event.pull_request.draft == false && github.base_ref == 'master' && contains(github.event.pull_request.requested_reviewers.*.login, 'oneflow-ci-bot')
    continue-on-error: true
    steps:
      - name: Check if secrets accessible
        env:
          CI_PERSONAL_ACCESS_TOKEN: ${{ secrets.CI_PERSONAL_ACCESS_TOKEN }}
        run: |
          set -x
          if [ -z "$CI_PERSONAL_ACCESS_TOKEN" ]
          then
            exit 0
          fi
          echo "is_secrets_accessible=1" >> $GITHUB_ENV
      - uses: Oneflow-Inc/gh-action-scheduler-v2@1e45bd715c873bc3a14a87ddaf494f9b686137de
        name: Wait for GPU slot
        if: env.is_secrets_accessible == '1'
        timeout-minutes: 45
        env:
          CI_PERSONAL_ACCESS_TOKEN: ${{ secrets.CI_PERSONAL_ACCESS_TOKEN }}

  changed_files:
    name: "Changed files"
    runs-on: ubuntu-latest
    outputs:
      should_run_single_client_tests: ${{ steps.changes.outputs.should_run_single_client_tests }}
    steps:
      - name: Checkout OneFlow
        uses: actions/checkout@v2
        with:
          fetch-depth: 0
      - name: Set extra args
        if: contains(github.event.pull_request.labels.*.name, 'need-single-client-tests')
        run: |
          echo "extra_args_from_labels=--need_single_client_tests" >> $GITHUB_ENV
      - name: Find changes
        id: changes
        run: |
          python3 tools/flags_from_git_diff.py --base ${{ github.event.pull_request.base.sha }} --head ${{ github.sha }} ${{ env.extra_args_from_labels }}
      - name: Will run single client tests
        if: steps.changes.outputs.should_run_single_client_tests == '1'
        run: |
          echo "yes"
  build:
    name: Build
    needs:
      [
        set-initial-variables,
        check_license_and_format,
        mirror_third_party,
        cancel_previous,
        changed_files,
      ]
    continue-on-error: ${{ matrix.allow_fail }}
    runs-on: ${{ matrix.os }}
    if: github.event.pull_request.draft == false && github.base_ref == 'master' && contains(github.event.pull_request.requested_reviewers.*.login, 'oneflow-ci-bot') && contains(github.event.pull_request.labels.*.name, 'fmt-only') == false
    strategy:
      max-parallel: 5
<<<<<<< HEAD
      matrix:
        test_suite: ["cuda", "cpu", "xla", "xla_cpu", "mlir"]
        include:
          - test_suite: cuda
            cuda_version: 10.2
            extra_flags: --extra_oneflow_cmake_args=-DCUDA_NVCC_GENCODES=arch=compute_61,code=sm_61 --extra_oneflow_cmake_args=-DRPC_BACKEND=GRPC,LOCAL --extra_oneflow_cmake_args=-DPIP_INDEX_MIRROR=https://pypi.tuna.tsinghua.edu.cn/simple --extra_oneflow_cmake_args=-DTREAT_WARNINGS_AS_ERRORS=OFF
            os: [self-hosted, linux, build]
            allow_fail: false
            python_version: 3.6,3.7
          - test_suite: cpu
            cuda_version: 10.2
            extra_flags: --extra_oneflow_cmake_args=-DBUILD_SHARED_LIBS=OFF --extra_oneflow_cmake_args=-DRPC_BACKEND=LOCAL --cpu --extra_oneflow_cmake_args=-DTREAT_WARNINGS_AS_ERRORS=OFF
            os: [self-hosted, linux, build]
            allow_fail: false
            python_version: 3.6,3.7
          - test_suite: xla
            cuda_version: 10.1
            extra_flags: --extra_oneflow_cmake_args=-DCUDA_NVCC_GENCODES=arch=compute_61,code=sm_61 --extra_oneflow_cmake_args=-DRPC_BACKEND=GRPC,LOCAL --xla --extra_oneflow_cmake_args=-DPIP_INDEX_MIRROR=https://pypi.tuna.tsinghua.edu.cn/simple --extra_oneflow_cmake_args=-DTREAT_WARNINGS_AS_ERRORS=OFF
            os: [self-hosted, linux, build]
            allow_fail: true
            python_version: 3.6
          - test_suite: xla_cpu
            cuda_version: 10.1
            extra_flags: --extra_oneflow_cmake_args=-DRPC_BACKEND=GRPC,LOCAL --xla --cpu --extra_oneflow_cmake_args=-DPIP_INDEX_MIRROR=https://pypi.tuna.tsinghua.edu.cn/simple --extra_oneflow_cmake_args=-DTREAT_WARNINGS_AS_ERRORS=OFF
            os: [self-hosted, linux, build]
            allow_fail: true
            python_version: 3.6
          - test_suite: mlir
            cuda_version: 10.2
            extra_flags: --extra_oneflow_cmake_args=-DFOR_CI=ON --extra_oneflow_cmake_args=-DWITH_MLIR=ON
            os: [self-hosted, linux, release]
            allow_fail: false
            python_version: 3.6
=======
      matrix: ${{ fromJson(needs.set-initial-variables.outputs.build_matrix) }}
>>>>>>> 4bfd0ca0
    steps:
      - name: Fix permissions
        run: |
          docker run --rm -v $PWD:/p -w /p busybox chmod -R o+w .
      - name: Checkout OneFlow source code
        uses: actions/checkout@v2
        with:
          ref: ${{ github.event.pull_request.head.sha }}
        if: env.is_built != '1'
      - name: Install Conda
        run: |
          CONDA=$HOME/miniconda3-prefixes/py39_4.10.3
          echo "CONDA=${CONDA}" >> $GITHUB_ENV
          if ! command -v $CONDA/bin/conda &> /dev/null
          then
              rm -rf $CONDA
              wget https://oneflow-static.oss-cn-beijing.aliyuncs.com/downloads/conda-installers/Miniconda3-py39_4.10.3-Linux-x86_64.sh
              bash Miniconda3-py39_4.10.3-Linux-x86_64.sh -b -u -s -p ${CONDA}
          fi
          cp ci/conda/tuna.condarc $HOME/.condarc
          cat $HOME/.condarc
          export PATH=$PATH:$CONDA/bin
          conda clean -i
          conda config --set auto_activate_base false
          conda init
      - name: Download conda environment.yml # TODO: remove this step if migrated to generated matrix
        if: matrix.test_suite == 'cpu-clang'
        run: |
          wget https://raw.githubusercontent.com/Oneflow-Inc/conda-env/30a7f00eb48ee9009d85a848e720823e5054c66b/dev/clang10/environment-v2.yml -O environment.yml
      - name: Update Conda env
        if: matrix.test_suite == 'cpu-clang'
        run: |
          export PATH=$PATH:$CONDA/bin
          conda env update -f environment.yml --prune
      - name: Set environments from secrets
        if: contains(${{ github.repository }}, "Oneflow-Inc")
        run: |
          echo "CI_STATIC_HOST=${{ secrets.CI_STATIC_HOST }}" >> $GITHUB_ENV
          echo "CI_STATIC_PATH=${{ secrets.CI_STATIC_PATH }}" >> $GITHUB_ENV
      - name: Set environments for forks
        run: |
          CI_STATIC_HOST=${CI_STATIC_HOST:-"192.168.1.13"}
          CI_STATIC_PATH=${CI_STATIC_PATH:-"/tank/ci-static"}
          echo "CI_STATIC_HOST=${CI_STATIC_HOST}" >> $GITHUB_ENV
          echo "CI_STATIC_PATH=${CI_STATIC_PATH}" >> $GITHUB_ENV
      - name: Set environment variables
        env:
          test_suite: ${{ matrix.test_suite }}
        run: |
          set -x
          echo "test_suite=${test_suite}" >> $GITHUB_ENV
          export ci_tmp_dir=$HOME/ci-cache/test_suite/${test_suite}
          mkdir -p $ci_tmp_dir
          echo "ci_tmp_dir=${ci_tmp_dir}" >> $GITHUB_ENV
          echo "wheelhouse_dir=${ci_tmp_dir}/wheelhouse" >> $GITHUB_ENV
          sha_dir="${CI_STATIC_PATH}/${{ github.repository }}/pr/${{ github.event.pull_request.number }}/${{ github.sha }}/${{ matrix.test_suite }}"
          echo "sha_dir=${sha_dir}" >> $GITHUB_ENV
          if ssh -o StrictHostKeyChecking=no ${CI_STATIC_HOST} "test -d $sha_dir"; then
              echo "is_built=1" >> $GITHUB_ENV
          fi
          if [ "$test_suite" == "cuda" ]; then
            echo "bin_dir=${ci_tmp_dir}/manylinux2014-build-cache/10.2-gcc7/build-oneflow/bin" >> $GITHUB_ENV
          elif [ "$test_suite" == "cpu" ]; then
            echo "bin_dir=${ci_tmp_dir}/manylinux2014-build-cache/10.2-gcc7-cpu/build-oneflow/bin" >> $GITHUB_ENV
          fi
          extra_docker_args=""
          extra_docker_args+=" --cap-add=SYS_PTRACE --security-opt seccomp=unconfined"

          container_name=pr-${{ github.event.pull_request.number }}-run-id-${{ github.run_id }}-${test_suite}-build
          echo "container_name=${container_name}" >> $GITHUB_ENV
          extra_docker_args+=" --name ${container_name}"
          if [ "$test_suite" == "cpu" ]; then
            extra_docker_args+=" --env ONEFLOW_TEST_CPU_ONLY=1"
            extra_docker_args+=" --env CUDA_VISIBLE_DEVICES=''"
          fi
          echo "extra_docker_args=${extra_docker_args}" >> $GITHUB_ENV

          img_cache_base_dir="$HOME/ci-cache/${{ github.repository }}/oneflow-manylinux2014-cuda10.2/0.1"
          pip_cache_docker_args="-v ${img_cache_base_dir}/dotcache/pip:/root/.cache/pip"
          echo "pip_cache_docker_args=${pip_cache_docker_args}" >> $GITHUB_ENV

          echo "pip_index_mirror=https://pypi.tuna.tsinghua.edu.cn/simple" >> $GITHUB_ENV
      - name: Build with Conda
        if: matrix.test_suite == 'cpu-clang'
        run: |
          set -x
          export PATH=$PATH:$CONDA/bin
          bash -i ci/conda/build-clang.sh
      - name: Build OneFlow
        timeout-minutes: 45
        if: env.is_built != '1' && ((contains(fromJson('["cuda", "cpu"]'), matrix.test_suite) || (contains(fromJson('["xla", "xla_cpu"]'), matrix.test_suite) && needs.changed_files.outputs.should_run_single_client_tests == '1')))
        uses: ./.github/actions/whl
        with:
          tmp_dir: ${ci_tmp_dir}
          extra_flags: ${{ matrix.extra_flags }}
          cuda_version: ${{ matrix.cuda_version }}
          extra_docker_args: $extra_docker_args
          python_version: ${{ matrix.python_version }}
      - name: Single client custom Op test (run by oneflow build docker)
        timeout-minutes: 45
        if: matrix.test_suite == 'cpu' && env.is_built != '1' && needs.changed_files.outputs.should_run_single_client_tests == '1'
        run: |
          set -x
          docker run --shm-size=8g --rm -w $PWD -v $PWD:$PWD -v /dataset:/dataset:ro -v /model_zoo:/model_zoo:ro \
            ${{ env.extra_docker_args }} ${{ env.pip_cache_docker_args }} \
            -v ${wheelhouse_dir}:${wheelhouse_dir} --env ONEFLOW_WHEEL_PATH=${wheelhouse_dir} \
            oneflow-manylinux2014-cuda10.2:0.1 \
            bash -c "export PATH=/opt/python/cp36-cp36m/bin:$PATH && source scl_source enable devtoolset-7 && python3 -m pip config set global.index-url ${{ env.pip_index_mirror }} && bash ci/test/try_install.sh && bash ci/test/1node_custom_op_test.sh"
      - name: Remove cache (remove tmp caches like a tmp wheel if failed)
        if: ${{ failure() }}
        run: |
          set -x
          cache_parent_dir=$(dirname ${ci_tmp_dir})
          if [ "$cache_parent_dir" == "/" ] || [ -z "$cache_parent_dir" ]; then
            exit 1
          fi
          docker run --rm -v $cache_parent_dir:$cache_parent_dir busybox rm -rf ${ci_tmp_dir}
      - name: Upload wheel via SSH
        if: env.is_built != '1'
        uses: ./.github/actions/upload_ssh
        with:
          src_path: ${wheelhouse_dir}
          dst_host: ${{ env.CI_STATIC_HOST }}
          dst_path: ${{ env.CI_STATIC_PATH }}/${{ github.repository }}/pr/${{ github.event.pull_request.number }}/${{ github.sha }}/${{ matrix.test_suite }}/whl
      - name: Upload bin via SSH
        if: contains(fromJson('["cuda", "cpu"]'), matrix.test_suite) && env.is_built != '1'
        uses: ./.github/actions/upload_ssh
        with:
          src_path: ${bin_dir}
          dst_host: ${{ env.CI_STATIC_HOST }}
          dst_path: ${{ env.CI_STATIC_PATH }}/${{ github.repository }}/pr/${{ github.event.pull_request.number }}/${{ github.sha }}/${{ matrix.test_suite }}/bin
      - name: Upload wheel to cloud, enable by adding label 'upload-wheel'
        if: contains(github.event.pull_request.labels.*.name, 'upload-wheel')
        uses: ./.github/actions/upload_oss
        with:
          src_path: ${wheelhouse_dir}
          oss_dst_path: oss://oneflow-staging/${{ github.repository }}/pr/${{ github.event.pull_request.number }}/${{ github.sha }}/${{ matrix.test_suite }}/whl
          oss_access_key_id: ${{ secrets.OSS_ACCESS_KEY_ID }}
          oss_access_key_secret: ${{ secrets.OSS_ACCESS_KEY_SECRET }}
      - name: Remove container
        if: always()
        run: |
          set -x
          docker rm -f ${container_name} || true
      - name: Reverse conda init
        if: always()
        run: |
          export PATH=$PATH:$CONDA/bin
          conda init --reverse
      - name: Save shared env
        run: |
          set -x
          echo "builder_host=${CI_STATIC_HOST}" >> build.${{ matrix.test_suite }}.env
          echo "sha_dir=${sha_dir}" >> build.${{ matrix.test_suite }}.env
          echo "remote_whl_dir=${CI_STATIC_HOST}:$sha_dir/whl" >> build.${{ matrix.test_suite }}.env
          if [ "$test_suite" == "cuda" ] || [  "$test_suite" == "cpu" ]; then
            echo "remote_bin_dir=${CI_STATIC_HOST}:$sha_dir/bin" >> build.${{ matrix.test_suite }}.env
          fi
      - name: Upload shared env
        uses: actions/upload-artifact@v2
        with:
          name: build.${{ matrix.test_suite }}.env
          path: build.${{ matrix.test_suite }}.env

  test:
    name: Test suite
    needs: [set-initial-variables, build, wait_for_gpu_slot, changed_files]
    runs-on: ${{ matrix.os }}
    continue-on-error: ${{ matrix.allow_fail }}
    if: github.event.pull_request.draft == false && github.base_ref == 'master' && contains(github.event.pull_request.requested_reviewers.*.login, 'oneflow-ci-bot')
    strategy:
<<<<<<< HEAD
      matrix:
        test_suite:
          [
            "cuda",
            "cuda_op",
            "cuda_new_interface",
            "cpu_new_interface",
            "cpu",
            "xla",
            "xla_cpu",
          ]
        include:
          - test_suite: "cuda"
            os: [self-hosted, linux, gpu]
            allow_fail: false
            build_env: build.cuda.env
          - test_suite: "cuda_op"
            os: [self-hosted, linux, gpu]
            allow_fail: false
            build_env: build.cuda.env
          - test_suite: "cuda_new_interface"
            os: [self-hosted, linux, gpu]
            allow_fail: false
            build_env: build.cuda.env
          - test_suite: "cpu"
            os: [self-hosted, linux, cpu]
            allow_fail: false
            build_env: build.cpu.env
          - test_suite: "cpu_new_interface"
            os: [self-hosted, linux, cpu]
            allow_fail: false
            build_env: build.cpu.env
          - test_suite: "xla"
            os: [self-hosted, linux, gpu]
            allow_fail: true
            build_env: build.xla.env
          - test_suite: "mlir"
            os: [self-hosted, linux, gpu]
            allow_fail: false
            build_env: build.mlir.env
          - test_suite: "xla_cpu"
            os: [self-hosted, linux, cpu]
            allow_fail: true
            build_env: build.xla_cpu.env
=======
      matrix: ${{ fromJson(needs.set-initial-variables.outputs.test_matrix) }}
>>>>>>> 4bfd0ca0
    steps:
      - name: Fix permissions
        run: |
          docker run --rm -v $PWD:/p -w /p busybox chmod -R o+w .
      - uses: actions/checkout@v2
        with:
          ref: ${{ github.event.pull_request.head.sha }}
      - name: Download shared env
        uses: actions/download-artifact@v2
        with:
          name: ${{ matrix.build_env }}
      - name: Set environment variables
        env:
          test_suite: ${{matrix.test_suite }}
        run: |
          set -x
          extra_docker_args=""
          extra_docker_args+=" --cap-add=SYS_PTRACE --security-opt seccomp=unconfined"
          extra_docker_args+=" --env ONEFLOW_CI=1"

          # load shared environment variables
          cat ${{ matrix.build_env }} >> $GITHUB_ENV
          source ${{ matrix.build_env }}
          # check directory sha_dir exists
          ssh -o StrictHostKeyChecking=no ${builder_host} "[ -d ${sha_dir} ]"

          # dowload whl and bin
          scp -r $remote_whl_dir wheel_tmp
          if [ "$test_suite" == "cuda" ] || [  "$test_suite" == "cpu" ]; then
            scp -r $remote_bin_dir bin_tmp
          fi

          # set wheelpath
          wheelhouse_dir="${PWD}/wheel_tmp"
          extra_docker_args+=" --env ONEFLOW_WHEEL_PATH=${wheelhouse_dir}"
          echo "wheelhouse_dir=${wheelhouse_dir}" >> $GITHUB_ENV

          # set matrix environment variables
          echo "test_suite=${test_suite}" >> $GITHUB_ENV
          if [ "$test_suite" == "cuda" ] || [  "$test_suite" == "cpu" ]; then
            echo "bin_dir=${PWD}/bin_tmp" >> $GITHUB_ENV
          fi
          if [ "$test_suite" == "cpu" ] || [ "$test_suite" == "cpu_new_interface" ] || [ "$test_suite" == "xla_cpu" ]; then
            extra_docker_args+=" --env ONEFLOW_TEST_CPU_ONLY=1"
            extra_docker_args+=" --env CUDA_VISIBLE_DEVICES=-1"
          fi
          # set container_name
          container_name=pr-${{ github.event.pull_request.number }}-run-id-${{ github.run_id }}-${test_suite}-test
          extra_docker_args+=" --name ${container_name}"
          echo "container_name=${container_name}" >> $GITHUB_ENV

          extra_docker_args+=" --shm-size=8g --rm -w $PWD -v $PWD:$PWD"
          extra_docker_args+=" -v /dataset:/dataset:ro -v /model_zoo:/model_zoo:ro"


          oneflow_test_cache_dir="$HOME/ci-cache/${{ github.repository }}/test_cache"
          extra_docker_args+=" -v ${oneflow_test_cache_dir}:${oneflow_test_cache_dir}"
          extra_docker_args+=" -e ONEFLOW_TEST_CACHE_DIR=${oneflow_test_cache_dir}"

          echo "extra_docker_args=${extra_docker_args}" >> $GITHUB_ENV
          echo "image_name=oneflow-test:0.2" >> $GITHUB_ENV
          echo "pip_index_mirror=https://pypi.tuna.tsinghua.edu.cn/simple" >> $GITHUB_ENV

          img_cache_base_dir="$HOME/ci-cache/${{ github.repository }}/oneflow-test/0.1"
          pip_cache_docker_args="-v ${img_cache_base_dir}/dotcache/pip:/root/.cache/pip"
          echo "pip_cache_docker_args=${pip_cache_docker_args}" >> $GITHUB_ENV
      - name: Build docker image for testing
        run: |
          bash docker/ci/test/build.sh
      - name: Exe test
        timeout-minutes: 45
        if: contains(fromJson('["cuda", "cpu"]'), matrix.test_suite)
        run: |
          set -x
          docker run \
            ${{ env.extra_docker_args }} ${{ env.pip_cache_docker_args }} \
            ${image_name} \
            ${bin_dir}/oneflow_testexe
      - name: Build documentation
        timeout-minutes: 45
        if: matrix.test_suite == 'cpu'
        run: |
          set -x
          docker run ${{ env.extra_docker_args }} ${{ env.pip_cache_docker_args }} \
            ${image_name} \
            bash -c "python3 -m pip config set global.index-url ${{ env.pip_index_mirror }} && bash ci/test/try_install.sh && bash ci/test/build_docs.sh"
      - name: Single client op test (distributed, 1st try)
        timeout-minutes: 45
        if: matrix.test_suite == 'cuda' && needs.changed_files.outputs.should_run_single_client_tests == '1'
        continue-on-error: true
        id: distributed_try_1
        run: |
          python3 ci/test/distributed_run.py --mode=single_client --bash_script=ci/test/2node_op_test.sh --custom_img_tag=${{ env.image_name }} --oneflow_wheel_path=${{ env.wheelhouse_dir }} --oneflow_wheel_python_version=3.6
      - name: Single client op test (distributed, 2nd try)
        timeout-minutes: 45
        if: matrix.test_suite == 'cuda' && steps.distributed_try_1.outcome=='failure' && needs.changed_files.outputs.should_run_single_client_tests == '1'
        continue-on-error: true
        id: distributed_try_2
        run: |
          python3 ci/test/distributed_run.py --mode=single_client --bash_script=ci/test/2node_op_test.sh --custom_img_tag=${{ env.image_name }} --oneflow_wheel_path=${{ env.wheelhouse_dir }} --oneflow_wheel_python_version=3.6
      - name: Single client op test (distributed, 3rd try)
        timeout-minutes: 45
        if: matrix.test_suite == 'cuda' && steps.distributed_try_2.outcome=='failure' && needs.changed_files.outputs.should_run_single_client_tests == '1'
        continue-on-error: false
        id: distributed_try_3
        run: |
          python3 ci/test/distributed_run.py --mode=single_client --bash_script=ci/test/2node_op_test.sh --custom_img_tag=${{ env.image_name }} --oneflow_wheel_path=${{ env.wheelhouse_dir }} --oneflow_wheel_python_version=3.6
      - name: Doctest
        timeout-minutes: 45
        if: matrix.test_suite == 'cuda'
        run: |
          set -x
          docker run \
            ${{ env.extra_docker_args }} ${{ env.pip_cache_docker_args }} \
            ${image_name} \
            bash -c "python3 -m pip config set global.index-url ${{ env.pip_index_mirror }} && bash ci/test/try_install.sh && bash ci/test/doctest.sh"
      - name: Single client dry run test (run without runtime)
        timeout-minutes: 45
        if: matrix.test_suite == 'cuda' && needs.changed_files.outputs.should_run_single_client_tests == '1'
        run: |
          set -x
          docker run ${{ env.extra_docker_args }} ${{ env.pip_cache_docker_args }} \
            ${image_name} \
            bash -c "python3 -m pip config set global.index-url ${{ env.pip_index_mirror }} && bash ci/test/try_install.sh && bash ci/test/dry_run_test.sh"
      - name: Set environment variables (new_interface)
        if: contains(fromJson('["cuda_new_interface", "cpu_new_interface"]'), matrix.test_suite)
        run: |
          set -x
          echo "image_tag=oneflow-test-v2:0.1" >> $GITHUB_ENV
          echo "image_url=https://oneflow-static.oss-cn-beijing.aliyuncs.com/docker_images/oneflow-test-v2.0.1.tar.gz" >> $GITHUB_ENV

          img_cache_base_dir="$HOME/ci-cache/${{ github.repository }}/pytorch/pytorch/1.9.0-cuda10.2-cudnn7-runtime"
          pip_cache_docker_args="-v ${img_cache_base_dir}/dotcache/pip:/root/.cache/pip"
          echo "pip_cache_docker_args=${pip_cache_docker_args}" >> $GITHUB_ENV
      - name: Check image (new_interface)
        if: contains(fromJson('["cuda_new_interface", "cpu_new_interface"]'), matrix.test_suite)
        run: |
          if [[ "$(docker images -q ${{ env.image_tag }} 2> /dev/null)" == "" ]]; then
            echo "should_load_img=1" >> $GITHUB_ENV
          fi
      - name: Load image (new_interface)
        if: contains(fromJson('["cuda_new_interface", "cpu_new_interface"]'), matrix.test_suite) && env.should_load_img == '1'
        run: |
          wget ${{ env.image_url }}
          docker load -i $(basename "${{ env.image_url }}")
      - name: Checkout Oneflow-Inc/models
        if: matrix.test_suite == 'cuda_new_interface'
        uses: actions/checkout@v2
        with:
          repository: Oneflow-Inc/models
          ref: 7a6845f7d7133c02a01a75b9ca525e6c40e99639
          path: oneflow-models
      - name: Speed test
        id: speed
        if: matrix.test_suite == 'cuda_new_interface'
        continue-on-error: true
        run: |
          docker run \
            ${{ env.extra_docker_args }} ${{ env.pip_cache_docker_args }} \
            -e ONEFLOW_MODELS_DIR=$PWD/oneflow-models \
            ${{ env.image_tag }} \
            bash -c "python3 -m pip config set global.index-url ${{ env.pip_index_mirror }} && bash ci/test/try_install.sh && bash ci/test/test_speed_multi_client.sh"
      - name: Post speed stats
        if: matrix.test_suite == 'cuda_new_interface'
        continue-on-error: true
        uses: actions/github-script@v4
        with:
          script: |
            github.issues.createComment({
              issue_number: context.issue.number,
              owner: context.repo.owner,
              repo: context.repo.repo,
              body: "<details>\n <summary>Speed stats:</summary>\n\n ``` \n${{ steps.speed.outputs.stats }}\n ``` \n\n</details>".replace(/\\n/g, '\n')
            })
      - name: Module API test
        timeout-minutes: 45
        if: contains(fromJson('["cuda_new_interface", "cpu_new_interface"]'), matrix.test_suite)
        run: |
          docker run \
            ${{ env.extra_docker_args }} ${{ env.pip_cache_docker_args }} \
            -e ONEFLOW_TEST_DIR=$PWD/python/oneflow/test/modules \
            ${{ env.image_tag }} \
            bash -c "python3 -m pip config set global.index-url ${{ env.pip_index_mirror }} && bash ci/test/try_install.sh && bash ci/test/generic_test_multi_client.sh"
      - name: Module API test (distributed, 1st try)
        if: matrix.test_suite == 'cuda_new_interface'
        continue-on-error: true
        id: new_interface_distributed_try_1
        run: |
          python3 ci/test/distributed_run.py --bash_script ci/test/2node_op_test_multi_client.sh --copy_files python/oneflow/test/ --copy_files python/oneflow/test_utils/ --copy_files ci/test/ --custom_img_tag=${{ env.image_tag }} --oneflow_wheel_path=${{ env.wheelhouse_dir }} --oneflow_wheel_python_version=3.7
      - name: Module API test (distributed, 2nd try)
        if: matrix.test_suite == 'cuda_new_interface' && steps.new_interface_distributed_try_1.outcome=='failure'
        continue-on-error: true
        id: new_interface_distributed_try_2
        run: |
          python3 ci/test/distributed_run.py --bash_script ci/test/2node_op_test_multi_client.sh --copy_files python/oneflow/test/ --copy_files python/oneflow/test_utils/ --copy_files ci/test/ --custom_img_tag=${{ env.image_tag }} --oneflow_wheel_path=${{ env.wheelhouse_dir }} --oneflow_wheel_python_version=3.7
      - name: Module API test (distributed, 3rd try)
        if: matrix.test_suite == 'cuda_new_interface' && steps.new_interface_distributed_try_2.outcome=='failure'
        continue-on-error: false
        id: new_interface_distributed_try_3
        run: |
          python3 ci/test/distributed_run.py --bash_script ci/test/2node_op_test_multi_client.sh --copy_files python/oneflow/test/ --copy_files python/oneflow/test_utils/ --copy_files ci/test/ --custom_img_tag=${{ env.image_tag }} --oneflow_wheel_path=${{ env.wheelhouse_dir }} --oneflow_wheel_python_version=3.7
      - name: Upload log (distributed test)
        if: always() && (steps.distributed_try_3.outcome=='failure' && matrix.test_suite == 'cuda') || (steps.new_interface_distributed_try_3.outcome=='failure' && matrix.test_suite == 'cuda_new_interface')
        uses: ./.github/actions/upload_oss
        with:
          src_path: distributed-tmp
          oss_dst_path: oss://oneflow-log/${{ github.repository }}/pr/${{ github.event.pull_request.number }}/${{github.run_id}}/distributed-tmp
          oss_access_key_id: ${{ secrets.OSS_ACCESS_KEY_ID }}
          oss_access_key_secret: ${{ secrets.OSS_ACCESS_KEY_SECRET }}
          upload_core: ${{ contains(github.event.pull_request.labels.*.name, 'upload-core') }}
      - name: Print backtrace (distributed test)
        if: always() && (steps.distributed_try_3.outcome=='failure' && matrix.test_suite == 'cuda') || (steps.new_interface_distributed_try_3.outcome=='failure' && matrix.test_suite == 'cuda_new_interface')
        run: |
          set -x
          docker run \
            ${{ env.extra_docker_args }} ${{ env.pip_cache_docker_args }} \
            ${image_name} bash ci/test/print_stack_from_core.sh python3 distributed-tmp
      - name: Dataloader API test
        timeout-minutes: 45
        if: contains(fromJson('["cuda_new_interface", "cpu_new_interface"]'), matrix.test_suite)
        run: |
          docker run \
            ${{ env.extra_docker_args }} ${{ env.pip_cache_docker_args }} \
            -e ONEFLOW_TEST_DIR=$PWD/python/oneflow/test/dataloader \
            ${{ env.image_tag }} \
            bash -c "python3 -m pip config set global.index-url ${{ env.pip_index_mirror }} && python3 -m pip install -r docker/ci/test-v2/requirements.txt --user && bash ci/test/try_install.sh && bash ci/test/generic_test_multi_client.sh"
      - name: Tensor API test
        timeout-minutes: 45
        if: contains(fromJson('["cuda_new_interface", "cpu_new_interface"]'), matrix.test_suite)
        run: |
          docker run \
            ${{ env.extra_docker_args }} ${{ env.pip_cache_docker_args }} \
            -e ONEFLOW_TEST_DIR=$PWD/python/oneflow/test/tensor \
            ${{ env.image_tag }} \
            bash -c "python3 -m pip config set global.index-url ${{ env.pip_index_mirror }} && bash ci/test/try_install.sh && bash ci/test/generic_test_multi_client.sh"
      - name: Graph API test
        if: contains(fromJson('["cuda_new_interface", "cpu_new_interface"]'), matrix.test_suite)
        run: |
          docker run \
            ${{ env.extra_docker_args }} ${{ env.pip_cache_docker_args }} \
            -e ONEFLOW_TEST_DIR=$PWD/python/oneflow/test/graph \
            ${{ env.image_tag }} \
            bash -c "python3 -m pip config set global.index-url ${{ env.pip_index_mirror }} && bash ci/test/try_install.sh && bash ci/test/generic_test_multi_client.sh"
      - name: Single client op test
        timeout-minutes: 45
        if: contains(fromJson('["cuda_op", "cpu"]'), matrix.test_suite) && needs.changed_files.outputs.should_run_single_client_tests == '1'
        run: |
          set -x
          docker run \
            ${{ env.extra_docker_args }} ${{ env.pip_cache_docker_args }} \
            ${image_name} \
            bash -c "python3 -m pip config set global.index-url ${{ env.pip_index_mirror }} && bash ci/test/try_install.sh && bash ci/test/1node_op_test.sh"
      - name: Single client model test
        timeout-minutes: 45
        if: contains(fromJson('["cuda", "cpu"]'), matrix.test_suite)  && needs.changed_files.outputs.should_run_single_client_tests == '1'
        run: |
          set -x
          docker run \
            ${{ env.extra_docker_args }} ${{ env.pip_cache_docker_args }} \
            ${image_name} \
            bash -c "python3 -m pip config set global.index-url ${{ env.pip_index_mirror }} && bash ci/test/try_install.sh && bash ci/test/1node_model_test.sh"
      - name: Single client model serve test
        timeout-minutes: 45
        id: model_serve_test
        if: matrix.test_suite == 'cuda' && needs.changed_files.outputs.should_run_single_client_tests == '1'
        run: |
          set -x
          docker run ${{ env.extra_docker_args }} ${{ env.pip_cache_docker_args }} \
            --env ONEFLOW_TEST_TMP_DIR=$PWD/serving-tmp \
            ${image_name} \
            bash -c "python3 -m pip config set global.index-url ${{ env.pip_index_mirror }} && bash ci/test/try_install.sh && bash ci/test/1node_model_serve_test.sh"
      - name: Print backtrace (serving test)
        if: always() && steps.model_serve_test.outcome=='failure'  && matrix.test_suite == 'cuda'
        run: |
          set -x
          docker run ${{ env.extra_docker_args }} ${{ env.pip_cache_docker_args }} \
            ${image_name} bash ci/test/print_stack_from_core.sh python3 serving-tmp
      - name: Single client benchmark (mainly for backward compatibility)
        timeout-minutes: 45
        if: matrix.test_suite == 'cuda' && needs.changed_files.outputs.should_run_single_client_tests == '1'
        run: |
          set -x
          docker run ${{ env.extra_docker_args }} ${{ env.pip_cache_docker_args }} \
            ${image_name} \
            bash -c "python3 -m pip config set global.index-url ${{ env.pip_index_mirror }} && bash ci/test/try_install.sh && bash ci/test/1node_benchmark_test.sh"
      - name: Single client benchmark FP16 (mainly for backward compatibility)
        timeout-minutes: 45
        if: matrix.test_suite == 'cuda' && needs.changed_files.outputs.should_run_single_client_tests == '1'
        run: |
          set -x
          docker run ${{ env.extra_docker_args }} ${{ env.pip_cache_docker_args }} \
            ${image_name} \
            bash -c "python3 -m pip config set global.index-url ${{ env.pip_index_mirror }} && bash ci/test/try_install.sh && bash ci/test/1node_benchmark_test_fp16.sh"
      - name: Single client XLA Test
        timeout-minutes: 45
        if: contains(fromJson('["xla", "xla_cpu"]'), matrix.test_suite) && needs.changed_files.outputs.should_run_single_client_tests == '1'
        run: |
          set -x
          docker run ${{ env.extra_docker_args }} ${{ env.pip_cache_docker_args }} \
            ${image_name} \
            bash -c "python3 -m pip config set global.index-url ${{ env.pip_index_mirror }} && bash ci/test/try_install.sh && bash ci/test/test_xla.sh"
      - name: Remove automerge
        if: contains(fromJson('["cuda_new_interface", "cpu_new_interface", "cpu", "cuda", "cuda_op"]'), matrix.test_suite) && failure() && cancelled() == false && contains(github.event.pull_request.labels.*.name, 'automerge')
        uses: actions/github-script@v4
        with:
          script: |
            github.issues.removeLabel({
              issue_number: context.issue.number,
              owner: context.repo.owner,
              repo: context.repo.repo,
              name: 'automerge'
            })
            github.issues.createComment({
              issue_number: context.issue.number,
              owner: context.repo.owner,
              repo: context.repo.repo,
              body: 'CI failed, removing label automerge'
            })
      - name: Print stacks in all core files
        timeout-minutes: 45
        if: contains(fromJson('["cuda_new_interface", "cpu_new_interface"]'), matrix.test_suite) == false && failure()
        run: |
          set -x
          docker run ${{ env.extra_docker_args }} ${{ env.pip_cache_docker_args }} \
            ${image_name} \
            bash -c "python3 -m pip config set global.index-url ${{ env.pip_index_mirror }} && bash ci/test/try_install.sh && bash ci/test/print_stack_in_all_dirs.sh"
      - name: Print stacks in all core files (new interface)
        timeout-minutes: 45
        if: contains(fromJson('["cuda_new_interface", "cpu_new_interface"]'), matrix.test_suite) && failure()
        run: |
          set -x
          docker run \
            ${{ env.extra_docker_args }} ${{ env.pip_cache_docker_args }} \
            ${{ env.image_tag }} \
            bash -c "python3 -m pip config set global.index-url ${{ env.pip_index_mirror }} && bash ci/test/try_install.sh && bash ci/test/print_stack_in_all_dirs.sh"
      - name: Query system status
        timeout-minutes: 45
        if: failure()
        run: |
          nvidia-smi
          docker ps
      - name: Remove container
        timeout-minutes: 45
        if: always()
        run: |
          docker rm -f ${container_name} || true

  static_analysis_with_clang_on_diff:
    name: Static analysis with clang on diff
    runs-on: ubuntu-20.04
    if: github.event.pull_request.draft == false && github.base_ref == 'master' && contains(github.event.pull_request.requested_reviewers.*.login, 'oneflow-ci-bot')
    steps:
      - name: Check out OneFlow
        uses: actions/checkout@v2
        with:
          ref: ${{ github.event.pull_request.head.ref }}
          repository: ${{github.event.pull_request.head.repo.full_name}}
          fetch-depth: 0
      - name: Install dependencies
        run: |
          sudo apt-get update
          sudo apt-get install -y libopenblas-dev nasm python3-pip ninja-build ccache
      - name: Download OneFlow custom clang-tidy
        run: |
          wget https://github.com/Oneflow-Inc/llvm-project/releases/download/latest/clang-tidy-489012f-x86_64.AppImage
          wget https://raw.githubusercontent.com/oneflow-inc/llvm-project/maybe/clang-tools-extra/clang-tidy/tool/clang-tidy-diff.py
          chmod +x clang-tidy-489012f-x86_64.AppImage clang-tidy-diff.py
      - name: Cache third party dir
        uses: actions/cache@v2
        with:
          path: ~/.ccache
          key: clang-tidy-diff-third-party-ccache-${{ hashFiles('**/CMakeLists.txt') }}-${{ hashFiles('**/*.cmake') }}
          restore-keys: |
            clang-tidy-diff-third-party-ccache-${{ hashFiles('**/CMakeLists.txt') }}-
            clang-tidy-diff-third-party-ccache-
      - name: Build third party libs and generate files
        run: |
          export CCACHE_COMPRESS=true
          export CCACHE_MAXSIZE=500M
          mkdir build
          cd build
          cmake .. -C ../cmake/caches/international/cpu.cmake \
            -DCMAKE_BUILD_TYPE=Release \
            -DBUILD_TESTING=ON \
            -DCMAKE_C_COMPILER_LAUNCHER=ccache \
            -DCMAKE_CXX_COMPILER_LAUNCHER=ccache
          cmake --build . -j$(nproc) --target oneflow_deps of_cfgobj of_protoobj of_functional_obj of_functional_tensor_obj
      - name: Fetch upstream
        if: github.event.pull_request.head.repo.full_name != github.event.pull_request.base.repo.full_name
        run: |
          git remote add upstream https://github.com/Oneflow-Inc/oneflow
          git fetch upstream
      - name: Run clang-tidy for modified files
        # use clang as compiler for correct compiler flags
        run: |
          cd build
          rm CMakeCache.txt
          cmake .. -C ../cmake/caches/international/cpu.cmake \
            -DCMAKE_C_COMPILER=clang-12 \
            -DCMAKE_CXX_COMPILER=clang++-12 \
            -DCMAKE_BUILD_TYPE=Release \
            -DBUILD_TESTING=ON \
            -DCMAKE_EXPORT_COMPILE_COMMANDS=ON
          cd ..
          git diff -U0 ${{ github.event.pull_request.base.sha }} | ./clang-tidy-diff.py -clang-tidy-binary ./clang-tidy-489012f-x86_64.AppImage -path build -allow-enabling-alpha-checkers -j $(nproc) -p1 -extra-arg="-Xclang" -extra-arg="-analyzer-config" -extra-arg="-Xclang" -extra-arg="aggressive-binary-operation-simplification=true" -warnings-as-errors="*,-maybe-glog-fatal,-clang-analyzer-alpha.*"
      - name: Remove automerge
        if: failure() && cancelled() == false && contains(github.event.pull_request.labels.*.name, 'automerge')
        uses: actions/github-script@v4
        with:
          script: |
            github.issues.removeLabel({
              issue_number: context.issue.number,
              owner: context.repo.owner,
              repo: context.repo.repo,
              name: 'automerge'
            })
            github.issues.createComment({
              issue_number: context.issue.number,
              owner: context.repo.owner,
              repo: context.repo.repo,
              body: 'CI failed, removing label automerge'
            })<|MERGE_RESOLUTION|>--- conflicted
+++ resolved
@@ -183,43 +183,7 @@
     if: github.event.pull_request.draft == false && github.base_ref == 'master' && contains(github.event.pull_request.requested_reviewers.*.login, 'oneflow-ci-bot') && contains(github.event.pull_request.labels.*.name, 'fmt-only') == false
     strategy:
       max-parallel: 5
-<<<<<<< HEAD
-      matrix:
-        test_suite: ["cuda", "cpu", "xla", "xla_cpu", "mlir"]
-        include:
-          - test_suite: cuda
-            cuda_version: 10.2
-            extra_flags: --extra_oneflow_cmake_args=-DCUDA_NVCC_GENCODES=arch=compute_61,code=sm_61 --extra_oneflow_cmake_args=-DRPC_BACKEND=GRPC,LOCAL --extra_oneflow_cmake_args=-DPIP_INDEX_MIRROR=https://pypi.tuna.tsinghua.edu.cn/simple --extra_oneflow_cmake_args=-DTREAT_WARNINGS_AS_ERRORS=OFF
-            os: [self-hosted, linux, build]
-            allow_fail: false
-            python_version: 3.6,3.7
-          - test_suite: cpu
-            cuda_version: 10.2
-            extra_flags: --extra_oneflow_cmake_args=-DBUILD_SHARED_LIBS=OFF --extra_oneflow_cmake_args=-DRPC_BACKEND=LOCAL --cpu --extra_oneflow_cmake_args=-DTREAT_WARNINGS_AS_ERRORS=OFF
-            os: [self-hosted, linux, build]
-            allow_fail: false
-            python_version: 3.6,3.7
-          - test_suite: xla
-            cuda_version: 10.1
-            extra_flags: --extra_oneflow_cmake_args=-DCUDA_NVCC_GENCODES=arch=compute_61,code=sm_61 --extra_oneflow_cmake_args=-DRPC_BACKEND=GRPC,LOCAL --xla --extra_oneflow_cmake_args=-DPIP_INDEX_MIRROR=https://pypi.tuna.tsinghua.edu.cn/simple --extra_oneflow_cmake_args=-DTREAT_WARNINGS_AS_ERRORS=OFF
-            os: [self-hosted, linux, build]
-            allow_fail: true
-            python_version: 3.6
-          - test_suite: xla_cpu
-            cuda_version: 10.1
-            extra_flags: --extra_oneflow_cmake_args=-DRPC_BACKEND=GRPC,LOCAL --xla --cpu --extra_oneflow_cmake_args=-DPIP_INDEX_MIRROR=https://pypi.tuna.tsinghua.edu.cn/simple --extra_oneflow_cmake_args=-DTREAT_WARNINGS_AS_ERRORS=OFF
-            os: [self-hosted, linux, build]
-            allow_fail: true
-            python_version: 3.6
-          - test_suite: mlir
-            cuda_version: 10.2
-            extra_flags: --extra_oneflow_cmake_args=-DFOR_CI=ON --extra_oneflow_cmake_args=-DWITH_MLIR=ON
-            os: [self-hosted, linux, release]
-            allow_fail: false
-            python_version: 3.6
-=======
       matrix: ${{ fromJson(needs.set-initial-variables.outputs.build_matrix) }}
->>>>>>> 4bfd0ca0
     steps:
       - name: Fix permissions
         run: |
@@ -391,54 +355,7 @@
     continue-on-error: ${{ matrix.allow_fail }}
     if: github.event.pull_request.draft == false && github.base_ref == 'master' && contains(github.event.pull_request.requested_reviewers.*.login, 'oneflow-ci-bot')
     strategy:
-<<<<<<< HEAD
-      matrix:
-        test_suite:
-          [
-            "cuda",
-            "cuda_op",
-            "cuda_new_interface",
-            "cpu_new_interface",
-            "cpu",
-            "xla",
-            "xla_cpu",
-          ]
-        include:
-          - test_suite: "cuda"
-            os: [self-hosted, linux, gpu]
-            allow_fail: false
-            build_env: build.cuda.env
-          - test_suite: "cuda_op"
-            os: [self-hosted, linux, gpu]
-            allow_fail: false
-            build_env: build.cuda.env
-          - test_suite: "cuda_new_interface"
-            os: [self-hosted, linux, gpu]
-            allow_fail: false
-            build_env: build.cuda.env
-          - test_suite: "cpu"
-            os: [self-hosted, linux, cpu]
-            allow_fail: false
-            build_env: build.cpu.env
-          - test_suite: "cpu_new_interface"
-            os: [self-hosted, linux, cpu]
-            allow_fail: false
-            build_env: build.cpu.env
-          - test_suite: "xla"
-            os: [self-hosted, linux, gpu]
-            allow_fail: true
-            build_env: build.xla.env
-          - test_suite: "mlir"
-            os: [self-hosted, linux, gpu]
-            allow_fail: false
-            build_env: build.mlir.env
-          - test_suite: "xla_cpu"
-            os: [self-hosted, linux, cpu]
-            allow_fail: true
-            build_env: build.xla_cpu.env
-=======
       matrix: ${{ fromJson(needs.set-initial-variables.outputs.test_matrix) }}
->>>>>>> 4bfd0ca0
     steps:
       - name: Fix permissions
         run: |
