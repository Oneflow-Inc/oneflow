--- conflicted
+++ resolved
@@ -550,7 +550,6 @@
             -e ONEFLOW_TEST_DIR=$PWD/oneflow/python/test/graph \
             ${{ env.image_tag }} \
             bash -c "python3 -m pip config set global.index-url ${{ env.pip_index_mirror }} && bash ci/test/try_install.sh && bash ci/test/generic_test.sh"
-<<<<<<< HEAD
       - name: Checkout Oneflow-Inc/models
         if: matrix.test_suite == 'cuda_new_interface'
         uses: actions/checkout@v2
@@ -565,10 +564,7 @@
             -e ONEFLOW_MODEL_DIR=$PWD/oneflow-models \
             ${{ env.image_tag }} \
             bash -c "python3 -m pip config set global.index-url ${{ env.pip_index_mirror }} && bash ci/test/try_install.sh && bash ci/test_multi_client/test_speed.sh"
-      - name: Op test
-=======
       - name: Single client op test
->>>>>>> bd2d3dc2
         timeout-minutes: 45
         if: matrix.test_suite == 'cpu' || matrix.test_suite == 'cuda_op'
         run: |
