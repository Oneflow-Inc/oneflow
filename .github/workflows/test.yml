name: Build and Test CI
on:
  pull_request:
    types: [review_requested]
    branches:
      - "*"
  workflow_dispatch:
    inputs:
      placeholder:
        description: "placeholder, no effect"
        required: false
env:
  OSS_ACCESS_KEY_ID: ${{ secrets.OSS_ACCESS_KEY_ID }}
  OSS_ACCESS_KEY_SECRET: ${{ secrets.OSS_ACCESS_KEY_SECRET }}

jobs:
  cancel_previous:
    name: Cancel previous runs
    runs-on: ubuntu-latest
    if: github.event.pull_request.draft == false && github.base_ref == 'master' && contains(github.event.pull_request.requested_reviewers.*.login, 'oneflow-ci-bot')
    steps:
      - name: Cancel previous runs of outdated commit
        uses: styfle/cancel-workflow-action@0.9.0
        with:
          access_token: ${{ github.token }}
          all_but_latest: true

  mirror_third_party:
    name: Mirror third party dependencies
    runs-on: ubuntu-18.04
    if: github.event.pull_request.draft == false && github.base_ref == 'master' && contains(github.event.pull_request.requested_reviewers.*.login, 'oneflow-ci-bot')
    steps:
      - uses: actions/checkout@v2
      - name: Mirror dependencies to aliyun
        if: github.event.pull_request.head.repo.full_name == github.repository
        run: |
          set -x
          if [ -z "$OSS_ACCESS_KEY_ID" ]
          then
            exit 0
          fi
          python3 -m pip install -U pip setuptools wheel
          python3 -m pip install oss2
          python3 tools/package_mirror.py -i cmake
          python3 tools/package_mirror.py -i oneflow/ir

  check_license_and_format:
    name: License and format
    runs-on: ubuntu-18.04
    if: github.event.pull_request.draft == false && contains(github.event.pull_request.requested_reviewers.*.login, 'oneflow-ci-bot')
    steps:
      - uses: actions/checkout@v2
        with:
          repository: ${{github.event.pull_request.head.repo.full_name}}
      - name: Check license
        id: license_check
        run: |
          python3 ci/check/run_license_format.py -i oneflow -c
          python3 ci/check/run_license_format.py -i python -c
      - name: Add license
        id: license_fmt
        if: ${{ failure() }}
        run: |
          python3 ci/check/run_license_format.py -i oneflow --fix
          python3 ci/check/run_license_format.py -i python --fix
      - name: Check C++/CUDA format
        id: cpp_check
        run: |
          python3 ci/check/run_clang_format.py --clang_format_binary clang-format --source_dir oneflow
      - name: Run C++/CUDA format
        id: cpp_fmt
        if: ${{ failure() }}
        run: |
          python3 ci/check/run_clang_format.py --clang_format_binary clang-format --source_dir oneflow --fix
      - name: Check Python format
        id: py_check
        run: |
          python3 -m pip install black==19.10b0
          python3 ci/check/run_py_format.py --source_dir $PWD
      - name: Run Python Format
        id: py_fmt
        if: ${{ failure() }}
        run: |
          python3 -m pip install black==19.10b0
          python3 ci/check/run_py_format.py --source_dir $PWD --fix
      - name: Git push
        id: git_push
        if: ${{ failure() }}
        run: |
          git diff -p > license_and_format.patch
          cat license_and_format.patch
          git config --global user.email "ci-bot@oneflow.org"
          git config --global user.name "oneflow-ci-bot"
          git add -u
          git commit -m "auto format by CI"
          git push
      - name: Upload patch
        if: ${{ failure() && steps.git_push.outcome == 'failure' }}
        uses: actions/upload-artifact@v2
        with:
          name: license_and_format-${{ github.sha }}.patch
          path: license_and_format.patch
      - name: Please request CI again
        if: ${{ failure() }}
        run: |
          exit 1
      - name: Check source code (prevent creating files at wrong places)
        run: |
          python3 tools/check_src.py

  wait_for_gpu_slot:
    name: Wait for GPU slots
    runs-on: [self-hosted, scheduler]
    needs: [build-manylinux]
    if: github.event.pull_request.draft == false && github.base_ref == 'master' && contains(github.event.pull_request.requested_reviewers.*.login, 'oneflow-ci-bot')
    continue-on-error: true
    steps:
      - name: Check if secrets accessible
        env:
          CI_PERSONAL_ACCESS_TOKEN: ${{ secrets.CI_PERSONAL_ACCESS_TOKEN }}
        run: |
          set -x
          if [ -z "$CI_PERSONAL_ACCESS_TOKEN" ]
          then
            exit 0
          fi
          echo "is_secrets_accessible=1" >> $GITHUB_ENV
      - uses: Oneflow-Inc/gh-action-scheduler-v2@1e45bd715c873bc3a14a87ddaf494f9b686137de
        name: Wait for GPU slot
        if: env.is_secrets_accessible == '1'
        timeout-minutes: 45
        env:
          CI_PERSONAL_ACCESS_TOKEN: ${{ secrets.CI_PERSONAL_ACCESS_TOKEN }}

  changed_files:
    name: "Changed files"
    runs-on: ubuntu-latest
    if: github.event.pull_request.draft == false && github.base_ref == 'master' && contains(github.event.pull_request.requested_reviewers.*.login, 'oneflow-ci-bot')
    outputs:
      should_run_single_client_tests: ${{ steps.changes.outputs.should_run_single_client_tests }}
    steps:
      - name: Checkout OneFlow
        uses: actions/checkout@v2
        with:
          fetch-depth: 0
      - name: Set extra args
        if: contains(github.event.pull_request.labels.*.name, 'need-single-client-tests')
        run: |
          echo "extra_args_from_labels=--need_single_client_tests" >> $GITHUB_ENV
      - name: Find changes
        id: changes
        run: |
          python3 tools/flags_from_git_diff.py --base ${{ github.event.pull_request.base.sha }} --head ${{ github.sha }} ${{ env.extra_args_from_labels }}
      - name: Will run single client tests
        if: steps.changes.outputs.should_run_single_client_tests == '1'
        run: |
          echo "yes"

  find-build-cache:
    name: "Find build cache"
    if: github.event.pull_request.draft == false && github.base_ref == 'master' && contains(github.event.pull_request.requested_reviewers.*.login, 'oneflow-ci-bot')
    runs-on: ubuntu-latest
    env:
      ONEFLOW_SRC: .
    outputs:
      matrix: ${{ steps.find-cache.outputs.matrix }}
    steps:
      - name: Checkout Oneflow-Inc/oneflow
        uses: actions/checkout@v2
        with:
          ref: ${{ github.event.pull_request.head.sha }}
          repository: ${{github.event.pull_request.head.repo.full_name}}
      - uses: Oneflow-Inc/get-oneflow/cache-complete/matrix/build@add_user_and_ir_dir_to_cache_pattern
        name: find cache
        id: find-cache
        timeout-minutes: 5
        with:
          delete-cache: ${{ contains(github.event.pull_request.labels.*.name, 'need-clean-ccache') }}
          runner-labels: |
            self-hosted
            linux
            build
          oneflow-src: ${{ env.ONEFLOW_SRC }}
          entries: |
            cu102
            cpu
            cu101_xla

  build-manylinux:
    name: "Build manylinux"
    if: github.event.pull_request.draft == false && github.base_ref == 'master' && contains(github.event.pull_request.requested_reviewers.*.login, 'oneflow-ci-bot')
    runs-on: ${{ matrix.runs-on }}
    needs: [find-build-cache, changed_files]
    strategy:
      fail-fast: true
      max-parallel: 5
      matrix: ${{ fromJson(needs.find-build-cache.outputs.matrix) }}
    env:
      ONEFLOW_SRC: .
      MANYLINUX_CACHE_DIR: ~/manylinux-cache-dir/${{ matrix.entry }}
      WHEELHOUSE_DIR: manylinux-wheelhouse
      SSH_TANK_HOST: 192.168.1.13
      SSH_TANK_PATH: /tank
    steps:
      - name: Fix permissions
        if: ${{ contains(matrix.runs-on, 'self-hosted') }}
        run: |
          set -x
          docker run --rm -v $PWD:$PWD -w $PWD busybox rm -rf *
      - name: Remove leftover cuda-installer.log
        if: ${{ contains(matrix.runs-on, 'self-hosted') }}
        run: |
          docker run --rm -v /tmp:/host/tmp -w /p busybox rm -f /host/tmp/cuda-installer.log
      - name: Checkout Oneflow-Inc/oneflow
        uses: actions/checkout@v2
        with:
          ref: ${{ github.event.pull_request.head.sha }}
          repository: ${{github.event.pull_request.head.repo.full_name}}
      - uses: Oneflow-Inc/get-oneflow/cache-complete@add_user_and_ir_dir_to_cache_pattern
        name: Save cache if successful
        id: save-cache
        timeout-minutes: 5
        with:
          oneflow-src: ${{ env.ONEFLOW_SRC }}
          entry: ${{ matrix.entry }}
          digest-type: build
          mark-as-completed: ${{ contains(matrix.runs-on, 'self-hosted') && github.event.pull_request.head.repo.full_name == github.repository }}
      - name: Check digest and fail if cache result not identical to matrix
        if: ${{ fromJSON(steps.save-cache.outputs.cache-hit) != matrix.cache-hit }}
        run: |
          echo "::error file=test.yml,line=204,col=10::steps.save-cache.outputs.cache-hit != matrix.cache-hit"
          exit 1
      - uses: Oneflow-Inc/get-oneflow@add_user_and_ir_dir_to_cache_pattern
        name: Build manylinux cpu only
        id: build-cpu
        if: ${{ matrix.entry =='cpu' && !matrix.cache-hit }}
        with:
          cmake-init-cache: ${{ env.ONEFLOW_SRC }}/cmake/caches/ci/cpu.cmake
          build-script: ${{ env.ONEFLOW_SRC }}/ci/manylinux/build.sh
          oneflow-src: ${{ env.ONEFLOW_SRC }}
          oneflow-build-env: manylinux
          wheelhouse-dir: ${{ env.WHEELHOUSE_DIR }}
          clear-wheelhouse-dir: true
          self-hosted: ${{ contains(matrix.runs-on, 'self-hosted') }}
          cuda-version: none
          manylinux-cache-dir: ${{ env.MANYLINUX_CACHE_DIR }}
          docker-run-use-system-http-proxy: false
          docker-run-use-lld: true
          retry-failed-build: true
          clean-ccache: ${{ contains(github.event.pull_request.labels.*.name, 'need-clean-ccache') }}
          python-versions: |
            3.6
            3.7
      - uses: Oneflow-Inc/get-oneflow@add_user_and_ir_dir_to_cache_pattern
        name: Build manylinux cu102
        id: build-cuda
        if: ${{ matrix.entry =='cu102' && !matrix.cache-hit }}
        with:
          cmake-init-cache: ${{ env.ONEFLOW_SRC }}/cmake/caches/ci/cuda.cmake
          build-script: ${{ env.ONEFLOW_SRC }}/ci/manylinux/build-gcc7.sh
          oneflow-src: ${{ env.ONEFLOW_SRC }}
          oneflow-build-env: manylinux
          wheelhouse-dir: ${{ env.WHEELHOUSE_DIR }}
          clear-wheelhouse-dir: true
          self-hosted: ${{ contains(matrix.runs-on, 'self-hosted') }}
          cuda-version: "10.2"
          manylinux-cache-dir: ${{ env.MANYLINUX_CACHE_DIR }}
          docker-run-use-system-http-proxy: false
          docker-run-use-lld: false
          retry-failed-build: true
          clean-ccache: ${{ contains(github.event.pull_request.labels.*.name, 'need-clean-ccache') }}
          python-versions: |
            3.6
            3.7
      - uses: Oneflow-Inc/get-oneflow@add_user_and_ir_dir_to_cache_pattern
        name: Build manylinux cu101_xla
        id: build-xla
        if: ${{ matrix.entry =='cu101_xla' && !matrix.cache-hit && needs.changed_files.outputs.should_run_single_client_tests == '1' }}
        with:
          cmake-init-cache: ${{ env.ONEFLOW_SRC }}/cmake/caches/ci/cuda-xla.cmake
          build-script: ${{ env.ONEFLOW_SRC }}/ci/manylinux/build-gcc7.sh
          oneflow-src: ${{ env.ONEFLOW_SRC }}
          oneflow-build-env: manylinux
          wheelhouse-dir: ${{ env.WHEELHOUSE_DIR }}
          clear-wheelhouse-dir: true
          self-hosted: ${{ contains(matrix.runs-on, 'self-hosted') }}
          cuda-version: "10.1"
          manylinux-cache-dir: ${{ env.MANYLINUX_CACHE_DIR }}
          docker-run-use-system-http-proxy: true
          docker-run-use-lld: true
          retry-failed-build: true
          clean-ccache: ${{ contains(github.event.pull_request.labels.*.name, 'need-clean-ccache') }}
          python-versions: |
            3.6
      - name: Upload bin
        if: ${{ !fromJson(matrix.cache-hit) && contains(matrix.runs-on, 'self-hosted') && (steps.build-cpu.outcome == 'success' || steps.build-cuda.outcome == 'success' || steps.build-xla.outcome == 'success') }}
        uses: Oneflow-Inc/get-oneflow/digest/upload@add_user_and_ir_dir_to_cache_pattern
        timeout-minutes: 10
        with:
          digest: ${{ steps.save-cache.outputs.build-digest }}
          entry: ${{ matrix.entry }}
          ssh-tank-host: ${{ env.SSH_TANK_HOST }}
          ssh-tank-path: ${{ env.SSH_TANK_PATH }}
          src-dir: ${{ env.MANYLINUX_CACHE_DIR }}/build/bin
          dst-dir: bin
      - name: Upload whl
        if: ${{ !fromJson(matrix.cache-hit) && contains(matrix.runs-on, 'self-hosted') && (steps.build-cpu.outcome == 'success' || steps.build-cuda.outcome == 'success' || steps.build-xla.outcome == 'success') }}
        uses: Oneflow-Inc/get-oneflow/digest/upload@add_user_and_ir_dir_to_cache_pattern
        timeout-minutes: 10
        with:
          digest: ${{ steps.save-cache.outputs.build-digest }}
          entry: ${{ matrix.entry }}
          ssh-tank-host: ${{ env.SSH_TANK_HOST }}
          ssh-tank-path: ${{ env.SSH_TANK_PATH }}
          src-dir: ${{ env.WHEELHOUSE_DIR }}
          dst-dir: whl

  build-with-clang:
    name: Build with clang
    if: github.event.pull_request.draft == false && github.base_ref == 'master' && contains(github.event.pull_request.requested_reviewers.*.login, 'oneflow-ci-bot')
    runs-on: [self-hosted, linux, build]
    steps:
<<<<<<< HEAD
      - name: Fix permissions
        run: |
          set -x
          docker run --rm -v $PWD:$PWD -w $PWD busybox rm -rf *
      - name: Checkout Oneflow-Inc/oneflow
        uses: actions/checkout@v2
      - uses: Oneflow-Inc/get-oneflow/cache-complete@add-experimental
=======
      - uses: Oneflow-Inc/get-oneflow/cache-complete@add_user_and_ir_dir_to_cache_pattern
>>>>>>> 23720bf1
        name: Save cache if successful
        id: save-cache
        timeout-minutes: 5
        with:
          oneflow-src: .
          entry: build-with-clang
          digest-type: build
          mark-as-completed: ${{ github.event.pull_request.head.repo.full_name == github.repository }}
      - name: Checkout Oneflow-Inc/conda-env
        if: ${{ !fromJSON(steps.save-cache.outputs.cache-hit) }}
        uses: actions/checkout@v2
        with:
          repository: Oneflow-Inc/conda-env
          ref: 30a7f00eb48ee9009d85a848e720823e5054c66b
          path: conda-env
      - uses: Oneflow-Inc/get-oneflow@add_user_and_ir_dir_to_cache_pattern
        if: ${{ !fromJSON(steps.save-cache.outputs.cache-hit) }}
        name: Build with clang10
        with:
          cmake-init-cache: cmake/caches/ci/gh-hosted/cpu-clang.cmake
          oneflow-src: .
          oneflow-build-env: conda
          conda-env-file: conda-env/dev/clang10/environment-v2.yml
          conda-env-name: oneflow-dev-clang10-v2
          conda-installer-url: https://oneflow-static.oss-cn-beijing.aliyuncs.com/downloads/conda-installers/Miniconda3-py39_4.10.3-Linux-x86_64.sh
          conda-prefix: ~/miniconda3-prefixes/py39_4.10.3
          self-hosted: true

  find-test-cache:
    name: "Find test cache"
    if: github.event.pull_request.draft == false && github.base_ref == 'master' && contains(github.event.pull_request.requested_reviewers.*.login, 'oneflow-ci-bot')
    runs-on: ubuntu-latest
    needs: [build-manylinux]
    env:
      ONEFLOW_SRC: .
    outputs:
      matrix: ${{ steps.find-cache.outputs.matrix }}
    steps:
      - name: Checkout Oneflow-Inc/oneflow
        uses: actions/checkout@v2
        with:
          ref: ${{ github.event.pull_request.head.sha }}
          repository: ${{github.event.pull_request.head.repo.full_name}}
      - uses: Oneflow-Inc/get-oneflow/cache-complete/matrix/test@add_user_and_ir_dir_to_cache_pattern
        name: find cache
        id: find-cache
        timeout-minutes: 5
        with:
          runner-labels: |
            self-hosted
            linux
          oneflow-src: ${{ env.ONEFLOW_SRC }}

  test:
    name: Test suite
    needs: [wait_for_gpu_slot, changed_files, find-test-cache]
    runs-on: ${{ matrix.runs-on }}
    if: github.event.pull_request.draft == false && github.base_ref == 'master' && contains(github.event.pull_request.requested_reviewers.*.login, 'oneflow-ci-bot')
    strategy:
      fail-fast: ${{ !contains(github.event.pull_request.labels.*.name, 'need-all-tests-even-fail') }}
      max-parallel: 5
      matrix: ${{ fromJson(needs.find-test-cache.outputs.matrix) }}
    env:
      ONEFLOW_SRC: .
      TEST_CONTAINER_NAME: "pr-${{ github.event.pull_request.number }}-run-id-${{ github.run_id }}-${{ matrix.entry }}-test"
      TEST_WITH_TF_IMG_TAG: registry.cn-beijing.aliyuncs.com/oneflow/test-with-tf-2.3.0:2f831e9354298a11447578e869d983959feb046f
      TEST_WITH_TORCH_IMG_TAG: registry.cn-beijing.aliyuncs.com/oneflow/test-with-pytorch-1.9.0:e7a497b41d8b7f1bce055b1f23d027f93b1557ae
      SSH_TANK_HOST: 192.168.1.13
      SSH_TANK_PATH: /tank
    steps:
      - name: Fix permissions
        if: ${{ contains(matrix.runs-on, 'self-hosted') }}
        run: |
          set -x
          docker run --rm -v $PWD:$PWD -w $PWD busybox rm -rf *
      - name: Checkout Oneflow-Inc/oneflow
        uses: actions/checkout@v2
        with:
          ref: ${{ github.event.pull_request.head.sha }}
          repository: ${{github.event.pull_request.head.repo.full_name}}
      - name: Remove container
        timeout-minutes: 45
        if: ${{ contains(matrix.runs-on, 'self-hosted') }}
        run: |
          docker rm -f ${{ env.TEST_CONTAINER_NAME }} || true
      - uses: Oneflow-Inc/get-oneflow/cache-complete@add_user_and_ir_dir_to_cache_pattern
        name: Save cache if successful
        id: save-cache
        timeout-minutes: 5
        with:
          oneflow-src: ${{ env.ONEFLOW_SRC }}
          entry: ${{ matrix.entry }}
          digest-type: ${{ matrix.digest-type }}
          mark-as-completed: ${{ contains(matrix.runs-on, 'self-hosted') && github.event.pull_request.head.repo.full_name == github.repository }}
      - name: Check digest and fail if cache result not identical to matrix
        if: ${{ fromJSON(steps.save-cache.outputs.cache-hit) != matrix.cache-hit }}
        run: |
          echo "::error file=test.yml,line=204,col=10::steps.save-cache.outputs.cache-hit != matrix.cache-hit"
          exit 1
      - name: Download wheel and binary
        if: ${{ !fromJson(matrix.cache-hit) && contains(matrix.runs-on, 'self-hosted') && (!fromJson(matrix.is-xla) || (fromJson(matrix.is-xla) && needs.changed_files.outputs.should_run_single_client_tests == '1')) }}
        uses: Oneflow-Inc/get-oneflow/digest/download@add_user_and_ir_dir_to_cache_pattern
        id: download-digest
        timeout-minutes: 10
        with:
          digest: ${{ steps.save-cache.outputs.build-digest }}
          entry: ${{ matrix.compute-platform }}
          ssh-tank-host: ${{ env.SSH_TANK_HOST }}
          ssh-tank-path: ${{ env.SSH_TANK_PATH }}
      - name: Enable TF container
        if: ${{ fromJSON(matrix.is-single-client) }}
        run: |
          echo "TEST_IMG_TAG=${TEST_WITH_TF_IMG_TAG}" >> $GITHUB_ENV
      - name: Enable Pytorch container
        if: ${{ !fromJSON(matrix.is-single-client) }}
        run: |
          echo "TEST_IMG_TAG=${TEST_WITH_TORCH_IMG_TAG}" >> $GITHUB_ENV
      - name: Set environment variables
        if: ${{ !fromJson(matrix.cache-hit) && contains(matrix.runs-on, 'self-hosted') }}
        run: |
          set -x
          extra_docker_args=""
          if [ "${{ matrix.device }}" == "cpu" ]; then
            extra_docker_args+=" --env ONEFLOW_TEST_CPU_ONLY=1"
            extra_docker_args+=" --env CUDA_VISIBLE_DEVICES=-1"
          fi
          echo "EXTRA_DOCKER_ARGS=${extra_docker_args}" >> $GITHUB_ENV
          echo "ONEFLOW_TEST_CACHE_DIR=$HOME/ci-cache/test_cache" >> $GITHUB_ENV

          echo "ONEFLOW_WHEEL_PATH=${{ steps.download-digest.outputs.entry-dir }}/whl" >> $GITHUB_ENV
      - name: Set environment variables (environmental flags)
        if: ${{ !fromJson(matrix.cache-hit) && contains(matrix.runs-on, 'self-hosted') && fromJson(matrix.is-experimental) }}
        run: |
          EXTRA_DOCKER_ARGS+=" --env ONEFLOW_KERNEL_ENABLE_CUDA_GRAPH=1"
          EXTRA_DOCKER_ARGS+=" --env ONEFLOW_THREAD_ENABLE_LOCAL_MESSAGE_QUEUE=1"
          EXTRA_DOCKER_ARGS+=" --env ONEFLOW_KERNEL_DISABLE_BLOB_ACCESS_CHECKER=1"
          echo "EXTRA_DOCKER_ARGS=${EXTRA_DOCKER_ARGS}" >> $GITHUB_ENV
      - name: Set environment variables (distributed)
        if: ${{ fromJson(matrix.is-distributed) }}
        run: |
          set -x
          EXTRA_DOCKER_ARGS+=" --network host "
          echo "EXTRA_DOCKER_ARGS=${EXTRA_DOCKER_ARGS}" >> $GITHUB_ENV
      - name: Start container
        if: ${{ !fromJson(matrix.cache-hit) && contains(matrix.runs-on, 'self-hosted') }}
        working-directory: ${{ env.ONEFLOW_SRC }}
        env:
          ONEFLOW_BIN_PATH: ${{ steps.download-digest.outputs.entry-dir }}/bin
        run: |
          docker pull ${{ env.TEST_IMG_TAG }}
          docker run -d --rm --privileged --shm-size=8g \
            --cap-add=SYS_PTRACE --security-opt seccomp=unconfined \
            --runtime=nvidia \
            -v /dataset:/dataset:ro -v /model_zoo:/model_zoo:ro \
            -v ${ONEFLOW_WHEEL_PATH}:${ONEFLOW_WHEEL_PATH}:ro \
            -v ${ONEFLOW_BIN_PATH}:${ONEFLOW_BIN_PATH}:ro \
            -v $HOME/test-container-cache/dot-local:/root/.local \
            -v $HOME/test-container-cache/dot-cache:/root/.cache \
            -e ONEFLOW_WHEEL_PATH=${ONEFLOW_WHEEL_PATH} \
            -e ONEFLOW_BIN_PATH=${ONEFLOW_BIN_PATH} \
            -e ONEFLOW_CI=1 \
            -v $PWD:$PWD \
            -w $PWD \
            -v ${ONEFLOW_TEST_CACHE_DIR}:${ONEFLOW_TEST_CACHE_DIR} \
            -e ONEFLOW_TEST_CACHE_DIR=${ONEFLOW_TEST_CACHE_DIR} \
            --name ${TEST_CONTAINER_NAME} \
            ${{ env.EXTRA_DOCKER_ARGS }} \
            ${{ env.TEST_IMG_TAG }} \
            sleep 3600
      - name: Test container
        if: ${{ !fromJson(matrix.cache-hit) && contains(matrix.runs-on, 'self-hosted') }}
        run: |
          docker exec ${{ env.TEST_CONTAINER_NAME }} ls
      - name: Install OneFlow
        if: ${{ !fromJson(matrix.cache-hit) && contains(matrix.runs-on, 'self-hosted') && (!fromJson(matrix.is-xla) || (fromJson(matrix.is-xla) && needs.changed_files.outputs.should_run_single_client_tests == '1')) }}
        run: |
          ls ${ONEFLOW_WHEEL_PATH}
          docker exec ${TEST_CONTAINER_NAME} python3 -m pip config set global.index-url https://pypi.tuna.tsinghua.edu.cn/simple
          docker exec ${TEST_CONTAINER_NAME} python3 -m pip install --find-links=${ONEFLOW_WHEEL_PATH} oneflow
      - name: Run OneFlow doctor
        if: ${{ !fromJson(matrix.cache-hit) && contains(matrix.runs-on, 'self-hosted') && (!fromJson(matrix.is-xla) || (fromJson(matrix.is-xla) && needs.changed_files.outputs.should_run_single_client_tests == '1')) }}
        run: |
          docker exec ${{ env.TEST_CONTAINER_NAME }} python3 -m oneflow --doctor
      - name: Exe test
        if: ${{ !fromJson(matrix.cache-hit) && matrix.test-type == 'misc' }}
        timeout-minutes: 10
        run: |
          chmod +x ${{ steps.download-digest.outputs.entry-dir }}/bin/oneflow_testexe
          docker exec ${{ env.TEST_CONTAINER_NAME }} ${{ steps.download-digest.outputs.entry-dir }}/bin/oneflow_testexe
      - name: Build documentation
        timeout-minutes: 10
        if: ${{ !fromJson(matrix.cache-hit) && matrix.test-type == 'misc' && matrix.device == 'cpu' }}
        run: |
          docker exec ${{ env.TEST_CONTAINER_NAME }} bash ci/test/build_docs.sh
      - name: Single client op test (distributed, 1st try)
        timeout-minutes: 45
        if: ${{ matrix.device == 'cuda' && !fromJson(matrix.cache-hit) && matrix.test-type == 'legacy-op' && fromJson(matrix.is-distributed) && needs.changed_files.outputs.should_run_single_client_tests == '1' }}
        continue-on-error: true
        id: distributed_try_1
        run: |
          python3 ci/test/distributed_run.py --mode=single_client --bash_script=ci/test/2node_op_test.sh --custom_img_tag=${{ env.TEST_IMG_TAG }} --oneflow_wheel_path=${{ env.ONEFLOW_WHEEL_PATH }} --oneflow_wheel_python_version=3.6
      - name: Single client op test (distributed, 2nd try)
        timeout-minutes: 45
        if: ${{ matrix.device == 'cuda' && !fromJson(matrix.cache-hit) && matrix.test-type == 'legacy-op' && fromJson(matrix.is-distributed) && needs.changed_files.outputs.should_run_single_client_tests == '1' && steps.distributed_try_1.outcome=='failure' }}
        continue-on-error: true
        id: distributed_try_2
        run: |
          python3 ci/test/distributed_run.py --mode=single_client --bash_script=ci/test/2node_op_test.sh --custom_img_tag=${{ env.TEST_IMG_TAG }} --oneflow_wheel_path=${{ env.ONEFLOW_WHEEL_PATH }} --oneflow_wheel_python_version=3.6
      - name: Single client op test (distributed, 3rd try)
        timeout-minutes: 45
        if: ${{ matrix.device == 'cuda' && !fromJson(matrix.cache-hit) && matrix.test-type == 'legacy-op' && fromJson(matrix.is-distributed) && needs.changed_files.outputs.should_run_single_client_tests == '1' && steps.distributed_try_2.outcome=='failure' }}
        continue-on-error: false
        id: distributed_try_3
        run: |
          python3 ci/test/distributed_run.py --mode=single_client --bash_script=ci/test/2node_op_test.sh --custom_img_tag=${{ env.TEST_IMG_TAG }} --oneflow_wheel_path=${{ env.ONEFLOW_WHEEL_PATH }} --oneflow_wheel_python_version=3.6
      - name: Doctest
        timeout-minutes: 45
        if: ${{ !fromJson(matrix.cache-hit) && matrix.test-type == 'misc' && matrix.device == 'cuda' }}
        run: |
          docker exec ${{ env.TEST_CONTAINER_NAME }} bash ci/test/doctest.sh
      - name: Custom op test
        timeout-minutes: 45
        if: ${{ !fromJson(matrix.cache-hit) && matrix.test-type == 'misc' && matrix.device == 'cpu' }}
        run: |
          docker exec ${{ env.TEST_CONTAINER_NAME }} bash ci/test/1node_custom_op_test.sh
      - name: Single client dry run test (run without runtime)
        timeout-minutes: 45
        if: ${{ !fromJson(matrix.cache-hit) && matrix.test-type == 'misc' && matrix.device == 'cuda' }}
        run: |
          docker exec ${{ env.TEST_CONTAINER_NAME }} bash ci/test/dry_run_test.sh
      - name: Checkout Oneflow-Inc/models
        if: ${{ !fromJson(matrix.cache-hit) && matrix.test-type == 'misc' && matrix.device == 'cuda' }}
        uses: actions/checkout@v2
        with:
          repository: Oneflow-Inc/models
          ref: 7a6845f7d7133c02a01a75b9ca525e6c40e99639
          path: oneflow-models
      - name: Speed test
        id: speed
        timeout-minutes: 20
        if: ${{ !fromJson(matrix.cache-hit) && matrix.test-type == 'misc' && matrix.device == 'cuda' }}
        run: |
          docker exec -e ONEFLOW_MODELS_DIR=$PWD/oneflow-models ${{ env.TEST_CONTAINER_NAME }} bash ci/test/test_speed_multi_client.sh
      - name: Post speed stats
        if: ${{ !fromJson(matrix.cache-hit) && matrix.test-type == 'misc' && matrix.device == 'cuda' }}
        continue-on-error: true
        uses: actions/github-script@v4
        with:
          script: |
            github.issues.createComment({
              issue_number: context.issue.number,
              owner: context.repo.owner,
              repo: context.repo.repo,
              body: "<details>\n <summary>Speed stats:</summary>\n\n ``` \n${{ steps.speed.outputs.stats }}\n ``` \n\n</details>".replace(/\\n/g, '\n')
            })
      - name: Module API test
        timeout-minutes: 45
        if: ${{ !fromJson(matrix.cache-hit) && matrix.test-type == 'module' && !fromJson(matrix.is-distributed) }}
        run: |
          docker exec -e ONEFLOW_TEST_DIR=$PWD/python/oneflow/test/modules ${{ env.TEST_CONTAINER_NAME }} bash ci/test/generic_test_multi_client.sh
      - name: Module API test (distributed, 1st try)
        if: ${{ !fromJson(matrix.cache-hit) && matrix.test-type == 'module' && matrix.device == 'cuda' && fromJson(matrix.is-distributed) }}
        continue-on-error: true
        id: new_interface_distributed_try_1
        run: |
          python3 ci/test/distributed_run.py --bash_script ci/test/2node_op_test_multi_client.sh --copy_files python/oneflow/test/ --copy_files python/oneflow/test_utils/ --copy_files ci/test/ --custom_img_tag=${{ env.TEST_IMG_TAG }} --oneflow_wheel_path=${{ env.ONEFLOW_WHEEL_PATH }} --oneflow_wheel_python_version=3.7
      - name: Module API test (distributed, 2nd try)
        if: ${{ !fromJson(matrix.cache-hit) && matrix.test-type == 'module' && matrix.device == 'cuda' && fromJson(matrix.is-distributed) && steps.new_interface_distributed_try_1.outcome=='failure' }}
        continue-on-error: true
        id: new_interface_distributed_try_2
        run: |
          python3 ci/test/distributed_run.py --bash_script ci/test/2node_op_test_multi_client.sh --copy_files python/oneflow/test/ --copy_files python/oneflow/test_utils/ --copy_files ci/test/ --custom_img_tag=${{ env.TEST_IMG_TAG }} --oneflow_wheel_path=${{ env.ONEFLOW_WHEEL_PATH }} --oneflow_wheel_python_version=3.7
      - name: Module API test (distributed, 3rd try)
        if: ${{ !fromJson(matrix.cache-hit) && matrix.test-type == 'module' && matrix.device == 'cuda' && fromJson(matrix.is-distributed) && steps.new_interface_distributed_try_2.outcome=='failure' }}
        continue-on-error: false
        id: new_interface_distributed_try_3
        run: |
          python3 ci/test/distributed_run.py --bash_script ci/test/2node_op_test_multi_client.sh --copy_files python/oneflow/test/ --copy_files python/oneflow/test_utils/ --copy_files ci/test/ --custom_img_tag=${{ env.TEST_IMG_TAG }} --oneflow_wheel_path=${{ env.ONEFLOW_WHEEL_PATH }} --oneflow_wheel_python_version=3.7
      - name: Upload log (distributed test)
        if: ${{ always() && (steps.distributed_try_3.outcome=='failure' || steps.new_interface_distributed_try_3.outcome=='failure') && github.event.pull_request.head.repo.full_name == github.repository }}
        uses: ./.github/actions/upload_oss
        with:
          src_path: distributed-tmp
          oss_dst_path: oss://oneflow-log/${{ github.repository }}/pr/${{ github.event.pull_request.number }}/${{github.run_id}}/distributed-tmp
          oss_access_key_id: ${{ secrets.OSS_ACCESS_KEY_ID }}
          oss_access_key_secret: ${{ secrets.OSS_ACCESS_KEY_SECRET }}
          upload_core: ${{ contains(github.event.pull_request.labels.*.name, 'upload-core') }}
      - name: Print backtrace (distributed test)
        if: ${{ always() && steps.distributed_try_3.outcome=='failure' || steps.new_interface_distributed_try_3.outcome=='failure' }}
        run: |
          docker exec ${{ env.TEST_CONTAINER_NAME }} bash ci/test/print_stack_from_core.sh python3 distributed-tmp
      - name: Dataloader API test
        timeout-minutes: 45
        if: ${{ !fromJson(matrix.cache-hit) && matrix.test-type == 'misc' }}
        run: |
          docker exec -e ONEFLOW_TEST_DIR=$PWD/python/oneflow/test/dataloader ${{ env.TEST_CONTAINER_NAME }} bash ci/test/generic_test_multi_client.sh
      - name: Tensor API test
        timeout-minutes: 45
        if: ${{ !fromJson(matrix.cache-hit) && matrix.test-type == 'misc' }}
        run: |
          docker exec -e ONEFLOW_TEST_DIR=$PWD/python/oneflow/test/tensor ${{ env.TEST_CONTAINER_NAME }} bash ci/test/generic_test_multi_client.sh
      - name: Graph API test
        timeout-minutes: 45
        if: ${{ !fromJson(matrix.cache-hit) && matrix.test-type == 'misc' }}
        run: |
          docker exec -e ONEFLOW_TEST_DIR=$PWD/python/oneflow/test/graph ${{ env.TEST_CONTAINER_NAME }} bash ci/test/generic_test_multi_client.sh
      - name: Single client op test
        timeout-minutes: 45
        if: ${{ !fromJson(matrix.cache-hit) && contains(fromJson('["cuda", "cpu"]'), matrix.device) && matrix.test-type == 'legacy-op' && !fromJson(matrix.is-distributed) && needs.changed_files.outputs.should_run_single_client_tests == '1' }}
        run: |
          docker exec ${{ env.TEST_CONTAINER_NAME }} bash ci/test/1node_op_test.sh
      - name: Single client model test
        timeout-minutes: 45
        if: ${{ !fromJson(matrix.cache-hit) && matrix.test-type == 'legacy-model' }}
        run: |
          docker exec ${{ env.TEST_CONTAINER_NAME }} bash ci/test/1node_model_test.sh
      - name: Single client model serve test
        timeout-minutes: 45
        id: model_serve_test
        if: ${{ matrix.device == 'cuda' && !fromJson(matrix.cache-hit) && matrix.test-type == 'legacy-model' }}
        run: |
          docker exec ${{ env.TEST_CONTAINER_NAME }} bash ci/test/1node_model_serve_test.sh
      - name: Print backtrace (serving test)
        if: ${{ always() && steps.model_serve_test.outcome=='failure' }}
        run: |
          docker exec ${{ env.TEST_CONTAINER_NAME }} bash ci/test/print_stack_from_core.sh python3 serving-tmp
      - name: Single client benchmark (mainly for backward compatibility)
        timeout-minutes: 45
        if: ${{ matrix.device == 'cuda' && !fromJson(matrix.cache-hit) && matrix.test-type == 'legacy-benchmark' }}
        run: |
          docker exec ${{ env.TEST_CONTAINER_NAME }} bash ci/test/1node_benchmark_test.sh
      - name: Single client benchmark FP16 (mainly for backward compatibility)
        timeout-minutes: 45
        if: ${{ matrix.device == 'cuda' && !fromJson(matrix.cache-hit) && matrix.test-type == 'legacy-benchmark' }}
        run: |
          docker exec ${{ env.TEST_CONTAINER_NAME }} bash ci/test/1node_benchmark_test_fp16.sh
      - name: Single client XLA Test
        timeout-minutes: 45
        if: ${{ matrix.device == 'cuda-xla' && !fromJson(matrix.cache-hit) && matrix.test-type == 'legacy-op' && needs.changed_files.outputs.should_run_single_client_tests == '1' }}
        run: |
          docker exec ${{ env.TEST_CONTAINER_NAME }} bash ci/test/test_xla.sh
      - name: Remove automerge
        if: ${{ failure() && contains(matrix.runs-on, 'self-hosted') && cancelled() == false && contains(github.event.pull_request.labels.*.name, 'automerge') }}
        uses: actions/github-script@v4
        with:
          script: |
            github.issues.removeLabel({
              issue_number: context.issue.number,
              owner: context.repo.owner,
              repo: context.repo.repo,
              name: 'automerge'
            })
            github.issues.createComment({
              issue_number: context.issue.number,
              owner: context.repo.owner,
              repo: context.repo.repo,
              body: 'CI failed, removing label automerge'
            })
      - name: Print stacks in all core files
        timeout-minutes: 45
        if: ${{ failure() && contains(matrix.runs-on, 'self-hosted') }}
        run: |
          docker exec ${{ env.TEST_CONTAINER_NAME }} bash ci/test/print_stack_in_all_dirs.sh || true
      - name: Query system status
        timeout-minutes: 45
        if: ${{ failure() && contains(matrix.runs-on, 'self-hosted') }}
        run: |
          nvidia-smi || true
          docker ps || true
      - name: Remove container
        timeout-minutes: 45
        if: ${{ always() && contains(matrix.runs-on, 'self-hosted') }}
        run: |
          docker rm -f ${{ env.TEST_CONTAINER_NAME }} || true
          docker run --rm -v $PWD:$PWD -w $PWD busybox rm -rf *

  static_analysis_with_clang_on_diff:
    name: Static analysis with clang on diff
    runs-on: ubuntu-20.04
    if: github.event.pull_request.draft == false && github.base_ref == 'master' && contains(github.event.pull_request.requested_reviewers.*.login, 'oneflow-ci-bot')
    steps:
      - name: Check out OneFlow
        uses: actions/checkout@v2
        with:
          ref: ${{ github.event.pull_request.head.sha }}
          repository: ${{github.event.pull_request.head.repo.full_name}}
          fetch-depth: 0
      - uses: Oneflow-Inc/get-oneflow/cache-complete@add_user_and_ir_dir_to_cache_pattern
        name: Save cache if successful
        id: save-cache
        timeout-minutes: 5
        with:
          oneflow-src: .
          entry: static_analysis_with_clang_on_diff
          digest-type: build
          mark-as-completed: ${{ github.event.pull_request.head.repo.full_name == github.repository }}
      - name: Install dependencies
        if: ${{ !fromJSON(steps.save-cache.outputs.cache-hit) }}
        run: |
          sudo apt-get update
          sudo apt-get install -y libopenblas-dev nasm python3-pip ninja-build ccache
      - name: Download OneFlow custom clang-tidy
        if: ${{ !fromJSON(steps.save-cache.outputs.cache-hit) }}
        run: |
          wget https://github.com/Oneflow-Inc/llvm-project/releases/download/latest/clang-tidy-489012f-x86_64.AppImage
          wget https://raw.githubusercontent.com/oneflow-inc/llvm-project/maybe/clang-tools-extra/clang-tidy/tool/clang-tidy-diff.py
          chmod +x clang-tidy-489012f-x86_64.AppImage clang-tidy-diff.py
      - name: Cache third party dir
        uses: actions/cache@v2
        if: ${{ !fromJSON(steps.save-cache.outputs.cache-hit) }}
        with:
          path: ~/.ccache
          key: clang-tidy-diff-third-party-ccache-${{ hashFiles('**/CMakeLists.txt') }}-${{ hashFiles('**/*.cmake') }}
          restore-keys: |
            clang-tidy-diff-third-party-ccache-${{ hashFiles('**/CMakeLists.txt') }}-
            clang-tidy-diff-third-party-ccache-
      - name: Build third party libs and generate files
        if: ${{ !fromJSON(steps.save-cache.outputs.cache-hit) }}
        run: |
          export CCACHE_COMPRESS=true
          export CCACHE_MAXSIZE=500M
          mkdir build
          cd build
          cmake .. -C ../cmake/caches/international/cpu.cmake \
            -DCMAKE_BUILD_TYPE=Release \
            -DBUILD_TESTING=ON \
            -DCMAKE_C_COMPILER_LAUNCHER=ccache \
            -DCMAKE_CXX_COMPILER_LAUNCHER=ccache
          cmake --build . -j$(nproc) --target oneflow_deps of_cfgobj of_protoobj of_functional_obj of_functional_tensor_obj
      - name: Fetch upstream
        if: ${{ !fromJSON(steps.save-cache.outputs.cache-hit) && github.event.pull_request.head.repo.full_name != github.event.pull_request.base.repo.full_name }}
        run: |
          git remote add upstream https://github.com/Oneflow-Inc/oneflow
          git fetch upstream
      - name: Run clang-tidy for modified files
        # use clang as compiler for correct compiler flags
        if: ${{ !fromJSON(steps.save-cache.outputs.cache-hit) }}
        run: |
          cd build
          rm CMakeCache.txt
          cmake .. -C ../cmake/caches/international/cpu.cmake \
            -DCMAKE_C_COMPILER=clang-12 \
            -DCMAKE_CXX_COMPILER=clang++-12 \
            -DCMAKE_BUILD_TYPE=Release \
            -DBUILD_TESTING=ON \
            -DCMAKE_EXPORT_COMPILE_COMMANDS=ON
          cd ..
          git diff -U0 ${{ github.event.pull_request.base.sha }} | ./clang-tidy-diff.py -clang-tidy-binary ./clang-tidy-489012f-x86_64.AppImage -path build -allow-enabling-alpha-checkers -j $(nproc) -p1 -extra-arg="-Xclang" -extra-arg="-analyzer-config" -extra-arg="-Xclang" -extra-arg="aggressive-binary-operation-simplification=true" -warnings-as-errors="$(cat ./ci/check/clang_tidy_warnings_as_errors_on_diff)"
      - name: Remove automerge
        if: ${{ !fromJSON(steps.save-cache.outputs.cache-hit) && failure() && cancelled() == false && contains(github.event.pull_request.labels.*.name, 'automerge') }}
        uses: actions/github-script@v4
        with:
          script: |
            github.issues.removeLabel({
              issue_number: context.issue.number,
              owner: context.repo.owner,
              repo: context.repo.repo,
              name: 'automerge'
            })
            github.issues.createComment({
              issue_number: context.issue.number,
              owner: context.repo.owner,
              repo: context.repo.repo,
              body: 'CI failed, removing label automerge'
            })<|MERGE_RESOLUTION|>--- conflicted
+++ resolved
@@ -320,17 +320,13 @@
     if: github.event.pull_request.draft == false && github.base_ref == 'master' && contains(github.event.pull_request.requested_reviewers.*.login, 'oneflow-ci-bot')
     runs-on: [self-hosted, linux, build]
     steps:
-<<<<<<< HEAD
       - name: Fix permissions
         run: |
           set -x
           docker run --rm -v $PWD:$PWD -w $PWD busybox rm -rf *
       - name: Checkout Oneflow-Inc/oneflow
         uses: actions/checkout@v2
-      - uses: Oneflow-Inc/get-oneflow/cache-complete@add-experimental
-=======
       - uses: Oneflow-Inc/get-oneflow/cache-complete@add_user_and_ir_dir_to_cache_pattern
->>>>>>> 23720bf1
         name: Save cache if successful
         id: save-cache
         timeout-minutes: 5
