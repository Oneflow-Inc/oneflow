--- conflicted
+++ resolved
@@ -872,7 +872,6 @@
         if: ${{ !fromJson(matrix.cache-hit) && matrix.test-type == 'misc' }}
         timeout-minutes: 20
         run: |
-<<<<<<< HEAD
           docker exec -e ONEFLOW_SERVING_DEBUG=1 ${{ env.TEST_MANYLINUX_CONTAINER_NAME }} ./liboneflow-ci-linux/bin/oneflow_cpp_api_testexe
       - name: Exe test (C++ API with sanitizers)
         if: ${{ !fromJson(matrix.cache-hit) && matrix.test-type == 'misc' }}
@@ -881,9 +880,6 @@
           docker exec -e UBSAN_OPTIONS=suppressions=.ubsan-suppressions -e ASAN_OPTIONS=strict_string_checks=1:detect_stack_use_after_return=1 -e LSAN_OPTIONS=suppressions=.lsan-suppressions ${{ env.TEST_MANYLINUX_CONTAINER_NAME }} ./asan-ubsan/liboneflow-ci-linux/bin/oneflow_cpp_api_testexe --gtest_filter=Api.graph_\*
           # Run 3 times to avoid false positive because of occasional lack of stack info
           docker exec -e TSAN_OPTIONS="history_size=7 suppressions=.tsan-suppressions" ${{ env.TEST_MANYLINUX_CONTAINER_NAME }} "./tsan/liboneflow-ci-linux/bin/oneflow_cpp_api_testexe || ./tsan/liboneflow-ci-linux/bin/oneflow_cpp_api_testexe || ./tsan/liboneflow-ci-linux/bin/oneflow_cpp_api_testexe"
-=======
-          docker exec -e ONEFLOW_SERVING_DEBUG=1 ${{ env.TEST_MANYLINUX_CONTAINER_NAME }} ./liboneflow-ci-linux/bin/oneflow_cpp_api_testexe --gtest_filter=-Api.embedding*
->>>>>>> c449acbb
       - name: Test container
         if: ${{ !fromJson(matrix.cache-hit) && contains(matrix.runs-on, 'self-hosted') }}
         run: |
