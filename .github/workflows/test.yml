--- conflicted
+++ resolved
@@ -523,7 +523,14 @@
             -e ONEFLOW_TEST_DIR=$PWD/oneflow/python/test/tensor \
             ${{ env.image_tag }} \
             bash -c "python3 -m pip config set global.index-url ${{ env.pip_index_mirror }} && bash ci/test/try_install.sh && bash ci/test/generic_test.sh"
-<<<<<<< HEAD
+      - name: Graph API test
+        if: matrix.test_suite == 'cuda_new_interface'
+        run: |
+          docker run \
+            ${{ env.extra_docker_args }} ${{ env.pip_cache_docker_args }} \
+            -e ONEFLOW_TEST_DIR=$PWD/oneflow/python/test/graph \
+            ${{ env.image_tag }} \
+            bash -c "python3 -m pip config set global.index-url ${{ env.pip_index_mirror }} && bash ci/test/try_install.sh && bash ci/test/generic_test.sh"
       - name: Checkout Oneflow-Inc/models
         uses: actions/checkout@v2
         with:
@@ -531,22 +538,13 @@
           path: oneflow-models
           ref: add_speed_comparing_script
       - name: Speed test
-=======
-      - name: Graph API test
->>>>>>> ec0dd0fa
         if: matrix.test_suite == 'cuda_new_interface'
         run: |
           docker run \
             ${{ env.extra_docker_args }} ${{ env.pip_cache_docker_args }} \
-<<<<<<< HEAD
             -e ONEFLOW_MODEL_DIR=$PWD/oneflow-models \
             ${{ env.image_tag }} \
             bash -c "python3 -m pip config set global.index-url ${{ env.pip_index_mirror }} && bash ci/test/try_install.sh && bash ci/test_multi_client/test_speed.sh"
-=======
-            -e ONEFLOW_TEST_DIR=$PWD/oneflow/python/test/graph \
-            ${{ env.image_tag }} \
-            bash -c "python3 -m pip config set global.index-url ${{ env.pip_index_mirror }} && bash ci/test/try_install.sh && bash ci/test/generic_test.sh"
->>>>>>> ec0dd0fa
       - name: Op test
         timeout-minutes: 45
         if: matrix.test_suite == 'cpu' || matrix.test_suite == 'cuda_op'
