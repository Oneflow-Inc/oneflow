--- conflicted
+++ resolved
@@ -477,11 +477,7 @@
         run: |
           python3 ci/test/distributed_run.py --bash_script=ci/test/2node_op_test.sh --custom_img_tag=${{ env.image_name }} --oneflow_wheel_path=${{ env.wheelhouse_dir }} --oneflow_wheel_python_version=3.6
       - name: Upload log (distributed test)
-<<<<<<< HEAD
-        if: failure() && contains(fromJson('["cuda", "mlir"]'), matrix.test_suite)
-=======
-        if: always() && steps.distributed_try_3.outcome=='failure' && matrix.test_suite == 'cuda'
->>>>>>> b0dd35e5
+        if: always() && steps.distributed_try_3.outcome=='failure' && contains(fromJson('["cuda", "mlir"]'), matrix.test_suite)
         uses: ./.github/actions/upload_oss
         with:
           src_path: distributed-tmp
@@ -550,11 +546,7 @@
             bash -c "python3 -m pip config set global.index-url ${{ env.pip_index_mirror }} && bash ci/test/try_install.sh && bash ci/test/generic_test.sh"
       - name: Op test
         timeout-minutes: 45
-<<<<<<< HEAD
-        if: contains(fromJson('["cuda_op", "mlir", "cpu", "cpu_op_eager", "cuda_op_eager"]'), matrix.test_suite)
-=======
-        if: matrix.test_suite == 'cpu' || matrix.test_suite == 'cuda_op'
->>>>>>> b0dd35e5
+        if: contains(fromJson('["cuda_op", "mlir", "cpu"]'), matrix.test_suite)
         run: |
           set -x
           docker run \
