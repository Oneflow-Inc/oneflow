name: Build and Test CI
on:
  pull_request:
    types: [review_requested]
    branches:
      - "*"
  workflow_dispatch:
    inputs:
      placeholder:
        description: "placeholder, no effect"
        required: false
jobs:
  cancel_previous:
    name: Cancel previous runs
    runs-on: ubuntu-latest
    steps:
      - name: Cancel previous runs of outdated commit
        uses: styfle/cancel-workflow-action@0.9.0
        with:
          access_token: ${{ github.token }}
          all_but_latest: true

  mirror_third_party:
    name: Mirror third party dependencies
    runs-on: ubuntu-18.04
    if: github.event.pull_request.draft == false && github.base_ref == 'master' && contains(github.event.pull_request.requested_reviewers.*.login, 'oneflow-ci-bot')
    steps:
      - uses: actions/checkout@v2
      - name: Mirror dependencies to aliyun
        env:
          OSS_ACCESS_KEY_ID: ${{ secrets.OSS_ACCESS_KEY_ID }}
          OSS_ACCESS_KEY_SECRET: ${{ secrets.OSS_ACCESS_KEY_SECRET }}
        run: |
          set -x
          if [ -z "$OSS_ACCESS_KEY_ID" ]
          then
            exit 0
          fi
          python3 -m pip install -U pip setuptools wheel
          python3 -m pip install oss2
          python3 tools/package_mirror.py -i cmake

  check_license_and_format:
    name: License and format
    runs-on: ubuntu-18.04
    if: github.event.pull_request.draft == false && contains(github.event.pull_request.requested_reviewers.*.login, 'oneflow-ci-bot')
    steps:
      - uses: actions/checkout@v2
        with:
          ref: ${{ github.event.pull_request.head.ref }}
          repository: ${{github.event.pull_request.head.repo.full_name}}
      - name: Check license
        id: license_check
        run: |
          python3 ci/check/run_license_format.py -i oneflow -c
      - name: Add license
        id: license_fmt
        if: ${{ failure() }}
        run: |
          python3 ci/check/run_license_format.py -i oneflow --fix
      - name: Check C++/CUDA format
        id: cpp_check
        run: |
          python3 ci/check/run_clang_format.py --clang_format_binary clang-format --source_dir oneflow
      - name: Run C++/CUDA format
        id: cpp_fmt
        if: ${{ failure() }}
        run: |
          python3 ci/check/run_clang_format.py --clang_format_binary clang-format --source_dir oneflow --fix
      - name: Check Python format
        id: py_check
        run: |
          python3 -m pip install black==19.10b0
          python3 ci/check/run_py_format.py --source_dir $PWD
      - name: Run Python Format
        id: py_fmt
        if: ${{ failure() }}
        run: |
          python3 -m pip install black==19.10b0
          python3 ci/check/run_py_format.py --source_dir $PWD --fix
      - name: Git push
        id: git_push
        if: ${{ failure() }}
        run: |
          git config --global user.email "ci-bot@oneflow.org"
          git config --global user.name "oneflow-ci-bot"
          git add -u
          git commit -m "auto format by CI"
          git push
      - name: Please request CI again
        if: ${{ failure() }}
        run: |
          exit 1
      - name: Check source code (prevent creating files at wrong places)
        run: |
          python3 tools/check_src.py

  static_analysis_with_clang:
    name: Static analysis with clang
    runs-on: ubuntu-20.04
    if: github.event.pull_request.draft == false && contains(github.event.pull_request.requested_reviewers.*.login, 'oneflow-ci-bot')
    steps:
      - name: Check out OneFlow
        uses: actions/checkout@v2
        with:
          ref: ${{ github.event.pull_request.head.ref }}
          repository: ${{github.event.pull_request.head.repo.full_name}}
      - name: Install dependencies
        run: |
          sudo apt-get update
          sudo apt-get install -y libopenblas-dev nasm python3-pip ninja-build
      - name: Download OneFlow custom clang-tidy
        run: |
          wget https://github.com/oneflow-inc/llvm-project/releases/download/latest/clang-tidy
          wget https://raw.githubusercontent.com/oneflow-inc/llvm-project/maybe/clang-tools-extra/clang-tidy/tool/run-clang-tidy.py
          chmod +x clang-tidy run-clang-tidy.py
      - name: Build third party libs and generate files
        run: |
          mkdir build
          cd build
          # clang-tidy has builtin includes, but doesn't work here
          # https://clang.llvm.org/docs/LibTooling.html#builtin-includes
          cmake .. -C ../cmake/caches/international/cpu.cmake \
            -DCMAKE_BUILD_TYPE=Release \
            -DBUILD_TESTING=ON
          cmake --build . -j$(nproc) --target of_git_version oneflow_deps generate_functional of_cfgobj generate_py_cfg
      - name: Run Maybe-related checks by clang-tidy
        run: |
          cd build
          rm CMakeCache.txt
          cmake .. -C ../cmake/caches/international/cpu.cmake \
            -DCMAKE_C_COMPILER=clang-12 \
            -DCMAKE_CXX_COMPILER=clang++-12 \
            -DCMAKE_CXX_FLAGS="-isystem /usr/lib/llvm-12/lib/clang/12.0.1/include/" \
            -DCMAKE_BUILD_TYPE=Release \
            -DBUILD_TESTING=ON \
            -DCMAKE_EXPORT_COMPILE_COMMANDS=ON
          cd ..
          ./run-clang-tidy.py -clang-tidy-binary ./clang-tidy -p build -quiet

  wait_for_gpu_slot:
    name: Wait for GPU slots
    runs-on: [self-hosted, scheduler]
    needs: [build]
    if: github.event.pull_request.draft == false && github.base_ref == 'master' && contains(github.event.pull_request.requested_reviewers.*.login, 'oneflow-ci-bot')
    continue-on-error: true
    steps:
      - name: Check if secrets accessible
        env:
          CI_PERSONAL_ACCESS_TOKEN: ${{ secrets.CI_PERSONAL_ACCESS_TOKEN }}
        run: |
          set -x
          if [ -z "$CI_PERSONAL_ACCESS_TOKEN" ]
          then
            exit 0
          fi
          echo "is_secrets_accessible=1" >> $GITHUB_ENV
      - uses: Oneflow-Inc/gh-action-scheduler-v2@1e45bd715c873bc3a14a87ddaf494f9b686137de
        name: Wait for GPU slot
        if: env.is_secrets_accessible == '1'
        timeout-minutes: 45
        env:
          CI_PERSONAL_ACCESS_TOKEN: ${{ secrets.CI_PERSONAL_ACCESS_TOKEN }}

  build:
    name: Build
    needs: [check_license_and_format, mirror_third_party, cancel_previous]
    continue-on-error: ${{ matrix.allow_fail }}
    runs-on: ${{ matrix.os }}
    if: github.event.pull_request.draft == false && github.base_ref == 'master' && contains(github.event.pull_request.requested_reviewers.*.login, 'oneflow-ci-bot') && contains(github.event.pull_request.labels.*.name, 'fmt-only') == false
    strategy:
      max-parallel: 5
      matrix:
        test_suite: ["cuda", "cpu", "xla", "xla_cpu"]
        include:
          - test_suite: cuda
            cuda_version: 10.2
            extra_flags: --extra_oneflow_cmake_args=-DCUDA_NVCC_GENCODES=arch=compute_61,code=sm_61 --extra_oneflow_cmake_args=-DRPC_BACKEND=GRPC,LOCAL --extra_oneflow_cmake_args=-DPIP_INDEX_MIRROR=https://pypi.tuna.tsinghua.edu.cn/simple
            os: [self-hosted, linux, build]
            allow_fail: false
            python_version: 3.6,3.7
          - test_suite: cpu
            cuda_version: 10.2
            extra_flags: --extra_oneflow_cmake_args=-DBUILD_SHARED_LIBS=OFF --extra_oneflow_cmake_args=-DRPC_BACKEND=LOCAL --cpu --gcc7
            os: [self-hosted, linux, build]
            allow_fail: false
            python_version: 3.6
          - test_suite: xla
            cuda_version: 10.1
            extra_flags: --extra_oneflow_cmake_args=-DCUDA_NVCC_GENCODES=arch=compute_61,code=sm_61 --extra_oneflow_cmake_args=-DRPC_BACKEND=GRPC,LOCAL --xla --extra_oneflow_cmake_args=-DPIP_INDEX_MIRROR=https://pypi.tuna.tsinghua.edu.cn/simple
            os: [self-hosted, linux, build]
            allow_fail: true
            python_version: 3.6
          - test_suite: xla_cpu
            cuda_version: 10.1
            extra_flags: --extra_oneflow_cmake_args=-DRPC_BACKEND=GRPC,LOCAL --xla --cpu --extra_oneflow_cmake_args=-DPIP_INDEX_MIRROR=https://pypi.tuna.tsinghua.edu.cn/simple
            os: [self-hosted, linux, build]
            allow_fail: true
            python_version: 3.6
    steps:
      - name: Set environments from secrets
        if: contains(${{ github.repository }}, "Oneflow-Inc")
        run: |
          echo "CI_STATIC_HOST=${{ secrets.CI_STATIC_HOST }}" >> $GITHUB_ENV
          echo "CI_STATIC_PATH=${{ secrets.CI_STATIC_PATH }}" >> $GITHUB_ENV
      - name: Set environments for forks
        run: |
          CI_STATIC_HOST=${CI_STATIC_HOST:-"192.168.1.13"}
          CI_STATIC_PATH=${CI_STATIC_PATH:-"/tank/ci-static"}
          echo "CI_STATIC_HOST=${CI_STATIC_HOST}" >> $GITHUB_ENV
          echo "CI_STATIC_PATH=${CI_STATIC_PATH}" >> $GITHUB_ENV
      - name: Set environment variables
        env:
          test_suite: ${{ matrix.test_suite }}
        run: |
          set -x
          echo "test_suite=${test_suite}" >> $GITHUB_ENV
          export ci_tmp_dir=$HOME/ci-cache/test_suite/${test_suite}
          mkdir -p $ci_tmp_dir
          echo "ci_tmp_dir=${ci_tmp_dir}" >> $GITHUB_ENV
          echo "wheelhouse_dir=${ci_tmp_dir}/wheelhouse" >> $GITHUB_ENV
          sha_dir="${CI_STATIC_PATH}/${{ github.repository }}/pr/${{ github.event.pull_request.number }}/${{ github.sha }}/${{ matrix.test_suite }}"
          echo "sha_dir=${sha_dir}" >> $GITHUB_ENV
          if ssh -o StrictHostKeyChecking=no ${CI_STATIC_HOST} "test -d $sha_dir"; then
              echo "is_built=1" >> $GITHUB_ENV
          fi
          if [ "$test_suite" == "cuda" ]; then
            echo "bin_dir=${ci_tmp_dir}/manylinux2014-build-cache/10.2/build-oneflow/bin" >> $GITHUB_ENV
          elif [ "$test_suite" == "cpu" ]; then
            echo "bin_dir=${ci_tmp_dir}/manylinux2014-build-cache/10.2-gcc7-cpu/build-oneflow/bin" >> $GITHUB_ENV
          fi
          extra_docker_args=""
          extra_docker_args+=" --cap-add=SYS_PTRACE --security-opt seccomp=unconfined"

          container_name=pr-${{ github.event.pull_request.number }}-run-id-${{ github.run_id }}-${test_suite}-build
          echo "container_name=${container_name}" >> $GITHUB_ENV
          extra_docker_args+=" --name ${container_name}"
          if [ "$test_suite" == "cpu" ]; then
            extra_docker_args+=" --env ONEFLOW_TEST_CPU_ONLY=1"
            extra_docker_args+=" --env CUDA_VISIBLE_DEVICES=''"
          fi
          echo "extra_docker_args=${extra_docker_args}" >> $GITHUB_ENV

          img_cache_base_dir="$HOME/ci-cache/${{ github.repository }}/oneflow-manylinux2014-cuda10.2/0.1"
          pip_cache_docker_args="-v ${img_cache_base_dir}/dotcache/pip:/root/.cache/pip"
          echo "pip_cache_docker_args=${pip_cache_docker_args}" >> $GITHUB_ENV

          echo "pip_index_mirror=https://pypi.tuna.tsinghua.edu.cn/simple" >> $GITHUB_ENV
      - name: Fix permissions
        run: |
          docker run --rm -v $PWD:/p -w /p busybox chmod -R o+w .
      - uses: actions/checkout@v2
        with:
          ref: ${{ github.event.pull_request.head.sha }}
        if: env.is_built != '1'
      - name: Build OneFlow
        timeout-minutes: 45
        if: env.is_built != '1'
        uses: ./.github/actions/whl
        with:
          tmp_dir: ${ci_tmp_dir}
          extra_flags: ${{ matrix.extra_flags }}
          cuda_version: ${{ matrix.cuda_version }}
          extra_docker_args: $extra_docker_args
          python_version: ${{ matrix.python_version }}
<<<<<<< HEAD
      - name: Single client custom Op test (run by oneflow build docker)
=======
      - name: Custom Op test (run by oneflow build docker)
        timeout-minutes: 45
>>>>>>> a53275f1
        if: matrix.test_suite == 'cpu' && env.is_built != '1'
        run: |
          set -x
          docker run --shm-size=8g --rm -w $PWD -v $PWD:$PWD -v /dataset:/dataset -v /model_zoo:/model_zoo \
            ${{ env.extra_docker_args }} ${{ env.pip_cache_docker_args }} \
            -v ${wheelhouse_dir}:${wheelhouse_dir} --env ONEFLOW_WHEEL_PATH=${wheelhouse_dir} \
            oneflow-manylinux2014-cuda10.2:0.1 \
            bash -c "export PATH=/opt/python/cp36-cp36m/bin:$PATH && source scl_source enable devtoolset-7 && python3 -m pip config set global.index-url ${{ env.pip_index_mirror }} && bash ci/test/try_install.sh && bash ci/test/1node_custom_op_test.sh"
      - name: Remove cache
        if: ${{ failure() }}
        run: |
          set -x
          cache_parent_dir=$(dirname ${ci_tmp_dir})
          if [ "$cache_parent_dir" == "/" ] || [ -z "$cache_parent_dir" ]; then
            exit 1
          fi
          docker run --rm -v $cache_parent_dir:$cache_parent_dir busybox rm -rf ${ci_tmp_dir}
      - name: Upload wheel via SSH
        if: env.is_built != '1'
        uses: ./.github/actions/upload_ssh
        with:
          src_path: ${wheelhouse_dir}
          dst_host: ${{ env.CI_STATIC_HOST }}
          dst_path: ${{ env.CI_STATIC_PATH }}/${{ github.repository }}/pr/${{ github.event.pull_request.number }}/${{ github.sha }}/${{ matrix.test_suite }}/whl
      - name: Upload bin via SSH
        if: contains(fromJson('["cuda", "cpu"]'), matrix.test_suite) && env.is_built != '1'
        uses: ./.github/actions/upload_ssh
        with:
          src_path: ${bin_dir}
          dst_host: ${{ env.CI_STATIC_HOST }}
          dst_path: ${{ env.CI_STATIC_PATH }}/${{ github.repository }}/pr/${{ github.event.pull_request.number }}/${{ github.sha }}/${{ matrix.test_suite }}/bin
      - name: Upload wheel to cloud, enable by adding label 'upload-wheel'
        if: contains(github.event.pull_request.labels.*.name, 'upload-wheel')
        uses: ./.github/actions/upload_oss
        with:
          src_path: ${wheelhouse_dir}
          oss_dst_path: oss://oneflow-staging/${{ github.repository }}/pr/${{ github.event.pull_request.number }}/${{ github.sha }}/${{ matrix.test_suite }}/whl
          oss_access_key_id: ${{ secrets.OSS_ACCESS_KEY_ID }}
          oss_access_key_secret: ${{ secrets.OSS_ACCESS_KEY_SECRET }}
      - name: Remove container
        if: always()
        run: |
          set -x
          docker rm -f ${container_name} || true
      - name: Save shared env
        run: |
          set -x
          echo "builder_host=${CI_STATIC_HOST}" >> build.${{ matrix.test_suite }}.env
          echo "sha_dir=${sha_dir}" >> build.${{ matrix.test_suite }}.env
          echo "remote_whl_dir=${CI_STATIC_HOST}:$sha_dir/whl" >> build.${{ matrix.test_suite }}.env
          if [ "$test_suite" == "cuda" ] || [  "$test_suite" == "cpu" ]; then
            echo "remote_bin_dir=${CI_STATIC_HOST}:$sha_dir/bin" >> build.${{ matrix.test_suite }}.env
          fi
      - name: Upload shared env
        uses: actions/upload-artifact@v2
        with:
          name: build.${{ matrix.test_suite }}.env
          path: build.${{ matrix.test_suite }}.env

  test:
    name: Test suite
    needs: [build, wait_for_gpu_slot]
    runs-on: ${{ matrix.os }}
    continue-on-error: ${{ matrix.allow_fail }}
    if: github.event.pull_request.draft == false && github.base_ref == 'master' && contains(github.event.pull_request.requested_reviewers.*.login, 'oneflow-ci-bot')
    strategy:
      max-parallel: 5
      matrix:
        test_suite:
          ["cuda", "cuda_op", "cuda_new_interface", "cpu", "xla", "xla_cpu"]
        include:
          - test_suite: "cuda"
            os: [self-hosted, linux, gpu]
            allow_fail: false
            build_env: build.cuda.env
          - test_suite: "cuda_op"
            os: [self-hosted, linux, gpu]
            allow_fail: false
            build_env: build.cuda.env
          - test_suite: "cuda_new_interface"
            os: [self-hosted, linux, gpu]
            allow_fail: false
            build_env: build.cuda.env
          - test_suite: "cpu"
            os: [self-hosted, linux, cpu]
            allow_fail: false
            build_env: build.cpu.env
          - test_suite: "xla"
            os: [self-hosted, linux, gpu]
            allow_fail: true
            build_env: build.xla.env
          - test_suite: "xla_cpu"
            os: [self-hosted, linux, cpu]
            allow_fail: true
            build_env: build.xla_cpu.env
    steps:
      - name: Fix permissions
        run: |
          docker run --rm -v $PWD:/p -w /p busybox chmod -R o+w .
      - uses: actions/checkout@v2
        with:
          ref: ${{ github.event.pull_request.head.sha }}
      - name: Download shared env
        uses: actions/download-artifact@v2
        with:
          name: ${{ matrix.build_env }}
      - name: Set environment variables
        env:
          test_suite: ${{matrix.test_suite }}
        run: |
          set -x
          extra_docker_args=""
          extra_docker_args+=" --cap-add=SYS_PTRACE --security-opt seccomp=unconfined"
          extra_docker_args+=" --env ONEFLOW_CI=1"

          # load shared environment variables
          cat ${{ matrix.build_env }} >> $GITHUB_ENV
          source ${{ matrix.build_env }}
          # check directory sha_dir exists
          ssh -o StrictHostKeyChecking=no ${builder_host} "[ -d ${sha_dir} ]"

          # dowload whl and bin
          scp -r $remote_whl_dir wheel_tmp
          if [ "$test_suite" == "cuda" ] || [  "$test_suite" == "cpu" ]; then
            scp -r $remote_bin_dir bin_tmp
          fi

          # set wheelpath
          wheelhouse_dir="${PWD}/wheel_tmp"
          extra_docker_args+=" --env ONEFLOW_WHEEL_PATH=${wheelhouse_dir}"
          echo "wheelhouse_dir=${wheelhouse_dir}" >> $GITHUB_ENV

          # set matrix environment variables
          echo "test_suite=${test_suite}" >> $GITHUB_ENV
          if [ "$test_suite" == "cuda" ] || [  "$test_suite" == "cpu" ]; then
            echo "bin_dir=${PWD}/bin_tmp" >> $GITHUB_ENV
          fi
          if [ "$test_suite" == "cpu" ] || [ "$test_suite" == "xla_cpu" ]; then
            extra_docker_args+=" --env ONEFLOW_TEST_CPU_ONLY=1"
            extra_docker_args+=" --env CUDA_VISIBLE_DEVICES=-1"
          fi
          # set container_name
          container_name=pr-${{ github.event.pull_request.number }}-run-id-${{ github.run_id }}-${test_suite}-test
          extra_docker_args+=" --name ${container_name}"
          echo "container_name=${container_name}" >> $GITHUB_ENV

          extra_docker_args+=" --shm-size=8g --rm -w $PWD -v $PWD:$PWD"
          extra_docker_args+=" -v /dataset:/dataset -v /model_zoo:/model_zoo"
          echo "extra_docker_args=${extra_docker_args}" >> $GITHUB_ENV
          echo "image_name=oneflow-test:0.2" >> $GITHUB_ENV
          echo "pip_index_mirror=https://pypi.tuna.tsinghua.edu.cn/simple" >> $GITHUB_ENV

          img_cache_base_dir="$HOME/ci-cache/${{ github.repository }}/oneflow-test/0.1"
          pip_cache_docker_args="-v ${img_cache_base_dir}/dotcache/pip:/root/.cache/pip"
          echo "pip_cache_docker_args=${pip_cache_docker_args}" >> $GITHUB_ENV
      - name: Build docker image for testing
        run: |
          bash docker/ci/test/build.sh
      - name: Exe test
        timeout-minutes: 45
        if: contains(fromJson('["cuda", "cpu"]'), matrix.test_suite)
        run: |
          set -x
          docker run \
            ${{ env.extra_docker_args }} ${{ env.pip_cache_docker_args }} \
            ${image_name} \
            ${bin_dir}/oneflow_testexe
      - name: Build documentation
        timeout-minutes: 45
        if: matrix.test_suite == 'cuda'
        run: |
          set -x
          docker run ${{ env.extra_docker_args }} ${{ env.pip_cache_docker_args }} \
            ${image_name} \
            bash -c "python3 -m pip config set global.index-url ${{ env.pip_index_mirror }} && bash ci/test/try_install.sh && bash ci/test/build_docs.sh"
<<<<<<< HEAD
      - name: Single client op test (distributed, 1st try)
=======
      - name: Op test (distributed, 1st try)
        timeout-minutes: 45
>>>>>>> a53275f1
        if: matrix.test_suite == 'cuda'
        continue-on-error: true
        id: distributed_try_1
        run: |
          python3 ci/test/distributed_run.py --bash_script=ci/test/2node_op_test.sh --custom_img_tag=${{ env.image_name }} --oneflow_wheel_path=${{ env.wheelhouse_dir }} --oneflow_wheel_python_version=3.6
<<<<<<< HEAD
      - name: Single client op test (distributed, 2nd try)
=======
      - name: Op test (distributed, 2nd try)
        timeout-minutes: 45
>>>>>>> a53275f1
        if: matrix.test_suite == 'cuda' && steps.distributed_try_1.outcome=='failure'
        continue-on-error: true
        id: distributed_try_2
        run: |
          python3 ci/test/distributed_run.py --bash_script=ci/test/2node_op_test.sh --custom_img_tag=${{ env.image_name }} --oneflow_wheel_path=${{ env.wheelhouse_dir }} --oneflow_wheel_python_version=3.6
<<<<<<< HEAD
      - name: Single client op test (distributed, 3rd try)
=======
      - name: Op test (distributed, 3rd try)
        timeout-minutes: 45
>>>>>>> a53275f1
        if: matrix.test_suite == 'cuda' && steps.distributed_try_2.outcome=='failure'
        continue-on-error: false
        id: distributed_try_3
        run: |
          python3 ci/test/distributed_run.py --bash_script=ci/test/2node_op_test.sh --custom_img_tag=${{ env.image_name }} --oneflow_wheel_path=${{ env.wheelhouse_dir }} --oneflow_wheel_python_version=3.6
      - name: Upload log (distributed test)
        if: always() && steps.distributed_try_3.outcome=='failure' && matrix.test_suite == 'cuda'
        uses: ./.github/actions/upload_oss
        with:
          src_path: distributed-tmp
          oss_dst_path: oss://oneflow-log/${{ github.repository }}/pr/${{ github.event.pull_request.number }}/${{github.run_id}}/distributed-tmp
          oss_access_key_id: ${{ secrets.OSS_ACCESS_KEY_ID }}
          oss_access_key_secret: ${{ secrets.OSS_ACCESS_KEY_SECRET }}
          upload_core: ${{ contains(github.event.pull_request.labels.*.name, 'upload-core') }}
      - name: Print backtrace (distributed test)
        if: always() && steps.distributed_try_3.outcome=='failure' && matrix.test_suite == 'cuda'
        run: |
          set -x
          docker run \
            ${{ env.extra_docker_args }} ${{ env.pip_cache_docker_args }} \
            ${image_name} bash ci/test/print_stack_from_core.sh python3 distributed-tmp
      - name: Doctest
        timeout-minutes: 45
        if: matrix.test_suite == 'cuda'
        run: |
          set -x
          docker run \
            ${{ env.extra_docker_args }} ${{ env.pip_cache_docker_args }} \
            ${image_name} \
            bash -c "python3 -m pip config set global.index-url ${{ env.pip_index_mirror }} && bash ci/test/try_install.sh && bash ci/test/doctest.sh"
<<<<<<< HEAD
      - name: Single client dry run test (run without runtime)
=======
      - name: Dry run test (run without runtime)
        timeout-minutes: 45
>>>>>>> a53275f1
        if: matrix.test_suite == 'cuda'
        run: |
          set -x
          docker run ${{ env.extra_docker_args }} ${{ env.pip_cache_docker_args }} \
            ${image_name} \
            bash -c "python3 -m pip config set global.index-url ${{ env.pip_index_mirror }} && bash ci/test/try_install.sh && bash ci/test/dry_run_test.sh"
      - name: Set environment variables (cuda_new_interface)
        if: matrix.test_suite == 'cuda_new_interface'
        run: |
          set -x
          echo "image_tag=oneflow-test-v2:0.1" >> $GITHUB_ENV
          echo "image_url=https://oneflow-static.oss-cn-beijing.aliyuncs.com/docker_images/oneflow-test-v2.0.1.tar.gz" >> $GITHUB_ENV

          img_cache_base_dir="$HOME/ci-cache/${{ github.repository }}/pytorch/pytorch/1.9.0-cuda10.2-cudnn7-runtime"
          pip_cache_docker_args="-v ${img_cache_base_dir}/dotcache/pip:/root/.cache/pip"
          echo "pip_cache_docker_args=${pip_cache_docker_args}" >> $GITHUB_ENV
      - name: Check image (cuda_new_interface)
        if: matrix.test_suite == 'cuda_new_interface'
        run: |
          if [[ "$(docker images -q ${{ env.image_tag }} 2> /dev/null)" == "" ]]; then
            echo "should_load_img=1" >> $GITHUB_ENV
          fi
      - name: Load image (cuda_new_interface)
        if: matrix.test_suite == 'cuda_new_interface' && env.should_load_img == '1'
        run: |
          wget ${{ env.image_url }}
          docker load -i $(basename "${{ env.image_url }}")
      - name: Module API test
        timeout-minutes: 45
        if: matrix.test_suite == 'cuda_new_interface'
        run: |
          docker run \
            ${{ env.extra_docker_args }} ${{ env.pip_cache_docker_args }} \
            -e ONEFLOW_TEST_DIR=$PWD/oneflow/python/test/modules \
            ${{ env.image_tag }} \
            bash -c "python3 -m pip config set global.index-url ${{ env.pip_index_mirror }} && bash ci/test/try_install.sh && bash ci/test/generic_test.sh"
      - name: Dataloader API test
        timeout-minutes: 45
        if: matrix.test_suite == 'cuda_new_interface'
        run: |
          docker run \
            ${{ env.extra_docker_args }} ${{ env.pip_cache_docker_args }} \
            -e ONEFLOW_TEST_DIR=$PWD/oneflow/python/test/dataloader \
            ${{ env.image_tag }} \
            bash -c "python3 -m pip config set global.index-url ${{ env.pip_index_mirror }} && bash ci/test/try_install.sh && bash ci/test/generic_test.sh"
      - name: Tensor API test
        timeout-minutes: 45
        if: matrix.test_suite == 'cuda_new_interface'
        run: |
          docker run \
            ${{ env.extra_docker_args }} ${{ env.pip_cache_docker_args }} \
            -e ONEFLOW_TEST_DIR=$PWD/oneflow/python/test/tensor \
            ${{ env.image_tag }} \
            bash -c "python3 -m pip config set global.index-url ${{ env.pip_index_mirror }} && bash ci/test/try_install.sh && bash ci/test/generic_test.sh"
      - name: Graph API test
        if: matrix.test_suite == 'cuda_new_interface'
        run: |
          docker run \
            ${{ env.extra_docker_args }} ${{ env.pip_cache_docker_args }} \
            -e ONEFLOW_TEST_DIR=$PWD/oneflow/python/test/graph \
            ${{ env.image_tag }} \
            bash -c "python3 -m pip config set global.index-url ${{ env.pip_index_mirror }} && bash ci/test/try_install.sh && bash ci/test/generic_test.sh"
      - name: Single client op test
        timeout-minutes: 45
        if: matrix.test_suite == 'cpu' || matrix.test_suite == 'cuda_op'
        run: |
          set -x
          docker run \
            ${{ env.extra_docker_args }} ${{ env.pip_cache_docker_args }} \
            ${image_name} \
            bash -c "python3 -m pip config set global.index-url ${{ env.pip_index_mirror }} && bash ci/test/try_install.sh && bash ci/test/1node_op_test.sh"
<<<<<<< HEAD
      - name: Single client model test
=======
      - name: Model test
        timeout-minutes: 45
>>>>>>> a53275f1
        if: matrix.test_suite == 'cpu' || matrix.test_suite == 'cuda'
        run: |
          set -x
          docker run \
            ${{ env.extra_docker_args }} ${{ env.pip_cache_docker_args }} \
            ${image_name} \
            bash -c "python3 -m pip config set global.index-url ${{ env.pip_index_mirror }} && bash ci/test/try_install.sh && bash ci/test/1node_model_test.sh"
<<<<<<< HEAD
      - name: Single client model serve test
=======
      - name: Model serve test
        timeout-minutes: 45
>>>>>>> a53275f1
        id: model_serve_test
        if: matrix.test_suite == 'cuda'
        run: |
          set -x
          docker run ${{ env.extra_docker_args }} ${{ env.pip_cache_docker_args }} \
            --env ONEFLOW_TEST_TMP_DIR=$PWD/serving-tmp \
            ${image_name} \
            bash -c "python3 -m pip config set global.index-url ${{ env.pip_index_mirror }} && bash ci/test/try_install.sh && bash ci/test/1node_model_serve_test.sh"
      - name: Print backtrace (serving test)
        if: always() && steps.model_serve_test.outcome=='failure'  && matrix.test_suite == 'cuda'
        run: |
          set -x
          docker run ${{ env.extra_docker_args }} ${{ env.pip_cache_docker_args }} \
            ${image_name} bash ci/test/print_stack_from_core.sh python3 serving-tmp
<<<<<<< HEAD
      - name: Single client benchmark (mainly for backward compatibility)
=======
      - name: Benchmark (mainly for backward compatibility)
        timeout-minutes: 45
>>>>>>> a53275f1
        if: matrix.test_suite == 'cuda'
        run: |
          set -x
          docker run ${{ env.extra_docker_args }} ${{ env.pip_cache_docker_args }} \
            ${image_name} \
            bash -c "python3 -m pip config set global.index-url ${{ env.pip_index_mirror }} && bash ci/test/try_install.sh && bash ci/test/1node_benchmark_test.sh"
<<<<<<< HEAD
      - name: Single client benchmark FP16 (mainly for backward compatibility)
=======
      - name: Benchmark FP16 (mainly for backward compatibility)
        timeout-minutes: 45
>>>>>>> a53275f1
        if: matrix.test_suite == 'cuda'
        run: |
          set -x
          docker run ${{ env.extra_docker_args }} ${{ env.pip_cache_docker_args }} \
            ${image_name} \
            bash -c "python3 -m pip config set global.index-url ${{ env.pip_index_mirror }} && bash ci/test/try_install.sh && bash ci/test/1node_benchmark_test_fp16.sh"
<<<<<<< HEAD
      - name: Single client XLA Test
=======
      - name: XLA Test
        timeout-minutes: 45
>>>>>>> a53275f1
        if: contains(fromJson('["xla", "xla_cpu"]'), matrix.test_suite) && env.is_built != '1'
        run: |
          set -x
          docker run ${{ env.extra_docker_args }} ${{ env.pip_cache_docker_args }} \
            ${image_name} \
            bash -c "python3 -m pip config set global.index-url ${{ env.pip_index_mirror }} && bash ci/test/try_install.sh && bash ci/test/test_xla.sh"
      - name: Remove automerge
        if: matrix.test_suite == 'cuda_new_interface' && failure() && cancelled() == false && contains(github.event.pull_request.labels.*.name, 'automerge')
        uses: actions/github-script@v4
        with:
          script: |
            github.issues.removeLabel({
              issue_number: context.issue.number,
              owner: context.repo.owner,
              repo: context.repo.repo,
              name: 'automerge'
            })
            github.issues.createComment({
              issue_number: context.issue.number,
              owner: context.repo.owner,
              repo: context.repo.repo,
              body: 'CI failed, removing label automerge'
            })
      - name: Query system status
        timeout-minutes: 45
        if: failure()
        run: |
          nvidia-smi
          docker ps
      - name: Remove container
        timeout-minutes: 45
        if: always()
        run: |
          docker rm -f ${container_name} || true<|MERGE_RESOLUTION|>--- conflicted
+++ resolved
@@ -263,12 +263,8 @@
           cuda_version: ${{ matrix.cuda_version }}
           extra_docker_args: $extra_docker_args
           python_version: ${{ matrix.python_version }}
-<<<<<<< HEAD
       - name: Single client custom Op test (run by oneflow build docker)
-=======
-      - name: Custom Op test (run by oneflow build docker)
-        timeout-minutes: 45
->>>>>>> a53275f1
+        timeout-minutes: 45
         if: matrix.test_suite == 'cpu' && env.is_built != '1'
         run: |
           set -x
@@ -444,34 +440,22 @@
           docker run ${{ env.extra_docker_args }} ${{ env.pip_cache_docker_args }} \
             ${image_name} \
             bash -c "python3 -m pip config set global.index-url ${{ env.pip_index_mirror }} && bash ci/test/try_install.sh && bash ci/test/build_docs.sh"
-<<<<<<< HEAD
       - name: Single client op test (distributed, 1st try)
-=======
-      - name: Op test (distributed, 1st try)
-        timeout-minutes: 45
->>>>>>> a53275f1
+        timeout-minutes: 45
         if: matrix.test_suite == 'cuda'
         continue-on-error: true
         id: distributed_try_1
         run: |
           python3 ci/test/distributed_run.py --bash_script=ci/test/2node_op_test.sh --custom_img_tag=${{ env.image_name }} --oneflow_wheel_path=${{ env.wheelhouse_dir }} --oneflow_wheel_python_version=3.6
-<<<<<<< HEAD
       - name: Single client op test (distributed, 2nd try)
-=======
-      - name: Op test (distributed, 2nd try)
-        timeout-minutes: 45
->>>>>>> a53275f1
+        timeout-minutes: 45
         if: matrix.test_suite == 'cuda' && steps.distributed_try_1.outcome=='failure'
         continue-on-error: true
         id: distributed_try_2
         run: |
           python3 ci/test/distributed_run.py --bash_script=ci/test/2node_op_test.sh --custom_img_tag=${{ env.image_name }} --oneflow_wheel_path=${{ env.wheelhouse_dir }} --oneflow_wheel_python_version=3.6
-<<<<<<< HEAD
       - name: Single client op test (distributed, 3rd try)
-=======
-      - name: Op test (distributed, 3rd try)
-        timeout-minutes: 45
->>>>>>> a53275f1
+        timeout-minutes: 45
         if: matrix.test_suite == 'cuda' && steps.distributed_try_2.outcome=='failure'
         continue-on-error: false
         id: distributed_try_3
@@ -502,12 +486,8 @@
             ${{ env.extra_docker_args }} ${{ env.pip_cache_docker_args }} \
             ${image_name} \
             bash -c "python3 -m pip config set global.index-url ${{ env.pip_index_mirror }} && bash ci/test/try_install.sh && bash ci/test/doctest.sh"
-<<<<<<< HEAD
       - name: Single client dry run test (run without runtime)
-=======
-      - name: Dry run test (run without runtime)
-        timeout-minutes: 45
->>>>>>> a53275f1
+        timeout-minutes: 45
         if: matrix.test_suite == 'cuda'
         run: |
           set -x
@@ -579,12 +559,8 @@
             ${{ env.extra_docker_args }} ${{ env.pip_cache_docker_args }} \
             ${image_name} \
             bash -c "python3 -m pip config set global.index-url ${{ env.pip_index_mirror }} && bash ci/test/try_install.sh && bash ci/test/1node_op_test.sh"
-<<<<<<< HEAD
       - name: Single client model test
-=======
-      - name: Model test
-        timeout-minutes: 45
->>>>>>> a53275f1
+        timeout-minutes: 45
         if: matrix.test_suite == 'cpu' || matrix.test_suite == 'cuda'
         run: |
           set -x
@@ -592,12 +568,8 @@
             ${{ env.extra_docker_args }} ${{ env.pip_cache_docker_args }} \
             ${image_name} \
             bash -c "python3 -m pip config set global.index-url ${{ env.pip_index_mirror }} && bash ci/test/try_install.sh && bash ci/test/1node_model_test.sh"
-<<<<<<< HEAD
       - name: Single client model serve test
-=======
-      - name: Model serve test
-        timeout-minutes: 45
->>>>>>> a53275f1
+        timeout-minutes: 45
         id: model_serve_test
         if: matrix.test_suite == 'cuda'
         run: |
@@ -612,36 +584,24 @@
           set -x
           docker run ${{ env.extra_docker_args }} ${{ env.pip_cache_docker_args }} \
             ${image_name} bash ci/test/print_stack_from_core.sh python3 serving-tmp
-<<<<<<< HEAD
       - name: Single client benchmark (mainly for backward compatibility)
-=======
-      - name: Benchmark (mainly for backward compatibility)
-        timeout-minutes: 45
->>>>>>> a53275f1
+        timeout-minutes: 45
         if: matrix.test_suite == 'cuda'
         run: |
           set -x
           docker run ${{ env.extra_docker_args }} ${{ env.pip_cache_docker_args }} \
             ${image_name} \
             bash -c "python3 -m pip config set global.index-url ${{ env.pip_index_mirror }} && bash ci/test/try_install.sh && bash ci/test/1node_benchmark_test.sh"
-<<<<<<< HEAD
       - name: Single client benchmark FP16 (mainly for backward compatibility)
-=======
-      - name: Benchmark FP16 (mainly for backward compatibility)
-        timeout-minutes: 45
->>>>>>> a53275f1
+        timeout-minutes: 45
         if: matrix.test_suite == 'cuda'
         run: |
           set -x
           docker run ${{ env.extra_docker_args }} ${{ env.pip_cache_docker_args }} \
             ${image_name} \
             bash -c "python3 -m pip config set global.index-url ${{ env.pip_index_mirror }} && bash ci/test/try_install.sh && bash ci/test/1node_benchmark_test_fp16.sh"
-<<<<<<< HEAD
       - name: Single client XLA Test
-=======
-      - name: XLA Test
-        timeout-minutes: 45
->>>>>>> a53275f1
+        timeout-minutes: 45
         if: contains(fromJson('["xla", "xla_cpu"]'), matrix.test_suite) && env.is_built != '1'
         run: |
           set -x
