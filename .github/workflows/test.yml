name: Build and Test CI
on:
  pull_request:
    types: [review_requested]
    branches:
      - "*"
  workflow_dispatch:
    inputs:
      placeholder:
        description: "placeholder, no effect"
        required: false
jobs:
  cancel_previous:
    name: Cancel previous runs
    runs-on: ubuntu-latest
    steps:
      - name: Cancel previous runs of outdated commit
        uses: styfle/cancel-workflow-action@0.9.0
        with:
          access_token: ${{ github.token }}
          all_but_latest: true

  mirror_third_party:
    name: Mirror third party dependencies
    runs-on: ubuntu-18.04
    if: github.event.pull_request.draft == false && github.base_ref == 'master' && contains(github.event.pull_request.requested_reviewers.*.login, 'oneflow-ci-bot')
    steps:
      - uses: actions/checkout@v2
      - name: Mirror dependencies to aliyun
        env:
          OSS_ACCESS_KEY_ID: ${{ secrets.OSS_ACCESS_KEY_ID }}
          OSS_ACCESS_KEY_SECRET: ${{ secrets.OSS_ACCESS_KEY_SECRET }}
        run: |
          set -x
          if [ -z "$OSS_ACCESS_KEY_ID" ]
          then
            exit 0
          fi
          python3 -m pip install -U pip setuptools wheel
          python3 -m pip install oss2
          python3 tools/package_mirror.py -i cmake

  check_license_and_format:
    name: License and format
    runs-on: ubuntu-18.04
    if: github.event.pull_request.draft == false && contains(github.event.pull_request.requested_reviewers.*.login, 'oneflow-ci-bot')
    steps:
      - uses: actions/checkout@v2
        with:
          ref: ${{ github.event.pull_request.head.ref }}
          repository: ${{github.event.pull_request.head.repo.full_name}}
      - name: Check license
        id: license_check
        run: |
          python3 ci/check/run_license_format.py -i oneflow -c
      - name: Add license
        id: license_fmt
        if: ${{ failure() }}
        run: |
          python3 ci/check/run_license_format.py -i oneflow --fix
      - name: Check C++/CUDA format
        id: cpp_check
        run: |
          python3 ci/check/run_clang_format.py --clang_format_binary clang-format --source_dir oneflow
      - name: Run C++/CUDA format
        id: cpp_fmt
        if: ${{ failure() }}
        run: |
          python3 ci/check/run_clang_format.py --clang_format_binary clang-format --source_dir oneflow --fix
      - name: Check Python format
        id: py_check
        run: |
          python3 -m pip install black==19.10b0
          python3 ci/check/run_py_format.py --source_dir $PWD
      - name: Run Python Format
        id: py_fmt
        if: ${{ failure() }}
        run: |
          python3 -m pip install black==19.10b0
          python3 ci/check/run_py_format.py --source_dir $PWD --fix
      - name: Git push
        id: git_push
        if: ${{ failure() }}
        run: |
          git config --global user.email "ci-bot@oneflow.org"
          git config --global user.name "oneflow-ci-bot"
          git add -u
          git commit -m "auto format by CI"
          git push
      - name: Please request CI again
        if: ${{ failure() }}
        run: |
          exit 1

  static_analysis_with_clang_plug_in:
    name: Static analysis with Clang plug-in
    runs-on: ubuntu-20.04
    if: github.event.pull_request.draft == false && contains(github.event.pull_request.requested_reviewers.*.login, 'oneflow-ci-bot')
    steps:
      - name: Check out OneFlow
        uses: actions/checkout@v2
        with:
          ref: ${{ github.event.pull_request.head.ref }}
          repository: ${{github.event.pull_request.head.repo.full_name}}
      - name: Install dependencies
        run: |
          wget -O - https://apt.llvm.org/llvm-snapshot.gpg.key | sudo apt-key add -
          sudo apt-add-repository "deb http://apt.llvm.org/focal/ llvm-toolchain-focal-12 main"
          sudo apt-get update
          sudo apt-get install -y llvm-12 llvm-12-dev llvm-12-tools clang-12 libclang-common-12-dev libclang-12-dev \
            libopenblas-dev nasm python3-pip ninja-build
      - name: Set environment variables
        run: |
          set -x
          echo "CC=clang-12" >> $GITHUB_ENV
          echo "CXX=clang++-12" >> $GITHUB_ENV
      - name: Build Clang plug-in
        run: |
          cd tools/clang-plugin
          mkdir build
          cd build
          cmake .. -DCMAKE_BUILD_TYPE=RelWithDebInfo -DCP_LLVM_INSTALL_DIR=/usr/lib/llvm-12
          make -j$(nproc)
          clang_plugin_path="${PWD}/lib/libCheckUnusedMaybe.so"
          ldd ${clang_plugin_path}
          echo "clang_plugin_path=${clang_plugin_path}" >> $GITHUB_ENV
      - name: Build (third party)
        run: |
          mkdir build
          cd build
          # clang-12 produces many warnings on oneflow, -w to suppress them
          cmake .. -C ../cmake/caches/international/cpu.cmake \
            -DCMAKE_BUILD_TYPE=Release \
            -DBUILD_TESTING=ON \
            -DTHIRD_PARTY=ON \
            -DONEFLOW=OFF \
            -DCMAKE_CXX_FLAGS="-w"
          cmake --build . -j$(nproc)
      - name: Check unused Maybe (by building OneFlow with Clang plug-in)
        run: |
          cd build
          cmake .. -C ../cmake/caches/international/cpu.cmake \
            -DCMAKE_BUILD_TYPE=Release \
            -DBUILD_TESTING=ON \
            -DTHIRD_PARTY=OFF \
            -DONEFLOW=ON \
            -DCMAKE_CXX_FLAGS="-w -fplugin=${{ env.clang_plugin_path }}"
          cmake --build . -j$(nproc)

  wait_for_gpu_slot:
    name: Wait for GPU slots
    runs-on: [self-hosted, scheduler]
    needs: [build]
    if: github.event.pull_request.draft == false && github.base_ref == 'master' && contains(github.event.pull_request.requested_reviewers.*.login, 'oneflow-ci-bot')
    steps:
      - name: Check if secrets accessible
        env:
          CI_PERSONAL_ACCESS_TOKEN: ${{ secrets.CI_PERSONAL_ACCESS_TOKEN }}
        run: |
          set -x
          if [ -z "$CI_PERSONAL_ACCESS_TOKEN" ]
          then
            exit 0
          fi
          echo "is_secrets_accessible=1" >> $GITHUB_ENV
      - uses: Oneflow-Inc/gh-action-scheduler-v2@1e45bd715c873bc3a14a87ddaf494f9b686137de
        name: Wait for GPU slot
        if: env.is_secrets_accessible == '1'
        env:
          CI_PERSONAL_ACCESS_TOKEN: ${{ secrets.CI_PERSONAL_ACCESS_TOKEN }}

  build:
    name: Build
    needs: [check_license_and_format, mirror_third_party, cancel_previous]
    continue-on-error: ${{ matrix.allow_fail }}
    runs-on: ${{ matrix.os }}
    if: github.event.pull_request.draft == false && github.base_ref == 'master' && contains(github.event.pull_request.requested_reviewers.*.login, 'oneflow-ci-bot') && contains(github.event.pull_request.labels.*.name, 'fmt-only') == false
    strategy:
      max-parallel: 5
      matrix:
        test_suite: ["cuda", "cpu", "xla", "xla_cpu"]
        include:
          - test_suite: cuda
            cuda_version: 10.2
            extra_flags: --extra_oneflow_cmake_args=-DCUDA_NVCC_GENCODES=arch=compute_61,code=sm_61 --extra_oneflow_cmake_args=-DRPC_BACKEND=GRPC,LOCAL --extra_oneflow_cmake_args=-DPIP_INDEX_MIRROR=https://pypi.tuna.tsinghua.edu.cn/simple
            os: [self-hosted, linux, build]
            allow_fail: false
            python_version: 3.6,3.7
          - test_suite: cpu
            cuda_version: 10.2
            extra_flags: --extra_oneflow_cmake_args=-DBUILD_SHARED_LIBS=OFF --extra_oneflow_cmake_args=-DRPC_BACKEND=LOCAL --cpu --gcc7
            os: [self-hosted, linux, build]
            allow_fail: false
            python_version: 3.6
          - test_suite: xla
            cuda_version: 10.1
            extra_flags: --extra_oneflow_cmake_args=-DCUDA_NVCC_GENCODES=arch=compute_61,code=sm_61 --extra_oneflow_cmake_args=-DRPC_BACKEND=GRPC,LOCAL --xla --extra_oneflow_cmake_args=-DPIP_INDEX_MIRROR=https://pypi.tuna.tsinghua.edu.cn/simple
            os: [self-hosted, linux, build]
            allow_fail: true
            python_version: 3.6
          - test_suite: xla_cpu
            cuda_version: 10.1
            extra_flags: --extra_oneflow_cmake_args=-DRPC_BACKEND=GRPC,LOCAL --xla --cpu --extra_oneflow_cmake_args=-DPIP_INDEX_MIRROR=https://pypi.tuna.tsinghua.edu.cn/simple
            os: [self-hosted, linux, build]
            allow_fail: true
            python_version: 3.6
    steps:
      - name: Set environments from secrets
        if: contains(${{ github.repository }}, "Oneflow-Inc")
        run: |
          echo "CI_STATIC_HOST=${{ secrets.CI_STATIC_HOST }}" >> $GITHUB_ENV
          echo "CI_STATIC_PATH=${{ secrets.CI_STATIC_PATH }}" >> $GITHUB_ENV
      - name: Set environments for forks
        run: |
          CI_STATIC_HOST=${CI_STATIC_HOST:-"192.168.1.13"}
          CI_STATIC_PATH=${CI_STATIC_PATH:-"/tank/ci-static"}
          echo "CI_STATIC_HOST=${CI_STATIC_HOST}" >> $GITHUB_ENV
          echo "CI_STATIC_PATH=${CI_STATIC_PATH}" >> $GITHUB_ENV
      - name: Set environment variables
        env:
          test_suite: ${{ matrix.test_suite }}
        run: |
          set -x
          echo "test_suite=${test_suite}" >> $GITHUB_ENV
          export ci_tmp_dir=$HOME/ci-cache/test_suite/${test_suite}
          mkdir -p $ci_tmp_dir
          echo "ci_tmp_dir=${ci_tmp_dir}" >> $GITHUB_ENV
          echo "wheelhouse_dir=${ci_tmp_dir}/wheelhouse" >> $GITHUB_ENV
          sha_dir="${CI_STATIC_PATH}/${{ github.repository }}/pr/${{ github.event.pull_request.number }}/${{ github.sha }}/${{ matrix.test_suite }}"
          echo "sha_dir=${sha_dir}" >> $GITHUB_ENV
          if ssh -o StrictHostKeyChecking=no ${CI_STATIC_HOST} "test -d $sha_dir"; then
              echo "is_built=1" >> $GITHUB_ENV
          fi
          if [ "$test_suite" == "cuda" ]; then
            echo "bin_dir=${ci_tmp_dir}/manylinux2014-build-cache/10.2/build-oneflow/bin" >> $GITHUB_ENV
          elif [ "$test_suite" == "cpu" ]; then
            echo "bin_dir=${ci_tmp_dir}/manylinux2014-build-cache/10.2-gcc7-cpu/build-oneflow/bin" >> $GITHUB_ENV
          fi
          extra_docker_args=""
          extra_docker_args+=" --cap-add=SYS_PTRACE --security-opt seccomp=unconfined"

          container_name=pr-${{ github.event.pull_request.number }}-run-id-${{ github.run_id }}-${test_suite}-build
          echo "container_name=${container_name}" >> $GITHUB_ENV
          extra_docker_args+=" --name ${container_name}"
          if [ "$test_suite" == "cpu" ]; then
            extra_docker_args+=" --env ONEFLOW_TEST_CPU_ONLY=1"
            extra_docker_args+=" --env CUDA_VISIBLE_DEVICES=''"
          fi
          echo "extra_docker_args=${extra_docker_args}" >> $GITHUB_ENV

          img_cache_base_dir="$HOME/ci-cache/${{ github.repository }}/oneflow-manylinux2014-cuda10.2/0.1"
          pip_cache_docker_args="-v ${img_cache_base_dir}/dotcache/pip:/root/.cache/pip"
          echo "pip_cache_docker_args=${pip_cache_docker_args}" >> $GITHUB_ENV

          echo "pip_index_mirror=https://pypi.tuna.tsinghua.edu.cn/simple" >> $GITHUB_ENV
      - name: Fix permissions
        run: |
          docker run --rm -v $PWD:/p -w /p busybox chmod -R o+w .
      - uses: actions/checkout@v2
        with:
          ref: ${{ github.event.pull_request.head.sha }}
        if: env.is_built != '1'
      - name: Build OneFlow
        if: env.is_built != '1'
        uses: ./.github/actions/whl
        timeout-minutes: 45
        with:
          tmp_dir: ${ci_tmp_dir}
          extra_flags: ${{ matrix.extra_flags }}
          cuda_version: ${{ matrix.cuda_version }}
          extra_docker_args: $extra_docker_args
          python_version: ${{ matrix.python_version }}
      - name: Custom Op test (run by oneflow build docker)
        if: matrix.test_suite == 'cpu' && env.is_built != '1'
        run: |
          set -x
          docker run --shm-size=8g --rm -w $PWD -v $PWD:$PWD -v /dataset:/dataset -v /model_zoo:/model_zoo \
            ${{ env.extra_docker_args }} ${{ env.pip_cache_docker_args }} \
            -v ${wheelhouse_dir}:${wheelhouse_dir} --env ONEFLOW_WHEEL_PATH=${wheelhouse_dir} \
            oneflow-manylinux2014-cuda10.2:0.1 \
            bash -c "export PATH=/opt/python/cp36-cp36m/bin:$PATH && source scl_source enable devtoolset-7 && python3 -m pip config set global.index-url ${{ env.pip_index_mirror }} && bash ci/test/try_install.sh && bash ci/test/1node_custom_op_test.sh"
      - name: Remove cache
        if: ${{ failure() }}
        run: |
          set -x
          cache_parent_dir=$(dirname ${ci_tmp_dir})
          if [ "$cache_parent_dir" == "/" ] || [ -z "$cache_parent_dir" ]; then
            exit 1
          fi
          docker run --rm -v $cache_parent_dir:$cache_parent_dir busybox rm -rf ${ci_tmp_dir}
      - name: Upload wheel via SSH
        if: env.is_built != '1'
        uses: ./.github/actions/upload_ssh
        with:
          src_path: ${wheelhouse_dir}
          dst_host: ${{ env.CI_STATIC_HOST }}
          dst_path: ${{ env.CI_STATIC_PATH }}/${{ github.repository }}/pr/${{ github.event.pull_request.number }}/${{ github.sha }}/${{ matrix.test_suite }}/whl
      - name: Upload bin via SSH
        if: contains(fromJson('["cuda", "cpu"]'), matrix.test_suite) && env.is_built != '1'
        uses: ./.github/actions/upload_ssh
        with:
          src_path: ${bin_dir}
          dst_host: ${{ env.CI_STATIC_HOST }}
          dst_path: ${{ env.CI_STATIC_PATH }}/${{ github.repository }}/pr/${{ github.event.pull_request.number }}/${{ github.sha }}/${{ matrix.test_suite }}/bin
      - name: Upload wheel to cloud, enable by adding label 'upload-wheel'
        if: contains(github.event.pull_request.labels.*.name, 'upload-wheel')
        uses: ./.github/actions/upload_oss
        with:
          src_path: ${wheelhouse_dir}
          oss_dst_path: oss://oneflow-staging/${{ github.repository }}/pr/${{ github.event.pull_request.number }}/${{ github.sha }}/${{ matrix.test_suite }}/whl
          oss_access_key_id: ${{ secrets.OSS_ACCESS_KEY_ID }}
          oss_access_key_secret: ${{ secrets.OSS_ACCESS_KEY_SECRET }}
      - name: Remove container
        if: always()
        run: |
          set -x
          docker rm -f ${container_name} || true
      - name: Save shared env
        run: |
          set -x
          echo "builder_host=${CI_STATIC_HOST}" >> build.${{ matrix.test_suite }}.env
          echo "sha_dir=${sha_dir}" >> build.${{ matrix.test_suite }}.env
          echo "remote_whl_dir=${CI_STATIC_HOST}:$sha_dir/whl" >> build.${{ matrix.test_suite }}.env
          if [ "$test_suite" == "cuda" ] || [  "$test_suite" == "cpu" ]; then
            echo "remote_bin_dir=${CI_STATIC_HOST}:$sha_dir/bin" >> build.${{ matrix.test_suite }}.env
          fi
      - name: Upload shared env
        uses: actions/upload-artifact@v2
        with:
          name: build.${{ matrix.test_suite }}.env
          path: build.${{ matrix.test_suite }}.env

  test:
    name: Test suite
    needs: [build, wait_for_gpu_slot]
    runs-on: ${{ matrix.os }}
    continue-on-error: ${{ matrix.allow_fail }}
    if: github.event.pull_request.draft == false && github.base_ref == 'master' && contains(github.event.pull_request.requested_reviewers.*.login, 'oneflow-ci-bot')
    strategy:
      max-parallel: 5
      matrix:
        test_suite:
          [
            "cuda",
            "cuda_op",
            "cuda_new_interface",
            "cpu",
            "xla",
            "cuda_op_eager",
            "cpu_op_eager",
            "xla_cpu",
          ]
        include:
          - test_suite: "cuda"
            os: [self-hosted, linux, gpu]
            allow_fail: false
            build_env: build.cuda.env
          - test_suite: "cuda_op"
            os: [self-hosted, linux, gpu]
            allow_fail: false
            build_env: build.cuda.env
          - test_suite: "cuda_new_interface"
            os: [self-hosted, linux, gpu]
            allow_fail: false
            build_env: build.cuda.env
          - test_suite: "cuda_op_eager"
            os: [self-hosted, linux, gpu]
            allow_fail: true
            build_env: build.cuda.env
          - test_suite: "cpu"
            os: [self-hosted, linux, cpu]
            allow_fail: false
            build_env: build.cpu.env
          - test_suite: "cpu_op_eager"
            os: [self-hosted, linux, cpu]
            allow_fail: true
            build_env: build.cpu.env
          - test_suite: "xla"
            os: [self-hosted, linux, gpu]
            allow_fail: true
            build_env: build.xla.env
          - test_suite: "xla_cpu"
            os: [self-hosted, linux, cpu]
            allow_fail: true
            build_env: build.xla_cpu.env
    steps:
      - name: Fix permissions
        run: |
          docker run --rm -v $PWD:/p -w /p busybox chmod -R o+w .
      - uses: actions/checkout@v2
        with:
          ref: ${{ github.event.pull_request.head.sha }}
      - name: Download shared env
        uses: actions/download-artifact@v2
        with:
          name: ${{ matrix.build_env }}
      - name: Set environment variables
        env:
          test_suite: ${{matrix.test_suite }}
        run: |
          set -x
          extra_docker_args=""
          extra_docker_args+=" --cap-add=SYS_PTRACE --security-opt seccomp=unconfined"
          extra_docker_args+=" --env ONEFLOW_CI=1"

          # load shared environment variables
          cat ${{ matrix.build_env }} >> $GITHUB_ENV
          source ${{ matrix.build_env }}
          # check directory sha_dir exists
          ssh -o StrictHostKeyChecking=no ${builder_host} "[ -d ${sha_dir} ]"

          # dowload whl and bin
          scp -r $remote_whl_dir wheel_tmp
          if [ "$test_suite" == "cuda" ] || [  "$test_suite" == "cpu" ]; then
            scp -r $remote_bin_dir bin_tmp
          fi

          # set wheelpath
          wheelhouse_dir="${PWD}/wheel_tmp"
          extra_docker_args+=" --env ONEFLOW_WHEEL_PATH=${wheelhouse_dir}"
          echo "wheelhouse_dir=${wheelhouse_dir}" >> $GITHUB_ENV

          # set matrix environment variables
          echo "test_suite=${test_suite}" >> $GITHUB_ENV
          if [ "$test_suite" == "cuda" ] || [  "$test_suite" == "cpu" ]; then
            echo "bin_dir=${PWD}/bin_tmp" >> $GITHUB_ENV
          fi
          if [ "$test_suite" == "cpu" ] || [ "$test_suite" == "cpu_op_eager" ] || [ "$test_suite" == "xla_cpu" ]; then
            extra_docker_args+=" --env ONEFLOW_TEST_CPU_ONLY=1"
            extra_docker_args+=" --env CUDA_VISIBLE_DEVICES=-1"
          fi
          if [ "$test_suite" == "cuda_op_eager" ] || [ "$test_suite" == "cpu_op_eager" ] || [ "$test_suite" == "cuda_new_interface" ]; then
            extra_docker_args+=" --env ONEFLOW_TEST_ENABLE_EAGER=1"
          fi
          # set container_name
          container_name=pr-${{ github.event.pull_request.number }}-run-id-${{ github.run_id }}-${test_suite}-test
          extra_docker_args+=" --name ${container_name}"
          echo "container_name=${container_name}" >> $GITHUB_ENV

          extra_docker_args+=" --shm-size=8g --rm -w $PWD -v $PWD:$PWD"
          extra_docker_args+=" -v /dataset:/dataset -v /model_zoo:/model_zoo"
          echo "extra_docker_args=${extra_docker_args}" >> $GITHUB_ENV
          echo "image_name=oneflow-test:0.2" >> $GITHUB_ENV
          echo "pip_index_mirror=https://pypi.tuna.tsinghua.edu.cn/simple" >> $GITHUB_ENV

          img_cache_base_dir="$HOME/ci-cache/${{ github.repository }}/oneflow-test/0.1"
          pip_cache_docker_args="-v ${img_cache_base_dir}/dotcache/pip:/root/.cache/pip"
          echo "pip_cache_docker_args=${pip_cache_docker_args}" >> $GITHUB_ENV
      - name: Build docker image for testing
        run: |
          bash docker/ci/test/build.sh
      - name: Exe test
        if: contains(fromJson('["cuda", "cpu"]'), matrix.test_suite)
        run: |
          set -x
          docker run \
            ${{ env.extra_docker_args }} ${{ env.pip_cache_docker_args }} \
            ${image_name} \
            ${bin_dir}/oneflow_testexe
      - name: Build documentation
        if: matrix.test_suite == 'cuda'
        run: |
          set -x
          docker run ${{ env.extra_docker_args }} ${{ env.pip_cache_docker_args }} \
            ${image_name} \
            bash -c "python3 -m pip config set global.index-url ${{ env.pip_index_mirror }} && bash ci/test/try_install.sh && bash ci/test/build_docs.sh"
      - name: Single client op test (distributed, 1st try)
        if: matrix.test_suite == 'cuda'
        continue-on-error: true
        id: distributed_try_1
        run: |
          python3 ci/test/distributed_run.py --bash_script=ci/test/2node_op_test.sh --custom_img_tag=${{ env.image_name }} --oneflow_wheel_path=${{ env.wheelhouse_dir }} --oneflow_wheel_python_version=3.6
<<<<<<< HEAD
      - name: Single client op test  (distributed, 2nd try)
=======
      - name: Single client op test (distributed, 2nd try)
>>>>>>> 1ad13912
        if: matrix.test_suite == 'cuda' && steps.distributed_try_1.outcome=='failure'
        continue-on-error: true
        id: distributed_try_2
        run: |
          python3 ci/test/distributed_run.py --bash_script=ci/test/2node_op_test.sh --custom_img_tag=${{ env.image_name }} --oneflow_wheel_path=${{ env.wheelhouse_dir }} --oneflow_wheel_python_version=3.6
<<<<<<< HEAD
      - name: Single client op test  (distributed, 3rd try)
=======
      - name: Single client op test (distributed, 3rd try)
>>>>>>> 1ad13912
        if: matrix.test_suite == 'cuda' && steps.distributed_try_2.outcome=='failure'
        continue-on-error: false
        id: distributed_try_3
        run: |
          python3 ci/test/distributed_run.py --bash_script=ci/test/2node_op_test.sh --custom_img_tag=${{ env.image_name }} --oneflow_wheel_path=${{ env.wheelhouse_dir }} --oneflow_wheel_python_version=3.6
      - name: Upload log (distributed test)
        if: always() && steps.distributed_try_3.outcome=='failure' && matrix.test_suite == 'cuda'
        uses: ./.github/actions/upload_oss
        with:
          src_path: distributed-tmp
          oss_dst_path: oss://oneflow-log/${{ github.repository }}/pr/${{ github.event.pull_request.number }}/${{github.run_id}}/distributed-tmp
          oss_access_key_id: ${{ secrets.OSS_ACCESS_KEY_ID }}
          oss_access_key_secret: ${{ secrets.OSS_ACCESS_KEY_SECRET }}
          upload_core: ${{ contains(github.event.pull_request.labels.*.name, 'upload-core') }}
      - name: Print backtrace (distributed test)
        if: always() && steps.distributed_try_3.outcome=='failure' && matrix.test_suite == 'cuda'
        run: |
          set -x
          docker run \
            ${{ env.extra_docker_args }} ${{ env.pip_cache_docker_args }} \
            ${image_name} bash ci/test/print_stack_from_core.sh python3 distributed-tmp
      - name: Doctest
        if: matrix.test_suite == 'cuda'
        run: |
          set -x
          docker run \
            ${{ env.extra_docker_args }} ${{ env.pip_cache_docker_args }} \
            ${image_name} \
            bash -c "python3 -m pip config set global.index-url ${{ env.pip_index_mirror }} && bash ci/test/try_install.sh && bash ci/test/doctest.sh"
      - name: Single client dry run test (run without runtime)
        if: matrix.test_suite == 'cuda'
        run: |
          set -x
          docker run ${{ env.extra_docker_args }} ${{ env.pip_cache_docker_args }} \
            ${image_name} \
            bash -c "python3 -m pip config set global.index-url ${{ env.pip_index_mirror }} && bash ci/test/try_install.sh && bash ci/test/dry_run_test.sh"
      - name: Set environment variables (cuda_new_interface)
        if: matrix.test_suite == 'cuda_new_interface'
        run: |
          set -x
          echo "image_tag=oneflow-test-v2:0.1" >> $GITHUB_ENV
          echo "image_url=https://oneflow-static.oss-cn-beijing.aliyuncs.com/docker_images/oneflow-test-v2.0.1.tar.gz" >> $GITHUB_ENV

          img_cache_base_dir="$HOME/ci-cache/${{ github.repository }}/pytorch/pytorch/1.9.0-cuda10.2-cudnn7-runtime"
          pip_cache_docker_args="-v ${img_cache_base_dir}/dotcache/pip:/root/.cache/pip"
          echo "pip_cache_docker_args=${pip_cache_docker_args}" >> $GITHUB_ENV
      - name: Check image (cuda_new_interface)
        if: matrix.test_suite == 'cuda_new_interface'
        run: |
          if [[ "$(docker images -q ${{ env.image_tag }} 2> /dev/null)" == "" ]]; then
            echo "should_load_img=1" >> $GITHUB_ENV
          fi
      - name: Load image (cuda_new_interface)
        if: matrix.test_suite == 'cuda_new_interface' && env.should_load_img == '1'
        run: |
          wget ${{ env.image_url }}
          docker load -i $(basename "${{ env.image_url }}")
      - name: Multi clint module API test
        if: matrix.test_suite == 'cuda_new_interface'
        run: |
          docker run \
            ${{ env.extra_docker_args }} ${{ env.pip_cache_docker_args }} \
            -e ONEFLOW_TEST_DIR=$PWD/oneflow/python/test/modules \
            ${{ env.image_tag }} \
            bash -c "python3 -m pip config set global.index-url ${{ env.pip_index_mirror }} && bash ci/test/try_install.sh && bash ci/test/generic_test.sh"
      - name: Multi clint tensor API test
        if: matrix.test_suite == 'cuda_new_interface'
        run: |
          docker run \
            ${{ env.extra_docker_args }} ${{ env.pip_cache_docker_args }} \
            -e ONEFLOW_TEST_DIR=$PWD/oneflow/python/test/tensor \
            ${{ env.image_tag }} \
            bash -c "python3 -m pip config set global.index-url ${{ env.pip_index_mirror }} && bash ci/test/try_install.sh && bash ci/test/generic_test.sh"
<<<<<<< HEAD
      - name: Single clint op test
=======
      - name: Single client op test
>>>>>>> 1ad13912
        timeout-minutes: 45
        if: matrix.test_suite == 'cpu' || matrix.test_suite == 'cuda_op' || matrix.test_suite == 'cpu_op_eager' || matrix.test_suite == 'cuda_op_eager'
        run: |
          set -x
          docker run \
            ${{ env.extra_docker_args }} ${{ env.pip_cache_docker_args }} \
            ${image_name} \
            bash -c "python3 -m pip config set global.index-url ${{ env.pip_index_mirror }} && bash ci/test/try_install.sh && bash ci/test/1node_op_test.sh"
<<<<<<< HEAD
      - name: Single clint model test
=======
      - name: Single client model test
>>>>>>> 1ad13912
        if: matrix.test_suite == 'cpu' || matrix.test_suite == 'cuda'
        run: |
          set -x
          docker run \
            ${{ env.extra_docker_args }} ${{ env.pip_cache_docker_args }} \
            ${image_name} \
            bash -c "python3 -m pip config set global.index-url ${{ env.pip_index_mirror }} && bash ci/test/try_install.sh && bash ci/test/1node_model_test.sh"
<<<<<<< HEAD
      - name: Single clint model serve test
=======
      - name: Single client model serve test
>>>>>>> 1ad13912
        id: model_serve_test
        if: matrix.test_suite == 'cuda'
        run: |
          set -x
          docker run ${{ env.extra_docker_args }} ${{ env.pip_cache_docker_args }} \
            --env ONEFLOW_TEST_TMP_DIR=$PWD/serving-tmp \
            ${image_name} \
            bash -c "python3 -m pip config set global.index-url ${{ env.pip_index_mirror }} && bash ci/test/try_install.sh && bash ci/test/1node_model_serve_test.sh"
      - name: Print backtrace (serving test)
        if: always() && steps.model_serve_test.outcome=='failure'  && matrix.test_suite == 'cuda'
        run: |
          set -x
          docker run ${{ env.extra_docker_args }} ${{ env.pip_cache_docker_args }} \
            ${image_name} bash ci/test/print_stack_from_core.sh python3 serving-tmp
<<<<<<< HEAD
      - name: Single clint benchmark (mainly for backward compatibility)
=======
      - name: Single client benchmark (mainly for backward compatibility)
>>>>>>> 1ad13912
        if: matrix.test_suite == 'cuda'
        run: |
          set -x
          docker run ${{ env.extra_docker_args }} ${{ env.pip_cache_docker_args }} \
            ${image_name} \
            bash -c "python3 -m pip config set global.index-url ${{ env.pip_index_mirror }} && bash ci/test/try_install.sh && bash ci/test/1node_benchmark_test.sh"
<<<<<<< HEAD
      - name: Single clint benchmark FP16 (mainly for backward compatibility)
=======
      - name: Single client benchmark FP16 (mainly for backward compatibility)
>>>>>>> 1ad13912
        if: matrix.test_suite == 'cuda'
        run: |
          set -x
          docker run ${{ env.extra_docker_args }} ${{ env.pip_cache_docker_args }} \
            ${image_name} \
            bash -c "python3 -m pip config set global.index-url ${{ env.pip_index_mirror }} && bash ci/test/try_install.sh && bash ci/test/1node_benchmark_test_fp16.sh"
<<<<<<< HEAD
      - name: Single clint XLA Test
=======
      - name: Single client XLA Test
>>>>>>> 1ad13912
        if: contains(fromJson('["xla", "xla_cpu"]'), matrix.test_suite) && env.is_built != '1'
        run: |
          set -x
          docker run ${{ env.extra_docker_args }} ${{ env.pip_cache_docker_args }} \
            ${image_name} \
            bash -c "python3 -m pip config set global.index-url ${{ env.pip_index_mirror }} && bash ci/test/try_install.sh && bash ci/test/test_xla.sh"
      - name: Query system status
        if: ${{ failure() }}
        run: |
          nvidia-smi
          docker ps
      - name: Remove container
        if: always()
        run: |
          docker rm -f ${container_name} || true<|MERGE_RESOLUTION|>--- conflicted
+++ resolved
@@ -470,21 +470,13 @@
         id: distributed_try_1
         run: |
           python3 ci/test/distributed_run.py --bash_script=ci/test/2node_op_test.sh --custom_img_tag=${{ env.image_name }} --oneflow_wheel_path=${{ env.wheelhouse_dir }} --oneflow_wheel_python_version=3.6
-<<<<<<< HEAD
-      - name: Single client op test  (distributed, 2nd try)
-=======
       - name: Single client op test (distributed, 2nd try)
->>>>>>> 1ad13912
         if: matrix.test_suite == 'cuda' && steps.distributed_try_1.outcome=='failure'
         continue-on-error: true
         id: distributed_try_2
         run: |
           python3 ci/test/distributed_run.py --bash_script=ci/test/2node_op_test.sh --custom_img_tag=${{ env.image_name }} --oneflow_wheel_path=${{ env.wheelhouse_dir }} --oneflow_wheel_python_version=3.6
-<<<<<<< HEAD
-      - name: Single client op test  (distributed, 3rd try)
-=======
       - name: Single client op test (distributed, 3rd try)
->>>>>>> 1ad13912
         if: matrix.test_suite == 'cuda' && steps.distributed_try_2.outcome=='failure'
         continue-on-error: false
         id: distributed_try_3
@@ -558,11 +550,7 @@
             -e ONEFLOW_TEST_DIR=$PWD/oneflow/python/test/tensor \
             ${{ env.image_tag }} \
             bash -c "python3 -m pip config set global.index-url ${{ env.pip_index_mirror }} && bash ci/test/try_install.sh && bash ci/test/generic_test.sh"
-<<<<<<< HEAD
-      - name: Single clint op test
-=======
       - name: Single client op test
->>>>>>> 1ad13912
         timeout-minutes: 45
         if: matrix.test_suite == 'cpu' || matrix.test_suite == 'cuda_op' || matrix.test_suite == 'cpu_op_eager' || matrix.test_suite == 'cuda_op_eager'
         run: |
@@ -571,11 +559,7 @@
             ${{ env.extra_docker_args }} ${{ env.pip_cache_docker_args }} \
             ${image_name} \
             bash -c "python3 -m pip config set global.index-url ${{ env.pip_index_mirror }} && bash ci/test/try_install.sh && bash ci/test/1node_op_test.sh"
-<<<<<<< HEAD
-      - name: Single clint model test
-=======
       - name: Single client model test
->>>>>>> 1ad13912
         if: matrix.test_suite == 'cpu' || matrix.test_suite == 'cuda'
         run: |
           set -x
@@ -583,11 +567,7 @@
             ${{ env.extra_docker_args }} ${{ env.pip_cache_docker_args }} \
             ${image_name} \
             bash -c "python3 -m pip config set global.index-url ${{ env.pip_index_mirror }} && bash ci/test/try_install.sh && bash ci/test/1node_model_test.sh"
-<<<<<<< HEAD
-      - name: Single clint model serve test
-=======
       - name: Single client model serve test
->>>>>>> 1ad13912
         id: model_serve_test
         if: matrix.test_suite == 'cuda'
         run: |
@@ -602,33 +582,21 @@
           set -x
           docker run ${{ env.extra_docker_args }} ${{ env.pip_cache_docker_args }} \
             ${image_name} bash ci/test/print_stack_from_core.sh python3 serving-tmp
-<<<<<<< HEAD
-      - name: Single clint benchmark (mainly for backward compatibility)
-=======
       - name: Single client benchmark (mainly for backward compatibility)
->>>>>>> 1ad13912
         if: matrix.test_suite == 'cuda'
         run: |
           set -x
           docker run ${{ env.extra_docker_args }} ${{ env.pip_cache_docker_args }} \
             ${image_name} \
             bash -c "python3 -m pip config set global.index-url ${{ env.pip_index_mirror }} && bash ci/test/try_install.sh && bash ci/test/1node_benchmark_test.sh"
-<<<<<<< HEAD
-      - name: Single clint benchmark FP16 (mainly for backward compatibility)
-=======
       - name: Single client benchmark FP16 (mainly for backward compatibility)
->>>>>>> 1ad13912
         if: matrix.test_suite == 'cuda'
         run: |
           set -x
           docker run ${{ env.extra_docker_args }} ${{ env.pip_cache_docker_args }} \
             ${image_name} \
             bash -c "python3 -m pip config set global.index-url ${{ env.pip_index_mirror }} && bash ci/test/try_install.sh && bash ci/test/1node_benchmark_test_fp16.sh"
-<<<<<<< HEAD
-      - name: Single clint XLA Test
-=======
       - name: Single client XLA Test
->>>>>>> 1ad13912
         if: contains(fromJson('["xla", "xla_cpu"]'), matrix.test_suite) && env.is_built != '1'
         run: |
           set -x
