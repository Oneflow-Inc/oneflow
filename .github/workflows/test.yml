--- conflicted
+++ resolved
@@ -327,16 +327,10 @@
         run: |
           set -x
           docker rm -f ${container_name} || true
-<<<<<<< HEAD
-      - name: Remove container
-        if: always()
-        run: |
-=======
       - name: Reverse conda init
         if: always()
         run: |
           export PATH=$PATH:$CONDA/bin
->>>>>>> a0420311
           conda init --reverse
       - name: Save shared env
         run: |
