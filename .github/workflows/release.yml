name: Release

on:
  push:
    branches:
      - "release/*"

  schedule:
    # beijing: 2 am.
    # utc: 6 pm.
    - cron: "0 18 * * *"
  workflow_dispatch:
    inputs:
      placeholder:
        description: "update .github/workflows/release.yml to config your build"
        required: false
  workflow_call:
    inputs:
      is_priv:
        required: true
        type: boolean
      branch:
        required: false
        type: string
        default: "main"
      upload_override_branch:
        required: false
        type: string
      cuda_cmake_cache:
        required: false
        type: string
    secrets:
      ONEFLOW_PRIV_ORG:
        required: true
      ONEFLOW_PRIV_GH_TOKEN:
        required: true
      ONEFLOW_PRIV_OSS_BUCKET:
        required: true
      OSS_ACCESS_KEY_ID:
        required: true
      OSS_ACCESS_KEY_SECRET:
        required: true
      ONEFLOW_CI_HTTP_PROXY:
        required: false
concurrency:
  group: release-${{ github.ref }}-${{ inputs.branch }}
  cancel-in-progress: ${{ github.ref != 'refs/heads/master' }}
env:
  ONEFLOW_SRC: .
jobs:
  generate-build-matrix:
    name: "Generate build matrix"
    runs-on: ubuntu-latest
    env:
      ONEFLOW_SRC: .
    outputs:
      matrix: ${{ steps.find-cache.outputs.matrix }}
      formatted_date: ${{ steps.date.outputs.formatted_date }}
    steps:
      - name: Checkout Oneflow-Inc/oneflow
        uses: actions/checkout@v2
        if: ${{ !inputs.is_priv }}
        with:
          ref: ${{ github.event.pull_request.head.sha }}
          repository: ${{github.event.pull_request.head.repo.full_name}}
      - name: Checkout oneflow
        uses: actions/checkout@v2
        if: ${{ inputs.is_priv }}
        with:
          ref: ${{ inputs.branch }}
          repository: ${{ secrets.ONEFLOW_PRIV_ORG }}/oneflow
          token: ${{ secrets.ONEFLOW_PRIV_GH_TOKEN }}
<<<<<<< HEAD
      - uses: Oneflow-Inc/get-oneflow/cache-complete/matrix/build@ci-test-with-cu118
=======
      - uses: Oneflow-Inc/get-oneflow/cache-complete/matrix/build@refactor-versions-wheels
>>>>>>> a27f657f
        name: Find build cache
        id: find-cache
        timeout-minutes: 5
        with:
          delete-cache: ${{ contains(github.event.pull_request.labels.*.name, 'need-clean-ccache') }}
          runner-labels: |
            self-hosted
            linux
            release
          oneflow-src: ${{ env.ONEFLOW_SRC }}
          entries: |
            cu122
            cu121
            cu118
            cpu
      - name: Get current date
        id: date
        run: echo "formatted_date=$(date +'%Y%m%d')" >> $GITHUB_OUTPUT

  staging_release:
    env:
      MANYLINUX_CACHE_DIR: ~/manylinux-cache-dir/release/${{ matrix.entry }}
      WHEELHOUSE_DIR: manylinux_wheelhouse
      OSS_DIR: branch/${{ github.ref_name }}/${{ matrix.entry }}/${{ github.sha }}
      GITHUB_REF_NAME: ${{ github.ref_name }}
      GITHUB_SHA: ${{ github.sha }}
      ONEFLOW_OSS_BUCKET: oneflow-staging
      https_proxy: ${{ secrets.ONEFLOW_CI_HTTP_PROXY }}
    needs: [generate-build-matrix]
    name: Staging Release
    timeout-minutes: 240
    runs-on: [self-hosted, linux, release]
    if: github.repository == 'Oneflow-Inc/oneflow' || inputs.is_priv
    strategy:
      fail-fast: false
      max-parallel: 6
      matrix: ${{ fromJson(needs.generate-build-matrix.outputs.matrix) }}
    steps:
      - name: Fix permissions
        run: |
          docker run --rm -v $PWD:/p -w /p busybox rm -rf *
      - name: Install dependencies
        run: |
          python3 -m pip config set global.index-url https://pypi.tuna.tsinghua.edu.cn/simple
          python3 -m pip install -U setuptools wheel --user
          python3 -m pip install oss2  --user
      - name: Checkout Oneflow-Inc/oneflow
        uses: actions/checkout@v2
        if: ${{ !inputs.is_priv }}
        with:
          ref: ${{ github.event.pull_request.head.sha }}
          repository: ${{github.event.pull_request.head.repo.full_name}}
      - name: Checkout private oneflow
        uses: actions/checkout@v2
        if: ${{ inputs.is_priv }}
        with:
          ref: ${{ inputs.branch }}
          repository: ${{ secrets.ONEFLOW_PRIV_ORG }}/oneflow
          token: ${{ secrets.ONEFLOW_PRIV_GH_TOKEN }}
      - name: Checkout cutlass_extension
        uses: actions/checkout@v2
        if: ${{ inputs.is_priv }}
        with:
          repository: ${{ secrets.ONEFLOW_PRIV_ORG }}/cutlass-extension
          token: ${{ secrets.ONEFLOW_PRIV_GH_TOKEN }}
          path: cutlass-extension
      - name: Set Private env
        if: ${{ inputs.is_priv }}
        run: |
          GITHUB_SHA=$(git rev-parse HEAD)
          echo "OSS_DIR=branch/${{ inputs.upload_override_branch || inputs.branch }}/${{ matrix.entry }}/${GITHUB_SHA}" >> $GITHUB_ENV
          echo "GITHUB_REF_NAME=${{ inputs.upload_override_branch || inputs.branch }}" >> $GITHUB_ENV
          echo "GITHUB_SHA=${GITHUB_SHA}" >> $GITHUB_ENV
          echo "ONEFLOW_OSS_BUCKET=${{ secrets.ONEFLOW_PRIV_OSS_BUCKET }}" >> $GITHUB_ENV
      - name: Print env
        if: ${{ inputs.is_priv }}
        run: |
          env
<<<<<<< HEAD
      - uses: Oneflow-Inc/get-oneflow@ci-test-with-cu118
=======
      - uses: Oneflow-Inc/get-oneflow@refactor-versions-wheels
>>>>>>> a27f657f
        name: Build ${{ matrix.entry }}
        if: ${{ matrix.entry =='cu118' || startsWith(matrix.entry, 'cu12') }}
        with:
          cmake-init-cache: ${{ env.ONEFLOW_SRC }}/${{ inputs.cuda_cmake_cache || 'cmake/caches/ci/release/cu118.cmake' }}
          build-script: ${{ env.ONEFLOW_SRC }}/ci/manylinux/build-gcc9.sh
          oneflow-src: ${{ env.ONEFLOW_SRC }}
          oneflow-build-env: manylinux
          wheelhouse-dir: ${{ env.WHEELHOUSE_DIR }}
          clear-wheelhouse-dir: true
          self-hosted: true
          compute-platform: ${{ matrix.entry }}
          manylinux-cache-dir: ${{ env.MANYLINUX_CACHE_DIR }}
          docker-run-use-system-http-proxy: false
          docker-run-use-lld: false
          retry-failed-build: true
          clean-ccache: true
          nightly: ${{ inputs.is_priv || github.event_name == 'schedule' || github.ref == 'refs/heads/release/add_nightly_date_index'}}
          nightly-date: ${{ needs.generate-build-matrix.outputs.formatted_date }}
          use-nvidia-wheels: ${{ matrix.entry !='cu112' }}
          python-versions: |
            3.12
            3.11
            3.10
            3.9
            3.8
<<<<<<< HEAD
      - uses: Oneflow-Inc/get-oneflow@ci-test-with-cu118
=======
      - uses: Oneflow-Inc/get-oneflow@refactor-versions-wheels
>>>>>>> a27f657f
        name: Build ${{ matrix.entry }}
        if: ${{ startsWith(matrix.entry, 'cu') && matrix.entry !='cu118' && !startsWith(matrix.entry, 'cu12') }}
        with:
          cmake-init-cache: ${{ env.ONEFLOW_SRC }}/cmake/caches/ci/release/cuda.cmake
          build-script: ${{ env.ONEFLOW_SRC }}/ci/manylinux/build-gcc9.sh
          oneflow-src: ${{ env.ONEFLOW_SRC }}
          oneflow-build-env: manylinux
          wheelhouse-dir: ${{ env.WHEELHOUSE_DIR }}
          clear-wheelhouse-dir: true
          self-hosted: true
          compute-platform: ${{ matrix.entry }}
          manylinux-cache-dir: ${{ env.MANYLINUX_CACHE_DIR }}
          docker-run-use-system-http-proxy: false
          docker-run-use-lld: false
          retry-failed-build: true
          clean-ccache: true
          nightly: ${{ inputs.is_priv || github.event_name == 'schedule' || github.ref == 'refs/heads/release/add_nightly_date_index'}}
          nightly-date: ${{ needs.generate-build-matrix.outputs.formatted_date }}
          use-nvidia-wheels: ${{ matrix.entry !='cu112' }}
          python-versions: |
            3.12
            3.11
            3.10
            3.9
            3.8
<<<<<<< HEAD
      - uses: Oneflow-Inc/get-oneflow@ci-test-with-cu118
=======
      - uses: Oneflow-Inc/get-oneflow@refactor-versions-wheels
>>>>>>> a27f657f
        name: Build ${{ matrix.entry }}
        if: ${{ matrix.entry =='cpu' }}
        with:
          cmake-init-cache: ${{ env.ONEFLOW_SRC }}/cmake/caches/ci/release/cpu.cmake
          build-script: ${{ env.ONEFLOW_SRC }}/ci/manylinux/build.sh
          oneflow-src: ${{ env.ONEFLOW_SRC }}
          oneflow-build-env: manylinux
          wheelhouse-dir: ${{ env.WHEELHOUSE_DIR }}
          clear-wheelhouse-dir: true
          self-hosted: true
          compute-platform: ${{ matrix.entry }}
          manylinux-cache-dir: ${{ env.MANYLINUX_CACHE_DIR }}
          docker-run-use-system-http-proxy: false
          docker-run-use-lld: false
          retry-failed-build: true
          clean-ccache: false
          nightly: ${{ inputs.is_priv || github.event_name == 'schedule' || github.ref == 'refs/heads/release/add_nightly_date_index'}}
          nightly-date: ${{ needs.generate-build-matrix.outputs.formatted_date }}
          python-versions: |
            3.12
            3.11
            3.10
            3.9
            3.8
      - name: Upload wheel
        uses: ./.github/actions/upload_oss
        with:
          src_path: ${{ env.WHEELHOUSE_DIR }}
          oss_dst_path: oss://${{ env.ONEFLOW_OSS_BUCKET }}/${{ env.OSS_DIR }}
          oss_access_key_id: ${{ secrets.OSS_ACCESS_KEY_ID }}
          oss_access_key_secret: ${{ secrets.OSS_ACCESS_KEY_SECRET }}
      - name: Update pip index
        env:
          OSS_ACCESS_KEY_ID: ${{ secrets.OSS_ACCESS_KEY_ID }}
          OSS_ACCESS_KEY_SECRET: ${{ secrets.OSS_ACCESS_KEY_SECRET }}
        run: |
          python3 -m pip config set global.index-url https://pypi.tuna.tsinghua.edu.cn/simple
          python3 -m pip install oss2 beautifulsoup4 --user
          python3 tools/create_pip_index.py --dir_key ${{ env.OSS_DIR }} -b ${{ env.ONEFLOW_OSS_BUCKET }} \
            --index_key=branch/${{ env.GITHUB_REF_NAME }}/${{ matrix.entry }}/index.html \
            --index_key=branch/${{ env.GITHUB_REF_NAME }}/date/${{ needs.generate-build-matrix.outputs.formatted_date }}/${{ matrix.entry }}/index.html \
            --index_key=${{ env.OSS_DIR }}/index.html \
            --index_key=commit/${{ env.GITHUB_SHA }}/${{ matrix.entry }}/index.html
      - name: Update API docs
        if: github.ref == 'refs/heads/master' && matrix.entry == 'cpu' && !inputs.is_priv
        env:
          READTHEDOCS_TOKEN: ${{ secrets.READTHEDOCS_TOKEN }}
        run: |
          curl -X POST -d "branches=master" -d "token=${READTHEDOCS_TOKEN}"  https://readthedocs.org/api/v2/webhook/oneflow/135376/<|MERGE_RESOLUTION|>--- conflicted
+++ resolved
@@ -70,11 +70,7 @@
           ref: ${{ inputs.branch }}
           repository: ${{ secrets.ONEFLOW_PRIV_ORG }}/oneflow
           token: ${{ secrets.ONEFLOW_PRIV_GH_TOKEN }}
-<<<<<<< HEAD
       - uses: Oneflow-Inc/get-oneflow/cache-complete/matrix/build@ci-test-with-cu118
-=======
-      - uses: Oneflow-Inc/get-oneflow/cache-complete/matrix/build@refactor-versions-wheels
->>>>>>> a27f657f
         name: Find build cache
         id: find-cache
         timeout-minutes: 5
@@ -153,11 +149,7 @@
         if: ${{ inputs.is_priv }}
         run: |
           env
-<<<<<<< HEAD
       - uses: Oneflow-Inc/get-oneflow@ci-test-with-cu118
-=======
-      - uses: Oneflow-Inc/get-oneflow@refactor-versions-wheels
->>>>>>> a27f657f
         name: Build ${{ matrix.entry }}
         if: ${{ matrix.entry =='cu118' || startsWith(matrix.entry, 'cu12') }}
         with:
@@ -183,11 +175,7 @@
             3.10
             3.9
             3.8
-<<<<<<< HEAD
       - uses: Oneflow-Inc/get-oneflow@ci-test-with-cu118
-=======
-      - uses: Oneflow-Inc/get-oneflow@refactor-versions-wheels
->>>>>>> a27f657f
         name: Build ${{ matrix.entry }}
         if: ${{ startsWith(matrix.entry, 'cu') && matrix.entry !='cu118' && !startsWith(matrix.entry, 'cu12') }}
         with:
@@ -213,11 +201,7 @@
             3.10
             3.9
             3.8
-<<<<<<< HEAD
       - uses: Oneflow-Inc/get-oneflow@ci-test-with-cu118
-=======
-      - uses: Oneflow-Inc/get-oneflow@refactor-versions-wheels
->>>>>>> a27f657f
         name: Build ${{ matrix.entry }}
         if: ${{ matrix.entry =='cpu' }}
         with:
