name: Release

on:
  schedule:
    # beijing: 2 am.
    # utc: 6 pm.
    - cron: "0 18 * * *"
  workflow_dispatch:
    inputs:
      python_version:
        description: "python_version"
        default: "3.6,3.7,3.8,3.9"
        required: false
      compute_platforms:
        description: ""
        default: "cpu,cu100,cu101,cu102,cu110,cu111,cu112,cu100_xla,cu101_xla,cu102_xla,cu110_xla"
        required: false
      package_name:
        description: ""
        default: "oneflow"
        required: false
      release_version:
        description: ""
        default: ""
        required: false
      build_profile:
        description: ""
        default: "OFF"
        required: false

jobs:
  staging_release:
    name: Staging Release
    timeout-minutes: 1200
    runs-on: [self-hosted, linux, release]
    if: github.repository == 'Oneflow-Inc/oneflow'
    strategy:
      fail-fast: false
      max-parallel: 5
      matrix:
        compute_platform:
          [
            "cpu",
            "cu100",
            "cu101",
            "cu102",
            "cu110",
            "cu111",
            "cu112",
            "cu100_xla",
            "cu101_xla",
            "cu102_xla",
            "cu110_xla",
          ]
    steps:
      - name: Fix permissions
        run: |
          docker run --rm -v $PWD:/p -w /p busybox chmod -R o+w .
      - name: Install dependencies
        run: |
          python3 -m pip config set global.index-url https://pypi.tuna.tsinghua.edu.cn/simple
          python3 -m pip install -U pip setuptools wheel --user
          python3 -m pip install oss2  --user
      - uses: actions/checkout@v2
      - name: Set environment variables
        env:
          python_version: ${{ github.event.inputs.python_version }}
          compute_platforms: ${{ github.event.inputs.compute_platforms }}
          build_profile: ${{ github.event.inputs.build_profile }}
          OSS_ACCESS_KEY_ID: ${{ secrets.OSS_ACCESS_KEY_ID }}
          OSS_ACCESS_KEY_SECRET: ${{ secrets.OSS_ACCESS_KEY_SECRET }}
        run: |
          set -x
          if [ "${{ matrix.compute_platform }}" == "cpu" ]; then
              cuda_version="10.2"
              extra_flags="--cpu"
          elif [ "${{ matrix.compute_platform }}" == "cu100" ]; then
              cuda_version="10.0"
          elif [ "${{ matrix.compute_platform }}" == "cu101" ]; then
              cuda_version="10.1"
          elif [ "${{ matrix.compute_platform }}" == "cu102" ]; then
              cuda_version="10.2"
          elif [ "${{ matrix.compute_platform }}" == "cu110" ]; then
              cuda_version="11.0"
          elif [ "${{ matrix.compute_platform }}" == "cu111" ]; then
              cuda_version="11.1"
          elif [ "${{ matrix.compute_platform }}" == "cu112" ]; then
              cuda_version="11.2"
          elif [ "${{ matrix.compute_platform }}" == "cu100_xla" ]; then
              cuda_version="10.0"
              extra_flags="--xla"
          elif [ "${{ matrix.compute_platform }}" == "cu101_xla" ]; then
              cuda_version="10.1"
              extra_flags="--xla"
          elif [ "${{ matrix.compute_platform }}" == "cu102_xla" ]; then
              cuda_version="10.2"
              extra_flags="--xla"
          elif [ "${{ matrix.compute_platform }}" == "cu110_xla" ]; then
              cuda_version="11.0"
              extra_flags="--xla"
          elif [ "${{ matrix.compute_platform }}" == "cu111_xla" ]; then
              cuda_version="11.1"
              extra_flags="--xla"
          else
              echo "Release version: ${{ matrix.compute_platform }} not supported"
              exit 1
          fi

          if [ -z "$cuda_version" ]
          then
            echo "cuda_version empty"
            exit 1
          fi

          python3 ci/build/ensure_img.py
          python_version=${python_version:-"3.6,3.7,3.8,3.9"}
          compute_platforms=${compute_platforms:-"cpu,cu100,cu101,cu102,cu110,cu111,cu112,cu100_xla,cu101_xla,cu102_xla,cu110_xla"}
          build_profile=${build_profile:-"OFF"}
          if [ ! -z "${{ matrix.package_name }}"] && [ "${{ matrix.package_name }}" != "oneflow" ]; then
              extra_flags+=" --package_name=${{ matrix.package_name }}"
          fi
<<<<<<< HEAD
          extra_flags+=" --extra_oneflow_cmake_args=-DBUILD_PROFILER=ON"
=======
          extra_flags+=" --extra_oneflow_cmake_args=-DBUILD_PROFILER=${build_profile}"
>>>>>>> ce9a773d
          extra_flags+=" --extra_oneflow_cmake_args=-DTREAT_WARNINGS_AS_ERRORS=OFF"
          extra_flags+=" --extra_oneflow_cmake_args=-DPIP_INDEX_MIRROR=https://pypi.tuna.tsinghua.edu.cn/simple"
          echo "cuda_version=${cuda_version}" >> $GITHUB_ENV
          echo "python_version=${python_version}" >> $GITHUB_ENV
          echo "compute_platforms=${compute_platforms}" >> $GITHUB_ENV
          container_name=release-run-id-${{ github.run_id }}-${{ matrix.compute_platform }}
          echo "container_name=${container_name}" >> $GITHUB_ENV
          extra_flags+=" --container_name ${container_name}"
          echo "extra_flags=${extra_flags}" >> $GITHUB_ENV

          tmp_dir=$HOME/ci-tmp-rel
          echo "ci_tmp_dir=${tmp_dir}" >> $GITHUB_ENV
          echo "wheelhouse_dir=${tmp_dir}/wheelhouse" >> $GITHUB_ENV

          git_branch=${GITHUB_REF##*/}
          oss_branch_dir=branch/${git_branch}/${{ matrix.compute_platform }}
          oss_dir=${oss_branch_dir}/${GITHUB_SHA}
          echo "oss_branch_dir=${oss_branch_dir}" >> $GITHUB_ENV
          echo "oss_dir=${oss_dir}" >> $GITHUB_ENV
          echo "git_branch=${git_branch}" >> $GITHUB_ENV

          $(python3 tools/oss_file_exist.py --bucket oneflow-staging --path ${oss_dir}/oneflow)
          echo "is_built=${OSS_FILE_EXISTED}" >> $GITHUB_ENV
          # if release_version not given, it is a nightly build
          if [ -z "${{ github.event.inputs.release_version }}" ]; then
            extra_docker_args+=" --env ONEFLOW_RELEASE_NIGHTLY=1"
          else
            extra_docker_args+=" --env ONEFLOW_RELEASE_VERSION=${{ github.event.inputs.release_version }}"
          fi
          echo "extra_docker_args=${extra_docker_args}" >> $GITHUB_ENV

      - name: Build OneFlow
        if: env.is_built != '1' && contains(env.compute_platforms, matrix.compute_platform)
        uses: ./.github/actions/whl
        with:
          tmp_dir: ${{ env.ci_tmp_dir }}
          cuda_version: ${{ env.cuda_version }}
          python_version: ${{ env.python_version }}
          extra_flags: ${{ env.extra_flags }}
          extra_docker_args: ${{ env.extra_docker_args }}
      - name: Upload wheel
        if: env.is_built != '1' && contains(env.compute_platforms, matrix.compute_platform)
        uses: ./.github/actions/upload_oss
        with:
          src_path: ${{ env.wheelhouse_dir }}
          oss_dst_path: oss://oneflow-staging/${{ env.oss_dir }}
          oss_access_key_id: ${{ secrets.OSS_ACCESS_KEY_ID }}
          oss_access_key_secret: ${{ secrets.OSS_ACCESS_KEY_SECRET }}
      - name: Update pip index
        if: env.is_built != '1' && contains(env.compute_platforms, matrix.compute_platform)
        env:
          OSS_ACCESS_KEY_ID: ${{ secrets.OSS_ACCESS_KEY_ID }}
          OSS_ACCESS_KEY_SECRET: ${{ secrets.OSS_ACCESS_KEY_SECRET }}
        run: |
          python3 -m pip config set global.index-url https://pypi.tuna.tsinghua.edu.cn/simple
          python3 -m pip install oss2 beautifulsoup4 --user
          python3 tools/create_pip_index.py --dir_key ${oss_dir} -b oneflow-staging --index_key=${oss_branch_dir}/index.html --index_key=${oss_dir}/index.html --index_key=commit/${GITHUB_SHA}/${{ matrix.compute_platform }}/index.html
      - name: Update API docs
        if: github.ref == 'refs/heads/master' && matrix.compute_platform == 'cpu' && contains(env.compute_platforms, matrix.compute_platform)
        env:
          READTHEDOCS_TOKEN: ${{ secrets.READTHEDOCS_TOKEN }}
        run: |
          curl -X POST -d "branches=master" -d "token=${READTHEDOCS_TOKEN}"  https://readthedocs.org/api/v2/webhook/oneflow/135376/
  pack_src:
    name: Pack source code
    runs-on: ubuntu-18.04
    steps:
      - uses: actions/checkout@v2
      - name: Pack OneFlow source code
        if: github.ref == 'refs/heads/master' && github.repository == 'Oneflow-Inc/oneflow'
        env:
          OSS_ACCESS_KEY_ID: ${{ secrets.OSS_ACCESS_KEY_ID }}
          OSS_ACCESS_KEY_SECRET: ${{ secrets.OSS_ACCESS_KEY_SECRET }}
        run: |
          git reset --hard
          git clean -f
          git archive --prefix oneflow/ --format zip HEAD > oneflow-src.zip
          curl http://gosspublic.alicdn.com/ossutil/1.6.19/ossutil64 -o $HOME/ossutil64
          chmod 755 $HOME/ossutil64
          $HOME/ossutil64 config -e oss-cn-beijing.aliyuncs.com -i ${OSS_ACCESS_KEY_ID} -k ${OSS_ACCESS_KEY_SECRET}  -L EN -c $HOME/.ossutilconfig
          $HOME/ossutil64 cp --update oneflow-src.zip oss://oneflow-public/oneflow-src.zip<|MERGE_RESOLUTION|>--- conflicted
+++ resolved
@@ -119,11 +119,7 @@
           if [ ! -z "${{ matrix.package_name }}"] && [ "${{ matrix.package_name }}" != "oneflow" ]; then
               extra_flags+=" --package_name=${{ matrix.package_name }}"
           fi
-<<<<<<< HEAD
-          extra_flags+=" --extra_oneflow_cmake_args=-DBUILD_PROFILER=ON"
-=======
           extra_flags+=" --extra_oneflow_cmake_args=-DBUILD_PROFILER=${build_profile}"
->>>>>>> ce9a773d
           extra_flags+=" --extra_oneflow_cmake_args=-DTREAT_WARNINGS_AS_ERRORS=OFF"
           extra_flags+=" --extra_oneflow_cmake_args=-DPIP_INDEX_MIRROR=https://pypi.tuna.tsinghua.edu.cn/simple"
           echo "cuda_version=${cuda_version}" >> $GITHUB_ENV
