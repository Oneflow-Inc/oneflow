from multiprocessing.connection import Listener
import os
import subprocess
import socket
import tempfile
from contextlib import closing
import argparse
import uuid
import getpass
import atexit
import pathlib
import asyncio
import glob
from datetime import date
from pathlib import Path

HARD_CODED_AFFILIATIONS = {
    "192.168.1.11": ["192.168.1.12",],
    "192.168.1.12": ["192.168.1.11",],
    "192.168.1.13": ["192.168.1.11",],
    "192.168.1.15": ["192.168.1.16",],
    "192.168.1.16": ["192.168.1.15",],
}


def is_img_existing(tag):
    returncode = subprocess.run(
        "docker image inspect {}".format(tag),
        shell=True,
        stdout=subprocess.DEVNULL,
        stderr=subprocess.DEVNULL,
    ).returncode
    if returncode == 0:
        print("[OK]", tag)
        return True
    else:
        return False


def get_affiliations(host):
    # TODO(tsai): Implement a HTTP endpoint to retrieve affiliations
    if host in HARD_CODED_AFFILIATIONS:
        return HARD_CODED_AFFILIATIONS[host]
    else:
        return None


def resolve_hostname_hardcoded(host: str):
    if host.startswith("oneflow"):
        number = host.split("-")[-1]
        return f"192.168.1.{number}"
    else:
        return host


def find_free_port():
    with closing(socket.socket(socket.AF_INET, socket.SOCK_STREAM)) as s:
        s.bind(("localhost", 0))
        s.setsockopt(socket.SOL_SOCKET, socket.SO_REUSEADDR, 1)
        return s.getsockname()[1]


async def spawn_shell(cmd: str = None):
    p = await asyncio.create_subprocess_shell(cmd,)
    await p.wait()
    assert p.returncode == 0, cmd


async def spawn_shell_ignoring_failure(cmd: str = None):
    p = await asyncio.create_subprocess_shell(cmd,)
    await p.wait()


async def build_docker_img(remote_host=None, workspace_dir=None):
    if remote_host:
        assert workspace_dir
        await spawn_shell("rm -f > oneflow-src.zip")
        await spawn_shell("git archive --format zip HEAD > oneflow-src.zip")
        await spawn_shell(
            f"scp oneflow-src.zip {remote_host}:{workspace_dir}/oneflow-src.zip",
        )
        await spawn_shell(
            f"ssh  {remote_host} unzip {workspace_dir}/oneflow-src.zip -d {workspace_dir}/oneflow-src",
        )
        await spawn_shell(
            f"ssh  {remote_host} bash {workspace_dir}/oneflow-src/docker/ci/test/build.sh",
        )
    else:
        await spawn_shell(f"bash docker/ci/test/build.sh")


async def create_remote_workspace_dir(
    remote_host=None, workspace_dir=None, copy_files=None
):
    await spawn_shell(f"ssh {remote_host} mkdir -p {workspace_dir}")
    if copy_files is not None:
        for path in copy_files:
            # Reference: https://stackoverflow.com/a/31278462
            if os.path.isdir(path) and path[-1] != "/":
                path += "/"
            await spawn_shell(f"ssh {remote_host} mkdir -p {workspace_dir}/{path}")
            await spawn_shell(
                f"rsync -azPq --omit-dir-times --no-perms --no-group --copy-links --exclude='__pycache__' {path} {remote_host}:{workspace_dir}/{path}"
            )
    print("create_remote_workspace_dir done")


def get_docker_cache_args():
    return " ".join(
        [
            f"-v {Path.home() / 'test-container-cache/dot-local'}:/root/.local",
            f"-v {Path.home() / 'test-container-cache/dot-cache'}:/root/.cache",
        ]
    )


async def launch_remote_container(
    remote_host=None,
    survival_time=None,
    workspace_dir=None,
    container_name=None,
    img_tag=None,
    oneflow_wheel_path=None,
    oneflow_python_path=None,
    cmd=None,
    node_rank=None,
    master_addr=None,
):
    print("launching remote container at", remote_host)
    assert img_tag
    multi_client_docker_args = [node_rank, master_addr]
    multi_client_arg_is_none = [x is None for x in multi_client_docker_args]
    if all(multi_client_arg_is_none):
        is_multi_client = True
    elif not any(multi_client_arg_is_none):
        is_multi_client = False
    else:
        raise ValueError()
    pythonpath_args = None
    if oneflow_wheel_path:
        pythonpath_args = ""
    elif oneflow_python_path:
        pythonpath_args = f"--env PYTHONPATH={workspace_dir}/python"
    else:
        raise ValueError("must have oneflow_wheel_path or oneflow_python_path")
    docker_cmd = f"""docker run --privileged -d --network host --shm-size=8g --rm {get_docker_cache_args()} -v {workspace_dir}:{workspace_dir} -w {workspace_dir} -v /dataset:/dataset -v /model_zoo:/model_zoo --name {container_name} {pythonpath_args} {img_tag} sleep {survival_time}
"""
    await spawn_shell(f"ssh {remote_host} {docker_cmd}")
    if oneflow_wheel_path:
        whl_basename = os.path.basename(oneflow_wheel_path)
        await spawn_shell(
            f"ssh {remote_host} docker exec {container_name} python3 -m pip config set global.index-url https://pypi.tuna.tsinghua.edu.cn/simple"
        )
        await spawn_shell(
            f"ssh {remote_host} docker exec {container_name} python3 -m pip install {workspace_dir}/{whl_basename}"
        )
    await spawn_shell(
        f"ssh {remote_host} docker exec {container_name} python3 -m oneflow --doctor"
    )
    if cmd:
        if is_multi_client:
            multi_client_docker_args = (
                f"--env NODE_RANK={node_rank} --env MASTER_ADDR={master_addr}"
            )
        else:
            multi_client_docker_args = ""
        await spawn_shell(
            f"ssh {remote_host} docker exec {multi_client_docker_args} {container_name} {cmd}"
        )


def handle_cast(conn=None, cmd=None):
    received_cmd: str = conn.recv().decode()
    assert received_cmd.startswith("cast/")
    received_cmd = received_cmd.replace("cast/", "")
    assert received_cmd == cmd, (received_cmd, cmd)
    return conn.recv().decode()


def handle_call(conn=None, cmd=None, response=None):
    received_cmd: str = conn.recv().decode()
    assert received_cmd.startswith("call/")
    received_cmd = received_cmd.replace("call/", "")
    assert received_cmd == cmd, (received_cmd, cmd)
    msg = conn.recv().decode()
    conn.send(response.encode())
    return msg


def wait_for_env_proto_and_launch_workers(
    agent_port=None, agent_authkey=None, remote_hosts=None
):
    listener = Listener(("localhost", agent_port), authkey=agent_authkey)
    while True:
        conn = listener.accept()
        remote_docker_proc = {}
        for remote_host in remote_hosts:
            assert handle_cast(conn=conn, cmd="host"), remote_host
            env_proto_txt = handle_cast(conn=conn, cmd="env_proto")
            print("[docker agent]", f"[{remote_host}]", env_proto_txt)
            f = tempfile.NamedTemporaryFile(mode="wb+", delete=True)
            f.write(env_proto_txt.encode())
            f.flush()
            subprocess.check_call(
                f"rsync -azPq --omit-dir-times --no-perms --no-group {f.name} {remote_host}:{workspace_dir}/env.prototxt",
                shell=True,
            )
            run_docker_cmd = f"ssh {remote_host} docker exec {container_name}"
            run_docker_cmd += f" python3 -m oneflow.compatible.single_client --start_worker --env_proto={workspace_dir}/env.prototxt"
            print("[docker agent]", run_docker_cmd)
            remote_docker_proc[remote_host] = subprocess.Popen(
                run_docker_cmd, shell=True
            )
            handle_call(conn=conn, cmd="start_worker", response="ok")
        for k, v in remote_docker_proc.items():
            assert v.wait() == 0


class DockerAgent:
    def __init__(
        self,
        port=None,
        authkey=None,
        this_host=None,
        remote_hosts=None,
        container_name=None,
        timeout=None,
        workspace_dir=None,
        img_tag=None,
        oneflow_wheel_path=None,
        oneflow_python_path=None,
        oneflow_test_tmp_dir=None,
        extra_docker_args: str = None,
    ) -> None:
        # info
        self.this_host = this_host
        self.remote_hosts = remote_hosts
        self.container_name = container_name
        self.timeout = timeout
        self.common_docker_args = "--privileged --rm --network host --shm-size=8g -v $HOME:$HOME -v /dataset:/dataset -v /model_zoo:/model_zoo"
        self.workspace_dir = workspace_dir
        self.img_tag = img_tag
        self.oneflow_wheel_path = oneflow_wheel_path
        self.oneflow_python_path = oneflow_python_path
        self.oneflow_test_tmp_dir = oneflow_test_tmp_dir
        # impl
        self.env_proto_txt = None
        self.bash_tmp_file = None
        self.bash_proc = None
        self.remote_docker_proc = {}
        self.agent_port = port
        self.agent_authkey = authkey
        self.extra_docker_args = extra_docker_args

    def __enter__(self):
        return self

    def run_bash_script_async(self, bash_script=None, cmd=None):
        remote_hosts_str = ",".join(self.remote_hosts)
        ctrl_port = find_free_port()
        data_port = find_free_port()
        exports = f"""
export ONEFLOW_TEST_MASTER_PORT={ctrl_port}
export ONEFLOW_TEST_DATA_PORT={data_port}
export ONEFLOW_TEST_NODE_LIST="{self.this_host},{remote_hosts_str}"
export ONEFLOW_WORKER_KEEP_LOG=1
export ONEFLOW_TEST_TMP_DIR="{self.oneflow_test_tmp_dir}"
export NCCL_DEBUG=INFO
export ONEFLOW_TEST_WORKER_AGENT_PORT={agent_port}
export ONEFLOW_TEST_WORKER_AGENT_AUTHKEY={agent_authkey}
python3 -m pip config set global.index-url https://pypi.tuna.tsinghua.edu.cn/simple
"""
        if self.oneflow_wheel_path:
            exports += f"python3 -m pip install {self.oneflow_wheel_path}"
        if self.oneflow_python_path:
            exports += f"export PYTHONPATH={self.oneflow_python_path}:$PYTHONPATH\n"
        bash_cmd = None
        if bash_script:
            assert os.path.exists(bash_script)
            bash_cmd = f"""set -ex
{exports}
bash {bash_script}
"""
        elif cmd:
            bash_cmd = f"""set -ex
{exports}
{cmd}
"""
        else:
            raise ValueError("not impl")
        assert bash_cmd

        def get_docker_cmd(f, cmd):
            f_name = f.name
            f.write(cmd)
            f.flush()
            return f"docker run {self.common_docker_args} {self.extra_docker_args} {get_docker_cache_args()} -v /tmp:/host/tmp:ro -v $PWD:$PWD -w $PWD --name {self.container_name} {self.img_tag} bash /host{f_name}"

        f = tempfile.NamedTemporaryFile(mode="w+", encoding="utf-8", delete=True)
        run_docker_cmd = get_docker_cmd(f, bash_cmd)
        self.bash_tmp_file = f
        self.bash_proc = subprocess.Popen(run_docker_cmd, shell=True)

    def block(self):
        from multiprocessing import Process

        p = None
        kwargs = {
            "agent_port": self.agent_port,
            "agent_authkey": self.agent_authkey,
            "remote_hosts": self.remote_hosts,
        }
        p = Process(target=wait_for_env_proto_and_launch_workers, kwargs=kwargs,)
        p.start()
        print("[docker agent]", "blocking")
        while self.bash_proc.poll() is None and p.is_alive() == True:
            pass
        p.terminate()
        assert self.bash_proc.returncode == 0
        print("[docker agent]", "bash execution done")

    def __exit__(self, exc_type, exc_val, exc_tb):
        pass


async def fix_and_sync_libs(oneflow_internal_path=None, remote_hosts=None):
    tmp_dir = tempfile.TemporaryDirectory()
    tmp_lib_dir = os.path.join(tmp_dir.name, "libs")
    os.mkdir(tmp_lib_dir)
    await spawn_shell(
        """ldd file | grep "=> /" | awk '{print $3}' | xargs -I '{}' cp -v '{}' destination""".replace(
            "file", oneflow_internal_path
        ).replace(
            "destination", tmp_lib_dir
        ),
    )
    libs = os.listdir(tmp_lib_dir)
    assert len(libs) > 0
    excludelist_path = os.path.join(
        pathlib.Path(__file__).parent.absolute(), "excludelist"
    )
    excludelist = open(excludelist_path).read().split("\n")
    await spawn_shell(f"cp {oneflow_internal_path} {tmp_dir.name}")

    def handle_lib(lib):
        if lib in excludelist or "libpython" in lib:
            print("excluding", lib)
            return spawn_shell(f"rm {tmp_lib_dir}/{lib}")
        else:
            print("keeping", lib)
            return spawn_shell(f"patchelf --set-rpath '$ORIGIN' {tmp_lib_dir}/{lib}")

    await asyncio.gather(*(handle_lib(lib) for lib in libs))

    tmp_oneflow_internal_path = os.path.join(
        tmp_dir.name, pathlib.Path(oneflow_internal_path).name
    )
    print("before fixing .so")
    await spawn_shell(f"ldd {tmp_oneflow_internal_path}")
    print("fixing .so")
    await spawn_shell(
        f"patchelf --set-rpath '$ORIGIN/libs' {tmp_oneflow_internal_path}"
    )

    await asyncio.gather(
        *[
            spawn_shell(
                f"ssh {remote_host} 'mkdir -p {workspace_dir}/python/oneflow/libs'",
            )
            for remote_host in remote_hosts
        ]
    )

    async def copy_file(path=None, remote_host=None):
        relpath = os.path.relpath(path, tmp_dir.name)
        await spawn_shell(
            f"scp {path} {remote_host}:{workspace_dir}/python/oneflow/{relpath}",
        )

    files = [
        os.path.join(root, name)
        for root, dirs, files in os.walk(tmp_dir.name, topdown=True)
        for name in files
    ]

    await asyncio.gather(
        *[
            copy_file(path=f, remote_host=remote_host)
            for remote_host in remote_hosts
            for f in files
        ],
        spawn_shell(f"ldd {tmp_oneflow_internal_path}"),
    )


async def remove_containers_by_name(remote_hosts=None, container_name=None):
    rm_cmd = f"docker rm -f {container_name}"
    assert container_name
    assert remote_hosts
    await asyncio.gather(
<<<<<<< HEAD
        *[spawn_shell_ignoring_failure(f"ssh {remote_host} {rm_cmd}") for remote_host in remote_hosts],
        spawn_shell_ignoring_failure(rm_cmd),
=======
        *[
            spawn_shell_and_ignore_failure(f"ssh {remote_host} {rm_cmd}")
            for remote_host in remote_hosts
        ],
        spawn_shell_and_ignore_failure(rm_cmd),
>>>>>>> a6636323
    )


def get_remote_hosts(args):
    remote_hosts = None
    if len(args.remote_host) == 1:
        remote_hosts = args.remote_host.split(",")
    elif len(args.remote_host) == 0:
        affiliations = get_affiliations(this_host)
        assert (
            affiliations
        ), f"no affiliated node found for {this_host}, you should specify one"
        remote_host = affiliations[0]
        remote_host = socket.gethostbyname(remote_host)
        remote_hosts = [remote_host]
    else:
        remote_hosts = args.remote_host
    return remote_hosts


if __name__ == "__main__":
    parser = argparse.ArgumentParser()
    parser.add_argument("--debug", action="store_true", required=False, default=False)
    parser.add_argument(
        "--skip_libs", action="store_true", required=False, default=False
    )
    parser.add_argument("--bash_script", type=str, required=False)
    default_this_host = socket.gethostname()
    parser.add_argument(
        "--this_host", type=str, required=False, default=default_this_host
    )
    parser.add_argument("--remote_host", action="append", default=[])
    parser.add_argument("--oneflow_wheel_path", type=str, required=False, default=None)
    parser.add_argument(
        "--oneflow_wheel_python_version", type=str, required=False, default=None
    )
    parser.add_argument("--oneflow_python_path", type=str, required=False, default=None)
    parser.add_argument("--custom_img_tag", type=str, required=False, default=None)
    parser.add_argument("--cmd", type=str, required=False, default=None)
    parser.add_argument(
        "--oneflow_test_tmp_dir", type=str, required=False, default="distributed-tmp"
    )
    parser.add_argument("--timeout", type=int, required=False, default=1 * 60 * 60)
    parser.add_argument("--mode", type=str, required=False, default="multi_client")
    parser.add_argument("--copy_files", action="append", default=[])
    args = parser.parse_args()

    assert args.mode in ["multi_client", "single_client"]
    assert bool(args.oneflow_wheel_path) != bool(args.oneflow_python_path)
    assert bool(args.bash_script) != bool(args.cmd)
    if args.skip_libs:
        assert args.debug, "--skip_libs only works with --debug"
        assert (
            args.oneflow_python_path
        ), "--skip_libs only works with --oneflow_python_path"

    oneflow_wheel_path = args.oneflow_wheel_path
    main_node_extra_docker_args = []
    if oneflow_wheel_path and os.path.isdir(oneflow_wheel_path):
        assert os.path.isabs(oneflow_wheel_path)
        main_node_extra_docker_args.append(
            f"-v {oneflow_wheel_path}:{oneflow_wheel_path}:ro"
        )
        whl_paths = [
            name for name in glob.glob(os.path.join(oneflow_wheel_path, f"*.whl",))
        ]
        if len(whl_paths) == 1:
            oneflow_wheel_path = whl_paths[0]
        else:
            assert args.oneflow_wheel_python_version
            assert args.oneflow_wheel_python_version in [
                "3.6",
                "3.7",
                "3.8",
                "3.9",
                "3.10",
                "3.11",
            ]
            ver_cat = args.oneflow_wheel_python_version.replace(".", "")
            found = False
            for whl_path in whl_paths:
                if f"cp{ver_cat}" in whl_path:
                    oneflow_wheel_path = whl_path
                    found = True
            assert found, whl_paths

    this_host = args.this_host
    this_host = resolve_hostname_hardcoded(this_host)

    remote_hosts = get_remote_hosts(args)

    print(f"this_host: {this_host}, remote_hosts: {remote_hosts}", flush=True)
    sub_dir = str(uuid.uuid4())
    if args.debug:
        sub_dir = "debug"
    workspace_dir = os.path.join(
        os.path.expanduser("~"), "distributed_run_workspace", sub_dir
    )
    print("workspace_dir", workspace_dir)
    container_name = (
        getpass.getuser()
        + "-distributed-run-main-node-at-"
        + this_host.replace(".", "-")
    )
    if args.mode == "multi_client":
        remote_hosts = [this_host] + remote_hosts
    loop = asyncio.get_event_loop()
    # add host key to all machines (needed by ssh/scp/rsync)
    loop.run_until_complete(
        asyncio.gather(
            *[
                spawn_shell(f"ssh -o StrictHostKeyChecking=no {remote_host} true")
                for remote_host in remote_hosts
            ],
        ),
    )
    loop.run_until_complete(
        asyncio.gather(
            *[
                create_remote_workspace_dir(
                    remote_host=remote_host,
                    workspace_dir=workspace_dir,
                    copy_files=args.copy_files,
                )
                for remote_host in remote_hosts
            ],
            remove_containers_by_name(
                remote_hosts=remote_hosts, container_name=container_name
            ),
        ),
    )
    if args.oneflow_python_path:
        so_paths = [
            name
            for name in glob.glob(
                os.path.join(
                    args.oneflow_python_path, f"oneflow/_oneflow_internal.*.so",
                )
            )
        ]
        assert len(so_paths) == 1, so_paths
        oneflow_internal_path = so_paths[0]
        oneflow_internal_path = os.path.join(
            args.oneflow_python_path, oneflow_internal_path
        )
        tmp_dir = None
        print("copying oneflow python dir")
        loop.run_until_complete(
            asyncio.gather(
                *[
                    spawn_shell(
                        f"rsync -azPq --omit-dir-times --no-perms --no-group --copy-links --include='*.py' --exclude='*.so' --exclude='__pycache__' --exclude='oneflow/include' --include='*/' --exclude='*' {args.oneflow_python_path} {remote_host}:{workspace_dir}"
                    )
                    for remote_host in remote_hosts
                ]
            )
        )
        if args.skip_libs == False:
            print("copying .so")
            loop.run_until_complete(
                fix_and_sync_libs(
                    oneflow_internal_path=oneflow_internal_path,
                    remote_hosts=remote_hosts,
                )
            )
    elif oneflow_wheel_path:
        loop.run_until_complete(
            asyncio.gather(
                *[
                    spawn_shell(
                        f"rsync -azPq --omit-dir-times --no-perms --no-group {oneflow_wheel_path} {remote_host}:{workspace_dir}"
                    )
                    for remote_host in remote_hosts
                ]
            )
        )
    default_docker_image = "oneflow-test:$USER"
    ci_user_docker_image = "oneflow-test:0.2"
    img_tag = None
    if args.custom_img_tag == None:
        if is_img_existing(default_docker_image):
            img_tag = default_docker_image
        elif is_img_existing(ci_user_docker_image):
            img_tag = ci_user_docker_image
        else:
            loop.run_until_complete(
                asyncio.gather(
                    *[
                        build_docker_img(
                            remote_host=remote_host, workspace_dir=workspace_dir
                        )
                        for remote_host in remote_hosts
                    ],
                    build_docker_img(workspace_dir=workspace_dir),
                )
            )
            img_tag = default_docker_image
    else:
        img_tag = args.custom_img_tag
    assert img_tag
    agent_port = find_free_port()
    agent_authkey = str(uuid.uuid4())

    def exit_handler():
        print(
            "---------start cleanup, you should ignore errors below and check the errors above---------"
        )
        if args.oneflow_python_path:
            print("fixing permission of", args.oneflow_python_path)
            subprocess.call(
                f"docker run --rm -v {args.oneflow_python_path}:/p -w /p busybox chmod -R o+w .",
                shell=True,
            )
        loop.run_until_complete(
            asyncio.gather(
                *[
                    spawn_shell_ignoring_failure(
                        f"ssh {remote_host} docker run --rm -v {workspace_dir}:/p -w /p busybox chmod -R 777 .",
                    )
                    for remote_host in remote_hosts
                ],
            )
        )
        print("copying artifacts")
        extra_exclude_args = ""
        for path in args.copy_files:
            extra_exclude_args += f"--exclude='{path}' "
        loop.run_until_complete(
            asyncio.gather(
                *[
                    spawn_shell_ignoring_failure(
                        f"rsync -azPq --omit-dir-times --no-perms --no-group --exclude='*.whl' --exclude='python' {extra_exclude_args} {remote_host}:{workspace_dir}/ {args.oneflow_test_tmp_dir}/{remote_host}"
                    )
                    for remote_host in remote_hosts
                ]
            )
        )
        assert workspace_dir
        if args.debug == False:
            print("removing docker workspace_dir:", workspace_dir)
            loop.run_until_complete(
                asyncio.gather(
                    *[
<<<<<<< HEAD
                        spawn_shell_ignoring_failure(f"ssh {remote_host} rm -rf {workspace_dir}",)
=======
                        spawn_shell_and_ignore_failure(
                            f"ssh {remote_host} rm -rf {workspace_dir}",
                        )
>>>>>>> a6636323
                        for remote_host in remote_hosts
                    ],
                )
            )
        print("removing docker container:", container_name)
        loop.run_until_complete(
            remove_containers_by_name(
                remote_hosts=remote_hosts, container_name=container_name
            )
        )

    atexit.register(exit_handler)
    if args.mode == "multi_client":
        if args.bash_script:
            args.cmd = f"bash {args.bash_script}"
        loop.run_until_complete(
            asyncio.gather(
                *[
                    launch_remote_container(
                        remote_host=remote_host,
                        survival_time=args.timeout,
                        workspace_dir=workspace_dir,
                        container_name=container_name,
                        oneflow_wheel_path=oneflow_wheel_path,
                        oneflow_python_path=args.oneflow_python_path,
                        img_tag=img_tag,
                        cmd=args.cmd,
                        node_rank=node_rank,
                        master_addr=this_host,
                    )
                    for node_rank, remote_host in enumerate(remote_hosts)
                ],
            )
        )
    else:
        loop.run_until_complete(
            asyncio.gather(
                *[
                    launch_remote_container(
                        remote_host=remote_host,
                        survival_time=args.timeout,
                        workspace_dir=workspace_dir,
                        container_name=container_name,
                        oneflow_wheel_path=oneflow_wheel_path,
                        oneflow_python_path=args.oneflow_python_path,
                        img_tag=img_tag,
                    )
                    for remote_host in remote_hosts
                ],
            )
        )

    if args.mode == "single_client":
        with DockerAgent(
            port=agent_port,
            authkey=agent_authkey.encode(),
            this_host=this_host,
            remote_hosts=remote_hosts,
            container_name=container_name,
            workspace_dir=workspace_dir,
            oneflow_wheel_path=oneflow_wheel_path,
            oneflow_python_path=args.oneflow_python_path,
            img_tag=img_tag,
            oneflow_test_tmp_dir=args.oneflow_test_tmp_dir,
            extra_docker_args=" ".join(main_node_extra_docker_args),
        ) as agent:
            if args.bash_script:
                agent.run_bash_script_async(bash_script=args.bash_script,)
            elif args.cmd:
                agent.run_bash_script_async(cmd=args.cmd,)
            agent.block()<|MERGE_RESOLUTION|>--- conflicted
+++ resolved
@@ -398,16 +398,8 @@
     assert container_name
     assert remote_hosts
     await asyncio.gather(
-<<<<<<< HEAD
         *[spawn_shell_ignoring_failure(f"ssh {remote_host} {rm_cmd}") for remote_host in remote_hosts],
         spawn_shell_ignoring_failure(rm_cmd),
-=======
-        *[
-            spawn_shell_and_ignore_failure(f"ssh {remote_host} {rm_cmd}")
-            for remote_host in remote_hosts
-        ],
-        spawn_shell_and_ignore_failure(rm_cmd),
->>>>>>> a6636323
     )
 
 
@@ -651,13 +643,7 @@
             loop.run_until_complete(
                 asyncio.gather(
                     *[
-<<<<<<< HEAD
                         spawn_shell_ignoring_failure(f"ssh {remote_host} rm -rf {workspace_dir}",)
-=======
-                        spawn_shell_and_ignore_failure(
-                            f"ssh {remote_host} rm -rf {workspace_dir}",
-                        )
->>>>>>> a6636323
                         for remote_host in remote_hosts
                     ],
                 )
