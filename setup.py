from __future__ import absolute_import

import os
import re
import sys
import argparse
import shutil
import glob

from setuptools import find_packages
from setuptools import setup
from setuptools.dist import Distribution

parser = argparse.ArgumentParser()
parser.register("type", "bool", lambda v: v.lower() == "true")
parser.add_argument(
    "--with_xla",
    type='bool',
    default=False,
    help="Package xla libraries if true, otherwise not."
)
args, remain_args = parser.parse_known_args()
sys.argv = ['setup.py'] + remain_args


REQUIRED_PACKAGES = [
    'numpy',
    'protobuf',
]


class BinaryDistribution(Distribution):

    def has_ext_modules(self):
        return True

packages = find_packages("build/python_scripts")
package_dir = {
    '':'build/python_scripts',
}

include_files = glob.glob("build/python_scripts/oneflow/include/**/*", recursive=True)
include_files = [os.path.relpath(p, "build/python_scripts/oneflow") for p in include_files]
package_data = {'oneflow': ['_oneflow_internal.so'] + include_files}

if args.with_xla:
    packages += ['oneflow.libs']
    package_dir['oneflow.libs'] = 'third_party/tensorflow/lib'
    package_data['oneflow.libs'] = ['libtensorflow_framework.so.1', 'libxla_core.so']
    # Patchelf >= 0.9 is required.
    oneflow_internal_so = "build/python_scripts/oneflow/_oneflow_internal.so"
    rpath = os.popen("patchelf --print-rpath " + oneflow_internal_so).read()
    command = "patchelf --set-rpath '$ORIGIN/:$ORIGIN/libs/:%s' %s" % \
              (rpath.strip(), oneflow_internal_so)
    if os.system(command) != 0:
        raise Exception("Patchelf set rpath failed. command is: %s" % command)

setup(
    name='oneflow',
    version='0.0.1',
    url='https://www.oneflow.org/',
    install_requires=REQUIRED_PACKAGES,
<<<<<<< HEAD
    packages=find_packages("build/python_scripts", exclude=("oneflow",)),
    package_dir={'':'build/python_scripts'},
    package_data={
        'oneflow': [
            '_oneflow_internal.so',
        ],
    },
=======
    packages=packages,
    package_dir=package_dir,
    package_data=package_data,
>>>>>>> 04d30334
    zip_safe=False,
    distclass=BinaryDistribution,
)<|MERGE_RESOLUTION|>--- conflicted
+++ resolved
@@ -60,19 +60,9 @@
     version='0.0.1',
     url='https://www.oneflow.org/',
     install_requires=REQUIRED_PACKAGES,
-<<<<<<< HEAD
-    packages=find_packages("build/python_scripts", exclude=("oneflow",)),
-    package_dir={'':'build/python_scripts'},
-    package_data={
-        'oneflow': [
-            '_oneflow_internal.so',
-        ],
-    },
-=======
     packages=packages,
     package_dir=package_dir,
     package_data=package_data,
->>>>>>> 04d30334
     zip_safe=False,
     distclass=BinaryDistribution,
 )