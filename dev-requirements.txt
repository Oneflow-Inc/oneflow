<<<<<<< HEAD
black==19.10b0; python_version >= "3.6"
numpy
=======
black==19.10b0 ; python_version >= "3.6"
numpy>=1.12.0
>>>>>>> 60d6ba9a
protobuf
wheel
tqdm
requests
jinja2
opencv-python; python_version >= "3.9" and sys_platform != 'darwin' and platform_machine != 'aarch64'
opencv-python==4.2.0.34; python_version < '3.9' and sys_platform != 'darwin' and platform_machine != 'aarch64'
PyYAML>=5.1
pillow
conan==1.40; python_version >= "3.5"<|MERGE_RESOLUTION|>--- conflicted
+++ resolved
@@ -1,10 +1,5 @@
-<<<<<<< HEAD
 black==19.10b0; python_version >= "3.6"
-numpy
-=======
-black==19.10b0 ; python_version >= "3.6"
 numpy>=1.12.0
->>>>>>> 60d6ba9a
 protobuf
 wheel
 tqdm
