black==19.10b0 ; python_version >= "3.6"
numpy
protobuf
wheel
tqdm
requests
jinja2
opencv-python; python_version >= "3.9" and sys_platform != 'darwin'
opencv-python==4.2.0.34; python_version < '3.9' and sys_platform != 'darwin'
<<<<<<< HEAD
PyYAML>=5.1
=======
PyYAML
pillow
>>>>>>> e086ac8a
<|MERGE_RESOLUTION|>--- conflicted
+++ resolved
@@ -7,9 +7,5 @@
 jinja2
 opencv-python; python_version >= "3.9" and sys_platform != 'darwin'
 opencv-python==4.2.0.34; python_version < '3.9' and sys_platform != 'darwin'
-<<<<<<< HEAD
-PyYAML>=5.1
-=======
 PyYAML
-pillow
->>>>>>> e086ac8a
+pillow