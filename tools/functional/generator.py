"""
Copyright 2020 The OneFlow Authors. All rights reserved.

Licensed under the Apache License, Version 2.0 (the "License");
you may not use this file except in compliance with the License.
You may obtain a copy of the License at

    http://www.apache.org/licenses/LICENSE-2.0

Unless required by applicable law or agreed to in writing, software
distributed under the License is distributed on an "AS IS" BASIS,
WITHOUT WARRANTIES OR CONDITIONS OF ANY KIND, either express or implied.
See the License for the specific language governing permissions and
limitations under the License.
"""
import os
import re
import argparse
import yaml

types_allowed = {
    "Void",
    "Tensor",
    "TensorTuple",
    "Scalar",
    "Int",
    "Int32",
    "Int64",
    "Float",
    "Double",
    "String",
    "Bool",
    "ScalarList",
    "IntList",
    "Int32List",
    "Int64List",
    "FloatList",
    "DoubleList",
    "StringList",
    "BoolList",
    "DataType",
    "Shape",
    "Generator",
    "TensorIndex",
    "Device",
    "Placement",
    "Sbp",
    "SbpList",
    "OpExpr",
    "PyObject*",
    "ShapeList",
    "DataTypeList",
}

mangled_name = {
    "Void": "V",
    "Tensor": "T",
    "TensorTuple": "Tt",
    "Scalar": "Sc",
    "Int": "I",
    "Int32": "I32",
    "Int64": "I64",
    "Float": "F",
    "Double": "D",
    "String": "S",
    "Bool": "B",
    "ScalarList": "Scl",
    "IntList": "Il",
    "Int32List": "I32l",
    "Int64List": "I64l",
    "FloatList": "Fl",
    "DoubleList": "Dl",
    "StringList": "Sl",
    "BoolList": "Bl",
    "DataType": "Dt",
    "Shape": "Sh",
    "Generator": "G",
    "TensorIndex": "Ti",
    "Device": "De",
    "Placement": "P",
    "Sbp": "Sbp",
    "SbpList": "Sbpl",
    "OpExpr": "Op",
    "PyObject*": "Pyo",
    "ShapeList": "Shl",
    "DataTypeList": "Dtl",
}

generic_type_aliases = {
    "Int": "int32_t",
    "Int32": "int32_t",
    "Int64": "int64_t",
    "Float": "float",
    "Double": "double",
    "Bool": "bool",
}

argument_type_aliases = {
    "Tensor": "const std::shared_ptr<one::Tensor>&",
    "TensorTuple": "const TensorTuple&",
    "Scalar": "const Scalar&",
    "ScalarList": "const std::vector<Scalar>&",
    "IntList": "const std::vector<int32_t>&",
    "Int32List": "const std::vector<int32_t>&",
    "Int64List": "const std::vector<int64_t>&",
    "FloatList": "const std::vector<float>&",
    "DoubleList": "const std::vector<double>&",
    "String": "const std::string&",
    "StringList": "const std::vector<std::string>&",
    "BoolList": "const std::vector<bool>&",
    "DataType": "const Symbol<DType>&",
    "Shape": "const Shape&",
    "Generator": "const std::shared_ptr<one::Generator>&",
    "TensorIndex": "const TensorIndex&",
    "Device": "const Symbol<Device>&",
    "Placement": "const Symbol<ParallelDesc>&",
    "Sbp": "const Symbol<SbpParallel>&",
    "SbpList": "const std::vector<Symbol<SbpParallel>>&",
    "OpExpr": "const std::shared_ptr<one::OpExpr>&",
    "PyObject*": "PyObject*",
    "ShapeList": "const std::vector<Shape>&",
    "DataTypeList": "const std::vector<Symbol<DType>>&",
    **generic_type_aliases,
}

optional_argument_type_aliases = {
    "Tensor": "const Optional<one::Tensor>&",
    "TensorTuple": "const Optional<TensorTuple>&",
    "Scalar": "const Optional<Scalar>&",
    "ScalarList": "const Optional<std::vector<Scalar>>&",
    "IntList": "const Optional<std::vector<int32_t>>&",
    "Int32List": "const Optional<std::vector<int32_t>>&",
    "Int64List": "const Optional<std::vector<int64_t>>&",
    "FloatList": "const Optional<std::vector<float>>&",
    "DoubleList": "const Optional<std::vector<double>>&",
    "String": "const Optional<std::string>&",
    "StringList": "const Optional<std::vector<std::string>>&",
    "BoolList": "const Optional<std::vector<bool>>&",
    "DataType": "const Optional<Symbol<DType>>&",
    "Shape": "const Optional<Shape>&",
    "Generator": "const Optional<one::Generator>&",
    "TensorIndex": "const Optional<TensorIndex>&",
    "Device": "const Optional<Symbol<Device>>&",
    "Placement": "const Optional<Symbol<ParallelDesc>>&",
    "Sbp": "const Optional<Symbol<SbpParallel>>&",
    "SbpList": "const Optional<std::vector<Symbol<SbpParallel>>>&",
    "OpExpr": "const Optional<one::OpExpr>&",
    "PyObject*": "const Optional<PyObject*>&",
    "ShapeList": "const Optional<std::vector<Shape>>&",
    "DataTypeList": "const Optional<std::vector<Symbol<DType>>>&",
    **{k: "const Optional<{0}>&".format(v) for k, v in generic_type_aliases.items()},
}

return_type_aliases = {
    "Void": "Maybe<void>",
    "Tensor": "Maybe<one::Tensor>",
    "TensorTuple": "Maybe<one::TensorTuple>",
    "String": "Maybe<std::string>",
    **{k: "Maybe<{0}>".format(v) for k, v in generic_type_aliases.items()},
}

value_aliases = {
    "True": "true",
    "False": "false",
    "kInt": "DType::Int32()",
    "kInt8": "DType::Int8()",
    "kUInt8": "DType::UInt8()",
    "kInt32": "DType::Int32()",
    "kInt64": "DType::Int64()",
    "kFloat": "DType::Float()",
    "kDouble": "DType::Double()",
    "kBool": "DType::Bool()",
}


def _escape_quote(fmt):
    return re.sub(r"\"|\'", '\\"', fmt)


def _normalize(fmt):
    fmt = fmt.strip()
    return re.sub(r"\s+", " ", fmt)


def _remove_angle_brackets(fmt):
    return re.sub(r"\<[^()]*\>", "", fmt)


def _split_ignore_in_brackets(fmt: str):
    params = fmt.split(",")
    if len(params) == 1:
        return params
    results = []
    i = 0
    while i < len(params) - 1:
        if "<" in params[i] and ">" in params[i + 1]:
            results.append(params[i] + "," + params[i + 1])
            i += 2
        else:
            results.append(params[i])
            i += 1
    return results


def _std_decay(fmt):
    fmt = fmt.strip()
    fmt = re.sub(r"(const|&)", "", fmt)
    return _normalize(fmt)


def parse_function_params(fmt):
    params = []
    fmt = _normalize(fmt)
    open_paren = fmt.find("(")
    if open_paren == -1:
        raise ValueError('Missing "(" in function def: ' + fmt)

    header = _normalize(fmt[0:open_paren])
    items = _remove_angle_brackets(header).split(" ")
    if (len(items)) != 1:
        raise ValueError(
            "Missing return type or more than 1 return type in function def: " + fmt
        )

    items = _split_ignore_in_brackets(header)
    # items = header.split(" ")
    params.append(items[0])

    close_paren = fmt.rfind(")")
    if close_paren == -1:
        raise ValueError('Missing ")" in Missingfunction def: ' + fmt)

    tail = fmt[open_paren + 1 : close_paren]
    # TODO(): Parse the parameter list more comprehensively.
    items = tail.split(",")
    for param in items:
        params.append(_normalize(param))

    pos = fmt.rfind("=>")
    if pos == -1:
        raise ValueError('Missing "=>" in Missingfunction def: ' + fmt)
    function_name = _normalize(fmt[pos + 2 :])
    return function_name, params


def render_file_if_different(target_file, content):
    if not os.path.isfile(target_file):
        with open(target_file, "w") as f:
            f.write(content)
    else:
        old_content = None
        with open(target_file, "r") as f:
            old_content = f.read()
        if old_content is None or old_content != content:
            with open(target_file, "w") as f:
                f.write(content)


def generate_named_tuple(signature, params, return_names, func_name, block_name, i):
<<<<<<< HEAD
    param_names = ", ".join(["{{const_cast<char*>(\"{}\"), const_cast<char*>(\"\")}}".format(x) for x in return_names])
=======
    param_names = ", ".join(['{{"{}", ""}}'.format(x) for x in return_names])
>>>>>>> 2ace26aa

    code = []
    code.append(
        "    const auto& tensortuple = functional::{0}({1}).GetOrThrow();".format(
            signature._name, ", ".join(params)
        )
    )
    code.append(
        f"""    static PyStructSequence_Field NamedTuple_fields[] = {{ {param_names},  {{nullptr}} }}; 
    static PyTypeObject {func_name}NamedTuple{i}; 
    static bool is_initialized = false; 
    static PyStructSequence_Desc desc = {{ const_cast<char*>("oneflow.return_types.{block_name}"), nullptr, NamedTuple_fields, {len(return_names)} }};
    if (!is_initialized) {{ 
        PyStructSequence_InitType(&{func_name}NamedTuple{i}, &desc); 
        {func_name}NamedTuple{i}.tp_repr = (reprfunc)returned_structseq_repr; 
        is_initialized = true; 
    }}

    PyObjectPtr r (PyStructSequence_New(&{func_name}NamedTuple{i}));
    if (!r) {{
      throw py::error_already_set();
    }}
    for (int i = 0; i < tensortuple.size(); i++) {{
      PyTuple_SET_ITEM(r.get(), i, CastToPyObject(tensortuple.at(i)));
    }}
    return r.release();"""
    )
    return "\n".join(code)


class Argument:
    def __init__(self, fmt, keyword_only=False):
        self._keyword_only = keyword_only
        self._type = None
        self._name = None
        self._default_value = None
        self._size = 0

        fmt = _normalize(fmt)
        sp = fmt.rfind(" ")
        if sp == -1:
            raise ValueError("Missing argument type or name for argument def: " + fmt)
        type_name = fmt[0:sp]
        arg_name = fmt[sp + 1 :]
        sp = type_name.find("[")
        if sp != -1:
            self._type = _normalize(type_name[0:sp])
            size = type_name[sp + 1 :]
            sp = size.find("]")
            assert sp != -1, "Missing ']' for argument def: " + fmt
            size = _normalize(size[0:sp])
            assert size.isnumeric(), (
                "list size is not an integer for argument def: " + fmt
            )
            self._size = int(size)
        else:
            self._type = _normalize(type_name)
        assert self._type in types_allowed, "Unknow type: " + self._type

        self._optional = False
        self._name = _normalize(arg_name)
        sp = self._name.find("=")
        if sp != -1:
            self._default_value = _normalize(self._name[sp + 1 :])
            if self._default_value == "None":
                self._optional = True
                self._default_cpp_value = ""
            elif self._type.endswith("List"):
                if self._default_value != "None":
                    _value_list = [
                        self._default_value for i in range(self._size)
                    ]  # For int32List[2] = 2, _value_list will be ["2", "2"]
                    self._default_cpp_value = (
                        "{" + ", ".join(_value_list) + "}"
                    )  # ["2", "2"] -> "{2, 2}"
            elif self._default_value in value_aliases:
                self._default_cpp_value = value_aliases[self._default_value]
            else:
                self._default_cpp_value = self._default_value
            self._name = _normalize(self._name[0:sp])

        if not self._optional and self._type in argument_type_aliases:
            self._cpp_type = argument_type_aliases[self._type]
        elif self._optional and self._type in optional_argument_type_aliases:
            self._cpp_type = optional_argument_type_aliases[self._type]
        else:
            self._cpp_type = self._type

    @property
    def has_default_value(self):
        return self._default_value is not None

    def to_string(self, to_cpp=False):
        fmt = "{0} {1}".format(self._cpp_type if to_cpp else self._type, self._name)
        if not to_cpp and self.has_default_value:
            fmt += "={0}".format(self._default_value)
        return fmt


class Return:
    def __init__(self, fmt):
        self._type, self._return_names = self.check_named_tuple(_normalize(fmt))

        assert self._type in types_allowed, "Unknow type: " + self._type

        if self._type in return_type_aliases:
            self._cpp_type = return_type_aliases[self._type]
        else:
            self._cpp_type = self._type

    @property
    def type(self):
        return self._type

    def to_string(self, to_cpp=False):
        return self._cpp_type if to_cpp else self._type

    @staticmethod
    def check_named_tuple(fmt):
        sp = fmt.rfind("<")
        if sp != -1:
            _type = _normalize(fmt[:sp])
            param_names = _normalize(fmt[sp:])
            sp = param_names.rfind(">")
            assert sp != -1, "Missing '>' for argument def: " + fmt
            param_names = param_names[1 : sp - 1]
            _return_names = [_normalize(x) for x in param_names.split(",")]
        else:
            _type = _normalize(fmt)
            _return_names = None
        return _type, _return_names


class FunctionSignature:
    def __init__(self, fmt):
        self._fmt = fmt
        self._name, self._params = parse_function_params(fmt)
        self._ret = Return(self._params[0])
        keyword_only = False
        self._args = []
        self._max_positional_args_count = 0
        for arg in self._params[1:]:
            if arg == "*":
                keyword_only = True
                continue
            self._args.append(Argument(arg, keyword_only=keyword_only))
            if not keyword_only:
                self._max_positional_args_count += 1

        self._max_args_count = len(self._args)
        count = 0
        for arg in self._args:
            if arg._keyword_only:
                count += 1
        self._max_keyword_args_count = count

    @property
    def num_of_args():
        return len(self._args)

    def to_string(self, to_cpp=False, drop_name=False):
        if drop_name:
            fmt = "{0} (".format(self._ret.to_string(to_cpp=to_cpp))
        else:
            fmt = "{0} {1}(".format(self._ret.to_string(to_cpp=to_cpp), self._name)
        keyword_start = False
        for i, arg in enumerate(self._args):
            if i > 0 and i < len(self._args):
                fmt += ", "
            if not keyword_start and arg._keyword_only:
                keyword_start = True
                if not to_cpp:
                    fmt += "*, "
            fmt += arg.to_string(to_cpp=to_cpp)
        fmt += ")"
        return fmt

    def get_mangled_type(self):
        fmt = mangled_name[self._ret._type]
        for _, arg in enumerate(self._args):
            fmt += mangled_name[arg._type]
        return fmt

    def get_schema_name(self):
        return "{0}Schema_{1}".format(self._name, self.get_mangled_type())


class Block:
    def __init__(self, name, signature, bind_python):
        self._name = name
        self._signature = signature
        self._bind_python = bind_python


class Generator:
    def __init__(self, input_file):
        self._blocks = {}
        with open(input_file) as f:
            doc = yaml.load(f, Loader=yaml.FullLoader)
            for block in doc:
                assert "name" in block
                assert "signature" in block
                name = block["name"]
                signature = block["signature"]
                bind_python = False
                if "bind_python" in block:
                    bind_python = block["bind_python"]
                self._blocks[name] = list()
                if isinstance(signature, list):
                    for s in signature:
                        self._blocks[name].append(
                            Block(name, FunctionSignature(s), bind_python)
                        )
                else:
                    self._blocks[name].append(
                        Block(name, FunctionSignature(signature), bind_python)
                    )

    def generate_cpp_header_file(self, header_fmt, target_header_file):
        fmt = ""
        for name, blocks in self._blocks.items():
            for block in blocks:
                fmt += "\n"
                fmt += block._signature.to_string(to_cpp=True)
                fmt += ";\n"

        render_file_if_different(target_header_file, header_fmt.format(fmt))

    def generate_cpp_source_file(self, source_fmt, target_source_file):
        fmt = ""
        for name, blocks in self._blocks.items():
            for block in blocks:
                signature = block._signature
                fmt += "\n"
                fmt += signature.to_string(to_cpp=True)
                fmt += " {\n"
                fmt += '  static thread_local const auto& __op = CHECK_JUST(FunctionLibrary::Global()->find<{0}, {1}>("{2}"));\n'.format(
                    signature._ret._cpp_type,
                    ", ".join([arg._cpp_type for arg in signature._args]),
                    signature._name,
                )
                fmt += "  return __op->call({0});\n".format(
                    ", ".join([arg._name for arg in signature._args]),
                )
                fmt += "}\n"

        render_file_if_different(target_source_file, source_fmt.format(fmt))

    def generate_pybind_for_python(
        self,
        pybind_header_fmt,
        pybind_source_fmt,
        target_pybind_header_file,
        target_pybind_source_file,
    ):
        schema_fmt = ""
        module_fmt = ""
        header_fmt = ""
        for name, blocks in self._blocks.items():
            schema_types = []
            max_args_count = 0
            for block in blocks:
                if not block._bind_python:
                    continue
                signature = block._signature
                max_args_count = max(max_args_count, signature._max_args_count)
                schema_types.append(
                    "functional::{0}".format(signature.get_schema_name())
                )
                return_type = signature._ret._cpp_type
                schema_fmt += "\n"
                schema_fmt += "struct {0} {{\n".format(signature.get_schema_name())
                schema_fmt += "  using FType = {0};\n".format(
                    signature.to_string(to_cpp=True, drop_name=True)
                )
                schema_fmt += "  using R = {0};\n".format(return_type)
                schema_fmt += "\n"
                schema_fmt += "  static constexpr FType* func = &functional::{0};\n".format(
                    signature._name
                )
                schema_fmt += "  static constexpr size_t max_args = {0};\n".format(
                    signature._max_args_count
                )
                schema_fmt += "  static constexpr size_t max_pos_args = {0};\n".format(
                    signature._max_positional_args_count
                )
                schema_fmt += '  static constexpr char const* signature = "{0}";\n'.format(
                    _escape_quote(signature.to_string(drop_name=True))
                )
                schema_fmt += "  static FunctionDef function_def;\n"
                schema_fmt += "};\n"
                schema_fmt += "\n"
                schema_fmt += "constexpr size_t {0}::max_args;\n".format(
                    signature.get_schema_name()
                )
                schema_fmt += "constexpr size_t {0}::max_pos_args;\n".format(
                    signature.get_schema_name()
                )
                schema_fmt += "constexpr char const* {0}::signature;\n".format(
                    signature.get_schema_name()
                )
                return_def = "ReturnDef(ValueTypeOf<{0}>())".format(return_type)
                argument_def = []
                for arg in signature._args:
                    keyword_only = "true" if arg._keyword_only else "false"
                    optional = "true" if arg._optional else "false"
                    if arg.has_default_value:
                        argument_def.append(
                            '  ArgumentDef(/*name*/"{0}", /*default_value*/{1}({2}), /*size*/{3}, /*keyword_only*/{4}, /*optional*/{5})'.format(
                                arg._name,
                                _std_decay(arg._cpp_type),
                                arg._default_cpp_value,
                                arg._size,
                                keyword_only,
                                optional,
                            )
                        )
                    else:
                        argument_def.append(
                            '  ArgumentDef(/*name*/"{0}", /*value_type*/ValueTypeOf<{1}>(), /*size*/{2}, /*keyword_only*/{3}, /*optional*/{4})'.format(
                                arg._name,
                                _std_decay(arg._cpp_type),
                                arg._size,
                                keyword_only,
                                optional,
                            )
                        )
                schema_fmt += 'FunctionDef {0}::function_def = {{\n/*name*/"{1}",\n/*return_def*/{2},\n/*argument_def*/{{\n{3}\n}}\n}};\n'.format(
                    signature.get_schema_name(),
                    name,
                    return_def,
                    ",\n".join(argument_def),
                )

            if len(schema_types) > 0:
                module_fmt += '    {{"{0}", (PyCFunction)functional::{1}, METH_VARARGS | METH_KEYWORDS, NULL}},\n'.format(
                    name, name
                )

                header_fmt += "\n"
                header_fmt += "PyObject* {0}(PyObject* self, PyObject* args, PyObject* kwargs);\n".format(
                    name
                )
                schema_fmt += "\n"
                schema_fmt += "PyObject* {0}(PyObject* self, PyObject* args, PyObject* kwargs) {{\n".format(
                    name
                )
                schema_fmt += "  HANDLE_ERRORS\n"
                schema_fmt += '  OF_PROFILER_RANGE_GUARD("{0}");\n'.format(name)
                schema_fmt += "  PythonFrameGuard pf;\n"
                schema_fmt += '  static PythonArgParser<{0}> parser("{1}");\n'.format(
                    ", ".join(schema_types), name
                )
                schema_fmt += "  ParsedArgs<{0}> r;\n".format(max_args_count)
                schema_fmt += "  int idx = parser.Parse(args, kwargs, &r);\n"
                i = 0
                for block in blocks:
                    signature = block._signature
                    schema_fmt += "  if (idx == {0}) {{\n".format(i)
                    params = []
                    for j in range(len(signature._args)):
                        cpp_type = _std_decay(signature._args[j]._cpp_type)
                        params.append("r[{0}].As<{1}>()".format(j, cpp_type))
                    if signature._ret._return_names is None:
                        schema_fmt += "    return CastToPyObject(functional::{0}({1}));\n".format(
                            signature._name, ", ".join(params)
                        )
                    else:
                        schema_fmt += generate_named_tuple(
                            signature,
                            params,
                            signature._ret._return_names,
                            signature._name,
                            block._name,
                            i,
                        )
                    schema_fmt += "  }\n"
                    i += 1
                schema_fmt += "  Py_RETURN_NONE;\n"
                schema_fmt += "  END_HANDLE_ERRORS\n"
                schema_fmt += "}\n"

        render_file_if_different(
            target_pybind_header_file, pybind_header_fmt.format(header_fmt)
        )
        render_file_if_different(
            target_pybind_source_file, pybind_source_fmt.format(schema_fmt, module_fmt)
        )<|MERGE_RESOLUTION|>--- conflicted
+++ resolved
@@ -257,11 +257,7 @@
 
 
 def generate_named_tuple(signature, params, return_names, func_name, block_name, i):
-<<<<<<< HEAD
     param_names = ", ".join(["{{const_cast<char*>(\"{}\"), const_cast<char*>(\"\")}}".format(x) for x in return_names])
-=======
-    param_names = ", ".join(['{{"{}", ""}}'.format(x) for x in return_names])
->>>>>>> 2ace26aa
 
     code = []
     code.append(
