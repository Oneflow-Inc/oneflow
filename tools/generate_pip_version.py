import os
import subprocess
import argparse
from datetime import date

parser = argparse.ArgumentParser()
parser.add_argument("--xla", default=False, action="store_true", required=False)
parser.add_argument("--mlir", default=False, action="store_true", required=False)
parser.add_argument("--cuda", type=str, required=False)
parser.add_argument("--src", type=str, required=False)
args = parser.parse_args()

local_label = ""
version = f"0.5.0"

# set version if release of nightly
assert (
    os.getenv("ONEFLOW_RELEASE_VERSION") != ""
), "ONEFLOW_RELEASE_VERSION should be either None or a valid string"
if os.getenv("ONEFLOW_RELEASE_VERSION"):
    release_version = os.getenv("ONEFLOW_RELEASE_VERSION")
    version = f"{release_version}"
elif os.getenv("ONEFLOW_RELEASE_NIGHTLY"):
    today = date.today()
    date_str = today.strftime("%Y%m%d")
    version += f".dev{date_str}"

# append compute_platform
compute_platform = ""
if args.cuda:
    compute_platform = "".join(args.cuda.split("."))
    assert len(compute_platform) == 3, compute_platform
    compute_platform = "cu" + compute_platform
else:
    compute_platform = "cpu"
<<<<<<< HEAD
if args.mlir:
    compute_platform += ".mlir"

=======
if args.xla:
    compute_platform += ".xla"
>>>>>>> 3b53c418
assert compute_platform
version += f"+{compute_platform}"

# append git if not release
if not os.getenv("ONEFLOW_RELEASE_VERSION") and not os.getenv(
    "ONEFLOW_RELEASE_NIGHTLY"
):
    try:
        git_hash = (
            subprocess.check_output(
                "git rev-parse --short HEAD", shell=True, cwd=args.src
            )
            .decode()
            .strip()
        )
    except:
        git_hash = "unknown"
    version += f".git.{git_hash}"


dst = os.path.join(args.src, "oneflow/python/version.py")
print(f"-- Generating pip version: {version}, writing to: {dst}")
assert args.src
with open(dst, "w+") as f:
    f.write(f'__version__ = "{version}"')<|MERGE_RESOLUTION|>--- conflicted
+++ resolved
@@ -33,14 +33,10 @@
     compute_platform = "cu" + compute_platform
 else:
     compute_platform = "cpu"
-<<<<<<< HEAD
 if args.mlir:
     compute_platform += ".mlir"
-
-=======
 if args.xla:
     compute_platform += ".xla"
->>>>>>> 3b53c418
 assert compute_platform
 version += f"+{compute_platform}"
 
