--- conflicted
+++ resolved
@@ -237,8 +237,6 @@
             )
         else:
             return "::cfg::%s" % ((field.message_type.full_name).replace(".", "_"))
-<<<<<<< HEAD
-=======
 
     def field_message_type_const_name_with_cfg_namespace(self, field):
         package = field.message_type.file.package
@@ -253,7 +251,6 @@
                 "Const",
                 (field.message_type.full_name).replace(".", "_"),
             )
->>>>>>> b99a4aa9
 
     def field_message_type_name_with_proto_namespace(self, field):
         package = field.message_type.file.package
