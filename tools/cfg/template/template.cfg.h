--- conflicted
+++ resolved
@@ -96,136 +96,6 @@
 
   class _{{ util.class_name(cls) }}_ {
    public:
-<<<<<<< HEAD
-    _{{ util.class_name(cls) }}_() { Clear(); }
-    explicit _{{ util.class_name(cls) }}_(const _{{ util.class_name(cls) }}_& other) { CopyFrom(other); }
-    explicit _{{ util.class_name(cls) }}_(_{{ util.class_name(cls) }}_&& other) = default;
-    _{{ util.class_name(cls) }}_(const {{ util.module_package_namespace(module) }}::{{ util.class_name(cls) }}& proto_{{ util.class_name(cls).lower() }}) {
-      InitFromProto(proto_{{ util.class_name(cls).lower() }});
-    }
-    ~_{{ util.class_name(cls) }}_() = default;
-
-    void InitFromProto(const {{ util.module_package_namespace(module) }}::{{ util.class_name(cls) }}& proto_{{ util.class_name(cls).lower() }}) {
-  {% for field in util.message_type_fields(cls) %}
-  {% if util.field_has_required_or_optional_label(field) %}
-      // required_or_optional field: {{ util.field_name(field) }}
-      if (proto_{{ util.class_name(cls).lower() }}.has_{{ util.field_name(field) }}()) {
-  {% if util.field_is_message_type(field)%}
-        *mutable_{{ util.field_name(field) }}() = {{ util.field_message_type_name_with_cfg_namespace(field) }}(proto_{{ util.class_name(cls).lower() }}.{{ util.field_name(field) }}());      
-  {% elif util.field_is_enum_type(field) %}
-        set_{{ util.field_name(field) }}(Proto{{ util.field_enum_name(field) }}ToCfg{{ util.field_enum_name(field) }}(proto_{{ util.class_name(cls).lower() }}.{{ util.field_name(field) }}()));
-  {% else %}
-        set_{{ util.field_name(field) }}(proto_{{ util.class_name(cls).lower() }}.{{ util.field_name(field) }}());
-  {% endif %}{# message_type #}
-      }
-  {% elif util.field_has_repeated_label(field) %}
-      // repeated field: {{ util.field_name(field) }}
-      if (!proto_{{ util.class_name(cls).lower() }}.{{ util.field_name(field) }}().empty()) {
-  {% if util.field_is_message_type(field)%}
-        for (const {{ util.field_message_type_name_with_proto_namespace(field) }}& elem : proto_{{ util.class_name(cls).lower() }}.{{ util.field_name(field) }}() ) {
-          *mutable_{{ util.field_name(field) }}()->Add() = {{ util.field_message_type_name_with_cfg_namespace(field) }}(elem);
-        }
-  {% elif util.field_is_enum_type(field) %}
-        for (const int& elem : proto_{{ util.class_name(cls).lower() }}.{{ util.field_name(field) }}() ) {
-          add_{{ util.field_name(field) }}({{ util.module_package_cfg_namespace(module) }}::{{ util.field_enum_name(field) }}(elem));
-        }
-  {% else %}
-        for (const {{ util.field_type_name_with_cfg_namespace(field) }}& elem : proto_{{ util.class_name(cls).lower() }}.{{ util.field_name(field) }}()) {
-          add_{{ util.field_name(field) }}(elem);
-        }
-  {% endif %}{# field_type #}
-      }
-  {% elif util.field_has_map_label(field) %}
-      // map field : {{ util.field_name(field) }}
-      if (!proto_{{ util.class_name(cls).lower() }}.{{ util.field_name(field) }}().empty()) {
-        {{ util.field_map_container_name(field) }}&  mut_{{ util.field_name(field) }} = *mutable_{{ util.field_name(field) }}();
-        for (const auto& pair : proto_{{ util.class_name(cls).lower() }}.{{ util.field_name(field) }}()) {
-  {% if util.field_map_value_type_is_message(field) %}
-          mut_{{ util.field_name(field) }}[pair.first] = {{ util.field_map_value_type_name_with_cfg_namespace(field) }}(pair.second);
-  {% elif util.field_map_value_type_is_enum(field) %}
-          mut_{{ util.field_name(field) }}[pair.first] = Proto{{ util.field_map_value_type_enum_name(field) }}ToCfg{{ util.field_map_value_type_enum_name(field) }}(pair.second);
-  {% else %}
-          mut_{{ util.field_name(field) }}[pair.first] = pair.second;
-  {% endif %}{# map_value_type #}
-        }
-      }
-  {% endif %}{# field_label #}
-  {% endfor %}{# field #}
-  {% for oneof in util.message_type_oneofs(cls) %}
-      // oneof field: {{ util.oneof_name(oneof) }}
-      {{ util.oneof_enum_name(oneof) }} {{ util.oneof_name(oneof) }}_case = {{ util.oneof_enum_name(oneof) }}(int(proto_{{ util.class_name(cls).lower() }}.{{ util.oneof_name(oneof) }}_case()));
-      switch ({{ util.oneof_name(oneof) }}_case) {
-  {% for field in util.oneof_type_fields(oneof) %}
-        case {{ util.oneof_type_field_enum_value_name(field) }}: {
-  {% if util.field_is_message_type(field) %}
-          *mutable_{{ util.field_name(field) }}() = {{ util.field_message_type_name_with_cfg_namespace(field) }}(proto_{{ util.class_name(cls).lower() }}.{{ util.field_name(field) }}());
-  {% elif util.field_is_enum_type(field) %}
-          set_{{ util.field_name(field) }}(Proto{{ util.field_enum_name(field) }}ToCfg{{ util.field_enum_name(field) }}(proto_{{ util.class_name(cls).lower() }}.{{ util.field_name(field) }}()));
-  {% else %}
-          set_{{ util.field_name(field) }}(proto_{{ util.class_name(cls).lower() }}.{{ util.field_name(field) }}());
-  {% endif %}{# message_type #}
-          break;
-        }
-  {% endfor %}{# oneof_field #}
-        case {{ util.oneof_name(oneof).upper() }}_NOT_SET: {
-          break;
-        }
-      }
-  {% endfor %}{# oneofs #}    
-    }
-    void ToProto({{ util.module_package_namespace(module) }}::{{ util.class_name(cls) }}* proto_{{ util.class_name(cls).lower() }}) const {
-  {% for field in util.message_type_fields(cls) %}
-  {% if util.field_has_required_or_optional_label(field) %}
-      // required_or_optional field: {{ util.field_name(field) }}
-      if (this->has_{{ util.field_name(field) }}()) {
-  {% if util.field_is_message_type(field)%}
-        {{ util.field_message_type_name_with_proto_namespace(field) }} proto_{{ util.field_name(field).lower() }};
-        {{ util.field_name(field) }}().ToProto(&proto_{{ util.field_name(field).lower() }});
-        proto_{{ util.class_name(cls).lower() }}->mutable_{{ util.field_name(field) }}()->CopyFrom(proto_{{ util.field_name(field).lower() }});
-  {% elif util.field_is_enum_type(field) %}
-        proto_{{ util.class_name(cls).lower() }}->set_{{ util.field_name(field) }}(Cfg{{ util.field_enum_name(field) }}ToProto{{ util.field_enum_name(field) }}({{ util.field_name(field) }}()));
-  {% else %}
-        proto_{{ util.class_name(cls).lower() }}->set_{{ util.field_name(field) }}({{ util.field_name(field) }}());
-  {% endif %}{# message_type #}
-        }
-  {% elif util.field_has_repeated_label(field) %}
-      // repeated field: {{ util.field_name(field) }}
-      if (!{{ util.field_name(field) }}().empty()) {
-  {% if util.field_is_message_type(field)%}
-        for (const {{ util.field_message_type_name_with_cfg_namespace(field) }}& elem : {{ util.field_name(field) }}() ) {
-          {{ util.field_message_type_name_with_proto_namespace(field) }} proto_{{ util.field_name(field).lower() }}_elem;
-          elem.ToProto(&proto_{{ util.field_name(field).lower() }}_elem);
-          *proto_{{ util.class_name(cls).lower() }}->mutable_{{ util.field_name(field) }}()->Add() = proto_{{ util.field_name(field).lower() }}_elem;
-        }
-  {% elif util.field_is_enum_type(field) %}
-        for (const int& elem : {{ util.field_name(field) }}() ) {
-          proto_{{ util.class_name(cls).lower() }}->add_{{ util.field_name(field) }}({{ util.module_package_namespace(module) }}::{{ util.field_enum_name(field) }}(elem));
-        }
-  {% else %}
-        for (const {{ util.field_type_name_with_cfg_namespace(field) }}& elem : {{ util.field_name(field) }}()) {
-          proto_{{ util.class_name(cls).lower() }}->add_{{ util.field_name(field) }}(elem);
-        }
-  {% endif %}{# message_type #}
-      }
-  {% elif util.field_has_map_label(field) %}
-      // map field : {{ util.field_name(field) }}
-      if (!{{ util.field_name(field) }}().empty()) {
-        auto& mut_{{ util.field_name(field) }} = *(proto_{{ util.class_name(cls).lower() }}->mutable_{{ util.field_name(field) }}());
-        for (const auto& pair : {{ util.field_name(field) }}()) {
-  {% if util.field_map_value_type_is_message(field) %}
-          {{ util.module_package_namespace(module) }}::{{ util.field_map_value_type_name(field) }} proto_{{ util.field_name(field).lower() }}_value;
-          pair.second.ToProto(&proto_{{ util.field_name(field).lower() }}_value);
-          mut_{{ util.field_name(field) }}[pair.first] = proto_{{ util.field_name(field).lower() }}_value;
-  {% elif util.field_map_value_type_is_enum(field) %}
-          mut_{{ util.field_name(field) }}[pair.first] = Cfg{{ util.field_map_value_type_enum_name(field) }}ToProto{{ util.field_map_value_type_enum_name(field) }}(pair.second);
-  {% else %}
-          mut_{{ util.field_name(field) }}[pair.first] = pair.second;
-  {% endif %}{# map_value_type #}
-        }
-      }
-  {% endif %}{# field_type #}
-  {% endfor %}{# field #}
-=======
     _{{ util.class_name(cls) }}_();
     explicit _{{ util.class_name(cls) }}_(const _{{ util.class_name(cls) }}_& other);
     explicit _{{ util.class_name(cls) }}_(_{{ util.class_name(cls) }}_&& other);
@@ -233,7 +103,6 @@
     ~_{{ util.class_name(cls) }}_();
 
     void InitFromProto(const {{ util.module_package_namespace(module) }}::{{ util.class_name(cls) }}& proto_{{ util.class_name(cls).lower() }});
->>>>>>> b99a4aa9
 
     void ToProto({{ util.module_package_namespace(module) }}::{{ util.class_name(cls) }}* proto_{{ util.class_name(cls).lower() }}) const;
     ::std::string DebugString() const;
@@ -339,21 +208,6 @@
     bool operator<(const _{{ util.class_name(cls) }}_& other) const;
   };
 
-<<<<<<< HEAD
-  Const{{ util.class_name(cls) }}(const ::std::shared_ptr<::std::unique_ptr<_{{ util.class_name(cls) }}_>>& data): data_(data) {}
-  Const{{ util.class_name(cls) }}(const Const{{ util.class_name(cls) }}&) = default;
-  Const{{ util.class_name(cls) }}(Const{{ util.class_name(cls) }}&&) noexcept = default;
-  Const{{ util.class_name(cls) }}(): data_(::std::make_shared<::std::unique_ptr<_{{ util.class_name(cls) }}_>>()) {}
-  Const{{ util.class_name(cls) }}(const {{ util.module_package_namespace(module) }}::{{ util.class_name(cls) }}& proto_{{ util.class_name(cls).lower() }}) {
-    BuildFromProto(proto_{{ util.class_name(cls).lower() }});
-  }
-  ~Const{{ util.class_name(cls) }}() override = default;
-
-  using PbMessage = ::google::protobuf::Message;
-  void ToProto(PbMessage* proto_{{ util.class_name(cls).lower() }}) const override {
-    __SharedPtrOrDefault__()->ToProto(dynamic_cast<{{ util.module_package_namespace(module) }}::{{ util.class_name(cls) }}*>(proto_{{ util.class_name(cls).lower() }}));
-  }
-=======
   Const{{ util.class_name(cls) }}(const ::std::shared_ptr<::std::unique_ptr<_{{ util.class_name(cls) }}_>>& data);
   Const{{ util.class_name(cls) }}(const Const{{ util.class_name(cls) }}&);
   Const{{ util.class_name(cls) }}(Const{{ util.class_name(cls) }}&&) noexcept;
@@ -363,7 +217,6 @@
 
   using PbMessage = ::google::protobuf::Message;
   void ToProto(PbMessage* proto_{{ util.class_name(cls).lower() }}) const override;
->>>>>>> b99a4aa9
   
   ::std::string DebugString() const;
 
@@ -435,26 +288,6 @@
 
   bool operator<(const Const{{ util.class_name(cls) }}& other) const;
  protected:
-<<<<<<< HEAD
-  const ::std::unique_ptr<_{{ util.class_name(cls) }}_>& __SharedPtrOrDefault__() const {
-    if (*data_) { return *data_; }
-    static const ::std::unique_ptr<_{{ util.class_name(cls) }}_> default_ptr(new _{{ util.class_name(cls) }}_());
-    return default_ptr;
-  }
-  const ::std::unique_ptr<_{{ util.class_name(cls) }}_>& __SharedPtr__() {
-    return *__SharedUniquePtr__();
-  }
-  const ::std::shared_ptr<::std::unique_ptr<_{{ util.class_name(cls) }}_>>& __SharedUniquePtr__() {
-    if (!*data_) { data_->reset(new _{{ util.class_name(cls) }}_()); }
-    return data_;
-  }
-  // use a protected member method to avoid someone change member variable(data_) by Const{{ util.class_name(cls) }}
-  void BuildFromProto(const PbMessage& proto_{{ util.class_name(cls).lower() }}) {
-    data_ = ::std::make_shared<::std::unique_ptr<_{{ util.class_name(cls) }}_>>(new _{{ util.class_name(cls) }}_(dynamic_cast<const {{ util.module_package_namespace(module) }}::{{ util.class_name(cls) }}&>(proto_{{ util.class_name(cls).lower() }})));
-  }
-  // use std::shared_ptr for sharing reference between mutable object and const object
-  // use std::unique_ptr for moving ownership 
-=======
   const ::std::unique_ptr<_{{ util.class_name(cls) }}_>& __SharedPtrOrDefault__() const;
   const ::std::unique_ptr<_{{ util.class_name(cls) }}_>& __SharedPtr__();
   const ::std::shared_ptr<::std::unique_ptr<_{{ util.class_name(cls) }}_>>& __SharedUniquePtr__();
@@ -462,38 +295,11 @@
   void BuildFromProto(const PbMessage& proto_{{ util.class_name(cls).lower() }});
   // use ::std::shared_ptr for sharing reference between mutable object and const object
   // use ::std::unique_ptr for moving ownership 
->>>>>>> b99a4aa9
   ::std::shared_ptr<::std::unique_ptr<_{{ util.class_name(cls) }}_>> data_;
 };
 
 class {{ util.class_name(cls) }} final : public Const{{ util.class_name(cls) }} {
  public:
-<<<<<<< HEAD
-  {{ util.class_name(cls) }}(const ::std::shared_ptr<::std::unique_ptr<_{{ util.class_name(cls) }}_>>& data)
-    : Const{{ util.class_name(cls) }}(data) {}
-  {{ util.class_name(cls) }}(const {{ util.class_name(cls) }}& other) { CopyFrom(other); }
-  // enable nothrow for std::vector<{{ util.class_name(cls) }}> resize 
-  {{ util.class_name(cls) }}({{ util.class_name(cls) }}&&) noexcept = default;
-  {{ util.class_name(cls) }}() = default;
-  {{ util.class_name(cls) }}(const {{ util.module_package_namespace(module) }}::{{ util.class_name(cls) }}& proto_{{ util.class_name(cls).lower() }}) {
-    InitFromProto(proto_{{ util.class_name(cls).lower() }});
-  }
-
-  ~{{ util.class_name(cls) }}() = default;
-
-  void InitFromProto(const PbMessage& proto_{{ util.class_name(cls).lower() }}) override {
-    BuildFromProto(proto_{{ util.class_name(cls).lower() }});
-  }
-  
-  void* MutableFieldPtr4FieldNumber(int field_number) override {
-    switch (field_number) {
-{% for field in util.message_type_fields(cls) %}
-      case {{ util.field_number(field) }}: return mutable_{{ util.field_name(field) }}();
-{% endfor %}{# field #}
-      default: return nullptr;
-    }
-  }
-=======
   {{ util.class_name(cls) }}(const ::std::shared_ptr<::std::unique_ptr<_{{ util.class_name(cls) }}_>>& data);
   {{ util.class_name(cls) }}(const {{ util.class_name(cls) }}& other);
   // enable nothrow for ::std::vector<{{ util.class_name(cls) }}> resize 
@@ -502,7 +308,6 @@
   {{ util.class_name(cls) }}(const {{ util.module_package_namespace(module) }}::{{ util.class_name(cls) }}& proto_{{ util.class_name(cls).lower() }});
 
   ~{{ util.class_name(cls) }}();
->>>>>>> b99a4aa9
 
   void InitFromProto(const PbMessage& proto_{{ util.class_name(cls).lower() }}) override;
   
