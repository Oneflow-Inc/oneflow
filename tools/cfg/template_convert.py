--- conflicted
+++ resolved
@@ -7,15 +7,9 @@
 import util.proto_reflect_util as proto_reflect_util
 
 parser = argparse.ArgumentParser()
-<<<<<<< HEAD
-parser.add_argument("-dst_hpp", "--dst_hpp_path", type=str, required=True)
-parser.add_argument("-dst_pybind", "--dst_pybind_path", type=str, required=True)
-parser.add_argument("-proto_py", "--proto_py_path", type=str, required=True)
-=======
 parser.add_argument("-project_build", "--project_build_dir", type=str, required=True)
 parser.add_argument("-cfg_workspace", "--cfg_workspace_dir", type=str, required=True)
 parser.add_argument("-proto_files", "--proto_file_list", type=str, required=True)
->>>>>>> b99a4aa9
 parser.add_argument(
     "-of_cfg_proto_python", "--of_cfg_proto_python_dir", type=str, required=True
 )
@@ -65,9 +59,6 @@
         copyfile(tmp_hpp_path, dst_hpp_path)
 
 
-<<<<<<< HEAD
-def convert_pybind(dst_pybind_path):
-=======
 def convert_cpp(
     dst_cpp_path,
     workspace_dir=args.cfg_workspace_dir,
@@ -98,7 +89,6 @@
 
     render_cfg_file(tmp_pybind_path, "template.cfg.pybind.cpp", module)
 
->>>>>>> b99a4aa9
     if not os.path.exists(os.path.dirname(dst_pybind_path)):
         if os.path.dirname(dst_pybind_path):
             os.makedirs(os.path.dirname(dst_pybind_path))
@@ -154,10 +144,6 @@
 
 
 def main():
-<<<<<<< HEAD
-    convert_hpp(args.dst_hpp_path)
-    convert_pybind(args.dst_pybind_path)
-=======
     proto_file_list = args.proto_file_list.split(" ")
     # get old generated cfg files
     old_cfg_files = []
@@ -182,7 +168,6 @@
             os.remove(file_name)
 
     rmtree(args.cfg_workspace_dir)
->>>>>>> b99a4aa9
 
 
 if __name__ == "__main__":
