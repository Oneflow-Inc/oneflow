--- conflicted
+++ resolved
@@ -17,14 +17,9 @@
 option(BUILD_PYTHON "" ON)
 option(BUILD_CPP_API "Option to build OneFlow C++ API (beta)" OFF)
 option(BUILD_RDMA "" OFF)
-<<<<<<< HEAD
-option(BUILD_CUDA "" ON)
-option(BUILD_MLU "Cambricon MLU" OFF)
-=======
 option(BUILD_CUDA "" OFF)
 option(BUILD_MLU "Cambricon MLU" ON)
 option(BUILD_OPENCL "" OFF)
->>>>>>> fcf0c16a
 option(BUILD_TESTING "" OFF)
 option(BUILD_GIT_VERSION "" ON)
 option(BUILD_PROFILER "" OFF)
