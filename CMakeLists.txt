--- conflicted
+++ resolved
@@ -48,17 +48,11 @@
   #  list(APPEND CUDA_NVCC_FLAGS -gencode arch=compute_52,code=\"sm_52,compute_52\")
   list(APPEND CUDA_NVCC_FLAGS -gencode arch=compute_60,code=\"sm_60,compute_60\")
   list(APPEND CUDA_NVCC_FLAGS -gencode arch=compute_61,code=\"sm_61,compute_61\")
-<<<<<<< HEAD
-  list(APPEND CUDA_NVCC_FLAGS -gencode arch=compute_70,code=\"sm_70,compute_70\")
-  set(CMAKE_CXX_FLAGS "${CMAKE_CXX_FLAGS} -g -Wall -Wno-sign-compare -Wno-unused-function -fPIC")
-  if (RELEASE_VERSION)
-=======
   if(NOT CUDA_VERSION VERSION_LESS "10.0")
     list(APPEND CUDA_NVCC_FLAGS -gencode arch=compute_70,code=\"sm_70,compute_70\")
   endif()
-  set(CMAKE_CXX_FLAGS "${CMAKE_CXX_FLAGS} -g -Wall -Wno-sign-compare -Wno-unused-function")
-  if(RELEASE_VERSION)
->>>>>>> 5a9561a3
+  set(CMAKE_CXX_FLAGS "${CMAKE_CXX_FLAGS} -g -Wall -Wno-sign-compare -Wno-unused-function -fPIC")
+  if (RELEASE_VERSION)
     list(APPEND CUDA_NVCC_FLAGS -O3)
     set(CMAKE_CXX_FLAGS "${CMAKE_CXX_FLAGS} -O3")
   endif()
