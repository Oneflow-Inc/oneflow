--- conflicted
+++ resolved
@@ -44,12 +44,7 @@
     message(FATAL_ERROR "cxx11 abi is not available for current compiler")
   endif()
 endif()
-<<<<<<< HEAD
-message("-- USE_CXX11_ABI: " ${USE_CXX11_ABI})
-
-=======
 message(STATUS "USE_CXX11_ABI: ${USE_CXX11_ABI}")
->>>>>>> 533706b6
 
 if (WITH_XLA)
   add_definitions(-DWITH_XLA)
