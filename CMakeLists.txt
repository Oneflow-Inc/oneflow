# Minimum CMake required
cmake_minimum_required(VERSION 3.18.0)

set(CMAKE_INSTALL_MESSAGE LAZY CACHE STRING "")
if (NOT CMAKE_BUILD_TYPE)
  message(STATUS "No build type selected, default to Release")
  set(CMAKE_BUILD_TYPE "Release" CACHE STRING "Build type (default Release)" FORCE)
endif()

if(NOT CMAKE_BUILD_TYPE MATCHES "^(Debug|Release|RelWithDebInfo|MinSizeRel)$")
  message(FATAL_ERROR "Expected CMAKE_BUILD_TYPE is Debug, Release, RelWithDebInfo or MinSizeRel, got ${CMAKE_BUILD_TYPE}")
endif()
message(STATUS "CMAKE_BUILD_TYPE: ${CMAKE_BUILD_TYPE}")

set(CMAKE_EXPORT_COMPILE_COMMANDS ON CACHE BOOL "")

option(THIRD_PARTY "Build third party" ON)
option(ONEFLOW "Build oneflow" ON)
if (NOT THIRD_PARTY AND NOT ONEFLOW)
  message(FATAL_ERROR "at least one of flags THIRD_PARTY and ONEFLOW should be ON")
endif()
option(USE_CLANG_FORMAT "" OFF)
option(USE_CLANG_TIDY "" OFF)
option(BUILD_PYTHON "" ON)
option(BUILD_CPP_API "Option to build OneFlow C++ API (beta)" OFF)
option(BUILD_RDMA "" OFF)
option(BUILD_CUDA "" ON)
option(BUILD_TESTING "" OFF)
option(BUILD_GIT_VERSION "" ON)
option(BUILD_PROFILER "" OFF)
option(BUILD_FOR_CI "" OFF)
option(WITH_XLA "Option to build with XLA" OFF)
option(WITH_TENSORRT "Option to build with TensorRT" OFF)
option(WITH_OPENVINO "Option to build with OpenVINO" OFF)
option(WITH_COCOAPI "Option to build with COCO API" ON)
option(WITH_ZLIB "" ON)
option(WITH_ONEDNN "" OFF)
option(WITH_MLIR "" OFF)
option(WITH_MLIR_CUDA_CODEGEN "" OFF)
option(OF_SOFTMAX_USE_FAST_MATH "" ON)
option(OF_LAYER_NORM_USE_FAST_MATH "" ON)
option(TREAT_WARNINGS_AS_ERRORS "" ON)
# Reference:
# https://medium.com/@alasher/colored-c-compiler-output-with-ninja-clang-gcc-10bfe7f2b949
option(OF_FORCE_COLORED_DIAGNOSTICS "Always produce ANSI-colored diagnostics (GNU/Clang only)." ON)

set(ONEFLOW_CURRENT_VERSION 0.7.0 CACHE STRING "")
if(BUILD_FOR_CI)
  set(ONEFLOW_CURRENT_VERSION ci)
endif()

set(LLVM_PROVIDER "in-tree" CACHE STRING "in-tree, install")
if (NOT WITH_MLIR)
  set(LLVM_PROVIDER "install" CACHE STRING "in-tree will build LLVM's ALL, not what we want when not building MLIR" FORCE)
endif(NOT WITH_MLIR)

set(RPC_BACKEND "GRPC,LOCAL" CACHE STRING "")
set(THIRD_PARTY_MIRROR "" CACHE STRING "")
set(PIP_INDEX_MIRROR "" CACHE STRING "")
set(CPU_THREADING_RUNTIME "TBB" CACHE STRING "")

if (WITH_CPU_RUNTIME STREQUAL "OMP")
  set(WITH_CPU_THREADING_RUNTIME "OMP")
else ()
  set(WITH_CPU_THREADING_RUNTIME "TBB")
endif()

if (WITH_CPU_RUNTIME STREQUAL "OMP")
  set(WITH_CPU_THREADING_RUNTIME "OMP")
else ()
  set(WITH_CPU_THREADING_RUNTIME "TBB")
endif()

if (APPLE)
  set(RPC_BACKEND "LOCAL")
  set(BUILD_CUDA OFF)
  set(WITH_COCOAPI OFF)
  set(WITH_ONEDNN OFF)
endif()

if (CMAKE_BUILD_TYPE MATCHES Debug)
  set(CUDNN_STATIC OFF CACHE BOOL "")
else ()
  set(CUDNN_STATIC ON CACHE BOOL "")
endif()

project(oneflow C CXX)

set(COMPILER_VERSION_ERROR_MSG "At least gcc 7, clang 5 or Apple clang 12 is supported.")
if ("${CMAKE_CXX_COMPILER_ID}" STREQUAL "GNU")
  if("${CMAKE_CXX_COMPILER_VERSION}" VERSION_LESS 7)
    message(FATAL_ERROR ${COMPILER_VERSION_ERROR_MSG})
  endif()
<<<<<<< HEAD
  if (WITH_CPU_THREADING_RUNTIME STREQUAL "OMP") 
=======
  if (CPU_THREADING_RUNTIME STREQUAL "OMP") 
>>>>>>> 830c31a7
    set(OMP_FLAGS "-fopenmp") 
  endif()
elseif("${CMAKE_CXX_COMPILER_ID}" STREQUAL "Clang")
# Reference:
# https://releases.llvm.org/11.0.0/tools/clang/docs/OpenMPSupport.html
  if("${CMAKE_CXX_COMPILER_VERSION}" VERSION_LESS 11)
<<<<<<< HEAD
    if(WITH_CPU_THREADING_RUNTIME STREQUAL "OMP")
      message(WARNING "libopenmp is not supported under clang10, will use TBB")
      set(WITH_CPU_THREADING_RUNTIME "TBB")
=======
    if(CPU_THREADING_RUNTIME STREQUAL "OMP")
      message(FATAL_ERROR "libopenmp is not supported under clang10, please use TBB with '-DCPU_THREADING_RUNTIME=TBB'.")
>>>>>>> 830c31a7
    endif()
  endif()
  if("${CMAKE_CXX_COMPILER_VERSION}" VERSION_LESS 5)
    message(FATAL_ERROR ${COMPILER_VERSION_ERROR_MSG})
  endif()
elseif("${CMAKE_CXX_COMPILER_ID}" STREQUAL "AppleClang")
  if("${CMAKE_CXX_COMPILER_VERSION}" VERSION_LESS 12)
    message(FATAL_ERROR ${COMPILER_VERSION_ERROR_MSG})
  endif()
else()
  message(WARNING "Unknown compiler \"${CMAKE_CXX_COMPILER_ID}\".")
endif()

set(oneflow_cmake_dir ${PROJECT_SOURCE_DIR}/cmake)

get_filename_component(real_src_dir "${CMAKE_SOURCE_DIR}" REALPATH)
get_filename_component(real_bin_dir "${CMAKE_BINARY_DIR}" REALPATH)
if("${real_src_dir}" STREQUAL "${real_bin_dir}")
  message(FATAL_ERROR "In-source build not allowed")
endif()

# Modules
list(APPEND CMAKE_MODULE_PATH ${oneflow_cmake_dir}/third_party)
list(APPEND CMAKE_MODULE_PATH ${oneflow_cmake_dir})
include(util)
include(proto2cpp)

if (NOT DEFINED USE_CXX11_ABI)
  check_cxx11_abi(CXX11_ABI_AVAILABLE)
  set(USE_CXX11_ABI ${CXX11_ABI_AVAILABLE})
elseif(USE_CXX11_ABI)
  check_cxx11_abi(CXX11_ABI_AVAILABLE)
  if (NOT CXX11_ABI_AVAILABLE)
    message(FATAL_ERROR "cxx11 abi is not available for current compiler")
  endif()
endif()
message(STATUS "USE_CXX11_ABI: ${USE_CXX11_ABI}")

if (WITH_MLIR)
  add_definitions(-DWITH_MLIR)
  if (WITH_MLIR_CUDA_CODEGEN)
    add_definitions(-DWITH_MLIR_CUDA_CODEGEN)
  endif()
endif()
if (WITH_XLA)
  add_definitions(-DWITH_XLA)
endif()
if (WITH_TENSORRT)
  add_definitions(-DWITH_TENSORRT)
endif()
if (WITH_OPENVINO)
  add_definitions(-DWITH_OPENVINO)
endif()
if (WITH_COCOAPI)
  add_definitions(-DWITH_COCOAPI)
endif()
if (USE_CXX11_ABI)
  add_definitions(-D_GLIBCXX_USE_CXX11_ABI=1)
else()
  add_definitions(-D_GLIBCXX_USE_CXX11_ABI=0)
endif()
if (BUILD_PROFILER)
  add_definitions(-DOF_ENABLE_PROFILER)
endif()
if (OF_SOFTMAX_USE_FAST_MATH)
  add_definitions(-DOF_SOFTMAX_USE_FAST_MATH)
endif()
if (OF_LAYER_NORM_USE_FAST_MATH)
  add_definitions(-DOF_LAYER_NORM_USE_FAST_MATH)
endif()
<<<<<<< HEAD
if (WITH_CPU_THREADING_RUNTIME STREQUAL "TBB") 
  add_definitions(-DWITH_CPU_THREADING_RUNTIME=OF_RUNTIME_TBB)
else ()
  add_definitions(-DWITH_CPU_THREADING_RUNTIME=OF_RUNTIME_OMP)
endif()
=======
if(CPU_THREADING_RUNTIME STREQUAL "TBB")
  add_definitions(-DCPU_THREADING_RUNTIME_TBB)
elseif(CPU_THREADING_RUNTIME STREQUAL "OMP")
  add_definitions(-DCPU_THREADING_RUNTIME_OMP)
endif()

>>>>>>> 830c31a7
if (OF_FORCE_COLORED_DIAGNOSTICS)
  add_compile_options(
    $<$<COMPILE_LANGUAGE:CXX>:$<$<CXX_COMPILER_ID:GNU>:-fdiagnostics-color=always>>
    $<$<COMPILE_LANGUAGE:CXX>:$<$<CXX_COMPILER_ID:Clang>:-fcolor-diagnostics>>
    $<$<COMPILE_LANGUAGE:CUDA>:$<$<CUDA_COMPILER_ID:Clang>:-fcolor-diagnostics>>
  )
endif()
if (RPC_BACKEND MATCHES "GRPC")
  add_definitions(-DRPC_BACKEND_GRPC)
  message(STATUS "RPC backend enabled: gRPC")
  set(SUPPORTED_RPC_BACKEND_FOUND 1)
endif()
if (WITH_ONEDNN)
  add_definitions(-DWITH_ONEDNN)
endif()
add_definitions(-DRPC_BACKEND_LOCAL)
message(STATUS "RPC backend enabled: local")
enable_testing()
set(CMAKE_CXX_STANDARD 14)
set(CMAKE_POSITION_INDEPENDENT_CODE ON)

set(THIRD_PARTY_DIR "${PROJECT_BINARY_DIR}/third_party_install"
  CACHE PATH "Where to install third party headers and libs")

set(ONEFLOW_PYTHON_DIR "${PROJECT_SOURCE_DIR}/python" CACHE PATH "oneflow python src dir")

if(WIN32)
  set(CMAKE_BUILD_TYPE Debug)
  add_definitions(-DNOMINMAX -D_WIN32_WINNT=0x0A00 -DLANG_CXX11 -DCOMPILER_MSVC -D__VERSION__=\"MSVC\")
  add_definitions(-DWIN32 -DOS_WIN -D_MBCS -DWIN64 -DWIN32_LEAN_AND_MEAN -DNOGDI -DPLATFORM_WINDOWS -D_ITERATOR_DEBUG_LEVEL=0)
  add_definitions(/bigobj /nologo /EHsc /GF /FC /MP /Gm-)
  add_definitions(-DGOOGLE_GLOG_DLL_DECL=)
  set(CMAKE_CXX_FLAGS "${CMAKE_CXX_FLAGS} /MP")

  foreach(flag_var
      CMAKE_C_FLAGS CMAKE_C_FLAGS_DEBUG CMAKE_C_FLAGS_RELEASE
      CMAKE_CXX_FLAGS CMAKE_CXX_FLAGS_DEBUG CMAKE_CXX_FLAGS_RELEASE
      CMAKE_CXX_FLAGS_MINSIZEREL CMAKE_CXX_FLAGS_RELWITHDEBINFO)
    if(${flag_var} MATCHES "/MD")
      string(REGEX REPLACE "/MD" "/MT" ${flag_var} "${${flag_var}}")
    endif()
  endforeach()

  #set(CMAKE_EXE_LINKER_FLAGS_DEBUG "${CMAKE_EXE_LINKER_FLAGS} /DEBUG:FASTLINK")
  set(CMAKE_CXX_FLAGS_DEBUG "${CMAKE_CXX_FLAGS_DEBUG} /D_ITERATOR_DEBUG_LEVEL=0")
else()
  set(EXTRA_CXX_FLAGS "-std=c++14 -Wall -Wno-sign-compare -Wno-unused-function -fPIC")
  if (APPLE)
     set(EXTRA_CXX_FLAGS "${EXTRA_CXX_FLAGS} -Wno-deprecated-declarations -Wno-mismatched-tags")
  endif()
  set(CMAKE_CXX_FLAGS "${CMAKE_CXX_FLAGS} ${EXTRA_CXX_FLAGS}")
  set(CMAKE_CXX_FLAGS_DEBUG "${CMAKE_CXX_FLAGS_DEBUG} ${EXTRA_CXX_FLAGS}")
  set(CMAKE_CXX_FLAGS_RELEASE "${CMAKE_CXX_FLAGS_RELEASE} ${EXTRA_CXX_FLAGS}")
  set(CMAKE_CXX_FLAGS_RELWITHDEBINFO "${CMAKE_CXX_FLAGS_RELWITHDEBINFO} ${EXTRA_CXX_FLAGS}")
endif()

if(BUILD_PYTHON)
  set(ONEFLOW_INCLUDE_DIR "${ONEFLOW_PYTHON_DIR}/oneflow/include")
endif(BUILD_PYTHON)

if(CPU_THREADING_RUNTIME STREQUAL "TBB") 
  set(ONETBB_URL https://github.com/oneapi-src/oneTBB/archive/3db67b5ba2a81bd1288325c5847e09e13c46f4d7.zip)
  use_mirror(VARIABLE ONETBB_URL URL ${ONETBB_URL})
  set(ONETBB_MD5 7545d4084baff17af73da2dae5ab8005)
endif()

<<<<<<< HEAD
if (WITH_CPU_THREADING_RUNTIME STREQUAL "TBB") 
  set(ONETBB_URL https://github.com/oneapi-src/oneTBB/archive/3db67b5ba2a81bd1288325c5847e09e13c46f4d7.zip)
  use_mirror(VARIABLE ONETBB_URL URL ${ONETBB_URL})
  set(ONETBB_MD5 7545d4084baff17af73da2dae5ab8005)
endif()
=======
>>>>>>> 830c31a7
add_subdirectory(external)
include(third_party)

if (BUILD_CUDA)
  # NOTE: if you want to use source PTX with a version different from produced PTX/binary, you should add flags
  if(NOT DEFINED CMAKE_CUDA_ARCHITECTURES)
    list(APPEND CMAKE_CUDA_ARCHITECTURES 60-real)
    # Tesla P40/P4, Quadro Pxxx/Pxxxx, GeForce GTX 10xx, TITAN X/Xp
    list(APPEND CMAKE_CUDA_ARCHITECTURES 61-real)
    # V100, TITAN V
    list(APPEND CMAKE_CUDA_ARCHITECTURES 70-real)
    if(CUDA_VERSION VERSION_GREATER_EQUAL "10.0")
      # T4, Quadro RTX xxxx, Txxxx, Geforce RTX 20xx, TITAN RTX
      list(APPEND CMAKE_CUDA_ARCHITECTURES 75-real)
    endif()
    if(CUDA_VERSION VERSION_GREATER_EQUAL "11.0")
      # A100
      list(APPEND CMAKE_CUDA_ARCHITECTURES 80-real)
    endif()
    if(CUDA_VERSION VERSION_GREATER_EQUAL "11.1")
      # GeForce RTX 30xx
      list(APPEND CMAKE_CUDA_ARCHITECTURES 86-real)
    endif()
    if(CUDA_VERSION VERSION_GREATER_EQUAL "11.0")
      list(APPEND CMAKE_CUDA_ARCHITECTURES 80-virtual)
    elseif(CUDA_VERSION VERSION_GREATER_EQUAL "10.0")
      list(APPEND CMAKE_CUDA_ARCHITECTURES 75-virtual)
    else()
      list(APPEND CMAKE_CUDA_ARCHITECTURES 70-virtual)
    endif()
  endif()
  enable_language(CUDA)
  include_directories(${CMAKE_CUDA_TOOLKIT_INCLUDE_DIRECTORIES})
  message(STATUS "CMAKE_CUDA_ARCHITECTURES: ${CMAKE_CUDA_ARCHITECTURES}")
  set(CUDA_SEPARABLE_COMPILATION OFF)

  if ("${CMAKE_CUDA_COMPILER_ID}" STREQUAL "NVIDIA")
    if(CMAKE_CUDA_COMPILER_VERSION VERSION_GREATER_EQUAL "11.2")
      set(CUDA_NVCC_THREADS_NUMBER "4" CACHE STRING "")
      list(APPEND CUDA_NVCC_FLAGS -t ${CUDA_NVCC_THREADS_NUMBER})
    endif()
    message(STATUS "CUDA_NVCC_FLAGS: " ${CUDA_NVCC_FLAGS})
    list(JOIN CUDA_NVCC_FLAGS " " CMAKE_CUDA_FLAGS)
  endif()
endif()

message(STATUS "CMAKE_CXX_COMPILER_VERSION: " ${CMAKE_CXX_COMPILER_VERSION})

add_custom_target(oneflow_deps ALL DEPENDS prepare_oneflow_third_party)
# skip oneflow cmake to avoid errors caused by the absences of python-dev, proto src
if (ONEFLOW)
  include(oneflow)
endif()
add_subdirectory(ci)<|MERGE_RESOLUTION|>--- conflicted
+++ resolved
@@ -65,12 +65,6 @@
   set(WITH_CPU_THREADING_RUNTIME "TBB")
 endif()
 
-if (WITH_CPU_RUNTIME STREQUAL "OMP")
-  set(WITH_CPU_THREADING_RUNTIME "OMP")
-else ()
-  set(WITH_CPU_THREADING_RUNTIME "TBB")
-endif()
-
 if (APPLE)
   set(RPC_BACKEND "LOCAL")
   set(BUILD_CUDA OFF)
@@ -91,25 +85,15 @@
   if("${CMAKE_CXX_COMPILER_VERSION}" VERSION_LESS 7)
     message(FATAL_ERROR ${COMPILER_VERSION_ERROR_MSG})
   endif()
-<<<<<<< HEAD
-  if (WITH_CPU_THREADING_RUNTIME STREQUAL "OMP") 
-=======
   if (CPU_THREADING_RUNTIME STREQUAL "OMP") 
->>>>>>> 830c31a7
     set(OMP_FLAGS "-fopenmp") 
   endif()
 elseif("${CMAKE_CXX_COMPILER_ID}" STREQUAL "Clang")
 # Reference:
 # https://releases.llvm.org/11.0.0/tools/clang/docs/OpenMPSupport.html
   if("${CMAKE_CXX_COMPILER_VERSION}" VERSION_LESS 11)
-<<<<<<< HEAD
-    if(WITH_CPU_THREADING_RUNTIME STREQUAL "OMP")
-      message(WARNING "libopenmp is not supported under clang10, will use TBB")
-      set(WITH_CPU_THREADING_RUNTIME "TBB")
-=======
     if(CPU_THREADING_RUNTIME STREQUAL "OMP")
       message(FATAL_ERROR "libopenmp is not supported under clang10, please use TBB with '-DCPU_THREADING_RUNTIME=TBB'.")
->>>>>>> 830c31a7
     endif()
   endif()
   if("${CMAKE_CXX_COMPILER_VERSION}" VERSION_LESS 5)
@@ -180,20 +164,12 @@
 if (OF_LAYER_NORM_USE_FAST_MATH)
   add_definitions(-DOF_LAYER_NORM_USE_FAST_MATH)
 endif()
-<<<<<<< HEAD
-if (WITH_CPU_THREADING_RUNTIME STREQUAL "TBB") 
-  add_definitions(-DWITH_CPU_THREADING_RUNTIME=OF_RUNTIME_TBB)
-else ()
-  add_definitions(-DWITH_CPU_THREADING_RUNTIME=OF_RUNTIME_OMP)
-endif()
-=======
 if(CPU_THREADING_RUNTIME STREQUAL "TBB")
   add_definitions(-DCPU_THREADING_RUNTIME_TBB)
 elseif(CPU_THREADING_RUNTIME STREQUAL "OMP")
   add_definitions(-DCPU_THREADING_RUNTIME_OMP)
 endif()
 
->>>>>>> 830c31a7
 if (OF_FORCE_COLORED_DIAGNOSTICS)
   add_compile_options(
     $<$<COMPILE_LANGUAGE:CXX>:$<$<CXX_COMPILER_ID:GNU>:-fdiagnostics-color=always>>
@@ -260,14 +236,12 @@
   set(ONETBB_MD5 7545d4084baff17af73da2dae5ab8005)
 endif()
 
-<<<<<<< HEAD
+add_subdirectory(external)
 if (WITH_CPU_THREADING_RUNTIME STREQUAL "TBB") 
   set(ONETBB_URL https://github.com/oneapi-src/oneTBB/archive/3db67b5ba2a81bd1288325c5847e09e13c46f4d7.zip)
   use_mirror(VARIABLE ONETBB_URL URL ${ONETBB_URL})
   set(ONETBB_MD5 7545d4084baff17af73da2dae5ab8005)
 endif()
-=======
->>>>>>> 830c31a7
 add_subdirectory(external)
 include(third_party)
 
