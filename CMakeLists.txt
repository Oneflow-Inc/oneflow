# Minimum CMake required
cmake_minimum_required(VERSION 3.5)

option(BUILD_THIRD_PARTY "Build third party or oneflow" OFF)
option(BUILD_RDMA "Build RDMA components" OFF)

# Project
if (BUILD_THIRD_PARTY)
  project(third_party C CXX)
else()
  project(oneflow C CXX)
endif()

enable_testing()
set(CMAKE_CXX_STANDARD 11)
set(CMAKE_POSITION_INDEPENDENT_CODE ON)

set(oneflow_cmake_dir ${PROJECT_SOURCE_DIR}/cmake)

if (WIN32)
  set(CMAKE_BUILD_TYPE Debug)
  add_definitions(-DNOMINMAX -D_WIN32_WINNT=0x0A00 -DLANG_CXX11 -DCOMPILER_MSVC -D__VERSION__=\"MSVC\")
  add_definitions(-DWIN32 -DOS_WIN -D_MBCS -DWIN64 -DWIN32_LEAN_AND_MEAN -DNOGDI -DPLATFORM_WINDOWS -D_ITERATOR_DEBUG_LEVEL=0)
  add_definitions(/bigobj /nologo /EHsc /GF /FC /MP /Gm-)
  add_definitions(-DGOOGLE_GLOG_DLL_DECL=)
  set(CMAKE_CXX_FLAGS "${CMAKE_CXX_FLAGS} /MP")

  foreach(flag_var
      CMAKE_C_FLAGS CMAKE_C_FLAGS_DEBUG CMAKE_C_FLAGS_RELEASE
      CMAKE_CXX_FLAGS CMAKE_CXX_FLAGS_DEBUG CMAKE_CXX_FLAGS_RELEASE
      CMAKE_CXX_FLAGS_MINSIZEREL CMAKE_CXX_FLAGS_RELWITHDEBINFO)
    if(${flag_var} MATCHES "/MD")
      string(REGEX REPLACE "/MD" "/MT" ${flag_var} "${${flag_var}}")
    endif()
  endforeach()

  #set(CMAKE_EXE_LINKER_FLAGS_DEBUG "${CMAKE_EXE_LINKER_FLAGS} /DEBUG:FASTLINK") 
  set(CMAKE_CXX_FLAGS_DEBUG "${CMAKE_CXX_FLAGS_DEBUG} /D_ITERATOR_DEBUG_LEVEL=0")
else()
  list(APPEND CUDA_NVCC_FLAGS "-std=c++11 -w -Wno-deprecated-gpu-targets")
  set(CMAKE_CXX_FLAGS "${CMAKE_CXX_FLAGS} -g -Wall -Wno-sign-compare -O0")
endif()

if (BUILD_RDMA)
  if (UNIX)
    include(CheckIncludeFiles)
    include(CheckLibraryExists)
    CHECK_INCLUDE_FILES(infiniband/verbs.h HAVE_VERBS_H)
    CHECK_LIBRARY_EXISTS(ibverbs ibv_create_qp "" HAVE_IBVERBS)
    if (HAVE_VERBS_H AND HAVE_IBVERBS)
      set(CMAKE_CXX_FLAGS "${CMAKE_CXX_FLAGS} -libverbs")
<<<<<<< HEAD
      add_definitions(-DBUILD_RDMA)
    else()
      message(WARNING "Reset BUILD_RDMA to OFF")
      set(BUILD_RDMA OFF)
=======
      add_definitions(-DWITH_RDMA)
    elseif(HAVE_VERBS_H)
      message(FATAL_ERROR "RDMA library not found")
    elseif(HAVE_IBVERBS)
      message(FATAL_ERROR "RDMA head file not found")
    else()
      message(FATAL_ERROR "RDMA library and head file not found")
>>>>>>> 969a68f0
    endif()
  endif()
endif()

set(THIRD_PARTY_DIR "${PROJECT_SOURCE_DIR}/third_party"
  CACHE PATH "Where the third party headers and libs are put")

# Modules
list(APPEND CMAKE_MODULE_PATH ${oneflow_cmake_dir}/third_party)
list(APPEND CMAKE_MODULE_PATH ${oneflow_cmake_dir})
include(util)
include(proto2cpp)
include(third_party)

if (BUILD_THIRD_PARTY)
  add_custom_target(prepare_oneflow_third_party ALL
  DEPENDS ${oneflow_third_party_dependencies})
  set(BUILD_THIRD_PARTY OFF CACHE BOOL "" FORCE)
else()
  include(oneflow)
endif()
<|MERGE_RESOLUTION|>--- conflicted
+++ resolved
@@ -49,12 +49,6 @@
     CHECK_LIBRARY_EXISTS(ibverbs ibv_create_qp "" HAVE_IBVERBS)
     if (HAVE_VERBS_H AND HAVE_IBVERBS)
       set(CMAKE_CXX_FLAGS "${CMAKE_CXX_FLAGS} -libverbs")
-<<<<<<< HEAD
-      add_definitions(-DBUILD_RDMA)
-    else()
-      message(WARNING "Reset BUILD_RDMA to OFF")
-      set(BUILD_RDMA OFF)
-=======
       add_definitions(-DWITH_RDMA)
     elseif(HAVE_VERBS_H)
       message(FATAL_ERROR "RDMA library not found")
@@ -62,7 +56,6 @@
       message(FATAL_ERROR "RDMA head file not found")
     else()
       message(FATAL_ERROR "RDMA library and head file not found")
->>>>>>> 969a68f0
     endif()
   endif()
 endif()
