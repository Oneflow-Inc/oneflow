--- conflicted
+++ resolved
@@ -149,19 +149,13 @@
   message(STATUS "CUDA_VERSION: ${CUDA_VERSION}")
   message(STATUS "CUDA_TOOLKIT_ROOT_DIR: ${CUDA_TOOLKIT_ROOT_DIR}")
   set(CUDA_SEPARABLE_COMPILATION OFF)
-<<<<<<< HEAD
 
   list(APPEND CUDA_NVCC_FLAGS -Werror cross-execution-space-call -Wno-deprecated-gpu-targets)
   if(CMAKE_CUDA_COMPILER_VERSION VERSION_GREATER_EQUAL "11.2")
     list(APPEND CUDA_NVCC_FLAGS --display-error-number)
-  endif()
-=======
-  if(CMAKE_CUDA_COMPILER_VERSION VERSION_GREATER_EQUAL "11.2")
     set(CUDA_NVCC_THREADS_NUMBER "1" CACHE STRING "")
     list(APPEND CUDA_NVCC_FLAGS -t ${CUDA_NVCC_THREADS_NUMBER})
   endif()
-  list(APPEND CUDA_NVCC_FLAGS -w -Werror cross-execution-space-call -Wno-deprecated-gpu-targets)
->>>>>>> 55aef782
   #  half is not fully supported when __CUDA_ARCH__ < 530
   #  list(APPEND DEFAULT_CUDA_NVCC_GENCODES "arch=compute_30,code=sm_30")
   #  list(APPEND DEFAULT_CUDA_NVCC_GENCODES "arch=compute_52,code=sm_52")
