# Minimum CMake required
cmake_minimum_required(VERSION 3.14.0)

string(TOUPPER "${CMAKE_BUILD_TYPE}" uppercase_CMAKE_BUILD_TYPE)
if(NOT uppercase_CMAKE_BUILD_TYPE MATCHES "^(DEBUG|RELEASE|RELWITHDEBINFO|MINSIZEREL)$")
    set(CMAKE_BUILD_TYPE "Release")
endif()
message(STATUS "CMAKE_BUILD_TYPE: ${CMAKE_BUILD_TYPE}")

set(CMAKE_EXPORT_COMPILE_COMMANDS ON CACHE BOOL "")

option(THIRD_PARTY "Build third party" ON)
option(ONEFLOW "Build oneflow" ON)

if (NOT THIRD_PARTY AND NOT ONEFLOW)
  message(FATAL_ERROR "at least one of flags THIRD_PARTY and ONEFLOW should be ON")
endif()

option(USE_CLANG_FORMAT "" OFF)
option(BUILD_RDMA "" OFF)
option(BUILD_CUDA "" ON)
option(BUILD_TESTING "" ON)
option(WITH_XLA "Option to build with XLA" OFF)
option(WITH_TENSORRT "Option to build with TensorRT" OFF)
<<<<<<< HEAD
option(WITH_MLIR "" OFF)
option(FOR_CI "" OFF)
=======
>>>>>>> cac6631f
option(BUILD_GIT_VERSION "" ON)
option(BUILD_PROFILER "" OFF)
option(OF_SOFTMAX_USE_FAST_MATH "" ON)
set(RPC_BACKEND "GRPC,LOCAL" CACHE STRING "")
set(THIRD_PARTY_MIRROR "" CACHE STRING "")
set(PIP_INDEX_MIRROR "" CACHE STRING "")

if (CMAKE_BUILD_TYPE MATCHES Debug)
  set(CUDNN_STATIC OFF CACHE BOOL "")
else ()
  set(CUDNN_STATIC ON CACHE BOOL "")
endif()

project(oneflow C CXX)

set(oneflow_cmake_dir ${PROJECT_SOURCE_DIR}/cmake)

get_filename_component(real_src_dir "${CMAKE_SOURCE_DIR}" REALPATH)
get_filename_component(real_bin_dir "${CMAKE_BINARY_DIR}" REALPATH)
if("${real_src_dir}" STREQUAL "${real_bin_dir}")
  message(FATAL_ERROR "In-source build not allowed")
endif()

# Modules
list(APPEND CMAKE_MODULE_PATH ${oneflow_cmake_dir}/third_party)
list(APPEND CMAKE_MODULE_PATH ${oneflow_cmake_dir})
include(util)
include(proto2cpp)

if (NOT DEFINED USE_CXX11_ABI)
  check_cxx11_abi(CXX11_ABI_AVAILABLE)
  set(USE_CXX11_ABI ${CXX11_ABI_AVAILABLE})
elseif(USE_CXX11_ABI)
  check_cxx11_abi(CXX11_ABI_AVAILABLE)
  if (NOT CXX11_ABI_AVAILABLE)
    message(FATAL_ERROR "cxx11 abi is not available for current compiler")
  endif()
endif()
message(STATUS "USE_CXX11_ABI: ${USE_CXX11_ABI}")

if (WITH_MLIR)
  add_definitions(-DWITH_MLIR)
endif()
if (WITH_XLA)
  add_definitions(-DWITH_XLA)
endif()
if (WITH_TENSORRT)
  add_definitions(-DWITH_TENSORRT)
endif()
if (USE_CXX11_ABI)
  add_definitions(-D_GLIBCXX_USE_CXX11_ABI=1)
else()
  add_definitions(-D_GLIBCXX_USE_CXX11_ABI=0)
endif()
if (BUILD_PROFILER)
  add_definitions(-DOF_ENABLE_PROFILER)
endif()
if (OF_SOFTMAX_USE_FAST_MATH)
  add_definitions(-DOF_SOFTMAX_USE_FAST_MATH)
endif()
if (RPC_BACKEND MATCHES "GRPC")
  add_definitions(-DRPC_BACKEND_GRPC)
  message("-- RPC backend enabled: gRPC")
  set(SUPPORTED_RPC_BACKEND_FOUND 1)
endif()
add_definitions(-DRPC_BACKEND_LOCAL)
message("-- RPC backend enabled: local")
enable_testing()
set(CMAKE_CXX_STANDARD 11)
set(CMAKE_POSITION_INDEPENDENT_CODE ON)

set(THIRD_PARTY_DIR "${PROJECT_SOURCE_DIR}/third_party"
  CACHE PATH "Where the third party headers and libs are put")

set(THIRD_PARTY_SUBMODULE_DIR "${PROJECT_SOURCE_DIR}/build/third_party"
  CACHE PATH "Where the third party submodules are")

if(WIN32)
  set(CMAKE_BUILD_TYPE Debug)
  add_definitions(-DNOMINMAX -D_WIN32_WINNT=0x0A00 -DLANG_CXX11 -DCOMPILER_MSVC -D__VERSION__=\"MSVC\")
  add_definitions(-DWIN32 -DOS_WIN -D_MBCS -DWIN64 -DWIN32_LEAN_AND_MEAN -DNOGDI -DPLATFORM_WINDOWS -D_ITERATOR_DEBUG_LEVEL=0)
  add_definitions(/bigobj /nologo /EHsc /GF /FC /MP /Gm-)
  add_definitions(-DGOOGLE_GLOG_DLL_DECL=)
  set(CMAKE_CXX_FLAGS "${CMAKE_CXX_FLAGS} /MP")

  foreach(flag_var
      CMAKE_C_FLAGS CMAKE_C_FLAGS_DEBUG CMAKE_C_FLAGS_RELEASE
      CMAKE_CXX_FLAGS CMAKE_CXX_FLAGS_DEBUG CMAKE_CXX_FLAGS_RELEASE
      CMAKE_CXX_FLAGS_MINSIZEREL CMAKE_CXX_FLAGS_RELWITHDEBINFO)
    if(${flag_var} MATCHES "/MD")
      string(REGEX REPLACE "/MD" "/MT" ${flag_var} "${${flag_var}}")
    endif()
  endforeach()

  #set(CMAKE_EXE_LINKER_FLAGS_DEBUG "${CMAKE_EXE_LINKER_FLAGS} /DEBUG:FASTLINK")
  set(CMAKE_CXX_FLAGS_DEBUG "${CMAKE_CXX_FLAGS_DEBUG} /D_ITERATOR_DEBUG_LEVEL=0")
else()
  set(CMAKE_CXX_STANDARD 14)
  set(EXTRA_CXX_FLAGS "-std=c++11 -Wall -Wno-sign-compare -Wno-unused-function -fPIC")
  if (APPLE)
     set(EXTRA_CXX_FLAGS "${EXTRA_CXX_FLAGS} -Wno-deprecated-declarations -Wno-mismatched-tags")
  endif()
  set(CMAKE_CXX_FLAGS "${CMAKE_CXX_FLAGS} ${EXTRA_CXX_FLAGS}")
  set(CMAKE_CXX_FLAGS_DEBUG "${CMAKE_CXX_FLAGS_DEBUG} ${EXTRA_CXX_FLAGS}")
  set(CMAKE_CXX_FLAGS_RELEASE "${CMAKE_CXX_FLAGS_RELEASE} ${EXTRA_CXX_FLAGS}")
  set(CMAKE_CXX_FLAGS_RELWITHDEBINFO "${CMAKE_CXX_FLAGS_RELWITHDEBINFO} ${EXTRA_CXX_FLAGS}")
endif()

include(third_party)

if (BUILD_CUDA)
  message(STATUS "CUDA_VERSION: ${CUDA_VERSION}")
  message(STATUS "CUDA_TOOLKIT_ROOT_DIR: ${CUDA_TOOLKIT_ROOT_DIR}")
  set(CUDA_SEPARABLE_COMPILATION OFF)
  list(APPEND CUDA_NVCC_FLAGS -w -Wno-deprecated-gpu-targets)
  #  half is not fully supported when __CUDA_ARCH__ < 530
  #  list(APPEND DEFAULT_CUDA_NVCC_GENCODES "arch=compute_30,code=sm_30")
  #  list(APPEND DEFAULT_CUDA_NVCC_GENCODES "arch=compute_52,code=sm_52")
  # cubin
  # Tesla P100
  list(APPEND DEFAULT_CUDA_NVCC_GENCODES "arch=compute_60,code=sm_60")
  # Tesla P40/P4, Quadro Pxxx/Pxxxx, GeForce GTX 10xx, TITAN X/Xp
  list(APPEND DEFAULT_CUDA_NVCC_GENCODES "arch=compute_61,code=sm_61")
  # V100, TITAN V
  list(APPEND DEFAULT_CUDA_NVCC_GENCODES "arch=compute_70,code=sm_70")
  if(CUDA_VERSION VERSION_GREATER_EQUAL "10.0")
    # T4, Quadro RTX xxxx, Txxxx, Geforce RTX 20xx, TITAN RTX
    list(APPEND DEFAULT_CUDA_NVCC_GENCODES "arch=compute_75,code=sm_75")
  endif()
  if(CUDA_VERSION VERSION_GREATER_EQUAL "11.0")
    # A100
    list(APPEND DEFAULT_CUDA_NVCC_GENCODES "arch=compute_80,code=sm_80")
  endif()
  if(CUDA_VERSION VERSION_GREATER_EQUAL "11.1")
    # GeForce RTX 30xx
    list(APPEND DEFAULT_CUDA_NVCC_GENCODES "arch=compute_86,code=sm_86")
  endif()
  if(CUDA_VERSION VERSION_GREATER_EQUAL "11.0")
    list(APPEND DEFAULT_CUDA_NVCC_GENCODES "arch=compute_80,code=compute_80")
  elseif(CUDA_VERSION VERSION_GREATER_EQUAL "10.0")
    list(APPEND DEFAULT_CUDA_NVCC_GENCODES "arch=compute_75,code=compute_75")
  else()
    list(APPEND DEFAULT_CUDA_NVCC_GENCODES "arch=compute_70,code=compute_70")
  endif()
  if(NOT DEFINED CUDA_NVCC_GENCODES)
    set(CUDA_NVCC_GENCODES ${DEFAULT_CUDA_NVCC_GENCODES})
  endif()
  foreach(CUDA_NVCC_GENCODE ${CUDA_NVCC_GENCODES})
    list(APPEND CUDA_NVCC_FLAGS -gencode ${CUDA_NVCC_GENCODE})
  endforeach()
  message("-- CUDA_NVCC_FLAGS: " ${CUDA_NVCC_FLAGS})
endif()

message("-- CMAKE_CXX_COMPILER_VERSION: " ${CMAKE_CXX_COMPILER_VERSION})

if (THIRD_PARTY)
  add_custom_target(prepare_oneflow_third_party ALL DEPENDS ${oneflow_third_party_dependencies})
else()
  add_custom_target(prepare_oneflow_third_party ALL)
endif()

# skip oneflow cmake to avoid errors caused by the absences of python-dev, proto src
if (ONEFLOW)
  include(oneflow)
endif()<|MERGE_RESOLUTION|>--- conflicted
+++ resolved
@@ -22,11 +22,7 @@
 option(BUILD_TESTING "" ON)
 option(WITH_XLA "Option to build with XLA" OFF)
 option(WITH_TENSORRT "Option to build with TensorRT" OFF)
-<<<<<<< HEAD
 option(WITH_MLIR "" OFF)
-option(FOR_CI "" OFF)
-=======
->>>>>>> cac6631f
 option(BUILD_GIT_VERSION "" ON)
 option(BUILD_PROFILER "" OFF)
 option(OF_SOFTMAX_USE_FAST_MATH "" ON)
