/*
Copyright 2020 The OneFlow Authors. All rights reserved.

Licensed under the Apache License, Version 2.0 (the "License");
you may not use this file except in compliance with the License.
You may obtain a copy of the License at

    http://www.apache.org/licenses/LICENSE-2.0

Unless required by applicable law or agreed to in writing, software
distributed under the License is distributed on an "AS IS" BASIS,
WITHOUT WARRANTIES OR CONDITIONS OF ANY KIND, either express or implied.
See the License for the specific language governing permissions and
limitations under the License.
*/

#include "oneflow/core/common/data_type.pb.h"
#include "oneflow/core/framework/framework.h"
#include "oneflow/core/kernel/new_kernel_util.h"
#include "oneflow/core/framework/config_def.h"
#include "grid_sample_kernel_util.h"

namespace oneflow {

template<DeviceType device_type, typename data_type>
class GridSampleKernel final : public user_op::OpKernel {
 public:
  GridSampleKernel() = default;
  ~GridSampleKernel() = default;

 private:
  void Compute(user_op::KernelComputeContext* ctx) const override {
    const user_op::Tensor* input = ctx->Tensor4ArgNameAndIndex("input", 0);
    const user_op::Tensor* grid = ctx->Tensor4ArgNameAndIndex("grid", 0);
    user_op::Tensor* output = ctx->Tensor4ArgNameAndIndex("output", 0);
    const std::string interpolation_mode = ctx->Attr<std::string>("interpolation_mode");
    const std::string padding_mode = ctx->Attr<std::string>("padding_mode");
    GridSamplerInterpolation interpolation = StringToGridSamplerInterpolation(interpolation_mode);
    GridSamplerPadding padding = StringToGridGridSamplerPadding(padding_mode);
    const bool align_corners = ctx->Attr<bool>("align_corners");

    const ShapeView& input_shape = input->shape();
    const ShapeView& grid_shape = grid->shape();
    const ShapeView& output_shape = output->shape();
    int64_t count = output_shape.elem_cnt() / input_shape.At(1);

    if (input_shape.NumAxes() == 4) {
      if (!CanUse32BitIndex({input_shape, grid_shape, output_shape})) {
        GridSampleKernelUtil<device_type, data_type, int64_t>::Forward4D(
            ctx, input, grid, output, interpolation, padding, align_corners, input_shape,
            grid_shape, output_shape, count);
      } else {
        GridSampleKernelUtil<device_type, data_type, int32_t>::Forward4D(
            ctx, input, grid, output, interpolation, padding, align_corners, input_shape,
            grid_shape, output_shape, count);
      }
    } else {
      if (!CanUse32BitIndex({input_shape, grid_shape, output_shape})) {
        GridSampleKernelUtil<device_type, data_type, int64_t>::Forward5D(
            ctx, input, grid, output, interpolation, padding, align_corners, input_shape,
            grid_shape, output_shape, count);
      } else {
        GridSampleKernelUtil<device_type, data_type, int32_t>::Forward5D(
            ctx, input, grid, output, interpolation, padding, align_corners, input_shape,
            grid_shape, output_shape, count);
      }
    }
  }
  bool AlwaysComputeWhenAllOutputsEmpty() const override { return false; }
};

#define REGISTER_GRID_SAMPLE_KERNEL(device, dtype)          \
  REGISTER_USER_KERNEL("grid_sample")                       \
      .SetCreateFn<GridSampleKernel<device, dtype>>()       \
      .SetIsMatchedHob((user_op::HobDeviceType() == device) \
<<<<<<< HEAD
                       & (user_op::HobDataType("input", 0) == GetDataType<dtype>::value))
=======
                       && (user_op::HobDataType("input", 0) == GetDataType<dtype>::value))
>>>>>>> 85d79b69

REGISTER_GRID_SAMPLE_KERNEL(DeviceType::kCPU, float);
REGISTER_GRID_SAMPLE_KERNEL(DeviceType::kCPU, double);
#ifdef WITH_CUDA
REGISTER_GRID_SAMPLE_KERNEL(DeviceType::kGPU, float);
REGISTER_GRID_SAMPLE_KERNEL(DeviceType::kGPU, double);
#endif

template<DeviceType device_type, typename data_type>
class GridSampleGradKernel final : public user_op::OpKernel {
 public:
  GridSampleGradKernel() = default;
  ~GridSampleGradKernel() = default;

 private:
  void Compute(user_op::KernelComputeContext* ctx) const override {
    const user_op::Tensor* doutput = ctx->Tensor4ArgNameAndIndex("doutput", 0);
    const user_op::Tensor* input = ctx->Tensor4ArgNameAndIndex("input", 0);
    const user_op::Tensor* grid = ctx->Tensor4ArgNameAndIndex("grid", 0);
    user_op::Tensor* dinput = ctx->Tensor4ArgNameAndIndex("dinput", 0);
    user_op::Tensor* dgrid = ctx->Tensor4ArgNameAndIndex("dgrid", 0);
    const std::string interpolation_mode = ctx->Attr<std::string>("interpolation_mode");
    const std::string padding_mode = ctx->Attr<std::string>("padding_mode");
    GridSamplerInterpolation interpolation = StringToGridSamplerInterpolation(interpolation_mode);
    GridSamplerPadding padding = StringToGridGridSamplerPadding(padding_mode);
    const bool align_corners = ctx->Attr<bool>("align_corners");

    const ShapeView& input_shape = input->shape();
    const ShapeView& grid_shape = grid->shape();
    const ShapeView& output_shape = doutput->shape();
    int64_t count = output_shape.elem_cnt() / input_shape.At(1);

    Memset<device_type>(ctx->device_ctx(), dinput->mut_dptr<data_type>(), 0,
                        input_shape.elem_cnt() * sizeof(data_type));

    if (input_shape.NumAxes() == 4) {
      if (!CanUse32BitIndex({input_shape, grid_shape, output_shape})) {
        GridSampleKernelUtil<device_type, data_type, int64_t>::Backward4D(
            ctx, doutput, input, grid, dinput, dgrid, interpolation, padding, align_corners,
            input_shape, grid_shape, output_shape, count);
      } else {
        GridSampleKernelUtil<device_type, data_type, int32_t>::Backward4D(
            ctx, doutput, input, grid, dinput, dgrid, interpolation, padding, align_corners,
            input_shape, grid_shape, output_shape, count);
      }
    } else {
      if (!CanUse32BitIndex({input_shape, grid_shape, output_shape})) {
        GridSampleKernelUtil<device_type, data_type, int64_t>::Backward5D(
            ctx, doutput, input, grid, dinput, dgrid, interpolation, padding, align_corners,
            input_shape, grid_shape, output_shape, count);
      } else {
        GridSampleKernelUtil<device_type, data_type, int32_t>::Backward5D(
            ctx, doutput, input, grid, dinput, dgrid, interpolation, padding, align_corners,
            input_shape, grid_shape, output_shape, count);
      }
    }
  }
  bool AlwaysComputeWhenAllOutputsEmpty() const override { return false; }
};

#define REGISTER_GRID_SAMPLE_GRAD_KERNEL(device, dtype)     \
  REGISTER_USER_KERNEL("grid_sample_grad")                  \
      .SetCreateFn<GridSampleGradKernel<device, dtype>>()   \
      .SetIsMatchedHob((user_op::HobDeviceType() == device) \
<<<<<<< HEAD
                       & (user_op::HobDataType("input", 0) == GetDataType<dtype>::value))
=======
                       && (user_op::HobDataType("input", 0) == GetDataType<dtype>::value))
>>>>>>> 85d79b69

REGISTER_GRID_SAMPLE_GRAD_KERNEL(DeviceType::kCPU, float);
REGISTER_GRID_SAMPLE_GRAD_KERNEL(DeviceType::kCPU, double);
#ifdef WITH_CUDA
REGISTER_GRID_SAMPLE_GRAD_KERNEL(DeviceType::kGPU, float);
REGISTER_GRID_SAMPLE_GRAD_KERNEL(DeviceType::kGPU, double);
#endif

}  // namespace oneflow<|MERGE_RESOLUTION|>--- conflicted
+++ resolved
@@ -73,11 +73,7 @@
   REGISTER_USER_KERNEL("grid_sample")                       \
       .SetCreateFn<GridSampleKernel<device, dtype>>()       \
       .SetIsMatchedHob((user_op::HobDeviceType() == device) \
-<<<<<<< HEAD
-                       & (user_op::HobDataType("input", 0) == GetDataType<dtype>::value))
-=======
                        && (user_op::HobDataType("input", 0) == GetDataType<dtype>::value))
->>>>>>> 85d79b69
 
 REGISTER_GRID_SAMPLE_KERNEL(DeviceType::kCPU, float);
 REGISTER_GRID_SAMPLE_KERNEL(DeviceType::kCPU, double);
@@ -142,11 +138,7 @@
   REGISTER_USER_KERNEL("grid_sample_grad")                  \
       .SetCreateFn<GridSampleGradKernel<device, dtype>>()   \
       .SetIsMatchedHob((user_op::HobDeviceType() == device) \
-<<<<<<< HEAD
-                       & (user_op::HobDataType("input", 0) == GetDataType<dtype>::value))
-=======
                        && (user_op::HobDataType("input", 0) == GetDataType<dtype>::value))
->>>>>>> 85d79b69
 
 REGISTER_GRID_SAMPLE_GRAD_KERNEL(DeviceType::kCPU, float);
 REGISTER_GRID_SAMPLE_GRAD_KERNEL(DeviceType::kCPU, double);
