/*
Copyright 2020 The OneFlow Authors. All rights reserved.

Licensed under the Apache License, Version 2.0 (the "License");
you may not use this file except in compliance with the License.
You may obtain a copy of the License at

    http://www.apache.org/licenses/LICENSE-2.0

Unless required by applicable law or agreed to in writing, software
distributed under the License is distributed on an "AS IS" BASIS,
WITHOUT WARRANTIES OR CONDITIONS OF ANY KIND, either express or implied.
See the License for the specific language governing permissions and
limitations under the License.
*/
#include "oneflow/core/common/error.pb.h"
#include "oneflow/core/common/util.h"
#include "oneflow/user/kernels/dim_scatter_kernel_util.h"

namespace oneflow {
namespace user_op {

template<DeviceType device_type, typename IN_T, typename IDX_T, template<typename T> class Opt>
class DimScatterKernel final : public user_op::OpKernel {
 public:
  DimScatterKernel() = default;
  ~DimScatterKernel() override = default;

 private:
  void Compute(KernelComputeContext* ctx) const override {
    const Tensor* input_tensor = ctx->Tensor4ArgNameAndIndex("input", 0);
    const Tensor* index_tensor = ctx->Tensor4ArgNameAndIndex("index", 0);
    Tensor* out_tensor = ctx->Tensor4ArgNameAndIndex("output", 0);
    const Tensor* src_tensor = ctx->Tensor4ArgNameAndIndex("src", 0);
    const int32_t dim = ctx->Attr<int32_t>("dim");

    const IDX_T* index = index_tensor->dptr<IDX_T>();
    IN_T* output = out_tensor->mut_dptr<IN_T>();
    size_t out_bytes_size =
        out_tensor->shape().elem_cnt() * GetSizeOfDataType(out_tensor->data_type());

    Tensor* like_tensor = ctx->Tensor4ArgNameAndIndex("like", 0);
    const IN_T* src = src_tensor->dptr<IN_T>();

    if (input_tensor) {
      Memcpy<device_type>(ctx->device_ctx(), output, input_tensor->dptr<IN_T>(), out_bytes_size);
    } else if (like_tensor) {
      Memset<device_type>(ctx->device_ctx(), output, 0, out_bytes_size);
    } else {
      std::cerr << "Unimplemented Error" << std::endl;
      throw Error::UnimplementedError();  // TODO: Remove throw Error.
    }

    const int ndim = src_tensor->shape().NumAxes();
    fixed_vector<IDX_T, kDimGatherMaxDimCount> shape_vec(ndim);
    auto shape2dims = [&shape_vec, &ndim](const ShapeView& tensor_shape) -> void {
      std::transform(tensor_shape.ptr(), tensor_shape.ptr() + ndim, shape_vec.begin(),
                     [](int32_t dim) -> IDX_T { return static_cast<IDX_T>(dim); });
    };
    shape2dims(src_tensor->shape());
    DimOpIndexNdHelper<IDX_T> src_nd_helper(shape_vec.data(), ndim);
    shape2dims(index_tensor->shape());
    DimOpIndexNdHelper<IDX_T> idx_nd_helper(shape_vec.data(), ndim);
    shape2dims(out_tensor->shape());
    DimOpIndexNdHelper<IDX_T> output_nd_helper(shape_vec.data(), ndim);

    int64_t upper_bound = 0;
    if (input_tensor) {
      upper_bound = input_tensor->shape().At(dim);  // ensure the idx is smaller than upperbound
    } else {
      upper_bound = like_tensor->shape().At(dim);  // ensure the idx is smaller than upperbound
    }

    DimScatterFunctor<device_type, IN_T, IDX_T, Opt>()(
        ctx->device_ctx(), src_nd_helper, idx_nd_helper, output_nd_helper, ndim,
        index_tensor->shape().elem_cnt(), dim, upper_bound, index, src, output);
  }
  bool AlwaysComputeWhenAllOutputsEmpty() const override { return false; }
};

<<<<<<< HEAD
#define REGISTER_DIM_SCATTER_LIKE_KERNEL(op_type, device, dtype, itype, opt)            \
  REGISTER_USER_KERNEL(op_type)                                                         \
      .SetCreateFn<DimScatterKernel<device, dtype, itype, opt>>()                       \
      .SetIsMatchedHob((user_op::HobDeviceType() == device)                             \
                       & (user_op::HobDataType("like", 0) == GetDataType<dtype>::value) \
                       & (user_op::HobDataType("index", 0) == GetDataType<itype>::value));
=======
#define REGISTER_DIM_SCATTER_LIKE_KERNEL(op_type, device, dtype, itype, opt)             \
  REGISTER_USER_KERNEL(op_type)                                                          \
      .SetCreateFn<DimScatterKernel<device, dtype, itype, opt>>()                        \
      .SetIsMatchedHob((user_op::HobDeviceType() == device)                              \
                       && (user_op::HobDataType("like", 0) == GetDataType<dtype>::value) \
                       && (user_op::HobDataType("index", 0) == GetDataType<itype>::value));
>>>>>>> 85d79b69

#define REGISTER_DIM_SCATTER_LIKE_CPU_KERNELS(op_type, opt)                           \
  REGISTER_DIM_SCATTER_LIKE_KERNEL(op_type, DeviceType::kCPU, float, int32_t, opt);   \
  REGISTER_DIM_SCATTER_LIKE_KERNEL(op_type, DeviceType::kCPU, double, int32_t, opt);  \
  REGISTER_DIM_SCATTER_LIKE_KERNEL(op_type, DeviceType::kCPU, int32_t, int32_t, opt); \
  REGISTER_DIM_SCATTER_LIKE_KERNEL(op_type, DeviceType::kCPU, float, int64_t, opt);   \
  REGISTER_DIM_SCATTER_LIKE_KERNEL(op_type, DeviceType::kCPU, double, int64_t, opt);  \
  REGISTER_DIM_SCATTER_LIKE_KERNEL(op_type, DeviceType::kCPU, int32_t, int64_t, opt);

#define REGISTER_DIM_SCATTER_LIKE_GPU_KERNELS(op_type, opt)                           \
  REGISTER_DIM_SCATTER_LIKE_KERNEL(op_type, DeviceType::kGPU, float, int32_t, opt);   \
  REGISTER_DIM_SCATTER_LIKE_KERNEL(op_type, DeviceType::kGPU, double, int32_t, opt);  \
  REGISTER_DIM_SCATTER_LIKE_KERNEL(op_type, DeviceType::kGPU, int32_t, int32_t, opt); \
  REGISTER_DIM_SCATTER_LIKE_KERNEL(op_type, DeviceType::kGPU, float, int64_t, opt);   \
  REGISTER_DIM_SCATTER_LIKE_KERNEL(op_type, DeviceType::kGPU, double, int64_t, opt);  \
  REGISTER_DIM_SCATTER_LIKE_KERNEL(op_type, DeviceType::kGPU, int32_t, int64_t, opt);

<<<<<<< HEAD
#define REGISTER_DIM_SCATTER_KERNEL(op_type, device, dtype_pair, itype_pair, opt)            \
  REGISTER_USER_KERNEL(#op_type)                                                             \
      .SetCreateFn<DimScatterKernel<device, OF_PP_PAIR_FIRST(dtype_pair),                    \
                                    OF_PP_PAIR_FIRST(itype_pair), opt>>()                    \
      .SetIsMatchedHob((user_op::HobDeviceType() == device)                                  \
                       & (user_op::HobDataType("input", 0) == OF_PP_PAIR_SECOND(dtype_pair)) \
                       & (user_op::HobDataType("index", 0) == OF_PP_PAIR_SECOND(itype_pair)));
=======
#define REGISTER_DIM_SCATTER_KERNEL(op_type, device, dtype_pair, itype_pair, opt)             \
  REGISTER_USER_KERNEL(#op_type)                                                              \
      .SetCreateFn<DimScatterKernel<device, OF_PP_PAIR_FIRST(dtype_pair),                     \
                                    OF_PP_PAIR_FIRST(itype_pair), opt>>()                     \
      .SetIsMatchedHob((user_op::HobDeviceType() == device)                                   \
                       && (user_op::HobDataType("input", 0) == OF_PP_PAIR_SECOND(dtype_pair)) \
                       && (user_op::HobDataType("index", 0) == OF_PP_PAIR_SECOND(itype_pair)));
>>>>>>> 85d79b69

#define REGISTER_DIM_SCATTER_CPU_KERNELS(dtype_pair, itype_pair)                            \
  REGISTER_DIM_SCATTER_KERNEL(dim_scatter_add, DeviceType::kCPU, dtype_pair, itype_pair,    \
                              BinOpAddFunctor);                                             \
  REGISTER_DIM_SCATTER_KERNEL(dim_scatter_update, DeviceType::kCPU, dtype_pair, itype_pair, \
                              BinOpUpdateFunctor);

#define REGISTER_DIM_SCATTER_GPU_KERNELS(dtype_pair, itype_pair)                            \
  REGISTER_DIM_SCATTER_KERNEL(dim_scatter_add, DeviceType::kGPU, dtype_pair, itype_pair,    \
                              BinOpAddFunctor);                                             \
  REGISTER_DIM_SCATTER_KERNEL(dim_scatter_update, DeviceType::kGPU, dtype_pair, itype_pair, \
                              BinOpUpdateFunctor);

REGISTER_DIM_SCATTER_LIKE_CPU_KERNELS("dim_scatter_add_like", BinOpAddFunctor);
OF_PP_SEQ_PRODUCT_FOR_EACH_TUPLE(REGISTER_DIM_SCATTER_CPU_KERNELS,
                                 ARITHMETIC_DATA_TYPE_SEQ UNSIGNED_INT_DATA_TYPE_SEQ,
                                 INDEX_DATA_TYPE_SEQ)

#ifdef WITH_CUDA
REGISTER_DIM_SCATTER_LIKE_GPU_KERNELS("dim_scatter_add_like", BinOpAddFunctor);
OF_PP_SEQ_PRODUCT_FOR_EACH_TUPLE(REGISTER_DIM_SCATTER_GPU_KERNELS,
                                 ARITHMETIC_DATA_TYPE_SEQ UNSIGNED_INT_DATA_TYPE_SEQ,
                                 INDEX_DATA_TYPE_SEQ)
#endif  // WITH_CUDA

}  // namespace user_op
}  // namespace oneflow<|MERGE_RESOLUTION|>--- conflicted
+++ resolved
@@ -78,21 +78,12 @@
   bool AlwaysComputeWhenAllOutputsEmpty() const override { return false; }
 };
 
-<<<<<<< HEAD
-#define REGISTER_DIM_SCATTER_LIKE_KERNEL(op_type, device, dtype, itype, opt)            \
-  REGISTER_USER_KERNEL(op_type)                                                         \
-      .SetCreateFn<DimScatterKernel<device, dtype, itype, opt>>()                       \
-      .SetIsMatchedHob((user_op::HobDeviceType() == device)                             \
-                       & (user_op::HobDataType("like", 0) == GetDataType<dtype>::value) \
-                       & (user_op::HobDataType("index", 0) == GetDataType<itype>::value));
-=======
 #define REGISTER_DIM_SCATTER_LIKE_KERNEL(op_type, device, dtype, itype, opt)             \
   REGISTER_USER_KERNEL(op_type)                                                          \
       .SetCreateFn<DimScatterKernel<device, dtype, itype, opt>>()                        \
       .SetIsMatchedHob((user_op::HobDeviceType() == device)                              \
                        && (user_op::HobDataType("like", 0) == GetDataType<dtype>::value) \
                        && (user_op::HobDataType("index", 0) == GetDataType<itype>::value));
->>>>>>> 85d79b69
 
 #define REGISTER_DIM_SCATTER_LIKE_CPU_KERNELS(op_type, opt)                           \
   REGISTER_DIM_SCATTER_LIKE_KERNEL(op_type, DeviceType::kCPU, float, int32_t, opt);   \
@@ -110,15 +101,6 @@
   REGISTER_DIM_SCATTER_LIKE_KERNEL(op_type, DeviceType::kGPU, double, int64_t, opt);  \
   REGISTER_DIM_SCATTER_LIKE_KERNEL(op_type, DeviceType::kGPU, int32_t, int64_t, opt);
 
-<<<<<<< HEAD
-#define REGISTER_DIM_SCATTER_KERNEL(op_type, device, dtype_pair, itype_pair, opt)            \
-  REGISTER_USER_KERNEL(#op_type)                                                             \
-      .SetCreateFn<DimScatterKernel<device, OF_PP_PAIR_FIRST(dtype_pair),                    \
-                                    OF_PP_PAIR_FIRST(itype_pair), opt>>()                    \
-      .SetIsMatchedHob((user_op::HobDeviceType() == device)                                  \
-                       & (user_op::HobDataType("input", 0) == OF_PP_PAIR_SECOND(dtype_pair)) \
-                       & (user_op::HobDataType("index", 0) == OF_PP_PAIR_SECOND(itype_pair)));
-=======
 #define REGISTER_DIM_SCATTER_KERNEL(op_type, device, dtype_pair, itype_pair, opt)             \
   REGISTER_USER_KERNEL(#op_type)                                                              \
       .SetCreateFn<DimScatterKernel<device, OF_PP_PAIR_FIRST(dtype_pair),                     \
@@ -126,7 +108,6 @@
       .SetIsMatchedHob((user_op::HobDeviceType() == device)                                   \
                        && (user_op::HobDataType("input", 0) == OF_PP_PAIR_SECOND(dtype_pair)) \
                        && (user_op::HobDataType("index", 0) == OF_PP_PAIR_SECOND(itype_pair)));
->>>>>>> 85d79b69
 
 #define REGISTER_DIM_SCATTER_CPU_KERNELS(dtype_pair, itype_pair)                            \
   REGISTER_DIM_SCATTER_KERNEL(dim_scatter_add, DeviceType::kCPU, dtype_pair, itype_pair,    \
