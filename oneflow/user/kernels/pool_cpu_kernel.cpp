/*
Copyright 2020 The OneFlow Authors. All rights reserved.

Licensed under the Apache License, Version 2.0 (the "License");
you may not use this file except in compliance with the License.
You may obtain a copy of the License at

    http://www.apache.org/licenses/LICENSE-2.0

Unless required by applicable law or agreed to in writing, software
distributed under the License is distributed on an "AS IS" BASIS,
WITHOUT WARRANTIES OR CONDITIONS OF ANY KIND, either express or implied.
See the License for the specific language governing permissions and
limitations under the License.
*/
#include "oneflow/core/framework/framework.h"
#include "oneflow/user/kernels/op_kernel_state_wrapper.h"
#include "oneflow/user/utils/pool_util.h"
#include "oneflow/core/common/eigen_util.h"

namespace oneflow {

namespace {

struct PoolOpKernelState final : public user_op::OpKernelState {
  Params3D params_3d;
  PoolOpKernelState(Params3D params_3d) : params_3d(params_3d) {}
  const Params3D& GetParams3D() { return params_3d; }
};

std::shared_ptr<PoolOpKernelState> DoCreatePoolOpKernelState(user_op::KernelComputeContext* ctx,
                                                             const int32_t& dim) {
  const Shape& x_shape = ctx->TensorDesc4ArgNameAndIndex("x", 0)->shape();
  const std::string& data_format = ctx->Attr<std::string>("data_format");
  const std::string& padding = ctx->Attr<std::string>("padding");
  const auto& padding_before = ctx->Attr<std::vector<int32_t>>("padding_before");
  const auto& padding_after = ctx->Attr<std::vector<int32_t>>("padding_after");
  const std::vector<int32_t>& pool_size = ctx->Attr<std::vector<int32_t>>("pool_size");
  const std::vector<int32_t>& strides = ctx->Attr<std::vector<int32_t>>("strides");
  const bool ceil_mode = ctx->Attr<bool>("ceil_mode");
  Params3D params_3d = Params3D(dim, x_shape, data_format, padding, padding_before, padding_after,
                                pool_size, strides, ceil_mode);
  std::shared_ptr<PoolOpKernelState> state(new PoolOpKernelState(params_3d));
  return state;
}

template<typename T>
struct PoolCpuKernelUtil {
 public:
  typedef std::function<T()> ForwardInitialize;
  typedef std::function<void(const T& lhs, T& rhs)> CFirstProcess;
  typedef std::function<void(const int64_t in_col, const int64_t out_col,
                             ConstEigenMatrixMap<T>& in_mat, EigenMatrixMap<T>& out_mat)>
      CLastProcess;
  typedef std::function<void(const int64_t size, T& out)> CFirstFinalize;
  typedef std::function<void(const int64_t size, const int64_t col, EigenMatrixMap<T>& out_mat)>
      CLastFinalize;
  typedef std::function<void(const T& in, const T& out, const T& out_diff, const int64_t size,
                             T& in_diff)>
      CFirstProcessGrad;
  typedef std::function<void(const int64_t out_col, const int64_t in_col, const int64_t size,
                             ConstEigenArrayMap<T>& out_arr, ConstEigenArrayMap<T>& in_arr,
                             ConstEigenArrayMap<T>& out_diff_arr, EigenArrayMap<T>& in_diff_arr)>
      CLastProcessGrad;

  static void CFirstForward(const Params3D& params_3d, const user_op::Tensor* in_blob,
                            user_op::Tensor* out_blob, const ForwardInitialize& initialize,
                            const CFirstProcess& process, const CFirstFinalize& finalize) {
    const Shape& in = params_3d.GetXShape5D();
    const Shape& out = params_3d.GetYShape5D();
    const std::vector<int32_t>& pool_size = params_3d.pool_size_3d();
    const std::vector<int32_t>& strides = params_3d.strides_3d();
    const std::vector<int32_t>& padding_before = params_3d.padding_before_3d();

    const T* input = in_blob->dptr<T>();
    T* output = out_blob->mut_dptr<T>();
    FOR_RANGE(int64_t, n, 0, in.At(0)) {
      FOR_RANGE(int64_t, c, 0, in.At(1)) {
        FOR_RANGE(int64_t, pd, 0, out.At(2)) {
          int64_t dstart = pd * strides.at(0) - padding_before.at(0);
          int64_t dend = std::min(dstart + pool_size.at(0), in.At(2));
          dstart = std::max(dstart, static_cast<int64_t>(0));
          FOR_RANGE(int64_t, ph, 0, out.At(3)) {
            int64_t hstart = ph * strides.at(1) - padding_before.at(1);
            int64_t hend = std::min(hstart + pool_size.at(1), in.At(3));
            hstart = std::max(hstart, static_cast<int64_t>(0));
            FOR_RANGE(int64_t, pw, 0, out.At(4)) {
              int64_t wstart = pw * strides.at(2) - padding_before.at(2);
              int64_t wend = std::min(wstart + pool_size.at(2), in.At(4));
              wstart = std::max(wstart, static_cast<int64_t>(0));

              const int64_t pool_index = pd * out.Count(3) + ph * out.At(4) + pw;
              T res = initialize();
              FOR_RANGE(int64_t, d, dstart, dend) {
                FOR_RANGE(int64_t, h, hstart, hend) {
                  FOR_RANGE(int64_t, w, wstart, wend) {
                    const int64_t input_index = d * in.Count(3) + h * in.At(4) + w;
                    process(input[input_index], res);
                  }
                }
              }
              finalize((dend - dstart) * (hend - hstart) * (wend - wstart), res);
              output[pool_index] = res;
            }
          }
        }
        input += in.Count(2);
        output += out.Count(2);
      }
    }
  }

  static void CFirstBackward(const Params3D& params_3d, const user_op::Tensor* out_diff_blob,
                             const user_op::Tensor* out_blob, const user_op::Tensor* in_blob,
                             user_op::Tensor* in_diff_blob, const CFirstProcessGrad& process) {
    const Shape& in = params_3d.GetXShape5D();
    const Shape& out = params_3d.GetYShape5D();
    const std::vector<int32_t>& pool_size = params_3d.pool_size_3d();
    const std::vector<int32_t>& strides = params_3d.strides_3d();
    const std::vector<int32_t>& padding_before = params_3d.padding_before_3d();

    const T* output_diff = out_diff_blob->dptr<T>();
    const T* output = out_blob->dptr<T>();
    const T* input = in_blob->dptr<T>();
    std::memset(in_diff_blob->mut_dptr<T>(), T(0), in.elem_cnt() * sizeof(T));
    T* input_diff = in_diff_blob->mut_dptr<T>();
    FOR_RANGE(int64_t, n, 0, in.At(0)) {
      FOR_RANGE(int64_t, c, 0, in.At(1)) {
        FOR_RANGE(int64_t, pd, 0, out.At(2)) {
          int64_t dstart = pd * strides.at(0) - padding_before.at(0);
          int64_t dend = std::min(dstart + pool_size.at(0), in.At(2));
          dstart = std::max(dstart, static_cast<int64_t>(0));
          FOR_RANGE(int64_t, ph, 0, out.At(3)) {
            int64_t hstart = ph * strides.at(1) - padding_before.at(1);
            int64_t hend = std::min(hstart + pool_size.at(1), in.At(3));
            hstart = std::max(hstart, static_cast<int64_t>(0));
            FOR_RANGE(int64_t, pw, 0, out.At(4)) {
              int64_t wstart = pw * strides.at(2) - padding_before.at(2);
              int64_t wend = std::min(wstart + pool_size.at(2), in.At(4));
              wstart = std::max(wstart, static_cast<int64_t>(0));

              const int64_t size = (dend - dstart) * (hend - hstart) * (wend - wstart);
              const int64_t pool_index = pd * out.Count(3) + ph * out.At(4) + pw;
              FOR_RANGE(int64_t, d, dstart, dend) {
                FOR_RANGE(int64_t, h, hstart, hend) {
                  FOR_RANGE(int64_t, w, wstart, wend) {
                    const int64_t index = d * in.Count(3) + h * in.At(4) + w;
                    process(input[index], output[pool_index], output_diff[pool_index], size,
                            input_diff[index]);
                  }
                }
              }
            }
          }
        }
        // offset
        input += in.Count(2);
        input_diff += in.Count(2);
        output += out.Count(2);
        output_diff += out.Count(2);
      }
    }
  }

  static void CLastForward(const Params3D& params_3d, const user_op::Tensor* in_blob,
                           user_op::Tensor* out_blob, const ForwardInitialize& forward_initialize,
                           const CLastProcess& process, const CLastFinalize& finalize) {
    const Shape& in = params_3d.GetXShape5D();
    const Shape& out = params_3d.GetYShape5D();
    const std::vector<int32_t>& pool_size = params_3d.pool_size_3d();
    const std::vector<int32_t>& strides = params_3d.strides_3d();
    const std::vector<int32_t>& padding_before = params_3d.padding_before_3d();

    ConstEigenMatrixMap<T> in_mat(in_blob->dptr<T>(), in.At(1), in.elem_cnt() / in.At(1));
    EigenMatrixMap<T> out_mat(out_blob->mut_dptr<T>(), out.At(1), out.elem_cnt() / out.At(1));
    FOR_RANGE(int64_t, n, 0, in.At(0)) {
      FOR_RANGE(int64_t, pd, 0, out.At(2)) {
        int64_t dstart = pd * strides.at(0) - padding_before.at(0);
        int64_t dend = std::min(dstart + pool_size.at(0), in.At(2));
        dstart = std::max(dstart, static_cast<int64_t>(0));
        FOR_RANGE(int64_t, ph, 0, out.At(3)) {
          int64_t hstart = ph * strides.at(1) - padding_before.at(1);
          int64_t hend = std::min(hstart + pool_size.at(1), in.At(3));
          hstart = std::max(hstart, static_cast<int64_t>(0));
          FOR_RANGE(int64_t, pw, 0, out.At(4)) {
            int64_t wstart = pw * strides.at(2) - padding_before.at(2);
            int64_t wend = std::min(wstart + pool_size.at(2), in.At(4));
            wstart = std::max(wstart, static_cast<int64_t>(0));
            const int out_col = ((n * out.At(2) + pd) * out.At(3) + ph) * out.At(4) + pw;
            out_mat.col(out_col).setConstant(forward_initialize());
            FOR_RANGE(int64_t, d, dstart, dend) {
              FOR_RANGE(int64_t, h, hstart, hend) {
                FOR_RANGE(int64_t, w, wstart, wend) {
                  const int in_col = ((n * in.At(2) + d) * in.At(3) + h) * in.At(4) + w;
                  process(in_col, out_col, in_mat, out_mat);
                }
              }
            }
            finalize((hend - hstart) * (wend - wstart) * (dend - dstart), out_col, out_mat);
          }
        }
      }
    }
  }

  static void CLastBackward(const Params3D& params_3d, const user_op::Tensor* out_diff_blob,
                            const user_op::Tensor* out_blob, const user_op::Tensor* in_blob,
                            user_op::Tensor* in_diff_blob, const CLastProcessGrad& process) {
    const Shape& in = params_3d.GetXShape5D();
    const Shape& out = params_3d.GetYShape5D();
    const std::vector<int32_t>& pool_size = params_3d.pool_size_3d();
    const std::vector<int32_t>& strides = params_3d.strides_3d();
    const std::vector<int32_t>& padding_before = params_3d.padding_before_3d();

    // caffe2 implementation: need check
    ConstEigenArrayMap<T> out_mat(out_blob->dptr<T>(), out.At(1), out.elem_cnt() / out.At(1));
    ConstEigenArrayMap<T> in_mat(in_blob->dptr<T>(), in.At(1), in.elem_cnt() / in.At(1));
    ConstEigenArrayMap<T> out_diff_mat(out_diff_blob->dptr<T>(), out.At(1),
                                       out.elem_cnt() / out.At(1));
    std::memset(in_diff_blob->mut_dptr<T>(), T(0), in.elem_cnt() * sizeof(T));
    EigenArrayMap<T> in_diff_mat(in_diff_blob->mut_dptr<T>(), in.At(1), in.elem_cnt() / in.At(1));
    FOR_RANGE(int64_t, n, 0, in.At(0)) {
      FOR_RANGE(int64_t, pd, 0, out.At(2)) {
        int64_t dstart = pd * strides.at(0) - padding_before.at(0);
        int64_t dend = std::min(dstart + pool_size.at(0), in.At(2));
        dstart = std::max(dstart, static_cast<int64_t>(0));
        FOR_RANGE(int64_t, ph, 0, out.At(3)) {
          int64_t hstart = ph * strides.at(1) - padding_before.at(1);
          int64_t hend = std::min(hstart + pool_size.at(1), in.At(3));
          hstart = std::max(hstart, static_cast<int64_t>(0));
          FOR_RANGE(int64_t, pw, 0, out.At(4)) {
            int64_t wstart = pw * strides.at(2) - padding_before.at(2);
            int64_t wend = std::min(wstart + pool_size.at(2), in.At(4));
            wstart = std::max(wstart, static_cast<int64_t>(0));
            const int64_t pool_index = ((n * out.At(2) + pd) * out.At(3) + ph) * out.At(4) + pw;
            const int64_t size = (dend - dstart) * (hend - hstart) * (wend - wstart);
            FOR_RANGE(int64_t, d, dstart, dend) {
              FOR_RANGE(int64_t, h, hstart, hend) {
                FOR_RANGE(int64_t, w, wstart, wend) {
                  const int64_t input_index = ((n * in.At(2) + d) * in.At(3) + h) * in.At(4) + w;
                  process(pool_index, input_index, size, out_mat, in_mat, out_diff_mat,
                          in_diff_mat);
                }
              }
            }
          }
        }
      }
    }
  }

  static void AvgFWCompute(user_op::KernelComputeContext* ctx, PoolOpKernelState* pool_state) {
    const user_op::Tensor* x = ctx->Tensor4ArgNameAndIndex("x", 0);
    user_op::Tensor* y = ctx->Tensor4ArgNameAndIndex("y", 0);
    CHECK_NOTNULL(pool_state);
    const std::string& data_format = ctx->Attr<std::string>("data_format");
    if (data_format == "channels_first") {
      CFirstForward(
          pool_state->GetParams3D(), x, y, GetZeroVal<T>, [](const T& lhs, T& rhs) { rhs += lhs; },
          [](const int64_t size, T& out) { out /= size; });
    } else if (data_format == "channels_last") {
      CLastForward(
          pool_state->GetParams3D(), x, y, GetZeroVal<T>,
          [](const int64_t in_col, const int64_t out_col, ConstEigenMatrixMap<T>& in_mat,
             EigenMatrixMap<T>& out_mat) { out_mat.col(out_col) += in_mat.col(in_col); },
          [](const int64_t size, const int64_t col, EigenMatrixMap<T>& out_mat) {
            out_mat.col(col) /= size;
          });
    } else {
      UNIMPLEMENTED();
    }
  }

  static void AvgBWCompute(user_op::KernelComputeContext* ctx, PoolOpKernelState* pool_state) {
    const user_op::Tensor* dy = ctx->Tensor4ArgNameAndIndex("dy", 0);
    const user_op::Tensor* x = ctx->Tensor4ArgNameAndIndex("x", 0);
    const user_op::Tensor* y = ctx->Tensor4ArgNameAndIndex("y", 0);
    user_op::Tensor* dx = ctx->Tensor4ArgNameAndIndex("dx", 0);
    CHECK_NOTNULL(pool_state);
    const std::string& data_format = ctx->Attr<std::string>("data_format");
    if (data_format == "channels_first") {
      CFirstBackward(pool_state->GetParams3D(), dy, y, x, dx,
                     [](const T& in, const T& out, const T& out_diff, const int64_t size,
                        T& in_diff) { in_diff += (out_diff / static_cast<T>(size)); });
    } else if (data_format == "channels_last") {
      CLastBackward(pool_state->GetParams3D(), dy, y, x, dx,
                    [](const int64_t out_col, const int64_t in_col, const int64_t size,
                       ConstEigenArrayMap<T>& out_arr, ConstEigenArrayMap<T>& in_arr,
                       ConstEigenArrayMap<T>& out_diff_arr, EigenArrayMap<T>& in_diff_arr) {
                      in_diff_arr.col(in_col) += out_diff_arr.col(out_col) / static_cast<T>(size);
                    });
    } else {
      UNIMPLEMENTED();
    }
  }

  static void MaxFWCompute(user_op::KernelComputeContext* ctx, PoolOpKernelState* pool_state) {
    const user_op::Tensor* x = ctx->Tensor4ArgNameAndIndex("x", 0);
    user_op::Tensor* y = ctx->Tensor4ArgNameAndIndex("y", 0);
    CHECK_NOTNULL(pool_state);
    const std::string& data_format = ctx->Attr<std::string>("data_format");
    if (data_format == "channels_first") {
      CFirstForward(
          pool_state->GetParams3D(), x, y, GetMinVal<T>,
          [](const T& lhs, T& rhs) {
            if (lhs > rhs) { rhs = lhs; }
          },
          [](const int64_t size, T& out) {});
    } else if (data_format == "channels_last") {
      CLastForward(
          pool_state->GetParams3D(), x, y, GetMinVal<T>,
          [](const int64_t in_col, const int64_t out_col, ConstEigenMatrixMap<T>& in_mat,
             EigenMatrixMap<T>& out_mat) {
            out_mat.col(out_col) = out_mat.col(out_col).cwiseMax(in_mat.col(in_col));
          },
          [](const int64_t size, const int64_t col, EigenMatrixMap<T>& out_mat) {});
    } else {
      UNIMPLEMENTED();
    }
  }

  static void MaxBWCompute(user_op::KernelComputeContext* ctx, PoolOpKernelState* pool_state) {
    const user_op::Tensor* dy = ctx->Tensor4ArgNameAndIndex("dy", 0);
    const user_op::Tensor* x = ctx->Tensor4ArgNameAndIndex("x", 0);
    const user_op::Tensor* y = ctx->Tensor4ArgNameAndIndex("y", 0);
    user_op::Tensor* dx = ctx->Tensor4ArgNameAndIndex("dx", 0);
    CHECK_NOTNULL(pool_state);
    const std::string& data_format = ctx->Attr<std::string>("data_format");
    if (data_format == "channels_first") {
      CFirstBackward(
          pool_state->GetParams3D(), dy, y, x, dx,
          [](const T& in, const T& out, const T& out_diff, const int64_t size, T& in_diff) {
            if (in == out) { in_diff += out_diff; }
          });
    } else if (data_format == "channels_last") {
      CLastBackward(
          pool_state->GetParams3D(), dy, y, x, dx,
          [](const int64_t out_col, const int64_t in_col, const int64_t size,
             ConstEigenArrayMap<T>& out_arr, ConstEigenArrayMap<T>& in_arr,
             ConstEigenArrayMap<T>& out_diff_arr, EigenArrayMap<T>& in_diff_arr) {
            in_diff_arr.col(in_col) +=
                out_diff_arr.col(out_col)
                * (in_arr.col(in_col).cwiseEqual(out_arr.col(out_col)).template cast<T>());
          });
    } else {
      UNIMPLEMENTED();
    }
  }
};

}  // namespace

template<typename T>
class AvgPool1DCpuKernel final : public user_op::OpKernel {
 public:
  AvgPool1DCpuKernel() = default;
  ~AvgPool1DCpuKernel() = default;

 private:
  bool AlwaysComputeWhenAllOutputsEmpty() const override { return false; }
  void Compute(user_op::KernelComputeContext* ctx) const override {
    const auto& pool_state = DoCreatePoolOpKernelState(ctx, 1);
    PoolCpuKernelUtil<T>::AvgFWCompute(ctx, pool_state.get());
  };
};

template<typename T>
class AvgPool1DGradCpuKernel final : public user_op::OpKernel {
 public:
  AvgPool1DGradCpuKernel() = default;
  ~AvgPool1DGradCpuKernel() = default;

 private:
  bool AlwaysComputeWhenAllOutputsEmpty() const override { return false; }
  void Compute(user_op::KernelComputeContext* ctx) const override {
    const auto& pool_state = DoCreatePoolOpKernelState(ctx, 1);
    PoolCpuKernelUtil<T>::AvgBWCompute(ctx, pool_state.get());
  };
};

template<typename T>
class AvgPool2DCpuKernel final : public user_op::OpKernel {
 public:
  AvgPool2DCpuKernel() = default;
  ~AvgPool2DCpuKernel() = default;

 private:
  bool AlwaysComputeWhenAllOutputsEmpty() const override { return false; }
  void Compute(user_op::KernelComputeContext* ctx) const override {
    const auto& pool_state = DoCreatePoolOpKernelState(ctx, 2);
    PoolCpuKernelUtil<T>::AvgFWCompute(ctx, pool_state.get());
  };
};

template<typename T>
class AvgPool2DGradCpuKernel final : public user_op::OpKernel {
 public:
  AvgPool2DGradCpuKernel() = default;
  ~AvgPool2DGradCpuKernel() = default;

 private:
  bool AlwaysComputeWhenAllOutputsEmpty() const override { return false; }
  void Compute(user_op::KernelComputeContext* ctx) const override {
    const auto& pool_state = DoCreatePoolOpKernelState(ctx, 2);
    PoolCpuKernelUtil<T>::AvgBWCompute(ctx, pool_state.get());
  };
};

template<typename T>
class AvgPool3DCpuKernel final : public user_op::OpKernel {
 public:
  AvgPool3DCpuKernel() = default;
  ~AvgPool3DCpuKernel() = default;

 private:
  bool AlwaysComputeWhenAllOutputsEmpty() const override { return false; }
  void Compute(user_op::KernelComputeContext* ctx) const override {
    const auto& pool_state = DoCreatePoolOpKernelState(ctx, 3);
    PoolCpuKernelUtil<T>::AvgFWCompute(ctx, pool_state.get());
  };
};

template<typename T>
class AvgPool3DGradCpuKernel final : public user_op::OpKernel {
 public:
  AvgPool3DGradCpuKernel() = default;
  ~AvgPool3DGradCpuKernel() = default;

 private:
  bool AlwaysComputeWhenAllOutputsEmpty() const override { return false; }
  void Compute(user_op::KernelComputeContext* ctx) const override {
    const auto& pool_state = DoCreatePoolOpKernelState(ctx, 3);
    PoolCpuKernelUtil<T>::AvgBWCompute(ctx, pool_state.get());
  };
};

template<typename T>
class MaxPool1DCpuKernel final : public user_op::OpKernel {
 public:
  MaxPool1DCpuKernel() = default;
  ~MaxPool1DCpuKernel() = default;

 private:
  bool AlwaysComputeWhenAllOutputsEmpty() const override { return false; }
  void Compute(user_op::KernelComputeContext* ctx) const override {
    const auto& pool_state = DoCreatePoolOpKernelState(ctx, 1);
    PoolCpuKernelUtil<T>::MaxFWCompute(ctx, pool_state.get());
  };
};

template<typename T>
class MaxPool1DGradCpuKernel final : public user_op::OpKernel {
 public:
  MaxPool1DGradCpuKernel() = default;
  ~MaxPool1DGradCpuKernel() = default;

 private:
  bool AlwaysComputeWhenAllOutputsEmpty() const override { return false; }
  void Compute(user_op::KernelComputeContext* ctx) const override {
    const auto& pool_state = DoCreatePoolOpKernelState(ctx, 1);
    PoolCpuKernelUtil<T>::MaxBWCompute(ctx, pool_state.get());
  };
};

template<typename T>
class MaxPool2DCpuKernel final : public user_op::OpKernel {
 public:
  MaxPool2DCpuKernel() = default;
  ~MaxPool2DCpuKernel() = default;

 private:
  bool AlwaysComputeWhenAllOutputsEmpty() const override { return false; }
  void Compute(user_op::KernelComputeContext* ctx) const override {
    const auto& pool_state = DoCreatePoolOpKernelState(ctx, 2);
    PoolCpuKernelUtil<T>::MaxFWCompute(ctx, pool_state.get());
  };
};

template<typename T>
class MaxPool2DGradCpuKernel final : public user_op::OpKernel {
 public:
  MaxPool2DGradCpuKernel() = default;
  ~MaxPool2DGradCpuKernel() = default;

 private:
  bool AlwaysComputeWhenAllOutputsEmpty() const override { return false; }
  void Compute(user_op::KernelComputeContext* ctx) const override {
    const auto& pool_state = DoCreatePoolOpKernelState(ctx, 2);
    PoolCpuKernelUtil<T>::MaxBWCompute(ctx, pool_state.get());
  };
};

template<typename T>
class MaxPool3DCpuKernel final : public user_op::OpKernel {
 public:
  MaxPool3DCpuKernel() = default;
  ~MaxPool3DCpuKernel() = default;

 private:
  bool AlwaysComputeWhenAllOutputsEmpty() const override { return false; }
  void Compute(user_op::KernelComputeContext* ctx) const override {
    const auto& pool_state = DoCreatePoolOpKernelState(ctx, 3);
    PoolCpuKernelUtil<T>::MaxFWCompute(ctx, pool_state.get());
  };
};

template<typename T>
class MaxPool3DGradCpuKernel final : public user_op::OpKernel {
 public:
  MaxPool3DGradCpuKernel() = default;
  ~MaxPool3DGradCpuKernel() = default;

 private:
  bool AlwaysComputeWhenAllOutputsEmpty() const override { return false; }
  void Compute(user_op::KernelComputeContext* ctx) const override {
    const auto& pool_state = DoCreatePoolOpKernelState(ctx, 3);
    PoolCpuKernelUtil<T>::MaxBWCompute(ctx, pool_state.get());
  };
};

<<<<<<< HEAD
#define REGISTER_POOL_CPU_KERNEL(dtype)                                                \
  REGISTER_USER_KERNEL("avg_pool_1d")                                                  \
      .SetCreateFn<AvgPool1DCpuKernel<dtype>>()                                        \
      .SetIsMatchedHob((user_op::HobDeviceType() == DeviceType::kCPU)                  \
                       & (user_op::HobDataType("x", 0) == GetDataType<dtype>::value)); \
  REGISTER_USER_KERNEL("avg_pool_1d_grad")                                             \
      .SetCreateFn<AvgPool1DGradCpuKernel<dtype>>()                                    \
      .SetIsMatchedHob((user_op::HobDeviceType() == DeviceType::kCPU)                  \
                       & (user_op::HobDataType("x", 0) == GetDataType<dtype>::value)); \
  REGISTER_USER_KERNEL("avg_pool_2d")                                                  \
      .SetCreateFn<AvgPool2DCpuKernel<dtype>>()                                        \
      .SetIsMatchedHob((user_op::HobDeviceType() == DeviceType::kCPU)                  \
                       & (user_op::HobDataType("x", 0) == GetDataType<dtype>::value)); \
  REGISTER_USER_KERNEL("avg_pool_2d_grad")                                             \
      .SetCreateFn<AvgPool2DGradCpuKernel<dtype>>()                                    \
      .SetIsMatchedHob((user_op::HobDeviceType() == DeviceType::kCPU)                  \
                       & (user_op::HobDataType("x", 0) == GetDataType<dtype>::value)); \
  REGISTER_USER_KERNEL("avg_pool_3d")                                                  \
      .SetCreateFn<AvgPool3DCpuKernel<dtype>>()                                        \
      .SetIsMatchedHob((user_op::HobDeviceType() == DeviceType::kCPU)                  \
                       & (user_op::HobDataType("x", 0) == GetDataType<dtype>::value)); \
  REGISTER_USER_KERNEL("avg_pool_3d_grad")                                             \
      .SetCreateFn<AvgPool3DGradCpuKernel<dtype>>()                                    \
      .SetIsMatchedHob((user_op::HobDeviceType() == DeviceType::kCPU)                  \
                       & (user_op::HobDataType("x", 0) == GetDataType<dtype>::value)); \
  REGISTER_USER_KERNEL("max_pool_1d")                                                  \
      .SetCreateFn<MaxPool1DCpuKernel<dtype>>()                                        \
      .SetIsMatchedHob((user_op::HobDeviceType() == DeviceType::kCPU)                  \
                       & (user_op::HobDataType("x", 0) == GetDataType<dtype>::value)); \
  REGISTER_USER_KERNEL("max_pool_1d_grad")                                             \
      .SetCreateFn<MaxPool1DGradCpuKernel<dtype>>()                                    \
      .SetIsMatchedHob((user_op::HobDeviceType() == DeviceType::kCPU)                  \
                       & (user_op::HobDataType("x", 0) == GetDataType<dtype>::value)); \
  REGISTER_USER_KERNEL("max_pool_2d")                                                  \
      .SetCreateFn<MaxPool2DCpuKernel<dtype>>()                                        \
      .SetIsMatchedHob((user_op::HobDeviceType() == DeviceType::kCPU)                  \
                       & (user_op::HobDataType("x", 0) == GetDataType<dtype>::value)); \
  REGISTER_USER_KERNEL("max_pool_2d_grad")                                             \
      .SetCreateFn<MaxPool2DGradCpuKernel<dtype>>()                                    \
      .SetIsMatchedHob((user_op::HobDeviceType() == DeviceType::kCPU)                  \
                       & (user_op::HobDataType("x", 0) == GetDataType<dtype>::value)); \
  REGISTER_USER_KERNEL("max_pool_3d")                                                  \
      .SetCreateFn<MaxPool3DCpuKernel<dtype>>()                                        \
      .SetIsMatchedHob((user_op::HobDeviceType() == DeviceType::kCPU)                  \
                       & (user_op::HobDataType("x", 0) == GetDataType<dtype>::value)); \
  REGISTER_USER_KERNEL("max_pool_3d_grad")                                             \
      .SetCreateFn<MaxPool3DGradCpuKernel<dtype>>()                                    \
      .SetIsMatchedHob((user_op::HobDeviceType() == DeviceType::kCPU)                  \
                       & (user_op::HobDataType("x", 0) == GetDataType<dtype>::value));
=======
#define REGISTER_POOL_CPU_KERNEL(dtype)                                                 \
  REGISTER_USER_KERNEL("avg_pool_1d")                                                   \
      .SetCreateFn<AvgPool1DCpuKernel<dtype>>()                                         \
      .SetIsMatchedHob((user_op::HobDeviceType() == DeviceType::kCPU)                   \
                       && (user_op::HobDataType("x", 0) == GetDataType<dtype>::value)); \
  REGISTER_USER_KERNEL("avg_pool_1d_grad")                                              \
      .SetCreateFn<AvgPool1DGradCpuKernel<dtype>>()                                     \
      .SetIsMatchedHob((user_op::HobDeviceType() == DeviceType::kCPU)                   \
                       && (user_op::HobDataType("x", 0) == GetDataType<dtype>::value)); \
  REGISTER_USER_KERNEL("avg_pool_2d")                                                   \
      .SetCreateFn<AvgPool2DCpuKernel<dtype>>()                                         \
      .SetIsMatchedHob((user_op::HobDeviceType() == DeviceType::kCPU)                   \
                       && (user_op::HobDataType("x", 0) == GetDataType<dtype>::value)); \
  REGISTER_USER_KERNEL("avg_pool_2d_grad")                                              \
      .SetCreateFn<AvgPool2DGradCpuKernel<dtype>>()                                     \
      .SetIsMatchedHob((user_op::HobDeviceType() == DeviceType::kCPU)                   \
                       && (user_op::HobDataType("x", 0) == GetDataType<dtype>::value)); \
  REGISTER_USER_KERNEL("avg_pool_3d")                                                   \
      .SetCreateFn<AvgPool3DCpuKernel<dtype>>()                                         \
      .SetIsMatchedHob((user_op::HobDeviceType() == DeviceType::kCPU)                   \
                       && (user_op::HobDataType("x", 0) == GetDataType<dtype>::value)); \
  REGISTER_USER_KERNEL("avg_pool_3d_grad")                                              \
      .SetCreateFn<AvgPool3DGradCpuKernel<dtype>>()                                     \
      .SetIsMatchedHob((user_op::HobDeviceType() == DeviceType::kCPU)                   \
                       && (user_op::HobDataType("x", 0) == GetDataType<dtype>::value)); \
  REGISTER_USER_KERNEL("max_pool_1d")                                                   \
      .SetCreateFn<MaxPool1DCpuKernel<dtype>>()                                         \
      .SetIsMatchedHob((user_op::HobDeviceType() == DeviceType::kCPU)                   \
                       && (user_op::HobDataType("x", 0) == GetDataType<dtype>::value)); \
  REGISTER_USER_KERNEL("max_pool_1d_grad")                                              \
      .SetCreateFn<MaxPool1DGradCpuKernel<dtype>>()                                     \
      .SetIsMatchedHob((user_op::HobDeviceType() == DeviceType::kCPU)                   \
                       && (user_op::HobDataType("x", 0) == GetDataType<dtype>::value)); \
  REGISTER_USER_KERNEL("max_pool_2d")                                                   \
      .SetCreateFn<MaxPool2DCpuKernel<dtype>>()                                         \
      .SetIsMatchedHob((user_op::HobDeviceType() == DeviceType::kCPU)                   \
                       && (user_op::HobDataType("x", 0) == GetDataType<dtype>::value)); \
  REGISTER_USER_KERNEL("max_pool_2d_grad")                                              \
      .SetCreateFn<MaxPool2DGradCpuKernel<dtype>>()                                     \
      .SetIsMatchedHob((user_op::HobDeviceType() == DeviceType::kCPU)                   \
                       && (user_op::HobDataType("x", 0) == GetDataType<dtype>::value)); \
  REGISTER_USER_KERNEL("max_pool_3d")                                                   \
      .SetCreateFn<MaxPool3DCpuKernel<dtype>>()                                         \
      .SetIsMatchedHob((user_op::HobDeviceType() == DeviceType::kCPU)                   \
                       && (user_op::HobDataType("x", 0) == GetDataType<dtype>::value)); \
  REGISTER_USER_KERNEL("max_pool_3d_grad")                                              \
      .SetCreateFn<MaxPool3DGradCpuKernel<dtype>>()                                     \
      .SetIsMatchedHob((user_op::HobDeviceType() == DeviceType::kCPU)                   \
                       && (user_op::HobDataType("x", 0) == GetDataType<dtype>::value));
>>>>>>> 85d79b69

REGISTER_POOL_CPU_KERNEL(float)
REGISTER_POOL_CPU_KERNEL(double)

}  // namespace oneflow<|MERGE_RESOLUTION|>--- conflicted
+++ resolved
@@ -518,57 +518,6 @@
   };
 };
 
-<<<<<<< HEAD
-#define REGISTER_POOL_CPU_KERNEL(dtype)                                                \
-  REGISTER_USER_KERNEL("avg_pool_1d")                                                  \
-      .SetCreateFn<AvgPool1DCpuKernel<dtype>>()                                        \
-      .SetIsMatchedHob((user_op::HobDeviceType() == DeviceType::kCPU)                  \
-                       & (user_op::HobDataType("x", 0) == GetDataType<dtype>::value)); \
-  REGISTER_USER_KERNEL("avg_pool_1d_grad")                                             \
-      .SetCreateFn<AvgPool1DGradCpuKernel<dtype>>()                                    \
-      .SetIsMatchedHob((user_op::HobDeviceType() == DeviceType::kCPU)                  \
-                       & (user_op::HobDataType("x", 0) == GetDataType<dtype>::value)); \
-  REGISTER_USER_KERNEL("avg_pool_2d")                                                  \
-      .SetCreateFn<AvgPool2DCpuKernel<dtype>>()                                        \
-      .SetIsMatchedHob((user_op::HobDeviceType() == DeviceType::kCPU)                  \
-                       & (user_op::HobDataType("x", 0) == GetDataType<dtype>::value)); \
-  REGISTER_USER_KERNEL("avg_pool_2d_grad")                                             \
-      .SetCreateFn<AvgPool2DGradCpuKernel<dtype>>()                                    \
-      .SetIsMatchedHob((user_op::HobDeviceType() == DeviceType::kCPU)                  \
-                       & (user_op::HobDataType("x", 0) == GetDataType<dtype>::value)); \
-  REGISTER_USER_KERNEL("avg_pool_3d")                                                  \
-      .SetCreateFn<AvgPool3DCpuKernel<dtype>>()                                        \
-      .SetIsMatchedHob((user_op::HobDeviceType() == DeviceType::kCPU)                  \
-                       & (user_op::HobDataType("x", 0) == GetDataType<dtype>::value)); \
-  REGISTER_USER_KERNEL("avg_pool_3d_grad")                                             \
-      .SetCreateFn<AvgPool3DGradCpuKernel<dtype>>()                                    \
-      .SetIsMatchedHob((user_op::HobDeviceType() == DeviceType::kCPU)                  \
-                       & (user_op::HobDataType("x", 0) == GetDataType<dtype>::value)); \
-  REGISTER_USER_KERNEL("max_pool_1d")                                                  \
-      .SetCreateFn<MaxPool1DCpuKernel<dtype>>()                                        \
-      .SetIsMatchedHob((user_op::HobDeviceType() == DeviceType::kCPU)                  \
-                       & (user_op::HobDataType("x", 0) == GetDataType<dtype>::value)); \
-  REGISTER_USER_KERNEL("max_pool_1d_grad")                                             \
-      .SetCreateFn<MaxPool1DGradCpuKernel<dtype>>()                                    \
-      .SetIsMatchedHob((user_op::HobDeviceType() == DeviceType::kCPU)                  \
-                       & (user_op::HobDataType("x", 0) == GetDataType<dtype>::value)); \
-  REGISTER_USER_KERNEL("max_pool_2d")                                                  \
-      .SetCreateFn<MaxPool2DCpuKernel<dtype>>()                                        \
-      .SetIsMatchedHob((user_op::HobDeviceType() == DeviceType::kCPU)                  \
-                       & (user_op::HobDataType("x", 0) == GetDataType<dtype>::value)); \
-  REGISTER_USER_KERNEL("max_pool_2d_grad")                                             \
-      .SetCreateFn<MaxPool2DGradCpuKernel<dtype>>()                                    \
-      .SetIsMatchedHob((user_op::HobDeviceType() == DeviceType::kCPU)                  \
-                       & (user_op::HobDataType("x", 0) == GetDataType<dtype>::value)); \
-  REGISTER_USER_KERNEL("max_pool_3d")                                                  \
-      .SetCreateFn<MaxPool3DCpuKernel<dtype>>()                                        \
-      .SetIsMatchedHob((user_op::HobDeviceType() == DeviceType::kCPU)                  \
-                       & (user_op::HobDataType("x", 0) == GetDataType<dtype>::value)); \
-  REGISTER_USER_KERNEL("max_pool_3d_grad")                                             \
-      .SetCreateFn<MaxPool3DGradCpuKernel<dtype>>()                                    \
-      .SetIsMatchedHob((user_op::HobDeviceType() == DeviceType::kCPU)                  \
-                       & (user_op::HobDataType("x", 0) == GetDataType<dtype>::value));
-=======
 #define REGISTER_POOL_CPU_KERNEL(dtype)                                                 \
   REGISTER_USER_KERNEL("avg_pool_1d")                                                   \
       .SetCreateFn<AvgPool1DCpuKernel<dtype>>()                                         \
@@ -618,7 +567,6 @@
       .SetCreateFn<MaxPool3DGradCpuKernel<dtype>>()                                     \
       .SetIsMatchedHob((user_op::HobDeviceType() == DeviceType::kCPU)                   \
                        && (user_op::HobDataType("x", 0) == GetDataType<dtype>::value));
->>>>>>> 85d79b69
 
 REGISTER_POOL_CPU_KERNEL(float)
 REGISTER_POOL_CPU_KERNEL(double)
