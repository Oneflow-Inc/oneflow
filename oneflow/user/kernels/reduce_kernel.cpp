--- conflicted
+++ resolved
@@ -23,10 +23,7 @@
 
 #ifdef WITH_CUDA
 #include "oneflow/core/ep/cuda/cuda_device.h"
-<<<<<<< HEAD
 #include "oneflow/core/ep/include/primitive/matmul.h"
-=======
->>>>>>> f11a522c
 #endif  // WITH_CUDA
 
 namespace oneflow {
@@ -184,19 +181,11 @@
       const int32_t n = 1;
       const int32_t k = reduce_size;
       const float16* ones = nullptr;
-<<<<<<< HEAD
-#ifdef WITH_CUDA
-=======
->>>>>>> f11a522c
       auto* cuda_device = dynamic_cast<ep::CudaDevice*>(ctx->stream()->device());
       if (cuda_device != nullptr) {
         ones =
             static_cast<const float16*>(cuda_device->GetConstOnes(DataType::kFloat16, reduce_size));
       }
-<<<<<<< HEAD
-#endif  // WITH_CUDA
-=======
->>>>>>> f11a522c
       if (ones == nullptr) {
         std::unique_ptr<ep::primitive::Fill> fill =
             ep::primitive::NewPrimitive<ep::primitive::FillFactory>(ctx->stream()->device_type(),
