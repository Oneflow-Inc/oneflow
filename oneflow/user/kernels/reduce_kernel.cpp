--- conflicted
+++ resolved
@@ -96,13 +96,7 @@
     user_op::Tensor* output_tensor = ctx->Tensor4ArgNameAndIndex("output_tensor", 0);
     user_op::Tensor* tmp_buffer = ctx->Tensor4ArgNameAndIndex("tmp_buffer", 0);
     const auto& axis = ctx->Attr<std::vector<int32_t>>("axis");
-<<<<<<< HEAD
-    if (input_tensor->shape().elem_cnt() == 0) {
-      if (output_tensor->shape().elem_cnt() != 0) {
-        Memset<device_type>(
-            ctx->stream(), output_tensor->mut_dptr<K>(), 0,
-            output_tensor->shape().elem_cnt() * GetSizeOfDataType(output_tensor->data_type()));
-=======
+
     const int32_t output_elem_cnt = output_tensor->shape_view().elem_cnt();
 
     if (input_tensor->shape_view().elem_cnt() == 0) {
@@ -117,7 +111,6 @@
         std::unique_ptr<ep::primitive::Fill> fill = NewFillPrimitive(ctx);
         CHECK(fill);
         fill->Launch(ctx->stream(), output_tensor->mut_dptr<K>(), init_value, output_elem_cnt);
->>>>>>> 2431e491
       }
       return;
     }
