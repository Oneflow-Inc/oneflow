/*
Copyright 2020 The OneFlow Authors. All rights reserved.

Licensed under the Apache License, Version 2.0 (the "License");
you may not use this file except in compliance with the License.
You may obtain a copy of the License at

    http://www.apache.org/licenses/LICENSE-2.0

Unless required by applicable law or agreed to in writing, software
distributed under the License is distributed on an "AS IS" BASIS,
WITHOUT WARRANTIES OR CONDITIONS OF ANY KIND, either express or implied.
See the License for the specific language governing permissions and
limitations under the License.
*/
#include "oneflow/core/framework/framework.h"
#include "oneflow/core/job/lazy_mode.h"
#include "oneflow/user/ops/nn_util.h"
#include "oneflow/core/kernel/new_kernel_util.h"
#include "oneflow/core/kernel/kernel_util.h"

namespace oneflow {

namespace {

template<typename T>
using Col2ImFunc = void (*)(const T* col_buf, const ShapeView& in_shape,
                            const ShapeView& weight_shape, const ShapeView& out_shape,
                            const int32_t* strides, const int32_t* dilation_rate,
                            const int32_t* padding_before, T* in_diff_ptr);

template<typename T>
void Gemm4ChannelFirst(enum CBLAS_TRANSPOSE trans_a, enum CBLAS_TRANSPOSE trans_b, const int m,
                       const int n, const int k, const T alpha, const T* a, const T* b,
                       const T beta, T* c) {
  NewKernelUtil<DeviceType::kCPU>::OFGemm(nullptr, trans_a, trans_b, m, n, k, alpha, a, b, beta, c);
}

template<typename T>
void Gemm4ChannelLast(enum CBLAS_TRANSPOSE trans_a, enum CBLAS_TRANSPOSE trans_b, const int m,
                      const int n, const int k, const T alpha, const T* a, const T* b, const T beta,
                      T* c) {
  trans_a = (trans_a == CblasNoTrans) ? CblasTrans : CblasNoTrans;
  trans_b = (trans_b == CblasNoTrans) ? CblasTrans : CblasNoTrans;
  NewKernelUtil<DeviceType::kCPU>::OFGemm(nullptr, trans_b, trans_a, n, m, k, alpha, b, a, beta, c);
}

template<typename T>
T* GetImgMutDptr(user_op::Tensor* tensor, int64_t idx) {
  return tensor->mut_dptr<T>() + tensor->shape().Count(1) * idx;
}

template<typename T>
const T* GetImgDptr(const user_op::Tensor* tensor, int64_t idx) {
  return tensor->dptr<T>() + tensor->shape().Count(1) * idx;
}

size_t CalcElemNumOfColBuf(const ShapeView& out_shape, const ShapeView& weight_shape,
                           const int32_t idx_offset) {
  int64_t col_buf_elem_cnt = 1;
  int64_t ndims = out_shape.NumAxes() - 2;
  for (size_t i = 0; i != ndims + 1; ++i) { col_buf_elem_cnt *= weight_shape.At(i + 1); }
  for (size_t i = 0; i != ndims; ++i) { col_buf_elem_cnt *= out_shape.At(idx_offset + i); }
  return col_buf_elem_cnt;
}

template<typename T>
class ColBufWriter {
 public:
  ColBufWriter(const T* src_ptr, T* dst_ptr, int64_t c_size, int64_t id_size, int64_t ih_size,
               int64_t iw_size, int64_t od_size, int64_t oh_size, int64_t ow_size)
      : src_ptr_(src_ptr),
        dst_ptr_(dst_ptr),
        c_size_(c_size),
        id_size_(id_size),
        ih_size_(ih_size),
        iw_size_(iw_size),
        od_size_(od_size),
        oh_size_(oh_size),
        ow_size_(ow_size) {}
  virtual ~ColBufWriter() = default;
  virtual void DHWCWrite(int64_t c, int64_t id, int64_t ih, int64_t iw) = 0;
  virtual void CDHWWrite(int64_t c, int64_t id, int64_t ih, int64_t iw) = 0;
  virtual void InvalidDFunc() = 0;
  virtual void InvalidHFunc() = 0;
  virtual void InvalidWFunc() = 0;
  virtual void NextImCSize() = 0;

 protected:
  const T* src_ptr_;
  T* dst_ptr_;
  int64_t c_size_;
  int64_t id_size_;
  int64_t ih_size_;
  int64_t iw_size_;
  int64_t od_size_;
  int64_t oh_size_;
  int64_t ow_size_;
};

template<typename T>
class Col2ImWriter final : public ColBufWriter<T> {
 public:
  Col2ImWriter(const T* src_ptr, T* dst_ptr, int64_t c_size, int64_t id_size, int64_t ih_size,
               int64_t iw_size, int64_t od_size, int64_t oh_size, int64_t ow_size)
      : ColBufWriter<T>::ColBufWriter(src_ptr, dst_ptr, c_size, id_size, ih_size, iw_size, od_size,
                                      oh_size, ow_size) {}
  ~Col2ImWriter() = default;
  void DHWCWrite(int64_t c, int64_t id, int64_t ih, int64_t iw) override {
    this->dst_ptr_[id * this->id_size_ + ih * this->ih_size_ + iw * this->iw_size_ + c] +=
        *(this->src_ptr_++);
  }
  void CDHWWrite(int64_t c, int64_t id, int64_t ih, int64_t iw) override {
    this->dst_ptr_[id * this->id_size_ + ih * this->ih_size_ + iw] += *(this->src_ptr_++);
  }
  void InvalidDFunc() override { this->src_ptr_ += this->od_size_; }
  void InvalidHFunc() override { this->src_ptr_ += this->oh_size_; }
  void InvalidWFunc() override { this->src_ptr_ += this->ow_size_; }
  void NextImCSize() override { this->dst_ptr_ += this->c_size_; }
};

template<typename T>
using DHWValidFunc = void (ColBufWriter<T>::*)(int64_t c, int64_t kd, int64_t kh, int64_t kw);

template<typename T>
class ColBufUtil final {
 public:
  ColBufUtil(const ShapeView& in_shape, const ShapeView& out_shape, int32_t dhw_offset,
             const int32_t* strides, const int32_t* dilation_rate, const int32_t* padding_before)
      : strides_(strides), dilation_rate_(dilation_rate), padding_before_(padding_before) {
    id_num_ = in_shape.At(dhw_offset);
    ih_num_ = in_shape.At(dhw_offset + 1);
    iw_num_ = in_shape.At(dhw_offset + 2);
    od_num_ = out_shape.At(dhw_offset);
    oh_num_ = out_shape.At(dhw_offset + 1);
    ow_num_ = out_shape.At(dhw_offset + 2);
    if (dhw_offset == 2) {
      dhw_valid_func_ = &ColBufWriter<T>::CDHWWrite;
    } else {
      dhw_valid_func_ = &ColBufWriter<T>::DHWCWrite;
    }
  }
  void operator()(ColBufWriter<T>* col_buf_writer, int64_t c, int64_t kd, int64_t kh, int64_t kw) {
    int64_t id = kd * dilation_rate_[0] - padding_before_[0];
    FOR_RANGE(int64_t, od, 0, od_num_) {
      if (id < 0 || id >= id_num_) {
        col_buf_writer->InvalidDFunc();
      } else {
        int64_t ih = kh * dilation_rate_[1] - padding_before_[1];
        FOR_RANGE(int64_t, oh, 0, oh_num_) {
          if (ih < 0 || ih >= ih_num_) {
            col_buf_writer->InvalidHFunc();
          } else {
            int64_t iw = kw * dilation_rate_[2] - padding_before_[2];
            FOR_RANGE(int64_t, ow, 0, ow_num_) {
              if (iw < 0 || iw >= iw_num_) {
                col_buf_writer->InvalidWFunc();
              } else {
                (col_buf_writer->*dhw_valid_func_)(c, id, ih, iw);
              }
              iw += strides_[2];
            }
          }
          ih += strides_[1];
        }
      }
      id += strides_[0];
    }
  }

 private:
  int64_t id_num_;
  int64_t ih_num_;
  int64_t iw_num_;
  int64_t od_num_;
  int64_t oh_num_;
  int64_t ow_num_;
  const int32_t* strides_;
  const int32_t* dilation_rate_;
  const int32_t* padding_before_;
  DHWValidFunc<T> dhw_valid_func_;
};

template<typename T>
struct ConvKernelUtil final {
 public:
  static void NCDHWCol2Im(const T* col_buf_ptr, const ShapeView& in_shape,
                          const ShapeView& weight_shape, const ShapeView& out_shape,
                          const int32_t* strides, const int32_t* dilation_rate,
                          const int32_t* padding_before, T* in_diff_ptr) {
    ColBufUtil<T> col_buf_util(in_shape, out_shape, 2, strides, dilation_rate, padding_before);
    Col2ImWriter<T> col_buf_writer(col_buf_ptr, in_diff_ptr, in_shape.Count(2), in_shape.Count(3),
                                   in_shape.Count(4), 1, out_shape.Count(3), out_shape.Count(4), 1);
    DoNCDWHFunc(weight_shape, col_buf_util, &col_buf_writer);
  }

  static void NDHWCCol2Im(const T* col_buf_ptr, const ShapeView& in_shape,
                          const ShapeView& weight_shape, const ShapeView& out_shape,
                          const int32_t* strides, const int32_t* dilation_rate,
                          const int32_t* padding_before, T* in_diff_ptr) {
    ColBufUtil<T> col_buf_util(in_shape, out_shape, 1, strides, dilation_rate, padding_before);
    Col2ImWriter<T> col_buf_writer(col_buf_ptr, in_diff_ptr, in_shape.Count(2), in_shape.Count(2),
                                   in_shape.Count(3), in_shape.Count(4), out_shape.Count(2, 4),
                                   out_shape.Count(3, 4), 1);
    DoNDWHCFunc(weight_shape, col_buf_util, &col_buf_writer);
  }

 private:
  static void DoNCDWHFunc(const ShapeView& weight_shape, ColBufUtil<T>& col_buf_util,
                          ColBufWriter<T>* col_buf_writer) {
    for (int64_t c = 0; c != weight_shape.At(1); col_buf_writer->NextImCSize(), ++c) {
      for (int64_t kd = 0; kd != weight_shape.At(2); ++kd) {
        for (int64_t kh = 0; kh != weight_shape.At(3); ++kh) {
          for (int64_t kw = 0; kw != weight_shape.At(4); ++kw) {
            col_buf_util(col_buf_writer, c, kd, kh, kw);
          }
        }
      }
    }
  }

  static void DoNDWHCFunc(const ShapeView& weight_shape, ColBufUtil<T>& col_buf_util,
                          ColBufWriter<T>* col_buf_writer) {
    for (int64_t kd = 0; kd != weight_shape.At(1); ++kd) {
      for (int64_t kh = 0; kh != weight_shape.At(2); ++kh) {
        for (int64_t kw = 0; kw != weight_shape.At(3); ++kw) {
          for (int64_t c = 0; c != weight_shape.At(4); ++c) {
            col_buf_util(col_buf_writer, c, kd, kh, kw);
          }
        }
      }
    }
  }
};

template<typename T>
struct ConvOpKernelState final : public user_op::OpKernelState {
  Col2ImFunc<T> col2im_func_;

  Shape in_5d_shape_;
  Shape out_5d_shape_;
  Shape weight_5d_shape_;

  std::vector<int32_t> strides_3d_;
  std::vector<int32_t> dilation_rate_3d_;
  std::vector<int32_t> padding_before_3d_;

  enum CBLAS_TRANSPOSE is_out_diff_need_trans_;
  int32_t idx_offset_;
  bool is_dynamic_;

  void Update(const ShapeView& x_shape, const ShapeView& out_shape) {
    auto Gen5DShape = [](const ShapeView& shape, int32_t idx_offset) -> Shape {
      DimVector ret_vec;
      shape.ToDimVector(&ret_vec);
      int32_t ndims = ret_vec.size() - 2;
      ret_vec.insert(ret_vec.begin() + idx_offset, 3 - ndims, 1);
      return Shape(ret_vec);
    };
    if (is_dynamic_) {
      Shape in_shape;
      in_5d_shape_ = Gen5DShape(x_shape, idx_offset_);
      out_5d_shape_ = Gen5DShape(out_shape, idx_offset_);
    }
  }
};

template<typename T>
std::shared_ptr<ConvOpKernelState<T>> CreateConvOpKernelState(user_op::KernelComputeContext* ctx,
                                                              const std::string& in_name,
                                                              const std::string& out_name,
                                                              const std::string& weight_name) {
  const auto& data_format = ctx->Attr<std::string>("data_format");

  std::shared_ptr<ConvOpKernelState<T>> state(new ConvOpKernelState<T>());
  if (data_format == "channels_first") {
    state->col2im_func_ = ConvKernelUtil<T>::NCDHWCol2Im;
    state->is_out_diff_need_trans_ = CblasNoTrans;
    state->idx_offset_ = 2;
  } else {
    state->col2im_func_ = ConvKernelUtil<T>::NDHWCCol2Im;
    state->is_out_diff_need_trans_ = CblasTrans;
    state->idx_offset_ = 1;
  }

  auto Gen5DShape = [](const Shape& shape, int32_t idx_offset) -> Shape {
    DimVector ret_vec(shape.dim_vec());
    int32_t ndims = ret_vec.size() - 2;
    ret_vec.insert(ret_vec.begin() + idx_offset, 3 - ndims, 1);
    return Shape(ret_vec);
  };
  state->in_5d_shape_ =
      Gen5DShape(ctx->TensorDesc4ArgNameAndIndex(in_name, 0)->shape(), state->idx_offset_);
  state->out_5d_shape_ =
      Gen5DShape(ctx->TensorDesc4ArgNameAndIndex(out_name, 0)->shape(), state->idx_offset_);
  state->weight_5d_shape_ =
      Gen5DShape(ctx->TensorDesc4ArgNameAndIndex(weight_name, 0)->shape(), state->idx_offset_);

  auto Gen3DVec = [](const std::vector<int32_t>& origin_vec) -> std::vector<int32_t> {
    std::vector<int32_t> ret_vec = origin_vec;
    ret_vec.insert(ret_vec.begin(), 3 - ret_vec.size(), 1);
    return ret_vec;
  };
  state->strides_3d_ = Gen3DVec(ctx->Attr<std::vector<int32_t>>("strides"));
  state->dilation_rate_3d_ = Gen3DVec(ctx->Attr<std::vector<int32_t>>("dilation_rate"));
  state->is_dynamic_ = ctx->TensorDesc4ArgNameAndIndex(in_name, 0)->is_dynamic();
  const auto& padding_before = ctx->Attr<std::vector<int32_t>>("padding_before");
  FOR_RANGE(uint8_t, dim, 0, 3) {
    int64_t index = static_cast<int64_t>(dim) - (3 - padding_before.size());
    if (index < 0) {
      state->padding_before_3d_.push_back(0);
    } else {
      state->padding_before_3d_.push_back(padding_before.at(index));
    }
  }

  return state;
}

template<typename T>
class DeconvCpuKernel final : public user_op::OpKernel {
 public:
  OF_DISALLOW_COPY_AND_MOVE(DeconvCpuKernel);
  DeconvCpuKernel() = default;
  ~DeconvCpuKernel() = default;

  bool AlwaysComputeWhenAllOutputsEmpty() const override { return false; }

  std::shared_ptr<ConvOpKernelState<T>> DoCreateOpKernelState(
      user_op::KernelComputeContext* ctx) const {
    return CreateConvOpKernelState<T>(ctx, "out", "in", "weight");
  }

 private:
  void Compute(user_op::KernelComputeContext* ctx, user_op::OpKernelState* state) const override {
    auto conv_state = DoCreateOpKernelState(ctx);
    CHECK_NOTNULL(conv_state);
    const user_op::Tensor* in = ctx->Tensor4ArgNameAndIndex("in", 0);
    const user_op::Tensor* weight = ctx->Tensor4ArgNameAndIndex("weight", 0);
    user_op::Tensor* out = ctx->Tensor4ArgNameAndIndex("out", 0);
    user_op::Tensor* col_buf = ctx->Tensor4ArgNameAndIndex("tmp_buffer", 0);

    conv_state->Update(in->shape(), out->shape());
    Memset<DeviceType::kCPU>(ctx->device_ctx(), out->mut_dptr<T>(), 0,
                             out->shape().elem_cnt() * sizeof(T));

    FOR_RANGE(int64_t, i, 0, in->shape().At(0)) {
      // channels first:  col_buf' = weight(T) * in[i]'
      // channels last :  col_buf' = weight(T) * in[i]'(T)
      // m, n, k
      int32_t idx_offset = conv_state->idx_offset_;
      NewKernelUtil<DeviceType::kCPU>::OFGemm(
          nullptr, CblasTrans, conv_state->is_out_diff_need_trans_,
          conv_state->weight_5d_shape_.Count(1),
          conv_state->out_5d_shape_.Count(idx_offset, idx_offset + 3),
          conv_state->weight_5d_shape_.At(0), static_cast<T>(1), weight->dptr<T>(),
          GetImgDptr<T>(in, i), static_cast<T>(0), col_buf->mut_dptr<T>());

      // out = col2im(col_buf')
      conv_state->col2im_func_(col_buf->dptr<T>(), ShapeView(conv_state->in_5d_shape_),
                               ShapeView(conv_state->weight_5d_shape_),
                               ShapeView(conv_state->out_5d_shape_), conv_state->strides_3d_.data(),
                               conv_state->dilation_rate_3d_.data(),
                               conv_state->padding_before_3d_.data(), GetImgMutDptr<T>(out, i));
    }
  }
};

<<<<<<< HEAD
#define REGISTER_DECONV_DATA_KERNEL(op_name, dtype)                                     \
  REGISTER_USER_KERNEL(#op_name)                                                        \
      .SetCreateFn<DeconvCpuKernel<dtype>>()                                            \
      .SetIsMatchedHob((user_op::HobDeviceType() == DeviceType::kCPU)                   \
                       & (user_op::HobAttr<int32_t>("groups") == 1)                     \
                       & (user_op::HobDataType("out", 0) == GetDataType<dtype>::value)) \
      .SetInferTmpSizeFn([](user_op::InferContext* ctx) -> size_t {                     \
        size_t tmp_buffer_size = 0;                                                     \
        const auto& in_shape = ctx->InputTensorDesc("in", 0).shape();                   \
        const auto& weight_shape = ctx->InputTensorDesc("weight", 0).shape();           \
                                                                                        \
        int64_t idx_offset = IdxOffset(ctx->Attr<std::string>("data_format"));          \
        tmp_buffer_size +=                                                              \
            CalcElemNumOfColBuf(in_shape, weight_shape, idx_offset) * sizeof(dtype);    \
        return tmp_buffer_size;                                                         \
=======
#define REGISTER_DECONV_DATA_KERNEL(op_name, dtype)                                      \
  REGISTER_USER_KERNEL(#op_name)                                                         \
      .SetCreateFn<DeconvCpuKernel<dtype>>()                                             \
      .SetIsMatchedHob((user_op::HobDeviceType() == DeviceType::kCPU)                    \
                       && (user_op::HobAttr<int32_t>("groups") == 1)                     \
                       && (user_op::HobDataType("out", 0) == GetDataType<dtype>::value)) \
      .SetInferTmpSizeFn([](user_op::InferContext* ctx) -> size_t {                      \
        size_t tmp_buffer_size = 0;                                                      \
        const auto& in_shape = ctx->InputTensorDesc("in", 0).shape();                    \
        const auto& weight_shape = ctx->InputTensorDesc("weight", 0).shape();            \
                                                                                         \
        int64_t idx_offset = IdxOffset(ctx->Attr<std::string>("data_format"));           \
        tmp_buffer_size +=                                                               \
            CalcElemNumOfColBuf(in_shape, weight_shape, idx_offset) * sizeof(dtype);     \
        return tmp_buffer_size;                                                          \
>>>>>>> 85d79b69
      })

REGISTER_DECONV_DATA_KERNEL(deconv1d, float);
REGISTER_DECONV_DATA_KERNEL(deconv1d, double);
REGISTER_DECONV_DATA_KERNEL(deconv2d, float);
REGISTER_DECONV_DATA_KERNEL(deconv2d, double);
REGISTER_DECONV_DATA_KERNEL(deconv3d, float);
REGISTER_DECONV_DATA_KERNEL(deconv3d, double);

}  // namespace

}  // namespace oneflow<|MERGE_RESOLUTION|>--- conflicted
+++ resolved
@@ -366,23 +366,6 @@
   }
 };
 
-<<<<<<< HEAD
-#define REGISTER_DECONV_DATA_KERNEL(op_name, dtype)                                     \
-  REGISTER_USER_KERNEL(#op_name)                                                        \
-      .SetCreateFn<DeconvCpuKernel<dtype>>()                                            \
-      .SetIsMatchedHob((user_op::HobDeviceType() == DeviceType::kCPU)                   \
-                       & (user_op::HobAttr<int32_t>("groups") == 1)                     \
-                       & (user_op::HobDataType("out", 0) == GetDataType<dtype>::value)) \
-      .SetInferTmpSizeFn([](user_op::InferContext* ctx) -> size_t {                     \
-        size_t tmp_buffer_size = 0;                                                     \
-        const auto& in_shape = ctx->InputTensorDesc("in", 0).shape();                   \
-        const auto& weight_shape = ctx->InputTensorDesc("weight", 0).shape();           \
-                                                                                        \
-        int64_t idx_offset = IdxOffset(ctx->Attr<std::string>("data_format"));          \
-        tmp_buffer_size +=                                                              \
-            CalcElemNumOfColBuf(in_shape, weight_shape, idx_offset) * sizeof(dtype);    \
-        return tmp_buffer_size;                                                         \
-=======
 #define REGISTER_DECONV_DATA_KERNEL(op_name, dtype)                                      \
   REGISTER_USER_KERNEL(#op_name)                                                         \
       .SetCreateFn<DeconvCpuKernel<dtype>>()                                             \
@@ -398,7 +381,6 @@
         tmp_buffer_size +=                                                               \
             CalcElemNumOfColBuf(in_shape, weight_shape, idx_offset) * sizeof(dtype);     \
         return tmp_buffer_size;                                                          \
->>>>>>> 85d79b69
       })
 
 REGISTER_DECONV_DATA_KERNEL(deconv1d, float);
