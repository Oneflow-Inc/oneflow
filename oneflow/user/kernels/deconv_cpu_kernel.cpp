/*
Copyright 2020 The OneFlow Authors. All rights reserved.

Licensed under the Apache License, Version 2.0 (the "License");
you may not use this file except in compliance with the License.
You may obtain a copy of the License at

    http://www.apache.org/licenses/LICENSE-2.0

Unless required by applicable law or agreed to in writing, software
distributed under the License is distributed on an "AS IS" BASIS,
WITHOUT WARRANTIES OR CONDITIONS OF ANY KIND, either express or implied.
See the License for the specific language governing permissions and
limitations under the License.
*/
#include "oneflow/core/framework/framework.h"
#include "oneflow/core/job/lazy_mode.h"
#include "oneflow/user/ops/nn_util.h"
#include "oneflow/core/kernel/new_kernel_util.h"
#include "oneflow/core/kernel/kernel_util.h"

namespace oneflow {

namespace {

template<typename T>
using Col2ImFunc = void (*)(const T* col_buf, const ShapeView& in_shape,
                            const ShapeView& weight_shape, const ShapeView& out_shape,
                            const int32_t* strides, const int32_t* dilation_rate,
                            const int32_t* padding_before, T* in_diff_ptr);

template<typename T>
void Gemm4ChannelFirst(ep::Stream* stream, enum CBLAS_TRANSPOSE trans_a,
                       enum CBLAS_TRANSPOSE trans_b, const int m, const int n, const int k,
                       const T alpha, const T* a, const T* b, const T beta, T* c) {
  NewKernelUtil<DeviceType::kCPU>::OFGemm(stream, trans_a, trans_b, m, n, k, alpha, a, b, beta, c);
}

template<typename T>
void Gemm4ChannelLast(ep::Stream* stream, enum CBLAS_TRANSPOSE trans_a,
                      enum CBLAS_TRANSPOSE trans_b, const int m, const int n, const int k,
                      const T alpha, const T* a, const T* b, const T beta, T* c) {
  trans_a = (trans_a == CblasNoTrans) ? CblasTrans : CblasNoTrans;
  trans_b = (trans_b == CblasNoTrans) ? CblasTrans : CblasNoTrans;
  NewKernelUtil<DeviceType::kCPU>::OFGemm(stream, trans_b, trans_a, n, m, k, alpha, b, a, beta, c);
}

template<typename T>
T* GetImgMutDptr(user_op::Tensor* tensor, int64_t idx) {
  return tensor->mut_dptr<T>() + tensor->shape().Count(1) * idx;
}

template<typename T>
const T* GetImgDptr(const user_op::Tensor* tensor, int64_t idx) {
  return tensor->dptr<T>() + tensor->shape().Count(1) * idx;
}

size_t CalcElemNumOfColBuf(const ShapeView& out_shape, const ShapeView& weight_shape,
                           const int32_t idx_offset) {
  int64_t col_buf_elem_cnt = 1;
  int64_t ndims = out_shape.NumAxes() - 2;
  for (size_t i = 0; i != ndims + 1; ++i) { col_buf_elem_cnt *= weight_shape.At(i + 1); }
  for (size_t i = 0; i != ndims; ++i) { col_buf_elem_cnt *= out_shape.At(idx_offset + i); }
  return col_buf_elem_cnt;
}

template<typename T>
class ColBufWriter {
 public:
  ColBufWriter(const T* src_ptr, T* dst_ptr, int64_t c_size, int64_t id_size, int64_t ih_size,
               int64_t iw_size, int64_t od_size, int64_t oh_size, int64_t ow_size)
      : src_ptr_(src_ptr),
        dst_ptr_(dst_ptr),
        c_size_(c_size),
        id_size_(id_size),
        ih_size_(ih_size),
        iw_size_(iw_size),
        od_size_(od_size),
        oh_size_(oh_size),
        ow_size_(ow_size) {}
  virtual ~ColBufWriter() = default;
  virtual void DHWCWrite(int64_t c, int64_t id, int64_t ih, int64_t iw) = 0;
  virtual void CDHWWrite(int64_t c, int64_t id, int64_t ih, int64_t iw) = 0;
  virtual void InvalidDFunc() = 0;
  virtual void InvalidHFunc() = 0;
  virtual void InvalidWFunc() = 0;
  virtual void NextImCSize() = 0;

 protected:
  const T* src_ptr_;
  T* dst_ptr_;
  int64_t c_size_;
  int64_t id_size_;
  int64_t ih_size_;
  int64_t iw_size_;
  int64_t od_size_;
  int64_t oh_size_;
  int64_t ow_size_;
};

template<typename T>
class Col2ImWriter final : public ColBufWriter<T> {
 public:
  Col2ImWriter(const T* src_ptr, T* dst_ptr, int64_t c_size, int64_t id_size, int64_t ih_size,
               int64_t iw_size, int64_t od_size, int64_t oh_size, int64_t ow_size)
      : ColBufWriter<T>::ColBufWriter(src_ptr, dst_ptr, c_size, id_size, ih_size, iw_size, od_size,
                                      oh_size, ow_size) {}
  ~Col2ImWriter() = default;
  void DHWCWrite(int64_t c, int64_t id, int64_t ih, int64_t iw) override {
    this->dst_ptr_[id * this->id_size_ + ih * this->ih_size_ + iw * this->iw_size_ + c] +=
        *(this->src_ptr_++);
  }
  void CDHWWrite(int64_t c, int64_t id, int64_t ih, int64_t iw) override {
    this->dst_ptr_[id * this->id_size_ + ih * this->ih_size_ + iw] += *(this->src_ptr_++);
  }
  void InvalidDFunc() override { this->src_ptr_ += this->od_size_; }
  void InvalidHFunc() override { this->src_ptr_ += this->oh_size_; }
  void InvalidWFunc() override { this->src_ptr_ += this->ow_size_; }
  void NextImCSize() override { this->dst_ptr_ += this->c_size_; }
};

template<typename T>
using DHWValidFunc = void (ColBufWriter<T>::*)(int64_t c, int64_t kd, int64_t kh, int64_t kw);

template<typename T>
class ColBufUtil final {
 public:
  ColBufUtil(const ShapeView& in_shape, const ShapeView& out_shape, int32_t dhw_offset,
             const int32_t* strides, const int32_t* dilation_rate, const int32_t* padding_before)
      : strides_(strides), dilation_rate_(dilation_rate), padding_before_(padding_before) {
    id_num_ = in_shape.At(dhw_offset);
    ih_num_ = in_shape.At(dhw_offset + 1);
    iw_num_ = in_shape.At(dhw_offset + 2);
    od_num_ = out_shape.At(dhw_offset);
    oh_num_ = out_shape.At(dhw_offset + 1);
    ow_num_ = out_shape.At(dhw_offset + 2);
    if (dhw_offset == 2) {
      dhw_valid_func_ = &ColBufWriter<T>::CDHWWrite;
    } else {
      dhw_valid_func_ = &ColBufWriter<T>::DHWCWrite;
    }
  }
  void operator()(ColBufWriter<T>* col_buf_writer, int64_t c, int64_t kd, int64_t kh, int64_t kw) {
    int64_t id = kd * dilation_rate_[0] - padding_before_[0];
    FOR_RANGE(int64_t, od, 0, od_num_) {
      if (id < 0 || id >= id_num_) {
        col_buf_writer->InvalidDFunc();
      } else {
        int64_t ih = kh * dilation_rate_[1] - padding_before_[1];
        FOR_RANGE(int64_t, oh, 0, oh_num_) {
          if (ih < 0 || ih >= ih_num_) {
            col_buf_writer->InvalidHFunc();
          } else {
            int64_t iw = kw * dilation_rate_[2] - padding_before_[2];
            FOR_RANGE(int64_t, ow, 0, ow_num_) {
              if (iw < 0 || iw >= iw_num_) {
                col_buf_writer->InvalidWFunc();
              } else {
                (col_buf_writer->*dhw_valid_func_)(c, id, ih, iw);
              }
              iw += strides_[2];
            }
          }
          ih += strides_[1];
        }
      }
      id += strides_[0];
    }
  }

 private:
  int64_t id_num_;
  int64_t ih_num_;
  int64_t iw_num_;
  int64_t od_num_;
  int64_t oh_num_;
  int64_t ow_num_;
  const int32_t* strides_;
  const int32_t* dilation_rate_;
  const int32_t* padding_before_;
  DHWValidFunc<T> dhw_valid_func_;
};

template<typename T>
struct DeconvKernelUtil final {
 public:
  static void NCDHWCol2Im(const T* col_buf_ptr, const ShapeView& in_shape,
                          const ShapeView& weight_shape, const ShapeView& out_shape,
                          const int32_t* strides, const int32_t* dilation_rate,
                          const int32_t* padding_before, T* in_diff_ptr) {
    ColBufUtil<T> col_buf_util(in_shape, out_shape, 2, strides, dilation_rate, padding_before);
    Col2ImWriter<T> col_buf_writer(col_buf_ptr, in_diff_ptr, in_shape.Count(2), in_shape.Count(3),
                                   in_shape.Count(4), 1, out_shape.Count(3), out_shape.Count(4), 1);
    DoNCDWHFunc(weight_shape, col_buf_util, &col_buf_writer);
  }

  static void NDHWCCol2Im(const T* col_buf_ptr, const ShapeView& in_shape,
                          const ShapeView& weight_shape, const ShapeView& out_shape,
                          const int32_t* strides, const int32_t* dilation_rate,
                          const int32_t* padding_before, T* in_diff_ptr) {
    ColBufUtil<T> col_buf_util(in_shape, out_shape, 1, strides, dilation_rate, padding_before);
    Col2ImWriter<T> col_buf_writer(col_buf_ptr, in_diff_ptr, in_shape.Count(2), in_shape.Count(2),
                                   in_shape.Count(3), in_shape.Count(4), out_shape.Count(2, 4),
                                   out_shape.Count(3, 4), 1);
    DoNDWHCFunc(weight_shape, col_buf_util, &col_buf_writer);
  }

 private:
  static void DoNCDWHFunc(const ShapeView& weight_shape, ColBufUtil<T>& col_buf_util,
                          ColBufWriter<T>* col_buf_writer) {
    for (int64_t c = 0; c != weight_shape.At(1); col_buf_writer->NextImCSize(), ++c) {
      for (int64_t kd = 0; kd != weight_shape.At(2); ++kd) {
        for (int64_t kh = 0; kh != weight_shape.At(3); ++kh) {
          for (int64_t kw = 0; kw != weight_shape.At(4); ++kw) {
            col_buf_util(col_buf_writer, c, kd, kh, kw);
          }
        }
      }
    }
  }

  static void DoNDWHCFunc(const ShapeView& weight_shape, ColBufUtil<T>& col_buf_util,
                          ColBufWriter<T>* col_buf_writer) {
    for (int64_t kd = 0; kd != weight_shape.At(1); ++kd) {
      for (int64_t kh = 0; kh != weight_shape.At(2); ++kh) {
        for (int64_t kw = 0; kw != weight_shape.At(3); ++kw) {
          for (int64_t c = 0; c != weight_shape.At(4); ++c) {
            col_buf_util(col_buf_writer, c, kd, kh, kw);
          }
        }
      }
    }
  }
};

template<typename T>
<<<<<<< HEAD
struct ConvOpKernelCache final : public user_op::OpKernelCache {
  Col2ImFunc<T> col2im_func_ = nullptr;
=======
struct DeconvOpKernelState final : public user_op::OpKernelState {
  Col2ImFunc<T> col2im_func_ = DeconvKernelUtil<T>::NCDHWCol2Im;
  ;
>>>>>>> 6e481c49

  Shape in_5d_shape_;
  Shape out_5d_shape_;
  Shape weight_5d_shape_;

  std::vector<int32_t> strides_3d_;
  std::vector<int32_t> dilation_rate_3d_;
  std::vector<int32_t> padding_before_3d_;

  enum CBLAS_TRANSPOSE is_out_diff_need_trans_ = CblasNoTrans;
<<<<<<< HEAD
  int32_t idx_offset_{};
  bool is_dynamic_{};
=======
  int32_t idx_offset_ = 0;
  bool is_dynamic_ = false;
  int32_t groups = 1;
>>>>>>> 6e481c49

  void Update(const ShapeView& x_shape, const ShapeView& out_shape) {
    auto Gen5DShape = [](const ShapeView& shape, int32_t idx_offset) -> Shape {
      DimVector ret_vec;
      shape.ToDimVector(&ret_vec);
      int32_t ndims = ret_vec.size() - 2;
      ret_vec.insert(ret_vec.begin() + idx_offset, 3 - ndims, 1);
      return Shape(ret_vec);
    };
    if (is_dynamic_) {
      Shape in_shape;
      in_5d_shape_ = Gen5DShape(x_shape, idx_offset_);
      out_5d_shape_ = Gen5DShape(out_shape, idx_offset_);
    }
  }
};

template<typename T>
<<<<<<< HEAD
std::shared_ptr<ConvOpKernelCache<T>> InitOpKernelCache(user_op::KernelCacheContext* ctx,
                                                        const std::string& in_name,
                                                        const std::string& out_name,
                                                        const std::string& weight_name) {
  const auto& data_format = ctx->Attr<std::string>("data_format");

  std::shared_ptr<ConvOpKernelCache<T>> cache(new ConvOpKernelCache<T>());
  if (data_format == "channels_first") {
    cache->col2im_func_ = ConvKernelUtil<T>::NCDHWCol2Im;
    cache->is_out_diff_need_trans_ = CblasNoTrans;
    cache->idx_offset_ = 2;
  } else {
    cache->col2im_func_ = ConvKernelUtil<T>::NDHWCCol2Im;
    cache->is_out_diff_need_trans_ = CblasTrans;
    cache->idx_offset_ = 1;
=======
std::shared_ptr<DeconvOpKernelState<T>> CreateDeconvOpKernelState(
    user_op::KernelComputeContext* ctx, const std::string& in_name, const std::string& out_name,
    const std::string& weight_name) {
  const auto& data_format = ctx->Attr<std::string>("data_format");

  std::shared_ptr<DeconvOpKernelState<T>> state(new DeconvOpKernelState<T>());
  if (data_format == "channels_first") {
    state->col2im_func_ = DeconvKernelUtil<T>::NCDHWCol2Im;
    state->is_out_diff_need_trans_ = CblasNoTrans;
    state->idx_offset_ = 2;
  } else {
    state->col2im_func_ = DeconvKernelUtil<T>::NDHWCCol2Im;
    state->is_out_diff_need_trans_ = CblasTrans;
    state->idx_offset_ = 1;
>>>>>>> 6e481c49
  }

  auto Gen5DShape = [](const Shape& shape, int32_t idx_offset) -> Shape {
    DimVector ret_vec(shape.dim_vec());
    int32_t ndims = ret_vec.size() - 2;
    ret_vec.insert(ret_vec.begin() + idx_offset, 3 - ndims, 1);
    return Shape(ret_vec);
  };
  cache->in_5d_shape_ =
      Gen5DShape(ctx->TensorDesc4ArgNameAndIndex(in_name, 0)->shape(), cache->idx_offset_);
  cache->out_5d_shape_ =
      Gen5DShape(ctx->TensorDesc4ArgNameAndIndex(out_name, 0)->shape(), cache->idx_offset_);
  cache->weight_5d_shape_ =
      Gen5DShape(ctx->TensorDesc4ArgNameAndIndex(weight_name, 0)->shape(), cache->idx_offset_);

  auto Gen3DVec = [](const std::vector<int32_t>& origin_vec) -> std::vector<int32_t> {
    std::vector<int32_t> ret_vec = origin_vec;
    ret_vec.insert(ret_vec.begin(), 3 - ret_vec.size(), 1);
    return ret_vec;
  };
  cache->strides_3d_ = Gen3DVec(ctx->Attr<std::vector<int32_t>>("strides"));
  cache->dilation_rate_3d_ = Gen3DVec(ctx->Attr<std::vector<int32_t>>("dilation_rate"));
  cache->is_dynamic_ = ctx->TensorDesc4ArgNameAndIndex(in_name, 0)->is_dynamic();
  const auto& padding_before = ctx->Attr<std::vector<int32_t>>("padding_before");
  FOR_RANGE(uint8_t, dim, 0, 3) {
    int64_t index = static_cast<int64_t>(dim) - (3 - padding_before.size());
    if (index < 0) {
      cache->padding_before_3d_.push_back(0);
    } else {
      cache->padding_before_3d_.push_back(padding_before.at(index));
    }
  }

  return cache;
}

template<typename T>
class DeconvCpuKernel final : public user_op::OpKernel {
 public:
  OF_DISALLOW_COPY_AND_MOVE(DeconvCpuKernel);
  DeconvCpuKernel() = default;
  ~DeconvCpuKernel() = default;

  bool AlwaysComputeWhenAllOutputsEmpty() const override { return false; }

<<<<<<< HEAD
  std::shared_ptr<user_op::OpKernelCache> InitOpKernelCache(
      user_op::KernelCacheContext* ctx) const override {
    return ::oneflow::InitOpKernelCache<T>(ctx, "out", "in", "weight");
  }

 private:
  void Compute(user_op::KernelComputeContext* ctx, user_op::OpKernelState*,
               const user_op::OpKernelCache* cache) const override {
    auto conv_cache = dynamic_cast<const ConvOpKernelCache<T>*>(cache);
    CHECK_NOTNULL(conv_cache);
=======
  std::shared_ptr<DeconvOpKernelState<T>> DoCreateOpKernelState(
      user_op::KernelComputeContext* ctx) const {
    return CreateDeconvOpKernelState<T>(ctx, "out", "in", "weight");
  }

 private:
  void Compute(user_op::KernelComputeContext* ctx, user_op::OpKernelState* state) const override {
    auto deconv_state = DoCreateOpKernelState(ctx);
    CHECK_NOTNULL(deconv_state);
>>>>>>> 6e481c49
    const user_op::Tensor* in = ctx->Tensor4ArgNameAndIndex("in", 0);
    const user_op::Tensor* weight = ctx->Tensor4ArgNameAndIndex("weight", 0);
    user_op::Tensor* out = ctx->Tensor4ArgNameAndIndex("out", 0);
    user_op::Tensor* col_buf = ctx->Tensor4ArgNameAndIndex("tmp_buffer", 0);

<<<<<<< HEAD
=======
    deconv_state->Update(in->shape(), out->shape());
>>>>>>> 6e481c49
    Memset<DeviceType::kCPU>(ctx->stream(), out->mut_dptr<T>(), 0,
                             out->shape().elem_cnt() * sizeof(T));

    FOR_RANGE(int64_t, i, 0, in->shape().At(0)) {
      // channels first:  col_buf' = weight(T) * in[i]'
      // channels last :  col_buf' = weight(T) * in[i]'(T)
      // m, n, k
<<<<<<< HEAD
      int32_t idx_offset = conv_cache->idx_offset_;
      NewKernelUtil<DeviceType::kCPU>::OFGemm(
          ctx->stream(), CblasTrans, conv_cache->is_out_diff_need_trans_,
          conv_cache->weight_5d_shape_.Count(1),
          conv_cache->out_5d_shape_.Count(idx_offset, idx_offset + 3),
          conv_cache->weight_5d_shape_.At(0), static_cast<T>(1), weight->dptr<T>(),
          GetImgDptr<T>(in, i), static_cast<T>(0), col_buf->mut_dptr<T>());

      // out = col2im(col_buf')
      conv_cache->col2im_func_(col_buf->dptr<T>(), ShapeView(conv_cache->in_5d_shape_),
                               ShapeView(conv_cache->weight_5d_shape_),
                               ShapeView(conv_cache->out_5d_shape_), conv_cache->strides_3d_.data(),
                               conv_cache->dilation_rate_3d_.data(),
                               conv_cache->padding_before_3d_.data(), GetImgMutDptr<T>(out, i));
=======
      int32_t idx_offset = deconv_state->idx_offset_;
      NewKernelUtil<DeviceType::kCPU>::OFGemm(
          ctx->stream(), CblasTrans, deconv_state->is_out_diff_need_trans_,
          deconv_state->weight_5d_shape_.Count(1),
          deconv_state->out_5d_shape_.Count(idx_offset, idx_offset + 3),
          deconv_state->weight_5d_shape_.At(0), static_cast<T>(1), weight->dptr<T>(),
          GetImgDptr<T>(in, i), static_cast<T>(0), col_buf->mut_dptr<T>());

      // out = col2im(col_buf')
      deconv_state->col2im_func_(
          col_buf->dptr<T>(), ShapeView(deconv_state->in_5d_shape_),
          ShapeView(deconv_state->weight_5d_shape_), ShapeView(deconv_state->out_5d_shape_),
          deconv_state->strides_3d_.data(), deconv_state->dilation_rate_3d_.data(),
          deconv_state->padding_before_3d_.data(), GetImgMutDptr<T>(out, i));
>>>>>>> 6e481c49
    }
  }
};

#define REGISTER_DECONV_DATA_KERNEL(op_name, dtype)                                      \
  REGISTER_USER_KERNEL(#op_name)                                                         \
      .SetCreateFn<DeconvCpuKernel<dtype>>()                                             \
      .SetIsMatchedHob((user_op::HobDeviceType() == DeviceType::kCPU)                    \
                       && (user_op::HobAttr<int32_t>("groups") == 1)                     \
                       && (user_op::HobDataType("out", 0) == GetDataType<dtype>::value)) \
      .SetInferTmpSizeFn([](user_op::InferContext* ctx) -> size_t {                      \
        size_t tmp_buffer_size = 0;                                                      \
        const auto& in_shape = ctx->InputTensorDesc("in", 0).shape();                    \
        const auto& weight_shape = ctx->InputTensorDesc("weight", 0).shape();            \
                                                                                         \
        int64_t idx_offset = IdxOffset(ctx->Attr<std::string>("data_format"));           \
        tmp_buffer_size +=                                                               \
            CalcElemNumOfColBuf(in_shape, weight_shape, idx_offset) * sizeof(dtype);     \
        return tmp_buffer_size;                                                          \
      })

REGISTER_DECONV_DATA_KERNEL(deconv1d, float);
REGISTER_DECONV_DATA_KERNEL(deconv1d, double);
REGISTER_DECONV_DATA_KERNEL(deconv2d, float);
REGISTER_DECONV_DATA_KERNEL(deconv2d, double);
REGISTER_DECONV_DATA_KERNEL(deconv3d, float);
REGISTER_DECONV_DATA_KERNEL(deconv3d, double);

}  // namespace

}  // namespace oneflow<|MERGE_RESOLUTION|>--- conflicted
+++ resolved
@@ -234,14 +234,8 @@
 };
 
 template<typename T>
-<<<<<<< HEAD
-struct ConvOpKernelCache final : public user_op::OpKernelCache {
+struct DeconvOpKernelCache final : public user_op::OpKernelCache {
   Col2ImFunc<T> col2im_func_ = nullptr;
-=======
-struct DeconvOpKernelState final : public user_op::OpKernelState {
-  Col2ImFunc<T> col2im_func_ = DeconvKernelUtil<T>::NCDHWCol2Im;
-  ;
->>>>>>> 6e481c49
 
   Shape in_5d_shape_;
   Shape out_5d_shape_;
@@ -252,14 +246,8 @@
   std::vector<int32_t> padding_before_3d_;
 
   enum CBLAS_TRANSPOSE is_out_diff_need_trans_ = CblasNoTrans;
-<<<<<<< HEAD
-  int32_t idx_offset_{};
-  bool is_dynamic_{};
-=======
   int32_t idx_offset_ = 0;
   bool is_dynamic_ = false;
-  int32_t groups = 1;
->>>>>>> 6e481c49
 
   void Update(const ShapeView& x_shape, const ShapeView& out_shape) {
     auto Gen5DShape = [](const ShapeView& shape, int32_t idx_offset) -> Shape {
@@ -278,38 +266,21 @@
 };
 
 template<typename T>
-<<<<<<< HEAD
-std::shared_ptr<ConvOpKernelCache<T>> InitOpKernelCache(user_op::KernelCacheContext* ctx,
+std::shared_ptr<DeconvOpKernelCache<T>> CreateDeconvOpKernelState(user_op::KernelCacheContext* ctx,
                                                         const std::string& in_name,
                                                         const std::string& out_name,
                                                         const std::string& weight_name) {
   const auto& data_format = ctx->Attr<std::string>("data_format");
 
-  std::shared_ptr<ConvOpKernelCache<T>> cache(new ConvOpKernelCache<T>());
+  std::shared_ptr<DeconvOpKernelCache<T>> cache(new DeconvOpKernelCache<T>());
   if (data_format == "channels_first") {
-    cache->col2im_func_ = ConvKernelUtil<T>::NCDHWCol2Im;
+    cache->col2im_func_ = DeconvKernelUtil<T>::NCDHWCol2Im;
     cache->is_out_diff_need_trans_ = CblasNoTrans;
     cache->idx_offset_ = 2;
   } else {
-    cache->col2im_func_ = ConvKernelUtil<T>::NDHWCCol2Im;
+    cache->col2im_func_ = DeconvKernelUtil<T>::NDHWCCol2Im;
     cache->is_out_diff_need_trans_ = CblasTrans;
     cache->idx_offset_ = 1;
-=======
-std::shared_ptr<DeconvOpKernelState<T>> CreateDeconvOpKernelState(
-    user_op::KernelComputeContext* ctx, const std::string& in_name, const std::string& out_name,
-    const std::string& weight_name) {
-  const auto& data_format = ctx->Attr<std::string>("data_format");
-
-  std::shared_ptr<DeconvOpKernelState<T>> state(new DeconvOpKernelState<T>());
-  if (data_format == "channels_first") {
-    state->col2im_func_ = DeconvKernelUtil<T>::NCDHWCol2Im;
-    state->is_out_diff_need_trans_ = CblasNoTrans;
-    state->idx_offset_ = 2;
-  } else {
-    state->col2im_func_ = DeconvKernelUtil<T>::NDHWCCol2Im;
-    state->is_out_diff_need_trans_ = CblasTrans;
-    state->idx_offset_ = 1;
->>>>>>> 6e481c49
   }
 
   auto Gen5DShape = [](const Shape& shape, int32_t idx_offset) -> Shape {
@@ -355,37 +326,21 @@
 
   bool AlwaysComputeWhenAllOutputsEmpty() const override { return false; }
 
-<<<<<<< HEAD
   std::shared_ptr<user_op::OpKernelCache> InitOpKernelCache(
       user_op::KernelCacheContext* ctx) const override {
-    return ::oneflow::InitOpKernelCache<T>(ctx, "out", "in", "weight");
+    return CreateDeconvOpKernelState<T>(ctx, "out", "in", "weight");
   }
 
  private:
   void Compute(user_op::KernelComputeContext* ctx, user_op::OpKernelState*,
                const user_op::OpKernelCache* cache) const override {
-    auto conv_cache = dynamic_cast<const ConvOpKernelCache<T>*>(cache);
-    CHECK_NOTNULL(conv_cache);
-=======
-  std::shared_ptr<DeconvOpKernelState<T>> DoCreateOpKernelState(
-      user_op::KernelComputeContext* ctx) const {
-    return CreateDeconvOpKernelState<T>(ctx, "out", "in", "weight");
-  }
-
- private:
-  void Compute(user_op::KernelComputeContext* ctx, user_op::OpKernelState* state) const override {
-    auto deconv_state = DoCreateOpKernelState(ctx);
-    CHECK_NOTNULL(deconv_state);
->>>>>>> 6e481c49
+    auto deconv_cache = dynamic_cast<const DeconvOpKernelCache<T>*>(cache);
+    CHECK_NOTNULL(deconv_cache);
     const user_op::Tensor* in = ctx->Tensor4ArgNameAndIndex("in", 0);
     const user_op::Tensor* weight = ctx->Tensor4ArgNameAndIndex("weight", 0);
     user_op::Tensor* out = ctx->Tensor4ArgNameAndIndex("out", 0);
     user_op::Tensor* col_buf = ctx->Tensor4ArgNameAndIndex("tmp_buffer", 0);
 
-<<<<<<< HEAD
-=======
-    deconv_state->Update(in->shape(), out->shape());
->>>>>>> 6e481c49
     Memset<DeviceType::kCPU>(ctx->stream(), out->mut_dptr<T>(), 0,
                              out->shape().elem_cnt() * sizeof(T));
 
@@ -393,37 +348,20 @@
       // channels first:  col_buf' = weight(T) * in[i]'
       // channels last :  col_buf' = weight(T) * in[i]'(T)
       // m, n, k
-<<<<<<< HEAD
-      int32_t idx_offset = conv_cache->idx_offset_;
+      int32_t idx_offset = deconv_cache->idx_offset_;
       NewKernelUtil<DeviceType::kCPU>::OFGemm(
-          ctx->stream(), CblasTrans, conv_cache->is_out_diff_need_trans_,
-          conv_cache->weight_5d_shape_.Count(1),
-          conv_cache->out_5d_shape_.Count(idx_offset, idx_offset + 3),
-          conv_cache->weight_5d_shape_.At(0), static_cast<T>(1), weight->dptr<T>(),
+          ctx->stream(), CblasTrans, deconv_cache->is_out_diff_need_trans_,
+          deconv_cache->weight_5d_shape_.Count(1),
+          deconv_cache->out_5d_shape_.Count(idx_offset, idx_offset + 3),
+          deconv_cache->weight_5d_shape_.At(0), static_cast<T>(1), weight->dptr<T>(),
           GetImgDptr<T>(in, i), static_cast<T>(0), col_buf->mut_dptr<T>());
 
       // out = col2im(col_buf')
-      conv_cache->col2im_func_(col_buf->dptr<T>(), ShapeView(conv_cache->in_5d_shape_),
-                               ShapeView(conv_cache->weight_5d_shape_),
-                               ShapeView(conv_cache->out_5d_shape_), conv_cache->strides_3d_.data(),
-                               conv_cache->dilation_rate_3d_.data(),
-                               conv_cache->padding_before_3d_.data(), GetImgMutDptr<T>(out, i));
-=======
-      int32_t idx_offset = deconv_state->idx_offset_;
-      NewKernelUtil<DeviceType::kCPU>::OFGemm(
-          ctx->stream(), CblasTrans, deconv_state->is_out_diff_need_trans_,
-          deconv_state->weight_5d_shape_.Count(1),
-          deconv_state->out_5d_shape_.Count(idx_offset, idx_offset + 3),
-          deconv_state->weight_5d_shape_.At(0), static_cast<T>(1), weight->dptr<T>(),
-          GetImgDptr<T>(in, i), static_cast<T>(0), col_buf->mut_dptr<T>());
-
-      // out = col2im(col_buf')
-      deconv_state->col2im_func_(
-          col_buf->dptr<T>(), ShapeView(deconv_state->in_5d_shape_),
-          ShapeView(deconv_state->weight_5d_shape_), ShapeView(deconv_state->out_5d_shape_),
-          deconv_state->strides_3d_.data(), deconv_state->dilation_rate_3d_.data(),
-          deconv_state->padding_before_3d_.data(), GetImgMutDptr<T>(out, i));
->>>>>>> 6e481c49
+      deconv_cache->col2im_func_(col_buf->dptr<T>(), ShapeView(deconv_cache->in_5d_shape_),
+                               ShapeView(deconv_cache->weight_5d_shape_),
+                               ShapeView(deconv_cache->out_5d_shape_), deconv_cache->strides_3d_.data(),
+                               deconv_cache->dilation_rate_3d_.data(),
+                               deconv_cache->padding_before_3d_.data(), GetImgMutDptr<T>(out, i));
     }
   }
 };
