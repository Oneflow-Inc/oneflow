/*
Copyright 2020 The OneFlow Authors. All rights reserved.

Licensed under the Apache License, Version 2.0 (the "License");
you may not use this file except in compliance with the License.
You may obtain a copy of the License at

    http://www.apache.org/licenses/LICENSE-2.0

Unless required by applicable law or agreed to in writing, software
distributed under the License is distributed on an "AS IS" BASIS,
WITHOUT WARRANTIES OR CONDITIONS OF ANY KIND, either express or implied.
See the License for the specific language governing permissions and
limitations under the License.
*/
#include "oneflow/core/framework/framework.h"
#include "oneflow/core/job/lazy_mode.h"
#include "oneflow/user/ops/nn_util.h"
#include "oneflow/core/kernel/new_kernel_util.h"
#include "oneflow/core/kernel/kernel_util.h"

namespace oneflow {

namespace {

template<typename T>
using Col2ImFunc = void (*)(const T* col_buf, const ShapeView& in_shape,
                            const ShapeView& weight_shape, const ShapeView& out_shape,
                            const int32_t* strides, const int32_t* dilation_rate,
                            const int32_t* padding_before, T* in_diff_ptr);

template<typename T>
void Gemm4ChannelFirst(ep::Stream* stream, enum CBLAS_TRANSPOSE trans_a,
                       enum CBLAS_TRANSPOSE trans_b, const int m, const int n, const int k,
                       const T alpha, const T* a, const T* b, const T beta, T* c) {
  NewKernelUtil<DeviceType::kCPU>::OFGemm(stream, trans_a, trans_b, m, n, k, alpha, a, b, beta, c);
}

template<typename T>
void Gemm4ChannelLast(ep::Stream* stream, enum CBLAS_TRANSPOSE trans_a,
                      enum CBLAS_TRANSPOSE trans_b, const int m, const int n, const int k,
                      const T alpha, const T* a, const T* b, const T beta, T* c) {
  trans_a = (trans_a == CblasNoTrans) ? CblasTrans : CblasNoTrans;
  trans_b = (trans_b == CblasNoTrans) ? CblasTrans : CblasNoTrans;
  NewKernelUtil<DeviceType::kCPU>::OFGemm(stream, trans_b, trans_a, n, m, k, alpha, b, a, beta, c);
}

template<typename T>
T* GetImgMutDptr(user_op::Tensor* tensor, int64_t idx) {
  return tensor->mut_dptr<T>() + tensor->shape().Count(1) * idx;
}

template<typename T>
const T* GetImgDptr(const user_op::Tensor* tensor, int64_t idx) {
  return tensor->dptr<T>() + tensor->shape().Count(1) * idx;
}

size_t CalcElemNumOfColBuf(const ShapeView& out_shape, const ShapeView& weight_shape,
                           const int32_t idx_offset) {
  int64_t col_buf_elem_cnt = 1;
  int64_t ndims = out_shape.NumAxes() - 2;
  for (size_t i = 0; i != ndims + 1; ++i) { col_buf_elem_cnt *= weight_shape.At(i + 1); }
  for (size_t i = 0; i != ndims; ++i) { col_buf_elem_cnt *= out_shape.At(idx_offset + i); }
  return col_buf_elem_cnt;
}

template<typename T>
class ColBufWriter {
 public:
  ColBufWriter(const T* src_ptr, T* dst_ptr, int64_t c_size, int64_t id_size, int64_t ih_size,
               int64_t iw_size, int64_t od_size, int64_t oh_size, int64_t ow_size)
      : src_ptr_(src_ptr),
        dst_ptr_(dst_ptr),
        c_size_(c_size),
        id_size_(id_size),
        ih_size_(ih_size),
        iw_size_(iw_size),
        od_size_(od_size),
        oh_size_(oh_size),
        ow_size_(ow_size) {}
  virtual ~ColBufWriter() = default;
  virtual void DHWCWrite(int64_t c, int64_t id, int64_t ih, int64_t iw) = 0;
  virtual void CDHWWrite(int64_t c, int64_t id, int64_t ih, int64_t iw) = 0;
  virtual void InvalidDFunc() = 0;
  virtual void InvalidHFunc() = 0;
  virtual void InvalidWFunc() = 0;
  virtual void NextImCSize() = 0;

 protected:
  const T* src_ptr_;
  T* dst_ptr_;
  int64_t c_size_;
  int64_t id_size_;
  int64_t ih_size_;
  int64_t iw_size_;
  int64_t od_size_;
  int64_t oh_size_;
  int64_t ow_size_;
};

template<typename T>
class Col2ImWriter final : public ColBufWriter<T> {
 public:
  Col2ImWriter(const T* src_ptr, T* dst_ptr, int64_t c_size, int64_t id_size, int64_t ih_size,
               int64_t iw_size, int64_t od_size, int64_t oh_size, int64_t ow_size)
      : ColBufWriter<T>::ColBufWriter(src_ptr, dst_ptr, c_size, id_size, ih_size, iw_size, od_size,
                                      oh_size, ow_size) {}
  ~Col2ImWriter() = default;
  void DHWCWrite(int64_t c, int64_t id, int64_t ih, int64_t iw) override {
    this->dst_ptr_[id * this->id_size_ + ih * this->ih_size_ + iw * this->iw_size_ + c] +=
        *(this->src_ptr_++);
  }
  void CDHWWrite(int64_t c, int64_t id, int64_t ih, int64_t iw) override {
    this->dst_ptr_[id * this->id_size_ + ih * this->ih_size_ + iw] += *(this->src_ptr_++);
  }
  void InvalidDFunc() override { this->src_ptr_ += this->od_size_; }
  void InvalidHFunc() override { this->src_ptr_ += this->oh_size_; }
  void InvalidWFunc() override { this->src_ptr_ += this->ow_size_; }
  void NextImCSize() override { this->dst_ptr_ += this->c_size_; }
};

template<typename T>
using DHWValidFunc = void (ColBufWriter<T>::*)(int64_t c, int64_t kd, int64_t kh, int64_t kw);

template<typename T>
class ColBufUtil final {
 public:
  ColBufUtil(const ShapeView& in_shape, const ShapeView& out_shape, int32_t dhw_offset,
             const int32_t* strides, const int32_t* dilation_rate, const int32_t* padding_before)
      : strides_(strides), dilation_rate_(dilation_rate), padding_before_(padding_before) {
    id_num_ = in_shape.At(dhw_offset);
    ih_num_ = in_shape.At(dhw_offset + 1);
    iw_num_ = in_shape.At(dhw_offset + 2);
    od_num_ = out_shape.At(dhw_offset);
    oh_num_ = out_shape.At(dhw_offset + 1);
    ow_num_ = out_shape.At(dhw_offset + 2);
    if (dhw_offset == 2) {
      dhw_valid_func_ = &ColBufWriter<T>::CDHWWrite;
    } else {
      dhw_valid_func_ = &ColBufWriter<T>::DHWCWrite;
    }
  }
  void operator()(ColBufWriter<T>* col_buf_writer, int64_t c, int64_t kd, int64_t kh, int64_t kw) {
    int64_t id = kd * dilation_rate_[0] - padding_before_[0];
    FOR_RANGE(int64_t, od, 0, od_num_) {
      if (id < 0 || id >= id_num_) {
        col_buf_writer->InvalidDFunc();
      } else {
        int64_t ih = kh * dilation_rate_[1] - padding_before_[1];
        FOR_RANGE(int64_t, oh, 0, oh_num_) {
          if (ih < 0 || ih >= ih_num_) {
            col_buf_writer->InvalidHFunc();
          } else {
            int64_t iw = kw * dilation_rate_[2] - padding_before_[2];
            FOR_RANGE(int64_t, ow, 0, ow_num_) {
              if (iw < 0 || iw >= iw_num_) {
                col_buf_writer->InvalidWFunc();
              } else {
                (col_buf_writer->*dhw_valid_func_)(c, id, ih, iw);
              }
              iw += strides_[2];
            }
          }
          ih += strides_[1];
        }
      }
      id += strides_[0];
    }
  }

 private:
  int64_t id_num_;
  int64_t ih_num_;
  int64_t iw_num_;
  int64_t od_num_;
  int64_t oh_num_;
  int64_t ow_num_;
  const int32_t* strides_;
  const int32_t* dilation_rate_;
  const int32_t* padding_before_;
  DHWValidFunc<T> dhw_valid_func_;
};

template<typename T>
struct ConvKernelUtil final {
 public:
  static void NCDHWCol2Im(const T* col_buf_ptr, const ShapeView& in_shape,
                          const ShapeView& weight_shape, const ShapeView& out_shape,
                          const int32_t* strides, const int32_t* dilation_rate,
                          const int32_t* padding_before, T* in_diff_ptr) {
    ColBufUtil<T> col_buf_util(in_shape, out_shape, 2, strides, dilation_rate, padding_before);
    Col2ImWriter<T> col_buf_writer(col_buf_ptr, in_diff_ptr, in_shape.Count(2), in_shape.Count(3),
                                   in_shape.Count(4), 1, out_shape.Count(3), out_shape.Count(4), 1);
    DoNCDWHFunc(weight_shape, col_buf_util, &col_buf_writer);
  }

  static void NDHWCCol2Im(const T* col_buf_ptr, const ShapeView& in_shape,
                          const ShapeView& weight_shape, const ShapeView& out_shape,
                          const int32_t* strides, const int32_t* dilation_rate,
                          const int32_t* padding_before, T* in_diff_ptr) {
    ColBufUtil<T> col_buf_util(in_shape, out_shape, 1, strides, dilation_rate, padding_before);
    Col2ImWriter<T> col_buf_writer(col_buf_ptr, in_diff_ptr, in_shape.Count(2), in_shape.Count(2),
                                   in_shape.Count(3), in_shape.Count(4), out_shape.Count(2, 4),
                                   out_shape.Count(3, 4), 1);
    DoNDWHCFunc(weight_shape, col_buf_util, &col_buf_writer);
  }

 private:
  static void DoNCDWHFunc(const ShapeView& weight_shape, ColBufUtil<T>& col_buf_util,
                          ColBufWriter<T>* col_buf_writer) {
    for (int64_t c = 0; c != weight_shape.At(1); col_buf_writer->NextImCSize(), ++c) {
      for (int64_t kd = 0; kd != weight_shape.At(2); ++kd) {
        for (int64_t kh = 0; kh != weight_shape.At(3); ++kh) {
          for (int64_t kw = 0; kw != weight_shape.At(4); ++kw) {
            col_buf_util(col_buf_writer, c, kd, kh, kw);
          }
        }
      }
    }
  }

  static void DoNDWHCFunc(const ShapeView& weight_shape, ColBufUtil<T>& col_buf_util,
                          ColBufWriter<T>* col_buf_writer) {
    for (int64_t kd = 0; kd != weight_shape.At(1); ++kd) {
      for (int64_t kh = 0; kh != weight_shape.At(2); ++kh) {
        for (int64_t kw = 0; kw != weight_shape.At(3); ++kw) {
          for (int64_t c = 0; c != weight_shape.At(4); ++c) {
            col_buf_util(col_buf_writer, c, kd, kh, kw);
          }
        }
      }
    }
  }
};

template<typename T>
struct ConvOpKernelCache final : public user_op::OpKernelCache {
  Col2ImFunc<T> col2im_func_ = nullptr;

  Shape in_5d_shape_;
  Shape out_5d_shape_;
  Shape weight_5d_shape_;

  std::vector<int32_t> strides_3d_;
  std::vector<int32_t> dilation_rate_3d_;
  std::vector<int32_t> padding_before_3d_;

  enum CBLAS_TRANSPOSE is_out_diff_need_trans_ = CblasNoTrans;
  int32_t idx_offset_{};
  bool is_dynamic_{};

  void Update(const ShapeView& x_shape, const ShapeView& out_shape) {
    auto Gen5DShape = [](const ShapeView& shape, int32_t idx_offset) -> Shape {
      DimVector ret_vec;
      shape.ToDimVector(&ret_vec);
      int32_t ndims = ret_vec.size() - 2;
      ret_vec.insert(ret_vec.begin() + idx_offset, 3 - ndims, 1);
      return Shape(ret_vec);
    };
    if (is_dynamic_) {
      Shape in_shape;
      in_5d_shape_ = Gen5DShape(x_shape, idx_offset_);
      out_5d_shape_ = Gen5DShape(out_shape, idx_offset_);
    }
  }
};

template<typename T>
std::shared_ptr<ConvOpKernelCache<T>> InitOpKernelCache(user_op::KernelCacheContext* ctx,
                                                        const std::string& in_name,
                                                        const std::string& out_name,
                                                        const std::string& weight_name) {
  const auto& data_format = ctx->Attr<std::string>("data_format");

  std::shared_ptr<ConvOpKernelCache<T>> cache(new ConvOpKernelCache<T>());
  if (data_format == "channels_first") {
    cache->col2im_func_ = ConvKernelUtil<T>::NCDHWCol2Im;
    cache->is_out_diff_need_trans_ = CblasNoTrans;
    cache->idx_offset_ = 2;
  } else {
    cache->col2im_func_ = ConvKernelUtil<T>::NDHWCCol2Im;
    cache->is_out_diff_need_trans_ = CblasTrans;
    cache->idx_offset_ = 1;
  }

  auto Gen5DShape = [](const Shape& shape, int32_t idx_offset) -> Shape {
    DimVector ret_vec(shape.dim_vec());
    int32_t ndims = ret_vec.size() - 2;
    ret_vec.insert(ret_vec.begin() + idx_offset, 3 - ndims, 1);
    return Shape(ret_vec);
  };
  cache->in_5d_shape_ =
      Gen5DShape(ctx->TensorDesc4ArgNameAndIndex(in_name, 0)->shape(), cache->idx_offset_);
  cache->out_5d_shape_ =
      Gen5DShape(ctx->TensorDesc4ArgNameAndIndex(out_name, 0)->shape(), cache->idx_offset_);
  cache->weight_5d_shape_ =
      Gen5DShape(ctx->TensorDesc4ArgNameAndIndex(weight_name, 0)->shape(), cache->idx_offset_);

  auto Gen3DVec = [](const std::vector<int32_t>& origin_vec) -> std::vector<int32_t> {
    std::vector<int32_t> ret_vec = origin_vec;
    ret_vec.insert(ret_vec.begin(), 3 - ret_vec.size(), 1);
    return ret_vec;
  };
  cache->strides_3d_ = Gen3DVec(ctx->Attr<std::vector<int32_t>>("strides"));
  cache->dilation_rate_3d_ = Gen3DVec(ctx->Attr<std::vector<int32_t>>("dilation_rate"));
  cache->is_dynamic_ = ctx->TensorDesc4ArgNameAndIndex(in_name, 0)->is_dynamic();
  const auto& padding_before = ctx->Attr<std::vector<int32_t>>("padding_before");
  FOR_RANGE(uint8_t, dim, 0, 3) {
    int64_t index = static_cast<int64_t>(dim) - (3 - padding_before.size());
    if (index < 0) {
<<<<<<< HEAD
      cache->padding_before_3d_.push_back(0);
    } else {
      cache->padding_before_3d_.push_back(padding_before.at(index));
=======
      state->padding_before_3d_.emplace_back(0);
    } else {
      state->padding_before_3d_.emplace_back(padding_before.at(index));
>>>>>>> 2d5dcedb
    }
  }

  return cache;
}

template<typename T>
class DeconvCpuKernel final : public user_op::OpKernel {
 public:
  OF_DISALLOW_COPY_AND_MOVE(DeconvCpuKernel);
  DeconvCpuKernel() = default;
  ~DeconvCpuKernel() = default;

  bool AlwaysComputeWhenAllOutputsEmpty() const override { return false; }

  std::shared_ptr<user_op::OpKernelCache> InitOpKernelCache(
      user_op::KernelCacheContext* ctx) const override {
    return ::oneflow::InitOpKernelCache<T>(ctx, "out", "in", "weight");
  }

 private:
  void Compute(user_op::KernelComputeContext* ctx, user_op::OpKernelState*,
               const user_op::OpKernelCache* cache) const override {
    auto conv_cache = dynamic_cast<const ConvOpKernelCache<T>*>(cache);
    CHECK_NOTNULL(conv_cache);
    const user_op::Tensor* in = ctx->Tensor4ArgNameAndIndex("in", 0);
    const user_op::Tensor* weight = ctx->Tensor4ArgNameAndIndex("weight", 0);
    user_op::Tensor* out = ctx->Tensor4ArgNameAndIndex("out", 0);
    user_op::Tensor* col_buf = ctx->Tensor4ArgNameAndIndex("tmp_buffer", 0);

<<<<<<< HEAD
    Memset<DeviceType::kCPU>(ctx->device_ctx(), out->mut_dptr<T>(), 0,
=======
    conv_state->Update(in->shape(), out->shape());
    Memset<DeviceType::kCPU>(ctx->stream(), out->mut_dptr<T>(), 0,
>>>>>>> 2d5dcedb
                             out->shape().elem_cnt() * sizeof(T));

    FOR_RANGE(int64_t, i, 0, in->shape().At(0)) {
      // channels first:  col_buf' = weight(T) * in[i]'
      // channels last :  col_buf' = weight(T) * in[i]'(T)
      // m, n, k
      int32_t idx_offset = conv_cache->idx_offset_;
      NewKernelUtil<DeviceType::kCPU>::OFGemm(
<<<<<<< HEAD
          nullptr, CblasTrans, conv_cache->is_out_diff_need_trans_,
          conv_cache->weight_5d_shape_.Count(1),
          conv_cache->out_5d_shape_.Count(idx_offset, idx_offset + 3),
          conv_cache->weight_5d_shape_.At(0), static_cast<T>(1), weight->dptr<T>(),
=======
          ctx->stream(), CblasTrans, conv_state->is_out_diff_need_trans_,
          conv_state->weight_5d_shape_.Count(1),
          conv_state->out_5d_shape_.Count(idx_offset, idx_offset + 3),
          conv_state->weight_5d_shape_.At(0), static_cast<T>(1), weight->dptr<T>(),
>>>>>>> 2d5dcedb
          GetImgDptr<T>(in, i), static_cast<T>(0), col_buf->mut_dptr<T>());

      // out = col2im(col_buf')
      conv_cache->col2im_func_(col_buf->dptr<T>(), ShapeView(conv_cache->in_5d_shape_),
                               ShapeView(conv_cache->weight_5d_shape_),
                               ShapeView(conv_cache->out_5d_shape_), conv_cache->strides_3d_.data(),
                               conv_cache->dilation_rate_3d_.data(),
                               conv_cache->padding_before_3d_.data(), GetImgMutDptr<T>(out, i));
    }
  }
};

#define REGISTER_DECONV_DATA_KERNEL(op_name, dtype)                                      \
  REGISTER_USER_KERNEL(#op_name)                                                         \
      .SetCreateFn<DeconvCpuKernel<dtype>>()                                             \
      .SetIsMatchedHob((user_op::HobDeviceType() == DeviceType::kCPU)                    \
                       && (user_op::HobAttr<int32_t>("groups") == 1)                     \
                       && (user_op::HobDataType("out", 0) == GetDataType<dtype>::value)) \
      .SetInferTmpSizeFn([](user_op::InferContext* ctx) -> size_t {                      \
        size_t tmp_buffer_size = 0;                                                      \
        const auto& in_shape = ctx->InputTensorDesc("in", 0).shape();                    \
        const auto& weight_shape = ctx->InputTensorDesc("weight", 0).shape();            \
                                                                                         \
        int64_t idx_offset = IdxOffset(ctx->Attr<std::string>("data_format"));           \
        tmp_buffer_size +=                                                               \
            CalcElemNumOfColBuf(in_shape, weight_shape, idx_offset) * sizeof(dtype);     \
        return tmp_buffer_size;                                                          \
      })

REGISTER_DECONV_DATA_KERNEL(deconv1d, float);
REGISTER_DECONV_DATA_KERNEL(deconv1d, double);
REGISTER_DECONV_DATA_KERNEL(deconv2d, float);
REGISTER_DECONV_DATA_KERNEL(deconv2d, double);
REGISTER_DECONV_DATA_KERNEL(deconv3d, float);
REGISTER_DECONV_DATA_KERNEL(deconv3d, double);

}  // namespace

}  // namespace oneflow<|MERGE_RESOLUTION|>--- conflicted
+++ resolved
@@ -308,15 +308,9 @@
   FOR_RANGE(uint8_t, dim, 0, 3) {
     int64_t index = static_cast<int64_t>(dim) - (3 - padding_before.size());
     if (index < 0) {
-<<<<<<< HEAD
       cache->padding_before_3d_.push_back(0);
     } else {
       cache->padding_before_3d_.push_back(padding_before.at(index));
-=======
-      state->padding_before_3d_.emplace_back(0);
-    } else {
-      state->padding_before_3d_.emplace_back(padding_before.at(index));
->>>>>>> 2d5dcedb
     }
   }
 
@@ -347,12 +341,7 @@
     user_op::Tensor* out = ctx->Tensor4ArgNameAndIndex("out", 0);
     user_op::Tensor* col_buf = ctx->Tensor4ArgNameAndIndex("tmp_buffer", 0);
 
-<<<<<<< HEAD
-    Memset<DeviceType::kCPU>(ctx->device_ctx(), out->mut_dptr<T>(), 0,
-=======
-    conv_state->Update(in->shape(), out->shape());
     Memset<DeviceType::kCPU>(ctx->stream(), out->mut_dptr<T>(), 0,
->>>>>>> 2d5dcedb
                              out->shape().elem_cnt() * sizeof(T));
 
     FOR_RANGE(int64_t, i, 0, in->shape().At(0)) {
@@ -361,17 +350,10 @@
       // m, n, k
       int32_t idx_offset = conv_cache->idx_offset_;
       NewKernelUtil<DeviceType::kCPU>::OFGemm(
-<<<<<<< HEAD
-          nullptr, CblasTrans, conv_cache->is_out_diff_need_trans_,
+          ctx->stream(), CblasTrans, conv_cache->is_out_diff_need_trans_,
           conv_cache->weight_5d_shape_.Count(1),
           conv_cache->out_5d_shape_.Count(idx_offset, idx_offset + 3),
           conv_cache->weight_5d_shape_.At(0), static_cast<T>(1), weight->dptr<T>(),
-=======
-          ctx->stream(), CblasTrans, conv_state->is_out_diff_need_trans_,
-          conv_state->weight_5d_shape_.Count(1),
-          conv_state->out_5d_shape_.Count(idx_offset, idx_offset + 3),
-          conv_state->weight_5d_shape_.At(0), static_cast<T>(1), weight->dptr<T>(),
->>>>>>> 2d5dcedb
           GetImgDptr<T>(in, i), static_cast<T>(0), col_buf->mut_dptr<T>());
 
       // out = col2im(col_buf')
