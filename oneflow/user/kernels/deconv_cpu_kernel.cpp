--- conflicted
+++ resolved
@@ -266,16 +266,9 @@
 };
 
 template<typename T>
-<<<<<<< HEAD
-std::shared_ptr<DeconvOpKernelState<T>> CreateDeconvOpKernelState(user_op::KernelComputeContext* ctx,
-                                                              const std::string& in_name,
-                                                              const std::string& out_name,
-                                                              const std::string& weight_name) {
-=======
 std::shared_ptr<DeconvOpKernelState<T>> CreateDeconvOpKernelState(
     user_op::KernelComputeContext* ctx, const std::string& in_name, const std::string& out_name,
     const std::string& weight_name) {
->>>>>>> c5c852a2
   const auto& data_format = ctx->Attr<std::string>("data_format");
 
   std::shared_ptr<DeconvOpKernelState<T>> state(new DeconvOpKernelState<T>());
@@ -334,11 +327,7 @@
 
   std::shared_ptr<DeconvOpKernelState<T>> DoCreateOpKernelState(
       user_op::KernelComputeContext* ctx) const {
-<<<<<<< HEAD
-    return CreateDeconvOpKernelState<T>(ctx,"out", "in",  "weight");
-=======
     return CreateDeconvOpKernelState<T>(ctx, "out", "in", "weight");
->>>>>>> c5c852a2
   }
 
  private:
@@ -368,19 +357,11 @@
 
 
       // out = col2im(col_buf')
-<<<<<<< HEAD
-      deconv_state->col2im_func_(col_buf->dptr<T>(), ShapeView(deconv_state->in_5d_shape_),
-                               ShapeView(deconv_state->weight_5d_shape_),
-                               ShapeView(deconv_state->out_5d_shape_), deconv_state->strides_3d_.data(),
-                               deconv_state->dilation_rate_3d_.data(),
-                               deconv_state->padding_before_3d_.data(), GetImgMutDptr<T>(out, i));
-=======
       deconv_state->col2im_func_(
           col_buf->dptr<T>(), ShapeView(deconv_state->in_5d_shape_),
           ShapeView(deconv_state->weight_5d_shape_), ShapeView(deconv_state->out_5d_shape_),
           deconv_state->strides_3d_.data(), deconv_state->dilation_rate_3d_.data(),
           deconv_state->padding_before_3d_.data(), GetImgMutDptr<T>(out, i));
->>>>>>> c5c852a2
     }
   }
 };
