/*
Copyright 2020 The OneFlow Authors. All rights reserved.

Licensed under the Apache License, Version 2.0 (the "License");
you may not use this file except in compliance with the License.
You may obtain a copy of the License at

    http://www.apache.org/licenses/LICENSE-2.0

Unless required by applicable law or agreed to in writing, software
distributed under the License is distributed on an "AS IS" BASIS,
WITHOUT WARRANTIES OR CONDITIONS OF ANY KIND, either express or implied.
See the License for the specific language governing permissions and
limitations under the License.
*/
#include "oneflow/core/framework/framework.h"
#include "oneflow/user/ops/nn_util.h"
#include "oneflow/core/kernel/new_kernel_util.h"
#include "oneflow/core/kernel/kernel_util.h"
#include "oneflow/core/ep/include/primitive/add.h"

namespace oneflow {

namespace {

template<typename T>
using Im2ColFunc = void (*)(const T* in_dptr, const ShapeView& in_shape,
                            const ShapeView& weight_shape, const ShapeView& out_shape,
                            const int32_t* strides, const int32_t* dilation_rate,
                            const int32_t* padding_before, T* col_buf);

template<typename T>
using Col2ImFunc = void (*)(const T* col_buf, const ShapeView& in_shape,
                            const ShapeView& weight_shape, const ShapeView& out_shape,
                            const int32_t* strides, const int32_t* dilation_rate,
                            const int32_t* padding_before, T* in_diff_ptr);

template<typename T>
using GemmFunc = void (*)(enum CBLAS_TRANSPOSE trans_a, enum CBLAS_TRANSPOSE trans_b, const int m,
                          const int n, const int k, const T alpha, const T* a, const T* b,
                          const T beta, T* c);

template<typename T>
void Gemm4ChannelFirst(enum CBLAS_TRANSPOSE trans_a, enum CBLAS_TRANSPOSE trans_b, const int m,
                       const int n, const int k, const T alpha, const T* a, const T* b,
                       const T beta, T* c) {
  NewKernelUtil<DeviceType::kCPU>::OFGemm(nullptr, trans_a, trans_b, m, n, k, alpha, a, b, beta, c);
}

template<typename T>
void Gemm4ChannelLast(enum CBLAS_TRANSPOSE trans_a, enum CBLAS_TRANSPOSE trans_b, const int m,
                      const int n, const int k, const T alpha, const T* a, const T* b, const T beta,
                      T* c) {
  trans_a = (trans_a == CblasNoTrans) ? CblasTrans : CblasNoTrans;
  trans_b = (trans_b == CblasNoTrans) ? CblasTrans : CblasNoTrans;
  NewKernelUtil<DeviceType::kCPU>::OFGemm(nullptr, trans_b, trans_a, n, m, k, alpha, b, a, beta, c);
}

template<typename T>
T* GetImgMutDptr(user_op::Tensor* tensor, int64_t idx) {
  return tensor->mut_dptr<T>() + tensor->shape().Count(1) * idx;
}

template<typename T>
const T* GetImgDptr(const user_op::Tensor* tensor, int64_t idx) {
  return tensor->dptr<T>() + tensor->shape().Count(1) * idx;
}

size_t CalcElemNumOfColBuf(const ShapeView& out_shape, const ShapeView& weight_shape,
                           const int32_t idx_offset) {
  int64_t col_buf_elem_cnt = 1;
  int64_t ndims = out_shape.NumAxes() - 2;

  for (size_t i = 0; i != ndims + 1; ++i) { col_buf_elem_cnt *= weight_shape.At(i + 1); }
  for (size_t i = 0; i != ndims; ++i) { col_buf_elem_cnt *= out_shape.At(idx_offset + i); }
  return col_buf_elem_cnt;
}

template<typename T>
class ColBufWriter {
 public:
  ColBufWriter(const T* src_ptr, T* dst_ptr, int64_t c_size, int64_t id_size, int64_t ih_size,
               int64_t iw_size, int64_t od_size, int64_t oh_size, int64_t ow_size)
      : src_ptr_(src_ptr),
        dst_ptr_(dst_ptr),
        c_size_(c_size),
        id_size_(id_size),
        ih_size_(ih_size),
        iw_size_(iw_size),
        od_size_(od_size),
        oh_size_(oh_size),
        ow_size_(ow_size) {}
  virtual ~ColBufWriter() = default;
  virtual void DHWCWrite(int64_t c, int64_t id, int64_t ih, int64_t iw) = 0;
  virtual void CDHWWrite(int64_t c, int64_t id, int64_t ih, int64_t iw) = 0;
  virtual void InvalidDFunc() = 0;
  virtual void InvalidHFunc() = 0;
  virtual void InvalidWFunc() = 0;
  virtual void NextImCSize() = 0;

 protected:
  const T* src_ptr_;
  T* dst_ptr_;
  int64_t c_size_;
  int64_t id_size_;
  int64_t ih_size_;
  int64_t iw_size_;
  int64_t od_size_;
  int64_t oh_size_;
  int64_t ow_size_;
};

template<typename T>
class Im2ColWriter final : public ColBufWriter<T> {
 public:
  Im2ColWriter(const T* src_ptr, T* dst_ptr, int64_t c_size, int64_t id_size, int64_t ih_size,
               int64_t iw_size, int64_t od_size, int64_t oh_size, int64_t ow_size)
      : ColBufWriter<T>::ColBufWriter(src_ptr, dst_ptr, c_size, id_size, ih_size, iw_size, od_size,
                                      oh_size, ow_size) {}
  ~Im2ColWriter() = default;
  void DHWCWrite(int64_t c, int64_t id, int64_t ih, int64_t iw) override {
    *(this->dst_ptr_++) =
        this->src_ptr_[id * this->id_size_ + ih * this->ih_size_ + iw * this->iw_size_ + c];
  }
  void CDHWWrite(int64_t c, int64_t id, int64_t ih, int64_t iw) override {
    *(this->dst_ptr_++) = this->src_ptr_[id * this->id_size_ + ih * this->ih_size_ + iw];
  }
  void InvalidDFunc() override {
    FOR_RANGE(int64_t, i, 0, this->od_size_) { *(this->dst_ptr_++) = 0; }
  }
  void InvalidHFunc() override {
    FOR_RANGE(int64_t, i, 0, this->oh_size_) { *(this->dst_ptr_++) = 0; }
  }
  void InvalidWFunc() override {
    FOR_RANGE(int64_t, i, 0, this->ow_size_) { *(this->dst_ptr_++) = 0; }
  }
  void NextImCSize() override { this->src_ptr_ += this->c_size_; }
};

template<typename T>
class Col2ImWriter final : public ColBufWriter<T> {
 public:
  Col2ImWriter(const T* src_ptr, T* dst_ptr, int64_t c_size, int64_t id_size, int64_t ih_size,
               int64_t iw_size, int64_t od_size, int64_t oh_size, int64_t ow_size)
      : ColBufWriter<T>::ColBufWriter(src_ptr, dst_ptr, c_size, id_size, ih_size, iw_size, od_size,
                                      oh_size, ow_size) {}
  ~Col2ImWriter() = default;
  void DHWCWrite(int64_t c, int64_t id, int64_t ih, int64_t iw) override {
    this->dst_ptr_[id * this->id_size_ + ih * this->ih_size_ + iw * this->iw_size_ + c] +=
        *(this->src_ptr_++);
  }
  void CDHWWrite(int64_t c, int64_t id, int64_t ih, int64_t iw) override {
    this->dst_ptr_[id * this->id_size_ + ih * this->ih_size_ + iw] += *(this->src_ptr_++);
  }
  void InvalidDFunc() override { this->src_ptr_ += this->od_size_; }
  void InvalidHFunc() override { this->src_ptr_ += this->oh_size_; }
  void InvalidWFunc() override { this->src_ptr_ += this->ow_size_; }
  void NextImCSize() override { this->dst_ptr_ += this->c_size_; }
};

template<typename T>
using DHWValidFunc = void (ColBufWriter<T>::*)(int64_t c, int64_t kd, int64_t kh, int64_t kw);

template<typename T>
class ColBufUtil final {
 public:
  ColBufUtil(const ShapeView& in_shape, const ShapeView& out_shape, int32_t dhw_offset,
             const int32_t* strides, const int32_t* dilation_rate, const int32_t* padding_before)
      : strides_(strides), dilation_rate_(dilation_rate), padding_before_(padding_before) {
    id_num_ = in_shape.At(dhw_offset);
    ih_num_ = in_shape.At(dhw_offset + 1);
    iw_num_ = in_shape.At(dhw_offset + 2);
    od_num_ = out_shape.At(dhw_offset);
    oh_num_ = out_shape.At(dhw_offset + 1);
    ow_num_ = out_shape.At(dhw_offset + 2);
    if (dhw_offset == 2) {
      dhw_valid_func_ = &ColBufWriter<T>::CDHWWrite;
    } else {
      dhw_valid_func_ = &ColBufWriter<T>::DHWCWrite;
    }
  }
  void operator()(ColBufWriter<T>* col_buf_writer, int64_t c, int64_t kd, int64_t kh, int64_t kw) {
    int64_t id = kd * dilation_rate_[0] - padding_before_[0];
    FOR_RANGE(int64_t, od, 0, od_num_) {
      if (id < 0 || id >= id_num_) {
        col_buf_writer->InvalidDFunc();
      } else {
        int64_t ih = kh * dilation_rate_[1] - padding_before_[1];
        FOR_RANGE(int64_t, oh, 0, oh_num_) {
          if (ih < 0 || ih >= ih_num_) {
            col_buf_writer->InvalidHFunc();
          } else {
            int64_t iw = kw * dilation_rate_[2] - padding_before_[2];
            FOR_RANGE(int64_t, ow, 0, ow_num_) {
              if (iw < 0 || iw >= iw_num_) {
                col_buf_writer->InvalidWFunc();
              } else {
                (col_buf_writer->*dhw_valid_func_)(c, id, ih, iw);
              }
              iw += strides_[2];
            }
          }
          ih += strides_[1];
        }
      }
      id += strides_[0];
    }
  }

 private:
  int64_t id_num_;
  int64_t ih_num_;
  int64_t iw_num_;
  int64_t od_num_;
  int64_t oh_num_;
  int64_t ow_num_;
  const int32_t* strides_;
  const int32_t* dilation_rate_;
  const int32_t* padding_before_;
  DHWValidFunc<T> dhw_valid_func_;
};

template<typename T>
struct ConvKernelUtil final {
 public:
  static void NCDHWIm2Col(const T* in_dptr, const ShapeView& in_shape,
                          const ShapeView& weight_shape, const ShapeView& out_shape,
                          const int32_t* strides, const int32_t* dilation_rate,
                          const int32_t* padding_before, T* col_buf_ptr) {
    ColBufUtil<T> col_buf_util(in_shape, out_shape, 2, strides, dilation_rate, padding_before);
    Im2ColWriter<T> col_buf_writer(in_dptr, col_buf_ptr, in_shape.Count(2), in_shape.Count(3),
                                   in_shape.Count(4), 1, out_shape.Count(3), out_shape.Count(4), 1);
    DoNCDWHFunc(weight_shape, col_buf_util, &col_buf_writer);
  }

  static void NDHWCIm2Col(const T* in_dptr, const ShapeView& in_shape,
                          const ShapeView& weight_shape, const ShapeView& out_shape,
                          const int32_t* strides, const int32_t* dilation_rate,
                          const int32_t* padding_before, T* col_buf_ptr) {
    ColBufUtil<T> col_buf_util(in_shape, out_shape, 1, strides, dilation_rate, padding_before);
    Im2ColWriter<T> col_buf_writer(in_dptr, col_buf_ptr, in_shape.Count(2), in_shape.Count(2),
                                   in_shape.Count(3), in_shape.Count(4), out_shape.Count(2, 4),
                                   out_shape.Count(3, 4), 1);
    DoNDWHCFunc(weight_shape, col_buf_util, &col_buf_writer);
  }

  static void NCDHWCol2Im(const T* col_buf_ptr, const ShapeView& in_shape,
                          const ShapeView& weight_shape, const ShapeView& out_shape,
                          const int32_t* strides, const int32_t* dilation_rate,
                          const int32_t* padding_before, T* in_diff_ptr) {
    ColBufUtil<T> col_buf_util(in_shape, out_shape, 2, strides, dilation_rate, padding_before);
    Col2ImWriter<T> col_buf_writer(col_buf_ptr, in_diff_ptr, in_shape.Count(2), in_shape.Count(3),
                                   in_shape.Count(4), 1, out_shape.Count(3), out_shape.Count(4), 1);
    DoNCDWHFunc(weight_shape, col_buf_util, &col_buf_writer);
  }

  static void NDHWCCol2Im(const T* col_buf_ptr, const ShapeView& in_shape,
                          const ShapeView& weight_shape, const ShapeView& out_shape,
                          const int32_t* strides, const int32_t* dilation_rate,
                          const int32_t* padding_before, T* in_diff_ptr) {
    ColBufUtil<T> col_buf_util(in_shape, out_shape, 1, strides, dilation_rate, padding_before);
    Col2ImWriter<T> col_buf_writer(col_buf_ptr, in_diff_ptr, in_shape.Count(2), in_shape.Count(2),
                                   in_shape.Count(3), in_shape.Count(4), out_shape.Count(2, 4),
                                   out_shape.Count(3, 4), 1);
    DoNDWHCFunc(weight_shape, col_buf_util, &col_buf_writer);
  }

 private:
  static void DoNCDWHFunc(const ShapeView& weight_shape, ColBufUtil<T>& col_buf_util,
                          ColBufWriter<T>* col_buf_writer) {
    for (int64_t c = 0; c != weight_shape.At(1); col_buf_writer->NextImCSize(), ++c) {
      for (int64_t kd = 0; kd != weight_shape.At(2); ++kd) {
        for (int64_t kh = 0; kh != weight_shape.At(3); ++kh) {
          for (int64_t kw = 0; kw != weight_shape.At(4); ++kw) {
            col_buf_util(col_buf_writer, c, kd, kh, kw);
          }
        }
      }
    }
  }

  static void DoNDWHCFunc(const ShapeView& weight_shape, ColBufUtil<T>& col_buf_util,
                          ColBufWriter<T>* col_buf_writer) {
    for (int64_t kd = 0; kd != weight_shape.At(1); ++kd) {
      for (int64_t kh = 0; kh != weight_shape.At(2); ++kh) {
        for (int64_t kw = 0; kw != weight_shape.At(3); ++kw) {
          for (int64_t c = 0; c != weight_shape.At(4); ++c) {
            col_buf_util(col_buf_writer, c, kd, kh, kw);
          }
        }
      }
    }
  }
};

template<typename T>
struct ConvOpKernelState final : public user_op::OpKernelState {
  Im2ColFunc<T> im2col_func_;
  Col2ImFunc<T> col2im_func_;
  GemmFunc<T> forward_func_;

  Shape in_5d_shape_;
  Shape out_5d_shape_;
  Shape weight_5d_shape_;

  std::vector<int32_t> strides_3d_;
  std::vector<int32_t> dilation_rate_3d_;
  std::vector<int32_t> padding_before_3d_;

  enum CBLAS_TRANSPOSE is_out_diff_need_trans_;
  int32_t idx_offset_;
  bool is_dynamic_;

  void Update(const ShapeView& x_shape, const ShapeView& out_shape) {
    auto Gen5DShape = [](const ShapeView& shape, int32_t idx_offset) -> Shape {
      DimVector ret_vec;
      shape.ToDimVector(&ret_vec);
      int32_t ndims = ret_vec.size() - 2;
      ret_vec.insert(ret_vec.begin() + idx_offset, 3 - ndims, 1);
      return Shape(ret_vec);
    };
    if (is_dynamic_) {
      Shape in_shape;
      in_5d_shape_ = Gen5DShape(x_shape, idx_offset_);
      out_5d_shape_ = Gen5DShape(out_shape, idx_offset_);
    }
  }
};

template<typename T>
std::shared_ptr<ConvOpKernelState<T>> CreateConvOpKernelState(user_op::KernelComputeContext* ctx,
                                                              const std::string& in_name,
                                                              const std::string& out_name,
                                                              const std::string& weight_name) {
  const auto& data_format = ctx->Attr<std::string>("data_format");

  std::shared_ptr<ConvOpKernelState<T>> state(new ConvOpKernelState<T>());
  if (data_format == "channels_first") {
    state->im2col_func_ = ConvKernelUtil<T>::NCDHWIm2Col;
    state->col2im_func_ = ConvKernelUtil<T>::NCDHWCol2Im;
    state->forward_func_ = Gemm4ChannelFirst;
    state->is_out_diff_need_trans_ = CblasNoTrans;
    state->idx_offset_ = 2;
  } else {
    state->im2col_func_ = ConvKernelUtil<T>::NDHWCIm2Col;
    state->col2im_func_ = ConvKernelUtil<T>::NDHWCCol2Im;
    state->forward_func_ = Gemm4ChannelLast;
    state->is_out_diff_need_trans_ = CblasTrans;
    state->idx_offset_ = 1;
  }

  auto Gen5DShape = [](const Shape& shape, int32_t idx_offset) -> Shape {
    DimVector ret_vec(shape.dim_vec());
    int32_t ndims = ret_vec.size() - 2;
    ret_vec.insert(ret_vec.begin() + idx_offset, 3 - ndims, 1);
    return Shape(ret_vec);
  };
  state->in_5d_shape_ =
      Gen5DShape(ctx->TensorDesc4ArgNameAndIndex(in_name, 0)->shape(), state->idx_offset_);
  state->out_5d_shape_ =
      Gen5DShape(ctx->TensorDesc4ArgNameAndIndex(out_name, 0)->shape(), state->idx_offset_);
  state->weight_5d_shape_ =
      Gen5DShape(ctx->TensorDesc4ArgNameAndIndex(weight_name, 0)->shape(), state->idx_offset_);

  auto Gen3DVec = [](const std::vector<int32_t>& origin_vec) -> std::vector<int32_t> {
    std::vector<int32_t> ret_vec = origin_vec;
    ret_vec.insert(ret_vec.begin(), 3 - ret_vec.size(), 1);
    return ret_vec;
  };
  state->strides_3d_ = Gen3DVec(ctx->Attr<std::vector<int32_t>>("strides"));
  state->dilation_rate_3d_ = Gen3DVec(ctx->Attr<std::vector<int32_t>>("dilation_rate"));
  state->is_dynamic_ = ctx->TensorDesc4ArgNameAndIndex(in_name, 0)->is_dynamic();
  const auto& padding_before = ctx->Attr<std::vector<int32_t>>("padding_before");
  FOR_RANGE(uint8_t, dim, 0, 3) {
    int64_t index = static_cast<int64_t>(dim) - (3 - padding_before.size());
    if (index < 0) {
      state->padding_before_3d_.push_back(0);
    } else {
      state->padding_before_3d_.push_back(padding_before.at(index));
    }
  }

  return state;
}

template<typename T>
void InitBiasMulBuf(T* dptr, int64_t num) {
  for (int64_t i = 0; i < num; ++i) { dptr[i] = 1; }
}

template<typename T, size_t NDims>
class ConvCpuKernel final : public user_op::OpKernel {
 public:
  ConvCpuKernel() = default;
  ~ConvCpuKernel() = default;

  bool AlwaysComputeWhenAllOutputsEmpty() const override { return false; }

 private:
  void Compute(user_op::KernelComputeContext* ctx) const override {
    const auto& conv_state = CreateConvOpKernelState<T>(ctx, "in", "out", "weight");
    CHECK_NOTNULL(conv_state.get());

    const user_op::Tensor* in = ctx->Tensor4ArgNameAndIndex("in", 0);
    const user_op::Tensor* weight = ctx->Tensor4ArgNameAndIndex("weight", 0);
    user_op::Tensor* tmp_buffer = ctx->Tensor4ArgNameAndIndex("tmp_buffer", 0);
    user_op::Tensor* out = ctx->Tensor4ArgNameAndIndex("out", 0);

    T* col_buf_dptr = tmp_buffer->mut_dptr<T>();

    bool is_bias_mul_inited = false;
    for (int64_t i = 0; i < in->shape().At(0); ++i) {
      conv_state->im2col_func_(GetImgDptr<T>(in, i), ShapeView(conv_state->in_5d_shape_),
                               ShapeView(conv_state->weight_5d_shape_),
                               ShapeView(conv_state->out_5d_shape_), conv_state->strides_3d_.data(),
                               conv_state->dilation_rate_3d_.data(),
                               conv_state->padding_before_3d_.data(), col_buf_dptr);

      // channels first: out = weight * col_buf
      // channels last:  out = (weight * col_buf)(T)
      int32_t idx_offset = conv_state->idx_offset_;
      conv_state->forward_func_(
          CblasNoTrans, CblasNoTrans,
          conv_state->weight_5d_shape_.At(0),                           // filter
          conv_state->out_5d_shape_.Count(idx_offset, idx_offset + 3),  // od * oh * ow
          conv_state->weight_5d_shape_.Count(1),                        // ci * kd * kh * kw
          static_cast<T>(1), weight->dptr<T>(), col_buf_dptr, static_cast<T>(0),
          GetImgMutDptr<T>(out, i));

      const user_op::Tensor* bias = ctx->Tensor4ArgNameAndIndex("bias", 0);
      if (bias != nullptr) {
        int64_t num_of_col_buf = CalcElemNumOfColBuf(out->shape(), weight->shape(), idx_offset);
        int64_t num_of_bias_mul =
            (tmp_buffer->shape().elem_cnt() - num_of_col_buf * sizeof(T)) / sizeof(T);
        CHECK_GT(num_of_bias_mul, 0);
        T* bias_mul_dptr = col_buf_dptr + num_of_col_buf;
        if (!is_bias_mul_inited) {
          InitBiasMulBuf(bias_mul_dptr, num_of_bias_mul);
          is_bias_mul_inited = true;
        }

        // channels first:  out += bias * bias_mul
        // channels last:   out += (bias * bias_mul)(T)
        conv_state->forward_func_(
            CblasNoTrans, CblasNoTrans,
            conv_state->weight_5d_shape_.At(0),                           // filter
            conv_state->out_5d_shape_.Count(idx_offset, idx_offset + 3),  // od * oh * ow
            1,                                                            // 1
            static_cast<T>(1), bias->dptr<T>(), bias_mul_dptr, static_cast<T>(1),
            GetImgMutDptr<T>(out, i));
      }
    }
  }
};

#define REGISTER_CONV_KERNEL(op_name, dtype, ndims)                                         \
  REGISTER_USER_KERNEL(#op_name)                                                            \
      .SetCreateFn<ConvCpuKernel<dtype, ndims>>()                                           \
      .SetIsMatchedHob((user_op::HobDeviceType() == DeviceType::kCPU)                       \
<<<<<<< HEAD
                       & (user_op::HobAttr<int32_t>("groups") == 1)                         \
                       & (user_op::HobDataType("in", 0) == GetDataType<dtype>::value))      \
=======
                       && (user_op::HobAttr<int32_t>("groups") == 1)                        \
                       && (user_op::HobDataType("in", 0) == GetDataType<dtype>::value))     \
>>>>>>> 85d79b69
      .SetInferTmpSizeFn([](user_op::InferContext* ctx) -> size_t {                         \
        size_t tmp_buffer_size = 0;                                                         \
        const auto& out_shape = ctx->OutputTensorDesc("out", 0)->shape();                   \
        const auto& weight_shape = ctx->InputTensorDesc("weight", 0).shape();               \
                                                                                            \
        int64_t idx_offset = IdxOffset(ctx->Attr<std::string>("data_format"));              \
        tmp_buffer_size +=                                                                  \
            CalcElemNumOfColBuf(out_shape, weight_shape, idx_offset) * sizeof(dtype);       \
        bool has_bias = ctx->has_input("bias", 0);                                          \
        if (has_bias) {                                                                     \
          int64_t bias_mul_cnt = 1;                                                         \
          for (int i = 0; i < ndims; ++i) { bias_mul_cnt *= out_shape.At(idx_offset + i); } \
          tmp_buffer_size += bias_mul_cnt * sizeof(dtype);                                  \
        }                                                                                   \
        return tmp_buffer_size;                                                             \
      })

REGISTER_CONV_KERNEL(conv1d, float, 1);
REGISTER_CONV_KERNEL(conv2d, float, 2);
REGISTER_CONV_KERNEL(conv3d, float, 3);
REGISTER_CONV_KERNEL(conv1d, double, 1);
REGISTER_CONV_KERNEL(conv2d, double, 2);
REGISTER_CONV_KERNEL(conv3d, double, 3);

template<typename T>
class ConvDataGradCpuKernel final : public user_op::OpKernel {
 public:
  OF_DISALLOW_COPY_AND_MOVE(ConvDataGradCpuKernel);
  ConvDataGradCpuKernel() = default;
  ~ConvDataGradCpuKernel() = default;

  bool AlwaysComputeWhenAllOutputsEmpty() const override { return false; }

 private:
  void Compute(user_op::KernelComputeContext* ctx) const override {
    const auto& conv_state = CreateConvOpKernelState<T>(ctx, "dx", "dy", "filter");
    CHECK_NOTNULL(conv_state.get());

    const user_op::Tensor* dy = ctx->Tensor4ArgNameAndIndex("dy", 0);
    const user_op::Tensor* filter = ctx->Tensor4ArgNameAndIndex("filter", 0);
    user_op::Tensor* dx = ctx->Tensor4ArgNameAndIndex("dx", 0);
    user_op::Tensor* col_buf = ctx->Tensor4ArgNameAndIndex("tmp_buffer", 0);

    Memset<DeviceType::kCPU>(ctx->device_ctx(), dx->mut_dptr<T>(), 0,
                             dx->shape().elem_cnt() * sizeof(T));

    int32_t idx_offset = conv_state->idx_offset_;
    FOR_RANGE(int64_t, i, 0, dy->shape().At(0)) {
      // channels first:  col_buf' = weight(T) * out[i]'
      // channels last :  col_buf' = weight(T) * out[i]'(T)
      NewKernelUtil<DeviceType::kCPU>::OFGemm(
          nullptr, CblasTrans, conv_state->is_out_diff_need_trans_,
          conv_state->weight_5d_shape_.Count(1),                        //  ci * kd * kh * kw
          conv_state->out_5d_shape_.Count(idx_offset, idx_offset + 3),  //  od * oh * ow
          conv_state->weight_5d_shape_.At(0),                           //  filter
          static_cast<T>(1), filter->dptr<T>(), GetImgDptr<T>(dy, i), static_cast<T>(0),
          col_buf->mut_dptr<T>());

      // in' = col2im(col_buf')
      conv_state->col2im_func_(col_buf->dptr<T>(), ShapeView(conv_state->in_5d_shape_),
                               ShapeView(conv_state->weight_5d_shape_),
                               ShapeView(conv_state->out_5d_shape_), conv_state->strides_3d_.data(),
                               conv_state->dilation_rate_3d_.data(),
                               conv_state->padding_before_3d_.data(), GetImgMutDptr<T>(dx, i));
    }
    if (ctx->has_input("_add_to_output", 0)) {
      const user_op::Tensor* add_to_output = ctx->Tensor4ArgNameAndIndex("_add_to_output", 0);
      CHECK_EQ(add_to_output->data_type(), dx->data_type());
      CHECK_EQ(add_to_output->shape(), dx->shape());
      std::unique_ptr<ep::primitive::Add> primitive =
          ep::primitive::NewPrimitive<ep::primitive::AddFactory>(DeviceType::kCPU,
                                                                 add_to_output->data_type());
      CHECK(primitive);
      primitive->Launch(ctx->stream(), add_to_output->dptr<T>(), dx->dptr<T>(), dx->mut_dptr<T>(),
                        add_to_output->shape().elem_cnt());
    }
  }
};

#define REGISTER_CONV_DATA_GRAD_KERNEL(op_name, dtype)                                     \
  REGISTER_USER_KERNEL(#op_name)                                                           \
      .SetCreateFn<ConvDataGradCpuKernel<dtype>>()                                         \
      .SetIsMatchedHob((user_op::HobDeviceType() == DeviceType::kCPU)                      \
<<<<<<< HEAD
                       & (user_op::HobAttr<int32_t>("groups") == 1)                        \
                       & (user_op::HobDataType("dy", 0) == GetDataType<dtype>::value))     \
=======
                       && (user_op::HobAttr<int32_t>("groups") == 1)                       \
                       && (user_op::HobDataType("dy", 0) == GetDataType<dtype>::value))    \
>>>>>>> 85d79b69
      .SetInferTmpSizeFn([](user_op::InferContext* ctx) -> size_t {                        \
        size_t tmp_buffer_size = 0;                                                        \
        const auto& out_diff_shape = ctx->InputTensorDesc("dy", 0).shape();                \
        const auto& weight_shape = ctx->InputTensorDesc("filter", 0).shape();              \
                                                                                           \
        int64_t idx_offset = IdxOffset(ctx->Attr<std::string>("data_format"));             \
        tmp_buffer_size +=                                                                 \
            CalcElemNumOfColBuf(out_diff_shape, weight_shape, idx_offset) * sizeof(dtype); \
        return tmp_buffer_size;                                                            \
      })

REGISTER_CONV_DATA_GRAD_KERNEL(conv_data_grad, float);
REGISTER_CONV_DATA_GRAD_KERNEL(conv_data_grad, double);

template<typename T>
class ConvFilterGradCpuKernel final : public user_op::OpKernel {
 public:
  OF_DISALLOW_COPY_AND_MOVE(ConvFilterGradCpuKernel);
  ConvFilterGradCpuKernel() = default;
  ~ConvFilterGradCpuKernel() = default;

  bool AlwaysComputeWhenAllOutputsEmpty() const override { return false; }

 private:
  void Compute(user_op::KernelComputeContext* ctx) const override {
    const auto& conv_state = CreateConvOpKernelState<T>(ctx, "x", "dy", "filter_diff");
    CHECK_NOTNULL(conv_state.get());

    const user_op::Tensor* dy = ctx->Tensor4ArgNameAndIndex("dy", 0);
    const user_op::Tensor* x = ctx->Tensor4ArgNameAndIndex("x", 0);
    user_op::Tensor* filter_diff = ctx->Tensor4ArgNameAndIndex("filter_diff", 0);
    user_op::Tensor* col_buf = ctx->Tensor4ArgNameAndIndex("tmp_buffer", 0);

    Memset<DeviceType::kCPU>(ctx->device_ctx(), filter_diff->mut_dptr<T>(), 0,
                             filter_diff->shape().elem_cnt() * sizeof(T));
    int32_t idx_offset = conv_state->idx_offset_;
    FOR_RANGE(int64_t, i, 0, dy->shape().At(0)) {
      conv_state->im2col_func_(GetImgDptr<T>(x, i), ShapeView(conv_state->in_5d_shape_),
                               ShapeView(conv_state->weight_5d_shape_),
                               ShapeView(conv_state->out_5d_shape_), conv_state->strides_3d_.data(),
                               conv_state->dilation_rate_3d_.data(),
                               conv_state->padding_before_3d_.data(), col_buf->mut_dptr<T>());

      // channels first:  weight' += out[i]' * col_buf(T)
      // channels last :  weight' += out[i]'(T) * col_buf(T)
      NewKernelUtil<DeviceType::kCPU>::OFGemm(
          nullptr, conv_state->is_out_diff_need_trans_, CblasTrans,
          conv_state->weight_5d_shape_.At(0),                           //  filter
          conv_state->weight_5d_shape_.Count(1),                        //  ci * kd * kh * kw
          conv_state->out_5d_shape_.Count(idx_offset, idx_offset + 3),  //  od * oh * ow
          static_cast<T>(1), GetImgDptr<T>(dy, i), col_buf->dptr<T>(), static_cast<T>(1),
          filter_diff->mut_dptr<T>());
    }
  }
};

#define REGISTER_CONV_FILTER_GRAD_KERNEL(op_name, dtype)                                        \
  REGISTER_USER_KERNEL(#op_name)                                                                \
      .SetCreateFn<ConvFilterGradCpuKernel<dtype>>()                                            \
      .SetIsMatchedHob((user_op::HobDeviceType() == DeviceType::kCPU)                           \
<<<<<<< HEAD
                       & (user_op::HobAttr<int32_t>("groups") == 1)                             \
                       & (user_op::HobDataType("dy", 0) == GetDataType<dtype>::value))          \
=======
                       && (user_op::HobAttr<int32_t>("groups") == 1)                            \
                       && (user_op::HobDataType("dy", 0) == GetDataType<dtype>::value))         \
>>>>>>> 85d79b69
      .SetInferTmpSizeFn([](user_op::InferContext* ctx) -> size_t {                             \
        size_t tmp_buffer_size = 0;                                                             \
        const auto& out_diff_shape = ctx->InputTensorDesc("dy", 0).shape();                     \
        const auto& weight_diff_shape = ctx->OutputTensorDesc("filter_diff", 0)->shape();       \
                                                                                                \
        int64_t idx_offset = IdxOffset(ctx->Attr<std::string>("data_format"));                  \
        tmp_buffer_size +=                                                                      \
            CalcElemNumOfColBuf(out_diff_shape, weight_diff_shape, idx_offset) * sizeof(dtype); \
        return tmp_buffer_size;                                                                 \
      })

REGISTER_CONV_FILTER_GRAD_KERNEL(conv_filter_grad, float);
REGISTER_CONV_FILTER_GRAD_KERNEL(conv_filter_grad, double);

template<typename T>
class ConvBiasGradCpuKernel final : public user_op::OpKernel {
 public:
  OF_DISALLOW_COPY_AND_MOVE(ConvBiasGradCpuKernel);
  ConvBiasGradCpuKernel() = default;
  ~ConvBiasGradCpuKernel() = default;

  bool AlwaysComputeWhenAllOutputsEmpty() const override { return false; }

 private:
  void Compute(user_op::KernelComputeContext* ctx) const override {
    const user_op::Tensor* dy = ctx->Tensor4ArgNameAndIndex("dy", 0);
    user_op::Tensor* bias_diff = ctx->Tensor4ArgNameAndIndex("bias_diff", 0);
    user_op::Tensor* bias_mul_buf = ctx->Tensor4ArgNameAndIndex("tmp_buffer", 0);

    InitBiasMulBuf(bias_mul_buf->mut_dptr<T>(), bias_mul_buf->shape().elem_cnt() / sizeof(T));
    Memset<DeviceType::kCPU>(ctx->device_ctx(), bias_diff->mut_dptr<T>(), 0,
                             bias_diff->shape().elem_cnt() * sizeof(T));

    const auto& data_format = ctx->Attr<std::string>("data_format");
    int32_t idx_offset;
    enum CBLAS_TRANSPOSE is_out_diff_need_trans;
    int32_t filter;
    if (data_format == "channels_first") {
      idx_offset = 2;
      is_out_diff_need_trans = CblasNoTrans;
      filter = dy->shape().At(1);
    } else {
      idx_offset = 1;
      is_out_diff_need_trans = CblasTrans;
      filter = dy->shape().At(dy->shape().NumAxes() - 1);
    }
    int ndims = dy->shape().NumAxes() - 2;
    FOR_RANGE(int64_t, i, 0, dy->shape().At(0)) {
      // channels first:  bias' += out' * bias_mul
      // channels last:   bias' += out'(T) * bias_mul
      NewKernelUtil<DeviceType::kCPU>::OFGemm(
          nullptr, is_out_diff_need_trans, CblasNoTrans,
          filter,                                             //  filter
          1,                                                  //  1
          dy->shape().Count(idx_offset, idx_offset + ndims),  //  od * oh * ow
          static_cast<T>(1), GetImgDptr<T>(dy, i), bias_mul_buf->dptr<T>(), static_cast<T>(1),
          bias_diff->mut_dptr<T>());
    }
  }
};

#define REGISTER_CONV_BIAS_GRAD_KERNEL(op_name, dtype)                                         \
  REGISTER_USER_KERNEL(#op_name)                                                               \
      .SetCreateFn<ConvBiasGradCpuKernel<dtype>>()                                             \
      .SetIsMatchedHob((user_op::HobDeviceType() == DeviceType::kCPU)                          \
<<<<<<< HEAD
                       & (user_op::HobDataType("dy", 0) == GetDataType<dtype>::value))         \
=======
                       && (user_op::HobDataType("dy", 0) == GetDataType<dtype>::value))        \
>>>>>>> 85d79b69
      .SetInferTmpSizeFn([](user_op::InferContext* ctx) -> size_t {                            \
        const auto& out_diff_shape = ctx->InputTensorDesc("dy", 0).shape();                    \
        const int ndims = out_diff_shape.NumAxes() - 2;                                        \
        int64_t idx_offset = IdxOffset(ctx->Attr<std::string>("data_format"));                 \
        int64_t bias_mul_cnt = 1;                                                              \
        for (int i = 0; i < ndims; ++i) { bias_mul_cnt *= out_diff_shape.At(idx_offset + i); } \
        return bias_mul_cnt * sizeof(dtype);                                                   \
      })

REGISTER_CONV_BIAS_GRAD_KERNEL(conv_bias_grad, float);
REGISTER_CONV_BIAS_GRAD_KERNEL(conv_bias_grad, double);
}  // namespace

}  // namespace oneflow<|MERGE_RESOLUTION|>--- conflicted
+++ resolved
@@ -457,13 +457,8 @@
   REGISTER_USER_KERNEL(#op_name)                                                            \
       .SetCreateFn<ConvCpuKernel<dtype, ndims>>()                                           \
       .SetIsMatchedHob((user_op::HobDeviceType() == DeviceType::kCPU)                       \
-<<<<<<< HEAD
-                       & (user_op::HobAttr<int32_t>("groups") == 1)                         \
-                       & (user_op::HobDataType("in", 0) == GetDataType<dtype>::value))      \
-=======
                        && (user_op::HobAttr<int32_t>("groups") == 1)                        \
                        && (user_op::HobDataType("in", 0) == GetDataType<dtype>::value))     \
->>>>>>> 85d79b69
       .SetInferTmpSizeFn([](user_op::InferContext* ctx) -> size_t {                         \
         size_t tmp_buffer_size = 0;                                                         \
         const auto& out_shape = ctx->OutputTensorDesc("out", 0)->shape();                   \
@@ -547,13 +542,8 @@
   REGISTER_USER_KERNEL(#op_name)                                                           \
       .SetCreateFn<ConvDataGradCpuKernel<dtype>>()                                         \
       .SetIsMatchedHob((user_op::HobDeviceType() == DeviceType::kCPU)                      \
-<<<<<<< HEAD
-                       & (user_op::HobAttr<int32_t>("groups") == 1)                        \
-                       & (user_op::HobDataType("dy", 0) == GetDataType<dtype>::value))     \
-=======
                        && (user_op::HobAttr<int32_t>("groups") == 1)                       \
                        && (user_op::HobDataType("dy", 0) == GetDataType<dtype>::value))    \
->>>>>>> 85d79b69
       .SetInferTmpSizeFn([](user_op::InferContext* ctx) -> size_t {                        \
         size_t tmp_buffer_size = 0;                                                        \
         const auto& out_diff_shape = ctx->InputTensorDesc("dy", 0).shape();                \
@@ -614,13 +604,8 @@
   REGISTER_USER_KERNEL(#op_name)                                                                \
       .SetCreateFn<ConvFilterGradCpuKernel<dtype>>()                                            \
       .SetIsMatchedHob((user_op::HobDeviceType() == DeviceType::kCPU)                           \
-<<<<<<< HEAD
-                       & (user_op::HobAttr<int32_t>("groups") == 1)                             \
-                       & (user_op::HobDataType("dy", 0) == GetDataType<dtype>::value))          \
-=======
                        && (user_op::HobAttr<int32_t>("groups") == 1)                            \
                        && (user_op::HobDataType("dy", 0) == GetDataType<dtype>::value))         \
->>>>>>> 85d79b69
       .SetInferTmpSizeFn([](user_op::InferContext* ctx) -> size_t {                             \
         size_t tmp_buffer_size = 0;                                                             \
         const auto& out_diff_shape = ctx->InputTensorDesc("dy", 0).shape();                     \
@@ -686,11 +671,7 @@
   REGISTER_USER_KERNEL(#op_name)                                                               \
       .SetCreateFn<ConvBiasGradCpuKernel<dtype>>()                                             \
       .SetIsMatchedHob((user_op::HobDeviceType() == DeviceType::kCPU)                          \
-<<<<<<< HEAD
-                       & (user_op::HobDataType("dy", 0) == GetDataType<dtype>::value))         \
-=======
                        && (user_op::HobDataType("dy", 0) == GetDataType<dtype>::value))        \
->>>>>>> 85d79b69
       .SetInferTmpSizeFn([](user_op::InferContext* ctx) -> size_t {                            \
         const auto& out_diff_shape = ctx->InputTensorDesc("dy", 0).shape();                    \
         const int ndims = out_diff_shape.NumAxes() - 2;                                        \
