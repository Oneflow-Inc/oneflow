/*
Copyright 2020 The OneFlow Authors. All rights reserved.

Licensed under the Apache License, Version 2.0 (the "License");
you may not use this file except in compliance with the License.
You may obtain a copy of the License at

    http://www.apache.org/licenses/LICENSE-2.0

Unless required by applicable law or agreed to in writing, software
distributed under the License is distributed on an "AS IS" BASIS,
WITHOUT WARRANTIES OR CONDITIONS OF ANY KIND, either express or implied.
See the License for the specific language governing permissions and
limitations under the License.
*/
#include "oneflow/core/framework/framework.h"
#include "oneflow/core/thread/thread_manager.h"
#include "oneflow/core/common/balanced_splitter.h"

namespace oneflow {

template<typename T>
class CpuArgMaxKernel final : public user_op::OpKernel {
 public:
  CpuArgMaxKernel() = default;
  ~CpuArgMaxKernel() = default;

 private:
  void Compute(user_op::KernelComputeContext* ctx) const override {
    const user_op::Tensor* in = ctx->Tensor4ArgNameAndIndex("in", 0);
    user_op::Tensor* out = ctx->Tensor4ArgNameAndIndex("out", 0);
    const T* in_ptr = in->dptr<T>();
    int64_t* out_ptr = out->mut_dptr<int64_t>();

    const int64_t instance_size = in->shape().At(in->shape().NumAxes() - 1);
    const int64_t instance_num = in->shape().elem_cnt() / instance_size;
    const int64_t num_thread =
        std::min(instance_num, (int64_t)Global<ThreadPool>::Get()->thread_num());
    const BalancedSplitter bs(instance_num, num_thread);
    BlockingCounter bc(num_thread);
    FOR_RANGE(int64_t, thread_id, 0, num_thread) {
      const Range range = bs.At(thread_id);
      Global<ThreadPool>::Get()->AddWork([=, &bc]() {
        FOR_RANGE(int64_t, i, range.begin(), range.end()) {
          const T* in_ptr_i = in_ptr + i * instance_size;
          out_ptr[i] =
              std::distance(in_ptr_i, std::max_element(in_ptr_i, in_ptr_i + instance_size));
        }
        bc.Decrease();
      });
    }
    bc.WaitUntilCntEqualZero();
  }
  bool AlwaysComputeWhenAllOutputsEmpty() const override { return false; }
};

#define REGISTER_CPU_ARGMAX_KERNEL(dtype)                                               \
  REGISTER_USER_KERNEL("argmax").SetCreateFn<CpuArgMaxKernel<dtype>>().SetIsMatchedHob( \
      (user_op::HobDeviceType() == DeviceType::kCPU)                                    \
<<<<<<< HEAD
      & (user_op::HobDataType("in", 0) == GetDataType<dtype>::value));
=======
      && (user_op::HobDataType("in", 0) == GetDataType<dtype>::value));
>>>>>>> 85d79b69

REGISTER_CPU_ARGMAX_KERNEL(float)
REGISTER_CPU_ARGMAX_KERNEL(double)
REGISTER_CPU_ARGMAX_KERNEL(uint8_t)
REGISTER_CPU_ARGMAX_KERNEL(int8_t)
REGISTER_CPU_ARGMAX_KERNEL(int32_t)
REGISTER_CPU_ARGMAX_KERNEL(int64_t)

}  // namespace oneflow<|MERGE_RESOLUTION|>--- conflicted
+++ resolved
@@ -57,11 +57,7 @@
 #define REGISTER_CPU_ARGMAX_KERNEL(dtype)                                               \
   REGISTER_USER_KERNEL("argmax").SetCreateFn<CpuArgMaxKernel<dtype>>().SetIsMatchedHob( \
       (user_op::HobDeviceType() == DeviceType::kCPU)                                    \
-<<<<<<< HEAD
-      & (user_op::HobDataType("in", 0) == GetDataType<dtype>::value));
-=======
       && (user_op::HobDataType("in", 0) == GetDataType<dtype>::value));
->>>>>>> 85d79b69
 
 REGISTER_CPU_ARGMAX_KERNEL(float)
 REGISTER_CPU_ARGMAX_KERNEL(double)
