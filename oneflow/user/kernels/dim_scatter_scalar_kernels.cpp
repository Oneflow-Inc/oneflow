--- conflicted
+++ resolved
@@ -75,15 +75,6 @@
   bool AlwaysComputeWhenAllOutputsEmpty() const override { return false; }
 };
 
-<<<<<<< HEAD
-#define REGISTER_SCATTERSCALAR_KERNEL(op_type_name, device, dtype_pair, itype_pair, opt)     \
-  REGISTER_USER_KERNEL(#op_type_name)                                                        \
-      .SetCreateFn<DimScatterScalarKernel<device, OF_PP_PAIR_FIRST(dtype_pair),              \
-                                          OF_PP_PAIR_FIRST(itype_pair), opt>>()              \
-      .SetIsMatchedHob((user_op::HobDeviceType() == device)                                  \
-                       & (user_op::HobDataType("input", 0) == OF_PP_PAIR_SECOND(dtype_pair)) \
-                       & (user_op::HobDataType("index", 0) == OF_PP_PAIR_SECOND(itype_pair)));
-=======
 #define REGISTER_SCATTERSCALAR_KERNEL(op_type_name, device, dtype_pair, itype_pair, opt)      \
   REGISTER_USER_KERNEL(#op_type_name)                                                         \
       .SetCreateFn<DimScatterScalarKernel<device, OF_PP_PAIR_FIRST(dtype_pair),               \
@@ -91,7 +82,6 @@
       .SetIsMatchedHob((user_op::HobDeviceType() == device)                                   \
                        && (user_op::HobDataType("input", 0) == OF_PP_PAIR_SECOND(dtype_pair)) \
                        && (user_op::HobDataType("index", 0) == OF_PP_PAIR_SECOND(itype_pair)));
->>>>>>> 85d79b69
 
 #define REGISTER_SCATTER_SCALAR_CPU_KERNELS(dtype_pair, itype_pair)                               \
   REGISTER_SCATTERSCALAR_KERNEL(dim_scatter_update_scalar, DeviceType::kCPU, dtype_pair,          \
