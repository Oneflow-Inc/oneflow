--- conflicted
+++ resolved
@@ -34,12 +34,8 @@
                       const Shape& flat_in_shape, T* out, int64_t offset);
 };
 
-<<<<<<< HEAD
-#define GATHER_DATA_TYPE_SEQ ARITHMETIC_DATA_TYPE_SEQ HALF_DATA_TYPE_SEQ
-=======
 #define GATHER_DATA_TYPE_SEQ ARITHMETIC_DATA_TYPE_SEQ FLOAT16_DATA_TYPE_SEQ
 #define GATHER_INDEX_TYPE_SEQ INDEX_DATA_TYPE_SEQ OF_PP_MAKE_TUPLE_SEQ(uint32_t, DataType::kUInt32)
->>>>>>> 7257e2cd
 
 }  // namespace oneflow
 
