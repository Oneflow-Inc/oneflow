/*
Copyright 2020 The OneFlow Authors. All rights reserved.

Licensed under the Apache License, Version 2.0 (the "License");
you may not use this file except in compliance with the License.
You may obtain a copy of the License at

    http://www.apache.org/licenses/LICENSE-2.0

Unless required by applicable law or agreed to in writing, software
distributed under the License is distributed on an "AS IS" BASIS,
WITHOUT WARRANTIES OR CONDITIONS OF ANY KIND, either express or implied.
See the License for the specific language governing permissions and
limitations under the License.
*/
<<<<<<< HEAD
#include "oneflow/user/kernels/scalar_math_kernels.h"
=======
#include "oneflow/core/framework/framework.h"
>>>>>>> dad9f886
#include "oneflow/core/ep/include/primitive/broadcast_elementwise_binary.h"
#include "oneflow/core/common/scalar.h"

namespace oneflow {

namespace {

template<typename Context>
std::unique_ptr<ep::primitive::BroadcastElementwiseBinary> NewBroadcastElementwiseBinaryPrimitive(
    Context* ctx, ep::primitive::BinaryOp op) {
  const user_op::TensorDesc* x = ctx->TensorDesc4ArgNameAndIndex("in", 0);
  const user_op::TensorDesc* y = ctx->TensorDesc4ArgNameAndIndex("out", 0);
  const int64_t ndims = y->shape().NumAxes();
  return ep::primitive::NewPrimitive<ep::primitive::BroadcastElementwiseBinaryFactory>(
      ctx->device_type(), op, x->data_type(), y->data_type(), ndims);
}

template<ep::primitive::BinaryOp op>
auto BroadcastElementwiseBinaryPrimitiveExists() {
  return hob::make_custom("BroadcastElementwiseBinaryPrimitiveExists",
                          [](const user_op::KernelRegContext& ctx) {
                            return NewBroadcastElementwiseBinaryPrimitive(&ctx, op).operator bool();
                          });
}

<<<<<<< HEAD
template<typename Context>
std::unique_ptr<ep::primitive::BroadcastElementwiseBinary>
NewBroadcastElementwiseAttrBinaryPrimitive(Context* ctx, ep::primitive::BinaryOp op) {
  const user_op::TensorDesc* x = ctx->TensorDesc4ArgNameAndIndex("x", 0);
  const user_op::TensorDesc* dy = ctx->TensorDesc4ArgNameAndIndex("dy", 0);
  const int64_t ndims = dy->shape().NumAxes();
  Scalar value;
  if (ctx->template Attr<bool>("has_int_operand")) {
    value = Scalar(ctx->template Attr<int64_t>("int_operand"));
  } else if (ctx->template Attr<bool>("has_float_operand")) {
    value = Scalar(ctx->template Attr<double>("float_operand"));
  } else {
    UNIMPLEMENTED();
  }
  return ep::primitive::NewPrimitive<ep::primitive::BroadcastElementwiseBinaryFactory>(
      ctx->device_type(), op, x->data_type(), dy->data_type(), ndims, value);
}

template<ep::primitive::BinaryOp op>
auto BroadcastElementwiseAttrBinaryPrimitiveExists() {
  return hob::make_custom(
      "BroadcastElementwiseBinaryAttrPrimitiveExists", [](const user_op::KernelRegContext& ctx) {
        return NewBroadcastElementwiseAttrBinaryPrimitive(&ctx, op).operator bool();
      });
}

=======
>>>>>>> dad9f886
}  // namespace

template<ep::primitive::BinaryOp op>
class ScalarMathKernel final : public user_op::OpKernel {
 public:
  ScalarMathKernel() = default;
  ~ScalarMathKernel() = default;

 private:
  void Compute(user_op::KernelComputeContext* ctx) const override {
    const user_op::Tensor* in = ctx->Tensor4ArgNameAndIndex("in", 0);
    user_op::Tensor* out = ctx->Tensor4ArgNameAndIndex("out", 0);
    Scalar value;
    if (ctx->Attr<bool>("has_int_operand")) {
      value = Scalar(ctx->Attr<int64_t>("int_operand"));
    } else if (ctx->Attr<bool>("has_float_operand")) {
      value = Scalar(ctx->Attr<double>("float_operand"));
    } else {
      UNIMPLEMENTED();
    }
    int64_t elem_cnt = out->shape_view().elem_cnt();
    if (elem_cnt != 0) {
      std::unique_ptr<ep::primitive::BroadcastElementwiseBinary> primitive =
          NewBroadcastElementwiseBinaryPrimitive(ctx, op);
      CHECK(primitive);
      primitive->Launch(ctx->stream(), in->shape_view().NumAxes(), in->shape_view().ptr(),
                        in->dptr(), value, out->mut_dptr());
    } else {
      // For 0-d Tensor
      return;
    }
  }
  bool AlwaysComputeWhenAllOutputsEmpty() const override { return false; }
};

template<ep::primitive::BinaryOp op>
class ScalarReverseMathKernel final : public user_op::OpKernel {
 public:
  ScalarReverseMathKernel() = default;
  ~ScalarReverseMathKernel() = default;

 private:
  void Compute(user_op::KernelComputeContext* ctx) const override {
    const user_op::Tensor* in = ctx->Tensor4ArgNameAndIndex("in", 0);
    user_op::Tensor* out = ctx->Tensor4ArgNameAndIndex("out", 0);
    Scalar value;
    if (ctx->Attr<bool>("has_int_operand")) {
      value = Scalar(ctx->Attr<int64_t>("int_operand"));
    } else if (ctx->Attr<bool>("has_float_operand")) {
      value = Scalar(ctx->Attr<double>("float_operand"));
    } else {
      UNIMPLEMENTED();
    }
    int64_t elem_cnt = out->shape_view().elem_cnt();
    if (elem_cnt != 0) {
      std::unique_ptr<ep::primitive::BroadcastElementwiseBinary> primitive =
          NewBroadcastElementwiseBinaryPrimitive(ctx, op);
      CHECK(primitive);
      primitive->Launch(ctx->stream(), value, in->shape_view().NumAxes(), in->shape_view().ptr(),
                        in->dptr(), out->mut_dptr());
    } else {
      // For 0-d Tensor
      return;
    }
  }
  bool AlwaysComputeWhenAllOutputsEmpty() const override { return false; }
};

#define SCALAR_MATH_SEQ                                                       \
  OF_PP_MAKE_TUPLE_SEQ("scalar_add", ep::primitive::BinaryOp::kAdd)           \
  OF_PP_MAKE_TUPLE_SEQ("scalar_mul", ep::primitive::BinaryOp::kMul)           \
<<<<<<< HEAD
  OF_PP_MAKE_TUPLE_SEQ("scalar_floordiv", ep::primitive::BinaryOp::kFloorDiv) \
  OF_PP_MAKE_TUPLE_SEQ("scalar_fmod", ep::primitive::BinaryOp::kFmod)         \
  OF_PP_MAKE_TUPLE_SEQ("scalar_pow", ep::primitive::BinaryOp::kPow)
=======
  OF_PP_MAKE_TUPLE_SEQ("scalar_div", ep::primitive::BinaryOp::kDiv)           \
  OF_PP_MAKE_TUPLE_SEQ("scalar_floordiv", ep::primitive::BinaryOp::kFloorDiv) \
  OF_PP_MAKE_TUPLE_SEQ("scalar_fmod", ep::primitive::BinaryOp::kFmod)         \
  OF_PP_MAKE_TUPLE_SEQ("scalar_pow", ep::primitive::BinaryOp::kPow)

#define REGISTER_UNARY_MATH_SCALAR_ELEMWISE_USER_KERNEL(op_name, binary_op)                 \
  REGISTER_USER_KERNEL(op_name).SetCreateFn<ScalarMathKernel<binary_op>>().SetIsMatchedHob( \
      (BroadcastElementwiseBinaryPrimitiveExists<binary_op>()));

OF_PP_FOR_EACH_TUPLE(REGISTER_UNARY_MATH_SCALAR_ELEMWISE_USER_KERNEL, SCALAR_MATH_SEQ)

#define REGISTER_UNARY_MATH_SCALAR_REVERSE_ELEMWISE_USER_KERNEL(op_name, binary_op)                \
  REGISTER_USER_KERNEL(op_name).SetCreateFn<ScalarReverseMathKernel<binary_op>>().SetIsMatchedHob( \
      (BroadcastElementwiseBinaryPrimitiveExists<binary_op>()));

REGISTER_UNARY_MATH_SCALAR_REVERSE_ELEMWISE_USER_KERNEL("scalar_reverse_pow",
                                                        ep::primitive::BinaryOp::kPow)

template<DeviceType device_type, typename T>
class CpuScalarPowGradKernel final : public user_op::OpKernel {
 public:
  CpuScalarPowGradKernel() = default;
  ~CpuScalarPowGradKernel() = default;
>>>>>>> dad9f886

#define REGISTER_UNARY_MATH_SCALAR_ELEMWISE_USER_KERNEL(op_name, binary_op)                 \
  REGISTER_USER_KERNEL(op_name).SetCreateFn<ScalarMathKernel<binary_op>>().SetIsMatchedHob( \
      (BroadcastElementwiseBinaryPrimitiveExists<binary_op>()));

OF_PP_FOR_EACH_TUPLE(REGISTER_UNARY_MATH_SCALAR_ELEMWISE_USER_KERNEL, SCALAR_MATH_SEQ)

#define REGISTER_UNARY_MATH_SCALAR_REVERSE_ELEMWISE_USER_KERNEL(op_name, binary_op)                \
  REGISTER_USER_KERNEL(op_name).SetCreateFn<ScalarReverseMathKernel<binary_op>>().SetIsMatchedHob( \
      (BroadcastElementwiseBinaryPrimitiveExists<binary_op>()));

REGISTER_UNARY_MATH_SCALAR_REVERSE_ELEMWISE_USER_KERNEL("scalar_reverse_pow",
                                                        ep::primitive::BinaryOp::kPow)

template<ep::primitive::BinaryOp op>
class ScalarPowGradKernel final : public user_op::OpKernel {
 public:
  ScalarPowGradKernel() = default;
  ~ScalarPowGradKernel() = default;

 private:
  void Compute(user_op::KernelComputeContext* ctx) const override {
    const user_op::Tensor* x_tensor = ctx->Tensor4ArgNameAndIndex("x", 0);
    const user_op::Tensor* dy_tensor = ctx->Tensor4ArgNameAndIndex("dy", 0);
    user_op::Tensor* dx_tensor = ctx->Tensor4ArgNameAndIndex("dx", 0);
    const int64_t elem_cnt = dx_tensor->shape_view().elem_cnt();
    if (elem_cnt != 0) {
      std::unique_ptr<ep::primitive::BroadcastElementwiseBinary> primitive =
          NewBroadcastElementwiseAttrBinaryPrimitive(ctx, op);
      CHECK(primitive);
      primitive->Launch(ctx->stream(), x_tensor->shape_view().NumAxes(),
                        x_tensor->shape_view().ptr(), x_tensor->dptr(),
                        dy_tensor->shape_view().NumAxes(), dy_tensor->shape_view().ptr(),
                        dy_tensor->dptr(), dx_tensor->mut_dptr());
    } else {
      // For 0-d Tensor
      return;
    }
  }
  bool AlwaysComputeWhenAllOutputsEmpty() const override { return false; }
};

#define REGISTER_BINARY_MATH_WITH_ATTR_ELEMWISE_USER_KERNEL(op_name, binary_op)                \
  REGISTER_USER_KERNEL(op_name).SetCreateFn<ScalarPowGradKernel<binary_op>>().SetIsMatchedHob( \
      (BroadcastElementwiseAttrBinaryPrimitiveExists<binary_op>()));

REGISTER_BINARY_MATH_WITH_ATTR_ELEMWISE_USER_KERNEL("scalar_pow_grad",
                                                    ep::primitive::BinaryOp::kScalarBasePowerGrad);
REGISTER_BINARY_MATH_WITH_ATTR_ELEMWISE_USER_KERNEL("scalar_reverse_pow_grad",
                                                    ep::primitive::BinaryOp::kScalarExpPowerGrad);

// template<DeviceType device_type, typename T>
// class CpuScalarReversePowGradKernel final : public user_op::OpKernel {
//  public:
//   CpuScalarReversePowGradKernel() = default;
//   ~CpuScalarReversePowGradKernel() = default;

//  private:
//   void Compute(user_op::KernelComputeContext* ctx) const override {
//     const user_op::Tensor* x_tensor = ctx->Tensor4ArgNameAndIndex("x", 0);
//     const user_op::Tensor* dy_tensor = ctx->Tensor4ArgNameAndIndex("dy", 0);
//     user_op::Tensor* dx_tensor = ctx->Tensor4ArgNameAndIndex("dx", 0);
//     const T* x_ptr = x_tensor->dptr<T>();
//     const T* dy_ptr = dy_tensor->dptr<T>();
//     T* dx_ptr = dx_tensor->mut_dptr<T>();
//     T scalar_operand = static_cast<T>(0);
//     if (ctx->Attr<bool>("has_int_operand")) {
//       scalar_operand = static_cast<T>(ctx->Attr<int64_t>("int_operand"));
//     } else if (ctx->Attr<bool>("has_float_operand")) {
//       scalar_operand = static_cast<T>(ctx->Attr<double>("float_operand"));
//     } else {
//       UNIMPLEMENTED();
//     }

//     const int32_t elem_cnt = x_tensor->shape_view().elem_cnt();
//     // NOTE: y = a^x    ==>>   dy/dx = a^x * lna
//     FOR_RANGE(int32_t, i, 0, elem_cnt) {
//       dx_ptr[i] = std::pow(scalar_operand, x_ptr[i]) * std::log(scalar_operand) * dy_ptr[i];
//     }
//   }
//   bool AlwaysComputeWhenAllOutputsEmpty() const override { return false; }
// };

// #define REGISTER_CPU_SCALAR_REVERSE_POW_GRAD_KERNEL(device, dtype) \
//   REGISTER_USER_KERNEL("scalar_reverse_pow_grad")                  \
//       .SetCreateFn<CpuScalarReversePowGradKernel<device, dtype>>() \
//       .SetIsMatchedHob((user_op::HobDeviceType() == device)        \
//                        && (user_op::HobDataType("dx", 0) == GetDataType<dtype>::value));

// REGISTER_CPU_SCALAR_REVERSE_POW_GRAD_KERNEL(DeviceType::kCPU, float);
// REGISTER_CPU_SCALAR_REVERSE_POW_GRAD_KERNEL(DeviceType::kCPU, double);

}  // namespace oneflow<|MERGE_RESOLUTION|>--- conflicted
+++ resolved
@@ -13,11 +13,7 @@
 See the License for the specific language governing permissions and
 limitations under the License.
 */
-<<<<<<< HEAD
-#include "oneflow/user/kernels/scalar_math_kernels.h"
-=======
 #include "oneflow/core/framework/framework.h"
->>>>>>> dad9f886
 #include "oneflow/core/ep/include/primitive/broadcast_elementwise_binary.h"
 #include "oneflow/core/common/scalar.h"
 
@@ -43,7 +39,6 @@
                           });
 }
 
-<<<<<<< HEAD
 template<typename Context>
 std::unique_ptr<ep::primitive::BroadcastElementwiseBinary>
 NewBroadcastElementwiseAttrBinaryPrimitive(Context* ctx, ep::primitive::BinaryOp op) {
@@ -70,8 +65,6 @@
       });
 }
 
-=======
->>>>>>> dad9f886
 }  // namespace
 
 template<ep::primitive::BinaryOp op>
@@ -143,35 +136,10 @@
 #define SCALAR_MATH_SEQ                                                       \
   OF_PP_MAKE_TUPLE_SEQ("scalar_add", ep::primitive::BinaryOp::kAdd)           \
   OF_PP_MAKE_TUPLE_SEQ("scalar_mul", ep::primitive::BinaryOp::kMul)           \
-<<<<<<< HEAD
-  OF_PP_MAKE_TUPLE_SEQ("scalar_floordiv", ep::primitive::BinaryOp::kFloorDiv) \
-  OF_PP_MAKE_TUPLE_SEQ("scalar_fmod", ep::primitive::BinaryOp::kFmod)         \
-  OF_PP_MAKE_TUPLE_SEQ("scalar_pow", ep::primitive::BinaryOp::kPow)
-=======
   OF_PP_MAKE_TUPLE_SEQ("scalar_div", ep::primitive::BinaryOp::kDiv)           \
   OF_PP_MAKE_TUPLE_SEQ("scalar_floordiv", ep::primitive::BinaryOp::kFloorDiv) \
   OF_PP_MAKE_TUPLE_SEQ("scalar_fmod", ep::primitive::BinaryOp::kFmod)         \
   OF_PP_MAKE_TUPLE_SEQ("scalar_pow", ep::primitive::BinaryOp::kPow)
-
-#define REGISTER_UNARY_MATH_SCALAR_ELEMWISE_USER_KERNEL(op_name, binary_op)                 \
-  REGISTER_USER_KERNEL(op_name).SetCreateFn<ScalarMathKernel<binary_op>>().SetIsMatchedHob( \
-      (BroadcastElementwiseBinaryPrimitiveExists<binary_op>()));
-
-OF_PP_FOR_EACH_TUPLE(REGISTER_UNARY_MATH_SCALAR_ELEMWISE_USER_KERNEL, SCALAR_MATH_SEQ)
-
-#define REGISTER_UNARY_MATH_SCALAR_REVERSE_ELEMWISE_USER_KERNEL(op_name, binary_op)                \
-  REGISTER_USER_KERNEL(op_name).SetCreateFn<ScalarReverseMathKernel<binary_op>>().SetIsMatchedHob( \
-      (BroadcastElementwiseBinaryPrimitiveExists<binary_op>()));
-
-REGISTER_UNARY_MATH_SCALAR_REVERSE_ELEMWISE_USER_KERNEL("scalar_reverse_pow",
-                                                        ep::primitive::BinaryOp::kPow)
-
-template<DeviceType device_type, typename T>
-class CpuScalarPowGradKernel final : public user_op::OpKernel {
- public:
-  CpuScalarPowGradKernel() = default;
-  ~CpuScalarPowGradKernel() = default;
->>>>>>> dad9f886
 
 #define REGISTER_UNARY_MATH_SCALAR_ELEMWISE_USER_KERNEL(op_name, binary_op)                 \
   REGISTER_USER_KERNEL(op_name).SetCreateFn<ScalarMathKernel<binary_op>>().SetIsMatchedHob( \
@@ -223,45 +191,4 @@
 REGISTER_BINARY_MATH_WITH_ATTR_ELEMWISE_USER_KERNEL("scalar_reverse_pow_grad",
                                                     ep::primitive::BinaryOp::kScalarExpPowerGrad);
 
-// template<DeviceType device_type, typename T>
-// class CpuScalarReversePowGradKernel final : public user_op::OpKernel {
-//  public:
-//   CpuScalarReversePowGradKernel() = default;
-//   ~CpuScalarReversePowGradKernel() = default;
-
-//  private:
-//   void Compute(user_op::KernelComputeContext* ctx) const override {
-//     const user_op::Tensor* x_tensor = ctx->Tensor4ArgNameAndIndex("x", 0);
-//     const user_op::Tensor* dy_tensor = ctx->Tensor4ArgNameAndIndex("dy", 0);
-//     user_op::Tensor* dx_tensor = ctx->Tensor4ArgNameAndIndex("dx", 0);
-//     const T* x_ptr = x_tensor->dptr<T>();
-//     const T* dy_ptr = dy_tensor->dptr<T>();
-//     T* dx_ptr = dx_tensor->mut_dptr<T>();
-//     T scalar_operand = static_cast<T>(0);
-//     if (ctx->Attr<bool>("has_int_operand")) {
-//       scalar_operand = static_cast<T>(ctx->Attr<int64_t>("int_operand"));
-//     } else if (ctx->Attr<bool>("has_float_operand")) {
-//       scalar_operand = static_cast<T>(ctx->Attr<double>("float_operand"));
-//     } else {
-//       UNIMPLEMENTED();
-//     }
-
-//     const int32_t elem_cnt = x_tensor->shape_view().elem_cnt();
-//     // NOTE: y = a^x    ==>>   dy/dx = a^x * lna
-//     FOR_RANGE(int32_t, i, 0, elem_cnt) {
-//       dx_ptr[i] = std::pow(scalar_operand, x_ptr[i]) * std::log(scalar_operand) * dy_ptr[i];
-//     }
-//   }
-//   bool AlwaysComputeWhenAllOutputsEmpty() const override { return false; }
-// };
-
-// #define REGISTER_CPU_SCALAR_REVERSE_POW_GRAD_KERNEL(device, dtype) \
-//   REGISTER_USER_KERNEL("scalar_reverse_pow_grad")                  \
-//       .SetCreateFn<CpuScalarReversePowGradKernel<device, dtype>>() \
-//       .SetIsMatchedHob((user_op::HobDeviceType() == device)        \
-//                        && (user_op::HobDataType("dx", 0) == GetDataType<dtype>::value));
-
-// REGISTER_CPU_SCALAR_REVERSE_POW_GRAD_KERNEL(DeviceType::kCPU, float);
-// REGISTER_CPU_SCALAR_REVERSE_POW_GRAD_KERNEL(DeviceType::kCPU, double);
-
 }  // namespace oneflow