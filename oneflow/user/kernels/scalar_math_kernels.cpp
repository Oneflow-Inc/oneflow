/*
Copyright 2020 The OneFlow Authors. All rights reserved.

Licensed under the Apache License, Version 2.0 (the "License");
you may not use this file except in compliance with the License.
You may obtain a copy of the License at

    http://www.apache.org/licenses/LICENSE-2.0

Unless required by applicable law or agreed to in writing, software
distributed under the License is distributed on an "AS IS" BASIS,
WITHOUT WARRANTIES OR CONDITIONS OF ANY KIND, either express or implied.
See the License for the specific language governing permissions and
limitations under the License.
*/
#include "oneflow/user/kernels/scalar_math_kernels.h"

namespace oneflow {

template<template<typename> class BIN_OP, typename T>
struct ScalarMathFunctor<DeviceType::kCPU, BIN_OP, T> final {
  void operator()(ep::Stream* stream, const int64_t elem_cnt, const T scalar, const T* in, T* out) {
    DoScalarMath<BIN_OP, T>(elem_cnt, scalar, in, out);
  }
};

template<template<typename> class BIN_OP, typename T>
struct StridedScalarMathFunctor<DeviceType::kCPU, BIN_OP, T> final {
  void operator()(ep::Stream* stream, const int64_t elem_cnt, const StrideParam& in_stride,
                  const StrideParam& out_stride, const T scalar, const T* in, T* out) {
    DoStridedScalarMath<BIN_OP, T>(elem_cnt, in_stride, out_stride, scalar, in, out);
  }
};

template<template<typename> class BIN_OP, typename T>
struct ScalarReverseMathFunctor<DeviceType::kCPU, BIN_OP, T> final {
  void operator()(ep::Stream* stream, const int64_t elem_cnt, const T scalar, const T* in, T* out) {
    DoScalarReverseMath<BIN_OP, T>(elem_cnt, scalar, in, out);
  }
};

template<DeviceType device_type, template<typename> class BIN_OP, typename T>
class ScalarMathKernel final : public user_op::OpKernel {
 public:
  ScalarMathKernel() = default;
  ~ScalarMathKernel() = default;

 private:
  void Compute(user_op::KernelComputeContext* ctx) const override {
    const user_op::Tensor* in = ctx->Tensor4ArgNameAndIndex("in", 0);
    user_op::Tensor* out = ctx->Tensor4ArgNameAndIndex("out", 0);
    T scalar_operand = static_cast<T>(0);
    if (ctx->Attr<bool>("has_int_operand")) {
      scalar_operand = static_cast<T>(ctx->Attr<int64_t>("int_operand"));
    } else if (ctx->Attr<bool>("has_float_operand")) {
      scalar_operand = static_cast<T>(ctx->Attr<double>("float_operand"));
    } else {
      UNIMPLEMENTED();
    }
    const T* in_ptr = in->dptr<T>();
    T* out_ptr = out->mut_dptr<T>();

<<<<<<< HEAD
    const int64_t elem_cnt = out->shape().elem_cnt();
    const int32_t ndim = in->shape().NumAxes();
    const bool contiguous = oneflow::one::IsContiguous(in->shape(), in->stride());
    StrideParam in_stride(in->stride().data(), ndim), out_stride(out->stride().data(), ndim);

=======
    int64_t elem_cnt = out->shape_view().elem_cnt();
>>>>>>> b17a9cd6
    if (elem_cnt != 0) {
      if (contiguous) {
        ScalarMathFunctor<device_type, BIN_OP, T>()(ctx->stream(), elem_cnt, scalar_operand, in_ptr,
                                                    out_ptr);
      } else {
        StridedScalarMathFunctor<device_type, BIN_OP, T>()(
            ctx->stream(), elem_cnt, in_stride, out_stride, scalar_operand, in_ptr, out_ptr);
      }
    } else {
      // For 0-shape Tensor
      return;
    }
  }
  bool AlwaysComputeWhenAllOutputsEmpty() const override { return false; }
};

template<DeviceType device_type, template<typename> class BIN_OP, typename T>
class ScalarReverseMathKernel final : public user_op::OpKernel {
 public:
  ScalarReverseMathKernel() = default;
  ~ScalarReverseMathKernel() = default;

 private:
  void Compute(user_op::KernelComputeContext* ctx) const override {
    const user_op::Tensor* in = ctx->Tensor4ArgNameAndIndex("in", 0);
    user_op::Tensor* out = ctx->Tensor4ArgNameAndIndex("out", 0);
    T scalar_operand = static_cast<T>(0);
    if (ctx->Attr<bool>("has_int_operand")) {
      scalar_operand = static_cast<T>(ctx->Attr<int64_t>("int_operand"));
    } else if (ctx->Attr<bool>("has_float_operand")) {
      scalar_operand = static_cast<T>(ctx->Attr<double>("float_operand"));
    } else {
      UNIMPLEMENTED();
    }
    const T* in_ptr = in->dptr<T>();
    T* out_ptr = out->mut_dptr<T>();

    int64_t elem_cnt = out->shape_view().elem_cnt();
    if (elem_cnt != 0) {
      ScalarReverseMathFunctor<device_type, BIN_OP, T>()(ctx->stream(), elem_cnt, scalar_operand,
                                                         in_ptr, out_ptr);
    } else {
      // For 0-d Tensor
      return;
    }
  }
  bool AlwaysComputeWhenAllOutputsEmpty() const override { return false; }
};

#define REGISTER_UNARY_MATH_SCALAR_ELEMWISE_USER_KERNEL(device, kernel_name, binary_op,       \
                                                        input_dtype_pair)                     \
  REGISTER_USER_KERNEL(kernel_name)                                                           \
      .SetCreateFn<ScalarMathKernel<device, binary_op, OF_PP_PAIR_FIRST(input_dtype_pair)>>() \
      .SetIsMatchedHob((user_op::HobDeviceType() == device)                                   \
                       && (user_op::HobDataType("in", 0) == OF_PP_PAIR_SECOND(input_dtype_pair)));

#define REGISTER_SCALAR_MATH_KERNEL(device, dtype_pair)                                          \
  REGISTER_UNARY_MATH_SCALAR_ELEMWISE_USER_KERNEL(device, "scalar_add", BinaryFuncAdd,           \
                                                  dtype_pair);                                   \
  REGISTER_UNARY_MATH_SCALAR_ELEMWISE_USER_KERNEL(device, "scalar_floordiv", BinaryFuncFloorDiv, \
                                                  dtype_pair);                                   \
  REGISTER_UNARY_MATH_SCALAR_ELEMWISE_USER_KERNEL(device, "scalar_fmod", BinaryFuncFMod,         \
                                                  dtype_pair);                                   \
  REGISTER_UNARY_MATH_SCALAR_ELEMWISE_USER_KERNEL(device, "scalar_mul", BinaryFuncMul,           \
                                                  dtype_pair);                                   \
  REGISTER_UNARY_MATH_SCALAR_ELEMWISE_USER_KERNEL(device, "scalar_div", BinaryFuncDiv,           \
                                                  dtype_pair);                                   \
  REGISTER_UNARY_MATH_SCALAR_ELEMWISE_USER_KERNEL(device, "scalar_pow", BinaryFuncPow, dtype_pair);

#define REGISTER_UNARY_MATH_SCALAR_REVERSE_ELEMWISE_USER_KERNEL(device, kernel_name, binary_op, \
                                                                input_dtype_pair)               \
  REGISTER_USER_KERNEL(kernel_name)                                                             \
      .SetCreateFn<                                                                             \
          ScalarReverseMathKernel<device, binary_op, OF_PP_PAIR_FIRST(input_dtype_pair)>>()     \
      .SetIsMatchedHob((user_op::HobDeviceType() == device)                                     \
                       && (user_op::HobDataType("in", 0) == OF_PP_PAIR_SECOND(input_dtype_pair)));

#define REGISTER_SCALAR_REVERSE_POW_KERNEL(device, dtype_pair)                          \
  REGISTER_UNARY_MATH_SCALAR_REVERSE_ELEMWISE_USER_KERNEL(device, "scalar_reverse_pow", \
                                                          BinaryFuncPow, dtype_pair);

// we register uint8_t, int8_t, int32_t, int64_t, float, double, float16.
OF_PP_SEQ_PRODUCT_FOR_EACH_TUPLE(REGISTER_SCALAR_MATH_KERNEL, (DeviceType::kCPU),
                                 ARITHMETIC_DATA_TYPE_SEQ UNSIGNED_INT_DATA_TYPE_SEQ
                                     FLOAT16_DATA_TYPE_SEQ)
OF_PP_SEQ_PRODUCT_FOR_EACH_TUPLE(REGISTER_SCALAR_REVERSE_POW_KERNEL, (DeviceType::kCPU),
                                 ARITHMETIC_DATA_TYPE_SEQ UNSIGNED_INT_DATA_TYPE_SEQ
                                     FLOAT16_DATA_TYPE_SEQ)

#ifdef WITH_CUDA
OF_PP_SEQ_PRODUCT_FOR_EACH_TUPLE(REGISTER_SCALAR_MATH_KERNEL, (DeviceType::kCUDA),
                                 ARITHMETIC_DATA_TYPE_SEQ UNSIGNED_INT_DATA_TYPE_SEQ
                                     FLOAT16_DATA_TYPE_SEQ)
OF_PP_SEQ_PRODUCT_FOR_EACH_TUPLE(REGISTER_SCALAR_REVERSE_POW_KERNEL, (DeviceType::kCUDA),
                                 ARITHMETIC_DATA_TYPE_SEQ UNSIGNED_INT_DATA_TYPE_SEQ
                                     FLOAT16_DATA_TYPE_SEQ)
#endif  // WITH_CUDA

template<DeviceType device_type, typename T>
class CpuScalarPowGradKernel final : public user_op::OpKernel {
 public:
  CpuScalarPowGradKernel() = default;
  ~CpuScalarPowGradKernel() = default;

 private:
  void Compute(user_op::KernelComputeContext* ctx) const override {
    const user_op::Tensor* x_tensor = ctx->Tensor4ArgNameAndIndex("x", 0);
    const user_op::Tensor* dy_tensor = ctx->Tensor4ArgNameAndIndex("dy", 0);
    user_op::Tensor* dx_tensor = ctx->Tensor4ArgNameAndIndex("dx", 0);
    const T* x_ptr = x_tensor->dptr<T>();
    const T* dy_ptr = dy_tensor->dptr<T>();
    T* dx_ptr = dx_tensor->mut_dptr<T>();
    T scalar_operand = static_cast<T>(0);
    if (ctx->Attr<bool>("has_int_operand")) {
      scalar_operand = static_cast<T>(ctx->Attr<int64_t>("int_operand"));
    } else if (ctx->Attr<bool>("has_float_operand")) {
      scalar_operand = static_cast<T>(ctx->Attr<double>("float_operand"));
    } else {
      UNIMPLEMENTED();
    }

    const int32_t elem_cnt = x_tensor->shape_view().elem_cnt();
    FOR_RANGE(int32_t, i, 0, elem_cnt) {
      dx_ptr[i] =
          scalar_operand * (std::pow(x_ptr[i], scalar_operand - static_cast<T>(1))) * dy_ptr[i];
    }
  }
  bool AlwaysComputeWhenAllOutputsEmpty() const override { return false; }
};

#define REGISTER_CPU_SCALAR_POW_GRAD_KERNEL(device, dtype)  \
  REGISTER_USER_KERNEL("scalar_pow_grad")                   \
      .SetCreateFn<CpuScalarPowGradKernel<device, dtype>>() \
      .SetIsMatchedHob((user_op::HobDeviceType() == device) \
                       && (user_op::HobDataType("dx", 0) == GetDataType<dtype>::value));

REGISTER_CPU_SCALAR_POW_GRAD_KERNEL(DeviceType::kCPU, float);
REGISTER_CPU_SCALAR_POW_GRAD_KERNEL(DeviceType::kCPU, double);

template<DeviceType device_type, typename T>
class CpuScalarReversePowGradKernel final : public user_op::OpKernel {
 public:
  CpuScalarReversePowGradKernel() = default;
  ~CpuScalarReversePowGradKernel() = default;

 private:
  void Compute(user_op::KernelComputeContext* ctx) const override {
    const user_op::Tensor* x_tensor = ctx->Tensor4ArgNameAndIndex("x", 0);
    const user_op::Tensor* dy_tensor = ctx->Tensor4ArgNameAndIndex("dy", 0);
    user_op::Tensor* dx_tensor = ctx->Tensor4ArgNameAndIndex("dx", 0);
    const T* x_ptr = x_tensor->dptr<T>();
    const T* dy_ptr = dy_tensor->dptr<T>();
    T* dx_ptr = dx_tensor->mut_dptr<T>();
    T scalar_operand = static_cast<T>(0);
    if (ctx->Attr<bool>("has_int_operand")) {
      scalar_operand = static_cast<T>(ctx->Attr<int64_t>("int_operand"));
    } else if (ctx->Attr<bool>("has_float_operand")) {
      scalar_operand = static_cast<T>(ctx->Attr<double>("float_operand"));
    } else {
      UNIMPLEMENTED();
    }

    const int32_t elem_cnt = x_tensor->shape_view().elem_cnt();
    // NOTE: y = a^x    ==>>   dy/dx = a^x * lna
    FOR_RANGE(int32_t, i, 0, elem_cnt) {
      dx_ptr[i] = std::pow(scalar_operand, x_ptr[i]) * std::log(scalar_operand) * dy_ptr[i];
    }
  }
  bool AlwaysComputeWhenAllOutputsEmpty() const override { return false; }
};

#define REGISTER_CPU_SCALAR_REVERSE_POW_GRAD_KERNEL(device, dtype) \
  REGISTER_USER_KERNEL("scalar_reverse_pow_grad")                  \
      .SetCreateFn<CpuScalarReversePowGradKernel<device, dtype>>() \
      .SetIsMatchedHob((user_op::HobDeviceType() == device)        \
                       && (user_op::HobDataType("dx", 0) == GetDataType<dtype>::value));

REGISTER_CPU_SCALAR_REVERSE_POW_GRAD_KERNEL(DeviceType::kCPU, float);
REGISTER_CPU_SCALAR_REVERSE_POW_GRAD_KERNEL(DeviceType::kCPU, double);

}  // namespace oneflow<|MERGE_RESOLUTION|>--- conflicted
+++ resolved
@@ -60,15 +60,11 @@
     const T* in_ptr = in->dptr<T>();
     T* out_ptr = out->mut_dptr<T>();
 
-<<<<<<< HEAD
-    const int64_t elem_cnt = out->shape().elem_cnt();
-    const int32_t ndim = in->shape().NumAxes();
-    const bool contiguous = oneflow::one::IsContiguous(in->shape(), in->stride());
+    const int64_t elem_cnt = out->shape_view().elem_cnt();
+    const int32_t ndim = in->shape_view().NumAxes();
+    const bool contiguous = oneflow::one::IsContiguous(in->shape_view(), in->stride());
     StrideParam in_stride(in->stride().data(), ndim), out_stride(out->stride().data(), ndim);
 
-=======
-    int64_t elem_cnt = out->shape_view().elem_cnt();
->>>>>>> b17a9cd6
     if (elem_cnt != 0) {
       if (contiguous) {
         ScalarMathFunctor<device_type, BIN_OP, T>()(ctx->stream(), elem_cnt, scalar_operand, in_ptr,
