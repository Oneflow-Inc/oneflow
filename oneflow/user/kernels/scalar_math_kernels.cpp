/*
Copyright 2020 The OneFlow Authors. All rights reserved.

Licensed under the Apache License, Version 2.0 (the "License");
you may not use this file except in compliance with the License.
You may obtain a copy of the License at

    http://www.apache.org/licenses/LICENSE-2.0

Unless required by applicable law or agreed to in writing, software
distributed under the License is distributed on an "AS IS" BASIS,
WITHOUT WARRANTIES OR CONDITIONS OF ANY KIND, either express or implied.
See the License for the specific language governing permissions and
limitations under the License.
*/
#include "oneflow/user/kernels/scalar_math_kernels.h"
#include "oneflow/core/ep/include/primitive/broadcast_elementwise_binary.h"
#include "oneflow/core/common/scalar.h"

namespace oneflow {

namespace {

template<typename Context>
std::unique_ptr<ep::primitive::BroadcastElementwiseBinary> NewBroadcastElementwiseBinaryPrimitive(
    Context* ctx, ep::primitive::BinaryOp op) {
  const user_op::TensorDesc* x = ctx->TensorDesc4ArgNameAndIndex("in", 0);
  const user_op::TensorDesc* y = ctx->TensorDesc4ArgNameAndIndex("out", 0);
  const int64_t ndims = y->shape().NumAxes();
  return ep::primitive::NewPrimitive<ep::primitive::BroadcastElementwiseBinaryFactory>(
      ctx->device_type(), op, x->data_type(), y->data_type(), ndims);
}

template<ep::primitive::BinaryOp op>
auto BroadcastElementwiseBinaryPrimitiveExists() {
  return hob::make_custom("BroadcastElementwiseBinaryPrimitiveExists",
                          [](const user_op::KernelRegContext& ctx) {
                            return NewBroadcastElementwiseBinaryPrimitive(&ctx, op).operator bool();
                          });
}

}  // namespace

template<ep::primitive::BinaryOp op>
class ScalarMathKernel final : public user_op::OpKernel {
 public:
  ScalarMathKernel() = default;
  ~ScalarMathKernel() = default;

 private:
  void Compute(user_op::KernelComputeContext* ctx) const override {
    const user_op::Tensor* in = ctx->Tensor4ArgNameAndIndex("in", 0);
    user_op::Tensor* out = ctx->Tensor4ArgNameAndIndex("out", 0);
    Scalar value;
    if (ctx->Attr<bool>("has_int_operand")) {
      value = Scalar(ctx->Attr<int64_t>("int_operand"));
    } else if (ctx->Attr<bool>("has_float_operand")) {
      value = Scalar(ctx->Attr<double>("float_operand"));
    } else {
      UNIMPLEMENTED();
    }
    if (out->shape().elem_cnt() != 0) {
      std::unique_ptr<ep::primitive::BroadcastElementwiseBinary> primitive =
          NewBroadcastElementwiseBinaryPrimitive(ctx, op);
      CHECK(primitive);
      primitive->Launch(ctx->stream(), in->shape().NumAxes(), in->shape().ptr(), in->dptr(), value,
                        out->mut_dptr());
    } else {
      // For 0-d Tensor
      return;
    }
  }
  bool AlwaysComputeWhenAllOutputsEmpty() const override { return false; }
};

#define SCALAR_MATH_SEQ                                                                     \
  OF_PP_MAKE_TUPLE_SEQ("scalar_add", ep::primitive::BinaryOp::kAdd)                         \
  OF_PP_MAKE_TUPLE_SEQ("scalar_mul", ep::primitive::BinaryOp::kMul)                         \
  OF_PP_MAKE_TUPLE_SEQ("scalar_logical_equal", ep::primitive::BinaryOp::kEqual)             \
  OF_PP_MAKE_TUPLE_SEQ("scalar_logical_not_equal", ep::primitive::BinaryOp::kNotEqual)      \
  OF_PP_MAKE_TUPLE_SEQ("scalar_logical_greater", ep::primitive::BinaryOp::kLessThan)        \
  OF_PP_MAKE_TUPLE_SEQ("scalar_logical_greater_equal", ep::primitive::BinaryOp::kLessEqual) \
  OF_PP_MAKE_TUPLE_SEQ("scalar_logical_less", ep::primitive::BinaryOp::kGreaterThan)        \
  OF_PP_MAKE_TUPLE_SEQ("scalar_logical_less_equal", ep::primitive::BinaryOp::kGreaterEqual) \
  OF_PP_MAKE_TUPLE_SEQ("scalar_logical_and", ep::primitive::BinaryOp::kLogicalAnd)          \
  OF_PP_MAKE_TUPLE_SEQ("scalar_logical_or", ep::primitive::BinaryOp::kLogicalOr)            \
  OF_PP_MAKE_TUPLE_SEQ("scalar_logical_xor", ep::primitive::BinaryOp::kLogicalXor)

#define REGISTER_UNARY_MATH_SCALAR_ELEMWISE_USER_KERNEL(op_name, binary_op)                 \
  REGISTER_USER_KERNEL(op_name).SetCreateFn<ScalarMathKernel<binary_op>>().SetIsMatchedHob( \
      (BroadcastElementwiseBinaryPrimitiveExists<binary_op>()));

OF_PP_FOR_EACH_TUPLE(REGISTER_UNARY_MATH_SCALAR_ELEMWISE_USER_KERNEL, SCALAR_MATH_SEQ)

// we register uint8_t, int8_t, int32_t, int64_t, float, double, float16.
<<<<<<< HEAD
=======
OF_PP_SEQ_PRODUCT_FOR_EACH_TUPLE(REGISTER_SCALAR_MATH_KERNEL, (DeviceType::kCPU),
                                 ARITHMETIC_DATA_TYPE_SEQ UNSIGNED_INT_DATA_TYPE_SEQ
                                     FLOAT16_DATA_TYPE_SEQ)

#ifdef WITH_CUDA
OF_PP_SEQ_PRODUCT_FOR_EACH_TUPLE(REGISTER_SCALAR_MATH_KERNEL, (DeviceType::kCUDA),
                                 ARITHMETIC_DATA_TYPE_SEQ UNSIGNED_INT_DATA_TYPE_SEQ
                                     FLOAT16_DATA_TYPE_SEQ)
#endif  // WITH_CUDA
>>>>>>> 68fbf2de

template<DeviceType device_type, typename T>
class CpuScalarPowGradKernel final : public user_op::OpKernel {
 public:
  CpuScalarPowGradKernel() = default;
  ~CpuScalarPowGradKernel() = default;

 private:
  void Compute(user_op::KernelComputeContext* ctx) const override {
    const user_op::Tensor* x_tensor = ctx->Tensor4ArgNameAndIndex("x", 0);
    const user_op::Tensor* dy_tensor = ctx->Tensor4ArgNameAndIndex("dy", 0);
    user_op::Tensor* dx_tensor = ctx->Tensor4ArgNameAndIndex("dx", 0);
    const T* x_ptr = x_tensor->dptr<T>();
    const T* dy_ptr = dy_tensor->dptr<T>();
    T* dx_ptr = dx_tensor->mut_dptr<T>();
    T scalar_operand = static_cast<T>(0);
    if (ctx->Attr<bool>("has_int_operand")) {
      scalar_operand = static_cast<T>(ctx->Attr<int64_t>("int_operand"));
    } else if (ctx->Attr<bool>("has_float_operand")) {
      scalar_operand = static_cast<T>(ctx->Attr<double>("float_operand"));
    } else {
      UNIMPLEMENTED();
    }

    const int32_t elem_cnt = x_tensor->shape().elem_cnt();
    FOR_RANGE(int32_t, i, 0, elem_cnt) {
      dx_ptr[i] =
          scalar_operand * (std::pow(x_ptr[i], scalar_operand - static_cast<T>(1))) * dy_ptr[i];
    }
  }
  bool AlwaysComputeWhenAllOutputsEmpty() const override { return false; }
};

#define REGISTER_CPU_SCALAR_POW_GRAD_KERNEL(device, dtype)  \
  REGISTER_USER_KERNEL("scalar_pow_grad")                   \
      .SetCreateFn<CpuScalarPowGradKernel<device, dtype>>() \
      .SetIsMatchedHob((user_op::HobDeviceType() == device) \
                       && (user_op::HobDataType("dx", 0) == GetDataType<dtype>::value));

REGISTER_CPU_SCALAR_POW_GRAD_KERNEL(DeviceType::kCPU, uint8_t);
REGISTER_CPU_SCALAR_POW_GRAD_KERNEL(DeviceType::kCPU, int8_t);
REGISTER_CPU_SCALAR_POW_GRAD_KERNEL(DeviceType::kCPU, int32_t);
REGISTER_CPU_SCALAR_POW_GRAD_KERNEL(DeviceType::kCPU, int64_t);
REGISTER_CPU_SCALAR_POW_GRAD_KERNEL(DeviceType::kCPU, float);
REGISTER_CPU_SCALAR_POW_GRAD_KERNEL(DeviceType::kCPU, double);

}  // namespace oneflow<|MERGE_RESOLUTION|>--- conflicted
+++ resolved
@@ -92,20 +92,6 @@
 
 OF_PP_FOR_EACH_TUPLE(REGISTER_UNARY_MATH_SCALAR_ELEMWISE_USER_KERNEL, SCALAR_MATH_SEQ)
 
-// we register uint8_t, int8_t, int32_t, int64_t, float, double, float16.
-<<<<<<< HEAD
-=======
-OF_PP_SEQ_PRODUCT_FOR_EACH_TUPLE(REGISTER_SCALAR_MATH_KERNEL, (DeviceType::kCPU),
-                                 ARITHMETIC_DATA_TYPE_SEQ UNSIGNED_INT_DATA_TYPE_SEQ
-                                     FLOAT16_DATA_TYPE_SEQ)
-
-#ifdef WITH_CUDA
-OF_PP_SEQ_PRODUCT_FOR_EACH_TUPLE(REGISTER_SCALAR_MATH_KERNEL, (DeviceType::kCUDA),
-                                 ARITHMETIC_DATA_TYPE_SEQ UNSIGNED_INT_DATA_TYPE_SEQ
-                                     FLOAT16_DATA_TYPE_SEQ)
-#endif  // WITH_CUDA
->>>>>>> 68fbf2de
-
 template<DeviceType device_type, typename T>
 class CpuScalarPowGradKernel final : public user_op::OpKernel {
  public:
