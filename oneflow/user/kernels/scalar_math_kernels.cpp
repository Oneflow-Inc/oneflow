--- conflicted
+++ resolved
@@ -14,45 +14,34 @@
 limitations under the License.
 */
 #include "oneflow/user/kernels/scalar_math_kernels.h"
-#include "oneflow/core/primitive/include/broadcast_elementwise_binary.h"
+#include "oneflow/core/ep/include/primitive/broadcast_elementwise_binary.h"
 #include "oneflow/core/common/scalar.h"
 
 namespace oneflow {
 
-<<<<<<< HEAD
 namespace {
 
 template<typename Context>
-std::unique_ptr<primitive::BroadcastElementwiseBinary> NewBroadcastElementwiseBinaryPrimitive(
-    Context* ctx, primitive::BinaryOp op) {
+std::unique_ptr<ep::primitive::BroadcastElementwiseBinary> NewBroadcastElementwiseBinaryPrimitive(
+    Context* ctx, ep::primitive::BinaryOp op) {
   const user_op::TensorDesc* x = ctx->TensorDesc4ArgNameAndIndex("in", 0);
   const user_op::TensorDesc* y = ctx->TensorDesc4ArgNameAndIndex("out", 0);
   const int64_t ndims = y->shape().NumAxes();
-  return primitive::NewPrimitive<primitive::BroadcastElementwiseBinaryFactory>(
+  return ep::primitive::NewPrimitive<ep::primitive::BroadcastElementwiseBinaryFactory>(
       ctx->device_type(), op, x->data_type(), y->data_type(), ndims);
 }
 
-template<primitive::BinaryOp op>
-hob::HobContextGetter<user_op::KernelRegContext, bool> BroadcastElementwiseBinaryPrimitiveExists() {
-  return user_op::HobCtxGetter<bool>(
-      "BroadcastElementwiseBinaryPrimitiveExists", [](const user_op::KernelRegContext& ctx) {
-        return NewBroadcastElementwiseBinaryPrimitive(&ctx, op).operator bool();
-      });
+template<ep::primitive::BinaryOp op>
+auto BroadcastElementwiseBinaryPrimitiveExists() {
+  return hob::make_custom("BroadcastElementwiseBinaryPrimitiveExists",
+                          [](const user_op::KernelRegContext& ctx) {
+                            return NewBroadcastElementwiseBinaryPrimitive(&ctx, op).operator bool();
+                          });
 }
 
 }  // namespace
 
-template<primitive::BinaryOp op>
-=======
-template<template<typename> class BIN_OP, typename T>
-struct ScalarMathFunctor<DeviceType::kCPU, BIN_OP, T> final {
-  void operator()(ep::Stream* stream, const int64_t elem_cnt, const T scalar, const T* in, T* out) {
-    DoScalarMath<BIN_OP, T>(elem_cnt, scalar, in, out);
-  }
-};
-
-template<DeviceType device_type, template<typename> class BIN_OP, typename T>
->>>>>>> cee52032
+template<ep::primitive::BinaryOp op>
 class ScalarMathKernel final : public user_op::OpKernel {
  public:
   ScalarMathKernel() = default;
@@ -70,22 +59,12 @@
     } else {
       UNIMPLEMENTED();
     }
-<<<<<<< HEAD
     if (out->shape().elem_cnt() != 0) {
-      std::unique_ptr<primitive::BroadcastElementwiseBinary> primitive =
+      std::unique_ptr<ep::primitive::BroadcastElementwiseBinary> primitive =
           NewBroadcastElementwiseBinaryPrimitive(ctx, op);
       CHECK(primitive);
-      primitive->Launch(ctx->stream_ctx(), in->shape().NumAxes(), in->shape().ptr(), in->dptr(),
-                        value, out->mut_dptr());
-=======
-    const T* in_ptr = in->dptr<T>();
-    T* out_ptr = out->mut_dptr<T>();
-
-    int64_t elem_cnt = out->shape().elem_cnt();
-    if (elem_cnt != 0) {
-      ScalarMathFunctor<device_type, BIN_OP, T>()(ctx->stream(), elem_cnt, scalar_operand, in_ptr,
-                                                  out_ptr);
->>>>>>> cee52032
+      primitive->Launch(ctx->stream(), in->shape().NumAxes(), in->shape().ptr(), in->dptr(), value,
+                        out->mut_dptr());
     } else {
       // For 0-d Tensor
       return;
@@ -94,44 +73,24 @@
   bool AlwaysComputeWhenAllOutputsEmpty() const override { return false; }
 };
 
-<<<<<<< HEAD
-#define SCALAR_MATH_SEQ                                                                 \
-  OF_PP_MAKE_TUPLE_SEQ("scalar_add", primitive::BinaryOp::kAdd)                         \
-  OF_PP_MAKE_TUPLE_SEQ("scalar_mul", primitive::BinaryOp::kMul)                         \
-  OF_PP_MAKE_TUPLE_SEQ("scalar_logical_equal", primitive::BinaryOp::kEqual)             \
-  OF_PP_MAKE_TUPLE_SEQ("scalar_logical_not_equal", primitive::BinaryOp::kNotEqual)      \
-  OF_PP_MAKE_TUPLE_SEQ("scalar_logical_greater", primitive::BinaryOp::kLessThan)        \
-  OF_PP_MAKE_TUPLE_SEQ("scalar_logical_greater_equal", primitive::BinaryOp::kLessEqual) \
-  OF_PP_MAKE_TUPLE_SEQ("scalar_logical_less", primitive::BinaryOp::kGreaterThan)        \
-  OF_PP_MAKE_TUPLE_SEQ("scalar_logical_less_equal", primitive::BinaryOp::kGreaterEqual) \
-  OF_PP_MAKE_TUPLE_SEQ("scalar_logical_and", primitive::BinaryOp::kLogicalAnd)          \
-  OF_PP_MAKE_TUPLE_SEQ("scalar_logical_or", primitive::BinaryOp::kLogicalOr)            \
-  OF_PP_MAKE_TUPLE_SEQ("scalar_logical_xor", primitive::BinaryOp::kLogicalXor)
+#define SCALAR_MATH_SEQ                                                                     \
+  OF_PP_MAKE_TUPLE_SEQ("scalar_add", ep::primitive::BinaryOp::kAdd)                         \
+  OF_PP_MAKE_TUPLE_SEQ("scalar_mul", ep::primitive::BinaryOp::kMul)                         \
+  OF_PP_MAKE_TUPLE_SEQ("scalar_logical_equal", ep::primitive::BinaryOp::kEqual)             \
+  OF_PP_MAKE_TUPLE_SEQ("scalar_logical_not_equal", ep::primitive::BinaryOp::kNotEqual)      \
+  OF_PP_MAKE_TUPLE_SEQ("scalar_logical_greater", ep::primitive::BinaryOp::kLessThan)        \
+  OF_PP_MAKE_TUPLE_SEQ("scalar_logical_greater_equal", ep::primitive::BinaryOp::kLessEqual) \
+  OF_PP_MAKE_TUPLE_SEQ("scalar_logical_less", ep::primitive::BinaryOp::kGreaterThan)        \
+  OF_PP_MAKE_TUPLE_SEQ("scalar_logical_less_equal", ep::primitive::BinaryOp::kGreaterEqual) \
+  OF_PP_MAKE_TUPLE_SEQ("scalar_logical_and", ep::primitive::BinaryOp::kLogicalAnd)          \
+  OF_PP_MAKE_TUPLE_SEQ("scalar_logical_or", ep::primitive::BinaryOp::kLogicalOr)            \
+  OF_PP_MAKE_TUPLE_SEQ("scalar_logical_xor", ep::primitive::BinaryOp::kLogicalXor)
 
 #define REGISTER_UNARY_MATH_SCALAR_ELEMWISE_USER_KERNEL(op_name, binary_op)                 \
   REGISTER_USER_KERNEL(op_name).SetCreateFn<ScalarMathKernel<binary_op>>().SetIsMatchedHob( \
-      (BroadcastElementwiseBinaryPrimitiveExists<binary_op>() == true));
+      (BroadcastElementwiseBinaryPrimitiveExists<binary_op>()));
 
 OF_PP_FOR_EACH_TUPLE(REGISTER_UNARY_MATH_SCALAR_ELEMWISE_USER_KERNEL, SCALAR_MATH_SEQ)
-=======
-#define REGISTER_UNARY_MATH_SCALAR_ELEMWISE_USER_KERNEL(device, kernel_name, binary_op,       \
-                                                        input_dtype_pair)                     \
-  REGISTER_USER_KERNEL(kernel_name)                                                           \
-      .SetCreateFn<ScalarMathKernel<device, binary_op, OF_PP_PAIR_FIRST(input_dtype_pair)>>() \
-      .SetIsMatchedHob((user_op::HobDeviceType() == device)                                   \
-                       && (user_op::HobDataType("in", 0) == OF_PP_PAIR_SECOND(input_dtype_pair)));
-
-#define REGISTER_SCALAR_MATH_KERNEL(device, dtype_pair)                                          \
-  REGISTER_UNARY_MATH_SCALAR_ELEMWISE_USER_KERNEL(device, "scalar_add", BinaryFuncAdd,           \
-                                                  dtype_pair);                                   \
-  REGISTER_UNARY_MATH_SCALAR_ELEMWISE_USER_KERNEL(device, "scalar_floordiv", BinaryFuncFloorDiv, \
-                                                  dtype_pair);                                   \
-  REGISTER_UNARY_MATH_SCALAR_ELEMWISE_USER_KERNEL(device, "scalar_fmod", BinaryFuncFMod,         \
-                                                  dtype_pair);                                   \
-  REGISTER_UNARY_MATH_SCALAR_ELEMWISE_USER_KERNEL(device, "scalar_mul", BinaryFuncMul,           \
-                                                  dtype_pair);                                   \
-  REGISTER_UNARY_MATH_SCALAR_ELEMWISE_USER_KERNEL(device, "scalar_pow", BinaryFuncPow, dtype_pair);
->>>>>>> cee52032
 
 // we register uint8_t, int8_t, int32_t, int64_t, float, double, float16.
 
