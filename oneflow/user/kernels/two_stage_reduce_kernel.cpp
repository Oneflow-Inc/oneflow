/*
Copyright 2020 The OneFlow Authors. All rights reserved.

Licensed under the Apache License, Version 2.0 (the "License");
you may not use this file except in compliance with the License.
You may obtain a copy of the License at

    http://www.apache.org/licenses/LICENSE-2.0

Unless required by applicable law or agreed to in writing, software
distributed under the License is distributed on an "AS IS" BASIS,
WITHOUT WARRANTIES OR CONDITIONS OF ANY KIND, either express or implied.
See the License for the specific language governing permissions and
limitations under the License.
*/
#include "oneflow/core/framework/framework.h"
#include "oneflow/core/ndarray/ndarray_util.h"
#include "oneflow/core/ndarray/xpu_var_ndarray.h"
#include "oneflow/user/kernels/two_stage_reduce_kernel_util.h"
#include "oneflow/core/ep/include/primitive/cast.h"

namespace oneflow {

namespace user_op {

template<template<typename> class BinaryFunc, DeviceType device_type, typename T>
class ReduceDeviceStageKernel final : public OpKernel {
 public:
  ReduceDeviceStageKernel() = default;
  ~ReduceDeviceStageKernel() = default;

 private:
  void Compute(KernelComputeContext* ctx) const override {
    const user_op::Tensor* in = ctx->Tensor4ArgNameAndIndex("in", 0);
    user_op::Tensor* out = ctx->Tensor4ArgNameAndIndex("out", 0);
    user_op::Tensor* mask = ctx->Tensor4ArgNameAndIndex("mask", 0);
    user_op::Tensor* count = ctx->Tensor4ArgNameAndIndex("count", 0);
    user_op::Tensor* tmp_buffer = ctx->Tensor4ArgNameAndIndex("tmp_buffer", 0);
    T* reduce_tmp_buf = tmp_buffer->mut_dptr<T>();
    int32_t* mask_tmp_buf = tmp_buffer->mut_dptr<int32_t>();
    const size_t tmp_bytes =
        GetCudaAlignedSize(in->shape().elem_cnt() * std::max(sizeof(T), sizeof(int32_t)));
    int32_t* reduce_sum_tmp_buf =
        reinterpret_cast<int32_t*>(tmp_buffer->mut_dptr<char>() + tmp_bytes);

    NdarrayReduce<device_type, T, BinaryFunc>::Reduce(
        ctx->stream(), XpuVarNdarray<T>(out->shape(), out->mut_dptr<T>()),
        XpuVarNdarray<const T>(in->shape(), in->dptr<T>()),
        XpuVarNdarray<T>(in->shape(), reduce_tmp_buf));
    NdarrayUtil<device_type, T>::BroadcastEQ(
        ctx->stream(), XpuVarNdarray<int8_t>(mask->shape(), mask->mut_dptr<int8_t>()),
        XpuVarNdarray<const T>(in->shape(), in->dptr<T>()),
        XpuVarNdarray<const T>(out->shape(), out->dptr<T>()));

    auto cast = ep::primitive::NewPrimitive<ep::primitive::CastFactory>(
        ctx->device_type(), DataType::kInt8, DataType::kInt32);
    CHECK(cast);

    cast->Launch(ctx->stream(), mask->dptr<int8_t>(), mask_tmp_buf, mask->shape().elem_cnt());
    NdarrayUtil<device_type, int32_t>::ReduceSum(
        ctx->stream(), XpuVarNdarray<int32_t>(count->shape(), count->mut_dptr<int32_t>()),
        XpuVarNdarray<const int32_t>(mask->shape(), mask_tmp_buf),
        XpuVarNdarray<int32_t>(mask->shape(), reduce_sum_tmp_buf));
  }
  bool AlwaysComputeWhenAllOutputsEmpty() const override { return false; }
};

template<typename T>
user_op::InferTmpSizeFn GenDeviceStageInferTmpSizeFn() {
  return [](user_op::InferContext* ctx) {
    const Shape& in_shape = ctx->InputShape("in", 0);
    const size_t tmp_bytes =
        GetCudaAlignedSize(in_shape.elem_cnt() * std::max(sizeof(T), sizeof(int32_t)));
    const size_t reduce_sum_tmp_bytes = GetCudaAlignedSize(in_shape.elem_cnt() * sizeof(int32_t));
    return tmp_bytes + reduce_sum_tmp_bytes;
  };
}

#define REGISTER_REDUCE_DEVICE_STAGE_KERNEL(op_name, binary_func, device, dtype_pair)            \
  REGISTER_USER_KERNEL(op_name)                                                                  \
      .SetCreateFn<ReduceDeviceStageKernel<binary_func, device, OF_PP_PAIR_FIRST(dtype_pair)>>() \
      .SetIsMatchedHob((user_op::HobDeviceType() == device)                                      \
<<<<<<< HEAD
                       & (user_op::HobDataType("out", 0) == OF_PP_PAIR_SECOND(dtype_pair)))      \
=======
                       && (user_op::HobDataType("out", 0) == OF_PP_PAIR_SECOND(dtype_pair)))     \
>>>>>>> 85d79b69
      .SetInferTmpSizeFn(GenDeviceStageInferTmpSizeFn<OF_PP_PAIR_FIRST(dtype_pair)>());

OF_PP_SEQ_PRODUCT_FOR_EACH_TUPLE(REGISTER_REDUCE_DEVICE_STAGE_KERNEL, ("reduce_max_device_stage"),
                                 (BinaryFuncMax), DEVICE_TYPE_SEQ,
                                 FLOATING_DATA_TYPE_SEQ INDEX_DATA_TYPE_SEQ)
OF_PP_SEQ_PRODUCT_FOR_EACH_TUPLE(REGISTER_REDUCE_DEVICE_STAGE_KERNEL, ("reduce_min_device_stage"),
                                 (BinaryFuncMin), DEVICE_TYPE_SEQ,
                                 FLOATING_DATA_TYPE_SEQ INDEX_DATA_TYPE_SEQ)

template<DeviceType device_type, typename T>
class ReduceDeviceStageGradKernel final : public OpKernel {
 public:
  ReduceDeviceStageGradKernel() = default;
  ~ReduceDeviceStageGradKernel() = default;

 private:
  void Compute(KernelComputeContext* ctx) const override {
    const user_op::Tensor* out_diff = ctx->Tensor4ArgNameAndIndex("out_diff", 0);
    const user_op::Tensor* mask = ctx->Tensor4ArgNameAndIndex("mask", 0);
    const user_op::Tensor* count = ctx->Tensor4ArgNameAndIndex("count", 0);
    user_op::Tensor* in_diff = ctx->Tensor4ArgNameAndIndex("in_diff", 0);
    user_op::Tensor* tmp_buffer = ctx->Tensor4ArgNameAndIndex("tmp_buffer", 0);
    T* tmp_buf_ptr = tmp_buffer->mut_dptr<T>();
    const size_t tmp_bytes = GetCudaAlignedSize(out_diff->shape().elem_cnt() * sizeof(T));
    T* broadcasted_tmp_buf_ptr = reinterpret_cast<T*>(tmp_buffer->mut_dptr<char>() + tmp_bytes);

    TwoStageReduceKernelUtil<device_type, T, int32_t>::Divide(
        ctx->device_ctx(), out_diff->shape().elem_cnt(), out_diff->dptr<T>(),
        count->dptr<int32_t>(), tmp_buf_ptr);

    NdarrayUtil<device_type, T>::BroadcastTo(
        ctx->stream(), XpuVarNdarray<T>(in_diff->shape(), broadcasted_tmp_buf_ptr),
        XpuVarNdarray<const T>(out_diff->shape(), tmp_buf_ptr));

    TwoStageReduceKernelUtil<device_type, T, int8_t>::Mask(
        ctx->device_ctx(), in_diff->shape().elem_cnt(), broadcasted_tmp_buf_ptr,
        mask->dptr<int8_t>(), in_diff->mut_dptr<T>());
  }

  bool AlwaysComputeWhenAllOutputsEmpty() const override { return false; }
};

template<typename T>
user_op::InferTmpSizeFn GenDeviceStageGradInferTmpSizeFn() {
  return [](user_op::InferContext* ctx) {
    const Shape& out_diff_shape = ctx->InputShape("out_diff", 0);
    const Shape* in_diff_shape = ctx->OutputShape("in_diff", 0);
    const size_t tmp_bytes = GetCudaAlignedSize(out_diff_shape.elem_cnt() * sizeof(T));
    const size_t broadcasted_tmp_bytes = GetCudaAlignedSize(in_diff_shape->elem_cnt() * sizeof(T));
    return tmp_bytes + broadcasted_tmp_bytes;
  };
}

<<<<<<< HEAD
#define REGISTER_REDUCE_DEVICE_STAGE_GRAD_KERNEL(op_name, device, dtype_pair)                   \
  REGISTER_USER_KERNEL(op_name)                                                                 \
      .SetCreateFn<ReduceDeviceStageGradKernel<device, OF_PP_PAIR_FIRST(dtype_pair)>>()         \
      .SetIsMatchedHob((user_op::HobDeviceType() == device)                                     \
                       & (user_op::HobDataType("in_diff", 0) == OF_PP_PAIR_SECOND(dtype_pair))) \
=======
#define REGISTER_REDUCE_DEVICE_STAGE_GRAD_KERNEL(op_name, device, dtype_pair)                    \
  REGISTER_USER_KERNEL(op_name)                                                                  \
      .SetCreateFn<ReduceDeviceStageGradKernel<device, OF_PP_PAIR_FIRST(dtype_pair)>>()          \
      .SetIsMatchedHob((user_op::HobDeviceType() == device)                                      \
                       && (user_op::HobDataType("in_diff", 0) == OF_PP_PAIR_SECOND(dtype_pair))) \
>>>>>>> 85d79b69
      .SetInferTmpSizeFn(GenDeviceStageGradInferTmpSizeFn<OF_PP_PAIR_FIRST(dtype_pair)>());

OF_PP_SEQ_PRODUCT_FOR_EACH_TUPLE(REGISTER_REDUCE_DEVICE_STAGE_GRAD_KERNEL,
                                 ("reduce_max_device_stage_grad"), DEVICE_TYPE_SEQ,
                                 FLOATING_DATA_TYPE_SEQ INDEX_DATA_TYPE_SEQ)
OF_PP_SEQ_PRODUCT_FOR_EACH_TUPLE(REGISTER_REDUCE_DEVICE_STAGE_GRAD_KERNEL,
                                 ("reduce_min_device_stage_grad"), DEVICE_TYPE_SEQ,
                                 FLOATING_DATA_TYPE_SEQ INDEX_DATA_TYPE_SEQ)

template<template<typename> class BinaryFunc, DeviceType device_type, typename T>
class ReduceGlobalStageKernel final : public OpKernel {
 public:
  ReduceGlobalStageKernel() = default;
  ~ReduceGlobalStageKernel() = default;

 private:
  void Compute(KernelComputeContext* ctx) const override {
    const user_op::Tensor* in = ctx->Tensor4ArgNameAndIndex("in", 0);
    user_op::Tensor* out = ctx->Tensor4ArgNameAndIndex("out", 0);
    user_op::Tensor* mask = ctx->Tensor4ArgNameAndIndex("mask", 0);
    user_op::Tensor* tmp_buffer = ctx->Tensor4ArgNameAndIndex("tmp_buffer", 0);
    const auto& axis = ctx->Attr<std::vector<int32_t>>("axis");
    const Shape& reduced_shape = CreateReducedShape(in->shape(), {axis.begin(), axis.end()});
    NdarrayReduce<device_type, T, BinaryFunc>::Reduce(
        ctx->stream(), XpuVarNdarray<T>(reduced_shape, out->mut_dptr<T>()),
        XpuVarNdarray<const T>(in->shape(), in->dptr<T>()),
        XpuVarNdarray<T>(in->shape(), tmp_buffer->mut_dptr<T>()));

    NdarrayUtil<device_type, T>::BroadcastEQ(
        ctx->stream(), XpuVarNdarray<int8_t>(in->shape(), mask->mut_dptr<int8_t>()),
        XpuVarNdarray<const T>(in->shape(), in->dptr<T>()),
        XpuVarNdarray<const T>(reduced_shape, out->dptr<T>()));
  }
  bool AlwaysComputeWhenAllOutputsEmpty() const override { return false; }
};

#define REGISTER_REDUCE_GLOBAL_STAGE_KERNEL(op_name, binary_func, device, dtype_pair)            \
  REGISTER_USER_KERNEL(op_name)                                                                  \
      .SetCreateFn<ReduceGlobalStageKernel<binary_func, device, OF_PP_PAIR_FIRST(dtype_pair)>>() \
      .SetIsMatchedHob((user_op::HobDeviceType() == device)                                      \
<<<<<<< HEAD
                       & (user_op::HobDataType("out", 0) == OF_PP_PAIR_SECOND(dtype_pair)))      \
=======
                       && (user_op::HobDataType("out", 0) == OF_PP_PAIR_SECOND(dtype_pair)))     \
>>>>>>> 85d79b69
      .SetInferTmpSizeFn([](InferContext* ctx) {                                                 \
        const Shape& in_shape = ctx->InputShape("in", 0);                                        \
        return in_shape.elem_cnt() * sizeof(OF_PP_PAIR_FIRST(dtype_pair));                       \
      });

OF_PP_SEQ_PRODUCT_FOR_EACH_TUPLE(REGISTER_REDUCE_GLOBAL_STAGE_KERNEL, ("reduce_max_global_stage"),
                                 (BinaryFuncMax), DEVICE_TYPE_SEQ,
                                 FLOATING_DATA_TYPE_SEQ INDEX_DATA_TYPE_SEQ)
OF_PP_SEQ_PRODUCT_FOR_EACH_TUPLE(REGISTER_REDUCE_GLOBAL_STAGE_KERNEL, ("reduce_min_global_stage"),
                                 (BinaryFuncMin), DEVICE_TYPE_SEQ,
                                 FLOATING_DATA_TYPE_SEQ INDEX_DATA_TYPE_SEQ)

template<DeviceType device_type, typename T>
class ReduceGlobalStageGradKernel final : public OpKernel {
 public:
  ReduceGlobalStageGradKernel() = default;
  ~ReduceGlobalStageGradKernel() = default;

 private:
  void Compute(KernelComputeContext* ctx) const override {
    const user_op::Tensor* out_diff = ctx->Tensor4ArgNameAndIndex("out_diff", 0);
    const user_op::Tensor* mask = ctx->Tensor4ArgNameAndIndex("mask", 0);
    const user_op::Tensor* device_count = ctx->Tensor4ArgNameAndIndex("device_count", 0);
    user_op::Tensor* in_diff = ctx->Tensor4ArgNameAndIndex("in_diff", 0);
    user_op::Tensor* tmp_buffer = ctx->Tensor4ArgNameAndIndex("tmp_buffer", 0);
    int32_t* device_count_with_mask = tmp_buffer->mut_dptr<int32_t>();
    const size_t device_count_with_mask_bytes =
        GetCudaAlignedSize(device_count->shape().elem_cnt() * sizeof(int32_t));
    int32_t* global_count =
        reinterpret_cast<int32_t*>(tmp_buffer->mut_dptr<char>() + device_count_with_mask_bytes);
    const size_t global_count_bytes =
        GetCudaAlignedSize(out_diff->shape().elem_cnt() * sizeof(int32_t));
    int32_t* reduce_sum_tmp_buf = reinterpret_cast<int32_t*>(
        tmp_buffer->mut_dptr<char>() + device_count_with_mask_bytes + global_count_bytes);
    const size_t reduce_sum_tmp_bytes =
        GetCudaAlignedSize(device_count->shape().elem_cnt() * sizeof(int32_t));
    T* divided_buf_ptr =
        reinterpret_cast<T*>(tmp_buffer->mut_dptr<char>() + device_count_with_mask_bytes
                             + global_count_bytes + reduce_sum_tmp_bytes);
    const size_t divided_buf_bytes = GetCudaAlignedSize(out_diff->shape().elem_cnt() * sizeof(T));
    T* broadcasted_divided_buf_ptr =
        reinterpret_cast<T*>(tmp_buffer->mut_dptr<char>() + device_count_with_mask_bytes
                             + global_count_bytes + reduce_sum_tmp_bytes + divided_buf_bytes);

    TwoStageReduceKernelUtil<device_type, int32_t, int8_t>::Mask(
        ctx->device_ctx(), device_count->shape().elem_cnt(), device_count->dptr<int32_t>(),
        mask->dptr<int8_t>(), device_count_with_mask);

    const auto& axis = ctx->Attr<std::vector<int32_t>>("axis");
    const Shape& reduced_shape =
        CreateReducedShape(device_count->shape(), {axis.begin(), axis.end()});

    NdarrayUtil<device_type, int32_t>::ReduceSum(
        ctx->stream(), XpuVarNdarray<int32_t>(reduced_shape, global_count),
        XpuVarNdarray<const int32_t>(device_count->shape(), device_count_with_mask),
        XpuVarNdarray<int32_t>(device_count->shape(), reduce_sum_tmp_buf));

    TwoStageReduceKernelUtil<device_type, T, int32_t>::Divide(
        ctx->device_ctx(), out_diff->shape().elem_cnt(), out_diff->dptr<T>(), global_count,
        divided_buf_ptr);

    NdarrayUtil<device_type, T>::BroadcastTo(
        ctx->stream(), XpuVarNdarray<T>(in_diff->shape(), broadcasted_divided_buf_ptr),
        XpuVarNdarray<const T>(out_diff->shape(), divided_buf_ptr));

    TwoStageReduceKernelUtil<device_type, T, int32_t>::Scale(
        ctx->device_ctx(), in_diff->shape().elem_cnt(), broadcasted_divided_buf_ptr,
        device_count_with_mask, in_diff->mut_dptr<T>());
  }

  bool AlwaysComputeWhenAllOutputsEmpty() const override { return false; }
};

template<typename T>
user_op::InferTmpSizeFn GenGlobalStageGradInferTmpSizeFn() {
  return [](user_op::InferContext* ctx) {
    const Shape& device_count_shape = ctx->InputShape("device_count", 0);
    const Shape& out_diff_shape = ctx->InputShape("out_diff", 0);
    const Shape* in_diff_shape = ctx->OutputShape("in_diff", 0);
    const size_t device_count_with_mask_bytes =
        GetCudaAlignedSize(device_count_shape.elem_cnt() * sizeof(int32_t));
    const size_t global_count_bytes =
        GetCudaAlignedSize(out_diff_shape.elem_cnt() * sizeof(int32_t));
    const size_t reduce_sum_tmp_bytes =
        GetCudaAlignedSize(device_count_shape.elem_cnt() * sizeof(int32_t));
    const size_t divided_buf_bytes = GetCudaAlignedSize(out_diff_shape.elem_cnt() * sizeof(T));
    const size_t broadcasted_divided_buf_bytes =
        GetCudaAlignedSize(in_diff_shape->elem_cnt() * sizeof(T));
    const size_t total_bytes = device_count_with_mask_bytes + global_count_bytes
                               + reduce_sum_tmp_bytes + divided_buf_bytes
                               + broadcasted_divided_buf_bytes;
    return total_bytes;
  };
}

<<<<<<< HEAD
#define REGISTER_REDUCE_GLOBAL_STAGE_GRAD_KERNEL(op_name, device, dtype_pair)                   \
  REGISTER_USER_KERNEL(op_name)                                                                 \
      .SetCreateFn<ReduceGlobalStageGradKernel<device, OF_PP_PAIR_FIRST(dtype_pair)>>()         \
      .SetIsMatchedHob((user_op::HobDeviceType() == device)                                     \
                       & (user_op::HobDataType("in_diff", 0) == OF_PP_PAIR_SECOND(dtype_pair))) \
=======
#define REGISTER_REDUCE_GLOBAL_STAGE_GRAD_KERNEL(op_name, device, dtype_pair)                    \
  REGISTER_USER_KERNEL(op_name)                                                                  \
      .SetCreateFn<ReduceGlobalStageGradKernel<device, OF_PP_PAIR_FIRST(dtype_pair)>>()          \
      .SetIsMatchedHob((user_op::HobDeviceType() == device)                                      \
                       && (user_op::HobDataType("in_diff", 0) == OF_PP_PAIR_SECOND(dtype_pair))) \
>>>>>>> 85d79b69
      .SetInferTmpSizeFn(GenGlobalStageGradInferTmpSizeFn<OF_PP_PAIR_FIRST(dtype_pair)>());

OF_PP_SEQ_PRODUCT_FOR_EACH_TUPLE(REGISTER_REDUCE_GLOBAL_STAGE_GRAD_KERNEL,
                                 ("reduce_max_global_stage_grad"), DEVICE_TYPE_SEQ,
                                 FLOATING_DATA_TYPE_SEQ INDEX_DATA_TYPE_SEQ)
OF_PP_SEQ_PRODUCT_FOR_EACH_TUPLE(REGISTER_REDUCE_GLOBAL_STAGE_GRAD_KERNEL,
                                 ("reduce_min_global_stage_grad"), DEVICE_TYPE_SEQ,
                                 FLOATING_DATA_TYPE_SEQ INDEX_DATA_TYPE_SEQ)

}  // namespace user_op
}  // namespace oneflow<|MERGE_RESOLUTION|>--- conflicted
+++ resolved
@@ -80,11 +80,7 @@
   REGISTER_USER_KERNEL(op_name)                                                                  \
       .SetCreateFn<ReduceDeviceStageKernel<binary_func, device, OF_PP_PAIR_FIRST(dtype_pair)>>() \
       .SetIsMatchedHob((user_op::HobDeviceType() == device)                                      \
-<<<<<<< HEAD
-                       & (user_op::HobDataType("out", 0) == OF_PP_PAIR_SECOND(dtype_pair)))      \
-=======
                        && (user_op::HobDataType("out", 0) == OF_PP_PAIR_SECOND(dtype_pair)))     \
->>>>>>> 85d79b69
       .SetInferTmpSizeFn(GenDeviceStageInferTmpSizeFn<OF_PP_PAIR_FIRST(dtype_pair)>());
 
 OF_PP_SEQ_PRODUCT_FOR_EACH_TUPLE(REGISTER_REDUCE_DEVICE_STAGE_KERNEL, ("reduce_max_device_stage"),
@@ -138,19 +134,11 @@
   };
 }
 
-<<<<<<< HEAD
-#define REGISTER_REDUCE_DEVICE_STAGE_GRAD_KERNEL(op_name, device, dtype_pair)                   \
-  REGISTER_USER_KERNEL(op_name)                                                                 \
-      .SetCreateFn<ReduceDeviceStageGradKernel<device, OF_PP_PAIR_FIRST(dtype_pair)>>()         \
-      .SetIsMatchedHob((user_op::HobDeviceType() == device)                                     \
-                       & (user_op::HobDataType("in_diff", 0) == OF_PP_PAIR_SECOND(dtype_pair))) \
-=======
 #define REGISTER_REDUCE_DEVICE_STAGE_GRAD_KERNEL(op_name, device, dtype_pair)                    \
   REGISTER_USER_KERNEL(op_name)                                                                  \
       .SetCreateFn<ReduceDeviceStageGradKernel<device, OF_PP_PAIR_FIRST(dtype_pair)>>()          \
       .SetIsMatchedHob((user_op::HobDeviceType() == device)                                      \
                        && (user_op::HobDataType("in_diff", 0) == OF_PP_PAIR_SECOND(dtype_pair))) \
->>>>>>> 85d79b69
       .SetInferTmpSizeFn(GenDeviceStageGradInferTmpSizeFn<OF_PP_PAIR_FIRST(dtype_pair)>());
 
 OF_PP_SEQ_PRODUCT_FOR_EACH_TUPLE(REGISTER_REDUCE_DEVICE_STAGE_GRAD_KERNEL,
@@ -191,11 +179,7 @@
   REGISTER_USER_KERNEL(op_name)                                                                  \
       .SetCreateFn<ReduceGlobalStageKernel<binary_func, device, OF_PP_PAIR_FIRST(dtype_pair)>>() \
       .SetIsMatchedHob((user_op::HobDeviceType() == device)                                      \
-<<<<<<< HEAD
-                       & (user_op::HobDataType("out", 0) == OF_PP_PAIR_SECOND(dtype_pair)))      \
-=======
                        && (user_op::HobDataType("out", 0) == OF_PP_PAIR_SECOND(dtype_pair)))     \
->>>>>>> 85d79b69
       .SetInferTmpSizeFn([](InferContext* ctx) {                                                 \
         const Shape& in_shape = ctx->InputShape("in", 0);                                        \
         return in_shape.elem_cnt() * sizeof(OF_PP_PAIR_FIRST(dtype_pair));                       \
@@ -291,19 +275,11 @@
   };
 }
 
-<<<<<<< HEAD
-#define REGISTER_REDUCE_GLOBAL_STAGE_GRAD_KERNEL(op_name, device, dtype_pair)                   \
-  REGISTER_USER_KERNEL(op_name)                                                                 \
-      .SetCreateFn<ReduceGlobalStageGradKernel<device, OF_PP_PAIR_FIRST(dtype_pair)>>()         \
-      .SetIsMatchedHob((user_op::HobDeviceType() == device)                                     \
-                       & (user_op::HobDataType("in_diff", 0) == OF_PP_PAIR_SECOND(dtype_pair))) \
-=======
 #define REGISTER_REDUCE_GLOBAL_STAGE_GRAD_KERNEL(op_name, device, dtype_pair)                    \
   REGISTER_USER_KERNEL(op_name)                                                                  \
       .SetCreateFn<ReduceGlobalStageGradKernel<device, OF_PP_PAIR_FIRST(dtype_pair)>>()          \
       .SetIsMatchedHob((user_op::HobDeviceType() == device)                                      \
                        && (user_op::HobDataType("in_diff", 0) == OF_PP_PAIR_SECOND(dtype_pair))) \
->>>>>>> 85d79b69
       .SetInferTmpSizeFn(GenGlobalStageGradInferTmpSizeFn<OF_PP_PAIR_FIRST(dtype_pair)>());
 
 OF_PP_SEQ_PRODUCT_FOR_EACH_TUPLE(REGISTER_REDUCE_GLOBAL_STAGE_GRAD_KERNEL,
