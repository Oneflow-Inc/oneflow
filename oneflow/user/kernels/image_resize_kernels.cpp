--- conflicted
+++ resolved
@@ -224,21 +224,12 @@
 
 }  // namespace
 
-<<<<<<< HEAD
-#define REGISTER_IMAGE_RESIZE_KERNEL(dtype)                                         \
-  REGISTER_USER_KERNEL("image_resize_to_fixed")                                     \
-      .SetCreateFn<ImageResizeToFixedSizeKernel>()                                  \
-      .SetIsMatchedHob((user_op::HobDeviceType() == DeviceType::kCPU)               \
-                       & (user_op::HobDataType("in", 0) == DataType::kTensorBuffer) \
-                       & (user_op::HobAttr<DataType>("data_type") == GetDataType<dtype>::value));
-=======
 #define REGISTER_IMAGE_RESIZE_KERNEL(dtype)                                          \
   REGISTER_USER_KERNEL("image_resize_to_fixed")                                      \
       .SetCreateFn<ImageResizeToFixedSizeKernel>()                                   \
       .SetIsMatchedHob((user_op::HobDeviceType() == DeviceType::kCPU)                \
                        && (user_op::HobDataType("in", 0) == DataType::kTensorBuffer) \
                        && (user_op::HobAttr<DataType>("data_type") == GetDataType<dtype>::value));
->>>>>>> 85d79b69
 
 REGISTER_IMAGE_RESIZE_KERNEL(float)
 REGISTER_IMAGE_RESIZE_KERNEL(uint8_t)
@@ -246,16 +237,9 @@
 REGISTER_USER_KERNEL("image_resize_keep_aspect_ratio")
     .SetCreateFn<ImageResizeKeepAspectRatioKernel>()
     .SetIsMatchedHob((user_op::HobDeviceType() == DeviceType::kCPU)
-<<<<<<< HEAD
-                     & (user_op::HobDataType("in", 0) == DataType::kTensorBuffer)
-                     & (user_op::HobDataType("out", 0) == DataType::kTensorBuffer)
-                     & (user_op::HobDataType("size", 0) == DataType::kTensorBuffer)
-                     & (user_op::HobDataType("scale", 0) == DataType::kTensorBuffer));
-=======
                      && (user_op::HobDataType("in", 0) == DataType::kTensorBuffer)
                      && (user_op::HobDataType("out", 0) == DataType::kTensorBuffer)
                      && (user_op::HobDataType("size", 0) == DataType::kTensorBuffer)
                      && (user_op::HobDataType("scale", 0) == DataType::kTensorBuffer));
->>>>>>> 85d79b69
 
 }  // namespace oneflow