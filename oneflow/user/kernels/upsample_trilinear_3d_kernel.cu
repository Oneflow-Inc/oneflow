--- conflicted
+++ resolved
@@ -206,17 +206,6 @@
   bool AlwaysComputeWhenAllOutputsEmpty() const override { return false; }
 };
 
-<<<<<<< HEAD
-#define REGISTER_UPSAMPTRILINEAR3D_GPU_KERNEL(dtype)                                   \
-  REGISTER_USER_KERNEL("upsample_trilinear_3d")                                        \
-      .SetCreateFn<UpsampleTrilinear3DGPUKernel<dtype>>()                              \
-      .SetIsMatchedHob((user_op::HobDeviceType() == DeviceType::kGPU)                  \
-                       & (user_op::HobDataType("y", 0) == GetDataType<dtype>::value)); \
-  REGISTER_USER_KERNEL("upsample_trilinear_3d_grad")                                   \
-      .SetCreateFn<UpsampleTrilinearGrad3DGPUKernel<dtype>>()                          \
-      .SetIsMatchedHob((user_op::HobDeviceType() == DeviceType::kGPU)                  \
-                       & (user_op::HobDataType("dx", 0) == GetDataType<dtype>::value));
-=======
 #define REGISTER_UPSAMPTRILINEAR3D_GPU_KERNEL(dtype)                                    \
   REGISTER_USER_KERNEL("upsample_trilinear_3d")                                         \
       .SetCreateFn<UpsampleTrilinear3DGPUKernel<dtype>>()                               \
@@ -226,7 +215,6 @@
       .SetCreateFn<UpsampleTrilinearGrad3DGPUKernel<dtype>>()                           \
       .SetIsMatchedHob((user_op::HobDeviceType() == DeviceType::kGPU)                   \
                        && (user_op::HobDataType("dx", 0) == GetDataType<dtype>::value));
->>>>>>> 85d79b69
 
 REGISTER_UPSAMPTRILINEAR3D_GPU_KERNEL(float)
 REGISTER_UPSAMPTRILINEAR3D_GPU_KERNEL(double)
