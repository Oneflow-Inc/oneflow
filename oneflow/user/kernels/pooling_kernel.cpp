/*
Copyright 2020 The OneFlow Authors. All rights reserved.

Licensed under the Apache License, Version 2.0 (the "License");
you may not use this file except in compliance with the License.
You may obtain a copy of the License at

    http://www.apache.org/licenses/LICENSE-2.0

Unless required by applicable law or agreed to in writing, software
distributed under the License is distributed on an "AS IS" BASIS,
WITHOUT WARRANTIES OR CONDITIONS OF ANY KIND, either express or implied.
See the License for the specific language governing permissions and
limitations under the License.
*/
#include "oneflow/user/kernels/pooling_kernel_util.h"

namespace oneflow {

struct PoolingOpKernelState final : public user_op::OpKernelState {
  PoolingParams3D params_3d;
  PoolingOpKernelState(PoolingParams3D params_3d) : params_3d(params_3d) {}
  const PoolingParams3D& GetParams3D() { return params_3d; }
};

std::shared_ptr<PoolingOpKernelState> DoCreateOpKernelState(user_op::KernelComputeContext* ctx,
                                                            const int32_t& dim) {
  const Shape& x_shape = ctx->TensorDesc4ArgNameAndIndex("x", 0)->shape();
  const std::string& data_format = ctx->Attr<std::string>("data_format");
  const std::vector<int32_t>& padding = ctx->Attr<std::vector<int32_t>>("padding");
  const std::vector<int32_t>& kernel_size = ctx->Attr<std::vector<int32_t>>("kernel_size");
  const std::vector<int32_t>& stride = ctx->Attr<std::vector<int32_t>>("stride");
  const std::vector<int32_t>& dilation = ctx->Attr<std::vector<int32_t>>("dilation");
  const bool return_indices = ctx->Attr<bool>("return_indices");
  const bool ceil_mode = ctx->Attr<bool>("ceil_mode");

  PoolingParams3D params_3d = PoolingParams3D(dim, x_shape, data_format, padding, kernel_size,
                                              stride, dilation, return_indices, ceil_mode);
  std::shared_ptr<PoolingOpKernelState> state(new PoolingOpKernelState(params_3d));
  return state;
}

template<typename T>
struct PoolingKernelUtil<DeviceType::kCPU, T> {
  static void Maxpool1dForward(DeviceCtx* ctx, const NdIndexOffsetHelper<int64_t, 3>& index_helper,
                               const int64_t elem_num, const T* src, T* dest, int64_t* indice_ptr,
                               const PoolingParams3D& params_3d) {
    Maxpool1dForwardCompute<T>(index_helper, elem_num, src, dest, indice_ptr,
                               params_3d.padding()[2], params_3d.num_batch(),
                               params_3d.num_channel(), params_3d.GetXShape5D().At(4),
                               params_3d.GetYShape5D().At(4), params_3d.pooling_size_3d()[2],
                               params_3d.stride_3d()[2], params_3d.dilation_3d()[2]);
  }

  static void Maxpool1dBackward(DeviceCtx* ctx, const NdIndexOffsetHelper<int64_t, 3>& index_helper,
                                const int64_t elem_num, const T* src, T* dest,
                                const int64_t* indice_ptr, const PoolingParams3D& params_3d) {
    Maxpool1dBackwardCompute<T>(index_helper, elem_num, src, dest, indice_ptr,
                                params_3d.num_batch(), params_3d.num_channel(),
                                params_3d.GetYShape5D().At(4), params_3d.GetXShape5D().At(4));
  }

  static void Maxpool2dForward(DeviceCtx* ctx, const NdIndexOffsetHelper<int64_t, 4>& index_helper,
                               const int64_t elem_num, const T* src, T* dest, int64_t* indice_ptr,
                               const PoolingParams3D& params_3d) {
    Maxpool2dForwardCompute<T>(
        index_helper, elem_num, src, dest, indice_ptr, params_3d.padding()[1],
        params_3d.padding()[2], params_3d.num_batch(), params_3d.num_channel(),
        params_3d.GetXShape5D().At(3), params_3d.GetXShape5D().At(4), params_3d.GetYShape5D().At(3),
        params_3d.GetYShape5D().At(4), params_3d.pooling_size_3d()[1],
        params_3d.pooling_size_3d()[2], params_3d.stride_3d()[1], params_3d.stride_3d()[2],
        params_3d.dilation_3d()[1], params_3d.dilation_3d()[2]);
  }

  static void Maxpool2dBackward(DeviceCtx* ctx, const NdIndexOffsetHelper<int64_t, 4>& index_helper,
                                const int64_t elem_num, const T* src, T* dest,
                                const int64_t* indice_ptr, const PoolingParams3D& params_3d) {
    Maxpool2dBackwardCompute<T>(index_helper, elem_num, src, dest, indice_ptr,
                                params_3d.num_batch(), params_3d.num_channel(),
                                params_3d.GetYShape5D().At(3), params_3d.GetYShape5D().At(4),
                                params_3d.GetXShape5D().At(3), params_3d.GetXShape5D().At(4));
  }

  static void Maxpool3dForward(DeviceCtx* ctx, const NdIndexOffsetHelper<int64_t, 5>& index_helper,
                               const int64_t elem_num, const T* src, T* dest, int64_t* indice_ptr,
                               const PoolingParams3D& params_3d) {
    Maxpool3dForwardCompute<T>(
        index_helper, elem_num, src, dest, indice_ptr, params_3d.padding()[0],
        params_3d.padding()[1], params_3d.padding()[2], params_3d.num_batch(),
        params_3d.num_channel(), params_3d.GetXShape5D().At(2), params_3d.GetXShape5D().At(3),
        params_3d.GetXShape5D().At(4), params_3d.GetYShape5D().At(2), params_3d.GetYShape5D().At(3),
        params_3d.GetYShape5D().At(4), params_3d.pooling_size_3d()[0],
        params_3d.pooling_size_3d()[1], params_3d.pooling_size_3d()[2], params_3d.stride_3d()[0],
        params_3d.stride_3d()[1], params_3d.stride_3d()[2], params_3d.dilation_3d()[0],
        params_3d.dilation_3d()[1], params_3d.dilation_3d()[2]);
  }

  static void Maxpool3dBackward(DeviceCtx* ctx, const NdIndexOffsetHelper<int64_t, 5> index_helper,
                                const int64_t elem_num, const T* src, T* dest,
                                const int64_t* indice_ptr, const PoolingParams3D& params_3d) {
    Maxpool3dBackwardCompute<T>(index_helper, elem_num, src, dest, indice_ptr,
                                params_3d.num_batch(), params_3d.num_channel(),
                                params_3d.GetYShape5D().At(2), params_3d.GetYShape5D().At(3),
                                params_3d.GetYShape5D().At(4), params_3d.GetXShape5D().At(2),
                                params_3d.GetXShape5D().At(3), params_3d.GetXShape5D().At(4));
  }
};

template<DeviceType device_type, typename T>
class MaxPool1dKernel final : public user_op::OpKernel {
 public:
  MaxPool1dKernel() = default;
  ~MaxPool1dKernel() = default;

 private:
  bool AlwaysComputeWhenAllOutputsEmpty() const override { return false; }
  void Compute(user_op::KernelComputeContext* ctx) const override {
    const user_op::Tensor* x = ctx->Tensor4ArgNameAndIndex("x", 0);
    user_op::Tensor* y = ctx->Tensor4ArgNameAndIndex("y", 0);
    user_op::Tensor* indice = ctx->Tensor4ArgNameAndIndex("indice", 0);

    const auto& pooling_state = DoCreateOpKernelState(ctx, 1);
    const PoolingParams3D& params_3d = pooling_state->GetParams3D();

    const int64_t elem_num = y->shape().elem_cnt();
    const T* src = x->dptr<T>();
    T* dest = y->mut_dptr<T>();
    int64_t* indice_ptr = indice->mut_dptr<int64_t>();

    DimVector y_vector;
    y->shape().ToDimVector(&y_vector);
    NdIndexOffsetHelper<int64_t, 3> index_helper(y_vector.data());

    PoolingKernelUtil<device_type, T>::Maxpool1dForward(ctx->device_ctx(), index_helper, elem_num,
                                                        src, dest, indice_ptr, params_3d);
  };
};

template<DeviceType device_type, typename T>
class MaxPool1dGradKernel final : public user_op::OpKernel {
 public:
  MaxPool1dGradKernel() = default;
  ~MaxPool1dGradKernel() = default;

 private:
  bool AlwaysComputeWhenAllOutputsEmpty() const override { return false; }
  void Compute(user_op::KernelComputeContext* ctx) const override {
    const user_op::Tensor* dy = ctx->Tensor4ArgNameAndIndex("dy", 0);
    const user_op::Tensor* indice = ctx->Tensor4ArgNameAndIndex("indice", 0);
    user_op::Tensor* dx = ctx->Tensor4ArgNameAndIndex("dx", 0);

    const auto& pooling_state = DoCreateOpKernelState(ctx, 1);
    const PoolingParams3D& params_3d = pooling_state->GetParams3D();

    const int64_t elem_num = dy->shape().elem_cnt();
    const T* src = dy->dptr<T>();
    const int64_t* indice_ptr = indice->dptr<int64_t>();
    T* dest = dx->mut_dptr<T>();
    DimVector dy_vector;
    dy->shape().ToDimVector(&dy_vector);
    NdIndexOffsetHelper<int64_t, 3> index_helper(dy_vector.data());

    size_t out_bytes_size = dx->shape().elem_cnt() * GetSizeOfDataType(dx->data_type());
    Memset<device_type>(ctx->device_ctx(), dest, 0, out_bytes_size);

    PoolingKernelUtil<device_type, T>::Maxpool1dBackward(ctx->device_ctx(), index_helper, elem_num,
                                                         src, dest, indice_ptr, params_3d);
  };
};

template<DeviceType device_type, typename T>
class MaxPool2dKernel final : public user_op::OpKernel {
 public:
  MaxPool2dKernel() = default;
  ~MaxPool2dKernel() = default;

 private:
  bool AlwaysComputeWhenAllOutputsEmpty() const override { return false; }
  void Compute(user_op::KernelComputeContext* ctx) const override {
    const user_op::Tensor* x = ctx->Tensor4ArgNameAndIndex("x", 0);
    user_op::Tensor* y = ctx->Tensor4ArgNameAndIndex("y", 0);
    user_op::Tensor* indice = ctx->Tensor4ArgNameAndIndex("indice", 0);

    const auto& pooling_state = DoCreateOpKernelState(ctx, 2);
    const PoolingParams3D& params_3d = pooling_state->GetParams3D();

    const int64_t elem_num = y->shape().elem_cnt();
    const T* src = x->dptr<T>();
    T* dest = y->mut_dptr<T>();
    int64_t* indice_ptr = indice->mut_dptr<int64_t>();

    DimVector y_vector;
    y->shape().ToDimVector(&y_vector);
    NdIndexOffsetHelper<int64_t, 4> index_helper(y_vector.data());

    PoolingKernelUtil<device_type, T>::Maxpool2dForward(ctx->device_ctx(), index_helper, elem_num,
                                                        src, dest, indice_ptr, params_3d);
  };
};

template<DeviceType device_type, typename T>
class MaxPool2dGradKernel final : public user_op::OpKernel {
 public:
  MaxPool2dGradKernel() = default;
  ~MaxPool2dGradKernel() = default;

 private:
  bool AlwaysComputeWhenAllOutputsEmpty() const override { return false; }
  void Compute(user_op::KernelComputeContext* ctx) const override {
    const user_op::Tensor* dy = ctx->Tensor4ArgNameAndIndex("dy", 0);
    const user_op::Tensor* indice = ctx->Tensor4ArgNameAndIndex("indice", 0);
    user_op::Tensor* dx = ctx->Tensor4ArgNameAndIndex("dx", 0);

    const auto& pooling_state = DoCreateOpKernelState(ctx, 2);
    const PoolingParams3D& params_3d = pooling_state->GetParams3D();

    const int64_t elem_num = dy->shape().elem_cnt();
    const T* src = dy->dptr<T>();
    const int64_t* indice_ptr = indice->dptr<int64_t>();
    T* dest = dx->mut_dptr<T>();
    DimVector dy_vector;
    dy->shape().ToDimVector(&dy_vector);
    NdIndexOffsetHelper<int64_t, 4> index_helper(dy_vector.data());

    size_t out_bytes_size = dx->shape().elem_cnt() * GetSizeOfDataType(dx->data_type());
    Memset<device_type>(ctx->device_ctx(), dest, 0, out_bytes_size);

    PoolingKernelUtil<device_type, T>::Maxpool2dBackward(ctx->device_ctx(), index_helper, elem_num,
                                                         src, dest, indice_ptr, params_3d);
  };
};

template<DeviceType device_type, typename T>
class MaxPool3dKernel final : public user_op::OpKernel {
 public:
  MaxPool3dKernel() = default;
  ~MaxPool3dKernel() = default;

 private:
  bool AlwaysComputeWhenAllOutputsEmpty() const override { return false; }
  void Compute(user_op::KernelComputeContext* ctx) const override {
    const user_op::Tensor* x = ctx->Tensor4ArgNameAndIndex("x", 0);
    user_op::Tensor* y = ctx->Tensor4ArgNameAndIndex("y", 0);
    user_op::Tensor* indice = ctx->Tensor4ArgNameAndIndex("indice", 0);

    const auto& pooling_state = DoCreateOpKernelState(ctx, 3);
    const PoolingParams3D& params_3d = pooling_state->GetParams3D();

    const int64_t elem_num = y->shape().elem_cnt();
    const T* src = x->dptr<T>();
    T* dest = y->mut_dptr<T>();
    int64_t* indice_ptr = indice->mut_dptr<int64_t>();

    DimVector y_vector;
    y->shape().ToDimVector(&y_vector);
    NdIndexOffsetHelper<int64_t, 5> index_helper(y_vector.data());

    PoolingKernelUtil<device_type, T>::Maxpool3dForward(ctx->device_ctx(), index_helper, elem_num,
                                                        src, dest, indice_ptr, params_3d);
  };
};

template<DeviceType device_type, typename T>
class MaxPool3dGradKernel final : public user_op::OpKernel {
 public:
  MaxPool3dGradKernel() = default;
  ~MaxPool3dGradKernel() = default;

 private:
  bool AlwaysComputeWhenAllOutputsEmpty() const override { return false; }
  void Compute(user_op::KernelComputeContext* ctx) const override {
    const user_op::Tensor* dy = ctx->Tensor4ArgNameAndIndex("dy", 0);
    const user_op::Tensor* indice = ctx->Tensor4ArgNameAndIndex("indice", 0);
    user_op::Tensor* dx = ctx->Tensor4ArgNameAndIndex("dx", 0);

    const auto& pooling_state = DoCreateOpKernelState(ctx, 3);
    const PoolingParams3D& params_3d = pooling_state->GetParams3D();

    const int64_t elem_num = dy->shape().elem_cnt();
    const T* src = dy->dptr<T>();
    const int64_t* indice_ptr = indice->dptr<int64_t>();
    T* dest = dx->mut_dptr<T>();

    DimVector dy_vector;
    dy->shape().ToDimVector(&dy_vector);
    NdIndexOffsetHelper<int64_t, 5> index_helper(dy_vector.data());

    size_t out_bytes_size = dx->shape().elem_cnt() * GetSizeOfDataType(dx->data_type());
    Memset<device_type>(ctx->device_ctx(), dest, 0, out_bytes_size);

    PoolingKernelUtil<device_type, T>::Maxpool3dBackward(ctx->device_ctx(), index_helper, elem_num,
                                                         src, dest, indice_ptr, params_3d);
  };
};

<<<<<<< HEAD
#define REGISTER_POOLING_KERNELS(device, dtype)                                        \
  REGISTER_USER_KERNEL("maxpool_1d")                                                   \
      .SetCreateFn<MaxPool1dKernel<device, dtype>>()                                   \
      .SetIsMatchedHob((user_op::HobDeviceType() == device)                            \
                       & (user_op::HobDataType("x", 0) == GetDataType<dtype>::value)); \
  REGISTER_USER_KERNEL("maxpool_1d_grad")                                              \
      .SetCreateFn<MaxPool1dGradKernel<device, dtype>>()                               \
      .SetIsMatchedHob((user_op::HobDeviceType() == device)                            \
                       & (user_op::HobDataType("x", 0) == GetDataType<dtype>::value)); \
  REGISTER_USER_KERNEL("maxpool_2d")                                                   \
      .SetCreateFn<MaxPool2dKernel<device, dtype>>()                                   \
      .SetIsMatchedHob((user_op::HobDeviceType() == device)                            \
                       & (user_op::HobDataType("x", 0) == GetDataType<dtype>::value)); \
  REGISTER_USER_KERNEL("maxpool_2d_grad")                                              \
      .SetCreateFn<MaxPool2dGradKernel<device, dtype>>()                               \
      .SetIsMatchedHob((user_op::HobDeviceType() == device)                            \
                       & (user_op::HobDataType("x", 0) == GetDataType<dtype>::value)); \
  REGISTER_USER_KERNEL("maxpool_3d")                                                   \
      .SetCreateFn<MaxPool3dKernel<device, dtype>>()                                   \
      .SetIsMatchedHob((user_op::HobDeviceType() == device)                            \
                       & (user_op::HobDataType("x", 0) == GetDataType<dtype>::value)); \
  REGISTER_USER_KERNEL("maxpool_3d_grad")                                              \
      .SetCreateFn<MaxPool3dGradKernel<device, dtype>>()                               \
      .SetIsMatchedHob((user_op::HobDeviceType() == device)                            \
                       & (user_op::HobDataType("x", 0) == GetDataType<dtype>::value));
=======
#define REGISTER_POOLING_KERNELS(device, dtype)                                         \
  REGISTER_USER_KERNEL("maxpool_1d")                                                    \
      .SetCreateFn<MaxPool1dKernel<device, dtype>>()                                    \
      .SetIsMatchedHob((user_op::HobDeviceType() == device)                             \
                       && (user_op::HobDataType("x", 0) == GetDataType<dtype>::value)); \
  REGISTER_USER_KERNEL("maxpool_1d_grad")                                               \
      .SetCreateFn<MaxPool1dGradKernel<device, dtype>>()                                \
      .SetIsMatchedHob((user_op::HobDeviceType() == device)                             \
                       && (user_op::HobDataType("x", 0) == GetDataType<dtype>::value)); \
  REGISTER_USER_KERNEL("maxpool_2d")                                                    \
      .SetCreateFn<MaxPool2dKernel<device, dtype>>()                                    \
      .SetIsMatchedHob((user_op::HobDeviceType() == device)                             \
                       && (user_op::HobDataType("x", 0) == GetDataType<dtype>::value)); \
  REGISTER_USER_KERNEL("maxpool_2d_grad")                                               \
      .SetCreateFn<MaxPool2dGradKernel<device, dtype>>()                                \
      .SetIsMatchedHob((user_op::HobDeviceType() == device)                             \
                       && (user_op::HobDataType("x", 0) == GetDataType<dtype>::value)); \
  REGISTER_USER_KERNEL("maxpool_3d")                                                    \
      .SetCreateFn<MaxPool3dKernel<device, dtype>>()                                    \
      .SetIsMatchedHob((user_op::HobDeviceType() == device)                             \
                       && (user_op::HobDataType("x", 0) == GetDataType<dtype>::value)); \
  REGISTER_USER_KERNEL("maxpool_3d_grad")                                               \
      .SetCreateFn<MaxPool3dGradKernel<device, dtype>>()                                \
      .SetIsMatchedHob((user_op::HobDeviceType() == device)                             \
                       && (user_op::HobDataType("x", 0) == GetDataType<dtype>::value));
>>>>>>> 85d79b69

#define REGISTER_POOLING_WITH_DEVICE(device) \
  REGISTER_POOLING_KERNELS(device, int32_t)  \
  REGISTER_POOLING_KERNELS(device, float)    \
  REGISTER_POOLING_KERNELS(device, double)

REGISTER_POOLING_WITH_DEVICE(DeviceType::kCPU)

#ifdef WITH_CUDA
REGISTER_POOLING_WITH_DEVICE(DeviceType::kGPU)
// TODO: REGISTER_POOLING_KERNELS(DeviceType::kGPU, float16)
#endif

OF_PP_SEQ_PRODUCT_FOR_EACH_TUPLE(INSTANTIATE_POOLING_KERNEL_UTIL, (DeviceType::kCPU),
                                 POOLING_DATA_TYPE_CPU_SEQ);

}  // namespace oneflow<|MERGE_RESOLUTION|>--- conflicted
+++ resolved
@@ -293,33 +293,6 @@
   };
 };
 
-<<<<<<< HEAD
-#define REGISTER_POOLING_KERNELS(device, dtype)                                        \
-  REGISTER_USER_KERNEL("maxpool_1d")                                                   \
-      .SetCreateFn<MaxPool1dKernel<device, dtype>>()                                   \
-      .SetIsMatchedHob((user_op::HobDeviceType() == device)                            \
-                       & (user_op::HobDataType("x", 0) == GetDataType<dtype>::value)); \
-  REGISTER_USER_KERNEL("maxpool_1d_grad")                                              \
-      .SetCreateFn<MaxPool1dGradKernel<device, dtype>>()                               \
-      .SetIsMatchedHob((user_op::HobDeviceType() == device)                            \
-                       & (user_op::HobDataType("x", 0) == GetDataType<dtype>::value)); \
-  REGISTER_USER_KERNEL("maxpool_2d")                                                   \
-      .SetCreateFn<MaxPool2dKernel<device, dtype>>()                                   \
-      .SetIsMatchedHob((user_op::HobDeviceType() == device)                            \
-                       & (user_op::HobDataType("x", 0) == GetDataType<dtype>::value)); \
-  REGISTER_USER_KERNEL("maxpool_2d_grad")                                              \
-      .SetCreateFn<MaxPool2dGradKernel<device, dtype>>()                               \
-      .SetIsMatchedHob((user_op::HobDeviceType() == device)                            \
-                       & (user_op::HobDataType("x", 0) == GetDataType<dtype>::value)); \
-  REGISTER_USER_KERNEL("maxpool_3d")                                                   \
-      .SetCreateFn<MaxPool3dKernel<device, dtype>>()                                   \
-      .SetIsMatchedHob((user_op::HobDeviceType() == device)                            \
-                       & (user_op::HobDataType("x", 0) == GetDataType<dtype>::value)); \
-  REGISTER_USER_KERNEL("maxpool_3d_grad")                                              \
-      .SetCreateFn<MaxPool3dGradKernel<device, dtype>>()                               \
-      .SetIsMatchedHob((user_op::HobDeviceType() == device)                            \
-                       & (user_op::HobDataType("x", 0) == GetDataType<dtype>::value));
-=======
 #define REGISTER_POOLING_KERNELS(device, dtype)                                         \
   REGISTER_USER_KERNEL("maxpool_1d")                                                    \
       .SetCreateFn<MaxPool1dKernel<device, dtype>>()                                    \
@@ -345,7 +318,6 @@
       .SetCreateFn<MaxPool3dGradKernel<device, dtype>>()                                \
       .SetIsMatchedHob((user_op::HobDeviceType() == device)                             \
                        && (user_op::HobDataType("x", 0) == GetDataType<dtype>::value));
->>>>>>> 85d79b69
 
 #define REGISTER_POOLING_WITH_DEVICE(device) \
   REGISTER_POOLING_KERNELS(device, int32_t)  \
