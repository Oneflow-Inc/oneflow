/*
Copyright 2020 The OneFlow Authors. All rights reserved.

Licensed under the Apache License, Version 2.0 (the "License");
you may not use this file except in compliance with the License.
You may obtain a copy of the License at

    http://www.apache.org/licenses/LICENSE-2.0

Unless required by applicable law or agreed to in writing, software
distributed under the License is distributed on an "AS IS" BASIS,
WITHOUT WARRANTIES OR CONDITIONS OF ANY KIND, either express or implied.
See the License for the specific language governing permissions and
limitations under the License.
*/
#ifdef WITH_CUDA

#include "oneflow/core/framework/framework.h"
#include "oneflow/user/ops/nn_util.h"
#include "oneflow/core/device/cudnn_conv_util.h"
#include "oneflow/core/kernel/new_kernel_util.h"
#include "oneflow/core/job/resource_desc.h"
#include "oneflow/core/job/global_for.h"

namespace oneflow {

namespace {

template<typename PerfT>
struct CudnnConvArgsAndAlgo final {
  using AlgoT = decltype(std::declval<PerfT>().algo);

  CudnnConvArgs args;
  PerfT algo_perf;

  // TODO(hanbinbin): remove arg job_desc and set cudnn_conv config as args of CudnnConvArgsAndAlgo
  CudnnConvArgsAndAlgo(const user_op::Tensor* x, const user_op::Tensor* w, const user_op::Tensor* y,
                       user_op::Tensor* buf, const user_op::KernelComputeContext* ctx,
                       DeviceCtx* device_ctx, bool has_forced_algo, int32_t forced_algo)
      : args(*ctx, x->data_type(), x->shape(), w->data_type(), w->shape(), y->data_type(),
             y->shape(), ctx->Attr<std::string>("data_format"), buf->shape().elem_cnt(),
             Global<ResourceDesc, ForSession>::Get()
                 ->resource()
                 .cudnn_conf()
                 .cudnn_conv_heuristic_search_algo(),
             Global<ResourceDesc, ForSession>::Get()
                 ->resource()
                 .cudnn_conf()
                 .cudnn_conv_use_deterministic_algo_only(),
             Global<ResourceDesc, ForSession>::Get()
                     ->resource()
                     .cudnn_conf()
                     .cudnn_conv_enable_pseudo_half()
                 || (ctx->Attr<std::string>("data_format") == "channels_last"
                     && std::is_same<PerfT, cudnnConvolutionBwdFilterAlgoPerf_t>::value)) {
    size_t byte_size_of_buf = buf->shape().elem_cnt();
    AllocatedCudnnConvResource res(device_ctx->cudnn_handle(), const_cast<void*>(x->dptr()),
                                   const_cast<void*>(w->dptr()), const_cast<void*>(y->dptr()),
                                   buf->mut_dptr());
    if (has_forced_algo) {
      algo_perf = GetCudnnConvAlgorithmPerferenceWithResource<PerfT>(
          &args, &res, static_cast<AlgoT>(forced_algo));
    } else {
      algo_perf = FindCudnnConvAlgorithmWithResource<PerfT>(&args, &res);
    }
    CHECK_EQ(algo_perf.status, CUDNN_STATUS_SUCCESS)
        << "op (" << ctx->op_name()
        << ") find algorithm perference failed. algo: " << algo_perf.algo;
    CHECK_LE(algo_perf.memory, byte_size_of_buf)
        << "op (" << ctx->op_name() << ") find algorithm " << algo_perf.algo << ", need memory "
        << algo_perf.memory << ", but cudnn_buf_limit_byte is " << byte_size_of_buf;
    OF_CUDNN_CHECK(cudnnSetConvolutionMathType(args.cdesc.Get(), algo_perf.mathType));
  }
  CudnnConvArgsAndAlgo() = delete;
  OF_DISALLOW_COPY_AND_MOVE(CudnnConvArgsAndAlgo);
};

template<typename PerfT>
size_t InferTmpSizeWithCudnn(const user_op::TensorDesc* x, const user_op::TensorDesc* w,
                             const user_op::TensorDesc* y, const user_op::InferContext& ctx,
                             bool has_forced_algo, int32_t forced_algo) {
  using AlgoT = decltype(std::declval<PerfT>().algo);

  const auto& cudnn_conf = Global<ResourceDesc, ForSession>::Get()->resource().cudnn_conf();
  size_t workspace_size = cudnn_conf.cudnn_buf_limit_mbyte() * 1024 * 1024;
  if (!x->is_dynamic()) {
    CudnnConvArgs args(ctx, x->data_type(), ShapeView(x->shape()), w->data_type(),
                       ShapeView(w->shape()), y->data_type(), ShapeView(y->shape()),
                       ctx.Attr<std::string>("data_format"), workspace_size,
                       cudnn_conf.cudnn_conv_heuristic_search_algo(),
                       cudnn_conf.cudnn_conv_use_deterministic_algo_only(),
                       cudnn_conf.cudnn_conv_enable_pseudo_half()
                           || (ctx.Attr<std::string>("data_format") == "channels_last"
                               && std::is_same<PerfT, cudnnConvolutionBwdFilterAlgoPerf_t>::value));
    PerfT algo_perf;
    if (has_forced_algo) {
      algo_perf = GetCudnnConvAlgorithmPerference<PerfT>(&args, static_cast<AlgoT>(forced_algo));
    } else {
      algo_perf = FindCudnnConvAlgorithm<PerfT>(&args);
    }
    CHECK_EQ(algo_perf.status, CUDNN_STATUS_SUCCESS)
        << "op (" << ctx.op_name()
        << ") find algorithm perference failed. algo: " << algo_perf.algo;
    CHECK_LE(algo_perf.memory, workspace_size)
        << "op (" << ctx.op_name() << ") find algorithm " << algo_perf.algo << ", need memory "
        << algo_perf.memory << ", but cudnn_buf_limit_byte is " << workspace_size;
    workspace_size = algo_perf.memory;
  }
  workspace_size = std::max(size_t(1), workspace_size);
  return workspace_size;
}

// for 1d and 2d
template<size_t NDims>
CudnnTensorDesc* GetBiasCudnnTensorDesc(const std::string& data_format, int32_t filters,
                                        DataType data_type) {
  if (data_format == "channels_first") {
    return new CudnnTensorDesc(CUDNN_TENSOR_NCHW, data_type, 1, filters, 1, 1);
  } else {
    CHECK_EQ("channels_last", data_format);
    CHECK_EQ(DataType::kFloat, data_type)
        << "CUDNN 1d & 2d support channels last only if data type is float";
    return new CudnnTensorDesc(CUDNN_TENSOR_NHWC, data_type, 1, filters, 1, 1);
  }
}

// for 3d and Nd
template<>
CudnnTensorDesc* GetBiasCudnnTensorDesc<3>(const std::string& data_format, int32_t filters,
                                           DataType data_type) {
  constexpr int NDims = 3 + 2;
  CHECK_EQ("channels_first", data_format) << "CUDNN Nd API only support channels first";
  std::vector<int32_t> bias_dim(NDims, 1);
  std::vector<int32_t> stride_of_bias_tensor(NDims, 1);
  bias_dim[1] = filters;
  stride_of_bias_tensor[0] = filters;
  return new CudnnTensorDesc(data_type, NDims, bias_dim.data(), stride_of_bias_tensor.data());
}

struct ConvCudnnOpKernelState final : public user_op::OpKernelState {
  std::unique_ptr<CudnnTensorDesc> bias_desc;
};

template<size_t NDims>
class ConvGpuKernel final : public user_op::OpKernel {
 public:
  ConvGpuKernel() = default;
  ~ConvGpuKernel() = default;

  bool AlwaysComputeWhenAllOutputsEmpty() const override { return false; }

  std::shared_ptr<ConvCudnnOpKernelState> CreateConvCudnnOpKernelState(
      user_op::KernelComputeContext* ctx) const {
    const auto& data_format = ctx->Attr<std::string>("data_format");
    int32_t filters = ctx->Attr<int32_t>("filters");

    std::shared_ptr<ConvCudnnOpKernelState> state(new ConvCudnnOpKernelState());

    const user_op::TensorDesc* bias = ctx->TensorDesc4ArgNameAndIndex("bias", 0);
    if (bias != nullptr) {
      state->bias_desc.reset(
          GetBiasCudnnTensorDesc<NDims>(data_format, filters, bias->data_type()));
    }

    return std::move(state);
  }

 private:
  void Compute(user_op::KernelComputeContext* ctx) const override {
    const user_op::Tensor* in = ctx->Tensor4ArgNameAndIndex("in", 0);
    const user_op::Tensor* weight = ctx->Tensor4ArgNameAndIndex("weight", 0);
    user_op::Tensor* buf = ctx->Tensor4ArgNameAndIndex("tmp_buffer", 0);
    user_op::Tensor* out = ctx->Tensor4ArgNameAndIndex("out", 0);
    const auto& cudnn_conf = Global<ResourceDesc, ForSession>::Get()->resource().cudnn_conf();
    CudnnConvArgsAndAlgo<cudnnConvolutionFwdAlgoPerf_t> args_and_algo(
        in, weight, out, buf, ctx, ctx->device_ctx(), cudnn_conf.has_cudnn_conv_force_fwd_algo(),
        cudnn_conf.cudnn_conv_force_fwd_algo());
    const CudnnConvArgs& args = args_and_algo.args;
    const cudnnConvolutionFwdAlgoPerf_t& algo_perf = args_and_algo.algo_perf;

    OF_CUDNN_CHECK(cudnnConvolutionForward(
        ctx->device_ctx()->cudnn_handle(), CudnnSPOnePtr(in->data_type()), args.xdesc.Get(),
        in->dptr(), args.wdesc.Get(), weight->dptr(), args.cdesc.Get(), algo_perf.algo,
        buf->mut_dptr(), args.params.max_ws_size, CudnnSPZeroPtr(in->data_type()), args.ydesc.Get(),
        out->mut_dptr()));

    const user_op::Tensor* bias = ctx->Tensor4ArgNameAndIndex("bias", 0);
    if (bias != nullptr) {
      const auto& conv_state = CreateConvCudnnOpKernelState(ctx);
      CHECK_NOTNULL(conv_state.get());
      OF_CUDNN_CHECK(cudnnAddTensor(ctx->device_ctx()->cudnn_handle(),
                                    CudnnSPOnePtr(in->data_type()), conv_state->bias_desc->Get(),
                                    bias->dptr(), CudnnSPOnePtr(in->data_type()), args.ydesc.Get(),
                                    out->mut_dptr()));
    }
  }
};

#define REGISTER_CONV_KERNEL(op_name, ndims)                                                       \
  REGISTER_USER_KERNEL(#op_name)                                                                   \
      .SetCreateFn<ConvGpuKernel<ndims>>()                                                         \
      .SetIsMatchedHob(user_op::HobDeviceTag() == "gpu")                                           \
      .SetInferTmpSizeFn([](user_op::InferContext* ctx) -> size_t {                                \
        const auto& in = ctx->InputTensorDesc("in", 0);                                            \
        const auto& weight = ctx->InputTensorDesc("weight", 0);                                    \
        const auto* out = ctx->OutputTensorDesc("out", 0);                                         \
        const auto& cudnn_conf = Global<ResourceDesc, ForSession>::Get()->resource().cudnn_conf(); \
        return InferTmpSizeWithCudnn<cudnnConvolutionFwdAlgoPerf_t>(                               \
            &in, &weight, out, *ctx, cudnn_conf.has_cudnn_conv_force_fwd_algo(),                   \
            cudnn_conf.cudnn_conv_force_fwd_algo());                                               \
      })

REGISTER_CONV_KERNEL(conv1d, 1);
REGISTER_CONV_KERNEL(conv2d, 2);
REGISTER_CONV_KERNEL(conv3d, 3);

class ConvDataGradGpuKernel final : public user_op::OpKernel {
 public:
  OF_DISALLOW_COPY_AND_MOVE(ConvDataGradGpuKernel);
  ConvDataGradGpuKernel() = default;
  ~ConvDataGradGpuKernel() = default;

  bool AlwaysComputeWhenAllOutputsEmpty() const override { return false; }

 private:
  void Compute(user_op::KernelComputeContext* ctx) const override {
    const user_op::Tensor* dy = ctx->Tensor4ArgNameAndIndex("dy", 0);
    const user_op::Tensor* filter = ctx->Tensor4ArgNameAndIndex("filter", 0);
    user_op::Tensor* dx = ctx->Tensor4ArgNameAndIndex("dx", 0);
    user_op::Tensor* buf = ctx->Tensor4ArgNameAndIndex("tmp_buffer", 0);
    const auto& cudnn_conf = Global<ResourceDesc, ForSession>::Get()->resource().cudnn_conf();

    CudnnConvArgsAndAlgo<cudnnConvolutionBwdDataAlgoPerf_t> args_and_algo(
        dx, filter, dy, buf, ctx, ctx->device_ctx(),
        cudnn_conf.has_cudnn_conv_force_bwd_data_algo(),
        cudnn_conf.cudnn_conv_force_bwd_data_algo());
    const CudnnConvArgs& args = args_and_algo.args;
    const cudnnConvolutionBwdDataAlgoPerf_t& algo_perf = args_and_algo.algo_perf;

    const void* alpha = CudnnSPOnePtr(dy->data_type());
    const void* beta;
    if (ctx->has_input("_add_to_output", 0)) {
      const user_op::Tensor* add_to_output = ctx->Tensor4ArgNameAndIndex("_add_to_output", 0);
      CHECK_EQ(add_to_output->data_type(), dx->data_type());
      CHECK_EQ(add_to_output->shape(), dx->shape());
      Memcpy<DeviceType::kGPU>(
          ctx->device_ctx(), dx->mut_dptr<void>(), add_to_output->dptr<void>(),
          add_to_output->shape().elem_cnt() * GetSizeOfDataType(add_to_output->data_type()));
      beta = CudnnSPOnePtr(dy->data_type());
    } else {
      beta = CudnnSPZeroPtr(dy->data_type());
    }

    OF_CUDNN_CHECK(cudnnConvolutionBackwardData(
        ctx->device_ctx()->cudnn_handle(), alpha, args.wdesc.Get(), filter->dptr(),
        args.ydesc.Get(), dy->dptr(), args.cdesc.Get(), algo_perf.algo, buf->mut_dptr(),
        args.params.max_ws_size, beta, args.xdesc.Get(), dx->mut_dptr()));
  }
};

<<<<<<< HEAD
REGISTER_USER_KERNEL("conv_data_grad")
    .SetCreateFn<ConvDataGradGpuKernel>()
    .SetIsMatchedHob(user_op::HobDeviceTag() == "gpu")
    .SetInferTmpSizeFn([](user_op::InferContext* ctx) -> size_t {
      const auto* dy = ctx->TensorDesc4ArgNameAndIndex("dy", 0);
      const auto* filter = ctx->TensorDesc4ArgNameAndIndex("filter", 0);
      const auto* dx = ctx->TensorDesc4ArgNameAndIndex("dx", 0);
      const auto& cudnn_conf = Global<ResourceDesc, ForSession>::Get()->resource().cudnn_conf();
      return InferTmpSizeWithCudnn<cudnnConvolutionBwdDataAlgoPerf_t>(
          dx, filter, dy, *ctx, cudnn_conf.has_cudnn_conv_force_bwd_data_algo(),
          cudnn_conf.cudnn_conv_force_bwd_data_algo());
    })
    .SetInplaceProposalFn([](const user_op::InferContext& ctx,
                             user_op::AddInplaceArgPair AddInplaceArgPairFn) -> Maybe<void> {
      if (ctx.has_input("_add_to_output", 0)) {
        OF_RETURN_IF_ERROR(AddInplaceArgPairFn("dx", 0, "_add_to_output", 0, true));
      }
      return Maybe<void>::Ok();
    });
=======
#define REGISTER_CONV_DATA_GRAD_FLOATING_KERNEL(dtype)                                             \
  REGISTER_USER_KERNEL("conv_data_grad")                                                           \
      .SetCreateFn<ConvDataGradGpuKernel<dtype>>()                                                 \
      .SetIsMatchedHob((user_op::HobDeviceTag() == "gpu")                                          \
                       & (user_op::HobDataType("dy", 0) == GetDataType<dtype>::value))             \
      .SetInferTmpSizeFn([](user_op::InferContext* ctx) -> size_t {                                \
        const auto& dy = ctx->InputTensorDesc("dy", 0);                                            \
        const auto& filter = ctx->InputTensorDesc("filter", 0);                                    \
        const auto* dx = ctx->TensorDesc4ArgNameAndIndex("dx", 0);                                 \
        const auto& cudnn_conf = Global<ResourceDesc, ForSession>::Get()->resource().cudnn_conf(); \
        return InferTmpSizeWithCudnn<cudnnConvolutionBwdDataAlgoPerf_t>(                           \
            dx, &filter, &dy, *ctx, cudnn_conf.has_cudnn_conv_force_bwd_data_algo(),               \
            cudnn_conf.cudnn_conv_force_bwd_data_algo());                                          \
      })                                                                                           \
      .SetInplaceProposalFn([](const user_op::InferContext& ctx,                                   \
                               user_op::AddInplaceArgPair AddInplaceArgPairFn) -> Maybe<void> {    \
        if (ctx.has_input("_add_to_output", 0)) {                                                  \
          OF_RETURN_IF_ERROR(AddInplaceArgPairFn("dx", 0, "_add_to_output", 0, true));             \
        }                                                                                          \
        return Maybe<void>::Ok();                                                                  \
      })

REGISTER_CONV_DATA_GRAD_FLOATING_KERNEL(float);
REGISTER_CONV_DATA_GRAD_FLOATING_KERNEL(double);
REGISTER_CONV_DATA_GRAD_FLOATING_KERNEL(float16);
>>>>>>> 66ca02c1

class ConvFilterGradGpuKernel final : public user_op::OpKernel {
 public:
  OF_DISALLOW_COPY_AND_MOVE(ConvFilterGradGpuKernel);
  ConvFilterGradGpuKernel() = default;
  ~ConvFilterGradGpuKernel() = default;

  bool AlwaysComputeWhenAllOutputsEmpty() const override { return false; }

 private:
  void Compute(user_op::KernelComputeContext* ctx) const override {
    const user_op::Tensor* dy = ctx->Tensor4ArgNameAndIndex("dy", 0);
    const user_op::Tensor* x = ctx->Tensor4ArgNameAndIndex("x", 0);
    user_op::Tensor* filter_diff = ctx->Tensor4ArgNameAndIndex("filter_diff", 0);
    user_op::Tensor* buf = ctx->Tensor4ArgNameAndIndex("tmp_buffer", 0);
    const auto& cudnn_conf = Global<ResourceDesc, ForSession>::Get()->resource().cudnn_conf();

    CudnnConvArgsAndAlgo<cudnnConvolutionBwdFilterAlgoPerf_t> args_and_algo(
        x, filter_diff, dy, buf, ctx, ctx->device_ctx(),
        cudnn_conf.has_cudnn_conv_force_bwd_filter_algo(),
        cudnn_conf.cudnn_conv_force_bwd_filter_algo());
    const CudnnConvArgs& args = args_and_algo.args;
    const cudnnConvolutionBwdFilterAlgoPerf_t& algo_perf = args_and_algo.algo_perf;

    OF_CUDNN_CHECK(cudnnConvolutionBackwardFilter(
        ctx->device_ctx()->cudnn_handle(), CudnnSPOnePtr(dy->data_type()), args.xdesc.Get(),
        x->dptr(), args.ydesc.Get(), dy->dptr(), args.cdesc.Get(), algo_perf.algo, buf->mut_dptr(),
        args.params.max_ws_size, CudnnSPZeroPtr(dy->data_type()), args.wdesc.Get(),
        filter_diff->mut_dptr()));
  }
};

<<<<<<< HEAD
REGISTER_USER_KERNEL("conv_filter_grad")
    .SetCreateFn<ConvFilterGradGpuKernel>()
    .SetIsMatchedHob(user_op::HobDeviceTag() == "gpu")
    .SetInferTmpSizeFn([](user_op::InferContext* ctx) -> size_t {
      const auto* dy = ctx->TensorDesc4ArgNameAndIndex("dy", 0);
      const auto* x = ctx->TensorDesc4ArgNameAndIndex("x", 0);
      const auto* filter_diff = ctx->OutputTensorDesc("filter_diff", 0);
      const auto& cudnn_conf = Global<ResourceDesc, ForSession>::Get()->resource().cudnn_conf();
      return InferTmpSizeWithCudnn<cudnnConvolutionBwdFilterAlgoPerf_t>(
          x, filter_diff, dy, *ctx, cudnn_conf.has_cudnn_conv_force_bwd_filter_algo(),
          cudnn_conf.cudnn_conv_force_bwd_filter_algo());
    });
=======
#define REGISTER_CONV_FILTER_GRAD_FLOATING_KERNEL(dtype)                                           \
  REGISTER_USER_KERNEL("conv_filter_grad")                                                         \
      .SetCreateFn<ConvFilterGradGpuKernel<dtype>>()                                               \
      .SetIsMatchedHob((user_op::HobDeviceTag() == "gpu")                                          \
                       & (user_op::HobDataType("dy", 0) == GetDataType<dtype>::value))             \
      .SetInferTmpSizeFn([](user_op::InferContext* ctx) -> size_t {                                \
        const auto& dy = ctx->InputTensorDesc("dy", 0);                                            \
        const auto& x = ctx->InputTensorDesc("x", 0);                                              \
        const auto* filter_diff = ctx->OutputTensorDesc("filter_diff", 0);                         \
        const auto& cudnn_conf = Global<ResourceDesc, ForSession>::Get()->resource().cudnn_conf(); \
        return InferTmpSizeWithCudnn<cudnnConvolutionBwdFilterAlgoPerf_t>(                         \
            &x, filter_diff, &dy, *ctx, cudnn_conf.has_cudnn_conv_force_bwd_filter_algo(),         \
            cudnn_conf.cudnn_conv_force_bwd_filter_algo());                                        \
      })

REGISTER_CONV_FILTER_GRAD_FLOATING_KERNEL(float);
REGISTER_CONV_FILTER_GRAD_FLOATING_KERNEL(double);
REGISTER_CONV_FILTER_GRAD_FLOATING_KERNEL(float16);
>>>>>>> 66ca02c1

struct ConvBiasGradState final : public user_op::OpKernelState {
  std::unique_ptr<CudnnTensorDesc> bias_diff_desc;
};

class ConvBiasGradGpuKernel final : public user_op::OpKernel {
 public:
  ConvBiasGradGpuKernel() = default;
  ~ConvBiasGradGpuKernel() = default;

  bool AlwaysComputeWhenAllOutputsEmpty() const override { return false; }

  std::shared_ptr<ConvBiasGradState> CreateConvBiasGradState(
      user_op::KernelComputeContext* ctx) const {
    const auto* bias_diff = ctx->TensorDesc4ArgNameAndIndex("bias_diff", 0);
    const auto* dy = ctx->TensorDesc4ArgNameAndIndex("dy", 0);
    const auto& data_format = ctx->Attr<std::string>("data_format");

    std::shared_ptr<ConvBiasGradState> state(new ConvBiasGradState());
    if (data_format == "channels_first") {
      CHECK_EQ(dy->shape().At(1), bias_diff->shape().At(0));
      state->bias_diff_desc.reset(
          new CudnnTensorDesc(CUDNN_TENSOR_NCHW, bias_diff->data_type(), 1,
                              static_cast<int32_t>(bias_diff->shape().At(0)), 1, 1));
    } else {
      CHECK(data_format == "channels_last") << "Illegal data_format: " << data_format;
      CHECK_EQ(dy->shape().At(dy->shape().NumAxes() - 1), bias_diff->shape().At(0));
      state->bias_diff_desc.reset(
          new CudnnTensorDesc(CUDNN_TENSOR_NHWC, bias_diff->data_type(), 1,
                              static_cast<int32_t>(bias_diff->shape().At(0)), 1, 1));
    }
    return std::move(state);
  }

 private:
  void Compute(user_op::KernelComputeContext* ctx) const override {
    const user_op::Tensor* dy = ctx->Tensor4ArgNameAndIndex("dy", 0);
    user_op::Tensor* bias_diff = ctx->Tensor4ArgNameAndIndex("bias_diff", 0);
    CHECK_EQ(bias_diff->shape().NumAxes(), 1);
    CHECK_GE(dy->shape().NumAxes(), 3);
    CHECK_LE(dy->shape().NumAxes(), 5);

    const std::string& data_format = ctx->Attr<std::string>("data_format");

    std::unique_ptr<CudnnTensorDesc> dy_desc;
    dy_desc.reset(new CudnnTensorDesc(dy->data_type(), dy->shape(), data_format));
    const auto& bias_grad_state = CreateConvBiasGradState(ctx);
    CHECK_NOTNULL(bias_grad_state.get());
    OF_CUDNN_CHECK(cudnnConvolutionBackwardBias(
        ctx->device_ctx()->cudnn_handle(), CudnnSPOnePtr(dy->data_type()), dy_desc->Get(),
        dy->dptr(), CudnnSPZeroPtr(dy->data_type()), bias_grad_state->bias_diff_desc->Get(),
        bias_diff->mut_dptr()));
  }
};

REGISTER_USER_KERNEL("conv_bias_grad")
    .SetCreateFn<ConvBiasGradGpuKernel>()
    .SetIsMatchedHob(user_op::HobDeviceTag() == "gpu");

}  // namespace

}  // namespace oneflow

#endif<|MERGE_RESOLUTION|>--- conflicted
+++ resolved
@@ -258,17 +258,16 @@
   }
 };
 
-<<<<<<< HEAD
 REGISTER_USER_KERNEL("conv_data_grad")
     .SetCreateFn<ConvDataGradGpuKernel>()
     .SetIsMatchedHob(user_op::HobDeviceTag() == "gpu")
     .SetInferTmpSizeFn([](user_op::InferContext* ctx) -> size_t {
-      const auto* dy = ctx->TensorDesc4ArgNameAndIndex("dy", 0);
-      const auto* filter = ctx->TensorDesc4ArgNameAndIndex("filter", 0);
+      const auto& dy = ctx->InputTensorDesc("dy", 0);
+      const auto& filter = ctx->InputTensorDesc("filter", 0);
       const auto* dx = ctx->TensorDesc4ArgNameAndIndex("dx", 0);
       const auto& cudnn_conf = Global<ResourceDesc, ForSession>::Get()->resource().cudnn_conf();
       return InferTmpSizeWithCudnn<cudnnConvolutionBwdDataAlgoPerf_t>(
-          dx, filter, dy, *ctx, cudnn_conf.has_cudnn_conv_force_bwd_data_algo(),
+          dx, &filter, &dy, *ctx, cudnn_conf.has_cudnn_conv_force_bwd_data_algo(),
           cudnn_conf.cudnn_conv_force_bwd_data_algo());
     })
     .SetInplaceProposalFn([](const user_op::InferContext& ctx,
@@ -278,33 +277,6 @@
       }
       return Maybe<void>::Ok();
     });
-=======
-#define REGISTER_CONV_DATA_GRAD_FLOATING_KERNEL(dtype)                                             \
-  REGISTER_USER_KERNEL("conv_data_grad")                                                           \
-      .SetCreateFn<ConvDataGradGpuKernel<dtype>>()                                                 \
-      .SetIsMatchedHob((user_op::HobDeviceTag() == "gpu")                                          \
-                       & (user_op::HobDataType("dy", 0) == GetDataType<dtype>::value))             \
-      .SetInferTmpSizeFn([](user_op::InferContext* ctx) -> size_t {                                \
-        const auto& dy = ctx->InputTensorDesc("dy", 0);                                            \
-        const auto& filter = ctx->InputTensorDesc("filter", 0);                                    \
-        const auto* dx = ctx->TensorDesc4ArgNameAndIndex("dx", 0);                                 \
-        const auto& cudnn_conf = Global<ResourceDesc, ForSession>::Get()->resource().cudnn_conf(); \
-        return InferTmpSizeWithCudnn<cudnnConvolutionBwdDataAlgoPerf_t>(                           \
-            dx, &filter, &dy, *ctx, cudnn_conf.has_cudnn_conv_force_bwd_data_algo(),               \
-            cudnn_conf.cudnn_conv_force_bwd_data_algo());                                          \
-      })                                                                                           \
-      .SetInplaceProposalFn([](const user_op::InferContext& ctx,                                   \
-                               user_op::AddInplaceArgPair AddInplaceArgPairFn) -> Maybe<void> {    \
-        if (ctx.has_input("_add_to_output", 0)) {                                                  \
-          OF_RETURN_IF_ERROR(AddInplaceArgPairFn("dx", 0, "_add_to_output", 0, true));             \
-        }                                                                                          \
-        return Maybe<void>::Ok();                                                                  \
-      })
-
-REGISTER_CONV_DATA_GRAD_FLOATING_KERNEL(float);
-REGISTER_CONV_DATA_GRAD_FLOATING_KERNEL(double);
-REGISTER_CONV_DATA_GRAD_FLOATING_KERNEL(float16);
->>>>>>> 66ca02c1
 
 class ConvFilterGradGpuKernel final : public user_op::OpKernel {
  public:
@@ -337,39 +309,18 @@
   }
 };
 
-<<<<<<< HEAD
 REGISTER_USER_KERNEL("conv_filter_grad")
     .SetCreateFn<ConvFilterGradGpuKernel>()
     .SetIsMatchedHob(user_op::HobDeviceTag() == "gpu")
     .SetInferTmpSizeFn([](user_op::InferContext* ctx) -> size_t {
-      const auto* dy = ctx->TensorDesc4ArgNameAndIndex("dy", 0);
-      const auto* x = ctx->TensorDesc4ArgNameAndIndex("x", 0);
+      const auto& dy = ctx->InputTensorDesc("dy", 0);
+      const auto& x = ctx->InputTensorDesc("x", 0); 
       const auto* filter_diff = ctx->OutputTensorDesc("filter_diff", 0);
       const auto& cudnn_conf = Global<ResourceDesc, ForSession>::Get()->resource().cudnn_conf();
       return InferTmpSizeWithCudnn<cudnnConvolutionBwdFilterAlgoPerf_t>(
-          x, filter_diff, dy, *ctx, cudnn_conf.has_cudnn_conv_force_bwd_filter_algo(),
+          &x, filter_diff, &dy, *ctx, cudnn_conf.has_cudnn_conv_force_bwd_filter_algo(),
           cudnn_conf.cudnn_conv_force_bwd_filter_algo());
     });
-=======
-#define REGISTER_CONV_FILTER_GRAD_FLOATING_KERNEL(dtype)                                           \
-  REGISTER_USER_KERNEL("conv_filter_grad")                                                         \
-      .SetCreateFn<ConvFilterGradGpuKernel<dtype>>()                                               \
-      .SetIsMatchedHob((user_op::HobDeviceTag() == "gpu")                                          \
-                       & (user_op::HobDataType("dy", 0) == GetDataType<dtype>::value))             \
-      .SetInferTmpSizeFn([](user_op::InferContext* ctx) -> size_t {                                \
-        const auto& dy = ctx->InputTensorDesc("dy", 0);                                            \
-        const auto& x = ctx->InputTensorDesc("x", 0);                                              \
-        const auto* filter_diff = ctx->OutputTensorDesc("filter_diff", 0);                         \
-        const auto& cudnn_conf = Global<ResourceDesc, ForSession>::Get()->resource().cudnn_conf(); \
-        return InferTmpSizeWithCudnn<cudnnConvolutionBwdFilterAlgoPerf_t>(                         \
-            &x, filter_diff, &dy, *ctx, cudnn_conf.has_cudnn_conv_force_bwd_filter_algo(),         \
-            cudnn_conf.cudnn_conv_force_bwd_filter_algo());                                        \
-      })
-
-REGISTER_CONV_FILTER_GRAD_FLOATING_KERNEL(float);
-REGISTER_CONV_FILTER_GRAD_FLOATING_KERNEL(double);
-REGISTER_CONV_FILTER_GRAD_FLOATING_KERNEL(float16);
->>>>>>> 66ca02c1
 
 struct ConvBiasGradState final : public user_op::OpKernelState {
   std::unique_ptr<CudnnTensorDesc> bias_diff_desc;
