/*
Copyright 2020 The OneFlow Authors. All rights reserved.

Licensed under the Apache License, Version 2.0 (the "License");
you may not use this file except in compliance with the License.
You may obtain a copy of the License at

    http://www.apache.org/licenses/LICENSE-2.0

Unless required by applicable law or agreed to in writing, software
distributed under the License is distributed on an "AS IS" BASIS,
WITHOUT WARRANTIES OR CONDITIONS OF ANY KIND, either express or implied.
See the License for the specific language governing permissions and
limitations under the License.
*/
#ifdef WITH_CUDA

#include "oneflow/core/framework/framework.h"
#include "oneflow/user/ops/nn_util.h"
#include "oneflow/core/device/cudnn_conv_util.h"
#include "oneflow/core/kernel/new_kernel_util.h"
#include "oneflow/core/job/resource_desc.h"
#include "oneflow/core/job/global_for.h"

namespace oneflow {

namespace {

template<typename PerfT>
struct CudnnConvArgsAndAlgo final {
  using AlgoT = decltype(std::declval<PerfT>().algo);

  CudnnConvArgs args;
  PerfT algo_perf;

  // TODO(hanbinbin): remove arg job_desc and set cudnn_conv config as args of CudnnConvArgsAndAlgo
  CudnnConvArgsAndAlgo(const user_op::Tensor* x, const user_op::Tensor* w, const user_op::Tensor* y,
                       user_op::Tensor* buf, const user_op::KernelComputeContext* ctx,
                       DeviceCtx* device_ctx, bool has_forced_algo, int32_t forced_algo)
      : args(*ctx, x->data_type(), x->shape(), w->data_type(), w->shape(), y->data_type(),
             y->shape(), ctx->Attr<std::string>("data_format"), buf->shape().elem_cnt(),
             Global<ResourceDesc, ForSession>::Get()
                 ->resource()
                 .cudnn_conf()
                 .cudnn_conv_heuristic_search_algo(),
             Global<ResourceDesc, ForSession>::Get()
                 ->resource()
                 .cudnn_conf()
                 .cudnn_conv_use_deterministic_algo_only(),
             Global<ResourceDesc, ForSession>::Get()
                     ->resource()
                     .cudnn_conf()
                     .cudnn_conv_enable_pseudo_half()
                 || (ctx->Attr<std::string>("data_format") == "channels_last"
                     && std::is_same<PerfT, cudnnConvolutionBwdFilterAlgoPerf_t>::value)) {
    size_t byte_size_of_buf = buf->shape().elem_cnt();
    AllocatedCudnnConvResource res(device_ctx->cudnn_handle(), const_cast<void*>(x->dptr()),
                                   const_cast<void*>(w->dptr()), const_cast<void*>(y->dptr()),
                                   buf->mut_dptr());
    if (has_forced_algo) {
      algo_perf = GetCudnnConvAlgorithmPerferenceWithResource<PerfT>(
          &args, &res, static_cast<AlgoT>(forced_algo));
    } else {
      algo_perf = FindCudnnConvAlgorithmWithResource<PerfT>(&args, &res);
    }
    CHECK_EQ(algo_perf.status, CUDNN_STATUS_SUCCESS)
        << "op (" << ctx->op_name()
        << ") find algorithm perference failed. algo: " << algo_perf.algo;
    CHECK_LE(algo_perf.memory, byte_size_of_buf)
        << "op (" << ctx->op_name() << ") find algorithm " << algo_perf.algo << ", need memory "
        << algo_perf.memory << ", but cudnn_buf_limit_byte is " << byte_size_of_buf;
    OF_CUDNN_CHECK(cudnnSetConvolutionMathType(args.cdesc.Get(), algo_perf.mathType));
  }
  CudnnConvArgsAndAlgo() = delete;
  OF_DISALLOW_COPY_AND_MOVE(CudnnConvArgsAndAlgo);
};

template<typename PerfT>
size_t InferTmpSizeWithCudnn(const user_op::TensorDesc* x, const user_op::TensorDesc* w,
                             const user_op::TensorDesc* y, const user_op::InferContext& ctx,
                             bool has_forced_algo, int32_t forced_algo) {
  using AlgoT = decltype(std::declval<PerfT>().algo);

  const auto& cudnn_conf = Global<ResourceDesc, ForSession>::Get()->resource().cudnn_conf();
  size_t workspace_size = cudnn_conf.cudnn_buf_limit_mbyte() * 1024 * 1024;
  if (!x->is_dynamic()) {
    CudnnConvArgs args(ctx, x->data_type(), ShapeView(x->shape()), w->data_type(),
                       ShapeView(w->shape()), y->data_type(), ShapeView(y->shape()),
                       ctx.Attr<std::string>("data_format"), workspace_size,
                       cudnn_conf.cudnn_conv_heuristic_search_algo(),
                       cudnn_conf.cudnn_conv_use_deterministic_algo_only(),
                       cudnn_conf.cudnn_conv_enable_pseudo_half()
                           || (ctx.Attr<std::string>("data_format") == "channels_last"
                               && std::is_same<PerfT, cudnnConvolutionBwdFilterAlgoPerf_t>::value));
    PerfT algo_perf;
    if (has_forced_algo) {
      algo_perf = GetCudnnConvAlgorithmPerference<PerfT>(&args, static_cast<AlgoT>(forced_algo));
    } else {
      algo_perf = FindCudnnConvAlgorithm<PerfT>(&args);
    }
    CHECK_EQ(algo_perf.status, CUDNN_STATUS_SUCCESS)
        << "op (" << ctx.op_name()
        << ") find algorithm perference failed. algo: " << algo_perf.algo;
    CHECK_LE(algo_perf.memory, workspace_size)
        << "op (" << ctx.op_name() << ") find algorithm " << algo_perf.algo << ", need memory "
        << algo_perf.memory << ", but cudnn_buf_limit_byte is " << workspace_size;
    workspace_size = algo_perf.memory;
  }
  workspace_size = std::max(size_t(1), workspace_size);
  return workspace_size;
}

// for 1d and 2d
template<size_t NDims>
CudnnTensorDesc* GetBiasCudnnTensorDesc(const std::string& data_format, int32_t filters,
                                        DataType data_type) {
  if (data_format == "channels_first") {
    return new CudnnTensorDesc(CUDNN_TENSOR_NCHW, data_type, 1, filters, 1, 1);
  } else {
    CHECK_EQ("channels_last", data_format);
    CHECK_EQ(DataType::kFloat, data_type)
        << "CUDNN 1d & 2d support channels last only if data type is float";
    return new CudnnTensorDesc(CUDNN_TENSOR_NHWC, data_type, 1, filters, 1, 1);
  }
}

// for 3d and Nd
template<>
CudnnTensorDesc* GetBiasCudnnTensorDesc<3>(const std::string& data_format, int32_t filters,
                                           DataType data_type) {
  constexpr int NDims = 3 + 2;
  CHECK_EQ("channels_first", data_format) << "CUDNN Nd API only support channels first";
  std::vector<int32_t> bias_dim(NDims, 1);
  std::vector<int32_t> stride_of_bias_tensor(NDims, 1);
  bias_dim[1] = filters;
  stride_of_bias_tensor[0] = filters;
  return new CudnnTensorDesc(data_type, NDims, bias_dim.data(), stride_of_bias_tensor.data());
}

struct ConvCudnnOpKernelState final : public user_op::OpKernelState {
  std::unique_ptr<CudnnTensorDesc> bias_desc;
};

template<typename T, size_t NDims>
class ConvGpuKernel final : public user_op::OpKernel {
 public:
  ConvGpuKernel() = default;
  ~ConvGpuKernel() = default;

  bool AlwaysComputeWhenAllOutputsEmpty() const override { return false; }

  std::shared_ptr<ConvCudnnOpKernelState> CreateConvCudnnOpKernelState(
      user_op::KernelComputeContext* ctx) const {
    const auto& data_format = ctx->Attr<std::string>("data_format");
    int32_t filters = ctx->Attr<int32_t>("filters");

    std::shared_ptr<ConvCudnnOpKernelState> state(new ConvCudnnOpKernelState());

    const user_op::TensorDesc* bias = ctx->TensorDesc4ArgNameAndIndex("bias", 0);
    if (bias != nullptr) {
      state->bias_desc.reset(
          GetBiasCudnnTensorDesc<NDims>(data_format, filters, GetDataType<T>::value));
    }

    return std::move(state);
  }

 private:
  void Compute(user_op::KernelComputeContext* ctx) const override {
    const user_op::Tensor* in = ctx->Tensor4ArgNameAndIndex("in", 0);
    const user_op::Tensor* weight = ctx->Tensor4ArgNameAndIndex("weight", 0);
    user_op::Tensor* buf = ctx->Tensor4ArgNameAndIndex("tmp_buffer", 0);
    user_op::Tensor* out = ctx->Tensor4ArgNameAndIndex("out", 0);
    const auto& cudnn_conf = Global<ResourceDesc, ForSession>::Get()->resource().cudnn_conf();
    CudnnConvArgsAndAlgo<cudnnConvolutionFwdAlgoPerf_t> args_and_algo(
        in, weight, out, buf, ctx, ctx->device_ctx(), cudnn_conf.has_cudnn_conv_force_fwd_algo(),
        cudnn_conf.cudnn_conv_force_fwd_algo());
    const CudnnConvArgs& args = args_and_algo.args;
    const cudnnConvolutionFwdAlgoPerf_t& algo_perf = args_and_algo.algo_perf;

    OF_CUDNN_CHECK(cudnnConvolutionForward(
        ctx->device_ctx()->cudnn_handle(), CudnnSPOnePtr<T>(), args.xdesc.Get(), in->dptr(),
        args.wdesc.Get(), weight->dptr(), args.cdesc.Get(), algo_perf.algo, buf->mut_dptr(),
        args.params.max_ws_size, CudnnSPZeroPtr<T>(), args.ydesc.Get(), out->mut_dptr()));

    const user_op::Tensor* bias = ctx->Tensor4ArgNameAndIndex("bias", 0);
    if (bias != nullptr) {
<<<<<<< HEAD
      auto state = CreateConvCudnnOpKernelState(ctx);
      auto* conv_state = state.get();
      CHECK_NOTNULL(conv_state);
=======
      const auto& conv_state = CreateConvCudnnOpKernelState(ctx);
      CHECK_NOTNULL(conv_state.get());
>>>>>>> b0b0a57b
      OF_CUDNN_CHECK(cudnnAddTensor(ctx->device_ctx()->cudnn_handle(), CudnnSPOnePtr<T>(),
                                    conv_state->bias_desc->Get(), bias->dptr<T>(),
                                    CudnnSPOnePtr<T>(), args.ydesc.Get(), out->mut_dptr<T>()));
    }
  }
};

#define REGISTER_CONV_KERNEL(op_name, dtype, ndims)                                                \
  REGISTER_USER_KERNEL(#op_name)                                                                   \
      .SetCreateFn<ConvGpuKernel<dtype, ndims>>()                                                  \
      .SetIsMatchedHob((user_op::HobDeviceTag() == "gpu")                                          \
                       & (user_op::HobDataType("in", 0) == GetDataType<dtype>::value))             \
      .SetInferTmpSizeFn([](user_op::InferContext* ctx) -> size_t {                                \
        const auto* in = ctx->TensorDesc4ArgNameAndIndex("in", 0);                                 \
        const auto* weight = ctx->TensorDesc4ArgNameAndIndex("weight", 0);                         \
        const auto* out = ctx->OutputTensorDesc("out", 0);                                         \
        const auto& cudnn_conf = Global<ResourceDesc, ForSession>::Get()->resource().cudnn_conf(); \
        return InferTmpSizeWithCudnn<cudnnConvolutionFwdAlgoPerf_t>(                               \
            in, weight, out, *ctx, cudnn_conf.has_cudnn_conv_force_fwd_algo(),                     \
            cudnn_conf.cudnn_conv_force_fwd_algo());                                               \
      })

REGISTER_CONV_KERNEL(conv1d, float, 1);
REGISTER_CONV_KERNEL(conv2d, float, 2);
REGISTER_CONV_KERNEL(conv3d, float, 3);
REGISTER_CONV_KERNEL(conv1d, double, 1);
REGISTER_CONV_KERNEL(conv2d, double, 2);
REGISTER_CONV_KERNEL(conv3d, double, 3);
REGISTER_CONV_KERNEL(conv1d, float16, 1);
REGISTER_CONV_KERNEL(conv2d, float16, 2);
REGISTER_CONV_KERNEL(conv3d, float16, 3);

template<typename T>
class ConvDataGradGpuKernel final : public user_op::OpKernel {
 public:
  OF_DISALLOW_COPY_AND_MOVE(ConvDataGradGpuKernel);
  ConvDataGradGpuKernel() = default;
  ~ConvDataGradGpuKernel() = default;

  bool AlwaysComputeWhenAllOutputsEmpty() const override { return false; }

 private:
  void Compute(user_op::KernelComputeContext* ctx) const override {
    const user_op::Tensor* dy = ctx->Tensor4ArgNameAndIndex("dy", 0);
    const user_op::Tensor* filter = ctx->Tensor4ArgNameAndIndex("filter", 0);
    user_op::Tensor* dx = ctx->Tensor4ArgNameAndIndex("dx", 0);
    user_op::Tensor* buf = ctx->Tensor4ArgNameAndIndex("tmp_buffer", 0);
    const auto& cudnn_conf = Global<ResourceDesc, ForSession>::Get()->resource().cudnn_conf();

    CudnnConvArgsAndAlgo<cudnnConvolutionBwdDataAlgoPerf_t> args_and_algo(
        dx, filter, dy, buf, ctx, ctx->device_ctx(),
        cudnn_conf.has_cudnn_conv_force_bwd_data_algo(),
        cudnn_conf.cudnn_conv_force_bwd_data_algo());
    const CudnnConvArgs& args = args_and_algo.args;
    const cudnnConvolutionBwdDataAlgoPerf_t& algo_perf = args_and_algo.algo_perf;

    const void* alpha = CudnnSPOnePtr<T>();
    const void* beta;
    if (ctx->has_input("_add_to_output", 0)) {
      const user_op::Tensor* add_to_output = ctx->Tensor4ArgNameAndIndex("_add_to_output", 0);
      CHECK_EQ(add_to_output->data_type(), dx->data_type());
      CHECK_EQ(add_to_output->shape(), dx->shape());
      Memcpy<DeviceType::kGPU>(
          ctx->device_ctx(), dx->mut_dptr<void>(), add_to_output->dptr<void>(),
          add_to_output->shape().elem_cnt() * GetSizeOfDataType(add_to_output->data_type()));
      beta = CudnnSPOnePtr<T>();
    } else {
      beta = CudnnSPZeroPtr<T>();
    }

    OF_CUDNN_CHECK(cudnnConvolutionBackwardData(
        ctx->device_ctx()->cudnn_handle(), alpha, args.wdesc.Get(), filter->dptr(),
        args.ydesc.Get(), dy->dptr(), args.cdesc.Get(), algo_perf.algo, buf->mut_dptr(),
        args.params.max_ws_size, beta, args.xdesc.Get(), dx->mut_dptr()));
  }
};

#define REGISTER_CONV_DATA_GRAD_FLOATING_KERNEL(dtype)                                             \
  REGISTER_USER_KERNEL("conv_data_grad")                                                           \
      .SetCreateFn<ConvDataGradGpuKernel<dtype>>()                                                 \
      .SetIsMatchedHob((user_op::HobDeviceTag() == "gpu")                                          \
                       & (user_op::HobDataType("dy", 0) == GetDataType<dtype>::value))             \
      .SetInferTmpSizeFn([](user_op::InferContext* ctx) -> size_t {                                \
        const auto* dy = ctx->TensorDesc4ArgNameAndIndex("dy", 0);                                 \
        const auto* filter = ctx->TensorDesc4ArgNameAndIndex("filter", 0);                         \
        const auto* dx = ctx->TensorDesc4ArgNameAndIndex("dx", 0);                                 \
        const auto& cudnn_conf = Global<ResourceDesc, ForSession>::Get()->resource().cudnn_conf(); \
        return InferTmpSizeWithCudnn<cudnnConvolutionBwdDataAlgoPerf_t>(                           \
            dx, filter, dy, *ctx, cudnn_conf.has_cudnn_conv_force_bwd_data_algo(),                 \
            cudnn_conf.cudnn_conv_force_bwd_data_algo());                                          \
      })                                                                                           \
      .SetInplaceProposalFn([](const user_op::InferContext& ctx,                                   \
                               user_op::AddInplaceArgPair AddInplaceArgPairFn) -> Maybe<void> {    \
        if (ctx.has_input("_add_to_output", 0)) {                                                  \
          OF_RETURN_IF_ERROR(AddInplaceArgPairFn("dx", 0, "_add_to_output", 0, true));             \
        }                                                                                          \
        return Maybe<void>::Ok();                                                                  \
      })

REGISTER_CONV_DATA_GRAD_FLOATING_KERNEL(float);
REGISTER_CONV_DATA_GRAD_FLOATING_KERNEL(double);
REGISTER_CONV_DATA_GRAD_FLOATING_KERNEL(float16);

template<typename T>
class ConvFilterGradGpuKernel final : public user_op::OpKernel {
 public:
  OF_DISALLOW_COPY_AND_MOVE(ConvFilterGradGpuKernel);
  ConvFilterGradGpuKernel() = default;
  ~ConvFilterGradGpuKernel() = default;

  bool AlwaysComputeWhenAllOutputsEmpty() const override { return false; }

 private:
  void Compute(user_op::KernelComputeContext* ctx) const override {
    const user_op::Tensor* dy = ctx->Tensor4ArgNameAndIndex("dy", 0);
    const user_op::Tensor* x = ctx->Tensor4ArgNameAndIndex("x", 0);
    user_op::Tensor* filter_diff = ctx->Tensor4ArgNameAndIndex("filter_diff", 0);
    user_op::Tensor* buf = ctx->Tensor4ArgNameAndIndex("tmp_buffer", 0);
    const auto& cudnn_conf = Global<ResourceDesc, ForSession>::Get()->resource().cudnn_conf();

    CudnnConvArgsAndAlgo<cudnnConvolutionBwdFilterAlgoPerf_t> args_and_algo(
        x, filter_diff, dy, buf, ctx, ctx->device_ctx(),
        cudnn_conf.has_cudnn_conv_force_bwd_filter_algo(),
        cudnn_conf.cudnn_conv_force_bwd_filter_algo());
    const CudnnConvArgs& args = args_and_algo.args;
    const cudnnConvolutionBwdFilterAlgoPerf_t& algo_perf = args_and_algo.algo_perf;

    OF_CUDNN_CHECK(cudnnConvolutionBackwardFilter(
        ctx->device_ctx()->cudnn_handle(), CudnnSPOnePtr<T>(), args.xdesc.Get(), x->dptr(),
        args.ydesc.Get(), dy->dptr(), args.cdesc.Get(), algo_perf.algo, buf->mut_dptr(),
        args.params.max_ws_size, CudnnSPZeroPtr<T>(), args.wdesc.Get(), filter_diff->mut_dptr()));
  }
};

#define REGISTER_CONV_FILTER_GRAD_FLOATING_KERNEL(dtype)                                           \
  REGISTER_USER_KERNEL("conv_filter_grad")                                                         \
      .SetCreateFn<ConvFilterGradGpuKernel<dtype>>()                                               \
      .SetIsMatchedHob((user_op::HobDeviceTag() == "gpu")                                          \
                       & (user_op::HobDataType("dy", 0) == GetDataType<dtype>::value))             \
      .SetInferTmpSizeFn([](user_op::InferContext* ctx) -> size_t {                                \
        const auto* dy = ctx->TensorDesc4ArgNameAndIndex("dy", 0);                                 \
        const auto* x = ctx->TensorDesc4ArgNameAndIndex("x", 0);                                   \
        const auto* filter_diff = ctx->OutputTensorDesc("filter_diff", 0);                         \
        const auto& cudnn_conf = Global<ResourceDesc, ForSession>::Get()->resource().cudnn_conf(); \
        return InferTmpSizeWithCudnn<cudnnConvolutionBwdFilterAlgoPerf_t>(                         \
            x, filter_diff, dy, *ctx, cudnn_conf.has_cudnn_conv_force_bwd_filter_algo(),           \
            cudnn_conf.cudnn_conv_force_bwd_filter_algo());                                        \
      })

REGISTER_CONV_FILTER_GRAD_FLOATING_KERNEL(float);
REGISTER_CONV_FILTER_GRAD_FLOATING_KERNEL(double);
REGISTER_CONV_FILTER_GRAD_FLOATING_KERNEL(float16);

struct ConvBiasGradState final : public user_op::OpKernelState {
  std::unique_ptr<CudnnTensorDesc> bias_diff_desc;
};

template<typename T>
class ConvBiasGradGpuKernel final : public user_op::OpKernel {
 public:
  ConvBiasGradGpuKernel() = default;
  ~ConvBiasGradGpuKernel() = default;

  bool AlwaysComputeWhenAllOutputsEmpty() const override { return false; }

  std::shared_ptr<ConvBiasGradState> CreateConvBiasGradState(
      user_op::KernelComputeContext* ctx) const {
    const auto* bias_diff = ctx->TensorDesc4ArgNameAndIndex("bias_diff", 0);
    const auto* dy = ctx->TensorDesc4ArgNameAndIndex("dy", 0);
    const auto& data_format = ctx->Attr<std::string>("data_format");

    std::shared_ptr<ConvBiasGradState> state(new ConvBiasGradState());
    if (data_format == "channels_first") {
      CHECK_EQ(dy->shape().At(1), bias_diff->shape().At(0));
      state->bias_diff_desc.reset(
          new CudnnTensorDesc(CUDNN_TENSOR_NCHW, bias_diff->data_type(), 1,
                              static_cast<int32_t>(bias_diff->shape().At(0)), 1, 1));
    } else {
      CHECK(data_format == "channels_last") << "Illegal data_format: " << data_format;
      CHECK_EQ(dy->shape().At(dy->shape().NumAxes() - 1), bias_diff->shape().At(0));
      state->bias_diff_desc.reset(
          new CudnnTensorDesc(CUDNN_TENSOR_NHWC, bias_diff->data_type(), 1,
                              static_cast<int32_t>(bias_diff->shape().At(0)), 1, 1));
    }
    return std::move(state);
  }

 private:
  void Compute(user_op::KernelComputeContext* ctx) const override {
    const user_op::Tensor* dy = ctx->Tensor4ArgNameAndIndex("dy", 0);
    user_op::Tensor* bias_diff = ctx->Tensor4ArgNameAndIndex("bias_diff", 0);
    CHECK_EQ(bias_diff->shape().NumAxes(), 1);
    CHECK_GE(dy->shape().NumAxes(), 3);
    CHECK_LE(dy->shape().NumAxes(), 5);

    const std::string& data_format = ctx->Attr<std::string>("data_format");

    std::unique_ptr<CudnnTensorDesc> dy_desc;
    dy_desc.reset(new CudnnTensorDesc(dy->data_type(), dy->shape(), data_format));
<<<<<<< HEAD
    auto state = CreateConvBiasGradState(ctx);
    auto* bias_grad_state = state.get();
    CHECK_NOTNULL(bias_grad_state);
=======
    const auto& bias_grad_state = CreateConvBiasGradState(ctx);
    CHECK_NOTNULL(bias_grad_state.get());
>>>>>>> b0b0a57b
    OF_CUDNN_CHECK(cudnnConvolutionBackwardBias(
        ctx->device_ctx()->cudnn_handle(), CudnnSPOnePtr<T>(), dy_desc->Get(), dy->dptr<T>(),
        CudnnSPZeroPtr<T>(), bias_grad_state->bias_diff_desc->Get(), bias_diff->mut_dptr<T>()));
  }
};

#define REGISTER_CONV_BIAS_GRAD_FLOATING_KERNEL(dtype)    \
  REGISTER_USER_KERNEL("conv_bias_grad")                  \
      .SetCreateFn<ConvBiasGradGpuKernel<dtype>>()        \
      .SetIsMatchedHob((user_op::HobDeviceTag() == "gpu") \
                       & (user_op::HobDataType("dy", 0) == GetDataType<dtype>::value));

REGISTER_CONV_BIAS_GRAD_FLOATING_KERNEL(float);
REGISTER_CONV_BIAS_GRAD_FLOATING_KERNEL(double);
REGISTER_CONV_BIAS_GRAD_FLOATING_KERNEL(float16);

}  // namespace

}  // namespace oneflow

#endif<|MERGE_RESOLUTION|>--- conflicted
+++ resolved
@@ -185,14 +185,8 @@
 
     const user_op::Tensor* bias = ctx->Tensor4ArgNameAndIndex("bias", 0);
     if (bias != nullptr) {
-<<<<<<< HEAD
-      auto state = CreateConvCudnnOpKernelState(ctx);
-      auto* conv_state = state.get();
-      CHECK_NOTNULL(conv_state);
-=======
       const auto& conv_state = CreateConvCudnnOpKernelState(ctx);
       CHECK_NOTNULL(conv_state.get());
->>>>>>> b0b0a57b
       OF_CUDNN_CHECK(cudnnAddTensor(ctx->device_ctx()->cudnn_handle(), CudnnSPOnePtr<T>(),
                                     conv_state->bias_desc->Get(), bias->dptr<T>(),
                                     CudnnSPOnePtr<T>(), args.ydesc.Get(), out->mut_dptr<T>()));
@@ -392,14 +386,8 @@
 
     std::unique_ptr<CudnnTensorDesc> dy_desc;
     dy_desc.reset(new CudnnTensorDesc(dy->data_type(), dy->shape(), data_format));
-<<<<<<< HEAD
-    auto state = CreateConvBiasGradState(ctx);
-    auto* bias_grad_state = state.get();
-    CHECK_NOTNULL(bias_grad_state);
-=======
     const auto& bias_grad_state = CreateConvBiasGradState(ctx);
     CHECK_NOTNULL(bias_grad_state.get());
->>>>>>> b0b0a57b
     OF_CUDNN_CHECK(cudnnConvolutionBackwardBias(
         ctx->device_ctx()->cudnn_handle(), CudnnSPOnePtr<T>(), dy_desc->Get(), dy->dptr<T>(),
         CudnnSPZeroPtr<T>(), bias_grad_state->bias_diff_desc->Get(), bias_diff->mut_dptr<T>()));
