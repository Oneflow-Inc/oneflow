--- conflicted
+++ resolved
@@ -142,13 +142,8 @@
   std::unique_ptr<CudnnTensorDesc> bias_desc;
 };
 
-<<<<<<< HEAD
 template<size_t NDims>
-class ConvGpuKernel final : public user_op::OpKernel {
-=======
-template<typename T, size_t NDims>
 class ConvGpuKernel final : public user_op::OpKernel, public user_op::CudaGraphSupport {
->>>>>>> d3145e1d
  public:
   ConvGpuKernel() = default;
   ~ConvGpuKernel() = default;
@@ -223,26 +218,11 @@
             cudnn_conf.cudnn_conv_force_fwd_algo());                                               \
       })
 
-<<<<<<< HEAD
 REGISTER_CONV_KERNEL(conv1d, 1);
 REGISTER_CONV_KERNEL(conv2d, 2);
 REGISTER_CONV_KERNEL(conv3d, 3);
 
-class ConvDataGradGpuKernel final : public user_op::OpKernel {
-=======
-REGISTER_CONV_KERNEL(conv1d, float, 1);
-REGISTER_CONV_KERNEL(conv2d, float, 2);
-REGISTER_CONV_KERNEL(conv3d, float, 3);
-REGISTER_CONV_KERNEL(conv1d, double, 1);
-REGISTER_CONV_KERNEL(conv2d, double, 2);
-REGISTER_CONV_KERNEL(conv3d, double, 3);
-REGISTER_CONV_KERNEL(conv1d, float16, 1);
-REGISTER_CONV_KERNEL(conv2d, float16, 2);
-REGISTER_CONV_KERNEL(conv3d, float16, 3);
-
-template<typename T>
 class ConvDataGradGpuKernel final : public user_op::OpKernel, public user_op::CudaGraphSupport {
->>>>>>> d3145e1d
  public:
   OF_DISALLOW_COPY_AND_MOVE(ConvDataGradGpuKernel);
   ConvDataGradGpuKernel() = default;
@@ -313,12 +293,7 @@
       return Maybe<void>::Ok();
     });
 
-<<<<<<< HEAD
-class ConvFilterGradGpuKernel final : public user_op::OpKernel {
-=======
-template<typename T>
 class ConvFilterGradGpuKernel final : public user_op::OpKernel, public user_op::CudaGraphSupport {
->>>>>>> d3145e1d
  public:
   OF_DISALLOW_COPY_AND_MOVE(ConvFilterGradGpuKernel);
   ConvFilterGradGpuKernel() = default;
@@ -373,12 +348,7 @@
   std::unique_ptr<CudnnTensorDesc> bias_diff_desc;
 };
 
-<<<<<<< HEAD
-class ConvBiasGradGpuKernel final : public user_op::OpKernel {
-=======
-template<typename T>
 class ConvBiasGradGpuKernel final : public user_op::OpKernel, public user_op::CudaGraphSupport {
->>>>>>> d3145e1d
  public:
   ConvBiasGradGpuKernel() = default;
   ~ConvBiasGradGpuKernel() = default;
