/*
Copyright 2020 The OneFlow Authors. All rights reserved.

Licensed under the Apache License, Version 2.0 (the "License");
you may not use this file except in compliance with the License.
You may obtain a copy of the License at

    http://www.apache.org/licenses/LICENSE-2.0

Unless required by applicable law or agreed to in writing, software
distributed under the License is distributed on an "AS IS" BASIS,
WITHOUT WARRANTIES OR CONDITIONS OF ANY KIND, either express or implied.
See the License for the specific language governing permissions and
limitations under the License.
*/
#ifdef WITH_CUDA

#include "oneflow/core/framework/framework.h"
#include "oneflow/core/device/cudnn_conv_util.h"
#include "oneflow/core/kernel/new_kernel_util.h"
#include "oneflow/core/job/resource_desc.h"
#include "oneflow/core/job/global_for.h"
#include "oneflow/core/kernel/cuda_graph_support.h"
#include "oneflow/core/ep/cuda/cuda_stream.h"
#include "oneflow/core/job/lazy_mode.h"

namespace oneflow {

namespace {

template<typename PerfT>
struct CudnnConvArgsAndAlgo final {
  using AlgoT = decltype(std::declval<PerfT>().algo);

  CudnnConvArgs args;
  PerfT algo_perf;

  CudnnConvArgsAndAlgo(const user_op::Tensor* x, const user_op::Tensor* w, const user_op::Tensor* y,
                       user_op::Tensor* buf, const user_op::KernelComputeContext* ctx,
                       ep::Stream* stream, bool has_forced_algo, int32_t forced_algo)
      : args(*ctx, x->data_type(), x->shape_view(), w->data_type(), w->shape_view(), y->data_type(),
             y->shape_view(), ctx->Attr<std::string>("data_format"), buf->shape_view().elem_cnt(),
             Singleton<ResourceDesc, ForSession>::Get()
                     ->resource()
                     .cudnn_conf()
                     .cudnn_conv_heuristic_search_algo()
                 || (!LazyMode::is_enabled()),
             Singleton<ResourceDesc, ForSession>::Get()
                 ->resource()
                 .cudnn_conf()
                 .cudnn_conv_use_deterministic_algo_only(),
             Singleton<ResourceDesc, ForSession>::Get()
                     ->resource()
                     .cudnn_conf()
                     .cudnn_conv_enable_pseudo_half()
                 || (ctx->Attr<std::string>("data_format") == "channels_last"
                     && std::is_same<PerfT, cudnnConvolutionBwdFilterAlgoPerf_t>::value)) {
    size_t byte_size_of_buf = buf->shape_view().elem_cnt();
    AllocatedCudnnConvResource res(stream->As<ep::CudaStream>()->cudnn_handle(),
                                   const_cast<void*>(x->dptr()), const_cast<void*>(w->dptr()),
                                   const_cast<void*>(y->dptr()), buf->mut_dptr());
    if (has_forced_algo) {
      algo_perf = GetCudnnConvAlgorithmPerferenceWithResource<PerfT>(
          &args, &res, static_cast<AlgoT>(forced_algo));
    } else {
      algo_perf = FindCudnnConvAlgorithmWithResource<PerfT>(&args, &res);
    }
    CHECK_EQ(algo_perf.status, CUDNN_STATUS_SUCCESS)
        << "op (" << ctx->op_name()
        << ") find algorithm perference failed. algo: " << algo_perf.algo;
    CHECK_LE(algo_perf.memory, byte_size_of_buf)
        << "op (" << ctx->op_name() << ") find algorithm " << algo_perf.algo << ", need memory "
        << algo_perf.memory << ", but cudnn_buf_limit_byte is " << byte_size_of_buf;
    OF_CUDNN_CHECK(cudnnSetConvolutionMathType(args.cdesc.Get(), algo_perf.mathType));
  }
  CudnnConvArgsAndAlgo() = delete;
  OF_DISALLOW_COPY_AND_MOVE(CudnnConvArgsAndAlgo);
};

template<typename PerfT>
size_t InferTmpSizeWithCudnn(const user_op::TensorDesc* x, const user_op::TensorDesc* w,
                             const user_op::TensorDesc* y, const user_op::InferContext& ctx,
                             bool has_forced_algo, int32_t forced_algo) {
  using AlgoT = decltype(std::declval<PerfT>().algo);

  const auto& cudnn_conf = Singleton<ResourceDesc, ForSession>::Get()->resource().cudnn_conf();
  size_t workspace_size = cudnn_conf.cudnn_buf_limit_mbyte() * 1024 * 1024;
  if (!x->is_dynamic() && LazyMode::is_enabled()) {
    CudnnConvArgs args(ctx, x->data_type(), ShapeView(x->shape()), w->data_type(),
                       ShapeView(w->shape()), y->data_type(), ShapeView(y->shape()),
                       ctx.Attr<std::string>("data_format"), workspace_size,
                       cudnn_conf.cudnn_conv_heuristic_search_algo() || (!LazyMode::is_enabled()),
                       cudnn_conf.cudnn_conv_use_deterministic_algo_only(),
                       cudnn_conf.cudnn_conv_enable_pseudo_half()
                           || (ctx.Attr<std::string>("data_format") == "channels_last"
                               && std::is_same<PerfT, cudnnConvolutionBwdFilterAlgoPerf_t>::value));
    PerfT algo_perf{};
    if (has_forced_algo) {
      algo_perf = GetCudnnConvAlgorithmPerference<PerfT>(&args, static_cast<AlgoT>(forced_algo));
    } else {
      algo_perf = FindCudnnConvAlgorithm<PerfT>(&args);
    }
    CHECK_EQ(algo_perf.status, CUDNN_STATUS_SUCCESS)
        << "op (" << ctx.op_name()
        << ") find algorithm perference failed. algo: " << algo_perf.algo;
    CHECK_LE(algo_perf.memory, workspace_size)
        << "op (" << ctx.op_name() << ") find algorithm " << algo_perf.algo << ", need memory "
        << algo_perf.memory << ", but cudnn_buf_limit_byte is " << workspace_size;
    workspace_size = algo_perf.memory;
  }
  workspace_size = std::max(size_t(1), workspace_size);
  return workspace_size;
}

// for 1d and 2d
template<size_t NDims>
CudnnTensorDesc* GetBiasCudnnTensorDesc(const std::string& data_format, int32_t filters,
                                        DataType data_type) {
  if (data_format == "channels_first") {
    return new CudnnTensorDesc(CUDNN_TENSOR_NCHW, data_type, 1, filters, 1, 1);
  } else {
    CHECK_EQ("channels_last", data_format);
    return new CudnnTensorDesc(CUDNN_TENSOR_NHWC, data_type, 1, filters, 1, 1);
  }
}

// for 3d and Nd
template<>
CudnnTensorDesc* GetBiasCudnnTensorDesc<3>(const std::string& data_format, int32_t filters,
                                           DataType data_type) {
  constexpr int NDims = 3 + 2;
  CHECK_EQ("channels_first", data_format) << "CUDNN Nd API only support channels first";
  std::vector<int32_t> bias_dim(NDims, 1);
  std::vector<int32_t> stride_of_bias_tensor(NDims, 1);
  bias_dim[1] = filters;
  stride_of_bias_tensor[0] = filters;
  return new CudnnTensorDesc(data_type, NDims, bias_dim.data(), stride_of_bias_tensor.data());
}

struct ConvCudnnOpKernelCache final : public user_op::OpKernelCache {
  std::unique_ptr<CudnnTensorDesc> bias_desc;
};

template<size_t NDims>
class ConvGpuKernel final : public user_op::OpKernel, public user_op::CudaGraphSupport {
 public:
  ConvGpuKernel() = default;
  ~ConvGpuKernel() = default;

  bool AlwaysComputeWhenAllOutputsEmpty() const override { return false; }

  std::shared_ptr<ConvCudnnOpKernelCache> CreateConvCudnnOpKernelCache(
      user_op::KernelCacheContext* ctx) const {
    const auto& data_format = ctx->Attr<std::string>("data_format");
    int32_t filters = ctx->Attr<int32_t>("filters");

    std::shared_ptr<ConvCudnnOpKernelCache> state(new ConvCudnnOpKernelCache());

    const user_op::TensorDesc* bias = ctx->TensorDesc4ArgNameAndIndex("bias", 0);
    if (bias != nullptr) {
      state->bias_desc.reset(
          GetBiasCudnnTensorDesc<NDims>(data_format, filters, bias->data_type()));
    }

    return state;
  }

  std::shared_ptr<user_op::OpKernelCache> InitOpKernelCache(
      user_op::KernelCacheContext* ctx) const override {
    return CreateConvCudnnOpKernelCache(ctx);
  }

 private:
  void Compute(user_op::KernelComputeContext* ctx, user_op::OpKernelState*,
               const user_op::OpKernelCache* cache) const override {
    const user_op::Tensor* in = ctx->Tensor4ArgNameAndIndex("in", 0);
    if (in->shape_view().elem_cnt() == 0) return;
    const user_op::Tensor* weight = ctx->Tensor4ArgNameAndIndex("weight", 0);
    user_op::Tensor* buf = ctx->Tensor4ArgNameAndIndex("tmp_buffer", 0);
    user_op::Tensor* out = ctx->Tensor4ArgNameAndIndex("out", 0);
    const auto& cudnn_conf = Singleton<ResourceDesc, ForSession>::Get()->resource().cudnn_conf();
    CudnnConvArgsAndAlgo<cudnnConvolutionFwdAlgoPerf_t> args_and_algo(
        in, weight, out, buf, ctx, ctx->stream(), cudnn_conf.has_cudnn_conv_force_fwd_algo(),
        cudnn_conf.cudnn_conv_force_fwd_algo());
    const CudnnConvArgs& args = args_and_algo.args;
    const cudnnConvolutionFwdAlgoPerf_t& algo_perf = args_and_algo.algo_perf;
    const user_op::Tensor* bias = ctx->Tensor4ArgNameAndIndex("bias", 0);

<<<<<<< HEAD
=======
    const void* beta = nullptr;
    if (ctx->has_input("_add_to_output", 0)) {
      const user_op::Tensor* add_to_output = ctx->Tensor4ArgNameAndIndex("_add_to_output", 0);
      CHECK_EQ(add_to_output->data_type(), out->data_type());
      CHECK_EQ(add_to_output->shape_view(), out->shape_view());
      Memcpy<DeviceType::kCUDA>(
          ctx->stream(), out->mut_dptr(), add_to_output->dptr(),
          add_to_output->shape_view().elem_cnt() * GetSizeOfDataType(add_to_output->data_type()));
      beta = CudnnSPOnePtr(in->data_type());
    } else {
      beta = CudnnSPZeroPtr(in->data_type());
    }

>>>>>>> 84b4fed4
#if CUDNN_MAJOR >= 8
    if (bias != nullptr && algo_perf.algo == CUDNN_CONVOLUTION_FWD_ALGO_IMPLICIT_PRECOMP_GEMM
        && ParseBooleanFromEnv("ONEFLOW_KERNEL_ENABLE_CUDNN_FUSED_CONV_BIAS", false)) {
      const auto* conv_cache = dynamic_cast<const ConvCudnnOpKernelCache*>(cache);
      CHECK_NOTNULL(conv_cache);
      cudnnActivationDescriptor_t activation_desc{};
      OF_CUDNN_CHECK(cudnnCreateActivationDescriptor(&activation_desc));
      OF_CUDNN_CHECK(cudnnSetActivationDescriptor(activation_desc, CUDNN_ACTIVATION_IDENTITY,
                                                  CUDNN_PROPAGATE_NAN, 0));
      OF_CUDNN_CHECK(cudnnConvolutionBiasActivationForward(
          ctx->stream()->As<ep::CudaStream>()->cudnn_handle(), CudnnSPOnePtr(in->data_type()),
          args.xdesc.Get(), in->dptr(), args.wdesc.Get(), weight->dptr(), args.cdesc.Get(),
<<<<<<< HEAD
          algo_perf.algo, buf->mut_dptr(), args.params.max_ws_size, CudnnSPZeroPtr(in->data_type()),
          args.ydesc.Get(), out->mut_dptr(), conv_cache->bias_desc->Get(), bias->dptr(),
          activation_desc, args.ydesc.Get(), out->mut_dptr()));
=======
          algo_perf.algo, buf->mut_dptr(), args.params.max_ws_size, beta, args.ydesc.Get(),
          out->mut_dptr(), conv_cache->bias_desc->Get(), bias->dptr(), activation_desc,
          args.ydesc.Get(), out->mut_dptr()));
>>>>>>> 84b4fed4
      OF_CUDNN_CHECK(cudnnDestroyActivationDescriptor(activation_desc));
      return;
    }
#endif  // CUDNN_MAJOR >= 8

    OF_CUDNN_CHECK(cudnnConvolutionForward(
        ctx->stream()->As<ep::CudaStream>()->cudnn_handle(), CudnnSPOnePtr(in->data_type()),
        args.xdesc.Get(), in->dptr(), args.wdesc.Get(), weight->dptr(), args.cdesc.Get(),
        algo_perf.algo, buf->mut_dptr(), args.params.max_ws_size, beta, args.ydesc.Get(),
        out->mut_dptr()));

    if (bias != nullptr) {
      const auto* conv_cache = dynamic_cast<const ConvCudnnOpKernelCache*>(cache);
      CHECK_NOTNULL(conv_cache);
      OF_CUDNN_CHECK(cudnnAddTensor(ctx->stream()->As<ep::CudaStream>()->cudnn_handle(),
                                    CudnnSPOnePtr(in->data_type()), conv_cache->bias_desc->Get(),
                                    bias->dptr(), CudnnSPOnePtr(in->data_type()), args.ydesc.Get(),
                                    out->mut_dptr()));
    }
  }

  bool IsCudaGraphSupported(user_op::KernelInitContext* ctx,
                            user_op::OpKernelState* state) const override {
    return Singleton<ResourceDesc, ForSession>::Get()
        ->resource()
        .cudnn_conf()
        .cudnn_conv_heuristic_search_algo();
  }
};

#define REGISTER_CONV_KERNEL(op_name, ndims)                                                \
  REGISTER_USER_KERNEL(#op_name)                                                            \
      .SetCreateFn<ConvGpuKernel<ndims>>()                                                  \
      .SetIsMatchedHob(user_op::HobDeviceType() == DeviceType::kCUDA)                       \
      .SetInferTmpSizeFn([](user_op::InferContext* ctx) -> size_t {                         \
        const auto& in = ctx->InputTensorDesc("in", 0);                                     \
        if (in.shape().elem_cnt() == 0) return 0;                                           \
        const auto& weight = ctx->InputTensorDesc("weight", 0);                             \
        const auto& out = ctx->OutputTensorDesc("out", 0);                                  \
        const auto& cudnn_conf =                                                            \
            Singleton<ResourceDesc, ForSession>::Get()->resource().cudnn_conf();            \
        return InferTmpSizeWithCudnn<cudnnConvolutionFwdAlgoPerf_t>(                        \
            &in, &weight, &out, *ctx, cudnn_conf.has_cudnn_conv_force_fwd_algo(),           \
            cudnn_conf.cudnn_conv_force_fwd_algo());                                        \
      })                                                                                    \
      .SetInplaceProposalFn(                                                                \
          [](const user_op::InferContext& ctx,                                              \
             const user_op::AddInplaceArgPair& AddInplaceArgPairFn) -> Maybe<void> {        \
            if (ctx.has_input("_add_to_output", 0)) {                                       \
              OF_RETURN_IF_ERROR(AddInplaceArgPairFn("out", 0, "_add_to_output", 0, true)); \
            }                                                                               \
            return Maybe<void>::Ok();                                                       \
          });

REGISTER_CONV_KERNEL(conv1d, 1);
REGISTER_CONV_KERNEL(conv2d, 2);
REGISTER_CONV_KERNEL(conv3d, 3);

class ConvDataGradGpuKernel final : public user_op::OpKernel, public user_op::CudaGraphSupport {
 public:
  OF_DISALLOW_COPY_AND_MOVE(ConvDataGradGpuKernel);
  ConvDataGradGpuKernel() = default;
  ~ConvDataGradGpuKernel() = default;

  bool AlwaysComputeWhenAllOutputsEmpty() const override { return false; }

 private:
  void Compute(user_op::KernelComputeContext* ctx) const override {
    const user_op::Tensor* dy = ctx->Tensor4ArgNameAndIndex("dy", 0);
    const user_op::Tensor* filter = ctx->Tensor4ArgNameAndIndex("filter", 0);
    user_op::Tensor* dx = ctx->Tensor4ArgNameAndIndex("dx", 0);
    if (dx->shape_view().elem_cnt() == 0) return;
    user_op::Tensor* buf = ctx->Tensor4ArgNameAndIndex("tmp_buffer", 0);
    const auto& cudnn_conf = Singleton<ResourceDesc, ForSession>::Get()->resource().cudnn_conf();

    CudnnConvArgsAndAlgo<cudnnConvolutionBwdDataAlgoPerf_t> args_and_algo(
        dx, filter, dy, buf, ctx, ctx->stream(), cudnn_conf.has_cudnn_conv_force_bwd_data_algo(),
        cudnn_conf.cudnn_conv_force_bwd_data_algo());
    const CudnnConvArgs& args = args_and_algo.args;
    const cudnnConvolutionBwdDataAlgoPerf_t& algo_perf = args_and_algo.algo_perf;

    const void* alpha = CudnnSPOnePtr(dy->data_type());
    const void* beta = nullptr;
    if (ctx->has_input("_add_to_output", 0)) {
      const user_op::Tensor* add_to_output = ctx->Tensor4ArgNameAndIndex("_add_to_output", 0);
      CHECK_EQ(add_to_output->data_type(), dx->data_type());
      CHECK_EQ(add_to_output->shape_view(), dx->shape_view());
      Memcpy<DeviceType::kCUDA>(
          ctx->stream(), dx->mut_dptr<void>(), add_to_output->dptr<void>(),
          add_to_output->shape_view().elem_cnt() * GetSizeOfDataType(add_to_output->data_type()));
      beta = CudnnSPOnePtr(dy->data_type());
    } else {
      beta = CudnnSPZeroPtr(dy->data_type());
    }

    OF_CUDNN_CHECK(cudnnConvolutionBackwardData(
        ctx->stream()->As<ep::CudaStream>()->cudnn_handle(), alpha, args.wdesc.Get(),
        filter->dptr(), args.ydesc.Get(), dy->dptr(), args.cdesc.Get(), algo_perf.algo,
        buf->mut_dptr(), args.params.max_ws_size, beta, args.xdesc.Get(), dx->mut_dptr()));
  }

  bool IsCudaGraphSupported(user_op::KernelInitContext* ctx,
                            user_op::OpKernelState* state) const override {
    return Singleton<ResourceDesc, ForSession>::Get()
        ->resource()
        .cudnn_conf()
        .cudnn_conv_heuristic_search_algo();
  }
};

REGISTER_USER_KERNEL("conv_data_grad")
    .SetCreateFn<ConvDataGradGpuKernel>()
    .SetIsMatchedHob(user_op::HobDeviceType() == DeviceType::kCUDA)
    .SetInferTmpSizeFn([](user_op::InferContext* ctx) -> size_t {
      const auto& dy = ctx->InputTensorDesc("dy", 0);
      const auto& filter = ctx->InputTensorDesc("filter", 0);
      const auto& dx = ctx->OutputTensorDesc("dx", 0);
      if (dx.shape().elem_cnt() == 0) return 0;
      const auto& cudnn_conf = Singleton<ResourceDesc, ForSession>::Get()->resource().cudnn_conf();
      return InferTmpSizeWithCudnn<cudnnConvolutionBwdDataAlgoPerf_t>(
          &dx, &filter, &dy, *ctx, cudnn_conf.has_cudnn_conv_force_bwd_data_algo(),
          cudnn_conf.cudnn_conv_force_bwd_data_algo());
    })
    .SetInplaceProposalFn([](const user_op::InferContext& ctx,
                             const user_op::AddInplaceArgPair& AddInplaceArgPairFn) -> Maybe<void> {
      if (ctx.has_input("_add_to_output", 0)) {
        OF_RETURN_IF_ERROR(AddInplaceArgPairFn("dx", 0, "_add_to_output", 0, true));
      }
      return Maybe<void>::Ok();
    });

class ConvFilterGradGpuKernel final : public user_op::OpKernel, public user_op::CudaGraphSupport {
 public:
  OF_DISALLOW_COPY_AND_MOVE(ConvFilterGradGpuKernel);
  ConvFilterGradGpuKernel() = default;
  ~ConvFilterGradGpuKernel() = default;

  bool AlwaysComputeWhenAllOutputsEmpty() const override { return false; }

 private:
  void Compute(user_op::KernelComputeContext* ctx) const override {
    const user_op::Tensor* dy = ctx->Tensor4ArgNameAndIndex("dy", 0);
    const user_op::Tensor* x = ctx->Tensor4ArgNameAndIndex("x", 0);
    user_op::Tensor* filter_diff = ctx->Tensor4ArgNameAndIndex("filter_diff", 0);
    if (x->shape_view().elem_cnt() == 0) {
      Memset<DeviceType::kCUDA>(
          ctx->stream(), filter_diff->mut_dptr(), 0,
          filter_diff->shape_view().elem_cnt() * GetSizeOfDataType(filter_diff->data_type()));
      return;
    }
    user_op::Tensor* buf = ctx->Tensor4ArgNameAndIndex("tmp_buffer", 0);
    const auto& cudnn_conf = Singleton<ResourceDesc, ForSession>::Get()->resource().cudnn_conf();

    CudnnConvArgsAndAlgo<cudnnConvolutionBwdFilterAlgoPerf_t> args_and_algo(
        x, filter_diff, dy, buf, ctx, ctx->stream(),
        cudnn_conf.has_cudnn_conv_force_bwd_filter_algo(),
        cudnn_conf.cudnn_conv_force_bwd_filter_algo());
    const CudnnConvArgs& args = args_and_algo.args;
    const cudnnConvolutionBwdFilterAlgoPerf_t& algo_perf = args_and_algo.algo_perf;

    OF_CUDNN_CHECK(cudnnConvolutionBackwardFilter(
        ctx->stream()->As<ep::CudaStream>()->cudnn_handle(), CudnnSPOnePtr(dy->data_type()),
        args.xdesc.Get(), x->dptr(), args.ydesc.Get(), dy->dptr(), args.cdesc.Get(), algo_perf.algo,
        buf->mut_dptr(), args.params.max_ws_size, CudnnSPZeroPtr(dy->data_type()), args.wdesc.Get(),
        filter_diff->mut_dptr()));
  }

  bool IsCudaGraphSupported(user_op::KernelInitContext* ctx,
                            user_op::OpKernelState* state) const override {
    return Singleton<ResourceDesc, ForSession>::Get()
        ->resource()
        .cudnn_conf()
        .cudnn_conv_heuristic_search_algo();
  }
};

REGISTER_USER_KERNEL("conv_filter_grad")
    .SetCreateFn<ConvFilterGradGpuKernel>()
    .SetIsMatchedHob(user_op::HobDeviceType() == DeviceType::kCUDA)
    .SetInferTmpSizeFn([](user_op::InferContext* ctx) -> size_t {
      const auto& dy = ctx->InputTensorDesc("dy", 0);
      const auto& x = ctx->InputTensorDesc("x", 0);
      if (x.shape().elem_cnt() == 0) return 0;
      const auto& filter_diff = ctx->OutputTensorDesc("filter_diff", 0);
      const auto& cudnn_conf = Singleton<ResourceDesc, ForSession>::Get()->resource().cudnn_conf();
      return InferTmpSizeWithCudnn<cudnnConvolutionBwdFilterAlgoPerf_t>(
          &x, &filter_diff, &dy, *ctx, cudnn_conf.has_cudnn_conv_force_bwd_filter_algo(),
          cudnn_conf.cudnn_conv_force_bwd_filter_algo());
    });

struct ConvBiasGradState final : public user_op::OpKernelState {
  std::unique_ptr<CudnnTensorDesc> bias_diff_desc;
};

class ConvBiasGradGpuKernel final : public user_op::OpKernel, public user_op::CudaGraphSupport {
 public:
  ConvBiasGradGpuKernel() = default;
  ~ConvBiasGradGpuKernel() = default;

  bool AlwaysComputeWhenAllOutputsEmpty() const override { return false; }

  std::shared_ptr<ConvBiasGradState> CreateConvBiasGradState(
      user_op::KernelComputeContext* ctx) const {
    const auto* bias_diff = ctx->TensorDesc4ArgNameAndIndex("bias_diff", 0);
    const auto* dy = ctx->TensorDesc4ArgNameAndIndex("dy", 0);
    const auto& data_format = ctx->Attr<std::string>("data_format");

    std::shared_ptr<ConvBiasGradState> state(new ConvBiasGradState());
    if (data_format == "channels_first") {
      CHECK_EQ(dy->shape().At(1), bias_diff->shape().At(0));
      state->bias_diff_desc.reset(
          new CudnnTensorDesc(CUDNN_TENSOR_NCHW, bias_diff->data_type(), 1,
                              static_cast<int32_t>(bias_diff->shape().At(0)), 1, 1));
    } else {
      CHECK(data_format == "channels_last") << "Illegal data_format: " << data_format;
      CHECK_EQ(dy->shape().At(dy->shape().NumAxes() - 1), bias_diff->shape().At(0));
      state->bias_diff_desc.reset(
          new CudnnTensorDesc(CUDNN_TENSOR_NHWC, bias_diff->data_type(), 1,
                              static_cast<int32_t>(bias_diff->shape().At(0)), 1, 1));
    }
    return state;
  }

 private:
  void Compute(user_op::KernelComputeContext* ctx) const override {
    const user_op::Tensor* dy = ctx->Tensor4ArgNameAndIndex("dy", 0);
    user_op::Tensor* bias_diff = ctx->Tensor4ArgNameAndIndex("bias_diff", 0);
    CHECK_EQ(bias_diff->shape_view().NumAxes(), 1);
    CHECK_GE(dy->shape_view().NumAxes(), 3);
    CHECK_LE(dy->shape_view().NumAxes(), 5);

    const std::string& data_format = ctx->Attr<std::string>("data_format");

    std::unique_ptr<CudnnTensorDesc> dy_desc;
    dy_desc.reset(new CudnnTensorDesc(dy->data_type(), dy->shape_view(), data_format));
    const auto& bias_grad_state = CreateConvBiasGradState(ctx);
    CHECK_NOTNULL(bias_grad_state.get());
    OF_CUDNN_CHECK(cudnnConvolutionBackwardBias(
        ctx->stream()->As<ep::CudaStream>()->cudnn_handle(), CudnnSPOnePtr(dy->data_type()),
        dy_desc->Get(), dy->dptr(), CudnnSPZeroPtr(dy->data_type()),
        bias_grad_state->bias_diff_desc->Get(), bias_diff->mut_dptr()));
  }
};

REGISTER_USER_KERNEL("conv_bias_grad")
    .SetCreateFn<ConvBiasGradGpuKernel>()
    .SetIsMatchedHob(user_op::HobDeviceType() == DeviceType::kCUDA);

}  // namespace

}  // namespace oneflow

#endif<|MERGE_RESOLUTION|>--- conflicted
+++ resolved
@@ -186,8 +186,6 @@
     const cudnnConvolutionFwdAlgoPerf_t& algo_perf = args_and_algo.algo_perf;
     const user_op::Tensor* bias = ctx->Tensor4ArgNameAndIndex("bias", 0);
 
-<<<<<<< HEAD
-=======
     const void* beta = nullptr;
     if (ctx->has_input("_add_to_output", 0)) {
       const user_op::Tensor* add_to_output = ctx->Tensor4ArgNameAndIndex("_add_to_output", 0);
@@ -201,7 +199,6 @@
       beta = CudnnSPZeroPtr(in->data_type());
     }
 
->>>>>>> 84b4fed4
 #if CUDNN_MAJOR >= 8
     if (bias != nullptr && algo_perf.algo == CUDNN_CONVOLUTION_FWD_ALGO_IMPLICIT_PRECOMP_GEMM
         && ParseBooleanFromEnv("ONEFLOW_KERNEL_ENABLE_CUDNN_FUSED_CONV_BIAS", false)) {
@@ -214,15 +211,9 @@
       OF_CUDNN_CHECK(cudnnConvolutionBiasActivationForward(
           ctx->stream()->As<ep::CudaStream>()->cudnn_handle(), CudnnSPOnePtr(in->data_type()),
           args.xdesc.Get(), in->dptr(), args.wdesc.Get(), weight->dptr(), args.cdesc.Get(),
-<<<<<<< HEAD
-          algo_perf.algo, buf->mut_dptr(), args.params.max_ws_size, CudnnSPZeroPtr(in->data_type()),
-          args.ydesc.Get(), out->mut_dptr(), conv_cache->bias_desc->Get(), bias->dptr(),
-          activation_desc, args.ydesc.Get(), out->mut_dptr()));
-=======
           algo_perf.algo, buf->mut_dptr(), args.params.max_ws_size, beta, args.ydesc.Get(),
           out->mut_dptr(), conv_cache->bias_desc->Get(), bias->dptr(), activation_desc,
           args.ydesc.Get(), out->mut_dptr()));
->>>>>>> 84b4fed4
       OF_CUDNN_CHECK(cudnnDestroyActivationDescriptor(activation_desc));
       return;
     }
