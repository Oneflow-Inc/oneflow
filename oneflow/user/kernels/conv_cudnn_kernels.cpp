--- conflicted
+++ resolved
@@ -192,11 +192,7 @@
       CHECK_EQ(add_to_output->data_type(), out->data_type());
       CHECK_EQ(add_to_output->shape_view(), out->shape_view());
       Memcpy<DeviceType::kCUDA>(
-<<<<<<< HEAD
-          ctx->stream(), out->mut_dptr<void>(), add_to_output->dptr<void>(),
-=======
           ctx->stream(), out->mut_dptr(), add_to_output->dptr(),
->>>>>>> e1d5b63e
           add_to_output->shape_view().elem_cnt() * GetSizeOfDataType(add_to_output->data_type()));
       beta = CudnnSPOnePtr(in->data_type());
     } else {
