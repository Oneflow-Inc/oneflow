/*
Copyright 2020 The OneFlow Authors. All rights reserved.

Licensed under the Apache License, Version 2.0 (the "License");
you may not use this file except in compliance with the License.
You may obtain a copy of the License at

    http://www.apache.org/licenses/LICENSE-2.0

Unless required by applicable law or agreed to in writing, software
distributed under the License is distributed on an "AS IS" BASIS,
WITHOUT WARRANTIES OR CONDITIONS OF ANY KIND, either express or implied.
See the License for the specific language governing permissions and
limitations under the License.
*/
#include "oneflow/core/framework/framework.h"
#include "oneflow/user/kernels/arange_kernel_util.h"
#include "oneflow/core/common/data_type.h"
#include "oneflow/core/job/nd_sbp_util.h"
#include "oneflow/core/common/container_util.h"
#include "oneflow/core/register/tensor_slice_view.h"
#include "oneflow/core/framework/user_op_kernel_registry.h"

namespace oneflow {
namespace user_op {
class ArangeOpKernelCache final : public user_op::OpKernelCache {
 public:
  ArangeOpKernelCache(int64_t lower, int64_t upper) : lower_(lower), upper_(upper) {}
  ~ArangeOpKernelCache() override = default;

  int64_t lower() const { return lower_; }
  int64_t upper() const { return upper_; }

 private:
  const int64_t lower_;
  const int64_t upper_;
};
template<DeviceType device_type, typename T>
class ArangeKernel final : public OpKernel {
 public:
  ArangeKernel() = default;
  ~ArangeKernel() = default;
  std::shared_ptr<user_op::OpKernelCache> InitOpKernelCache(
      user_op::KernelCacheContext* ctx) const override {
    int64_t parallel_num = ctx->parallel_ctx().parallel_num();
    if (parallel_num > 1) {
      DataType dtype = ctx->Attr<DataType>("dtype");
      int64_t range_elem_cnt = 0;
      if (IsIntegralDataType(dtype)) {
        int64_t integer_delta = ctx->Attr<int64_t>("integer_delta");
        int64_t integer_start = ctx->Attr<int64_t>("integer_start");
        int64_t integer_limit = ctx->Attr<int64_t>("integer_limit");
        range_elem_cnt =
            std::ceil(static_cast<double>(integer_limit - integer_start) / integer_delta);
      } else {
        double float_delta = ctx->Attr<double>("float_delta");
        double float_start = ctx->Attr<double>("float_start");
        double float_limit = ctx->Attr<double>("float_limit");
        range_elem_cnt = std::ceil(static_cast<double>(float_limit - float_start) / float_delta);
      }
      const Shape& logical_shape = Shape({range_elem_cnt});
      const NdSbp& nd_sbp = ctx->NdSbp4ArgNameAndIndex("out", 0);
      const Shape& parallel_hierarchy = *ctx->parallel_desc().hierarchy();

      const int64_t parallel_id = ctx->parallel_ctx().parallel_id();
      view = GetTensorSliceView4ParallelId(parallel_hierarchy, nd_sbp, logical_shape, parallel_id);
      return std::make_shared<ArangeOpKernelCache>(view.At(0).begin(), view.At(0).end());
    } else {
      return nullptr;
    }
  }

 private:
  void Compute(user_op::KernelComputeContext* ctx, user_op::OpKernelState*,
               const user_op::OpKernelCache* cache) const override {
    Tensor* out = ctx->Tensor4ArgNameAndIndex("out", 0);
    T* output = out->mut_dptr<T>();
    user_op::Tensor* tmp_buffer = ctx->Tensor4ArgNameAndIndex("tmp_buffer", 0);
    T* temp = tmp_buffer->mut_dptr<T>();
    const DataType dtype = ctx->Attr<DataType>("dtype");
    int64_t arange_elem_cnt = 0;
    T start = 0;
    T delta = 0;
    T limit = 0;
    if (IsIntegralDataType(dtype)) {
      start = ctx->Attr<int64_t>("integer_start");
      delta = ctx->Attr<int64_t>("integer_delta");
      limit = ctx->Attr<int64_t>("integer_limit");
      arange_elem_cnt = std::ceil(static_cast<double>(limit - start) / delta);
    } else {
      // If we use static_cast<T>(start, delta, limit) and std::ceil to calculate arange_elem_cnt,
      // it will cause rounding error.
      double float_start = ctx->Attr<double>("float_start");
      double float_delta = ctx->Attr<double>("float_delta");
      double float_limit = ctx->Attr<double>("float_limit");
      arange_elem_cnt = std::ceil(static_cast<double>(float_limit - float_start) / float_delta);
      start = static_cast<T>(float_start);
      delta = static_cast<T>(float_delta);
      limit = static_cast<T>(float_limit);
    }
    if (arange_elem_cnt == 0) { return; }

    ArangeFunctor<device_type, T>()(ctx->stream(), start, delta, arange_elem_cnt, temp);
    int j = 0;
<<<<<<< HEAD
    for (int i = cache->lower(); i < cache->upper(); i++) {
         *(output + j) = *(temp + i); 
         j++;
       }
=======
    for (int i = cache->lower_; i < cache->upper_; i++) {
      *(output + j) = *(temp + i);
      j++;
    }
>>>>>>> 9327d28b
  }
  bool AlwaysComputeWhenAllOutputsEmpty() const override { return false; }

 private:
  mutable TensorSliceView view;
};

template<typename T>
user_op::InferTmpSizeFn GenFwInferTmpSizeFn() {
  return [](user_op::InferContext* ctx) {
    DataType dtype = ctx->Attr<DataType>("dtype");
    int64_t range_elem_cnt = 0;
    if (IsIntegralDataType(dtype)) {
      int64_t integer_delta = ctx->Attr<int64_t>("integer_delta");
      int64_t integer_start = ctx->Attr<int64_t>("integer_start");
      int64_t integer_limit = ctx->Attr<int64_t>("integer_limit");
      range_elem_cnt =
          std::ceil(static_cast<double>(integer_limit - integer_start) / integer_delta);
    } else {
      double float_delta = ctx->Attr<double>("float_delta");
      double float_start = ctx->Attr<double>("float_start");
      double float_limit = ctx->Attr<double>("float_limit");
      range_elem_cnt = std::ceil(static_cast<double>(float_limit - float_start) / float_delta);
    }
    if (range_elem_cnt == 0) { return; }
    return range_elem_cnt * sizeof(T);
  };
}

#define REGISTER_ARANGE_KERNEL(device, dtype)                                                 \
  REGISTER_USER_KERNEL("arange")                                                              \
      .SetCreateFn<ArangeKernel<device, dtype>>()                                             \
      .SetIsMatchedHob((user_op::HobDeviceType() == device)                                   \
                       && (user_op::HobAttr<DataType>("dtype") == GetDataType<dtype>::value)) \
      .SetInferTmpSizeFn(GenFwInferTmpSizeFn<dtype>());

#define REGISTER_ARANGE_KERNELS_WITH_DEVICE(device) \
  REGISTER_ARANGE_KERNEL(device, uint8_t)           \
  REGISTER_ARANGE_KERNEL(device, int8_t)            \
  REGISTER_ARANGE_KERNEL(device, int32_t)           \
  REGISTER_ARANGE_KERNEL(device, int64_t)           \
  REGISTER_ARANGE_KERNEL(device, float)             \
  REGISTER_ARANGE_KERNEL(device, double)

// Register CPU version
REGISTER_ARANGE_KERNELS_WITH_DEVICE(DeviceType::kCPU);

// Register GPU version
#ifdef WITH_CUDA
REGISTER_ARANGE_KERNELS_WITH_DEVICE(DeviceType::kCUDA);
#endif
}  // namespace user_op
}  // namespace oneflow<|MERGE_RESOLUTION|>--- conflicted
+++ resolved
@@ -102,17 +102,10 @@
 
     ArangeFunctor<device_type, T>()(ctx->stream(), start, delta, arange_elem_cnt, temp);
     int j = 0;
-<<<<<<< HEAD
     for (int i = cache->lower(); i < cache->upper(); i++) {
          *(output + j) = *(temp + i); 
          j++;
        }
-=======
-    for (int i = cache->lower_; i < cache->upper_; i++) {
-      *(output + j) = *(temp + i);
-      j++;
-    }
->>>>>>> 9327d28b
   }
   bool AlwaysComputeWhenAllOutputsEmpty() const override { return false; }
 
