--- conflicted
+++ resolved
@@ -186,17 +186,6 @@
   bool AlwaysComputeWhenAllOutputsEmpty() const override { return false; }
 };
 
-<<<<<<< HEAD
-#define REGISTER_UPSAMPNEAREST1D_CPU_KERNEL(dtype)                                     \
-  REGISTER_USER_KERNEL("upsample_nearest_1d")                                          \
-      .SetCreateFn<UpsampleNearest1DCPUKernel<dtype>>()                                \
-      .SetIsMatchedHob((user_op::HobDeviceType() == DeviceType::kCPU)                  \
-                       & (user_op::HobDataType("y", 0) == GetDataType<dtype>::value)); \
-  REGISTER_USER_KERNEL("upsample_nearest_1d_grad")                                     \
-      .SetCreateFn<UpsampleNearestGrad1DCPUKernel<dtype>>()                            \
-      .SetIsMatchedHob((user_op::HobDeviceType() == DeviceType::kCPU)                  \
-                       & (user_op::HobDataType("dx", 0) == GetDataType<dtype>::value));
-=======
 #define REGISTER_UPSAMPNEAREST1D_CPU_KERNEL(dtype)                                      \
   REGISTER_USER_KERNEL("upsample_nearest_1d")                                           \
       .SetCreateFn<UpsampleNearest1DCPUKernel<dtype>>()                                 \
@@ -206,7 +195,6 @@
       .SetCreateFn<UpsampleNearestGrad1DCPUKernel<dtype>>()                             \
       .SetIsMatchedHob((user_op::HobDeviceType() == DeviceType::kCPU)                   \
                        && (user_op::HobDataType("dx", 0) == GetDataType<dtype>::value));
->>>>>>> 85d79b69
 
 REGISTER_UPSAMPNEAREST1D_CPU_KERNEL(float)
 REGISTER_UPSAMPNEAREST1D_CPU_KERNEL(double)
@@ -290,17 +278,6 @@
   bool AlwaysComputeWhenAllOutputsEmpty() const override { return false; }
 };
 
-<<<<<<< HEAD
-#define REGISTER_UPSAMPLE_NEAREST_2D_CPU_KERNEL(dtype)                                 \
-  REGISTER_USER_KERNEL("upsample_nearest_2d")                                          \
-      .SetCreateFn<UpsampleNearest2DCPUKernel<dtype>>()                                \
-      .SetIsMatchedHob((user_op::HobDeviceType() == DeviceType::kCPU)                  \
-                       & (user_op::HobDataType("y", 0) == GetDataType<dtype>::value)); \
-  REGISTER_USER_KERNEL("upsample_nearest_2d_grad")                                     \
-      .SetCreateFn<UpsampleNearest2DGradCPUKernel<dtype>>()                            \
-      .SetIsMatchedHob((user_op::HobDeviceType() == DeviceType::kCPU)                  \
-                       & (user_op::HobDataType("dx", 0) == GetDataType<dtype>::value));
-=======
 #define REGISTER_UPSAMPLE_NEAREST_2D_CPU_KERNEL(dtype)                                  \
   REGISTER_USER_KERNEL("upsample_nearest_2d")                                           \
       .SetCreateFn<UpsampleNearest2DCPUKernel<dtype>>()                                 \
@@ -310,7 +287,6 @@
       .SetCreateFn<UpsampleNearest2DGradCPUKernel<dtype>>()                             \
       .SetIsMatchedHob((user_op::HobDeviceType() == DeviceType::kCPU)                   \
                        && (user_op::HobDataType("dx", 0) == GetDataType<dtype>::value));
->>>>>>> 85d79b69
 
 REGISTER_UPSAMPLE_NEAREST_2D_CPU_KERNEL(float)
 REGISTER_UPSAMPLE_NEAREST_2D_CPU_KERNEL(double)
@@ -374,17 +350,6 @@
   bool AlwaysComputeWhenAllOutputsEmpty() const override { return false; }
 };
 
-<<<<<<< HEAD
-#define REGISTER_UPSAMPNEAREST3D_CPU_KERNEL(dtype)                                     \
-  REGISTER_USER_KERNEL("upsample_nearest_3d")                                          \
-      .SetCreateFn<UpsampleNearest3DCPUKernel<dtype>>()                                \
-      .SetIsMatchedHob((user_op::HobDeviceType() == DeviceType::kCPU)                  \
-                       & (user_op::HobDataType("y", 0) == GetDataType<dtype>::value)); \
-  REGISTER_USER_KERNEL("upsample_nearest_3d_grad")                                     \
-      .SetCreateFn<UpsampleNearestGrad3DCPUKernel<dtype>>()                            \
-      .SetIsMatchedHob((user_op::HobDeviceType() == DeviceType::kCPU)                  \
-                       & (user_op::HobDataType("dx", 0) == GetDataType<dtype>::value));
-=======
 #define REGISTER_UPSAMPNEAREST3D_CPU_KERNEL(dtype)                                      \
   REGISTER_USER_KERNEL("upsample_nearest_3d")                                           \
       .SetCreateFn<UpsampleNearest3DCPUKernel<dtype>>()                                 \
@@ -394,7 +359,6 @@
       .SetCreateFn<UpsampleNearestGrad3DCPUKernel<dtype>>()                             \
       .SetIsMatchedHob((user_op::HobDeviceType() == DeviceType::kCPU)                   \
                        && (user_op::HobDataType("dx", 0) == GetDataType<dtype>::value));
->>>>>>> 85d79b69
 
 REGISTER_UPSAMPNEAREST3D_CPU_KERNEL(float)
 REGISTER_UPSAMPNEAREST3D_CPU_KERNEL(double)
