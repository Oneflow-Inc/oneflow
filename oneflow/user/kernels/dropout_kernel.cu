/*
Copyright 2020 The OneFlow Authors. All rights reserved.

Licensed under the Apache License, Version 2.0 (the "License");
you may not use this file except in compliance with the License.
You may obtain a copy of the License at

    http://www.apache.org/licenses/LICENSE-2.0

Unless required by applicable law or agreed to in writing, software
distributed under the License is distributed on an "AS IS" BASIS,
WITHOUT WARRANTIES OR CONDITIONS OF ANY KIND, either express or implied.
See the License for the specific language governing permissions and
limitations under the License.
*/
#include "oneflow/core/common/device_type.pb.h"
#include "oneflow/user/kernels/op_kernel_state_wrapper.h"
#include "oneflow/core/common/data_type.h"
#include "oneflow/core/common/device_type.h"
#include "oneflow/core/cuda/elementwise.cuh"
#include "oneflow/core/cuda/atomic.cuh"
#include "oneflow/user/kernels/dropout_kernel.h"
#include "oneflow/core/kernel/cuda_graph_support.h"
#include "oneflow/core/ep/cuda/cuda_stream.h"

namespace oneflow {

namespace {

/*
curand_uniform4 interval is (0, 1.0]
*/

constexpr int32_t kVecSize = 4;
constexpr int32_t kBlockSize = 256;
constexpr int32_t PackDoubleSize = 2;
constexpr int32_t PackFloatSize = 4;
constexpr int32_t PackHalfSize = 4;
constexpr int32_t PackHalf2Size = 2;

using H2PackType = typename std::aligned_storage<4 * sizeof(half), 4 * sizeof(half)>::type;
union H2Pack {
  H2PackType storage;
  half2 h2[2];
};

union RandPack4 {
  float4 storage;
  float elem[4];
};

#define RETURN_VOID_IF_HALF typename std::enable_if_t<std::is_same<T, half>::value, void>
#define RETURN_VOID_IF_FLOAT typename std::enable_if_t<std::is_same<T, float>::value, void>
#define RETURN_VOID_IF_DOUBLE typename std::enable_if_t<std::is_same<T, double>::value, void>

template<typename T, bool tail>
__global__ RETURN_VOID_IF_FLOAT MaskAndScaleGpu(uint64_t seed,
                                                one::CUDAGeneratorState* cuda_gen_state,
                                                uint64_t counter_offset, const int64_t elem_cnt,
                                                float rate, float scale, int64_t n_tail, const T* x,
                                                int8_t* mask, T* y, const T* tail_x,
                                                int8_t* tail_mask, T* tail_y) {
  int32_t global_thread_id = blockIdx.x * blockDim.x + threadIdx.x;
  curandStatePhilox4_32_10_t state;
  curand_init(seed, global_thread_id, cuda_gen_state->dev_offset, &state);
  using LoadT =
      typename std::aligned_storage<sizeof(T) * PackFloatSize, sizeof(T) * PackFloatSize>::type;
  using MaskT = typename std::aligned_storage<sizeof(int8_t) * PackFloatSize,
                                              sizeof(int8_t) * PackFloatSize>::type;
  RandPack4 rand_uniform_pack4;

  for (int64_t linear_index = global_thread_id * PackFloatSize; linear_index < elem_cnt;
       linear_index += gridDim.x * blockDim.x * PackFloatSize) {
    rand_uniform_pack4.storage = curand_uniform4(&state);

    const LoadT* x_load = reinterpret_cast<const LoadT*>(x + linear_index);
    cuda::elementwise::Pack<T, PackFloatSize> x_vec;
    x_vec.storage = *x_load;

    int8_t mask_vec[PackFloatSize];
    T y_vec[PackFloatSize];
#pragma unroll
    for (int i = 0; i < PackFloatSize; i++) {
      rand_uniform_pack4.elem[i] = rand_uniform_pack4.elem[i] >= rate;
      mask_vec[i] = rand_uniform_pack4.elem[i];
      y_vec[i] = x_vec.elem[i] * mask_vec[i] * scale;
    }

    *(reinterpret_cast<LoadT*>(y + linear_index)) = *reinterpret_cast<LoadT*>(y_vec);
    *(reinterpret_cast<MaskT*>(mask + linear_index)) = *reinterpret_cast<MaskT*>(mask_vec);
  }

  if (tail && global_thread_id < n_tail && global_thread_id == 0) {
    rand_uniform_pack4.storage = curand_uniform4(&state);
#pragma unroll
    for (int i = 0; i < n_tail; i++) {
      rand_uniform_pack4.elem[i] = rand_uniform_pack4.elem[i] >= rate;
      tail_mask[i] = rand_uniform_pack4.elem[i];
      tail_y[i] = tail_x[i] * rand_uniform_pack4.elem[i] * scale;
    }
  }

  __syncthreads();

  if (threadIdx.x == 0) {
    int32_t new_counter = cuda::atomic::Add(&cuda_gen_state->dev_counter, 1) + 1;
    if (new_counter == gridDim.x) {
      cuda_gen_state->dev_counter = 0;               // reset counter to zero
      cuda_gen_state->dev_offset += counter_offset;  // maintain the state of generator's dev_offset
    }
  }
}

template<typename T, bool tail>
__global__ RETURN_VOID_IF_FLOAT MaskAndScaleAddGpu(
    uint64_t seed, one::CUDAGeneratorState* cuda_gen_state, uint64_t counter_offset,
    const int64_t elem_cnt, float rate, float scale, int64_t n_tail, const T* x, int8_t* mask,
    const T* addend, T* y, const T* tail_x, int8_t* tail_mask, const T* tail_addend, T* tail_y) {
  int32_t global_thread_id = blockIdx.x * blockDim.x + threadIdx.x;
  curandStatePhilox4_32_10_t state;
  curand_init(seed, global_thread_id, cuda_gen_state->dev_offset, &state);
  using LoadT =
      typename std::aligned_storage<sizeof(T) * PackFloatSize, sizeof(T) * PackFloatSize>::type;
  using MaskT = typename std::aligned_storage<sizeof(int8_t) * PackFloatSize,
                                              sizeof(int8_t) * PackFloatSize>::type;

  RandPack4 rand_uniform_pack4;
  for (int64_t linear_index = global_thread_id * PackFloatSize; linear_index < elem_cnt;
       linear_index += gridDim.x * blockDim.x * PackFloatSize) {
    rand_uniform_pack4.storage = curand_uniform4(&state);

    const LoadT* x_load = reinterpret_cast<const LoadT*>(x + linear_index);
    cuda::elementwise::Pack<T, PackFloatSize> x_vec;
    x_vec.storage = *x_load;

    const LoadT* addend_load = reinterpret_cast<const LoadT*>(&addend[linear_index]);
    cuda::elementwise::Pack<T, PackFloatSize> addend_vec;
    addend_vec.storage = *addend_load;

    int8_t mask_vec[PackFloatSize];
    T y_vec[PackFloatSize];
#pragma unroll
    for (int i = 0; i < PackFloatSize; i++) {
      mask_vec[i] = rand_uniform_pack4.elem[i];
      y_vec[i] = x_vec.elem[i] * mask_vec[i] * scale + addend_vec.elem[i];
    }

    *(reinterpret_cast<LoadT*>(y + linear_index)) = *reinterpret_cast<LoadT*>(y_vec);
    *(reinterpret_cast<MaskT*>(mask + linear_index)) = *reinterpret_cast<MaskT*>(mask_vec);
  }

  if (tail && global_thread_id < n_tail && global_thread_id == 0) {
    rand_uniform_pack4.storage = curand_uniform4(&state);

#pragma unroll
    for (int i = 0; i < n_tail; i++) {
      tail_mask[i] = rand_uniform_pack4.elem[i];
      tail_y[i] = tail_x[i] * rand_uniform_pack4.elem[i] * scale + tail_addend[i];
    }
  }
  __syncthreads();

  if (threadIdx.x == 0) {
    int32_t new_counter = cuda::atomic::Add(&cuda_gen_state->dev_counter, 1) + 1;
    if (new_counter == gridDim.x) {
      cuda_gen_state->dev_counter = 0;               // reset counter to zero
      cuda_gen_state->dev_offset += counter_offset;  // maintain the state of generator's dev_offset
    }
  }
}

template<typename T, bool tail>
__global__ RETURN_VOID_IF_HALF MaskAndScaleGpu(uint64_t seed,
                                               one::CUDAGeneratorState* cuda_gen_state,
                                               uint64_t counter_offset, const int64_t elem_cnt,
                                               float rate, float scale, int64_t n_tail, const T* x,
                                               int8_t* mask, T* y, const T* tail_x,
                                               int8_t* tail_mask, T* tail_y) {
  int32_t global_thread_id = blockIdx.x * blockDim.x + threadIdx.x;
  curandStatePhilox4_32_10_t state;
  curand_init(seed, global_thread_id, cuda_gen_state->dev_offset, &state);
  using LoadT =
      typename std::aligned_storage<sizeof(half) * PackHalfSize, sizeof(half) * PackHalfSize>::type;
  using MaskT = typename std::aligned_storage<sizeof(int8_t) * PackHalfSize,
                                              sizeof(int8_t) * PackHalfSize>::type;

  RandPack4 rand_uniform_pack4;
  half2 h2_scale = __float2half2_rn(scale);
  for (int64_t linear_index = global_thread_id * PackHalfSize; linear_index < elem_cnt;
       linear_index += gridDim.x * blockDim.x * PackHalfSize) {
    rand_uniform_pack4.storage = curand_uniform4(&state);
    const LoadT* x_load = reinterpret_cast<const LoadT*>(x + linear_index);
    H2Pack x_vec{};
    x_vec.storage = *x_load;

    int8_t mask_vec[PackHalfSize];
    half2 y_vec[PackHalf2Size];
    half2 one_or_zero_h2[PackHalf2Size];

    mask_vec[0] = rand_uniform_pack4.elem[0] > rate;
    one_or_zero_h2[0].x = mask_vec[0];
    mask_vec[1] = rand_uniform_pack4.elem[1] > rate;
    one_or_zero_h2[0].y = mask_vec[1];
    y_vec[0] = __hmul2(__hmul2(x_vec.h2[0], one_or_zero_h2[0]), h2_scale);

    mask_vec[2] = rand_uniform_pack4.elem[2] > rate;
    one_or_zero_h2[1].x = mask_vec[2];
    mask_vec[3] = rand_uniform_pack4.elem[3] > rate;
    one_or_zero_h2[1].y = mask_vec[3];
    y_vec[1] = __hmul2(__hmul2(x_vec.h2[1], one_or_zero_h2[1]), h2_scale);

    *(reinterpret_cast<LoadT*>(y + linear_index)) = *reinterpret_cast<LoadT*>(y_vec);
    *(reinterpret_cast<MaskT*>(mask + linear_index)) = *reinterpret_cast<MaskT*>(mask_vec);
  }

  if (tail && global_thread_id < n_tail && global_thread_id == 0) {
    half half_scale = __float2half_rn(scale);
    rand_uniform_pack4.storage = curand_uniform4(&state);
#pragma unroll
    for (int i = 0; i < n_tail; i++) {
      rand_uniform_pack4.elem[i] = rand_uniform_pack4.elem[i] > rate;
      tail_mask[i] = rand_uniform_pack4.elem[i];
      tail_y[i] = tail_x[i] * static_cast<half>(rand_uniform_pack4.elem[i]) * half_scale;
    }
  }

  __syncthreads();

  if (threadIdx.x == 0) {
    int32_t new_counter = cuda::atomic::Add(&cuda_gen_state->dev_counter, 1) + 1;
    if (new_counter == gridDim.x) {
      cuda_gen_state->dev_counter = 0;               // reset counter to zero
      cuda_gen_state->dev_offset += counter_offset;  // maintain the state of generator's dev_offset
    }
  }
}

template<typename T, bool tail>
__global__ RETURN_VOID_IF_HALF MaskAndScaleAddGpu(
    uint64_t seed, one::CUDAGeneratorState* cuda_gen_state, uint64_t counter_offset,
    const int64_t elem_cnt, float rate, float scale, int64_t n_tail, const T* x, int8_t* mask,
    const T* addend, T* y, const T* tail_x, int8_t* tail_mask, const T* tail_addend, T* tail_y) {
  int32_t global_thread_id = blockIdx.x * blockDim.x + threadIdx.x;
  curandStatePhilox4_32_10_t state;
  curand_init(seed, global_thread_id, cuda_gen_state->dev_offset, &state);
  using LoadT =
      typename std::aligned_storage<sizeof(half) * PackHalfSize, sizeof(half) * PackHalfSize>::type;
  using MaskT = typename std::aligned_storage<sizeof(int8_t) * PackHalfSize,
                                              sizeof(int8_t) * PackHalfSize>::type;

  RandPack4 rand_uniform_pack4;
  half2 h2_scale = __float2half2_rn(scale);
  for (int64_t linear_index = global_thread_id * PackHalfSize; linear_index < elem_cnt;
       linear_index += gridDim.x * blockDim.x * PackHalfSize) {
    rand_uniform_pack4.storage = curand_uniform4(&state);
    const LoadT* x_load = reinterpret_cast<const LoadT*>(x + linear_index);
    H2Pack x_vec{};
    x_vec.storage = *x_load;

    const LoadT* addend_load = reinterpret_cast<const LoadT*>(&addend[linear_index]);
    H2Pack addend_vec{};
    addend_vec.storage = *addend_load;

    int8_t mask_vec[PackHalfSize];
    half2 y_vec[PackHalf2Size];
    half2 one_or_zero_h2[PackHalf2Size];

    mask_vec[0] = rand_uniform_pack4.elem[0] > rate;
    one_or_zero_h2[0].x = mask_vec[0];
    mask_vec[1] = rand_uniform_pack4.elem[1] > rate;
    one_or_zero_h2[0].y = mask_vec[1];
    y_vec[0] =
        __hadd2(__hmul2(__hmul2(x_vec.h2[0], one_or_zero_h2[0]), h2_scale), addend_vec.h2[0]);

    mask_vec[2] = rand_uniform_pack4.elem[2] > rate;
    one_or_zero_h2[1].x = mask_vec[2];
    mask_vec[3] = rand_uniform_pack4.elem[3] > rate;
    one_or_zero_h2[1].y = mask_vec[3];
    y_vec[1] =
        __hadd2(__hmul2(__hmul2(x_vec.h2[1], one_or_zero_h2[1]), h2_scale), addend_vec.h2[0]);

    *(reinterpret_cast<LoadT*>(y + linear_index)) = *reinterpret_cast<LoadT*>(y_vec);
    *(reinterpret_cast<MaskT*>(mask + linear_index)) = *reinterpret_cast<MaskT*>(mask_vec);
  }

  if (tail && global_thread_id < n_tail && global_thread_id == 0) {
    half half_scale = __float2half_rn(scale);
    rand_uniform_pack4.storage = curand_uniform4(&state);
#pragma unroll
    for (int i = 0; i < n_tail; i++) {
      rand_uniform_pack4.elem[i] = rand_uniform_pack4.elem[i] > rate;
      tail_mask[i] = rand_uniform_pack4.elem[i];
      tail_y[i] =
          tail_x[i] * static_cast<half>(rand_uniform_pack4.elem[i]) * half_scale + addend[i];
    }
  }
  __syncthreads();
  if (threadIdx.x == 0) {
    int32_t new_counter = cuda::atomic::Add(&cuda_gen_state->dev_counter, 1) + 1;
    if (new_counter == gridDim.x) {
      cuda_gen_state->dev_counter = 0;               // reset counter to zero
      cuda_gen_state->dev_offset += counter_offset;  // maintain the state of generator's dev_offset
    }
  }
}

<<<<<<< HEAD
template<typename T, bool tail>
__global__ RETURN_VOID_IF_DOUBLE MaskAndScaleGpu(uint64_t seed,
                                                 one::CUDAGeneratorState* cuda_gen_state,
                                                 uint64_t counter_offset, const int64_t elem_cnt,
                                                 float rate, float scale, int64_t n_tail,
                                                 const T* x, int8_t* mask, T* y, const T* tail_x,
                                                 int8_t* tail_mask, T* tail_y) {
  int32_t global_thread_id = blockIdx.x * blockDim.x + threadIdx.x;
  curandStatePhilox4_32_10_t state;
  curand_init(seed, global_thread_id, cuda_gen_state->dev_offset, &state);
  using LoadT = typename std::aligned_storage<sizeof(double) * PackDoubleSize,
                                              sizeof(double) * PackDoubleSize>::type;
  using MaskT = typename std::aligned_storage<sizeof(int8_t) * PackDoubleSize,
                                              sizeof(int8_t) * PackDoubleSize>::type;
  RandPack4 rand_uniform_pack4;
  bool grid_loop_rand_state = 0;

  for (int64_t linear_index = global_thread_id * PackDoubleSize; linear_index < elem_cnt;
       linear_index += gridDim.x * blockDim.x * PackDoubleSize) {
    if (grid_loop_rand_state == 0) {
      rand_uniform_pack4.storage = curand_uniform4(&state);
    } else {
      // Use the last two random numbers we generated in previous iteration.
      rand_uniform_pack4.elem[0] = rand_uniform_pack4.elem[2];
      rand_uniform_pack4.elem[1] = rand_uniform_pack4.elem[3];
      grid_loop_rand_state ^= 1;
    }
    const LoadT* x_load = reinterpret_cast<const LoadT*>(x + linear_index);
    cuda::elementwise::Pack<double, PackDoubleSize> x_vec;
    x_vec.storage = *x_load;

    int8_t mask_vec[PackDoubleSize];
    double y_vec[PackDoubleSize];
#pragma unroll
    for (int i = 0; i < 2; i++) {
      mask_vec[i] = rand_uniform_pack4.elem[i];
      y_vec[i] = x_vec.elem[i] * mask_vec[i] * scale;
    }

    *(reinterpret_cast<LoadT*>(y + linear_index)) = *reinterpret_cast<LoadT*>(y_vec);
    *(reinterpret_cast<MaskT*>(mask + linear_index)) = *reinterpret_cast<MaskT*>(mask_vec);
  }

  if (tail && global_thread_id < n_tail && global_thread_id == 0) {
    float single_rand_uniform = curand_uniform(&state);
    single_rand_uniform = single_rand_uniform > rate;
#pragma unroll
    for (int i = 0; i < n_tail; i++) {
      tail_mask[i] = single_rand_uniform;
      tail_y[i] = tail_x[i] * single_rand_uniform * scale;
    }
  }
  __syncthreads();
  if (threadIdx.x == 0) {
    int32_t new_counter = cuda::atomic::Add(&cuda_gen_state->dev_counter, 1) + 1;
    if (new_counter == gridDim.x) {
      cuda_gen_state->dev_counter = 0;               // reset counter to zero
      cuda_gen_state->dev_offset += counter_offset;  // maintain the state of generator's dev_offset
    }
  }
}

template<typename T, bool tail>
__global__ RETURN_VOID_IF_DOUBLE MaskAndScaleAddGpu(
    uint64_t seed, one::CUDAGeneratorState* cuda_gen_state, uint64_t counter_offset,
    const int64_t elem_cnt, float rate, float scale, int64_t n_tail, const T* x, int8_t* mask,
    const T* addend, T* y, const T* tail_x, int8_t* tail_mask, const T* tail_addend, T* tail_y) {
  int32_t global_thread_id = blockIdx.x * blockDim.x + threadIdx.x;
  curandStatePhilox4_32_10_t state;
  curand_init(seed, global_thread_id, cuda_gen_state->dev_offset, &state);
  using LoadT = typename std::aligned_storage<sizeof(double) * PackDoubleSize,
                                              sizeof(double) * PackDoubleSize>::type;
  using MaskT = typename std::aligned_storage<sizeof(int8_t) * PackDoubleSize,
                                              sizeof(int8_t) * PackDoubleSize>::type;

  RandPack4 rand_uniform_pack4;
  bool grid_loop_rand_state = 0;

  for (int64_t linear_index = global_thread_id * PackDoubleSize; linear_index < elem_cnt;
       linear_index += gridDim.x * blockDim.x * PackDoubleSize) {
    if (grid_loop_rand_state == 0) {
      rand_uniform_pack4.storage = curand_uniform4(&state);
    } else {
      // Use the last two random numbers we generated in previous iteration.
      rand_uniform_pack4.elem[0] = rand_uniform_pack4.elem[2];
      rand_uniform_pack4.elem[1] = rand_uniform_pack4.elem[3];
      grid_loop_rand_state ^= 1;
    }
    const LoadT* x_load = reinterpret_cast<const LoadT*>(x + linear_index);
    cuda::elementwise::Pack<double, PackDoubleSize> x_vec;
    x_vec.storage = *x_load;

    const LoadT* addend_load = reinterpret_cast<const LoadT*>(&addend[linear_index]);
    cuda::elementwise::Pack<double, PackDoubleSize> addend_vec;
    addend_vec.storage = *addend_load;

    int8_t mask_vec[PackDoubleSize];
    double y_vec[PackDoubleSize];
#pragma unroll
    for (int i = 0; i < PackDoubleSize; i++) {
      rand_uniform_pack4.elem[i] = rand_uniform_pack4.elem[i] > rate;
      mask_vec[i] = rand_uniform_pack4.elem[i];
      y_vec[i] = x_vec.elem[i] * mask_vec[i] * scale + addend_vec.elem[i];
    }

    *(reinterpret_cast<LoadT*>(y + linear_index)) = *reinterpret_cast<LoadT*>(y_vec);
    *(reinterpret_cast<MaskT*>(mask + linear_index)) = *reinterpret_cast<MaskT*>(mask_vec);
  }
  if (tail && global_thread_id < n_tail && global_thread_id == 0) {
    float single_rand_uniform = curand_uniform(&state);
    single_rand_uniform = single_rand_uniform > rate;
#pragma unroll
    for (int i = 0; i < n_tail; i++) {
      tail_mask[i] = single_rand_uniform;
      tail_y[i] = tail_x[i] * single_rand_uniform * scale + addend[i];
    }
  }
  __syncthreads();
  if (threadIdx.x == 0) {
    int32_t new_counter = cuda::atomic::Add(&cuda_gen_state->dev_counter, 1) + 1;
    if (new_counter == gridDim.x) {
      cuda_gen_state->dev_counter = 0;               // reset counter to zero
      cuda_gen_state->dev_offset += counter_offset;  // maintain the state of generator's dev_offset
    }
  }
}

template<int pack_size>
unsigned int ComputeGridSize(const int32_t block_size, const int64_t elem_cnt) {
  cudaDeviceProp prop;
  cudaGetDeviceProperties(&prop, 0);
  unsigned int blocks_per_sm = prop.maxThreadsPerMultiProcessor / block_size;
  unsigned int grid_size = ((elem_cnt + block_size - 1) / block_size);
  grid_size = std::min((unsigned int)prop.multiProcessorCount * blocks_per_sm, grid_size);
  return grid_size;
}

template<typename T>
void MaskAndScale(DeviceCtx* ctx, uint64_t seed, one::CUDAGeneratorState* cuda_gen_state,
                  const int64_t elem_cnt, float rate, float scale, const T* x, int8_t* mask, T* y) {
  unsigned int grid_size = ComputeGridSize<4>(kBlockSize, elem_cnt);
  constexpr int pack_size = cuda::elementwise::PackSize<T>();
  const int64_t pack_num = elem_cnt / pack_size;
  const int64_t tail_offset = pack_num * pack_size;
  const int64_t n_tail = pack_num - tail_offset;
  const bool tail = n_tail > 0 ? true : false;
  uint64_t counter_offset = 0;
  if (tail) {
    // If tail, we need generate randnum one more time, so here we add another `1`.
    counter_offset = ((elem_cnt - 1) / (kBlockSize * grid_size * kVecSize) + 1 + 1) * kVecSize;
    MaskAndScaleGpu<T, true><<<grid_size, kBlockSize, 0, ctx->cuda_stream()>>>(
        seed, cuda_gen_state, counter_offset, elem_cnt, rate, scale, n_tail, x, mask, y,
        (x + tail_offset), (mask + tail_offset), (y + tail_offset));
  } else {
    counter_offset = ((elem_cnt - 1) / (kBlockSize * grid_size * kVecSize) + 1) * kVecSize;
    MaskAndScaleGpu<T, false><<<grid_size, kBlockSize, 0, ctx->cuda_stream()>>>(
        seed, cuda_gen_state, counter_offset, elem_cnt, rate, scale, n_tail, x, mask, y,
        (x + tail_offset), (mask + tail_offset), (y + tail_offset));
  }
}

template<typename T>
void MaskAndScaleAdd(DeviceCtx* ctx, uint64_t seed, one::CUDAGeneratorState* cuda_gen_state,
                     const int64_t elem_cnt, float rate, float scale, const T* x, int8_t* mask,
                     const T* addend, T* y) {
  unsigned int grid_size = ComputeGridSize<4>(kBlockSize, elem_cnt);
  constexpr int pack_size = cuda::elementwise::PackSize<T>();
  const int64_t pack_num = elem_cnt / pack_size;
  const int64_t tail_offset = pack_num * pack_size;
  const int64_t n_tail = pack_num - tail_offset;
  const bool tail = n_tail > 0 ? true : false;
  uint64_t counter_offset = 0;
  if (tail) {
    // If tail, we need generate randnum one more time, so here we add another `1`.
    counter_offset = ((elem_cnt - 1) / (kBlockSize * grid_size * kVecSize) + 1 + 1) * kVecSize;
    MaskAndScaleAddGpu<T, true><<<grid_size, kBlockSize, 0, ctx->cuda_stream()>>>(
        seed, cuda_gen_state, counter_offset, elem_cnt, rate, scale, n_tail, x, mask, addend, y,
        (x + tail_offset), (mask + tail_offset), (addend + tail_offset), (y + tail_offset));
  } else {
    counter_offset = ((elem_cnt - 1) / (kBlockSize * grid_size * kVecSize) + 1) * kVecSize;
    MaskAndScaleAddGpu<T, false><<<grid_size, kBlockSize, 0, ctx->cuda_stream()>>>(
        seed, cuda_gen_state, counter_offset, elem_cnt, rate, scale, n_tail, x, mask, addend, y,
        (x + tail_offset), (mask + tail_offset), (addend + tail_offset), (y + tail_offset));
  }
=======
template<typename T>
void MaskAndScale(ep::Stream* stream, const int64_t n, float scale, const T* x, const int8_t* mask,
                  T* y) {
  MaskAndScaleGpu<T><<<BlocksNum4ThreadsNum(n), kCudaThreadsNumPerBlock, 0,
                       stream->As<ep::CudaStream>()->cuda_stream()>>>(n, scale, x, mask, y);
}

template<>
void MaskAndScale<half>(ep::Stream* stream, const int64_t n, float scale, const half* x,
                        const int8_t* mask, half* y) {
  MaskAndScaleGpu<half><<<BlocksNum4ThreadsNum(RoundUp(n, 2) / 2), kCudaThreadsNumPerBlock, 0,
                          stream->As<ep::CudaStream>()->cuda_stream()>>>(n, scale, x, mask, y);
}

template<typename T>
void MaskAndScaleAdd(ep::Stream* stream, const int64_t n, float scale, const T* x,
                     const int8_t* mask, const T* addend, T* y) {
  MaskAndScaleAddGpu<T>
      <<<BlocksNum4ThreadsNum(n), kCudaThreadsNumPerBlock, 0,
         stream->As<ep::CudaStream>()->cuda_stream()>>>(n, scale, x, mask, addend, y);
}

template<>
void MaskAndScaleAdd<half>(ep::Stream* stream, const int64_t n, float scale, const half* x,
                           const int8_t* mask, const half* addend, half* y) {
  MaskAndScaleAddGpu<half>
      <<<BlocksNum4ThreadsNum(RoundUp(n, 2) / 2), kCudaThreadsNumPerBlock, 0,
         stream->As<ep::CudaStream>()->cuda_stream()>>>(n, scale, x, mask, addend, y);
>>>>>>> 748501a5
}

template<typename T>
struct MaskAndScaleFunctor {
  OF_DEVICE_FUNC explicit MaskAndScaleFunctor(float scale) : scale(scale) {}
  OF_DEVICE_FUNC T operator()(T x, int8_t mask) const {
    return x * static_cast<T>(mask) * static_cast<T>(scale);
  }
  float scale;
};

template<typename T>
class DropoutKernelGPU final : public user_op::OpKernel, public user_op::CudaGraphSupport {
 public:
  DropoutKernelGPU() = default;
  ~DropoutKernelGPU() = default;

  std::shared_ptr<user_op::OpKernelState> CreateOpKernelState(
      user_op::KernelInitContext* ctx) const override {
    const auto& generator = CHECK_JUST(one::MakeGenerator(DeviceType::kGPU));
    return std::make_shared<FusedDropoutKernelState>(generator);
  }

 private:
  using user_op::OpKernel::Compute;
  void Compute(user_op::KernelComputeContext* ctx, user_op::OpKernelState* state) const override {
    const user_op::Tensor* in = ctx->Tensor4ArgNameAndIndex("in", 0);
    user_op::Tensor* out = ctx->Tensor4ArgNameAndIndex("out", 0);
    user_op::Tensor* mask = ctx->Tensor4ArgNameAndIndex("mask", 0);
    auto* fused_dropout_kernel_state = dynamic_cast<FusedDropoutKernelState*>(state);
    CHECK_NOTNULL(fused_dropout_kernel_state);
    const auto& generator = fused_dropout_kernel_state->generator();
    CHECK_NOTNULL(generator);
    std::shared_ptr<one::CUDAGeneratorImpl> cuda_generator =
        CHECK_JUST(generator->Get<one::CUDAGeneratorImpl>());
    uint64_t seed = cuda_generator->current_seed();

    const float rate = ctx->Attr<float>("rate");
    float scale = 0.0;
    if (rate < 1.0f) { scale = 1.0f / (1.0f - rate); }
    one::CUDAGeneratorState* cuda_gen_state = cuda_generator->cuda_gen_state();

    if (ctx->has_input("_add_to_output", 0)) {
      const user_op::Tensor* addend = ctx->Tensor4ArgNameAndIndex("_add_to_output", 0);
<<<<<<< HEAD
      MaskAndScaleAdd<T>(ctx->device_ctx(), seed, cuda_gen_state, in->shape().elem_cnt(), rate,
                         scale, in->dptr<T>(), mask->mut_dptr<int8_t>(), addend->dptr<T>(),
                         out->mut_dptr<T>());
    } else {
      MaskAndScale<T>(ctx->device_ctx(), seed, cuda_gen_state, in->shape().elem_cnt(), rate, scale,
                      in->dptr<T>(), mask->mut_dptr<int8_t>(), out->mut_dptr<T>());
=======
      MaskAndScaleAdd<T>(ctx->stream(), in->shape().elem_cnt(), scale, in->dptr<T>(),
                         mask->dptr<int8_t>(), addend->dptr<T>(), out->mut_dptr<T>());
    } else {
      const int64_t elem_cnt = in->shape().elem_cnt();
      OF_CUDA_CHECK((cuda::elementwise::Binary(
          MaskAndScaleFunctor<T>(scale), elem_cnt, out->mut_dptr<T>(), in->dptr<T>(),
          mask->dptr<int8_t>(), ctx->stream()->As<ep::CudaStream>()->cuda_stream())));
>>>>>>> 748501a5
    }
  }
  bool AlwaysComputeWhenAllOutputsEmpty() const override { return false; }
};

#define REGISTER_DROPOUT_KERNEL_GPU(dtype)                                                \
  REGISTER_USER_KERNEL("dropout").SetCreateFn<DropoutKernelGPU<dtype>>().SetIsMatchedHob( \
      (user_op::HobDeviceType() == DeviceType::kGPU)                                      \
      && (user_op::HobDataType("out", 0) == GetDataType<dtype>::value)                    \
      && (user_op::HobDataType("mask", 0) == GetDataType<int8_t>::value));

REGISTER_DROPOUT_KERNEL_GPU(half)
REGISTER_DROPOUT_KERNEL_GPU(float)
REGISTER_DROPOUT_KERNEL_GPU(double)

template<typename T>
class DropoutGradKernelGPU final : public user_op::OpKernel, public user_op::CudaGraphSupport {
 public:
  DropoutGradKernelGPU() = default;
  ~DropoutGradKernelGPU() = default;

 private:
  using user_op::OpKernel::Compute;
  void Compute(user_op::KernelComputeContext* ctx) const override {
    const user_op::Tensor* dy = ctx->Tensor4ArgNameAndIndex("dy", 0);
    const user_op::Tensor* mask = ctx->Tensor4ArgNameAndIndex("mask", 0);
    user_op::Tensor* dx = ctx->Tensor4ArgNameAndIndex("dx", 0);
    const float scale = ctx->Attr<float>("scale");
    const int64_t elem_cnt = dy->shape().elem_cnt();
    OF_CUDA_CHECK((cuda::elementwise::Binary(MaskAndScaleFunctor<T>(scale), elem_cnt,
                                             dx->mut_dptr<T>(), dy->dptr<T>(), mask->dptr<int8_t>(),
                                             ctx->stream()->As<ep::CudaStream>()->cuda_stream())));
  }
  bool AlwaysComputeWhenAllOutputsEmpty() const override { return false; }
};

#define REGISTER_DROPOUT_GRAD_KERNEL_GPU(dtype)                                                 \
  REGISTER_USER_KERNEL("dropout_grad")                                                          \
      .SetCreateFn<DropoutGradKernelGPU<dtype>>()                                               \
      .SetIsMatchedHob((user_op::HobDeviceType() == DeviceType::kGPU)                           \
                       && (user_op::HobDataType("dx", 0) == GetDataType<dtype>::value))         \
      .SetInplaceProposalFn([](const user_op::InferContext&,                                    \
                               user_op::AddInplaceArgPair AddInplaceArgPairFn) -> Maybe<void> { \
        OF_RETURN_IF_ERROR(AddInplaceArgPairFn("dx", 0, "dy", 0, true));                        \
        return Maybe<void>::Ok();                                                               \
      });

REGISTER_DROPOUT_GRAD_KERNEL_GPU(half)
REGISTER_DROPOUT_GRAD_KERNEL_GPU(float)
REGISTER_DROPOUT_GRAD_KERNEL_GPU(double)

}  // namespace

}  // namespace oneflow<|MERGE_RESOLUTION|>--- conflicted
+++ resolved
@@ -304,7 +304,6 @@
   }
 }
 
-<<<<<<< HEAD
 template<typename T, bool tail>
 __global__ RETURN_VOID_IF_DOUBLE MaskAndScaleGpu(uint64_t seed,
                                                  one::CUDAGeneratorState* cuda_gen_state,
@@ -489,36 +488,6 @@
         seed, cuda_gen_state, counter_offset, elem_cnt, rate, scale, n_tail, x, mask, addend, y,
         (x + tail_offset), (mask + tail_offset), (addend + tail_offset), (y + tail_offset));
   }
-=======
-template<typename T>
-void MaskAndScale(ep::Stream* stream, const int64_t n, float scale, const T* x, const int8_t* mask,
-                  T* y) {
-  MaskAndScaleGpu<T><<<BlocksNum4ThreadsNum(n), kCudaThreadsNumPerBlock, 0,
-                       stream->As<ep::CudaStream>()->cuda_stream()>>>(n, scale, x, mask, y);
-}
-
-template<>
-void MaskAndScale<half>(ep::Stream* stream, const int64_t n, float scale, const half* x,
-                        const int8_t* mask, half* y) {
-  MaskAndScaleGpu<half><<<BlocksNum4ThreadsNum(RoundUp(n, 2) / 2), kCudaThreadsNumPerBlock, 0,
-                          stream->As<ep::CudaStream>()->cuda_stream()>>>(n, scale, x, mask, y);
-}
-
-template<typename T>
-void MaskAndScaleAdd(ep::Stream* stream, const int64_t n, float scale, const T* x,
-                     const int8_t* mask, const T* addend, T* y) {
-  MaskAndScaleAddGpu<T>
-      <<<BlocksNum4ThreadsNum(n), kCudaThreadsNumPerBlock, 0,
-         stream->As<ep::CudaStream>()->cuda_stream()>>>(n, scale, x, mask, addend, y);
-}
-
-template<>
-void MaskAndScaleAdd<half>(ep::Stream* stream, const int64_t n, float scale, const half* x,
-                           const int8_t* mask, const half* addend, half* y) {
-  MaskAndScaleAddGpu<half>
-      <<<BlocksNum4ThreadsNum(RoundUp(n, 2) / 2), kCudaThreadsNumPerBlock, 0,
-         stream->As<ep::CudaStream>()->cuda_stream()>>>(n, scale, x, mask, addend, y);
->>>>>>> 748501a5
 }
 
 template<typename T>
@@ -563,22 +532,12 @@
 
     if (ctx->has_input("_add_to_output", 0)) {
       const user_op::Tensor* addend = ctx->Tensor4ArgNameAndIndex("_add_to_output", 0);
-<<<<<<< HEAD
       MaskAndScaleAdd<T>(ctx->device_ctx(), seed, cuda_gen_state, in->shape().elem_cnt(), rate,
                          scale, in->dptr<T>(), mask->mut_dptr<int8_t>(), addend->dptr<T>(),
                          out->mut_dptr<T>());
     } else {
       MaskAndScale<T>(ctx->device_ctx(), seed, cuda_gen_state, in->shape().elem_cnt(), rate, scale,
                       in->dptr<T>(), mask->mut_dptr<int8_t>(), out->mut_dptr<T>());
-=======
-      MaskAndScaleAdd<T>(ctx->stream(), in->shape().elem_cnt(), scale, in->dptr<T>(),
-                         mask->dptr<int8_t>(), addend->dptr<T>(), out->mut_dptr<T>());
-    } else {
-      const int64_t elem_cnt = in->shape().elem_cnt();
-      OF_CUDA_CHECK((cuda::elementwise::Binary(
-          MaskAndScaleFunctor<T>(scale), elem_cnt, out->mut_dptr<T>(), in->dptr<T>(),
-          mask->dptr<int8_t>(), ctx->stream()->As<ep::CudaStream>()->cuda_stream())));
->>>>>>> 748501a5
     }
   }
   bool AlwaysComputeWhenAllOutputsEmpty() const override { return false; }
