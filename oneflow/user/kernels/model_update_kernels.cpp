--- conflicted
+++ resolved
@@ -730,18 +730,11 @@
     }
 
     LambUpdateKernelUtil<device_type, T, G>::Update(
-<<<<<<< HEAD
-        ctx->device_ctx(), m->shape().elem_cnt(), scale, l1, l2, beta1, beta2, epsilon,
+        ctx->stream(), m->shape().elem_cnt(), scale, l1, l2, beta1, beta2, epsilon,
         weight_decay, learning_rate_val, do_bias_correction, bias_correction1_val,
         bias_correction2_val, learning_rate_ptr, bias_correction1_ptr, bias_correction2_ptr,
         scale_by_ptr, skip_if_ptr, model_diff->dptr<G>(), tbm.AdamDiffPtr(), model->mut_dptr<T>(),
         m->mut_dptr<T>(), v->mut_dptr<T>(), tbm.NormBufferPtr());
-=======
-        ctx->stream(), m->shape().elem_cnt(), scale, l1, l2, beta1, beta2, epsilon, weight_decay,
-        learning_rate->dptr<float>(), scale_by_ptr, skip_if_ptr, model_diff->dptr<G>(),
-        tbm.AdamDiffPtr(), model->mut_dptr<T>(), m->mut_dptr<T>(), v->mut_dptr<T>(),
-        tbm.NormBufferPtr(), beta1_t->mut_dptr<T>(), beta2_t->mut_dptr<T>());
->>>>>>> f254aabe
   }
   bool AlwaysComputeWhenAllOutputsEmpty() const override { return true; }
 };
