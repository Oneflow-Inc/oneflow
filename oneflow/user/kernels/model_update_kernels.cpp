/*
Copyright 2020 The OneFlow Authors. All rights reserved.

Licensed under the Apache License, Version 2.0 (the "License");
you may not use this file except in compliance with the License.
You may obtain a copy of the License at

    http://www.apache.org/licenses/LICENSE-2.0

Unless required by applicable law or agreed to in writing, software
distributed under the License is distributed on an "AS IS" BASIS,
WITHOUT WARRANTIES OR CONDITIONS OF ANY KIND, either express or implied.
See the License for the specific language governing permissions and
limitations under the License.
*/
#include "oneflow/core/framework/framework.h"
#include "oneflow/user/kernels/model_update_kernel_util.h"
#include "oneflow/core/kernel/indexed_slices_reduce_sum_kernel_util.h"
#include "oneflow/core/common/balanced_splitter.h"

namespace oneflow {

namespace {

template<DeviceType device_type, typename T, typename K>
class TmpBufferManager final {
 public:
  OF_DISALLOW_COPY_AND_MOVE(TmpBufferManager);
  TmpBufferManager(void* ptr, const int64_t num_indices, const int64_t num_values) : ptr_(ptr) {
    const size_t unique_diff_indices_bytes = GetCudaAlignedSize(num_indices * sizeof(K));
    const size_t unique_diff_values_bytes = GetCudaAlignedSize(num_values * sizeof(T));
    const size_t num_unique_diff_indices_bytes = GetCudaAlignedSize(1 * sizeof(int32_t));
    CHECK_EQ(num_values % num_indices, 0);
    IndexedSlicesReduceSumKernelUtil<device_type, K, T, int64_t>::GetReduceSumWorkspaceSizeInBytes(
        nullptr, num_indices, num_values / num_indices, &unique_workspace_bytes_);
    unique_diff_indices_offset_ = 0;
    unique_diff_values_offset_ = unique_diff_indices_offset_ + unique_diff_indices_bytes;
    num_unique_diff_indices_offset_ = unique_diff_values_offset_ + unique_diff_values_bytes;
    unique_workspace_offset_ = num_unique_diff_indices_offset_ + num_unique_diff_indices_bytes;
    CHECK_GE(unique_workspace_bytes_, 0);
    total_buffer_size_ = unique_diff_indices_bytes + unique_diff_values_bytes
                         + num_unique_diff_indices_bytes
                         + static_cast<size_t>(unique_workspace_bytes_);
  }
  ~TmpBufferManager() = default;

  int64_t UniqueWorkspaceBytes() const { return unique_workspace_bytes_; }
  size_t GetTotalBufferSize() const { return total_buffer_size_; }
  K* UniqueDiffIndicesPtr() const {
    CHECK(ptr_ != nullptr);
    return reinterpret_cast<K*>(reinterpret_cast<char*>(ptr_) + unique_diff_indices_offset_);
  }
  T* UniqueDiffValuesPtr() const {
    CHECK(ptr_ != nullptr);
    return reinterpret_cast<T*>(reinterpret_cast<char*>(ptr_) + unique_diff_values_offset_);
  }
  int32_t* NumUniqueDiffIndicesPtr() const {
    CHECK(ptr_ != nullptr);
    return reinterpret_cast<int32_t*>(reinterpret_cast<char*>(ptr_)
                                      + num_unique_diff_indices_offset_);
  }
  char* UniqueWorkspacePtr() const {
    CHECK(ptr_ != nullptr);
    return reinterpret_cast<char*>(ptr_) + unique_workspace_offset_;
  }

 private:
  size_t unique_diff_indices_offset_;
  size_t unique_diff_values_offset_;
  size_t num_unique_diff_indices_offset_;
  size_t unique_workspace_offset_;

  int64_t unique_workspace_bytes_;
  size_t total_buffer_size_;
  void* ptr_;
};

class IndexedSlicesUpdateOpKernelState final : public user_op::OpKernelState {
 public:
  IndexedSlicesUpdateOpKernelState(int64_t lower, int64_t upper) : lower_(lower), upper_(upper) {}
  ~IndexedSlicesUpdateOpKernelState() override = default;

  int64_t lower() const { return lower_; }
  int64_t upper() const { return upper_; }

 private:
  const int64_t lower_;
  const int64_t upper_;
};

std::shared_ptr<user_op::OpKernelState> CreateIndexedSlicesUpdateOpKernelState(
    user_op::KernelInitContext* ctx) {
  const SbpParallel& model_sbp = ctx->SbpParallel4ArgNameAndIndex("model", 0);
  const user_op::TensorDesc* model_logical_desc =
      ctx->LogicalTensorDesc4ArgNameAndIndex("model", 0);
  const int64_t num_model_instances = model_logical_desc->shape().At(0);
  if (model_sbp.has_split_parallel() && model_sbp.split_parallel().axis() == 0
      && ctx->parallel_ctx().parallel_num() > 1) {
    CHECK(ctx->SbpParallel4ArgNameAndIndex("model_diff_indices", 0).has_broadcast_parallel());
    CHECK(ctx->SbpParallel4ArgNameAndIndex("model_diff_values", 0).has_broadcast_parallel());
    BalancedSplitter bs(num_model_instances, ctx->parallel_ctx().parallel_num());
    return std::make_shared<IndexedSlicesUpdateOpKernelState>(
        bs.At(ctx->parallel_ctx().parallel_id()).begin(),
        bs.At(ctx->parallel_ctx().parallel_id()).end());
  } else {
    return std::make_shared<IndexedSlicesUpdateOpKernelState>(0, num_model_instances);
  }
}

template<DeviceType device_type, typename T, typename G>
class SGDUpdateKernel final : public user_op::OpKernel {
 public:
  SGDUpdateKernel() = default;
  ~SGDUpdateKernel() override = default;

 private:
  void Compute(user_op::KernelComputeContext* ctx) const override {
    const user_op::Tensor* learning_rate = ctx->Tensor4ArgNameAndIndex("learning_rate", 0);
    const user_op::Tensor* model_diff = ctx->Tensor4ArgNameAndIndex("model_diff", 0);
    user_op::Tensor* model = ctx->Tensor4ArgNameAndIndex("model", 0);
    const auto scale = ctx->Attr<double>("scale");
    const auto l1 = ctx->Attr<float>("l1");
    const auto l2 = ctx->Attr<float>("l2");
    const auto weight_decay = ctx->Attr<float>("weight_decay");
    const T* scale_by_ptr = nullptr;
    if (ctx->user_op_conf().has_input("scale_by_tensor", 0)) {
      const user_op::Tensor* scale_by_tensor = ctx->Tensor4ArgNameAndIndex("scale_by_tensor", 0);
      CHECK_EQ(scale_by_tensor->data_type(), model->data_type());
      CHECK_EQ(scale_by_tensor->shape().elem_cnt(), 1);
      scale_by_ptr = scale_by_tensor->dptr<T>();
    }
    const int64_t* skip_if_ptr = nullptr;
    if (ctx->user_op_conf().has_input("skip_if", 0)) {
      const user_op::Tensor* skip_if = ctx->Tensor4ArgNameAndIndex("skip_if", 0);
      CHECK_EQ(skip_if->shape().elem_cnt(), 1);
      skip_if_ptr = skip_if->dptr<int64_t>();
    }
    SGDUpdateKernelUtil<device_type, T, G>::Update(
        ctx->device_ctx(), model->shape().elem_cnt(), static_cast<T>(scale), l1, l2, weight_decay,
        learning_rate->dptr<float>(), scale_by_ptr, skip_if_ptr, model_diff->dptr<G>(),
        model->mut_dptr<T>());
  }
  bool AlwaysComputeWhenAllOutputsEmpty() const override { return true; }
};

#define REGISTER_SGD_UPDATE_KERNEL(device, dtype, gtype)                                 \
  REGISTER_USER_KERNEL("sgd_update")                                                     \
      .SetCreateFn<SGDUpdateKernel<device, dtype, gtype>>()                              \
      .SetIsMatchedHob((user_op::HobDeviceTag() == device)                               \
                       & (user_op::HobDataType("model", 0) == GetDataType<dtype>::value) \
                       & (user_op::HobDataType("model_diff", 0) == GetDataType<gtype>::value));

REGISTER_SGD_UPDATE_KERNEL(DeviceType::kCPU, float, float);
REGISTER_SGD_UPDATE_KERNEL(DeviceType::kCPU, double, double);
#ifdef WITH_CUDA
REGISTER_SGD_UPDATE_KERNEL(DeviceType::kGPU, float, float16);
REGISTER_SGD_UPDATE_KERNEL(DeviceType::kGPU, float, float);
REGISTER_SGD_UPDATE_KERNEL(DeviceType::kGPU, double, double);
#endif  // WITH_CUDA

template<DeviceType device_type, typename T, typename K>
class IndexedSlicesSGDUpdateKernel final : public user_op::OpKernel {
 public:
  IndexedSlicesSGDUpdateKernel() = default;
  ~IndexedSlicesSGDUpdateKernel() override = default;

  std::shared_ptr<user_op::OpKernelState> CreateOpKernelState(
      user_op::KernelInitContext* ctx) const override {
    return CreateIndexedSlicesUpdateOpKernelState(ctx);
  }

 private:
  void Compute(user_op::KernelComputeContext* ctx, user_op::OpKernelState* state) const override {
    const user_op::Tensor* learning_rate = ctx->Tensor4ArgNameAndIndex("learning_rate", 0);
    const user_op::Tensor* model_diff_indices =
        ctx->Tensor4ArgNameAndIndex("model_diff_indices", 0);
    const user_op::Tensor* model_diff_values = ctx->Tensor4ArgNameAndIndex("model_diff_values", 0);
    user_op::Tensor* model = ctx->Tensor4ArgNameAndIndex("model", 0);
    auto* kernel_state = dynamic_cast<IndexedSlicesUpdateOpKernelState*>(state);
    CHECK_NOTNULL(kernel_state);
    CHECK_EQ(model->shape().At(0), kernel_state->upper() - kernel_state->lower());
    IndexedSlicesSGDUpdateKernelUtil<device_type, T, K>::Update(
        ctx->device_ctx(), model_diff_indices->shape().elem_cnt(), model->shape().At(0),
        model->shape().Count(1), kernel_state->lower(), learning_rate->dptr<float>(),
        model_diff_indices->dptr<K>(), model_diff_values->dptr<T>(), model->mut_dptr<T>());
  }
  bool AlwaysComputeWhenAllOutputsEmpty() const override { return true; }
};

#define REGISTER_INDEXED_SLICES_SGD_UPDATE_KERNEL(device_type_v, data_type_pair,                 \
                                                  indices_type_pair)                             \
  REGISTER_USER_KERNEL("indexed_slices_sgd_update")                                              \
      .SetCreateFn<IndexedSlicesSGDUpdateKernel<device_type_v, OF_PP_PAIR_FIRST(data_type_pair), \
                                                OF_PP_PAIR_FIRST(indices_type_pair)>>()          \
      .SetIsMatchedHob(                                                                          \
          (user_op::HobDeviceTag() == ToString(device_type_v))                                   \
          & (user_op::HobDataType("model", 0) == OF_PP_PAIR_SECOND(data_type_pair))              \
          & (user_op::HobDataType("model_diff_values", 0) == OF_PP_PAIR_SECOND(data_type_pair))  \
          & (user_op::HobDataType("model_diff_indices", 0)                                       \
             == OF_PP_PAIR_SECOND(indices_type_pair)));

OF_PP_SEQ_PRODUCT_FOR_EACH_TUPLE(REGISTER_INDEXED_SLICES_SGD_UPDATE_KERNEL, DEVICE_TYPE_SEQ,
                                 FLOATING_DATA_TYPE_SEQ, INDEX_DATA_TYPE_SEQ)

template<DeviceType device_type, typename T, typename K>
user_op::InferTmpSizeFn GenInferTmpSizeFn() {
  return [](user_op::InferContext* ctx) {
    const user_op::TensorDesc* indices = ctx->TensorDesc4ArgNameAndIndex("model_diff_indices", 0);
    const user_op::TensorDesc* values = ctx->TensorDesc4ArgNameAndIndex("model_diff_values", 0);
    const int64_t num_indices = indices->shape().elem_cnt();
    const int64_t num_values = values->shape().elem_cnt();
    TmpBufferManager<device_type, T, K> buffer_manager(nullptr, num_indices, num_values);
    return buffer_manager.GetTotalBufferSize();
  };
}

template<DeviceType device_type, typename T, typename G>
class MomentumUpdateKernel final : public user_op::OpKernel {
 public:
  explicit MomentumUpdateKernel(user_op::KernelCreateContext* ctx) {
    scale_ = ctx->Attr<double>("scale");
    l1_ = ctx->Attr<float>("l1");
    l2_ = ctx->Attr<float>("l2");
    beta_ = ctx->Attr<float>("beta");
    weight_decay_ = ctx->Attr<float>("weight_decay");
    has_scale_by_ptr_ = ctx->user_op_conf().has_input("scale_by_tensor", 0);
    has_skip_if_ = ctx->user_op_conf().has_input("skip_if", 0);
  };
  ~MomentumUpdateKernel() override = default;

 private:
  void Compute(user_op::KernelComputeContext* ctx) const override {
    const user_op::Tensor* learning_rate = ctx->Tensor4ArgNameAndIndex("learning_rate", 0);
    const user_op::Tensor* model_diff = ctx->Tensor4ArgNameAndIndex("model_diff", 0);
    user_op::Tensor* model = ctx->Tensor4ArgNameAndIndex("model", 0);
    user_op::Tensor* momentum = ctx->Tensor4ArgNameAndIndex("momentum", 0);
    const T* scale_by_ptr = nullptr;
    if (has_scale_by_ptr_) {
      const user_op::Tensor* scale_by_tensor = ctx->Tensor4ArgNameAndIndex("scale_by_tensor", 0);
      CHECK_EQ(scale_by_tensor->data_type(), model->data_type());
      CHECK_EQ(scale_by_tensor->shape().elem_cnt(), 1);
      scale_by_ptr = scale_by_tensor->dptr<T>();
    }
    const int64_t* skip_if_ptr = nullptr;
    if (has_skip_if_) {
      const user_op::Tensor* skip_if = ctx->Tensor4ArgNameAndIndex("skip_if", 0);
      CHECK_EQ(skip_if->shape().elem_cnt(), 1);
      skip_if_ptr = skip_if->dptr<int64_t>();
    }
    MomentumUpdateKernelUtil<device_type, T, G>::Update(
        ctx->device_ctx(), model->shape().elem_cnt(), static_cast<T>(scale_), l1_, l2_, beta_,
        weight_decay_, learning_rate->dptr<float>(), scale_by_ptr, skip_if_ptr,
        model_diff->dptr<G>(), model->mut_dptr<T>(), momentum->mut_dptr<T>());
  }
  bool AlwaysComputeWhenAllOutputsEmpty() const override { return true; }

 private:
  double scale_;
  float l1_;
  float l2_;
  float beta_;
  float weight_decay_;
  bool has_scale_by_ptr_;
  bool has_skip_if_;
};

#define REGISTER_MOMENTUM_UPDATE_KERNEL(device, dtype, gtype)                            \
  REGISTER_USER_KERNEL("momentum_update")                                                \
      .SetCreateWithCtxFn<MomentumUpdateKernel<device, dtype, gtype>>()                  \
      .SetIsMatchedHob((user_op::HobDeviceTag() == device)                               \
                       & (user_op::HobDataType("model", 0) == GetDataType<dtype>::value) \
                       & (user_op::HobDataType("model_diff", 0) == GetDataType<gtype>::value));

REGISTER_MOMENTUM_UPDATE_KERNEL(DeviceType::kCPU, float, float);
REGISTER_MOMENTUM_UPDATE_KERNEL(DeviceType::kCPU, double, double);
#ifdef WITH_CUDA
REGISTER_MOMENTUM_UPDATE_KERNEL(DeviceType::kGPU, float, float16);
REGISTER_MOMENTUM_UPDATE_KERNEL(DeviceType::kGPU, float, float);
REGISTER_MOMENTUM_UPDATE_KERNEL(DeviceType::kGPU, double, double);
#endif  // WITH_CUDA

template<DeviceType device_type, typename T, typename K>
class IndexedSlicesMomentumUpdateKernel final : public user_op::OpKernel {
 public:
  IndexedSlicesMomentumUpdateKernel() = default;
  ~IndexedSlicesMomentumUpdateKernel() override = default;

  std::shared_ptr<user_op::OpKernelState> CreateOpKernelState(
      user_op::KernelInitContext* ctx) const override {
    return CreateIndexedSlicesUpdateOpKernelState(ctx);
  }

 private:
  using ReduceSumUtilT = IndexedSlicesReduceSumKernelUtil<device_type, K, T, int32_t>;
  using MdUpdateUtilT = IndexedSlicesMomentumMdUpdateKernelUtil<device_type, T, K, int32_t>;
  void Compute(user_op::KernelComputeContext* ctx, user_op::OpKernelState* state) const override {
    const user_op::Tensor* learning_rate = ctx->Tensor4ArgNameAndIndex("learning_rate", 0);
    const user_op::Tensor* model_diff_indices =
        ctx->Tensor4ArgNameAndIndex("model_diff_indices", 0);
    const user_op::Tensor* model_diff_values = ctx->Tensor4ArgNameAndIndex("model_diff_values", 0);
    user_op::Tensor* model = ctx->Tensor4ArgNameAndIndex("model", 0);
    user_op::Tensor* momentum = ctx->Tensor4ArgNameAndIndex("momentum", 0);
    const auto beta = ctx->Attr<float>("beta");
    const int64_t num_indices = model_diff_indices->shape().elem_cnt();
    const int64_t num_values = model_diff_values->shape().elem_cnt();
    CHECK_EQ(num_values % num_indices, 0);
    const int64_t feature_size = num_values / num_indices;
    CHECK_EQ(feature_size, model_diff_values->shape().Count(model_diff_indices->shape().NumAxes()));
    auto* kernel_state = dynamic_cast<IndexedSlicesUpdateOpKernelState*>(state);
    CHECK_NOTNULL(kernel_state);
    CHECK_EQ(model->shape().At(0), kernel_state->upper() - kernel_state->lower());
    user_op::Tensor* tmp_buffer = ctx->Tensor4ArgNameAndIndex("tmp_buffer", 0);
    TmpBufferManager<device_type, T, K> buffer_manager(tmp_buffer->mut_dptr(), num_indices,
                                                       num_values);
    CHECK_EQ(tmp_buffer->shape().elem_cnt(), buffer_manager.GetTotalBufferSize());
    ReduceSumUtilT::ReduceSum(
        ctx->device_ctx(), num_indices, feature_size, model_diff_indices->dptr<K>(),
        model_diff_values->dptr<T>(), buffer_manager.NumUniqueDiffIndicesPtr(),
        buffer_manager.UniqueDiffIndicesPtr(), buffer_manager.UniqueDiffValuesPtr(),
        buffer_manager.UniqueWorkspacePtr(), buffer_manager.UniqueWorkspaceBytes());
    MdUpdateUtilT::Update(ctx->device_ctx(), beta, num_indices, feature_size, kernel_state->lower(),
                          kernel_state->upper(), buffer_manager.NumUniqueDiffIndicesPtr(),
                          learning_rate->dptr<float>(), buffer_manager.UniqueDiffIndicesPtr(),
                          buffer_manager.UniqueDiffValuesPtr(), model->mut_dptr<T>(),
                          momentum->mut_dptr<T>());
  }
  bool AlwaysComputeWhenAllOutputsEmpty() const override { return true; }
};

#define REGISTER_INDEXED_SLICES_MOMENTUM_UPDATE_KERNEL(device_type_v, data_type_pair,              \
                                                       indices_type_pair)                          \
  REGISTER_USER_KERNEL("indexed_slices_momentum_update")                                           \
      .SetCreateFn<IndexedSlicesMomentumUpdateKernel<                                              \
          device_type_v, OF_PP_PAIR_FIRST(data_type_pair), OF_PP_PAIR_FIRST(indices_type_pair)>>() \
      .SetIsMatchedHob(                                                                            \
          (user_op::HobDeviceTag() == ToString(device_type_v))                                     \
          & (user_op::HobDataType("model", 0) == OF_PP_PAIR_SECOND(data_type_pair))                \
          & (user_op::HobDataType("model_diff_values", 0) == OF_PP_PAIR_SECOND(data_type_pair))    \
          & (user_op::HobDataType("model_diff_indices", 0)                                         \
             == OF_PP_PAIR_SECOND(indices_type_pair)))                                             \
      .SetInferTmpSizeFn(GenInferTmpSizeFn<device_type_v, OF_PP_PAIR_FIRST(data_type_pair),        \
                                           OF_PP_PAIR_FIRST(indices_type_pair)>());

OF_PP_SEQ_PRODUCT_FOR_EACH_TUPLE(REGISTER_INDEXED_SLICES_MOMENTUM_UPDATE_KERNEL, DEVICE_TYPE_SEQ,
                                 FLOATING_DATA_TYPE_SEQ, INDEX_DATA_TYPE_SEQ)

template<DeviceType device_type, typename T, typename G>
class AdamUpdateKernel final : public user_op::OpKernel {
 public:
  AdamUpdateKernel() = default;
  ~AdamUpdateKernel() override = default;

 private:
  void Compute(user_op::KernelComputeContext* ctx) const override {
    const user_op::Tensor* learning_rate = ctx->Tensor4ArgNameAndIndex("learning_rate", 0);
    const user_op::Tensor* model_diff = ctx->Tensor4ArgNameAndIndex("model_diff", 0);
    user_op::Tensor* model = ctx->Tensor4ArgNameAndIndex("model", 0);
    user_op::Tensor* m = ctx->Tensor4ArgNameAndIndex("m", 0);
    user_op::Tensor* v = ctx->Tensor4ArgNameAndIndex("v", 0);
    const auto scale = ctx->Attr<double>("scale");
    const auto l1 = ctx->Attr<float>("l1");
    const auto l2 = ctx->Attr<float>("l2");
    const auto beta1 = ctx->Attr<float>("beta1");
    const auto beta2 = ctx->Attr<float>("beta2");
    const auto epsilon = ctx->Attr<float>("epsilon");
    const auto weight_decay = ctx->Attr<float>("weight_decay");
    const T* scale_by_ptr = nullptr;
    if (ctx->user_op_conf().has_input("scale_by_tensor", 0)) {
      const user_op::Tensor* scale_by_tensor = ctx->Tensor4ArgNameAndIndex("scale_by_tensor", 0);
      CHECK_EQ(scale_by_tensor->data_type(), model->data_type());
      CHECK_EQ(scale_by_tensor->shape().elem_cnt(), 1);
      scale_by_ptr = scale_by_tensor->dptr<T>();
    }
    const int64_t* skip_if_ptr = nullptr;
    if (ctx->user_op_conf().has_input("skip_if", 0)) {
      const user_op::Tensor* skip_if = ctx->Tensor4ArgNameAndIndex("skip_if", 0);
      CHECK_EQ(skip_if->shape().elem_cnt(), 1);
      skip_if_ptr = skip_if->dptr<int64_t>();
    }
    AdamUpdateKernelUtil<device_type, T, G>::Update(
        ctx->device_ctx(), model->shape().elem_cnt(), static_cast<T>(scale), l1, l2, beta1, beta2,
        epsilon, weight_decay, learning_rate->dptr<float>(), scale_by_ptr, skip_if_ptr,
        model_diff->dptr<G>(), model->mut_dptr<T>(), m->mut_dptr<T>(), v->mut_dptr<T>());
  }
  bool AlwaysComputeWhenAllOutputsEmpty() const override { return true; }
};

#define REGISTER_ADAM_UPDATE_KERNEL(device, dtype, gtype)                                \
  REGISTER_USER_KERNEL("adam_update")                                                    \
      .SetCreateFn<AdamUpdateKernel<device, dtype, gtype>>()                             \
      .SetIsMatchedHob((user_op::HobDeviceTag() == device)                               \
                       & (user_op::HobDataType("model", 0) == GetDataType<dtype>::value) \
                       & (user_op::HobDataType("model_diff", 0) == GetDataType<gtype>::value));

REGISTER_ADAM_UPDATE_KERNEL(DeviceType::kCPU, float, float);
REGISTER_ADAM_UPDATE_KERNEL(DeviceType::kCPU, double, double);
#ifdef WITH_CUDA
REGISTER_ADAM_UPDATE_KERNEL(DeviceType::kGPU, float, float16);
REGISTER_ADAM_UPDATE_KERNEL(DeviceType::kGPU, float, float);
REGISTER_ADAM_UPDATE_KERNEL(DeviceType::kGPU, double, double);
#endif  // WITH_CUDA

template<DeviceType device_type, typename T, typename K>
class IndexedSlicesAdamUpdateKernel final : public user_op::OpKernel {
 public:
  IndexedSlicesAdamUpdateKernel() = default;
  ~IndexedSlicesAdamUpdateKernel() override = default;
  std::shared_ptr<user_op::OpKernelState> CreateOpKernelState(
      user_op::KernelInitContext* ctx) const override {
    return CreateIndexedSlicesUpdateOpKernelState(ctx);
  }

 private:
  using ReduceSumUtilT = IndexedSlicesReduceSumKernelUtil<device_type, K, T, int32_t>;
  using MdUpdateUtilT = IndexedSlicesAdamMdUpdateKernelUtil<device_type, T, K, int32_t>;
  void Compute(user_op::KernelComputeContext* ctx, user_op::OpKernelState* state) const override {
    const user_op::Tensor* learning_rate = ctx->Tensor4ArgNameAndIndex("learning_rate", 0);
    const user_op::Tensor* model_diff_indices =
        ctx->Tensor4ArgNameAndIndex("model_diff_indices", 0);
    const user_op::Tensor* model_diff_values = ctx->Tensor4ArgNameAndIndex("model_diff_values", 0);
    user_op::Tensor* model = ctx->Tensor4ArgNameAndIndex("model", 0);
    user_op::Tensor* m = ctx->Tensor4ArgNameAndIndex("m", 0);
    user_op::Tensor* v = ctx->Tensor4ArgNameAndIndex("v", 0);
    const auto beta1 = ctx->Attr<float>("beta1");
    const auto beta2 = ctx->Attr<float>("beta2");
    const auto epsilon = ctx->Attr<float>("epsilon");
    auto* kernel_state = dynamic_cast<IndexedSlicesUpdateOpKernelState*>(state);
    CHECK_NOTNULL(kernel_state);
    CHECK_EQ(model->shape().At(0), kernel_state->upper() - kernel_state->lower());
    const int64_t num_indices = model_diff_indices->shape().elem_cnt();
    const int64_t num_values = model_diff_values->shape().elem_cnt();
    CHECK_EQ(num_values % num_indices, 0);
    const int64_t feature_size = num_values / num_indices;
    CHECK_EQ(feature_size, model_diff_values->shape().Count(model_diff_indices->shape().NumAxes()));
    user_op::Tensor* tmp_buffer = ctx->Tensor4ArgNameAndIndex("tmp_buffer", 0);
    TmpBufferManager<device_type, T, K> buffer_manager(tmp_buffer->mut_dptr(), num_indices,
                                                       num_values);
    CHECK_EQ(tmp_buffer->shape().elem_cnt(), buffer_manager.GetTotalBufferSize());

    ReduceSumUtilT::ReduceSum(
        ctx->device_ctx(), num_indices, feature_size, model_diff_indices->dptr<K>(),
        model_diff_values->dptr<T>(), buffer_manager.NumUniqueDiffIndicesPtr(),
        buffer_manager.UniqueDiffIndicesPtr(), buffer_manager.UniqueDiffValuesPtr(),
        buffer_manager.UniqueWorkspacePtr(), buffer_manager.UniqueWorkspaceBytes());

    MdUpdateUtilT::Update(ctx->device_ctx(), beta1, beta2, epsilon, num_indices, feature_size,
                          kernel_state->lower(), kernel_state->upper(),
                          buffer_manager.NumUniqueDiffIndicesPtr(), learning_rate->dptr<float>(),
                          buffer_manager.UniqueDiffIndicesPtr(),
                          buffer_manager.UniqueDiffValuesPtr(), model->mut_dptr<T>(),
                          m->mut_dptr<T>(), v->mut_dptr<T>());
  }
  bool AlwaysComputeWhenAllOutputsEmpty() const override { return true; }
};

#define REGISTER_INDEXED_SLICES_ADAM_UPDATE_KERNEL(device_type_v, data_type_pair,                 \
                                                   indices_type_pair)                             \
  REGISTER_USER_KERNEL("indexed_slices_adam_update")                                              \
      .SetCreateFn<IndexedSlicesAdamUpdateKernel<device_type_v, OF_PP_PAIR_FIRST(data_type_pair), \
                                                 OF_PP_PAIR_FIRST(indices_type_pair)>>()          \
      .SetIsMatchedHob(                                                                           \
          (user_op::HobDeviceTag() == ToString(device_type_v))                                    \
          & (user_op::HobDataType("model", 0) == OF_PP_PAIR_SECOND(data_type_pair))               \
          & (user_op::HobDataType("model_diff_values", 0) == OF_PP_PAIR_SECOND(data_type_pair))   \
          & (user_op::HobDataType("model_diff_indices", 0)                                        \
             == OF_PP_PAIR_SECOND(indices_type_pair)))                                            \
      .SetInferTmpSizeFn(GenInferTmpSizeFn<device_type_v, OF_PP_PAIR_FIRST(data_type_pair),       \
                                           OF_PP_PAIR_FIRST(indices_type_pair)>());

OF_PP_SEQ_PRODUCT_FOR_EACH_TUPLE(REGISTER_INDEXED_SLICES_ADAM_UPDATE_KERNEL, DEVICE_TYPE_SEQ,
                                 FLOATING_DATA_TYPE_SEQ, INDEX_DATA_TYPE_SEQ)

template<DeviceType device_type, typename T>
class LambTmpBufferManager final {
 public:
  OF_DISALLOW_COPY_AND_MOVE(LambTmpBufferManager);
  LambTmpBufferManager(void* ptr, const int64_t n) : ptr_(ptr) {
    const size_t adam_diff_bytes = GetCudaAlignedSize(n * sizeof(T));
    norm_buffer_bytes_ = GetCudaAlignedSize(2 * sizeof(T));
    adam_diff_offset_ = 0;
    norm_buffer_offset_ = adam_diff_offset_ + adam_diff_bytes;
    total_buffer_size_ = adam_diff_bytes + norm_buffer_bytes_;
  }
  ~LambTmpBufferManager() = default;

  size_t GetNormBufferSize() const { return norm_buffer_bytes_; }
  size_t GetTotalBufferSize() const { return total_buffer_size_; }

  T* AdamDiffPtr() const {
    CHECK(ptr_ != nullptr);
    return reinterpret_cast<T*>(reinterpret_cast<char*>(ptr_) + adam_diff_offset_);
  }
  T* NormBufferPtr() const {
    CHECK(ptr_ != nullptr);
    return reinterpret_cast<T*>(reinterpret_cast<char*>(ptr_) + norm_buffer_offset_);
  }

 private:
  size_t adam_diff_offset_;
  size_t norm_buffer_offset_;

  size_t total_buffer_size_;
  size_t norm_buffer_bytes_;
  void* ptr_;
};

template<DeviceType device_type, typename T, typename G>
class LambUpdateKernel final : public user_op::OpKernel {
 public:
  LambUpdateKernel() = default;
  ~LambUpdateKernel() = default;

 private:
  void Compute(user_op::KernelComputeContext* ctx) const override {
    const user_op::Tensor* learning_rate = ctx->Tensor4ArgNameAndIndex("learning_rate", 0);
    const user_op::Tensor* model_diff = ctx->Tensor4ArgNameAndIndex("model_diff", 0);
    user_op::Tensor* model = ctx->Tensor4ArgNameAndIndex("model", 0);
    user_op::Tensor* m = ctx->Tensor4ArgNameAndIndex("m", 0);
    user_op::Tensor* v = ctx->Tensor4ArgNameAndIndex("v", 0);
    user_op::Tensor* beta1_t = ctx->Tensor4ArgNameAndIndex("beta1_t", 0);
    user_op::Tensor* beta2_t = ctx->Tensor4ArgNameAndIndex("beta2_t", 0);
    user_op::Tensor* tmp_buffer = ctx->Tensor4ArgNameAndIndex("tmp_buffer", 0);
    LambTmpBufferManager<device_type, T> tbm(tmp_buffer->mut_dptr(), model->shape().elem_cnt());
    const auto scale = ctx->Attr<double>("scale");
    const auto l1 = ctx->Attr<float>("l1");
    const auto l2 = ctx->Attr<float>("l2");
    const auto beta1 = ctx->Attr<float>("beta1");
    const auto beta2 = ctx->Attr<float>("beta2");
    const auto epsilon = ctx->Attr<float>("epsilon");
    const auto weight_decay = ctx->Attr<float>("weight_decay");
    const T* scale_by_ptr = nullptr;
    if (ctx->user_op_conf().has_input("scale_by_tensor", 0)) {
      const user_op::Tensor* scale_by_tensor = ctx->Tensor4ArgNameAndIndex("scale_by_tensor", 0);
      CHECK_EQ(scale_by_tensor->data_type(), model->data_type());
      CHECK_EQ(scale_by_tensor->shape().elem_cnt(), 1);
      scale_by_ptr = scale_by_tensor->dptr<T>();
    }
    const int64_t* skip_if_ptr = nullptr;
    if (ctx->user_op_conf().has_input("skip_if", 0)) {
      const user_op::Tensor* skip_if = ctx->Tensor4ArgNameAndIndex("skip_if", 0);
      CHECK_EQ(skip_if->shape().elem_cnt(), 1);
      skip_if_ptr = skip_if->dptr<int64_t>();
    }
    LambUpdateKernelUtil<device_type, T, G>::Update(
        ctx->device_ctx(), m->shape().elem_cnt(), scale, l1, l2, beta1, beta2, epsilon,
        weight_decay, learning_rate->dptr<float>(), scale_by_ptr, skip_if_ptr,
        model_diff->dptr<G>(), tbm.AdamDiffPtr(), model->mut_dptr<T>(), m->mut_dptr<T>(),
        v->mut_dptr<T>(), tbm.NormBufferPtr(), beta1_t->mut_dptr<T>(), beta2_t->mut_dptr<T>());
  }
  bool AlwaysComputeWhenAllOutputsEmpty() const override { return true; }
};

template<DeviceType device_type, typename T>
user_op::InferTmpSizeFn LambGenInferTmpSizeFn() {
  return [](user_op::InferContext* ctx) {
    const user_op::TensorDesc* model = ctx->TensorDesc4ArgNameAndIndex("model", 0);
    LambTmpBufferManager<device_type, T> tbm(nullptr, model->shape().elem_cnt());
    return tbm.GetTotalBufferSize();
  };
}

#define REGISTER_LAMB_UPDATE_KERNEL(device, dtype, gtype)                                      \
  REGISTER_USER_KERNEL("lamb_update")                                                          \
      .SetCreateFn<LambUpdateKernel<device, dtype, gtype>>()                                   \
      .SetIsMatchedHob((user_op::HobDeviceTag() == device)                                     \
                       & (user_op::HobDataType("model", 0) == GetDataType<dtype>::value)       \
                       & (user_op::HobDataType("model_diff", 0) == GetDataType<gtype>::value)) \
      .SetInferTmpSizeFn(LambGenInferTmpSizeFn<device, dtype>());

REGISTER_LAMB_UPDATE_KERNEL(DeviceType::kCPU, float, float);
REGISTER_LAMB_UPDATE_KERNEL(DeviceType::kCPU, double, double);
#ifdef WITH_CUDA
REGISTER_LAMB_UPDATE_KERNEL(DeviceType::kGPU, float, float16);
REGISTER_LAMB_UPDATE_KERNEL(DeviceType::kGPU, float, float);
REGISTER_LAMB_UPDATE_KERNEL(DeviceType::kGPU, double, double);
#endif  // WITH_CUDA

template<DeviceType device_type>
class AdamBiasCorrectionLearningRateKernel final : public user_op::OpKernel {
 public:
  AdamBiasCorrectionLearningRateKernel() = default;
  ~AdamBiasCorrectionLearningRateKernel() override = default;

 private:
  void Compute(user_op::KernelComputeContext* ctx) const override {
    const user_op::Tensor* learning_rate = ctx->Tensor4ArgNameAndIndex("learning_rate", 0);
    const user_op::Tensor* train_step = ctx->Tensor4ArgNameAndIndex("train_step", 0);
    user_op::Tensor* out = ctx->Tensor4ArgNameAndIndex("out", 0);
    const auto beta1 = ctx->Attr<float>("beta1");
    const auto beta2 = ctx->Attr<float>("beta2");
    AdamBiasCorrectionLearningRateKernelUtil<device_type>::AdamBiasCorrectionLearningRate(
        ctx->device_ctx(), beta1, beta2, learning_rate->dptr<float>(), train_step->dptr<int64_t>(),
        out->mut_dptr<float>());
  }
  bool AlwaysComputeWhenAllOutputsEmpty() const override { return true; }
};

#define REGISTER_ADAM_BIAS_CORRECTION_LEARNING_RATE_KERNEL(device) \
  REGISTER_USER_KERNEL("adam_bias_correction_learning_rate")       \
      .SetCreateFn<AdamBiasCorrectionLearningRateKernel<device>>() \
      .SetIsMatchedHob((user_op::HobDeviceTag() == device));
REGISTER_ADAM_BIAS_CORRECTION_LEARNING_RATE_KERNEL(DeviceType::kCPU)
#ifdef WITH_CUDA
REGISTER_ADAM_BIAS_CORRECTION_LEARNING_RATE_KERNEL(DeviceType::kGPU)
#endif  // WITH_CUDA

template<DeviceType device_type, typename T, typename G>
class RmsPropUpdateKernel final : public user_op::OpKernel {
 public:
  RmsPropUpdateKernel() = default;
  ~RmsPropUpdateKernel() override = default;

 private:
  void Compute(user_op::KernelComputeContext* ctx) const override {
    const user_op::Tensor* learning_rate = ctx->Tensor4ArgNameAndIndex("learning_rate", 0);
    const user_op::Tensor* model_diff = ctx->Tensor4ArgNameAndIndex("model_diff", 0);
    user_op::Tensor* model = ctx->Tensor4ArgNameAndIndex("model", 0);
    user_op::Tensor* mean_square = ctx->Tensor4ArgNameAndIndex("mean_square", 0);
    const auto scale = ctx->Attr<double>("scale");
    const auto l1 = ctx->Attr<float>("l1");
    const auto l2 = ctx->Attr<float>("l2");
    const auto decay_rate = ctx->Attr<float>("decay_rate");
    const auto epsilon = ctx->Attr<float>("epsilon");
    const auto centered = ctx->Attr<bool>("centered");
    const auto weight_decay = ctx->Attr<float>("weight_decay");
    const T* scale_by_ptr = nullptr;
    if (ctx->user_op_conf().has_input("scale_by_tensor", 0)) {
      const user_op::Tensor* scale_by_tensor = ctx->Tensor4ArgNameAndIndex("scale_by_tensor", 0);
      CHECK_EQ(scale_by_tensor->data_type(), model->data_type());
      CHECK_EQ(scale_by_tensor->shape().elem_cnt(), 1);
      scale_by_ptr = scale_by_tensor->dptr<T>();
    }
<<<<<<< HEAD
=======
    const int64_t* skip_if_ptr = nullptr;
    if (ctx->user_op_conf().has_input("skip_if", 0)) {
      const user_op::Tensor* skip_if = ctx->Tensor4ArgNameAndIndex("skip_if", 0);
      CHECK_EQ(skip_if->shape().elem_cnt(), 1);
      skip_if_ptr = skip_if->dptr<int64_t>();
    }
>>>>>>> 0f163678
    T* mean_gradient_ptr = nullptr;
    if (centered) {
      user_op::Tensor* mean_gradient = ctx->Tensor4ArgNameAndIndex("mean_gradient", 0);
      mean_gradient_ptr = mean_gradient->mut_dptr<T>();
    }
    RmsPropUpdateKernelUtil<device_type, T, G>::Update(
<<<<<<< HEAD
        ctx->device_ctx(), model->shape().elem_cnt(), static_cast<T>(scale), l1, l2,
        mean_square->mut_dptr<T>(), mean_gradient_ptr, centered, epsilon, weight_decay, decay_rate,
        learning_rate->dptr<float>(), scale_by_ptr, model_diff->dptr<G>(), model->mut_dptr<T>());
=======
        ctx->device_ctx(), model->shape().elem_cnt(), static_cast<T>(scale), l1, l2, centered,
        epsilon, weight_decay, decay_rate, learning_rate->dptr<float>(), scale_by_ptr, skip_if_ptr,
        model_diff->dptr<G>(), model->mut_dptr<T>(), mean_square->mut_dptr<T>(), mean_gradient_ptr);
>>>>>>> 0f163678
  }
  bool AlwaysComputeWhenAllOutputsEmpty() const override { return true; }
};

#define REGISTER_RMSPROP_UPDATE_KERNEL(device, dtype, gtype)                             \
  REGISTER_USER_KERNEL("rmsprop_update")                                                 \
      .SetCreateFn<RmsPropUpdateKernel<device, dtype, gtype>>()                          \
      .SetIsMatchedHob((user_op::HobDeviceTag() == device)                               \
                       & (user_op::HobDataType("model", 0) == GetDataType<dtype>::value) \
                       & (user_op::HobDataType("model_diff", 0) == GetDataType<gtype>::value));

REGISTER_RMSPROP_UPDATE_KERNEL(DeviceType::kCPU, float, float);
REGISTER_RMSPROP_UPDATE_KERNEL(DeviceType::kCPU, double, double);
#ifdef WITH_CUDA
REGISTER_RMSPROP_UPDATE_KERNEL(DeviceType::kGPU, float, float16);
REGISTER_RMSPROP_UPDATE_KERNEL(DeviceType::kGPU, float, float);
REGISTER_RMSPROP_UPDATE_KERNEL(DeviceType::kGPU, double, double);
#endif  // WITH_CUDA

template<DeviceType device_type, typename T>
class LarsTmpBufferManager final {
 public:
  OF_DISALLOW_COPY_AND_MOVE(LarsTmpBufferManager);
  LarsTmpBufferManager(void* ptr, const int64_t n) : ptr_(ptr) {
    model_diff_size_ = GetCudaAlignedSize(n * sizeof(T));
    model_diff_offset_ = 0;
    data_tmp_size_ = GetCudaAlignedSize(3 * sizeof(T));
    data_tmp_offset_ = model_diff_offset_ + model_diff_size_;
    total_buffer_size_ = model_diff_size_ + data_tmp_size_;
  }
  ~LarsTmpBufferManager() = default;

  size_t GetTotalBufferSize() const { return total_buffer_size_; }
  size_t GetDataTmpBufferSize() const { return data_tmp_size_; }

  T* ModelDiffPtr() const {
    CHECK(ptr_ != nullptr);
    return reinterpret_cast<T*>(reinterpret_cast<char*>(ptr_) + model_diff_offset_);
  }

  T* DataTmpPtr() const {
    CHECK(ptr_ != nullptr);
    return reinterpret_cast<T*>(reinterpret_cast<char*>(ptr_) + data_tmp_offset_);
  }

 private:
  size_t model_diff_offset_;
  size_t model_diff_size_;
  size_t data_tmp_offset_;
  size_t data_tmp_size_;
  size_t total_buffer_size_;
  void* ptr_;
};

template<DeviceType device_type, typename T, typename G>
class LarsUpdateKernel final : public user_op::OpKernel {
 public:
  LarsUpdateKernel() = default;
  ~LarsUpdateKernel() override = default;

 private:
  void Compute(user_op::KernelComputeContext* ctx) const override {
    const user_op::Tensor* learning_rate = ctx->Tensor4ArgNameAndIndex("learning_rate", 0);
    const user_op::Tensor* train_step = ctx->Tensor4ArgNameAndIndex("train_step", 0);
    const user_op::Tensor* model_diff = ctx->Tensor4ArgNameAndIndex("model_diff", 0);
    user_op::Tensor* model = ctx->Tensor4ArgNameAndIndex("model", 0);
    user_op::Tensor* momentum = ctx->Tensor4ArgNameAndIndex("momentum", 0);
    user_op::Tensor* tmp_buffer = ctx->Tensor4ArgNameAndIndex("tmp_buffer", 0);
    LarsTmpBufferManager<device_type, T> tlm(tmp_buffer->mut_dptr(), model->shape().elem_cnt());
    const auto scale = ctx->Attr<double>("scale");
    const auto l1 = ctx->Attr<float>("l1");
    const auto l2 = ctx->Attr<float>("l2");
    const auto momentum_beta = ctx->Attr<float>("momentum_beta");
    const auto epsilon = ctx->Attr<float>("epsilon");
    const auto lars_coefficient = ctx->Attr<float>("lars_coefficient");
    const auto weight_decay = ctx->Attr<float>("weight_decay");
    const T* scale_by_ptr = nullptr;
    if (ctx->user_op_conf().has_input("scale_by_tensor", 0)) {
      const user_op::Tensor* scale_by_tensor = ctx->Tensor4ArgNameAndIndex("scale_by_tensor", 0);
      CHECK_EQ(scale_by_tensor->data_type(), model->data_type());
      CHECK_EQ(scale_by_tensor->shape().elem_cnt(), 1);
      scale_by_ptr = scale_by_tensor->dptr<T>();
    }
<<<<<<< HEAD
    LarsUpdateKernelUtil<device_type, T, G>::Update(
        ctx->device_ctx(), model->shape().elem_cnt(), static_cast<T>(scale), l1, l2, momentum_beta,
        epsilon, lars_coefficient, weight_decay, learning_rate->dptr<float>(),
        train_step->dptr<int64_t>(), momentum->mut_dptr<T>(), scale_by_ptr, model_diff->dptr<G>(),
        model->mut_dptr<T>(), tlm.DataTmpPtr(), tlm.ModelDiffPtr());
=======
    const int64_t* skip_if_ptr = nullptr;
    if (ctx->user_op_conf().has_input("skip_if", 0)) {
      const user_op::Tensor* skip_if = ctx->Tensor4ArgNameAndIndex("skip_if", 0);
      CHECK_EQ(skip_if->shape().elem_cnt(), 1);
      skip_if_ptr = skip_if->dptr<int64_t>();
    }
    LarsUpdateKernelUtil<device_type, T, G>::Update(
        ctx->device_ctx(), model->shape().elem_cnt(), static_cast<T>(scale), l1, l2, momentum_beta,
        epsilon, lars_coefficient, weight_decay, learning_rate->dptr<float>(),
        train_step->dptr<int64_t>(), scale_by_ptr, skip_if_ptr, model_diff->dptr<G>(),
        model->mut_dptr<T>(), momentum->mut_dptr<T>(), tlm.DataTmpPtr(), tlm.ModelDiffPtr());
>>>>>>> 0f163678
  }
  bool AlwaysComputeWhenAllOutputsEmpty() const override { return true; }
};

template<DeviceType device_type, typename T>
user_op::InferTmpSizeFn LarsGenInferTmpSizeFn() {
  return [](user_op::InferContext* ctx) {
    const user_op::TensorDesc* model = ctx->TensorDesc4ArgNameAndIndex("model", 0);
    LarsTmpBufferManager<device_type, T> tlm(nullptr, model->shape().elem_cnt());
    return tlm.GetTotalBufferSize();
  };
}

#define REGISTER_LARS_UPDATE_KERNEL(device, dtype, gtype)                                      \
  REGISTER_USER_KERNEL("lars_update")                                                          \
      .SetCreateFn<LarsUpdateKernel<device, dtype, gtype>>()                                   \
      .SetIsMatchedHob((user_op::HobDeviceTag() == device)                                     \
                       & (user_op::HobDataType("model", 0) == GetDataType<dtype>::value)       \
                       & (user_op::HobDataType("model_diff", 0) == GetDataType<gtype>::value)) \
      .SetInferTmpSizeFn(LarsGenInferTmpSizeFn<device, dtype>());

REGISTER_LARS_UPDATE_KERNEL(DeviceType::kCPU, float, float);
REGISTER_LARS_UPDATE_KERNEL(DeviceType::kCPU, double, double);
#ifdef WITH_CUDA
REGISTER_LARS_UPDATE_KERNEL(DeviceType::kGPU, float, float16);
REGISTER_LARS_UPDATE_KERNEL(DeviceType::kGPU, float, float);
REGISTER_LARS_UPDATE_KERNEL(DeviceType::kGPU, double, double);
#endif  // WITH_CUDA

}  // namespace

}  // namespace oneflow<|MERGE_RESOLUTION|>--- conflicted
+++ resolved
@@ -630,30 +630,21 @@
       CHECK_EQ(scale_by_tensor->shape().elem_cnt(), 1);
       scale_by_ptr = scale_by_tensor->dptr<T>();
     }
-<<<<<<< HEAD
-=======
     const int64_t* skip_if_ptr = nullptr;
     if (ctx->user_op_conf().has_input("skip_if", 0)) {
       const user_op::Tensor* skip_if = ctx->Tensor4ArgNameAndIndex("skip_if", 0);
       CHECK_EQ(skip_if->shape().elem_cnt(), 1);
       skip_if_ptr = skip_if->dptr<int64_t>();
     }
->>>>>>> 0f163678
     T* mean_gradient_ptr = nullptr;
     if (centered) {
       user_op::Tensor* mean_gradient = ctx->Tensor4ArgNameAndIndex("mean_gradient", 0);
       mean_gradient_ptr = mean_gradient->mut_dptr<T>();
     }
     RmsPropUpdateKernelUtil<device_type, T, G>::Update(
-<<<<<<< HEAD
-        ctx->device_ctx(), model->shape().elem_cnt(), static_cast<T>(scale), l1, l2,
-        mean_square->mut_dptr<T>(), mean_gradient_ptr, centered, epsilon, weight_decay, decay_rate,
-        learning_rate->dptr<float>(), scale_by_ptr, model_diff->dptr<G>(), model->mut_dptr<T>());
-=======
         ctx->device_ctx(), model->shape().elem_cnt(), static_cast<T>(scale), l1, l2, centered,
         epsilon, weight_decay, decay_rate, learning_rate->dptr<float>(), scale_by_ptr, skip_if_ptr,
         model_diff->dptr<G>(), model->mut_dptr<T>(), mean_square->mut_dptr<T>(), mean_gradient_ptr);
->>>>>>> 0f163678
   }
   bool AlwaysComputeWhenAllOutputsEmpty() const override { return true; }
 };
@@ -737,13 +728,6 @@
       CHECK_EQ(scale_by_tensor->shape().elem_cnt(), 1);
       scale_by_ptr = scale_by_tensor->dptr<T>();
     }
-<<<<<<< HEAD
-    LarsUpdateKernelUtil<device_type, T, G>::Update(
-        ctx->device_ctx(), model->shape().elem_cnt(), static_cast<T>(scale), l1, l2, momentum_beta,
-        epsilon, lars_coefficient, weight_decay, learning_rate->dptr<float>(),
-        train_step->dptr<int64_t>(), momentum->mut_dptr<T>(), scale_by_ptr, model_diff->dptr<G>(),
-        model->mut_dptr<T>(), tlm.DataTmpPtr(), tlm.ModelDiffPtr());
-=======
     const int64_t* skip_if_ptr = nullptr;
     if (ctx->user_op_conf().has_input("skip_if", 0)) {
       const user_op::Tensor* skip_if = ctx->Tensor4ArgNameAndIndex("skip_if", 0);
@@ -755,7 +739,6 @@
         epsilon, lars_coefficient, weight_decay, learning_rate->dptr<float>(),
         train_step->dptr<int64_t>(), scale_by_ptr, skip_if_ptr, model_diff->dptr<G>(),
         model->mut_dptr<T>(), momentum->mut_dptr<T>(), tlm.DataTmpPtr(), tlm.ModelDiffPtr());
->>>>>>> 0f163678
   }
   bool AlwaysComputeWhenAllOutputsEmpty() const override { return true; }
 };
