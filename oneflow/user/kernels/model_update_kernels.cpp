/*
Copyright 2020 The OneFlow Authors. All rights reserved.

Licensed under the Apache License, Version 2.0 (the "License");
you may not use this file except in compliance with the License.
You may obtain a copy of the License at

    http://www.apache.org/licenses/LICENSE-2.0

Unless required by applicable law or agreed to in writing, software
distributed under the License is distributed on an "AS IS" BASIS,
WITHOUT WARRANTIES OR CONDITIONS OF ANY KIND, either express or implied.
See the License for the specific language governing permissions and
limitations under the License.
*/
#include "oneflow/core/framework/framework.h"
#include "oneflow/user/kernels/model_update_kernel_util.h"
#include "oneflow/core/kernel/indexed_slices_reduce_sum_kernel_util.h"
#include "oneflow/core/common/balanced_splitter.h"

namespace oneflow {

namespace {

template<DeviceType device_type, typename T, typename K>
class TmpBufferManager final {
 public:
  OF_DISALLOW_COPY_AND_MOVE(TmpBufferManager);
  TmpBufferManager(void* ptr, const int64_t num_indices, const int64_t num_values) : ptr_(ptr) {
    const size_t unique_diff_indices_bytes = GetCudaAlignedSize(num_indices * sizeof(K));
    const size_t unique_diff_values_bytes = GetCudaAlignedSize(num_values * sizeof(T));
    const size_t num_unique_diff_indices_bytes = GetCudaAlignedSize(1 * sizeof(int32_t));
    CHECK_EQ(num_values % num_indices, 0);
    IndexedSlicesReduceSumKernelUtil<device_type, K, T, int64_t>::GetReduceSumWorkspaceSizeInBytes(
        nullptr, num_indices, num_values / num_indices, &unique_workspace_bytes_);
    unique_diff_indices_offset_ = 0;
    unique_diff_values_offset_ = unique_diff_indices_offset_ + unique_diff_indices_bytes;
    num_unique_diff_indices_offset_ = unique_diff_values_offset_ + unique_diff_values_bytes;
    unique_workspace_offset_ = num_unique_diff_indices_offset_ + num_unique_diff_indices_bytes;
    CHECK_GE(unique_workspace_bytes_, 0);
    total_buffer_size_ = unique_diff_indices_bytes + unique_diff_values_bytes
                         + num_unique_diff_indices_bytes
                         + static_cast<size_t>(unique_workspace_bytes_);
  }
  ~TmpBufferManager() = default;

  int64_t UniqueWorkspaceBytes() const { return unique_workspace_bytes_; }
  size_t GetTotalBufferSize() const { return total_buffer_size_; }
  K* UniqueDiffIndicesPtr() const {
    CHECK(ptr_ != nullptr);
    return reinterpret_cast<K*>(reinterpret_cast<char*>(ptr_) + unique_diff_indices_offset_);
  }
  T* UniqueDiffValuesPtr() const {
    CHECK(ptr_ != nullptr);
    return reinterpret_cast<T*>(reinterpret_cast<char*>(ptr_) + unique_diff_values_offset_);
  }
  int32_t* NumUniqueDiffIndicesPtr() const {
    CHECK(ptr_ != nullptr);
    return reinterpret_cast<int32_t*>(reinterpret_cast<char*>(ptr_)
                                      + num_unique_diff_indices_offset_);
  }
  char* UniqueWorkspacePtr() const {
    CHECK(ptr_ != nullptr);
    return reinterpret_cast<char*>(ptr_) + unique_workspace_offset_;
  }

 private:
  size_t unique_diff_indices_offset_;
  size_t unique_diff_values_offset_;
  size_t num_unique_diff_indices_offset_;
  size_t unique_workspace_offset_;

  int64_t unique_workspace_bytes_;
  size_t total_buffer_size_;
  void* ptr_;
};

class IndexedSlicesUpdateOpKernelState final : public user_op::OpKernelState {
 public:
  IndexedSlicesUpdateOpKernelState(int64_t lower, int64_t upper) : lower_(lower), upper_(upper) {}
  ~IndexedSlicesUpdateOpKernelState() override = default;

  int64_t lower() const { return lower_; }
  int64_t upper() const { return upper_; }

 private:
  const int64_t lower_;
  const int64_t upper_;
};

std::shared_ptr<user_op::OpKernelState> CreateIndexedSlicesUpdateOpKernelState(
    user_op::KernelInitContext* ctx) {
  const SbpParallel& model_sbp = ctx->SbpParallel4ArgNameAndIndex("model", 0);
  const user_op::TensorDesc* model_logical_desc =
      ctx->LogicalTensorDesc4ArgNameAndIndex("model", 0);
  const int64_t num_model_instances = model_logical_desc->shape().At(0);
  if (model_sbp.has_split_parallel() && model_sbp.split_parallel().axis() == 0
      && ctx->parallel_ctx().parallel_num() > 1) {
    CHECK(ctx->SbpParallel4ArgNameAndIndex("model_diff_indices", 0).has_broadcast_parallel());
    CHECK(ctx->SbpParallel4ArgNameAndIndex("model_diff_values", 0).has_broadcast_parallel());
    BalancedSplitter bs(num_model_instances, ctx->parallel_ctx().parallel_num());
    return std::make_shared<IndexedSlicesUpdateOpKernelState>(
        bs.At(ctx->parallel_ctx().parallel_id()).begin(),
        bs.At(ctx->parallel_ctx().parallel_id()).end());
  } else {
    return std::make_shared<IndexedSlicesUpdateOpKernelState>(0, num_model_instances);
  }
}

template<DeviceType device_type, typename T, typename G>
class SGDUpdateKernel final : public user_op::OpKernel {
 public:
  SGDUpdateKernel() = default;
  ~SGDUpdateKernel() override = default;

 private:
  void Compute(user_op::KernelComputeContext* ctx) const override {
    const user_op::Tensor* learning_rate = ctx->Tensor4ArgNameAndIndex("learning_rate", 0);
    const user_op::Tensor* model_diff = ctx->Tensor4ArgNameAndIndex("model_diff", 0);
    user_op::Tensor* model = ctx->Tensor4ArgNameAndIndex("model", 0);
    const auto scale = ctx->Attr<double>("scale");
    const auto l1 = ctx->Attr<float>("l1");
    const auto l2 = ctx->Attr<float>("l2");
    const auto weight_decay = ctx->Attr<float>("weight_decay");
    const T* scale_by_ptr = nullptr;
    if (ctx->user_op_conf().has_input("scale_by_tensor", 0)) {
      const user_op::Tensor* scale_by_tensor = ctx->Tensor4ArgNameAndIndex("scale_by_tensor", 0);
      CHECK_EQ(scale_by_tensor->data_type(), model->data_type());
      CHECK_EQ(scale_by_tensor->shape().elem_cnt(), 1);
      scale_by_ptr = scale_by_tensor->dptr<T>();
    }
    SGDUpdateKernelUtil<device_type, T, G>::Update(
        ctx->device_ctx(), model->shape().elem_cnt(), static_cast<T>(scale), l1, l2, weight_decay,
        learning_rate->dptr<float>(), scale_by_ptr, model_diff->dptr<G>(), model->mut_dptr<T>());
  }
  bool AlwaysComputeWhenAllOutputsEmpty() const override { return true; }
};

#define REGISTER_SGD_UPDATE_KERNEL(device, dtype, gtype)                                 \
  REGISTER_USER_KERNEL("sgd_update")                                                     \
      .SetCreateFn<SGDUpdateKernel<device, dtype, gtype>>()                              \
      .SetIsMatchedHob((user_op::HobDeviceTag() == device)                               \
                       & (user_op::HobDataType("model", 0) == GetDataType<dtype>::value) \
                       & (user_op::HobDataType("model_diff", 0) == GetDataType<gtype>::value));

REGISTER_SGD_UPDATE_KERNEL(DeviceType::kCPU, float, float);
REGISTER_SGD_UPDATE_KERNEL(DeviceType::kCPU, double, double);
#ifdef WITH_CUDA
REGISTER_SGD_UPDATE_KERNEL(DeviceType::kGPU, float, float16);
REGISTER_SGD_UPDATE_KERNEL(DeviceType::kGPU, float, float);
REGISTER_SGD_UPDATE_KERNEL(DeviceType::kGPU, double, double);
#endif  // WITH_CUDA

template<DeviceType device_type, typename T, typename K>
class IndexedSlicesSGDUpdateKernel final : public user_op::OpKernel {
 public:
  IndexedSlicesSGDUpdateKernel() = default;
  ~IndexedSlicesSGDUpdateKernel() override = default;

  std::shared_ptr<user_op::OpKernelState> CreateOpKernelState(
      user_op::KernelInitContext* ctx) const override {
    return CreateIndexedSlicesUpdateOpKernelState(ctx);
  }

 private:
  void Compute(user_op::KernelComputeContext* ctx, user_op::OpKernelState* state) const override {
    const user_op::Tensor* learning_rate = ctx->Tensor4ArgNameAndIndex("learning_rate", 0);
    const user_op::Tensor* model_diff_indices =
        ctx->Tensor4ArgNameAndIndex("model_diff_indices", 0);
    const user_op::Tensor* model_diff_values = ctx->Tensor4ArgNameAndIndex("model_diff_values", 0);
    user_op::Tensor* model = ctx->Tensor4ArgNameAndIndex("model", 0);
    auto* kernel_state = dynamic_cast<IndexedSlicesUpdateOpKernelState*>(state);
    CHECK_NOTNULL(kernel_state);
    CHECK_EQ(model->shape().At(0), kernel_state->upper() - kernel_state->lower());
    IndexedSlicesSGDUpdateKernelUtil<device_type, T, K>::Update(
        ctx->device_ctx(), model_diff_indices->shape().elem_cnt(), model->shape().At(0),
        model->shape().Count(1), kernel_state->lower(), learning_rate->dptr<float>(),
        model_diff_indices->dptr<K>(), model_diff_values->dptr<T>(), model->mut_dptr<T>());
  }
  bool AlwaysComputeWhenAllOutputsEmpty() const override { return true; }
};

#define REGISTER_INDEXED_SLICES_SGD_UPDATE_KERNEL(device_type_v, data_type_pair,                 \
                                                  indices_type_pair)                             \
  REGISTER_USER_KERNEL("indexed_slices_sgd_update")                                              \
      .SetCreateFn<IndexedSlicesSGDUpdateKernel<device_type_v, OF_PP_PAIR_FIRST(data_type_pair), \
                                                OF_PP_PAIR_FIRST(indices_type_pair)>>()          \
      .SetIsMatchedHob(                                                                          \
          (user_op::HobDeviceTag() == ToString(device_type_v))                                   \
          & (user_op::HobDataType("model", 0) == OF_PP_PAIR_SECOND(data_type_pair))              \
          & (user_op::HobDataType("model_diff_values", 0) == OF_PP_PAIR_SECOND(data_type_pair))  \
          & (user_op::HobDataType("model_diff_indices", 0)                                       \
             == OF_PP_PAIR_SECOND(indices_type_pair)));

OF_PP_SEQ_PRODUCT_FOR_EACH_TUPLE(REGISTER_INDEXED_SLICES_SGD_UPDATE_KERNEL, DEVICE_TYPE_SEQ,
                                 FLOATING_DATA_TYPE_SEQ, INDEX_DATA_TYPE_SEQ)

template<DeviceType device_type, typename T, typename K>
user_op::InferTmpSizeFn GenInferTmpSizeFn() {
  return [](user_op::InferContext* ctx) {
    const user_op::TensorDesc* indices = ctx->TensorDesc4ArgNameAndIndex("model_diff_indices", 0);
    const user_op::TensorDesc* values = ctx->TensorDesc4ArgNameAndIndex("model_diff_values", 0);
    const int64_t num_indices = indices->shape().elem_cnt();
    const int64_t num_values = values->shape().elem_cnt();
    TmpBufferManager<device_type, T, K> buffer_manager(nullptr, num_indices, num_values);
    return buffer_manager.GetTotalBufferSize();
  };
}

template<DeviceType device_type, typename T, typename G>
class MomentumUpdateKernel final : public user_op::OpKernel {
 public:
  explicit MomentumUpdateKernel(user_op::KernelCreateContext* ctx) {
    scale_ = ctx->Attr<double>("scale");
    l1_ = ctx->Attr<float>("l1");
    l2_ = ctx->Attr<float>("l2");
    beta_ = ctx->Attr<float>("beta");
    weight_decay_ = ctx->Attr<float>("weight_decay");
    has_scale_by_ptr_ = ctx->user_op_conf().has_input("scale_by_tensor", 0);
  };
  ~MomentumUpdateKernel() override = default;

 private:
  void Compute(user_op::KernelComputeContext* ctx) const override {
    const user_op::Tensor* learning_rate = ctx->Tensor4ArgNameAndIndex("learning_rate", 0);
    const user_op::Tensor* model_diff = ctx->Tensor4ArgNameAndIndex("model_diff", 0);
    user_op::Tensor* model = ctx->Tensor4ArgNameAndIndex("model", 0);
    user_op::Tensor* momentum = ctx->Tensor4ArgNameAndIndex("momentum", 0);
    const T* scale_by_ptr = nullptr;
    if (has_scale_by_ptr_) {
      const user_op::Tensor* scale_by_tensor = ctx->Tensor4ArgNameAndIndex("scale_by_tensor", 0);
      CHECK_EQ(scale_by_tensor->data_type(), model->data_type());
      CHECK_EQ(scale_by_tensor->shape().elem_cnt(), 1);
      scale_by_ptr = scale_by_tensor->dptr<T>();
    }
    MomentumUpdateKernelUtil<device_type, T, G>::Update(
        ctx->device_ctx(), model->shape().elem_cnt(), static_cast<T>(scale_), l1_, l2_, beta_,
        weight_decay_, learning_rate->dptr<float>(), scale_by_ptr, model_diff->dptr<G>(),
        model->mut_dptr<T>(), momentum->mut_dptr<T>());
  }
  bool AlwaysComputeWhenAllOutputsEmpty() const override { return true; }

 private:
  double scale_;
  float l1_;
  float l2_;
  float beta_;
  float weight_decay_;
  bool has_scale_by_ptr_;
};

#define REGISTER_MOMENTUM_UPDATE_KERNEL(device, dtype, gtype)                            \
  REGISTER_USER_KERNEL("momentum_update")                                                \
      .SetCreateWithCtxFn<MomentumUpdateKernel<device, dtype, gtype>>()                  \
      .SetIsMatchedHob((user_op::HobDeviceTag() == device)                               \
                       & (user_op::HobDataType("model", 0) == GetDataType<dtype>::value) \
                       & (user_op::HobDataType("model_diff", 0) == GetDataType<gtype>::value));

REGISTER_MOMENTUM_UPDATE_KERNEL(DeviceType::kCPU, float, float);
REGISTER_MOMENTUM_UPDATE_KERNEL(DeviceType::kCPU, double, double);
#ifdef WITH_CUDA
REGISTER_MOMENTUM_UPDATE_KERNEL(DeviceType::kGPU, float, float16);
REGISTER_MOMENTUM_UPDATE_KERNEL(DeviceType::kGPU, float, float);
REGISTER_MOMENTUM_UPDATE_KERNEL(DeviceType::kGPU, double, double);
#endif  // WITH_CUDA

template<DeviceType device_type, typename T, typename K>
class IndexedSlicesMomentumUpdateKernel final : public user_op::OpKernel {
 public:
  IndexedSlicesMomentumUpdateKernel() = default;
  ~IndexedSlicesMomentumUpdateKernel() override = default;

  std::shared_ptr<user_op::OpKernelState> CreateOpKernelState(
      user_op::KernelInitContext* ctx) const override {
    return CreateIndexedSlicesUpdateOpKernelState(ctx);
  }

 private:
  using ReduceSumUtilT = IndexedSlicesReduceSumKernelUtil<device_type, K, T, int32_t>;
  using MdUpdateUtilT = IndexedSlicesMomentumMdUpdateKernelUtil<device_type, T, K, int32_t>;
  void Compute(user_op::KernelComputeContext* ctx, user_op::OpKernelState* state) const override {
    const user_op::Tensor* learning_rate = ctx->Tensor4ArgNameAndIndex("learning_rate", 0);
    const user_op::Tensor* model_diff_indices =
        ctx->Tensor4ArgNameAndIndex("model_diff_indices", 0);
    const user_op::Tensor* model_diff_values = ctx->Tensor4ArgNameAndIndex("model_diff_values", 0);
    user_op::Tensor* model = ctx->Tensor4ArgNameAndIndex("model", 0);
    user_op::Tensor* momentum = ctx->Tensor4ArgNameAndIndex("momentum", 0);
    const auto beta = ctx->Attr<float>("beta");
    const int64_t num_indices = model_diff_indices->shape().elem_cnt();
    const int64_t num_values = model_diff_values->shape().elem_cnt();
    CHECK_EQ(num_values % num_indices, 0);
    const int64_t feature_size = num_values / num_indices;
    CHECK_EQ(feature_size, model_diff_values->shape().Count(model_diff_indices->shape().NumAxes()));
    auto* kernel_state = dynamic_cast<IndexedSlicesUpdateOpKernelState*>(state);
    CHECK_NOTNULL(kernel_state);
    CHECK_EQ(model->shape().At(0), kernel_state->upper() - kernel_state->lower());
    user_op::Tensor* tmp_buffer = ctx->Tensor4ArgNameAndIndex("tmp_buffer", 0);
    TmpBufferManager<device_type, T, K> buffer_manager(tmp_buffer->mut_dptr(), num_indices,
                                                       num_values);
    CHECK_EQ(tmp_buffer->shape().elem_cnt(), buffer_manager.GetTotalBufferSize());
    ReduceSumUtilT::ReduceSum(
        ctx->device_ctx(), num_indices, feature_size, model_diff_indices->dptr<K>(),
        model_diff_values->dptr<T>(), buffer_manager.NumUniqueDiffIndicesPtr(),
        buffer_manager.UniqueDiffIndicesPtr(), buffer_manager.UniqueDiffValuesPtr(),
        buffer_manager.UniqueWorkspacePtr(), buffer_manager.UniqueWorkspaceBytes());
    MdUpdateUtilT::Update(ctx->device_ctx(), beta, num_indices, feature_size, kernel_state->lower(),
                          kernel_state->upper(), buffer_manager.NumUniqueDiffIndicesPtr(),
                          learning_rate->dptr<float>(), buffer_manager.UniqueDiffIndicesPtr(),
                          buffer_manager.UniqueDiffValuesPtr(), model->mut_dptr<T>(),
                          momentum->mut_dptr<T>());
  }
  bool AlwaysComputeWhenAllOutputsEmpty() const override { return true; }
};

#define REGISTER_INDEXED_SLICES_MOMENTUM_UPDATE_KERNEL(device_type_v, data_type_pair,              \
                                                       indices_type_pair)                          \
  REGISTER_USER_KERNEL("indexed_slices_momentum_update")                                           \
      .SetCreateFn<IndexedSlicesMomentumUpdateKernel<                                              \
          device_type_v, OF_PP_PAIR_FIRST(data_type_pair), OF_PP_PAIR_FIRST(indices_type_pair)>>() \
      .SetIsMatchedHob(                                                                            \
          (user_op::HobDeviceTag() == ToString(device_type_v))                                     \
          & (user_op::HobDataType("model", 0) == OF_PP_PAIR_SECOND(data_type_pair))                \
          & (user_op::HobDataType("model_diff_values", 0) == OF_PP_PAIR_SECOND(data_type_pair))    \
          & (user_op::HobDataType("model_diff_indices", 0)                                         \
             == OF_PP_PAIR_SECOND(indices_type_pair)))                                             \
      .SetInferTmpSizeFn(GenInferTmpSizeFn<device_type_v, OF_PP_PAIR_FIRST(data_type_pair),        \
                                           OF_PP_PAIR_FIRST(indices_type_pair)>());

OF_PP_SEQ_PRODUCT_FOR_EACH_TUPLE(REGISTER_INDEXED_SLICES_MOMENTUM_UPDATE_KERNEL, DEVICE_TYPE_SEQ,
                                 FLOATING_DATA_TYPE_SEQ, INDEX_DATA_TYPE_SEQ)

template<DeviceType device_type, typename T, typename G>
class AdamUpdateKernel final : public user_op::OpKernel {
 public:
  AdamUpdateKernel() = default;
  ~AdamUpdateKernel() override = default;

 private:
  void Compute(user_op::KernelComputeContext* ctx) const override {
    const user_op::Tensor* learning_rate = ctx->Tensor4ArgNameAndIndex("learning_rate", 0);
    const user_op::Tensor* model_diff = ctx->Tensor4ArgNameAndIndex("model_diff", 0);
    user_op::Tensor* model = ctx->Tensor4ArgNameAndIndex("model", 0);
    user_op::Tensor* m = ctx->Tensor4ArgNameAndIndex("m", 0);
    user_op::Tensor* v = ctx->Tensor4ArgNameAndIndex("v", 0);
    const auto scale = ctx->Attr<double>("scale");
    const auto l1 = ctx->Attr<float>("l1");
    const auto l2 = ctx->Attr<float>("l2");
    const auto beta1 = ctx->Attr<float>("beta1");
    const auto beta2 = ctx->Attr<float>("beta2");
    const auto epsilon = ctx->Attr<float>("epsilon");
    const auto weight_decay = ctx->Attr<float>("weight_decay");
    const T* scale_by_ptr = nullptr;
    if (ctx->user_op_conf().has_input("scale_by_tensor", 0)) {
      const user_op::Tensor* scale_by_tensor = ctx->Tensor4ArgNameAndIndex("scale_by_tensor", 0);
      CHECK_EQ(scale_by_tensor->data_type(), model->data_type());
      CHECK_EQ(scale_by_tensor->shape().elem_cnt(), 1);
      scale_by_ptr = scale_by_tensor->dptr<T>();
    }
    AdamUpdateKernelUtil<device_type, T, G>::Update(
        ctx->device_ctx(), model->shape().elem_cnt(), static_cast<T>(scale), l1, l2, beta1, beta2,
        epsilon, weight_decay, learning_rate->dptr<float>(), scale_by_ptr, model_diff->dptr<G>(),
        model->mut_dptr<T>(), m->mut_dptr<T>(), v->mut_dptr<T>());
  }
  bool AlwaysComputeWhenAllOutputsEmpty() const override { return true; }
};

#define REGISTER_ADAM_UPDATE_KERNEL(device, dtype, gtype)                                \
  REGISTER_USER_KERNEL("adam_update")                                                    \
      .SetCreateFn<AdamUpdateKernel<device, dtype, gtype>>()                             \
      .SetIsMatchedHob((user_op::HobDeviceTag() == device)                               \
                       & (user_op::HobDataType("model", 0) == GetDataType<dtype>::value) \
                       & (user_op::HobDataType("model_diff", 0) == GetDataType<gtype>::value));

REGISTER_ADAM_UPDATE_KERNEL(DeviceType::kCPU, float, float);
REGISTER_ADAM_UPDATE_KERNEL(DeviceType::kCPU, double, double);
#ifdef WITH_CUDA
REGISTER_ADAM_UPDATE_KERNEL(DeviceType::kGPU, float, float16);
REGISTER_ADAM_UPDATE_KERNEL(DeviceType::kGPU, float, float);
REGISTER_ADAM_UPDATE_KERNEL(DeviceType::kGPU, double, double);
#endif  // WITH_CUDA

template<DeviceType device_type, typename T, typename K>
class IndexedSlicesAdamUpdateKernel final : public user_op::OpKernel {
 public:
  IndexedSlicesAdamUpdateKernel() = default;
  ~IndexedSlicesAdamUpdateKernel() override = default;
  std::shared_ptr<user_op::OpKernelState> CreateOpKernelState(
      user_op::KernelInitContext* ctx) const override {
    return CreateIndexedSlicesUpdateOpKernelState(ctx);
  }

 private:
  using ReduceSumUtilT = IndexedSlicesReduceSumKernelUtil<device_type, K, T, int32_t>;
  using MdUpdateUtilT = IndexedSlicesAdamMdUpdateKernelUtil<device_type, T, K, int32_t>;
  void Compute(user_op::KernelComputeContext* ctx, user_op::OpKernelState* state) const override {
    const user_op::Tensor* learning_rate = ctx->Tensor4ArgNameAndIndex("learning_rate", 0);
    const user_op::Tensor* model_diff_indices =
        ctx->Tensor4ArgNameAndIndex("model_diff_indices", 0);
    const user_op::Tensor* model_diff_values = ctx->Tensor4ArgNameAndIndex("model_diff_values", 0);
    user_op::Tensor* model = ctx->Tensor4ArgNameAndIndex("model", 0);
    user_op::Tensor* m = ctx->Tensor4ArgNameAndIndex("m", 0);
    user_op::Tensor* v = ctx->Tensor4ArgNameAndIndex("v", 0);
    const auto beta1 = ctx->Attr<float>("beta1");
    const auto beta2 = ctx->Attr<float>("beta2");
    const auto epsilon = ctx->Attr<float>("epsilon");
    auto* kernel_state = dynamic_cast<IndexedSlicesUpdateOpKernelState*>(state);
    CHECK_NOTNULL(kernel_state);
    CHECK_EQ(model->shape().At(0), kernel_state->upper() - kernel_state->lower());
    const int64_t num_indices = model_diff_indices->shape().elem_cnt();
    const int64_t num_values = model_diff_values->shape().elem_cnt();
    CHECK_EQ(num_values % num_indices, 0);
    const int64_t feature_size = num_values / num_indices;
    CHECK_EQ(feature_size, model_diff_values->shape().Count(model_diff_indices->shape().NumAxes()));
    user_op::Tensor* tmp_buffer = ctx->Tensor4ArgNameAndIndex("tmp_buffer", 0);
    TmpBufferManager<device_type, T, K> buffer_manager(tmp_buffer->mut_dptr(), num_indices,
                                                       num_values);
    CHECK_EQ(tmp_buffer->shape().elem_cnt(), buffer_manager.GetTotalBufferSize());

    ReduceSumUtilT::ReduceSum(
        ctx->device_ctx(), num_indices, feature_size, model_diff_indices->dptr<K>(),
        model_diff_values->dptr<T>(), buffer_manager.NumUniqueDiffIndicesPtr(),
        buffer_manager.UniqueDiffIndicesPtr(), buffer_manager.UniqueDiffValuesPtr(),
        buffer_manager.UniqueWorkspacePtr(), buffer_manager.UniqueWorkspaceBytes());

    MdUpdateUtilT::Update(ctx->device_ctx(), beta1, beta2, epsilon, num_indices, feature_size,
                          kernel_state->lower(), kernel_state->upper(),
                          buffer_manager.NumUniqueDiffIndicesPtr(), learning_rate->dptr<float>(),
                          buffer_manager.UniqueDiffIndicesPtr(),
                          buffer_manager.UniqueDiffValuesPtr(), model->mut_dptr<T>(),
                          m->mut_dptr<T>(), v->mut_dptr<T>());
  }
  bool AlwaysComputeWhenAllOutputsEmpty() const override { return true; }
};

#define REGISTER_INDEXED_SLICES_ADAM_UPDATE_KERNEL(device_type_v, data_type_pair,                 \
                                                   indices_type_pair)                             \
  REGISTER_USER_KERNEL("indexed_slices_adam_update")                                              \
      .SetCreateFn<IndexedSlicesAdamUpdateKernel<device_type_v, OF_PP_PAIR_FIRST(data_type_pair), \
                                                 OF_PP_PAIR_FIRST(indices_type_pair)>>()          \
      .SetIsMatchedHob(                                                                           \
          (user_op::HobDeviceTag() == ToString(device_type_v))                                    \
          & (user_op::HobDataType("model", 0) == OF_PP_PAIR_SECOND(data_type_pair))               \
          & (user_op::HobDataType("model_diff_values", 0) == OF_PP_PAIR_SECOND(data_type_pair))   \
          & (user_op::HobDataType("model_diff_indices", 0)                                        \
             == OF_PP_PAIR_SECOND(indices_type_pair)))                                            \
      .SetInferTmpSizeFn(GenInferTmpSizeFn<device_type_v, OF_PP_PAIR_FIRST(data_type_pair),       \
                                           OF_PP_PAIR_FIRST(indices_type_pair)>());

OF_PP_SEQ_PRODUCT_FOR_EACH_TUPLE(REGISTER_INDEXED_SLICES_ADAM_UPDATE_KERNEL, DEVICE_TYPE_SEQ,
                                 FLOATING_DATA_TYPE_SEQ, INDEX_DATA_TYPE_SEQ)

template<DeviceType device_type, typename T>
class LambTmpBufferManager final {
 public:
  OF_DISALLOW_COPY_AND_MOVE(LambTmpBufferManager);
  LambTmpBufferManager(void* ptr, const int64_t n) : ptr_(ptr) {
    const size_t adam_diff_bytes = GetCudaAlignedSize(n * sizeof(T));
    norm_buffer_bytes_ = GetCudaAlignedSize(2 * sizeof(T));
    adam_diff_offset_ = 0;
    norm_buffer_offset_ = adam_diff_offset_ + adam_diff_bytes;
    total_buffer_size_ = adam_diff_bytes + norm_buffer_bytes_;
  }
  ~LambTmpBufferManager() = default;

  size_t GetNormBufferSize() const { return norm_buffer_bytes_; }
  size_t GetTotalBufferSize() const { return total_buffer_size_; }

  T* AdamDiffPtr() const {
    CHECK(ptr_ != nullptr);
    return reinterpret_cast<T*>(reinterpret_cast<char*>(ptr_) + adam_diff_offset_);
  }
  T* NormBufferPtr() const {
    CHECK(ptr_ != nullptr);
    return reinterpret_cast<T*>(reinterpret_cast<char*>(ptr_) + norm_buffer_offset_);
  }

 private:
  size_t adam_diff_offset_;
  size_t norm_buffer_offset_;

  size_t total_buffer_size_;
  size_t norm_buffer_bytes_;
  void* ptr_;
};

template<DeviceType device_type, typename T, typename G>
class LambUpdateKernel final : public user_op::OpKernel {
 public:
  LambUpdateKernel() = default;
  ~LambUpdateKernel() = default;

 private:
  void Compute(user_op::KernelComputeContext* ctx) const override {
    const user_op::Tensor* learning_rate = ctx->Tensor4ArgNameAndIndex("learning_rate", 0);
    const user_op::Tensor* model_diff = ctx->Tensor4ArgNameAndIndex("model_diff", 0);
    user_op::Tensor* model = ctx->Tensor4ArgNameAndIndex("model", 0);
    user_op::Tensor* m = ctx->Tensor4ArgNameAndIndex("m", 0);
    user_op::Tensor* v = ctx->Tensor4ArgNameAndIndex("v", 0);
    user_op::Tensor* beta1_t = ctx->Tensor4ArgNameAndIndex("beta1_t", 0);
    user_op::Tensor* beta2_t = ctx->Tensor4ArgNameAndIndex("beta2_t", 0);
    user_op::Tensor* tmp_buffer = ctx->Tensor4ArgNameAndIndex("tmp_buffer", 0);
    LambTmpBufferManager<device_type, T> tbm(tmp_buffer->mut_dptr(), model->shape().elem_cnt());
    const auto scale = ctx->Attr<double>("scale");
    const auto l1 = ctx->Attr<float>("l1");
    const auto l2 = ctx->Attr<float>("l2");
    const auto beta1 = ctx->Attr<float>("beta1");
    const auto beta2 = ctx->Attr<float>("beta2");
    const auto epsilon = ctx->Attr<float>("epsilon");
    const auto weight_decay = ctx->Attr<float>("weight_decay");
    const T* scale_by_ptr = nullptr;
    if (ctx->user_op_conf().has_input("scale_by_tensor", 0)) {
      const user_op::Tensor* scale_by_tensor = ctx->Tensor4ArgNameAndIndex("scale_by_tensor", 0);
      CHECK_EQ(scale_by_tensor->data_type(), model->data_type());
      CHECK_EQ(scale_by_tensor->shape().elem_cnt(), 1);
      scale_by_ptr = scale_by_tensor->dptr<T>();
    }
    LambUpdateKernelUtil<device_type, T, G>::Update(
        ctx->device_ctx(), m->shape().elem_cnt(), scale, l1, l2, beta1, beta2, epsilon,
        weight_decay, learning_rate->dptr<float>(), scale_by_ptr, model_diff->dptr<G>(),
        tbm.AdamDiffPtr(), model->mut_dptr<T>(), m->mut_dptr<T>(), v->mut_dptr<T>(),
        tbm.NormBufferPtr(), beta1_t->mut_dptr<T>(), beta2_t->mut_dptr<T>());
  }
  bool AlwaysComputeWhenAllOutputsEmpty() const override { return true; }
};

template<DeviceType device_type, typename T>
user_op::InferTmpSizeFn LambGenInferTmpSizeFn() {
  return [](user_op::InferContext* ctx) {
    const user_op::TensorDesc* model = ctx->TensorDesc4ArgNameAndIndex("model", 0);
    LambTmpBufferManager<device_type, T> tbm(nullptr, model->shape().elem_cnt());
    return tbm.GetTotalBufferSize();
  };
}

#define REGISTER_LAMB_UPDATE_KERNEL(device, dtype, gtype)                                      \
  REGISTER_USER_KERNEL("lamb_update")                                                          \
      .SetCreateFn<LambUpdateKernel<device, dtype, gtype>>()                                   \
      .SetIsMatchedHob((user_op::HobDeviceTag() == device)                                     \
                       & (user_op::HobDataType("model", 0) == GetDataType<dtype>::value)       \
                       & (user_op::HobDataType("model_diff", 0) == GetDataType<gtype>::value)) \
      .SetInferTmpSizeFn(LambGenInferTmpSizeFn<device, dtype>());

REGISTER_LAMB_UPDATE_KERNEL(DeviceType::kCPU, float, float);
REGISTER_LAMB_UPDATE_KERNEL(DeviceType::kCPU, double, double);
#ifdef WITH_CUDA
REGISTER_LAMB_UPDATE_KERNEL(DeviceType::kGPU, float, float16);
REGISTER_LAMB_UPDATE_KERNEL(DeviceType::kGPU, float, float);
REGISTER_LAMB_UPDATE_KERNEL(DeviceType::kGPU, double, double);
#endif  // WITH_CUDA

<<<<<<< HEAD
template<DeviceType device_type, typename T, typename G>
class RmsPropUpdateKernel final : public user_op::OpKernel {
 public:
  RmsPropUpdateKernel() = default;
  ~RmsPropUpdateKernel() override = default;

 private:
  void Compute(user_op::KernelComputeContext* ctx) const override {
    const user_op::Tensor* learning_rate = ctx->Tensor4ArgNameAndIndex("learning_rate", 0);
    const user_op::Tensor* model_diff = ctx->Tensor4ArgNameAndIndex("model_diff", 0);
    user_op::Tensor* model = ctx->Tensor4ArgNameAndIndex("model", 0);
    user_op::Tensor* mean_square = ctx->Tensor4ArgNameAndIndex("mean_square", 0);
    const auto scale = ctx->Attr<double>("scale");
    const auto l1 = ctx->Attr<float>("l1");
    const auto l2 = ctx->Attr<float>("l2");
    const auto decay_rate = ctx->Attr<float>("decay_rate");
    const auto epsilon = ctx->Attr<float>("epsilon");
    const auto centered = ctx->Attr<bool>("centered");
    const auto weight_decay = ctx->Attr<float>("weight_decay");
    const T* scale_by_ptr = nullptr;
    if (ctx->user_op_conf().has_input("scale_by_tensor", 0)) {
      const user_op::Tensor* scale_by_tensor = ctx->Tensor4ArgNameAndIndex("scale_by_tensor", 0);
      CHECK_EQ(scale_by_tensor->data_type(), model->data_type());
      CHECK_EQ(scale_by_tensor->shape().elem_cnt(), 1);
      scale_by_ptr = scale_by_tensor->dptr<T>();
    }
    T* mean_gradient_ptr = nullptr;
    if (centered) {
      user_op::Tensor* mean_gradient = ctx->Tensor4ArgNameAndIndex("mean_gradient", 0);
      mean_gradient_ptr = mean_gradient->mut_dptr<T>();
    }
    RmsPropUpdateKernelUtil<device_type, T, G>::Update(
        ctx->device_ctx(), model->shape().elem_cnt(), static_cast<T>(scale), l1, l2, mean_square->mut_dptr<T>(),
        mean_gradient_ptr, centered, epsilon, weight_decay, decay_rate, learning_rate->dptr<float>(),
        scale_by_ptr, model_diff->dptr<G>(), model->mut_dptr<T>());
  }
  bool AlwaysComputeWhenAllOutputsEmpty() const override { return true; }
};

#define REGISTER_RMSPROP_UPDATE_KERNEL(device, dtype, gtype)                                \
  REGISTER_USER_KERNEL("rmsprop_update")                                                    \
      .SetCreateFn<RmsPropUpdateKernel<device, dtype, gtype>>()                             \
      .SetIsMatchedHob((user_op::HobDeviceTag() == device)                                  \
                       & (user_op::HobDataType("model", 0) == GetDataType<dtype>::value)    \
                       & (user_op::HobDataType("model_diff", 0) == GetDataType<gtype>::value));

REGISTER_RMSPROP_UPDATE_KERNEL(DeviceType::kCPU, float, float);
REGISTER_RMSPROP_UPDATE_KERNEL(DeviceType::kCPU, double, double);
#ifdef WITH_CUDA
REGISTER_RMSPROP_UPDATE_KERNEL(DeviceType::kGPU, float, float16);
REGISTER_RMSPROP_UPDATE_KERNEL(DeviceType::kGPU, float, float);
REGISTER_RMSPROP_UPDATE_KERNEL(DeviceType::kGPU, double, double);
#endif  // WITH_CUDA


template<DeviceType device_type, typename T>
class LarsTmpBufferManager final {
 public:
  OF_DISALLOW_COPY_AND_MOVE(LarsTmpBufferManager);
  LarsTmpBufferManager(void* ptr, const int64_t n) : ptr_(ptr) {
    model_diff_size_ = GetCudaAlignedSize(n * sizeof(T));
    model_diff_offset_ = 0;
    data_tmp_size_ = GetCudaAlignedSize(3 * sizeof(T));
    data_tmp_offset_ = model_diff_offset_ + model_diff_size_;
    total_buffer_size_ = model_diff_size_ + data_tmp_size_;
  }
  ~LarsTmpBufferManager() = default;

  size_t GetTotalBufferSize() const { return total_buffer_size_; }
  size_t GetDataTmpBufferSize() const { return data_tmp_size_; }

  T* ModelDiffPtr() const {
    CHECK(ptr_ != nullptr);
    return reinterpret_cast<T*>(reinterpret_cast<char*>(ptr_) + model_diff_offset_);
  }

  T* DataTmpPtr() const {
    CHECK(ptr_ != nullptr);
    return reinterpret_cast<T*>(reinterpret_cast<char*>(ptr_) + data_tmp_offset_);
  }

 private:
  size_t model_diff_offset_;
  size_t model_diff_size_;
  size_t data_tmp_offset_;
  size_t data_tmp_size_;
  size_t total_buffer_size_;
  void* ptr_;
};

template<DeviceType device_type, typename T, typename G>
class LarsUpdateKernel final : public user_op::OpKernel {
 public:
  LarsUpdateKernel() = default;
  ~LarsUpdateKernel() override = default;
=======
template<DeviceType device_type>
class AdamBiasCorrectionLearningRateKernel final : public user_op::OpKernel {
 public:
  AdamBiasCorrectionLearningRateKernel() = default;
  ~AdamBiasCorrectionLearningRateKernel() override = default;
>>>>>>> a608ba6d

 private:
  void Compute(user_op::KernelComputeContext* ctx) const override {
    const user_op::Tensor* learning_rate = ctx->Tensor4ArgNameAndIndex("learning_rate", 0);
    const user_op::Tensor* train_step = ctx->Tensor4ArgNameAndIndex("train_step", 0);
<<<<<<< HEAD
    const user_op::Tensor* model_diff = ctx->Tensor4ArgNameAndIndex("model_diff", 0);
    user_op::Tensor* model = ctx->Tensor4ArgNameAndIndex("model", 0);
    user_op::Tensor* momentum = ctx->Tensor4ArgNameAndIndex("momentum", 0);
    user_op::Tensor* tmp_buffer = ctx->Tensor4ArgNameAndIndex("tmp_buffer", 0);
    LarsTmpBufferManager<device_type, T> tlm(tmp_buffer->mut_dptr(), model->shape().elem_cnt());
    const auto scale = ctx->Attr<double>("scale");
    const auto l1 = ctx->Attr<float>("l1");
    const auto l2 = ctx->Attr<float>("l2");
    const auto momentum_beta = ctx->Attr<float>("momentum_beta");
    const auto epsilon = ctx->Attr<float>("epsilon");
    const auto lars_coefficient = ctx->Attr<float>("lars_coefficient");
    const auto weight_decay = ctx->Attr<float>("weight_decay");
    const T* scale_by_ptr = nullptr;
    if (ctx->user_op_conf().has_input("scale_by_tensor", 0)) {
      const user_op::Tensor* scale_by_tensor = ctx->Tensor4ArgNameAndIndex("scale_by_tensor", 0);
      CHECK_EQ(scale_by_tensor->data_type(), model->data_type());
      CHECK_EQ(scale_by_tensor->shape().elem_cnt(), 1);
      scale_by_ptr = scale_by_tensor->dptr<T>();
    }
    LarsUpdateKernelUtil<device_type, T, G>::Update(
        ctx->device_ctx(), model->shape().elem_cnt(), static_cast<T>(scale), l1, l2, momentum_beta,
        epsilon, lars_coefficient, weight_decay, learning_rate->dptr<float>(), train_step->dptr<int64_t>(),
        momentum->mut_dptr<T>(), scale_by_ptr, model_diff->dptr<G>(), model->mut_dptr<T>(), tlm.DataTmpPtr(), 
        tlm.ModelDiffPtr());
=======
    user_op::Tensor* out = ctx->Tensor4ArgNameAndIndex("out", 0);
    const auto beta1 = ctx->Attr<float>("beta1");
    const auto beta2 = ctx->Attr<float>("beta2");
    AdamBiasCorrectionLearningRateKernelUtil<device_type>::AdamBiasCorrectionLearningRate(
        ctx->device_ctx(), beta1, beta2, learning_rate->dptr<float>(), train_step->dptr<int64_t>(),
        out->mut_dptr<float>());
>>>>>>> a608ba6d
  }
  bool AlwaysComputeWhenAllOutputsEmpty() const override { return true; }
};

<<<<<<< HEAD
template<DeviceType device_type, typename T>
user_op::InferTmpSizeFn LarsGenInferTmpSizeFn() {
  return [](user_op::InferContext* ctx) {
    const user_op::TensorDesc* model = ctx->TensorDesc4ArgNameAndIndex("model", 0);
    LarsTmpBufferManager<device_type, T> tlm(nullptr, model->shape().elem_cnt());
    return tlm.GetTotalBufferSize();
  };
}

#define REGISTER_LARS_UPDATE_KERNEL(device, dtype, gtype)                                       \
  REGISTER_USER_KERNEL("lars_update")                                                           \
      .SetCreateFn<LarsUpdateKernel<device, dtype, gtype>>()                                    \
      .SetIsMatchedHob((user_op::HobDeviceTag() == device)                                      \
                       & (user_op::HobDataType("model", 0) == GetDataType<dtype>::value)        \
                       & (user_op::HobDataType("model_diff", 0) == GetDataType<gtype>::value))  \
      .SetInferTmpSizeFn(LarsGenInferTmpSizeFn<device, dtype>());

REGISTER_LARS_UPDATE_KERNEL(DeviceType::kCPU, float, float);
REGISTER_LARS_UPDATE_KERNEL(DeviceType::kCPU, double, double);
#ifdef WITH_CUDA
REGISTER_LARS_UPDATE_KERNEL(DeviceType::kGPU, float, float16);
REGISTER_LARS_UPDATE_KERNEL(DeviceType::kGPU, float, float);
REGISTER_LARS_UPDATE_KERNEL(DeviceType::kGPU, double, double);
=======
#define REGISTER_ADAM_BIAS_CORRECTION_LEARNING_RATE_KERNEL(device) \
  REGISTER_USER_KERNEL("adam_bias_correction_learning_rate")       \
      .SetCreateFn<AdamBiasCorrectionLearningRateKernel<device>>() \
      .SetIsMatchedHob((user_op::HobDeviceTag() == device));
REGISTER_ADAM_BIAS_CORRECTION_LEARNING_RATE_KERNEL(DeviceType::kCPU)
#ifdef WITH_CUDA
REGISTER_ADAM_BIAS_CORRECTION_LEARNING_RATE_KERNEL(DeviceType::kGPU)
>>>>>>> a608ba6d
#endif  // WITH_CUDA

}  // namespace

}  // namespace oneflow<|MERGE_RESOLUTION|>--- conflicted
+++ resolved
@@ -548,7 +548,37 @@
 REGISTER_LAMB_UPDATE_KERNEL(DeviceType::kGPU, double, double);
 #endif  // WITH_CUDA
 
-<<<<<<< HEAD
+template<DeviceType device_type>
+class AdamBiasCorrectionLearningRateKernel final : public user_op::OpKernel {
+ public:
+  AdamBiasCorrectionLearningRateKernel() = default;
+  ~AdamBiasCorrectionLearningRateKernel() override = default;
+
+ private:
+  void Compute(user_op::KernelComputeContext* ctx) const override {
+    const user_op::Tensor* learning_rate = ctx->Tensor4ArgNameAndIndex("learning_rate", 0);
+    const user_op::Tensor* train_step = ctx->Tensor4ArgNameAndIndex("train_step", 0);
+    user_op::Tensor* out = ctx->Tensor4ArgNameAndIndex("out", 0);
+    const auto beta1 = ctx->Attr<float>("beta1");
+    const auto beta2 = ctx->Attr<float>("beta2");
+    AdamBiasCorrectionLearningRateKernelUtil<device_type>::AdamBiasCorrectionLearningRate(
+        ctx->device_ctx(), beta1, beta2, learning_rate->dptr<float>(), train_step->dptr<int64_t>(),
+        out->mut_dptr<float>());
+  }
+  bool AlwaysComputeWhenAllOutputsEmpty() const override { return true; }
+};
+
+#define REGISTER_ADAM_BIAS_CORRECTION_LEARNING_RATE_KERNEL(device) \
+  REGISTER_USER_KERNEL("adam_bias_correction_learning_rate")       \
+      .SetCreateFn<AdamBiasCorrectionLearningRateKernel<device>>() \
+      .SetIsMatchedHob((user_op::HobDeviceTag() == device));
+REGISTER_ADAM_BIAS_CORRECTION_LEARNING_RATE_KERNEL(DeviceType::kCPU)
+#ifdef WITH_CUDA
+REGISTER_ADAM_BIAS_CORRECTION_LEARNING_RATE_KERNEL(DeviceType::kGPU)
+#endif  // WITH_CUDA
+
+
+
 template<DeviceType device_type, typename T, typename G>
 class RmsPropUpdateKernel final : public user_op::OpKernel {
  public:
@@ -644,19 +674,11 @@
  public:
   LarsUpdateKernel() = default;
   ~LarsUpdateKernel() override = default;
-=======
-template<DeviceType device_type>
-class AdamBiasCorrectionLearningRateKernel final : public user_op::OpKernel {
- public:
-  AdamBiasCorrectionLearningRateKernel() = default;
-  ~AdamBiasCorrectionLearningRateKernel() override = default;
->>>>>>> a608ba6d
 
  private:
   void Compute(user_op::KernelComputeContext* ctx) const override {
     const user_op::Tensor* learning_rate = ctx->Tensor4ArgNameAndIndex("learning_rate", 0);
     const user_op::Tensor* train_step = ctx->Tensor4ArgNameAndIndex("train_step", 0);
-<<<<<<< HEAD
     const user_op::Tensor* model_diff = ctx->Tensor4ArgNameAndIndex("model_diff", 0);
     user_op::Tensor* model = ctx->Tensor4ArgNameAndIndex("model", 0);
     user_op::Tensor* momentum = ctx->Tensor4ArgNameAndIndex("momentum", 0);
@@ -681,19 +703,10 @@
         epsilon, lars_coefficient, weight_decay, learning_rate->dptr<float>(), train_step->dptr<int64_t>(),
         momentum->mut_dptr<T>(), scale_by_ptr, model_diff->dptr<G>(), model->mut_dptr<T>(), tlm.DataTmpPtr(), 
         tlm.ModelDiffPtr());
-=======
-    user_op::Tensor* out = ctx->Tensor4ArgNameAndIndex("out", 0);
-    const auto beta1 = ctx->Attr<float>("beta1");
-    const auto beta2 = ctx->Attr<float>("beta2");
-    AdamBiasCorrectionLearningRateKernelUtil<device_type>::AdamBiasCorrectionLearningRate(
-        ctx->device_ctx(), beta1, beta2, learning_rate->dptr<float>(), train_step->dptr<int64_t>(),
-        out->mut_dptr<float>());
->>>>>>> a608ba6d
-  }
-  bool AlwaysComputeWhenAllOutputsEmpty() const override { return true; }
-};
-
-<<<<<<< HEAD
+  }
+  bool AlwaysComputeWhenAllOutputsEmpty() const override { return true; }
+};
+
 template<DeviceType device_type, typename T>
 user_op::InferTmpSizeFn LarsGenInferTmpSizeFn() {
   return [](user_op::InferContext* ctx) {
@@ -717,15 +730,6 @@
 REGISTER_LARS_UPDATE_KERNEL(DeviceType::kGPU, float, float16);
 REGISTER_LARS_UPDATE_KERNEL(DeviceType::kGPU, float, float);
 REGISTER_LARS_UPDATE_KERNEL(DeviceType::kGPU, double, double);
-=======
-#define REGISTER_ADAM_BIAS_CORRECTION_LEARNING_RATE_KERNEL(device) \
-  REGISTER_USER_KERNEL("adam_bias_correction_learning_rate")       \
-      .SetCreateFn<AdamBiasCorrectionLearningRateKernel<device>>() \
-      .SetIsMatchedHob((user_op::HobDeviceTag() == device));
-REGISTER_ADAM_BIAS_CORRECTION_LEARNING_RATE_KERNEL(DeviceType::kCPU)
-#ifdef WITH_CUDA
-REGISTER_ADAM_BIAS_CORRECTION_LEARNING_RATE_KERNEL(DeviceType::kGPU)
->>>>>>> a608ba6d
 #endif  // WITH_CUDA
 
 }  // namespace
