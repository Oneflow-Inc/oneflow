--- conflicted
+++ resolved
@@ -150,17 +150,10 @@
       CHECK_EQ(skip_if->shape_view().elem_cnt(), 1);
       skip_if_ptr = skip_if->dptr<int64_t>();
     }
-<<<<<<< HEAD
     SGDUpdateKernelUtil<device_type, T, G, float16>::Update(
         ctx->stream(), model->shape().elem_cnt(), static_cast<T>(scale), l1, l2, weight_decay,
         learning_rate_val, fuse_update_cast, learning_rate_ptr, scale_by_ptr, skip_if_ptr,
         model_diff->dptr<G>(), model->mut_dptr<T>(), model_half_ptr);
-=======
-    SGDUpdateKernelUtil<device_type, T, G>::Update(
-        ctx->stream(), model->shape_view().elem_cnt(), static_cast<T>(scale), l1, l2, weight_decay,
-        learning_rate_val, learning_rate_ptr, scale_by_ptr, skip_if_ptr, model_diff->dptr<G>(),
-        model->mut_dptr<T>());
->>>>>>> 20d0efea
   }
   bool AlwaysComputeWhenAllOutputsEmpty() const override { return true; }
 };
@@ -463,7 +456,6 @@
       skip_if_ptr = skip_if->dptr<int64_t>();
     }
 
-<<<<<<< HEAD
     float16* model_half_ptr = nullptr;
     bool fuse_update_cast = false;
     if (ctx->has_input("model_half", 0)) {
@@ -478,14 +470,6 @@
         bias_correction1_val, bias_correction2_val, learning_rate_ptr, scale_by_ptr, skip_if_ptr,
         bias_correction1_ptr, bias_correction2_ptr, model_diff->dptr<G>(), model->mut_dptr<T>(),
         model_half_ptr, m->mut_dptr<T>(), v->mut_dptr<T>(), max_v_ptr);
-=======
-    AdamUpdateKernelUtil<device_type, T, G>::Update(
-        ctx->stream(), model->shape_view().elem_cnt(), static_cast<T>(scale), l1, l2, beta1, beta2,
-        epsilon, weight_decay, amsgrad, do_bias_correction, learning_rate_val, bias_correction1_val,
-        bias_correction2_val, learning_rate_ptr, scale_by_ptr, skip_if_ptr, bias_correction1_ptr,
-        bias_correction2_ptr, model_diff->dptr<G>(), model->mut_dptr<T>(), m->mut_dptr<T>(),
-        v->mut_dptr<T>(), max_v_ptr);
->>>>>>> 20d0efea
   }
   bool AlwaysComputeWhenAllOutputsEmpty() const override { return true; }
 };
