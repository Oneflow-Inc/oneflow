/*
Copyright 2020 The OneFlow Authors. All rights reserved.

Licensed under the Apache License, Version 2.0 (the "License");
you may not use this file except in compliance with the License.
You may obtain a copy of the License at

    http://www.apache.org/licenses/LICENSE-2.0

Unless required by applicable law or agreed to in writing, software
distributed under the License is distributed on an "AS IS" BASIS,
WITHOUT WARRANTIES OR CONDITIONS OF ANY KIND, either express or implied.
See the License for the specific language governing permissions and
limitations under the License.
*/
#include "oneflow/core/framework/framework.h"
#include "oneflow/user/kernels/model_update_kernel_util.h"
#include "oneflow/user/kernels/indexed_slices_reduce_sum_kernel_util.h"
#include "oneflow/core/common/balanced_splitter.h"
#include "oneflow/core/kernel/cuda_graph_support.h"

namespace oneflow {

namespace {

template<DeviceType device_type, typename T, typename K>
class TmpBufferManager final {
 public:
  OF_DISALLOW_COPY_AND_MOVE(TmpBufferManager);
  TmpBufferManager(void* ptr, const int64_t num_indices, const int64_t num_values) : ptr_(ptr) {
    CHECK_NE(num_indices, 0);
    CHECK_NE(num_values, 0);
    const size_t unique_diff_indices_bytes = GetCudaAlignedSize(num_indices * sizeof(K));
    const size_t unique_diff_values_bytes = GetCudaAlignedSize(num_values * sizeof(T));
    const size_t num_unique_diff_indices_bytes = GetCudaAlignedSize(1 * sizeof(int32_t));
    CHECK_EQ(num_values % num_indices, 0);
    IndexedSlicesReduceSumKernelUtil<device_type, K, T, int64_t>::GetReduceSumWorkspaceSizeInBytes(
        nullptr, num_indices, num_values / num_indices, &unique_workspace_bytes_);
    unique_diff_indices_offset_ = 0;
    unique_diff_values_offset_ = unique_diff_indices_offset_ + unique_diff_indices_bytes;
    num_unique_diff_indices_offset_ = unique_diff_values_offset_ + unique_diff_values_bytes;
    unique_workspace_offset_ = num_unique_diff_indices_offset_ + num_unique_diff_indices_bytes;
    CHECK_GE(unique_workspace_bytes_, 0);
    total_buffer_size_ = unique_diff_indices_bytes + unique_diff_values_bytes
                         + num_unique_diff_indices_bytes
                         + static_cast<size_t>(unique_workspace_bytes_);
  }
  ~TmpBufferManager() = default;

  int64_t UniqueWorkspaceBytes() const { return unique_workspace_bytes_; }
  size_t GetTotalBufferSize() const { return total_buffer_size_; }
  K* UniqueDiffIndicesPtr() const {
    CHECK(ptr_ != nullptr);
    return reinterpret_cast<K*>(reinterpret_cast<char*>(ptr_) + unique_diff_indices_offset_);
  }
  T* UniqueDiffValuesPtr() const {
    CHECK(ptr_ != nullptr);
    return reinterpret_cast<T*>(reinterpret_cast<char*>(ptr_) + unique_diff_values_offset_);
  }
  int32_t* NumUniqueDiffIndicesPtr() const {
    CHECK(ptr_ != nullptr);
    return reinterpret_cast<int32_t*>(reinterpret_cast<char*>(ptr_)
                                      + num_unique_diff_indices_offset_);
  }
  char* UniqueWorkspacePtr() const {
    CHECK(ptr_ != nullptr);
    return reinterpret_cast<char*>(ptr_) + unique_workspace_offset_;
  }

 private:
  size_t unique_diff_indices_offset_;
  size_t unique_diff_values_offset_;
  size_t num_unique_diff_indices_offset_;
  size_t unique_workspace_offset_;

  int64_t unique_workspace_bytes_;
  size_t total_buffer_size_;
  void* ptr_;
};

class IndexedSlicesUpdateOpKernelState final : public user_op::OpKernelState {
 public:
  IndexedSlicesUpdateOpKernelState(int64_t lower, int64_t upper) : lower_(lower), upper_(upper) {}
  ~IndexedSlicesUpdateOpKernelState() override = default;

  int64_t lower() const { return lower_; }
  int64_t upper() const { return upper_; }

 private:
  const int64_t lower_;
  const int64_t upper_;
};

std::shared_ptr<user_op::OpKernelState> CreateIndexedSlicesUpdateOpKernelState(
    user_op::KernelInitContext* ctx) {
  const cfg::SbpParallel& model_sbp = ctx->SbpParallel4ArgNameAndIndex("model", 0);
  const user_op::TensorDesc* model_logical_desc =
      ctx->LogicalTensorDesc4ArgNameAndIndex("model", 0);
  const int64_t num_model_instances = model_logical_desc->shape().At(0);
  if (model_sbp.has_split_parallel() && model_sbp.split_parallel().axis() == 0
      && ctx->parallel_ctx().parallel_num() > 1) {
    CHECK(ctx->SbpParallel4ArgNameAndIndex("model_diff_indices", 0).has_broadcast_parallel());
    CHECK(ctx->SbpParallel4ArgNameAndIndex("model_diff_values", 0).has_broadcast_parallel());
    BalancedSplitter bs(num_model_instances, ctx->parallel_ctx().parallel_num());
    return std::make_shared<IndexedSlicesUpdateOpKernelState>(
        bs.At(ctx->parallel_ctx().parallel_id()).begin(),
        bs.At(ctx->parallel_ctx().parallel_id()).end());
  } else {
    return std::make_shared<IndexedSlicesUpdateOpKernelState>(0, num_model_instances);
  }
}

template<DeviceType device_type, typename T, typename G>
class SGDUpdateKernel final : public user_op::OpKernel, public user_op::CudaGraphSupport {
 public:
  SGDUpdateKernel() = default;
  ~SGDUpdateKernel() override = default;

 private:
  void Compute(user_op::KernelComputeContext* ctx) const override {
    const user_op::Tensor* model_diff = ctx->Tensor4ArgNameAndIndex("model_diff", 0);
    user_op::Tensor* model = ctx->Tensor4ArgNameAndIndex("model", 0);
    const auto scale = ctx->Attr<double>("scale");
    const auto l1 = ctx->Attr<float>("l1");
    const auto l2 = ctx->Attr<float>("l2");
    const auto weight_decay = ctx->Attr<float>("weight_decay");
    const float learning_rate_val = ctx->Attr<float>("learning_rate_val");
    const float* learning_rate_ptr = nullptr;
    if (ctx->has_input("learning_rate", 0)) {
      const user_op::Tensor* learning_rate = ctx->Tensor4ArgNameAndIndex("learning_rate", 0);
      learning_rate_ptr = learning_rate->dptr<float>();
    }
    const T* scale_by_ptr = nullptr;
    if (ctx->has_input("scale_by_tensor", 0)) {
      const user_op::Tensor* scale_by_tensor = ctx->Tensor4ArgNameAndIndex("scale_by_tensor", 0);
      CHECK_EQ(scale_by_tensor->data_type(), model->data_type());
      CHECK_EQ(scale_by_tensor->shape().elem_cnt(), 1);
      scale_by_ptr = scale_by_tensor->dptr<T>();
    }
    const int64_t* skip_if_ptr = nullptr;
    if (ctx->has_input("skip_if", 0)) {
      const user_op::Tensor* skip_if = ctx->Tensor4ArgNameAndIndex("skip_if", 0);
      CHECK_EQ(skip_if->shape().elem_cnt(), 1);
      skip_if_ptr = skip_if->dptr<int64_t>();
    }
    SGDUpdateKernelUtil<device_type, T, G>::Update(
        ctx->device_ctx(), model->shape().elem_cnt(), static_cast<T>(scale), l1, l2, weight_decay,
        learning_rate_val, learning_rate_ptr, scale_by_ptr, skip_if_ptr, model_diff->dptr<G>(),
        model->mut_dptr<T>());
  }
  bool AlwaysComputeWhenAllOutputsEmpty() const override { return true; }
};

#define REGISTER_SGD_UPDATE_KERNEL(device, dtype, gtype)                                 \
  REGISTER_USER_KERNEL("sgd_update")                                                     \
      .SetCreateFn<SGDUpdateKernel<device, dtype, gtype>>()                              \
      .SetIsMatchedHob((user_op::HobDeviceTag() == device)                               \
                       & (user_op::HobDataType("model", 0) == GetDataType<dtype>::value) \
                       & (user_op::HobDataType("model_diff", 0) == GetDataType<gtype>::value));

REGISTER_SGD_UPDATE_KERNEL(DeviceType::kCPU, float, float);
REGISTER_SGD_UPDATE_KERNEL(DeviceType::kCPU, double, double);
#ifdef WITH_CUDA
REGISTER_SGD_UPDATE_KERNEL(DeviceType::kGPU, float, float16);
REGISTER_SGD_UPDATE_KERNEL(DeviceType::kGPU, float, float);
REGISTER_SGD_UPDATE_KERNEL(DeviceType::kGPU, double, double);
#endif  // WITH_CUDA

template<DeviceType device_type, typename T, typename K>
user_op::InferTmpSizeFn GenInferTmpSizeFn() {
  return [](user_op::InferContext* ctx) {
    const user_op::TensorDesc& indices = ctx->InputTensorDesc("model_diff_indices", 0);
    const user_op::TensorDesc& values = ctx->InputTensorDesc("model_diff_values", 0);
    const int64_t num_indices = indices.shape().elem_cnt();
    const int64_t num_values = values.shape().elem_cnt();
    TmpBufferManager<device_type, T, K> buffer_manager(nullptr, num_indices, num_values);
    return buffer_manager.GetTotalBufferSize();
  };
}

template<DeviceType device_type, typename T, typename K>
class IndexedSlicesSGDUpdateKernel final : public user_op::OpKernel {
 public:
  IndexedSlicesSGDUpdateKernel() = default;
  ~IndexedSlicesSGDUpdateKernel() override = default;

  std::shared_ptr<user_op::OpKernelState> CreateOpKernelState(
      user_op::KernelInitContext* ctx) const override {
    return CreateIndexedSlicesUpdateOpKernelState(ctx);
  }

 private:
  using ReduceSumUtilT = IndexedSlicesReduceSumKernelUtil<device_type, K, T, int32_t>;
  using MdUpdateUtilT = IndexedSlicesSGDUpdateKernelUtil<device_type, T, K, int32_t>;
  void Compute(user_op::KernelComputeContext* ctx, user_op::OpKernelState* state) const override {
    const user_op::Tensor* learning_rate = ctx->Tensor4ArgNameAndIndex("learning_rate", 0);
    const user_op::Tensor* model_diff_indices =
        ctx->Tensor4ArgNameAndIndex("model_diff_indices", 0);
    const user_op::Tensor* model_diff_values = ctx->Tensor4ArgNameAndIndex("model_diff_values", 0);
    user_op::Tensor* model = ctx->Tensor4ArgNameAndIndex("model", 0);
    const auto weight_decay = ctx->Attr<float>("weight_decay");
    const int64_t num_indices = model_diff_indices->shape().elem_cnt();
    const int64_t num_values = model_diff_values->shape().elem_cnt();
    if (num_indices == 0) {
      CHECK_EQ(num_values, 0);
      return;
    }
    CHECK_NE(num_values, 0);
    CHECK_EQ(num_values % num_indices, 0);
    const int64_t feature_size = num_values / num_indices;
    auto* kernel_state = dynamic_cast<IndexedSlicesUpdateOpKernelState*>(state);
    CHECK_NOTNULL(kernel_state);
    CHECK_EQ(model->shape().At(0), kernel_state->upper() - kernel_state->lower());
    user_op::Tensor* tmp_buffer = ctx->Tensor4ArgNameAndIndex("tmp_buffer", 0);
    TmpBufferManager<device_type, T, K> buffer_manager(tmp_buffer->mut_dptr(), num_indices,
                                                       num_values);
    CHECK_GE(tmp_buffer->shape().elem_cnt(), buffer_manager.GetTotalBufferSize());
    ReduceSumUtilT::ReduceSum(
        ctx->device_ctx(), num_indices, feature_size, model_diff_indices->dptr<K>(),
        model_diff_values->dptr<T>(), buffer_manager.NumUniqueDiffIndicesPtr(),
        buffer_manager.UniqueDiffIndicesPtr(), buffer_manager.UniqueDiffValuesPtr(),
        buffer_manager.UniqueWorkspacePtr(), buffer_manager.UniqueWorkspaceBytes());
    MdUpdateUtilT::Update(ctx->device_ctx(), weight_decay, num_indices, feature_size,
                          kernel_state->lower(), kernel_state->upper(),
                          buffer_manager.NumUniqueDiffIndicesPtr(), learning_rate->dptr<float>(),
                          buffer_manager.UniqueDiffIndicesPtr(),
                          buffer_manager.UniqueDiffValuesPtr(), model->mut_dptr<T>());
  }
  bool AlwaysComputeWhenAllOutputsEmpty() const override { return true; }
};

#define REGISTER_INDEXED_SLICES_SGD_UPDATE_KERNEL(device_type_v, data_type_pair,                 \
                                                  indices_type_pair)                             \
  REGISTER_USER_KERNEL("indexed_slices_sgd_update")                                              \
      .SetCreateFn<IndexedSlicesSGDUpdateKernel<device_type_v, OF_PP_PAIR_FIRST(data_type_pair), \
                                                OF_PP_PAIR_FIRST(indices_type_pair)>>()          \
      .SetIsMatchedHob(                                                                          \
          (user_op::HobDeviceTag() == ToString(device_type_v))                                   \
          & (user_op::HobDataType("model", 0) == OF_PP_PAIR_SECOND(data_type_pair))              \
          & (user_op::HobDataType("model_diff_values", 0) == OF_PP_PAIR_SECOND(data_type_pair))  \
          & (user_op::HobDataType("model_diff_indices", 0)                                       \
             == OF_PP_PAIR_SECOND(indices_type_pair)))                                           \
      .SetInferTmpSizeFn(GenInferTmpSizeFn<device_type_v, OF_PP_PAIR_FIRST(data_type_pair),      \
                                           OF_PP_PAIR_FIRST(indices_type_pair)>());

OF_PP_SEQ_PRODUCT_FOR_EACH_TUPLE(REGISTER_INDEXED_SLICES_SGD_UPDATE_KERNEL, DEVICE_TYPE_SEQ,
                                 FLOATING_DATA_TYPE_SEQ, INDEX_DATA_TYPE_SEQ)

template<DeviceType device_type, typename T, typename G>
class MomentumUpdateKernel final : public user_op::OpKernel, public user_op::CudaGraphSupport {
 public:
  explicit MomentumUpdateKernel(user_op::KernelCreateContext* ctx) {
    has_learning_rate_ptr_ = ctx->has_input("learning_rate", 0);
    has_scale_by_ptr_ = ctx->has_input("scale_by_tensor", 0);
    has_skip_if_ = ctx->has_input("skip_if", 0);
  };
  ~MomentumUpdateKernel() override = default;

 private:
  void Compute(user_op::KernelComputeContext* ctx) const override {
    float learning_rate_val = ctx->Attr<float>("learning_rate_val");
    double scale = ctx->Attr<double>("scale");
    float l1 = ctx->Attr<float>("l1");
    float l2 = ctx->Attr<float>("l2");
    float beta = ctx->Attr<float>("beta");
    float weight_decay = ctx->Attr<float>("weight_decay");

    const user_op::Tensor* model_diff = ctx->Tensor4ArgNameAndIndex("model_diff", 0);
    user_op::Tensor* model = ctx->Tensor4ArgNameAndIndex("model", 0);
    user_op::Tensor* momentum = ctx->Tensor4ArgNameAndIndex("momentum", 0);
    const float* learning_rate_ptr = nullptr;
    if (has_learning_rate_ptr_) {
      const user_op::Tensor* learning_rate = ctx->Tensor4ArgNameAndIndex("learning_rate", 0);
      learning_rate_ptr = learning_rate->dptr<float>();
    }
    const T* scale_by_ptr = nullptr;
    if (has_scale_by_ptr_) {
      const user_op::Tensor* scale_by_tensor = ctx->Tensor4ArgNameAndIndex("scale_by_tensor", 0);
      CHECK_EQ(scale_by_tensor->data_type(), model->data_type());
      CHECK_EQ(scale_by_tensor->shape().elem_cnt(), 1);
      scale_by_ptr = scale_by_tensor->dptr<T>();
    }
    const int64_t* skip_if_ptr = nullptr;
    if (has_skip_if_) {
      const user_op::Tensor* skip_if = ctx->Tensor4ArgNameAndIndex("skip_if", 0);
      CHECK_EQ(skip_if->shape().elem_cnt(), 1);
      skip_if_ptr = skip_if->dptr<int64_t>();
    }
    MomentumUpdateKernelUtil<device_type, T, G>::Update(
        ctx->device_ctx(), model->shape().elem_cnt(), static_cast<T>(scale), l1, l2, beta,
        weight_decay, learning_rate_val, learning_rate_ptr, scale_by_ptr, skip_if_ptr,
        model_diff->dptr<G>(), model->mut_dptr<T>(), momentum->mut_dptr<T>());
  }
  bool AlwaysComputeWhenAllOutputsEmpty() const override { return true; }

 private:
  bool has_learning_rate_ptr_;
  bool has_scale_by_ptr_;
  bool has_skip_if_;
};

#define REGISTER_MOMENTUM_UPDATE_KERNEL(device, dtype, gtype)                            \
  REGISTER_USER_KERNEL("momentum_update")                                                \
      .SetCreateWithCtxFn<MomentumUpdateKernel<device, dtype, gtype>>()                  \
      .SetIsMatchedHob((user_op::HobDeviceTag() == device)                               \
                       & (user_op::HobDataType("model", 0) == GetDataType<dtype>::value) \
                       & (user_op::HobDataType("model_diff", 0) == GetDataType<gtype>::value));

REGISTER_MOMENTUM_UPDATE_KERNEL(DeviceType::kCPU, float, float);
REGISTER_MOMENTUM_UPDATE_KERNEL(DeviceType::kCPU, double, double);
#ifdef WITH_CUDA
REGISTER_MOMENTUM_UPDATE_KERNEL(DeviceType::kGPU, float, float16);
REGISTER_MOMENTUM_UPDATE_KERNEL(DeviceType::kGPU, float, float);
REGISTER_MOMENTUM_UPDATE_KERNEL(DeviceType::kGPU, double, double);
#endif  // WITH_CUDA

template<DeviceType device_type, typename T, typename K>
class IndexedSlicesMomentumUpdateKernel final : public user_op::OpKernel {
 public:
  IndexedSlicesMomentumUpdateKernel() = default;
  ~IndexedSlicesMomentumUpdateKernel() override = default;

  std::shared_ptr<user_op::OpKernelState> CreateOpKernelState(
      user_op::KernelInitContext* ctx) const override {
    return CreateIndexedSlicesUpdateOpKernelState(ctx);
  }

 private:
  using ReduceSumUtilT = IndexedSlicesReduceSumKernelUtil<device_type, K, T, int32_t>;
  using MdUpdateUtilT = IndexedSlicesMomentumMdUpdateKernelUtil<device_type, T, K, int32_t>;
  void Compute(user_op::KernelComputeContext* ctx, user_op::OpKernelState* state) const override {
    const user_op::Tensor* learning_rate = ctx->Tensor4ArgNameAndIndex("learning_rate", 0);
    const user_op::Tensor* model_diff_indices =
        ctx->Tensor4ArgNameAndIndex("model_diff_indices", 0);
    const user_op::Tensor* model_diff_values = ctx->Tensor4ArgNameAndIndex("model_diff_values", 0);
    user_op::Tensor* model = ctx->Tensor4ArgNameAndIndex("model", 0);
    user_op::Tensor* momentum = ctx->Tensor4ArgNameAndIndex("momentum", 0);
    const auto beta = ctx->Attr<float>("beta");
    const auto weight_decay = ctx->Attr<float>("weight_decay");
    const int64_t num_indices = model_diff_indices->shape().elem_cnt();
    const int64_t num_values = model_diff_values->shape().elem_cnt();
    if (num_indices == 0) {
      CHECK_EQ(num_values, 0);
      return;
    }
    CHECK_NE(num_values, 0);
    CHECK_EQ(num_values % num_indices, 0);
    const int64_t feature_size = num_values / num_indices;
    CHECK_EQ(feature_size, model_diff_values->shape().Count(model_diff_indices->shape().NumAxes()));
    auto* kernel_state = dynamic_cast<IndexedSlicesUpdateOpKernelState*>(state);
    CHECK_NOTNULL(kernel_state);
    CHECK_EQ(model->shape().At(0), kernel_state->upper() - kernel_state->lower());
    user_op::Tensor* tmp_buffer = ctx->Tensor4ArgNameAndIndex("tmp_buffer", 0);
    TmpBufferManager<device_type, T, K> buffer_manager(tmp_buffer->mut_dptr(), num_indices,
                                                       num_values);
    CHECK_GE(tmp_buffer->shape().elem_cnt(), buffer_manager.GetTotalBufferSize());
    ReduceSumUtilT::ReduceSum(
        ctx->device_ctx(), num_indices, feature_size, model_diff_indices->dptr<K>(),
        model_diff_values->dptr<T>(), buffer_manager.NumUniqueDiffIndicesPtr(),
        buffer_manager.UniqueDiffIndicesPtr(), buffer_manager.UniqueDiffValuesPtr(),
        buffer_manager.UniqueWorkspacePtr(), buffer_manager.UniqueWorkspaceBytes());
    MdUpdateUtilT::Update(
        ctx->device_ctx(), beta, weight_decay, num_indices, feature_size, kernel_state->lower(),
        kernel_state->upper(), buffer_manager.NumUniqueDiffIndicesPtr(),
        learning_rate->dptr<float>(), buffer_manager.UniqueDiffIndicesPtr(),
        buffer_manager.UniqueDiffValuesPtr(), model->mut_dptr<T>(), momentum->mut_dptr<T>());
  }
  bool AlwaysComputeWhenAllOutputsEmpty() const override { return true; }
};

#define REGISTER_INDEXED_SLICES_MOMENTUM_UPDATE_KERNEL(device_type_v, data_type_pair,              \
                                                       indices_type_pair)                          \
  REGISTER_USER_KERNEL("indexed_slices_momentum_update")                                           \
      .SetCreateFn<IndexedSlicesMomentumUpdateKernel<                                              \
          device_type_v, OF_PP_PAIR_FIRST(data_type_pair), OF_PP_PAIR_FIRST(indices_type_pair)>>() \
      .SetIsMatchedHob(                                                                            \
          (user_op::HobDeviceTag() == ToString(device_type_v))                                     \
          & (user_op::HobDataType("model", 0) == OF_PP_PAIR_SECOND(data_type_pair))                \
          & (user_op::HobDataType("model_diff_values", 0) == OF_PP_PAIR_SECOND(data_type_pair))    \
          & (user_op::HobDataType("model_diff_indices", 0)                                         \
             == OF_PP_PAIR_SECOND(indices_type_pair)))                                             \
      .SetInferTmpSizeFn(GenInferTmpSizeFn<device_type_v, OF_PP_PAIR_FIRST(data_type_pair),        \
                                           OF_PP_PAIR_FIRST(indices_type_pair)>());

OF_PP_SEQ_PRODUCT_FOR_EACH_TUPLE(REGISTER_INDEXED_SLICES_MOMENTUM_UPDATE_KERNEL, DEVICE_TYPE_SEQ,
                                 FLOATING_DATA_TYPE_SEQ, INDEX_DATA_TYPE_SEQ)

template<DeviceType device_type, typename T, typename G>
class AdamUpdateKernel final : public user_op::OpKernel, public user_op::CudaGraphSupport {
 public:
  AdamUpdateKernel() = default;
  ~AdamUpdateKernel() override = default;

 private:
  void Compute(user_op::KernelComputeContext* ctx) const override {
    const user_op::Tensor* model_diff = ctx->Tensor4ArgNameAndIndex("model_diff", 0);
    user_op::Tensor* model = ctx->Tensor4ArgNameAndIndex("model", 0);
    user_op::Tensor* m = ctx->Tensor4ArgNameAndIndex("m", 0);
    user_op::Tensor* v = ctx->Tensor4ArgNameAndIndex("v", 0);
    user_op::Tensor* max_v = ctx->Tensor4ArgNameAndIndex("max_v", 0);

    const auto scale = ctx->Attr<double>("scale");
    const auto l1 = ctx->Attr<float>("l1");
    const auto l2 = ctx->Attr<float>("l2");
    const auto beta1 = ctx->Attr<float>("beta1");
    const auto beta2 = ctx->Attr<float>("beta2");
    const auto epsilon = ctx->Attr<float>("epsilon");
    const auto weight_decay = ctx->Attr<float>("weight_decay");
    const bool amsgrad = ctx->Attr<bool>("amsgrad");
    const bool do_bias_correction = ctx->Attr<bool>("do_bias_correction");

    const float learning_rate_val = ctx->Attr<float>("learning_rate_val");
    const float* learning_rate_ptr = nullptr;
    if (ctx->has_input("learning_rate", 0)) {
      const user_op::Tensor* learning_rate = ctx->Tensor4ArgNameAndIndex("learning_rate", 0);
      learning_rate_ptr = learning_rate->dptr<float>();
    }

    const float* bias_correction1_ptr = nullptr;
    if (ctx->has_input("bias_correction1", 0)) {
      const user_op::Tensor* bias_correction1 = ctx->Tensor4ArgNameAndIndex("bias_correction1", 0);
      // CHECK_EQ(bias_correction1->shape().elem_cnt(), 1); // todo(zzk): In eager it need
      // consistent tensor. if use ones_like, it will not equal to 1.
      bias_correction1_ptr = bias_correction1->dptr<float>();
    }

    const float* bias_correction2_ptr = nullptr;
    if (ctx->has_input("bias_correction2", 0)) {
      const user_op::Tensor* bias_correction2 = ctx->Tensor4ArgNameAndIndex("bias_correction2", 0);
      // CHECK_EQ(bias_correction2->shape().elem_cnt(), 1); // todo(zzk): In eager it need
      // consistent tensor. if use ones_like, it will not equal to 1.
      bias_correction2_ptr = bias_correction2->dptr<float>();
    }

    const T* scale_by_ptr = nullptr;
    if (ctx->has_input("scale_by_tensor", 0)) {
      const user_op::Tensor* scale_by_tensor = ctx->Tensor4ArgNameAndIndex("scale_by_tensor", 0);
      CHECK_EQ(scale_by_tensor->data_type(), model->data_type());
      CHECK_EQ(scale_by_tensor->shape().elem_cnt(), 1);
      scale_by_ptr = scale_by_tensor->dptr<T>();
    }

    const int64_t* skip_if_ptr = nullptr;
    if (ctx->has_input("skip_if", 0)) {
      const user_op::Tensor* skip_if = ctx->Tensor4ArgNameAndIndex("skip_if", 0);
      CHECK_EQ(skip_if->shape().elem_cnt(), 1);
      skip_if_ptr = skip_if->dptr<int64_t>();
    }

    AdamUpdateKernelUtil<device_type, T, G>::Update(
        ctx->device_ctx(), model->shape().elem_cnt(), static_cast<T>(scale), l1, l2, beta1, beta2,
        epsilon, weight_decay, amsgrad, do_bias_correction, learning_rate_val, learning_rate_ptr,
        scale_by_ptr, skip_if_ptr, bias_correction1_ptr, bias_correction2_ptr,
        model_diff->dptr<G>(), model->mut_dptr<T>(), m->mut_dptr<T>(), v->mut_dptr<T>(),
        max_v->mut_dptr<T>());
  }
  bool AlwaysComputeWhenAllOutputsEmpty() const override { return true; }
};

#define REGISTER_ADAM_UPDATE_KERNEL(device, dtype, gtype)                                \
  REGISTER_USER_KERNEL("adam_update")                                                    \
      .SetCreateFn<AdamUpdateKernel<device, dtype, gtype>>()                             \
      .SetIsMatchedHob((user_op::HobDeviceTag() == device)                               \
                       & (user_op::HobDataType("model", 0) == GetDataType<dtype>::value) \
                       & (user_op::HobDataType("model_diff", 0) == GetDataType<gtype>::value));

REGISTER_ADAM_UPDATE_KERNEL(DeviceType::kCPU, float, float);
REGISTER_ADAM_UPDATE_KERNEL(DeviceType::kCPU, double, double);
#ifdef WITH_CUDA
REGISTER_ADAM_UPDATE_KERNEL(DeviceType::kGPU, float, float16);
REGISTER_ADAM_UPDATE_KERNEL(DeviceType::kGPU, float, float);
REGISTER_ADAM_UPDATE_KERNEL(DeviceType::kGPU, double, double);
#endif  // WITH_CUDA

template<DeviceType device_type, typename T, typename K>
class IndexedSlicesAdamUpdateKernel final : public user_op::OpKernel {
 public:
  IndexedSlicesAdamUpdateKernel() = default;
  ~IndexedSlicesAdamUpdateKernel() override = default;
  std::shared_ptr<user_op::OpKernelState> CreateOpKernelState(
      user_op::KernelInitContext* ctx) const override {
    return CreateIndexedSlicesUpdateOpKernelState(ctx);
  }

 private:
  using ReduceSumUtilT = IndexedSlicesReduceSumKernelUtil<device_type, K, T, int32_t>;
  using MdUpdateUtilT = IndexedSlicesAdamMdUpdateKernelUtil<device_type, T, K, int32_t>;
  void Compute(user_op::KernelComputeContext* ctx, user_op::OpKernelState* state) const override {
    const float learning_rate_val = ctx->Attr<float>("learning_rate_val");
    const float* learning_rate_ptr = nullptr;
    if (ctx->has_input("learning_rate", 0)) {
      const user_op::Tensor* learning_rate = ctx->Tensor4ArgNameAndIndex("learning_rate", 0);
      learning_rate_ptr = learning_rate->dptr<float>();
    }

    const float* bias_correction1_ptr = nullptr;
    if (ctx->has_input("bias_correction1", 0)) {
      const user_op::Tensor* bias_correction1 = ctx->Tensor4ArgNameAndIndex("bias_correction1", 0);
      // CHECK_EQ(bias_correction1->shape().elem_cnt(), 1); // todo(zzk): In eager it need
      // consistent tensor. if use ones_like, it will not equal to 1.
      bias_correction1_ptr = bias_correction1->dptr<float>();
    }

    const float* bias_correction2_ptr = nullptr;
    if (ctx->has_input("bias_correction2", 0)) {
      const user_op::Tensor* bias_correction2 = ctx->Tensor4ArgNameAndIndex("bias_correction2", 0);
      // CHECK_EQ(bias_correction2->shape().elem_cnt(), 1); // todo(zzk): In eager it need
      // consistent tensor. if use ones_like, it will not equal to 1.
      bias_correction2_ptr = bias_correction2->dptr<float>();
    }

    const user_op::Tensor* model_diff_indices =
        ctx->Tensor4ArgNameAndIndex("model_diff_indices", 0);
    const user_op::Tensor* model_diff_values = ctx->Tensor4ArgNameAndIndex("model_diff_values", 0);
    user_op::Tensor* model = ctx->Tensor4ArgNameAndIndex("model", 0);
    user_op::Tensor* m = ctx->Tensor4ArgNameAndIndex("m", 0);
    user_op::Tensor* v = ctx->Tensor4ArgNameAndIndex("v", 0);
    user_op::Tensor* max_v = ctx->Tensor4ArgNameAndIndex("max_v", 0);

    const auto beta1 = ctx->Attr<float>("beta1");
    const auto beta2 = ctx->Attr<float>("beta2");
    const auto epsilon = ctx->Attr<float>("epsilon");
    const auto weight_decay = ctx->Attr<float>("weight_decay");
    const bool amsgrad = ctx->Attr<bool>("amsgrad");
    const bool do_bias_correction = ctx->Attr<bool>("do_bias_correction");

    auto* kernel_state = dynamic_cast<IndexedSlicesUpdateOpKernelState*>(state);
    CHECK_NOTNULL(kernel_state);
    CHECK_EQ(model->shape().At(0), kernel_state->upper() - kernel_state->lower());
    const int64_t num_indices = model_diff_indices->shape().elem_cnt();
    const int64_t num_values = model_diff_values->shape().elem_cnt();
    if (num_indices == 0) {
      CHECK_EQ(num_values, 0);
      return;
    }
    CHECK_NE(num_values, 0);
    CHECK_EQ(num_values % num_indices, 0);
    const int64_t feature_size = num_values / num_indices;
    CHECK_EQ(feature_size, model_diff_values->shape().Count(model_diff_indices->shape().NumAxes()));
    user_op::Tensor* tmp_buffer = ctx->Tensor4ArgNameAndIndex("tmp_buffer", 0);
    TmpBufferManager<device_type, T, K> buffer_manager(tmp_buffer->mut_dptr(), num_indices,
                                                       num_values);
    CHECK_GE(tmp_buffer->shape().elem_cnt(), buffer_manager.GetTotalBufferSize());

    ReduceSumUtilT::ReduceSum(
        ctx->device_ctx(), num_indices, feature_size, model_diff_indices->dptr<K>(),
        model_diff_values->dptr<T>(), buffer_manager.NumUniqueDiffIndicesPtr(),
        buffer_manager.UniqueDiffIndicesPtr(), buffer_manager.UniqueDiffValuesPtr(),
        buffer_manager.UniqueWorkspacePtr(), buffer_manager.UniqueWorkspaceBytes());

    MdUpdateUtilT::Update(
        ctx->device_ctx(), beta1, beta2, epsilon, weight_decay, amsgrad, do_bias_correction,
        learning_rate_val, num_indices, feature_size, kernel_state->lower(), kernel_state->upper(),
        buffer_manager.NumUniqueDiffIndicesPtr(), learning_rate_ptr, bias_correction1_ptr,
        bias_correction2_ptr, buffer_manager.UniqueDiffIndicesPtr(),
        buffer_manager.UniqueDiffValuesPtr(), model->mut_dptr<T>(), m->mut_dptr<T>(),
        v->mut_dptr<T>(), max_v->mut_dptr<T>());
  }
  bool AlwaysComputeWhenAllOutputsEmpty() const override { return true; }
};

#define REGISTER_INDEXED_SLICES_ADAM_UPDATE_KERNEL(device_type_v, data_type_pair,                 \
                                                   indices_type_pair)                             \
  REGISTER_USER_KERNEL("indexed_slices_adam_update")                                              \
      .SetCreateFn<IndexedSlicesAdamUpdateKernel<device_type_v, OF_PP_PAIR_FIRST(data_type_pair), \
                                                 OF_PP_PAIR_FIRST(indices_type_pair)>>()          \
      .SetIsMatchedHob(                                                                           \
          (user_op::HobDeviceTag() == ToString(device_type_v))                                    \
          & (user_op::HobDataType("model", 0) == OF_PP_PAIR_SECOND(data_type_pair))               \
          & (user_op::HobDataType("model_diff_values", 0) == OF_PP_PAIR_SECOND(data_type_pair))   \
          & (user_op::HobDataType("model_diff_indices", 0)                                        \
             == OF_PP_PAIR_SECOND(indices_type_pair)))                                            \
      .SetInferTmpSizeFn(GenInferTmpSizeFn<device_type_v, OF_PP_PAIR_FIRST(data_type_pair),       \
                                           OF_PP_PAIR_FIRST(indices_type_pair)>());

OF_PP_SEQ_PRODUCT_FOR_EACH_TUPLE(REGISTER_INDEXED_SLICES_ADAM_UPDATE_KERNEL, DEVICE_TYPE_SEQ,
                                 FLOATING_DATA_TYPE_SEQ, INDEX_DATA_TYPE_SEQ)

template<DeviceType device_type, typename T>
class LambTmpBufferManager final {
 public:
  OF_DISALLOW_COPY_AND_MOVE(LambTmpBufferManager);
  LambTmpBufferManager(void* ptr, const int64_t n) : ptr_(ptr) {
    const size_t adam_diff_bytes = GetCudaAlignedSize(n * sizeof(T));
    norm_buffer_bytes_ = GetCudaAlignedSize(2 * sizeof(T));
    adam_diff_offset_ = 0;
    norm_buffer_offset_ = adam_diff_offset_ + adam_diff_bytes;
    total_buffer_size_ = adam_diff_bytes + norm_buffer_bytes_;
  }
  ~LambTmpBufferManager() = default;

  size_t GetNormBufferSize() const { return norm_buffer_bytes_; }
  size_t GetTotalBufferSize() const { return total_buffer_size_; }

  T* AdamDiffPtr() const {
    CHECK(ptr_ != nullptr);
    return reinterpret_cast<T*>(reinterpret_cast<char*>(ptr_) + adam_diff_offset_);
  }
  T* NormBufferPtr() const {
    CHECK(ptr_ != nullptr);
    return reinterpret_cast<T*>(reinterpret_cast<char*>(ptr_) + norm_buffer_offset_);
  }

 private:
  size_t adam_diff_offset_;
  size_t norm_buffer_offset_;

  size_t total_buffer_size_;
  size_t norm_buffer_bytes_;
  void* ptr_;
};

template<DeviceType device_type, typename T, typename G>
class LambUpdateKernel final : public user_op::OpKernel, public user_op::CudaGraphSupport {
 public:
  LambUpdateKernel() = default;
  ~LambUpdateKernel() = default;

 private:
  void Compute(user_op::KernelComputeContext* ctx) const override {
    const user_op::Tensor* learning_rate = ctx->Tensor4ArgNameAndIndex("learning_rate", 0);
    const user_op::Tensor* model_diff = ctx->Tensor4ArgNameAndIndex("model_diff", 0);
    user_op::Tensor* model = ctx->Tensor4ArgNameAndIndex("model", 0);
    user_op::Tensor* m = ctx->Tensor4ArgNameAndIndex("m", 0);
    user_op::Tensor* v = ctx->Tensor4ArgNameAndIndex("v", 0);
    user_op::Tensor* beta1_t = ctx->Tensor4ArgNameAndIndex("beta1_t", 0);
    user_op::Tensor* beta2_t = ctx->Tensor4ArgNameAndIndex("beta2_t", 0);
    user_op::Tensor* tmp_buffer = ctx->Tensor4ArgNameAndIndex("tmp_buffer", 0);
    LambTmpBufferManager<device_type, T> tbm(tmp_buffer->mut_dptr(), model->shape().elem_cnt());
    const auto scale = ctx->Attr<double>("scale");
    const auto l1 = ctx->Attr<float>("l1");
    const auto l2 = ctx->Attr<float>("l2");
    const auto beta1 = ctx->Attr<float>("beta1");
    const auto beta2 = ctx->Attr<float>("beta2");
    const auto epsilon = ctx->Attr<float>("epsilon");
    const auto weight_decay = ctx->Attr<float>("weight_decay");
    const T* scale_by_ptr = nullptr;
    if (ctx->has_input("scale_by_tensor", 0)) {
      const user_op::Tensor* scale_by_tensor = ctx->Tensor4ArgNameAndIndex("scale_by_tensor", 0);
      CHECK_EQ(scale_by_tensor->data_type(), model->data_type());
      CHECK_EQ(scale_by_tensor->shape().elem_cnt(), 1);
      scale_by_ptr = scale_by_tensor->dptr<T>();
    }
    const int64_t* skip_if_ptr = nullptr;
    if (ctx->has_input("skip_if", 0)) {
      const user_op::Tensor* skip_if = ctx->Tensor4ArgNameAndIndex("skip_if", 0);
      CHECK_EQ(skip_if->shape().elem_cnt(), 1);
      skip_if_ptr = skip_if->dptr<int64_t>();
    }
    LambUpdateKernelUtil<device_type, T, G>::Update(
        ctx->device_ctx(), m->shape().elem_cnt(), scale, l1, l2, beta1, beta2, epsilon,
        weight_decay, learning_rate->dptr<float>(), scale_by_ptr, skip_if_ptr,
        model_diff->dptr<G>(), tbm.AdamDiffPtr(), model->mut_dptr<T>(), m->mut_dptr<T>(),
        v->mut_dptr<T>(), tbm.NormBufferPtr(), beta1_t->mut_dptr<T>(), beta2_t->mut_dptr<T>());
  }
  bool AlwaysComputeWhenAllOutputsEmpty() const override { return true; }
};

template<DeviceType device_type, typename T>
user_op::InferTmpSizeFn LambGenInferTmpSizeFn() {
  return [](user_op::InferContext* ctx) {
    const user_op::TensorDesc& model = ctx->InputTensorDesc("model", 0);
    LambTmpBufferManager<device_type, T> tbm(nullptr, model.shape().elem_cnt());
    return tbm.GetTotalBufferSize();
  };
}

#define REGISTER_LAMB_UPDATE_KERNEL(device, dtype, gtype)                                      \
  REGISTER_USER_KERNEL("lamb_update")                                                          \
      .SetCreateFn<LambUpdateKernel<device, dtype, gtype>>()                                   \
      .SetIsMatchedHob((user_op::HobDeviceTag() == device)                                     \
                       & (user_op::HobDataType("model", 0) == GetDataType<dtype>::value)       \
                       & (user_op::HobDataType("model_diff", 0) == GetDataType<gtype>::value)) \
      .SetInferTmpSizeFn(LambGenInferTmpSizeFn<device, dtype>());

REGISTER_LAMB_UPDATE_KERNEL(DeviceType::kCPU, float, float);
REGISTER_LAMB_UPDATE_KERNEL(DeviceType::kCPU, double, double);
#ifdef WITH_CUDA
REGISTER_LAMB_UPDATE_KERNEL(DeviceType::kGPU, float, float16);
REGISTER_LAMB_UPDATE_KERNEL(DeviceType::kGPU, float, float);
REGISTER_LAMB_UPDATE_KERNEL(DeviceType::kGPU, double, double);
#endif  // WITH_CUDA

template<DeviceType device_type>
<<<<<<< HEAD
class BiasCorrectionFactorKernel final : public user_op::OpKernel {
=======
class AdamBiasCorrectionLearningRateKernel final : public user_op::OpKernel,
                                                   public user_op::CudaGraphSupport {
>>>>>>> f6e89f06
 public:
  BiasCorrectionFactorKernel() = default;
  ~BiasCorrectionFactorKernel() override = default;

 private:
  void Compute(user_op::KernelComputeContext* ctx) const override {
    const user_op::Tensor* train_step = ctx->Tensor4ArgNameAndIndex("train_step", 0);
    user_op::Tensor* out = ctx->Tensor4ArgNameAndIndex("out", 0);
    const auto beta = ctx->Attr<float>("beta");
    BiasCorrectionFactorKernelUtil<device_type>::BiasCorrectionFactorCompute(
        ctx->device_ctx(), beta, train_step->dptr<int64_t>(), out->mut_dptr<float>());
  }
  bool AlwaysComputeWhenAllOutputsEmpty() const override { return true; }
};

#define REGISTER_ADAM_BIAS_CORRECTION_FACTOR_KERNEL(device) \
  REGISTER_USER_KERNEL("adam_bias_correction_factor")       \
      .SetCreateFn<BiasCorrectionFactorKernel<device>>()    \
      .SetIsMatchedHob((user_op::HobDeviceTag() == device));
REGISTER_ADAM_BIAS_CORRECTION_FACTOR_KERNEL(DeviceType::kCPU)
#ifdef WITH_CUDA
REGISTER_ADAM_BIAS_CORRECTION_FACTOR_KERNEL(DeviceType::kGPU)
#endif  // WITH_CUDA

template<DeviceType device_type, typename T, typename G>
class RmsPropUpdateKernel final : public user_op::OpKernel, public user_op::CudaGraphSupport {
 public:
  RmsPropUpdateKernel() = default;
  ~RmsPropUpdateKernel() override = default;

 private:
  void Compute(user_op::KernelComputeContext* ctx) const override {
    const user_op::Tensor* model_diff = ctx->Tensor4ArgNameAndIndex("model_diff", 0);
    user_op::Tensor* model = ctx->Tensor4ArgNameAndIndex("model", 0);
    user_op::Tensor* mean_square = ctx->Tensor4ArgNameAndIndex("mean_square", 0);
    const auto scale = ctx->Attr<double>("scale");
    const auto l1 = ctx->Attr<float>("l1");
    const auto l2 = ctx->Attr<float>("l2");
    const auto decay_rate = ctx->Attr<float>("decay_rate");
    const auto epsilon = ctx->Attr<float>("epsilon");
    const auto centered = ctx->Attr<bool>("centered");
    const auto weight_decay = ctx->Attr<float>("weight_decay");
    const float learning_rate_val = ctx->Attr<float>("learning_rate_val");
    const float* learning_rate_ptr = nullptr;
    if (ctx->has_input("learning_rate", 0)) {
      const user_op::Tensor* learning_rate = ctx->Tensor4ArgNameAndIndex("learning_rate", 0);
      learning_rate_ptr = learning_rate->dptr<float>();
    }
    const T* scale_by_ptr = nullptr;
    if (ctx->has_input("scale_by_tensor", 0)) {
      const user_op::Tensor* scale_by_tensor = ctx->Tensor4ArgNameAndIndex("scale_by_tensor", 0);
      CHECK_EQ(scale_by_tensor->data_type(), model->data_type());
      CHECK_EQ(scale_by_tensor->shape().elem_cnt(), 1);
      scale_by_ptr = scale_by_tensor->dptr<T>();
    }
    const int64_t* skip_if_ptr = nullptr;
    if (ctx->has_input("skip_if", 0)) {
      const user_op::Tensor* skip_if = ctx->Tensor4ArgNameAndIndex("skip_if", 0);
      CHECK_EQ(skip_if->shape().elem_cnt(), 1);
      skip_if_ptr = skip_if->dptr<int64_t>();
    }
    T* mean_gradient_ptr = nullptr;
    if (centered) {
      user_op::Tensor* mean_gradient = ctx->Tensor4ArgNameAndIndex("mean_gradient", 0);
      mean_gradient_ptr = mean_gradient->mut_dptr<T>();
    }
    RmsPropUpdateKernelUtil<device_type, T, G>::Update(
        ctx->device_ctx(), model->shape().elem_cnt(), static_cast<T>(scale), l1, l2, centered,
        epsilon, weight_decay, decay_rate, learning_rate_val, learning_rate_ptr, scale_by_ptr,
        skip_if_ptr, model_diff->dptr<G>(), model->mut_dptr<T>(), mean_square->mut_dptr<T>(),
        mean_gradient_ptr);
  }
  bool AlwaysComputeWhenAllOutputsEmpty() const override { return true; }
};

#define REGISTER_RMSPROP_UPDATE_KERNEL(device, dtype, gtype)                             \
  REGISTER_USER_KERNEL("rmsprop_update")                                                 \
      .SetCreateFn<RmsPropUpdateKernel<device, dtype, gtype>>()                          \
      .SetIsMatchedHob((user_op::HobDeviceTag() == device)                               \
                       & (user_op::HobDataType("model", 0) == GetDataType<dtype>::value) \
                       & (user_op::HobDataType("model_diff", 0) == GetDataType<gtype>::value));

REGISTER_RMSPROP_UPDATE_KERNEL(DeviceType::kCPU, float, float);
REGISTER_RMSPROP_UPDATE_KERNEL(DeviceType::kCPU, double, double);
#ifdef WITH_CUDA
REGISTER_RMSPROP_UPDATE_KERNEL(DeviceType::kGPU, float, float16);
REGISTER_RMSPROP_UPDATE_KERNEL(DeviceType::kGPU, float, float);
REGISTER_RMSPROP_UPDATE_KERNEL(DeviceType::kGPU, double, double);
#endif  // WITH_CUDA

template<DeviceType device_type, typename T>
class LarsTmpBufferManager final {
 public:
  OF_DISALLOW_COPY_AND_MOVE(LarsTmpBufferManager);
  LarsTmpBufferManager(void* ptr, const int64_t n) : ptr_(ptr) {
    model_diff_size_ = GetCudaAlignedSize(n * sizeof(T));
    model_diff_offset_ = 0;
    data_tmp_size_ = GetCudaAlignedSize(3 * sizeof(T));
    data_tmp_offset_ = model_diff_offset_ + model_diff_size_;
    total_buffer_size_ = model_diff_size_ + data_tmp_size_;
  }
  ~LarsTmpBufferManager() = default;

  size_t GetTotalBufferSize() const { return total_buffer_size_; }
  size_t GetDataTmpBufferSize() const { return data_tmp_size_; }

  T* ModelDiffPtr() const {
    CHECK(ptr_ != nullptr);
    return reinterpret_cast<T*>(reinterpret_cast<char*>(ptr_) + model_diff_offset_);
  }

  T* DataTmpPtr() const {
    CHECK(ptr_ != nullptr);
    return reinterpret_cast<T*>(reinterpret_cast<char*>(ptr_) + data_tmp_offset_);
  }

 private:
  size_t model_diff_offset_;
  size_t model_diff_size_;
  size_t data_tmp_offset_;
  size_t data_tmp_size_;
  size_t total_buffer_size_;
  void* ptr_;
};

template<DeviceType device_type, typename T, typename G>
class LarsUpdateKernel final : public user_op::OpKernel, public user_op::CudaGraphSupport {
 public:
  LarsUpdateKernel() = default;
  ~LarsUpdateKernel() override = default;

 private:
  void Compute(user_op::KernelComputeContext* ctx) const override {
    const user_op::Tensor* learning_rate = ctx->Tensor4ArgNameAndIndex("learning_rate", 0);
    const user_op::Tensor* model_diff = ctx->Tensor4ArgNameAndIndex("model_diff", 0);
    user_op::Tensor* model = ctx->Tensor4ArgNameAndIndex("model", 0);
    user_op::Tensor* momentum = ctx->Tensor4ArgNameAndIndex("momentum", 0);
    user_op::Tensor* tmp_buffer = ctx->Tensor4ArgNameAndIndex("tmp_buffer", 0);
    LarsTmpBufferManager<device_type, T> tlm(tmp_buffer->mut_dptr(), model->shape().elem_cnt());
    const auto scale = ctx->Attr<double>("scale");
    const auto l1 = ctx->Attr<float>("l1");
    const auto l2 = ctx->Attr<float>("l2");
    const auto momentum_beta = ctx->Attr<float>("momentum_beta");
    const auto epsilon = ctx->Attr<float>("epsilon");
    const auto lars_coefficient = ctx->Attr<float>("lars_coefficient");
    const auto weight_decay = ctx->Attr<float>("weight_decay");
    const T* scale_by_ptr = nullptr;
    if (ctx->has_input("scale_by_tensor", 0)) {
      const user_op::Tensor* scale_by_tensor = ctx->Tensor4ArgNameAndIndex("scale_by_tensor", 0);
      CHECK_EQ(scale_by_tensor->data_type(), model->data_type());
      CHECK_EQ(scale_by_tensor->shape().elem_cnt(), 1);
      scale_by_ptr = scale_by_tensor->dptr<T>();
    }
    const int64_t* skip_if_ptr = nullptr;
    if (ctx->has_input("skip_if", 0)) {
      const user_op::Tensor* skip_if = ctx->Tensor4ArgNameAndIndex("skip_if", 0);
      CHECK_EQ(skip_if->shape().elem_cnt(), 1);
      skip_if_ptr = skip_if->dptr<int64_t>();
    }
    LarsUpdateKernelUtil<device_type, T, G>::Update(
        ctx->device_ctx(), model->shape().elem_cnt(), static_cast<T>(scale), l1, l2, momentum_beta,
        epsilon, lars_coefficient, weight_decay, learning_rate->dptr<float>(), scale_by_ptr,
        skip_if_ptr, model_diff->dptr<G>(), model->mut_dptr<T>(), momentum->mut_dptr<T>(),
        tlm.DataTmpPtr(), tlm.ModelDiffPtr());
  }
  bool AlwaysComputeWhenAllOutputsEmpty() const override { return true; }
};

template<DeviceType device_type, typename T>
user_op::InferTmpSizeFn LarsGenInferTmpSizeFn() {
  return [](user_op::InferContext* ctx) {
    const user_op::TensorDesc& model = ctx->InputTensorDesc("model", 0);
    LarsTmpBufferManager<device_type, T> tlm(nullptr, model.shape().elem_cnt());
    return tlm.GetTotalBufferSize();
  };
}

#define REGISTER_LARS_UPDATE_KERNEL(device, dtype, gtype)                                      \
  REGISTER_USER_KERNEL("lars_update")                                                          \
      .SetCreateFn<LarsUpdateKernel<device, dtype, gtype>>()                                   \
      .SetIsMatchedHob((user_op::HobDeviceTag() == device)                                     \
                       & (user_op::HobDataType("model", 0) == GetDataType<dtype>::value)       \
                       & (user_op::HobDataType("model_diff", 0) == GetDataType<gtype>::value)) \
      .SetInferTmpSizeFn(LarsGenInferTmpSizeFn<device, dtype>());

REGISTER_LARS_UPDATE_KERNEL(DeviceType::kCPU, float, float);
REGISTER_LARS_UPDATE_KERNEL(DeviceType::kCPU, double, double);
#ifdef WITH_CUDA
REGISTER_LARS_UPDATE_KERNEL(DeviceType::kGPU, float, float16);
REGISTER_LARS_UPDATE_KERNEL(DeviceType::kGPU, float, float);
REGISTER_LARS_UPDATE_KERNEL(DeviceType::kGPU, double, double);
#endif  // WITH_CUDA

}  // namespace

}  // namespace oneflow<|MERGE_RESOLUTION|>--- conflicted
+++ resolved
@@ -682,12 +682,8 @@
 #endif  // WITH_CUDA
 
 template<DeviceType device_type>
-<<<<<<< HEAD
-class BiasCorrectionFactorKernel final : public user_op::OpKernel {
-=======
-class AdamBiasCorrectionLearningRateKernel final : public user_op::OpKernel,
+class BiasCorrectionFactorKernel final : public user_op::OpKernel ,
                                                    public user_op::CudaGraphSupport {
->>>>>>> f6e89f06
  public:
   BiasCorrectionFactorKernel() = default;
   ~BiasCorrectionFactorKernel() override = default;
