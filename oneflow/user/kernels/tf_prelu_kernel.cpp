--- conflicted
+++ resolved
@@ -46,16 +46,6 @@
   bool AlwaysComputeWhenAllOutputsEmpty() const override { return false; }
 };
 
-<<<<<<< HEAD
-#define REGISTER_TF_CPU_PRELU_KERNEL(dtype)                                           \
-  REGISTER_USER_KERNEL("tf_prelu")                                                    \
-      .SetCreateFn<TfCpuPReluKernel<dtype>>()                                         \
-      .SetIsMatchedHob((user_op::HobDeviceType() == DeviceType::kCPU)                 \
-                       & (user_op::HobDataType("y", 0) == GetDataType<dtype>::value)) \
-      .SetInferTmpSizeFn([](user_op::InferContext* ctx) {                             \
-        const Shape& in_shape = ctx->InputShape("x", 0);                              \
-        return GetCudaAlignedSize(in_shape.elem_cnt() * sizeof(dtype));               \
-=======
 #define REGISTER_TF_CPU_PRELU_KERNEL(dtype)                                            \
   REGISTER_USER_KERNEL("tf_prelu")                                                     \
       .SetCreateFn<TfCpuPReluKernel<dtype>>()                                          \
@@ -64,7 +54,6 @@
       .SetInferTmpSizeFn([](user_op::InferContext* ctx) {                              \
         const Shape& in_shape = ctx->InputShape("x", 0);                               \
         return GetCudaAlignedSize(in_shape.elem_cnt() * sizeof(dtype));                \
->>>>>>> 85d79b69
       });
 
 REGISTER_TF_CPU_PRELU_KERNEL(float)
@@ -110,16 +99,6 @@
   bool AlwaysComputeWhenAllOutputsEmpty() const override { return false; }
 };
 
-<<<<<<< HEAD
-#define REGISTER_TF_CPU_PRELU_GRAD_KERNEL(dtype)                                       \
-  REGISTER_USER_KERNEL("tf_prelu_grad")                                                \
-      .SetCreateFn<TfCpuPReluGradKernel<dtype>>()                                      \
-      .SetIsMatchedHob((user_op::HobDeviceType() == DeviceType::kCPU)                  \
-                       & (user_op::HobDataType("dx", 0) == GetDataType<dtype>::value)) \
-      .SetInferTmpSizeFn([](user_op::InferContext* ctx) {                              \
-        const Shape& in_shape = ctx->InputShape("x", 0);                               \
-        return 3 * GetCudaAlignedSize(in_shape.elem_cnt() * sizeof(dtype));            \
-=======
 #define REGISTER_TF_CPU_PRELU_GRAD_KERNEL(dtype)                                        \
   REGISTER_USER_KERNEL("tf_prelu_grad")                                                 \
       .SetCreateFn<TfCpuPReluGradKernel<dtype>>()                                       \
@@ -128,7 +107,6 @@
       .SetInferTmpSizeFn([](user_op::InferContext* ctx) {                               \
         const Shape& in_shape = ctx->InputShape("x", 0);                                \
         return 3 * GetCudaAlignedSize(in_shape.elem_cnt() * sizeof(dtype));             \
->>>>>>> 85d79b69
       });
 
 REGISTER_TF_CPU_PRELU_GRAD_KERNEL(float)
