/*
Copyright 2020 The OneFlow Authors. All rights reserved.

Licensed under the Apache License, Version 2.0 (the "License");
you may not use this file except in compliance with the License.
You may obtain a copy of the License at

    http://www.apache.org/licenses/LICENSE-2.0

Unless required by applicable law or agreed to in writing, software
distributed under the License is distributed on an "AS IS" BASIS,
WITHOUT WARRANTIES OR CONDITIONS OF ANY KIND, either express or implied.
See the License for the specific language governing permissions and
limitations under the License.
*/
#ifdef WITH_ROCM
#include <hiprand.h>
#include <hiprand_kernel.h>
#else
#include <curand.h>
#include <curand_kernel.h>
#endif

#include "oneflow/core/common/data_type.h"
#include "oneflow/core/ep/include/stream.h"
#include "oneflow/core/framework/framework.h"
#include "oneflow/core/framework/random_generator.h"
#include "oneflow/user/kernels/op_kernel_wrapper.h"
#include "oneflow/user/kernels/arange_kernel_util.h"
#include "oneflow/user/kernels/radix_sort.cuh"
#include "oneflow/user/kernels/distributions/common.h"
#include "oneflow/core/ep/include/device.h"
#include "oneflow/core/ep/cuda/cuda_stream.h"
#include "oneflow/core/job/nd_sbp_util.h"
#include "oneflow/core/common/container_util.h"
#include "oneflow/core/register/tensor_slice_view.h"
#include "oneflow/core/device/cuda_util.h"
#include "oneflow/user/kernels/distributions/distribution_template_util.cuh"

namespace oneflow {
<<<<<<< HEAD
__global__ void GeneKeysAndValues(const int32_t n, int32_t* values, int32_t* keys,
                                  GPURAND(State)* state) {
  const int id = blockIdx.x * blockDim.x + threadIdx.x;
  GPURAND(State) local_state = state[id];
  CUDA_1D_KERNEL_LOOP(i, n) {
    keys[i] = GPURAND()(&local_state);
=======
__global__ void GeneKeysAndValues(const int32_t n, uint64_t seed, uint64_t offset, int32_t* values,
                                  int32_t* keys) {
  const int id = blockIdx.x * blockDim.x + threadIdx.x;
  curandStatePhilox4_32_10_t state;
  curand_init(seed, id, offset, &state);
  CUDA_1D_KERNEL_LOOP(i, n) {
    keys[i] = curand(&state);
>>>>>>> 795d19b1
    values[i] = i;
  }
}

__global__ void tempcopy2output(const int32_t n, const int32_t offset, int32_t* temp,
                                int32_t* output) {
  CUDA_1D_KERNEL_LOOP(i, n) { output[i] = temp[offset + i]; }
}
class GpuRandPermKernelCache final : public user_op::OpKernelCache {
 public:
  GpuRandPermKernelCache(int32_t lower, int32_t upper) : lower_(lower), upper_(upper) {}
  ~GpuRandPermKernelCache() override = default;

  int32_t lower() const { return lower_; }
  int32_t upper() const { return upper_; }

 private:
  const int32_t lower_;
  const int32_t upper_;
};

namespace {

template<typename K>
size_t GetCubSortPairsTempStorageSize(int64_t n) {
  size_t cub_sort_temp_store_size = 0;
#ifdef WITH_ROCM
  OF_CUDA_CHECK((hipcub::DeviceRadixSort::SortPairs<K, K>(nullptr, cub_sort_temp_store_size, nullptr,
                                                       nullptr, nullptr, nullptr, n)));
#else
  OF_CUDA_CHECK((cub::DeviceRadixSort::SortPairs<K, K>(nullptr, cub_sort_temp_store_size, nullptr,
                                                       nullptr, nullptr, nullptr, n)));
#endif
  size_t temp_store_size = GetCudaAlignedSize(cub_sort_temp_store_size);
  CHECK_GE(temp_store_size, 0) << "temp_store_size should >= 0.";
  CHECK_LT(temp_store_size, static_cast<size_t>(GetMaxVal<int64_t>()))
      << "temp_store_size should < " << static_cast<size_t>(GetMaxVal<int64_t>());
  return temp_store_size;
}

}  // namespace

class GpuRandPermKernel final : public user_op::OpKernel {
 public:
  GpuRandPermKernel() = default;
  ~GpuRandPermKernel() = default;
  std::shared_ptr<user_op::OpKernelCache> InitOpKernelCache(
      user_op::KernelCacheContext* ctx) const override {
    int64_t parallel_num = ctx->parallel_ctx().parallel_num();
    if (parallel_num > 1) {
      const NdSbp& nd_sbp = ctx->NdSbp4ArgNameAndIndex("out", 0);
      const Shape& hierarchy = *ctx->parallel_desc().hierarchy();
      int64_t parallel_id = ctx->parallel_ctx().parallel_id();
      int32_t n = ctx->Attr<int32_t>("n");
      const Shape& logical_shape = Shape({n});
      TensorSliceView view =
          GetTensorSliceView4ParallelId(hierarchy, nd_sbp, logical_shape, parallel_id);
      std::shared_ptr<GpuRandPermKernelCache> cache(
          new GpuRandPermKernelCache(view.At(0).begin(), view.At(0).end()));
      return cache;
    } else {
      return nullptr;
    }
  }
  std::shared_ptr<user_op::OpKernelState> CreateOpKernelState(
      user_op::KernelInitContext* ctx) const override {
    const auto& generator = CHECK_JUST(one::MakeGenerator(kCUDA));
    generator->set_current_seed(ctx->Attr<int64_t>("seed"));
    return std::make_shared<DistributionKernelState>(generator);
  }

 private:
  using user_op::OpKernel::Compute;
  void Compute(user_op::KernelComputeContext* ctx, user_op::OpKernelState* state,
               const user_op::OpKernelCache* cache) const override {
    user_op::Tensor* out = ctx->Tensor4ArgNameAndIndex("out", 0);
    int32_t* output = out->mut_dptr<int32_t>();
    const int32_t n = ctx->Attr<int32_t>("n");
    if (n == 0) { return; }
    user_op::Tensor* tmp_buffer = ctx->Tensor4ArgNameAndIndex("tmp_buffer", 0);

    auto* distribution_state = dynamic_cast<DistributionKernelState*>(state);
    CHECK_NOTNULL(distribution_state);
    const auto& generator = distribution_state->generator();
    CHECK_NOTNULL(generator);
    auto* stream = ctx->stream();
    const auto device_index = stream->device()->device_index();
    const auto& gpu_generator = CHECK_JUST(generator->Get<one::CUDAGeneratorImpl>(device_index));

<<<<<<< HEAD
    int32_t block_num = gpu_generator->max_block_num();
    int32_t thread_num = gpu_generator->max_thread_num();
    GPURAND(State)* curand_states = gpu_generator->curand_states();
=======
    ep::CudaStream* cuda_stream = stream->As<ep::CudaStream>();
    auto execution_policy = gpu_generator->CalcExecutionPolicy(n, cuda_stream);

    auto counter_offset = std::get<0>(execution_policy);
    auto grid = std::get<1>(execution_policy);
    auto block = std::get<2>(execution_policy);

    uint64_t seed = gpu_generator->current_seed();
    uint64_t offset = gpu_generator->get_philox_offset(counter_offset);
>>>>>>> 795d19b1

    // layout for tmp |...key(in and out,2xN)..|....value....|.... space for sort function....|
    // values are the desired indexes ,and keys are generated randomly.
    void* tmp = tmp_buffer->mut_dptr<void>();
    int32_t* key_base = reinterpret_cast<int32_t*>(tmp);

    const int32_t key_aligned_bytes = GetCudaAlignedSize(n * sizeof(int32_t));
    int32_t* value_base =
        reinterpret_cast<int32_t*>(reinterpret_cast<char*>(key_base) + 2 * key_aligned_bytes);
    const int32_t indices_aligned_bytes = GetCudaAlignedSize(n * sizeof(int32_t));
    int32_t* temp_buffer_base =
        reinterpret_cast<int32_t*>(reinterpret_cast<char*>(value_base) + indices_aligned_bytes);
    const int32_t temp_buffer_aligned_bytes = GetCudaAlignedSize(n * sizeof(int32_t));

    void* tmp_base = reinterpret_cast<void*>(reinterpret_cast<char*>(temp_buffer_base)
                                             + temp_buffer_aligned_bytes);
    size_t temp_storage_bytes = GetCubSortPairsTempStorageSize<int32_t>(n);
    GeneKeysAndValues<<<grid, block, 0, stream->As<ep::CudaStream>()->cuda_stream()>>>(
        n, seed, offset, value_base, key_base);
    if (cache == nullptr) {
#ifdef WITH_ROCM
      auto err = hipcub::DeviceRadixSort::SortPairs(
          /* d_temp_storage */ tmp_base,
          /* temp_storage_bytes */ temp_storage_bytes,
          /* d_keys_in */ key_base,
          /* d_keys_out */ key_base + n,
          /* d_values_in */ value_base,
          /* d_values_out */ output,
          /* num_items */ n,
          /* begin_bit */ 0,
          /* end_bit */ sizeof(int32_t) * 8,
          /* stream */ ctx->stream()->As<ep::CudaStream>()->cuda_stream());
      OF_CUDA_CHECK(err);
#else
      auto err = cub::DeviceRadixSort::SortPairs(
          /* d_temp_storage */ tmp_base,
          /* temp_storage_bytes */ temp_storage_bytes,
          /* d_keys_in */ key_base,
          /* d_keys_out */ key_base + n,
          /* d_values_in */ value_base,
          /* d_values_out */ output,
          /* num_items */ n,
          /* begin_bit */ 0,
          /* end_bit */ sizeof(int32_t) * 8,
          /* stream */ ctx->stream()->As<ep::CudaStream>()->cuda_stream());
      OF_CUDA_CHECK(err);
#endif
    } else {
#ifdef WITH_ROCM
      auto err = hipcub::DeviceRadixSort::SortPairs(
          /* d_temp_storage */ tmp_base,
          /* temp_storage_bytes */ temp_storage_bytes,
          /* d_keys_in */ key_base,
          /* d_keys_out */ key_base + n,
          /* d_values_in */ value_base,
          /* d_values_out */ temp_buffer_base,
          /* num_items */ n,
          /* begin_bit */ 0,
          /* end_bit */ sizeof(int32_t) * 8,
          /* stream */ ctx->stream()->As<ep::CudaStream>()->cuda_stream());
      OF_CUDA_CHECK(err);
#else
      auto err = cub::DeviceRadixSort::SortPairs(
          /* d_temp_storage */ tmp_base,
          /* temp_storage_bytes */ temp_storage_bytes,
          /* d_keys_in */ key_base,
          /* d_keys_out */ key_base + n,
          /* d_values_in */ value_base,
          /* d_values_out */ temp_buffer_base,
          /* num_items */ n,
          /* begin_bit */ 0,
          /* end_bit */ sizeof(int32_t) * 8,
          /* stream */ ctx->stream()->As<ep::CudaStream>()->cuda_stream());
      OF_CUDA_CHECK(err);
#endif
      const auto* randperm_cache = dynamic_cast<const GpuRandPermKernelCache*>(cache);
      auto len = randperm_cache->upper() - randperm_cache->lower();
      const int64_t offset = randperm_cache->lower();
      int32_t block_num = gpu_generator->max_block_num();
      tempcopy2output<<<block_num, kCudaThreadsNumPerBlock, 0,
                        ctx->stream()->As<ep::CudaStream>()->cuda_stream()>>>(
          len, offset, temp_buffer_base, output);
    }
  }
  bool AlwaysComputeWhenAllOutputsEmpty() const override { return false; }
};
REGISTER_USER_KERNEL("randperm")
    .SetCreateFn<GpuRandPermKernel>()
    .SetIsMatchedHob(user_op::HobDeviceType() == DeviceType::kCUDA)
    .SetInferTmpSizeFn([](user_op::InferContext* ctx) {
      const int32_t n = ctx->Attr<int32_t>("n");
      /* Sorted In */
      const int32_t sorted_in_aligned_bytes = 2 * GetCudaAlignedSize(n * sizeof(int32_t));
      /* Indices */
      const int32_t indices_aligned_bytes = GetCudaAlignedSize(n * sizeof(int32_t));
      const int32_t temp_aligned_bytes = GetCudaAlignedSize(n * sizeof(int32_t));

      /* CUB Temp Storage */
      const int32_t temp_storage_bytes = GetCubSortPairsTempStorageSize<int32_t>(n);

      return sorted_in_aligned_bytes + indices_aligned_bytes + temp_storage_bytes
             + temp_aligned_bytes;
    });
}  // namespace oneflow<|MERGE_RESOLUTION|>--- conflicted
+++ resolved
@@ -38,22 +38,13 @@
 #include "oneflow/user/kernels/distributions/distribution_template_util.cuh"
 
 namespace oneflow {
-<<<<<<< HEAD
-__global__ void GeneKeysAndValues(const int32_t n, int32_t* values, int32_t* keys,
-                                  GPURAND(State)* state) {
-  const int id = blockIdx.x * blockDim.x + threadIdx.x;
-  GPURAND(State) local_state = state[id];
-  CUDA_1D_KERNEL_LOOP(i, n) {
-    keys[i] = GPURAND()(&local_state);
-=======
 __global__ void GeneKeysAndValues(const int32_t n, uint64_t seed, uint64_t offset, int32_t* values,
                                   int32_t* keys) {
   const int id = blockIdx.x * blockDim.x + threadIdx.x;
-  curandStatePhilox4_32_10_t state;
-  curand_init(seed, id, offset, &state);
+  GPURAND(StatePhilox4_32_10_t) state;
+  GPURAND(_init)(seed, id, offset, &state);
   CUDA_1D_KERNEL_LOOP(i, n) {
-    keys[i] = curand(&state);
->>>>>>> 795d19b1
+    keys[i] = GPURAND()(&state);
     values[i] = i;
   }
 }
@@ -143,11 +134,6 @@
     const auto device_index = stream->device()->device_index();
     const auto& gpu_generator = CHECK_JUST(generator->Get<one::CUDAGeneratorImpl>(device_index));
 
-<<<<<<< HEAD
-    int32_t block_num = gpu_generator->max_block_num();
-    int32_t thread_num = gpu_generator->max_thread_num();
-    GPURAND(State)* curand_states = gpu_generator->curand_states();
-=======
     ep::CudaStream* cuda_stream = stream->As<ep::CudaStream>();
     auto execution_policy = gpu_generator->CalcExecutionPolicy(n, cuda_stream);
 
@@ -157,7 +143,6 @@
 
     uint64_t seed = gpu_generator->current_seed();
     uint64_t offset = gpu_generator->get_philox_offset(counter_offset);
->>>>>>> 795d19b1
 
     // layout for tmp |...key(in and out,2xN)..|....value....|.... space for sort function....|
     // values are the desired indexes ,and keys are generated randomly.
