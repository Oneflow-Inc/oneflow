/*
Copyright 2020 The OneFlow Authors. All rights reserved.

Licensed under the Apache License, Version 2.0 (the "License");
you may not use this file except in compliance with the License.
You may obtain a copy of the License at

    http://www.apache.org/licenses/LICENSE-2.0

Unless required by applicable law or agreed to in writing, software
distributed under the License is distributed on an "AS IS" BASIS,
WITHOUT WARRANTIES OR CONDITIONS OF ANY KIND, either express or implied.
See the License for the specific language governing permissions and
limitations under the License.
*/
#include <curand.h>
#include <curand_kernel.h>

#include "oneflow/core/common/data_type.h"
#include "oneflow/core/ep/include/stream.h"
#include "oneflow/core/framework/framework.h"
#include "oneflow/core/framework/random_generator.h"
#include "oneflow/user/kernels/op_kernel_wrapper.h"
#include "oneflow/user/kernels/arange_kernel_util.h"
#include "oneflow/user/kernels/radix_sort.cuh"
#include "oneflow/user/kernels/distributions/common.h"
#include "oneflow/core/ep/include/device.h"
#include "oneflow/core/ep/cuda/cuda_stream.h"

namespace oneflow {
__global__ void GeneKeysAndValues(const int32_t n, int32_t* values, int32_t* keys,
                                  curandState* state) {
  const int id = blockIdx.x * blockDim.x + threadIdx.x;
  curandState local_state = state[id];
  CUDA_1D_KERNEL_LOOP(i, n) {
    keys[i] = curand(&local_state);
    values[i] = i;
  }
  state[id] = local_state;
}

namespace {

template<typename K>
size_t GetCubSortPairsTempStorageSize(int64_t n) {
  size_t cub_sort_temp_store_size = 0;
  OF_CUDA_CHECK((cub::DeviceRadixSort::SortPairs<K, K>(nullptr, cub_sort_temp_store_size, nullptr,
                                                       nullptr, nullptr, nullptr, n)));
  size_t temp_store_size = GetCudaAlignedSize(cub_sort_temp_store_size);
  CHECK_GE(temp_store_size, 0) << "temp_store_size should >= 0.";
  CHECK_LT(temp_store_size, static_cast<size_t>(GetMaxVal<int64_t>()))
      << "temp_store_size should < " << static_cast<size_t>(GetMaxVal<int64_t>());
  return temp_store_size;
}

}  // namespace

class GpuRandPermKernel final : public user_op::OpKernel {
 public:
  GpuRandPermKernel() = default;
  ~GpuRandPermKernel() = default;
  std::shared_ptr<user_op::OpKernelState> CreateOpKernelState(
      user_op::KernelInitContext* ctx) const override {
    const auto& generator = CHECK_JUST(one::MakeGenerator(kCUDA));
    generator->set_current_seed(ctx->Attr<int64_t>("seed"));
    return std::make_shared<DistributionKernelState>(generator);
  }

 private:
  using user_op::OpKernel::Compute;
  void Compute(user_op::KernelComputeContext* ctx, user_op::OpKernelState* state,
               const user_op::OpKernelCache*) const override {
    user_op::Tensor* out = ctx->Tensor4ArgNameAndIndex("out", 0);
    int32_t* output = out->mut_dptr<int32_t>();
    const int32_t n = ctx->Attr<int32_t>("n");
    if (n == 0) { return; }
    user_op::Tensor* tmp_buffer = ctx->Tensor4ArgNameAndIndex("tmp_buffer", 0);

    auto* distribution_state = dynamic_cast<DistributionKernelState*>(state);
    CHECK_NOTNULL(distribution_state);
    const auto& generator = distribution_state->generator();
    auto* stream = ctx->stream();
    const auto device_index = stream->device()->device_index();
    const auto& gpu_generator = CHECK_JUST(generator->Get<one::CUDAGeneratorImpl>(device_index));
    CHECK_NOTNULL(generator);

    int32_t block_num = gpu_generator->max_block_num();
    int32_t thread_num = gpu_generator->max_thread_num();
    curandState* curand_states = gpu_generator->curand_states();

    // layout for tmp |...key(in and out,2xN)..|....value....|.... space for sort function....|
    // values are the desired indexes ,and keys are generated randomly.
    void* tmp = tmp_buffer->mut_dptr<void>();
    int32_t* key_base = reinterpret_cast<int32_t*>(tmp);

    const int32_t key_aligned_bytes = GetCudaAlignedSize(n * sizeof(int32_t));
    int32_t* value_base =
        reinterpret_cast<int32_t*>(reinterpret_cast<char*>(key_base) + 2 * key_aligned_bytes);

    const int32_t indices_aligned_bytes = GetCudaAlignedSize(n * sizeof(int32_t));
    void* tmp_base =
        reinterpret_cast<void*>(reinterpret_cast<char*>(value_base) + indices_aligned_bytes);
    size_t temp_storage_bytes = GetCubSortPairsTempStorageSize<int32_t>(n);

<<<<<<< HEAD
    GeneKeysAndValues<<<block_num, thread_num, 0,
                        ctx->stream()->As<ep::CudaStream>()->cuda_stream()>>>(
=======
    GeneKeysAndValues<<<block_num, thread_num, 0, stream->As<ep::CudaStream>()->cuda_stream()>>>(
>>>>>>> d4b391e8
        n, value_base, key_base, curand_states);

    auto err = cub::DeviceRadixSort::SortPairs(
        /* d_temp_storage */ tmp_base,
        /* temp_storage_bytes */ temp_storage_bytes,
        /* d_keys_in */ key_base,
        /* d_keys_out */ key_base + n,
        /* d_values_in */ value_base,
        /* d_values_out */ output,
        /* num_items */ n,
        /* begin_bit */ 0,
        /* end_bit */ sizeof(int32_t) * 8,
        /* stream */ ctx->stream()->As<ep::CudaStream>()->cuda_stream());
    OF_CUDA_CHECK(err);
  }
  bool AlwaysComputeWhenAllOutputsEmpty() const override { return false; }
};
REGISTER_USER_KERNEL("randperm")
    .SetCreateFn<GpuRandPermKernel>()
    .SetIsMatchedHob(user_op::HobDeviceType() == DeviceType::kCUDA)
    .SetInferTmpSizeFn([](user_op::InferContext* ctx) {
      const int32_t n = ctx->Attr<int32_t>("n");
      /* Sorted In */
      const int32_t sorted_in_aligned_bytes = 2 * GetCudaAlignedSize(n * sizeof(int32_t));
      /* Indices */
      const int32_t indices_aligned_bytes = GetCudaAlignedSize(n * sizeof(int32_t));

      /* CUB Temp Storage */
      const int32_t temp_storage_bytes = GetCubSortPairsTempStorageSize<int32_t>(n);

      return sorted_in_aligned_bytes + indices_aligned_bytes + temp_storage_bytes;
    });

}  // namespace oneflow<|MERGE_RESOLUTION|>--- conflicted
+++ resolved
@@ -102,12 +102,7 @@
         reinterpret_cast<void*>(reinterpret_cast<char*>(value_base) + indices_aligned_bytes);
     size_t temp_storage_bytes = GetCubSortPairsTempStorageSize<int32_t>(n);
 
-<<<<<<< HEAD
-    GeneKeysAndValues<<<block_num, thread_num, 0,
-                        ctx->stream()->As<ep::CudaStream>()->cuda_stream()>>>(
-=======
     GeneKeysAndValues<<<block_num, thread_num, 0, stream->As<ep::CudaStream>()->cuda_stream()>>>(
->>>>>>> d4b391e8
         n, value_base, key_base, curand_states);
 
     auto err = cub::DeviceRadixSort::SortPairs(
