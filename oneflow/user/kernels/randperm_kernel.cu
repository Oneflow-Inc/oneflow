/*
Copyright 2020 The OneFlow Authors. All rights reserved.

Licensed under the Apache License, Version 2.0 (the "License");
you may not use this file except in compliance with the License.
You may obtain a copy of the License at

    http://www.apache.org/licenses/LICENSE-2.0

Unless required by applicable law or agreed to in writing, software
distributed under the License is distributed on an "AS IS" BASIS,
WITHOUT WARRANTIES OR CONDITIONS OF ANY KIND, either express or implied.
See the License for the specific language governing permissions and
limitations under the License.
*/
#include <curand.h>
#include <curand_kernel.h>

#include "oneflow/core/common/data_type.h"
#include "oneflow/core/ep/include/stream.h"
#include "oneflow/core/framework/framework.h"
#include "oneflow/core/framework/random_generator.h"
#include "oneflow/user/kernels/op_kernel_wrapper.h"
#include "oneflow/user/kernels/arange_kernel_util.h"
#include "oneflow/user/kernels/radix_sort.cuh"
#include "oneflow/user/kernels/distributions/common.h"
#include "oneflow/core/ep/include/device.h"
#include "oneflow/core/ep/cuda/cuda_stream.h"
#include "oneflow/core/job/nd_sbp_util.h"
#include "oneflow/core/common/container_util.h"
#include "oneflow/core/register/tensor_slice_view.h"
#include "oneflow/core/device/cuda_util.h"

namespace oneflow {
__global__ void GeneKeysAndValues(const int32_t n, int32_t* values, int32_t* keys,
                                  curandState* state) {
  const int id = blockIdx.x * blockDim.x + threadIdx.x;
  curandState local_state = state[id];
  CUDA_1D_KERNEL_LOOP(i, n) {
    keys[i] = curand(&local_state);
    values[i] = i;
  }
  state[id] = local_state;
}

<<<<<<< HEAD
__global__ void tempcopy2output(const int32_t n, const int32_t offset, int32_t* temp,
                                int32_t* output) {
  CUDA_1D_KERNEL_LOOP(i, n) { output[i] = temp[offset + i]; }
}
class GpuRandPermKernelCache final : public user_op::OpKernelCache {
 public:
  GpuRandPermKernelCache(int32_t lower, int32_t upper) : lower_(lower), upper_(upper) {}
  ~GpuRandPermKernelCache() override = default;

  int32_t lower() const { return lower_; }
  int32_t upper() const { return upper_; }

 private:
  const int32_t lower_;
  const int32_t upper_;
};
=======
namespace {

template<typename K>
size_t GetCubSortPairsTempStorageSize(int64_t n) {
  size_t cub_sort_temp_store_size = 0;
  OF_CUDA_CHECK((cub::DeviceRadixSort::SortPairs<K, K>(nullptr, cub_sort_temp_store_size, nullptr,
                                                       nullptr, nullptr, nullptr, n)));
  size_t temp_store_size = GetCudaAlignedSize(cub_sort_temp_store_size);
  CHECK_GE(temp_store_size, 0) << "temp_store_size should >= 0.";
  CHECK_LT(temp_store_size, static_cast<size_t>(GetMaxVal<int64_t>()))
      << "temp_store_size should < " << static_cast<size_t>(GetMaxVal<int64_t>());
  return temp_store_size;
}

}  // namespace
>>>>>>> dda8bdd0

class GpuRandPermKernel final : public user_op::OpKernel {
 public:
  GpuRandPermKernel() = default;
  ~GpuRandPermKernel() = default;
  std::shared_ptr<user_op::OpKernelCache> InitOpKernelCache(
      user_op::KernelCacheContext* ctx) const override {
    int64_t parallel_num = ctx->parallel_ctx().parallel_num();
    const NdSbp& nd_sbp = ctx->NdSbp4ArgNameAndIndex("out", 0);
    if (parallel_num > 1) {
      const Shape& hierarchy = *ctx->parallel_desc().hierarchy();
      int64_t parallel_id = ctx->parallel_ctx().parallel_id();
      int32_t n = ctx->Attr<int32_t>("n");
      const Shape& logical_shape = Shape({n});
      view = GetTensorSliceView4ParallelId(hierarchy, nd_sbp, logical_shape, parallel_id);
      std::shared_ptr<GpuRandPermKernelCache> cache(
          new GpuRandPermKernelCache(view.At(0).begin(), view.At(0).end()));
      return cache;
    } else {
      return nullptr;
    }
  }
  std::shared_ptr<user_op::OpKernelState> CreateOpKernelState(
      user_op::KernelInitContext* ctx) const override {
    const auto& generator = CHECK_JUST(one::MakeGenerator(kCUDA));
    generator->set_current_seed(ctx->Attr<int64_t>("seed"));

    int64_t parallel_num = ctx->parallel_ctx().parallel_num();
    const NdSbp& nd_sbp = ctx->NdSbp4ArgNameAndIndex("out", 0);
    if (parallel_num > 1) {
      const Shape& hierarchy = *ctx->parallel_desc().hierarchy();
      int64_t parallel_id = ctx->parallel_ctx().parallel_id();
      int32_t n = ctx->Attr<int32_t>("n");
      const Shape& logical_shape = Shape({n});
      view = GetTensorSliceView4ParallelId(hierarchy, nd_sbp, logical_shape, parallel_id);
    }
    return std::make_shared<DistributionKernelState>(generator);
  }

 private:
  using user_op::OpKernel::Compute;
  void Compute(user_op::KernelComputeContext* ctx, user_op::OpKernelState* state,
               const user_op::OpKernelCache* cache) const override {
    user_op::Tensor* out = ctx->Tensor4ArgNameAndIndex("out", 0);
    int32_t* output = out->mut_dptr<int32_t>();
    const int32_t n = ctx->Attr<int32_t>("n");
    if (n == 0) { return; }
    user_op::Tensor* tmp_buffer = ctx->Tensor4ArgNameAndIndex("tmp_buffer", 0);

    auto* distribution_state = dynamic_cast<DistributionKernelState*>(state);
    CHECK_NOTNULL(distribution_state);
    const auto& generator = distribution_state->generator();
    auto* stream = ctx->stream();
    const auto device_index = stream->device()->device_index();
    const auto& gpu_generator = CHECK_JUST(generator->Get<one::CUDAGeneratorImpl>(device_index));
    CHECK_NOTNULL(generator);

    int32_t block_num = gpu_generator->max_block_num();
    int32_t thread_num = gpu_generator->max_thread_num();
    curandState* curand_states = gpu_generator->curand_states();

    // layout for tmp |...key(in and out,2xN)..|....value....|.... space for sort function....|
    // values are the desired indexes ,and keys are generated randomly.
    void* tmp = tmp_buffer->mut_dptr<void>();
    int32_t* key_base = reinterpret_cast<int32_t*>(tmp);

    const int32_t key_aligned_bytes = GetCudaAlignedSize(n * sizeof(int32_t));
    int32_t* value_base =
        reinterpret_cast<int32_t*>(reinterpret_cast<char*>(key_base) + 2 * key_aligned_bytes);
    const int32_t indices_aligned_bytes = GetCudaAlignedSize(n * sizeof(int32_t));
<<<<<<< HEAD
    int32_t* temp_buffer_base =
        reinterpret_cast<int32_t*>(reinterpret_cast<char*>(value_base) + indices_aligned_bytes);
    const int32_t temp_buffer_aligned_bytes = GetCudaAlignedSize(n * sizeof(int32_t));

    void* tmp_base = reinterpret_cast<void*>(reinterpret_cast<char*>(temp_buffer_base)
                                             + temp_buffer_aligned_bytes);
    size_t temp_storage_bytes = InferTempStorageForSortPairsDescending<int32_t, int32_t>(1, n);
=======
    void* tmp_base =
        reinterpret_cast<void*>(reinterpret_cast<char*>(value_base) + indices_aligned_bytes);
    size_t temp_storage_bytes = GetCubSortPairsTempStorageSize<int32_t>(n);
>>>>>>> dda8bdd0

    GeneKeysAndValues<<<block_num, thread_num, 0, stream->As<ep::CudaStream>()->cuda_stream()>>>(
        n, value_base, key_base, curand_states);
    if (cache == nullptr) {
      auto err = cub::DeviceRadixSort::SortPairs(
          /* d_temp_storage */ tmp_base,
          /* temp_storage_bytes */ temp_storage_bytes,
          /* d_keys_in */ key_base,
          /* d_keys_out */ key_base + n,
          /* d_values_in */ value_base,
          /* d_values_out */ temp_buffer_base,
          /* num_items */ n,
          /* begin_bit */ 0,
          /* end_bit */ sizeof(int32_t) * 8,
          /* stream */ ctx->stream()->As<ep::CudaStream>()->cuda_stream());
      OF_CUDA_CHECK(err);
    } else {
      auto err = cub::DeviceRadixSort::SortPairs(
          /* d_temp_storage */ tmp_base,
          /* temp_storage_bytes */ temp_storage_bytes,
          /* d_keys_in */ key_base,
          /* d_keys_out */ key_base + n,
          /* d_values_in */ value_base,
          /* d_values_out */ temp_buffer_base,
          /* num_items */ n,
          /* begin_bit */ 0,
          /* end_bit */ sizeof(int32_t) * 8,
          /* stream */ ctx->stream()->As<ep::CudaStream>()->cuda_stream());
      OF_CUDA_CHECK(err);
      const auto* randperm_cache = dynamic_cast<const GpuRandPermKernelCache*>(cache);
      auto len = randperm_cache->upper() - randperm_cache->lower();
      const int64_t offset = randperm_cache->lower();
      tempcopy2output<<<block_num, kCudaThreadsNumPerBlock, 0,
                        ctx->stream()->As<ep::CudaStream>()->cuda_stream()>>>(
          len, offset, temp_buffer_base, output);
    }
  }
  bool AlwaysComputeWhenAllOutputsEmpty() const override { return false; }

 private:
  mutable TensorSliceView view;
};
REGISTER_USER_KERNEL("randperm")
    .SetCreateFn<GpuRandPermKernel>()
    .SetIsMatchedHob(user_op::HobDeviceType() == DeviceType::kCUDA)
    .SetInferTmpSizeFn([](user_op::InferContext* ctx) {
      const int32_t n = ctx->Attr<int32_t>("n");
      /* Sorted In */
      const int32_t sorted_in_aligned_bytes = 2 * GetCudaAlignedSize(n * sizeof(int32_t));
      /* Indices */
      const int32_t indices_aligned_bytes = GetCudaAlignedSize(n * sizeof(int32_t));
      const int32_t temp_aligned_bytes = GetCudaAlignedSize(n * sizeof(int32_t));

      /* CUB Temp Storage */
      const int32_t temp_storage_bytes = GetCubSortPairsTempStorageSize<int32_t>(n);

      return sorted_in_aligned_bytes + indices_aligned_bytes + temp_storage_bytes
             + temp_aligned_bytes;
    });
}  // namespace oneflow<|MERGE_RESOLUTION|>--- conflicted
+++ resolved
@@ -43,7 +43,7 @@
   state[id] = local_state;
 }
 
-<<<<<<< HEAD
+
 __global__ void tempcopy2output(const int32_t n, const int32_t offset, int32_t* temp,
                                 int32_t* output) {
   CUDA_1D_KERNEL_LOOP(i, n) { output[i] = temp[offset + i]; }
@@ -60,7 +60,7 @@
   const int32_t lower_;
   const int32_t upper_;
 };
-=======
+
 namespace {
 
 template<typename K>
@@ -76,7 +76,6 @@
 }
 
 }  // namespace
->>>>>>> dda8bdd0
 
 class GpuRandPermKernel final : public user_op::OpKernel {
  public:
@@ -147,20 +146,13 @@
     int32_t* value_base =
         reinterpret_cast<int32_t*>(reinterpret_cast<char*>(key_base) + 2 * key_aligned_bytes);
     const int32_t indices_aligned_bytes = GetCudaAlignedSize(n * sizeof(int32_t));
-<<<<<<< HEAD
     int32_t* temp_buffer_base =
         reinterpret_cast<int32_t*>(reinterpret_cast<char*>(value_base) + indices_aligned_bytes);
     const int32_t temp_buffer_aligned_bytes = GetCudaAlignedSize(n * sizeof(int32_t));
 
     void* tmp_base = reinterpret_cast<void*>(reinterpret_cast<char*>(temp_buffer_base)
                                              + temp_buffer_aligned_bytes);
-    size_t temp_storage_bytes = InferTempStorageForSortPairsDescending<int32_t, int32_t>(1, n);
-=======
-    void* tmp_base =
-        reinterpret_cast<void*>(reinterpret_cast<char*>(value_base) + indices_aligned_bytes);
     size_t temp_storage_bytes = GetCubSortPairsTempStorageSize<int32_t>(n);
->>>>>>> dda8bdd0
-
     GeneKeysAndValues<<<block_num, thread_num, 0, stream->As<ep::CudaStream>()->cuda_stream()>>>(
         n, value_base, key_base, curand_states);
     if (cache == nullptr) {
