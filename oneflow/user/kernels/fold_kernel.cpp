--- conflicted
+++ resolved
@@ -89,11 +89,7 @@
   REGISTER_USER_KERNEL("fold")                                 \
       .SetCreateFn<FoldKernel<device, dtype, int32_t, 2, 2>>() \
       .SetIsMatchedHob((user_op::HobDeviceType() == device)    \
-<<<<<<< HEAD
-                       & (user_op::HobDataType("x", 0) == GetDataType<dtype>::value));
-=======
                        && (user_op::HobDataType("x", 0) == GetDataType<dtype>::value));
->>>>>>> 85d79b69
 
 REGISTER_FOLD_KERNEL(DeviceType::kCPU, float)
 REGISTER_FOLD_KERNEL(DeviceType::kCPU, double)
