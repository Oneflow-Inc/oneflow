--- conflicted
+++ resolved
@@ -69,23 +69,11 @@
 template<typename T>
 T GetAreaPixelSourceIndex(const T scale, const int64_t dst_index, const int64_t in_len,
                           bool align_corners) {
-<<<<<<< HEAD
-=======
   T src_index;
->>>>>>> c454f1af
   if (align_corners) {
     src_index = scale * static_cast<T>(dst_index);
   } else {
-<<<<<<< HEAD
-    T src_index = (static_cast<T>(dst_index) + 0.5f) * scale - 0.5f;
-    src_index = (src_index < 0) ? 0 : src_index;
-    if (scale > static_cast<T>(1.0)) {
-      src_index = src_index > in_len - 2 ? in_len - 2 : src_index;
-    }
-    return src_index;
-=======
     src_index = (static_cast<T>(dst_index) + 0.5f) * scale - 0.5f;
->>>>>>> c454f1af
   }
   int64_t sx = static_cast<int64_t>(floorf(src_index));
 
@@ -138,12 +126,9 @@
     const T top_right = in_dptr[top_offset + params.right_w_index];
     const T bottom_left = in_dptr[bottom_offset + params.left_w_index];
     const T bottom_right = in_dptr[bottom_offset + params.right_w_index];
-    // const T top = top_left + (top_right - top_left) * params.w_lerp;
-    // const T bottom = bottom_left + (bottom_right - bottom_left) * params.w_lerp;
-    // out_dptr[index] = top + (bottom - top) * params.h_lerp;
-    const T u = params.h_lerp, v = params.w_lerp;
-    out_dptr[index] = (1 - u) * (1 - v) * top_left + (1 - u) * v * top_right
-                      + u * (1 - v) * bottom_left + u * v * bottom_right;
+    const T top = top_left + (top_right - top_left) * params.w_lerp;
+    const T bottom = bottom_left + (bottom_right - bottom_left) * params.w_lerp;
+    out_dptr[index] = top + (bottom - top) * params.h_lerp;
   }
 }
 
