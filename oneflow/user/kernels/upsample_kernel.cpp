/*
Copyright 2020 The OneFlow Authors. All rights reserved.

Licensed under the Apache License, Version 2.0 (the "License");
you may not use this file except in compliance with the License.
You may obtain a copy of the License at

    http://www.apache.org/licenses/LICENSE-2.0

Unless required by applicable law or agreed to in writing, software
distributed under the License is distributed on an "AS IS" BASIS,
WITHOUT WARRANTIES OR CONDITIONS OF ANY KIND, either express or implied.
See the License for the specific language governing permissions and
limitations under the License.
*/
#include "oneflow/core/framework/framework.h"
#include "oneflow/core/kernel/new_kernel_util.h"
#include "oneflow/core/common/nd_index_offset_helper.h"
#include "oneflow/user/kernels/upsample_kernel.h"

namespace oneflow {

namespace {

template<typename T>
static void UpsampleNearestForward(const int64_t elem_cnt, const T* in_dptr,
                                   NdIndexOffsetHelper<int64_t, 4> in_helper,
                                   NdIndexOffsetHelper<int64_t, 4> out_helper,
                                   const int64_t in_height, const int64_t in_width,
                                   const float scale_h, const float scale_w, T* out_dptr) {
  for (int64_t index = 0; index < elem_cnt; ++index) {
    int64_t n, c, h, w;
    out_helper.OffsetToNdIndex(index, n, c, h, w);
    const int64_t in_h = GetNearestInputIndex(h, scale_h, in_height);
    const int64_t in_w = GetNearestInputIndex(w, scale_w, in_width);
    out_dptr[index] = in_dptr[in_helper.NdIndexToOffset(n, c, in_h, in_w)];
  }
}

template<typename T>
static void UpsampleNearestBackward(const int64_t elem_cnt, const T* dy_dptr,
                                    NdIndexOffsetHelper<int64_t, 4> dy_helper,
                                    NdIndexOffsetHelper<int64_t, 4> dx_helper,
                                    const int64_t dx_height, const int64_t dx_width,
                                    const float scale_h, const float scale_w, T* dx_dptr) {
  for (int64_t index = 0; index < elem_cnt; ++index) {
    int64_t n, c, h, w;
    dy_helper.OffsetToNdIndex(index, n, c, h, w);
    const int64_t dx_h = GetNearestInputIndex(h, scale_h, dx_height);
    const int64_t dx_w = GetNearestInputIndex(w, scale_w, dx_width);
    *(dx_dptr + dx_helper.NdIndexToOffset(n, c, dx_h, dx_w)) += dy_dptr[index];
  }
}

template<typename T>
static void UpsampleBilinearForward(const int64_t elem_cnt, const T* in_dptr,
                                    NdIndexOffsetHelper<int64_t, 4> in_helper,
                                    NdIndexOffsetHelper<int64_t, 4> out_helper,
                                    const int64_t in_height, const int64_t in_width,
                                    const T scale_h, const T scale_w, const bool align_corners,
                                    T* out_dptr) {
  for (int64_t index = 0; index < elem_cnt; ++index) {
    int64_t n, c, h, w;
    out_helper.OffsetToNdIndex(index, n, c, h, w);
    BilinearParam<T> params;
    GetBilinearParam(align_corners, h, w, in_height, in_width, scale_h, scale_w, &params);
    const int64_t top_offset = in_helper.NdIndexToOffset(n, c, params.top_h_index, 0);
    const int64_t bottom_offset = in_helper.NdIndexToOffset(n, c, params.bottom_h_index, 0);
    const T top_left = in_dptr[top_offset + params.left_w_index];
    const T top_right = in_dptr[top_offset + params.right_w_index];
    const T bottom_left = in_dptr[bottom_offset + params.left_w_index];
    const T bottom_right = in_dptr[bottom_offset + params.right_w_index];
    const T top = top_left + (top_right - top_left) * params.w_lerp;
    const T bottom = bottom_left + (bottom_right - bottom_left) * params.w_lerp;
    out_dptr[index] = top + (bottom - top) * params.h_lerp;
  }
}

template<typename T>
static void UpsampleBilinearBackward(const int64_t elem_cnt, const T* dy_dptr,
                                     NdIndexOffsetHelper<int64_t, 4> dy_helper,
                                     NdIndexOffsetHelper<int64_t, 4> dx_helper,
                                     const int64_t dx_height, const int64_t dx_width,
                                     const T scale_h, const T scale_w, const bool align_corners,
                                     T* dx_dptr) {
  for (int64_t index = 0; index < elem_cnt; ++index) {
    int64_t n, c, h, w;
    dy_helper.OffsetToNdIndex(index, n, c, h, w);
    BilinearParam<T> params;
    GetBilinearParam(align_corners, h, w, dx_height, dx_width, scale_h, scale_w, &params);
    const int64_t top_offset = dx_helper.NdIndexToOffset(n, c, params.top_h_index, 0);
    const int64_t bottom_offset = dx_helper.NdIndexToOffset(n, c, params.bottom_h_index, 0);
    const T dy = dy_dptr[index];
    const T dbottom = params.h_lerp * dy;
    T* dx_dptr_bottom_offset = dx_dptr + bottom_offset;
    *(dx_dptr_bottom_offset + params.left_w_index) += static_cast<T>((1 - params.w_lerp) * dbottom);
    *(dx_dptr_bottom_offset + params.right_w_index) += static_cast<T>(params.w_lerp * dbottom);
    const T dtop = dy - dbottom;
    T* dx_dptr_top_offset = dx_dptr + top_offset;
    *(dx_dptr_top_offset + params.left_w_index) += static_cast<T>((1 - params.w_lerp) * dtop);
    *(dx_dptr_top_offset + params.right_w_index) += static_cast<T>(params.w_lerp * dtop);
  }
}

}  // namespace

template<typename T>
class UpsampleNearestCPUKernel final : public user_op::OpKernel {
 public:
  UpsampleNearestCPUKernel() = default;
  ~UpsampleNearestCPUKernel() = default;

 private:
  void Compute(user_op::KernelComputeContext* ctx) const override {
    const user_op::Tensor* x_blob = ctx->Tensor4ArgNameAndIndex("x", 0);
    user_op::Tensor* y_blob = ctx->Tensor4ArgNameAndIndex("y", 0);
    const float height_scale = ctx->Attr<float>("height_scale");
    const float width_scale = ctx->Attr<float>("width_scale");
    const int64_t elem_cnt = y_blob->shape().elem_cnt();
    NdIndexOffsetHelper<int64_t, 4> in_helper(x_blob->shape().At(0), x_blob->shape().At(1),
                                              x_blob->shape().At(2), x_blob->shape().At(3));
    NdIndexOffsetHelper<int64_t, 4> out_helper(y_blob->shape().At(0), y_blob->shape().At(1),
                                               y_blob->shape().At(2), y_blob->shape().At(3));
    UpsampleNearestForward<T>(elem_cnt, x_blob->dptr<T>(), in_helper, out_helper,
                              x_blob->shape().At(2), x_blob->shape().At(3), 1.f / height_scale,
                              1.f / width_scale, y_blob->mut_dptr<T>());
  }
  bool AlwaysComputeWhenAllOutputsEmpty() const override { return false; }
};

template<typename T>
class UpsampleNearestGradCPUKernel final : public user_op::OpKernel {
 public:
  UpsampleNearestGradCPUKernel() = default;
  ~UpsampleNearestGradCPUKernel() = default;

 private:
  void Compute(user_op::KernelComputeContext* ctx) const override {
    user_op::Tensor* dx_blob = ctx->Tensor4ArgNameAndIndex("dx", 0);
    if (dx_blob == nullptr) { return; }
    Memset<DeviceType::kCPU>(ctx->device_ctx(), dx_blob->mut_dptr<T>(), 0,
                             dx_blob->shape().elem_cnt() * sizeof(T));
    const user_op::Tensor* dy_blob = ctx->Tensor4ArgNameAndIndex("dy", 0);
    const float height_scale = ctx->Attr<float>("height_scale");
    const float width_scale = ctx->Attr<float>("width_scale");
    const int64_t elem_cnt = dy_blob->shape().elem_cnt();
    NdIndexOffsetHelper<int64_t, 4> dy_helper(dy_blob->shape().At(0), dy_blob->shape().At(1),
                                              dy_blob->shape().At(2), dy_blob->shape().At(3));
    NdIndexOffsetHelper<int64_t, 4> dx_helper(dx_blob->shape().At(0), dx_blob->shape().At(1),
                                              dx_blob->shape().At(2), dx_blob->shape().At(3));
    UpsampleNearestBackward<T>(elem_cnt, dy_blob->dptr<T>(), dy_helper, dx_helper,
                               dx_blob->shape().At(2), dx_blob->shape().At(3), 1.f / height_scale,
                               1.f / width_scale, dx_blob->mut_dptr<T>());
  }
  bool AlwaysComputeWhenAllOutputsEmpty() const override { return false; }
};

<<<<<<< HEAD
#define REGISTER_UPSAMPLE_NEAREST_CPU_KERNEL(dtype)                                      \
  REGISTER_USER_KERNEL("upsample")                                                       \
      .SetCreateFn<UpsampleNearestCPUKernel<dtype>>()                                    \
      .SetIsMatchedHob(                                                                  \
          (user_op::HobDeviceType() == DeviceType::kCPU)                                 \
          & (user_op::HobDataType("y", 0) == GetDataType<dtype>::value)                  \
          & (user_op::HobAttr<std::string>("interpolation") == std::string("nearest"))); \
  REGISTER_USER_KERNEL("upsample_grad")                                                  \
      .SetCreateFn<UpsampleNearestGradCPUKernel<dtype>>()                                \
      .SetIsMatchedHob(                                                                  \
          (user_op::HobDeviceType() == DeviceType::kCPU)                                 \
          & (user_op::HobDataType("dx", 0) == GetDataType<dtype>::value)                 \
          & (user_op::HobAttr<std::string>("interpolation") == std::string("nearest")));
=======
#define REGISTER_UPSAMPLE_NEAREST_CPU_KERNEL(dtype)                                       \
  REGISTER_USER_KERNEL("upsample")                                                        \
      .SetCreateFn<UpsampleNearestCPUKernel<dtype>>()                                     \
      .SetIsMatchedHob(                                                                   \
          (user_op::HobDeviceType() == DeviceType::kCPU)                                  \
          && (user_op::HobDataType("y", 0) == GetDataType<dtype>::value)                  \
          && (user_op::HobAttr<std::string>("interpolation") == std::string("nearest"))); \
  REGISTER_USER_KERNEL("upsample_grad")                                                   \
      .SetCreateFn<UpsampleNearestGradCPUKernel<dtype>>()                                 \
      .SetIsMatchedHob(                                                                   \
          (user_op::HobDeviceType() == DeviceType::kCPU)                                  \
          && (user_op::HobDataType("dx", 0) == GetDataType<dtype>::value)                 \
          && (user_op::HobAttr<std::string>("interpolation") == std::string("nearest")));
>>>>>>> 85d79b69

REGISTER_UPSAMPLE_NEAREST_CPU_KERNEL(float)
REGISTER_UPSAMPLE_NEAREST_CPU_KERNEL(double)

template<typename T>
class UpsampleBilinearCPUKernel final : public user_op::OpKernel {
 public:
  UpsampleBilinearCPUKernel() = default;
  ~UpsampleBilinearCPUKernel() = default;

 private:
  void Compute(user_op::KernelComputeContext* ctx) const override {
    const user_op::Tensor* x_blob = ctx->Tensor4ArgNameAndIndex("x", 0);
    user_op::Tensor* y_blob = ctx->Tensor4ArgNameAndIndex("y", 0);
    const float height_scale = ctx->Attr<float>("height_scale");
    const float width_scale = ctx->Attr<float>("width_scale");
    const bool align_corners = ctx->Attr<bool>("align_corners");
    const int64_t elem_cnt = y_blob->shape().elem_cnt();
    NdIndexOffsetHelper<int64_t, 4> in_helper(x_blob->shape().At(0), x_blob->shape().At(1),
                                              x_blob->shape().At(2), x_blob->shape().At(3));
    NdIndexOffsetHelper<int64_t, 4> out_helper(y_blob->shape().At(0), y_blob->shape().At(1),
                                               y_blob->shape().At(2), y_blob->shape().At(3));

    const int64_t in_height = x_blob->shape().At(2);
    const int64_t in_width = x_blob->shape().At(3);
    const int64_t out_height = y_blob->shape().At(2);
    const int64_t out_width = y_blob->shape().At(3);
    const T scale_height = GetAreaPixelScale(in_height, out_height, align_corners, height_scale);
    const T scale_width = GetAreaPixelScale(in_width, out_width, align_corners, width_scale);
    UpsampleBilinearForward<T>(elem_cnt, x_blob->dptr<T>(), in_helper, out_helper, in_height,
                               in_width, scale_height, scale_width, align_corners,
                               y_blob->mut_dptr<T>());
  }
  bool AlwaysComputeWhenAllOutputsEmpty() const override { return false; }
};

template<typename T>
class UpsampleBilinearGradCPUKernel final : public user_op::OpKernel {
 public:
  UpsampleBilinearGradCPUKernel() = default;
  ~UpsampleBilinearGradCPUKernel() = default;

 private:
  void Compute(user_op::KernelComputeContext* ctx) const override {
    user_op::Tensor* dx_blob = ctx->Tensor4ArgNameAndIndex("dx", 0);
    if (dx_blob == nullptr) { return; }
    Memset<DeviceType::kCPU>(ctx->device_ctx(), dx_blob->mut_dptr<T>(), 0,
                             dx_blob->shape().elem_cnt() * sizeof(T));
    const user_op::Tensor* dy_blob = ctx->Tensor4ArgNameAndIndex("dy", 0);
    const float height_scale = ctx->Attr<float>("height_scale");
    const float width_scale = ctx->Attr<float>("width_scale");
    const bool align_corners = ctx->Attr<bool>("align_corners");
    const int64_t elem_cnt = dy_blob->shape().elem_cnt();
    NdIndexOffsetHelper<int64_t, 4> dy_helper(dy_blob->shape().At(0), dy_blob->shape().At(1),
                                              dy_blob->shape().At(2), dy_blob->shape().At(3));
    NdIndexOffsetHelper<int64_t, 4> dx_helper(dx_blob->shape().At(0), dx_blob->shape().At(1),
                                              dx_blob->shape().At(2), dx_blob->shape().At(3));

    const int64_t in_height = dx_blob->shape().At(2);
    const int64_t in_width = dx_blob->shape().At(3);
    const int64_t out_height = dy_blob->shape().At(2);
    const int64_t out_width = dy_blob->shape().At(3);
    const T scale_height = GetAreaPixelScale(in_height, out_height, align_corners, height_scale);
    const T scale_width = GetAreaPixelScale(in_width, out_width, align_corners, width_scale);
    UpsampleBilinearBackward<T>(elem_cnt, dy_blob->dptr<T>(), dy_helper, dx_helper, in_height,
                                in_width, scale_height, scale_width, align_corners,
                                dx_blob->mut_dptr<T>());
  }
  bool AlwaysComputeWhenAllOutputsEmpty() const override { return false; }
};

<<<<<<< HEAD
#define REGISTER_UPSAMPLE_BILINEAR_CPU_KERNEL(dtype)                                      \
  REGISTER_USER_KERNEL("upsample")                                                        \
      .SetCreateFn<UpsampleBilinearCPUKernel<dtype>>()                                    \
      .SetIsMatchedHob(                                                                   \
          (user_op::HobDeviceType() == DeviceType::kCPU)                                  \
          & (user_op::HobDataType("y", 0) == GetDataType<dtype>::value)                   \
          & (user_op::HobAttr<std::string>("interpolation") == std::string("bilinear"))); \
  REGISTER_USER_KERNEL("upsample_grad")                                                   \
      .SetCreateFn<UpsampleBilinearGradCPUKernel<dtype>>()                                \
      .SetIsMatchedHob(                                                                   \
          (user_op::HobDeviceType() == DeviceType::kCPU)                                  \
          & (user_op::HobDataType("dx", 0) == GetDataType<dtype>::value)                  \
          & (user_op::HobAttr<std::string>("interpolation") == std::string("bilinear")));
=======
#define REGISTER_UPSAMPLE_BILINEAR_CPU_KERNEL(dtype)                                       \
  REGISTER_USER_KERNEL("upsample")                                                         \
      .SetCreateFn<UpsampleBilinearCPUKernel<dtype>>()                                     \
      .SetIsMatchedHob(                                                                    \
          (user_op::HobDeviceType() == DeviceType::kCPU)                                   \
          && (user_op::HobDataType("y", 0) == GetDataType<dtype>::value)                   \
          && (user_op::HobAttr<std::string>("interpolation") == std::string("bilinear"))); \
  REGISTER_USER_KERNEL("upsample_grad")                                                    \
      .SetCreateFn<UpsampleBilinearGradCPUKernel<dtype>>()                                 \
      .SetIsMatchedHob(                                                                    \
          (user_op::HobDeviceType() == DeviceType::kCPU)                                   \
          && (user_op::HobDataType("dx", 0) == GetDataType<dtype>::value)                  \
          && (user_op::HobAttr<std::string>("interpolation") == std::string("bilinear")));
>>>>>>> 85d79b69

REGISTER_UPSAMPLE_BILINEAR_CPU_KERNEL(float)
REGISTER_UPSAMPLE_BILINEAR_CPU_KERNEL(double)

}  // namespace oneflow<|MERGE_RESOLUTION|>--- conflicted
+++ resolved
@@ -155,21 +155,6 @@
   bool AlwaysComputeWhenAllOutputsEmpty() const override { return false; }
 };
 
-<<<<<<< HEAD
-#define REGISTER_UPSAMPLE_NEAREST_CPU_KERNEL(dtype)                                      \
-  REGISTER_USER_KERNEL("upsample")                                                       \
-      .SetCreateFn<UpsampleNearestCPUKernel<dtype>>()                                    \
-      .SetIsMatchedHob(                                                                  \
-          (user_op::HobDeviceType() == DeviceType::kCPU)                                 \
-          & (user_op::HobDataType("y", 0) == GetDataType<dtype>::value)                  \
-          & (user_op::HobAttr<std::string>("interpolation") == std::string("nearest"))); \
-  REGISTER_USER_KERNEL("upsample_grad")                                                  \
-      .SetCreateFn<UpsampleNearestGradCPUKernel<dtype>>()                                \
-      .SetIsMatchedHob(                                                                  \
-          (user_op::HobDeviceType() == DeviceType::kCPU)                                 \
-          & (user_op::HobDataType("dx", 0) == GetDataType<dtype>::value)                 \
-          & (user_op::HobAttr<std::string>("interpolation") == std::string("nearest")));
-=======
 #define REGISTER_UPSAMPLE_NEAREST_CPU_KERNEL(dtype)                                       \
   REGISTER_USER_KERNEL("upsample")                                                        \
       .SetCreateFn<UpsampleNearestCPUKernel<dtype>>()                                     \
@@ -183,7 +168,6 @@
           (user_op::HobDeviceType() == DeviceType::kCPU)                                  \
           && (user_op::HobDataType("dx", 0) == GetDataType<dtype>::value)                 \
           && (user_op::HobAttr<std::string>("interpolation") == std::string("nearest")));
->>>>>>> 85d79b69
 
 REGISTER_UPSAMPLE_NEAREST_CPU_KERNEL(float)
 REGISTER_UPSAMPLE_NEAREST_CPU_KERNEL(double)
@@ -255,21 +239,6 @@
   bool AlwaysComputeWhenAllOutputsEmpty() const override { return false; }
 };
 
-<<<<<<< HEAD
-#define REGISTER_UPSAMPLE_BILINEAR_CPU_KERNEL(dtype)                                      \
-  REGISTER_USER_KERNEL("upsample")                                                        \
-      .SetCreateFn<UpsampleBilinearCPUKernel<dtype>>()                                    \
-      .SetIsMatchedHob(                                                                   \
-          (user_op::HobDeviceType() == DeviceType::kCPU)                                  \
-          & (user_op::HobDataType("y", 0) == GetDataType<dtype>::value)                   \
-          & (user_op::HobAttr<std::string>("interpolation") == std::string("bilinear"))); \
-  REGISTER_USER_KERNEL("upsample_grad")                                                   \
-      .SetCreateFn<UpsampleBilinearGradCPUKernel<dtype>>()                                \
-      .SetIsMatchedHob(                                                                   \
-          (user_op::HobDeviceType() == DeviceType::kCPU)                                  \
-          & (user_op::HobDataType("dx", 0) == GetDataType<dtype>::value)                  \
-          & (user_op::HobAttr<std::string>("interpolation") == std::string("bilinear")));
-=======
 #define REGISTER_UPSAMPLE_BILINEAR_CPU_KERNEL(dtype)                                       \
   REGISTER_USER_KERNEL("upsample")                                                         \
       .SetCreateFn<UpsampleBilinearCPUKernel<dtype>>()                                     \
@@ -283,7 +252,6 @@
           (user_op::HobDeviceType() == DeviceType::kCPU)                                   \
           && (user_op::HobDataType("dx", 0) == GetDataType<dtype>::value)                  \
           && (user_op::HobAttr<std::string>("interpolation") == std::string("bilinear")));
->>>>>>> 85d79b69
 
 REGISTER_UPSAMPLE_BILINEAR_CPU_KERNEL(float)
 REGISTER_UPSAMPLE_BILINEAR_CPU_KERNEL(double)
