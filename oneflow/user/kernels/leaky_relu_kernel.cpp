--- conflicted
+++ resolved
@@ -40,11 +40,7 @@
   REGISTER_USER_KERNEL("leaky_relu")                                  \
       .SetCreateFn<CpuLeakyReluKernel<dtype>>()                       \
       .SetIsMatchedHob((user_op::HobDeviceType() == DeviceType::kCPU) \
-<<<<<<< HEAD
-                       & (user_op::HobDataType("y", 0) == GetDataType<dtype>::value));
-=======
                        && (user_op::HobDataType("y", 0) == GetDataType<dtype>::value));
->>>>>>> 85d79b69
 
 REGISTER_CPU_LEAKY_RELU_KERNEL(float)
 REGISTER_CPU_LEAKY_RELU_KERNEL(double)
@@ -74,11 +70,7 @@
   REGISTER_USER_KERNEL("leaky_relu_grad")                             \
       .SetCreateFn<CpuLeakyReluGradKernel<dtype>>()                   \
       .SetIsMatchedHob((user_op::HobDeviceType() == DeviceType::kCPU) \
-<<<<<<< HEAD
-                       & (user_op::HobDataType("dx", 0) == GetDataType<dtype>::value));
-=======
                        && (user_op::HobDataType("dx", 0) == GetDataType<dtype>::value));
->>>>>>> 85d79b69
 
 REGISTER_CPU_LEAKY_RELU_GRAD_KERNEL(float)
 REGISTER_CPU_LEAKY_RELU_GRAD_KERNEL(double)
