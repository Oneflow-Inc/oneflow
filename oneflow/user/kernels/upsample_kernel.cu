--- conflicted
+++ resolved
@@ -69,23 +69,11 @@
 template<typename T>
 __device__ T GetAreaPixelSourceIndex(const T scale, const int64_t dst_index, const int64_t in_len,
                                      bool align_corners) {
-<<<<<<< HEAD
-=======
   T src_index;
->>>>>>> c454f1af
   if (align_corners) {
     src_index = scale * static_cast<T>(dst_index);
   } else {
-<<<<<<< HEAD
-    T src_index = (static_cast<T>(dst_index) + 0.5f) * scale - 0.5f;
-    src_index = (src_index < 0) ? 0 : src_index;
-    if (scale > static_cast<T>(1.0)) {
-      src_index = src_index > in_len - 2 ? in_len - 2 : src_index;
-    }
-    return src_index;
-=======
     src_index = (static_cast<T>(dst_index) + 0.5f) * scale - 0.5f;
->>>>>>> c454f1af
   }
   int64_t sx = static_cast<int64_t>(floorf(src_index));
 
