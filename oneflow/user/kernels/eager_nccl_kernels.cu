/*
Copyright 2020 The OneFlow Authors. All rights reserved.

Licensed under the Apache License, Version 2.0 (the "License");
you may not use this file except in compliance with the License.
You may obtain a copy of the License at

    http://www.apache.org/licenses/LICENSE-2.0

Unless required by applicable law or agreed to in writing, software
distributed under the License is distributed on an "AS IS" BASIS,
WITHOUT WARRANTIES OR CONDITIONS OF ANY KIND, either express or implied.
See the License for the specific language governing permissions and
limitations under the License.
*/
#include "oneflow/core/common/container_util.h"
#include "oneflow/core/control/global_process_ctx.h"
#include "oneflow/core/framework/framework.h"
#include "oneflow/core/device/nccl_util.h"
#include "oneflow/core/job/eager_nccl_comm_manager.h"
#include "oneflow/core/job/parallel_desc.h"
#include "oneflow/core/ep/include/primitive/permute.h"

#if defined(WITH_CUDA) && NCCL_VERSION_CODE > 2700

namespace oneflow {

namespace {

class EagerNcclOpKernelState final : public user_op::OpKernelState {
 public:
  explicit EagerNcclOpKernelState(user_op::KernelInitContext* ctx) { Init(ctx); }
  ~EagerNcclOpKernelState() override = default;

  Symbol<ParallelDesc> parallel_desc() const { return parallel_desc_; }
  ncclComm_t comm() const { return comm_; }

 private:
  void Init(user_op::KernelInitContext* ctx) {
    const std::string& parallel_conf_txt = ctx->Attr<std::string>("parallel_conf");
    ParallelConf parallel_conf;
    std::set<std::pair<int64_t, int64_t>> device_set;
    CHECK(TxtString2PbMessage(parallel_conf_txt, &parallel_conf));
    parallel_desc_ = SymbolOf(ParallelDesc(parallel_conf));
    FOR_RANGE(int64_t, parallel_id, 0, parallel_desc_->parallel_num()) {
      int64_t machine_id = CHECK_JUST(parallel_desc_->MachineId4ParallelId(parallel_id));
      int64_t device_id = CHECK_JUST(parallel_desc_->DeviceId4ParallelId(parallel_id));
      device_set.emplace(std::make_pair(machine_id, device_id));
    }
    comm_ = CHECK_NOTNULL(Global<EagerNcclCommMgr>::Get())->GetCommForDevice(device_set);
  }

  Symbol<ParallelDesc> parallel_desc_;
  ncclComm_t comm_{};
};

size_t InferEagerNcclS2SKernelTmpBufferSize(user_op::InferContext* ctx) {
  const user_op::TensorDesc& in_tensor = ctx->InputTensorDesc("in", 0);
  size_t tensor_byte_size =
      GetCudaAlignedSize(in_tensor.shape().elem_cnt() * GetSizeOfDataType(in_tensor.data_type()));
  // NOTE(hanbinbin): Set tmp_buffer_size to twice tensor_byte_size because the
  // SbpParallel4ArgNameAndIndex function of LocalUserOpInferContext is unimplemented
  return tensor_byte_size * 2;
}

}  // namespace

class EagerNcclAllReduceKernel final : public user_op::OpKernel {
 public:
  EagerNcclAllReduceKernel() = default;
  ~EagerNcclAllReduceKernel() override = default;

  std::shared_ptr<user_op::OpKernelState> CreateOpKernelState(
      user_op::KernelInitContext* ctx) const override {
    return std::make_shared<EagerNcclOpKernelState>(ctx);
  }

 private:
  using user_op::OpKernel::Compute;
  void Compute(user_op::KernelComputeContext* ctx, user_op::OpKernelState* state) const override {
    auto* kernel_state = dynamic_cast<EagerNcclOpKernelState*>(state);
    CHECK(kernel_state != nullptr);
    const user_op::Tensor* in = ctx->Tensor4ArgNameAndIndex("in", 0);
    user_op::Tensor* out = ctx->Tensor4ArgNameAndIndex("out", 0);
    CHECK_EQ(in->shape(), out->shape());
    CHECK_EQ(in->data_type(), out->data_type());
    OF_NCCL_CHECK(ncclAllReduce(in->dptr(), out->mut_dptr(), in->shape().elem_cnt(),
                                GetNcclDataType(in->data_type()), ncclSum, kernel_state->comm(),
                                ctx->device_ctx()->cuda_stream()));
  };
  bool AlwaysComputeWhenAllOutputsEmpty() const override { return false; }
};

REGISTER_USER_KERNEL("eager_nccl_all_reduce")
    .SetCreateFn<EagerNcclAllReduceKernel>()
    .SetIsMatchedHob(user_op::HobDeviceType() == DeviceType::kGPU);

class EagerNcclBroadcastKernel final : public user_op::OpKernel {
 public:
  EagerNcclBroadcastKernel() = default;
  ~EagerNcclBroadcastKernel() override = default;

  std::shared_ptr<user_op::OpKernelState> CreateOpKernelState(
      user_op::KernelInitContext* ctx) const override {
    return std::make_shared<EagerNcclOpKernelState>(ctx);
  }

 private:
  using user_op::OpKernel::Compute;
  void Compute(user_op::KernelComputeContext* ctx, user_op::OpKernelState* state) const override {
    auto* kernel_state = dynamic_cast<EagerNcclOpKernelState*>(state);
    CHECK(kernel_state != nullptr);
    const user_op::Tensor* in = ctx->Tensor4ArgNameAndIndex("in", 0);
    user_op::Tensor* out = ctx->Tensor4ArgNameAndIndex("out", 0);
    int64_t root = ctx->Attr<int64_t>("root");
    int64_t dev_id = GlobalProcessCtx::LocalRank(root);
    int64_t nccl_root =
        CHECK_JUST(kernel_state->parallel_desc()->ParallelId4MachineDeviceId(root, dev_id));
    const void* in_ptr = nullptr;
    if (GlobalProcessCtx::Rank() == root) {
      CHECK_EQ(in->shape(), out->shape());
      CHECK_EQ(in->data_type(), out->data_type());
      in_ptr = in->dptr();
    }
    OF_NCCL_CHECK(ncclBroadcast(in_ptr, out->mut_dptr(), out->shape().elem_cnt(),
                                GetNcclDataType(out->data_type()), nccl_root, kernel_state->comm(),
                                ctx->device_ctx()->cuda_stream()));
  };
  bool AlwaysComputeWhenAllOutputsEmpty() const override { return false; }
};

REGISTER_USER_KERNEL("eager_nccl_broadcast")
    .SetCreateFn<EagerNcclBroadcastKernel>()
    .SetIsMatchedHob(user_op::HobDeviceType() == DeviceType::kGPU);

class EagerNcclReduceKernel final : public user_op::OpKernel {
 public:
  EagerNcclReduceKernel() = default;
  ~EagerNcclReduceKernel() override = default;

  std::shared_ptr<user_op::OpKernelState> CreateOpKernelState(
      user_op::KernelInitContext* ctx) const override {
    return std::make_shared<EagerNcclOpKernelState>(ctx);
  }

 private:
  using user_op::OpKernel::Compute;
  void Compute(user_op::KernelComputeContext* ctx, user_op::OpKernelState* state) const override {
    auto* kernel_state = dynamic_cast<EagerNcclOpKernelState*>(state);
    CHECK(kernel_state != nullptr);
    const user_op::Tensor* in = ctx->Tensor4ArgNameAndIndex("in", 0);
    user_op::Tensor* out = ctx->Tensor4ArgNameAndIndex("out", 0);
    int64_t root = ctx->Attr<int64_t>("root");
    void* out_ptr = nullptr;
    if (GlobalProcessCtx::Rank() == root) {
      CHECK_EQ(in->shape(), out->shape());
      CHECK_EQ(in->data_type(), out->data_type());
      out_ptr = out->mut_dptr();
    }
    OF_NCCL_CHECK(ncclReduce(in->dptr(), out_ptr, in->shape().elem_cnt(),
                             GetNcclDataType(in->data_type()), ncclSum, root, kernel_state->comm(),
                             ctx->device_ctx()->cuda_stream()));
  };
  bool AlwaysComputeWhenAllOutputsEmpty() const override { return false; }
};

REGISTER_USER_KERNEL("eager_nccl_reduce")
    .SetCreateFn<EagerNcclReduceKernel>()
    .SetIsMatchedHob(user_op::HobDeviceType() == DeviceType::kGPU);

class EagerNcclReduceScatterKernel final : public user_op::OpKernel {
 public:
  EagerNcclReduceScatterKernel() = default;
  ~EagerNcclReduceScatterKernel() override = default;

  std::shared_ptr<user_op::OpKernelState> CreateOpKernelState(
      user_op::KernelInitContext* ctx) const override {
    return std::make_shared<EagerNcclOpKernelState>(ctx);
  }

 private:
  using user_op::OpKernel::Compute;
  void Compute(user_op::KernelComputeContext* ctx, user_op::OpKernelState* state) const override {
    auto* kernel_state = dynamic_cast<EagerNcclOpKernelState*>(state);
    CHECK(kernel_state != nullptr);
    const user_op::Tensor* in = ctx->Tensor4ArgNameAndIndex("in", 0);
    user_op::Tensor* out = ctx->Tensor4ArgNameAndIndex("out", 0);
    CHECK_EQ(in->data_type(), out->data_type());
    const auto& op_type = ctx->Attr<std::string>("op_type");
    OF_NCCL_CHECK(ncclReduceScatter(in->dptr(), out->mut_dptr(), out->shape().elem_cnt(),
                                    GetNcclDataType(in->data_type()),
                                    CHECK_JUST(MapAt(op_type2ncclRedOp_t, op_type)),
                                    kernel_state->comm(), ctx->device_ctx()->cuda_stream()));
  };
  bool AlwaysComputeWhenAllOutputsEmpty() const override { return false; }

  static HashMap<std::string, ncclRedOp_t> op_type2ncclRedOp_t;
};

HashMap<std::string, ncclRedOp_t> EagerNcclReduceScatterKernel::op_type2ncclRedOp_t = {
    {"sum", ncclSum}, {"max", ncclMax}};

REGISTER_USER_KERNEL("eager_nccl_reduce_scatter")
    .SetCreateFn<EagerNcclReduceScatterKernel>()
    .SetIsMatchedHob(user_op::HobDeviceType() == DeviceType::kGPU);

class EagerNcclAllGatherKernel final : public user_op::OpKernel {
 public:
  EagerNcclAllGatherKernel() = default;
  ~EagerNcclAllGatherKernel() override = default;

  std::shared_ptr<user_op::OpKernelState> CreateOpKernelState(
      user_op::KernelInitContext* ctx) const override {
    return std::make_shared<EagerNcclOpKernelState>(ctx);
  }

 private:
  using user_op::OpKernel::Compute;
  void Compute(user_op::KernelComputeContext* ctx, user_op::OpKernelState* state) const override {
    auto* kernel_state = dynamic_cast<EagerNcclOpKernelState*>(state);
    CHECK(kernel_state != nullptr);
    const user_op::Tensor* in = ctx->Tensor4ArgNameAndIndex("in", 0);
    user_op::Tensor* out = ctx->Tensor4ArgNameAndIndex("out", 0);
    CHECK_EQ(in->data_type(), out->data_type());
    OF_NCCL_CHECK(ncclAllGather(in->dptr(), out->mut_dptr(), in->shape().elem_cnt(),
                                GetNcclDataType(in->data_type()), kernel_state->comm(),
                                ctx->device_ctx()->cuda_stream()));
  };
  bool AlwaysComputeWhenAllOutputsEmpty() const override { return false; }
};

REGISTER_USER_KERNEL("eager_nccl_all_gather")
    .SetCreateFn<EagerNcclAllGatherKernel>()
    .SetIsMatchedHob(user_op::HobDeviceType() == DeviceType::kGPU);

template<typename T>
class EagerNcclS2SKernel final : public user_op::OpKernel {
 public:
  EagerNcclS2SKernel() = default;
  ~EagerNcclS2SKernel() override = default;

  std::shared_ptr<user_op::OpKernelState> CreateOpKernelState(
      user_op::KernelInitContext* ctx) const override {
    return std::make_shared<EagerNcclOpKernelState>(ctx);
  }

 private:
  using user_op::OpKernel::Compute;
  void Compute(user_op::KernelComputeContext* ctx, user_op::OpKernelState* state) const override {
    auto* kernel_state = dynamic_cast<EagerNcclOpKernelState*>(state);
    CHECK(kernel_state != nullptr);
    // NOTE(hanbinbin): Compute logic copy from _nccl_logical_s2s
    const user_op::Tensor* in = ctx->Tensor4ArgNameAndIndex("in", 0);
    user_op::Tensor* out = ctx->Tensor4ArgNameAndIndex("out", 0);
    user_op::Tensor* tmp_buffer = ctx->Tensor4ArgNameAndIndex("tmp_buffer", 0);
    int64_t tmp_size = 0;
    const int64_t dtype_size = GetSizeOfDataType(in->data_type());
    int64_t data_size = GetCudaAlignedSize(in->shape().elem_cnt() * dtype_size);
    // NOTE(chengcheng): in (transpose)-> pack_to_ptr (all2all)-> unpack_from_ptr (transpose)-> out
    const char* pack_to_ptr = in->dptr<char>();
    char* unpack_from_ptr = out->mut_dptr<char>();
    if (tmp_buffer) { tmp_size = tmp_buffer->shape().elem_cnt(); }
    CHECK(tmp_size == 0 || tmp_size == data_size || tmp_size == data_size * 2);

    CHECK_EQ(in->data_type(), out->data_type());
    const int64_t num_ranks = kernel_state->parallel_desc()->parallel_num();
    CHECK_EQ(in->shape().elem_cnt(), out->shape().elem_cnt())
        << in->shape().ToString() << " vs " << out->shape().ToString();
    const int64_t elem_cnt = in->shape().elem_cnt();
    const int64_t in_split_axis = ctx->Attr<int64_t>("in_split_axis");
    const int64_t out_split_axis = ctx->Attr<int64_t>("out_split_axis");

    DimVector logical_shape_dim_vec;
    in->shape().ToDimVector(&logical_shape_dim_vec);
    logical_shape_dim_vec[in_split_axis] = logical_shape_dim_vec.at(in_split_axis) * num_ranks;

    if (out_split_axis != 0) {
      // NOTE(chengcheng): Do pack. Need transpose in -> pack_to
      // pack use temp buffer offset: [0, data_size]
      pack_to_ptr = tmp_buffer->dptr<char>();
      DimVector transpose_in_dim_vec = logical_shape_dim_vec;
      CHECK_EQ(transpose_in_dim_vec.at(in_split_axis) % num_ranks, 0);
      transpose_in_dim_vec[in_split_axis] = transpose_in_dim_vec.at(in_split_axis) / num_ranks;
      CHECK_EQ(transpose_in_dim_vec.at(out_split_axis) % num_ranks, 0);
      transpose_in_dim_vec[out_split_axis] = transpose_in_dim_vec.at(out_split_axis) / num_ranks;
      transpose_in_dim_vec.insert(transpose_in_dim_vec.begin() + out_split_axis, num_ranks);
      std::vector<int32_t> perm;
      perm.push_back(out_split_axis);
      FOR_RANGE(int64_t, i, 0, transpose_in_dim_vec.size()) {
        if (i != out_split_axis) { perm.push_back(i); }
      }
      auto transpose = ep::primitive::NewPrimitive<ep::primitive::PermuteFactory>(
          ctx->stream()->device_type(), transpose_in_dim_vec.size());
      CHECK(transpose);
      transpose->Launch(ctx->stream(), in->data_type(), transpose_in_dim_vec.size(),
                        transpose_in_dim_vec.data(), in->dptr(), perm.data(),
                        tmp_buffer->mut_dptr());
    }

    if (in_split_axis != 0) {
      // NOTE(chengcheng): Do unpack. Need transpose unpack_from -> out
      // unpack use temp buffer offset: [tmp_size - data_size, tmp_size]
      unpack_from_ptr = tmp_buffer->mut_dptr<char>() + (tmp_size - data_size);
    }

    {
      // NOTE: Do S2S
      OF_NCCL_CHECK(ncclGroupStart());
      const int64_t elem_per_chunk = elem_cnt / num_ranks;
      const int64_t chunk_size = elem_per_chunk * dtype_size;
      for (int64_t j = 0; j < num_ranks; ++j) {
        OF_NCCL_CHECK(ncclSend(reinterpret_cast<const void*>(
                                   reinterpret_cast<const char*>(pack_to_ptr) + j * chunk_size),
                               elem_per_chunk, GetNcclDataType(in->data_type()), j,
                               kernel_state->comm(), ctx->device_ctx()->cuda_stream()));
        OF_NCCL_CHECK(ncclRecv(
            reinterpret_cast<void*>(reinterpret_cast<char*>(unpack_from_ptr) + j * chunk_size),
            elem_per_chunk, GetNcclDataType(in->data_type()), j, kernel_state->comm(),
            ctx->device_ctx()->cuda_stream()));
      }
      OF_NCCL_CHECK(ncclGroupEnd());
    }

    if (in_split_axis != 0) {
      // Do unpack.
      CHECK(unpack_from_ptr != out->mut_dptr<char>());
      DimVector unpack_from_dim_vec = logical_shape_dim_vec;
      CHECK_EQ(unpack_from_dim_vec.at(in_split_axis) % num_ranks, 0);
      unpack_from_dim_vec[in_split_axis] = unpack_from_dim_vec.at(in_split_axis) / num_ranks;
      CHECK_EQ(unpack_from_dim_vec.at(out_split_axis) % num_ranks, 0);
      unpack_from_dim_vec[out_split_axis] = unpack_from_dim_vec.at(out_split_axis) / num_ranks;
      unpack_from_dim_vec.insert(unpack_from_dim_vec.begin(), num_ranks);
      std::vector<int32_t> perm;
      FOR_RANGE(int64_t, i, 1, unpack_from_dim_vec.size()) { perm.push_back(i); }
      perm.insert(perm.begin() + in_split_axis, 0);
      auto transpose = ep::primitive::NewPrimitive<ep::primitive::PermuteFactory>(
          ctx->stream()->device_type(), unpack_from_dim_vec.size());
      CHECK(transpose);
      transpose->Launch(ctx->stream(), in->data_type(), unpack_from_dim_vec.size(),
                        unpack_from_dim_vec.data(), unpack_from_ptr, perm.data(), out->mut_dptr());
    }
  };
  bool AlwaysComputeWhenAllOutputsEmpty() const override { return false; }
};

<<<<<<< HEAD
#define REGISTER_EAGER_NCCL_S2S_KERNEL(dtype)                                           \
  REGISTER_USER_KERNEL("eager_nccl_s2s")                                                \
      .SetCreateFn<EagerNcclS2SKernel<dtype>>()                                         \
      .SetIsMatchedHob((user_op::HobDeviceType() == DeviceType::kGPU)                   \
                       & (user_op::HobDataType("in", 0) == GetDataType<dtype>::value)   \
                       & (user_op::HobDataType("out", 0) == GetDataType<dtype>::value)) \
=======
#define REGISTER_EAGER_NCCL_S2S_KERNEL(dtype)                                            \
  REGISTER_USER_KERNEL("eager_nccl_s2s")                                                 \
      .SetCreateFn<EagerNcclS2SKernel<dtype>>()                                          \
      .SetIsMatchedHob((user_op::HobDeviceType() == DeviceType::kGPU)                    \
                       && (user_op::HobDataType("in", 0) == GetDataType<dtype>::value)   \
                       && (user_op::HobDataType("out", 0) == GetDataType<dtype>::value)) \
>>>>>>> 85d79b69
      .SetInferTmpSizeFn(InferEagerNcclS2SKernelTmpBufferSize);

REGISTER_EAGER_NCCL_S2S_KERNEL(int8_t)
REGISTER_EAGER_NCCL_S2S_KERNEL(int32_t)
REGISTER_EAGER_NCCL_S2S_KERNEL(int64_t)
REGISTER_EAGER_NCCL_S2S_KERNEL(float)
REGISTER_EAGER_NCCL_S2S_KERNEL(double)
REGISTER_EAGER_NCCL_S2S_KERNEL(float16)
}  // namespace oneflow

#endif  // WITH_CUDA && NCCL_VERSION_CODE > 2700<|MERGE_RESOLUTION|>--- conflicted
+++ resolved
@@ -343,21 +343,12 @@
   bool AlwaysComputeWhenAllOutputsEmpty() const override { return false; }
 };
 
-<<<<<<< HEAD
-#define REGISTER_EAGER_NCCL_S2S_KERNEL(dtype)                                           \
-  REGISTER_USER_KERNEL("eager_nccl_s2s")                                                \
-      .SetCreateFn<EagerNcclS2SKernel<dtype>>()                                         \
-      .SetIsMatchedHob((user_op::HobDeviceType() == DeviceType::kGPU)                   \
-                       & (user_op::HobDataType("in", 0) == GetDataType<dtype>::value)   \
-                       & (user_op::HobDataType("out", 0) == GetDataType<dtype>::value)) \
-=======
 #define REGISTER_EAGER_NCCL_S2S_KERNEL(dtype)                                            \
   REGISTER_USER_KERNEL("eager_nccl_s2s")                                                 \
       .SetCreateFn<EagerNcclS2SKernel<dtype>>()                                          \
       .SetIsMatchedHob((user_op::HobDeviceType() == DeviceType::kGPU)                    \
                        && (user_op::HobDataType("in", 0) == GetDataType<dtype>::value)   \
                        && (user_op::HobDataType("out", 0) == GetDataType<dtype>::value)) \
->>>>>>> 85d79b69
       .SetInferTmpSizeFn(InferEagerNcclS2SKernelTmpBufferSize);
 
 REGISTER_EAGER_NCCL_S2S_KERNEL(int8_t)
