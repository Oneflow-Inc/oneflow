/*
Copyright 2020 The OneFlow Authors. All rights reserved.

Licensed under the Apache License, Version 2.0 (the "License");
you may not use this file except in compliance with the License.
You may obtain a copy of the License at

    http://www.apache.org/licenses/LICENSE-2.0

Unless required by applicable law or agreed to in writing, software
distributed under the License is distributed on an "AS IS" BASIS,
WITHOUT WARRANTIES OR CONDITIONS OF ANY KIND, either express or implied.
See the License for the specific language governing permissions and
limitations under the License.
*/
#include "oneflow/core/framework/framework.h"
#include "oneflow/core/kernel/new_kernel_util.h"
#include "oneflow/core/common/nd_index_offset_helper.h"
#include "oneflow/user/kernels/upsample_kernel.h"

namespace oneflow {

namespace {

template<typename T>
static void UpsampleBilinear2DForward(const int64_t elem_cnt, const T* in_dptr,
                                      NdIndexOffsetHelper<int64_t, 4> in_helper,
                                      NdIndexOffsetHelper<int64_t, 4> out_helper,
                                      const int64_t in_height, const int64_t in_width,
                                      const T scale_h, const T scale_w, const bool align_corners,
                                      T* out_dptr) {
  for (int64_t index = 0; index < elem_cnt; ++index) {
    int64_t n, c, h, w;
    out_helper.OffsetToNdIndex(index, n, c, h, w);
    BilinearParam<T> params;
    GetBilinearParam(align_corners, h, w, in_height, in_width, scale_h, scale_w, &params);
    const int64_t top_offset = in_helper.NdIndexToOffset(n, c, params.top_h_index, 0);
    const int64_t bottom_offset = in_helper.NdIndexToOffset(n, c, params.bottom_h_index, 0);
    const T top_left = in_dptr[top_offset + params.left_w_index];
    const T top_right = in_dptr[top_offset + params.right_w_index];
    const T bottom_left = in_dptr[bottom_offset + params.left_w_index];
    const T bottom_right = in_dptr[bottom_offset + params.right_w_index];
    const T top = top_left + (top_right - top_left) * params.w_lerp;
    const T bottom = bottom_left + (bottom_right - bottom_left) * params.w_lerp;
    out_dptr[index] = top + (bottom - top) * params.h_lerp;
  }
}

template<typename T>
static void UpsampleBilinearBackward(const int64_t elem_cnt, const T* dy_dptr,
                                     NdIndexOffsetHelper<int64_t, 4> dy_helper,
                                     NdIndexOffsetHelper<int64_t, 4> dx_helper,
                                     const int64_t dx_height, const int64_t dx_width,
                                     const T scale_h, const T scale_w, const bool align_corners,
                                     T* dx_dptr) {
  for (int64_t index = 0; index < elem_cnt; ++index) {
    int64_t n, c, h, w;
    dy_helper.OffsetToNdIndex(index, n, c, h, w);
    BilinearParam<T> params;
    GetBilinearParam(align_corners, h, w, dx_height, dx_width, scale_h, scale_w, &params);
    const int64_t top_offset = dx_helper.NdIndexToOffset(n, c, params.top_h_index, 0);
    const int64_t bottom_offset = dx_helper.NdIndexToOffset(n, c, params.bottom_h_index, 0);
    const T dy = dy_dptr[index];
    const T dbottom = params.h_lerp * dy;
    T* dx_dptr_bottom_offset = dx_dptr + bottom_offset;
    *(dx_dptr_bottom_offset + params.left_w_index) += static_cast<T>((1 - params.w_lerp) * dbottom);
    *(dx_dptr_bottom_offset + params.right_w_index) += static_cast<T>(params.w_lerp * dbottom);
    const T dtop = dy - dbottom;
    T* dx_dptr_top_offset = dx_dptr + top_offset;
    *(dx_dptr_top_offset + params.left_w_index) += static_cast<T>((1 - params.w_lerp) * dtop);
    *(dx_dptr_top_offset + params.right_w_index) += static_cast<T>(params.w_lerp * dtop);
  }
}

}  // namespace

template<typename T>
class UpsampleBilinear2DCPUKernel final : public user_op::OpKernel {
 public:
  UpsampleBilinear2DCPUKernel() = default;
  ~UpsampleBilinear2DCPUKernel() = default;

 private:
  void Compute(user_op::KernelComputeContext* ctx) const override {
    const user_op::Tensor* x_tensor = ctx->Tensor4ArgNameAndIndex("x", 0);
    user_op::Tensor* y_tensor = ctx->Tensor4ArgNameAndIndex("y", 0);
    const float height_scale = ctx->Attr<float>("height_scale");
    const float width_scale = ctx->Attr<float>("width_scale");
    const bool align_corners = ctx->Attr<bool>("align_corners");
    const int64_t elem_cnt = y_tensor->shape().elem_cnt();
    NdIndexOffsetHelper<int64_t, 4> in_helper(x_tensor->shape().At(0), x_tensor->shape().At(1),
                                              x_tensor->shape().At(2), x_tensor->shape().At(3));
    NdIndexOffsetHelper<int64_t, 4> out_helper(y_tensor->shape().At(0), y_tensor->shape().At(1),
                                               y_tensor->shape().At(2), y_tensor->shape().At(3));

    const int64_t nbatch = x_tensor->shape().At(0);
    const int64_t channels = x_tensor->shape().At(1);
    const int64_t in_height = x_tensor->shape().At(2);
    const int64_t in_width = x_tensor->shape().At(3);
    const int64_t out_height = y_tensor->shape().At(2);
    const int64_t out_width = y_tensor->shape().At(3);

    if (in_height == out_height && in_width == out_width) {
      memcpy(y_tensor->mut_dptr<void>(), x_tensor->dptr<void>(),
             sizeof(T) * nbatch * channels * in_height * in_width);
    } else {
      const T scale_height = GetAreaPixelScale(in_height, out_height, align_corners, height_scale);
      const T scale_width = GetAreaPixelScale(in_width, out_width, align_corners, width_scale);
      UpsampleBilinear2DForward<T>(elem_cnt, x_tensor->dptr<T>(), in_helper, out_helper, in_height,
                                   in_width, scale_height, scale_width, align_corners,
                                   y_tensor->mut_dptr<T>());
    }
  }
  bool AlwaysComputeWhenAllOutputsEmpty() const override { return false; }
};

template<typename T>
class UpsampleBilinear2DGradCPUKernel final : public user_op::OpKernel {
 public:
  UpsampleBilinear2DGradCPUKernel() = default;
  ~UpsampleBilinear2DGradCPUKernel() = default;

 private:
  void Compute(user_op::KernelComputeContext* ctx) const override {
    user_op::Tensor* dx_tensor = ctx->Tensor4ArgNameAndIndex("dx", 0);
    Memset<DeviceType::kCPU>(ctx->device_ctx(), dx_tensor->mut_dptr<T>(), 0,
                             dx_tensor->shape().elem_cnt() * sizeof(T));
    const user_op::Tensor* dy_tensor = ctx->Tensor4ArgNameAndIndex("dy", 0);
    const float height_scale = ctx->Attr<float>("height_scale");
    const float width_scale = ctx->Attr<float>("width_scale");
    const bool align_corners = ctx->Attr<bool>("align_corners");
    const int64_t elem_cnt = dy_tensor->shape().elem_cnt();
    NdIndexOffsetHelper<int64_t, 4> dy_helper(dy_tensor->shape().At(0), dy_tensor->shape().At(1),
                                              dy_tensor->shape().At(2), dy_tensor->shape().At(3));
    NdIndexOffsetHelper<int64_t, 4> dx_helper(dx_tensor->shape().At(0), dx_tensor->shape().At(1),
                                              dx_tensor->shape().At(2), dx_tensor->shape().At(3));

    const int64_t nbatch = dx_tensor->shape().At(0);
    const int64_t channels = dx_tensor->shape().At(1);
    const int64_t in_height = dx_tensor->shape().At(2);
    const int64_t in_width = dx_tensor->shape().At(3);
    const int64_t out_height = dy_tensor->shape().At(2);
    const int64_t out_width = dy_tensor->shape().At(3);
    if (in_height == out_height && in_width == out_width) {
      memcpy(dx_tensor->mut_dptr<void>(), dy_tensor->dptr<void>(),
             sizeof(T) * nbatch * channels * in_height * in_width);
    } else {
      const T scale_height = GetAreaPixelScale(in_height, out_height, align_corners, height_scale);
      const T scale_width = GetAreaPixelScale(in_width, out_width, align_corners, width_scale);
      UpsampleBilinearBackward<T>(elem_cnt, dy_tensor->dptr<T>(), dy_helper, dx_helper, in_height,
                                  in_width, scale_height, scale_width, align_corners,
                                  dx_tensor->mut_dptr<T>());
    }
  }
  bool AlwaysComputeWhenAllOutputsEmpty() const override { return false; }
};

<<<<<<< HEAD
#define REGISTER_UPSAMPLE_BILINEAR_2D_CPU_KERNEL(dtype)                                \
  REGISTER_USER_KERNEL("upsample_bilinear_2d")                                         \
      .SetCreateFn<UpsampleBilinear2DCPUKernel<dtype>>()                               \
      .SetIsMatchedHob((user_op::HobDeviceType() == DeviceType::kCPU)                  \
                       & (user_op::HobDataType("y", 0) == GetDataType<dtype>::value)); \
  REGISTER_USER_KERNEL("upsample_bilinear_2d_grad")                                    \
      .SetCreateFn<UpsampleBilinear2DGradCPUKernel<dtype>>()                           \
      .SetIsMatchedHob((user_op::HobDeviceType() == DeviceType::kCPU)                  \
                       & (user_op::HobDataType("dx", 0) == GetDataType<dtype>::value));
=======
#define REGISTER_UPSAMPLE_BILINEAR_2D_CPU_KERNEL(dtype)                                 \
  REGISTER_USER_KERNEL("upsample_bilinear_2d")                                          \
      .SetCreateFn<UpsampleBilinear2DCPUKernel<dtype>>()                                \
      .SetIsMatchedHob((user_op::HobDeviceType() == DeviceType::kCPU)                   \
                       && (user_op::HobDataType("y", 0) == GetDataType<dtype>::value)); \
  REGISTER_USER_KERNEL("upsample_bilinear_2d_grad")                                     \
      .SetCreateFn<UpsampleBilinear2DGradCPUKernel<dtype>>()                            \
      .SetIsMatchedHob((user_op::HobDeviceType() == DeviceType::kCPU)                   \
                       && (user_op::HobDataType("dx", 0) == GetDataType<dtype>::value));
>>>>>>> 85d79b69

REGISTER_UPSAMPLE_BILINEAR_2D_CPU_KERNEL(float)
REGISTER_UPSAMPLE_BILINEAR_2D_CPU_KERNEL(double)

}  // namespace oneflow<|MERGE_RESOLUTION|>--- conflicted
+++ resolved
@@ -155,17 +155,6 @@
   bool AlwaysComputeWhenAllOutputsEmpty() const override { return false; }
 };
 
-<<<<<<< HEAD
-#define REGISTER_UPSAMPLE_BILINEAR_2D_CPU_KERNEL(dtype)                                \
-  REGISTER_USER_KERNEL("upsample_bilinear_2d")                                         \
-      .SetCreateFn<UpsampleBilinear2DCPUKernel<dtype>>()                               \
-      .SetIsMatchedHob((user_op::HobDeviceType() == DeviceType::kCPU)                  \
-                       & (user_op::HobDataType("y", 0) == GetDataType<dtype>::value)); \
-  REGISTER_USER_KERNEL("upsample_bilinear_2d_grad")                                    \
-      .SetCreateFn<UpsampleBilinear2DGradCPUKernel<dtype>>()                           \
-      .SetIsMatchedHob((user_op::HobDeviceType() == DeviceType::kCPU)                  \
-                       & (user_op::HobDataType("dx", 0) == GetDataType<dtype>::value));
-=======
 #define REGISTER_UPSAMPLE_BILINEAR_2D_CPU_KERNEL(dtype)                                 \
   REGISTER_USER_KERNEL("upsample_bilinear_2d")                                          \
       .SetCreateFn<UpsampleBilinear2DCPUKernel<dtype>>()                                \
@@ -175,7 +164,6 @@
       .SetCreateFn<UpsampleBilinear2DGradCPUKernel<dtype>>()                            \
       .SetIsMatchedHob((user_op::HobDeviceType() == DeviceType::kCPU)                   \
                        && (user_op::HobDataType("dx", 0) == GetDataType<dtype>::value));
->>>>>>> 85d79b69
 
 REGISTER_UPSAMPLE_BILINEAR_2D_CPU_KERNEL(float)
 REGISTER_UPSAMPLE_BILINEAR_2D_CPU_KERNEL(double)
