/*
Copyright 2020 The OneFlow Authors. All rights reserved.

Licensed under the Apache License, Version 2.0 (the "License");
you may not use this file except in compliance with the License.
You may obtain a copy of the License at

    http://www.apache.org/licenses/LICENSE-2.0

Unless required by applicable law or agreed to in writing, software
distributed under the License is distributed on an "AS IS" BASIS,
WITHOUT WARRANTIES OR CONDITIONS OF ANY KIND, either express or implied.
See the License for the specific language governing permissions and
limitations under the License.
*/
#include "oneflow/user/kernels/scalar_math_kernels.h"
#include "oneflow/user/kernels/elementwise_xpu_kernel.cuh"
#include "oneflow/core/kernel/util/cuda_half_util.h"

namespace oneflow {

template<template<typename> typename Op, typename T>
struct UnaryByScalarFunctor {
  __host__ __device__ explicit UnaryByScalarFunctor(T scalar) : scalar(scalar) {}
  __device__ T operator()(T a) const { return Op<T>::Invoke(a, scalar); }
  const T scalar;
};

template<template<typename> typename Op>
struct UnaryByScalarFunctor<Op, float16> {
  __host__ __device__ explicit UnaryByScalarFunctor(half scalar) : scalar(scalar) {}
  __device__ half operator()(half a) const { return Op<half>::Invoke(a, scalar); }
  const half scalar;
};

template<template<typename> class BIN_OP, typename T>
struct ScalarMathFunctor<DeviceType::kGPU, BIN_OP, T> final {
  void operator()(DeviceCtx* ctx, const int64_t elem_cnt, const T scalar, const T* in, T* out) {
    OF_CUDA_CHECK(cuda::elementwise::Unary(UnaryByScalarFunctor<BIN_OP, T>(scalar), elem_cnt, out,
                                           in, ctx->cuda_stream()));
  }
};

template<template<typename> class BIN_OP>
struct ScalarMathFunctor<DeviceType::kGPU, BIN_OP, float16> final {
  void operator()(DeviceCtx* ctx, const int64_t elem_cnt, float16 scalar, const float16* in,
                  float16* out) {
    OF_CUDA_CHECK(cuda::elementwise::Unary(
        UnaryByScalarFunctor<BIN_OP, float16>(float16_2half(scalar)), elem_cnt,
        reinterpret_cast<half*>(out), reinterpret_cast<const half*>(in), ctx->cuda_stream()));
  }
};

INSTANTIATE_SCALAR_MATH_FUNCTORS(DeviceType::kGPU, BinaryFuncAdd);
INSTANTIATE_SCALAR_MATH_FUNCTORS(DeviceType::kGPU, BinaryFuncFloorDiv);
INSTANTIATE_SCALAR_MATH_FUNCTORS(DeviceType::kGPU, BinaryFuncFMod);
INSTANTIATE_SCALAR_MATH_FUNCTORS(DeviceType::kGPU, BinaryFuncMul);
INSTANTIATE_SCALAR_MATH_FUNCTORS(DeviceType::kGPU, BinaryFuncPow);

template<typename T>
struct ScalarPowGradFunctor {
  OF_DEVICE_FUNC explicit ScalarPowGradFunctor(T exponent) : exponent(exponent) {}
  __device__ T operator()(T x, T dy) const {
    return exponent * (pow(x, exponent - static_cast<T>(1.0))) * dy;
  }
  const T exponent;
};

template<>
struct ScalarPowGradFunctor<half> {
  OF_DEVICE_FUNC explicit ScalarPowGradFunctor(half exponent) : exponent(exponent) {}
  __device__ half operator()(half x, half dy) const {
    return __float2half(
        __half2float(exponent)
        * (__powf(__half2float(x), __half2float(exponent) - static_cast<float>(1.0)))
        * __half2float(dy));
  }
  const half exponent;
};

template<DeviceType device_type, typename T>
class GpuScalarPowGradKernel final : public user_op::OpKernel {
 public:
  GpuScalarPowGradKernel() = default;
  ~GpuScalarPowGradKernel() = default;

 private:
  using user_op::OpKernel::Compute;
  void Compute(user_op::KernelComputeContext* ctx) const override {
    const user_op::Tensor* x_tensor = ctx->Tensor4ArgNameAndIndex("x", 0);
    const user_op::Tensor* dy_tensor = ctx->Tensor4ArgNameAndIndex("dy", 0);
    user_op::Tensor* dx_tensor = ctx->Tensor4ArgNameAndIndex("dx", 0);
    const T* x_ptr = x_tensor->dptr<T>();
    const T* dy_ptr = dy_tensor->dptr<T>();
    T* dx_ptr = dx_tensor->mut_dptr<T>();
    T scalar_operand = static_cast<T>(0);
    if (ctx->Attr<bool>("has_int_operand")) {
      scalar_operand = static_cast<T>(ctx->Attr<int64_t>("int_operand"));
    } else if (ctx->Attr<bool>("has_float_operand")) {
      scalar_operand = static_cast<T>(ctx->Attr<double>("float_operand"));
    } else {
      UNIMPLEMENTED();
    }
    const int32_t elem_cnt = x_tensor->shape().elem_cnt();
    OF_CUDA_CHECK((oneflow::cuda::elementwise::Binary(ScalarPowGradFunctor<T>(scalar_operand),
                                                      elem_cnt, dx_ptr, x_ptr, dy_ptr,
                                                      ctx->device_ctx()->cuda_stream())));
  }
  bool AlwaysComputeWhenAllOutputsEmpty() const override { return false; }
};

#define REGISTER_GPU_SCALAR_POW_BACKWARD_KERNEL(device, dtype) \
  REGISTER_USER_KERNEL("scalar_pow_grad")                      \
      .SetCreateFn<GpuScalarPowGradKernel<device, dtype>>()    \
      .SetIsMatchedHob((user_op::HobDeviceType() == device)    \
<<<<<<< HEAD
                       & (user_op::HobDataType("dx", 0) == GetDataType<dtype>::value));
=======
                       && (user_op::HobDataType("dx", 0) == GetDataType<dtype>::value));
>>>>>>> 85d79b69

REGISTER_GPU_SCALAR_POW_BACKWARD_KERNEL(DeviceType::kGPU, uint8_t);
REGISTER_GPU_SCALAR_POW_BACKWARD_KERNEL(DeviceType::kGPU, int8_t);
REGISTER_GPU_SCALAR_POW_BACKWARD_KERNEL(DeviceType::kGPU, int32_t);
REGISTER_GPU_SCALAR_POW_BACKWARD_KERNEL(DeviceType::kGPU, int64_t);
REGISTER_GPU_SCALAR_POW_BACKWARD_KERNEL(DeviceType::kGPU, float);
REGISTER_GPU_SCALAR_POW_BACKWARD_KERNEL(DeviceType::kGPU, double);

}  // namespace oneflow<|MERGE_RESOLUTION|>--- conflicted
+++ resolved
@@ -113,11 +113,7 @@
   REGISTER_USER_KERNEL("scalar_pow_grad")                      \
       .SetCreateFn<GpuScalarPowGradKernel<device, dtype>>()    \
       .SetIsMatchedHob((user_op::HobDeviceType() == device)    \
-<<<<<<< HEAD
-                       & (user_op::HobDataType("dx", 0) == GetDataType<dtype>::value));
-=======
                        && (user_op::HobDataType("dx", 0) == GetDataType<dtype>::value));
->>>>>>> 85d79b69
 
 REGISTER_GPU_SCALAR_POW_BACKWARD_KERNEL(DeviceType::kGPU, uint8_t);
 REGISTER_GPU_SCALAR_POW_BACKWARD_KERNEL(DeviceType::kGPU, int8_t);
