--- conflicted
+++ resolved
@@ -103,15 +103,6 @@
                                 const int64_t* indice_ptr, const MaxPoolingParams3D& params_3d);
 
   static void Maxpool2dForwardCFirst(ep::Stream* stream,
-<<<<<<< HEAD
-                                     const NdIndexOffsetHelper<int64_t, 4>& index_helper,
-                                     const int64_t elem_num, const T* src, T* dest,
-                                     int64_t* indice_ptr, const MaxPoolingParams3D& params_3d);
-
-  static void Maxpool2dBackwardCFirst(ep::Stream* stream,
-                                      const NdIndexOffsetHelper<int64_t, 4>& index_helper,
-                                      const int64_t elem_num, const T* src, T* dest,
-=======
                                      const NdIndexOffsetHelper<IDX, 3>& index_helper,
                                      const IDX elem_num, const T* src, T* dest, int64_t* indice_ptr,
                                      const MaxPoolingParams3D& params_3d);
@@ -119,31 +110,10 @@
   static void Maxpool2dBackwardCFirst(ep::Stream* stream,
                                       const NdIndexOffsetHelper<IDX, 3>& index_helper,
                                       const IDX elem_num, const T* src, T* dest,
->>>>>>> 55c4c608
                                       const int64_t* indice_ptr,
                                       const MaxPoolingParams3D& params_3d);
 
   static void Maxpool2dForwardCLast(ep::Stream* stream,
-<<<<<<< HEAD
-                                    const NdIndexOffsetHelper<int64_t, 4>& index_helper,
-                                    const int64_t elem_num, const T* src, T* dest,
-                                    int64_t* indice_ptr, const MaxPoolingParams3D& params_3d);
-
-  static void Maxpool2dBackwardCLast(ep::Stream* stream,
-                                     const NdIndexOffsetHelper<int64_t, 4>& index_helper,
-                                     const int64_t elem_num, const T* src, T* dest,
-                                     const int64_t* indice_ptr,
-                                     const MaxPoolingParams3D& params_3d);
-
-  static void Maxpool3dForward(ep::Stream* stream,
-                               const NdIndexOffsetHelper<int64_t, 5>& index_helper,
-                               const int64_t elem_num, const T* src, T* dest, int64_t* indice_ptr,
-                               const MaxPoolingParams3D& params_3d);
-
-  static void Maxpool3dBackward(ep::Stream* stream,
-                                const NdIndexOffsetHelper<int64_t, 5>& index_helper,
-                                const int64_t elem_num, const T* src, T* dest,
-=======
                                     const NdIndexOffsetHelper<IDX, 4>& index_helper,
                                     const IDX elem_num, const T* src, T* dest, int64_t* indice_ptr,
                                     const MaxPoolingParams3D& params_3d);
@@ -160,7 +130,6 @@
 
   static void Maxpool3dBackward(ep::Stream* stream, const NdIndexOffsetHelper<IDX, 4>& index_helper,
                                 const IDX elem_num, const T* src, T* dest,
->>>>>>> 55c4c608
                                 const int64_t* indice_ptr, const MaxPoolingParams3D& params_3d);
 };
 
@@ -183,12 +152,7 @@
     while (lstart < 0) { lstart += dilation_l; }
 
     /* compute max value(src[src_idx]) in kernel box region, and save the value to dest[num] */
-<<<<<<< HEAD
-    int64_t max_index = lstart;
-    int64_t src_idx = 0;
-=======
     IDX max_index = lstart;
->>>>>>> 55c4c608
 
     /* equal to -std::numeric_limits<T>::infinity(); */
     T max_value = detail::numeric_limits<T>::lower_bound();
@@ -199,16 +163,9 @@
       if (val > max_value || detail::numerics<T>::isnan(val)) {
         max_value = val;
         max_index = idx;
-<<<<<<< HEAD
-        src_idx = search_idx;
       }
     }
-    dest[num] = src[src_idx];
-=======
-      }
-    }
     dest[num] = max_value;
->>>>>>> 55c4c608
     indice_ptr[num] = max_index;
   }
 }
@@ -220,15 +177,6 @@
                                              const int32_t n_channel, const int32_t src_length,
                                              const int32_t dst_length) {
   XPU_1D_KERNEL_LOOP(num, elem_num) {
-<<<<<<< HEAD
-    int64_t n, c, l;
-    index_helper.OffsetToNdIndex(num, n, c, l);
-
-    const int64_t src_start = (n * n_channel + c) * src_length;
-    const int64_t dst_start = (n * n_channel + c) * dst_length;
-    const int64_t index = src_start + l;
-    const int64_t max_index = dst_start + indice_ptr[index];
-=======
     IDX n_c, l;
     index_helper.OffsetToNdIndex(num, n_c, l);
 
@@ -236,7 +184,6 @@
     const IDX dst_start = n_c * dst_length;
     const IDX index = src_start + l;
     const IDX max_index = dst_start + indice_ptr[index];
->>>>>>> 55c4c608
     if (max_index != -1) {
       /* update gradient, equals to dest[max_index] += src[index]; */
       DeviceAdd<T>::Invoke(src + index, dest + max_index);
@@ -244,16 +191,6 @@
   }
 }
 
-<<<<<<< HEAD
-template<typename T>
-OF_DEVICE_FUNC void Maxpool2dForwardComputeCFirst(
-    const NdIndexOffsetHelper<int64_t, 4> index_helper, int64_t elem_num, const T* src, T* dest,
-    int64_t* indice_ptr, const int32_t padding_h, const int32_t padding_w, const int64_t n_batch,
-    const int64_t n_channel, const int64_t x_height, const int64_t x_width, const int64_t y_height,
-    const int64_t y_width, const int32_t kernel_size_h, const int32_t kernel_size_w,
-    const int32_t stride_h, const int32_t stride_w, const int32_t dilation_h,
-    const int32_t dilation_w) {
-=======
 template<typename T, typename IDX>
 OF_DEVICE_FUNC void Maxpool2dForwardComputeCFirst(
     const NdIndexOffsetHelper<IDX, 3> index_helper, IDX elem_num, const T* src, T* dest,
@@ -261,7 +198,6 @@
     const int32_t n_channel, const int32_t x_height, const int32_t x_width,
     const int32_t kernel_size_h, const int32_t kernel_size_w, const int32_t stride_h,
     const int32_t stride_w, const int32_t dilation_h, const int32_t dilation_w) {
->>>>>>> 55c4c608
   XPU_1D_KERNEL_LOOP(num, elem_num) {
     IDX n_c, h, w;
     index_helper.OffsetToNdIndex(num, n_c, h, w);
@@ -275,21 +211,6 @@
                          : x_width;
     while (hstart < 0) { hstart += dilation_h; }
     while (wstart < 0) { wstart += dilation_w; }
-<<<<<<< HEAD
-
-    /* compute max value(src[src_idx]) in kernel box region, and save the value to dest[num] */
-    int64_t max_index = hstart * x_width + wstart;
-    int64_t src_idx = 0;
-
-    /* equal to -std::numeric_limits<T>::infinity(); */
-    T max_value = detail::numeric_limits<T>::lower_bound();
-
-    for (int64_t i = hstart; i < hend; i += dilation_h) {
-      for (int64_t j = wstart; j < wend; j += dilation_w) {
-        const int64_t window_idx = i * x_width + j;
-        const int64_t search_idx = start_idx + window_idx;
-        T val = src[search_idx];
-=======
     /* equal to -std::numeric_limits<T>::infinity(); */
     T max_value = detail::numeric_limits<T>::lower_bound();
     /* compute max value(src[src_idx]) in kernel box region, and save the value to dest[num] */
@@ -299,7 +220,6 @@
       for (IDX j = wstart; j < wend; j += dilation_w) {
         const IDX window_idx = i * x_width + j;
         T val = data[window_idx];
->>>>>>> 55c4c608
         /* NOTE:
         std::isnan(val) only supports a few data types, see:
         https://en.cppreference.com/w/cpp/numeric/math/isnan and when use gcc/g++ 4.x to compile,
@@ -313,38 +233,20 @@
         if (val > max_value || detail::numerics<T>::isnan(val)) {
           max_index = window_idx;
           max_value = val;
-<<<<<<< HEAD
-          max_index = window_idx;
-          src_idx = search_idx;
         }
       }
     }
-    dest[num] = src[src_idx];
-=======
-        }
-      }
-    }
     dest[num] = max_value;
->>>>>>> 55c4c608
     indice_ptr[num] = max_index;
   }
 }
 
-<<<<<<< HEAD
-template<typename T>
-OF_DEVICE_FUNC void Maxpool2dBackwardComputeCFirst(
-    const NdIndexOffsetHelper<int64_t, 4> index_helper, const int64_t elem_num, const T* src,
-    T* dest, const int64_t* indice_ptr, const int64_t n_batch, const int64_t n_channel,
-    const int64_t src_height, const int64_t src_width, const int64_t dst_height,
-    const int64_t dst_width) {
-=======
 template<typename T, typename IDX>
 OF_DEVICE_FUNC void Maxpool2dBackwardComputeCFirst(
     const NdIndexOffsetHelper<IDX, 3> index_helper, const IDX elem_num, const T* src, T* dest,
     const int64_t* indice_ptr, const int32_t n_batch, const int32_t n_channel,
     const int32_t src_height, const int32_t src_width, const int32_t dst_height,
     const int32_t dst_width) {
->>>>>>> 55c4c608
   XPU_1D_KERNEL_LOOP(num, elem_num) {
     IDX n_c, h, w;
     index_helper.OffsetToNdIndex(num, n_c, h, w);
@@ -353,35 +255,7 @@
     const IDX dst_start = n_c * dst_height * dst_width;
     const IDX index = src_start + h * src_width + w;
 
-<<<<<<< HEAD
-    const int64_t src_start = (n * n_channel + c) * src_height * src_width;
-    const int64_t dst_start = (n * n_channel + c) * dst_height * dst_width;
-    const int64_t index = src_start + h * src_width + w;
-
-    const int64_t max_index = dst_start + indice_ptr[index];
-    if (max_index != -1) {
-      /* update gradient, equals to dest[max_index] += src[index]; */
-      DeviceAdd<T>::Invoke(src + index, dest + max_index);
-    }
-  }
-}
-
-template<typename T>
-OF_DEVICE_FUNC void Maxpool2dBackwardComputeCLast(
-    const NdIndexOffsetHelper<int64_t, 4> index_helper, const int64_t elem_num, const T* src,
-    T* dest, const int64_t* indice_ptr, const int64_t n_batch, const int64_t n_channel,
-    const int64_t src_height, const int64_t src_width, const int64_t dst_height,
-    const int64_t dst_width) {
-  XPU_1D_KERNEL_LOOP(num, elem_num) {
-    int64_t n, c, h, w;
-    index_helper.OffsetToNdIndex(num, n, c, h, w);
-    const int64_t src_start = n * src_height * src_width * n_channel;
-    const int64_t dst_start = n * dst_height * dst_width * n_channel;
-    const int64_t index = src_start + h * src_width + w;
-    const int64_t max_index = dst_start + indice_ptr[index];
-=======
     const IDX max_index = dst_start + indice_ptr[index];
->>>>>>> 55c4c608
     if (max_index != -1) {
       /* update gradient, equals to dest[max_index] += src[index]; */
       DeviceAdd<T>::Invoke(src + index, dest + max_index);
@@ -438,22 +312,6 @@
     while (hstart < 0) { hstart += dilation_h; }
     while (wstart < 0) { wstart += dilation_w; }
 
-<<<<<<< HEAD
-    int64_t max_index = tstart * x_height * x_width + hstart * x_width + wstart;
-    int64_t src_idx = 0;
-
-    T max_value = detail::numeric_limits<T>::lower_bound();
-    for (int64_t zi = tstart; zi < tend; zi += dilation_t) {
-      for (int64_t i = hstart; i < hend; i += dilation_h) {
-        for (int64_t j = wstart; j < wend; j += dilation_w) {
-          const int64_t window_idx = zi * x_height * x_width + i * x_width + j;
-          const int64_t search_idx = start_idx + window_idx;
-          T val = src[search_idx];
-          if (val > max_value || detail::numerics<T>::isnan(val)) {
-            max_value = val;
-            max_index = window_idx;
-            src_idx = search_idx;
-=======
     IDX max_index = tstart * x_height * x_width + hstart * x_width + wstart;
     const T* data = src + n_c * x_time * x_width * x_height;
     T max_value = detail::numeric_limits<T>::lower_bound();
@@ -465,7 +323,6 @@
           if (val > max_value || detail::numerics<T>::isnan(val)) {
             max_value = val;
             max_index = window_idx;
->>>>>>> 55c4c608
           }
         }
       }
@@ -489,17 +346,10 @@
     IDX n_c, t, h, w;
     index_helper.OffsetToNdIndex(num, n_c, t, h, w);
 
-<<<<<<< HEAD
-    const int64_t src_start = (n * n_channel + c) * src_time * src_height * src_width;
-    const int64_t dst_start = (n * n_channel + c) * dst_time * dst_height * dst_width;
-    const int64_t index = src_start + t * src_height * src_width + h * src_width + w;
-    const int64_t max_index = dst_start + indice_ptr[index];
-=======
     const IDX src_start = n_c * src_time * src_height * src_width;
     const IDX dst_start = n_c * dst_time * dst_height * dst_width;
     const IDX index = src_start + t * src_height * src_width + h * src_width + w;
     const IDX max_index = dst_start + indice_ptr[index];
->>>>>>> 55c4c608
 
     if (max_index != -1) { DeviceAdd<T>::Invoke(src + index, dest + max_index); }
   }
