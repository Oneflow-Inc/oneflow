/*
Copyright 2020 The OneFlow Authors. All rights reserved.

Licensed under the Apache License, Version 2.0 (the "License");
you may not use this file except in compliance with the License.
You may obtain a copy of the License at

    http://www.apache.org/licenses/LICENSE-2.0

Unless required by applicable law or agreed to in writing, software
distributed under the License is distributed on an "AS IS" BASIS,
WITHOUT WARRANTIES OR CONDITIONS OF ANY KIND, either express or implied.
See the License for the specific language governing permissions and
limitations under the License.
*/
#include "oneflow/core/common/data_type.h"
#include "oneflow/core/framework/framework.h"
#include "oneflow/core/kernel/util/cuda_half_util.h"

namespace oneflow {

namespace {

template<typename T>
__global__ void TriuGpu(const int64_t elem_cnt, const int64_t num_rows, const int64_t num_cols,
                        const int64_t diagonal, const T* x, T* y) {
  const int64_t matrix_size = num_rows * num_cols;
  CUDA_1D_KERNEL_LOOP_T(int64_t, k, elem_cnt) {
    const int64_t offset_in_matrix = k % matrix_size;
    const int64_t i = offset_in_matrix / num_cols;
    const int64_t j = offset_in_matrix - num_cols * i;
    y[k] = j < i + diagonal ? static_cast<T>(0) : x[k];
  }
}

template<typename T>
__global__ void TriuWarpProcessRowGpu(const int64_t total_rows, const int64_t num_rows,
                                      const int64_t num_cols, const int64_t diagonal, const T* x,
                                      T* y) {
  const int64_t warp_id = (blockIdx.x * blockDim.x + threadIdx.x) / kCudaWarpSize;
  const int64_t lan_id = threadIdx.x % kCudaWarpSize;
  const int64_t num_warp = blockDim.x * gridDim.x / kCudaWarpSize;
  for (int64_t i = warp_id; i < total_rows; i += num_warp) {
    const int64_t row = i % num_rows;
    for (int64_t col = lan_id; col < num_cols; col += kCudaWarpSize) {
      const int64_t idx = i * num_cols + col;
      y[idx] = col < row + diagonal ? static_cast<T>(0) : x[idx];
    }
  }
}

template<>
__global__ void TriuWarpProcessRowGpu<half>(const int64_t total_rows, const int64_t num_rows,
                                            const int64_t num_cols, const int64_t diagonal,
                                            const half* x, half* y) {
  const int64_t h2_num_cols = num_cols / 2;
  const auto* x_h2 = reinterpret_cast<const half2*>(x);
  auto* y_h2 = reinterpret_cast<half2*>(y);

  const int64_t warp_id = (blockIdx.x * blockDim.x + threadIdx.x) / kCudaWarpSize;
  const int64_t lan_id = threadIdx.x % kCudaWarpSize;
  const int64_t num_warp = blockDim.x * gridDim.x / kCudaWarpSize;
  for (int64_t i = warp_id; i < total_rows; i += num_warp) {
    const int64_t row = i % num_rows;
    for (int64_t col = lan_id; col < h2_num_cols; col += kCudaWarpSize) {
      const int64_t idx = i * h2_num_cols + col;
      const half2 x_val = x_h2[idx];
      half2 y_val;
      y_val.x = (2 * col) < row + diagonal ? static_cast<half>(0) : x_val.x;
      y_val.y = (2 * col + 1) < row + diagonal ? static_cast<half>(0) : x_val.y;
      y_h2[idx] = y_val;
    }
  }
}

}  // namespace

template<typename T>
class GpuTriuKernel final : public user_op::OpKernel {
 public:
  GpuTriuKernel() = default;
  ~GpuTriuKernel() override = default;

 private:
  using user_op::OpKernel::Compute;
  void Compute(user_op::KernelComputeContext* ctx) const override {
    const user_op::Tensor* x = ctx->Tensor4ArgNameAndIndex("in", 0);
    const auto shape = x->shape();
    const auto diagonal = ctx->Attr<int64_t>("diagonal");
    const int64_t num_rows = shape.At(shape.NumAxes() - 2);
    const int64_t num_cols = shape.At(shape.NumAxes() - 1);
    user_op::Tensor* y = ctx->Tensor4ArgNameAndIndex("out", 0);
    const int32_t elem_cnt = shape.elem_cnt();
    if (elem_cnt == 0) { return; }
    if (num_cols % (kCudaWarpSize * 2) == 0) {
      const int64_t total_rows = elem_cnt / num_cols;
      TriuWarpProcessRowGpu<<<BlocksNum4ThreadsNum(total_rows * kCudaWarpSize),
                              kCudaThreadsNumPerBlock, 0, ctx->device_ctx()->cuda_stream()>>>(
          total_rows, num_rows, num_cols, diagonal, x->dptr<T>(), y->mut_dptr<T>());
    } else {
      TriuGpu<<<BlocksNum4ThreadsNum(elem_cnt), kCudaThreadsNumPerBlock, 0,
                ctx->device_ctx()->cuda_stream()>>>(elem_cnt, num_rows, num_cols, diagonal,
                                                    x->dptr<T>(), y->mut_dptr<T>());
    }
  }
  bool AlwaysComputeWhenAllOutputsEmpty() const override { return false; }
};

#define REGISTER_GPU_TRIU_KERNEL(dtype)                                                         \
  REGISTER_USER_KERNEL("triu")                                                                  \
      .SetCreateFn<GpuTriuKernel<dtype>>()                                                      \
      .SetIsMatchedHob((user_op::HobDeviceType() == DeviceType::kGPU)                           \
<<<<<<< HEAD
                       & (user_op::HobDataType("out", 0) == GetDataType<dtype>::value))         \
=======
                       && (user_op::HobDataType("out", 0) == GetDataType<dtype>::value))        \
>>>>>>> 85d79b69
      .SetInplaceProposalFn([](const user_op::InferContext&,                                    \
                               user_op::AddInplaceArgPair AddInplaceArgPairFn) -> Maybe<void> { \
        OF_RETURN_IF_ERROR(AddInplaceArgPairFn("out", 0, "in", 0, true));                       \
        return Maybe<void>::Ok();                                                               \
      });

REGISTER_GPU_TRIU_KERNEL(half)
REGISTER_GPU_TRIU_KERNEL(float)
REGISTER_GPU_TRIU_KERNEL(double)
REGISTER_GPU_TRIU_KERNEL(uint8_t)
REGISTER_GPU_TRIU_KERNEL(int8_t)
REGISTER_GPU_TRIU_KERNEL(int32_t)
REGISTER_GPU_TRIU_KERNEL(int64_t)

}  // namespace oneflow<|MERGE_RESOLUTION|>--- conflicted
+++ resolved
@@ -110,11 +110,7 @@
   REGISTER_USER_KERNEL("triu")                                                                  \
       .SetCreateFn<GpuTriuKernel<dtype>>()                                                      \
       .SetIsMatchedHob((user_op::HobDeviceType() == DeviceType::kGPU)                           \
-<<<<<<< HEAD
-                       & (user_op::HobDataType("out", 0) == GetDataType<dtype>::value))         \
-=======
                        && (user_op::HobDataType("out", 0) == GetDataType<dtype>::value))        \
->>>>>>> 85d79b69
       .SetInplaceProposalFn([](const user_op::InferContext&,                                    \
                                user_op::AddInplaceArgPair AddInplaceArgPairFn) -> Maybe<void> { \
         OF_RETURN_IF_ERROR(AddInplaceArgPairFn("out", 0, "in", 0, true));                       \
