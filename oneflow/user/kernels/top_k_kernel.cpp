--- conflicted
+++ resolved
@@ -101,11 +101,7 @@
   REGISTER_USER_KERNEL("top_k")                                                         \
       .SetCreateFn<TopKCpuKernel<dtype>>()                                              \
       .SetIsMatchedHob((user_op::HobDeviceType() == DeviceType::kCPU)                   \
-<<<<<<< HEAD
-                       & (user_op::HobDataType("in", 0) == GetDataType<dtype>::value))  \
-=======
                        && (user_op::HobDataType("in", 0) == GetDataType<dtype>::value)) \
->>>>>>> 85d79b69
       .SetInferTmpSizeFn([](user_op::InferContext* ctx) {                               \
         const Shape& in_shape = ctx->InputShape("in", 0);                               \
         return ctx->Attr<int32_t>("k") > 1 ? in_shape.elem_cnt() * sizeof(int32_t) : 0; \
