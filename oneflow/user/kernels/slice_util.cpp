--- conflicted
+++ resolved
@@ -19,30 +19,6 @@
 namespace oneflow {
 
 SliceParams FoldContiguousFullSliceDimensions(const SliceParams& params) {
-<<<<<<< HEAD
-  SliceParams fold_slice_params;
-  std::memset(&fold_slice_params, 0, sizeof(SliceParams));
-  bool full_slice_on_prev_axis = false;
-  fold_slice_params.use_stride = params.use_stride;
-  FOR_RANGE(int, i, 0, params.ndim) {
-    bool full_slice_on_cur_axis = params.IsFullSlice(i);
-    if (full_slice_on_cur_axis && full_slice_on_prev_axis) {
-      int cur_dim = fold_slice_params.ndim - 1;
-      fold_slice_params.dims[cur_dim] *= params.dims[i];
-      fold_slice_params.size[cur_dim] *= params.size[i];
-    } else {
-      int cur_dim = fold_slice_params.ndim;
-      fold_slice_params.dims[cur_dim] = params.dims[i];
-      fold_slice_params.start[cur_dim] = params.start[i];
-      fold_slice_params.step[cur_dim] = params.step[i];
-      fold_slice_params.size[cur_dim] = params.size[i];
-      fold_slice_params.ndim += 1;
-    }
-    full_slice_on_prev_axis = full_slice_on_cur_axis;
-    fold_slice_params.stride[i] = params.stride[i];
-  }
-  return fold_slice_params;
-=======
   // SliceParams fold_slice_params;
   // std::memset(&fold_slice_params, 0, sizeof(SliceParams));
   // bool full_slice_on_prev_axis = false;
@@ -64,7 +40,6 @@
   // }
   // return fold_slice_params;
   return params;
->>>>>>> 98ddc7b4
 }
 
 template<typename T>
