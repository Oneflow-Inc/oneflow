/*
Copyright 2020 The OneFlow Authors. All rights reserved.

Licensed under the Apache License, Version 2.0 (the "License");
you may not use this file except in compliance with the License.
You may obtain a copy of the License at

    http://www.apache.org/licenses/LICENSE-2.0

Unless required by applicable law or agreed to in writing, software
distributed under the License is distributed on an "AS IS" BASIS,
WITHOUT WARRANTIES OR CONDITIONS OF ANY KIND, either express or implied.
See the License for the specific language governing permissions and
limitations under the License.
*/
#include "oneflow/core/framework/framework.h"
#include <cuda.h>

#if defined(CUDA_VERSION) && CUDA_VERSION >= 11000

#include "oneflow/core/device/cuda_pseudo_bfloat16.h"

namespace oneflow {

namespace user_op {

namespace {

template<typename T>
__global__ void ReluForwardGpu(int64_t n, const T* in, T* out) {
  const T zero = static_cast<T>(0.0);
  CUDA_1D_KERNEL_LOOP(i, n) {
    const T in_i = in[i];
    T out_i = zero;
    if (in_i > zero) { out_i = in_i; }
    out[i] = out_i;
  }
}

template<typename T>
__global__ void ReluBackwardGpu(int64_t n, const T* y, const T* dy, T* dx) {
  const T zero = static_cast<T>(0.0);
  CUDA_1D_KERNEL_LOOP(i, n) { dx[i] = y[i] > zero ? dy[i] : zero; }
}

}  // namespace

class ReluNvBFloat16Kernel final : public OpKernel {
 public:
  ReluNvBFloat16Kernel() = default;
  ~ReluNvBFloat16Kernel() override = default;

 private:
  using user_op::OpKernel::Compute;
  void Compute(KernelComputeContext* ctx) const override {
    const Tensor* in = ctx->Tensor4ArgNameAndIndex("in", 0);
    Tensor* out = ctx->Tensor4ArgNameAndIndex("out", 0);
    const int64_t n = in->shape().elem_cnt();
    ReluForwardGpu<nv_bfloat16>
        <<<BlocksNum4ThreadsNum(n), kCudaThreadsNumPerBlock, 0, ctx->device_ctx()->cuda_stream()>>>(
            n, reinterpret_cast<const nv_bfloat16*>(in->dptr()),
            reinterpret_cast<nv_bfloat16*>(out->mut_dptr()));
  }
  bool AlwaysComputeWhenAllOutputsEmpty() const override { return false; }
};

class ReluGradNvBFloat16Kernel final : public OpKernel {
 public:
  ReluGradNvBFloat16Kernel() = default;
  ~ReluGradNvBFloat16Kernel() override = default;

 private:
  using user_op::OpKernel::Compute;
  void Compute(KernelComputeContext* ctx) const override {
    const Tensor* y = ctx->Tensor4ArgNameAndIndex("y", 0);
    const Tensor* dy = ctx->Tensor4ArgNameAndIndex("dy", 0);
    Tensor* dx = ctx->Tensor4ArgNameAndIndex("dx", 0);
    const int64_t n = y->shape().elem_cnt();
    ReluBackwardGpu<nv_bfloat16>
        <<<BlocksNum4ThreadsNum(n), kCudaThreadsNumPerBlock, 0, ctx->device_ctx()->cuda_stream()>>>(
            n, reinterpret_cast<const nv_bfloat16*>(y->dptr()),
            reinterpret_cast<const nv_bfloat16*>(dy->dptr()),
            reinterpret_cast<nv_bfloat16*>(dx->mut_dptr()));
  }
  bool AlwaysComputeWhenAllOutputsEmpty() const override { return false; }
};

REGISTER_USER_KERNEL("relu")
    .SetCreateFn<ReluNvBFloat16Kernel>()
    .SetIsMatchedHob((user_op::HobDeviceType() == DeviceType::kGPU)
<<<<<<< HEAD
                     & (user_op::HobDataType("out", 0) == DataType::kBFloat16))
=======
                     && (user_op::HobDataType("out", 0) == DataType::kBFloat16))
>>>>>>> 85d79b69
    .SetInplaceProposalFn([](const user_op::InferContext&,
                             user_op::AddInplaceArgPair AddInplaceArgPairFn) -> Maybe<void> {
      OF_RETURN_IF_ERROR(AddInplaceArgPairFn("out", 0, "in", 0, true));
      return Maybe<void>::Ok();
    });

REGISTER_USER_KERNEL("relu_grad")
    .SetCreateFn<ReluGradNvBFloat16Kernel>()
    .SetIsMatchedHob((user_op::HobDeviceType() == DeviceType::kGPU)
<<<<<<< HEAD
                     & (user_op::HobDataType("dx", 0) == DataType::kBFloat16))
=======
                     && (user_op::HobDataType("dx", 0) == DataType::kBFloat16))
>>>>>>> 85d79b69
    .SetInplaceProposalFn([](const user_op::InferContext&,
                             user_op::AddInplaceArgPair AddInplaceArgPairFn) -> Maybe<void> {
      OF_RETURN_IF_ERROR(AddInplaceArgPairFn("dx", 0, "dy", 0, true));
      return Maybe<void>::Ok();
    });

}  // namespace user_op

}  // namespace oneflow

#endif  // defined(CUDA_VERSION) && CUDA_VERSION >= 11000<|MERGE_RESOLUTION|>--- conflicted
+++ resolved
@@ -88,11 +88,7 @@
 REGISTER_USER_KERNEL("relu")
     .SetCreateFn<ReluNvBFloat16Kernel>()
     .SetIsMatchedHob((user_op::HobDeviceType() == DeviceType::kGPU)
-<<<<<<< HEAD
-                     & (user_op::HobDataType("out", 0) == DataType::kBFloat16))
-=======
                      && (user_op::HobDataType("out", 0) == DataType::kBFloat16))
->>>>>>> 85d79b69
     .SetInplaceProposalFn([](const user_op::InferContext&,
                              user_op::AddInplaceArgPair AddInplaceArgPairFn) -> Maybe<void> {
       OF_RETURN_IF_ERROR(AddInplaceArgPairFn("out", 0, "in", 0, true));
@@ -102,11 +98,7 @@
 REGISTER_USER_KERNEL("relu_grad")
     .SetCreateFn<ReluGradNvBFloat16Kernel>()
     .SetIsMatchedHob((user_op::HobDeviceType() == DeviceType::kGPU)
-<<<<<<< HEAD
-                     & (user_op::HobDataType("dx", 0) == DataType::kBFloat16))
-=======
                      && (user_op::HobDataType("dx", 0) == DataType::kBFloat16))
->>>>>>> 85d79b69
     .SetInplaceProposalFn([](const user_op::InferContext&,
                              user_op::AddInplaceArgPair AddInplaceArgPairFn) -> Maybe<void> {
       OF_RETURN_IF_ERROR(AddInplaceArgPairFn("dx", 0, "dy", 0, true));
