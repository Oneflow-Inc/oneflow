/*
Copyright 2020 The OneFlow Authors. All rights reserved.

Licensed under the Apache License, Version 2.0 (the "License");
you may not use this file except in compliance with the License.
You may obtain a copy of the License at

    http://www.apache.org/licenses/LICENSE-2.0

Unless required by applicable law or agreed to in writing, software
distributed under the License is distributed on an "AS IS" BASIS,
WITHOUT WARRANTIES OR CONDITIONS OF ANY KIND, either express or implied.
See the License for the specific language governing permissions and
limitations under the License.
*/
#ifndef ONEFLOW_USER_KERNELS_LOSS_KERNEL_UTIL_H_
#define ONEFLOW_USER_KERNELS_LOSS_KERNEL_UTIL_H_

#include "oneflow/core/common/util.h"
#include "oneflow/core/ep/include/stream.h"
#include "oneflow/core/framework/framework.h"

namespace oneflow {
namespace user_op {
namespace loss {

<<<<<<< HEAD
=======
enum class ReductionType { kNone, kSum, kMean, kNotImplemented };

inline ReductionType GetReductionType(const std::string& reduction) {
  if (reduction == "mean") {
    return ReductionType::kMean;
  } else if (reduction == "none") {
    return ReductionType::kNone;
  } else if (reduction == "sum") {
    return ReductionType::kSum;
  }
  UNIMPLEMENTED();
  return ReductionType::kNotImplemented;
}

#define RETURN_VOID_IF_CPU(x) typename std::enable_if_t<x == DeviceType::kCPU, void>
#define RETURN_VOID_IF_CUDA(x) typename std::enable_if_t<x == DeviceType::kCUDA, void>

template<DeviceType device_type, typename T>
RETURN_VOID_IF_CPU(device_type)
ApplyLossReductionIfNeed(ep::Stream* stream, int64_t elem_cnt, const T* tmp_out, T* out,
                         const ReductionType reduction_type);

template<DeviceType device_type, typename T>
RETURN_VOID_IF_CUDA(device_type)
ApplyLossReductionIfNeed(ep::Stream* stream, int64_t elem_cnt, const T* tmp_out, T* out,
                         const ReductionType reduction_type);

template<typename T>
user_op::InferTmpSizeFn GenDefaultInferTmpSizeFn(const std::string& input_name = "input",
                                                 const std::string& reduction_name = "reduction") {
  return [=](user_op::InferContext* ctx) {
    const int64_t n = ctx->InputShape(input_name, 0).elem_cnt();
    const ReductionType reduction = GetReductionType(ctx->Attr<std::string>(reduction_name));

    if (reduction != ReductionType::kNone) { return GetCudaAlignedSize(n * sizeof(T)); }
    return static_cast<size_t>(0);
  };
}

>>>>>>> 72414588
template<DeviceType device_type, typename T, typename R>
class SimpleLossKernel : public user_op::OpKernel {
 public:
  SimpleLossKernel() = default;
  ~SimpleLossKernel() = default;

 private:
  using user_op::OpKernel::Compute;

  void Compute(user_op::KernelComputeContext* ctx) const override {
    const auto* input_blob = ctx->Tensor4ArgNameAndIndex("input", 0);
    const auto* target_blob = ctx->Tensor4ArgNameAndIndex("target", 0);
    auto* out_blob = ctx->Tensor4ArgNameAndIndex("out", 0);

    const int64_t elem_cnt = input_blob->shape().elem_cnt();

    const T* input = input_blob->dptr<T>();
    const T* target = target_blob->dptr<T>();
    T* out = out_blob->mut_dptr<T>();

    static_cast<const R*>(this)->ComputeOut(ctx, elem_cnt, input, target, out);
  }
  bool AlwaysComputeWhenAllOutputsEmpty() const override { return false; }
};

template<DeviceType device_type, typename T, typename R>
class SimpleLossGradKernel : public user_op::OpKernel {
 public:
  SimpleLossGradKernel() = default;
  ~SimpleLossGradKernel() = default;

 private:
  using user_op::OpKernel::Compute;

  void Compute(user_op::KernelComputeContext* ctx) const override {
    const auto* input_blob = ctx->Tensor4ArgNameAndIndex("input", 0);
    const auto* target_blob = ctx->Tensor4ArgNameAndIndex("target", 0);
    const auto* dy_blob = ctx->Tensor4ArgNameAndIndex("dy", 0);
    auto* dx_blob = ctx->Tensor4ArgNameAndIndex("dx", 0);

    const int64_t elem_cnt = input_blob->shape().elem_cnt();

    const T* dy = dy_blob->dptr<T>();
    const T* input = input_blob->dptr<T>();
    const T* target = target_blob->dptr<T>();
    T* dx = dx_blob->mut_dptr<T>();

    static_cast<const R*>(this)->ComputeOut(ctx, elem_cnt, input, target, dy, dx);
  }
  bool AlwaysComputeWhenAllOutputsEmpty() const override { return false; }
};
namespace {

#define REGISTER_SIMPLE_LOSS_KERNEL(name, kernel, device, dtype)           \
  REGISTER_USER_KERNEL(name).SetCreateFn<kernel<dtype>>().SetIsMatchedHob( \
      (user_op::HobDeviceType() == device)                                 \
      && (user_op::HobDataType("input", 0) == GetDataType<dtype>::value)   \
      && (user_op::HobDataType("target", 0) == GetDataType<dtype>::value)  \
      && (user_op::HobDataType("out", 0) == GetDataType<dtype>::value));

#define REGISTER_SIMPLE_LOSS_GRAD_KERNEL(name, kernel, device, dtype)      \
  REGISTER_USER_KERNEL(name).SetCreateFn<kernel<dtype>>().SetIsMatchedHob( \
      (user_op::HobDeviceType() == device)                                 \
      && (user_op::HobDataType("input", 0) == GetDataType<dtype>::value)   \
      && (user_op::HobDataType("target", 0) == GetDataType<dtype>::value)  \
      && (user_op::HobDataType("dy", 0) == GetDataType<dtype>::value)      \
      && (user_op::HobDataType("dx", 0) == GetDataType<dtype>::value));

}  // namespace

#define REGISTER_SIMPLE_LOSS_KERNEL_CPU(name, kernel)                \
  REGISTER_SIMPLE_LOSS_KERNEL(name, kernel, DeviceType::kCPU, float) \
  REGISTER_SIMPLE_LOSS_KERNEL(name, kernel, DeviceType::kCPU, double)

#define REGISTER_SIMPLE_LOSS_KERNEL_CUDA(name, kernel)                \
  REGISTER_SIMPLE_LOSS_KERNEL(name, kernel, DeviceType::kCUDA, half)  \
  REGISTER_SIMPLE_LOSS_KERNEL(name, kernel, DeviceType::kCUDA, float) \
  REGISTER_SIMPLE_LOSS_KERNEL(name, kernel, DeviceType::kCUDA, double)

#define REGISTER_SIMPLE_LOSS_GRAD_KERNEL_CPU(name, kernel)                \
  REGISTER_SIMPLE_LOSS_GRAD_KERNEL(name, kernel, DeviceType::kCPU, float) \
  REGISTER_SIMPLE_LOSS_GRAD_KERNEL(name, kernel, DeviceType::kCPU, double)

#define REGISTER_SIMPLE_LOSS_GRAD_KERNEL_CUDA(name, kernel)                \
  REGISTER_SIMPLE_LOSS_GRAD_KERNEL(name, kernel, DeviceType::kCUDA, half)  \
  REGISTER_SIMPLE_LOSS_GRAD_KERNEL(name, kernel, DeviceType::kCUDA, float) \
  REGISTER_SIMPLE_LOSS_GRAD_KERNEL(name, kernel, DeviceType::kCUDA, double)

}  // namespace loss
}  // namespace user_op
}  // namespace oneflow

#endif  // ONEFLOW_USER_KERNELS_LOSS_KERNEL_UTIL_H_<|MERGE_RESOLUTION|>--- conflicted
+++ resolved
@@ -24,48 +24,6 @@
 namespace user_op {
 namespace loss {
 
-<<<<<<< HEAD
-=======
-enum class ReductionType { kNone, kSum, kMean, kNotImplemented };
-
-inline ReductionType GetReductionType(const std::string& reduction) {
-  if (reduction == "mean") {
-    return ReductionType::kMean;
-  } else if (reduction == "none") {
-    return ReductionType::kNone;
-  } else if (reduction == "sum") {
-    return ReductionType::kSum;
-  }
-  UNIMPLEMENTED();
-  return ReductionType::kNotImplemented;
-}
-
-#define RETURN_VOID_IF_CPU(x) typename std::enable_if_t<x == DeviceType::kCPU, void>
-#define RETURN_VOID_IF_CUDA(x) typename std::enable_if_t<x == DeviceType::kCUDA, void>
-
-template<DeviceType device_type, typename T>
-RETURN_VOID_IF_CPU(device_type)
-ApplyLossReductionIfNeed(ep::Stream* stream, int64_t elem_cnt, const T* tmp_out, T* out,
-                         const ReductionType reduction_type);
-
-template<DeviceType device_type, typename T>
-RETURN_VOID_IF_CUDA(device_type)
-ApplyLossReductionIfNeed(ep::Stream* stream, int64_t elem_cnt, const T* tmp_out, T* out,
-                         const ReductionType reduction_type);
-
-template<typename T>
-user_op::InferTmpSizeFn GenDefaultInferTmpSizeFn(const std::string& input_name = "input",
-                                                 const std::string& reduction_name = "reduction") {
-  return [=](user_op::InferContext* ctx) {
-    const int64_t n = ctx->InputShape(input_name, 0).elem_cnt();
-    const ReductionType reduction = GetReductionType(ctx->Attr<std::string>(reduction_name));
-
-    if (reduction != ReductionType::kNone) { return GetCudaAlignedSize(n * sizeof(T)); }
-    return static_cast<size_t>(0);
-  };
-}
-
->>>>>>> 72414588
 template<DeviceType device_type, typename T, typename R>
 class SimpleLossKernel : public user_op::OpKernel {
  public:
