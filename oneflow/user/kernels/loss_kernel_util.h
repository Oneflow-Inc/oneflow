/*
Copyright 2020 The OneFlow Authors. All rights reserved.

Licensed under the Apache License, Version 2.0 (the "License");
you may not use this file except in compliance with the License.
You may obtain a copy of the License at

    http://www.apache.org/licenses/LICENSE-2.0

Unless required by applicable law or agreed to in writing, software
distributed under the License is distributed on an "AS IS" BASIS,
WITHOUT WARRANTIES OR CONDITIONS OF ANY KIND, either express or implied.
See the License for the specific language governing permissions and
limitations under the License.
*/
#ifndef ONEFLOW_USER_KERNELS_LOSS_KERNEL_UTIL_H_
#define ONEFLOW_USER_KERNELS_LOSS_KERNEL_UTIL_H_

#include "oneflow/core/common/util.h"
#include "oneflow/core/device/device_context.h"
#include "oneflow/core/framework/framework.h"

namespace oneflow {
namespace user_op {
namespace loss {

enum class ReductionType { kNone, kSum, kMean, kNotImplemented };

inline ReductionType GetReductionType(const std::string& reduction) {
  if (reduction == "mean") {
    return ReductionType::kMean;
  } else if (reduction == "none") {
    return ReductionType::kNone;
  } else if (reduction == "sum") {
    return ReductionType::kSum;
  }
  UNIMPLEMENTED();
  return ReductionType::kNotImplemented;
}

#define RETURN_VOID_IF_CPU(x) typename std::enable_if_t<x == DeviceType::kCPU, void>
#define RETURN_VOID_IF_GPU(x) typename std::enable_if_t<x == DeviceType::kGPU, void>

template<DeviceType device_type, typename T>
RETURN_VOID_IF_CPU(device_type)
ApplyLossReductionIfNeed(DeviceCtx* ctx, int64_t elem_cnt, const T* tmp_out, T* out,
                         const ReductionType reduction_type);

template<DeviceType device_type, typename T>
RETURN_VOID_IF_GPU(device_type)
ApplyLossReductionIfNeed(DeviceCtx* ctx, int64_t elem_cnt, const T* tmp_out, T* out,
                         const ReductionType reduction_type);

template<typename T>
user_op::InferTmpSizeFn GenDefaultInferTmpSizeFn(const std::string& input_name = "input",
                                                 const std::string& reduction_name = "reduction") {
  return [=](user_op::InferContext* ctx) {
    const int64_t n = ctx->InputShape(input_name, 0).elem_cnt();
    const ReductionType reduction = GetReductionType(ctx->Attr<std::string>(reduction_name));

    if (reduction != ReductionType::kNone) { return GetCudaAlignedSize(n * sizeof(T)); }
    return static_cast<size_t>(0);
  };
}

template<DeviceType device_type, typename T, typename R>
class SimpleLossKernel : public user_op::OpKernel {
 public:
  SimpleLossKernel() = default;
  ~SimpleLossKernel() = default;

 private:
  using user_op::OpKernel::Compute;

  void Compute(user_op::KernelComputeContext* ctx) const override {
    const auto* input_blob = ctx->Tensor4ArgNameAndIndex("input", 0);
    const auto* target_blob = ctx->Tensor4ArgNameAndIndex("target", 0);
    auto* out_blob = ctx->Tensor4ArgNameAndIndex("out", 0);
    auto* tmp_buffer_blob = ctx->Tensor4ArgNameAndIndex("tmp_buffer", 0);
    const ReductionType reduction = GetReductionType(ctx->Attr<std::string>("reduction"));

    const int64_t elem_cnt = input_blob->shape().elem_cnt();

    const T* input = input_blob->dptr<T>();
    const T* target = target_blob->dptr<T>();
    T* out = out_blob->mut_dptr<T>();
    T* tmp_buffer = reduction != ReductionType::kNone ? tmp_buffer_blob->mut_dptr<T>() : nullptr;
    T* tmp_out = tmp_buffer;

    static_cast<const R*>(this)->ComputeOut(ctx, elem_cnt, input, target,
                                            reduction == ReductionType::kNone ? out : tmp_out);
    ApplyLossReductionIfNeed<device_type, T>(ctx->device_ctx(), elem_cnt, tmp_out, out, reduction);
  }
  bool AlwaysComputeWhenAllOutputsEmpty() const override { return false; }
};

template<DeviceType device_type, typename T, typename R>
class SimpleLossGradKernel : public user_op::OpKernel {
 public:
  SimpleLossGradKernel() = default;
  ~SimpleLossGradKernel() = default;

 private:
  using user_op::OpKernel::Compute;

  void Compute(user_op::KernelComputeContext* ctx) const override {
    const auto* input_blob = ctx->Tensor4ArgNameAndIndex("input", 0);
    const auto* target_blob = ctx->Tensor4ArgNameAndIndex("target", 0);
    const auto* dy_blob = ctx->Tensor4ArgNameAndIndex("dy", 0);
    auto* dx_blob = ctx->Tensor4ArgNameAndIndex("dx", 0);
    const ReductionType reduction = GetReductionType(ctx->Attr<std::string>("reduction"));

    const int64_t elem_cnt = input_blob->shape().elem_cnt();

    const T* dy = dy_blob->dptr<T>();
    const T* input = input_blob->dptr<T>();
    const T* target = target_blob->dptr<T>();
    T* dx = dx_blob->mut_dptr<T>();

    static_cast<const R*>(this)->ComputeOut(ctx, elem_cnt, input, target, dy, dx, reduction);
  }
  bool AlwaysComputeWhenAllOutputsEmpty() const override { return false; }
};
namespace {

<<<<<<< HEAD
#define REGISTER_SIMPLE_LOSS_KERNEL(name, kernel, device, dtype)                          \
  REGISTER_USER_KERNEL(name)                                                              \
      .SetCreateFn<kernel<dtype>>()                                                       \
      .SetIsMatchedHob((user_op::HobDeviceType() == device)                               \
                       & (user_op::HobDataType("input", 0) == GetDataType<dtype>::value)  \
                       & (user_op::HobDataType("target", 0) == GetDataType<dtype>::value) \
                       & (user_op::HobDataType("out", 0) == GetDataType<dtype>::value))   \
=======
#define REGISTER_SIMPLE_LOSS_KERNEL(name, kernel, device, dtype)                           \
  REGISTER_USER_KERNEL(name)                                                               \
      .SetCreateFn<kernel<dtype>>()                                                        \
      .SetIsMatchedHob((user_op::HobDeviceType() == device)                                \
                       && (user_op::HobDataType("input", 0) == GetDataType<dtype>::value)  \
                       && (user_op::HobDataType("target", 0) == GetDataType<dtype>::value) \
                       && (user_op::HobDataType("out", 0) == GetDataType<dtype>::value))   \
>>>>>>> 85d79b69
      .SetInferTmpSizeFn(loss::GenDefaultInferTmpSizeFn<dtype>());

#define REGISTER_SIMPLE_LOSS_GRAD_KERNEL(name, kernel, device, dtype)      \
  REGISTER_USER_KERNEL(name).SetCreateFn<kernel<dtype>>().SetIsMatchedHob( \
      (user_op::HobDeviceType() == device)                                 \
<<<<<<< HEAD
      & (user_op::HobDataType("input", 0) == GetDataType<dtype>::value)    \
      & (user_op::HobDataType("target", 0) == GetDataType<dtype>::value)   \
      & (user_op::HobDataType("dy", 0) == GetDataType<dtype>::value)       \
      & (user_op::HobDataType("dx", 0) == GetDataType<dtype>::value));
=======
      && (user_op::HobDataType("input", 0) == GetDataType<dtype>::value)   \
      && (user_op::HobDataType("target", 0) == GetDataType<dtype>::value)  \
      && (user_op::HobDataType("dy", 0) == GetDataType<dtype>::value)      \
      && (user_op::HobDataType("dx", 0) == GetDataType<dtype>::value));
>>>>>>> 85d79b69

}  // namespace

#define REGISTER_SIMPLE_LOSS_KERNEL_CPU(name, kernel)                \
  REGISTER_SIMPLE_LOSS_KERNEL(name, kernel, DeviceType::kCPU, float) \
  REGISTER_SIMPLE_LOSS_KERNEL(name, kernel, DeviceType::kCPU, double)

#define REGISTER_SIMPLE_LOSS_KERNEL_GPU(name, kernel)                \
  REGISTER_SIMPLE_LOSS_KERNEL(name, kernel, DeviceType::kGPU, half)  \
  REGISTER_SIMPLE_LOSS_KERNEL(name, kernel, DeviceType::kGPU, float) \
  REGISTER_SIMPLE_LOSS_KERNEL(name, kernel, DeviceType::kGPU, double)

#define REGISTER_SIMPLE_LOSS_GRAD_KERNEL_CPU(name, kernel)                \
  REGISTER_SIMPLE_LOSS_GRAD_KERNEL(name, kernel, DeviceType::kCPU, float) \
  REGISTER_SIMPLE_LOSS_GRAD_KERNEL(name, kernel, DeviceType::kCPU, double)

#define REGISTER_SIMPLE_LOSS_GRAD_KERNEL_GPU(name, kernel)                \
  REGISTER_SIMPLE_LOSS_GRAD_KERNEL(name, kernel, DeviceType::kGPU, half)  \
  REGISTER_SIMPLE_LOSS_GRAD_KERNEL(name, kernel, DeviceType::kGPU, float) \
  REGISTER_SIMPLE_LOSS_GRAD_KERNEL(name, kernel, DeviceType::kGPU, double)

}  // namespace loss
}  // namespace user_op
}  // namespace oneflow

#endif  // ONEFLOW_USER_KERNELS_LOSS_KERNEL_UTIL_H_<|MERGE_RESOLUTION|>--- conflicted
+++ resolved
@@ -123,15 +123,6 @@
 };
 namespace {
 
-<<<<<<< HEAD
-#define REGISTER_SIMPLE_LOSS_KERNEL(name, kernel, device, dtype)                          \
-  REGISTER_USER_KERNEL(name)                                                              \
-      .SetCreateFn<kernel<dtype>>()                                                       \
-      .SetIsMatchedHob((user_op::HobDeviceType() == device)                               \
-                       & (user_op::HobDataType("input", 0) == GetDataType<dtype>::value)  \
-                       & (user_op::HobDataType("target", 0) == GetDataType<dtype>::value) \
-                       & (user_op::HobDataType("out", 0) == GetDataType<dtype>::value))   \
-=======
 #define REGISTER_SIMPLE_LOSS_KERNEL(name, kernel, device, dtype)                           \
   REGISTER_USER_KERNEL(name)                                                               \
       .SetCreateFn<kernel<dtype>>()                                                        \
@@ -139,23 +130,15 @@
                        && (user_op::HobDataType("input", 0) == GetDataType<dtype>::value)  \
                        && (user_op::HobDataType("target", 0) == GetDataType<dtype>::value) \
                        && (user_op::HobDataType("out", 0) == GetDataType<dtype>::value))   \
->>>>>>> 85d79b69
       .SetInferTmpSizeFn(loss::GenDefaultInferTmpSizeFn<dtype>());
 
 #define REGISTER_SIMPLE_LOSS_GRAD_KERNEL(name, kernel, device, dtype)      \
   REGISTER_USER_KERNEL(name).SetCreateFn<kernel<dtype>>().SetIsMatchedHob( \
       (user_op::HobDeviceType() == device)                                 \
-<<<<<<< HEAD
-      & (user_op::HobDataType("input", 0) == GetDataType<dtype>::value)    \
-      & (user_op::HobDataType("target", 0) == GetDataType<dtype>::value)   \
-      & (user_op::HobDataType("dy", 0) == GetDataType<dtype>::value)       \
-      & (user_op::HobDataType("dx", 0) == GetDataType<dtype>::value));
-=======
       && (user_op::HobDataType("input", 0) == GetDataType<dtype>::value)   \
       && (user_op::HobDataType("target", 0) == GetDataType<dtype>::value)  \
       && (user_op::HobDataType("dy", 0) == GetDataType<dtype>::value)      \
       && (user_op::HobDataType("dx", 0) == GetDataType<dtype>::value));
->>>>>>> 85d79b69
 
 }  // namespace
 
