--- conflicted
+++ resolved
@@ -46,11 +46,7 @@
   REGISTER_USER_KERNEL("CategoricalOrdinalEncode")                               \
       .SetCreateFn<CategoricalOrdinalEncodeKernel<device, cpp_type>>()           \
       .SetIsMatchedHob((user_op::HobDeviceType() == device)                      \
-<<<<<<< HEAD
-                       & (user_op::HobDataType("in", 0) == proto_type));
-=======
                        && (user_op::HobDataType("in", 0) == proto_type));
->>>>>>> 85d79b69
 
 REGISTER_CATEGORICAL_ORDINAL_ENCODE_KERNEL(DeviceType::kCPU, DataType::kInt32, int32_t);
 REGISTER_CATEGORICAL_ORDINAL_ENCODE_KERNEL(DeviceType::kCPU, DataType::kInt64, int64_t);
