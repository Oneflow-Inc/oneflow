/*
Copyright 2020 The OneFlow Authors. All rights reserved.

Licensed under the Apache License, Version 2.0 (the "License");
you may not use this file except in compliance with the License.
You may obtain a copy of the License at

    http://www.apache.org/licenses/LICENSE-2.0

Unless required by applicable law or agreed to in writing, software
distributed under the License is distributed on an "AS IS" BASIS,
WITHOUT WARRANTIES OR CONDITIONS OF ANY KIND, either express or implied.
See the License for the specific language governing permissions and
limitations under the License.
*/
#include "oneflow/core/framework/framework.h"

namespace oneflow {

template<typename T>
static void ComputeMeanAndVar(const T* input_ptr, T* mean_ptr, T* inv_variance_ptr,
                              T* moving_mean_ptr, T* moving_variance_ptr, const int64_t batch_size,
                              const int64_t channel_size, const int64_t spatial_size,
                              const float epsilon, const float momentum) {
  // NOTE(Liang Depeng): the following parameters were used to compute mean and var
  const int64_t jump_step = spatial_size * channel_size;
  const int64_t reduce_count = batch_size * spatial_size;
  const int64_t unbias_reduce_count = reduce_count - 1;
  const T reduce_scale_factor = static_cast<T>(1) / reduce_count;
  const T unbias_reduce_scale_factor = static_cast<T>(1) / unbias_reduce_count;
  const T unbias_reduce_scale_factor_m2 = unbias_reduce_scale_factor * -static_cast<T>(2);
  const T unbias_reduce_scale_factor_mn = reduce_count * unbias_reduce_scale_factor;

  const T exponential_average_factor = 1.0f - momentum;

  for (int64_t channel = 0; channel < channel_size; ++channel) {
    const T* temp_input_ptr = input_ptr + channel * spatial_size;
    T sum = 0;
    T sum_square = 0;
    for (int64_t batch = 0; batch < batch_size; ++batch) {
      for (int64_t s = 0; s < spatial_size; ++s) {
        const T x = temp_input_ptr[s];
        sum += x;
        sum_square += x * x;
      }
      temp_input_ptr += jump_step;
    }

    const T temp_mean = sum * reduce_scale_factor;
    mean_ptr[channel] = temp_mean;

    const T temp_mean_square = temp_mean * temp_mean;
    const T temp_variance = sum_square * reduce_scale_factor - temp_mean_square;

    const T temp_unbias_variance = sum_square * unbias_reduce_scale_factor
                                   + unbias_reduce_scale_factor_m2 * temp_mean * sum
                                   + unbias_reduce_scale_factor_mn * temp_mean_square;

    inv_variance_ptr[channel] = static_cast<T>(1) / std::sqrt(temp_variance + epsilon);

    if (moving_mean_ptr != nullptr && moving_variance_ptr != nullptr) {
      moving_mean_ptr[channel] =
          moving_mean_ptr[channel] * momentum + temp_mean * exponential_average_factor;
      moving_variance_ptr[channel] = moving_variance_ptr[channel] * momentum
                                     + temp_unbias_variance * exponential_average_factor;
    }
  }
}

template<typename T>
static void Normalize(const T* input_ptr, const T* mean_ptr, const T* variance_ptr,
                      const T* gamma_ptr, const T* beta_ptr, T* output_ptr,
                      const int64_t batch_size, const int64_t channel_size,
                      const int64_t spatial_size, const float epsilon, const bool training) {
  const T* temp_input_ptr = input_ptr;
  T* temp_output_ptr = output_ptr;
  const int64_t all_channels = batch_size * channel_size;
  int64_t channel = -1;
  for (int64_t ac = 0; ac < all_channels; ++ac) {
    channel += 1;
    if (channel >= channel_size) { channel = 0; }
    T inv_variance = variance_ptr[channel];
    if (!training) { inv_variance = 1.0f / std::sqrt(inv_variance + epsilon); }
    const T gamma = gamma_ptr[channel] * inv_variance;
    const T beta = beta_ptr[channel];
    const T mean = mean_ptr[channel];
    for (int64_t s = 0; s < spatial_size; ++s) {
      temp_output_ptr[s] = (temp_input_ptr[s] - mean) * gamma + beta;
    }
    temp_input_ptr += spatial_size;
    temp_output_ptr += spatial_size;
  }
}

template<typename T>
static void AddToOutput(const T* add_to_output_ptr, T* output_ptr, const int64_t elem_count) {
  for (int64_t i = 0; i < elem_count; ++i) { output_ptr[i] += add_to_output_ptr[i]; }
}

template<typename T>
static void AddRelu(const T* addend_ptr, int32_t* mask_ptr, T* output_ptr, const int64_t elem_cnt) {
  const int32_t step = 32;
  const int64_t outer_loop = elem_cnt / step;
  const int64_t remain_loop_start_idx = outer_loop * step;

  T* temp_output_ptr = output_ptr;
  for (int64_t outer = 0; outer < outer_loop; ++outer) {
    int32_t mask = 0;
    for (int32_t s = 0; s < step; ++s) {
      const T sum = temp_output_ptr[s] + addend_ptr[s];
      const bool is_positive = (sum > 0);
      mask = mask | (static_cast<int32_t>(is_positive) << s);
      temp_output_ptr[s] = is_positive ? sum : 0;
    }
    mask_ptr[outer] = mask;
    addend_ptr += step;
    temp_output_ptr += step;
  }
  if (remain_loop_start_idx < elem_cnt) {
    int32_t mask_val = 0;
    const int32_t remain = elem_cnt - remain_loop_start_idx;
    for (int32_t i = 0; i < remain; ++i) {
      const T sum = temp_output_ptr[i] + addend_ptr[i];
      const bool is_positive = (sum > 0);
      mask_val = mask_val | (static_cast<int32_t>(is_positive) << i);
      temp_output_ptr[i] = is_positive ? sum : 0;
    }
    mask_ptr[outer_loop] = mask_val;
  }
}

template<typename T>
static void Relu(int32_t* mask_ptr, T* output_ptr, const int64_t elem_cnt) {
  const int32_t step = 32;
  const int64_t outer_loop = elem_cnt / step;
  const int64_t remain_loop_start_idx = outer_loop * step;

  T* temp_output_ptr = output_ptr;
  for (int64_t outer = 0; outer < outer_loop; ++outer) {
    int32_t mask_val = 0;
    for (int32_t s = 0; s < step; ++s) {
      const T output = temp_output_ptr[s];
      const bool is_positive = (output > 0);
      mask_val = mask_val | (static_cast<int32_t>(is_positive) << s);
      temp_output_ptr[s] = is_positive ? output : 0;
    }
    mask_ptr[outer] = mask_val;
    temp_output_ptr += step;
  }
  if (remain_loop_start_idx < elem_cnt) {
    int32_t mask_val = 0;
    const int32_t remain = elem_cnt - remain_loop_start_idx;
    for (int32_t i = 0; i < remain; ++i) {
      const T output = temp_output_ptr[i];
      const bool is_positive = (output > 0);
      mask_val = mask_val | (static_cast<int32_t>(is_positive) << i);
      temp_output_ptr[i] = is_positive ? output : 0;
    }
    mask_ptr[outer_loop] = mask_val;
  }
}

template<typename T>
static void AddReluGrad(const T* dy_ptr, const int32_t* mask_ptr, T* addend_diff_ptr,
                        const int64_t elem_cnt) {
  const int32_t step = 32;
  const int64_t outer_loop = elem_cnt / step;
  const int64_t remain_loop_start_idx = outer_loop * step;

  for (int64_t outer = 0; outer < outer_loop; ++outer) {
    const int32_t mask_val = mask_ptr[outer];
    for (int32_t s = 0; s < step; ++s) {
      bool is_positive = mask_val & (1 << s);
      addend_diff_ptr[s] = static_cast<T>(is_positive) * dy_ptr[s];
    }
    addend_diff_ptr += step;
    dy_ptr += step;
  }

  if (remain_loop_start_idx < elem_cnt) {
    const int32_t mask_val = mask_ptr[outer_loop];
    const int32_t remain = elem_cnt - remain_loop_start_idx;
    for (int32_t i = 0; i < remain; ++i) {
      bool is_positive = mask_val & (1 << i);
      addend_diff_ptr[i] = static_cast<T>(is_positive) * dy_ptr[i];
    }
  }
}

template<typename T>
static void ReluGrad(const T* dy_ptr, const int32_t* mask_ptr, T* relu_dx_ptr,
                     const int64_t elem_cnt) {
  const int32_t step = 32;
  const int64_t outer_loop = elem_cnt / step;
  const int64_t remain_loop_start_idx = outer_loop * step;

  for (int64_t outer = 0; outer < outer_loop; ++outer) {
    const int32_t mask_val = mask_ptr[outer];
    for (int32_t s = 0; s < step; ++s) {
      bool is_positive = mask_val & (1 << s);
      relu_dx_ptr[s] = static_cast<T>(is_positive) * dy_ptr[s];
    }
    relu_dx_ptr += step;
    dy_ptr += step;
  }

  if (remain_loop_start_idx < elem_cnt) {
    const int32_t mask_val = mask_ptr[outer_loop];
    const int32_t remain = elem_cnt - remain_loop_start_idx;
    for (int32_t i = 0; i < remain; ++i) {
      bool is_positive = mask_val & (1 << i);
      relu_dx_ptr[i] = static_cast<T>(is_positive) * dy_ptr[i];
    }
  }
}

static size_t InferGradTmpSizeForCpuKernel(user_op::InferContext* ctx) {
  const auto& dy = ctx->InputTensorDesc("dy", 0);
  size_t tmp_size = 0;
  if (ctx->op_type_name() == "normalization_add_relu_grad" && !ctx->has_output("addend_diff", 0)) {
    tmp_size += dy.shape().elem_cnt() * GetSizeOfDataType(dy.data_type());
  }
  return tmp_size;
}

// NOTE(Liang Depeng): helper functions to process datas for specific channel over all samples.
template<typename T, typename DataProcessor>
static inline void ForEachFast(const T* data, const int64_t batch_size, const int64_t spatial_size,
                               const int64_t jump_step, const int64_t channel_idx,
                               DataProcessor data_processor) {
  const int64_t start_offset = channel_idx * spatial_size;
  const T* tmp_data = data + start_offset;
  for (int64_t outer = 0; outer < batch_size; ++outer) {
    for (int64_t i = 0; i < spatial_size; ++i) { data_processor(&tmp_data[i]); }
    tmp_data += jump_step;
  }
}

template<typename T, typename DataProcessor>
static inline void ForEachFast(const T* in_data1, const T* in_data2, const int64_t batch_size,
                               const int64_t spatial_size, const int64_t jump_step,
                               const int64_t channel_idx, DataProcessor data_processor) {
  const int64_t start_offset = channel_idx * spatial_size;
  const T* tmp_in_data1 = in_data1 + start_offset;
  const T* tmp_in_data2 = in_data2 + start_offset;
  for (int64_t outer = 0; outer < batch_size; ++outer) {
    for (int64_t i = 0; i < spatial_size; ++i) {
      data_processor(&tmp_in_data1[i], &tmp_in_data2[i]);
    }
    tmp_in_data1 += jump_step;
    tmp_in_data2 += jump_step;
  }
}

template<typename T, typename DataProcessor>
static inline void ForEachFast(const T* in_data, T* out_data, const int64_t batch_size,
                               const int64_t spatial_size, const int64_t jump_step,
                               const int64_t channel_idx, DataProcessor data_processor) {
  const int64_t start_offset = channel_idx * spatial_size;
  const T* tmp_in_data = in_data + start_offset;
  T* tmp_out_data = out_data + start_offset;
  for (int64_t outer = 0; outer < batch_size; ++outer) {
    for (int64_t i = 0; i < spatial_size; ++i) {
      data_processor(&tmp_in_data[i], &tmp_out_data[i]);
    }
    tmp_in_data += jump_step;
    tmp_out_data += jump_step;
  }
}

template<typename T>
class NormalizationInferenceCpuKernel final : public user_op::OpKernel {
 public:
  NormalizationInferenceCpuKernel() = default;
  ~NormalizationInferenceCpuKernel() override = default;

 private:
  using user_op::OpKernel::Compute;
  void Compute(user_op::KernelComputeContext* ctx) const override {
    const bool training = ctx->Attr<bool>("training");
    CHECK(!training);
    const auto* x = ctx->Tensor4ArgNameAndIndex("x", 0);
    auto* y = ctx->Tensor4ArgNameAndIndex("y", 0);
    const auto* gamma = ctx->Tensor4ArgNameAndIndex("gamma", 0);
    const auto* beta = ctx->Tensor4ArgNameAndIndex("beta", 0);
    auto* moving_mean = ctx->Tensor4ArgNameAndIndex("moving_mean", 0);
    auto* moving_variance = ctx->Tensor4ArgNameAndIndex("moving_variance", 0);
    const auto axis = ctx->Attr<int32_t>("axis");
    const auto epsilon = ctx->Attr<float>("epsilon");

    const DataType data_type = x->data_type();
    CHECK_EQ(x->shape(), y->shape());
    CHECK_EQ(y->data_type(), data_type);
    CHECK_GE(axis, 0);
    CHECK_LT(axis, x->shape().NumAxes());

    if (axis == 1) {  // NOTE(Liang Depeng): NCHW format
      const T* input_ptr = x->dptr<T>();
      const T* gamma_ptr = gamma->dptr<T>();
      const T* beta_ptr = beta->dptr<T>();

      T* output_ptr = y->mut_dptr<T>();
      T* moving_mean_ptr = moving_mean->mut_dptr<T>();
      T* moving_variance_ptr = moving_variance->mut_dptr<T>();

      const int64_t batch_size = x->shape().At(0);
      const int64_t channel_size = x->shape().At(axis);
      const int64_t spatial_size = x->shape().Count(axis + 1);

      // NOTE(Liang Depeng):
      // compute the normalization result
      Normalize(input_ptr, moving_mean_ptr, moving_variance_ptr, gamma_ptr, beta_ptr, output_ptr,
                batch_size, channel_size, spatial_size, epsilon, false);

      if (ctx->has_input("_add_to_output", 0)) {
        const user_op::Tensor* add_to_output = ctx->Tensor4ArgNameAndIndex("_add_to_output", 0);
        CHECK_EQ(add_to_output->data_type(), y->data_type());
        CHECK_EQ(add_to_output->shape(), y->shape());
        AddToOutput(add_to_output->dptr<T>(), output_ptr, x->shape().elem_cnt());
      }

    } else {  // TODO(Liang Depeng): NHWC format
    }
  }

  bool AlwaysComputeWhenAllOutputsEmpty() const override { return false; }
};

#define REGISTER_BN_INFERENCE_CPU_KERNEL(dtype)                                           \
  REGISTER_USER_KERNEL("normalization")                                                   \
      .SetCreateFn<NormalizationInferenceCpuKernel<dtype>>()                              \
      .SetIsMatchedHob((user_op::HobDeviceType() == DeviceType::kCPU)                     \
<<<<<<< HEAD
                       & (user_op::HobDataType("y", 0) == GetDataType<dtype>::value)      \
                       & (user_op::HobAttr<bool>("training") == false))                   \
=======
                       && (user_op::HobDataType("y", 0) == GetDataType<dtype>::value)     \
                       && (user_op::HobAttr<bool>("training") == false))                  \
>>>>>>> 85d79b69
      .SetInplaceProposalFn(                                                              \
          [](const user_op::InferContext& ctx,                                            \
             const user_op::AddInplaceArgPair& AddInplaceArgPairFn) -> Maybe<void> {      \
            if (ctx.has_input("_add_to_output", 0)) {                                     \
              OF_RETURN_IF_ERROR(AddInplaceArgPairFn("y", 0, "_add_to_output", 0, true)); \
            }                                                                             \
            return Maybe<void>::Ok();                                                     \
          });

REGISTER_BN_INFERENCE_CPU_KERNEL(float)
REGISTER_BN_INFERENCE_CPU_KERNEL(double)

#undef REGISTER_BN_INFERENCE_CPU_KERNEL

template<typename T>
class NormalizationTrainCpuKernel final : public user_op::OpKernel {
 public:
  NormalizationTrainCpuKernel() = default;
  ~NormalizationTrainCpuKernel() override = default;

 private:
  using user_op::OpKernel::Compute;
  void Compute(user_op::KernelComputeContext* ctx) const override {
    if (ctx->op_type_name() == "normalization") { CHECK(ctx->Attr<bool>("training")); }
    const auto* x = ctx->Tensor4ArgNameAndIndex("x", 0);
    auto* y = ctx->Tensor4ArgNameAndIndex("y", 0);

    const auto axis = ctx->Attr<int32_t>("axis");
    const auto epsilon = ctx->Attr<float>("epsilon");
    const auto momentum = ctx->Attr<float>("momentum");

    const DataType data_type = x->data_type();
    CHECK_EQ(x->shape(), y->shape());
    CHECK_EQ(y->data_type(), data_type);
    CHECK_GE(axis, 0);
    CHECK_LT(axis, x->shape().NumAxes());

    const auto* gamma = ctx->Tensor4ArgNameAndIndex("gamma", 0);
    const auto* beta = ctx->Tensor4ArgNameAndIndex("beta", 0);
    auto* mean = ctx->Tensor4ArgNameAndIndex("mean", 0);
    auto* inv_variance = ctx->Tensor4ArgNameAndIndex("inv_variance", 0);

    user_op::Tensor* moving_mean = nullptr;
    user_op::Tensor* moving_variance = nullptr;
    if (ctx->has_input("moving_mean", 0)) {
      CHECK(ctx->has_input("moving_variance", 0));
      moving_mean = ctx->Tensor4ArgNameAndIndex("moving_mean", 0);
      moving_variance = ctx->Tensor4ArgNameAndIndex("moving_variance", 0);
    }

    if (axis == 1) {  // NOTE(Liang Depeng): NCHW format
      const T* input_ptr = x->dptr<T>();
      const T* gamma_ptr = gamma->dptr<T>();
      const T* beta_ptr = beta->dptr<T>();

      T* output_ptr = y->mut_dptr<T>();
      T* mean_ptr = mean->mut_dptr<T>();
      T* inv_variance_ptr = inv_variance->mut_dptr<T>();

      T* moving_mean_ptr = nullptr;
      T* moving_variance_ptr = nullptr;
      if (moving_mean != nullptr && moving_variance != nullptr) {
        moving_mean_ptr = moving_mean->mut_dptr<T>();
        moving_variance_ptr = moving_variance->mut_dptr<T>();
      }

      const int64_t batch_size = x->shape().At(0);
      const int64_t channel_size = x->shape().At(axis);
      const int64_t spatial_size = x->shape().Count(axis + 1);

      // NOTE(Liang Depeng):
      // Compute mean & inv_variance and update moving_mean & moving_variance for each channel.
      ComputeMeanAndVar(input_ptr, mean_ptr, inv_variance_ptr, moving_mean_ptr, moving_variance_ptr,
                        batch_size, channel_size, spatial_size, epsilon, momentum);

      // NOTE(Liang Depeng):
      // compute the normalization result
      Normalize(input_ptr, mean_ptr, inv_variance_ptr, gamma_ptr, beta_ptr, output_ptr, batch_size,
                channel_size, spatial_size, epsilon, true);

      if (ctx->has_input("_add_to_output", 0)) {
        const user_op::Tensor* add_to_output = ctx->Tensor4ArgNameAndIndex("_add_to_output", 0);
        CHECK_EQ(add_to_output->data_type(), y->data_type());
        CHECK_EQ(add_to_output->shape(), y->shape());
        AddToOutput(add_to_output->dptr<T>(), output_ptr, x->shape().elem_cnt());
      }

      if (ctx->op_type_name() == "normalization_add_relu") {
        CHECK(!ctx->has_input("_add_to_output", 0));
        auto* mask = ctx->Tensor4ArgNameAndIndex("reserve_space", 0);

        if (ctx->has_input("addend", 0)) {
          const auto* addend = ctx->Tensor4ArgNameAndIndex("addend", 0);
          AddRelu(addend->dptr<T>(), mask->mut_dptr<int32_t>(), output_ptr, x->shape().elem_cnt());
        } else {
          Relu(mask->mut_dptr<int32_t>(), output_ptr, x->shape().elem_cnt());
        }
      }
    } else {  // TODO(Liang Depeng): NHWC format
    }
  }

  bool AlwaysComputeWhenAllOutputsEmpty() const override { return false; }
};

#define REGISTER_BN_TRAIN_CPU_KERNEL(dtype)                                               \
  REGISTER_USER_KERNEL("normalization")                                                   \
      .SetCreateFn<NormalizationTrainCpuKernel<dtype>>()                                  \
      .SetIsMatchedHob((user_op::HobDeviceType() == DeviceType::kCPU)                     \
<<<<<<< HEAD
                       & (user_op::HobDataType("y", 0) == GetDataType<dtype>::value)      \
                       & (user_op::HobAttr<bool>("training") == true))                    \
=======
                       && (user_op::HobDataType("y", 0) == GetDataType<dtype>::value)     \
                       && (user_op::HobAttr<bool>("training") == true))                   \
>>>>>>> 85d79b69
      .SetInplaceProposalFn(                                                              \
          [](const user_op::InferContext& ctx,                                            \
             const user_op::AddInplaceArgPair& AddInplaceArgPairFn) -> Maybe<void> {      \
            if (ctx.has_input("_add_to_output", 0)) {                                     \
              OF_RETURN_IF_ERROR(AddInplaceArgPairFn("y", 0, "_add_to_output", 0, true)); \
            }                                                                             \
            return Maybe<void>::Ok();                                                     \
          });

REGISTER_BN_TRAIN_CPU_KERNEL(float)
REGISTER_BN_TRAIN_CPU_KERNEL(double)

#undef REGISTER_BN_TRAIN_CPU_KERNEL

#define REGISTER_BN_ADD_RELU_CPU_KERNEL(dtype)                        \
  REGISTER_USER_KERNEL("normalization_add_relu")                      \
      .SetCreateFn<NormalizationTrainCpuKernel<dtype>>()              \
      .SetIsMatchedHob((user_op::HobDeviceType() == DeviceType::kCPU) \
<<<<<<< HEAD
                       & (user_op::HobDataType("y", 0) == GetDataType<dtype>::value));
=======
                       && (user_op::HobDataType("y", 0) == GetDataType<dtype>::value));
>>>>>>> 85d79b69

REGISTER_BN_ADD_RELU_CPU_KERNEL(float)
REGISTER_BN_ADD_RELU_CPU_KERNEL(double)

#undef REGISTER_BN_ADD_RELU_CPU_KERNEL

template<typename T>
class NormalizationGradCpuKernel final : public user_op::OpKernel {
 public:
  NormalizationGradCpuKernel() = default;
  ~NormalizationGradCpuKernel() override = default;

 private:
  using user_op::OpKernel::Compute;
  void Compute(user_op::KernelComputeContext* ctx) const override {
    const auto* x = ctx->Tensor4ArgNameAndIndex("x", 0);
    auto* dx = ctx->Tensor4ArgNameAndIndex("dx", 0);
    const auto* dy = ctx->Tensor4ArgNameAndIndex("dy", 0);
    const auto* gamma = ctx->Tensor4ArgNameAndIndex("gamma", 0);
    auto* gamma_diff = ctx->Tensor4ArgNameAndIndex("gamma_diff", 0);
    auto* beta_diff = ctx->Tensor4ArgNameAndIndex("beta_diff", 0);
    const auto* mean = ctx->Tensor4ArgNameAndIndex("mean", 0);
    const auto* inv_variance = ctx->Tensor4ArgNameAndIndex("inv_variance", 0);
    auto* tmp_buffer = ctx->Tensor4ArgNameAndIndex("tmp_buffer", 0);
    const auto axis = ctx->Attr<int32_t>("axis");

    const DataType data_type = x->data_type();
    CHECK_EQ(dy->shape(), x->shape());
    CHECK_EQ(dy->data_type(), data_type);
    CHECK_EQ(dx->shape(), x->shape());
    CHECK_EQ(dx->data_type(), data_type);
    CHECK_GE(axis, 0);
    CHECK_LT(axis, x->shape().NumAxes());

    const T* dy_ptr = nullptr;
    if (ctx->op_type_name() == "normalization_grad") {
      dy_ptr = dy->dptr<T>();
    } else if (ctx->op_type_name() == "normalization_add_relu_grad") {
      const auto* mask = ctx->Tensor4ArgNameAndIndex("reserve_space", 0);
      if (ctx->has_output("addend_diff", 0)) {
        user_op::Tensor* addend_diff = ctx->Tensor4ArgNameAndIndex("addend_diff", 0);
        AddReluGrad(dy->dptr<T>(), mask->dptr<int32_t>(), addend_diff->mut_dptr<T>(),
                    dy->shape().elem_cnt());
        dy_ptr = addend_diff->dptr<T>();
      } else {
        ReluGrad(dy->dptr<T>(), mask->dptr<int32_t>(), tmp_buffer->mut_dptr<T>(),
                 dy->shape().elem_cnt());
        dy_ptr = tmp_buffer->dptr<T>();
      }

    } else {
      UNIMPLEMENTED();
    }

    if (axis == 1) {  // NOTE(Liang Depeng): NCHW format
      const T* x_ptr = x->dptr<T>();
      const T* gamma_ptr = gamma->dptr<T>();
      const T* mean_ptr = mean->dptr<T>();
      const T* inv_variance_ptr = inv_variance->dptr<T>();

      T* dx_ptr = dx->mut_dptr<T>();
      T* gamma_diff_ptr = gamma_diff->mut_dptr<T>();
      T* beta_diff_ptr = beta_diff->mut_dptr<T>();

      const int64_t batch_size = x->shape().At(0);
      const int64_t channel_size = x->shape().At(axis);
      const int64_t spatial_size = x->shape().Count(axis + 1);
      const int64_t jump_step = spatial_size * channel_size;
      const int64_t reduce_count = batch_size * spatial_size;

      // NOTE(Liang Depeng):
      // Borrow the MXNet implementation to compute dx, gamma_diff and beta_diff.
      // For more details pls refers to:
      // https://github.com/apache/incubator-mxnet/blob/master/src/operator/nn/batch_norm.cc
      for (int64_t channel = 0; channel < channel_size; ++channel) {
        const T gamma_c = gamma_ptr[channel];
        const T mean_c = mean_ptr[channel];
        const T inv_variance_c = inv_variance_ptr[channel];

        // NOTE(Liang Depeng): sum dy for specific channel over all samples
        T sum_dy_out = 0;
        ForEachFast(dy_ptr, batch_size, spatial_size, jump_step, channel,
                    [&sum_dy_out](const T* dy_data) { sum_dy_out += *dy_data; });

        // NOTE(Liang Depeng): dot product of the x and dy
        T dotp = 0;
        ForEachFast(x_ptr, dy_ptr, batch_size, spatial_size, jump_step, channel,
                    [&dotp, mean_c](const T* x_data, const T* dy_data) {
                      dotp += (*x_data - mean_c) * (*dy_data);
                    });

        // NOTE(Liang Depeng): projection of dy on to output scaled by std
        const T k = dotp * inv_variance_c * inv_variance_c / reduce_count;
        const T iw = inv_variance_c * gamma_c;
        const T grad_mean_c = sum_dy_out / reduce_count;
        ForEachFast(
            x_ptr, dx_ptr, batch_size, spatial_size, jump_step, channel,
            [&mean_c, &k](const T* x_data, T* dx_data) { *dx_data = (*x_data - mean_c) * k; });

        ForEachFast(dy_ptr, dx_ptr, batch_size, spatial_size, jump_step, channel,
                    [iw, grad_mean_c](const T* dy_data, T* dx_data) {
                      *dx_data = (*dy_data - grad_mean_c - *dx_data) * iw;
                    });

        gamma_diff_ptr[channel] = dotp * inv_variance_c;
        beta_diff_ptr[channel] = sum_dy_out;
      }

    } else {  // TODO(Liang Depeng): NHWC format
    }
  }

  bool AlwaysComputeWhenAllOutputsEmpty() const override { return false; }
};

#define REGISTER_BN_GRAD_CPU_KERNEL(dtype)                            \
  REGISTER_USER_KERNEL("normalization_grad")                          \
      .SetCreateFn<NormalizationGradCpuKernel<dtype>>()               \
      .SetIsMatchedHob((user_op::HobDeviceType() == DeviceType::kCPU) \
<<<<<<< HEAD
                       & (user_op::HobDataType("dx", 0) == GetDataType<dtype>::value));
=======
                       && (user_op::HobDataType("dx", 0) == GetDataType<dtype>::value));
>>>>>>> 85d79b69

REGISTER_BN_GRAD_CPU_KERNEL(float)
REGISTER_BN_GRAD_CPU_KERNEL(double)

#undef REGISTER_BN_GRAD_CPU_KERNEL

<<<<<<< HEAD
#define REGISTER_BN_ADD_RELU_GRAD_CPU_KERNEL(dtype)                                    \
  REGISTER_USER_KERNEL("normalization_add_relu_grad")                                  \
      .SetCreateFn<NormalizationGradCpuKernel<dtype>>()                                \
      .SetIsMatchedHob((user_op::HobDeviceType() == DeviceType::kCPU)                  \
                       & (user_op::HobDataType("dx", 0) == GetDataType<dtype>::value)) \
=======
#define REGISTER_BN_ADD_RELU_GRAD_CPU_KERNEL(dtype)                                     \
  REGISTER_USER_KERNEL("normalization_add_relu_grad")                                   \
      .SetCreateFn<NormalizationGradCpuKernel<dtype>>()                                 \
      .SetIsMatchedHob((user_op::HobDeviceType() == DeviceType::kCPU)                   \
                       && (user_op::HobDataType("dx", 0) == GetDataType<dtype>::value)) \
>>>>>>> 85d79b69
      .SetInferTmpSizeFn(InferGradTmpSizeForCpuKernel);

REGISTER_BN_ADD_RELU_GRAD_CPU_KERNEL(float)
REGISTER_BN_ADD_RELU_GRAD_CPU_KERNEL(double)

#undef REGISTER_BN_ADD_RELU_GRAD_CPU_KERNEL

}  // namespace oneflow<|MERGE_RESOLUTION|>--- conflicted
+++ resolved
@@ -330,13 +330,8 @@
   REGISTER_USER_KERNEL("normalization")                                                   \
       .SetCreateFn<NormalizationInferenceCpuKernel<dtype>>()                              \
       .SetIsMatchedHob((user_op::HobDeviceType() == DeviceType::kCPU)                     \
-<<<<<<< HEAD
-                       & (user_op::HobDataType("y", 0) == GetDataType<dtype>::value)      \
-                       & (user_op::HobAttr<bool>("training") == false))                   \
-=======
                        && (user_op::HobDataType("y", 0) == GetDataType<dtype>::value)     \
                        && (user_op::HobAttr<bool>("training") == false))                  \
->>>>>>> 85d79b69
       .SetInplaceProposalFn(                                                              \
           [](const user_op::InferContext& ctx,                                            \
              const user_op::AddInplaceArgPair& AddInplaceArgPairFn) -> Maybe<void> {      \
@@ -446,13 +441,8 @@
   REGISTER_USER_KERNEL("normalization")                                                   \
       .SetCreateFn<NormalizationTrainCpuKernel<dtype>>()                                  \
       .SetIsMatchedHob((user_op::HobDeviceType() == DeviceType::kCPU)                     \
-<<<<<<< HEAD
-                       & (user_op::HobDataType("y", 0) == GetDataType<dtype>::value)      \
-                       & (user_op::HobAttr<bool>("training") == true))                    \
-=======
                        && (user_op::HobDataType("y", 0) == GetDataType<dtype>::value)     \
                        && (user_op::HobAttr<bool>("training") == true))                   \
->>>>>>> 85d79b69
       .SetInplaceProposalFn(                                                              \
           [](const user_op::InferContext& ctx,                                            \
              const user_op::AddInplaceArgPair& AddInplaceArgPairFn) -> Maybe<void> {      \
@@ -471,11 +461,7 @@
   REGISTER_USER_KERNEL("normalization_add_relu")                      \
       .SetCreateFn<NormalizationTrainCpuKernel<dtype>>()              \
       .SetIsMatchedHob((user_op::HobDeviceType() == DeviceType::kCPU) \
-<<<<<<< HEAD
-                       & (user_op::HobDataType("y", 0) == GetDataType<dtype>::value));
-=======
                        && (user_op::HobDataType("y", 0) == GetDataType<dtype>::value));
->>>>>>> 85d79b69
 
 REGISTER_BN_ADD_RELU_CPU_KERNEL(float)
 REGISTER_BN_ADD_RELU_CPU_KERNEL(double)
@@ -595,30 +581,18 @@
   REGISTER_USER_KERNEL("normalization_grad")                          \
       .SetCreateFn<NormalizationGradCpuKernel<dtype>>()               \
       .SetIsMatchedHob((user_op::HobDeviceType() == DeviceType::kCPU) \
-<<<<<<< HEAD
-                       & (user_op::HobDataType("dx", 0) == GetDataType<dtype>::value));
-=======
                        && (user_op::HobDataType("dx", 0) == GetDataType<dtype>::value));
->>>>>>> 85d79b69
 
 REGISTER_BN_GRAD_CPU_KERNEL(float)
 REGISTER_BN_GRAD_CPU_KERNEL(double)
 
 #undef REGISTER_BN_GRAD_CPU_KERNEL
 
-<<<<<<< HEAD
-#define REGISTER_BN_ADD_RELU_GRAD_CPU_KERNEL(dtype)                                    \
-  REGISTER_USER_KERNEL("normalization_add_relu_grad")                                  \
-      .SetCreateFn<NormalizationGradCpuKernel<dtype>>()                                \
-      .SetIsMatchedHob((user_op::HobDeviceType() == DeviceType::kCPU)                  \
-                       & (user_op::HobDataType("dx", 0) == GetDataType<dtype>::value)) \
-=======
 #define REGISTER_BN_ADD_RELU_GRAD_CPU_KERNEL(dtype)                                     \
   REGISTER_USER_KERNEL("normalization_add_relu_grad")                                   \
       .SetCreateFn<NormalizationGradCpuKernel<dtype>>()                                 \
       .SetIsMatchedHob((user_op::HobDeviceType() == DeviceType::kCPU)                   \
                        && (user_op::HobDataType("dx", 0) == GetDataType<dtype>::value)) \
->>>>>>> 85d79b69
       .SetInferTmpSizeFn(InferGradTmpSizeForCpuKernel);
 
 REGISTER_BN_ADD_RELU_GRAD_CPU_KERNEL(float)
