--- conflicted
+++ resolved
@@ -280,33 +280,6 @@
   };
 };
 
-<<<<<<< HEAD
-#define REGISTER_AVG_POOLING_KERNELS(device, dtype)                                    \
-  REGISTER_USER_KERNEL("avgpool_1d")                                                   \
-      .SetCreateFn<AvgPool1dKernel<device, dtype>>()                                   \
-      .SetIsMatchedHob((user_op::HobDeviceType() == device)                            \
-                       & (user_op::HobDataType("x", 0) == GetDataType<dtype>::value)); \
-  REGISTER_USER_KERNEL("avgpool_1d_grad")                                              \
-      .SetCreateFn<AvgPool1dGradKernel<device, dtype>>()                               \
-      .SetIsMatchedHob((user_op::HobDeviceType() == device)                            \
-                       & (user_op::HobDataType("x", 0) == GetDataType<dtype>::value)); \
-  REGISTER_USER_KERNEL("avgpool_2d")                                                   \
-      .SetCreateFn<AvgPool2dKernel<device, dtype>>()                                   \
-      .SetIsMatchedHob((user_op::HobDeviceType() == device)                            \
-                       & (user_op::HobDataType("x", 0) == GetDataType<dtype>::value)); \
-  REGISTER_USER_KERNEL("avgpool_2d_grad")                                              \
-      .SetCreateFn<AvgPool2dGradKernel<device, dtype>>()                               \
-      .SetIsMatchedHob((user_op::HobDeviceType() == device)                            \
-                       & (user_op::HobDataType("x", 0) == GetDataType<dtype>::value)); \
-  REGISTER_USER_KERNEL("avgpool_3d")                                                   \
-      .SetCreateFn<AvgPool3dKernel<device, dtype>>()                                   \
-      .SetIsMatchedHob((user_op::HobDeviceType() == device)                            \
-                       & (user_op::HobDataType("x", 0) == GetDataType<dtype>::value)); \
-  REGISTER_USER_KERNEL("avgpool_3d_grad")                                              \
-      .SetCreateFn<AvgPool3dGradKernel<device, dtype>>()                               \
-      .SetIsMatchedHob((user_op::HobDeviceType() == device)                            \
-                       & (user_op::HobDataType("x", 0) == GetDataType<dtype>::value));
-=======
 #define REGISTER_AVG_POOLING_KERNELS(device, dtype)                                     \
   REGISTER_USER_KERNEL("avgpool_1d")                                                    \
       .SetCreateFn<AvgPool1dKernel<device, dtype>>()                                    \
@@ -332,7 +305,6 @@
       .SetCreateFn<AvgPool3dGradKernel<device, dtype>>()                                \
       .SetIsMatchedHob((user_op::HobDeviceType() == device)                             \
                        && (user_op::HobDataType("x", 0) == GetDataType<dtype>::value));
->>>>>>> 85d79b69
 
 #define REGISTER_AVG_POOLING_WITH_DEVICE(device) \
   REGISTER_AVG_POOLING_KERNELS(device, float)    \
