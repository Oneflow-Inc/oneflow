--- conflicted
+++ resolved
@@ -38,21 +38,12 @@
   bool AlwaysComputeWhenAllOutputsEmpty() const override { return false; }
 };
 
-<<<<<<< HEAD
-#define REGISTER_FUSED_CAST_SCALE_CPU_KERNEL(x_type, y_type)                          \
-  REGISTER_USER_KERNEL("fused_cast_scale")                                            \
-      .SetCreateFn<FusedCastScaleCpuKernel<y_type, x_type>>()                         \
-      .SetIsMatchedHob((user_op::HobDeviceType() == DeviceType::kCPU)                 \
-                       & (user_op::HobDataType("y", 0) == GetDataType<y_type>::value) \
-                       & (user_op::HobDataType("x", 0) == GetDataType<x_type>::value));
-=======
 #define REGISTER_FUSED_CAST_SCALE_CPU_KERNEL(x_type, y_type)                           \
   REGISTER_USER_KERNEL("fused_cast_scale")                                             \
       .SetCreateFn<FusedCastScaleCpuKernel<y_type, x_type>>()                          \
       .SetIsMatchedHob((user_op::HobDeviceType() == DeviceType::kCPU)                  \
                        && (user_op::HobDataType("y", 0) == GetDataType<y_type>::value) \
                        && (user_op::HobDataType("x", 0) == GetDataType<x_type>::value));
->>>>>>> 85d79b69
 
 REGISTER_FUSED_CAST_SCALE_CPU_KERNEL(float, double);
 REGISTER_FUSED_CAST_SCALE_CPU_KERNEL(double, float);
