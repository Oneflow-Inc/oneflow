/*
Copyright 2020 The OneFlow Authors. All rights reserved.

Licensed under the Apache License, Version 2.0 (the "License");
you may not use this file except in compliance with the License.
You may obtain a copy of the License at

    http://www.apache.org/licenses/LICENSE-2.0

Unless required by applicable law or agreed to in writing, software
distributed under the License is distributed on an "AS IS" BASIS,
WITHOUT WARRANTIES OR CONDITIONS OF ANY KIND, either express or implied.
See the License for the specific language governing permissions and
limitations under the License.
*/

#include "oneflow/core/framework/framework.h"
#include "oneflow/core/kernel/new_kernel_util.h"
#include "oneflow/core/kernel/random_generator.h"
#include "oneflow/user/kernels/op_kernel_state_wrapper.h"
#include "oneflow/core/ep/include/primitive/fill.h"

namespace oneflow {

#ifdef WITH_CUDA

class ReluKernel final : public user_op::OpKernel {
 public:
  ReluKernel() = default;
  ~ReluKernel() = default;

 private:
  void Compute(user_op::KernelComputeContext* ctx) const override {
    const user_op::Tensor* in_blob = ctx->Tensor4ArgNameAndIndex("in", 0);
    user_op::Tensor* out_blob = ctx->Tensor4ArgNameAndIndex("out", 0);
    user_op::Tensor* tmp = ctx->Tensor4ArgNameAndIndex("tmp_buffer", 0);
    CHECK_NOTNULL(tmp);
    NewKernelUtil<DeviceType::kGPU>::Relu(ctx->device_ctx(), in_blob->shape().elem_cnt(),
                                          in_blob->dptr<float>(), out_blob->mut_dptr<float>());
  }
  bool AlwaysComputeWhenAllOutputsEmpty() const override { return false; }
};

class ReluGradKernel final : public user_op::OpKernel {
 public:
  ReluGradKernel() = default;
  ~ReluGradKernel() = default;

 private:
  void Compute(user_op::KernelComputeContext* ctx) const override {
    const user_op::Tensor* y_blob = ctx->Tensor4ArgNameAndIndex("y", 0);
    const user_op::Tensor* dy_blob = ctx->Tensor4ArgNameAndIndex("dy", 0);
    user_op::Tensor* dx_blob = ctx->Tensor4ArgNameAndIndex("dx", 0);
    NewKernelUtil<DeviceType::kGPU>::ReluBackward(
        ctx->device_ctx(), dx_blob->shape().elem_cnt(), y_blob->dptr<float>(),
        y_blob->dptr<float>(), dy_blob->dptr<float>(), dx_blob->mut_dptr<float>());
  }
  bool AlwaysComputeWhenAllOutputsEmpty() const override { return false; }
};

REGISTER_USER_KERNEL("ccrelu")
    .SetCreateFn<ReluKernel>()
    .SetIsMatchedHob(user_op::HobTrue())
    .SetInferTmpSizeFn([](user_op::InferContext*) { return 10; })
    .SetInplaceProposalFn([](const user_op::InferContext&,
                             user_op::AddInplaceArgPair AddInplaceArgPairFn) -> Maybe<void> {
      OF_RETURN_IF_ERROR(AddInplaceArgPairFn("out", 0, "in", 0, true));
      return Maybe<void>::Ok();
    });

REGISTER_USER_KERNEL("ccrelu_grad")
    .SetCreateFn<ReluGradKernel>()
    .SetIsMatchedHob(user_op::HobTrue())
    .SetInferTmpSizeFn([](user_op::InferContext*) { return 10; });

class TestReshapeKernel final : public user_op::OpKernel {
 public:
  TestReshapeKernel() = default;
  ~TestReshapeKernel() = default;

 private:
  void Compute(user_op::KernelComputeContext* ctx) const override {
    const user_op::Tensor* in_blob = ctx->Tensor4ArgNameAndIndex("in", 0);
    user_op::Tensor* out_blob = ctx->Tensor4ArgNameAndIndex("out", 0);
    Memcpy<DeviceType::kGPU>(ctx->device_ctx(), out_blob->mut_dptr<char>(), in_blob->dptr<char>(),
                             in_blob->shape().elem_cnt() * sizeof(float));
  }
  bool AlwaysComputeWhenAllOutputsEmpty() const override { return false; }
};

REGISTER_USER_KERNEL("TestReshape")
    .SetCreateFn<TestReshapeKernel>()
    .SetIsMatchedHob(user_op::HobTrue());

class CopyIn2OutKernel final : public user_op::OpKernel {
 public:
  CopyIn2OutKernel() = default;
  ~CopyIn2OutKernel() = default;

 private:
  void Compute(user_op::KernelComputeContext* ctx) const override {
    const user_op::Tensor* in_blob = ctx->Tensor4ArgNameAndIndex("in", 0);
    user_op::Tensor* out_blob = ctx->Tensor4ArgNameAndIndex("out", 0);
    Memcpy<DeviceType::kGPU>(ctx->device_ctx(), out_blob->mut_dptr<char>(), in_blob->dptr<char>(),
                             in_blob->shape().elem_cnt() * sizeof(float));
  }
  bool AlwaysComputeWhenAllOutputsEmpty() const override { return false; }
};

class TestSourceGpuKernel final : public user_op::OpKernel {
 public:
  TestSourceGpuKernel() = default;
  ~TestSourceGpuKernel() = default;

  bool AlwaysComputeWhenAllOutputsEmpty() const override { return false; }

 private:
  void Compute(user_op::KernelComputeContext* ctx) const override {}
};

REGISTER_USER_KERNEL("TestSource")
    .SetCreateFn<TestSourceGpuKernel>()
    .SetIsMatchedHob(user_op::HobDeviceType() == DeviceType::kGPU)
    .SetInferTmpSizeFn([](user_op::InferContext*) { return 0; });

class TestMultiOutputOrderKernel final : public user_op::OpKernel {
 public:
  TestMultiOutputOrderKernel() = default;
  ~TestMultiOutputOrderKernel() = default;

 private:
  void Compute(user_op::KernelComputeContext* ctx) const override {
    const user_op::Tensor* in_blob = ctx->Tensor4ArgNameAndIndex("in", 0);
    user_op::Tensor* out1_blob = ctx->Tensor4ArgNameAndIndex("out1", 0);
    user_op::Tensor* out2_blob = ctx->Tensor4ArgNameAndIndex("out2", 0);
    Memcpy<DeviceType::kGPU>(ctx->device_ctx(), out1_blob->mut_dptr<char>(), in_blob->dptr<char>(),
                             in_blob->shape().elem_cnt() * sizeof(float));
    std::unique_ptr<ep::primitive::Fill> fill =
        ep::primitive::NewPrimitive<ep::primitive::FillFactory>(ctx->stream()->device_type(),
                                                                out2_blob->data_type());
    CHECK(fill);
    fill->Launch(ctx->stream(), out2_blob->mut_dptr(), 0.0, out2_blob->shape().elem_cnt());
  }
  bool AlwaysComputeWhenAllOutputsEmpty() const override { return false; }
};

REGISTER_USER_KERNEL("TestMultiOutputOrder")
    .SetCreateFn<TestMultiOutputOrderKernel>()
    .SetIsMatchedHob((user_op::HobDeviceType() == DeviceType::kGPU)
<<<<<<< HEAD
                     & (user_op::HobDataType("in", 0) == DataType::kFloat));
=======
                     && (user_op::HobDataType("in", 0) == DataType::kFloat));
>>>>>>> 85d79b69

class TestMultiInputFwKernel final : public user_op::OpKernel {
 public:
  TestMultiInputFwKernel() = default;
  ~TestMultiInputFwKernel() = default;

 private:
  void Compute(user_op::KernelComputeContext* ctx) const override {
    const user_op::Tensor* x1_blob = ctx->Tensor4ArgNameAndIndex("x1", 0);
    user_op::Tensor* y_blob = ctx->Tensor4ArgNameAndIndex("y", 0);
    Memcpy<DeviceType::kGPU>(ctx->device_ctx(), y_blob->mut_dptr<char>(), x1_blob->dptr<char>(),
                             x1_blob->shape().elem_cnt() * sizeof(float));
  }
  bool AlwaysComputeWhenAllOutputsEmpty() const override { return false; }
};

REGISTER_USER_KERNEL("TestMultiInput")
    .SetCreateFn<TestMultiInputFwKernel>()
    .SetIsMatchedHob((user_op::HobDeviceType() == DeviceType::kGPU)
<<<<<<< HEAD
                     & (user_op::HobDataType("x1", 0) == DataType::kFloat));
=======
                     && (user_op::HobDataType("x1", 0) == DataType::kFloat));
>>>>>>> 85d79b69

class TestMultiInputBwKernel final : public user_op::OpKernel {
 public:
  TestMultiInputBwKernel() = default;
  ~TestMultiInputBwKernel() = default;

 private:
  void Compute(user_op::KernelComputeContext* ctx) const override {
    user_op::Tensor* x1_diff_blob = ctx->Tensor4ArgNameAndIndex("x1_diff", 0);
    user_op::Tensor* x2_diff_blob = ctx->Tensor4ArgNameAndIndex("x2_diff", 0);
    std::unique_ptr<ep::primitive::Fill> fill =
        ep::primitive::NewPrimitive<ep::primitive::FillFactory>(ctx->stream()->device_type(),
                                                                x1_diff_blob->data_type());
    CHECK(fill);
    fill->Launch(ctx->stream(), x1_diff_blob->mut_dptr(), 1.0, x1_diff_blob->shape().elem_cnt());
    fill->Launch(ctx->stream(), x2_diff_blob->mut_dptr(), 2.0, x2_diff_blob->shape().elem_cnt());
  }
  bool AlwaysComputeWhenAllOutputsEmpty() const override { return false; }
};

REGISTER_USER_KERNEL("TestMultiInputGrad")
    .SetCreateFn<TestMultiInputBwKernel>()
    .SetIsMatchedHob((user_op::HobDeviceType() == DeviceType::kGPU)
<<<<<<< HEAD
                     & (user_op::HobDataType("x1", 0) == DataType::kFloat));
=======
                     && (user_op::HobDataType("x1", 0) == DataType::kFloat));
>>>>>>> 85d79b69

#endif

template<typename T>
class ReluCpuKernel final : public user_op::OpKernel {
 public:
  ReluCpuKernel() = default;
  ~ReluCpuKernel() = default;

 private:
  void Compute(user_op::KernelComputeContext* ctx) const override {
    const user_op::Tensor* in = ctx->Tensor4ArgNameAndIndex("in", 0);
    user_op::Tensor* out = ctx->Tensor4ArgNameAndIndex("out", 0);
    NewKernelUtil<DeviceType::kCPU>::Relu(ctx->device_ctx(), in->shape().elem_cnt(), in->dptr<T>(),
                                          out->mut_dptr<T>());
  }
  bool AlwaysComputeWhenAllOutputsEmpty() const override { return false; }
};

REGISTER_USER_KERNEL("cpu_only_relu_test")
    .SetCreateFn<ReluCpuKernel<float>>()
    .SetIsMatchedHob((user_op::HobDataType("in", 0) == DataType::kFloat)
                     && (user_op::HobDataType("out", 0) == DataType::kFloat));

class TestSourceKernel final : public user_op::OpKernel {
 public:
  TestSourceKernel() = default;
  ~TestSourceKernel() = default;

 private:
  void Compute(user_op::KernelComputeContext* ctx) const override {
    user_op::Tensor* out_blob = ctx->Tensor4ArgNameAndIndex("out", 0);
    for (int i = 0; i < 5; ++i) { *(out_blob->mut_dptr<float>() + i) = static_cast<float>(i); }
  }
  bool AlwaysComputeWhenAllOutputsEmpty() const override { return false; }
};

REGISTER_USER_KERNEL("TestSource")
    .SetCreateFn<TestSourceKernel>()
    .SetIsMatchedHob((user_op::HobDeviceType() == DeviceType::kCPU)
<<<<<<< HEAD
                     & (user_op::HobDataType("out", 0) == DataType::kFloat))
=======
                     && (user_op::HobDataType("out", 0) == DataType::kFloat))
>>>>>>> 85d79b69
    .SetInferTmpSizeFn([](user_op::InferContext*) { return 0; });

class TestSourceMultiGpuFixedOutNumKernel final : public user_op::OpKernel {
 public:
  TestSourceMultiGpuFixedOutNumKernel() = default;
  ~TestSourceMultiGpuFixedOutNumKernel() = default;

 private:
  void Compute(user_op::KernelComputeContext* ctx) const override {
    user_op::Tensor* out_blob = ctx->Tensor4ArgNameAndIndex("out", 0);
    for (int i = 0; i < out_blob->shape().elem_cnt(); ++i) {
      *(out_blob->mut_dptr<float>() + i) = static_cast<float>(i);
    }
  }
  bool AlwaysComputeWhenAllOutputsEmpty() const override { return false; }
};

REGISTER_USER_KERNEL("TestSourceMultiGpuFixedOutNum")
    .SetCreateFn<TestSourceMultiGpuFixedOutNumKernel>()
    .SetIsMatchedHob((user_op::HobDeviceType() == DeviceType::kCPU)
<<<<<<< HEAD
                     & (user_op::HobDataType("out", 0) == DataType::kFloat));
=======
                     && (user_op::HobDataType("out", 0) == DataType::kFloat));
>>>>>>> 85d79b69

class TestDynamicSourceKernel final : public user_op::OpKernel {
 public:
  TestDynamicSourceKernel() = default;
  ~TestDynamicSourceKernel() = default;

 private:
  void Compute(user_op::KernelComputeContext* ctx) const override {
    user_op::Tensor* out_blob = ctx->Tensor4ArgNameAndIndex("out", 0);
    out_blob->mut_shape()->Set(0, 3);
    for (int i = 0; i < 3; ++i) { *(out_blob->mut_dptr<float>() + i) = static_cast<float>(i); }
  }
  bool AlwaysComputeWhenAllOutputsEmpty() const override { return false; }
};

REGISTER_USER_KERNEL("TestDynamicSource")
    .SetCreateFn<TestDynamicSourceKernel>()
    .SetIsMatchedHob((user_op::HobDeviceType() == DeviceType::kCPU)
<<<<<<< HEAD
                     & (user_op::HobDataType("out", 0) == DataType::kFloat));
=======
                     && (user_op::HobDataType("out", 0) == DataType::kFloat));
>>>>>>> 85d79b69

class TestRandomSourceKernel final : public user_op::OpKernel {
 public:
  TestRandomSourceKernel() = default;
  ~TestRandomSourceKernel() = default;

  std::shared_ptr<user_op::OpKernelState> CreateOpKernelState(
      user_op::KernelInitContext* ctx) const override {
    int64_t seed = ctx->Attr<int64_t>("seed");
    return std::make_shared<OpKernelStateWrapper<RandomGenerator<DeviceType::kCPU>>>(
        seed, ctx->device_ctx());
  }

 private:
  void Compute(user_op::KernelComputeContext* ctx, user_op::OpKernelState* state) const override {
    auto* random_generator =
        dynamic_cast<OpKernelStateWrapper<RandomGenerator<DeviceType::kCPU>>*>(state);
    user_op::Tensor* out_blob = ctx->Tensor4ArgNameAndIndex("out", 0);
    random_generator->Mutable()->Uniform<float>(out_blob->shape().elem_cnt(), 0.0, 1.0,
                                                out_blob->mut_dptr<float>());
  }
  bool AlwaysComputeWhenAllOutputsEmpty() const override { return false; }
};

REGISTER_USER_KERNEL("TestRandomSource")
    .SetCreateFn<TestRandomSourceKernel>()
    .SetIsMatchedHob((user_op::HobDeviceType() == DeviceType::kCPU)
<<<<<<< HEAD
                     & (user_op::HobDataType("out", 0) == DataType::kFloat));
=======
                     && (user_op::HobDataType("out", 0) == DataType::kFloat));
>>>>>>> 85d79b69

class TestDataTypeAttrKernel final : public user_op::OpKernel {
 public:
  TestDataTypeAttrKernel() = default;
  ~TestDataTypeAttrKernel() override = default;

 private:
  void Compute(user_op::KernelComputeContext* ctx) const override {
    CHECK_EQ(ctx->Attr<DataType>("output_type"),
             ctx->Tensor4ArgNameAndIndex("out", 0)->data_type());
  }
  bool AlwaysComputeWhenAllOutputsEmpty() const override { return false; }
};

REGISTER_USER_KERNEL("TestDataTypeAttr")
    .SetCreateFn<TestDataTypeAttrKernel>()
    .SetIsMatchedHob(user_op::HobTrue());

class TestListDataTypeAndShapeAttrAndStringAttrKernel final : public user_op::OpKernel {
 public:
  TestListDataTypeAndShapeAttrAndStringAttrKernel() = default;
  ~TestListDataTypeAndShapeAttrAndStringAttrKernel() override = default;

 private:
  void Compute(user_op::KernelComputeContext* ctx) const override {
    const auto& out_shapes = ctx->Attr<std::vector<Shape>>("out_shapes");
    const auto& out_types = ctx->Attr<std::vector<DataType>>("out_types");
    const auto& string_list = ctx->Attr<std::vector<std::string>>("string_list");
    FOR_RANGE(int32_t, i, 0, ctx->outputs().size()) {
      Shape out_shape_i;
      ctx->Tensor4ArgNameAndIndex("out", i)->shape().ToShape(&out_shape_i);
      CHECK_EQ(out_shapes.at(i), out_shape_i);
      CHECK_EQ(out_types.at(i), ctx->Tensor4ArgNameAndIndex("out", i)->data_type());
    }
    CHECK_GT(string_list.size(), 0);
  }
  bool AlwaysComputeWhenAllOutputsEmpty() const override { return false; }
};

REGISTER_USER_KERNEL("TestListDataTypeAndListShapeAndListStringAttr")
    .SetCreateFn<TestListDataTypeAndShapeAttrAndStringAttrKernel>()
    .SetIsMatchedHob(user_op::HobTrue());

class TestUserOpAttrAutoTypeKernel final : public user_op::OpKernel {
 public:
  TestUserOpAttrAutoTypeKernel() = default;
  ~TestUserOpAttrAutoTypeKernel() override = default;

 private:
  void Compute(user_op::KernelComputeContext* ctx) const override { return; }
  bool AlwaysComputeWhenAllOutputsEmpty() const override { return false; }
};

REGISTER_USER_KERNEL("test_user_op_attr_auto_type")
    .SetCreateFn<TestUserOpAttrAutoTypeKernel>()
    .SetIsMatchedHob(user_op::HobTrue());

}  // namespace oneflow<|MERGE_RESOLUTION|>--- conflicted
+++ resolved
@@ -147,11 +147,7 @@
 REGISTER_USER_KERNEL("TestMultiOutputOrder")
     .SetCreateFn<TestMultiOutputOrderKernel>()
     .SetIsMatchedHob((user_op::HobDeviceType() == DeviceType::kGPU)
-<<<<<<< HEAD
-                     & (user_op::HobDataType("in", 0) == DataType::kFloat));
-=======
                      && (user_op::HobDataType("in", 0) == DataType::kFloat));
->>>>>>> 85d79b69
 
 class TestMultiInputFwKernel final : public user_op::OpKernel {
  public:
@@ -171,11 +167,7 @@
 REGISTER_USER_KERNEL("TestMultiInput")
     .SetCreateFn<TestMultiInputFwKernel>()
     .SetIsMatchedHob((user_op::HobDeviceType() == DeviceType::kGPU)
-<<<<<<< HEAD
-                     & (user_op::HobDataType("x1", 0) == DataType::kFloat));
-=======
                      && (user_op::HobDataType("x1", 0) == DataType::kFloat));
->>>>>>> 85d79b69
 
 class TestMultiInputBwKernel final : public user_op::OpKernel {
  public:
@@ -199,11 +191,7 @@
 REGISTER_USER_KERNEL("TestMultiInputGrad")
     .SetCreateFn<TestMultiInputBwKernel>()
     .SetIsMatchedHob((user_op::HobDeviceType() == DeviceType::kGPU)
-<<<<<<< HEAD
-                     & (user_op::HobDataType("x1", 0) == DataType::kFloat));
-=======
                      && (user_op::HobDataType("x1", 0) == DataType::kFloat));
->>>>>>> 85d79b69
 
 #endif
 
@@ -244,11 +232,7 @@
 REGISTER_USER_KERNEL("TestSource")
     .SetCreateFn<TestSourceKernel>()
     .SetIsMatchedHob((user_op::HobDeviceType() == DeviceType::kCPU)
-<<<<<<< HEAD
-                     & (user_op::HobDataType("out", 0) == DataType::kFloat))
-=======
                      && (user_op::HobDataType("out", 0) == DataType::kFloat))
->>>>>>> 85d79b69
     .SetInferTmpSizeFn([](user_op::InferContext*) { return 0; });
 
 class TestSourceMultiGpuFixedOutNumKernel final : public user_op::OpKernel {
@@ -269,11 +253,7 @@
 REGISTER_USER_KERNEL("TestSourceMultiGpuFixedOutNum")
     .SetCreateFn<TestSourceMultiGpuFixedOutNumKernel>()
     .SetIsMatchedHob((user_op::HobDeviceType() == DeviceType::kCPU)
-<<<<<<< HEAD
-                     & (user_op::HobDataType("out", 0) == DataType::kFloat));
-=======
                      && (user_op::HobDataType("out", 0) == DataType::kFloat));
->>>>>>> 85d79b69
 
 class TestDynamicSourceKernel final : public user_op::OpKernel {
  public:
@@ -292,11 +272,7 @@
 REGISTER_USER_KERNEL("TestDynamicSource")
     .SetCreateFn<TestDynamicSourceKernel>()
     .SetIsMatchedHob((user_op::HobDeviceType() == DeviceType::kCPU)
-<<<<<<< HEAD
-                     & (user_op::HobDataType("out", 0) == DataType::kFloat));
-=======
                      && (user_op::HobDataType("out", 0) == DataType::kFloat));
->>>>>>> 85d79b69
 
 class TestRandomSourceKernel final : public user_op::OpKernel {
  public:
@@ -324,11 +300,7 @@
 REGISTER_USER_KERNEL("TestRandomSource")
     .SetCreateFn<TestRandomSourceKernel>()
     .SetIsMatchedHob((user_op::HobDeviceType() == DeviceType::kCPU)
-<<<<<<< HEAD
-                     & (user_op::HobDataType("out", 0) == DataType::kFloat));
-=======
                      && (user_op::HobDataType("out", 0) == DataType::kFloat));
->>>>>>> 85d79b69
 
 class TestDataTypeAttrKernel final : public user_op::OpKernel {
  public:
