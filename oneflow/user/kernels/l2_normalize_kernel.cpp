--- conflicted
+++ resolved
@@ -95,11 +95,7 @@
   REGISTER_USER_KERNEL("l2_normalize")                                \
       .SetCreateFn<CpuL2NormalizeKernel<dtype>>()                     \
       .SetIsMatchedHob((user_op::HobDeviceType() == DeviceType::kCPU) \
-<<<<<<< HEAD
-                       & (user_op::HobDataType("y", 0) == GetDataType<dtype>::value));
-=======
                        && (user_op::HobDataType("y", 0) == GetDataType<dtype>::value));
->>>>>>> 85d79b69
 
 REGISTER_CPU_L2_NORMALIZE_KERNEL(float)
 
@@ -130,11 +126,7 @@
   REGISTER_USER_KERNEL("l2_normalize_grad")                           \
       .SetCreateFn<CpuL2NormalizeGradKernel<dtype>>()                 \
       .SetIsMatchedHob((user_op::HobDeviceType() == DeviceType::kCPU) \
-<<<<<<< HEAD
-                       & (user_op::HobDataType("dx", 0) == GetDataType<dtype>::value));
-=======
                        && (user_op::HobDataType("dx", 0) == GetDataType<dtype>::value));
->>>>>>> 85d79b69
 
 REGISTER_CPU_L2_NORMALIZE_GRAD_KERNEL(float)
 
