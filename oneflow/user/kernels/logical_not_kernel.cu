--- conflicted
+++ resolved
@@ -52,11 +52,7 @@
   REGISTER_USER_KERNEL("logical_not")                                 \
       .SetCreateFn<GpuLogicalNotKernel<dtype, int8_t>>()              \
       .SetIsMatchedHob((user_op::HobDeviceType() == DeviceType::kGPU) \
-<<<<<<< HEAD
-                       & (user_op::HobDataType("x", 0) == DataType));
-=======
                        && (user_op::HobDataType("x", 0) == DataType));
->>>>>>> 85d79b69
 
 OF_PP_FOR_EACH_TUPLE(REGISTER_GPU_LOGICAL_NOT_KERNEL, ARITHMETIC_DATA_TYPE_SEQ);
 OF_PP_FOR_EACH_TUPLE(REGISTER_GPU_LOGICAL_NOT_KERNEL, HALF_DATA_TYPE_SEQ);
