/*
Copyright 2020 The OneFlow Authors. All rights reserved.

Licensed under the Apache License, Version 2.0 (the "License");
you may not use this file except in compliance with the License.
You may obtain a copy of the License at

    http://www.apache.org/licenses/LICENSE-2.0

Unless required by applicable law or agreed to in writing, software
distributed under the License is distributed on an "AS IS" BASIS,
WITHOUT WARRANTIES OR CONDITIONS OF ANY KIND, either express or implied.
See the License for the specific language governing permissions and
limitations under the License.
*/
#include "oneflow/core/framework/framework.h"
#include "oneflow/user/kernels/math_unary_elementwise_func.h"

namespace oneflow {

template<template<typename> class UnaryFunctor, typename T>
class MathUnaryElementwiseCpuKernel final : public user_op::OpKernel {
 public:
  MathUnaryElementwiseCpuKernel() = default;
  ~MathUnaryElementwiseCpuKernel() = default;

 private:
  void Compute(user_op::KernelComputeContext* ctx) const override {
    const user_op::Tensor* tensor_x = ctx->Tensor4ArgNameAndIndex("x", 0);
    user_op::Tensor* tensor_y = ctx->Tensor4ArgNameAndIndex("y", 0);
    const T* x = tensor_x->dptr<T>();
    T* y = tensor_y->mut_dptr<T>();
    int64_t n = tensor_x->shape().elem_cnt();
    CHECK_LE(n, GetMaxVal<int32_t>() / 2);
    for (int32_t i = 0; i < n; ++i) { y[i] = UnaryFunctor<T>::Forward(x[i]); }
  }
  bool AlwaysComputeWhenAllOutputsEmpty() const override { return false; }
};

template<template<typename> class UnaryFunctor, typename T>
class MathUnaryElementwiseGradCpuKernel final : public user_op::OpKernel {
 public:
  MathUnaryElementwiseGradCpuKernel() = default;
  ~MathUnaryElementwiseGradCpuKernel() = default;

 private:
  void Compute(user_op::KernelComputeContext* ctx) const override {
    const user_op::Tensor* tensor_x = ctx->Tensor4ArgNameAndIndex("x", 0);
    const user_op::Tensor* tensor_dy = ctx->Tensor4ArgNameAndIndex("dy", 0);
    user_op::Tensor* tensor_dx = ctx->Tensor4ArgNameAndIndex("dx", 0);

    const T* x = tensor_x->dptr<T>();
    const T* dy = tensor_dy->dptr<T>();
    T* dx = tensor_dx->mut_dptr<T>();
    int64_t n = tensor_x->shape().elem_cnt();
    CHECK_LE(n, GetMaxVal<int32_t>() / 2);
    for (int32_t i = 0; i < n; ++i) { dx[i] = UnaryFunctor<T>::Backward(x[i], dy[i]); }
  }
  bool AlwaysComputeWhenAllOutputsEmpty() const override { return false; }
};

#define REGISTER_MATH_UNARY_ELEMENTWISE_CPU_KERNEL_AND_GRAD(math_type_pair, data_type_pair)        \
  REGISTER_USER_KERNEL(OF_PP_PAIR_FIRST(math_type_pair))                                           \
      .SetCreateFn<                                                                                \
          MathUnaryElementwiseCpuKernel<OF_PP_CAT(OF_PP_PAIR_SECOND(math_type_pair), Functor),     \
                                        OF_PP_PAIR_FIRST(data_type_pair)>>()                       \
      .SetIsMatchedHob((user_op::HobDeviceType() == DeviceType::kCPU)                              \
<<<<<<< HEAD
                       & (user_op::HobDataType("x", 0) == OF_PP_PAIR_SECOND(data_type_pair))       \
                       & (user_op::HobDataType("y", 0) == OF_PP_PAIR_SECOND(data_type_pair)));     \
=======
                       && (user_op::HobDataType("x", 0) == OF_PP_PAIR_SECOND(data_type_pair))      \
                       && (user_op::HobDataType("y", 0) == OF_PP_PAIR_SECOND(data_type_pair)));    \
>>>>>>> 85d79b69
                                                                                                   \
  REGISTER_USER_KERNEL((std::string("") + OF_PP_PAIR_FIRST(math_type_pair) + "_grad"))             \
      .SetCreateFn<                                                                                \
          MathUnaryElementwiseGradCpuKernel<OF_PP_CAT(OF_PP_PAIR_SECOND(math_type_pair), Functor), \
                                            OF_PP_PAIR_FIRST(data_type_pair)>>()                   \
      .SetIsMatchedHob((user_op::HobDeviceType() == DeviceType::kCPU)                              \
<<<<<<< HEAD
                       & (user_op::HobDataType("x", 0) == OF_PP_PAIR_SECOND(data_type_pair)));
=======
                       && (user_op::HobDataType("x", 0) == OF_PP_PAIR_SECOND(data_type_pair)));
>>>>>>> 85d79b69

OF_PP_SEQ_PRODUCT_FOR_EACH_TUPLE(REGISTER_MATH_UNARY_ELEMENTWISE_CPU_KERNEL_AND_GRAD,
                                 MATH_UNARY_ELEMENTWISE_FUNC_SEQ, FLOATING_DATA_TYPE_SEQ)

// For some special dtype kernel register.
OF_PP_SEQ_PRODUCT_FOR_EACH_TUPLE(REGISTER_MATH_UNARY_ELEMENTWISE_CPU_KERNEL_AND_GRAD,
                                 OF_PP_MAKE_TUPLE_SEQ("abs", Abs), UNSIGNED_INT_DATA_TYPE_SEQ)
OF_PP_SEQ_PRODUCT_FOR_EACH_TUPLE(REGISTER_MATH_UNARY_ELEMENTWISE_CPU_KERNEL_AND_GRAD,
                                 OF_PP_MAKE_TUPLE_SEQ("abs", Abs), INT_DATA_TYPE_SEQ)

}  // namespace oneflow<|MERGE_RESOLUTION|>--- conflicted
+++ resolved
@@ -65,24 +65,15 @@
           MathUnaryElementwiseCpuKernel<OF_PP_CAT(OF_PP_PAIR_SECOND(math_type_pair), Functor),     \
                                         OF_PP_PAIR_FIRST(data_type_pair)>>()                       \
       .SetIsMatchedHob((user_op::HobDeviceType() == DeviceType::kCPU)                              \
-<<<<<<< HEAD
-                       & (user_op::HobDataType("x", 0) == OF_PP_PAIR_SECOND(data_type_pair))       \
-                       & (user_op::HobDataType("y", 0) == OF_PP_PAIR_SECOND(data_type_pair)));     \
-=======
                        && (user_op::HobDataType("x", 0) == OF_PP_PAIR_SECOND(data_type_pair))      \
                        && (user_op::HobDataType("y", 0) == OF_PP_PAIR_SECOND(data_type_pair)));    \
->>>>>>> 85d79b69
                                                                                                    \
   REGISTER_USER_KERNEL((std::string("") + OF_PP_PAIR_FIRST(math_type_pair) + "_grad"))             \
       .SetCreateFn<                                                                                \
           MathUnaryElementwiseGradCpuKernel<OF_PP_CAT(OF_PP_PAIR_SECOND(math_type_pair), Functor), \
                                             OF_PP_PAIR_FIRST(data_type_pair)>>()                   \
       .SetIsMatchedHob((user_op::HobDeviceType() == DeviceType::kCPU)                              \
-<<<<<<< HEAD
-                       & (user_op::HobDataType("x", 0) == OF_PP_PAIR_SECOND(data_type_pair)));
-=======
                        && (user_op::HobDataType("x", 0) == OF_PP_PAIR_SECOND(data_type_pair)));
->>>>>>> 85d79b69
 
 OF_PP_SEQ_PRODUCT_FOR_EACH_TUPLE(REGISTER_MATH_UNARY_ELEMENTWISE_CPU_KERNEL_AND_GRAD,
                                  MATH_UNARY_ELEMENTWISE_FUNC_SEQ, FLOATING_DATA_TYPE_SEQ)
