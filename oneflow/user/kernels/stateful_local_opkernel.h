/*
Copyright 2020 The OneFlow Authors. All rights reserved.

Licensed under the Apache License, Version 2.0 (the "License");
you may not use this file except in compliance with the License.
You may obtain a copy of the License at

    http://www.apache.org/licenses/LICENSE-2.0

Unless required by applicable law or agreed to in writing, software
distributed under the License is distributed on an "AS IS" BASIS,
WITHOUT WARRANTIES OR CONDITIONS OF ANY KIND, either express or implied.
See the License for the specific language governing permissions and
limitations under the License.
*/
#ifndef ONEFLOW_USER_KERNELS_STATEFUL_LOCAL_OPKERNEL_H_
#define ONEFLOW_USER_KERNELS_STATEFUL_LOCAL_OPKERNEL_H_

#include "oneflow/core/eager/eager_blob_object.h"
#include "oneflow/core/kernel/kernel.h"
#include "oneflow/core/framework/op_kernel.h"
#include "oneflow/core/framework/device.h"
#include "oneflow/core/framework/user_op_kernel_registry.h"
#include "oneflow/core/framework/arg_tuple.h"

namespace oneflow {

class AttrMap;

namespace vm {
struct LocalCallOpKernelUtil;
}  // namespace vm

namespace one {

class LocalUserKernelBaseContext;
class LocalUserKernelRegContext;
class LocalUserKernelCreateContext;
class LocalUserKernelInitContext;
class LocalUserOpInferContext;

using ArgVec = std::vector<std::pair<std::string, int32_t>>;

using EagerBlobObjectListPtr =
    std::shared_ptr<const std::vector<std::shared_ptr<vm::EagerBlobObject>>>;

class EagerBlobObjectTensorView final : public user_op::Tensor {
 public:
  EagerBlobObjectTensorView(const std::function<vm::EagerBlobObject*()>& mut_eager_blob_object)
      : mut_eager_blob_object_(mut_eager_blob_object) {}

  const ShapeView& shape() const override { return mut_eager_blob_object_()->blob().shape(); }

  MutShapeView* mut_shape() override {
    return mut_eager_blob_object_()->mut_blob()->mut_shape_view();
  }

  DataType data_type() const override { return mut_eager_blob_object_()->blob().data_type(); }

  const MemoryCase& mem_case() const override {
    return mut_eager_blob_object_()->blob().mem_case();
  }

  const void* raw_dptr() const override { return mut_eager_blob_object_()->blob().dptr(); }

  void* mut_raw_dptr() override { return mut_eager_blob_object_()->mut_blob()->mut_dptr(); }

 private:
  const std::function<vm::EagerBlobObject*()> mut_eager_blob_object_;
};

class EagerBlobObjectTensorDescView final : public user_op::TensorDesc {
 public:
  EagerBlobObjectTensorDescView(const std::function<vm::EagerBlobObject*()>& mut_eager_blob_object)
      : mut_eager_blob_object_(mut_eager_blob_object) {}

  const Shape& shape() const override { return mut_eager_blob_object_()->blob_desc().shape(); }

  Shape* mut_shape() override { return &mut_eager_blob_object_()->mut_blob_desc()->mut_shape(); }

  DataType data_type() const override { return mut_eager_blob_object_()->blob_desc().data_type(); }

  DataType* mut_data_type() override {
    return mut_eager_blob_object_()->mut_blob_desc()->mut_data_type();
  }

  bool is_dynamic() const override { return mut_eager_blob_object_()->blob_desc().is_dynamic(); }

  bool* mut_is_dynamic() override {
    return mut_eager_blob_object_()->mut_blob_desc()->mut_is_dynamic();
  }

  void set_is_dynamic(bool val) override {
    mut_eager_blob_object_()->mut_blob_desc()->set_is_dynamic(val);
  }

 private:
  const std::function<vm::EagerBlobObject*()> mut_eager_blob_object_;
};

class ZeroCopyBaseContext {
 public:
  ZeroCopyBaseContext(const std::shared_ptr<const ArgTuple>& input_arg_tuple,
                      const std::shared_ptr<const ArgTuple>& output_arg_tuple);
  ZeroCopyBaseContext(const std::shared_ptr<const ArgTuple>& input_arg_tuple,
                      const std::shared_ptr<const ArgTuple>& output_arg_tuple,
                      vm::EagerBlobObject* tmp_buffer);

  user_op::TensorDesc* TensorDesc4ArgNameAndIndex(const std::string& arg_name, int32_t index) const;

  user_op::Tensor* Tensor4ArgNameAndIndex(const std::string& arg_name, int32_t index) const;

  const ArgVec& inputs() const { return input_arg_tuple_->indexed_arg_name_and_index(); }
  const ArgVec& outputs() const { return output_arg_tuple_->indexed_arg_name_and_index(); }

  void Update(const EagerBlobObjectListPtr& inputs, const EagerBlobObjectListPtr& outputs);

 private:
  std::shared_ptr<const ArgTuple> input_arg_tuple_;
  std::shared_ptr<const ArgTuple> output_arg_tuple_;
  std::vector<std::unique_ptr<EagerBlobObjectTensorView>> input_tensor_views_;
  std::vector<std::unique_ptr<EagerBlobObjectTensorView>> output_tensor_views_;
  std::vector<std::unique_ptr<EagerBlobObjectTensorDescView>> input_tensor_desc_views_;
  std::vector<std::unique_ptr<EagerBlobObjectTensorDescView>> output_tensor_desc_views_;
  std::unique_ptr<EagerBlobObjectTensorView> tmp_buffer_view_;
  EagerBlobObjectListPtr input_tensors_;
  EagerBlobObjectListPtr output_tensors_;
};

class LocalUserKernelBaseContext : public ZeroCopyBaseContext {
 public:
  LocalUserKernelBaseContext(const std::string& device_tag,
                             const std::shared_ptr<const ArgTuple>& input_tensor_tuple,
                             const std::shared_ptr<const ArgTuple>& output_tensor_tuple);
  LocalUserKernelBaseContext(const std::string& device_tag,
                             const std::shared_ptr<const ArgTuple>& input_tensor_tuple,
                             const std::shared_ptr<const ArgTuple>& output_tensor_tuple,
                             vm::EagerBlobObject* tmp_buffer);
  ~LocalUserKernelBaseContext() = default;

  DeviceType device_type() const { return device_type_; }
  const std::string& device_tag() const { return device_tag_; }
  const JobDesc& job_desc() const { UNIMPLEMENTED(); }

 private:
  const std::string device_tag_;
  const DeviceType device_type_;
  vm::EagerBlobObject* tmp_buffer_;
};

class LocalUserOpInferContext : public user_op::InferContext {
 public:
  LocalUserOpInferContext(const user_op::UserOpConfWrapper* user_op_conf,
                          const ComposedAttrMap* composed_attrs,
                          const std::shared_ptr<const ArgTuple>& input_arg_tuple,
                          const std::shared_ptr<const ArgTuple>& output_arg_tuple);
  ~LocalUserOpInferContext() override = default;

  const user_op::TensorDesc* LogicalTensorDesc4ArgNameAndIndex(const std::string& arg_name,
                                                               int32_t index) const override {
    UNIMPLEMENTED();
  }
  user_op::TensorDesc* TensorDesc4ArgNameAndIndex(const std::string& arg_name,
                                                  int32_t index) override;
  Shape* Shape4ArgNameAndIndex(const std::string& arg_name, int32_t index) override {
    return NonNullTensorDesc4ArgNameAndIndex(arg_name, index)->mut_shape();
  }
  DataType* Dtype4ArgNameAndIndex(const std::string& arg_name, int32_t index) override {
    return NonNullTensorDesc4ArgNameAndIndex(arg_name, index)->mut_data_type();
  }
  bool* IsDynamic4ArgNameAndIndex(const std::string& arg_name, int32_t index) override {
    return NonNullTensorDesc4ArgNameAndIndex(arg_name, index)->mut_is_dynamic();
  }

  const ArgVec& inputs() const override { return zero_copy_base_ctx_.inputs(); }
  const ArgVec& outputs() const override { return zero_copy_base_ctx_.outputs(); }
  const JobDesc* job_desc() const override {
    UNIMPLEMENTED();
    return nullptr;
  }
  const ParallelContext& parallel_ctx() const override { UNIMPLEMENTED(); };
  const ParallelDesc& parallel_desc() const override { UNIMPLEMENTED(); }
  const SbpParallel& SbpParallel4ArgNameAndIndex(const std::string& arg_name,
                                                 int32_t index) const override {
    UNIMPLEMENTED();
  }
  const ParallelDistribution& ParallelDistribution4ArgNameAndIndex(const std::string& arg_name,
                                                                   int32_t index) const override {
    UNIMPLEMENTED();
  }

  int64_t parallel_num() const override { return 1; }

  void Update(const EagerBlobObjectListPtr& inputs, const EagerBlobObjectListPtr& outputs);

 private:
  user_op::TensorDesc* NonNullTensorDesc4ArgNameAndIndex(const std::string& arg_name,
                                                         int32_t index) {
    user_op::TensorDesc* tensor_desc = TensorDesc4ArgNameAndIndex(arg_name, index);
    if (!tensor_desc) { LOG(FATAL) << "Arg (" << arg_name << "," << index << ") is not found"; }
    return tensor_desc;
  }
  const user_op::UserOpConfWrapper& user_op_conf() const override { return *user_op_conf_; }
  const std::shared_ptr<const user_op::AttrVal>& Attr4Name(
      const std::string& attr_name) const override {
    return composed_attrs_->Attr4Name(attr_name);
  }

  const user_op::UserOpConfWrapper* user_op_conf_;
  const ComposedAttrMap* composed_attrs_;
  ZeroCopyBaseContext zero_copy_base_ctx_;
};

class LocalUserKernelComputeContext final : public user_op::KernelComputeContext {
 public:
  explicit LocalUserKernelComputeContext(DeviceCtx* device_ctx, const std::string& device_tag,
                                         const user_op::UserOpConfWrapper* user_op_conf,
                                         const ComposedAttrMap* composed_attrs,
                                         const std::shared_ptr<const ArgTuple>& input_arg_tuple,
                                         const std::shared_ptr<const ArgTuple>& output_arg_tuple,
                                         vm::EagerBlobObject* tmp_buffer);
  ~LocalUserKernelComputeContext() = default;

  const user_op::TensorDesc* TensorDesc4ArgNameAndIndex(const std::string& arg_name,
                                                        int32_t index) const override {
    return base_ctx_.TensorDesc4ArgNameAndIndex(arg_name, index);
  }

  user_op::Tensor* Tensor4ArgNameAndIndex(const std::string& arg_name, int32_t index) override {
    return base_ctx_.Tensor4ArgNameAndIndex(arg_name, index);
  }
  DeviceCtx* device_ctx() override { return device_ctx_; }

  DeviceType device_type() const override { return base_ctx_.device_type(); }
  const ParallelContext& parallel_ctx() const override { UNIMPLEMENTED(); };
  const JobDesc& job_desc() const override { UNIMPLEMENTED(); };

  const ArgVec& inputs() const override { return base_ctx_.inputs(); };
  const ArgVec& outputs() const override { return base_ctx_.outputs(); };

  void Update(const EagerBlobObjectListPtr& inputs, const EagerBlobObjectListPtr& outputs,
              DeviceCtx* device_ctx);

 private:
  const user_op::UserOpConfWrapper& user_op_conf() const override { return *user_op_conf_; }
  const std::shared_ptr<const user_op::AttrVal>& Attr4Name(
      const std::string& attr_name) const override {
    return composed_attrs_->Attr4Name(attr_name);
  }

  const user_op::UserOpConfWrapper* user_op_conf_;
  const ComposedAttrMap* composed_attrs_;
  DeviceCtx* device_ctx_;
  LocalUserKernelBaseContext base_ctx_;
};

class StatefulLocalOpKernel final {
 public:
  OF_DISALLOW_COPY_AND_MOVE(StatefulLocalOpKernel);
  static Maybe<StatefulLocalOpKernel> New(const std::shared_ptr<OperatorConf>& op_conf,
<<<<<<< HEAD
                                          const std::shared_ptr<const Device>& device,
=======
                                          const AttrMap& base_attrs,
                                          const std::shared_ptr<MemoryCase>& mem_case,
>>>>>>> 3519d2e7
                                          const std::shared_ptr<const ParallelDesc>& parallel_desc,
                                          const std::shared_ptr<const ArgTuple>& input_arg_tuple,
                                          const std::shared_ptr<const ArgTuple>& output_arg_tuple);
  ~StatefulLocalOpKernel();
  const std::shared_ptr<const Device>& device() const { return device_; }
  const std::shared_ptr<MemoryCase>& mem_case() const { return device_->mem_case(); }
  const std::vector<int64_t>& input_tuple_indexes4const_ibns() const {
    return input_tuple_indexes4const_ibns_;
  }
  const std::vector<int64_t>& input_tuple_indexes4mut_ibns() const {
    return input_tuple_indexes4mut_ibns_;
  }
  const std::vector<int64_t>& output_tuple_indexes4mut_obns() const {
    return output_tuple_indexes4mut_obns_;
  }
  const std::vector<int64_t>& output_tuple_indexes4mut2_obns() const {
    return output_tuple_indexes4mut2_obns_;
  }

  std::shared_ptr<VmLocalDepObject> infer_local_dep_object() const {
    return infer_local_dep_object_;
  }

  Maybe<void> InferTensorDesc(const EagerBlobObjectListPtr& inputs,
                              const EagerBlobObjectListPtr& outputs,
                              LocalUserOpInferContext* op_infer_ctx);
  Maybe<void> InferDataType(const EagerBlobObjectListPtr& inputs,
                            const EagerBlobObjectListPtr& outputs,
                            LocalUserOpInferContext* op_infer_ctx);

  void ResetDynamicOpAttrs(const AttrMap& attrs);

  LocalUserOpInferContext* op_infer_ctx_for_thread_a() const {
    return op_infer_ctx_for_thread_a_.get();
  }

  LocalUserOpInferContext* op_infer_ctx_for_thread_b() const {
    return op_infer_ctx_for_thread_b_.get();
  }

 private:
  friend struct vm::LocalCallOpKernelUtil;
  StatefulLocalOpKernel() = default;
  LocalUserKernelComputeContext* UpdateComputeContext(const EagerBlobObjectListPtr& inputs,
                                                      const EagerBlobObjectListPtr& outputs,
                                                      DeviceCtx* device_ctx);

  user_op::TensorDescInferFn TensorDescInferFn() const;
  user_op::DataTypeInferFn DataTypeInferFn() const;

  void TryInitOpKernelState(const user_op::OpKernel* op_kernel, DeviceCtx* device_ctx,
                            const EagerBlobObjectListPtr& inputs,
                            const EagerBlobObjectListPtr& outputs, user_op::OpKernelState** state);

  vm::EagerBlobObject* mut_temp_blob_object();

  user_op::OpKernelState* mut_opkernel_state(const user_op::OpKernel* opkernel) {
    return op_kernel_state_map_.at(opkernel).get();
  }

  bool need_check_mem_case() const { return need_check_mem_case_; }
  void set_need_check_mem_case(bool value) { need_check_mem_case_ = value; }

  Maybe<const user_op::OpKernel*> ChooseOpKernel(const EagerBlobObjectListPtr& inputs,
                                                 const EagerBlobObjectListPtr& outputs);

  const user_op::InferTmpSizeFn& GetInferTmpSizeFn(const user_op::OpKernel* op_kernel) const;

  std::shared_ptr<OperatorConf> op_conf_;
  std::unique_ptr<ComposedAttrMap> composed_attrs_;
  std::unique_ptr<user_op::UserOpConfWrapper> user_op_conf_;
  std::shared_ptr<const Device> device_;
  std::unique_ptr<LocalUserKernelRegContext> reg_ctx_;
  std::unique_ptr<LocalUserKernelCreateContext> create_ctx_;
  std::unique_ptr<LocalUserOpInferContext> op_infer_ctx_for_thread_a_;
  std::unique_ptr<LocalUserOpInferContext> op_infer_ctx_for_thread_b_;
  std::unique_ptr<LocalUserKernelComputeContext> compute_ctx_;
  std::shared_ptr<const ArgTuple> input_arg_tuple_;
  std::shared_ptr<const ArgTuple> output_arg_tuple_;
  bool need_check_mem_case_;
  user_op::TensorDescInferFn tensor_desc_infer_fn_;
  user_op::DataTypeInferFn data_type_infer_fn_;
  HashMap<const user_op::OpKernelRegistryResult*, std::shared_ptr<const user_op::OpKernel>>
      op_kernel_map_;
  HashMap<const user_op::OpKernel*, std::shared_ptr<user_op::OpKernelState>> op_kernel_state_map_;
  HashMap<const user_op::OpKernel*, const user_op::InferTmpSizeFn*> infer_tmp_size_fn_map_;
  std::unique_ptr<vm::EagerBlobObject> tmp_blob_object_;
  std::vector<int64_t> input_tuple_indexes4const_ibns_;
  std::vector<int64_t> input_tuple_indexes4mut_ibns_;
  std::vector<int64_t> output_tuple_indexes4mut_obns_;
  std::vector<int64_t> output_tuple_indexes4mut2_obns_;
  std::shared_ptr<VmLocalDepObject> infer_local_dep_object_;
};

}  // namespace one

}  // namespace oneflow

#endif  // ONEFLOW_USER_KERNELS_STATEFUL_LOCAL_OPKERNEL_H_<|MERGE_RESOLUTION|>--- conflicted
+++ resolved
@@ -258,12 +258,8 @@
  public:
   OF_DISALLOW_COPY_AND_MOVE(StatefulLocalOpKernel);
   static Maybe<StatefulLocalOpKernel> New(const std::shared_ptr<OperatorConf>& op_conf,
-<<<<<<< HEAD
+                                          const AttrMap& base_attrs,
                                           const std::shared_ptr<const Device>& device,
-=======
-                                          const AttrMap& base_attrs,
-                                          const std::shared_ptr<MemoryCase>& mem_case,
->>>>>>> 3519d2e7
                                           const std::shared_ptr<const ParallelDesc>& parallel_desc,
                                           const std::shared_ptr<const ArgTuple>& input_arg_tuple,
                                           const std::shared_ptr<const ArgTuple>& output_arg_tuple);
