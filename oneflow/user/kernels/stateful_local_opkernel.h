--- conflicted
+++ resolved
@@ -231,14 +231,9 @@
   OF_DISALLOW_COPY_AND_MOVE(StatefulOpKernel);
   static Maybe<StatefulOpKernel> New(const OperatorConf& op_conf,
                                      const std::shared_ptr<MemoryCase>& mem_case,
-<<<<<<< HEAD
+                                     const std::shared_ptr<const ParallelDesc>& parallel_desc,
                                      const std::shared_ptr<ArgVec> indexed_input_pairs,
                                      const std::shared_ptr<ArgVec> indexed_output_pairs);
-=======
-                                     const std::shared_ptr<const ParallelDesc>& parallel_desc,
-                                     const ArgVec* indexed_input_pairs,
-                                     const ArgVec* indexed_output_pairs);
->>>>>>> e67563b8
   ~StatefulOpKernel();
   const std::shared_ptr<MemoryCase> mem_case() const { return mem_case_; };
   const std::vector<int64_t>& input_tuple_indexes4const_ibns() const {
