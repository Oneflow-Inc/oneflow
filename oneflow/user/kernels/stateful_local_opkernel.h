--- conflicted
+++ resolved
@@ -160,7 +160,6 @@
                                                                int32_t index) const override {
     UNIMPLEMENTED();
   }
-<<<<<<< HEAD
 
   const user_op::TensorDesc& InputTensorDesc(const std::string& arg_name,
                                              int32_t index) const override {
@@ -168,13 +167,9 @@
         const_cast<LocalUserOpInferContext*>(this)->TensorDesc4ArgNameAndIndex(arg_name, index);
     CHECK_NOTNULL(out);
     return *out;
-  }
-
-=======
-  user_op::TensorDesc* OutputTensorDesc(const std::string& arg_name, int32_t index) override {
+  }  user_op::TensorDesc* OutputTensorDesc(const std::string& arg_name, int32_t index) override {
     return TensorDesc4ArgNameAndIndex(arg_name, index);
   }
->>>>>>> 52ecdb98
   user_op::TensorDesc* TensorDesc4ArgNameAndIndex(const std::string& arg_name,
                                                   int32_t index) override;
   const Shape& InputShape(const std::string& arg_name, int32_t index) const override {
