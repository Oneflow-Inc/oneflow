--- conflicted
+++ resolved
@@ -220,15 +220,10 @@
 class StatefulOpKernel final {
  public:
   OF_DISALLOW_COPY_AND_MOVE(StatefulOpKernel);
-<<<<<<< HEAD
-  StatefulOpKernel(const OperatorConf& op_conf, const std::shared_ptr<MemoryCase>& mem_case,
-                   const ArgVec indexed_input_pairs, const ArgVec indexed_output_pairs);
-=======
   static Maybe<StatefulOpKernel> New(const OperatorConf& op_conf,
                                      const std::shared_ptr<MemoryCase>& mem_case,
-                                     const ArgVec* indexed_input_pairs,
-                                     const ArgVec* indexed_output_pairs);
->>>>>>> d0230327
+                                     const ArgVec indexed_input_pairs,
+                                     const ArgVec indexed_output_pairs);
   ~StatefulOpKernel();
   const std::shared_ptr<MemoryCase> mem_case() const { return mem_case_; };
   const std::vector<int64_t>& input_tuple_indexes4const_ibns() const {
