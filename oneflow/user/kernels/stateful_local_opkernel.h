/*
Copyright 2020 The OneFlow Authors. All rights reserved.

Licensed under the Apache License, Version 2.0 (the "License");
you may not use this file except in compliance with the License.
You may obtain a copy of the License at

    http://www.apache.org/licenses/LICENSE-2.0

Unless required by applicable law or agreed to in writing, software
distributed under the License is distributed on an "AS IS" BASIS,
WITHOUT WARRANTIES OR CONDITIONS OF ANY KIND, either express or implied.
See the License for the specific language governing permissions and
limitations under the License.
*/
#ifndef ONEFLOW_USER_KERNELS_STATEFUL_LOCAL_OPKERNEL_H_
#define ONEFLOW_USER_KERNELS_STATEFUL_LOCAL_OPKERNEL_H_

#include "oneflow/core/eager/eager_blob_object.h"
#include "oneflow/core/framework/tensor_meta.h"
#include "oneflow/core/kernel/kernel.h"
#include "oneflow/core/framework/op_kernel.h"
#include "oneflow/core/framework/device.h"
#include "oneflow/core/framework/user_op_kernel_registry.h"
#include "oneflow/core/framework/arg_tuple.h"
#include "oneflow/core/framework/op_interpreter.h"

namespace oneflow {

class AttrMap;

namespace vm {
struct LocalCallOpKernelUtil;
}  // namespace vm

namespace one {

class LocalUserKernelBaseContext;
class LocalUserKernelRegContext;
class LocalUserKernelInitContext;
class LocalUserOpInferContext;

class ConsistentTensorInferResult;

using ArgVec = std::vector<std::pair<std::string, int32_t>>;

using EagerBlobObjectListRawPtr = const std::vector<std::shared_ptr<vm::EagerBlobObject>>*;
using ConsistentTensorInferResultRawPtr = const ConsistentTensorInferResult*;

class EagerBlobObjectTensorView final : public user_op::Tensor {
 public:
  EagerBlobObjectTensorView(const std::function<vm::EagerBlobObject*()>& mut_eager_blob_object)
      : mut_eager_blob_object_(mut_eager_blob_object) {}

  const ShapeView& shape() const override { return mut_eager_blob_object_()->blob().shape(); }

  MutShapeView* mut_shape() override {
    return mut_eager_blob_object_()->mut_blob()->mut_shape_view();
  }

  DataType data_type() const override { return mut_eager_blob_object_()->blob().data_type(); }

  const MemoryCase& mem_case() const override {
    return mut_eager_blob_object_()->blob().mem_case();
  }

  const void* raw_dptr() const override { return mut_eager_blob_object_()->blob().dptr(); }

  void* mut_raw_dptr() override { return mut_eager_blob_object_()->mut_blob()->mut_dptr(); }

 private:
  const std::function<vm::EagerBlobObject*()> mut_eager_blob_object_;
};

class EagerBlobObjectTensorDescView final : public user_op::TensorDesc {
 public:
  EagerBlobObjectTensorDescView(const std::function<vm::EagerBlobObject*()>& mut_eager_blob_object)
      : mut_eager_blob_object_(mut_eager_blob_object) {}

  const Shape& shape() const override { return mut_eager_blob_object_()->blob_desc().shape(); }

  Shape* mut_shape() override { return &mut_eager_blob_object_()->mut_blob_desc()->mut_shape(); }

  DataType data_type() const override { return mut_eager_blob_object_()->blob_desc().data_type(); }

  DataType* mut_data_type() override {
    return mut_eager_blob_object_()->mut_blob_desc()->mut_data_type();
  }

  bool is_dynamic() const override { return mut_eager_blob_object_()->blob_desc().is_dynamic(); }

  bool* mut_is_dynamic() override {
    return mut_eager_blob_object_()->mut_blob_desc()->mut_is_dynamic();
  }

  void set_is_dynamic(bool val) override {
    mut_eager_blob_object_()->mut_blob_desc()->set_is_dynamic(val);
  }

 private:
  const std::function<vm::EagerBlobObject*()> mut_eager_blob_object_;
};

class ConsistentTensorMetaTensorDescView final : public user_op::TensorDesc {
 public:
  ConsistentTensorMetaTensorDescView(
      const std::function<Symbol<ConsistentTensorMeta>()>& consistent_tensor_meta)
      : consistent_tensor_meta_(consistent_tensor_meta) {}

  const Shape& shape() const override { return consistent_tensor_meta_()->shape(); }

  Shape* mut_shape() override {
    UNIMPLEMENTED();
    return nullptr;
  }

  DataType data_type() const override { return consistent_tensor_meta_()->data_type(); }

  DataType* mut_data_type() override {
    UNIMPLEMENTED();
    return nullptr;
  }

  bool is_dynamic() const override { return false; }

  bool* mut_is_dynamic() override {
    UNIMPLEMENTED();
    return nullptr;
  }

  void set_is_dynamic(bool val) override { UNIMPLEMENTED(); }

  Symbol<cfg::NdSbp> nd_sbp() { return consistent_tensor_meta_()->nd_sbp(); }

 private:
  const std::function<Symbol<ConsistentTensorMeta>()> consistent_tensor_meta_;
};

class ZeroCopyBaseContext {
 public:
  ZeroCopyBaseContext(const std::shared_ptr<const ArgTuple>& input_arg_tuple,
                      const std::shared_ptr<const ArgTuple>& output_arg_tuple);
  ZeroCopyBaseContext(const std::shared_ptr<const ArgTuple>& input_arg_tuple,
                      const std::shared_ptr<const ArgTuple>& output_arg_tuple,
                      vm::EagerBlobObject* tmp_buffer);

  user_op::TensorDesc* TensorDesc4ArgNameAndIndex(const std::string& arg_name, int32_t index) const;

  user_op::Tensor* Tensor4ArgNameAndIndex(const std::string& arg_name, int32_t index) const;

  const ConsistentTensorMeta* ConsistentTensorMeta4ArgNameAndIndex(const std::string& arg_name,
                                                                   const int32_t index) const;

  const ConsistentTensorMetaTensorDescView* ConsistentTensorMetaView4ArgNameAndIndex(
      const std::string& arg_name, const int32_t index) const;

  Optional<Symbol<ParallelDesc>> parallel_desc() const;
  const ParallelContext& parallel_ctx() const;

  const ArgVec& inputs() const { return input_arg_tuple_->indexed_arg_name_and_index(); }
  const ArgVec& outputs() const { return output_arg_tuple_->indexed_arg_name_and_index(); }

  void Update(EagerBlobObjectListRawPtr inputs, EagerBlobObjectListRawPtr outputs,
              ConsistentTensorInferResultRawPtr consistent_tensor_infer_result);

 private:
  std::shared_ptr<const ArgTuple> input_arg_tuple_;
  std::shared_ptr<const ArgTuple> output_arg_tuple_;
  std::vector<std::unique_ptr<EagerBlobObjectTensorView>> input_tensor_views_;
  std::vector<std::unique_ptr<EagerBlobObjectTensorView>> output_tensor_views_;
  std::vector<std::unique_ptr<EagerBlobObjectTensorDescView>> input_tensor_desc_views_;
  std::vector<std::unique_ptr<EagerBlobObjectTensorDescView>> output_tensor_desc_views_;
  std::unique_ptr<EagerBlobObjectTensorView> tmp_buffer_view_;
  EagerBlobObjectListRawPtr input_tensors_;
  EagerBlobObjectListRawPtr output_tensors_;
  ConsistentTensorInferResultRawPtr consistent_tensor_infer_result_;
  std::vector<std::unique_ptr<ConsistentTensorMetaTensorDescView>>
      input_consistent_tensor_meta_views_;
  std::vector<std::unique_ptr<ConsistentTensorMetaTensorDescView>>
      output_consistent_tensor_meta_views_;
  ;
};

class LocalUserKernelBaseContext : public ZeroCopyBaseContext {
 public:
  LocalUserKernelBaseContext(const std::string& device_tag,
                             const std::shared_ptr<const ArgTuple>& input_tensor_tuple,
                             const std::shared_ptr<const ArgTuple>& output_tensor_tuple);
  LocalUserKernelBaseContext(const std::string& device_tag,
                             const std::shared_ptr<const ArgTuple>& input_tensor_tuple,
                             const std::shared_ptr<const ArgTuple>& output_tensor_tuple,
                             vm::EagerBlobObject* tmp_buffer);
  ~LocalUserKernelBaseContext() = default;

  DeviceType device_type() const { return device_type_; }
  const std::string& device_tag() const { return device_tag_; }
  const JobDesc& job_desc() const {
    UNIMPLEMENTED();
    return *(const JobDesc*)nullptr;
  }

 private:
  const std::string device_tag_;
  const DeviceType device_type_;
  vm::EagerBlobObject* tmp_buffer_;
};

class LocalUserOpInferContext : public user_op::InferContext {
 public:
  LocalUserOpInferContext(const user_op::UserOpConfWrapper* user_op_conf,
                          const ComposedAttrMap* composed_attrs,
                          const std::shared_ptr<const ArgTuple>& input_arg_tuple,
                          const std::shared_ptr<const ArgTuple>& output_arg_tuple);
  ~LocalUserOpInferContext() override = default;

  const user_op::TensorDesc* LogicalTensorDesc4ArgNameAndIndex(const std::string& arg_name,
                                                               int32_t index) const override {
    UNIMPLEMENTED();
    return nullptr;
  }

  const user_op::TensorDesc& InputTensorDesc(const std::string& arg_name,
                                             int32_t index) const override {
    auto out =
        const_cast<LocalUserOpInferContext*>(this)->TensorDesc4ArgNameAndIndex(arg_name, index);
    CHECK_NOTNULL(out);
    return *out;
  }
  user_op::TensorDesc* OutputTensorDesc(const std::string& arg_name, int32_t index) override {
    return TensorDesc4ArgNameAndIndex(arg_name, index);
  }
  user_op::TensorDesc* TensorDesc4ArgNameAndIndex(const std::string& arg_name,
                                                  int32_t index) override;
  const Shape& InputShape(const std::string& arg_name, int32_t index) const override {
    return *const_cast<LocalUserOpInferContext*>(this)->Shape4ArgNameAndIndex(arg_name, index);
  }
  Shape* OutputShape(const std::string& arg_name, int32_t index) override {
    return Shape4ArgNameAndIndex(arg_name, index);
  }
  Shape* Shape4ArgNameAndIndex(const std::string& arg_name, int32_t index) override {
    return NonNullTensorDesc4ArgNameAndIndex(arg_name, index)->mut_shape();
  }
  const DataType& InputDType(const std::string& arg_name, int32_t index) const override {
    return *const_cast<LocalUserOpInferContext*>(this)->Dtype4ArgNameAndIndex(arg_name, index);
  }
  DataType* OutputDType(const std::string& arg_name, int32_t index) override {
    return Dtype4ArgNameAndIndex(arg_name, index);
  }
  DataType* Dtype4ArgNameAndIndex(const std::string& arg_name, int32_t index) override {
    return NonNullTensorDesc4ArgNameAndIndex(arg_name, index)->mut_data_type();
  }
  bool InputIsDynamic(const std::string& arg_name, int32_t index) const override {
    return *const_cast<LocalUserOpInferContext*>(this)->IsDynamic4ArgNameAndIndex(arg_name, index);
  }
  bool* OutputIsDynamic(const std::string& arg_name, int32_t index) override {
    return IsDynamic4ArgNameAndIndex(arg_name, index);
  }
  bool* IsDynamic4ArgNameAndIndex(const std::string& arg_name, int32_t index) override {
    return NonNullTensorDesc4ArgNameAndIndex(arg_name, index)->mut_is_dynamic();
  }

  const ArgVec& inputs() const override { return zero_copy_base_ctx_.inputs(); }
  const ArgVec& outputs() const override { return zero_copy_base_ctx_.outputs(); }
  const JobDesc* job_desc() const override {
    UNIMPLEMENTED();
    return nullptr;
  }
  const ParallelContext& parallel_ctx() const override {
    return zero_copy_base_ctx_.parallel_ctx();
  }
  const ParallelDesc& parallel_desc() const override {
    return *CHECK_JUST(zero_copy_base_ctx_.parallel_desc());
  }
  const cfg::SbpParallel& SbpParallel4ArgNameAndIndex(const std::string& arg_name,
                                                      int32_t index) const override {
    const auto& nd_sbp = NdSbp4ArgNameAndIndex(arg_name, index);
    CHECK_EQ(nd_sbp.sbp_parallel_size(), 1);
    return nd_sbp.sbp_parallel(0);
  }
  const cfg::NdSbp& NdSbp4ArgNameAndIndex(const std::string& arg_name,
                                          int32_t index) const override {
    return *CHECK_NOTNULL(zero_copy_base_ctx_.ConsistentTensorMeta4ArgNameAndIndex(arg_name, index))
                ->nd_sbp();
  }

  int64_t parallel_num() const override { return parallel_ctx().parallel_num(); }

  void Update(EagerBlobObjectListRawPtr inputs, EagerBlobObjectListRawPtr outputs,
              ConsistentTensorInferResultRawPtr consistent_tensor_infer_result);

  const std::string& input(const std::string& arg_name, int32_t index) const override {
    return user_op_conf().input(arg_name, index);
  }
  const std::string& output(const std::string& arg_name, int32_t index) const override {
    return user_op_conf().output(arg_name, index);
  }
  bool has_input(const std::string& arg_name, int32_t index) const override {
    return user_op_conf().has_input(arg_name, index);
  }
  bool has_output(const std::string& arg_name, int32_t index) const override {
    return user_op_conf().has_output(arg_name, index);
  }
  int32_t input_size(const std::string& arg_name) const override {
    return user_op_conf().input_size(arg_name);
  }
  int32_t output_size(const std::string& arg_name) const override {
    return user_op_conf().output_size(arg_name);
  }
  const std::string& op_name() const override { return user_op_conf().op_name(); }
  const std::string& op_type_name() const override { return user_op_conf().op_type_name(); }
  const std::string& device_tag() const override { return user_op_conf().op_conf().device_tag(); }

 private:
  user_op::TensorDesc* NonNullTensorDesc4ArgNameAndIndex(const std::string& arg_name,
                                                         int32_t index) {
    user_op::TensorDesc* tensor_desc = TensorDesc4ArgNameAndIndex(arg_name, index);
    if (!tensor_desc) { LOG(FATAL) << "Arg (" << arg_name << "," << index << ") is not found"; }
    return tensor_desc;
  }
  const user_op::UserOpConfWrapper& user_op_conf() const { return *user_op_conf_; }
  const std::shared_ptr<const user_op::AttrVal>& Attr4Name(
      const std::string& attr_name) const override {
    return composed_attrs_->Attr4Name(attr_name);
  }

  const user_op::UserOpConfWrapper* user_op_conf_;
  const ComposedAttrMap* composed_attrs_;
  ZeroCopyBaseContext zero_copy_base_ctx_;
};

class LocalUserKernelComputeContext final : public user_op::KernelComputeContext {
 public:
  explicit LocalUserKernelComputeContext(DeviceCtx* device_ctx, const std::string& device_tag,
                                         const user_op::UserOpConfWrapper* user_op_conf,
                                         const ComposedAttrMap* composed_attrs,
                                         const std::shared_ptr<const ArgTuple>& input_arg_tuple,
                                         const std::shared_ptr<const ArgTuple>& output_arg_tuple,
                                         vm::EagerBlobObject* tmp_buffer);
  ~LocalUserKernelComputeContext() = default;

  const user_op::TensorDesc* TensorDesc4ArgNameAndIndex(const std::string& arg_name,
                                                        int32_t index) const override {
    return base_ctx_.TensorDesc4ArgNameAndIndex(arg_name, index);
  }

  user_op::Tensor* Tensor4ArgNameAndIndex(const std::string& arg_name, int32_t index) override {
    return base_ctx_.Tensor4ArgNameAndIndex(arg_name, index);
  }
  DeviceCtx* device_ctx() override { return device_ctx_; }
  ep::Stream* stream() override {
    CHECK(device_ctx_);
    return device_ctx_->stream();
  }

  DeviceType device_type() const override { return base_ctx_.device_type(); }
  const ParallelContext& parallel_ctx() const override { return base_ctx_.parallel_ctx(); }

  const ArgVec& inputs() const override { return base_ctx_.inputs(); };
  const ArgVec& outputs() const override { return base_ctx_.outputs(); };

  void Update(EagerBlobObjectListRawPtr inputs, EagerBlobObjectListRawPtr outputs,
              ConsistentTensorInferResultRawPtr consistent_tensor_infer_result,
              DeviceCtx* device_ctx);

 private:
  const user_op::UserOpConfWrapper& user_op_conf() const override { return *user_op_conf_; }
  const std::shared_ptr<const user_op::AttrVal>& Attr4Name(
      const std::string& attr_name) const override {
    return composed_attrs_->Attr4Name(attr_name);
  }

  const user_op::UserOpConfWrapper* user_op_conf_;
  const ComposedAttrMap* composed_attrs_;
  DeviceCtx* device_ctx_;
  LocalUserKernelBaseContext base_ctx_;
};

class StatefulLocalOpKernel final {
 public:
  OF_DISALLOW_COPY_AND_MOVE(StatefulLocalOpKernel);
  static Maybe<StatefulLocalOpKernel> New(const std::shared_ptr<OperatorConf>& op_conf,
                                          const Symbol<Device>& device, const AttrMap& base_attrs,
                                          const std::shared_ptr<const ParallelDesc>& parallel_desc,
                                          const std::shared_ptr<const ArgTuple>& input_arg_tuple,
                                          const std::shared_ptr<const ArgTuple>& output_arg_tuple);
  ~StatefulLocalOpKernel();
  const Symbol<Device>& device() const { return device_; }
  const std::shared_ptr<MemoryCase>& mem_case() const { return device_->mem_case(); }
  const std::string& op_type_name() const { return op_conf_->user_conf().op_type_name(); }
  const std::vector<int64_t>& input_tuple_indexes4const_ibns() const {
    return input_tuple_indexes4const_ibns_;
  }
  const std::vector<int64_t>& input_tuple_indexes4mut_ibns() const {
    return input_tuple_indexes4mut_ibns_;
  }
  const std::vector<int64_t>& output_tuple_indexes4mut_obns() const {
    return output_tuple_indexes4mut_obns_;
  }
  const std::vector<int64_t>& output_tuple_indexes4mut2_obns() const {
    return output_tuple_indexes4mut2_obns_;
  }

  ComposedAttrMap* composed_attrs_for_scheduler_thread() const {
    return composed_attrs_for_scheduler_thread_.get();
  }

  ComposedAttrMap* composed_attrs_for_main_thread() const {
    return composed_attrs_for_main_thread_.get();
  }

  LocalUserOpInferContext* op_infer_ctx_for_scheduler_thread() const {
    return op_infer_ctx_for_scheduler_thread_.get();
  }

  void set_need_check_mem_case(bool value) { need_check_mem_case_ = value; }

  Maybe<void> ChooseOpKernel(
      const user_op::OpKernel** user_opkernel, bool* need_temp_storage, const AttrMap& attrs,
      const EagerBlobObjectListPtr& inputs, const EagerBlobObjectListPtr& outputs,
      const std::shared_ptr<const ConsistentTensorInferResult>& consistent_tensor_infer_result);

 private:
  friend struct vm::LocalCallOpKernelUtil;
  StatefulLocalOpKernel() = default;
  LocalUserKernelComputeContext* UpdateComputeContext(
      EagerBlobObjectListRawPtr inputs, EagerBlobObjectListRawPtr outputs,
      ConsistentTensorInferResultRawPtr consistent_tensor_infer_result, DeviceCtx* device_ctx);

  user_op::TensorDescInferFn TensorDescInferFn() const;
  user_op::DataTypeInferFn DataTypeInferFn() const;

  void TryInitOpKernelState(const user_op::OpKernel* op_kernel, DeviceCtx* device_ctx,
                            EagerBlobObjectListRawPtr inputs, EagerBlobObjectListRawPtr outputs,
                            ConsistentTensorInferResultRawPtr consistent_tensor_infer_result,
                            user_op::OpKernelState** state);

  vm::EagerBlobObject* mut_temp_blob_object();

  user_op::OpKernelState* mut_opkernel_state(const user_op::OpKernel* opkernel) {
    return op_kernel_state_map_.at(opkernel).get();
  }

  bool need_check_mem_case() const { return need_check_mem_case_; }

<<<<<<< HEAD
=======
  Maybe<const user_op::OpKernel*> ChooseOpKernel(
      EagerBlobObjectListRawPtr inputs, EagerBlobObjectListRawPtr outputs,
      ConsistentTensorInferResultRawPtr consistent_tensor_infer_result);

>>>>>>> fdfed7fc
  const user_op::InferTmpSizeFn& GetInferTmpSizeFn(const user_op::OpKernel* op_kernel) const;

  std::shared_ptr<OperatorConf> op_conf_;
  std::unique_ptr<ComposedAttrMap> composed_attrs_for_scheduler_thread_;
  std::unique_ptr<ComposedAttrMap> composed_attrs_for_main_thread_;
  std::unique_ptr<user_op::UserOpConfWrapper> user_op_conf_;
  Symbol<Device> device_;
  std::unique_ptr<LocalUserKernelRegContext> reg_ctx_;
  std::unique_ptr<LocalUserOpInferContext> op_infer_ctx_for_scheduler_thread_;
  std::unique_ptr<LocalUserKernelComputeContext> compute_ctx_;
  std::shared_ptr<const ArgTuple> input_arg_tuple_;
  std::shared_ptr<const ArgTuple> output_arg_tuple_;
  bool need_check_mem_case_;
  user_op::TensorDescInferFn tensor_desc_infer_fn_;
  user_op::DataTypeInferFn data_type_infer_fn_;
  // NOTE: every device has its own stateful local opkernel instance,
  // so only group kernels by dtype
  std::array<std::vector<std::pair<const user_op::OpKernelRegistryResult*,
                                   std::shared_ptr<const user_op::OpKernel>>>,
             DataType_MAX>
      dtype2cached_kernels_;
  HashMap<const user_op::OpKernel*, std::shared_ptr<user_op::OpKernelState>> op_kernel_state_map_;
  HashMap<const user_op::OpKernel*, const user_op::InferTmpSizeFn*> infer_tmp_size_fn_map_;
  std::unique_ptr<vm::EagerBlobObject> tmp_blob_object_;
  std::vector<int64_t> input_tuple_indexes4const_ibns_;
  std::vector<int64_t> input_tuple_indexes4mut_ibns_;
  std::vector<int64_t> output_tuple_indexes4mut_obns_;
  std::vector<int64_t> output_tuple_indexes4mut2_obns_;
};

}  // namespace one

}  // namespace oneflow

#endif  // ONEFLOW_USER_KERNELS_STATEFUL_LOCAL_OPKERNEL_H_<|MERGE_RESOLUTION|>--- conflicted
+++ resolved
@@ -414,10 +414,10 @@
 
   void set_need_check_mem_case(bool value) { need_check_mem_case_ = value; }
 
-  Maybe<void> ChooseOpKernel(
-      const user_op::OpKernel** user_opkernel, bool* need_temp_storage, const AttrMap& attrs,
-      const EagerBlobObjectListPtr& inputs, const EagerBlobObjectListPtr& outputs,
-      const std::shared_ptr<const ConsistentTensorInferResult>& consistent_tensor_infer_result);
+  Maybe<void> ChooseOpKernel(const user_op::OpKernel** user_opkernel, bool* need_temp_storage,
+                             const AttrMap& attrs, EagerBlobObjectListRawPtr inputs,
+                             EagerBlobObjectListRawPtr outputs,
+                             ConsistentTensorInferResultRawPtr consistent_tensor_infer_result);
 
  private:
   friend struct vm::LocalCallOpKernelUtil;
@@ -442,13 +442,6 @@
 
   bool need_check_mem_case() const { return need_check_mem_case_; }
 
-<<<<<<< HEAD
-=======
-  Maybe<const user_op::OpKernel*> ChooseOpKernel(
-      EagerBlobObjectListRawPtr inputs, EagerBlobObjectListRawPtr outputs,
-      ConsistentTensorInferResultRawPtr consistent_tensor_infer_result);
-
->>>>>>> fdfed7fc
   const user_op::InferTmpSizeFn& GetInferTmpSizeFn(const user_op::OpKernel* op_kernel) const;
 
   std::shared_ptr<OperatorConf> op_conf_;
