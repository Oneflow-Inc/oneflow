--- conflicted
+++ resolved
@@ -260,10 +260,6 @@
   static Maybe<StatefulLocalOpKernel> New(const std::shared_ptr<OperatorConf>& op_conf,
                                           const std::shared_ptr<const Device>& device,
                                           const AttrMap& base_attrs,
-<<<<<<< HEAD
-                                          const std::shared_ptr<const Device>& device,
-=======
->>>>>>> dbd9d76e
                                           const std::shared_ptr<const ParallelDesc>& parallel_desc,
                                           const std::shared_ptr<const ArgTuple>& input_arg_tuple,
                                           const std::shared_ptr<const ArgTuple>& output_arg_tuple);
@@ -281,15 +277,6 @@
   }
   const std::vector<int64_t>& output_tuple_indexes4mut2_obns() const {
     return output_tuple_indexes4mut2_obns_;
-  }
-
-<<<<<<< HEAD
-  std::shared_ptr<VmLocalDepObject> infer_local_dep_object() const {
-    return infer_local_dep_object_;
-=======
-  std::shared_ptr<VmLocalDepObject> compute_local_dep_object() const {
-    return compute_local_dep_object_;
->>>>>>> dbd9d76e
   }
 
   Maybe<void> InferTensorDesc(const EagerBlobObjectListPtr& inputs,
@@ -361,11 +348,6 @@
   std::vector<int64_t> input_tuple_indexes4mut_ibns_;
   std::vector<int64_t> output_tuple_indexes4mut_obns_;
   std::vector<int64_t> output_tuple_indexes4mut2_obns_;
-<<<<<<< HEAD
-  std::shared_ptr<VmLocalDepObject> infer_local_dep_object_;
-=======
-  std::shared_ptr<VmLocalDepObject> compute_local_dep_object_;
->>>>>>> dbd9d76e
 };
 
 }  // namespace one
