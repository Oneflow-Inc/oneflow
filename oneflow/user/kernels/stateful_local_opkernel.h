--- conflicted
+++ resolved
@@ -164,17 +164,10 @@
                                                   int32_t index) override;
   const Shape& InputShape(const std::string& arg_name, int32_t index) const override {
     return *const_cast<LocalUserOpInferContext*>(this)->Shape4ArgNameAndIndex(arg_name, index);
-<<<<<<< HEAD
-  }                                  
+  }
   Shape* OutputShape(const std::string& arg_name, int32_t index) const override {
     return const_cast<LocalUserOpInferContext*>(this)->Shape4ArgNameAndIndex(arg_name, index);
-  }                                  
-=======
-  }
-  Shape* OutputShape(const std::string& arg_name, int32_t index) const override {
-    return const_cast<LocalUserOpInferContext*>(this)->Shape4ArgNameAndIndex(arg_name, index);
-  }
->>>>>>> d7b2570a
+  }
   Shape* Shape4ArgNameAndIndex(const std::string& arg_name, int32_t index) override {
     return NonNullTensorDesc4ArgNameAndIndex(arg_name, index)->mut_shape();
   }
