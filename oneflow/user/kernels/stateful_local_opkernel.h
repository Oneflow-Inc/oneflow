/*
Copyright 2020 The OneFlow Authors. All rights reserved.

Licensed under the Apache License, Version 2.0 (the "License");
you may not use this file except in compliance with the License.
You may obtain a copy of the License at

    http://www.apache.org/licenses/LICENSE-2.0

Unless required by applicable law or agreed to in writing, software
distributed under the License is distributed on an "AS IS" BASIS,
WITHOUT WARRANTIES OR CONDITIONS OF ANY KIND, either express or implied.
See the License for the specific language governing permissions and
limitations under the License.
*/
#ifndef ONEFLOW_USER_KERNELS_STATEFUL_LOCAL_OPKERNEL_H_
#define ONEFLOW_USER_KERNELS_STATEFUL_LOCAL_OPKERNEL_H_

#include "oneflow/core/eager/eager_blob_object.h"
#include "oneflow/core/framework/tensor_meta.h"
#include "oneflow/core/kernel/kernel.h"
#include "oneflow/core/framework/op_kernel.h"
#include "oneflow/core/framework/device.h"
#include "oneflow/core/framework/user_op_kernel_registry.h"
#include "oneflow/core/framework/arg_tuple.h"
#include "oneflow/core/framework/op_interpreter.h"

namespace oneflow {

class AttrMap;

namespace vm {
struct LocalCallOpKernelUtil;
}  // namespace vm

namespace one {

class LocalUserKernelRegContext;
class LocalUserKernelInitContext;
class LocalUserOpInferContext;

class ConsistentTensorInferResult;

using ArgVec = std::vector<std::pair<std::string, int32_t>>;

using EagerBlobObjectListRawPtr = const std::vector<std::shared_ptr<vm::EagerBlobObject>>*;
using ConsistentTensorInferResultRawPtr = const ConsistentTensorInferResult*;

class EagerBlobObjectTensorView final : public user_op::Tensor {
 public:
  EagerBlobObjectTensorView(const std::function<vm::EagerBlobObject*()>& mut_eager_blob_object)
      : mut_eager_blob_object_(mut_eager_blob_object) {}

  const ShapeView& shape() const override { return mut_eager_blob_object_()->blob().shape(); }

  MutShapeView* mut_shape() override {
    return mut_eager_blob_object_()->mut_blob()->mut_shape_view();
  }

  DataType data_type() const override { return mut_eager_blob_object_()->blob().data_type(); }

  const MemoryCase& mem_case() const override {
    return mut_eager_blob_object_()->blob().mem_case();
  }

  const void* raw_dptr() const override { return mut_eager_blob_object_()->blob().dptr(); }

  void* mut_raw_dptr() override { return mut_eager_blob_object_()->mut_blob()->mut_dptr(); }

 private:
  const std::function<vm::EagerBlobObject*()> mut_eager_blob_object_;
};

class EagerBlobObjectTensorDescView final : public user_op::TensorDesc {
 public:
  EagerBlobObjectTensorDescView(const std::function<vm::EagerBlobObject*()>& mut_eager_blob_object)
      : mut_eager_blob_object_(mut_eager_blob_object) {}

  const Shape& shape() const override { return mut_eager_blob_object_()->blob_desc().shape(); }

  Shape* mut_shape() override { return &mut_eager_blob_object_()->mut_blob_desc()->mut_shape(); }

  DataType data_type() const override { return mut_eager_blob_object_()->blob_desc().data_type(); }

  DataType* mut_data_type() override {
    return mut_eager_blob_object_()->mut_blob_desc()->mut_data_type();
  }

  bool is_dynamic() const override { return mut_eager_blob_object_()->blob_desc().is_dynamic(); }

  bool* mut_is_dynamic() override {
    return mut_eager_blob_object_()->mut_blob_desc()->mut_is_dynamic();
  }

  void set_is_dynamic(bool val) override {
    mut_eager_blob_object_()->mut_blob_desc()->set_is_dynamic(val);
  }

 private:
  const std::function<vm::EagerBlobObject*()> mut_eager_blob_object_;
};

class ConsistentTensorMetaTensorDescView final : public user_op::TensorDesc {
 public:
  ConsistentTensorMetaTensorDescView(
      const std::function<Symbol<ConsistentTensorMeta>()>& consistent_tensor_meta)
      : consistent_tensor_meta_(consistent_tensor_meta) {}

  const Shape& shape() const override { return consistent_tensor_meta_()->shape(); }

  Shape* mut_shape() override {
    UNIMPLEMENTED();
    return nullptr;
  }

  DataType data_type() const override { return consistent_tensor_meta_()->data_type(); }

  DataType* mut_data_type() override {
    UNIMPLEMENTED();
    return nullptr;
  }

  bool is_dynamic() const override { return false; }

  bool* mut_is_dynamic() override {
    UNIMPLEMENTED();
    return nullptr;
  }

  void set_is_dynamic(bool val) override { UNIMPLEMENTED(); }

  Symbol<cfg::NdSbp> nd_sbp() { return consistent_tensor_meta_()->nd_sbp(); }

 private:
  const std::function<Symbol<ConsistentTensorMeta>()> consistent_tensor_meta_;
};

class ZeroCopyBaseContext : virtual public user_op::TensorDescIf,
                            virtual public user_op::TensorObjIf,
                            virtual public user_op::ConsistentInfoIf,
                            virtual public user_op::InputAndOutputNameIf {
 public:
  ZeroCopyBaseContext(const std::shared_ptr<const ArgTuple>& input_arg_tuple,
                      const std::shared_ptr<const ArgTuple>& output_arg_tuple);
  ZeroCopyBaseContext(const std::shared_ptr<const ArgTuple>& input_arg_tuple,
                      const std::shared_ptr<const ArgTuple>& output_arg_tuple,
                      vm::EagerBlobObject* tmp_buffer);

  user_op::TensorDesc* TensorDesc4ArgNameAndIndex(const std::string& arg_name,
                                                  int32_t index) const override;

  user_op::Tensor* Tensor4ArgNameAndIndex(const std::string& arg_name, int32_t index) override;

  const ConsistentTensorMeta* ConsistentTensorMeta4ArgNameAndIndex(const std::string& arg_name,
                                                                   const int32_t index) const;

  const user_op::TensorDesc* LogicalTensorDesc4ArgNameAndIndex(const std::string& arg_name,
                                                               int32_t index) const override {
    return ConsistentTensorMetaView4ArgNameAndIndex(arg_name, index);
  }

  const ConsistentTensorMetaTensorDescView* ConsistentTensorMetaView4ArgNameAndIndex(
      const std::string& arg_name, const int32_t index) const;

  const cfg::NdSbp& NdSbp4ArgNameAndIndex(const std::string& arg_name,
                                          int32_t index) const override {
    return *CHECK_NOTNULL(ConsistentTensorMeta4ArgNameAndIndex(arg_name, index))->nd_sbp();
  }

  Optional<Symbol<ParallelDesc>> parallel_desc() const;
  const ParallelContext& parallel_ctx() const;

  const ArgVec& inputs() const override { return input_arg_tuple_->indexed_arg_name_and_index(); }
  const ArgVec& outputs() const override { return output_arg_tuple_->indexed_arg_name_and_index(); }

  void Update(EagerBlobObjectListRawPtr inputs, EagerBlobObjectListRawPtr outputs,
              ConsistentTensorInferResultRawPtr consistent_tensor_infer_result);

 private:
  std::shared_ptr<const ArgTuple> input_arg_tuple_;
  std::shared_ptr<const ArgTuple> output_arg_tuple_;
  std::vector<std::unique_ptr<EagerBlobObjectTensorView>> input_tensor_views_;
  std::vector<std::unique_ptr<EagerBlobObjectTensorView>> output_tensor_views_;
  std::vector<std::unique_ptr<EagerBlobObjectTensorDescView>> input_tensor_desc_views_;
  std::vector<std::unique_ptr<EagerBlobObjectTensorDescView>> output_tensor_desc_views_;
  std::unique_ptr<EagerBlobObjectTensorView> tmp_buffer_view_;
  EagerBlobObjectListRawPtr input_tensors_;
  EagerBlobObjectListRawPtr output_tensors_;
  ConsistentTensorInferResultRawPtr consistent_tensor_infer_result_;
  std::vector<std::unique_ptr<ConsistentTensorMetaTensorDescView>>
      input_consistent_tensor_meta_views_;
  std::vector<std::unique_ptr<ConsistentTensorMetaTensorDescView>>
      output_consistent_tensor_meta_views_;
  ;
};

class AttrFromComposedAttrMap : virtual public user_op::AttrIf {
 public:
  explicit AttrFromComposedAttrMap(const ComposedAttrMap* composed_attrs)
      : composed_attrs_(composed_attrs) {}
  const std::shared_ptr<const user_op::AttrVal>& Attr4Name(
      const std::string& attr_name) const override {
    return composed_attrs_->Attr4Name(attr_name);
  }

 private:
  const ComposedAttrMap* composed_attrs_;
};

class LocalUserOpInferContext final : virtual public ZeroCopyBaseContext,
                                      virtual public user_op::UserOpConfOpInfoProvider,
                                      virtual public AttrFromComposedAttrMap,
                                      virtual public user_op::InferContext {
 public:
  LocalUserOpInferContext(const user_op::UserOpConfWrapper* user_op_conf,
                          const ComposedAttrMap* composed_attrs,
                          const std::shared_ptr<const ArgTuple>& input_arg_tuple,
                          const std::shared_ptr<const ArgTuple>& output_arg_tuple)
      : ZeroCopyBaseContext(input_arg_tuple, output_arg_tuple),
        user_op::UserOpConfOpInfoProvider(*user_op_conf),
        AttrFromComposedAttrMap(composed_attrs) {}

  ~LocalUserOpInferContext() override = default;

  const user_op::TensorDesc& InputTensorDesc(const std::string& arg_name,
                                             int32_t index) const override {
    auto out =
        const_cast<LocalUserOpInferContext*>(this)->TensorDesc4ArgNameAndIndex(arg_name, index);
    CHECK_NOTNULL(out);
    return *out;
  }
  user_op::TensorDesc* OutputTensorDesc(const std::string& arg_name, int32_t index) override {
    return TensorDesc4ArgNameAndIndex(arg_name, index);
  }
  const Shape& InputShape(const std::string& arg_name, int32_t index) const override {
    return *const_cast<LocalUserOpInferContext*>(this)->Shape4ArgNameAndIndex(arg_name, index);
  }
  Shape* OutputShape(const std::string& arg_name, int32_t index) override {
    return Shape4ArgNameAndIndex(arg_name, index);
  }
  Shape* Shape4ArgNameAndIndex(const std::string& arg_name, int32_t index) override {
    return NonNullTensorDesc4ArgNameAndIndex(arg_name, index)->mut_shape();
  }
  const DataType& InputDType(const std::string& arg_name, int32_t index) const override {
    return *const_cast<LocalUserOpInferContext*>(this)->Dtype4ArgNameAndIndex(arg_name, index);
  }
  DataType* OutputDType(const std::string& arg_name, int32_t index) override {
    return Dtype4ArgNameAndIndex(arg_name, index);
  }
  DataType* Dtype4ArgNameAndIndex(const std::string& arg_name, int32_t index) override {
    return NonNullTensorDesc4ArgNameAndIndex(arg_name, index)->mut_data_type();
  }
  bool InputIsDynamic(const std::string& arg_name, int32_t index) const override {
    return *const_cast<LocalUserOpInferContext*>(this)->IsDynamic4ArgNameAndIndex(arg_name, index);
  }
  bool* OutputIsDynamic(const std::string& arg_name, int32_t index) override {
    return IsDynamic4ArgNameAndIndex(arg_name, index);
  }
  bool* IsDynamic4ArgNameAndIndex(const std::string& arg_name, int32_t index) override {
    return NonNullTensorDesc4ArgNameAndIndex(arg_name, index)->mut_is_dynamic();
  }

  const JobDesc* job_desc() const override {
    UNIMPLEMENTED();
    return nullptr;
  }
  const ParallelContext& parallel_ctx() const override {
    return ZeroCopyBaseContext::parallel_ctx();
  }
  const ParallelDesc& parallel_desc() const override {
    return *CHECK_JUST(ZeroCopyBaseContext::parallel_desc());
  }

  int64_t parallel_num() const override { return parallel_ctx().parallel_num(); }

<<<<<<< HEAD
=======
  void Update(EagerBlobObjectListRawPtr inputs, EagerBlobObjectListRawPtr outputs,
              ConsistentTensorInferResultRawPtr consistent_tensor_infer_result);

  const std::string& input(const std::string& arg_name, int32_t index) const override {
    return user_op_conf().input(arg_name, index);
  }
  const std::string& output(const std::string& arg_name, int32_t index) const override {
    return user_op_conf().output(arg_name, index);
  }
  bool has_input(const std::string& arg_name, int32_t index) const override {
    return user_op_conf().has_input(arg_name, index);
  }
  bool has_output(const std::string& arg_name, int32_t index) const override {
    return user_op_conf().has_output(arg_name, index);
  }
  int32_t input_size(const std::string& arg_name) const override {
    return user_op_conf().input_size(arg_name);
  }
  int32_t output_size(const std::string& arg_name) const override {
    return user_op_conf().output_size(arg_name);
  }
  const std::string& op_name() const override { return user_op_conf().op_name(); }
  const std::string& op_type_name() const override { return user_op_conf().op_type_name(); }
  const std::string& device_tag() const override { return user_op_conf().op_conf().device_tag(); }

>>>>>>> 2d5dcedb
 private:
  user_op::TensorDesc* NonNullTensorDesc4ArgNameAndIndex(const std::string& arg_name,
                                                         int32_t index) {
    user_op::TensorDesc* tensor_desc = TensorDesc4ArgNameAndIndex(arg_name, index);
    if (!tensor_desc) { LOG(FATAL) << "Arg (" << arg_name << "," << index << ") is not found"; }
    return tensor_desc;
  }
};

class LocalUserKernelComputeContext final : virtual public ZeroCopyBaseContext,
                                            virtual public user_op::UserOpConfOpInfoProvider,
                                            virtual public AttrFromComposedAttrMap,
                                            virtual public user_op::KernelComputeContext {
 public:
  explicit LocalUserKernelComputeContext(DeviceCtx* device_ctx, const std::string& device_tag,
                                         const user_op::UserOpConfWrapper* user_op_conf,
                                         const ComposedAttrMap* composed_attrs,
                                         const std::shared_ptr<const ArgTuple>& input_arg_tuple,
                                         const std::shared_ptr<const ArgTuple>& output_arg_tuple,
                                         vm::EagerBlobObject* tmp_buffer);
  ~LocalUserKernelComputeContext() = default;

<<<<<<< HEAD
  DeviceCtx* device_ctx() override { return device_ctx_; }
  StreamContext* stream_ctx() override { return stream_ctx_.get(); }
=======
  const user_op::TensorDesc* TensorDesc4ArgNameAndIndex(const std::string& arg_name,
                                                        int32_t index) const override {
    return base_ctx_.TensorDesc4ArgNameAndIndex(arg_name, index);
  }

  user_op::Tensor* Tensor4ArgNameAndIndex(const std::string& arg_name, int32_t index) override {
    return base_ctx_.Tensor4ArgNameAndIndex(arg_name, index);
  }
  ep::Stream* stream() override {
    CHECK(device_ctx_);
    return device_ctx_->stream();
  }
>>>>>>> 2d5dcedb

  const ParallelContext& parallel_ctx() const override {
    return ZeroCopyBaseContext::parallel_ctx();
  }

  void Update(EagerBlobObjectListRawPtr inputs, EagerBlobObjectListRawPtr outputs,
              ConsistentTensorInferResultRawPtr consistent_tensor_infer_result,
              DeviceCtx* device_ctx);

 private:
  DeviceCtx* device_ctx_;
<<<<<<< HEAD
  std::unique_ptr<StreamContext> stream_ctx_;
=======
  LocalUserKernelBaseContext base_ctx_;
>>>>>>> 2d5dcedb
};

class StatefulLocalOpKernel final {
 public:
  OF_DISALLOW_COPY_AND_MOVE(StatefulLocalOpKernel);
  static Maybe<StatefulLocalOpKernel> New(const std::shared_ptr<OperatorConf>& op_conf,
                                          const Symbol<Device>& device, const AttrMap& base_attrs,
                                          const std::shared_ptr<const ParallelDesc>& parallel_desc,
                                          const std::shared_ptr<const ArgTuple>& input_arg_tuple,
                                          const std::shared_ptr<const ArgTuple>& output_arg_tuple);
  ~StatefulLocalOpKernel();
  const Symbol<Device>& device() const { return device_; }
  const std::shared_ptr<MemoryCase>& mem_case() const { return device_->mem_case(); }
  const std::string& op_type_name() const { return op_conf_->user_conf().op_type_name(); }
  const std::vector<int64_t>& input_tuple_indexes4const_ibns() const {
    return input_tuple_indexes4const_ibns_;
  }
  const std::vector<int64_t>& input_tuple_indexes4mut_ibns() const {
    return input_tuple_indexes4mut_ibns_;
  }
  const std::vector<int64_t>& output_tuple_indexes4mut_obns() const {
    return output_tuple_indexes4mut_obns_;
  }
  const std::vector<int64_t>& output_tuple_indexes4mut2_obns() const {
    return output_tuple_indexes4mut2_obns_;
  }

  ComposedAttrMap* composed_attrs_for_scheduler_thread() const {
    return composed_attrs_for_scheduler_thread_.get();
  }

  ComposedAttrMap* composed_attrs_for_main_thread() const {
    return composed_attrs_for_main_thread_.get();
  }

  LocalUserOpInferContext* op_infer_ctx_for_scheduler_thread() const {
    return op_infer_ctx_for_scheduler_thread_.get();
  }

  void set_need_check_mem_case(bool value) { need_check_mem_case_ = value; }

  Maybe<void> ChooseOpKernel(const user_op::OpKernel** user_opkernel, bool* need_temp_storage,
                             const AttrMap& attrs, EagerBlobObjectListRawPtr inputs,
                             EagerBlobObjectListRawPtr outputs,
                             ConsistentTensorInferResultRawPtr consistent_tensor_infer_result);

 private:
  friend struct vm::LocalCallOpKernelUtil;
  StatefulLocalOpKernel() = default;
  LocalUserKernelComputeContext* UpdateComputeContext(
      EagerBlobObjectListRawPtr inputs, EagerBlobObjectListRawPtr outputs,
      ConsistentTensorInferResultRawPtr consistent_tensor_infer_result, DeviceCtx* device_ctx);

  user_op::TensorDescInferFn TensorDescInferFn() const;
  user_op::DataTypeInferFn DataTypeInferFn() const;

<<<<<<< HEAD
  void TryInitOpKernelState(
      const user_op::OpKernel* op_kernel, DeviceCtx* device_ctx,
      const EagerBlobObjectListPtr& inputs, const EagerBlobObjectListPtr& outputs,
      const std::shared_ptr<const ConsistentTensorInferResult>& consistent_tensor_infer_result,
      user_op::OpKernelState** state, user_op::OpKernelCache** cache);
=======
  void TryInitOpKernelState(const user_op::OpKernel* op_kernel, DeviceCtx* device_ctx,
                            EagerBlobObjectListRawPtr inputs, EagerBlobObjectListRawPtr outputs,
                            ConsistentTensorInferResultRawPtr consistent_tensor_infer_result,
                            user_op::OpKernelState** state);
>>>>>>> 2d5dcedb

  vm::EagerBlobObject* mut_temp_blob_object();

  user_op::OpKernelState* mut_opkernel_state(const user_op::OpKernel* opkernel) {
    return op_kernel_state_map_.at(opkernel).get();
  }

  bool need_check_mem_case() const { return need_check_mem_case_; }

  const user_op::InferTmpSizeFn& GetInferTmpSizeFn(const user_op::OpKernel* op_kernel) const;

  std::shared_ptr<OperatorConf> op_conf_;
  std::unique_ptr<ComposedAttrMap> composed_attrs_for_scheduler_thread_;
  std::unique_ptr<ComposedAttrMap> composed_attrs_for_main_thread_;
  std::unique_ptr<user_op::UserOpConfWrapper> user_op_conf_;
  Symbol<Device> device_;
  std::unique_ptr<LocalUserKernelRegContext> reg_ctx_;
  std::unique_ptr<LocalUserOpInferContext> op_infer_ctx_for_scheduler_thread_;
  std::unique_ptr<LocalUserKernelComputeContext> compute_ctx_;
  std::shared_ptr<const ArgTuple> input_arg_tuple_;
  std::shared_ptr<const ArgTuple> output_arg_tuple_;
  bool need_check_mem_case_;
  user_op::TensorDescInferFn tensor_desc_infer_fn_;
  user_op::DataTypeInferFn data_type_infer_fn_;
  // NOTE: every device has its own stateful local opkernel instance,
  // so only group kernels by dtype
  std::array<std::vector<std::pair<const user_op::OpKernelRegistryResult*,
                                   std::shared_ptr<const user_op::OpKernel>>>,
             DataType_MAX>
      dtype2cached_kernels_;
  HashMap<const user_op::OpKernel*, std::shared_ptr<user_op::OpKernelState>> op_kernel_state_map_;
  HashMap<const user_op::OpKernel*, std::shared_ptr<user_op::OpKernelCache>> op_kernel_cache_map_;
  HashMap<const user_op::OpKernel*, const user_op::InferTmpSizeFn*> infer_tmp_size_fn_map_;
  std::unique_ptr<vm::EagerBlobObject> tmp_blob_object_;
  std::vector<int64_t> input_tuple_indexes4const_ibns_;
  std::vector<int64_t> input_tuple_indexes4mut_ibns_;
  std::vector<int64_t> output_tuple_indexes4mut_obns_;
  std::vector<int64_t> output_tuple_indexes4mut2_obns_;
};

}  // namespace one

}  // namespace oneflow

#endif  // ONEFLOW_USER_KERNELS_STATEFUL_LOCAL_OPKERNEL_H_<|MERGE_RESOLUTION|>--- conflicted
+++ resolved
@@ -273,34 +273,6 @@
 
   int64_t parallel_num() const override { return parallel_ctx().parallel_num(); }
 
-<<<<<<< HEAD
-=======
-  void Update(EagerBlobObjectListRawPtr inputs, EagerBlobObjectListRawPtr outputs,
-              ConsistentTensorInferResultRawPtr consistent_tensor_infer_result);
-
-  const std::string& input(const std::string& arg_name, int32_t index) const override {
-    return user_op_conf().input(arg_name, index);
-  }
-  const std::string& output(const std::string& arg_name, int32_t index) const override {
-    return user_op_conf().output(arg_name, index);
-  }
-  bool has_input(const std::string& arg_name, int32_t index) const override {
-    return user_op_conf().has_input(arg_name, index);
-  }
-  bool has_output(const std::string& arg_name, int32_t index) const override {
-    return user_op_conf().has_output(arg_name, index);
-  }
-  int32_t input_size(const std::string& arg_name) const override {
-    return user_op_conf().input_size(arg_name);
-  }
-  int32_t output_size(const std::string& arg_name) const override {
-    return user_op_conf().output_size(arg_name);
-  }
-  const std::string& op_name() const override { return user_op_conf().op_name(); }
-  const std::string& op_type_name() const override { return user_op_conf().op_type_name(); }
-  const std::string& device_tag() const override { return user_op_conf().op_conf().device_tag(); }
-
->>>>>>> 2d5dcedb
  private:
   user_op::TensorDesc* NonNullTensorDesc4ArgNameAndIndex(const std::string& arg_name,
                                                          int32_t index) {
@@ -323,23 +295,8 @@
                                          vm::EagerBlobObject* tmp_buffer);
   ~LocalUserKernelComputeContext() = default;
 
-<<<<<<< HEAD
   DeviceCtx* device_ctx() override { return device_ctx_; }
   StreamContext* stream_ctx() override { return stream_ctx_.get(); }
-=======
-  const user_op::TensorDesc* TensorDesc4ArgNameAndIndex(const std::string& arg_name,
-                                                        int32_t index) const override {
-    return base_ctx_.TensorDesc4ArgNameAndIndex(arg_name, index);
-  }
-
-  user_op::Tensor* Tensor4ArgNameAndIndex(const std::string& arg_name, int32_t index) override {
-    return base_ctx_.Tensor4ArgNameAndIndex(arg_name, index);
-  }
-  ep::Stream* stream() override {
-    CHECK(device_ctx_);
-    return device_ctx_->stream();
-  }
->>>>>>> 2d5dcedb
 
   const ParallelContext& parallel_ctx() const override {
     return ZeroCopyBaseContext::parallel_ctx();
@@ -351,11 +308,7 @@
 
  private:
   DeviceCtx* device_ctx_;
-<<<<<<< HEAD
   std::unique_ptr<StreamContext> stream_ctx_;
-=======
-  LocalUserKernelBaseContext base_ctx_;
->>>>>>> 2d5dcedb
 };
 
 class StatefulLocalOpKernel final {
@@ -412,18 +365,10 @@
   user_op::TensorDescInferFn TensorDescInferFn() const;
   user_op::DataTypeInferFn DataTypeInferFn() const;
 
-<<<<<<< HEAD
-  void TryInitOpKernelState(
-      const user_op::OpKernel* op_kernel, DeviceCtx* device_ctx,
-      const EagerBlobObjectListPtr& inputs, const EagerBlobObjectListPtr& outputs,
-      const std::shared_ptr<const ConsistentTensorInferResult>& consistent_tensor_infer_result,
+  void TryInitOpKernelState(const user_op::OpKernel* op_kernel, DeviceCtx* device_ctx,
+      EagerBlobObjectListRawPtr inputs, EagerBlobObjectListRawPtr outputs,
+      ConsistentTensorInferResultRawPtr consistent_tensor_infer_result,
       user_op::OpKernelState** state, user_op::OpKernelCache** cache);
-=======
-  void TryInitOpKernelState(const user_op::OpKernel* op_kernel, DeviceCtx* device_ctx,
-                            EagerBlobObjectListRawPtr inputs, EagerBlobObjectListRawPtr outputs,
-                            ConsistentTensorInferResultRawPtr consistent_tensor_infer_result,
-                            user_op::OpKernelState** state);
->>>>>>> 2d5dcedb
 
   vm::EagerBlobObject* mut_temp_blob_object();
 
