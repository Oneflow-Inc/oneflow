--- conflicted
+++ resolved
@@ -113,13 +113,8 @@
     Memset<device_type>(ctx->stream(), out->mut_dptr(), 0,
                         out_shape_view.elem_cnt() * GetSizeOfDataType(out->data_type()));
 
-<<<<<<< HEAD
     const auto& tensor_slice_copier = kernel_cache->tensor_slice_copier();
-    tensor_slice_copier->Copy(ctx->stream_ctx(), out_ptr, in_ptr);
-=======
-    const auto& tensor_slice_copier = kernel_state->tensor_slice_copier();
     tensor_slice_copier->Copy(ctx->stream(), out_ptr, in_ptr);
->>>>>>> 2d5dcedb
   }
   bool AlwaysComputeWhenAllOutputsEmpty() const override { return false; }
 };
