/*
Copyright 2020 The OneFlow Authors. All rights reserved.

Licensed under the Apache License, Version 2.0 (the "License");
you may not use this file except in compliance with the License.
You may obtain a copy of the License at

    http://www.apache.org/licenses/LICENSE-2.0

Unless required by applicable law or agreed to in writing, software
distributed under the License is distributed on an "AS IS" BASIS,
WITHOUT WARRANTIES OR CONDITIONS OF ANY KIND, either express or implied.
See the License for the specific language governing permissions and
limitations under the License.
*/
#ifndef _ONEFLOW_USER_KERNELS_ELEMENTWISE_XPU_KERNEL_H_
#define _ONEFLOW_USER_KERNELS_ELEMENTWISE_XPU_KERNEL_H_
#include "oneflow/core/common/scalar.h"
#include "oneflow/core/ep/include/primitive/unary_op.h"
#include "oneflow/core/framework/framework.h"
#include "oneflow/core/common/data_type.h"
#include "oneflow/core/kernel/cuda_graph_support.h"
#include "oneflow/core/ep/include/primitive/elementwise_unary.h"

namespace oneflow {

template<DeviceType device_type, typename FunctorT, typename OutputT, typename InputA,
         typename InputB>
struct BinaryElemwiseXpuLauncher final {
  void operator()(ep::Stream* stream, int64_t elem_cnt, OutputT* out, const InputA* input_a,
                  const InputB* input_b, FunctorT functor);
};

template<typename FunctorT, typename OutputT, typename InputA, typename InputB>
struct BinaryElemwiseXpuLauncher<DeviceType::kCPU, FunctorT, OutputT, InputA, InputB> final {
  void operator()(ep::Stream* stream, int64_t elem_cnt, OutputT* out, const InputA* input_a,
                  const InputB* input_b, FunctorT functor) {
    FOR_RANGE(int64_t, i, 0, elem_cnt) { out[i] = functor(input_a[i], input_b[i]); }
  }
};

<<<<<<< HEAD
=======
template<DeviceType device_type, typename FunctorT, typename OutputT, typename InputA>
class UnaryElemwiseXpuKernel final : public user_op::OpKernel, public user_op::CudaGraphSupport {
 public:
  OF_DISALLOW_COPY_AND_MOVE(UnaryElemwiseXpuKernel);
  UnaryElemwiseXpuKernel() = default;
  ~UnaryElemwiseXpuKernel() = default;

  UnaryElemwiseXpuKernel(
      std::function<FunctorT(user_op::KernelComputeContext* ctx)> FunctorCreateFn,
      const std::string& output_name, const std::string& input_a_name)
      : FunctorCreateFn(FunctorCreateFn), output_name(output_name), input_a_name(input_a_name) {}

  std::function<FunctorT(user_op::KernelComputeContext* ctx)> FunctorCreateFn;  // The functor

 private:
  using user_op::OpKernel::Compute;
  void Compute(user_op::KernelComputeContext* ctx) const override {
    const user_op::Tensor* input_a_tensor = ctx->Tensor4ArgNameAndIndex(input_a_name, 0);
    user_op::Tensor* out_tensor = ctx->Tensor4ArgNameAndIndex(output_name, 0);

    const ShapeView input_a_shape = input_a_tensor->shape_view();
    const ShapeView out_shape = out_tensor->shape_view();
    CHECK_EQ(input_a_shape, out_shape);

    const InputA* input_a_ptr = input_a_tensor->dptr<InputA>();
    OutputT* out_ptr = out_tensor->mut_dptr<OutputT>();
    const int64_t elem_cnt = input_a_shape.elem_cnt();

    UnaryElemwiseXpuLauncher<device_type, FunctorT, OutputT, InputA>()(
        ctx->stream(), elem_cnt, out_ptr, input_a_ptr, FunctorCreateFn(ctx));
  }
  bool AlwaysComputeWhenAllOutputsEmpty() const override { return false; }

  std::string output_name;
  std::string input_a_name;
};

>>>>>>> 20d0efea
class UnaryPrimitiveKernel final : public user_op::OpKernel, public user_op::CudaGraphSupport {
 public:
  OF_DISALLOW_COPY_AND_MOVE(UnaryPrimitiveKernel);
  UnaryPrimitiveKernel() = default;
  ~UnaryPrimitiveKernel() = default;

  using PrimitiveFactoryFuncType = std::function<std::unique_ptr<ep::primitive::ElementwiseUnary>(
      user_op::KernelComputeContext*)>;

  UnaryPrimitiveKernel(const std::string& output_name, const std::string& input_name,
                       PrimitiveFactoryFuncType fn)
      : output_name_(output_name),
        input_name_(input_name),
        primitive_factory_func_(std::move(fn)) {}

 private:
  using user_op::OpKernel::Compute;
  void Compute(user_op::KernelComputeContext* ctx) const override {
    auto primitive = primitive_factory_func_(ctx);
    CHECK(primitive);

    const user_op::Tensor* input_tensor = ctx->Tensor4ArgNameAndIndex(input_name_, 0);
    user_op::Tensor* output_tensor = ctx->Tensor4ArgNameAndIndex(output_name_, 0);

    const ShapeView& input_shape = input_tensor->shape_view();
    const ShapeView& output_shape = output_tensor->shape_view();
    CHECK_EQ(input_shape, output_shape) << "Input shape should be equal to Output shape.";
    const int64_t elem_cnt = input_shape.elem_cnt();

    if (elem_cnt != 0) {
      primitive->Launch(ctx->stream(), input_tensor->dptr(), output_tensor->mut_dptr(), elem_cnt);
    }
  }
  bool AlwaysComputeWhenAllOutputsEmpty() const override { return false; }

  std::string output_name_;
  std::string input_name_;
  PrimitiveFactoryFuncType primitive_factory_func_;
};

template<DeviceType device_type, typename FunctorT, typename OutputT, typename InputA,
         typename InputB>
class BinaryElemwiseXpuKernel final : public user_op::OpKernel, public user_op::CudaGraphSupport {
 public:
  OF_DISALLOW_COPY_AND_MOVE(BinaryElemwiseXpuKernel);
  BinaryElemwiseXpuKernel() = default;
  ~BinaryElemwiseXpuKernel() = default;

  BinaryElemwiseXpuKernel(
      std::function<FunctorT(user_op::KernelComputeContext* ctx)> FunctorCreateFn,
      const std::string& output_name, const std::string& input_a_name,
      const std::string& input_b_name)
      : FunctorCreateFn(FunctorCreateFn),
        output_name(output_name),
        input_a_name(input_a_name),
        input_b_name(input_b_name) {}

  std::function<FunctorT(user_op::KernelComputeContext* ctx)> FunctorCreateFn;  // The functor

 private:
  using user_op::OpKernel::Compute;
  void Compute(user_op::KernelComputeContext* ctx) const override {
    const user_op::Tensor* input_a_tensor = ctx->Tensor4ArgNameAndIndex(input_a_name, 0);
    const user_op::Tensor* input_b_tensor = ctx->Tensor4ArgNameAndIndex(input_b_name, 0);
    user_op::Tensor* out_tensor = ctx->Tensor4ArgNameAndIndex(output_name, 0);

    const ShapeView input_a_shape = input_a_tensor->shape_view();
    const ShapeView input_b_shape = input_b_tensor->shape_view();
    const ShapeView out_shape = out_tensor->shape_view();
    CHECK_EQ(input_a_shape, out_shape);
    CHECK_EQ(input_b_shape, out_shape);

    const InputA* input_a_ptr = input_a_tensor->dptr<InputA>();
    const InputB* input_b_ptr = input_b_tensor->dptr<InputB>();
    OutputT* out_ptr = out_tensor->mut_dptr<OutputT>();
    const int64_t elem_cnt = input_a_shape.elem_cnt();

    BinaryElemwiseXpuLauncher<device_type, FunctorT, OutputT, InputA, InputB>()(
        ctx->stream(), elem_cnt, out_ptr, input_a_ptr, input_b_ptr, FunctorCreateFn(ctx));
  }
  bool AlwaysComputeWhenAllOutputsEmpty() const override { return false; }

  std::string output_name;
  std::string input_a_name;
  std::string input_b_name;
};

namespace {
auto UnaryPrimitiveExists(ep::primitive::UnaryOp op, const std::string& output_name,
                          const std::string& input_name) {
  return hob::make_custom("PrimitiveExists", [=](const user_op::KernelRegContext& ctx) {
    const user_op::TensorDesc* src = ctx.TensorDesc4ArgNameAndIndex(input_name, 0);
    const user_op::TensorDesc* dst = ctx.TensorDesc4ArgNameAndIndex(output_name, 0);
    auto primitive = ep::primitive::NewPrimitive<ep::primitive::ElementwiseUnaryFactory>(
        ctx.device_type(), op, src->data_type(), dst->data_type());
    return primitive.operator bool();
  });
}
}  // namespace

#define REGISTER_BINARY_ELEMWISE_USER_KERNEL(device, kernel_name, functor, out_dtype,              \
                                             input_a_dtype, input_b_dtype, create_function,        \
                                             out_name, input_a_name, input_b_name)                 \
  REGISTER_USER_KERNEL(kernel_name)                                                                \
      .SetCreateFn([]() {                                                                          \
        return user_op::NewOpKernel<BinaryElemwiseXpuKernel<device, functor<out_dtype>, out_dtype, \
                                                            input_a_dtype, input_b_dtype>>(        \
            create_function, out_name, input_a_name, input_b_name);                                \
      })                                                                                           \
      .SetIsMatchedHob(                                                                            \
          (user_op::HobDeviceType() == device)                                                     \
          && (user_op::HobDataType(input_a_name, 0) == GetDataType<out_dtype>::value));

}  // namespace oneflow

#endif  // _ONEFLOW_USER_KERNELS_ELEMENTWISE_XPU_KERNEL_H_<|MERGE_RESOLUTION|>--- conflicted
+++ resolved
@@ -39,46 +39,6 @@
   }
 };
 
-<<<<<<< HEAD
-=======
-template<DeviceType device_type, typename FunctorT, typename OutputT, typename InputA>
-class UnaryElemwiseXpuKernel final : public user_op::OpKernel, public user_op::CudaGraphSupport {
- public:
-  OF_DISALLOW_COPY_AND_MOVE(UnaryElemwiseXpuKernel);
-  UnaryElemwiseXpuKernel() = default;
-  ~UnaryElemwiseXpuKernel() = default;
-
-  UnaryElemwiseXpuKernel(
-      std::function<FunctorT(user_op::KernelComputeContext* ctx)> FunctorCreateFn,
-      const std::string& output_name, const std::string& input_a_name)
-      : FunctorCreateFn(FunctorCreateFn), output_name(output_name), input_a_name(input_a_name) {}
-
-  std::function<FunctorT(user_op::KernelComputeContext* ctx)> FunctorCreateFn;  // The functor
-
- private:
-  using user_op::OpKernel::Compute;
-  void Compute(user_op::KernelComputeContext* ctx) const override {
-    const user_op::Tensor* input_a_tensor = ctx->Tensor4ArgNameAndIndex(input_a_name, 0);
-    user_op::Tensor* out_tensor = ctx->Tensor4ArgNameAndIndex(output_name, 0);
-
-    const ShapeView input_a_shape = input_a_tensor->shape_view();
-    const ShapeView out_shape = out_tensor->shape_view();
-    CHECK_EQ(input_a_shape, out_shape);
-
-    const InputA* input_a_ptr = input_a_tensor->dptr<InputA>();
-    OutputT* out_ptr = out_tensor->mut_dptr<OutputT>();
-    const int64_t elem_cnt = input_a_shape.elem_cnt();
-
-    UnaryElemwiseXpuLauncher<device_type, FunctorT, OutputT, InputA>()(
-        ctx->stream(), elem_cnt, out_ptr, input_a_ptr, FunctorCreateFn(ctx));
-  }
-  bool AlwaysComputeWhenAllOutputsEmpty() const override { return false; }
-
-  std::string output_name;
-  std::string input_a_name;
-};
-
->>>>>>> 20d0efea
 class UnaryPrimitiveKernel final : public user_op::OpKernel, public user_op::CudaGraphSupport {
  public:
   OF_DISALLOW_COPY_AND_MOVE(UnaryPrimitiveKernel);
