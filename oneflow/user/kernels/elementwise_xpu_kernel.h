--- conflicted
+++ resolved
@@ -139,21 +139,13 @@
     auto primitive = primitive_factory_func_(ctx);
     CHECK(primitive);
 
-<<<<<<< HEAD
     const user_op::Tensor* input_a_tensor = ctx->Tensor4ArgNameAndIndex(input_a_name_, 0);
     const user_op::Tensor* input_b_tensor = ctx->Tensor4ArgNameAndIndex(input_b_name_, 0);
     user_op::Tensor* output_tensor = ctx->Tensor4ArgNameAndIndex(output_name_, 0);
-=======
-    const ShapeView input_a_shape = input_a_tensor->shape_view();
-    const ShapeView input_b_shape = input_b_tensor->shape_view();
-    const ShapeView out_shape = out_tensor->shape_view();
-    CHECK_EQ(input_a_shape, out_shape);
-    CHECK_EQ(input_b_shape, out_shape);
->>>>>>> 81dca93a
 
-    const ShapeView& input_a_shape = input_a_tensor->shape();
-    const ShapeView& input_b_shape = input_b_tensor->shape();
-    const ShapeView& output_shape = output_tensor->shape();
+    const ShapeView& input_a_shape = input_a_tensor->shape_view();
+    const ShapeView& input_b_shape = input_b_tensor->shape_view();
+    const ShapeView& output_shape = output_tensor->shape_view();
     CHECK_EQ(input_a_shape, input_b_shape) << "InputA shape should be equal to InputB shape.";
     CHECK_EQ(input_a_shape, output_shape) << "Input shape should be equal to Output shape.";
     const int64_t elem_cnt = input_a_shape.elem_cnt();
