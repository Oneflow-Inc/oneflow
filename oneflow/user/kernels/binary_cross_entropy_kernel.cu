--- conflicted
+++ resolved
@@ -177,7 +177,6 @@
     // T* tmp_out = reduction == ReductionType::kNone ? nullptr : tmp_buffer_blob->mut_dptr<T>();
     const T* weight =
         ctx->has_input("weight", 0) ? ctx->Tensor4ArgNameAndIndex("weight", 0)->dptr<T>() : nullptr;
-<<<<<<< HEAD
 
     // ComputeBinaryCrossEntropyOut<<<BlocksNum4ThreadsNum(elem_cnt), kCudaThreadsNumPerBlock, 0,
     //                                ctx->device_ctx()->cuda_stream()>>>(
@@ -187,13 +186,6 @@
                                                                        weight);
     // ApplyLossReductionIfNeed<DeviceType::kGPU, T>(ctx->device_ctx(), elem_cnt, tmp_out, out,
     //                                               reduction);
-=======
-    ComputeBinaryCrossEntropyOut<<<BlocksNum4ThreadsNum(elem_cnt), kCudaThreadsNumPerBlock, 0,
-                                   ctx->stream()->As<ep::CudaStream>()->cuda_stream()>>>(
-        elem_cnt, input, target, reduction == ReductionType::kNone ? out : tmp_out, weight);
-
-    ApplyLossReductionIfNeed<DeviceType::kGPU, T>(ctx->stream(), elem_cnt, tmp_out, out, reduction);
->>>>>>> 6172dcb3
   }
   bool AlwaysComputeWhenAllOutputsEmpty() const override { return false; }
 };
@@ -226,13 +218,8 @@
     //                                    ctx->device_ctx()->cuda_stream()>>>(
     //     elem_cnt, static_cast<float>(1.0 / elem_cnt), input, target, dy, dx, weight, reduction);
     ComputeBinaryCrossEntropyGradOut<<<BlocksNum4ThreadsNum(elem_cnt), kCudaThreadsNumPerBlock, 0,
-<<<<<<< HEAD
                                        ctx->device_ctx()->cuda_stream()>>>(
         elem_cnt, static_cast<float>(1.0 / elem_cnt), input, target, dy, dx, weight);
-=======
-                                       ctx->stream()->As<ep::CudaStream>()->cuda_stream()>>>(
-        elem_cnt, static_cast<float>(1.0 / elem_cnt), input, target, dy, dx, weight, reduction);
->>>>>>> 6172dcb3
   }
   bool AlwaysComputeWhenAllOutputsEmpty() const override { return false; }
 };
