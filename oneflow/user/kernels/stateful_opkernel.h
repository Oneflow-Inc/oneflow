--- conflicted
+++ resolved
@@ -122,11 +122,7 @@
   // so only group kernels by dtype
   std::array<std::vector<std::pair<const user_op::OpKernelRegistryResult*,
                                    std::shared_ptr<const user_op::OpKernel>>>,
-<<<<<<< HEAD
-             DataType_MAX + 1>
-=======
              DataType_ARRAYSIZE>
->>>>>>> 74a825b9
       dtype2cached_kernels_;
   HashMap<const user_op::OpKernel*, std::shared_ptr<user_op::OpKernelState>> op_kernel_state_map_;
   HashMap<const user_op::OpKernel*, std::shared_ptr<user_op::OpKernelCache>> op_kernel_cache_map_;
