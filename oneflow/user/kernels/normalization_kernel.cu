/*
Copyright 2020 The OneFlow Authors. All rights reserved.

Licensed under the Apache License, Version 2.0 (the "License");
you may not use this file except in compliance with the License.
You may obtain a copy of the License at

    http://www.apache.org/licenses/LICENSE-2.0

Unless required by applicable law or agreed to in writing, software
distributed under the License is distributed on an "AS IS" BASIS,
WITHOUT WARRANTIES OR CONDITIONS OF ANY KIND, either express or implied.
See the License for the specific language governing permissions and
limitations under the License.
*/
#ifdef WITH_CUDA

#include <unordered_map>

#include "oneflow/core/framework/framework.h"
#include "oneflow/core/device/cudnn_util.h"
#include "oneflow/core/kernel/new_kernel_util.h"
#if CUDA_VERSION >= 11000
#include "oneflow/core/device/cuda_pseudo_bfloat16.h"
#endif

namespace oneflow {

namespace {

#if (CUDNN_VERSION >= 7401)
#define BN_ENABLE_EX_API
class CudnnHandleWrapper {
 public:
  CudnnHandleWrapper() { OF_CUDNN_CHECK(cudnnCreate(&handle_)); }
  ~CudnnHandleWrapper() { OF_CUDNN_CHECK(cudnnDestroy(handle_)); }

  cudnnHandle_t handle() const { return handle_; }

 private:
  cudnnHandle_t handle_;
};

cudnnHandle_t GetOrCreateCudnnHandle() {
  static std::unordered_map<int, CudnnHandleWrapper> device_id2handle;
  int device_id;
  OF_CUDA_CHECK(cudaGetDevice(&device_id));

  // operator [] will create and insert a CudnnHandleWrapper
  // if key `device_id` does not exist
  return device_id2handle[device_id].handle();
}
#endif

void InferDimSizeAndDataFormat(const ShapeView& x_shape, const int32_t axis, int32_t* n, int32_t* c,
                               int32_t* h, int32_t* w, cudnnTensorFormat_t* format) {
  if (x_shape.Count(axis + 1) == 1) {
    if (axis == 0) {
      *n = 1;
      *h = 1;
    } else {
      *n = x_shape.At(0);
      *h = x_shape.Count(1, axis);
    }
    *w = 1;
    *c = x_shape.At(axis);
    *format = CUDNN_TENSOR_NHWC;
  } else {
    *n = x_shape.Count(0, axis);
    *c = x_shape.At(axis);
    *h = x_shape.Count(axis + 1);
    *w = 1;
    *format = CUDNN_TENSOR_NCHW;
  }
}

void InferXYCudnnTensorDesc(const ShapeView& xy_shape, const DataType& data_type,
                            const int32_t axis, cudnnTensorDescriptor_t xy_desc) {
  int32_t n, c, h, w;
  cudnnTensorFormat_t format;
  InferDimSizeAndDataFormat(xy_shape, axis, &n, &c, &h, &w, &format);
  OF_CUDNN_CHECK(
      cudnnSetTensor4dDescriptor(xy_desc, format, GetCudnnDataType(data_type), n, c, h, w));
}

void InferParamCudnnTensorDesc(const cudnnTensorDescriptor_t xy_desc, cudnnBatchNormMode_t mode,
                               cudnnTensorDescriptor_t param_desc) {
  OF_CUDNN_CHECK(cudnnDeriveBNTensorDescriptor(param_desc, xy_desc, mode));
}

class CudnnTensorDescHelper final {
 public:
  OF_DISALLOW_COPY_AND_MOVE(CudnnTensorDescHelper);
  CudnnTensorDescHelper(const ShapeView& xy_shape, const DataType& data_type, const int32_t axis,
                        cudnnBatchNormMode_t mode) {
    OF_CUDNN_CHECK(cudnnCreateTensorDescriptor(&xy_desc_));
    InferXYCudnnTensorDesc(xy_shape, data_type, axis, xy_desc_);
    OF_CUDNN_CHECK(cudnnCreateTensorDescriptor(&param_desc_));
    InferParamCudnnTensorDesc(xy_desc_, mode, param_desc_);
    int n, c, h, w, n_stride, c_stride, h_stride, w_stride;
    OF_CUDNN_CHECK(cudnnGetTensor4dDescriptor(param_desc_, &param_data_type_, &n, &c, &h, &w,
                                              &n_stride, &c_stride, &h_stride, &w_stride));
    param_size_ = c;
  }
  ~CudnnTensorDescHelper() {
    OF_CUDNN_CHECK(cudnnDestroyTensorDescriptor(param_desc_));
    OF_CUDNN_CHECK(cudnnDestroyTensorDescriptor(xy_desc_));
  }

  cudnnTensorDescriptor_t xy_desc() const { return xy_desc_; }

  cudnnTensorDescriptor_t param_desc() const { return param_desc_; }

  void CheckParamTensor(const user_op::Tensor* tensor) const {
    CHECK_EQ(tensor->shape().NumAxes(), 1);
    CHECK_EQ(tensor->shape().At(0), param_size_);
    CHECK_EQ(GetCudnnDataType(tensor->data_type()), param_data_type_);
  }

 private:
  cudnnTensorDescriptor_t xy_desc_ = nullptr;
  cudnnTensorDescriptor_t param_desc_ = nullptr;
  cudnnDataType_t param_data_type_;
  int32_t param_size_ = 0;
};

size_t InferTrainWorkspaceSize(const ShapeView& x_shape, const DataType data_type,
                               const int32_t axis) {
#if defined(BN_ENABLE_EX_API)
  const CudnnTensorDescHelper desc_helper(x_shape, data_type, axis,
                                          CUDNN_BATCHNORM_SPATIAL_PERSISTENT);
  size_t size_in_bytes;
  cudnnHandle_t handle = GetOrCreateCudnnHandle();
  OF_CUDNN_CHECK(cudnnGetBatchNormalizationForwardTrainingExWorkspaceSize(
      handle, CUDNN_BATCHNORM_SPATIAL_PERSISTENT, CUDNN_BATCHNORM_OPS_BN, desc_helper.xy_desc(),
      nullptr, desc_helper.xy_desc(), desc_helper.param_desc(), nullptr, &size_in_bytes));
  return std::max(size_in_bytes, static_cast<size_t>(1));
#else
  return 1;
#endif
}

size_t InferTrainTmpSize(user_op::InferContext* ctx) {
  const auto& x = ctx->InputTensorDesc("x", 0);
  const auto axis = ctx->Attr<int32_t>("axis");
  return InferTrainWorkspaceSize(x.shape(), x.data_type(), axis);
}

size_t InferGradWorkspaceSize(const ShapeView& x_shape, const DataType data_type,
                              const int32_t axis) {
#if defined(BN_ENABLE_EX_API)
  const CudnnTensorDescHelper desc_helper(x_shape, data_type, axis,
                                          CUDNN_BATCHNORM_SPATIAL_PERSISTENT);
  size_t size_in_bytes;
  cudnnHandle_t handle = GetOrCreateCudnnHandle();
  OF_CUDNN_CHECK(cudnnGetBatchNormalizationBackwardExWorkspaceSize(
      handle, CUDNN_BATCHNORM_SPATIAL_PERSISTENT, CUDNN_BATCHNORM_OPS_BN, desc_helper.xy_desc(),
      nullptr, desc_helper.xy_desc(), nullptr, desc_helper.xy_desc(), desc_helper.param_desc(),
      nullptr, &size_in_bytes));
  return std::max(size_in_bytes, static_cast<size_t>(1));
#else
  return 1;
#endif
}

size_t InferGradTmpSize(user_op::InferContext* ctx) {
  const auto& dy = ctx->InputTensorDesc("dy", 0);
  const auto axis = ctx->Attr<int32_t>("axis");
  size_t tmp_size = 0;
  if (ctx->op_type_name() == "normalization_add_relu_grad" && !ctx->has_output("addend_diff", 0)) {
    tmp_size += GetCudaAlignedSize(dy.shape().elem_cnt() * GetSizeOfDataType(dy.data_type()));
  }
  tmp_size += GetCudaAlignedSize(InferGradWorkspaceSize(dy.shape(), dy.data_type(), axis));
  return tmp_size;
}

class NormalizationInferenceKernel final : public user_op::OpKernel {
 public:
  NormalizationInferenceKernel() = default;
  ~NormalizationInferenceKernel() override = default;

 private:
  void Compute(user_op::KernelComputeContext* ctx) const override {
    const bool training = ctx->Attr<bool>("training");
    CHECK(!training);
    const auto* x = ctx->Tensor4ArgNameAndIndex("x", 0);
    auto* y = ctx->Tensor4ArgNameAndIndex("y", 0);
    const auto* gamma = ctx->Tensor4ArgNameAndIndex("gamma", 0);
    const auto* beta = ctx->Tensor4ArgNameAndIndex("beta", 0);
    auto* moving_mean = ctx->Tensor4ArgNameAndIndex("moving_mean", 0);
    auto* moving_variance = ctx->Tensor4ArgNameAndIndex("moving_variance", 0);
    const auto axis = ctx->Attr<int32_t>("axis");
    const auto epsilon = ctx->Attr<float>("epsilon");

    const DataType data_type = x->data_type();
    CHECK_EQ(x->shape(), y->shape());
    CHECK_EQ(y->data_type(), data_type);
    CHECK_GE(axis, 0);
    CHECK_LT(axis, x->shape().NumAxes());

    const CudnnTensorDescHelper desc_helper(x->shape(), data_type, axis, CUDNN_BATCHNORM_SPATIAL);
    desc_helper.CheckParamTensor(gamma);
    desc_helper.CheckParamTensor(beta);
    desc_helper.CheckParamTensor(moving_mean);
    desc_helper.CheckParamTensor(moving_variance);

    const void* sp_alpha = CudnnSPOnePtr(data_type);
    const void* sp_beta;
    if (ctx->has_input("_add_to_output", 0)) {
      const user_op::Tensor* add_to_output = ctx->Tensor4ArgNameAndIndex("_add_to_output", 0);
      CHECK_EQ(add_to_output->data_type(), y->data_type());
      CHECK_EQ(add_to_output->shape(), y->shape());
      Memcpy<DeviceType::kGPU>(
          ctx->device_ctx(), y->mut_dptr<void>(), add_to_output->dptr<void>(),
          add_to_output->shape().elem_cnt() * GetSizeOfDataType(add_to_output->data_type()));
      sp_beta = CudnnSPOnePtr(data_type);
    } else {
      sp_beta = CudnnSPZeroPtr(data_type);
    }

    OF_CUDNN_CHECK(cudnnBatchNormalizationForwardInference(
        ctx->device_ctx()->cudnn_handle(), CUDNN_BATCHNORM_SPATIAL, sp_alpha, sp_beta,
        desc_helper.xy_desc(), x->dptr(), desc_helper.xy_desc(), y->mut_dptr(),
        desc_helper.param_desc(), gamma->dptr(), beta->dptr(), moving_mean->dptr(),
        moving_variance->dptr(), epsilon));
  }

  bool AlwaysComputeWhenAllOutputsEmpty() const override { return false; }
};

REGISTER_USER_KERNEL("normalization")
    .SetCreateFn<NormalizationInferenceKernel>()
    .SetIsMatchedHob((user_op::HobDeviceTag() == "gpu")
                     & (user_op::HobAttr<bool>("training") == false))
    .SetInplaceProposalFn([](const user_op::InferContext& ctx,
                             user_op::AddInplaceArgPair AddInplaceArgPairFn) -> Maybe<void> {
      if (ctx.has_input("_add_to_output", 0)) {
        OF_RETURN_IF_ERROR(AddInplaceArgPairFn("y", 0, "_add_to_output", 0, true));
      }
      return Maybe<void>::Ok();
    });

constexpr int64_t kCudaWarpSize = 32;

template<typename T>
__global__ void ReluGpu(int64_t n, const T* x, T* y, int32_t* mask) {
  const int32_t lane_id = threadIdx.x % kCudaWarpSize;
  const T zero = static_cast<T>(0.0);
  CUDA_1D_KERNEL_LOOP(i, n) {
    const T x_val = x[i];
    const bool is_positive = (x_val > zero);
    int32_t warp_mask = __ballot_sync(__activemask(), static_cast<int>(is_positive));
    if (lane_id == 0) { mask[i / kCudaWarpSize] = warp_mask; }
    y[i] = is_positive ? x_val : zero;
  }
}

template<>
__global__ void ReluGpu<half>(int64_t n, const half* x, half* y, int32_t* mask) {
  const int32_t lane_id = threadIdx.x % kCudaWarpSize;
  const half zero = __float2half(0.0f);
  CUDA_1D_KERNEL_LOOP(i, n) {
    const half x_val = x[i];
    const bool is_positive = __hgt(x_val, zero);
    int32_t warp_mask = __ballot_sync(__activemask(), static_cast<int>(is_positive));
    if (lane_id == 0) { mask[i / kCudaWarpSize] = warp_mask; }
    y[i] = is_positive ? x_val : zero;
  }
}

template<typename T>
__global__ void AddReluGpu(int64_t n, const T* x, const T* addend, T* y, int32_t* mask) {
  const int32_t lane_id = threadIdx.x % kCudaWarpSize;
  const T zero = static_cast<T>(0.0);
  CUDA_1D_KERNEL_LOOP(i, n) {
    const T sum = x[i] + addend[i];
    const bool is_positive = (sum > zero);
    int32_t warp_mask = __ballot_sync(__activemask(), static_cast<int>(is_positive));
    if (lane_id == 0) { mask[i / kCudaWarpSize] = warp_mask; }
    y[i] = is_positive ? sum : zero;
  }
}

template<>
__global__ void AddReluGpu<half>(int64_t n, const half* x, const half* addend, half* y,
                                 int32_t* mask) {
  const int32_t lane_id = threadIdx.x % kCudaWarpSize;
  const half zero = __float2half(0.0f);
  CUDA_1D_KERNEL_LOOP(i, n) {
    const half sum = __hadd(x[i], addend[i]);
    const bool is_positive = __hgt(sum, zero);
    int32_t warp_mask = __ballot_sync(__activemask(), static_cast<int>(is_positive));
    if (lane_id == 0) { mask[i / kCudaWarpSize] = warp_mask; }
    y[i] = is_positive ? sum : zero;
  }
}

template<typename T>
void Relu(DeviceCtx* device_ctx, int64_t n, const T* x, T* y, int32_t* mask) {
  ReluGpu<T><<<BlocksNum4ThreadsNum(n), kCudaThreadsNumPerBlock, 0, device_ctx->cuda_stream()>>>(
      n, x, y, mask);
}

template<typename T>
void AddRelu(DeviceCtx* device_ctx, int64_t n, const T* x, const T* addend, T* y, int32_t* mask) {
  AddReluGpu<T><<<BlocksNum4ThreadsNum(n), kCudaThreadsNumPerBlock, 0, device_ctx->cuda_stream()>>>(
      n, x, addend, y, mask);
}

template<typename T>
__global__ void ReluBackwardGpu(int64_t n, const int32_t* mask, const T* dy, T* addend_diff) {
  int32_t lane_id = threadIdx.x % kCudaWarpSize;
  CUDA_1D_KERNEL_LOOP(i, n) {
    int32_t mask_val = mask[i / kCudaWarpSize];
    bool is_positive = mask_val & (1 << lane_id);
    addend_diff[i] = static_cast<T>(is_positive) * dy[i];
  }
}

#if CUDA_VERSION >= 11000
template<>
__global__ void ReluBackwardGpu<nv_bfloat16>(int64_t n, const int32_t* mask, const nv_bfloat16* dy,
                                             nv_bfloat16* addend_diff) {
  int32_t lane_id = threadIdx.x % kCudaWarpSize;
  CUDA_1D_KERNEL_LOOP(i, n) {
    int32_t mask_val = mask[i / kCudaWarpSize];
    bool is_positive = mask_val & (1 << lane_id);
    addend_diff[i] = static_cast<nv_bfloat16>(static_cast<float>(is_positive)) * dy[i];
  }
}
#endif

template<typename T>
void ReluBackward(DeviceCtx* device_ctx, int64_t n, const int32_t* mask, const T* dy,
                  T* addend_diff) {
  ReluBackwardGpu<T>
      <<<BlocksNum4ThreadsNum(n), kCudaThreadsNumPerBlock, 0, device_ctx->cuda_stream()>>>(
          n, mask, dy, addend_diff);
}

void Relu(DeviceCtx* device_ctx, int64_t n, const DataType data_type, const void* x, void* y,
          int32_t* mask) {
  if (data_type == kFloat) {
    Relu<float>(device_ctx, n, reinterpret_cast<const float*>(x), reinterpret_cast<float*>(y),
                mask);
  } else if (data_type == kDouble) {
    Relu<double>(device_ctx, n, reinterpret_cast<const double*>(x), reinterpret_cast<double*>(y),
                 mask);
  } else if (data_type == kFloat16) {
    Relu<half>(device_ctx, n, reinterpret_cast<const half*>(x), reinterpret_cast<half*>(y), mask);
  } else if (data_type == kBFloat16) {
#if CUDA_VERSION >= 11000
    Relu<nv_bfloat16>(device_ctx, n, reinterpret_cast<const nv_bfloat16*>(x),
                      reinterpret_cast<nv_bfloat16*>(y), mask);
#else
    UNIMPLEMENTED();
#endif
  } else {
    UNIMPLEMENTED();
  }
}

void AddRelu(DeviceCtx* device_ctx, int64_t n, const DataType data_type, const void* x,
             const void* addend, void* y, int32_t* mask) {
  if (data_type == kFloat) {
    AddRelu<float>(device_ctx, n, reinterpret_cast<const float*>(x),
                   reinterpret_cast<const float*>(addend), reinterpret_cast<float*>(y), mask);
  } else if (data_type == kDouble) {
    AddRelu<double>(device_ctx, n, reinterpret_cast<const double*>(x),
                    reinterpret_cast<const double*>(addend), reinterpret_cast<double*>(y), mask);
  } else if (data_type == kFloat16) {
    AddRelu<half>(device_ctx, n, reinterpret_cast<const half*>(x),
                  reinterpret_cast<const half*>(addend), reinterpret_cast<half*>(y), mask);
  } else if (data_type == kBFloat16) {
#if CUDA_VERSION >= 11000
    AddRelu<nv_bfloat16>(device_ctx, n, reinterpret_cast<const nv_bfloat16*>(x),
                         reinterpret_cast<const nv_bfloat16*>(addend),
                         reinterpret_cast<nv_bfloat16*>(y), mask);
#else
    UNIMPLEMENTED();
#endif
  } else {
    UNIMPLEMENTED();
  }
}

void ReluBackward(DeviceCtx* device_ctx, int64_t n, const DataType data_type, const int32_t* mask,
                  const void* dy, void* addend_diff) {
  if (data_type == kFloat) {
    ReluBackward<float>(device_ctx, n, mask, reinterpret_cast<const float*>(dy),
                        reinterpret_cast<float*>(addend_diff));
  } else if (data_type == kDouble) {
    ReluBackward<double>(device_ctx, n, mask, reinterpret_cast<const double*>(dy),
                         reinterpret_cast<double*>(addend_diff));
  } else if (data_type == kFloat16) {
    ReluBackward<half>(device_ctx, n, mask, reinterpret_cast<const half*>(dy),
                       reinterpret_cast<half*>(addend_diff));
  } else if (data_type == kBFloat16) {
#if CUDA_VERSION >= 11000
    ReluBackward<nv_bfloat16>(device_ctx, n, mask, reinterpret_cast<const nv_bfloat16*>(dy),
                              reinterpret_cast<nv_bfloat16*>(addend_diff));
#else
    UNIMPLEMENTED();
#endif
  } else {
    UNIMPLEMENTED();
  }
}

class NormalizationTrainKernel final : public user_op::OpKernel {
 public:
  NormalizationTrainKernel() = default;
  ~NormalizationTrainKernel() override = default;

 private:
  void Compute(user_op::KernelComputeContext* ctx) const override {
    if (ctx->op_type_name() == "normalization") { CHECK(ctx->Attr<bool>("training")); }
    const auto* x = ctx->Tensor4ArgNameAndIndex("x", 0);
    auto* y = ctx->Tensor4ArgNameAndIndex("y", 0);

    const auto axis = ctx->Attr<int32_t>("axis");
    const auto epsilon = ctx->Attr<float>("epsilon");
    const auto momentum = ctx->Attr<float>("momentum");

    const DataType data_type = x->data_type();
    CHECK_EQ(x->shape(), y->shape());
    CHECK_EQ(y->data_type(), data_type);
    CHECK_GE(axis, 0);
    CHECK_LT(axis, x->shape().NumAxes());
    const CudnnTensorDescHelper desc_helper(x->shape(), data_type, axis,
                                            CUDNN_BATCHNORM_SPATIAL_PERSISTENT);

    const auto* gamma = ctx->Tensor4ArgNameAndIndex("gamma", 0);
    const auto* beta = ctx->Tensor4ArgNameAndIndex("beta", 0);
    auto* mean = ctx->Tensor4ArgNameAndIndex("mean", 0);
    auto* inv_variance = ctx->Tensor4ArgNameAndIndex("inv_variance", 0);
    desc_helper.CheckParamTensor(gamma);
    desc_helper.CheckParamTensor(beta);
    desc_helper.CheckParamTensor(mean);
    desc_helper.CheckParamTensor(inv_variance);

<<<<<<< HEAD
    const void* sp_alpha = CudnnSPOnePtr(data_type);
=======
    user_op::Tensor* moving_mean = nullptr;
    user_op::Tensor* moving_variance = nullptr;
    if (ctx->has_input("moving_mean", 0)) {
      CHECK(ctx->has_input("moving_variance", 0));
      moving_mean = ctx->Tensor4ArgNameAndIndex("moving_mean", 0);
      moving_variance = ctx->Tensor4ArgNameAndIndex("moving_variance", 0);
      desc_helper.CheckParamTensor(moving_mean);
      desc_helper.CheckParamTensor(moving_variance);
    }

    const void* sp_alpha = CudnnSPOnePtr<T>();
>>>>>>> 73a9e421
    const void* sp_beta;
    if (ctx->has_input("_add_to_output", 0)) {
      const user_op::Tensor* add_to_output = ctx->Tensor4ArgNameAndIndex("_add_to_output", 0);
      CHECK_EQ(add_to_output->data_type(), y->data_type());
      CHECK_EQ(add_to_output->shape(), y->shape());
      Memcpy<DeviceType::kGPU>(
          ctx->device_ctx(), y->mut_dptr<void>(), add_to_output->dptr<void>(),
          add_to_output->shape().elem_cnt() * GetSizeOfDataType(add_to_output->data_type()));
      sp_beta = CudnnSPOnePtr(data_type);
    } else {
      sp_beta = CudnnSPZeroPtr(data_type);
    }

#if defined(BN_ENABLE_EX_API)
    size_t workspace_size;
    OF_CUDNN_CHECK(cudnnGetBatchNormalizationForwardTrainingExWorkspaceSize(
        ctx->device_ctx()->cudnn_handle(), CUDNN_BATCHNORM_SPATIAL_PERSISTENT,
        CUDNN_BATCHNORM_OPS_BN, desc_helper.xy_desc(), nullptr, desc_helper.xy_desc(),
        desc_helper.param_desc(), nullptr, &workspace_size));
    size_t reserve_space_size;
    OF_CUDNN_CHECK(cudnnGetBatchNormalizationTrainingExReserveSpaceSize(
        ctx->device_ctx()->cudnn_handle(), CUDNN_BATCHNORM_SPATIAL_PERSISTENT,
        CUDNN_BATCHNORM_OPS_BN, nullptr, desc_helper.xy_desc(), &reserve_space_size));
    auto* workspace = ctx->Tensor4ArgNameAndIndex("tmp_buffer", 0);
    if (reserve_space_size == 0 && workspace_size <= workspace->shape().elem_cnt()) {
      OF_CUDNN_CHECK(cudnnBatchNormalizationForwardTrainingEx(
          ctx->device_ctx()->cudnn_handle(), CUDNN_BATCHNORM_SPATIAL_PERSISTENT,
          CUDNN_BATCHNORM_OPS_BN, sp_alpha, sp_beta, desc_helper.xy_desc(), x->dptr(), nullptr,
          nullptr, desc_helper.xy_desc(), y->mut_dptr(), desc_helper.param_desc(), gamma->dptr(),
          beta->dptr(), 1.0 - momentum, moving_mean ? moving_mean->mut_dptr() : NULL,
          moving_variance ? moving_variance->mut_dptr() : NULL, epsilon, mean->mut_dptr(),
          inv_variance->mut_dptr(), nullptr, workspace->mut_dptr(), workspace->shape().elem_cnt(),
          nullptr, 0));
    } else {
      OF_CUDNN_CHECK(cudnnBatchNormalizationForwardTraining(
          ctx->device_ctx()->cudnn_handle(), CUDNN_BATCHNORM_SPATIAL_PERSISTENT, sp_alpha, sp_beta,
          desc_helper.xy_desc(), x->dptr(), desc_helper.xy_desc(), y->mut_dptr(),
          desc_helper.param_desc(), gamma->dptr(), beta->dptr(), 1.0 - momentum,
          moving_mean ? moving_mean->mut_dptr() : NULL,
          moving_variance ? moving_variance->mut_dptr() : NULL, epsilon, mean->mut_dptr(),
          inv_variance->mut_dptr()));
    }
#else
    OF_CUDNN_CHECK(cudnnBatchNormalizationForwardTraining(
        ctx->device_ctx()->cudnn_handle(), CUDNN_BATCHNORM_SPATIAL_PERSISTENT, sp_alpha, sp_beta,
        desc_helper.xy_desc(), x->dptr(), desc_helper.xy_desc(), y->mut_dptr(),
        desc_helper.param_desc(), gamma->dptr(), beta->dptr(), 1.0 - momentum,
        moving_mean ? moving_mean->mut_dptr() : NULL,
        moving_variance ? moving_variance->mut_dptr() : NULL, epsilon, mean->mut_dptr(),
        inv_variance->mut_dptr()));
#endif

    if (ctx->op_type_name() == "normalization_add_relu") {
      CHECK(!ctx->has_input("_add_to_output", 0));
      const int64_t elem_cnt = x->shape().elem_cnt();
      auto* mask = ctx->Tensor4ArgNameAndIndex("reserve_space", 0);
      if (ctx->has_input("addend", 0)) {
        const auto* addend = ctx->Tensor4ArgNameAndIndex("addend", 0);
        AddRelu(ctx->device_ctx(), elem_cnt, data_type, y->dptr(), addend->dptr(), y->mut_dptr(),
                mask->mut_dptr<int32_t>());
      } else {
        Relu(ctx->device_ctx(), elem_cnt, data_type, y->dptr(), y->mut_dptr(),
             mask->mut_dptr<int32_t>());
      }
    }
  }

  bool AlwaysComputeWhenAllOutputsEmpty() const override { return false; }
};

REGISTER_USER_KERNEL("normalization")
    .SetCreateFn<NormalizationTrainKernel>()
    .SetIsMatchedHob((user_op::HobDeviceTag() == "gpu")
                     & (user_op::HobAttr<bool>("training") == true))
    .SetInferTmpSizeFn(InferTrainTmpSize)
    .SetInplaceProposalFn([](const user_op::InferContext& ctx,
                             user_op::AddInplaceArgPair AddInplaceArgPairFn) -> Maybe<void> {
      if (ctx.has_input("_add_to_output", 0)) {
        OF_RETURN_IF_ERROR(AddInplaceArgPairFn("y", 0, "_add_to_output", 0, true));
      }
      return Maybe<void>::Ok();
    });

REGISTER_USER_KERNEL("normalization_add_relu")
    .SetCreateFn<NormalizationTrainKernel>()
    .SetIsMatchedHob((user_op::HobDeviceTag() == "gpu"))
    .SetInferTmpSizeFn(InferTrainTmpSize);

class NormalizationGradUserKernel final : public user_op::OpKernel {
 public:
  NormalizationGradUserKernel() = default;
  ~NormalizationGradUserKernel() override = default;

 private:
  void Compute(user_op::KernelComputeContext* ctx) const override {
    const auto* x = ctx->Tensor4ArgNameAndIndex("x", 0);
    auto* dx = ctx->Tensor4ArgNameAndIndex("dx", 0);
    const auto* dy = ctx->Tensor4ArgNameAndIndex("dy", 0);
    const auto* gamma = ctx->Tensor4ArgNameAndIndex("gamma", 0);
    auto* gamma_diff = ctx->Tensor4ArgNameAndIndex("gamma_diff", 0);
    auto* beta_diff = ctx->Tensor4ArgNameAndIndex("beta_diff", 0);
    const auto* mean = ctx->Tensor4ArgNameAndIndex("mean", 0);
    const auto* inv_variance = ctx->Tensor4ArgNameAndIndex("inv_variance", 0);
    auto* tmp_buffer = ctx->Tensor4ArgNameAndIndex("tmp_buffer", 0);
    const auto axis = ctx->Attr<int32_t>("axis");
    const auto epsilon = ctx->Attr<float>("epsilon");

    const DataType data_type = x->data_type();
    CHECK_EQ(dy->shape(), x->shape());
    CHECK_EQ(dy->data_type(), data_type);
    CHECK_EQ(dx->shape(), x->shape());
    CHECK_EQ(dx->data_type(), data_type);
    CHECK_GE(axis, 0);
    CHECK_LT(axis, x->shape().NumAxes());

    const CudnnTensorDescHelper desc_helper(x->shape(), data_type, axis,
                                            CUDNN_BATCHNORM_SPATIAL_PERSISTENT);
    desc_helper.CheckParamTensor(gamma);
    desc_helper.CheckParamTensor(gamma_diff);
    desc_helper.CheckParamTensor(beta_diff);
    desc_helper.CheckParamTensor(mean);
    desc_helper.CheckParamTensor(inv_variance);

    void* bn_workspace_ptr;
    size_t bn_workspace_size;
    const void* bn_dy_ptr;

    if (ctx->op_type_name() == "normalization_grad") {
      bn_workspace_ptr = tmp_buffer->mut_dptr();
      bn_workspace_size = tmp_buffer->shape().elem_cnt();
      bn_dy_ptr = dy->dptr();
    } else if (ctx->op_type_name() == "normalization_add_relu_grad") {
      const int64_t elem_cnt = dy->shape().elem_cnt();
      const auto* mask = ctx->Tensor4ArgNameAndIndex("reserve_space", 0);
      user_op::Tensor* y = ctx->Tensor4ArgNameAndIndex("y", 0);
      if (ctx->has_output("addend_diff", 0)) {
        user_op::Tensor* addend_diff = ctx->Tensor4ArgNameAndIndex("addend_diff", 0);
        ReluBackward(ctx->device_ctx(), elem_cnt, data_type, mask->dptr<int32_t>(), dy->dptr(),
                     addend_diff->mut_dptr());
        bn_workspace_ptr = tmp_buffer->mut_dptr();
        bn_workspace_size = tmp_buffer->shape().elem_cnt();
        bn_dy_ptr = addend_diff->dptr();
      } else {
        const size_t tmp_buffer_size = tmp_buffer->shape().elem_cnt();
        const size_t relu_dx_size =
            GetCudaAlignedSize(dy->shape().elem_cnt() * GetSizeOfDataType(data_type));
        CHECK_GE(tmp_buffer_size, relu_dx_size);
        ReluBackward(ctx->device_ctx(), elem_cnt, data_type, mask->dptr<int32_t>(), dy->dptr(),
                     tmp_buffer->mut_dptr());
        bn_workspace_ptr = tmp_buffer->mut_dptr<char>() + relu_dx_size;
        bn_workspace_size = tmp_buffer_size - relu_dx_size;
        bn_dy_ptr = tmp_buffer->dptr();
      }
    } else {
      UNIMPLEMENTED();
    }

#if defined(BN_ENABLE_EX_API)
    size_t workspace_size;
    OF_CUDNN_CHECK(cudnnGetBatchNormalizationBackwardExWorkspaceSize(
        ctx->device_ctx()->cudnn_handle(), CUDNN_BATCHNORM_SPATIAL_PERSISTENT,
        CUDNN_BATCHNORM_OPS_BN, desc_helper.xy_desc(), nullptr, desc_helper.xy_desc(), nullptr,
        desc_helper.xy_desc(), desc_helper.param_desc(), nullptr, &workspace_size));
    size_t reserve_space_size;
    OF_CUDNN_CHECK(cudnnGetBatchNormalizationTrainingExReserveSpaceSize(
        ctx->device_ctx()->cudnn_handle(), CUDNN_BATCHNORM_SPATIAL_PERSISTENT,
        CUDNN_BATCHNORM_OPS_BN, nullptr, desc_helper.xy_desc(), &reserve_space_size));
    if (reserve_space_size == 0 && workspace_size <= bn_workspace_size) {
      OF_CUDNN_CHECK(cudnnBatchNormalizationBackwardEx(
          ctx->device_ctx()->cudnn_handle(), CUDNN_BATCHNORM_SPATIAL_PERSISTENT,
          CUDNN_BATCHNORM_OPS_BN, CudnnSPOnePtr(data_type), CudnnSPZeroPtr(data_type),
          CudnnSPOnePtr(data_type), CudnnSPZeroPtr(data_type), desc_helper.xy_desc(), x->dptr(),
          nullptr, nullptr, desc_helper.xy_desc(), bn_dy_ptr, nullptr, nullptr,
          desc_helper.xy_desc(), dx->mut_dptr(), desc_helper.param_desc(), gamma->dptr(), nullptr,
          gamma_diff->mut_dptr(), beta_diff->mut_dptr(), epsilon, mean->dptr(),
          inv_variance->dptr(), nullptr, bn_workspace_ptr, bn_workspace_size, nullptr, 0));
    } else {
      OF_CUDNN_CHECK(cudnnBatchNormalizationBackward(
          ctx->device_ctx()->cudnn_handle(), CUDNN_BATCHNORM_SPATIAL_PERSISTENT,
          CudnnSPOnePtr(data_type), CudnnSPZeroPtr(data_type), CudnnSPOnePtr(data_type),
          CudnnSPZeroPtr(data_type), desc_helper.xy_desc(), x->dptr(), desc_helper.xy_desc(),
          bn_dy_ptr, desc_helper.xy_desc(), dx->mut_dptr(), desc_helper.param_desc(), gamma->dptr(),
          gamma_diff->mut_dptr(), beta_diff->mut_dptr(), epsilon, mean->dptr(),
          inv_variance->dptr()));
    }
#else
    OF_CUDNN_CHECK(cudnnBatchNormalizationBackward(
        ctx->device_ctx()->cudnn_handle(), CUDNN_BATCHNORM_SPATIAL_PERSISTENT,
        CudnnSPOnePtr(data_type), CudnnSPZeroPtr(data_type), CudnnSPOnePtr(data_type),
        CudnnSPZeroPtr(data_type), desc_helper.xy_desc(), x->dptr(), desc_helper.xy_desc(),
        bn_dy_ptr, desc_helper.xy_desc(), dx->mut_dptr(), desc_helper.param_desc(), gamma->dptr(),
        gamma_diff->mut_dptr(), beta_diff->mut_dptr(), epsilon, mean->dptr(),
        inv_variance->dptr()));
#endif
  }

  bool AlwaysComputeWhenAllOutputsEmpty() const override { return false; }
};

REGISTER_USER_KERNEL("normalization_grad")
    .SetCreateFn<NormalizationGradUserKernel>()
    .SetIsMatchedHob((user_op::HobDeviceTag() == "gpu"))
    .SetInferTmpSizeFn(InferGradTmpSize);

REGISTER_USER_KERNEL("normalization_add_relu_grad")
    .SetCreateFn<NormalizationGradUserKernel>()
    .SetIsMatchedHob((user_op::HobDeviceTag() == "gpu"))
    .SetInferTmpSizeFn(InferGradTmpSize);

#if (CUDNN_VERSION >= 7401)

size_t InferFusedNormalizationAddReluTmpSize(user_op::InferContext* ctx) {
  const auto& x = ctx->InputTensorDesc("x", 0);
  const auto axis = ctx->Attr<int32_t>("axis");
  const CudnnTensorDescHelper desc_helper(x.shape(), x.data_type(), axis,
                                          CUDNN_BATCHNORM_SPATIAL_PERSISTENT);
  size_t size_in_bytes;
  cudnnHandle_t handle = GetOrCreateCudnnHandle();
  CudnnActivationDesc activation_desc(CUDNN_ACTIVATION_RELU, CUDNN_PROPAGATE_NAN, 0);
  cudnnBatchNormOps_t ops;
  cudnnTensorDescriptor_t z_desc;
  if (ctx->has_input("addend", 0)) {
    ops = CUDNN_BATCHNORM_OPS_BN_ADD_ACTIVATION;
    z_desc = desc_helper.xy_desc();
  } else {
    ops = CUDNN_BATCHNORM_OPS_BN_ACTIVATION;
    z_desc = nullptr;
  }
  OF_CUDNN_CHECK(cudnnGetBatchNormalizationForwardTrainingExWorkspaceSize(
      handle, CUDNN_BATCHNORM_SPATIAL_PERSISTENT, ops, desc_helper.xy_desc(), z_desc,
      desc_helper.xy_desc(), desc_helper.param_desc(), activation_desc.Get(), &size_in_bytes));
  return std::max(size_in_bytes, static_cast<size_t>(1));
}

size_t InferFusedNormalizationAddReluGradTmpSize(user_op::InferContext* ctx) {
  const auto& x = ctx->InputTensorDesc("x", 0);
  const auto axis = ctx->Attr<int32_t>("axis");
  const CudnnTensorDescHelper desc_helper(x.shape(), x.data_type(), axis,
                                          CUDNN_BATCHNORM_SPATIAL_PERSISTENT);
  size_t size_in_bytes;
  cudnnHandle_t handle = GetOrCreateCudnnHandle();
  CudnnActivationDesc activation_desc(CUDNN_ACTIVATION_RELU, CUDNN_PROPAGATE_NAN, 0);
  cudnnBatchNormOps_t ops;
  cudnnTensorDescriptor_t z_desc;
  if (ctx->has_output("addend_diff", 0)) {
    ops = CUDNN_BATCHNORM_OPS_BN_ADD_ACTIVATION;
    z_desc = desc_helper.xy_desc();
  } else {
    ops = CUDNN_BATCHNORM_OPS_BN_ACTIVATION;
    z_desc = nullptr;
  }
  OF_CUDNN_CHECK(cudnnGetBatchNormalizationBackwardExWorkspaceSize(
      handle, CUDNN_BATCHNORM_SPATIAL_PERSISTENT, ops, desc_helper.xy_desc(), desc_helper.xy_desc(),
      desc_helper.xy_desc(), z_desc, desc_helper.xy_desc(), desc_helper.param_desc(),
      activation_desc.Get(), &size_in_bytes));
  return std::max(size_in_bytes, static_cast<size_t>(1));
}

class FusedNormalizationAddReluKernel final : public user_op::OpKernel {
 public:
  FusedNormalizationAddReluKernel() = default;
  ~FusedNormalizationAddReluKernel() override = default;

 private:
  void Compute(user_op::KernelComputeContext* ctx) const override {
    const auto* x = ctx->Tensor4ArgNameAndIndex("x", 0);
    auto* y = ctx->Tensor4ArgNameAndIndex("y", 0);
    const auto* gamma = ctx->Tensor4ArgNameAndIndex("gamma", 0);
    const auto* beta = ctx->Tensor4ArgNameAndIndex("beta", 0);
    auto* moving_mean = ctx->Tensor4ArgNameAndIndex("moving_mean", 0);
    auto* moving_variance = ctx->Tensor4ArgNameAndIndex("moving_variance", 0);
    const auto axis = ctx->Attr<int32_t>("axis");
    const auto epsilon = ctx->Attr<float>("epsilon");
    const auto momentum = ctx->Attr<float>("momentum");
    auto* mean = ctx->Tensor4ArgNameAndIndex("mean", 0);
    auto* inv_variance = ctx->Tensor4ArgNameAndIndex("inv_variance", 0);
    auto* reserve_space = ctx->Tensor4ArgNameAndIndex("reserve_space", 0);
    auto* tmp_buffer = ctx->Tensor4ArgNameAndIndex("tmp_buffer", 0);

    const DataType data_type = x->data_type();
    CHECK_EQ(x->shape(), y->shape());
    CHECK_EQ(y->data_type(), data_type);
    CHECK_GE(axis, 0);
    CHECK_LT(axis, x->shape().NumAxes());

    const CudnnTensorDescHelper desc_helper(x->shape(), data_type, axis,
                                            CUDNN_BATCHNORM_SPATIAL_PERSISTENT);
    desc_helper.CheckParamTensor(gamma);
    desc_helper.CheckParamTensor(beta);
    desc_helper.CheckParamTensor(moving_mean);
    desc_helper.CheckParamTensor(moving_variance);
    desc_helper.CheckParamTensor(mean);
    desc_helper.CheckParamTensor(inv_variance);

    CudnnActivationDesc activation_desc(CUDNN_ACTIVATION_RELU, CUDNN_PROPAGATE_NAN, 0);
    cudnnTensorDescriptor_t z_desc;
    const void* z_ptr;
    cudnnBatchNormOps_t ops;
    if (ctx->has_input("addend", 0)) {
      z_desc = desc_helper.xy_desc();
      z_ptr = ctx->Tensor4ArgNameAndIndex("addend", 0)->dptr();
      ops = CUDNN_BATCHNORM_OPS_BN_ADD_ACTIVATION;
    } else {
      z_desc = nullptr;
      z_ptr = nullptr;
      ops = CUDNN_BATCHNORM_OPS_BN_ACTIVATION;
    }

    size_t min_workspace_size;
    OF_CUDNN_CHECK(cudnnGetBatchNormalizationForwardTrainingExWorkspaceSize(
        ctx->device_ctx()->cudnn_handle(), CUDNN_BATCHNORM_SPATIAL_PERSISTENT, ops,
        desc_helper.xy_desc(), z_desc, desc_helper.xy_desc(), desc_helper.param_desc(),
        activation_desc.Get(), &min_workspace_size));
    const size_t workspace_size = tmp_buffer->shape().elem_cnt();
    CHECK_GE(workspace_size, min_workspace_size);
    size_t min_reserve_space_size;
    OF_CUDNN_CHECK(cudnnGetBatchNormalizationTrainingExReserveSpaceSize(
        ctx->device_ctx()->cudnn_handle(), CUDNN_BATCHNORM_SPATIAL_PERSISTENT, ops,
        activation_desc.Get(), desc_helper.xy_desc(), &min_reserve_space_size));
    const size_t reserve_space_size = reserve_space->shape().elem_cnt();
    CHECK_GE(reserve_space_size, min_reserve_space_size);

    OF_CUDNN_CHECK(cudnnBatchNormalizationForwardTrainingEx(
        ctx->device_ctx()->cudnn_handle(), CUDNN_BATCHNORM_SPATIAL_PERSISTENT, ops,
        CudnnSPOnePtr(data_type), CudnnSPZeroPtr(data_type), desc_helper.xy_desc(), x->dptr(),
        z_desc, z_ptr, desc_helper.xy_desc(), y->mut_dptr(), desc_helper.param_desc(),
        gamma->dptr(), beta->dptr(), 1.0 - momentum, moving_mean->mut_dptr(),
        moving_variance->mut_dptr(), epsilon, mean->mut_dptr(), inv_variance->mut_dptr(),
        activation_desc.Get(), tmp_buffer->mut_dptr(), workspace_size, reserve_space->mut_dptr(),
        reserve_space_size));
  }

  bool AlwaysComputeWhenAllOutputsEmpty() const override { return false; }
};

REGISTER_USER_KERNEL("cudnn_fused_normalization_add_relu")
    .SetCreateFn<FusedNormalizationAddReluKernel>()
    .SetIsMatchedHob((user_op::HobDeviceTag() == "gpu"))
    .SetInferTmpSizeFn(InferFusedNormalizationAddReluTmpSize);

class FusedNormalizationAddReluGradUserKernel final : public user_op::OpKernel {
 public:
  FusedNormalizationAddReluGradUserKernel() = default;
  ~FusedNormalizationAddReluGradUserKernel() override = default;

 private:
  void Compute(user_op::KernelComputeContext* ctx) const override {
    const auto* x = ctx->Tensor4ArgNameAndIndex("x", 0);
    const auto* y = ctx->Tensor4ArgNameAndIndex("y", 0);
    auto* dx = ctx->Tensor4ArgNameAndIndex("dx", 0);
    const auto* dy = ctx->Tensor4ArgNameAndIndex("dy", 0);
    const auto* gamma = ctx->Tensor4ArgNameAndIndex("gamma", 0);
    const auto* beta = ctx->Tensor4ArgNameAndIndex("beta", 0);
    auto* gamma_diff = ctx->Tensor4ArgNameAndIndex("gamma_diff", 0);
    auto* beta_diff = ctx->Tensor4ArgNameAndIndex("beta_diff", 0);
    const auto* mean = ctx->Tensor4ArgNameAndIndex("mean", 0);
    const auto* inv_variance = ctx->Tensor4ArgNameAndIndex("inv_variance", 0);
    const auto* reserve_space = ctx->Tensor4ArgNameAndIndex("reserve_space", 0);
    auto* tmp_buffer = ctx->Tensor4ArgNameAndIndex("tmp_buffer", 0);
    const auto axis = ctx->Attr<int32_t>("axis");
    const auto epsilon = ctx->Attr<float>("epsilon");

    const DataType data_type = x->data_type();
    CHECK_EQ(dy->shape(), x->shape());
    CHECK_EQ(dy->data_type(), data_type);
    CHECK_EQ(dx->shape(), x->shape());
    CHECK_EQ(dx->data_type(), data_type);
    CHECK_GE(axis, 0);
    CHECK_LT(axis, x->shape().NumAxes());

    const CudnnTensorDescHelper desc_helper(x->shape(), data_type, axis,
                                            CUDNN_BATCHNORM_SPATIAL_PERSISTENT);
    desc_helper.CheckParamTensor(gamma);
    desc_helper.CheckParamTensor(beta);
    desc_helper.CheckParamTensor(gamma_diff);
    desc_helper.CheckParamTensor(beta_diff);
    desc_helper.CheckParamTensor(mean);
    desc_helper.CheckParamTensor(inv_variance);

    CudnnActivationDesc activation_desc(CUDNN_ACTIVATION_RELU, CUDNN_PROPAGATE_NAN, 0);
    cudnnTensorDescriptor_t dz_desc;
    void* dz_ptr;
    cudnnBatchNormOps_t ops;
    if (ctx->has_output("addend_diff", 0)) {
      dz_desc = desc_helper.xy_desc();
      dz_ptr = ctx->Tensor4ArgNameAndIndex("addend_diff", 0)->mut_dptr();
      ops = CUDNN_BATCHNORM_OPS_BN_ADD_ACTIVATION;
    } else {
      dz_desc = nullptr;
      dz_ptr = nullptr;
      ops = CUDNN_BATCHNORM_OPS_BN_ACTIVATION;
    }

    size_t min_workspace_size;
    OF_CUDNN_CHECK(cudnnGetBatchNormalizationBackwardExWorkspaceSize(
        ctx->device_ctx()->cudnn_handle(), CUDNN_BATCHNORM_SPATIAL_PERSISTENT, ops,
        desc_helper.xy_desc(), desc_helper.xy_desc(), desc_helper.xy_desc(), dz_desc,
        desc_helper.xy_desc(), desc_helper.param_desc(), activation_desc.Get(),
        &min_workspace_size));
    const size_t workspace_size = tmp_buffer->shape().elem_cnt();
    CHECK_GE(workspace_size, min_workspace_size);
    size_t min_reserve_space_size;
    OF_CUDNN_CHECK(cudnnGetBatchNormalizationTrainingExReserveSpaceSize(
        ctx->device_ctx()->cudnn_handle(), CUDNN_BATCHNORM_SPATIAL_PERSISTENT, ops,
        activation_desc.Get(), desc_helper.xy_desc(), &min_reserve_space_size));
    const size_t reserve_space_size = reserve_space->shape().elem_cnt();
    CHECK_GE(reserve_space_size, min_reserve_space_size);
    OF_CUDNN_CHECK(cudnnBatchNormalizationBackwardEx(
        ctx->device_ctx()->cudnn_handle(), CUDNN_BATCHNORM_SPATIAL_PERSISTENT, ops,
        CudnnSPOnePtr(data_type), CudnnSPZeroPtr(data_type), CudnnSPOnePtr(data_type),
        CudnnSPZeroPtr(data_type), desc_helper.xy_desc(), x->dptr(), desc_helper.xy_desc(),
        y->dptr(), desc_helper.xy_desc(), dy->dptr(), dz_desc, dz_ptr, desc_helper.xy_desc(),
        dx->mut_dptr(), desc_helper.param_desc(), gamma->dptr(), beta->dptr(),
        gamma_diff->mut_dptr(), beta_diff->mut_dptr(), epsilon, mean->dptr(), inv_variance->dptr(),
        activation_desc.Get(), tmp_buffer->mut_dptr(), workspace_size,
        const_cast<void*>(reserve_space->dptr()), reserve_space_size));
  }

  bool AlwaysComputeWhenAllOutputsEmpty() const override { return false; }
};

REGISTER_USER_KERNEL("cudnn_fused_normalization_add_relu_grad")
    .SetCreateFn<FusedNormalizationAddReluGradUserKernel>()
    .SetIsMatchedHob((user_op::HobDeviceTag() == "gpu"))
    .SetInferTmpSizeFn(InferFusedNormalizationAddReluGradTmpSize);

#endif

}  // namespace
}  // namespace oneflow

#endif<|MERGE_RESOLUTION|>--- conflicted
+++ resolved
@@ -439,9 +439,6 @@
     desc_helper.CheckParamTensor(mean);
     desc_helper.CheckParamTensor(inv_variance);
 
-<<<<<<< HEAD
-    const void* sp_alpha = CudnnSPOnePtr(data_type);
-=======
     user_op::Tensor* moving_mean = nullptr;
     user_op::Tensor* moving_variance = nullptr;
     if (ctx->has_input("moving_mean", 0)) {
@@ -453,7 +450,6 @@
     }
 
     const void* sp_alpha = CudnnSPOnePtr<T>();
->>>>>>> 73a9e421
     const void* sp_beta;
     if (ctx->has_input("_add_to_output", 0)) {
       const user_op::Tensor* add_to_output = ctx->Tensor4ArgNameAndIndex("_add_to_output", 0);
