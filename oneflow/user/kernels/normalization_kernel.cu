/*
Copyright 2020 The OneFlow Authors. All rights reserved.

Licensed under the Apache License, Version 2.0 (the "License");
you may not use this file except in compliance with the License.
You may obtain a copy of the License at

    http://www.apache.org/licenses/LICENSE-2.0

Unless required by applicable law or agreed to in writing, software
distributed under the License is distributed on an "AS IS" BASIS,
WITHOUT WARRANTIES OR CONDITIONS OF ANY KIND, either express or implied.
See the License for the specific language governing permissions and
limitations under the License.
*/
#ifdef WITH_CUDA

#include <unordered_map>

#include "oneflow/core/framework/framework.h"
#include "oneflow/core/device/cudnn_util.h"
#include "oneflow/core/kernel/new_kernel_util.h"
#include "oneflow/core/kernel/cuda_graph_support.h"

namespace oneflow {

namespace {

#if (CUDNN_VERSION >= 7401)
#define BN_ENABLE_EX_API
class CudnnHandleWrapper {
 public:
  CudnnHandleWrapper() { OF_CUDNN_CHECK(cudnnCreate(&handle_)); }
  ~CudnnHandleWrapper() { OF_CUDNN_CHECK(cudnnDestroy(handle_)); }

  cudnnHandle_t handle() const { return handle_; }

 private:
  cudnnHandle_t handle_;
};

cudnnHandle_t GetOrCreateCudnnHandle() {
  static std::unordered_map<int, CudnnHandleWrapper> device_id2handle;
  int device_id;
  OF_CUDA_CHECK(cudaGetDevice(&device_id));

  // operator [] will create and insert a CudnnHandleWrapper
  // if key `device_id` does not exist
  return device_id2handle[device_id].handle();
}
#endif

void InferDimSizeAndDataFormat(const ShapeView& x_shape, const int32_t axis, int32_t* n, int32_t* c,
                               int32_t* h, int32_t* w, cudnnTensorFormat_t* format) {
  if (x_shape.Count(axis + 1) == 1) {
    if (axis == 0) {
      *n = 1;
      *h = 1;
    } else {
      *n = x_shape.At(0);
      *h = x_shape.Count(1, axis);
    }
    *w = 1;
    *c = x_shape.At(axis);
    *format = CUDNN_TENSOR_NHWC;
  } else {
    *n = x_shape.Count(0, axis);
    *c = x_shape.At(axis);
    *h = x_shape.Count(axis + 1);
    *w = 1;
    *format = CUDNN_TENSOR_NCHW;
  }
}

void InferXYCudnnTensorDesc(const ShapeView& xy_shape, const DataType& data_type,
                            const int32_t axis, cudnnTensorDescriptor_t xy_desc) {
  int32_t n, c, h, w;
  cudnnTensorFormat_t format;
  InferDimSizeAndDataFormat(xy_shape, axis, &n, &c, &h, &w, &format);
  OF_CUDNN_CHECK(
      cudnnSetTensor4dDescriptor(xy_desc, format, GetCudnnDataType(data_type), n, c, h, w));
}

void InferParamCudnnTensorDesc(const cudnnTensorDescriptor_t xy_desc, cudnnBatchNormMode_t mode,
                               cudnnTensorDescriptor_t param_desc) {
  OF_CUDNN_CHECK(cudnnDeriveBNTensorDescriptor(param_desc, xy_desc, mode));
}

class CudnnTensorDescHelper final {
 public:
  OF_DISALLOW_COPY_AND_MOVE(CudnnTensorDescHelper);
  CudnnTensorDescHelper(const ShapeView& xy_shape, const DataType& data_type, const int32_t axis,
                        cudnnBatchNormMode_t mode) {
    OF_CUDNN_CHECK(cudnnCreateTensorDescriptor(&xy_desc_));
    InferXYCudnnTensorDesc(xy_shape, data_type, axis, xy_desc_);
    OF_CUDNN_CHECK(cudnnCreateTensorDescriptor(&param_desc_));
    InferParamCudnnTensorDesc(xy_desc_, mode, param_desc_);
    int n, c, h, w, n_stride, c_stride, h_stride, w_stride;
    OF_CUDNN_CHECK(cudnnGetTensor4dDescriptor(param_desc_, &param_data_type_, &n, &c, &h, &w,
                                              &n_stride, &c_stride, &h_stride, &w_stride));
    param_size_ = c;
  }
  ~CudnnTensorDescHelper() {
    OF_CUDNN_CHECK(cudnnDestroyTensorDescriptor(param_desc_));
    OF_CUDNN_CHECK(cudnnDestroyTensorDescriptor(xy_desc_));
  }

  cudnnTensorDescriptor_t xy_desc() const { return xy_desc_; }

  cudnnTensorDescriptor_t param_desc() const { return param_desc_; }

  void CheckParamTensor(const user_op::Tensor* tensor) const {
    CHECK_EQ(tensor->shape().NumAxes(), 1);
    CHECK_EQ(tensor->shape().At(0), param_size_);
    CHECK_EQ(GetCudnnDataType(tensor->data_type()), param_data_type_);
  }

 private:
  cudnnTensorDescriptor_t xy_desc_ = nullptr;
  cudnnTensorDescriptor_t param_desc_ = nullptr;
  cudnnDataType_t param_data_type_;
  int32_t param_size_ = 0;
};

size_t InferTrainWorkspaceSize(const ShapeView& x_shape, const DataType data_type,
                               const int32_t axis) {
#if defined(BN_ENABLE_EX_API)
  const CudnnTensorDescHelper desc_helper(x_shape, data_type, axis,
                                          CUDNN_BATCHNORM_SPATIAL_PERSISTENT);
  size_t size_in_bytes;
  cudnnHandle_t handle = GetOrCreateCudnnHandle();
  OF_CUDNN_CHECK(cudnnGetBatchNormalizationForwardTrainingExWorkspaceSize(
      handle, CUDNN_BATCHNORM_SPATIAL_PERSISTENT, CUDNN_BATCHNORM_OPS_BN, desc_helper.xy_desc(),
      nullptr, desc_helper.xy_desc(), desc_helper.param_desc(), nullptr, &size_in_bytes));
  return std::max(size_in_bytes, static_cast<size_t>(1));
#else
  return 1;
#endif
}

size_t InferTrainTmpSize(user_op::InferContext* ctx) {
  const auto& x = ctx->InputTensorDesc("x", 0);
  const auto axis = ctx->Attr<int32_t>("axis");
  return InferTrainWorkspaceSize(x.shape(), x.data_type(), axis);
}

size_t InferGradWorkspaceSize(const ShapeView& x_shape, const DataType data_type,
                              const int32_t axis) {
#if defined(BN_ENABLE_EX_API)
  const CudnnTensorDescHelper desc_helper(x_shape, data_type, axis,
                                          CUDNN_BATCHNORM_SPATIAL_PERSISTENT);
  size_t size_in_bytes;
  cudnnHandle_t handle = GetOrCreateCudnnHandle();
  OF_CUDNN_CHECK(cudnnGetBatchNormalizationBackwardExWorkspaceSize(
      handle, CUDNN_BATCHNORM_SPATIAL_PERSISTENT, CUDNN_BATCHNORM_OPS_BN, desc_helper.xy_desc(),
      nullptr, desc_helper.xy_desc(), nullptr, desc_helper.xy_desc(), desc_helper.param_desc(),
      nullptr, &size_in_bytes));
  return std::max(size_in_bytes, static_cast<size_t>(1));
#else
  return 1;
#endif
}

size_t InferGradTmpSize(user_op::InferContext* ctx) {
  const auto& dy = ctx->InputTensorDesc("dy", 0);
  const auto axis = ctx->Attr<int32_t>("axis");
  size_t tmp_size = 0;
  if (ctx->op_type_name() == "normalization_add_relu_grad" && !ctx->has_output("addend_diff", 0)) {
    tmp_size += GetCudaAlignedSize(dy.shape().elem_cnt() * GetSizeOfDataType(dy.data_type()));
  }
  tmp_size += GetCudaAlignedSize(InferGradWorkspaceSize(dy.shape(), dy.data_type(), axis));
  return tmp_size;
}

template<typename T>
class NormalizationInferenceKernel final : public user_op::OpKernel,
                                           public user_op::CudaGraphSupport {
 public:
  NormalizationInferenceKernel() = default;
  ~NormalizationInferenceKernel() override = default;

 private:
  using user_op::OpKernel::Compute;
  void Compute(user_op::KernelComputeContext* ctx) const override {
    const bool training = ctx->Attr<bool>("training");
    CHECK(!training);
    const auto* x = ctx->Tensor4ArgNameAndIndex("x", 0);
    auto* y = ctx->Tensor4ArgNameAndIndex("y", 0);
    const auto* gamma = ctx->Tensor4ArgNameAndIndex("gamma", 0);
    const auto* beta = ctx->Tensor4ArgNameAndIndex("beta", 0);
    auto* moving_mean = ctx->Tensor4ArgNameAndIndex("moving_mean", 0);
    auto* moving_variance = ctx->Tensor4ArgNameAndIndex("moving_variance", 0);
    const auto axis = ctx->Attr<int32_t>("axis");
    const auto epsilon = ctx->Attr<float>("epsilon");

    const DataType data_type = x->data_type();
    CHECK_EQ(x->shape(), y->shape());
    CHECK_EQ(y->data_type(), data_type);
    CHECK_GE(axis, 0);
    CHECK_LT(axis, x->shape().NumAxes());

    const CudnnTensorDescHelper desc_helper(x->shape(), data_type, axis, CUDNN_BATCHNORM_SPATIAL);
    desc_helper.CheckParamTensor(gamma);
    desc_helper.CheckParamTensor(beta);
    desc_helper.CheckParamTensor(moving_mean);
    desc_helper.CheckParamTensor(moving_variance);

    const void* sp_alpha = CudnnSPOnePtr<T>();
    const void* sp_beta;
    if (ctx->has_input("_add_to_output", 0)) {
      const user_op::Tensor* add_to_output = ctx->Tensor4ArgNameAndIndex("_add_to_output", 0);
      CHECK_EQ(add_to_output->data_type(), y->data_type());
      CHECK_EQ(add_to_output->shape(), y->shape());
      Memcpy<DeviceType::kGPU>(
          ctx->device_ctx(), y->mut_dptr<void>(), add_to_output->dptr<void>(),
          add_to_output->shape().elem_cnt() * GetSizeOfDataType(add_to_output->data_type()));
      sp_beta = CudnnSPOnePtr<T>();
    } else {
      sp_beta = CudnnSPZeroPtr<T>();
    }

    OF_CUDNN_CHECK(cudnnBatchNormalizationForwardInference(
        ctx->device_ctx()->cudnn_handle(), CUDNN_BATCHNORM_SPATIAL, sp_alpha, sp_beta,
        desc_helper.xy_desc(), x->dptr(), desc_helper.xy_desc(), y->mut_dptr(),
        desc_helper.param_desc(), gamma->dptr(), beta->dptr(), moving_mean->dptr(),
        moving_variance->dptr(), epsilon));
  }

  bool AlwaysComputeWhenAllOutputsEmpty() const override { return false; }
};

#define REGISTER_BN_INFERENCE_KERNEL(dtype)                                                     \
  REGISTER_USER_KERNEL("normalization")                                                         \
      .SetCreateFn<NormalizationInferenceKernel<dtype>>()                                       \
      .SetIsMatchedHob((user_op::HobDeviceType() == DeviceType::kGPU)                           \
<<<<<<< HEAD
                       & (user_op::HobDataType("y", 0) == GetDataType<dtype>::value)            \
                       & (user_op::HobAttr<bool>("training") == false))                         \
=======
                       && (user_op::HobDataType("y", 0) == GetDataType<dtype>::value)           \
                       && (user_op::HobAttr<bool>("training") == false))                        \
>>>>>>> 85d79b69
      .SetInplaceProposalFn([](const user_op::InferContext& ctx,                                \
                               user_op::AddInplaceArgPair AddInplaceArgPairFn) -> Maybe<void> { \
        if (ctx.has_input("_add_to_output", 0)) {                                               \
          OF_RETURN_IF_ERROR(AddInplaceArgPairFn("y", 0, "_add_to_output", 0, true));           \
        }                                                                                       \
        return Maybe<void>::Ok();                                                               \
      });

REGISTER_BN_INFERENCE_KERNEL(float16)
REGISTER_BN_INFERENCE_KERNEL(float)
REGISTER_BN_INFERENCE_KERNEL(double)

#undef REGISTER_BN_INFERENCE_KERNEL

constexpr int64_t kCudaWarpSize = 32;

template<typename T>
__global__ void ReluGpu(int64_t n, const T* x, T* y, int32_t* mask) {
  const int32_t lane_id = threadIdx.x % kCudaWarpSize;
  CUDA_1D_KERNEL_LOOP(i, n) {
    const T x_val = x[i];
    const bool is_positive = (x_val > 0);
    int32_t warp_mask = __ballot_sync(__activemask(), static_cast<int>(is_positive));
    if (lane_id == 0) { mask[i / kCudaWarpSize] = warp_mask; }
    y[i] = is_positive ? x_val : 0;
  }
}

template<>
__global__ void ReluGpu<half>(int64_t n, const half* x, half* y, int32_t* mask) {
  const int32_t lane_id = threadIdx.x % kCudaWarpSize;
  const half zero = __float2half(0.0f);
  CUDA_1D_KERNEL_LOOP(i, n) {
    const half x_val = x[i];
    const bool is_positive = __hgt(x_val, zero);
    int32_t warp_mask = __ballot_sync(__activemask(), static_cast<int>(is_positive));
    if (lane_id == 0) { mask[i / kCudaWarpSize] = warp_mask; }
    y[i] = is_positive ? x_val : zero;
  }
}

template<typename T>
__global__ void AddReluGpu(int64_t n, const T* x, const T* addend, T* y, int32_t* mask) {
  const int32_t lane_id = threadIdx.x % kCudaWarpSize;
  CUDA_1D_KERNEL_LOOP(i, n) {
    const T sum = x[i] + addend[i];
    const bool is_positive = (sum > 0);
    int32_t warp_mask = __ballot_sync(__activemask(), static_cast<int>(is_positive));
    if (lane_id == 0) { mask[i / kCudaWarpSize] = warp_mask; }
    y[i] = is_positive ? sum : 0;
  }
}

template<>
__global__ void AddReluGpu<half>(int64_t n, const half* x, const half* addend, half* y,
                                 int32_t* mask) {
  const int32_t lane_id = threadIdx.x % kCudaWarpSize;
  const half zero = __float2half(0.0f);
  CUDA_1D_KERNEL_LOOP(i, n) {
    const half sum = __hadd(x[i], addend[i]);
    const bool is_positive = __hgt(sum, zero);
    int32_t warp_mask = __ballot_sync(__activemask(), static_cast<int>(is_positive));
    if (lane_id == 0) { mask[i / kCudaWarpSize] = warp_mask; }
    y[i] = is_positive ? sum : zero;
  }
}

template<typename T>
void Relu(DeviceCtx* device_ctx, int64_t n, const T* x, T* y, int32_t* mask) {
  ReluGpu<T><<<BlocksNum4ThreadsNum(n), kCudaThreadsNumPerBlock, 0, device_ctx->cuda_stream()>>>(
      n, x, y, mask);
}

template<>
void Relu<float16>(DeviceCtx* device_ctx, int64_t n, const float16* x, float16* y, int32_t* mask) {
  Relu<half>(device_ctx, n, reinterpret_cast<const half*>(x), reinterpret_cast<half*>(y), mask);
}

template<typename T>
void AddRelu(DeviceCtx* device_ctx, int64_t n, const T* x, const T* addend, T* y, int32_t* mask) {
  AddReluGpu<T><<<BlocksNum4ThreadsNum(n), kCudaThreadsNumPerBlock, 0, device_ctx->cuda_stream()>>>(
      n, x, addend, y, mask);
}

template<>
void AddRelu<float16>(DeviceCtx* device_ctx, int64_t n, const float16* x, const float16* addend,
                      float16* y, int32_t* mask) {
  AddRelu<half>(device_ctx, n, reinterpret_cast<const half*>(x),
                reinterpret_cast<const half*>(addend), reinterpret_cast<half*>(y), mask);
}

template<typename T>
__global__ void ReluBackwardGpu(int64_t n, const int32_t* mask, const T* dy, T* addend_diff) {
  int32_t lane_id = threadIdx.x % kCudaWarpSize;
  CUDA_1D_KERNEL_LOOP(i, n) {
    int32_t mask_val = mask[i / kCudaWarpSize];
    bool is_positive = mask_val & (1 << lane_id);
    addend_diff[i] = static_cast<T>(is_positive) * dy[i];
  }
}

template<typename T>
void ReluBackward(DeviceCtx* device_ctx, int64_t n, const int32_t* mask, const T* dy,
                  T* addend_diff) {
  ReluBackwardGpu<T>
      <<<BlocksNum4ThreadsNum(n), kCudaThreadsNumPerBlock, 0, device_ctx->cuda_stream()>>>(
          n, mask, dy, addend_diff);
}

template<>
void ReluBackward<float16>(DeviceCtx* device_ctx, int64_t n, const int32_t* mask, const float16* dy,
                           float16* addend_diff) {
  ReluBackward<half>(device_ctx, n, mask, reinterpret_cast<const half*>(dy),
                     reinterpret_cast<half*>(addend_diff));
}

template<typename T>
class NormalizationTrainKernel final : public user_op::OpKernel, public user_op::CudaGraphSupport {
 public:
  NormalizationTrainKernel() = default;
  ~NormalizationTrainKernel() override = default;

 private:
  using user_op::OpKernel::Compute;
  void Compute(user_op::KernelComputeContext* ctx) const override {
    if (ctx->op_type_name() == "normalization") { CHECK(ctx->Attr<bool>("training")); }
    const auto* x = ctx->Tensor4ArgNameAndIndex("x", 0);
    auto* y = ctx->Tensor4ArgNameAndIndex("y", 0);

    const auto axis = ctx->Attr<int32_t>("axis");
    const auto epsilon = ctx->Attr<float>("epsilon");
    const auto momentum = ctx->Attr<float>("momentum");

    const DataType data_type = x->data_type();
    CHECK_EQ(x->shape(), y->shape());
    CHECK_EQ(y->data_type(), data_type);
    CHECK_GE(axis, 0);
    CHECK_LT(axis, x->shape().NumAxes());
    const CudnnTensorDescHelper desc_helper(x->shape(), data_type, axis,
                                            CUDNN_BATCHNORM_SPATIAL_PERSISTENT);

    const auto* gamma = ctx->Tensor4ArgNameAndIndex("gamma", 0);
    const auto* beta = ctx->Tensor4ArgNameAndIndex("beta", 0);
    auto* mean = ctx->Tensor4ArgNameAndIndex("mean", 0);
    auto* inv_variance = ctx->Tensor4ArgNameAndIndex("inv_variance", 0);
    desc_helper.CheckParamTensor(gamma);
    desc_helper.CheckParamTensor(beta);
    desc_helper.CheckParamTensor(mean);
    desc_helper.CheckParamTensor(inv_variance);

    user_op::Tensor* moving_mean = nullptr;
    user_op::Tensor* moving_variance = nullptr;
    if (ctx->has_input("moving_mean", 0)) {
      CHECK(ctx->has_input("moving_variance", 0));
      moving_mean = ctx->Tensor4ArgNameAndIndex("moving_mean", 0);
      moving_variance = ctx->Tensor4ArgNameAndIndex("moving_variance", 0);
      desc_helper.CheckParamTensor(moving_mean);
      desc_helper.CheckParamTensor(moving_variance);
    }

    const void* sp_alpha = CudnnSPOnePtr<T>();
    const void* sp_beta;
    if (ctx->has_input("_add_to_output", 0)) {
      const user_op::Tensor* add_to_output = ctx->Tensor4ArgNameAndIndex("_add_to_output", 0);
      CHECK_EQ(add_to_output->data_type(), y->data_type());
      CHECK_EQ(add_to_output->shape(), y->shape());
      Memcpy<DeviceType::kGPU>(
          ctx->device_ctx(), y->mut_dptr<void>(), add_to_output->dptr<void>(),
          add_to_output->shape().elem_cnt() * GetSizeOfDataType(add_to_output->data_type()));
      sp_beta = CudnnSPOnePtr<T>();
    } else {
      sp_beta = CudnnSPZeroPtr<T>();
    }

#if defined(BN_ENABLE_EX_API)
    size_t workspace_size;
    OF_CUDNN_CHECK(cudnnGetBatchNormalizationForwardTrainingExWorkspaceSize(
        ctx->device_ctx()->cudnn_handle(), CUDNN_BATCHNORM_SPATIAL_PERSISTENT,
        CUDNN_BATCHNORM_OPS_BN, desc_helper.xy_desc(), nullptr, desc_helper.xy_desc(),
        desc_helper.param_desc(), nullptr, &workspace_size));
    size_t reserve_space_size;
    OF_CUDNN_CHECK(cudnnGetBatchNormalizationTrainingExReserveSpaceSize(
        ctx->device_ctx()->cudnn_handle(), CUDNN_BATCHNORM_SPATIAL_PERSISTENT,
        CUDNN_BATCHNORM_OPS_BN, nullptr, desc_helper.xy_desc(), &reserve_space_size));
    auto* workspace = ctx->Tensor4ArgNameAndIndex("tmp_buffer", 0);
    if (reserve_space_size == 0 && workspace_size <= workspace->shape().elem_cnt()) {
      OF_CUDNN_CHECK(cudnnBatchNormalizationForwardTrainingEx(
          ctx->device_ctx()->cudnn_handle(), CUDNN_BATCHNORM_SPATIAL_PERSISTENT,
          CUDNN_BATCHNORM_OPS_BN, sp_alpha, sp_beta, desc_helper.xy_desc(), x->dptr(), nullptr,
          nullptr, desc_helper.xy_desc(), y->mut_dptr(), desc_helper.param_desc(), gamma->dptr(),
          beta->dptr(), 1.0 - momentum, moving_mean ? moving_mean->mut_dptr() : NULL,
          moving_variance ? moving_variance->mut_dptr() : NULL, epsilon, mean->mut_dptr(),
          inv_variance->mut_dptr(), nullptr, workspace->mut_dptr(), workspace->shape().elem_cnt(),
          nullptr, 0));
    } else {
      OF_CUDNN_CHECK(cudnnBatchNormalizationForwardTraining(
          ctx->device_ctx()->cudnn_handle(), CUDNN_BATCHNORM_SPATIAL_PERSISTENT, sp_alpha, sp_beta,
          desc_helper.xy_desc(), x->dptr(), desc_helper.xy_desc(), y->mut_dptr(),
          desc_helper.param_desc(), gamma->dptr(), beta->dptr(), 1.0 - momentum,
          moving_mean ? moving_mean->mut_dptr() : NULL,
          moving_variance ? moving_variance->mut_dptr() : NULL, epsilon, mean->mut_dptr(),
          inv_variance->mut_dptr()));
    }
#else
    OF_CUDNN_CHECK(cudnnBatchNormalizationForwardTraining(
        ctx->device_ctx()->cudnn_handle(), CUDNN_BATCHNORM_SPATIAL_PERSISTENT, sp_alpha, sp_beta,
        desc_helper.xy_desc(), x->dptr(), desc_helper.xy_desc(), y->mut_dptr(),
        desc_helper.param_desc(), gamma->dptr(), beta->dptr(), 1.0 - momentum,
        moving_mean ? moving_mean->mut_dptr() : NULL,
        moving_variance ? moving_variance->mut_dptr() : NULL, epsilon, mean->mut_dptr(),
        inv_variance->mut_dptr()));
#endif

    if (ctx->op_type_name() == "normalization_add_relu") {
      CHECK(!ctx->has_input("_add_to_output", 0));
      const int64_t elem_cnt = x->shape().elem_cnt();
      auto* mask = ctx->Tensor4ArgNameAndIndex("reserve_space", 0);
      if (ctx->has_input("addend", 0)) {
        const auto* addend = ctx->Tensor4ArgNameAndIndex("addend", 0);
        AddRelu(ctx->device_ctx(), elem_cnt, y->dptr<T>(), addend->dptr<T>(), y->mut_dptr<T>(),
                mask->mut_dptr<int32_t>());
      } else {
        Relu(ctx->device_ctx(), elem_cnt, y->dptr<T>(), y->mut_dptr<T>(),
             mask->mut_dptr<int32_t>());
      }
    }
  }

  bool AlwaysComputeWhenAllOutputsEmpty() const override { return false; }
};

#define REGISTER_BN_TRAIN_KERNEL(dtype)                                                         \
  REGISTER_USER_KERNEL("normalization")                                                         \
      .SetCreateFn<NormalizationTrainKernel<dtype>>()                                           \
      .SetIsMatchedHob((user_op::HobDeviceType() == DeviceType::kGPU)                           \
<<<<<<< HEAD
                       & (user_op::HobDataType("y", 0) == GetDataType<dtype>::value)            \
                       & (user_op::HobAttr<bool>("training") == true))                          \
=======
                       && (user_op::HobDataType("y", 0) == GetDataType<dtype>::value)           \
                       && (user_op::HobAttr<bool>("training") == true))                         \
>>>>>>> 85d79b69
      .SetInferTmpSizeFn(InferTrainTmpSize)                                                     \
      .SetInplaceProposalFn([](const user_op::InferContext& ctx,                                \
                               user_op::AddInplaceArgPair AddInplaceArgPairFn) -> Maybe<void> { \
        if (ctx.has_input("_add_to_output", 0)) {                                               \
          OF_RETURN_IF_ERROR(AddInplaceArgPairFn("y", 0, "_add_to_output", 0, true));           \
        }                                                                                       \
        return Maybe<void>::Ok();                                                               \
      });

REGISTER_BN_TRAIN_KERNEL(float16)
REGISTER_BN_TRAIN_KERNEL(float)
REGISTER_BN_TRAIN_KERNEL(double)

<<<<<<< HEAD
#define REGISTER_BN_ADD_RELU_KERNEL(dtype)                                            \
  REGISTER_USER_KERNEL("normalization_add_relu")                                      \
      .SetCreateFn<NormalizationTrainKernel<dtype>>()                                 \
      .SetIsMatchedHob((user_op::HobDeviceType() == DeviceType::kGPU)                 \
                       & (user_op::HobDataType("y", 0) == GetDataType<dtype>::value)) \
=======
#define REGISTER_BN_ADD_RELU_KERNEL(dtype)                                             \
  REGISTER_USER_KERNEL("normalization_add_relu")                                       \
      .SetCreateFn<NormalizationTrainKernel<dtype>>()                                  \
      .SetIsMatchedHob((user_op::HobDeviceType() == DeviceType::kGPU)                  \
                       && (user_op::HobDataType("y", 0) == GetDataType<dtype>::value)) \
>>>>>>> 85d79b69
      .SetInferTmpSizeFn(InferTrainTmpSize);

REGISTER_BN_ADD_RELU_KERNEL(float16)
REGISTER_BN_ADD_RELU_KERNEL(float)
REGISTER_BN_ADD_RELU_KERNEL(double)

template<typename T>
class NormalizationGradUserKernel final : public user_op::OpKernel,
                                          public user_op::CudaGraphSupport {
 public:
  NormalizationGradUserKernel() = default;
  ~NormalizationGradUserKernel() override = default;

 private:
  using user_op::OpKernel::Compute;
  void Compute(user_op::KernelComputeContext* ctx) const override {
    const auto* x = ctx->Tensor4ArgNameAndIndex("x", 0);
    auto* dx = ctx->Tensor4ArgNameAndIndex("dx", 0);
    const auto* dy = ctx->Tensor4ArgNameAndIndex("dy", 0);
    const auto* gamma = ctx->Tensor4ArgNameAndIndex("gamma", 0);
    auto* gamma_diff = ctx->Tensor4ArgNameAndIndex("gamma_diff", 0);
    auto* beta_diff = ctx->Tensor4ArgNameAndIndex("beta_diff", 0);
    const auto* mean = ctx->Tensor4ArgNameAndIndex("mean", 0);
    const auto* inv_variance = ctx->Tensor4ArgNameAndIndex("inv_variance", 0);
    auto* tmp_buffer = ctx->Tensor4ArgNameAndIndex("tmp_buffer", 0);
    const auto axis = ctx->Attr<int32_t>("axis");
    const auto epsilon = ctx->Attr<float>("epsilon");

    const DataType data_type = x->data_type();
    CHECK_EQ(dy->shape(), x->shape());
    CHECK_EQ(dy->data_type(), data_type);
    CHECK_EQ(dx->shape(), x->shape());
    CHECK_EQ(dx->data_type(), data_type);
    CHECK_GE(axis, 0);
    CHECK_LT(axis, x->shape().NumAxes());

    const CudnnTensorDescHelper desc_helper(x->shape(), data_type, axis,
                                            CUDNN_BATCHNORM_SPATIAL_PERSISTENT);
    desc_helper.CheckParamTensor(gamma);
    desc_helper.CheckParamTensor(gamma_diff);
    desc_helper.CheckParamTensor(beta_diff);
    desc_helper.CheckParamTensor(mean);
    desc_helper.CheckParamTensor(inv_variance);

    void* bn_workspace_ptr;
    size_t bn_workspace_size;
    const void* bn_dy_ptr;

    if (ctx->op_type_name() == "normalization_grad") {
      bn_workspace_ptr = tmp_buffer->mut_dptr();
      bn_workspace_size = tmp_buffer->shape().elem_cnt();
      bn_dy_ptr = dy->dptr();
    } else if (ctx->op_type_name() == "normalization_add_relu_grad") {
      const int64_t elem_cnt = dy->shape().elem_cnt();
      const auto* mask = ctx->Tensor4ArgNameAndIndex("reserve_space", 0);
      user_op::Tensor* y = ctx->Tensor4ArgNameAndIndex("y", 0);
      if (ctx->has_output("addend_diff", 0)) {
        user_op::Tensor* addend_diff = ctx->Tensor4ArgNameAndIndex("addend_diff", 0);
        ReluBackward(ctx->device_ctx(), elem_cnt, mask->dptr<int32_t>(), dy->dptr<T>(),
                     addend_diff->mut_dptr<T>());
        bn_workspace_ptr = tmp_buffer->mut_dptr();
        bn_workspace_size = tmp_buffer->shape().elem_cnt();
        bn_dy_ptr = addend_diff->dptr();
      } else {
        const size_t tmp_buffer_size = tmp_buffer->shape().elem_cnt();
        const size_t relu_dx_size =
            GetCudaAlignedSize(dy->shape().elem_cnt() * GetSizeOfDataType(dy->data_type()));
        CHECK_GE(tmp_buffer_size, relu_dx_size);
        ReluBackward(ctx->device_ctx(), elem_cnt, mask->dptr<int32_t>(), dy->dptr<T>(),
                     reinterpret_cast<T*>(tmp_buffer->mut_dptr()));
        bn_workspace_ptr = tmp_buffer->mut_dptr<char>() + relu_dx_size;
        bn_workspace_size = tmp_buffer_size - relu_dx_size;
        bn_dy_ptr = tmp_buffer->dptr();
      }
    } else {
      UNIMPLEMENTED();
    }

#if defined(BN_ENABLE_EX_API)
    size_t workspace_size;
    OF_CUDNN_CHECK(cudnnGetBatchNormalizationBackwardExWorkspaceSize(
        ctx->device_ctx()->cudnn_handle(), CUDNN_BATCHNORM_SPATIAL_PERSISTENT,
        CUDNN_BATCHNORM_OPS_BN, desc_helper.xy_desc(), nullptr, desc_helper.xy_desc(), nullptr,
        desc_helper.xy_desc(), desc_helper.param_desc(), nullptr, &workspace_size));
    size_t reserve_space_size;
    OF_CUDNN_CHECK(cudnnGetBatchNormalizationTrainingExReserveSpaceSize(
        ctx->device_ctx()->cudnn_handle(), CUDNN_BATCHNORM_SPATIAL_PERSISTENT,
        CUDNN_BATCHNORM_OPS_BN, nullptr, desc_helper.xy_desc(), &reserve_space_size));
    if (reserve_space_size == 0 && workspace_size <= bn_workspace_size) {
      OF_CUDNN_CHECK(cudnnBatchNormalizationBackwardEx(
          ctx->device_ctx()->cudnn_handle(), CUDNN_BATCHNORM_SPATIAL_PERSISTENT,
          CUDNN_BATCHNORM_OPS_BN, CudnnSPOnePtr<T>(), CudnnSPZeroPtr<T>(), CudnnSPOnePtr<T>(),
          CudnnSPZeroPtr<T>(), desc_helper.xy_desc(), x->dptr(), nullptr, nullptr,
          desc_helper.xy_desc(), bn_dy_ptr, nullptr, nullptr, desc_helper.xy_desc(), dx->mut_dptr(),
          desc_helper.param_desc(), gamma->dptr(), nullptr, gamma_diff->mut_dptr(),
          beta_diff->mut_dptr(), epsilon, mean->dptr(), inv_variance->dptr(), nullptr,
          bn_workspace_ptr, bn_workspace_size, nullptr, 0));
    } else {
      OF_CUDNN_CHECK(cudnnBatchNormalizationBackward(
          ctx->device_ctx()->cudnn_handle(), CUDNN_BATCHNORM_SPATIAL_PERSISTENT, CudnnSPOnePtr<T>(),
          CudnnSPZeroPtr<T>(), CudnnSPOnePtr<T>(), CudnnSPZeroPtr<T>(), desc_helper.xy_desc(),
          x->dptr(), desc_helper.xy_desc(), bn_dy_ptr, desc_helper.xy_desc(), dx->mut_dptr(),
          desc_helper.param_desc(), gamma->dptr(), gamma_diff->mut_dptr(), beta_diff->mut_dptr(),
          epsilon, mean->dptr(), inv_variance->dptr()));
    }
#else
    OF_CUDNN_CHECK(cudnnBatchNormalizationBackward(
        ctx->device_ctx()->cudnn_handle(), CUDNN_BATCHNORM_SPATIAL_PERSISTENT, CudnnSPOnePtr<T>(),
        CudnnSPZeroPtr<T>(), CudnnSPOnePtr<T>(), CudnnSPZeroPtr<T>(), desc_helper.xy_desc(),
        x->dptr(), desc_helper.xy_desc(), bn_dy_ptr, desc_helper.xy_desc(), dx->mut_dptr(),
        desc_helper.param_desc(), gamma->dptr(), gamma_diff->mut_dptr(), beta_diff->mut_dptr(),
        epsilon, mean->dptr(), inv_variance->dptr()));
#endif
  }

  bool AlwaysComputeWhenAllOutputsEmpty() const override { return false; }
};

<<<<<<< HEAD
#define REGISTER_BN_GRAD_KERNEL(dtype)                                                 \
  REGISTER_USER_KERNEL("normalization_grad")                                           \
      .SetCreateFn<NormalizationGradUserKernel<dtype>>()                               \
      .SetIsMatchedHob((user_op::HobDeviceType() == DeviceType::kGPU)                  \
                       & (user_op::HobDataType("dx", 0) == GetDataType<dtype>::value)) \
=======
#define REGISTER_BN_GRAD_KERNEL(dtype)                                                  \
  REGISTER_USER_KERNEL("normalization_grad")                                            \
      .SetCreateFn<NormalizationGradUserKernel<dtype>>()                                \
      .SetIsMatchedHob((user_op::HobDeviceType() == DeviceType::kGPU)                   \
                       && (user_op::HobDataType("dx", 0) == GetDataType<dtype>::value)) \
>>>>>>> 85d79b69
      .SetInferTmpSizeFn(InferGradTmpSize);

REGISTER_BN_GRAD_KERNEL(float16)
REGISTER_BN_GRAD_KERNEL(float)
REGISTER_BN_GRAD_KERNEL(double)

<<<<<<< HEAD
#define REGISTER_BN_ADD_RELU_GRAD_KERNEL(dtype)                                        \
  REGISTER_USER_KERNEL("normalization_add_relu_grad")                                  \
      .SetCreateFn<NormalizationGradUserKernel<dtype>>()                               \
      .SetIsMatchedHob((user_op::HobDeviceType() == DeviceType::kGPU)                  \
                       & (user_op::HobDataType("dx", 0) == GetDataType<dtype>::value)) \
=======
#define REGISTER_BN_ADD_RELU_GRAD_KERNEL(dtype)                                         \
  REGISTER_USER_KERNEL("normalization_add_relu_grad")                                   \
      .SetCreateFn<NormalizationGradUserKernel<dtype>>()                                \
      .SetIsMatchedHob((user_op::HobDeviceType() == DeviceType::kGPU)                   \
                       && (user_op::HobDataType("dx", 0) == GetDataType<dtype>::value)) \
>>>>>>> 85d79b69
      .SetInferTmpSizeFn(InferGradTmpSize);

REGISTER_BN_ADD_RELU_GRAD_KERNEL(float16)
REGISTER_BN_ADD_RELU_GRAD_KERNEL(float)
REGISTER_BN_ADD_RELU_GRAD_KERNEL(double)

#if (CUDNN_VERSION >= 7401)

size_t InferFusedNormalizationAddReluTmpSize(user_op::InferContext* ctx) {
  const auto& x = ctx->InputTensorDesc("x", 0);
  const auto axis = ctx->Attr<int32_t>("axis");
  const CudnnTensorDescHelper desc_helper(x.shape(), x.data_type(), axis,
                                          CUDNN_BATCHNORM_SPATIAL_PERSISTENT);
  size_t size_in_bytes;
  cudnnHandle_t handle = GetOrCreateCudnnHandle();
  CudnnActivationDesc activation_desc(CUDNN_ACTIVATION_RELU, CUDNN_PROPAGATE_NAN, 0);
  cudnnBatchNormOps_t ops;
  cudnnTensorDescriptor_t z_desc;
  if (ctx->has_input("addend", 0)) {
    ops = CUDNN_BATCHNORM_OPS_BN_ADD_ACTIVATION;
    z_desc = desc_helper.xy_desc();
  } else {
    ops = CUDNN_BATCHNORM_OPS_BN_ACTIVATION;
    z_desc = nullptr;
  }
  OF_CUDNN_CHECK(cudnnGetBatchNormalizationForwardTrainingExWorkspaceSize(
      handle, CUDNN_BATCHNORM_SPATIAL_PERSISTENT, ops, desc_helper.xy_desc(), z_desc,
      desc_helper.xy_desc(), desc_helper.param_desc(), activation_desc.Get(), &size_in_bytes));
  return std::max(size_in_bytes, static_cast<size_t>(1));
}

size_t InferFusedNormalizationAddReluGradTmpSize(user_op::InferContext* ctx) {
  const auto& x = ctx->InputTensorDesc("x", 0);
  const auto axis = ctx->Attr<int32_t>("axis");
  const CudnnTensorDescHelper desc_helper(x.shape(), x.data_type(), axis,
                                          CUDNN_BATCHNORM_SPATIAL_PERSISTENT);
  size_t size_in_bytes;
  cudnnHandle_t handle = GetOrCreateCudnnHandle();
  CudnnActivationDesc activation_desc(CUDNN_ACTIVATION_RELU, CUDNN_PROPAGATE_NAN, 0);
  cudnnBatchNormOps_t ops;
  cudnnTensorDescriptor_t z_desc;
  if (ctx->has_output("addend_diff", 0)) {
    ops = CUDNN_BATCHNORM_OPS_BN_ADD_ACTIVATION;
    z_desc = desc_helper.xy_desc();
  } else {
    ops = CUDNN_BATCHNORM_OPS_BN_ACTIVATION;
    z_desc = nullptr;
  }
  OF_CUDNN_CHECK(cudnnGetBatchNormalizationBackwardExWorkspaceSize(
      handle, CUDNN_BATCHNORM_SPATIAL_PERSISTENT, ops, desc_helper.xy_desc(), desc_helper.xy_desc(),
      desc_helper.xy_desc(), z_desc, desc_helper.xy_desc(), desc_helper.param_desc(),
      activation_desc.Get(), &size_in_bytes));
  return std::max(size_in_bytes, static_cast<size_t>(1));
}

template<typename T>
class FusedNormalizationAddReluKernel final : public user_op::OpKernel,
                                              public user_op::CudaGraphSupport {
 public:
  FusedNormalizationAddReluKernel() = default;
  ~FusedNormalizationAddReluKernel() override = default;

 private:
  using user_op::OpKernel::Compute;
  void Compute(user_op::KernelComputeContext* ctx) const override {
    const auto* x = ctx->Tensor4ArgNameAndIndex("x", 0);
    auto* y = ctx->Tensor4ArgNameAndIndex("y", 0);
    const auto* gamma = ctx->Tensor4ArgNameAndIndex("gamma", 0);
    const auto* beta = ctx->Tensor4ArgNameAndIndex("beta", 0);
    auto* moving_mean = ctx->Tensor4ArgNameAndIndex("moving_mean", 0);
    auto* moving_variance = ctx->Tensor4ArgNameAndIndex("moving_variance", 0);
    const auto axis = ctx->Attr<int32_t>("axis");
    const auto epsilon = ctx->Attr<float>("epsilon");
    const auto momentum = ctx->Attr<float>("momentum");
    auto* mean = ctx->Tensor4ArgNameAndIndex("mean", 0);
    auto* inv_variance = ctx->Tensor4ArgNameAndIndex("inv_variance", 0);
    auto* reserve_space = ctx->Tensor4ArgNameAndIndex("reserve_space", 0);
    auto* tmp_buffer = ctx->Tensor4ArgNameAndIndex("tmp_buffer", 0);

    const DataType data_type = x->data_type();
    CHECK_EQ(x->shape(), y->shape());
    CHECK_EQ(y->data_type(), data_type);
    CHECK_GE(axis, 0);
    CHECK_LT(axis, x->shape().NumAxes());

    const CudnnTensorDescHelper desc_helper(x->shape(), data_type, axis,
                                            CUDNN_BATCHNORM_SPATIAL_PERSISTENT);
    desc_helper.CheckParamTensor(gamma);
    desc_helper.CheckParamTensor(beta);
    desc_helper.CheckParamTensor(moving_mean);
    desc_helper.CheckParamTensor(moving_variance);
    desc_helper.CheckParamTensor(mean);
    desc_helper.CheckParamTensor(inv_variance);

    CudnnActivationDesc activation_desc(CUDNN_ACTIVATION_RELU, CUDNN_PROPAGATE_NAN, 0);
    cudnnTensorDescriptor_t z_desc;
    const void* z_ptr;
    cudnnBatchNormOps_t ops;
    if (ctx->has_input("addend", 0)) {
      z_desc = desc_helper.xy_desc();
      z_ptr = ctx->Tensor4ArgNameAndIndex("addend", 0)->dptr();
      ops = CUDNN_BATCHNORM_OPS_BN_ADD_ACTIVATION;
    } else {
      z_desc = nullptr;
      z_ptr = nullptr;
      ops = CUDNN_BATCHNORM_OPS_BN_ACTIVATION;
    }

    size_t min_workspace_size;
    OF_CUDNN_CHECK(cudnnGetBatchNormalizationForwardTrainingExWorkspaceSize(
        ctx->device_ctx()->cudnn_handle(), CUDNN_BATCHNORM_SPATIAL_PERSISTENT, ops,
        desc_helper.xy_desc(), z_desc, desc_helper.xy_desc(), desc_helper.param_desc(),
        activation_desc.Get(), &min_workspace_size));
    const size_t workspace_size = tmp_buffer->shape().elem_cnt();
    CHECK_GE(workspace_size, min_workspace_size);
    size_t min_reserve_space_size;
    OF_CUDNN_CHECK(cudnnGetBatchNormalizationTrainingExReserveSpaceSize(
        ctx->device_ctx()->cudnn_handle(), CUDNN_BATCHNORM_SPATIAL_PERSISTENT, ops,
        activation_desc.Get(), desc_helper.xy_desc(), &min_reserve_space_size));
    const size_t reserve_space_size = reserve_space->shape().elem_cnt();
    CHECK_GE(reserve_space_size, min_reserve_space_size);

    OF_CUDNN_CHECK(cudnnBatchNormalizationForwardTrainingEx(
        ctx->device_ctx()->cudnn_handle(), CUDNN_BATCHNORM_SPATIAL_PERSISTENT, ops,
        CudnnSPOnePtr<T>(), CudnnSPZeroPtr<T>(), desc_helper.xy_desc(), x->dptr(), z_desc, z_ptr,
        desc_helper.xy_desc(), y->mut_dptr(), desc_helper.param_desc(), gamma->dptr(), beta->dptr(),
        1.0 - momentum, moving_mean->mut_dptr(), moving_variance->mut_dptr(), epsilon,
        mean->mut_dptr(), inv_variance->mut_dptr(), activation_desc.Get(), tmp_buffer->mut_dptr(),
        workspace_size, reserve_space->mut_dptr(), reserve_space_size));
  }

  bool AlwaysComputeWhenAllOutputsEmpty() const override { return false; }
};

<<<<<<< HEAD
#define REGISTER_FUSED_BN_ADD_RELU_KERNEL(dtype)                                      \
  REGISTER_USER_KERNEL("cudnn_fused_normalization_add_relu")                          \
      .SetCreateFn<FusedNormalizationAddReluKernel<dtype>>()                          \
      .SetIsMatchedHob((user_op::HobDeviceType() == DeviceType::kGPU)                 \
                       & (user_op::HobDataType("y", 0) == GetDataType<dtype>::value)) \
=======
#define REGISTER_FUSED_BN_ADD_RELU_KERNEL(dtype)                                       \
  REGISTER_USER_KERNEL("cudnn_fused_normalization_add_relu")                           \
      .SetCreateFn<FusedNormalizationAddReluKernel<dtype>>()                           \
      .SetIsMatchedHob((user_op::HobDeviceType() == DeviceType::kGPU)                  \
                       && (user_op::HobDataType("y", 0) == GetDataType<dtype>::value)) \
>>>>>>> 85d79b69
      .SetInferTmpSizeFn(InferFusedNormalizationAddReluTmpSize);

REGISTER_FUSED_BN_ADD_RELU_KERNEL(float16)

template<typename T>
class FusedNormalizationAddReluGradUserKernel final : public user_op::OpKernel,
                                                      public user_op::CudaGraphSupport {
 public:
  FusedNormalizationAddReluGradUserKernel() = default;
  ~FusedNormalizationAddReluGradUserKernel() override = default;

 private:
  using user_op::OpKernel::Compute;
  void Compute(user_op::KernelComputeContext* ctx) const override {
    const auto* x = ctx->Tensor4ArgNameAndIndex("x", 0);
    const auto* y = ctx->Tensor4ArgNameAndIndex("y", 0);
    auto* dx = ctx->Tensor4ArgNameAndIndex("dx", 0);
    const auto* dy = ctx->Tensor4ArgNameAndIndex("dy", 0);
    const auto* gamma = ctx->Tensor4ArgNameAndIndex("gamma", 0);
    const auto* beta = ctx->Tensor4ArgNameAndIndex("beta", 0);
    auto* gamma_diff = ctx->Tensor4ArgNameAndIndex("gamma_diff", 0);
    auto* beta_diff = ctx->Tensor4ArgNameAndIndex("beta_diff", 0);
    const auto* mean = ctx->Tensor4ArgNameAndIndex("mean", 0);
    const auto* inv_variance = ctx->Tensor4ArgNameAndIndex("inv_variance", 0);
    const auto* reserve_space = ctx->Tensor4ArgNameAndIndex("reserve_space", 0);
    auto* tmp_buffer = ctx->Tensor4ArgNameAndIndex("tmp_buffer", 0);
    const auto axis = ctx->Attr<int32_t>("axis");
    const auto epsilon = ctx->Attr<float>("epsilon");

    const DataType data_type = x->data_type();
    CHECK_EQ(dy->shape(), x->shape());
    CHECK_EQ(dy->data_type(), data_type);
    CHECK_EQ(dx->shape(), x->shape());
    CHECK_EQ(dx->data_type(), data_type);
    CHECK_GE(axis, 0);
    CHECK_LT(axis, x->shape().NumAxes());

    const CudnnTensorDescHelper desc_helper(x->shape(), data_type, axis,
                                            CUDNN_BATCHNORM_SPATIAL_PERSISTENT);
    desc_helper.CheckParamTensor(gamma);
    desc_helper.CheckParamTensor(beta);
    desc_helper.CheckParamTensor(gamma_diff);
    desc_helper.CheckParamTensor(beta_diff);
    desc_helper.CheckParamTensor(mean);
    desc_helper.CheckParamTensor(inv_variance);

    CudnnActivationDesc activation_desc(CUDNN_ACTIVATION_RELU, CUDNN_PROPAGATE_NAN, 0);
    cudnnTensorDescriptor_t dz_desc;
    void* dz_ptr;
    cudnnBatchNormOps_t ops;
    if (ctx->has_output("addend_diff", 0)) {
      dz_desc = desc_helper.xy_desc();
      dz_ptr = ctx->Tensor4ArgNameAndIndex("addend_diff", 0)->mut_dptr();
      ops = CUDNN_BATCHNORM_OPS_BN_ADD_ACTIVATION;
    } else {
      dz_desc = nullptr;
      dz_ptr = nullptr;
      ops = CUDNN_BATCHNORM_OPS_BN_ACTIVATION;
    }

    size_t min_workspace_size;
    OF_CUDNN_CHECK(cudnnGetBatchNormalizationBackwardExWorkspaceSize(
        ctx->device_ctx()->cudnn_handle(), CUDNN_BATCHNORM_SPATIAL_PERSISTENT, ops,
        desc_helper.xy_desc(), desc_helper.xy_desc(), desc_helper.xy_desc(), dz_desc,
        desc_helper.xy_desc(), desc_helper.param_desc(), activation_desc.Get(),
        &min_workspace_size));
    const size_t workspace_size = tmp_buffer->shape().elem_cnt();
    CHECK_GE(workspace_size, min_workspace_size);
    size_t min_reserve_space_size;
    OF_CUDNN_CHECK(cudnnGetBatchNormalizationTrainingExReserveSpaceSize(
        ctx->device_ctx()->cudnn_handle(), CUDNN_BATCHNORM_SPATIAL_PERSISTENT, ops,
        activation_desc.Get(), desc_helper.xy_desc(), &min_reserve_space_size));
    const size_t reserve_space_size = reserve_space->shape().elem_cnt();
    CHECK_GE(reserve_space_size, min_reserve_space_size);
    OF_CUDNN_CHECK(cudnnBatchNormalizationBackwardEx(
        ctx->device_ctx()->cudnn_handle(), CUDNN_BATCHNORM_SPATIAL_PERSISTENT, ops,
        CudnnSPOnePtr<T>(), CudnnSPZeroPtr<T>(), CudnnSPOnePtr<T>(), CudnnSPZeroPtr<T>(),
        desc_helper.xy_desc(), x->dptr(), desc_helper.xy_desc(), y->dptr(), desc_helper.xy_desc(),
        dy->dptr(), dz_desc, dz_ptr, desc_helper.xy_desc(), dx->mut_dptr(),
        desc_helper.param_desc(), gamma->dptr(), beta->dptr(), gamma_diff->mut_dptr(),
        beta_diff->mut_dptr(), epsilon, mean->dptr(), inv_variance->dptr(), activation_desc.Get(),
        tmp_buffer->mut_dptr(), workspace_size, const_cast<void*>(reserve_space->dptr()),
        reserve_space_size));
  }

  bool AlwaysComputeWhenAllOutputsEmpty() const override { return false; }
};

<<<<<<< HEAD
#define REGISTER_FUSED_BN_ADD_RELU_GRAD_KERNEL(dtype)                                  \
  REGISTER_USER_KERNEL("cudnn_fused_normalization_add_relu_grad")                      \
      .SetCreateFn<FusedNormalizationAddReluGradUserKernel<dtype>>()                   \
      .SetIsMatchedHob((user_op::HobDeviceType() == DeviceType::kGPU)                  \
                       & (user_op::HobDataType("dx", 0) == GetDataType<dtype>::value)) \
=======
#define REGISTER_FUSED_BN_ADD_RELU_GRAD_KERNEL(dtype)                                   \
  REGISTER_USER_KERNEL("cudnn_fused_normalization_add_relu_grad")                       \
      .SetCreateFn<FusedNormalizationAddReluGradUserKernel<dtype>>()                    \
      .SetIsMatchedHob((user_op::HobDeviceType() == DeviceType::kGPU)                   \
                       && (user_op::HobDataType("dx", 0) == GetDataType<dtype>::value)) \
>>>>>>> 85d79b69
      .SetInferTmpSizeFn(InferFusedNormalizationAddReluGradTmpSize);

REGISTER_FUSED_BN_ADD_RELU_GRAD_KERNEL(float16)

#endif

}  // namespace
}  // namespace oneflow

#endif<|MERGE_RESOLUTION|>--- conflicted
+++ resolved
@@ -233,13 +233,8 @@
   REGISTER_USER_KERNEL("normalization")                                                         \
       .SetCreateFn<NormalizationInferenceKernel<dtype>>()                                       \
       .SetIsMatchedHob((user_op::HobDeviceType() == DeviceType::kGPU)                           \
-<<<<<<< HEAD
-                       & (user_op::HobDataType("y", 0) == GetDataType<dtype>::value)            \
-                       & (user_op::HobAttr<bool>("training") == false))                         \
-=======
                        && (user_op::HobDataType("y", 0) == GetDataType<dtype>::value)           \
                        && (user_op::HobAttr<bool>("training") == false))                        \
->>>>>>> 85d79b69
       .SetInplaceProposalFn([](const user_op::InferContext& ctx,                                \
                                user_op::AddInplaceArgPair AddInplaceArgPairFn) -> Maybe<void> { \
         if (ctx.has_input("_add_to_output", 0)) {                                               \
@@ -475,13 +470,8 @@
   REGISTER_USER_KERNEL("normalization")                                                         \
       .SetCreateFn<NormalizationTrainKernel<dtype>>()                                           \
       .SetIsMatchedHob((user_op::HobDeviceType() == DeviceType::kGPU)                           \
-<<<<<<< HEAD
-                       & (user_op::HobDataType("y", 0) == GetDataType<dtype>::value)            \
-                       & (user_op::HobAttr<bool>("training") == true))                          \
-=======
                        && (user_op::HobDataType("y", 0) == GetDataType<dtype>::value)           \
                        && (user_op::HobAttr<bool>("training") == true))                         \
->>>>>>> 85d79b69
       .SetInferTmpSizeFn(InferTrainTmpSize)                                                     \
       .SetInplaceProposalFn([](const user_op::InferContext& ctx,                                \
                                user_op::AddInplaceArgPair AddInplaceArgPairFn) -> Maybe<void> { \
@@ -495,19 +485,11 @@
 REGISTER_BN_TRAIN_KERNEL(float)
 REGISTER_BN_TRAIN_KERNEL(double)
 
-<<<<<<< HEAD
-#define REGISTER_BN_ADD_RELU_KERNEL(dtype)                                            \
-  REGISTER_USER_KERNEL("normalization_add_relu")                                      \
-      .SetCreateFn<NormalizationTrainKernel<dtype>>()                                 \
-      .SetIsMatchedHob((user_op::HobDeviceType() == DeviceType::kGPU)                 \
-                       & (user_op::HobDataType("y", 0) == GetDataType<dtype>::value)) \
-=======
 #define REGISTER_BN_ADD_RELU_KERNEL(dtype)                                             \
   REGISTER_USER_KERNEL("normalization_add_relu")                                       \
       .SetCreateFn<NormalizationTrainKernel<dtype>>()                                  \
       .SetIsMatchedHob((user_op::HobDeviceType() == DeviceType::kGPU)                  \
                        && (user_op::HobDataType("y", 0) == GetDataType<dtype>::value)) \
->>>>>>> 85d79b69
       .SetInferTmpSizeFn(InferTrainTmpSize);
 
 REGISTER_BN_ADD_RELU_KERNEL(float16)
@@ -626,38 +608,22 @@
   bool AlwaysComputeWhenAllOutputsEmpty() const override { return false; }
 };
 
-<<<<<<< HEAD
-#define REGISTER_BN_GRAD_KERNEL(dtype)                                                 \
-  REGISTER_USER_KERNEL("normalization_grad")                                           \
-      .SetCreateFn<NormalizationGradUserKernel<dtype>>()                               \
-      .SetIsMatchedHob((user_op::HobDeviceType() == DeviceType::kGPU)                  \
-                       & (user_op::HobDataType("dx", 0) == GetDataType<dtype>::value)) \
-=======
 #define REGISTER_BN_GRAD_KERNEL(dtype)                                                  \
   REGISTER_USER_KERNEL("normalization_grad")                                            \
       .SetCreateFn<NormalizationGradUserKernel<dtype>>()                                \
       .SetIsMatchedHob((user_op::HobDeviceType() == DeviceType::kGPU)                   \
                        && (user_op::HobDataType("dx", 0) == GetDataType<dtype>::value)) \
->>>>>>> 85d79b69
       .SetInferTmpSizeFn(InferGradTmpSize);
 
 REGISTER_BN_GRAD_KERNEL(float16)
 REGISTER_BN_GRAD_KERNEL(float)
 REGISTER_BN_GRAD_KERNEL(double)
 
-<<<<<<< HEAD
-#define REGISTER_BN_ADD_RELU_GRAD_KERNEL(dtype)                                        \
-  REGISTER_USER_KERNEL("normalization_add_relu_grad")                                  \
-      .SetCreateFn<NormalizationGradUserKernel<dtype>>()                               \
-      .SetIsMatchedHob((user_op::HobDeviceType() == DeviceType::kGPU)                  \
-                       & (user_op::HobDataType("dx", 0) == GetDataType<dtype>::value)) \
-=======
 #define REGISTER_BN_ADD_RELU_GRAD_KERNEL(dtype)                                         \
   REGISTER_USER_KERNEL("normalization_add_relu_grad")                                   \
       .SetCreateFn<NormalizationGradUserKernel<dtype>>()                                \
       .SetIsMatchedHob((user_op::HobDeviceType() == DeviceType::kGPU)                   \
                        && (user_op::HobDataType("dx", 0) == GetDataType<dtype>::value)) \
->>>>>>> 85d79b69
       .SetInferTmpSizeFn(InferGradTmpSize);
 
 REGISTER_BN_ADD_RELU_GRAD_KERNEL(float16)
@@ -792,19 +758,11 @@
   bool AlwaysComputeWhenAllOutputsEmpty() const override { return false; }
 };
 
-<<<<<<< HEAD
-#define REGISTER_FUSED_BN_ADD_RELU_KERNEL(dtype)                                      \
-  REGISTER_USER_KERNEL("cudnn_fused_normalization_add_relu")                          \
-      .SetCreateFn<FusedNormalizationAddReluKernel<dtype>>()                          \
-      .SetIsMatchedHob((user_op::HobDeviceType() == DeviceType::kGPU)                 \
-                       & (user_op::HobDataType("y", 0) == GetDataType<dtype>::value)) \
-=======
 #define REGISTER_FUSED_BN_ADD_RELU_KERNEL(dtype)                                       \
   REGISTER_USER_KERNEL("cudnn_fused_normalization_add_relu")                           \
       .SetCreateFn<FusedNormalizationAddReluKernel<dtype>>()                           \
       .SetIsMatchedHob((user_op::HobDeviceType() == DeviceType::kGPU)                  \
                        && (user_op::HobDataType("y", 0) == GetDataType<dtype>::value)) \
->>>>>>> 85d79b69
       .SetInferTmpSizeFn(InferFusedNormalizationAddReluTmpSize);
 
 REGISTER_FUSED_BN_ADD_RELU_KERNEL(float16)
@@ -893,19 +851,11 @@
   bool AlwaysComputeWhenAllOutputsEmpty() const override { return false; }
 };
 
-<<<<<<< HEAD
-#define REGISTER_FUSED_BN_ADD_RELU_GRAD_KERNEL(dtype)                                  \
-  REGISTER_USER_KERNEL("cudnn_fused_normalization_add_relu_grad")                      \
-      .SetCreateFn<FusedNormalizationAddReluGradUserKernel<dtype>>()                   \
-      .SetIsMatchedHob((user_op::HobDeviceType() == DeviceType::kGPU)                  \
-                       & (user_op::HobDataType("dx", 0) == GetDataType<dtype>::value)) \
-=======
 #define REGISTER_FUSED_BN_ADD_RELU_GRAD_KERNEL(dtype)                                   \
   REGISTER_USER_KERNEL("cudnn_fused_normalization_add_relu_grad")                       \
       .SetCreateFn<FusedNormalizationAddReluGradUserKernel<dtype>>()                    \
       .SetIsMatchedHob((user_op::HobDeviceType() == DeviceType::kGPU)                   \
                        && (user_op::HobDataType("dx", 0) == GetDataType<dtype>::value)) \
->>>>>>> 85d79b69
       .SetInferTmpSizeFn(InferFusedNormalizationAddReluGradTmpSize);
 
 REGISTER_FUSED_BN_ADD_RELU_GRAD_KERNEL(float16)
