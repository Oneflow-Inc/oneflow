/*
Copyright 2020 The OneFlow Authors. All rights reserved.

Licensed under the Apache License, Version 2.0 (the "License");
you may not use this file except in compliance with the License.
You may obtain a copy of the License at

    http://www.apache.org/licenses/LICENSE-2.0

Unless required by applicable law or agreed to in writing, software
distributed under the License is distributed on an "AS IS" BASIS,
WITHOUT WARRANTIES OR CONDITIONS OF ANY KIND, either express or implied.
See the License for the specific language governing permissions and
limitations under the License.
*/
#ifdef WITH_CUDA

#include <unordered_map>

#include "oneflow/core/framework/framework.h"
#include "oneflow/core/device/cudnn_util.h"
#include "oneflow/core/kernel/new_kernel_util.h"
<<<<<<< HEAD
#if CUDA_VERSION >= 11000
#include "oneflow/core/device/cuda_pseudo_bfloat16.h"
#endif
=======
#include "oneflow/core/kernel/cuda_graph_support.h"
>>>>>>> d3145e1d

namespace oneflow {

namespace {

#if (CUDNN_VERSION >= 7401)
#define BN_ENABLE_EX_API
class CudnnHandleWrapper {
 public:
  CudnnHandleWrapper() { OF_CUDNN_CHECK(cudnnCreate(&handle_)); }
  ~CudnnHandleWrapper() { OF_CUDNN_CHECK(cudnnDestroy(handle_)); }

  cudnnHandle_t handle() const { return handle_; }

 private:
  cudnnHandle_t handle_;
};

cudnnHandle_t GetOrCreateCudnnHandle() {
  static std::unordered_map<int, CudnnHandleWrapper> device_id2handle;
  int device_id;
  OF_CUDA_CHECK(cudaGetDevice(&device_id));

  // operator [] will create and insert a CudnnHandleWrapper
  // if key `device_id` does not exist
  return device_id2handle[device_id].handle();
}
#endif

void InferDimSizeAndDataFormat(const ShapeView& x_shape, const int32_t axis, int32_t* n, int32_t* c,
                               int32_t* h, int32_t* w, cudnnTensorFormat_t* format) {
  if (x_shape.Count(axis + 1) == 1) {
    if (axis == 0) {
      *n = 1;
      *h = 1;
    } else {
      *n = x_shape.At(0);
      *h = x_shape.Count(1, axis);
    }
    *w = 1;
    *c = x_shape.At(axis);
    *format = CUDNN_TENSOR_NHWC;
  } else {
    *n = x_shape.Count(0, axis);
    *c = x_shape.At(axis);
    *h = x_shape.Count(axis + 1);
    *w = 1;
    *format = CUDNN_TENSOR_NCHW;
  }
}

void InferXYCudnnTensorDesc(const ShapeView& xy_shape, const DataType& data_type,
                            const int32_t axis, cudnnTensorDescriptor_t xy_desc) {
  int32_t n, c, h, w;
  cudnnTensorFormat_t format;
  InferDimSizeAndDataFormat(xy_shape, axis, &n, &c, &h, &w, &format);
  OF_CUDNN_CHECK(
      cudnnSetTensor4dDescriptor(xy_desc, format, GetCudnnDataType(data_type), n, c, h, w));
}

void InferParamCudnnTensorDesc(const cudnnTensorDescriptor_t xy_desc, cudnnBatchNormMode_t mode,
                               cudnnTensorDescriptor_t param_desc) {
  OF_CUDNN_CHECK(cudnnDeriveBNTensorDescriptor(param_desc, xy_desc, mode));
}

class CudnnTensorDescHelper final {
 public:
  OF_DISALLOW_COPY_AND_MOVE(CudnnTensorDescHelper);
  CudnnTensorDescHelper(const ShapeView& xy_shape, const DataType& data_type, const int32_t axis,
                        cudnnBatchNormMode_t mode) {
    OF_CUDNN_CHECK(cudnnCreateTensorDescriptor(&xy_desc_));
    InferXYCudnnTensorDesc(xy_shape, data_type, axis, xy_desc_);
    OF_CUDNN_CHECK(cudnnCreateTensorDescriptor(&param_desc_));
    InferParamCudnnTensorDesc(xy_desc_, mode, param_desc_);
    int n, c, h, w, n_stride, c_stride, h_stride, w_stride;
    OF_CUDNN_CHECK(cudnnGetTensor4dDescriptor(param_desc_, &param_data_type_, &n, &c, &h, &w,
                                              &n_stride, &c_stride, &h_stride, &w_stride));
    param_size_ = c;
  }
  ~CudnnTensorDescHelper() {
    OF_CUDNN_CHECK(cudnnDestroyTensorDescriptor(param_desc_));
    OF_CUDNN_CHECK(cudnnDestroyTensorDescriptor(xy_desc_));
  }

  cudnnTensorDescriptor_t xy_desc() const { return xy_desc_; }

  cudnnTensorDescriptor_t param_desc() const { return param_desc_; }

  void CheckParamTensor(const user_op::Tensor* tensor) const {
    CHECK_EQ(tensor->shape().NumAxes(), 1);
    CHECK_EQ(tensor->shape().At(0), param_size_);
    CHECK_EQ(GetCudnnDataType(tensor->data_type()), param_data_type_);
  }

 private:
  cudnnTensorDescriptor_t xy_desc_ = nullptr;
  cudnnTensorDescriptor_t param_desc_ = nullptr;
  cudnnDataType_t param_data_type_;
  int32_t param_size_ = 0;
};

size_t InferTrainWorkspaceSize(const ShapeView& x_shape, const DataType data_type,
                               const int32_t axis) {
#if defined(BN_ENABLE_EX_API)
  const CudnnTensorDescHelper desc_helper(x_shape, data_type, axis,
                                          CUDNN_BATCHNORM_SPATIAL_PERSISTENT);
  size_t size_in_bytes;
  cudnnHandle_t handle = GetOrCreateCudnnHandle();
  OF_CUDNN_CHECK(cudnnGetBatchNormalizationForwardTrainingExWorkspaceSize(
      handle, CUDNN_BATCHNORM_SPATIAL_PERSISTENT, CUDNN_BATCHNORM_OPS_BN, desc_helper.xy_desc(),
      nullptr, desc_helper.xy_desc(), desc_helper.param_desc(), nullptr, &size_in_bytes));
  return std::max(size_in_bytes, static_cast<size_t>(1));
#else
  return 1;
#endif
}

size_t InferTrainTmpSize(user_op::InferContext* ctx) {
  const auto& x = ctx->InputTensorDesc("x", 0);
  const auto axis = ctx->Attr<int32_t>("axis");
  return InferTrainWorkspaceSize(x.shape(), x.data_type(), axis);
}

size_t InferGradWorkspaceSize(const ShapeView& x_shape, const DataType data_type,
                              const int32_t axis) {
#if defined(BN_ENABLE_EX_API)
  const CudnnTensorDescHelper desc_helper(x_shape, data_type, axis,
                                          CUDNN_BATCHNORM_SPATIAL_PERSISTENT);
  size_t size_in_bytes;
  cudnnHandle_t handle = GetOrCreateCudnnHandle();
  OF_CUDNN_CHECK(cudnnGetBatchNormalizationBackwardExWorkspaceSize(
      handle, CUDNN_BATCHNORM_SPATIAL_PERSISTENT, CUDNN_BATCHNORM_OPS_BN, desc_helper.xy_desc(),
      nullptr, desc_helper.xy_desc(), nullptr, desc_helper.xy_desc(), desc_helper.param_desc(),
      nullptr, &size_in_bytes));
  return std::max(size_in_bytes, static_cast<size_t>(1));
#else
  return 1;
#endif
}

size_t InferGradTmpSize(user_op::InferContext* ctx) {
  const auto& dy = ctx->InputTensorDesc("dy", 0);
  const auto axis = ctx->Attr<int32_t>("axis");
  size_t tmp_size = 0;
  if (ctx->op_type_name() == "normalization_add_relu_grad" && !ctx->has_output("addend_diff", 0)) {
    tmp_size += GetCudaAlignedSize(dy.shape().elem_cnt() * GetSizeOfDataType(dy.data_type()));
  }
  tmp_size += GetCudaAlignedSize(InferGradWorkspaceSize(dy.shape(), dy.data_type(), axis));
  return tmp_size;
}

<<<<<<< HEAD
class NormalizationInferenceKernel final : public user_op::OpKernel {
=======
template<typename T>
class NormalizationInferenceKernel final : public user_op::OpKernel,
                                           public user_op::CudaGraphSupport {
>>>>>>> d3145e1d
 public:
  NormalizationInferenceKernel() = default;
  ~NormalizationInferenceKernel() override = default;

 private:
  using user_op::OpKernel::Compute;
  void Compute(user_op::KernelComputeContext* ctx) const override {
    const bool training = ctx->Attr<bool>("training");
    CHECK(!training);
    const auto* x = ctx->Tensor4ArgNameAndIndex("x", 0);
    auto* y = ctx->Tensor4ArgNameAndIndex("y", 0);
    const auto* gamma = ctx->Tensor4ArgNameAndIndex("gamma", 0);
    const auto* beta = ctx->Tensor4ArgNameAndIndex("beta", 0);
    auto* moving_mean = ctx->Tensor4ArgNameAndIndex("moving_mean", 0);
    auto* moving_variance = ctx->Tensor4ArgNameAndIndex("moving_variance", 0);
    const auto axis = ctx->Attr<int32_t>("axis");
    const auto epsilon = ctx->Attr<float>("epsilon");

    const DataType data_type = x->data_type();
    CHECK_EQ(x->shape(), y->shape());
    CHECK_EQ(y->data_type(), data_type);
    CHECK_GE(axis, 0);
    CHECK_LT(axis, x->shape().NumAxes());

    const CudnnTensorDescHelper desc_helper(x->shape(), data_type, axis, CUDNN_BATCHNORM_SPATIAL);
    desc_helper.CheckParamTensor(gamma);
    desc_helper.CheckParamTensor(beta);
    desc_helper.CheckParamTensor(moving_mean);
    desc_helper.CheckParamTensor(moving_variance);

    const void* sp_alpha = CudnnSPOnePtr(data_type);
    const void* sp_beta;
    if (ctx->has_input("_add_to_output", 0)) {
      const user_op::Tensor* add_to_output = ctx->Tensor4ArgNameAndIndex("_add_to_output", 0);
      CHECK_EQ(add_to_output->data_type(), y->data_type());
      CHECK_EQ(add_to_output->shape(), y->shape());
      Memcpy<DeviceType::kGPU>(
          ctx->device_ctx(), y->mut_dptr<void>(), add_to_output->dptr<void>(),
          add_to_output->shape().elem_cnt() * GetSizeOfDataType(add_to_output->data_type()));
      sp_beta = CudnnSPOnePtr(data_type);
    } else {
      sp_beta = CudnnSPZeroPtr(data_type);
    }

    OF_CUDNN_CHECK(cudnnBatchNormalizationForwardInference(
        ctx->device_ctx()->cudnn_handle(), CUDNN_BATCHNORM_SPATIAL, sp_alpha, sp_beta,
        desc_helper.xy_desc(), x->dptr(), desc_helper.xy_desc(), y->mut_dptr(),
        desc_helper.param_desc(), gamma->dptr(), beta->dptr(), moving_mean->dptr(),
        moving_variance->dptr(), epsilon));
  }

  bool AlwaysComputeWhenAllOutputsEmpty() const override { return false; }
};

REGISTER_USER_KERNEL("normalization")
    .SetCreateFn<NormalizationInferenceKernel>()
    .SetIsMatchedHob((user_op::HobDeviceTag() == "gpu")
                     & (user_op::HobAttr<bool>("training") == false))
    .SetInplaceProposalFn([](const user_op::InferContext& ctx,
                             user_op::AddInplaceArgPair AddInplaceArgPairFn) -> Maybe<void> {
      if (ctx.has_input("_add_to_output", 0)) {
        OF_RETURN_IF_ERROR(AddInplaceArgPairFn("y", 0, "_add_to_output", 0, true));
      }
      return Maybe<void>::Ok();
    });

constexpr int64_t kCudaWarpSize = 32;

template<typename T>
__global__ void ReluGpu(int64_t n, const T* x, T* y, int32_t* mask) {
  const int32_t lane_id = threadIdx.x % kCudaWarpSize;
  const T zero = static_cast<T>(0.0);
  CUDA_1D_KERNEL_LOOP(i, n) {
    const T x_val = x[i];
    const bool is_positive = (x_val > zero);
    int32_t warp_mask = __ballot_sync(__activemask(), static_cast<int>(is_positive));
    if (lane_id == 0) { mask[i / kCudaWarpSize] = warp_mask; }
    y[i] = is_positive ? x_val : zero;
  }
}

template<>
__global__ void ReluGpu<half>(int64_t n, const half* x, half* y, int32_t* mask) {
  const int32_t lane_id = threadIdx.x % kCudaWarpSize;
  const half zero = __float2half(0.0f);
  CUDA_1D_KERNEL_LOOP(i, n) {
    const half x_val = x[i];
    const bool is_positive = __hgt(x_val, zero);
    int32_t warp_mask = __ballot_sync(__activemask(), static_cast<int>(is_positive));
    if (lane_id == 0) { mask[i / kCudaWarpSize] = warp_mask; }
    y[i] = is_positive ? x_val : zero;
  }
}

template<typename T>
__global__ void AddReluGpu(int64_t n, const T* x, const T* addend, T* y, int32_t* mask) {
  const int32_t lane_id = threadIdx.x % kCudaWarpSize;
  const T zero = static_cast<T>(0.0);
  CUDA_1D_KERNEL_LOOP(i, n) {
    const T sum = x[i] + addend[i];
    const bool is_positive = (sum > zero);
    int32_t warp_mask = __ballot_sync(__activemask(), static_cast<int>(is_positive));
    if (lane_id == 0) { mask[i / kCudaWarpSize] = warp_mask; }
    y[i] = is_positive ? sum : zero;
  }
}

template<>
__global__ void AddReluGpu<half>(int64_t n, const half* x, const half* addend, half* y,
                                 int32_t* mask) {
  const int32_t lane_id = threadIdx.x % kCudaWarpSize;
  const half zero = __float2half(0.0f);
  CUDA_1D_KERNEL_LOOP(i, n) {
    const half sum = __hadd(x[i], addend[i]);
    const bool is_positive = __hgt(sum, zero);
    int32_t warp_mask = __ballot_sync(__activemask(), static_cast<int>(is_positive));
    if (lane_id == 0) { mask[i / kCudaWarpSize] = warp_mask; }
    y[i] = is_positive ? sum : zero;
  }
}

template<typename T>
void Relu(DeviceCtx* device_ctx, int64_t n, const T* x, T* y, int32_t* mask) {
  ReluGpu<T><<<BlocksNum4ThreadsNum(n), kCudaThreadsNumPerBlock, 0, device_ctx->cuda_stream()>>>(
      n, x, y, mask);
}

template<typename T>
void AddRelu(DeviceCtx* device_ctx, int64_t n, const T* x, const T* addend, T* y, int32_t* mask) {
  AddReluGpu<T><<<BlocksNum4ThreadsNum(n), kCudaThreadsNumPerBlock, 0, device_ctx->cuda_stream()>>>(
      n, x, addend, y, mask);
}

template<typename T>
__global__ void ReluBackwardGpu(int64_t n, const int32_t* mask, const T* dy, T* addend_diff) {
  int32_t lane_id = threadIdx.x % kCudaWarpSize;
  CUDA_1D_KERNEL_LOOP(i, n) {
    int32_t mask_val = mask[i / kCudaWarpSize];
    bool is_positive = mask_val & (1 << lane_id);
    addend_diff[i] = static_cast<T>(is_positive) * dy[i];
  }
}

#if CUDA_VERSION >= 11000
template<>
__global__ void ReluBackwardGpu<nv_bfloat16>(int64_t n, const int32_t* mask, const nv_bfloat16* dy,
                                             nv_bfloat16* addend_diff) {
  int32_t lane_id = threadIdx.x % kCudaWarpSize;
  CUDA_1D_KERNEL_LOOP(i, n) {
    int32_t mask_val = mask[i / kCudaWarpSize];
    bool is_positive = mask_val & (1 << lane_id);
    addend_diff[i] = static_cast<nv_bfloat16>(static_cast<float>(is_positive)) * dy[i];
  }
}
#endif

template<typename T>
void ReluBackward(DeviceCtx* device_ctx, int64_t n, const int32_t* mask, const T* dy,
                  T* addend_diff) {
  ReluBackwardGpu<T>
      <<<BlocksNum4ThreadsNum(n), kCudaThreadsNumPerBlock, 0, device_ctx->cuda_stream()>>>(
          n, mask, dy, addend_diff);
}

void Relu(DeviceCtx* device_ctx, int64_t n, const DataType data_type, const void* x, void* y,
          int32_t* mask) {
  if (data_type == kFloat) {
    Relu<float>(device_ctx, n, reinterpret_cast<const float*>(x), reinterpret_cast<float*>(y),
                mask);
  } else if (data_type == kDouble) {
    Relu<double>(device_ctx, n, reinterpret_cast<const double*>(x), reinterpret_cast<double*>(y),
                 mask);
  } else if (data_type == kFloat16) {
    Relu<half>(device_ctx, n, reinterpret_cast<const half*>(x), reinterpret_cast<half*>(y), mask);
  } else if (data_type == kBFloat16) {
#if CUDA_VERSION >= 11000
    Relu<nv_bfloat16>(device_ctx, n, reinterpret_cast<const nv_bfloat16*>(x),
                      reinterpret_cast<nv_bfloat16*>(y), mask);
#else
    UNIMPLEMENTED();
#endif
  } else {
    UNIMPLEMENTED();
  }
}

void AddRelu(DeviceCtx* device_ctx, int64_t n, const DataType data_type, const void* x,
             const void* addend, void* y, int32_t* mask) {
  if (data_type == kFloat) {
    AddRelu<float>(device_ctx, n, reinterpret_cast<const float*>(x),
                   reinterpret_cast<const float*>(addend), reinterpret_cast<float*>(y), mask);
  } else if (data_type == kDouble) {
    AddRelu<double>(device_ctx, n, reinterpret_cast<const double*>(x),
                    reinterpret_cast<const double*>(addend), reinterpret_cast<double*>(y), mask);
  } else if (data_type == kFloat16) {
    AddRelu<half>(device_ctx, n, reinterpret_cast<const half*>(x),
                  reinterpret_cast<const half*>(addend), reinterpret_cast<half*>(y), mask);
  } else if (data_type == kBFloat16) {
#if CUDA_VERSION >= 11000
    AddRelu<nv_bfloat16>(device_ctx, n, reinterpret_cast<const nv_bfloat16*>(x),
                         reinterpret_cast<const nv_bfloat16*>(addend),
                         reinterpret_cast<nv_bfloat16*>(y), mask);
#else
    UNIMPLEMENTED();
#endif
  } else {
    UNIMPLEMENTED();
  }
}

void ReluBackward(DeviceCtx* device_ctx, int64_t n, const DataType data_type, const int32_t* mask,
                  const void* dy, void* addend_diff) {
  if (data_type == kFloat) {
    ReluBackward<float>(device_ctx, n, mask, reinterpret_cast<const float*>(dy),
                        reinterpret_cast<float*>(addend_diff));
  } else if (data_type == kDouble) {
    ReluBackward<double>(device_ctx, n, mask, reinterpret_cast<const double*>(dy),
                         reinterpret_cast<double*>(addend_diff));
  } else if (data_type == kFloat16) {
    ReluBackward<half>(device_ctx, n, mask, reinterpret_cast<const half*>(dy),
                       reinterpret_cast<half*>(addend_diff));
  } else if (data_type == kBFloat16) {
#if CUDA_VERSION >= 11000
    ReluBackward<nv_bfloat16>(device_ctx, n, mask, reinterpret_cast<const nv_bfloat16*>(dy),
                              reinterpret_cast<nv_bfloat16*>(addend_diff));
#else
    UNIMPLEMENTED();
#endif
  } else {
    UNIMPLEMENTED();
  }
}

<<<<<<< HEAD
class NormalizationTrainKernel final : public user_op::OpKernel {
=======
template<typename T>
class NormalizationTrainKernel final : public user_op::OpKernel, public user_op::CudaGraphSupport {
>>>>>>> d3145e1d
 public:
  NormalizationTrainKernel() = default;
  ~NormalizationTrainKernel() override = default;

 private:
  using user_op::OpKernel::Compute;
  void Compute(user_op::KernelComputeContext* ctx) const override {
    if (ctx->op_type_name() == "normalization") { CHECK(ctx->Attr<bool>("training")); }
    const auto* x = ctx->Tensor4ArgNameAndIndex("x", 0);
    auto* y = ctx->Tensor4ArgNameAndIndex("y", 0);

    const auto axis = ctx->Attr<int32_t>("axis");
    const auto epsilon = ctx->Attr<float>("epsilon");
    const auto momentum = ctx->Attr<float>("momentum");

    const DataType data_type = x->data_type();
    CHECK_EQ(x->shape(), y->shape());
    CHECK_EQ(y->data_type(), data_type);
    CHECK_GE(axis, 0);
    CHECK_LT(axis, x->shape().NumAxes());
    const CudnnTensorDescHelper desc_helper(x->shape(), data_type, axis,
                                            CUDNN_BATCHNORM_SPATIAL_PERSISTENT);

    const auto* gamma = ctx->Tensor4ArgNameAndIndex("gamma", 0);
    const auto* beta = ctx->Tensor4ArgNameAndIndex("beta", 0);
    auto* mean = ctx->Tensor4ArgNameAndIndex("mean", 0);
    auto* inv_variance = ctx->Tensor4ArgNameAndIndex("inv_variance", 0);
    desc_helper.CheckParamTensor(gamma);
    desc_helper.CheckParamTensor(beta);
    desc_helper.CheckParamTensor(mean);
    desc_helper.CheckParamTensor(inv_variance);

    user_op::Tensor* moving_mean = nullptr;
    user_op::Tensor* moving_variance = nullptr;
    if (ctx->has_input("moving_mean", 0)) {
      CHECK(ctx->has_input("moving_variance", 0));
      moving_mean = ctx->Tensor4ArgNameAndIndex("moving_mean", 0);
      moving_variance = ctx->Tensor4ArgNameAndIndex("moving_variance", 0);
      desc_helper.CheckParamTensor(moving_mean);
      desc_helper.CheckParamTensor(moving_variance);
    }

    const void* sp_alpha = CudnnSPOnePtr(data_type);
    const void* sp_beta;
    if (ctx->has_input("_add_to_output", 0)) {
      const user_op::Tensor* add_to_output = ctx->Tensor4ArgNameAndIndex("_add_to_output", 0);
      CHECK_EQ(add_to_output->data_type(), y->data_type());
      CHECK_EQ(add_to_output->shape(), y->shape());
      Memcpy<DeviceType::kGPU>(
          ctx->device_ctx(), y->mut_dptr<void>(), add_to_output->dptr<void>(),
          add_to_output->shape().elem_cnt() * GetSizeOfDataType(add_to_output->data_type()));
      sp_beta = CudnnSPOnePtr(data_type);
    } else {
      sp_beta = CudnnSPZeroPtr(data_type);
    }

#if defined(BN_ENABLE_EX_API)
    size_t workspace_size;
    OF_CUDNN_CHECK(cudnnGetBatchNormalizationForwardTrainingExWorkspaceSize(
        ctx->device_ctx()->cudnn_handle(), CUDNN_BATCHNORM_SPATIAL_PERSISTENT,
        CUDNN_BATCHNORM_OPS_BN, desc_helper.xy_desc(), nullptr, desc_helper.xy_desc(),
        desc_helper.param_desc(), nullptr, &workspace_size));
    size_t reserve_space_size;
    OF_CUDNN_CHECK(cudnnGetBatchNormalizationTrainingExReserveSpaceSize(
        ctx->device_ctx()->cudnn_handle(), CUDNN_BATCHNORM_SPATIAL_PERSISTENT,
        CUDNN_BATCHNORM_OPS_BN, nullptr, desc_helper.xy_desc(), &reserve_space_size));
    auto* workspace = ctx->Tensor4ArgNameAndIndex("tmp_buffer", 0);
    if (reserve_space_size == 0 && workspace_size <= workspace->shape().elem_cnt()) {
      OF_CUDNN_CHECK(cudnnBatchNormalizationForwardTrainingEx(
          ctx->device_ctx()->cudnn_handle(), CUDNN_BATCHNORM_SPATIAL_PERSISTENT,
          CUDNN_BATCHNORM_OPS_BN, sp_alpha, sp_beta, desc_helper.xy_desc(), x->dptr(), nullptr,
          nullptr, desc_helper.xy_desc(), y->mut_dptr(), desc_helper.param_desc(), gamma->dptr(),
          beta->dptr(), 1.0 - momentum, moving_mean ? moving_mean->mut_dptr() : NULL,
          moving_variance ? moving_variance->mut_dptr() : NULL, epsilon, mean->mut_dptr(),
          inv_variance->mut_dptr(), nullptr, workspace->mut_dptr(), workspace->shape().elem_cnt(),
          nullptr, 0));
    } else {
      OF_CUDNN_CHECK(cudnnBatchNormalizationForwardTraining(
          ctx->device_ctx()->cudnn_handle(), CUDNN_BATCHNORM_SPATIAL_PERSISTENT, sp_alpha, sp_beta,
          desc_helper.xy_desc(), x->dptr(), desc_helper.xy_desc(), y->mut_dptr(),
          desc_helper.param_desc(), gamma->dptr(), beta->dptr(), 1.0 - momentum,
          moving_mean ? moving_mean->mut_dptr() : NULL,
          moving_variance ? moving_variance->mut_dptr() : NULL, epsilon, mean->mut_dptr(),
          inv_variance->mut_dptr()));
    }
#else
    OF_CUDNN_CHECK(cudnnBatchNormalizationForwardTraining(
        ctx->device_ctx()->cudnn_handle(), CUDNN_BATCHNORM_SPATIAL_PERSISTENT, sp_alpha, sp_beta,
        desc_helper.xy_desc(), x->dptr(), desc_helper.xy_desc(), y->mut_dptr(),
        desc_helper.param_desc(), gamma->dptr(), beta->dptr(), 1.0 - momentum,
        moving_mean ? moving_mean->mut_dptr() : NULL,
        moving_variance ? moving_variance->mut_dptr() : NULL, epsilon, mean->mut_dptr(),
        inv_variance->mut_dptr()));
#endif

    if (ctx->op_type_name() == "normalization_add_relu") {
      CHECK(!ctx->has_input("_add_to_output", 0));
      const int64_t elem_cnt = x->shape().elem_cnt();
      auto* mask = ctx->Tensor4ArgNameAndIndex("reserve_space", 0);
      if (ctx->has_input("addend", 0)) {
        const auto* addend = ctx->Tensor4ArgNameAndIndex("addend", 0);
        AddRelu(ctx->device_ctx(), elem_cnt, data_type, y->dptr(), addend->dptr(), y->mut_dptr(),
                mask->mut_dptr<int32_t>());
      } else {
        Relu(ctx->device_ctx(), elem_cnt, data_type, y->dptr(), y->mut_dptr(),
             mask->mut_dptr<int32_t>());
      }
    }
  }

  bool AlwaysComputeWhenAllOutputsEmpty() const override { return false; }
};

REGISTER_USER_KERNEL("normalization")
    .SetCreateFn<NormalizationTrainKernel>()
    .SetIsMatchedHob((user_op::HobDeviceTag() == "gpu")
                     & (user_op::HobAttr<bool>("training") == true))
    .SetInferTmpSizeFn(InferTrainTmpSize)
    .SetInplaceProposalFn([](const user_op::InferContext& ctx,
                             user_op::AddInplaceArgPair AddInplaceArgPairFn) -> Maybe<void> {
      if (ctx.has_input("_add_to_output", 0)) {
        OF_RETURN_IF_ERROR(AddInplaceArgPairFn("y", 0, "_add_to_output", 0, true));
      }
      return Maybe<void>::Ok();
    });

REGISTER_USER_KERNEL("normalization_add_relu")
    .SetCreateFn<NormalizationTrainKernel>()
    .SetIsMatchedHob((user_op::HobDeviceTag() == "gpu"))
    .SetInferTmpSizeFn(InferTrainTmpSize);

<<<<<<< HEAD
class NormalizationGradUserKernel final : public user_op::OpKernel {
=======
template<typename T>
class NormalizationGradUserKernel final : public user_op::OpKernel,
                                          public user_op::CudaGraphSupport {
>>>>>>> d3145e1d
 public:
  NormalizationGradUserKernel() = default;
  ~NormalizationGradUserKernel() override = default;

 private:
  using user_op::OpKernel::Compute;
  void Compute(user_op::KernelComputeContext* ctx) const override {
    const auto* x = ctx->Tensor4ArgNameAndIndex("x", 0);
    auto* dx = ctx->Tensor4ArgNameAndIndex("dx", 0);
    const auto* dy = ctx->Tensor4ArgNameAndIndex("dy", 0);
    const auto* gamma = ctx->Tensor4ArgNameAndIndex("gamma", 0);
    auto* gamma_diff = ctx->Tensor4ArgNameAndIndex("gamma_diff", 0);
    auto* beta_diff = ctx->Tensor4ArgNameAndIndex("beta_diff", 0);
    const auto* mean = ctx->Tensor4ArgNameAndIndex("mean", 0);
    const auto* inv_variance = ctx->Tensor4ArgNameAndIndex("inv_variance", 0);
    auto* tmp_buffer = ctx->Tensor4ArgNameAndIndex("tmp_buffer", 0);
    const auto axis = ctx->Attr<int32_t>("axis");
    const auto epsilon = ctx->Attr<float>("epsilon");

    const DataType data_type = x->data_type();
    CHECK_EQ(dy->shape(), x->shape());
    CHECK_EQ(dy->data_type(), data_type);
    CHECK_EQ(dx->shape(), x->shape());
    CHECK_EQ(dx->data_type(), data_type);
    CHECK_GE(axis, 0);
    CHECK_LT(axis, x->shape().NumAxes());

    const CudnnTensorDescHelper desc_helper(x->shape(), data_type, axis,
                                            CUDNN_BATCHNORM_SPATIAL_PERSISTENT);
    desc_helper.CheckParamTensor(gamma);
    desc_helper.CheckParamTensor(gamma_diff);
    desc_helper.CheckParamTensor(beta_diff);
    desc_helper.CheckParamTensor(mean);
    desc_helper.CheckParamTensor(inv_variance);

    void* bn_workspace_ptr;
    size_t bn_workspace_size;
    const void* bn_dy_ptr;

    if (ctx->op_type_name() == "normalization_grad") {
      bn_workspace_ptr = tmp_buffer->mut_dptr();
      bn_workspace_size = tmp_buffer->shape().elem_cnt();
      bn_dy_ptr = dy->dptr();
    } else if (ctx->op_type_name() == "normalization_add_relu_grad") {
      const int64_t elem_cnt = dy->shape().elem_cnt();
      const auto* mask = ctx->Tensor4ArgNameAndIndex("reserve_space", 0);
      user_op::Tensor* y = ctx->Tensor4ArgNameAndIndex("y", 0);
      if (ctx->has_output("addend_diff", 0)) {
        user_op::Tensor* addend_diff = ctx->Tensor4ArgNameAndIndex("addend_diff", 0);
        ReluBackward(ctx->device_ctx(), elem_cnt, data_type, mask->dptr<int32_t>(), dy->dptr(),
                     addend_diff->mut_dptr());
        bn_workspace_ptr = tmp_buffer->mut_dptr();
        bn_workspace_size = tmp_buffer->shape().elem_cnt();
        bn_dy_ptr = addend_diff->dptr();
      } else {
        const size_t tmp_buffer_size = tmp_buffer->shape().elem_cnt();
        const size_t relu_dx_size =
            GetCudaAlignedSize(dy->shape().elem_cnt() * GetSizeOfDataType(data_type));
        CHECK_GE(tmp_buffer_size, relu_dx_size);
        ReluBackward(ctx->device_ctx(), elem_cnt, data_type, mask->dptr<int32_t>(), dy->dptr(),
                     tmp_buffer->mut_dptr());
        bn_workspace_ptr = tmp_buffer->mut_dptr<char>() + relu_dx_size;
        bn_workspace_size = tmp_buffer_size - relu_dx_size;
        bn_dy_ptr = tmp_buffer->dptr();
      }
    } else {
      UNIMPLEMENTED();
    }

#if defined(BN_ENABLE_EX_API)
    size_t workspace_size;
    OF_CUDNN_CHECK(cudnnGetBatchNormalizationBackwardExWorkspaceSize(
        ctx->device_ctx()->cudnn_handle(), CUDNN_BATCHNORM_SPATIAL_PERSISTENT,
        CUDNN_BATCHNORM_OPS_BN, desc_helper.xy_desc(), nullptr, desc_helper.xy_desc(), nullptr,
        desc_helper.xy_desc(), desc_helper.param_desc(), nullptr, &workspace_size));
    size_t reserve_space_size;
    OF_CUDNN_CHECK(cudnnGetBatchNormalizationTrainingExReserveSpaceSize(
        ctx->device_ctx()->cudnn_handle(), CUDNN_BATCHNORM_SPATIAL_PERSISTENT,
        CUDNN_BATCHNORM_OPS_BN, nullptr, desc_helper.xy_desc(), &reserve_space_size));
    if (reserve_space_size == 0 && workspace_size <= bn_workspace_size) {
      OF_CUDNN_CHECK(cudnnBatchNormalizationBackwardEx(
          ctx->device_ctx()->cudnn_handle(), CUDNN_BATCHNORM_SPATIAL_PERSISTENT,
          CUDNN_BATCHNORM_OPS_BN, CudnnSPOnePtr(data_type), CudnnSPZeroPtr(data_type),
          CudnnSPOnePtr(data_type), CudnnSPZeroPtr(data_type), desc_helper.xy_desc(), x->dptr(),
          nullptr, nullptr, desc_helper.xy_desc(), bn_dy_ptr, nullptr, nullptr,
          desc_helper.xy_desc(), dx->mut_dptr(), desc_helper.param_desc(), gamma->dptr(), nullptr,
          gamma_diff->mut_dptr(), beta_diff->mut_dptr(), epsilon, mean->dptr(),
          inv_variance->dptr(), nullptr, bn_workspace_ptr, bn_workspace_size, nullptr, 0));
    } else {
      OF_CUDNN_CHECK(cudnnBatchNormalizationBackward(
          ctx->device_ctx()->cudnn_handle(), CUDNN_BATCHNORM_SPATIAL_PERSISTENT,
          CudnnSPOnePtr(data_type), CudnnSPZeroPtr(data_type), CudnnSPOnePtr(data_type),
          CudnnSPZeroPtr(data_type), desc_helper.xy_desc(), x->dptr(), desc_helper.xy_desc(),
          bn_dy_ptr, desc_helper.xy_desc(), dx->mut_dptr(), desc_helper.param_desc(), gamma->dptr(),
          gamma_diff->mut_dptr(), beta_diff->mut_dptr(), epsilon, mean->dptr(),
          inv_variance->dptr()));
    }
#else
    OF_CUDNN_CHECK(cudnnBatchNormalizationBackward(
        ctx->device_ctx()->cudnn_handle(), CUDNN_BATCHNORM_SPATIAL_PERSISTENT,
        CudnnSPOnePtr(data_type), CudnnSPZeroPtr(data_type), CudnnSPOnePtr(data_type),
        CudnnSPZeroPtr(data_type), desc_helper.xy_desc(), x->dptr(), desc_helper.xy_desc(),
        bn_dy_ptr, desc_helper.xy_desc(), dx->mut_dptr(), desc_helper.param_desc(), gamma->dptr(),
        gamma_diff->mut_dptr(), beta_diff->mut_dptr(), epsilon, mean->dptr(),
        inv_variance->dptr()));
#endif
  }

  bool AlwaysComputeWhenAllOutputsEmpty() const override { return false; }
};

REGISTER_USER_KERNEL("normalization_grad")
    .SetCreateFn<NormalizationGradUserKernel>()
    .SetIsMatchedHob((user_op::HobDeviceTag() == "gpu"))
    .SetInferTmpSizeFn(InferGradTmpSize);

REGISTER_USER_KERNEL("normalization_add_relu_grad")
    .SetCreateFn<NormalizationGradUserKernel>()
    .SetIsMatchedHob((user_op::HobDeviceTag() == "gpu"))
    .SetInferTmpSizeFn(InferGradTmpSize);

#if (CUDNN_VERSION >= 7401)

size_t InferFusedNormalizationAddReluTmpSize(user_op::InferContext* ctx) {
  const auto& x = ctx->InputTensorDesc("x", 0);
  const auto axis = ctx->Attr<int32_t>("axis");
  const CudnnTensorDescHelper desc_helper(x.shape(), x.data_type(), axis,
                                          CUDNN_BATCHNORM_SPATIAL_PERSISTENT);
  size_t size_in_bytes;
  cudnnHandle_t handle = GetOrCreateCudnnHandle();
  CudnnActivationDesc activation_desc(CUDNN_ACTIVATION_RELU, CUDNN_PROPAGATE_NAN, 0);
  cudnnBatchNormOps_t ops;
  cudnnTensorDescriptor_t z_desc;
  if (ctx->has_input("addend", 0)) {
    ops = CUDNN_BATCHNORM_OPS_BN_ADD_ACTIVATION;
    z_desc = desc_helper.xy_desc();
  } else {
    ops = CUDNN_BATCHNORM_OPS_BN_ACTIVATION;
    z_desc = nullptr;
  }
  OF_CUDNN_CHECK(cudnnGetBatchNormalizationForwardTrainingExWorkspaceSize(
      handle, CUDNN_BATCHNORM_SPATIAL_PERSISTENT, ops, desc_helper.xy_desc(), z_desc,
      desc_helper.xy_desc(), desc_helper.param_desc(), activation_desc.Get(), &size_in_bytes));
  return std::max(size_in_bytes, static_cast<size_t>(1));
}

size_t InferFusedNormalizationAddReluGradTmpSize(user_op::InferContext* ctx) {
  const auto& x = ctx->InputTensorDesc("x", 0);
  const auto axis = ctx->Attr<int32_t>("axis");
  const CudnnTensorDescHelper desc_helper(x.shape(), x.data_type(), axis,
                                          CUDNN_BATCHNORM_SPATIAL_PERSISTENT);
  size_t size_in_bytes;
  cudnnHandle_t handle = GetOrCreateCudnnHandle();
  CudnnActivationDesc activation_desc(CUDNN_ACTIVATION_RELU, CUDNN_PROPAGATE_NAN, 0);
  cudnnBatchNormOps_t ops;
  cudnnTensorDescriptor_t z_desc;
  if (ctx->has_output("addend_diff", 0)) {
    ops = CUDNN_BATCHNORM_OPS_BN_ADD_ACTIVATION;
    z_desc = desc_helper.xy_desc();
  } else {
    ops = CUDNN_BATCHNORM_OPS_BN_ACTIVATION;
    z_desc = nullptr;
  }
  OF_CUDNN_CHECK(cudnnGetBatchNormalizationBackwardExWorkspaceSize(
      handle, CUDNN_BATCHNORM_SPATIAL_PERSISTENT, ops, desc_helper.xy_desc(), desc_helper.xy_desc(),
      desc_helper.xy_desc(), z_desc, desc_helper.xy_desc(), desc_helper.param_desc(),
      activation_desc.Get(), &size_in_bytes));
  return std::max(size_in_bytes, static_cast<size_t>(1));
}

<<<<<<< HEAD
class FusedNormalizationAddReluKernel final : public user_op::OpKernel {
=======
template<typename T>
class FusedNormalizationAddReluKernel final : public user_op::OpKernel,
                                              public user_op::CudaGraphSupport {
>>>>>>> d3145e1d
 public:
  FusedNormalizationAddReluKernel() = default;
  ~FusedNormalizationAddReluKernel() override = default;

 private:
  using user_op::OpKernel::Compute;
  void Compute(user_op::KernelComputeContext* ctx) const override {
    const auto* x = ctx->Tensor4ArgNameAndIndex("x", 0);
    auto* y = ctx->Tensor4ArgNameAndIndex("y", 0);
    const auto* gamma = ctx->Tensor4ArgNameAndIndex("gamma", 0);
    const auto* beta = ctx->Tensor4ArgNameAndIndex("beta", 0);
    auto* moving_mean = ctx->Tensor4ArgNameAndIndex("moving_mean", 0);
    auto* moving_variance = ctx->Tensor4ArgNameAndIndex("moving_variance", 0);
    const auto axis = ctx->Attr<int32_t>("axis");
    const auto epsilon = ctx->Attr<float>("epsilon");
    const auto momentum = ctx->Attr<float>("momentum");
    auto* mean = ctx->Tensor4ArgNameAndIndex("mean", 0);
    auto* inv_variance = ctx->Tensor4ArgNameAndIndex("inv_variance", 0);
    auto* reserve_space = ctx->Tensor4ArgNameAndIndex("reserve_space", 0);
    auto* tmp_buffer = ctx->Tensor4ArgNameAndIndex("tmp_buffer", 0);

    const DataType data_type = x->data_type();
    CHECK_EQ(x->shape(), y->shape());
    CHECK_EQ(y->data_type(), data_type);
    CHECK_GE(axis, 0);
    CHECK_LT(axis, x->shape().NumAxes());

    const CudnnTensorDescHelper desc_helper(x->shape(), data_type, axis,
                                            CUDNN_BATCHNORM_SPATIAL_PERSISTENT);
    desc_helper.CheckParamTensor(gamma);
    desc_helper.CheckParamTensor(beta);
    desc_helper.CheckParamTensor(moving_mean);
    desc_helper.CheckParamTensor(moving_variance);
    desc_helper.CheckParamTensor(mean);
    desc_helper.CheckParamTensor(inv_variance);

    CudnnActivationDesc activation_desc(CUDNN_ACTIVATION_RELU, CUDNN_PROPAGATE_NAN, 0);
    cudnnTensorDescriptor_t z_desc;
    const void* z_ptr;
    cudnnBatchNormOps_t ops;
    if (ctx->has_input("addend", 0)) {
      z_desc = desc_helper.xy_desc();
      z_ptr = ctx->Tensor4ArgNameAndIndex("addend", 0)->dptr();
      ops = CUDNN_BATCHNORM_OPS_BN_ADD_ACTIVATION;
    } else {
      z_desc = nullptr;
      z_ptr = nullptr;
      ops = CUDNN_BATCHNORM_OPS_BN_ACTIVATION;
    }

    size_t min_workspace_size;
    OF_CUDNN_CHECK(cudnnGetBatchNormalizationForwardTrainingExWorkspaceSize(
        ctx->device_ctx()->cudnn_handle(), CUDNN_BATCHNORM_SPATIAL_PERSISTENT, ops,
        desc_helper.xy_desc(), z_desc, desc_helper.xy_desc(), desc_helper.param_desc(),
        activation_desc.Get(), &min_workspace_size));
    const size_t workspace_size = tmp_buffer->shape().elem_cnt();
    CHECK_GE(workspace_size, min_workspace_size);
    size_t min_reserve_space_size;
    OF_CUDNN_CHECK(cudnnGetBatchNormalizationTrainingExReserveSpaceSize(
        ctx->device_ctx()->cudnn_handle(), CUDNN_BATCHNORM_SPATIAL_PERSISTENT, ops,
        activation_desc.Get(), desc_helper.xy_desc(), &min_reserve_space_size));
    const size_t reserve_space_size = reserve_space->shape().elem_cnt();
    CHECK_GE(reserve_space_size, min_reserve_space_size);

    OF_CUDNN_CHECK(cudnnBatchNormalizationForwardTrainingEx(
        ctx->device_ctx()->cudnn_handle(), CUDNN_BATCHNORM_SPATIAL_PERSISTENT, ops,
        CudnnSPOnePtr(data_type), CudnnSPZeroPtr(data_type), desc_helper.xy_desc(), x->dptr(),
        z_desc, z_ptr, desc_helper.xy_desc(), y->mut_dptr(), desc_helper.param_desc(),
        gamma->dptr(), beta->dptr(), 1.0 - momentum, moving_mean->mut_dptr(),
        moving_variance->mut_dptr(), epsilon, mean->mut_dptr(), inv_variance->mut_dptr(),
        activation_desc.Get(), tmp_buffer->mut_dptr(), workspace_size, reserve_space->mut_dptr(),
        reserve_space_size));
  }

  bool AlwaysComputeWhenAllOutputsEmpty() const override { return false; }
};

REGISTER_USER_KERNEL("cudnn_fused_normalization_add_relu")
    .SetCreateFn<FusedNormalizationAddReluKernel>()
    .SetIsMatchedHob((user_op::HobDeviceTag() == "gpu"))
    .SetInferTmpSizeFn(InferFusedNormalizationAddReluTmpSize);

<<<<<<< HEAD
class FusedNormalizationAddReluGradUserKernel final : public user_op::OpKernel {
=======
template<typename T>
class FusedNormalizationAddReluGradUserKernel final : public user_op::OpKernel,
                                                      public user_op::CudaGraphSupport {
>>>>>>> d3145e1d
 public:
  FusedNormalizationAddReluGradUserKernel() = default;
  ~FusedNormalizationAddReluGradUserKernel() override = default;

 private:
  using user_op::OpKernel::Compute;
  void Compute(user_op::KernelComputeContext* ctx) const override {
    const auto* x = ctx->Tensor4ArgNameAndIndex("x", 0);
    const auto* y = ctx->Tensor4ArgNameAndIndex("y", 0);
    auto* dx = ctx->Tensor4ArgNameAndIndex("dx", 0);
    const auto* dy = ctx->Tensor4ArgNameAndIndex("dy", 0);
    const auto* gamma = ctx->Tensor4ArgNameAndIndex("gamma", 0);
    const auto* beta = ctx->Tensor4ArgNameAndIndex("beta", 0);
    auto* gamma_diff = ctx->Tensor4ArgNameAndIndex("gamma_diff", 0);
    auto* beta_diff = ctx->Tensor4ArgNameAndIndex("beta_diff", 0);
    const auto* mean = ctx->Tensor4ArgNameAndIndex("mean", 0);
    const auto* inv_variance = ctx->Tensor4ArgNameAndIndex("inv_variance", 0);
    const auto* reserve_space = ctx->Tensor4ArgNameAndIndex("reserve_space", 0);
    auto* tmp_buffer = ctx->Tensor4ArgNameAndIndex("tmp_buffer", 0);
    const auto axis = ctx->Attr<int32_t>("axis");
    const auto epsilon = ctx->Attr<float>("epsilon");

    const DataType data_type = x->data_type();
    CHECK_EQ(dy->shape(), x->shape());
    CHECK_EQ(dy->data_type(), data_type);
    CHECK_EQ(dx->shape(), x->shape());
    CHECK_EQ(dx->data_type(), data_type);
    CHECK_GE(axis, 0);
    CHECK_LT(axis, x->shape().NumAxes());

    const CudnnTensorDescHelper desc_helper(x->shape(), data_type, axis,
                                            CUDNN_BATCHNORM_SPATIAL_PERSISTENT);
    desc_helper.CheckParamTensor(gamma);
    desc_helper.CheckParamTensor(beta);
    desc_helper.CheckParamTensor(gamma_diff);
    desc_helper.CheckParamTensor(beta_diff);
    desc_helper.CheckParamTensor(mean);
    desc_helper.CheckParamTensor(inv_variance);

    CudnnActivationDesc activation_desc(CUDNN_ACTIVATION_RELU, CUDNN_PROPAGATE_NAN, 0);
    cudnnTensorDescriptor_t dz_desc;
    void* dz_ptr;
    cudnnBatchNormOps_t ops;
    if (ctx->has_output("addend_diff", 0)) {
      dz_desc = desc_helper.xy_desc();
      dz_ptr = ctx->Tensor4ArgNameAndIndex("addend_diff", 0)->mut_dptr();
      ops = CUDNN_BATCHNORM_OPS_BN_ADD_ACTIVATION;
    } else {
      dz_desc = nullptr;
      dz_ptr = nullptr;
      ops = CUDNN_BATCHNORM_OPS_BN_ACTIVATION;
    }

    size_t min_workspace_size;
    OF_CUDNN_CHECK(cudnnGetBatchNormalizationBackwardExWorkspaceSize(
        ctx->device_ctx()->cudnn_handle(), CUDNN_BATCHNORM_SPATIAL_PERSISTENT, ops,
        desc_helper.xy_desc(), desc_helper.xy_desc(), desc_helper.xy_desc(), dz_desc,
        desc_helper.xy_desc(), desc_helper.param_desc(), activation_desc.Get(),
        &min_workspace_size));
    const size_t workspace_size = tmp_buffer->shape().elem_cnt();
    CHECK_GE(workspace_size, min_workspace_size);
    size_t min_reserve_space_size;
    OF_CUDNN_CHECK(cudnnGetBatchNormalizationTrainingExReserveSpaceSize(
        ctx->device_ctx()->cudnn_handle(), CUDNN_BATCHNORM_SPATIAL_PERSISTENT, ops,
        activation_desc.Get(), desc_helper.xy_desc(), &min_reserve_space_size));
    const size_t reserve_space_size = reserve_space->shape().elem_cnt();
    CHECK_GE(reserve_space_size, min_reserve_space_size);
    OF_CUDNN_CHECK(cudnnBatchNormalizationBackwardEx(
        ctx->device_ctx()->cudnn_handle(), CUDNN_BATCHNORM_SPATIAL_PERSISTENT, ops,
        CudnnSPOnePtr(data_type), CudnnSPZeroPtr(data_type), CudnnSPOnePtr(data_type),
        CudnnSPZeroPtr(data_type), desc_helper.xy_desc(), x->dptr(), desc_helper.xy_desc(),
        y->dptr(), desc_helper.xy_desc(), dy->dptr(), dz_desc, dz_ptr, desc_helper.xy_desc(),
        dx->mut_dptr(), desc_helper.param_desc(), gamma->dptr(), beta->dptr(),
        gamma_diff->mut_dptr(), beta_diff->mut_dptr(), epsilon, mean->dptr(), inv_variance->dptr(),
        activation_desc.Get(), tmp_buffer->mut_dptr(), workspace_size,
        const_cast<void*>(reserve_space->dptr()), reserve_space_size));
  }

  bool AlwaysComputeWhenAllOutputsEmpty() const override { return false; }
};

REGISTER_USER_KERNEL("cudnn_fused_normalization_add_relu_grad")
    .SetCreateFn<FusedNormalizationAddReluGradUserKernel>()
    .SetIsMatchedHob((user_op::HobDeviceTag() == "gpu"))
    .SetInferTmpSizeFn(InferFusedNormalizationAddReluGradTmpSize);

#endif

}  // namespace
}  // namespace oneflow

#endif<|MERGE_RESOLUTION|>--- conflicted
+++ resolved
@@ -20,13 +20,10 @@
 #include "oneflow/core/framework/framework.h"
 #include "oneflow/core/device/cudnn_util.h"
 #include "oneflow/core/kernel/new_kernel_util.h"
-<<<<<<< HEAD
+#include "oneflow/core/kernel/cuda_graph_support.h"
 #if CUDA_VERSION >= 11000
 #include "oneflow/core/device/cuda_pseudo_bfloat16.h"
 #endif
-=======
-#include "oneflow/core/kernel/cuda_graph_support.h"
->>>>>>> d3145e1d
 
 namespace oneflow {
 
@@ -178,13 +175,8 @@
   return tmp_size;
 }
 
-<<<<<<< HEAD
-class NormalizationInferenceKernel final : public user_op::OpKernel {
-=======
-template<typename T>
 class NormalizationInferenceKernel final : public user_op::OpKernel,
                                            public user_op::CudaGraphSupport {
->>>>>>> d3145e1d
  public:
   NormalizationInferenceKernel() = default;
   ~NormalizationInferenceKernel() override = default;
@@ -418,12 +410,7 @@
   }
 }
 
-<<<<<<< HEAD
-class NormalizationTrainKernel final : public user_op::OpKernel {
-=======
-template<typename T>
 class NormalizationTrainKernel final : public user_op::OpKernel, public user_op::CudaGraphSupport {
->>>>>>> d3145e1d
  public:
   NormalizationTrainKernel() = default;
   ~NormalizationTrainKernel() override = default;
@@ -555,13 +542,8 @@
     .SetIsMatchedHob((user_op::HobDeviceTag() == "gpu"))
     .SetInferTmpSizeFn(InferTrainTmpSize);
 
-<<<<<<< HEAD
-class NormalizationGradUserKernel final : public user_op::OpKernel {
-=======
-template<typename T>
 class NormalizationGradUserKernel final : public user_op::OpKernel,
                                           public user_op::CudaGraphSupport {
->>>>>>> d3145e1d
  public:
   NormalizationGradUserKernel() = default;
   ~NormalizationGradUserKernel() override = default;
@@ -732,13 +714,8 @@
   return std::max(size_in_bytes, static_cast<size_t>(1));
 }
 
-<<<<<<< HEAD
-class FusedNormalizationAddReluKernel final : public user_op::OpKernel {
-=======
-template<typename T>
 class FusedNormalizationAddReluKernel final : public user_op::OpKernel,
                                               public user_op::CudaGraphSupport {
->>>>>>> d3145e1d
  public:
   FusedNormalizationAddReluKernel() = default;
   ~FusedNormalizationAddReluKernel() override = default;
@@ -821,13 +798,8 @@
     .SetIsMatchedHob((user_op::HobDeviceTag() == "gpu"))
     .SetInferTmpSizeFn(InferFusedNormalizationAddReluTmpSize);
 
-<<<<<<< HEAD
-class FusedNormalizationAddReluGradUserKernel final : public user_op::OpKernel {
-=======
-template<typename T>
 class FusedNormalizationAddReluGradUserKernel final : public user_op::OpKernel,
                                                       public user_op::CudaGraphSupport {
->>>>>>> d3145e1d
  public:
   FusedNormalizationAddReluGradUserKernel() = default;
   ~FusedNormalizationAddReluGradUserKernel() override = default;
