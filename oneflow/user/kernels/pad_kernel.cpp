/*
Copyright 2020 The OneFlow Authors. All rights reserved.

Licensed under the Apache License, Version 2.0 (the "License");
you may not use this file except in compliance with the License.
You may obtain a copy of the License at

    http://www.apache.org/licenses/LICENSE-2.0

Unless required by applicable law or agreed to in writing, software
distributed under the License is distributed on an "AS IS" BASIS,
WITHOUT WARRANTIES OR CONDITIONS OF ANY KIND, either express or implied.
See the License for the specific language governing permissions and
limitations under the License.
*/
#include "oneflow/core/framework/framework.h"
#include "oneflow/core/device/memory_copier.h"
#include "oneflow/core/kernel/new_kernel_util.h"
<<<<<<< HEAD
#if defined(WITH_CUDA) && CUDA_VERSION >= 11000
#include "oneflow/core/device/cuda_pseudo_bfloat16.h"
#endif
=======
#include "oneflow/core/kernel/cuda_graph_support.h"
>>>>>>> d3145e1d

namespace oneflow {

namespace {

void GetDimVectorInBytes(const ShapeView& tensor_shape, const int64_t size_of_data_type,
                         DimVector& shape_vec) {
  int64_t ndims = tensor_shape.NumAxes();
  for (int64_t i = 0; i < ndims; ++i) { shape_vec[i] = tensor_shape.At(i); }
  shape_vec[ndims - 1] = shape_vec[ndims - 1] * size_of_data_type;
}

const void* GetDtypeMatchedValuePtr(const DataType data_type, double floating, int64_t integral) {
  if (data_type == kFloat) {
    static const float val = static_cast<float>(floating);
    return static_cast<const void*>(&val);
  } else if (data_type == kDouble) {
    static const double val = floating;
    return static_cast<const void*>(&val);
  } else if (data_type == kFloat16) {
    static const float16 val = static_cast<float16>(floating);
    return static_cast<const void*>(&val);
  } else if (data_type == kInt8) {
    static const int8_t val = static_cast<int8_t>(integral);
    return static_cast<const void*>(&val);
  } else if (data_type == kInt32) {
    static const int32_t val = static_cast<int32_t>(integral);
    return static_cast<const void*>(&val);
  } else if (data_type == kInt64) {
    static const int64_t val = static_cast<int64_t>(integral);
    return static_cast<const void*>(&val);
  } else if (data_type == kBFloat16) {
#if defined(WITH_CUDA) && CUDA_VERSION >= 11000
    static const nv_bfloat16 val = static_cast<nv_bfloat16>(floating);
    return static_cast<const void*>(&val);
#else
    UNIMPLEMENTED();
#endif
  } else {
    UNIMPLEMENTED();
  }
}

}  // namespace

<<<<<<< HEAD
template<DeviceType device_type>
class PadKernel final : public user_op::OpKernel {
=======
template<DeviceType device_type, typename T>
class PadKernel final : public user_op::OpKernel, public user_op::CudaGraphSupport {
>>>>>>> d3145e1d
 public:
  PadKernel() = default;
  ~PadKernel() = default;

 private:
  void Compute(user_op::KernelComputeContext* ctx) const override {
    const user_op::Tensor* x = ctx->Tensor4ArgNameAndIndex("x", 0);
    user_op::Tensor* y = ctx->Tensor4ArgNameAndIndex("y", 0);
    const auto& padding_before = ctx->Attr<std::vector<int64_t>>("padding_before");
    const int64_t ndims = x->shape().NumAxes();
    const int64_t size_of_data_type = static_cast<int64_t>(GetSizeOfDataType(x->data_type()));
    CHECK_EQ(padding_before.size(), ndims);
    NewKernelUtil<device_type>::Fill(
        ctx->device_ctx(), y->shape().elem_cnt(), y->data_type(),
        GetDtypeMatchedValuePtr(y->data_type(), ctx->Attr<double>("floating_constant_value"),
                                ctx->Attr<int64_t>("integral_constant_value")),
        y->mut_dptr());
    MemoryCopyNdDesc memory_copy_nd_desc;

    DimVector src_shape_vec(ndims);
    DimVector dst_shape_vec(ndims);
    GetDimVectorInBytes(x->shape(), size_of_data_type, src_shape_vec);
    GetDimVectorInBytes(y->shape(), size_of_data_type, dst_shape_vec);
    memory_copy_nd_desc.src_shape = Shape(src_shape_vec);
    memory_copy_nd_desc.dst_shape = Shape(dst_shape_vec);

    DimVector src_pos_vec(ndims, 0);
    DimVector dst_pos_vec(padding_before.cbegin(), padding_before.cend());
    dst_pos_vec[ndims - 1] *= size_of_data_type;

    memory_copy_nd_desc.dst_pos = NdIndex(dst_pos_vec);
    memory_copy_nd_desc.src_pos = NdIndex(src_pos_vec);
    memory_copy_nd_desc.extent = memory_copy_nd_desc.src_shape;
    MemoryCopyNdDesc reduced_memory_copy_nd_desc = memory_copy_nd_desc.CreateDimReducedDesc();

    std::unique_ptr<MemoryCopier> device_memory_copier(NewDefaultMemoryCopier(device_type));
    device_memory_copier->Copy(ctx->device_ctx(), y->mut_dptr(), x->dptr(),
                               reduced_memory_copy_nd_desc);
  }
  bool AlwaysComputeWhenAllOutputsEmpty() const override { return false; }
};

#define REGISTER_PAD_KERNEL(dev)                                             \
  REGISTER_USER_KERNEL("pad").SetCreateFn<PadKernel<dev>>().SetIsMatchedHob( \
      (user_op::HobDeviceTag() == dev));

#ifdef WITH_CUDA
REGISTER_PAD_KERNEL(DeviceType::kGPU)
#endif
REGISTER_PAD_KERNEL(DeviceType::kCPU)

<<<<<<< HEAD
template<DeviceType device_type>
class PadGradKernel final : public user_op::OpKernel {
=======
template<DeviceType device_type, typename T>
class PadGradKernel final : public user_op::OpKernel, public user_op::CudaGraphSupport {
>>>>>>> d3145e1d
 public:
  PadGradKernel() = default;
  ~PadGradKernel() = default;

 private:
  void Compute(user_op::KernelComputeContext* ctx) const override {
    const user_op::Tensor* dy = ctx->Tensor4ArgNameAndIndex("dy", 0);
    user_op::Tensor* dx = ctx->Tensor4ArgNameAndIndex("dx", 0);
    const auto& padding_before = ctx->Attr<std::vector<int64_t>>("padding_before");
    const int64_t ndims = dy->shape().NumAxes();
    const int64_t size_of_data_type = static_cast<int64_t>(GetSizeOfDataType(dy->data_type()));

    MemoryCopyNdDesc memory_copy_nd_desc;

    DimVector src_shape_vec(ndims);
    DimVector dst_shape_vec(ndims);
    GetDimVectorInBytes(dy->shape(), size_of_data_type, src_shape_vec);
    GetDimVectorInBytes(dx->shape(), size_of_data_type, dst_shape_vec);
    memory_copy_nd_desc.src_shape = Shape(src_shape_vec);
    memory_copy_nd_desc.dst_shape = Shape(dst_shape_vec);

    DimVector dst_pos_vec(ndims, 0);
    DimVector src_pos_vec(padding_before.cbegin(), padding_before.cend());
    src_pos_vec[ndims - 1] *= size_of_data_type;

    memory_copy_nd_desc.dst_pos = NdIndex(dst_pos_vec);
    memory_copy_nd_desc.src_pos = NdIndex(src_pos_vec);
    memory_copy_nd_desc.extent = memory_copy_nd_desc.dst_shape;
    MemoryCopyNdDesc reduced_memory_copy_nd_desc = memory_copy_nd_desc.CreateDimReducedDesc();

    std::unique_ptr<MemoryCopier> device_memory_copier(NewDefaultMemoryCopier(device_type));
    device_memory_copier->Copy(ctx->device_ctx(), dx->mut_dptr(), dy->dptr(),
                               reduced_memory_copy_nd_desc);
  }
  bool AlwaysComputeWhenAllOutputsEmpty() const override { return false; }
};

#define REGISTER_PAD_GRAD_KERNEL(dev)    \
  REGISTER_USER_KERNEL("pad_grad")       \
      .SetCreateFn<PadGradKernel<dev>>() \
      .SetIsMatchedHob((user_op::HobDeviceTag() == dev));

#ifdef WITH_CUDA
REGISTER_PAD_GRAD_KERNEL(DeviceType::kGPU)
#endif
REGISTER_PAD_GRAD_KERNEL(DeviceType::kCPU)

}  // namespace oneflow<|MERGE_RESOLUTION|>--- conflicted
+++ resolved
@@ -16,13 +16,10 @@
 #include "oneflow/core/framework/framework.h"
 #include "oneflow/core/device/memory_copier.h"
 #include "oneflow/core/kernel/new_kernel_util.h"
-<<<<<<< HEAD
+#include "oneflow/core/kernel/cuda_graph_support.h"
 #if defined(WITH_CUDA) && CUDA_VERSION >= 11000
 #include "oneflow/core/device/cuda_pseudo_bfloat16.h"
 #endif
-=======
-#include "oneflow/core/kernel/cuda_graph_support.h"
->>>>>>> d3145e1d
 
 namespace oneflow {
 
@@ -68,13 +65,8 @@
 
 }  // namespace
 
-<<<<<<< HEAD
 template<DeviceType device_type>
-class PadKernel final : public user_op::OpKernel {
-=======
-template<DeviceType device_type, typename T>
 class PadKernel final : public user_op::OpKernel, public user_op::CudaGraphSupport {
->>>>>>> d3145e1d
  public:
   PadKernel() = default;
   ~PadKernel() = default;
@@ -126,13 +118,8 @@
 #endif
 REGISTER_PAD_KERNEL(DeviceType::kCPU)
 
-<<<<<<< HEAD
 template<DeviceType device_type>
-class PadGradKernel final : public user_op::OpKernel {
-=======
-template<DeviceType device_type, typename T>
 class PadGradKernel final : public user_op::OpKernel, public user_op::CudaGraphSupport {
->>>>>>> d3145e1d
  public:
   PadGradKernel() = default;
   ~PadGradKernel() = default;
