/*
Copyright 2020 The OneFlow Authors. All rights reserved.

Licensed under the Apache License, Version 2.0 (the "License");
you may not use this file except in compliance with the License.
You may obtain a copy of the License at

    http://www.apache.org/licenses/LICENSE-2.0

Unless required by applicable law or agreed to in writing, software
distributed under the License is distributed on an "AS IS" BASIS,
WITHOUT WARRANTIES OR CONDITIONS OF ANY KIND, either express or implied.
See the License for the specific language governing permissions and
limitations under the License.
*/
#include "oneflow/core/framework/framework.h"
#include "oneflow/user/kernels/square_sum_kernel_util.h"
#include "oneflow/core/common/balanced_splitter.h"
#include "oneflow/core/kernel/cuda_graph_support.h"

namespace oneflow {

namespace user_op {

template<DeviceType device_type, typename T>
class SquareSumKernel final : public user_op::OpKernel, public user_op::CudaGraphSupport {
 public:
  SquareSumKernel() = default;
  ~SquareSumKernel() override = default;

 private:
  void Compute(user_op::KernelComputeContext* ctx, user_op::OpKernelState* state) const override {
    const user_op::Tensor* x = ctx->Tensor4ArgNameAndIndex("x", 0);
    user_op::Tensor* y = ctx->Tensor4ArgNameAndIndex("y", 0);

    SquareSumKernelUtil<device_type, T>::SquareSum(ctx->device_ctx(), x->shape().elem_cnt(),
                                                   x->dptr<T>(), y->mut_dptr<T>());
  }
  bool AlwaysComputeWhenAllOutputsEmpty() const override { return false; }
};

#define REGISTER_SQUARE_SUM_KERNEL(device, dtype)                      \
  REGISTER_USER_KERNEL("square_sum")                                   \
      .SetCreateFn<SquareSumKernel<device, OF_PP_PAIR_FIRST(dtype)>>() \
      .SetIsMatchedHob((user_op::HobDeviceType() == device)            \
<<<<<<< HEAD
                       & (user_op::HobDataType("y", 0) == OF_PP_PAIR_SECOND(dtype)));
=======
                       && (user_op::HobDataType("y", 0) == OF_PP_PAIR_SECOND(dtype)));
>>>>>>> 85d79b69

OF_PP_SEQ_PRODUCT_FOR_EACH_TUPLE(REGISTER_SQUARE_SUM_KERNEL, DEVICE_TYPE_SEQ,
                                 FLOATING_DATA_TYPE_SEQ)

template<DeviceType device_type, typename T>
class MultiSquareSumKernel final : public user_op::OpKernel, public user_op::CudaGraphSupport {
 public:
  MultiSquareSumKernel() = default;
  ~MultiSquareSumKernel() override = default;

 private:
  void Compute(user_op::KernelComputeContext* ctx) const override {
    std::vector<SquareSumParam<T>> params;
    params.resize(ctx->input_size("x"));
    for (int64_t i = 0; i < params.size(); ++i) {
      const user_op::Tensor* x = ctx->Tensor4ArgNameAndIndex("x", i);
      params[i].count = x->shape().elem_cnt();
      params[i].ptr = x->dptr<T>();
    }
    user_op::Tensor* y = ctx->Tensor4ArgNameAndIndex("y", 0);
    SquareSumKernelUtil<device_type, T>::MultiSquareSum(ctx->device_ctx(), params,
                                                        y->mut_dptr<T>());
  }
  bool AlwaysComputeWhenAllOutputsEmpty() const override { return false; }
};

#define REGISTER_MULTI_SQUARE_SUM_KERNEL(device, dtype)                     \
  REGISTER_USER_KERNEL("multi_square_sum")                                  \
      .SetCreateFn<MultiSquareSumKernel<device, OF_PP_PAIR_FIRST(dtype)>>() \
      .SetIsMatchedHob((user_op::HobDeviceType() == device)                 \
<<<<<<< HEAD
                       & (user_op::HobDataType("y", 0) == OF_PP_PAIR_SECOND(dtype)));
=======
                       && (user_op::HobDataType("y", 0) == OF_PP_PAIR_SECOND(dtype)));
>>>>>>> 85d79b69

OF_PP_SEQ_PRODUCT_FOR_EACH_TUPLE(REGISTER_MULTI_SQUARE_SUM_KERNEL, DEVICE_TYPE_SEQ,
                                 FLOATING_DATA_TYPE_SEQ)

}  // namespace user_op

}  // namespace oneflow<|MERGE_RESOLUTION|>--- conflicted
+++ resolved
@@ -43,11 +43,7 @@
   REGISTER_USER_KERNEL("square_sum")                                   \
       .SetCreateFn<SquareSumKernel<device, OF_PP_PAIR_FIRST(dtype)>>() \
       .SetIsMatchedHob((user_op::HobDeviceType() == device)            \
-<<<<<<< HEAD
-                       & (user_op::HobDataType("y", 0) == OF_PP_PAIR_SECOND(dtype)));
-=======
                        && (user_op::HobDataType("y", 0) == OF_PP_PAIR_SECOND(dtype)));
->>>>>>> 85d79b69
 
 OF_PP_SEQ_PRODUCT_FOR_EACH_TUPLE(REGISTER_SQUARE_SUM_KERNEL, DEVICE_TYPE_SEQ,
                                  FLOATING_DATA_TYPE_SEQ)
@@ -78,11 +74,7 @@
   REGISTER_USER_KERNEL("multi_square_sum")                                  \
       .SetCreateFn<MultiSquareSumKernel<device, OF_PP_PAIR_FIRST(dtype)>>() \
       .SetIsMatchedHob((user_op::HobDeviceType() == device)                 \
-<<<<<<< HEAD
-                       & (user_op::HobDataType("y", 0) == OF_PP_PAIR_SECOND(dtype)));
-=======
                        && (user_op::HobDataType("y", 0) == OF_PP_PAIR_SECOND(dtype)));
->>>>>>> 85d79b69
 
 OF_PP_SEQ_PRODUCT_FOR_EACH_TUPLE(REGISTER_MULTI_SQUARE_SUM_KERNEL, DEVICE_TYPE_SEQ,
                                  FLOATING_DATA_TYPE_SEQ)
