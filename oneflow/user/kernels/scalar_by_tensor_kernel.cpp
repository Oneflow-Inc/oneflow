--- conflicted
+++ resolved
@@ -15,73 +15,31 @@
 */
 #include "oneflow/core/framework/framework.h"
 #include "oneflow/core/kernel/cuda_graph_support.h"
-#include "oneflow/core/primitive/include/broadcast_elementwise_binary.h"
+#include "oneflow/core/ep/include/primitive/broadcast_elementwise_binary.h"
 
 namespace oneflow {
 
 namespace {
 
-<<<<<<< HEAD
 template<typename Context>
-std::unique_ptr<primitive::BroadcastElementwiseBinary> NewBroadcastElementwiseBinaryPrimitive(
-    Context* ctx, primitive::BinaryOp op) {
+std::unique_ptr<ep::primitive::BroadcastElementwiseBinary> NewBroadcastElementwiseBinaryPrimitive(
+    Context* ctx, ep::primitive::BinaryOp op) {
   const user_op::TensorDesc* x = ctx->TensorDesc4ArgNameAndIndex("x", 0);
   const user_op::TensorDesc* y = ctx->TensorDesc4ArgNameAndIndex("y", 0);
   const int64_t ndims = y->shape().NumAxes();
-  return primitive::NewPrimitive<primitive::BroadcastElementwiseBinaryFactory>(
+  return ep::primitive::NewPrimitive<ep::primitive::BroadcastElementwiseBinaryFactory>(
       ctx->device_type(), op, x->data_type(), y->data_type(), ndims);
 }
 
-template<primitive::BinaryOp op>
-hob::HobContextGetter<user_op::KernelRegContext, bool> BroadcastElementwiseBinaryPrimitiveExists() {
-  return user_op::HobCtxGetter<bool>(
-      "BroadcastElementwiseBinaryPrimitiveExists", [](const user_op::KernelRegContext& ctx) {
-        return NewBroadcastElementwiseBinaryPrimitive(&ctx, op).operator bool();
-      });
+template<ep::primitive::BinaryOp op>
+auto BroadcastElementwiseBinaryPrimitiveExists() {
+  return hob::make_custom("BroadcastElementwiseBinaryPrimitiveExists",
+                          [](const user_op::KernelRegContext& ctx) {
+                            return NewBroadcastElementwiseBinaryPrimitive(&ctx, op).operator bool();
+                          });
 }
-=======
-enum ByScalarFunc { add, sub, mul, div };
 
-template<ByScalarFunc by_scalar_func, DeviceType device_type, typename T>
-struct ComputeScalarByTensor {
-  static void DoCompute(ep::Stream* stream, const T* x_ptr, const T* scalar_ptr, T* y_ptr,
-                        const int64_t n);
-};
-
-template<DeviceType device_type, typename T>
-struct ComputeScalarByTensor<ByScalarFunc::add, device_type, T> {
-  static void DoCompute(ep::Stream* stream, const T* x_ptr, const T* scalar_ptr, T* y_ptr,
-                        const int64_t n) {
-    NewKernelUtil<device_type>::AddByScalarPtr(stream, n, x_ptr, scalar_ptr, y_ptr);
-  }
-};
-
-template<DeviceType device_type, typename T>
-struct ComputeScalarByTensor<ByScalarFunc::sub, device_type, T> {
-  static void DoCompute(ep::Stream* stream, const T* x_ptr, const T* scalar_ptr, T* y_ptr,
-                        const int64_t n) {
-    NewKernelUtil<device_type>::SubByScalarPtr(stream, n, x_ptr, scalar_ptr, y_ptr);
-  }
-};
-
-template<DeviceType device_type, typename T>
-struct ComputeScalarByTensor<ByScalarFunc::mul, device_type, T> {
-  static void DoCompute(ep::Stream* stream, const T* x_ptr, const T* scalar_ptr, T* y_ptr,
-                        const int64_t n) {
-    NewKernelUtil<device_type>::MulByScalarPtr(stream, n, x_ptr, scalar_ptr, y_ptr);
-  }
-};
-
-template<DeviceType device_type, typename T>
-struct ComputeScalarByTensor<ByScalarFunc::div, device_type, T> {
-  static void DoCompute(ep::Stream* stream, const T* x_ptr, const T* scalar_ptr, T* y_ptr,
-                        const int64_t n) {
-    NewKernelUtil<device_type>::DivByScalarPtr(stream, n, x_ptr, scalar_ptr, y_ptr);
-  }
-};
->>>>>>> cee52032
-
-template<primitive::BinaryOp op>
+template<ep::primitive::BinaryOp op>
 class ScalarByTensorKernel final : public user_op::OpKernel, public user_op::CudaGraphSupport {
  public:
   ScalarByTensorKernel() = default;
@@ -92,53 +50,39 @@
     const user_op::Tensor* x = ctx->Tensor4ArgNameAndIndex("x", 0);
     const user_op::Tensor* scalar = ctx->Tensor4ArgNameAndIndex("scalar", 0);
     user_op::Tensor* y = ctx->Tensor4ArgNameAndIndex("y", 0);
-<<<<<<< HEAD
     int64_t elem_cnt = y->shape().elem_cnt();
     if (elem_cnt != 0) {
-      std::unique_ptr<primitive::BroadcastElementwiseBinary> primitive =
+      std::unique_ptr<ep::primitive::BroadcastElementwiseBinary> primitive =
           NewBroadcastElementwiseBinaryPrimitive(ctx, op);
       CHECK(primitive);
-      primitive->Launch(ctx->stream_ctx(), x->shape().NumAxes(), x->shape().ptr(), x->dptr(),
+      primitive->Launch(ctx->stream(), x->shape().NumAxes(), x->shape().ptr(), x->dptr(),
                         scalar->shape().NumAxes(), scalar->shape().ptr(), scalar->dptr(),
                         y->mut_dptr());
     } else {
       // For 0-d Tensor
       return;
     }
-=======
-    ComputeScalarByTensor<by_scalar_func, device, T>::DoCompute(
-        ctx->stream(), x->dptr<T>(), scalar->dptr<T>(), y->mut_dptr<T>(), x->shape().elem_cnt());
->>>>>>> cee52032
   };
   bool AlwaysComputeWhenAllOutputsEmpty() const override { return false; }
 };
 
 }  // namespace
 
-<<<<<<< HEAD
 #define REGISTER_SCALAR_BY_TENSOR_KERNEL(op_name, binary_op)                                    \
   REGISTER_USER_KERNEL(op_name)                                                                 \
       .SetCreateFn<ScalarByTensorKernel<binary_op>>()                                           \
-      .SetIsMatchedHob((BroadcastElementwiseBinaryPrimitiveExists<binary_op>() == true))        \
-=======
-#define REGISTER_SCALAR_ADD_BY_TENSOR_KERNEL(scalar_by_tensor_pair, device, dtype_pair)         \
-  REGISTER_USER_KERNEL(OF_PP_PAIR_FIRST(scalar_by_tensor_pair))                                 \
-      .SetCreateFn<ScalarAddByTensorKernel<OF_PP_PAIR_SECOND(scalar_by_tensor_pair), device,    \
-                                           OF_PP_PAIR_FIRST(dtype_pair)>>()                     \
-      .SetIsMatchedHob((user_op::HobDeviceType() == device)                                     \
-                       && (user_op::HobDataType("x", 0) == OF_PP_PAIR_SECOND(dtype_pair)))      \
->>>>>>> cee52032
+      .SetIsMatchedHob(BroadcastElementwiseBinaryPrimitiveExists<binary_op>())                  \
       .SetInplaceProposalFn([](const user_op::InferContext&,                                    \
                                user_op::AddInplaceArgPair AddInplaceArgPairFn) -> Maybe<void> { \
         OF_RETURN_IF_ERROR(AddInplaceArgPairFn("y", 0, "x", 0, true));                          \
         return Maybe<void>::Ok();                                                               \
       });
 
-#define SCALAR_BY_TENSOR_SEQ                                              \
-  OF_PP_MAKE_TUPLE_SEQ("scalar_add_by_tensor", primitive::BinaryOp::kAdd) \
-  OF_PP_MAKE_TUPLE_SEQ("scalar_sub_by_tensor", primitive::BinaryOp::kSub) \
-  OF_PP_MAKE_TUPLE_SEQ("scalar_mul_by_tensor", primitive::BinaryOp::kMul) \
-  OF_PP_MAKE_TUPLE_SEQ("scalar_div_by_tensor", primitive::BinaryOp::kDiv)
+#define SCALAR_BY_TENSOR_SEQ                                                  \
+  OF_PP_MAKE_TUPLE_SEQ("scalar_add_by_tensor", ep::primitive::BinaryOp::kAdd) \
+  OF_PP_MAKE_TUPLE_SEQ("scalar_sub_by_tensor", ep::primitive::BinaryOp::kSub) \
+  OF_PP_MAKE_TUPLE_SEQ("scalar_mul_by_tensor", ep::primitive::BinaryOp::kMul) \
+  OF_PP_MAKE_TUPLE_SEQ("scalar_div_by_tensor", ep::primitive::BinaryOp::kDiv)
 
 OF_PP_FOR_EACH_TUPLE(REGISTER_SCALAR_BY_TENSOR_KERNEL, SCALAR_BY_TENSOR_SEQ)
 }  // namespace oneflow