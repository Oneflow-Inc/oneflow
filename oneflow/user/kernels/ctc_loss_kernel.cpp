/*
Copyright 2020 The OneFlow Authors. All rights reserved.

Licensed under the Apache License, Version 2.0 (the "License");
you may not use this file except in compliance with the License.
You may obtain a copy of the License at

    http://www.apache.org/licenses/LICENSE-2.0

Unless required by applicable law or agreed to in writing, software
distributed under the License is distributed on an "AS IS" BASIS,
WITHOUT WARRANTIES OR CONDITIONS OF ANY KIND, either express or implied.
See the License for the specific language governing permissions and
limitations under the License.
*/
#include "oneflow/core/framework/framework.h"
#include "oneflow/user/kernels/ctc_loss_kernel_util.h"

namespace oneflow {

template<DeviceType device_type, typename T, typename IDX>
class CtcLossKernel final : public user_op::OpKernel {
 public:
  CtcLossKernel() = default;
  ~CtcLossKernel() = default;

 private:
  void Compute(user_op::KernelComputeContext* ctx) const override {
    const user_op::Tensor* log_probs = ctx->Tensor4ArgNameAndIndex("log_probs", 0);
    const user_op::Tensor* targets = ctx->Tensor4ArgNameAndIndex("targets", 0);
    const user_op::Tensor* input_lengths = ctx->Tensor4ArgNameAndIndex("input_lengths", 0);
    const user_op::Tensor* target_lengths = ctx->Tensor4ArgNameAndIndex("target_lengths", 0);
    user_op::Tensor* loss = ctx->Tensor4ArgNameAndIndex("loss", 0);
    user_op::Tensor* alpha = ctx->Tensor4ArgNameAndIndex("alpha", 0);

    const T* log_probs_ptr = log_probs->dptr<T>();
    const int* targets_ptr = targets->dptr<int>();
    const IDX* input_lengths_ptr = input_lengths->dptr<IDX>();
    const IDX* target_lengths_ptr = target_lengths->dptr<IDX>();
    const int32_t blank = ctx->Attr<int32_t>("blank");
    const int64_t max_input_length = log_probs->shape().At(0);
    const int64_t batch_size = log_probs->shape().At(1);
    const int64_t num_labels = log_probs->shape().At(2);
    const int64_t max_target_length = ctx->Attr<int64_t>("max_target_length");
    const int32_t targets_ndim = targets->shape().NumAxes();

    NdIndexOffsetHelper<int64_t, 3> input_helper(max_input_length, batch_size, num_labels);
    NdIndexOffsetHelper<int64_t, 3> alpha_helper(batch_size, max_input_length,
                                                 2 * max_target_length + 1);
    T* loss_ptr = loss->mut_dptr<T>();
    T* alpha_ptr = alpha->mut_dptr<T>();
    CtcLossKernelUtil<device_type, T, IDX>::CtcLossForward(
        ctx->device_ctx(), log_probs_ptr, targets_ptr, input_lengths_ptr, target_lengths_ptr,
        alpha_ptr, loss_ptr, input_helper, alpha_helper, batch_size, max_input_length,
        max_target_length, blank, targets_ndim);
  }
  bool AlwaysComputeWhenAllOutputsEmpty() const override { return false; }
};

#define REGISTER_CTC_LOSS_KERNEL(device, dtype, idx_dtype)                                        \
  REGISTER_USER_KERNEL("ctc_loss")                                                                \
      .SetCreateFn<CtcLossKernel<device, OF_PP_PAIR_FIRST(dtype), OF_PP_PAIR_FIRST(idx_dtype)>>() \
      .SetIsMatchedHob(                                                                           \
          (user_op::HobDeviceType() == device)                                                    \
<<<<<<< HEAD
          & (user_op::HobDataType("log_probs", 0) == OF_PP_PAIR_SECOND(dtype))                    \
          & (user_op::HobDataType("input_lengths", 0) == OF_PP_PAIR_SECOND(idx_dtype)));
=======
          && (user_op::HobDataType("log_probs", 0) == OF_PP_PAIR_SECOND(dtype))                   \
          && (user_op::HobDataType("input_lengths", 0) == OF_PP_PAIR_SECOND(idx_dtype)));
>>>>>>> 85d79b69

OF_PP_SEQ_PRODUCT_FOR_EACH_TUPLE(REGISTER_CTC_LOSS_KERNEL, DEVICE_TYPE_SEQ, FLOATING_DATA_TYPE_SEQ,
                                 INDEX_DATA_TYPE_SEQ)

template<DeviceType device_type, typename T, typename IDX>
class CtcLossGradKernel final : public user_op::OpKernel {
 public:
  CtcLossGradKernel() = default;
  ~CtcLossGradKernel() = default;

 private:
  void Compute(user_op::KernelComputeContext* ctx) const override {
    const user_op::Tensor* grad_out = ctx->Tensor4ArgNameAndIndex("grad_out", 0);
    const user_op::Tensor* loss = ctx->Tensor4ArgNameAndIndex("loss", 0);
    const user_op::Tensor* alpha = ctx->Tensor4ArgNameAndIndex("alpha", 0);
    const user_op::Tensor* log_probs = ctx->Tensor4ArgNameAndIndex("log_probs", 0);
    const user_op::Tensor* targets = ctx->Tensor4ArgNameAndIndex("targets", 0);
    const user_op::Tensor* input_lengths = ctx->Tensor4ArgNameAndIndex("input_lengths", 0);
    const user_op::Tensor* target_lengths = ctx->Tensor4ArgNameAndIndex("target_lengths", 0);
    user_op::Tensor* grad = ctx->Tensor4ArgNameAndIndex("grad", 0);
    user_op::Tensor* tmp_buffer = ctx->Tensor4ArgNameAndIndex("tmp_buffer", 0);

    const T* grad_out_ptr = grad_out->dptr<T>();
    const T* loss_ptr = loss->dptr<T>();
    const T* alpha_ptr = alpha->dptr<T>();
    const T* log_probs_ptr = log_probs->dptr<T>();
    const int* targets_ptr = targets->dptr<int>();
    const IDX* input_lengths_ptr = input_lengths->dptr<IDX>();
    const IDX* target_lengths_ptr = target_lengths->dptr<IDX>();
    const int32_t blank = ctx->Attr<int32_t>("blank");
    const bool zero_infinity = ctx->Attr<bool>("zero_infinity");
    const int64_t batch_size = log_probs->shape().At(1);
    const int64_t num_labels = log_probs->shape().At(2);
    const int64_t max_input_length = log_probs->shape().At(0);
    const int64_t max_target_length = ctx->Attr<int64_t>("max_target_length");
    const int32_t targets_ndim = targets->shape().NumAxes();

    NdIndexOffsetHelper<int64_t, 3> input_helper(max_input_length, batch_size, num_labels);
    NdIndexOffsetHelper<int64_t, 3> beta_helper(batch_size, max_input_length,
                                                2 * max_target_length + 1);
    T* grad_ptr = grad->mut_dptr<T>();
    T* beta_ptr = tmp_buffer->mut_dptr<T>();
    CtcLossKernelUtil<device_type, T, IDX>::CtcLossBackward(
        ctx->device_ctx(), grad_out_ptr, loss_ptr, alpha_ptr, log_probs_ptr, targets_ptr,
        input_lengths_ptr, target_lengths_ptr, beta_ptr, grad_ptr, input_helper, beta_helper,
        batch_size, max_input_length, max_target_length, num_labels, blank, zero_infinity,
        targets_ndim);
  }
  bool AlwaysComputeWhenAllOutputsEmpty() const override { return false; }
};

#define REGISTER_CTC_LOSS_BACKWARD_KERNEL(device, dtype, idx_dtype)                          \
  REGISTER_USER_KERNEL("ctc_loss_grad")                                                      \
      .SetCreateFn<                                                                          \
          CtcLossGradKernel<device, OF_PP_PAIR_FIRST(dtype), OF_PP_PAIR_FIRST(idx_dtype)>>() \
      .SetIsMatchedHob(                                                                      \
          (user_op::HobDeviceType() == device)                                               \
<<<<<<< HEAD
          & (user_op::HobDataType("log_probs", 0) == OF_PP_PAIR_SECOND(dtype))               \
          & (user_op::HobDataType("input_lengths", 0) == OF_PP_PAIR_SECOND(idx_dtype)))      \
=======
          && (user_op::HobDataType("log_probs", 0) == OF_PP_PAIR_SECOND(dtype))              \
          && (user_op::HobDataType("input_lengths", 0) == OF_PP_PAIR_SECOND(idx_dtype)))     \
>>>>>>> 85d79b69
      .SetInferTmpSizeFn([](user_op::InferContext* ctx) {                                    \
        const Shape& log_probs_shape = ctx->InputShape("log_probs", 0);                      \
        const int64_t max_target_length = ctx->Attr<int64_t>("max_target_length");           \
        int64_t elem_cnt =                                                                   \
            log_probs_shape.At(1) * log_probs_shape.At(0) * (2 * max_target_length + 1);     \
        return elem_cnt * sizeof(OF_PP_PAIR_FIRST(dtype));                                   \
      });

OF_PP_SEQ_PRODUCT_FOR_EACH_TUPLE(REGISTER_CTC_LOSS_BACKWARD_KERNEL, DEVICE_TYPE_SEQ,
                                 FLOATING_DATA_TYPE_SEQ, INDEX_DATA_TYPE_SEQ)

}  // namespace oneflow<|MERGE_RESOLUTION|>--- conflicted
+++ resolved
@@ -62,13 +62,8 @@
       .SetCreateFn<CtcLossKernel<device, OF_PP_PAIR_FIRST(dtype), OF_PP_PAIR_FIRST(idx_dtype)>>() \
       .SetIsMatchedHob(                                                                           \
           (user_op::HobDeviceType() == device)                                                    \
-<<<<<<< HEAD
-          & (user_op::HobDataType("log_probs", 0) == OF_PP_PAIR_SECOND(dtype))                    \
-          & (user_op::HobDataType("input_lengths", 0) == OF_PP_PAIR_SECOND(idx_dtype)));
-=======
           && (user_op::HobDataType("log_probs", 0) == OF_PP_PAIR_SECOND(dtype))                   \
           && (user_op::HobDataType("input_lengths", 0) == OF_PP_PAIR_SECOND(idx_dtype)));
->>>>>>> 85d79b69
 
 OF_PP_SEQ_PRODUCT_FOR_EACH_TUPLE(REGISTER_CTC_LOSS_KERNEL, DEVICE_TYPE_SEQ, FLOATING_DATA_TYPE_SEQ,
                                  INDEX_DATA_TYPE_SEQ)
@@ -126,13 +121,8 @@
           CtcLossGradKernel<device, OF_PP_PAIR_FIRST(dtype), OF_PP_PAIR_FIRST(idx_dtype)>>() \
       .SetIsMatchedHob(                                                                      \
           (user_op::HobDeviceType() == device)                                               \
-<<<<<<< HEAD
-          & (user_op::HobDataType("log_probs", 0) == OF_PP_PAIR_SECOND(dtype))               \
-          & (user_op::HobDataType("input_lengths", 0) == OF_PP_PAIR_SECOND(idx_dtype)))      \
-=======
           && (user_op::HobDataType("log_probs", 0) == OF_PP_PAIR_SECOND(dtype))              \
           && (user_op::HobDataType("input_lengths", 0) == OF_PP_PAIR_SECOND(idx_dtype)))     \
->>>>>>> 85d79b69
       .SetInferTmpSizeFn([](user_op::InferContext* ctx) {                                    \
         const Shape& log_probs_shape = ctx->InputShape("log_probs", 0);                      \
         const int64_t max_target_length = ctx->Attr<int64_t>("max_target_length");           \
