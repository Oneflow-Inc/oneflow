/*
Copyright 2020 The OneFlow Authors. All rights reserved.

Licensed under the Apache License, Version 2.0 (the "License");
you may not use this file except in compliance with the License.
You may obtain a copy of the License at

    http://www.apache.org/licenses/LICENSE-2.0

Unless required by applicable law or agreed to in writing, software
distributed under the License is distributed on an "AS IS" BASIS,
WITHOUT WARRANTIES OR CONDITIONS OF ANY KIND, either express or implied.
See the License for the specific language governing permissions and
limitations under the License.
*/
#include "oneflow/core/framework/framework.h"
#include "oneflow/core/kernel/kernel_util.h"

namespace oneflow {

template<typename T>
class CpuTriuKernel final : public user_op::OpKernel {
 public:
  CpuTriuKernel() = default;
  ~CpuTriuKernel() override = default;

 private:
  void Compute(user_op::KernelComputeContext* ctx) const override {
    const user_op::Tensor* x = ctx->Tensor4ArgNameAndIndex("in", 0);
    const auto shape = x->shape();
    const auto diagonal = ctx->Attr<int64_t>("diagonal");
    const int64_t num_rows = shape.At(shape.NumAxes() - 2);
    const int64_t num_cols = shape.At(shape.NumAxes() - 1);
    user_op::Tensor* y = ctx->Tensor4ArgNameAndIndex("out", 0);
    T* y_dptr = y->mut_dptr<T>();
    const T* x_dptr = x->dptr<T>();
    int64_t matrix_size = num_rows * num_cols;
    for (int64_t k = 0; k < shape.elem_cnt(); ++k) {
      int64_t offset_in_matrix = k % matrix_size;
      int64_t i = offset_in_matrix / num_cols;
      int64_t j = offset_in_matrix - num_cols * i;
      y_dptr[k] = j < i + diagonal ? static_cast<T>(0) : x_dptr[k];
    }
  }
  bool AlwaysComputeWhenAllOutputsEmpty() const override { return false; }
};

#define REGISTER_CPU_TRIU_KERNEL(dtype)                                             \
  REGISTER_USER_KERNEL("triu").SetCreateFn<CpuTriuKernel<dtype>>().SetIsMatchedHob( \
      (user_op::HobDeviceType() == DeviceType::kCPU)                                \
<<<<<<< HEAD
      & (user_op::HobDataType("out", 0) == GetDataType<dtype>::value));
=======
      && (user_op::HobDataType("out", 0) == GetDataType<dtype>::value));
>>>>>>> 85d79b69

REGISTER_CPU_TRIU_KERNEL(float)
REGISTER_CPU_TRIU_KERNEL(double)
REGISTER_CPU_TRIU_KERNEL(uint8_t)
REGISTER_CPU_TRIU_KERNEL(int8_t)
REGISTER_CPU_TRIU_KERNEL(int32_t)
REGISTER_CPU_TRIU_KERNEL(int64_t)

}  // namespace oneflow<|MERGE_RESOLUTION|>--- conflicted
+++ resolved
@@ -48,11 +48,7 @@
 #define REGISTER_CPU_TRIU_KERNEL(dtype)                                             \
   REGISTER_USER_KERNEL("triu").SetCreateFn<CpuTriuKernel<dtype>>().SetIsMatchedHob( \
       (user_op::HobDeviceType() == DeviceType::kCPU)                                \
-<<<<<<< HEAD
-      & (user_op::HobDataType("out", 0) == GetDataType<dtype>::value));
-=======
       && (user_op::HobDataType("out", 0) == GetDataType<dtype>::value));
->>>>>>> 85d79b69
 
 REGISTER_CPU_TRIU_KERNEL(float)
 REGISTER_CPU_TRIU_KERNEL(double)
