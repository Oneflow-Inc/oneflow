--- conflicted
+++ resolved
@@ -41,11 +41,7 @@
   }
 
   void Launch(ep::Stream* stream, void* out, size_t elem_cnt, int64_t src,
-<<<<<<< HEAD
-              CclComm ccl_comm) const override {
-=======
               const ccl::CclComm& ccl_comm) const override {
->>>>>>> 26a393c9
     Launch(stream, out, elem_cnt, src);
   }
 
