--- conflicted
+++ resolved
@@ -41,11 +41,7 @@
   }
 
   void Launch(ep::Stream* stream, const void* in, size_t elem_cnt, int64_t dst,
-<<<<<<< HEAD
-              CclComm comm) const override {
-=======
               const ccl::CclComm& comm) const override {
->>>>>>> 26a393c9
     Launch(stream, in, elem_cnt, dst);
   }
 
