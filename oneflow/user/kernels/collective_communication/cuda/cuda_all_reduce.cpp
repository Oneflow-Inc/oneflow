--- conflicted
+++ resolved
@@ -58,11 +58,7 @@
   }
 
   void Launch(ep::Stream* stream, const void* in, void* out, size_t elem_cnt,
-<<<<<<< HEAD
-              ccl::CclComm ccl_comm) const override {
-=======
               const ccl::CclComm& ccl_comm) const override {
->>>>>>> 26a393c9
     ncclComm_t* nccl_comm = reinterpret_cast<ncclComm_t*>(ccl_comm.getComm());
     OF_NCCL_CHECK(ncclAllReduce(in, out, elem_cnt, nccl_datatype_, nccl_reduce_op_, *nccl_comm,
                                 stream->As<ep::CudaStream>()->cuda_stream()));
