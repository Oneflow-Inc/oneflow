--- conflicted
+++ resolved
@@ -110,10 +110,6 @@
     user_op::Tensor* dx = ctx->Tensor4ArgNameAndIndex("dx", 0);
     user_op::Tensor* alpha_diff = ctx->Tensor4ArgNameAndIndex("alpha_diff", 0);
 
-<<<<<<< HEAD
-    Memset<DeviceType::kGPU>(ctx->stream(), alpha_diff->mut_dptr<T>(), 0,
-                             alpha_diff->shape().elem_cnt() * sizeof(T));
-=======
     const int32_t elem_cnt = x->shape().elem_cnt();
     const int32_t alpha_size = alpha->shape().elem_cnt();
     const int batch = x->shape().At(0);
@@ -122,7 +118,6 @@
 
     Memset<DeviceType::kCUDA>(ctx->stream(), alpha_diff->mut_dptr<T>(), 0,
                               alpha_diff->shape().elem_cnt() * sizeof(T));
->>>>>>> db8e06ba
 
     const int32_t elem_cnt = x->shape().elem_cnt();
     const int32_t alpha_size = alpha->shape().elem_cnt();
