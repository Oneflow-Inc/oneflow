--- conflicted
+++ resolved
@@ -72,11 +72,7 @@
 #define REGISTER_GPU_PRELU_KERNEL(dtype)                                              \
   REGISTER_USER_KERNEL("prelu").SetCreateFn<GpuPReluKernel<dtype>>().SetIsMatchedHob( \
       (user_op::HobDeviceType() == DeviceType::kGPU)                                  \
-<<<<<<< HEAD
-      & (user_op::HobDataType("y", 0) == GetDataType<dtype>::value));
-=======
       && (user_op::HobDataType("y", 0) == GetDataType<dtype>::value));
->>>>>>> 85d79b69
 
 REGISTER_GPU_PRELU_KERNEL(float)
 REGISTER_GPU_PRELU_KERNEL(double)
@@ -117,11 +113,7 @@
   REGISTER_USER_KERNEL("prelu_grad")                                  \
       .SetCreateFn<GpuPReluGradKernel<dtype>>()                       \
       .SetIsMatchedHob((user_op::HobDeviceType() == DeviceType::kGPU) \
-<<<<<<< HEAD
-                       & (user_op::HobDataType("dx", 0) == GetDataType<dtype>::value));
-=======
                        && (user_op::HobDataType("dx", 0) == GetDataType<dtype>::value));
->>>>>>> 85d79b69
 
 REGISTER_GPU_PRELU_GRAD_KERNEL(float)
 REGISTER_GPU_PRELU_GRAD_KERNEL(double)
