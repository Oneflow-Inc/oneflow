/*
Copyright 2020 The OneFlow Authors. All rights reserved.

Licensed under the Apache License, Version 2.0 (the "License");
you may not use this file except in compliance with the License.
You may obtain a copy of the License at

    http://www.apache.org/licenses/LICENSE-2.0

Unless required by applicable law or agreed to in writing, software
distributed under the License is distributed on an "AS IS" BASIS,
WITHOUT WARRANTIES OR CONDITIONS OF ANY KIND, either express or implied.
See the License for the specific language governing permissions and
limitations under the License.
*/
#include "oneflow/core/framework/framework.h"
#include "oneflow/core/kernel/new_kernel_util.h"
#include "oneflow/core/common/nd_index_offset_helper.h"
#include "oneflow/user/kernels/upsample_kernel.h"

namespace oneflow {

template<typename T>
class UpsampleBicubic2dCPUKernel final : public user_op::OpKernel {
 public:
  UpsampleBicubic2dCPUKernel() = default;
  ~UpsampleBicubic2dCPUKernel() = default;

 private:
  void Compute(user_op::KernelComputeContext* ctx) const override {
    const user_op::Tensor* x_tensor = ctx->Tensor4ArgNameAndIndex("x", 0);
    user_op::Tensor* y_tensor = ctx->Tensor4ArgNameAndIndex("y", 0);
    const T* in_ptr = x_tensor->dptr<T>();
    T* out_ptr = y_tensor->mut_dptr<T>();
    const float height_scale = ctx->Attr<float>("height_scale");
    const float width_scale = ctx->Attr<float>("width_scale");
    const bool align_corners = ctx->Attr<bool>("align_corners");

    const int nbatch = x_tensor->shape().At(0);
    const int channels = x_tensor->shape().At(1);
    const int64_t in_height = x_tensor->shape().At(2);
    const int64_t in_width = x_tensor->shape().At(3);
    const int64_t out_height = y_tensor->shape().At(2);
    const int64_t out_width = y_tensor->shape().At(3);

    if (in_height == out_height && in_width == out_width) {
      memcpy(out_ptr, in_ptr, sizeof(T) * nbatch * channels * in_height * in_width);
    } else {
      const T scale_height = GetAreaPixelScale(in_height, out_height, align_corners, height_scale);
      const T scale_width = GetAreaPixelScale(in_width, out_width, align_corners, width_scale);

      for (int64_t output_y = 0; output_y < out_height; output_y++) {
        for (int64_t output_x = 0; output_x < out_width; output_x++) {
          const T* in = in_ptr;
          T* out = out_ptr;

          const T real_x = GetAreaPixel(scale_width, output_x, align_corners, /*cubic=*/true);
          int64_t input_x = std::floor(real_x);
          const T t_x = real_x - input_x;

          const T real_y = GetAreaPixel(scale_height, output_y, align_corners, /*cubic=*/true);
          int64_t input_y = std::floor(real_y);
          const T t_y = real_y - input_y;

          for (int64_t c = 0; c < channels * nbatch; c++) {
            T coefficients[4];

            // Interpolate 4 times in the x direction
            for (int64_t i = 0; i < 4; i++) {
              coefficients[i] =
                  cubic_interp1d<T>(upsample_get_value_bounded<T>(in, in_width, in_height,
                                                                  input_x - 1, input_y - 1 + i),
                                    upsample_get_value_bounded<T>(in, in_width, in_height,
                                                                  input_x + 0, input_y - 1 + i),
                                    upsample_get_value_bounded<T>(in, in_width, in_height,
                                                                  input_x + 1, input_y - 1 + i),
                                    upsample_get_value_bounded<T>(in, in_width, in_height,
                                                                  input_x + 2, input_y - 1 + i),
                                    t_x);
            }

            // Interpolate in the y direction using x interpolations
            out[output_y * out_width + output_x] = cubic_interp1d<T>(
                coefficients[0], coefficients[1], coefficients[2], coefficients[3], t_y);

            // Move to next channel
            in += in_width * in_height;
            out += out_width * out_height;
          }
        }
      }
    }
  }
  bool AlwaysComputeWhenAllOutputsEmpty() const override { return false; }
};

template<typename T>
class UpsampleBicubic2dGradCPUKernel final : public user_op::OpKernel {
 public:
  UpsampleBicubic2dGradCPUKernel() = default;
  ~UpsampleBicubic2dGradCPUKernel() = default;

 private:
  void Compute(user_op::KernelComputeContext* ctx) const override {
    user_op::Tensor* dx_tensor = ctx->Tensor4ArgNameAndIndex("dx", 0);
    Memset<DeviceType::kCPU>(ctx->device_ctx(), dx_tensor->mut_dptr<T>(), 0,
                             dx_tensor->shape().elem_cnt() * sizeof(T));
    user_op::Tensor* dy_tensor = ctx->Tensor4ArgNameAndIndex("dy", 0);
    T* in_ptr = dx_tensor->mut_dptr<T>();
    const T* out_ptr = dy_tensor->dptr<T>();
    const float height_scale = ctx->Attr<float>("height_scale");
    const float width_scale = ctx->Attr<float>("width_scale");
    const bool align_corners = ctx->Attr<bool>("align_corners");

    const int nbatch = dx_tensor->shape().At(0);
    int channels = dx_tensor->shape().At(1);
    channels = channels * nbatch;
    const int64_t in_height = dx_tensor->shape().At(2);
    const int64_t in_width = dx_tensor->shape().At(3);
    const int64_t out_height = dy_tensor->shape().At(2);
    const int64_t out_width = dy_tensor->shape().At(3);

    if (in_height == out_height && in_width == out_width) {
      memcpy(in_ptr, out_ptr, sizeof(T) * nbatch * channels * in_height * in_width);
    } else {
      const T scale_height = GetAreaPixelScale(in_height, out_height, align_corners, height_scale);
      const T scale_width = GetAreaPixelScale(in_width, out_width, align_corners, width_scale);

      for (int64_t output_y = 0; output_y < out_height; output_y++) {
        for (int64_t output_x = 0; output_x < out_width; output_x++) {
          T* in = in_ptr;
          const T* out = out_ptr;

          T real_x = GetAreaPixel(scale_width, output_x, align_corners, true);
          int64_t input_x = std::floor(real_x);
          T t_x = real_x - input_x;

          T real_y = GetAreaPixel(scale_height, output_y, align_corners, true);
          int64_t input_y = std::floor(real_y);
          T t_y = real_y - input_y;

          T x_coeffs[4];
          T y_coeffs[4];

          get_cubic_upsample_coefficients<T>(x_coeffs, t_x);
          get_cubic_upsample_coefficients<T>(y_coeffs, t_y);

          for (int64_t c = 0; c < channels; c++) {
            T out_value = out[output_y * out_width + output_x];

            for (int64_t i = 0; i < 4; i++) {
              for (int64_t j = 0; j < 4; j++) {
                upsample_increment_value_bounded<T>(in, in_width, in_height, input_x - 1 + i,
                                                    input_y - 1 + j,
                                                    out_value * y_coeffs[j] * x_coeffs[i]);
              }
            }

            in += in_width * in_height;
            out += out_width * out_height;
          }
        }
      }
    }
  }
  bool AlwaysComputeWhenAllOutputsEmpty() const override { return false; }
};

<<<<<<< HEAD
#define REGISTER_UPSAMPLE_BICUBIC_CPU_KERNEL(dtype)                                    \
  REGISTER_USER_KERNEL("upsample_bicubic_2d")                                          \
      .SetCreateFn<UpsampleBicubic2dCPUKernel<dtype>>()                                \
      .SetIsMatchedHob((user_op::HobDeviceType() == DeviceType::kCPU)                  \
                       & (user_op::HobDataType("y", 0) == GetDataType<dtype>::value)); \
  REGISTER_USER_KERNEL("upsample_bicubic_2d_grad")                                     \
      .SetCreateFn<UpsampleBicubic2dGradCPUKernel<dtype>>()                            \
      .SetIsMatchedHob((user_op::HobDeviceType() == DeviceType::kCPU)                  \
                       & (user_op::HobDataType("dx", 0) == GetDataType<dtype>::value));
=======
#define REGISTER_UPSAMPLE_BICUBIC_CPU_KERNEL(dtype)                                     \
  REGISTER_USER_KERNEL("upsample_bicubic_2d")                                           \
      .SetCreateFn<UpsampleBicubic2dCPUKernel<dtype>>()                                 \
      .SetIsMatchedHob((user_op::HobDeviceType() == DeviceType::kCPU)                   \
                       && (user_op::HobDataType("y", 0) == GetDataType<dtype>::value)); \
  REGISTER_USER_KERNEL("upsample_bicubic_2d_grad")                                      \
      .SetCreateFn<UpsampleBicubic2dGradCPUKernel<dtype>>()                             \
      .SetIsMatchedHob((user_op::HobDeviceType() == DeviceType::kCPU)                   \
                       && (user_op::HobDataType("dx", 0) == GetDataType<dtype>::value));
>>>>>>> 85d79b69

REGISTER_UPSAMPLE_BICUBIC_CPU_KERNEL(float)
REGISTER_UPSAMPLE_BICUBIC_CPU_KERNEL(double)

}  // namespace oneflow<|MERGE_RESOLUTION|>--- conflicted
+++ resolved
@@ -166,17 +166,6 @@
   bool AlwaysComputeWhenAllOutputsEmpty() const override { return false; }
 };
 
-<<<<<<< HEAD
-#define REGISTER_UPSAMPLE_BICUBIC_CPU_KERNEL(dtype)                                    \
-  REGISTER_USER_KERNEL("upsample_bicubic_2d")                                          \
-      .SetCreateFn<UpsampleBicubic2dCPUKernel<dtype>>()                                \
-      .SetIsMatchedHob((user_op::HobDeviceType() == DeviceType::kCPU)                  \
-                       & (user_op::HobDataType("y", 0) == GetDataType<dtype>::value)); \
-  REGISTER_USER_KERNEL("upsample_bicubic_2d_grad")                                     \
-      .SetCreateFn<UpsampleBicubic2dGradCPUKernel<dtype>>()                            \
-      .SetIsMatchedHob((user_op::HobDeviceType() == DeviceType::kCPU)                  \
-                       & (user_op::HobDataType("dx", 0) == GetDataType<dtype>::value));
-=======
 #define REGISTER_UPSAMPLE_BICUBIC_CPU_KERNEL(dtype)                                     \
   REGISTER_USER_KERNEL("upsample_bicubic_2d")                                           \
       .SetCreateFn<UpsampleBicubic2dCPUKernel<dtype>>()                                 \
@@ -186,7 +175,6 @@
       .SetCreateFn<UpsampleBicubic2dGradCPUKernel<dtype>>()                             \
       .SetIsMatchedHob((user_op::HobDeviceType() == DeviceType::kCPU)                   \
                        && (user_op::HobDataType("dx", 0) == GetDataType<dtype>::value));
->>>>>>> 85d79b69
 
 REGISTER_UPSAMPLE_BICUBIC_CPU_KERNEL(float)
 REGISTER_UPSAMPLE_BICUBIC_CPU_KERNEL(double)
