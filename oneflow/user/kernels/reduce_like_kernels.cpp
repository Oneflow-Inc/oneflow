--- conflicted
+++ resolved
@@ -71,19 +71,11 @@
   bool AlwaysComputeWhenAllOutputsEmpty() const override { return false; }
 };
 
-<<<<<<< HEAD
-#define REGISTER_REDUCE_SUM_LIKE_KERNEL(device, data_type_pair)                               \
-  REGISTER_USER_KERNEL("reduce_sum_like")                                                     \
-      .SetCreateFn<ReduceSumLikeOpKernel<device, OF_PP_PAIR_FIRST(data_type_pair)>>()         \
-      .SetIsMatchedHob((user_op::HobDeviceType() == device)                                   \
-                       & (user_op::HobDataType("y", 0) == OF_PP_PAIR_SECOND(data_type_pair))) \
-=======
 #define REGISTER_REDUCE_SUM_LIKE_KERNEL(device, data_type_pair)                                \
   REGISTER_USER_KERNEL("reduce_sum_like")                                                      \
       .SetCreateFn<ReduceSumLikeOpKernel<device, OF_PP_PAIR_FIRST(data_type_pair)>>()          \
       .SetIsMatchedHob((user_op::HobDeviceType() == device)                                    \
                        && (user_op::HobDataType("y", 0) == OF_PP_PAIR_SECOND(data_type_pair))) \
->>>>>>> 85d79b69
       .SetInferTmpSizeFn(ReduceSumLikeInferTmpSize);
 
 OF_PP_SEQ_PRODUCT_FOR_EACH_TUPLE(REGISTER_REDUCE_SUM_LIKE_KERNEL, DEVICE_TYPE_SEQ,
@@ -185,11 +177,7 @@
 REGISTER_USER_KERNEL("reduce_sum_like")
     .SetCreateFn<ReduceSumLikeHalfKernel>()
     .SetIsMatchedHob((user_op::HobDeviceType() == DeviceType::kGPU)
-<<<<<<< HEAD
-                     & (user_op::HobDataType("y", 0) == GetDataType<float16>::value))
-=======
                      && (user_op::HobDataType("y", 0) == GetDataType<float16>::value))
->>>>>>> 85d79b69
     .SetInferTmpSizeFn([](user_op::InferContext* ctx) {
       const Shape& in_shape = ctx->InputTensorDesc("x", 0).shape();
       const Shape& out_shape = ctx->OutputTensorDesc("y", 0)->shape();
