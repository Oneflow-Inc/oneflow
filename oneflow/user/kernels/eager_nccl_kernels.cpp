--- conflicted
+++ resolved
@@ -353,21 +353,12 @@
   bool AlwaysComputeWhenAllOutputsEmpty() const override { return false; }
 };
 
-<<<<<<< HEAD
-#define REGISTER_EAGER_CCL_S2S_KERNEL(dtype)                                            \
-  REGISTER_USER_KERNEL("eager_nccl_s2s")                                                \
-      .SetCreateFn<EagerCclS2SKernel<dtype>>()                                          \
-      .SetIsMatchedHob((user_op::HobDeviceType() == DeviceType::kCPU)                   \
-                       & (user_op::HobDataType("in", 0) == GetDataType<dtype>::value)   \
-                       & (user_op::HobDataType("out", 0) == GetDataType<dtype>::value)) \
-=======
 #define REGISTER_EAGER_CCL_S2S_KERNEL(dtype)                                             \
   REGISTER_USER_KERNEL("eager_nccl_s2s")                                                 \
       .SetCreateFn<EagerCclS2SKernel<dtype>>()                                           \
       .SetIsMatchedHob((user_op::HobDeviceType() == DeviceType::kCPU)                    \
                        && (user_op::HobDataType("in", 0) == GetDataType<dtype>::value)   \
                        && (user_op::HobDataType("out", 0) == GetDataType<dtype>::value)) \
->>>>>>> 85d79b69
       .SetInferTmpSizeFn(InferEagerCclS2SKernelTmpBufferSize);
 
 REGISTER_EAGER_CCL_S2S_KERNEL(int8_t)
