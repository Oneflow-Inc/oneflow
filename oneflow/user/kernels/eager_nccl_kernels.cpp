/*
Copyright 2020 The OneFlow Authors. All rights reserved.

Licensed under the Apache License, Version 2.0 (the "License");
you may not use this file except in compliance with the License.
You may obtain a copy of the License at

    http://www.apache.org/licenses/LICENSE-2.0

Unless required by applicable law or agreed to in writing, software
distributed under the License is distributed on an "AS IS" BASIS,
WITHOUT WARRANTIES OR CONDITIONS OF ANY KIND, either express or implied.
See the License for the specific language governing permissions and
limitations under the License.
*/
#include "oneflow/core/common/decorator.h"
#include "oneflow/core/common/container_util.h"
#include "oneflow/core/framework/framework.h"
#include "oneflow/core/ccl/ccl.h"
#include "oneflow/core/job/parallel_desc.h"
#include "oneflow/core/control/global_process_ctx.h"
#include "oneflow/core/kernel/new_kernel_util.h"

namespace oneflow {

namespace {

class EagerCclOpKernelState final : public user_op::OpKernelState {
 public:
  EagerCclOpKernelState(user_op::KernelInitContext* ctx) { Init(ctx); }
  ~EagerCclOpKernelState() override = default;

  Symbol<ParallelDesc> parallel_desc() const { return parallel_desc_; }

 private:
  void Init(user_op::KernelInitContext* ctx) {
    const std::string& parallel_conf_txt = ctx->Attr<std::string>("parallel_conf");
    ParallelConf parallel_conf;
    CHECK(TxtString2PbMessage(parallel_conf_txt, &parallel_conf));
    parallel_desc_ = SymbolOf(ParallelDesc(parallel_conf));
  }

  Symbol<ParallelDesc> parallel_desc_;
};

size_t InferEagerCclS2SKernelTmpBufferSize(user_op::InferContext* ctx) {
  const user_op::TensorDesc& in_tensor = ctx->InputTensorDesc("in", 0);
  size_t tensor_byte_size = in_tensor.shape().elem_cnt() * GetSizeOfDataType(in_tensor.data_type());
  // NOTE(hanbinbin): Set tmp_buffer_size to twice tensor_byte_size because the
  // SbpParallel4ArgNameAndIndex function of LocalUserOpInferContext is unimplemented
  return tensor_byte_size * 2;
}

const void** GlobalSrcDataPtr() {
  static thread_local const void* data_ptr = nullptr;
  return &data_ptr;
}

Maybe<void> Send(const void* in, size_t elem_cnt, DataType dtype, int64_t dst, DeviceCtx* ctx) {
  if (GlobalProcessCtx::Rank() == dst) {
    auto** src_data_ptr = GlobalSrcDataPtr();
    CHECK_OR_RETURN(*src_data_ptr == nullptr);
    *src_data_ptr = in;
  } else {
    JUST(ccl::Send<DeviceType::kCPU>(in, elem_cnt, dtype, dst, ctx));
  }
  return Maybe<void>::Ok();
}

Maybe<void> Recv(void* out, size_t elem_cnt, DataType dtype, int64_t src, DeviceCtx* ctx) {
  if (GlobalProcessCtx::Rank() == src) {
    size_t buffer_size = elem_cnt * GetSizeOfDataType(dtype);
    auto** src_data_ptr = GlobalSrcDataPtr();
    CHECK_OR_RETURN(*src_data_ptr != nullptr);
    const void* in = *src_data_ptr;
    Memcpy<DeviceType::kCPU>(ctx, out, in, buffer_size);
    *src_data_ptr = nullptr;
  } else {
    JUST(ccl::Recv<DeviceType::kCPU>(out, elem_cnt, dtype, src, ctx));
  }
  return Maybe<void>::Ok();
}

Maybe<std::vector<std::pair<int64_t, int64_t>>> RawGroupP2PPair(
    Symbol<ParallelDesc> parallel_desc) {
  std::shared_ptr<std::vector<std::pair<int64_t, int64_t>>> p2p_pairs =
      std::make_shared<std::vector<std::pair<int64_t, int64_t>>>();
  for (int64_t src : parallel_desc->sorted_machine_ids()) {
    for (int64_t dst : parallel_desc->sorted_machine_ids()) {
      p2p_pairs->emplace_back(std::make_pair(src, dst));
    }
  }
  return p2p_pairs;
}

static constexpr auto* GroupP2PPair = DECORATE(&RawGroupP2PPair, ThreadLocal);

}  // namespace

class EagerCclBroadcastKernel final : public user_op::OpKernel {
 public:
  EagerCclBroadcastKernel() = default;
  ~EagerCclBroadcastKernel() override = default;

  std::shared_ptr<user_op::OpKernelState> CreateOpKernelState(
      user_op::KernelInitContext* ctx) const override {
    return std::make_shared<EagerCclOpKernelState>(ctx);
  }

 private:
  void Compute(user_op::KernelComputeContext* ctx, user_op::OpKernelState* state) const override {
    auto* kernel_state = dynamic_cast<EagerCclOpKernelState*>(state);
    CHECK(kernel_state != nullptr);
    const user_op::Tensor* in = ctx->Tensor4ArgNameAndIndex("in", 0);
    user_op::Tensor* out = ctx->Tensor4ArgNameAndIndex("out", 0);
    int64_t root = ctx->Attr<int64_t>("root");
    const void* in_ptr = nullptr;
    if (GlobalProcessCtx::Rank() == root) {
      CHECK_EQ(in->shape(), out->shape());
      CHECK_EQ(in->data_type(), out->data_type());
      in_ptr = in->dptr();
    }
    CHECK_JUST(ccl::Broadcast<DeviceType::kCPU>(in_ptr, out->mut_dptr(), out->shape().elem_cnt(),
                                                out->data_type(), root,
                                                kernel_state->parallel_desc(), ctx->device_ctx()));
  };
  bool AlwaysComputeWhenAllOutputsEmpty() const override { return false; }
};

REGISTER_USER_KERNEL("eager_nccl_broadcast")
    .SetCreateFn<EagerCclBroadcastKernel>()
    .SetIsMatchedHob(user_op::HobDeviceTag() == "cpu");

class EagerCclAllReduceKernel final : public user_op::OpKernel {
 public:
  EagerCclAllReduceKernel() = default;
  ~EagerCclAllReduceKernel() override = default;

  std::shared_ptr<user_op::OpKernelState> CreateOpKernelState(
      user_op::KernelInitContext* ctx) const override {
    return std::make_shared<EagerCclOpKernelState>(ctx);
  }

 private:
  void Compute(user_op::KernelComputeContext* ctx, user_op::OpKernelState* state) const override {
    auto* kernel_state = dynamic_cast<EagerCclOpKernelState*>(state);
    CHECK(kernel_state != nullptr);
    const user_op::Tensor* in = ctx->Tensor4ArgNameAndIndex("in", 0);
    user_op::Tensor* out = ctx->Tensor4ArgNameAndIndex("out", 0);
    CHECK_EQ(in->shape(), out->shape());
    CHECK_EQ(in->data_type(), out->data_type());

    CHECK_JUST(ccl::AllReduce<DeviceType::kCPU>(
        in->dptr(), out->mut_dptr(), out->shape().elem_cnt(), out->data_type(), ccl::kSum,
        kernel_state->parallel_desc(), ctx->device_ctx()));
  }
  bool AlwaysComputeWhenAllOutputsEmpty() const override { return false; }
};

REGISTER_USER_KERNEL("eager_nccl_all_reduce")
    .SetCreateFn<EagerCclAllReduceKernel>()
    .SetIsMatchedHob(user_op::HobDeviceTag() == "cpu");

<<<<<<< HEAD
class EagerCclReduceScatterKernel final : public user_op::OpKernel {
 public:
  EagerCclReduceScatterKernel() = default;
  ~EagerCclReduceScatterKernel() override = default;
=======
class EagerCclAllGatherKernel final : public user_op::OpKernel {
 public:
  EagerCclAllGatherKernel() = default;
  ~EagerCclAllGatherKernel() override = default;
>>>>>>> 281650d3

  std::shared_ptr<user_op::OpKernelState> CreateOpKernelState(
      user_op::KernelInitContext* ctx) const override {
    return std::make_shared<EagerCclOpKernelState>(ctx);
  }

 private:
  using user_op::OpKernel::Compute;
  void Compute(user_op::KernelComputeContext* ctx, user_op::OpKernelState* state) const override {
    auto* kernel_state = dynamic_cast<EagerCclOpKernelState*>(state);
    CHECK(kernel_state != nullptr);
    const user_op::Tensor* in = ctx->Tensor4ArgNameAndIndex("in", 0);
    user_op::Tensor* out = ctx->Tensor4ArgNameAndIndex("out", 0);
    CHECK_EQ(in->data_type(), out->data_type());
<<<<<<< HEAD
    const auto& op_type = ctx->Attr<std::string>("op_type");
    CHECK_EQ(op_type, "sum");
    CHECK_JUST(ccl::ReduceScatter<DeviceType::kCPU>(
        in->dptr(), out->mut_dptr(), out->shape().elem_cnt(), out->data_type(), ccl::kSum,
        kernel_state->parallel_desc(), ctx->device_ctx()));
  };
  bool AlwaysComputeWhenAllOutputsEmpty() const override { return false; }
};

REGISTER_USER_KERNEL("eager_nccl_reduce_scatter")
    .SetCreateFn<EagerCclReduceScatterKernel>()
=======
    CHECK_JUST(ccl::AllGather<DeviceType::kCPU>(in->dptr(), out->mut_dptr(), in->shape().elem_cnt(),
                                                out->data_type(), kernel_state->parallel_desc(),
                                                ctx->device_ctx()));
  }
  bool AlwaysComputeWhenAllOutputsEmpty() const override { return false; }
};

REGISTER_USER_KERNEL("eager_nccl_all_gather")
    .SetCreateFn<EagerCclAllGatherKernel>()
>>>>>>> 281650d3
    .SetIsMatchedHob(user_op::HobDeviceTag() == "cpu");

template<typename T>
class EagerCclS2SKernel final : public user_op::OpKernel {
 public:
  EagerCclS2SKernel() = default;
  ~EagerCclS2SKernel() override = default;

  std::shared_ptr<user_op::OpKernelState> CreateOpKernelState(
      user_op::KernelInitContext* ctx) const override {
    return std::make_shared<EagerCclOpKernelState>(ctx);
  }

 private:
  using user_op::OpKernel::Compute;
  void Compute(user_op::KernelComputeContext* ctx, user_op::OpKernelState* state) const override {
    auto* kernel_state = dynamic_cast<EagerCclOpKernelState*>(state);
    CHECK(kernel_state != nullptr);
    // NOTE(hanbinbin): Compute logic copy from _nccl_logical_s2s
    const user_op::Tensor* in = ctx->Tensor4ArgNameAndIndex("in", 0);
    user_op::Tensor* out = ctx->Tensor4ArgNameAndIndex("out", 0);
    user_op::Tensor* tmp_buffer = ctx->Tensor4ArgNameAndIndex("tmp_buffer", 0);
    const int64_t dtype_size = GetSizeOfDataType(in->data_type());
    int64_t data_size = in->shape().elem_cnt() * dtype_size;
    // NOTE: in (transpose)-> pack_to_ptr (all2all)-> unpack_from_ptr (transpose)-> out
    const char* pack_to_ptr = in->dptr<char>();
    char* unpack_from_ptr = out->mut_dptr<char>();
    int64_t tmp_size = tmp_buffer->shape().elem_cnt();
    CHECK_EQ(tmp_size, data_size * 2);

    CHECK_EQ(in->data_type(), out->data_type());
    const int64_t num_ranks = kernel_state->parallel_desc()->parallel_num();
    CHECK_EQ(in->shape().elem_cnt(), out->shape().elem_cnt())
        << in->shape().ToString() << " vs " << out->shape().ToString();
    const int64_t elem_cnt = in->shape().elem_cnt();
    const int64_t in_split_axis = ctx->Attr<int64_t>("in_split_axis");
    const int64_t out_split_axis = ctx->Attr<int64_t>("out_split_axis");

    DimVector logical_shape_dim_vec;
    in->shape().ToDimVector(&logical_shape_dim_vec);
    logical_shape_dim_vec[in_split_axis] = logical_shape_dim_vec.at(in_split_axis) * num_ranks;

    if (out_split_axis != 0) {
      // Do pack. Need transpose in -> pack_to
      // pack use temp buffer offset: [0, data_size]
      pack_to_ptr = tmp_buffer->dptr<char>();
      DimVector transpose_in_dim_vec = logical_shape_dim_vec;
      CHECK_EQ(transpose_in_dim_vec.at(in_split_axis) % num_ranks, 0);
      transpose_in_dim_vec[in_split_axis] = transpose_in_dim_vec.at(in_split_axis) / num_ranks;
      CHECK_EQ(transpose_in_dim_vec.at(out_split_axis) % num_ranks, 0);
      transpose_in_dim_vec[out_split_axis] = transpose_in_dim_vec.at(out_split_axis) / num_ranks;
      transpose_in_dim_vec.insert(transpose_in_dim_vec.begin() + out_split_axis, num_ranks);
      const Shape transpose_in_shape(transpose_in_dim_vec);
      DimVector pack_to_dim_vec;
      std::vector<int32_t> perm;
      perm.push_back(out_split_axis);
      pack_to_dim_vec.push_back(transpose_in_shape.At(out_split_axis));
      FOR_RANGE(int64_t, i, 0, transpose_in_shape.NumAxes()) {
        if (i != out_split_axis) {
          perm.push_back(i);
          pack_to_dim_vec.push_back(transpose_in_shape.At(i));
        }
      }
      CHECK_EQ(elem_cnt, transpose_in_shape.elem_cnt());
      const Shape pack_to_shape(pack_to_dim_vec);
      CHECK_EQ(elem_cnt, pack_to_shape.elem_cnt());
      NewKernelUtil<DeviceType::kCPU>::Transpose(
          ctx->device_ctx(), transpose_in_shape.NumAxes(), transpose_in_shape, pack_to_shape, perm,
          elem_cnt, in->dptr<T>(), reinterpret_cast<T*>(tmp_buffer->mut_dptr<char>()));
    }

    if (in_split_axis != 0) {
      // Do unpack. Need transpose unpack_from -> out
      // unpack use temp buffer offset: [tmp_size - data_size, tmp_size]
      unpack_from_ptr = tmp_buffer->mut_dptr<char>() + (tmp_size - data_size);
    }

    {
      // NOTE: Do S2S
      const int64_t elem_per_chunk = elem_cnt / num_ranks;
      const int64_t chunk_size = elem_per_chunk * dtype_size;
      const auto& p2p_pairs = CHECK_JUST(GroupP2PPair(kernel_state->parallel_desc()));
      for (const auto& pair : *p2p_pairs) {
        int64_t src = pair.first;
        int64_t dst = pair.second;

        if (GlobalProcessCtx::Rank() == src) {
          Symbol<ParallelDesc> parallel_desc = kernel_state->parallel_desc();
          int64_t device_id = GlobalProcessCtx::LocalRank(dst);
          int64_t parallel_id =
              CHECK_JUST(parallel_desc->ParallelId4MachineDeviceId(dst, device_id));

          CHECK_JUST(Send(reinterpret_cast<const void*>(reinterpret_cast<const char*>(pack_to_ptr)
                                                        + parallel_id * chunk_size),
                          elem_per_chunk, in->data_type(), dst, ctx->device_ctx()));
        }
        if (GlobalProcessCtx::Rank() == dst) {
          Symbol<ParallelDesc> parallel_desc = kernel_state->parallel_desc();
          int64_t device_id = GlobalProcessCtx::LocalRank(src);
          int64_t parallel_id =
              CHECK_JUST(parallel_desc->ParallelId4MachineDeviceId(src, device_id));

          CHECK_JUST(Recv(reinterpret_cast<void*>(reinterpret_cast<char*>(unpack_from_ptr)
                                                  + parallel_id * chunk_size),
                          elem_per_chunk, out->data_type(), src, ctx->device_ctx()));
        }
      }
    }

    if (in_split_axis != 0) {
      // Do unpack.
      CHECK(unpack_from_ptr != out->mut_dptr<char>());
      DimVector unpack_from_dim_vec = logical_shape_dim_vec;
      CHECK_EQ(unpack_from_dim_vec.at(in_split_axis) % num_ranks, 0);
      unpack_from_dim_vec[in_split_axis] = unpack_from_dim_vec.at(in_split_axis) / num_ranks;
      CHECK_EQ(unpack_from_dim_vec.at(out_split_axis) % num_ranks, 0);
      unpack_from_dim_vec[out_split_axis] = unpack_from_dim_vec.at(out_split_axis) / num_ranks;
      unpack_from_dim_vec.insert(unpack_from_dim_vec.begin(), num_ranks);
      const Shape unpack_from_shape(unpack_from_dim_vec);
      DimVector transpose_out_dim_vec;
      std::vector<int32_t> perm;
      FOR_RANGE(int64_t, i, 1, unpack_from_shape.NumAxes()) {
        perm.push_back(i);
        transpose_out_dim_vec.push_back(unpack_from_shape.At(i));
      }
      perm.insert(perm.begin() + in_split_axis, 0);
      transpose_out_dim_vec.insert(transpose_out_dim_vec.begin() + in_split_axis,
                                   unpack_from_shape.At(0));
      const Shape transpose_out_shape(transpose_out_dim_vec);
      NewKernelUtil<DeviceType::kCPU>::Transpose(
          ctx->device_ctx(), unpack_from_shape.NumAxes(), unpack_from_shape, transpose_out_shape,
          perm, unpack_from_shape.elem_cnt(), reinterpret_cast<const T*>(unpack_from_ptr),
          out->mut_dptr<T>());
    }
  };
  bool AlwaysComputeWhenAllOutputsEmpty() const override { return false; }
};

#define REGISTER_EAGER_CCL_S2S_KERNEL(dtype)                                            \
  REGISTER_USER_KERNEL("eager_nccl_s2s")                                                \
      .SetCreateFn<EagerCclS2SKernel<dtype>>()                                          \
      .SetIsMatchedHob((user_op::HobDeviceTag() == "cpu")                               \
                       & (user_op::HobDataType("in", 0) == GetDataType<dtype>::value)   \
                       & (user_op::HobDataType("out", 0) == GetDataType<dtype>::value)) \
      .SetInferTmpSizeFn(InferEagerCclS2SKernelTmpBufferSize);

REGISTER_EAGER_CCL_S2S_KERNEL(int8_t)
REGISTER_EAGER_CCL_S2S_KERNEL(int32_t)
REGISTER_EAGER_CCL_S2S_KERNEL(int64_t)
REGISTER_EAGER_CCL_S2S_KERNEL(float)
REGISTER_EAGER_CCL_S2S_KERNEL(double)

}  // namespace oneflow<|MERGE_RESOLUTION|>--- conflicted
+++ resolved
@@ -161,17 +161,10 @@
     .SetCreateFn<EagerCclAllReduceKernel>()
     .SetIsMatchedHob(user_op::HobDeviceTag() == "cpu");
 
-<<<<<<< HEAD
 class EagerCclReduceScatterKernel final : public user_op::OpKernel {
  public:
   EagerCclReduceScatterKernel() = default;
   ~EagerCclReduceScatterKernel() override = default;
-=======
-class EagerCclAllGatherKernel final : public user_op::OpKernel {
- public:
-  EagerCclAllGatherKernel() = default;
-  ~EagerCclAllGatherKernel() override = default;
->>>>>>> 281650d3
 
   std::shared_ptr<user_op::OpKernelState> CreateOpKernelState(
       user_op::KernelInitContext* ctx) const override {
@@ -186,7 +179,6 @@
     const user_op::Tensor* in = ctx->Tensor4ArgNameAndIndex("in", 0);
     user_op::Tensor* out = ctx->Tensor4ArgNameAndIndex("out", 0);
     CHECK_EQ(in->data_type(), out->data_type());
-<<<<<<< HEAD
     const auto& op_type = ctx->Attr<std::string>("op_type");
     CHECK_EQ(op_type, "sum");
     CHECK_JUST(ccl::ReduceScatter<DeviceType::kCPU>(
@@ -198,7 +190,26 @@
 
 REGISTER_USER_KERNEL("eager_nccl_reduce_scatter")
     .SetCreateFn<EagerCclReduceScatterKernel>()
-=======
+    .SetIsMatchedHob(user_op::HobDeviceTag() == "cpu");
+
+class EagerCclAllGatherKernel final : public user_op::OpKernel {
+ public:
+  EagerCclAllGatherKernel() = default;
+  ~EagerCclAllGatherKernel() override = default;
+
+  std::shared_ptr<user_op::OpKernelState> CreateOpKernelState(
+      user_op::KernelInitContext* ctx) const override {
+    return std::make_shared<EagerCclOpKernelState>(ctx);
+  }
+
+ private:
+  using user_op::OpKernel::Compute;
+  void Compute(user_op::KernelComputeContext* ctx, user_op::OpKernelState* state) const override {
+    auto* kernel_state = dynamic_cast<EagerCclOpKernelState*>(state);
+    CHECK(kernel_state != nullptr);
+    const user_op::Tensor* in = ctx->Tensor4ArgNameAndIndex("in", 0);
+    user_op::Tensor* out = ctx->Tensor4ArgNameAndIndex("out", 0);
+    CHECK_EQ(in->data_type(), out->data_type());
     CHECK_JUST(ccl::AllGather<DeviceType::kCPU>(in->dptr(), out->mut_dptr(), in->shape().elem_cnt(),
                                                 out->data_type(), kernel_state->parallel_desc(),
                                                 ctx->device_ctx()));
@@ -208,7 +219,6 @@
 
 REGISTER_USER_KERNEL("eager_nccl_all_gather")
     .SetCreateFn<EagerCclAllGatherKernel>()
->>>>>>> 281650d3
     .SetIsMatchedHob(user_op::HobDeviceTag() == "cpu");
 
 template<typename T>
