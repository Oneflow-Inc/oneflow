/*
Copyright 2020 The OneFlow Authors. All rights reserved.

Licensed under the Apache License, Version 2.0 (the "License");
you may not use this file except in compliance with the License.
You may obtain a copy of the License at

    http://www.apache.org/licenses/LICENSE-2.0

Unless required by applicable law or agreed to in writing, software
distributed under the License is distributed on an "AS IS" BASIS,
WITHOUT WARRANTIES OR CONDITIONS OF ANY KIND, either express or implied.
See the License for the specific language governing permissions and
limitations under the License.
*/
#include "oneflow/core/framework/framework.h"
#include "oneflow/core/kernel/new_kernel_util.h"

namespace oneflow {

namespace {

template<DeviceType device_type, typename T>
class SigmoidKernel final : public user_op::OpKernel {
 public:
  SigmoidKernel() = default;
  ~SigmoidKernel() = default;

 private:
  void Compute(user_op::KernelComputeContext* ctx) const override {
    const user_op::Tensor* x = ctx->Tensor4ArgNameAndIndex("in", 0);
    user_op::Tensor* y = ctx->Tensor4ArgNameAndIndex("out", 0);
    NewKernelUtil<device_type>::Sigmoid(ctx->device_ctx(), x->shape().elem_cnt(), x->dptr<T>(),
                                        y->mut_dptr<T>());
  }
  bool AlwaysComputeWhenAllOutputsEmpty() const override { return false; }
};

#define REGISTER_SIGMOID_KERNEL(device, dtype)                                                  \
  REGISTER_USER_KERNEL("sigmoid")                                                               \
      .SetCreateFn<SigmoidKernel<device, dtype>>()                                              \
      .SetIsMatchedHob((user_op::HobDeviceType() == device)                                     \
<<<<<<< HEAD
                       & (user_op::HobDataType("out", 0) == GetDataType<dtype>::value))         \
=======
                       && (user_op::HobDataType("out", 0) == GetDataType<dtype>::value))        \
>>>>>>> 85d79b69
      .SetInplaceProposalFn([](const user_op::InferContext&,                                    \
                               user_op::AddInplaceArgPair AddInplaceArgPairFn) -> Maybe<void> { \
        OF_RETURN_IF_ERROR(AddInplaceArgPairFn("out", 0, "in", 0, true));                       \
        return Maybe<void>::Ok();                                                               \
      });

REGISTER_SIGMOID_KERNEL(DeviceType::kCPU, float)
REGISTER_SIGMOID_KERNEL(DeviceType::kCPU, double)
#ifdef WITH_CUDA
REGISTER_SIGMOID_KERNEL(DeviceType::kGPU, float)
REGISTER_SIGMOID_KERNEL(DeviceType::kGPU, double)
REGISTER_SIGMOID_KERNEL(DeviceType::kGPU, float16)
#endif

template<DeviceType device_type, typename T>
class SigmoidGradKernel final : public user_op::OpKernel {
 public:
  SigmoidGradKernel() = default;
  ~SigmoidGradKernel() = default;

 private:
  void Compute(user_op::KernelComputeContext* ctx) const override {
    const user_op::Tensor* y_blob = ctx->Tensor4ArgNameAndIndex("y", 0);
    const user_op::Tensor* dy_blob = ctx->Tensor4ArgNameAndIndex("dy", 0);
    user_op::Tensor* dx_blob = ctx->Tensor4ArgNameAndIndex("dx", 0);
    NewKernelUtil<device_type>::SigmoidBackward(ctx->device_ctx(), y_blob->shape().elem_cnt(),
                                                y_blob->dptr<T>(), y_blob->dptr<T>(),
                                                dy_blob->dptr<T>(), dx_blob->mut_dptr<T>());
  }
  bool AlwaysComputeWhenAllOutputsEmpty() const override { return false; }
};

#define REGISTER_SIGMOID_GRAD_KERNEL(device, dtype)                                             \
  REGISTER_USER_KERNEL("sigmoid_grad")                                                          \
      .SetCreateFn<SigmoidGradKernel<device, dtype>>()                                          \
      .SetIsMatchedHob((user_op::HobDeviceType() == device)                                     \
<<<<<<< HEAD
                       & (user_op::HobDataType("dx", 0) == GetDataType<dtype>::value))          \
=======
                       && (user_op::HobDataType("dx", 0) == GetDataType<dtype>::value))         \
>>>>>>> 85d79b69
      .SetInplaceProposalFn([](const user_op::InferContext&,                                    \
                               user_op::AddInplaceArgPair AddInplaceArgPairFn) -> Maybe<void> { \
        OF_RETURN_IF_ERROR(AddInplaceArgPairFn("dx", 0, "dy", 0, true));                        \
        return Maybe<void>::Ok();                                                               \
      });

REGISTER_SIGMOID_GRAD_KERNEL(DeviceType::kCPU, float)
REGISTER_SIGMOID_GRAD_KERNEL(DeviceType::kCPU, double)
#ifdef WITH_CUDA
REGISTER_SIGMOID_GRAD_KERNEL(DeviceType::kGPU, float)
REGISTER_SIGMOID_GRAD_KERNEL(DeviceType::kGPU, double)
REGISTER_SIGMOID_GRAD_KERNEL(DeviceType::kGPU, float16)
#endif

}  // namespace

}  // namespace oneflow<|MERGE_RESOLUTION|>--- conflicted
+++ resolved
@@ -40,11 +40,7 @@
   REGISTER_USER_KERNEL("sigmoid")                                                               \
       .SetCreateFn<SigmoidKernel<device, dtype>>()                                              \
       .SetIsMatchedHob((user_op::HobDeviceType() == device)                                     \
-<<<<<<< HEAD
-                       & (user_op::HobDataType("out", 0) == GetDataType<dtype>::value))         \
-=======
                        && (user_op::HobDataType("out", 0) == GetDataType<dtype>::value))        \
->>>>>>> 85d79b69
       .SetInplaceProposalFn([](const user_op::InferContext&,                                    \
                                user_op::AddInplaceArgPair AddInplaceArgPairFn) -> Maybe<void> { \
         OF_RETURN_IF_ERROR(AddInplaceArgPairFn("out", 0, "in", 0, true));                       \
@@ -81,11 +77,7 @@
   REGISTER_USER_KERNEL("sigmoid_grad")                                                          \
       .SetCreateFn<SigmoidGradKernel<device, dtype>>()                                          \
       .SetIsMatchedHob((user_op::HobDeviceType() == device)                                     \
-<<<<<<< HEAD
-                       & (user_op::HobDataType("dx", 0) == GetDataType<dtype>::value))          \
-=======
                        && (user_op::HobDataType("dx", 0) == GetDataType<dtype>::value))         \
->>>>>>> 85d79b69
       .SetInplaceProposalFn([](const user_op::InferContext&,                                    \
                                user_op::AddInplaceArgPair AddInplaceArgPairFn) -> Maybe<void> { \
         OF_RETURN_IF_ERROR(AddInplaceArgPairFn("dx", 0, "dy", 0, true));                        \
