--- conflicted
+++ resolved
@@ -997,42 +997,22 @@
 
       // 2. send recv embedding, from (cur_rank_num_ids, embedding_size) to
       // (unique_partitioned_num_ids, embedding_size)
-<<<<<<< HEAD
-      void* received_embeddings;  // T
-      allocator->Allocate(&received_embeddings,
-                          unique_partitioned_num_ids * embedding_size * sizeof(T));
-
-      ShuffleEmbeddings(cuda_stream, comm, parallel_id, parallel_num, num_ids, embedding_size,
-                        data_type, host_num_unique_matrix,
-                        reinterpret_cast<T*>(reverse_unique_cur_rank_embeddings),
-                        reinterpret_cast<T*>(received_embeddings));
-      allocator->Free(reverse_unique_cur_rank_embeddings);
-
-      // 3. reverse unique_partition, from (unique_partitioned_num_ids, embedding_size) to (num_ids,
-      // embedding_size)
-      GatherKernelUtilImpl<DeviceType::kCUDA, T, IDX>::Forward(
-          ctx->stream(), reinterpret_cast<const IDX*>(inverse_unique_partition_indices->dptr()),
-          num_ids, reinterpret_cast<T*>(received_embeddings),
-          Shape({1, unique_partitioned_num_ids, embedding_size}), embeddings->mut_dptr<T>(), 0);
-      allocator->Free(received_embeddings);
-=======
       if (skip_last_gather) {
         ShuffleEmbeddings(cuda_stream, comm, parallel_id, parallel_num, num_ids, embedding_size,
                           data_type, host_num_unique_matrix,
                           reinterpret_cast<T*>(reverse_unique_cur_rank_embeddings),
                           embeddings->mut_dptr<T>());
-        embedding_state->FreeTmpBuffer(ctx, reverse_unique_cur_rank_embeddings);
+        allocator->Free(reverse_unique_cur_rank_embeddings);
       } else {
         void* received_embeddings;  // T
-        embedding_state->AllocTmpBuffer(
-            ctx, &received_embeddings,
+        allocator->Allocate(&received_embeddings,
             GetCudaAlignedSize(unique_partitioned_num_ids * embedding_size * sizeof(T)));
 
         ShuffleEmbeddings(cuda_stream, comm, parallel_id, parallel_num, num_ids, embedding_size,
                           data_type, host_num_unique_matrix,
                           reinterpret_cast<T*>(reverse_unique_cur_rank_embeddings),
                           reinterpret_cast<T*>(received_embeddings));
-        embedding_state->FreeTmpBuffer(ctx, reverse_unique_cur_rank_embeddings);
+        allocator->Free(reverse_unique_cur_rank_embeddings);
 
         // 3. reverse unique_partition, from (unique_partitioned_num_ids, embedding_size) to
         // (num_ids, embedding_size)
@@ -1040,9 +1020,8 @@
             ctx->stream(), reinterpret_cast<const IDX*>(inverse_unique_partition_indices->dptr()),
             num_ids, reinterpret_cast<T*>(received_embeddings),
             Shape({1, unique_partitioned_num_ids, embedding_size}), embeddings->mut_dptr<T>(), 0);
-        embedding_state->FreeTmpBuffer(ctx, received_embeddings);
+        allocator->Free(received_embeddings);
       }
->>>>>>> 8076433d
     } else {
       CHECK(!skip_last_gather) << "when enable_quantized_comm, should not use fuse kernel.";
       // 1. quantize cur_rank_embeddings, from (num_unique, embedding_size) T to (num_unique,
