--- conflicted
+++ resolved
@@ -32,190 +32,6 @@
 
 namespace {
 
-<<<<<<< HEAD
-constexpr uint32_t PADDING_REV_INDEX = 0xffffffff;
-
-template<typename K>
-struct TableEntry {
-  K key;
-  uint32_t value;
-};
-
-template<typename K, typename V, typename IDX, typename HASH>
-__global__ void HashTableUniqueAndPartitionPairs(
-    const uint32_t table_capacity, const uint32_t num_keys, int32_t num_partition,
-    IDX* unique_counts, TableEntry<K>* table, const K* keys, const V* values,
-    K* partitioned_unique_keys, V* partitioned_unique_values, IDX* reverse_index,
-    bool need_process_values, const bool has_padding_idx, const int64_t padding_idx) {
-  CUDA_1D_KERNEL_LOOP_T(uint32_t, i, num_keys) {
-    IDX r_index_plus_one = 0;
-    const K key = keys[i];
-    if (has_padding_idx && key == padding_idx) {
-      reverse_index[i] = PADDING_REV_INDEX;
-    } else {
-      size_t key_hash = HASH()(key);
-      uint32_t partition_id = key_hash % num_partition;
-      IDX* unique_count = unique_counts + partition_id;
-      K* unique_keys = partitioned_unique_keys + partition_id * num_keys;
-      uint32_t pos = key_hash % table_capacity;
-      const K key_hi = (key | 0x1);
-      const K key_lo = (key & 0x1);
-      uint32_t counter = 0;
-      while (r_index_plus_one == 0) {
-        bool prob_next = false;
-        K* key_ptr = &table[pos].key;
-        volatile uint32_t* table_value_ptr = &table[pos].value;
-        const K old_key = cuda::atomic::CAS(key_ptr, 0, key_hi);
-        if (old_key == 0) {
-          IDX unique_pos = cuda::atomic::Add(unique_count, 1);
-          r_index_plus_one = unique_pos + 1;
-          unique_keys[unique_pos] = key;
-          if (need_process_values) {
-            partitioned_unique_values[partition_id * num_keys + unique_pos] = values[i];
-          }
-          *table_value_ptr = ((r_index_plus_one << 1U) | key_lo);
-        } else if (old_key == key_hi) {
-          const uint32_t value = *table_value_ptr;
-          if (value == 0) {
-            // do nothing
-          } else if ((value & 0x1) == key_lo) {
-            r_index_plus_one = (value >> 1U);
-          } else {
-            prob_next = true;
-          }
-        } else {
-          prob_next = true;
-        }
-        if (prob_next) {
-          pos += 1;
-          counter += 1;
-          if (pos >= table_capacity) { pos -= table_capacity; }
-          if (counter >= table_capacity) { __trap(); }
-        }
-      }
-      reverse_index[i] = partition_id * num_keys + r_index_plus_one - 1;
-    }
-  }
-}
-
-template<typename U>
-__global__ void GenerateTableIds(int32_t elem_cnt, int32_t num_tables, U* table_ids) {
-  CUDA_1D_KERNEL_LOOP(i, elem_cnt) { table_ids[i] = i % num_tables; }
-}
-
-template<typename K, typename V, typename IDX, typename HASH>
-void UniqueAndPartition(cudaStream_t cuda_stream, int64_t num_ids, size_t capacity,
-                        int64_t num_partition, const K* ids, const V* table_ids,
-                        IDX* num_partitioned_unique_ids_ptr, K* partitioned_unique_ids,
-                        V* partitioned_unique_table_ids, IDX* inverse_unique_partition_indices,
-                        void* workspace_ptr, size_t workspace_bytes, bool need_process_table_ids,
-                        bool has_padding_idx, const int64_t padding_idx) {
-  size_t table_capacity_bytes = capacity * sizeof(TableEntry<K>);
-  CHECK_GE(workspace_bytes, table_capacity_bytes);
-  OF_CUDA_CHECK(cudaMemsetAsync(workspace_ptr, 0, table_capacity_bytes, cuda_stream));
-  OF_CUDA_CHECK(
-      cudaMemsetAsync(num_partitioned_unique_ids_ptr, 0, num_partition * sizeof(IDX), cuda_stream));
-  HashTableUniqueAndPartitionPairs<K, V, IDX, HASH>
-      <<<BlocksNum4ThreadsNum(num_ids), kCudaThreadsNumPerBlock, 0, cuda_stream>>>(
-          capacity, num_ids, num_partition, num_partitioned_unique_ids_ptr,
-          reinterpret_cast<TableEntry<K>*>(workspace_ptr), ids, table_ids, partitioned_unique_ids,
-          partitioned_unique_table_ids, inverse_unique_partition_indices, need_process_table_ids,
-          has_padding_idx, padding_idx);
-}
-
-template<typename T>
-void ShuffleData(cudaStream_t cuda_stream, ncclComm_t comm, DataType data_type,
-                 const std::vector<int64_t>& send_offsets,
-                 const std::vector<int64_t>& send_elem_cnt, const T* send_data,
-                 const std::vector<int64_t>& recv_offsets,
-                 const std::vector<int64_t>& recv_elem_cnt, T* recv_data) {
-  ncclDataType_t nccl_data_type = GetNcclDataType(data_type);
-  const int64_t parallel_num = send_offsets.size();
-  OF_NCCL_CHECK(ncclGroupStart());
-  for (int64_t i = 0; i < parallel_num; ++i) {
-    OF_NCCL_CHECK(ncclSend(send_data + send_offsets.at(i), send_elem_cnt.at(i), nccl_data_type, i,
-                           comm, cuda_stream));
-    OF_NCCL_CHECK(ncclRecv(recv_data + recv_offsets.at(i), recv_elem_cnt.at(i), nccl_data_type, i,
-                           comm, cuda_stream));
-  }
-  OF_NCCL_CHECK(ncclGroupEnd());
-}
-
-template<typename IDX>
-void MakeShuffleIdParams(const IDX* host_num_unique_matrix, const int64_t num_ids,
-                         const int64_t row_size, int64_t parallel_id, int64_t parallel_num,
-                         std::vector<int64_t>* scatter_offset_vec,
-                         std::vector<int64_t>* scatter_elem_cnt_vec,
-                         std::vector<int64_t>* gather_offset_vec,
-                         std::vector<int64_t>* gather_elem_cnt_vec) {
-  scatter_offset_vec->resize(parallel_num);
-  scatter_elem_cnt_vec->resize(parallel_num);
-  gather_offset_vec->resize(parallel_num);
-  gather_elem_cnt_vec->resize(parallel_num);
-  int64_t gather_offset = 0;
-  for (int64_t i = 0; i < parallel_num; ++i) {
-    const int64_t scatter_elem_cnt =
-        host_num_unique_matrix[parallel_id * parallel_num + i] * row_size;
-    const int64_t gather_elem_cnt =
-        host_num_unique_matrix[i * parallel_num + parallel_id] * row_size;
-    scatter_offset_vec->at(i) = i * num_ids * row_size;
-    scatter_elem_cnt_vec->at(i) = scatter_elem_cnt;
-    gather_offset_vec->at(i) = gather_offset;
-    gather_elem_cnt_vec->at(i) = gather_elem_cnt;
-    gather_offset += gather_elem_cnt;
-  }
-}
-
-template<typename IDX>
-void MakeShuffleParams(const IDX* host_num_unique_matrix, const int64_t num_ids,
-                       const int64_t row_size, int64_t parallel_id, int64_t parallel_num,
-                       std::vector<int64_t>* scatter_offset_vec,
-                       std::vector<int64_t>* scatter_elem_cnt_vec,
-                       std::vector<int64_t>* gather_offset_vec,
-                       std::vector<int64_t>* gather_elem_cnt_vec) {
-  scatter_offset_vec->resize(parallel_num);
-  scatter_elem_cnt_vec->resize(parallel_num);
-  gather_offset_vec->resize(parallel_num);
-  gather_elem_cnt_vec->resize(parallel_num);
-  int64_t gather_offset = 0;
-  int64_t scatter_offset = 0;
-  for (int64_t i = 0; i < parallel_num; ++i) {
-    const int64_t scatter_elem_cnt =
-        host_num_unique_matrix[parallel_id * parallel_num + i] * row_size;
-    const int64_t gather_elem_cnt =
-        host_num_unique_matrix[i * parallel_num + parallel_id] * row_size;
-    scatter_offset_vec->at(i) = scatter_offset;
-    scatter_elem_cnt_vec->at(i) = scatter_elem_cnt;
-    gather_offset_vec->at(i) = gather_offset;
-    gather_elem_cnt_vec->at(i) = gather_elem_cnt;
-    scatter_offset += scatter_elem_cnt;
-    gather_offset += gather_elem_cnt;
-  }
-}
-template<typename K, typename U, typename IDX>
-void ShuffleIdsAndTableIds(cudaStream_t cuda_stream, ncclComm_t comm, int64_t parallel_id,
-                           int64_t parallel_num, int64_t num_ids, DataType ids_data_type,
-                           DataType table_ids_data_type, IDX* host_num_unique_matrix,
-                           K* partitioned_unique_ids, U* partitioned_unique_table_ids,
-                           K* received_ids, U* received_table_ids, int64_t* received_elem_cnt,
-                           bool need_process_table_ids) {
-  std::vector<int64_t> send_offsets;
-  std::vector<int64_t> send_elem_cnt;
-  std::vector<int64_t> recv_offsets;
-  std::vector<int64_t> recv_elem_cnt;
-  MakeShuffleIdParams(host_num_unique_matrix, num_ids, 1, parallel_id, parallel_num, &send_offsets,
-                      &send_elem_cnt, &recv_offsets, &recv_elem_cnt);
-  ShuffleData(cuda_stream, comm, ids_data_type, send_offsets, send_elem_cnt, partitioned_unique_ids,
-              recv_offsets, recv_elem_cnt, received_ids);
-  *received_elem_cnt = recv_offsets.at(parallel_num - 1) + recv_elem_cnt.at(parallel_num - 1);
-  if (need_process_table_ids) {
-    ShuffleData(cuda_stream, comm, table_ids_data_type, send_offsets, send_elem_cnt,
-                partitioned_unique_table_ids, recv_offsets, recv_elem_cnt, received_table_ids);
-  }
-}
-
-=======
->>>>>>> 493f1bdf
 enum class IdShuffleBufferType {
   kNumPartitionedUnique = 0,
   kPartitionedUniqueIds,
@@ -408,54 +224,6 @@
         buffer_manager.template Ptr<K>(IdShuffleBufferType::kPartitionedUniqueIds);
     data_ptrs.partitioned_unique_table_ids =
         buffer_manager.template Ptr<U>(IdShuffleBufferType::kPartitionedUniqueTableIds);
-<<<<<<< HEAD
-    IDX* num_unique_matrix_ptr = reinterpret_cast<IDX*>(num_unique_matrix->mut_dptr());
-    size_t hash_table_capacity = parallel_num * num_ids;
-    void* workspace_ptr = buffer_manager.Ptr(IdShuffleBufferType::kWorkspace);
-    size_t workspace_size = buffer_manager.Size(IdShuffleBufferType::kWorkspace);
-    UniqueAndPartition<K, U, IDX, embedding::ShardingHash>(
-        cuda_stream, num_ids, hash_table_capacity, parallel_num,
-        reinterpret_cast<const K*>(ids->dptr()), table_ids_ptr, num_partitioned_unique,
-        partitioned_unique_ids, partitioned_unique_table_ids,
-        reinterpret_cast<IDX*>(inverse_unique_partition_indices->mut_dptr()), workspace_ptr,
-        workspace_size, need_process_table_ids, has_padding_idx, padding_idx);
-    ncclComm_t comm = kernel_state->comm();
-    OF_NCCL_CHECK(ncclAllGather(num_partitioned_unique, num_unique_matrix_ptr, parallel_num,
-                                GetNcclDataType(num_unique_matrix->data_type()), comm,
-                                cuda_stream));
-    IDX* host_num_unique_matrix = kernel_state->HostNumUniqueMatrix();
-    OF_CUDA_CHECK(cudaMemcpyAsync(host_num_unique_matrix, num_unique_matrix_ptr,
-                                  parallel_num * parallel_num * sizeof(IDX), cudaMemcpyDefault,
-                                  cuda_stream));
-    CHECK_JUST(ctx->stream()->Sync());
-    if (parallel_num > 1) {
-      // use num_partitioned_unique as indices_offset buffer, so should after ncclAllGather.
-      ComputeOffset<<<1, 1, 0, cuda_stream>>>(parallel_num, num_partitioned_unique);
-      ContiguousInverseUniquePartitionIndices<<<BlocksNum4ThreadsNum(num_ids),
-                                                kCudaThreadsNumPerBlock, 0, cuda_stream>>>(
-          num_ids, num_partitioned_unique,
-          reinterpret_cast<IDX*>(inverse_unique_partition_indices->mut_dptr()));
-    }
-
-    K* received_ids = buffer_manager.template Ptr<K>(IdShuffleBufferType::kReceivedIds);
-    U* received_table_ids = buffer_manager.template Ptr<U>(IdShuffleBufferType::kReceivedTableIds);
-    int64_t received_elem_cnt = 0;
-    ShuffleIdsAndTableIds(cuda_stream, comm, parallel_id, parallel_num, num_ids, ids->data_type(),
-                          cur_rank_unique_table_ids->data_type(), host_num_unique_matrix,
-                          partitioned_unique_ids, partitioned_unique_table_ids, received_ids,
-                          received_table_ids, &received_elem_cnt, need_process_table_ids);
-    UniqueAndPartition<K, U, IDX, embedding::LocalUniqueHash>(
-        cuda_stream, received_elem_cnt, hash_table_capacity, 1, received_ids, received_table_ids,
-        reinterpret_cast<IDX*>(cur_rank_num_unique->mut_dptr()),
-        reinterpret_cast<K*>(cur_rank_unique_ids->mut_dptr()),
-        reinterpret_cast<U*>(cur_rank_unique_table_ids->mut_dptr()),
-        reinterpret_cast<IDX*>(cur_rank_inverse_indices->mut_dptr()), workspace_ptr, workspace_size,
-        need_process_table_ids, has_padding_idx, padding_idx);
-    if (!need_process_table_ids) {
-      OF_CUDA_CHECK(cudaMemsetAsync(cur_rank_unique_table_ids->mut_dptr(), 0,
-                                    received_elem_cnt * sizeof(U), cuda_stream));
-    }
-=======
     data_ptrs.workspace_ptr = buffer_manager.Ptr(IdShuffleBufferType::kWorkspace);
     data_ptrs.workspace_size = buffer_manager.Size(IdShuffleBufferType::kWorkspace);
     data_ptrs.received_ids = buffer_manager.template Ptr<K>(IdShuffleBufferType::kReceivedIds);
@@ -474,9 +242,9 @@
     data_shuffle::IdShuffle(ctx->stream(), comm, data_ptrs, num_ids, parallel_id, parallel_num,
                             num_unique_matrix->data_type(), ids->data_type(),
                             cur_rank_unique_table_ids->data_type(), need_process_table_ids,
+                            has_padding_idx, padding_idx, 
                             host_num_unique_matrix, host_num_keys);
 
->>>>>>> 493f1bdf
     embedding::EmbeddingState* embedding_state = kernel_state->EmbeddingState();
     std::vector<uint32_t> num_unique_matrix_vec(parallel_num * parallel_num);
     std::memcpy(num_unique_matrix_vec.data(), host_num_unique_matrix,
@@ -1150,186 +918,6 @@
                                  FLOATING_DATA_TYPE_SEQ HALF_DATA_TYPE_SEQ, IDX_DATA_TYPE_SEQ)
 
 template<typename T, typename IDX>
-<<<<<<< HEAD
-void ShuffleEmbeddingsGrad(cudaStream_t cuda_stream, ncclComm_t comm, int64_t parallel_id,
-                           int64_t parallel_num, int64_t num_ids, int64_t embedding_size,
-                           DataType data_type, IDX* host_num_unique_matrix,
-                           const T* unique_partition_embedding_grad, T* received_embeddings_grad) {
-  std::vector<int64_t> send_offsets;
-  std::vector<int64_t> send_elem_cnt;
-  std::vector<int64_t> recv_offsets;
-  std::vector<int64_t> recv_elem_cnt;
-  MakeShuffleParams(host_num_unique_matrix, num_ids, embedding_size, parallel_id, parallel_num,
-                    &send_offsets, &send_elem_cnt, &recv_offsets, &recv_elem_cnt);
-  ShuffleData(cuda_stream, comm, data_type, send_offsets, send_elem_cnt,
-              unique_partition_embedding_grad, recv_offsets, recv_elem_cnt,
-              received_embeddings_grad);
-}
-
-// Quantize Version.
-template<typename T, typename IDX>
-void ShuffleEmbeddingsGrad(cudaStream_t cuda_stream, ncclComm_t comm, int64_t parallel_id,
-                           int64_t parallel_num, int64_t num_ids, int64_t embedding_size,
-                           DataType data_type, IDX* host_num_unique_matrix,
-                           int8_t* unique_partition_embedding_grad,
-                           int8_t* received_embeddings_grad, T* cur_rank_quantize_factor,
-                           T* received_cur_rank_quantize_factor) {
-  std::vector<int64_t> send_offsets;
-  std::vector<int64_t> send_elem_cnt;
-  std::vector<int64_t> recv_offsets;
-  std::vector<int64_t> recv_elem_cnt;
-  // Shuffle Embedding Grad.
-  MakeShuffleParams(host_num_unique_matrix, num_ids, embedding_size, parallel_id, parallel_num,
-                    &send_offsets, &send_elem_cnt, &recv_offsets, &recv_elem_cnt);
-  ShuffleData(cuda_stream, comm, DataType::kInt8, send_offsets, send_elem_cnt,
-              unique_partition_embedding_grad, recv_offsets, recv_elem_cnt,
-              received_embeddings_grad);
-  // Shuffle Quantize factor.
-  MakeShuffleParams(host_num_unique_matrix, num_ids, /*embedding_size=*/1, parallel_id,
-                    parallel_num, &send_offsets, &send_elem_cnt, &recv_offsets, &recv_elem_cnt);
-  ShuffleData(cuda_stream, comm, data_type, send_offsets, send_elem_cnt, cur_rank_quantize_factor,
-              recv_offsets, recv_elem_cnt, received_cur_rank_quantize_factor);
-}
-
-template<typename K, typename IDX>
-__global__ void UnsortedSegmentHalfGpu(const IDX in_h2_elem_cnt, const IDX h2_inner_dim_size,
-                                       const IDX inner_dim_size, const half* data,
-                                       const K* segment_ids, const IDX num_segments,
-                                       half2* out_h2) {
-  CUDA_1D_KERNEL_LOOP_T(IDX, i, in_h2_elem_cnt) {
-    const IDX segment_id_idx = i / h2_inner_dim_size;
-    const IDX h2_inner_idx = i - segment_id_idx * h2_inner_dim_size;
-    const IDX inner_idx_0 = 2 * h2_inner_idx;
-    const IDX inner_idx_1 = inner_idx_0 + 1;
-    const half* data_row = data + segment_id_idx * inner_dim_size;
-    half2 val;
-    val.x = data_row[inner_idx_0];
-    val.y = (inner_idx_1 >= inner_dim_size) ? static_cast<half>(0) : data_row[inner_idx_1];
-    const IDX idx = segment_ids[segment_id_idx];
-    const IDX out_h2_offset = idx * h2_inner_dim_size + h2_inner_idx;
-    cuda::atomic::Add(out_h2 + out_h2_offset, val);
-  }
-}
-
-template<typename T, typename K>
-struct UnsortedSegmentSumPad {
-  void operator()(ep::Stream* stream, const K* segment_ids, const T* data, int64_t num_segment_ids,
-                  int64_t num_segments, int64_t inner_dim_size, int64_t padded_inner_dim_size,
-                  T* out) const {
-    UNIMPLEMENTED();
-  }
-};
-
-template<typename K>
-struct UnsortedSegmentSumPad<half, K> {
-  void operator()(ep::Stream* stream, const K* segment_ids, const half* data,
-                  int64_t num_segment_ids, int64_t num_segments, int64_t inner_dim_size,
-                  int64_t padded_inner_dim_size, half* out) const {
-    const int64_t data_elem_cnt = num_segment_ids * inner_dim_size;
-    const int64_t out_elem_cnt = num_segments * padded_inner_dim_size;
-    CHECK_EQ(padded_inner_dim_size % 2, 0);
-    CHECK_EQ(inner_dim_size + 1, padded_inner_dim_size);
-    const int64_t h2_inner_dim_size = padded_inner_dim_size / 2;
-    const int64_t in_h2_elem_cnt = num_segment_ids * h2_inner_dim_size;
-    if (std::max(data_elem_cnt, out_elem_cnt) < GetMaxVal<int32_t>() / 2) {
-      UnsortedSegmentHalfGpu<K, int32_t>
-          <<<BlocksNum4ThreadsNum(in_h2_elem_cnt), kCudaThreadsNumPerBlock, 0,
-             stream->As<ep::CudaStream>()->cuda_stream()>>>(
-              in_h2_elem_cnt, h2_inner_dim_size, inner_dim_size, data, segment_ids, num_segments,
-              reinterpret_cast<half2*>(out));
-    } else {
-      UnsortedSegmentHalfGpu<K, int64_t>
-          <<<BlocksNum4ThreadsNum(in_h2_elem_cnt), kCudaThreadsNumPerBlock, 0,
-             stream->As<ep::CudaStream>()->cuda_stream()>>>(
-              in_h2_elem_cnt, h2_inner_dim_size, inner_dim_size, data, segment_ids, num_segments,
-              reinterpret_cast<half2*>(out));
-    }
-  }
-};
-template<typename T, typename K>
-void UnsortedSegmentSum(ep::Stream* stream, const K* segment_ids, const T* data,
-                        int64_t num_segment_ids, int64_t num_segments, int64_t inner_dim_size,
-                        int64_t padded_inner_dim_size, T* out) {
-  if (inner_dim_size == padded_inner_dim_size) {
-    UnsortedSegmentSumKernelUtil<DeviceType::kCUDA, T, K, T>::UnsortedSegmentSum(
-        stream, segment_ids, data, num_segment_ids, num_segments, 1, inner_dim_size, 0, out);
-  } else {
-    CHECK_EQ(inner_dim_size + 1, padded_inner_dim_size);
-    UnsortedSegmentSumPad<T, K>()(stream, segment_ids, data, num_segment_ids, num_segments,
-                                  inner_dim_size, padded_inner_dim_size, out);
-  }
-}
-
-template<typename T, typename IDX>
-void UniquePartitionEmbeddingGrad(ep::Stream* stream, int64_t unique_partitioned_num_ids,
-                                  int64_t num_ids, int64_t embedding_size,
-                                  int64_t padded_embedding_size, const IDX* host_num_unique_matrix,
-                                  const T* embedding_grad,
-                                  const IDX* inverse_unique_partition_indices,
-                                  T* unique_partition_embedding_grad) {
-  const int64_t valid_value_size = unique_partitioned_num_ids * padded_embedding_size * sizeof(T);
-  OF_CUDA_CHECK(cudaMemsetAsync(unique_partition_embedding_grad, 0, valid_value_size,
-                                stream->As<ep::CudaStream>()->cuda_stream()));
-  UnsortedSegmentSum<T, IDX>(stream, inverse_unique_partition_indices, embedding_grad, num_ids,
-                             unique_partitioned_num_ids, embedding_size, padded_embedding_size,
-                             unique_partition_embedding_grad);
-}
-
-template<typename T, typename IDX>
-void UniqueCurRankEmbeddingGrad(ep::Stream* stream, DataType data_type, int64_t cur_rank_num_ids,
-                                int64_t num_unique, int64_t embedding_size,
-                                int64_t padded_embedding_size, bool only_zero_valid_grad,
-                                int64_t cur_rank_unique_embedding_grad_elem_cnt,
-                                const T* cur_rank_embedding_grad,
-                                const IDX* cur_rank_inverse_indices,
-                                T* cur_rank_unique_embedding_grad, T* tmp_buffer) {
-  cudaStream_t cuda_stream = stream->As<ep::CudaStream>()->cuda_stream();
-  // memset cur_rank_unique_embedding_grad, if only_zero_valid_grad, only memset valid data.
-  if (only_zero_valid_grad) {
-    OF_CUDA_CHECK(cudaMemsetAsync(cur_rank_unique_embedding_grad, 0,
-                                  num_unique * embedding_size * sizeof(T), cuda_stream));
-  } else {
-    OF_CUDA_CHECK(cudaMemsetAsync(cur_rank_unique_embedding_grad, 0,
-                                  cur_rank_unique_embedding_grad_elem_cnt * sizeof(T),
-                                  cuda_stream));
-  }
-  T* unsorted_segment_sum_out;
-  if (embedding_size != padded_embedding_size) {
-    unsorted_segment_sum_out = tmp_buffer;
-    size_t buffer_size = GetCudaAlignedSize(num_unique * padded_embedding_size * sizeof(T));
-    OF_CUDA_CHECK(cudaMemsetAsync(unsorted_segment_sum_out, 0, buffer_size, cuda_stream));
-  } else {
-    // cur_rank_unique_embedding_grad's has been memset, not need to memset again.
-    unsorted_segment_sum_out = cur_rank_unique_embedding_grad;
-  }
-  UnsortedSegmentSum<T, IDX>(stream, cur_rank_inverse_indices, cur_rank_embedding_grad,
-                             cur_rank_num_ids, num_unique, padded_embedding_size,
-                             padded_embedding_size, unsorted_segment_sum_out);
-  if (embedding_size != padded_embedding_size) {
-    std::unique_ptr<ep::primitive::CopyNd> primitive =
-        ep::primitive::NewPrimitive<ep::primitive::CopyNdFactory>(DeviceType::kCUDA, 2);
-    DimVector dst_shape = {num_unique, embedding_size};
-    DimVector dst_pos_vec = {0, 0};
-    DimVector src_shape = {num_unique, padded_embedding_size};
-    DimVector src_pos_vec = {0, 0};
-    DimVector extent_vec = {num_unique, embedding_size};
-    primitive->Launch(stream, data_type, 2, cur_rank_unique_embedding_grad, dst_shape.data(),
-                      dst_pos_vec.data(), unsorted_segment_sum_out, src_shape.data(),
-                      src_pos_vec.data(), extent_vec.data());
-  }
-}
-
-int64_t GetPaddedEmbeddingSize(DataType data_type, int64_t embedding_size) {
-  if (data_type == DataType::kFloat16 && embedding_size % 2 != 0) {
-    return embedding_size + 1;
-  } else {
-    return embedding_size;
-  }
-}
-
-template<typename T, typename IDX>
-=======
->>>>>>> 493f1bdf
 class EmbeddingGradientShuffleKernel final : public user_op::OpKernel {
  public:
   EmbeddingGradientShuffleKernel() : current_iter_(0){};
