--- conflicted
+++ resolved
@@ -26,9 +26,6 @@
 
 namespace {
 
-<<<<<<< HEAD
-class SparseSoftmaxCrossEntropyOpKernelState final : public user_op::OpKernelCache {
-=======
 template<typename Context>
 std::unique_ptr<ep::primitive::LogSoftmax> NewLogSoftmaxPrimitive(Context* ctx) {
   const DataType data_type = ctx->TensorDesc4ArgNameAndIndex("prediction", 0)->data_type();
@@ -42,8 +39,7 @@
   });
 }
 
-class SparseSoftmaxCrossEntropyOpKernelState final : public user_op::OpKernelState {
->>>>>>> 2d5dcedb
+class SparseSoftmaxCrossEntropyOpKernelState final : public user_op::OpKernelCache {
  public:
   SparseSoftmaxCrossEntropyOpKernelState(int64_t lower, int64_t upper)
       : lower_(lower), upper_(upper) {}
