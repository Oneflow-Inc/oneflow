/*
Copyright 2020 The OneFlow Authors. All rights reserved.

Licensed under the Apache License, Version 2.0 (the "License");
you may not use this file except in compliance with the License.
You may obtain a copy of the License at

    http://www.apache.org/licenses/LICENSE-2.0

Unless required by applicable law or agreed to in writing, software
distributed under the License is distributed on an "AS IS" BASIS,
WITHOUT WARRANTIES OR CONDITIONS OF ANY KIND, either express or implied.
See the License for the specific language governing permissions and
limitations under the License.
*/
#include "oneflow/core/framework/framework.h"
#include "oneflow/core/common/balanced_splitter.h"
#include "oneflow/user/kernels/sparse_cross_entropy_kernel_util.h"
#include "oneflow/user/kernels/softmax_kernel_util.h"
<<<<<<< HEAD
=======
#include "oneflow/core/kernel/cuda_graph_support.h"
>>>>>>> 924fb9f7
#include "oneflow/core/job/nd_sbp_util.h"

namespace oneflow {
namespace user_op {

namespace {

class SparseSoftmaxCrossEntropyOpKernelState final : public user_op::OpKernelState {
 public:
  SparseSoftmaxCrossEntropyOpKernelState(int64_t lower, int64_t upper)
      : lower_(lower), upper_(upper) {}
  ~SparseSoftmaxCrossEntropyOpKernelState() override = default;

  int64_t lower() const { return lower_; }
  int64_t upper() const { return upper_; }

 private:
  const int64_t lower_;
  const int64_t upper_;
};

}  // namespace

template<DeviceType device_type, typename T, typename K>
class SparseSoftmaxCrossEntropyKernel final : public user_op::OpKernel,
                                              public user_op::CudaGraphSupport {
 public:
  SparseSoftmaxCrossEntropyKernel() = default;
  ~SparseSoftmaxCrossEntropyKernel() = default;

 private:
  void Compute(user_op::KernelComputeContext* ctx) const override {
    const user_op::Tensor* prediction = ctx->Tensor4ArgNameAndIndex("prediction", 0);
    const user_op::Tensor* label = ctx->Tensor4ArgNameAndIndex("label", 0);
    user_op::Tensor* prob = ctx->Tensor4ArgNameAndIndex("prob", 0);
    user_op::Tensor* tmp_buffer = ctx->Tensor4ArgNameAndIndex("tmp_buffer", 0);
    user_op::Tensor* out = ctx->Tensor4ArgNameAndIndex("out", 0);
    const int64_t num_instances = label->shape().elem_cnt();
    CHECK_EQ(prediction->shape().elem_cnt() % num_instances, 0);
    const int64_t num_classes = prediction->shape().elem_cnt() / num_instances;
    const int64_t lower_bound = 0;
    const int64_t depth = ctx->Attr<int64_t>("depth");
    SoftmaxKernelUtil<device_type, T>::ComputeProb(
        ctx->device_ctx(), num_instances, num_classes, prediction->dptr<T>(), prob->mut_dptr<T>(),
        tmp_buffer->mut_dptr(), tmp_buffer->shape().elem_cnt());
    SparseCrossEntropyKernelUtil<device_type, T, K>::ComputeEntropy(
        ctx->device_ctx(), num_instances, num_classes, depth, lower_bound, prob->dptr<T>(),
        label->dptr<K>(), out->mut_dptr<T>());
  }
  bool AlwaysComputeWhenAllOutputsEmpty() const override { return false; }
};

template<DeviceType device_type, typename T, typename K>
class SparseSoftmaxCrossEntropyMsKernel final : public user_op::OpKernel {
 public:
  SparseSoftmaxCrossEntropyMsKernel() = default;
  ~SparseSoftmaxCrossEntropyMsKernel() = default;

 private:
  void Compute(user_op::KernelComputeContext* ctx) const override {
    LOG(FATAL) << "SparseSoftmaxCrossEntropyMsKernel should be split to ops";
  }
  bool AlwaysComputeWhenAllOutputsEmpty() const override { return false; }
};

#define REGISTER_SPARSE_SOFTMAX_CROSS_ENTROPY_KERNEL(kernel_class, kernel_name, device_type_v,   \
                                                     dtype_pair, ltype_pair)                     \
  REGISTER_USER_KERNEL(kernel_name)                                                              \
      .SetCreateFn<kernel_class<device_type_v, OF_PP_PAIR_FIRST(dtype_pair),                     \
                                OF_PP_PAIR_FIRST(ltype_pair)>>()                                 \
      .SetIsMatchedHob((user_op::HobDeviceTag() == device_type_v)                                \
                       & (user_op::HobDataType("label", 0) == OF_PP_PAIR_SECOND(ltype_pair))     \
                       & (user_op::HobDataType("out", 0) == OF_PP_PAIR_SECOND(dtype_pair)))      \
      .SetInferTmpSizeFn([](user_op::InferContext* ctx) {                                        \
        const Shape& prediction_shape = ctx->InputShape("prediction", 0);                        \
        const int64_t num_classes = prediction_shape.At(prediction_shape.NumAxes() - 1);         \
        const int64_t num_instances = prediction_shape.Count(0, prediction_shape.NumAxes() - 1); \
        return SoftmaxKernelUtil<device_type_v, OF_PP_PAIR_FIRST(dtype_pair)>::                  \
            GetComputeProbTempStorageSizeInBytes(num_instances, num_classes);                    \
      });

OF_PP_SEQ_PRODUCT_FOR_EACH_TUPLE(REGISTER_SPARSE_SOFTMAX_CROSS_ENTROPY_KERNEL,
                                 (SparseSoftmaxCrossEntropyKernel),
                                 ("sparse_softmax_cross_entropy"),
                                 OF_PP_MAKE_TUPLE_SEQ(DeviceType::kCPU), FLOATING_DATA_TYPE_SEQ,
                                 INDEX_DATA_TYPE_SEQ)
OF_PP_SEQ_PRODUCT_FOR_EACH_TUPLE(REGISTER_SPARSE_SOFTMAX_CROSS_ENTROPY_KERNEL,
                                 (SparseSoftmaxCrossEntropyMsKernel),
                                 ("sparse_softmax_cross_entropy_ms"),
                                 OF_PP_MAKE_TUPLE_SEQ(DeviceType::kCPU), FLOATING_DATA_TYPE_SEQ,
                                 INDEX_DATA_TYPE_SEQ)
#ifdef WITH_CUDA
OF_PP_SEQ_PRODUCT_FOR_EACH_TUPLE(REGISTER_SPARSE_SOFTMAX_CROSS_ENTROPY_KERNEL,
                                 (SparseSoftmaxCrossEntropyMsKernel),
                                 ("sparse_softmax_cross_entropy_ms"),
                                 OF_PP_MAKE_TUPLE_SEQ(DeviceType::kGPU),
                                 FLOATING_DATA_TYPE_SEQ FLOAT16_DATA_TYPE_SEQ, INDEX_DATA_TYPE_SEQ)
#endif

template<DeviceType device_type, typename T, typename K>
class SparseSoftmaxCrossEntropyGradKernel final : public user_op::OpKernel,
                                                  public user_op::CudaGraphSupport {
 public:
  SparseSoftmaxCrossEntropyGradKernel() = default;
  ~SparseSoftmaxCrossEntropyGradKernel() = default;

 private:
  void Compute(user_op::KernelComputeContext* ctx) const override {
    const user_op::Tensor* label = ctx->Tensor4ArgNameAndIndex("label", 0);
    const user_op::Tensor* dy = ctx->Tensor4ArgNameAndIndex("dy", 0);
    const user_op::Tensor* prob = ctx->Tensor4ArgNameAndIndex("prob", 0);
    user_op::Tensor* prediction_diff = ctx->Tensor4ArgNameAndIndex("prediction_diff", 0);
    const int64_t num_instances = label->shape().elem_cnt();
    CHECK_EQ(prob->shape().elem_cnt() % num_instances, 0);
    const int64_t num_classes = prob->shape().elem_cnt() / num_instances;
    const int64_t lower_bound = 0;
    const int64_t depth = ctx->Attr<int64_t>("depth");
    SparseCrossEntropyKernelUtil<device_type, T, K>::ComputeDiffWithSoftmax(
        ctx->device_ctx(), prediction_diff->shape().elem_cnt(), num_classes, depth, lower_bound,
        prob->dptr<T>(), label->dptr<K>(), dy->dptr<T>(), prediction_diff->mut_dptr<T>());
  }
  bool AlwaysComputeWhenAllOutputsEmpty() const override { return false; }
};

template<DeviceType device_type, typename T, typename K>
class SparseSoftmaxCrossEntropyMsGradKernel final : public user_op::OpKernel {
 public:
  SparseSoftmaxCrossEntropyMsGradKernel() = default;
  ~SparseSoftmaxCrossEntropyMsGradKernel() = default;
  std::shared_ptr<user_op::OpKernelState> CreateOpKernelState(
      user_op::KernelInitContext* ctx) const override {
    if (ctx->parallel_ctx().parallel_num() > 1) {
<<<<<<< HEAD
      const cfg::ParallelDistribution& nd_sbp =
          ctx->ParallelDistribution4ArgNameAndIndex("prob", 0);
=======
      const cfg::NdSbp& nd_sbp = ctx->NdSbp4ArgNameAndIndex("prob", 0);
>>>>>>> 924fb9f7
      const Shape& hierarchy = *ctx->parallel_desc().hierarchy();
      const TensorDesc* prob_logical_desc = ctx->LogicalTensorDesc4ArgNameAndIndex("prob", 0);
      const int64_t class_axis = prob_logical_desc->shape().NumAxes() - 1;
      TensorSliceView view = GetTensorSliceView4ParallelId(
          hierarchy, nd_sbp, prob_logical_desc->shape(), ctx->parallel_ctx().parallel_id());
      return std::make_shared<SparseSoftmaxCrossEntropyOpKernelState>(view.At(class_axis).begin(),
                                                                      view.At(class_axis).end());
    } else {
      return std::shared_ptr<OpKernelState>(nullptr);
    }
  }

 private:
  void Compute(user_op::KernelComputeContext* ctx, user_op::OpKernelState* state) const override {
    const user_op::Tensor* label = ctx->Tensor4ArgNameAndIndex("label", 0);
    const user_op::Tensor* dy = ctx->Tensor4ArgNameAndIndex("dy", 0);
    const user_op::Tensor* prob = ctx->Tensor4ArgNameAndIndex("prob", 0);
    user_op::Tensor* prediction_diff = ctx->Tensor4ArgNameAndIndex("prediction_diff", 0);
    const int64_t num_instances = label->shape().elem_cnt();
    CHECK_EQ(prob->shape().elem_cnt() % num_instances, 0);
    const int64_t num_classes = prob->shape().elem_cnt() / num_instances;
    const int64_t depth = ctx->Attr<int64_t>("depth");
    int64_t lower_bound = 0;
    if (state != nullptr) {
      auto* kernel_state = dynamic_cast<SparseSoftmaxCrossEntropyOpKernelState*>(state);
      CHECK_NOTNULL(kernel_state);
      CHECK_EQ(num_classes, kernel_state->upper() - kernel_state->lower());
      lower_bound = kernel_state->lower();
    }
    SparseCrossEntropyKernelUtil<device_type, T, K>::ComputeDiffWithSoftmax(
        ctx->device_ctx(), prediction_diff->shape().elem_cnt(), num_classes, depth, lower_bound,
        prob->dptr<T>(), label->dptr<K>(), dy->dptr<T>(), prediction_diff->mut_dptr<T>());
  }
  bool AlwaysComputeWhenAllOutputsEmpty() const override { return false; }
};

#define REGISTER_SPARSE_SOFTMAX_CROSS_ENTROPY_GRAD_KERNEL(kernel_class, kernel_name,             \
                                                          device_type_v, dtype_pair, ltype_pair) \
  REGISTER_USER_KERNEL(kernel_name)                                                              \
      .SetCreateFn<kernel_class<device_type_v, OF_PP_PAIR_FIRST(dtype_pair),                     \
                                OF_PP_PAIR_FIRST(ltype_pair)>>()                                 \
      .SetIsMatchedHob(                                                                          \
          (user_op::HobDeviceTag() == device_type_v)                                             \
          & (user_op::HobDataType("label", 0) == OF_PP_PAIR_SECOND(ltype_pair))                  \
          & (user_op::HobDataType("prediction_diff", 0) == OF_PP_PAIR_SECOND(dtype_pair)))       \
      .SetInplaceProposalFn([](const user_op::InferContext&,                                     \
                               user_op::AddInplaceArgPair AddInplaceArgPairFn) -> Maybe<void> {  \
        OF_RETURN_IF_ERROR(AddInplaceArgPairFn("prediction_diff", 0, "prob", 0, true));          \
        return Maybe<void>::Ok();                                                                \
      });

OF_PP_SEQ_PRODUCT_FOR_EACH_TUPLE(REGISTER_SPARSE_SOFTMAX_CROSS_ENTROPY_GRAD_KERNEL,
                                 (SparseSoftmaxCrossEntropyGradKernel),
                                 ("sparse_softmax_cross_entropy_grad"),
                                 OF_PP_MAKE_TUPLE_SEQ(DeviceType::kCPU), FLOATING_DATA_TYPE_SEQ,
                                 INDEX_DATA_TYPE_SEQ)
#ifdef WITH_CUDA
OF_PP_SEQ_PRODUCT_FOR_EACH_TUPLE(REGISTER_SPARSE_SOFTMAX_CROSS_ENTROPY_GRAD_KERNEL,
                                 (SparseSoftmaxCrossEntropyGradKernel),
                                 ("sparse_softmax_cross_entropy_grad"),
                                 OF_PP_MAKE_TUPLE_SEQ(DeviceType::kGPU),
                                 FLOATING_DATA_TYPE_SEQ FLOAT16_DATA_TYPE_SEQ, INDEX_DATA_TYPE_SEQ)
#endif
OF_PP_SEQ_PRODUCT_FOR_EACH_TUPLE(REGISTER_SPARSE_SOFTMAX_CROSS_ENTROPY_GRAD_KERNEL,
                                 (SparseSoftmaxCrossEntropyMsGradKernel),
                                 ("sparse_softmax_cross_entropy_ms_grad"),
                                 OF_PP_MAKE_TUPLE_SEQ(DeviceType::kCPU), FLOATING_DATA_TYPE_SEQ,
                                 INDEX_DATA_TYPE_SEQ)
#ifdef WITH_CUDA
OF_PP_SEQ_PRODUCT_FOR_EACH_TUPLE(REGISTER_SPARSE_SOFTMAX_CROSS_ENTROPY_GRAD_KERNEL,
                                 (SparseSoftmaxCrossEntropyMsGradKernel),
                                 ("sparse_softmax_cross_entropy_ms_grad"),
                                 OF_PP_MAKE_TUPLE_SEQ(DeviceType::kGPU),
                                 FLOATING_DATA_TYPE_SEQ FLOAT16_DATA_TYPE_SEQ, INDEX_DATA_TYPE_SEQ)
#endif
}  // namespace user_op
}  // namespace oneflow<|MERGE_RESOLUTION|>--- conflicted
+++ resolved
@@ -17,10 +17,7 @@
 #include "oneflow/core/common/balanced_splitter.h"
 #include "oneflow/user/kernels/sparse_cross_entropy_kernel_util.h"
 #include "oneflow/user/kernels/softmax_kernel_util.h"
-<<<<<<< HEAD
-=======
 #include "oneflow/core/kernel/cuda_graph_support.h"
->>>>>>> 924fb9f7
 #include "oneflow/core/job/nd_sbp_util.h"
 
 namespace oneflow {
@@ -153,12 +150,7 @@
   std::shared_ptr<user_op::OpKernelState> CreateOpKernelState(
       user_op::KernelInitContext* ctx) const override {
     if (ctx->parallel_ctx().parallel_num() > 1) {
-<<<<<<< HEAD
-      const cfg::ParallelDistribution& nd_sbp =
-          ctx->ParallelDistribution4ArgNameAndIndex("prob", 0);
-=======
       const cfg::NdSbp& nd_sbp = ctx->NdSbp4ArgNameAndIndex("prob", 0);
->>>>>>> 924fb9f7
       const Shape& hierarchy = *ctx->parallel_desc().hierarchy();
       const TensorDesc* prob_logical_desc = ctx->LogicalTensorDesc4ArgNameAndIndex("prob", 0);
       const int64_t class_axis = prob_logical_desc->shape().NumAxes() - 1;
