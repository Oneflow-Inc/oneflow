--- conflicted
+++ resolved
@@ -112,15 +112,9 @@
       .SetCreateFn<kernel_class<device_type_v, OF_PP_PAIR_FIRST(dtype_pair),                   \
                                 OF_PP_PAIR_FIRST(ltype_pair)>>()                               \
       .SetIsMatchedHob((user_op::HobDeviceType() == device_type_v)                             \
-<<<<<<< HEAD
-                       & (user_op::HobDataType("label", 0) == OF_PP_PAIR_SECOND(ltype_pair))   \
-                       & (user_op::HobDataType("out", 0) == OF_PP_PAIR_SECOND(dtype_pair))     \
-                       & (LogSoftmaxPrimitiveExists() == true));
-=======
                        && (user_op::HobDataType("label", 0) == OF_PP_PAIR_SECOND(ltype_pair))  \
                        && (user_op::HobDataType("out", 0) == OF_PP_PAIR_SECOND(dtype_pair))    \
                        && LogSoftmaxPrimitiveExists());
->>>>>>> 85d79b69
 
 OF_PP_SEQ_PRODUCT_FOR_EACH_TUPLE(REGISTER_SPARSE_SOFTMAX_CROSS_ENTROPY_KERNEL,
                                  (SparseSoftmaxCrossEntropyKernel),
@@ -217,13 +211,8 @@
                                 OF_PP_PAIR_FIRST(ltype_pair)>>()                                 \
       .SetIsMatchedHob(                                                                          \
           (user_op::HobDeviceType() == device_type_v)                                            \
-<<<<<<< HEAD
-          & (user_op::HobDataType("label", 0) == OF_PP_PAIR_SECOND(ltype_pair))                  \
-          & (user_op::HobDataType("prediction_diff", 0) == OF_PP_PAIR_SECOND(dtype_pair)))       \
-=======
           && (user_op::HobDataType("label", 0) == OF_PP_PAIR_SECOND(ltype_pair))                 \
           && (user_op::HobDataType("prediction_diff", 0) == OF_PP_PAIR_SECOND(dtype_pair)))      \
->>>>>>> 85d79b69
       .SetInplaceProposalFn([](const user_op::InferContext&,                                     \
                                user_op::AddInplaceArgPair AddInplaceArgPairFn) -> Maybe<void> {  \
         OF_RETURN_IF_ERROR(AddInplaceArgPairFn("prediction_diff", 0, "prob", 0, true));          \
