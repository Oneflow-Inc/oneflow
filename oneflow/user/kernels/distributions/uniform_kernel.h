--- conflicted
+++ resolved
@@ -34,15 +34,9 @@
   std::shared_ptr<user_op::OpKernelState> CreateOpKernelState(
       user_op::KernelInitContext* ctx) const override {
     const auto& generator = CHECK_JUST(one::MakeGenerator(device_type));
-<<<<<<< HEAD
     // Each rank get seed depend on SBP,when SBP is Spit, use different seeds,when SBP is B and P, use the same seed;
-    generator->set_current_seed(GetOpKernelRandomSeedInCurrentRank(ctx, ctx->Attr<int64_t>("seed")));
-=======
-    /* each rank get a different seed to generate the same distribution,
-       but different values of local tensor */
     generator->set_current_seed(
         CHECK_JUST(GetOpKernelRandomSeedInCurrentRank(ctx, ctx->Attr<int64_t>("seed"))));
->>>>>>> 52f8053a
     return std::make_shared<DistributionKernelState>(generator);
   }
 
