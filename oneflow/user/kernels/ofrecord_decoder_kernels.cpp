--- conflicted
+++ resolved
@@ -108,21 +108,12 @@
   bool AlwaysComputeWhenAllOutputsEmpty() const override { return false; }
 };
 
-<<<<<<< HEAD
-#define REGISTER_RAW_DECODER_KERNEL(dtype)                                      \
-  REGISTER_USER_KERNEL("ofrecord_raw_decoder")                                  \
-      .SetCreateFn<OFRecordRawDecoderKernel<dtype>>()                           \
-      .SetIsMatchedHob((user_op::HobDeviceType() == DeviceType::kCPU)           \
-                       & (user_op::HobDataType("in", 0) == DataType::kOFRecord) \
-                       & (user_op::HobDataType("out", 0) == GetDataType<dtype>::value));
-=======
 #define REGISTER_RAW_DECODER_KERNEL(dtype)                                       \
   REGISTER_USER_KERNEL("ofrecord_raw_decoder")                                   \
       .SetCreateFn<OFRecordRawDecoderKernel<dtype>>()                            \
       .SetIsMatchedHob((user_op::HobDeviceType() == DeviceType::kCPU)            \
                        && (user_op::HobDataType("in", 0) == DataType::kOFRecord) \
                        && (user_op::HobDataType("out", 0) == GetDataType<dtype>::value));
->>>>>>> 85d79b69
 
 REGISTER_RAW_DECODER_KERNEL(char)
 REGISTER_RAW_DECODER_KERNEL(float)
@@ -167,13 +158,8 @@
 REGISTER_USER_KERNEL("ofrecord_bytes_decoder")
     .SetCreateFn<OFRecordBytesDecoderKernel>()
     .SetIsMatchedHob((user_op::HobDeviceType() == DeviceType::kCPU)
-<<<<<<< HEAD
-                     & (user_op::HobDataType("in", 0) == DataType::kOFRecord)
-                     & (user_op::HobDataType("out", 0) == DataType::kTensorBuffer));
-=======
                      && (user_op::HobDataType("in", 0) == DataType::kOFRecord)
                      && (user_op::HobDataType("out", 0) == DataType::kTensorBuffer));
->>>>>>> 85d79b69
 
 namespace {
 
@@ -269,13 +255,8 @@
 REGISTER_USER_KERNEL("ofrecord_image_decoder_random_crop")
     .SetCreateFn<OFRecordImageDecoderRandomCropKernel>()
     .SetIsMatchedHob((user_op::HobDeviceType() == DeviceType::kCPU)
-<<<<<<< HEAD
-                     & (user_op::HobDataType("in", 0) == DataType::kOFRecord)
-                     & (user_op::HobDataType("out", 0) == DataType::kTensorBuffer));
-=======
                      && (user_op::HobDataType("in", 0) == DataType::kOFRecord)
                      && (user_op::HobDataType("out", 0) == DataType::kTensorBuffer));
->>>>>>> 85d79b69
 
 class OFRecordImageDecoderKernel final : public user_op::OpKernel {
  public:
@@ -306,12 +287,7 @@
 REGISTER_USER_KERNEL("ofrecord_image_decoder")
     .SetCreateFn<OFRecordImageDecoderKernel>()
     .SetIsMatchedHob((user_op::HobDeviceType() == DeviceType::kCPU)
-<<<<<<< HEAD
-                     & (user_op::HobDataType("in", 0) == DataType::kOFRecord)
-                     & (user_op::HobDataType("out", 0) == DataType::kTensorBuffer));
-=======
                      && (user_op::HobDataType("in", 0) == DataType::kOFRecord)
                      && (user_op::HobDataType("out", 0) == DataType::kTensorBuffer));
->>>>>>> 85d79b69
 
 }  // namespace oneflow