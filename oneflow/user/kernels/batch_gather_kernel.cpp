/*
Copyright 2020 The OneFlow Authors. All rights reserved.

Licensed under the Apache License, Version 2.0 (the "License");
you may not use this file except in compliance with the License.
You may obtain a copy of the License at

    http://www.apache.org/licenses/LICENSE-2.0

Unless required by applicable law or agreed to in writing, software
distributed under the License is distributed on an "AS IS" BASIS,
WITHOUT WARRANTIES OR CONDITIONS OF ANY KIND, either express or implied.
See the License for the specific language governing permissions and
limitations under the License.
*/
#include "oneflow/core/framework/framework.h"
#include "oneflow/user/kernels/batch_gather_kernel_util.h"
#include "oneflow/core/kernel/cuda_graph_support.h"

namespace oneflow {

namespace user_op {

template<DeviceType device_type, typename T, typename K>
class BatchGatherKernel final : public user_op::OpKernel, public user_op::CudaGraphSupport {
 public:
  BatchGatherKernel() = default;
  ~BatchGatherKernel() = default;

 private:
  void Compute(user_op::KernelComputeContext* ctx) const override {
    const user_op::Tensor* in = ctx->Tensor4ArgNameAndIndex("in", 0);
    const user_op::Tensor* indices = ctx->Tensor4ArgNameAndIndex("indices", 0);
    user_op::Tensor* out = ctx->Tensor4ArgNameAndIndex("out", 0);
    const int64_t axis = indices->shape().NumAxes() - 1;
    const Shape flat_out_shape =
        Shape({out->shape().Count(0, axis), out->shape().At(axis), out->shape().Count(axis + 1)});
    BatchGatherKernelUtilImpl<device_type, T, K>::Forward(ctx->device_ctx(), in->dptr<T>(),
                                                          indices->dptr<K>(), flat_out_shape,
                                                          in->shape().At(axis), out->mut_dptr<T>());
  }
  bool AlwaysComputeWhenAllOutputsEmpty() const override { return false; }
};

<<<<<<< HEAD
#define REGISTER_BATCH_GATHER_KERNEL(device, out_dtype, indices_dtype)       \
  REGISTER_USER_KERNEL("batch_gather")                                       \
      .SetCreateFn<BatchGatherKernel<device, OF_PP_PAIR_FIRST(out_dtype),    \
                                     OF_PP_PAIR_FIRST(indices_dtype)>>()     \
      .SetIsMatchedHob(                                                      \
          (user_op::HobDeviceType() == device)                               \
          & (user_op::HobDataType("out", 0) == OF_PP_PAIR_SECOND(out_dtype)) \
          & (user_op::HobDataType("indices", 0) == OF_PP_PAIR_SECOND(indices_dtype)));
=======
#define REGISTER_BATCH_GATHER_KERNEL(device, out_dtype, indices_dtype)        \
  REGISTER_USER_KERNEL("batch_gather")                                        \
      .SetCreateFn<BatchGatherKernel<device, OF_PP_PAIR_FIRST(out_dtype),     \
                                     OF_PP_PAIR_FIRST(indices_dtype)>>()      \
      .SetIsMatchedHob(                                                       \
          (user_op::HobDeviceType() == device)                                \
          && (user_op::HobDataType("out", 0) == OF_PP_PAIR_SECOND(out_dtype)) \
          && (user_op::HobDataType("indices", 0) == OF_PP_PAIR_SECOND(indices_dtype)));
>>>>>>> 85d79b69

OF_PP_SEQ_PRODUCT_FOR_EACH_TUPLE(REGISTER_BATCH_GATHER_KERNEL, DEVICE_TYPE_SEQ,
                                 FLOATING_DATA_TYPE_SEQ, INDEX_DATA_TYPE_SEQ)

}  // namespace user_op

}  // namespace oneflow<|MERGE_RESOLUTION|>--- conflicted
+++ resolved
@@ -42,16 +42,6 @@
   bool AlwaysComputeWhenAllOutputsEmpty() const override { return false; }
 };
 
-<<<<<<< HEAD
-#define REGISTER_BATCH_GATHER_KERNEL(device, out_dtype, indices_dtype)       \
-  REGISTER_USER_KERNEL("batch_gather")                                       \
-      .SetCreateFn<BatchGatherKernel<device, OF_PP_PAIR_FIRST(out_dtype),    \
-                                     OF_PP_PAIR_FIRST(indices_dtype)>>()     \
-      .SetIsMatchedHob(                                                      \
-          (user_op::HobDeviceType() == device)                               \
-          & (user_op::HobDataType("out", 0) == OF_PP_PAIR_SECOND(out_dtype)) \
-          & (user_op::HobDataType("indices", 0) == OF_PP_PAIR_SECOND(indices_dtype)));
-=======
 #define REGISTER_BATCH_GATHER_KERNEL(device, out_dtype, indices_dtype)        \
   REGISTER_USER_KERNEL("batch_gather")                                        \
       .SetCreateFn<BatchGatherKernel<device, OF_PP_PAIR_FIRST(out_dtype),     \
@@ -60,7 +50,6 @@
           (user_op::HobDeviceType() == device)                                \
           && (user_op::HobDataType("out", 0) == OF_PP_PAIR_SECOND(out_dtype)) \
           && (user_op::HobDataType("indices", 0) == OF_PP_PAIR_SECOND(indices_dtype)));
->>>>>>> 85d79b69
 
 OF_PP_SEQ_PRODUCT_FOR_EACH_TUPLE(REGISTER_BATCH_GATHER_KERNEL, DEVICE_TYPE_SEQ,
                                  FLOATING_DATA_TYPE_SEQ, INDEX_DATA_TYPE_SEQ)
