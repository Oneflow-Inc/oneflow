/*
Copyright 2020 The OneFlow Authors. All rights reserved.

Licensed under the Apache License, Version 2.0 (the "License");
you may not use this file except in compliance with the License.
You may obtain a copy of the License at

    http://www.apache.org/licenses/LICENSE-2.0

Unless required by applicable law or agreed to in writing, software
distributed under the License is distributed on an "AS IS" BASIS,
WITHOUT WARRANTIES OR CONDITIONS OF ANY KIND, either express or implied.
See the License for the specific language governing permissions and
limitations under the License.
*/
#include "oneflow/core/framework/framework.h"
#include "oneflow/core/framework/nd_sbp.h"
#include "oneflow/core/job/nd_sbp_util.h"
#include "oneflow/user/kernels/nll_kernel_util.h"

namespace oneflow {

namespace {

class NLLKernelCache final : public user_op::OpKernelCache {
 public:
  NLLKernelCache(int64_t class_start, int64_t num_classes)
      : class_start_(class_start), num_classes_(num_classes) {}
  ~NLLKernelCache() override = default;

  int64_t class_start() const { return class_start_; }
  int64_t num_classes() const { return num_classes_; }

 private:
  const int64_t class_start_;
  const int64_t num_classes_;
};

std::shared_ptr<user_op::OpKernelCache> CreateNLLKernelCache(user_op::KernelCacheContext* ctx) {
  CHECK_GT(ctx->parallel_ctx().parallel_num(), 0) << ctx->op_name() << ": invalid parallel_ctx";
  if (ctx->parallel_ctx().parallel_num() == 1) { return nullptr; }

  const NdSbp& nd_sbp = ctx->NdSbp4ArgNameAndIndex("input", 0);
  const Shape& hierarchy = *ctx->parallel_desc().hierarchy();
  CHECK_EQ(nd_sbp.sbp_parallel_size(), hierarchy.NumAxes())
      << ctx->op_name() << ": Expected input sbp " << NdSbpToString(nd_sbp) << " match hierarchy "
      << hierarchy.ToString();

  const Shape& shape = ctx->LogicalTensorDesc4ArgNameAndIndex("input", 0)->shape();
  const int64_t class_axis = shape.NumAxes() - 1;

  bool split_class_dim = false;
  for (const auto& sbp : nd_sbp.sbp_parallel()) {
    if (sbp.has_split_parallel() && sbp.split_parallel().axis() == class_axis) {
      split_class_dim = true;
      break;
    }
  }

  if (!split_class_dim) { return nullptr; }

  TensorSliceView view =
      GetTensorSliceView4ParallelId(hierarchy, nd_sbp, shape, ctx->parallel_ctx().parallel_id());
  return std::make_shared<NLLKernelCache>(view.At(class_axis).begin(), view.At(class_axis).size());
}

}  // namespace

template<DeviceType device_type, typename T, typename K>
class NLLKernel final : public user_op::OpKernel {
 public:
  NLLKernel() = default;
  ~NLLKernel() override = default;

  std::shared_ptr<user_op::OpKernelCache> InitOpKernelCache(
      user_op::KernelCacheContext* ctx) const override {
    return CreateNLLKernelCache(ctx);
  }

 private:
<<<<<<< HEAD
  using user_op::OpKernel::Compute;
  void Compute(user_op::KernelComputeContext* ctx) const override {
    const auto* input_blob = ctx->Tensor4ArgNameAndIndex("input", 0);
    const auto* target_blob = ctx->Tensor4ArgNameAndIndex("target", 0);
    auto* out_blob = ctx->Tensor4ArgNameAndIndex("out", 0);
    auto* total_weight_blob = ctx->Tensor4ArgNameAndIndex("total_weight", 0);

    const int64_t num_instances = target_blob->shape_view().elem_cnt();
    CHECK_EQ(input_blob->shape_view().elem_cnt() % num_instances, 0);
    const K num_classes = static_cast<K>(input_blob->shape_view().elem_cnt() / num_instances);
=======
  bool AlwaysComputeWhenAllOutputsEmpty() const override { return false; }

  void Compute(user_op::KernelComputeContext* ctx, user_op::OpKernelState* state,
               const user_op::OpKernelCache* cache) const override {
    const auto* input = ctx->Tensor4ArgNameAndIndex("input", 0);
    const auto* target = ctx->Tensor4ArgNameAndIndex("target", 0);
    auto* output = ctx->Tensor4ArgNameAndIndex("output", 0);
    auto* out_weight = ctx->Tensor4ArgNameAndIndex("out_weight", 0);

    const int64_t N = target->shape().elem_cnt();
    const int64_t C = input->shape().At(input->shape().NumAxes() - 1);
    CHECK_LE(N, std::numeric_limits<int32_t>::max())
        << "Expected batch size not exceed int32 numeric limits";

    K class_start = 0;
    if (cache) {
      const auto* spec_cache = dynamic_cast<const NLLKernelCache*>(cache);
      CHECK_NOTNULL(spec_cache);
      CHECK_EQ(spec_cache->num_classes(), C) << ctx->op_name() << ": expected num_classes " << C
                                             << ", got " << spec_cache->num_classes();
      class_start = spec_cache->class_start();
    }

>>>>>>> e643eb18
    const K ignore_index = static_cast<K>(ctx->Attr<int64_t>("ignore_index"));

    const T* weight_dptr = nullptr;
    if (ctx->has_input("weight", 0)) {
      weight_dptr = CHECK_NOTNULL(ctx->Tensor4ArgNameAndIndex("weight", 0))->dptr<T>();
    }

    NLLKernelUtil<device_type, T, K>::Forward(ctx->stream(), static_cast<int32_t>(N),
                                              static_cast<K>(C), class_start, ignore_index,
                                              input->dptr<T>(), target->dptr<K>(), weight_dptr,
                                              output->mut_dptr<T>(), out_weight->mut_dptr<T>());
  }
};

template<DeviceType device_type, typename T, typename K>
class NLLGradKernel final : public user_op::OpKernel {
 public:
  NLLGradKernel() = default;
  ~NLLGradKernel() override = default;

  std::shared_ptr<user_op::OpKernelCache> InitOpKernelCache(
      user_op::KernelCacheContext* ctx) const override {
    return CreateNLLKernelCache(ctx);
  }

 private:
<<<<<<< HEAD
  using user_op::OpKernel::Compute;
  void Compute(user_op::KernelComputeContext* ctx) const override {
    const auto* input_blob = ctx->Tensor4ArgNameAndIndex("input", 0);
    const auto* target_blob = ctx->Tensor4ArgNameAndIndex("target", 0);
    const auto* dy_blob = ctx->Tensor4ArgNameAndIndex("dy", 0);
    auto* dx_blob = ctx->Tensor4ArgNameAndIndex("dx", 0);
    auto* total_weight_blob = ctx->Tensor4ArgNameAndIndex("total_weight", 0);

    const int64_t num_instances = target_blob->shape_view().elem_cnt();
    const int64_t input_elem_cnt = input_blob->shape_view().elem_cnt();
    CHECK_EQ(input_elem_cnt % num_instances, 0);
    const K num_classes = static_cast<K>(input_elem_cnt / num_instances);
=======
  bool AlwaysComputeWhenAllOutputsEmpty() const override { return false; }

  void Compute(user_op::KernelComputeContext* ctx, user_op::OpKernelState* state,
               const user_op::OpKernelCache* cache) const override {
    const auto* target = ctx->Tensor4ArgNameAndIndex("target", 0);
    const auto* out_grad = ctx->Tensor4ArgNameAndIndex("out_grad", 0);
    auto* in_grad = ctx->Tensor4ArgNameAndIndex("in_grad", 0);

    const int64_t N = target->shape().elem_cnt();
    const int64_t C = in_grad->shape().At(in_grad->shape().NumAxes() - 1);
    CHECK_LE(N, std::numeric_limits<int32_t>::max())
        << "Expected batch size not exceed int32 numeric limits";

    K class_start = 0;
    if (cache) {
      const auto* spec_cache = dynamic_cast<const NLLKernelCache*>(cache);
      CHECK_NOTNULL(spec_cache);
      CHECK_EQ(spec_cache->num_classes(), C) << ctx->op_name() << ": expected num_classes " << C
                                             << ", got " << spec_cache->num_classes();
      class_start = spec_cache->class_start();
    }

>>>>>>> e643eb18
    const K ignore_index = static_cast<K>(ctx->Attr<int64_t>("ignore_index"));

    const T* weight_dptr = nullptr;
    if (ctx->has_input("weight", 0)) {
      weight_dptr = CHECK_NOTNULL(ctx->Tensor4ArgNameAndIndex("weight", 0))->dptr<T>();
    }

    NLLKernelUtil<device_type, T, K>::Backward(
        ctx->stream(), static_cast<int32_t>(N), static_cast<K>(C), class_start, ignore_index,
        out_grad->dptr<T>(), target->dptr<K>(), weight_dptr, in_grad->mut_dptr<T>());
  }
};

#define REGISTER_NLL_KERNELS(device, dtype, ltype)                                            \
  REGISTER_USER_KERNEL("nll").SetCreateFn<NLLKernel<device, dtype, ltype>>().SetIsMatchedHob( \
      (user_op::HobDeviceType() == device)                                                    \
      && (user_op::HobDataType("input", 0) == GetDataType<dtype>::value)                      \
      && (user_op::HobDataType("target", 0) == GetDataType<ltype>::value));                   \
  REGISTER_USER_KERNEL("nll_grad")                                                            \
      .SetCreateFn<NLLGradKernel<device, dtype, ltype>>()                                     \
      .SetIsMatchedHob((user_op::HobDeviceType() == device)                                   \
                       && (user_op::HobDataType("input", 0) == GetDataType<dtype>::value)     \
                       && (user_op::HobDataType("target", 0) == GetDataType<ltype>::value)    \
                       && (user_op::HobDataType("out_grad", 0) == GetDataType<dtype>::value))

REGISTER_NLL_KERNELS(DeviceType::kCPU, float, int32_t);
REGISTER_NLL_KERNELS(DeviceType::kCPU, float, int64_t);
REGISTER_NLL_KERNELS(DeviceType::kCPU, double, int32_t);
REGISTER_NLL_KERNELS(DeviceType::kCPU, double, int64_t);

#ifdef WITH_CUDA

REGISTER_NLL_KERNELS(DeviceType::kCUDA, float, int32_t);
REGISTER_NLL_KERNELS(DeviceType::kCUDA, float, int64_t);
REGISTER_NLL_KERNELS(DeviceType::kCUDA, double, int32_t);
REGISTER_NLL_KERNELS(DeviceType::kCUDA, double, int64_t);
REGISTER_NLL_KERNELS(DeviceType::kCUDA, half, int32_t);
REGISTER_NLL_KERNELS(DeviceType::kCUDA, half, int64_t);

#endif  // WITH_CUDA

}  // namespace oneflow<|MERGE_RESOLUTION|>--- conflicted
+++ resolved
@@ -78,18 +78,6 @@
   }
 
  private:
-<<<<<<< HEAD
-  using user_op::OpKernel::Compute;
-  void Compute(user_op::KernelComputeContext* ctx) const override {
-    const auto* input_blob = ctx->Tensor4ArgNameAndIndex("input", 0);
-    const auto* target_blob = ctx->Tensor4ArgNameAndIndex("target", 0);
-    auto* out_blob = ctx->Tensor4ArgNameAndIndex("out", 0);
-    auto* total_weight_blob = ctx->Tensor4ArgNameAndIndex("total_weight", 0);
-
-    const int64_t num_instances = target_blob->shape_view().elem_cnt();
-    CHECK_EQ(input_blob->shape_view().elem_cnt() % num_instances, 0);
-    const K num_classes = static_cast<K>(input_blob->shape_view().elem_cnt() / num_instances);
-=======
   bool AlwaysComputeWhenAllOutputsEmpty() const override { return false; }
 
   void Compute(user_op::KernelComputeContext* ctx, user_op::OpKernelState* state,
@@ -99,8 +87,8 @@
     auto* output = ctx->Tensor4ArgNameAndIndex("output", 0);
     auto* out_weight = ctx->Tensor4ArgNameAndIndex("out_weight", 0);
 
-    const int64_t N = target->shape().elem_cnt();
-    const int64_t C = input->shape().At(input->shape().NumAxes() - 1);
+    const int64_t N = target->shape_view().elem_cnt();
+    const int64_t C = input->shape_view().At(input->shape_view().NumAxes() - 1);
     CHECK_LE(N, std::numeric_limits<int32_t>::max())
         << "Expected batch size not exceed int32 numeric limits";
 
@@ -113,7 +101,6 @@
       class_start = spec_cache->class_start();
     }
 
->>>>>>> e643eb18
     const K ignore_index = static_cast<K>(ctx->Attr<int64_t>("ignore_index"));
 
     const T* weight_dptr = nullptr;
@@ -140,20 +127,6 @@
   }
 
  private:
-<<<<<<< HEAD
-  using user_op::OpKernel::Compute;
-  void Compute(user_op::KernelComputeContext* ctx) const override {
-    const auto* input_blob = ctx->Tensor4ArgNameAndIndex("input", 0);
-    const auto* target_blob = ctx->Tensor4ArgNameAndIndex("target", 0);
-    const auto* dy_blob = ctx->Tensor4ArgNameAndIndex("dy", 0);
-    auto* dx_blob = ctx->Tensor4ArgNameAndIndex("dx", 0);
-    auto* total_weight_blob = ctx->Tensor4ArgNameAndIndex("total_weight", 0);
-
-    const int64_t num_instances = target_blob->shape_view().elem_cnt();
-    const int64_t input_elem_cnt = input_blob->shape_view().elem_cnt();
-    CHECK_EQ(input_elem_cnt % num_instances, 0);
-    const K num_classes = static_cast<K>(input_elem_cnt / num_instances);
-=======
   bool AlwaysComputeWhenAllOutputsEmpty() const override { return false; }
 
   void Compute(user_op::KernelComputeContext* ctx, user_op::OpKernelState* state,
@@ -162,8 +135,8 @@
     const auto* out_grad = ctx->Tensor4ArgNameAndIndex("out_grad", 0);
     auto* in_grad = ctx->Tensor4ArgNameAndIndex("in_grad", 0);
 
-    const int64_t N = target->shape().elem_cnt();
-    const int64_t C = in_grad->shape().At(in_grad->shape().NumAxes() - 1);
+    const int64_t N = target->shape_view().elem_cnt();
+    const int64_t C = in_grad->shape_view().At(in_grad->shape_view().NumAxes() - 1);
     CHECK_LE(N, std::numeric_limits<int32_t>::max())
         << "Expected batch size not exceed int32 numeric limits";
 
@@ -176,7 +149,6 @@
       class_start = spec_cache->class_start();
     }
 
->>>>>>> e643eb18
     const K ignore_index = static_cast<K>(ctx->Attr<int64_t>("ignore_index"));
 
     const T* weight_dptr = nullptr;
