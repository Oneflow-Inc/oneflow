--- conflicted
+++ resolved
@@ -63,11 +63,7 @@
   REGISTER_USER_KERNEL(kernel_name)                                                              \
       .SetCreateFn<ScalarLogicalKernel<device, binary_op, OF_PP_PAIR_FIRST(input_dtype_pair)>>() \
       .SetIsMatchedHob((user_op::HobDeviceType() == device)                                      \
-<<<<<<< HEAD
-                       & (user_op::HobDataType("in", 0) == OF_PP_PAIR_SECOND(input_dtype_pair)));
-=======
                        && (user_op::HobDataType("in", 0) == OF_PP_PAIR_SECOND(input_dtype_pair)));
->>>>>>> 85d79b69
 
 #define REGISTER_SCALAR_LOGICAL_KERNEL(device, dtype_pair)                                         \
   REGISTER_UNARY_LOGICAL_SCALAR_ELEMWISE_USER_KERNEL(device, "scalar_logical_equal", BinaryFuncEQ, \
