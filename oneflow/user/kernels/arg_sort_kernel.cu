--- conflicted
+++ resolved
@@ -108,11 +108,7 @@
   REGISTER_USER_KERNEL("arg_sort")                                                                 \
       .SetCreateFn<GpuArgSortKernel<dtype>>()                                                      \
       .SetIsMatchedHob((user_op::HobDeviceType() == DeviceType::kGPU)                              \
-<<<<<<< HEAD
-                       & (user_op::HobDataType("in", 0) == GetDataType<dtype>::value))             \
-=======
                        && (user_op::HobDataType("in", 0) == GetDataType<dtype>::value))            \
->>>>>>> 85d79b69
       .SetInferTmpSizeFn([](user_op::InferContext* ctx) {                                          \
         const Shape& in_shape = ctx->InputShape("in", 0);                                          \
         const int32_t elem_cnt = in_shape.elem_cnt();                                              \
