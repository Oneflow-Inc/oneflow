/*
Copyright 2020 The OneFlow Authors. All rights reserved.

Licensed under the Apache License, Version 2.0 (the "License");
you may not use this file except in compliance with the License.
You may obtain a copy of the License at

    http://www.apache.org/licenses/LICENSE-2.0

Unless required by applicable law or agreed to in writing, software
distributed under the License is distributed on an "AS IS" BASIS,
WITHOUT WARRANTIES OR CONDITIONS OF ANY KIND, either express or implied.
See the License for the specific language governing permissions and
limitations under the License.
*/

#include "oneflow/core/device/cudnn_util.h"
#include "oneflow/core/framework/framework.h"
#include "oneflow/core/ndarray/ndarray_util.h"
#include "oneflow/core/cuda/atomic.cuh"
#include <cub/cub.cuh>
#include "oneflow/core/kernel/cuda_graph_support.h"
#include "oneflow/core/ep/include/primitive/fill.h"
#include "oneflow/core/ep/include/primitive/matmul.h"
#include "oneflow/core/ep/cuda/cuda_stream.h"
#include "oneflow/core/cuda/layer_norm.cuh"

namespace oneflow {

namespace {

template<typename SRC, typename DST, bool do_scale, bool do_center>
struct AffineStore {
  AffineStore(DST* y, int64_t row_size, const DST* gamma, const DST* beta)
      : y(y), row_size(row_size), gamma(gamma), beta(beta) {}
  template<int N>
  __device__ void store(const SRC* src, int64_t row, int64_t col) {
    cuda::layer_norm::Pack<DST, N> y_pack;
    cuda::layer_norm::Pack<DST, N> gamma_pack;
    cuda::layer_norm::Pack<DST, N> beta_pack;
    const int64_t offset = (row * row_size + col) / N;
    const int64_t gamma_offset = col / N;
    if (do_scale) {
      gamma_pack.storage =
          *(reinterpret_cast<const cuda::layer_norm::PackType<DST, N>*>(gamma) + gamma_offset);
    } else {
#pragma unroll
      for (int i = 0; i < N; ++i) { gamma_pack.elem[i] = 1; }
    }
    if (do_center) {
      beta_pack.storage =
          *(reinterpret_cast<const cuda::layer_norm::PackType<DST, N>*>(beta) + gamma_offset);
    } else {
#pragma unroll
      for (int i = 0; i < N; ++i) { beta_pack.elem[i] = 0; }
    }
#pragma unroll
    for (int i = 0; i < N; ++i) {
      DST normalized_i = static_cast<DST>(src[i]);
      if (do_scale || do_center) {
        y_pack.elem[i] = normalized_i * gamma_pack.elem[i] + beta_pack.elem[i];
      } else {
        y_pack.elem[i] = normalized_i;
      }
    }
<<<<<<< HEAD
    *reinterpret_cast<cuda::layer_norm::PackType<DST, N>*>(y + offset) = y_pack.storage;
=======
    *(reinterpret_cast<cuda::layer_norm::PackType<DST, N>*>(y) + offset) = y_pack.storage;
    if (do_scale) {
      *(reinterpret_cast<cuda::layer_norm::PackType<DST, N>*>(normalized) + offset) =
          normalized_pack.storage;
    }
>>>>>>> cdffcd25
  }
  DST* y;
  int64_t row_size;
  const DST* gamma;
  const DST* beta;
};

template<typename SRC, typename DST, bool do_scale>
struct ScaleLoad {
  ScaleLoad(const SRC* src, const SRC* gamma, int64_t row_size)
      : src(src), gamma(gamma), row_size(row_size) {}
  template<int N>
  __device__ void load(DST* dst, int64_t row, int64_t col) const {
    cuda::layer_norm::Pack<SRC, N> src_pack;
    cuda::layer_norm::Pack<SRC, N> gamma_pack;
    const int64_t offset = (row * row_size + col) / N;
    const int64_t gamma_offset = col / N;
    src_pack.storage = *(reinterpret_cast<const cuda::layer_norm::PackType<SRC, N>*>(src) + offset);
    if (do_scale) {
      gamma_pack.storage =
          *(reinterpret_cast<const cuda::layer_norm::PackType<SRC, N>*>(gamma) + gamma_offset);
    } else {
#pragma unroll
      for (int i = 0; i < N; ++i) { gamma_pack.elem[i] = static_cast<SRC>(1); }
    }
#pragma unroll
    for (int i = 0; i < N; ++i) {
      dst[i] = static_cast<DST>(src_pack.elem[i] * gamma_pack.elem[i]);
    }
  }
  const SRC* src;
  const SRC* gamma;
  int64_t row_size;
};

template<typename SRC, typename DST, bool do_add>
struct AddStore {
  AddStore(const DST* add_to_output, DST* dst, int64_t row_size)
      : add_to_output(add_to_output), dst(dst), row_size(row_size) {}
  template<int N>
  __device__ void store(const SRC* src, int64_t row, int64_t col) {
    cuda::layer_norm::Pack<DST, N> add_to_output_pack;
    cuda::layer_norm::Pack<DST, N> dst_pack;
    const int64_t offset = (row * row_size + col) / N;
    if (do_add) {
      add_to_output_pack.storage =
          *(reinterpret_cast<const cuda::layer_norm::PackType<DST, N>*>(add_to_output) + offset);
    }
#pragma unroll
    for (int i = 0; i < N; ++i) {
      if (do_add) {
        dst_pack.elem[i] = static_cast<DST>(src[i]) + add_to_output_pack.elem[i];
      } else {
        dst_pack.elem[i] = static_cast<DST>(src[i]);
      }
    }
    *(reinterpret_cast<cuda::layer_norm::PackType<DST, N>*>(dst) + offset) = dst_pack.storage;
  }
  const DST* add_to_output;
  DST* dst;
  int64_t row_size;
};

template<typename T>
__inline__ __device__ T WarpReduce(T val) {
  for (int mask = 16; mask > 0; mask /= 2) { val += __shfl_down_sync(0xffffffff, val, mask); }
  return val;
}

constexpr int tile_size = 32;
constexpr int num_per_block = 4;
constexpr int block_dim_x = 32;
constexpr int block_dim_y = 32 / num_per_block;

template<typename T, typename ComputeType>
__global__ void LayerNormParamGrad(int rows, int cols, const T* __restrict__ dy,
                                   const T* __restrict__ x, const ComputeType* __restrict__ mean,
                                   const ComputeType* __restrict__ inv_var,
                                   T* __restrict__ tmp_gamma_diff, T* __restrict__ tmp_beta_diff) {
  __shared__ ComputeType dgamma[32][33];
  __shared__ ComputeType dbeta[32][33];
  ComputeType dgamma_sum[num_per_block];
  ComputeType dbeta_sum[num_per_block];
#pragma unroll
  for (int index = 0; index < num_per_block; ++index) {
    dgamma_sum[index] = 0;
    dbeta_sum[index] = 0;
  }
  const int col_id = blockIdx.x * blockDim.x + threadIdx.x;
  if (col_id < cols) {
    for (int i = blockIdx.y * tile_size + threadIdx.y; i < rows; i += tile_size * gridDim.y) {
#pragma unroll
      for (int index = 0; index < num_per_block; ++index) {
        int row_id = i + index * blockDim.y;
        if (row_id < rows) {
          int offset = row_id * cols + col_id;
          const ComputeType dy_val = static_cast<ComputeType>(dy[offset]);
          const ComputeType x_val = static_cast<ComputeType>(x[offset]);
          const ComputeType mean_val = mean[row_id];
          const ComputeType inv_var_val = inv_var[row_id];
          dgamma_sum[index] += dy_val * (x_val - mean_val) * inv_var_val;
          dbeta_sum[index] += dy_val;
        }
      }
    }
  }
#pragma unroll
  for (int index = 0; index < num_per_block; ++index) {
    dgamma[index * blockDim.y + threadIdx.y][threadIdx.x] = dgamma_sum[index];
    dbeta[index * blockDim.y + threadIdx.y][threadIdx.x] = dbeta_sum[index];
  }
  __syncthreads();
#pragma unroll
  for (int index = 0; index < num_per_block; ++index) {
    const int col_id = blockIdx.x * blockDim.x + threadIdx.y + index * blockDim.y;
    if (col_id < cols) {
      ComputeType gamma_sum = dgamma[threadIdx.x][threadIdx.y + index * blockDim.y];
      ComputeType beta_sum = dbeta[threadIdx.x][threadIdx.y + index * blockDim.y];
      ComputeType global_dgamma = WarpReduce<ComputeType>(gamma_sum);
      ComputeType global_dbeta = WarpReduce<ComputeType>(beta_sum);
      if (threadIdx.x == 0) {
        const int offset = blockIdx.y * cols + col_id;
        tmp_gamma_diff[offset] = global_dgamma;
        tmp_beta_diff[offset] = global_dbeta;
      }
    }
  }
}

template<typename T>
int GetGirdDimY(const int64_t num_instances, const int64_t norm_size) {
  using ComputeType = typename cuda::layer_norm::DefaultComputeType<T>::type;
  const int grid_dim_x = (norm_size + tile_size - 1) / tile_size;
  const int max_grid_dim_y = (num_instances + tile_size - 1) / tile_size;
  const int block_size = block_dim_x * block_dim_y;
  int max_active_blocks = 0;
  OF_CUDA_CHECK(cudaOccupancyMaxActiveBlocksPerMultiprocessor(
      &max_active_blocks, LayerNormParamGrad<T, ComputeType>, block_size, 0));
  int waves = 1;
  int dev;
  OF_CUDA_CHECK(cudaGetDevice(&dev));
  int sm_count;
  OF_CUDA_CHECK(cudaDeviceGetAttribute(&sm_count, cudaDevAttrMultiProcessorCount, dev));
  int num_blocks = max_active_blocks * sm_count * waves;
  int grid_dim_y = std::min(max_grid_dim_y, static_cast<int>(num_blocks / grid_dim_x));
  return std::max(grid_dim_y, 1);
}

template<typename T, bool do_scale, bool do_center>
void LayerNormForwardGpu(ep::Stream* stream, const int64_t num_instances, const int64_t norm_size,
                         const double epsilon, const T* x_ptr, const T* gamma_ptr,
                         const T* beta_ptr, T* y_ptr, user_op::Tensor* mean,
                         user_op::Tensor* inv_variance) {
  using ComputeType = typename cuda::layer_norm::DefaultComputeType<T>::type;
  cuda::layer_norm::DirectLoad<T, ComputeType> load(x_ptr, norm_size);
  AffineStore<ComputeType, T, do_scale, do_center> store(y_ptr, norm_size, gamma_ptr, beta_ptr);
  cuda::layer_norm::DispatchLayerNorm<decltype(load), decltype(store), ComputeType>(
      stream->As<ep::CudaStream>()->cuda_stream(), load, store, num_instances, norm_size, epsilon,
      mean->mut_dptr<ComputeType>(), inv_variance->mut_dptr<ComputeType>());
}

template<typename T>
void DispatchLayerNormForwardGpu(ep::Stream* stream, const int64_t num_instances,
                                 const int64_t norm_size, const double epsilon, const T* x_ptr,
                                 const T* gamma_ptr, const T* beta_ptr, T* y_ptr,
                                 user_op::Tensor* mean, user_op::Tensor* inv_variance) {
  if (gamma_ptr != nullptr && beta_ptr != nullptr) {
    LayerNormForwardGpu<T, true, true>(stream, num_instances, norm_size, epsilon, x_ptr, gamma_ptr,
                                       beta_ptr, y_ptr, mean, inv_variance);
  } else if (gamma_ptr != nullptr && beta_ptr == nullptr) {
    LayerNormForwardGpu<T, true, false>(stream, num_instances, norm_size, epsilon, x_ptr, gamma_ptr,
                                        beta_ptr, y_ptr, mean, inv_variance);
  } else if (gamma_ptr == nullptr && beta_ptr != nullptr) {
    LayerNormForwardGpu<T, false, true>(stream, num_instances, norm_size, epsilon, x_ptr, gamma_ptr,
                                        beta_ptr, y_ptr, mean, inv_variance);
  } else {
    LayerNormForwardGpu<T, false, false>(stream, num_instances, norm_size, epsilon, x_ptr,
                                         gamma_ptr, beta_ptr, y_ptr, mean, inv_variance);
  }
}

template<typename T, bool do_scale, bool do_add>
void LayerNormBackwardGpu(ep::Stream* stream, const int64_t num_instances, const int64_t norm_size,
                          const T* dy_ptr, const T* x_ptr, const user_op::Tensor* mean,
                          const user_op::Tensor* inv_variance, const T* gamma_ptr,
                          const T* add_to_output_ptr, T* dx_ptr) {
  using ComputeType = typename cuda::layer_norm::DefaultComputeType<T>::type;
  cuda::layer_norm::DirectLoad<T, ComputeType> load_x(x_ptr, norm_size);
  ScaleLoad<T, ComputeType, do_scale> load_scaled_dy(dy_ptr, gamma_ptr, norm_size);
  AddStore<ComputeType, T, do_add> store(add_to_output_ptr, dx_ptr, norm_size);
  OF_CUDA_CHECK((cuda::layer_norm::DispatchLayerNormGrad<decltype(load_x), decltype(load_scaled_dy),
                                                         decltype(store), ComputeType>(
      stream->As<ep::CudaStream>()->cuda_stream(), load_x, load_scaled_dy, store,
      mean->dptr<ComputeType>(), inv_variance->dptr<ComputeType>(), num_instances, norm_size)));
}

template<typename T, bool do_scale>
void DispatchLayerNormBackwardDoAdd(ep::Stream* stream, const int64_t num_instances,
                                    const int64_t norm_size, const T* dy_ptr, const T* x_ptr,
                                    const user_op::Tensor* mean,
                                    const user_op::Tensor* inv_variance, const T* gamma_ptr,
                                    const T* add_to_output_ptr, T* dx_ptr) {
  if (add_to_output_ptr != nullptr) {
    LayerNormBackwardGpu<T, do_scale, true>(stream, num_instances, norm_size, dy_ptr, x_ptr, mean,
                                            inv_variance, gamma_ptr, add_to_output_ptr, dx_ptr);
  } else {
    LayerNormBackwardGpu<T, do_scale, false>(stream, num_instances, norm_size, dy_ptr, x_ptr, mean,
                                             inv_variance, gamma_ptr, add_to_output_ptr, dx_ptr);
  }
}

template<typename T>
void LaunchLayerNormBackward(ep::Stream* stream, const int64_t num_instances,
                             const int64_t norm_size, const T* dy_ptr, const T* x_ptr,
                             const user_op::Tensor* mean, const user_op::Tensor* inv_variance,
                             const T* gamma_ptr, const T* add_to_output_ptr, T* dx_ptr) {
  if (gamma_ptr != nullptr) {
    DispatchLayerNormBackwardDoAdd<T, true>(stream, num_instances, norm_size, dy_ptr, x_ptr, mean,
                                            inv_variance, gamma_ptr, add_to_output_ptr, dx_ptr);
  } else {
    DispatchLayerNormBackwardDoAdd<T, false>(stream, num_instances, norm_size, dy_ptr, x_ptr, mean,
                                             inv_variance, gamma_ptr, add_to_output_ptr, dx_ptr);
  }
}

}  // namespace

template<typename T>
class LayerNormGpuKernel final : public user_op::OpKernel, public user_op::CudaGraphSupport {
 public:
  LayerNormGpuKernel() = default;
  ~LayerNormGpuKernel() = default;

 private:
  using user_op::OpKernel::Compute;
  bool AlwaysComputeWhenAllOutputsEmpty() const override { return false; }
  void Compute(user_op::KernelComputeContext* ctx) const override {
    const user_op::Tensor* x = ctx->Tensor4ArgNameAndIndex("x", 0);
    user_op::Tensor* y = ctx->Tensor4ArgNameAndIndex("y", 0);
    user_op::Tensor* mean = ctx->Tensor4ArgNameAndIndex("mean", 0);
    user_op::Tensor* inv_variance = ctx->Tensor4ArgNameAndIndex("inv_variance", 0);
    const double epsilon = ctx->Attr<double>("epsilon");
    CHECK_GE(epsilon, CUDNN_BN_MIN_EPSILON);
    const int64_t num_instances = mean->shape().elem_cnt();
    const int64_t norm_size = x->shape().elem_cnt() / num_instances;
    const T* gamma_ptr = nullptr;
    const T* beta_ptr = nullptr;
    if (ctx->has_input("gamma", 0)) {
      const user_op::Tensor* gamma = ctx->Tensor4ArgNameAndIndex("gamma", 0);
      gamma_ptr = gamma->dptr<T>();
      CHECK_EQ(gamma->shape().elem_cnt(), norm_size);
    }
    if (ctx->has_input("beta", 0)) { beta_ptr = ctx->Tensor4ArgNameAndIndex("beta", 0)->dptr<T>(); }
    DispatchLayerNormForwardGpu<T>(ctx->stream(), num_instances, norm_size, epsilon, x->dptr<T>(),
                                   gamma_ptr, beta_ptr, y->mut_dptr<T>(), mean, inv_variance);
  };
};

#define REGISTER_LAYER_NORM_CUDA_KERNEL(dtype)                         \
  REGISTER_USER_KERNEL("layer_norm")                                   \
      .SetCreateFn<LayerNormGpuKernel<dtype>>()                        \
      .SetIsMatchedHob((user_op::HobDeviceType() == DeviceType::kCUDA) \
                       && (user_op::HobDataType("x", 0) == GetDataType<dtype>::value));

REGISTER_LAYER_NORM_CUDA_KERNEL(float)
REGISTER_LAYER_NORM_CUDA_KERNEL(double)
REGISTER_LAYER_NORM_CUDA_KERNEL(half)

template<typename T>
class LayerNormGradGpuKernel final : public user_op::OpKernel, public user_op::CudaGraphSupport {
 public:
  LayerNormGradGpuKernel() = default;
  ~LayerNormGradGpuKernel() = default;

 private:
  using user_op::OpKernel::Compute;
  bool AlwaysComputeWhenAllOutputsEmpty() const override { return false; }
  void Compute(user_op::KernelComputeContext* ctx) const override {
    const user_op::Tensor* dy = ctx->Tensor4ArgNameAndIndex("dy", 0);
    const user_op::Tensor* x = ctx->Tensor4ArgNameAndIndex("x", 0);
    const user_op::Tensor* mean = ctx->Tensor4ArgNameAndIndex("mean", 0);
    const user_op::Tensor* inv_variance = ctx->Tensor4ArgNameAndIndex("inv_variance", 0);
    user_op::Tensor* dx = ctx->Tensor4ArgNameAndIndex("dx", 0);
    const int64_t num_instances = mean->shape().elem_cnt();
    const int64_t norm_size = x->shape().elem_cnt() / num_instances;
    const T* gamma_ptr = nullptr;
    if (ctx->has_input("gamma", 0)) {
      gamma_ptr = ctx->Tensor4ArgNameAndIndex("gamma", 0)->dptr<T>();
    }
    const T* add_to_output_ptr = nullptr;
    if (ctx->has_input("_add_to_output", 0)) {
      const user_op::Tensor* add_to_output = ctx->Tensor4ArgNameAndIndex("_add_to_output", 0);
      CHECK_EQ(add_to_output->data_type(), dx->data_type());
      CHECK_EQ(add_to_output->shape(), dx->shape());
      add_to_output_ptr = add_to_output->dptr<T>();
    }
    LaunchLayerNormBackward<T>(ctx->stream(), num_instances, norm_size, dy->dptr<T>(), x->dptr<T>(),
                               mean, inv_variance, gamma_ptr, add_to_output_ptr, dx->mut_dptr<T>());
  };
};

#define REGISTER_LAYER_NORM_GRAD_CUDA_KERNEL(dtype)                                        \
  REGISTER_USER_KERNEL("layer_norm_grad")                                                  \
      .SetCreateFn<LayerNormGradGpuKernel<dtype>>()                                        \
      .SetIsMatchedHob((user_op::HobDeviceType() == DeviceType::kCUDA)                     \
                       && (user_op::HobDataType("dy", 0) == GetDataType<dtype>::value))    \
      .SetInplaceProposalFn(                                                               \
          [](const user_op::InferContext& ctx,                                             \
             const user_op::AddInplaceArgPair& AddInplaceArgPairFn) -> Maybe<void> {       \
            if (ctx.has_input("_add_to_output", 0)) {                                      \
              OF_RETURN_IF_ERROR(AddInplaceArgPairFn("dx", 0, "_add_to_output", 0, true)); \
            }                                                                              \
            return Maybe<void>::Ok();                                                      \
          });

REGISTER_LAYER_NORM_GRAD_CUDA_KERNEL(float)
REGISTER_LAYER_NORM_GRAD_CUDA_KERNEL(double)
REGISTER_LAYER_NORM_GRAD_CUDA_KERNEL(half)

template<typename T>
class LayerNormParamGradGpuKernel final : public user_op::OpKernel,
                                          public user_op::CudaGraphSupport {
 public:
  LayerNormParamGradGpuKernel() = default;
  ~LayerNormParamGradGpuKernel() = default;

 private:
  using user_op::OpKernel::Compute;
  bool AlwaysComputeWhenAllOutputsEmpty() const override { return false; }
  void Compute(user_op::KernelComputeContext* ctx) const override {
<<<<<<< HEAD
    const user_op::Tensor* dy = ctx->Tensor4ArgNameAndIndex("dy", 0);
    const user_op::Tensor* x = ctx->Tensor4ArgNameAndIndex("x", 0);
    const user_op::Tensor* mean = ctx->Tensor4ArgNameAndIndex("mean", 0);
    const user_op::Tensor* inv_variance = ctx->Tensor4ArgNameAndIndex("inv_variance", 0);
    const int64_t num_instances = mean->shape().elem_cnt();
    const int64_t norm_size = x->shape().elem_cnt() / num_instances;
    user_op::Tensor* tmp_buffer = ctx->Tensor4ArgNameAndIndex("tmp_buffer", 0);
    const DataType data_type = dy->data_type();
    const int grid_dim_x = (norm_size + tile_size - 1) / tile_size;
    const int grid_dim_y = GetGirdDimY<T>(num_instances, norm_size);
    const size_t tmp_gamma_diff_size = grid_dim_y * norm_size * sizeof(T);
    T* tmp_gamma_diff_ptr = reinterpret_cast<T*>(tmp_buffer->mut_dptr());
    T* tmp_beta_diff_ptr = reinterpret_cast<T*>(tmp_buffer->mut_dptr<char>() + tmp_gamma_diff_size);
    T* reduce_buf_ptr =
        reinterpret_cast<T*>(tmp_buffer->mut_dptr<char>() + 2 * tmp_gamma_diff_size);
    using ComputeType = typename cuda::layer_norm::DefaultComputeType<T>::type;
    LayerNormParamGrad<T, ComputeType><<<dim3(grid_dim_x, grid_dim_y), dim3(32, 32 / num_per_block),
                                         0, ctx->stream()->As<ep::CudaStream>()->cuda_stream()>>>(
        num_instances, norm_size, dy->dptr<T>(), x->dptr<T>(), mean->dptr<ComputeType>(),
        inv_variance->dptr<ComputeType>(), tmp_gamma_diff_ptr, tmp_beta_diff_ptr);
    const int32_t m = norm_size;
    const int32_t n = 1;
    const int32_t k = grid_dim_y;
    std::unique_ptr<ep::primitive::Fill> fill =
        ep::primitive::NewPrimitive<ep::primitive::FillFactory>(ctx->stream()->device_type(),
                                                                data_type);
    CHECK(fill);
    fill->Launch(ctx->stream(), reduce_buf_ptr, 1.0, grid_dim_y);
    std::unique_ptr<ep::primitive::Matmul> matmul =
        ep::primitive::NewPrimitive<ep::primitive::MatmulFactory>(
            ctx->stream()->device_type(), data_type, ep::primitive::BlasTransposeType::T,
            ep::primitive::BlasTransposeType::N);
    CHECK(matmul);
    if (ctx->has_output("gamma_diff", 0)) {
      user_op::Tensor* gamma_diff = ctx->Tensor4ArgNameAndIndex("gamma_diff", 0);
      matmul->Launch(ctx->stream(), m, n, k, 1.0, tmp_gamma_diff_ptr, reduce_buf_ptr, 0.0,
                     gamma_diff->mut_dptr());
    }
    if (ctx->has_output("beta_diff", 0)) {
      user_op::Tensor* beta_diff = ctx->Tensor4ArgNameAndIndex("beta_diff", 0);
      matmul->Launch(ctx->stream(), m, n, k, 1.0, tmp_beta_diff_ptr, reduce_buf_ptr, 0.0,
                     beta_diff->mut_dptr());
    }
  };
};

#define REGISTER_LAYER_NORM_PARAM_GRAD_GPU_KERNEL(dtype)                                    \
  REGISTER_USER_KERNEL("layer_norm_param_grad")                                             \
      .SetCreateFn<LayerNormParamGradGpuKernel<dtype>>()                                    \
      .SetIsMatchedHob((user_op::HobDeviceType() == DeviceType::kGPU)                       \
                       && (user_op::HobDataType("dy", 0) == GetDataType<dtype>::value))     \
      .SetInferTmpSizeFn([](user_op::InferContext* ctx) {                                   \
        const int64_t begin_params_axis = ctx->Attr<int64_t>("begin_params_axis");          \
        const bool has_gamma_diff = ctx->has_output("gamma_diff", 0);                       \
        const bool has_beta_diff = ctx->has_output("beta_diff", 0);                         \
        const auto& dy = ctx->InputTensorDesc("dy", 0);                                     \
        const int64_t num_instances = dy.shape().Count(0, begin_params_axis);               \
        const int64_t norm_size = dy.shape().Count(begin_params_axis);                      \
        const int grid_dim_y = GetGirdDimY<dtype>(num_instances, norm_size);                \
        size_t tmp_buffer_size = (2 * grid_dim_y * norm_size + grid_dim_y) * sizeof(dtype); \
        return tmp_buffer_size;                                                             \
      });

REGISTER_LAYER_NORM_PARAM_GRAD_GPU_KERNEL(float)
REGISTER_LAYER_NORM_PARAM_GRAD_GPU_KERNEL(double)
REGISTER_LAYER_NORM_PARAM_GRAD_GPU_KERNEL(half)

=======
    using NdUtil = NdarrayUtil<DeviceType::kCUDA, T>;
    auto Val = NdUtil::GetValNdarrayBuilder();
    auto Var = NdUtil::GetVarNdarrayBuilder();
    const user_op::Tensor* dy = ctx->Tensor4ArgNameAndIndex("dy", 0);
    user_op::Tensor* beta_diff = ctx->Tensor4ArgNameAndIndex("beta_diff", 0);
    user_op::Tensor* gamma_diff = ctx->Tensor4ArgNameAndIndex("gamma_diff", 0);
    user_op::Tensor* normalized_diff = ctx->Tensor4ArgNameAndIndex("normalized_diff", 0);
    user_op::Tensor* gamma = ctx->Tensor4ArgNameAndIndex("gamma", 0);
    const bool has_beta_diff = beta_diff != nullptr;
    const bool has_gamma_diff = gamma_diff != nullptr;
    const bool has_normalized_diff = normalized_diff != nullptr;
    const bool has_gamma = gamma != nullptr;
    const int64_t begin_params_axis = ctx->Attr<int64_t>("begin_params_axis");
    const int64_t elem_cnt = dy->shape().elem_cnt();
    const int64_t m = dy->shape().Count(begin_params_axis);
    int max_active_blocks = 0;
    OF_CUDA_CHECK(cudaOccupancyMaxActiveBlocksPerMultiprocessor(
        &max_active_blocks, LayerNormParamGradImpl<T, int64_t>, GetLayerNormParamGradBlockSize(),
        GetParamGradDynamicSharedMemorySize<T>(m)));
    if (has_gamma_diff && has_beta_diff && has_normalized_diff && max_active_blocks > 0) {
      const user_op::Tensor* normalized = ctx->Tensor4ArgNameAndIndex("normalized", 0);
      Memset<DeviceType::kCUDA>(ctx->stream(), gamma_diff->mut_dptr<T>(), 0,
                                gamma_diff->shape().elem_cnt() * sizeof(T));
      Memset<DeviceType::kCUDA>(ctx->stream(), beta_diff->mut_dptr<T>(), 0,
                                beta_diff->shape().elem_cnt() * sizeof(T));
      if (elem_cnt > static_cast<int64_t>(GetMaxVal<int32_t>() / 2)) {
        LayerNormParamGradImpl<T, int64_t>
            <<<GetLayerNormParamGradNumBlocks(elem_cnt), GetLayerNormParamGradBlockSize(),
               GetParamGradDynamicSharedMemorySize<T>(m),
               ctx->stream()->As<ep::CudaStream>()->cuda_stream()>>>(
                elem_cnt, m, dy->dptr<T>(), normalized->dptr<T>(), gamma->dptr<T>(),
                gamma_diff->mut_dptr<T>(), beta_diff->mut_dptr<T>(),
                normalized_diff->mut_dptr<T>());
      } else {
        LayerNormParamGradImpl<T, int32_t>
            <<<GetLayerNormParamGradNumBlocks(elem_cnt), GetLayerNormParamGradBlockSize(),
               GetParamGradDynamicSharedMemorySize<T>(m),
               ctx->stream()->As<ep::CudaStream>()->cuda_stream()>>>(
                static_cast<int32_t>(elem_cnt), static_cast<int32_t>(m), dy->dptr<T>(),
                normalized->dptr<T>(), gamma->dptr<T>(), gamma_diff->mut_dptr<T>(),
                beta_diff->mut_dptr<T>(), normalized_diff->mut_dptr<T>());
      }
    } else {
      if (has_beta_diff) {
        user_op::Tensor* reduce_buf = ctx->Tensor4ArgNameAndIndex("reduce_buf", 0);
        CHECK_EQ(m, beta_diff->shape().elem_cnt());
        CHECK_EQ(dy->shape().elem_cnt() % m, 0);
        const int64_t n = dy->shape().elem_cnt() / m;
        NdUtil::ReduceSum(ctx->stream(), Var({1, m}, beta_diff->mut_dptr<T>()),
                          Val({n, m}, dy->dptr<T>()), Var({n, m}, reduce_buf->mut_dptr<T>()));
      }
      if (has_gamma_diff) {
        const user_op::Tensor* normalized = ctx->Tensor4ArgNameAndIndex("normalized", 0);
        user_op::Tensor* reduce_buf = ctx->Tensor4ArgNameAndIndex("reduce_buf", 0);
        CHECK_EQ(m, gamma_diff->shape().elem_cnt());
        CHECK_EQ(dy->shape().elem_cnt() % m, 0);
        const int64_t n = dy->shape().elem_cnt() / m;
        NdUtil::BroadcastMul(ctx->stream(), Var({n, m}, reduce_buf->mut_dptr<T>()),
                             Val({n, m}, normalized->dptr<T>()), Val({n, m}, dy->dptr<T>()));
        NdUtil::ReduceSum(ctx->stream(), Var({1, m}, gamma_diff->mut_dptr<T>()),
                          Val({n, m}, reduce_buf->dptr<T>()),
                          Var({n, m}, reduce_buf->mut_dptr<T>()));
      }
      if (has_normalized_diff) {
        if (has_gamma) {
          CHECK_EQ(m, gamma->shape().elem_cnt());
          CHECK_EQ(dy->shape().elem_cnt() % m, 0);
          const int64_t n = dy->shape().elem_cnt() / m;
          NdUtil::BroadcastMul(ctx->stream(), Var({n, m}, normalized_diff->mut_dptr<T>()),
                               Val({n, m}, dy->dptr<T>()), Val({1, m}, gamma->dptr<T>()));
        } else {
          Memcpy<DeviceType::kCUDA>(ctx->stream(), normalized_diff->mut_dptr<void>(),
                                    dy->dptr<void>(),
                                    dy->shape().elem_cnt() * GetSizeOfDataType(dy->data_type()));
        }
      }
    }
  };
};

#define REGISTER_LAYER_NORM_PARAM_GRAD_CUDA_KERNEL(dtype)              \
  REGISTER_USER_KERNEL("layer_norm_param_grad")                        \
      .SetCreateFn<LayerNormParamGradGpuKernel<dtype>>()               \
      .SetIsMatchedHob((user_op::HobDeviceType() == DeviceType::kCUDA) \
                       && (user_op::HobDataType("dy", 0) == GetDataType<dtype>::value));

REGISTER_LAYER_NORM_PARAM_GRAD_CUDA_KERNEL(float)
REGISTER_LAYER_NORM_PARAM_GRAD_CUDA_KERNEL(double)

class LayerNormParamGradGpuHalfKernel final : public user_op::OpKernel,
                                              public user_op::CudaGraphSupport {
 public:
  LayerNormParamGradGpuHalfKernel() = default;
  ~LayerNormParamGradGpuHalfKernel() = default;

 private:
  using user_op::OpKernel::Compute;
  bool AlwaysComputeWhenAllOutputsEmpty() const override { return false; }
  void Compute(user_op::KernelComputeContext* ctx) const override {
    using NdUtil = NdarrayUtil<DeviceType::kCUDA, float16>;
    auto Val = NdUtil::GetValNdarrayBuilder();
    auto Var = NdUtil::GetVarNdarrayBuilder();
    const user_op::Tensor* dy = ctx->Tensor4ArgNameAndIndex("dy", 0);
    user_op::Tensor* beta_diff = ctx->Tensor4ArgNameAndIndex("beta_diff", 0);
    user_op::Tensor* gamma_diff = ctx->Tensor4ArgNameAndIndex("gamma_diff", 0);
    user_op::Tensor* normalized_diff = ctx->Tensor4ArgNameAndIndex("normalized_diff", 0);
    user_op::Tensor* gamma = ctx->Tensor4ArgNameAndIndex("gamma", 0);
    const bool has_beta_diff = beta_diff != nullptr;
    const bool has_gamma_diff = gamma_diff != nullptr;
    const bool has_normalized_diff = normalized_diff != nullptr;
    const bool has_gamma = gamma != nullptr;
    const int64_t begin_params_axis = ctx->Attr<int64_t>("begin_params_axis");
    const int64_t elem_cnt = dy->shape().elem_cnt();
    const int64_t m = dy->shape().Count(begin_params_axis);
    int max_active_blocks = 0;
    OF_CUDA_CHECK(cudaOccupancyMaxActiveBlocksPerMultiprocessor(
        &max_active_blocks, LayerNormParamGradHalfImpl<int64_t>, GetLayerNormParamGradBlockSize(),
        GetParamGradDynamicSharedMemorySize<float16>(m)));
    if (has_gamma_diff && has_beta_diff && has_normalized_diff && max_active_blocks > 0) {
      const user_op::Tensor* normalized = ctx->Tensor4ArgNameAndIndex("normalized", 0);
      user_op::Tensor* tmp_buffer = ctx->Tensor4ArgNameAndIndex("tmp_buffer", 0);
      const int64_t num_blocks = GetLayerNormParamGradNumBlocks(dy->shape().elem_cnt());
      const size_t tmp_diff_size = GetCudaAlignedSize(num_blocks * m * sizeof(float16));
      float16* tmp_gamma_diff = tmp_buffer->mut_dptr<float16>();
      float16* tmp_beta_diff =
          reinterpret_cast<float16*>(tmp_buffer->mut_dptr<char>() + tmp_diff_size);
      float16* tmp_reduce_buf =
          reinterpret_cast<float16*>(tmp_buffer->mut_dptr<char>() + 2 * tmp_diff_size);
      CHECK_GE(tmp_buffer->shape().elem_cnt(), 3 * tmp_diff_size);
      if (elem_cnt > static_cast<int64_t>(GetMaxVal<int32_t>() / 2)) {
        LayerNormParamGradHalfImpl<int64_t>
            <<<GetLayerNormParamGradNumBlocks(elem_cnt), GetLayerNormParamGradBlockSize(),
               GetParamGradDynamicSharedMemorySize<float16>(m),
               ctx->stream()->As<ep::CudaStream>()->cuda_stream()>>>(
                elem_cnt, m, dy->dptr<half>(), normalized->dptr<half>(), gamma->dptr<half>(),
                reinterpret_cast<half*>(tmp_gamma_diff), reinterpret_cast<half*>(tmp_beta_diff),
                normalized_diff->mut_dptr<half>());
      } else {
        LayerNormParamGradHalfImpl<int32_t>
            <<<GetLayerNormParamGradNumBlocks(elem_cnt), GetLayerNormParamGradBlockSize(),
               GetParamGradDynamicSharedMemorySize<float16>(m),
               ctx->stream()->As<ep::CudaStream>()->cuda_stream()>>>(
                static_cast<int32_t>(elem_cnt), static_cast<int32_t>(m), dy->dptr<half>(),
                normalized->dptr<half>(), gamma->dptr<half>(),
                reinterpret_cast<half*>(tmp_gamma_diff), reinterpret_cast<half*>(tmp_beta_diff),
                normalized_diff->mut_dptr<half>());
      }
      NdUtil::ReduceSum(ctx->stream(), Var({1, m}, gamma_diff->mut_dptr<float16>()),
                        Val({num_blocks, m}, tmp_gamma_diff), Var({num_blocks, m}, tmp_reduce_buf));
      NdUtil::ReduceSum(ctx->stream(), Var({1, m}, beta_diff->mut_dptr<float16>()),
                        Val({num_blocks, m}, tmp_beta_diff), Var({num_blocks, m}, tmp_reduce_buf));
    } else {
      if (has_beta_diff) {
        user_op::Tensor* reduce_buf = ctx->Tensor4ArgNameAndIndex("reduce_buf", 0);
        CHECK_EQ(m, beta_diff->shape().elem_cnt());
        CHECK_EQ(dy->shape().elem_cnt() % m, 0);
        const int64_t n = dy->shape().elem_cnt() / m;
        NdUtil::ReduceSum(ctx->stream(), Var({1, m}, beta_diff->mut_dptr<float16>()),
                          Val({n, m}, dy->dptr<float16>()),
                          Var({n, m}, reduce_buf->mut_dptr<float16>()));
      }
      if (has_gamma_diff) {
        const user_op::Tensor* normalized = ctx->Tensor4ArgNameAndIndex("normalized", 0);
        user_op::Tensor* reduce_buf = ctx->Tensor4ArgNameAndIndex("reduce_buf", 0);
        CHECK_EQ(m, gamma_diff->shape().elem_cnt());
        CHECK_EQ(dy->shape().elem_cnt() % m, 0);
        const int64_t n = dy->shape().elem_cnt() / m;
        NdUtil::BroadcastMul(ctx->stream(), Var({n, m}, reduce_buf->mut_dptr<float16>()),
                             Val({n, m}, normalized->dptr<float16>()),
                             Val({n, m}, dy->dptr<float16>()));
        NdUtil::ReduceSum(ctx->stream(), Var({1, m}, gamma_diff->mut_dptr<float16>()),
                          Val({n, m}, reduce_buf->dptr<float16>()),
                          Var({n, m}, reduce_buf->mut_dptr<float16>()));
      }
      if (has_normalized_diff) {
        if (has_gamma) {
          CHECK_EQ(m, gamma->shape().elem_cnt());
          CHECK_EQ(dy->shape().elem_cnt() % m, 0);
          const int64_t n = dy->shape().elem_cnt() / m;
          NdUtil::BroadcastMul(ctx->stream(), Var({n, m}, normalized_diff->mut_dptr<float16>()),
                               Val({n, m}, dy->dptr<float16>()),
                               Val({1, m}, gamma->dptr<float16>()));
        } else {
          Memcpy<DeviceType::kCUDA>(ctx->stream(), normalized_diff->mut_dptr<void>(),
                                    dy->dptr<void>(),
                                    dy->shape().elem_cnt() * GetSizeOfDataType(dy->data_type()));
        }
      }
    }
  }
};

REGISTER_USER_KERNEL("layer_norm_param_grad")
    .SetCreateFn<LayerNormParamGradGpuHalfKernel>()
    .SetIsMatchedHob((user_op::HobDeviceType() == DeviceType::kCUDA)
                     && (user_op::HobDataType("dy", 0) == DataType::kFloat16))
    .SetInferTmpSizeFn([](user_op::InferContext* ctx) {
      const int64_t begin_params_axis = ctx->Attr<int64_t>("begin_params_axis");
      const bool has_gamma_diff = ctx->has_output("gamma_diff", 0);
      const bool has_beta_diff = ctx->has_output("beta_diff", 0);
      const bool has_normalized_diff = ctx->has_output("normalized_diff", 0);
      const auto& dy = ctx->InputTensorDesc("dy", 0);
      const int64_t instance_size = dy.shape().Count(begin_params_axis);
      size_t tmp_buffer_size = 0;
      if (has_gamma_diff && has_beta_diff && has_normalized_diff) {
        const size_t tmp_gamma_diff =
            GetCudaAlignedSize(GetLayerNormParamGradNumBlocks(dy.shape().elem_cnt()) * instance_size
                               * sizeof(float16));
        const size_t tmp_beta_diff = tmp_gamma_diff;
        const size_t tmp_reduce_buf = tmp_gamma_diff;
        tmp_buffer_size = tmp_gamma_diff + tmp_beta_diff + tmp_reduce_buf;
      } else {
        tmp_buffer_size = 0;
      }
      return tmp_buffer_size;
    });
>>>>>>> cdffcd25
}  // namespace oneflow<|MERGE_RESOLUTION|>--- conflicted
+++ resolved
@@ -63,15 +63,7 @@
         y_pack.elem[i] = normalized_i;
       }
     }
-<<<<<<< HEAD
-    *reinterpret_cast<cuda::layer_norm::PackType<DST, N>*>(y + offset) = y_pack.storage;
-=======
     *(reinterpret_cast<cuda::layer_norm::PackType<DST, N>*>(y) + offset) = y_pack.storage;
-    if (do_scale) {
-      *(reinterpret_cast<cuda::layer_norm::PackType<DST, N>*>(normalized) + offset) =
-          normalized_pack.storage;
-    }
->>>>>>> cdffcd25
   }
   DST* y;
   int64_t row_size;
@@ -402,7 +394,6 @@
   using user_op::OpKernel::Compute;
   bool AlwaysComputeWhenAllOutputsEmpty() const override { return false; }
   void Compute(user_op::KernelComputeContext* ctx) const override {
-<<<<<<< HEAD
     const user_op::Tensor* dy = ctx->Tensor4ArgNameAndIndex("dy", 0);
     const user_op::Tensor* x = ctx->Tensor4ArgNameAndIndex("x", 0);
     const user_op::Tensor* mean = ctx->Tensor4ArgNameAndIndex("mean", 0);
@@ -452,7 +443,7 @@
 #define REGISTER_LAYER_NORM_PARAM_GRAD_GPU_KERNEL(dtype)                                    \
   REGISTER_USER_KERNEL("layer_norm_param_grad")                                             \
       .SetCreateFn<LayerNormParamGradGpuKernel<dtype>>()                                    \
-      .SetIsMatchedHob((user_op::HobDeviceType() == DeviceType::kGPU)                       \
+      .SetIsMatchedHob((user_op::HobDeviceType() == DeviceType::kCUDA)                      \
                        && (user_op::HobDataType("dy", 0) == GetDataType<dtype>::value))     \
       .SetInferTmpSizeFn([](user_op::InferContext* ctx) {                                   \
         const int64_t begin_params_axis = ctx->Attr<int64_t>("begin_params_axis");          \
@@ -470,222 +461,4 @@
 REGISTER_LAYER_NORM_PARAM_GRAD_GPU_KERNEL(double)
 REGISTER_LAYER_NORM_PARAM_GRAD_GPU_KERNEL(half)
 
-=======
-    using NdUtil = NdarrayUtil<DeviceType::kCUDA, T>;
-    auto Val = NdUtil::GetValNdarrayBuilder();
-    auto Var = NdUtil::GetVarNdarrayBuilder();
-    const user_op::Tensor* dy = ctx->Tensor4ArgNameAndIndex("dy", 0);
-    user_op::Tensor* beta_diff = ctx->Tensor4ArgNameAndIndex("beta_diff", 0);
-    user_op::Tensor* gamma_diff = ctx->Tensor4ArgNameAndIndex("gamma_diff", 0);
-    user_op::Tensor* normalized_diff = ctx->Tensor4ArgNameAndIndex("normalized_diff", 0);
-    user_op::Tensor* gamma = ctx->Tensor4ArgNameAndIndex("gamma", 0);
-    const bool has_beta_diff = beta_diff != nullptr;
-    const bool has_gamma_diff = gamma_diff != nullptr;
-    const bool has_normalized_diff = normalized_diff != nullptr;
-    const bool has_gamma = gamma != nullptr;
-    const int64_t begin_params_axis = ctx->Attr<int64_t>("begin_params_axis");
-    const int64_t elem_cnt = dy->shape().elem_cnt();
-    const int64_t m = dy->shape().Count(begin_params_axis);
-    int max_active_blocks = 0;
-    OF_CUDA_CHECK(cudaOccupancyMaxActiveBlocksPerMultiprocessor(
-        &max_active_blocks, LayerNormParamGradImpl<T, int64_t>, GetLayerNormParamGradBlockSize(),
-        GetParamGradDynamicSharedMemorySize<T>(m)));
-    if (has_gamma_diff && has_beta_diff && has_normalized_diff && max_active_blocks > 0) {
-      const user_op::Tensor* normalized = ctx->Tensor4ArgNameAndIndex("normalized", 0);
-      Memset<DeviceType::kCUDA>(ctx->stream(), gamma_diff->mut_dptr<T>(), 0,
-                                gamma_diff->shape().elem_cnt() * sizeof(T));
-      Memset<DeviceType::kCUDA>(ctx->stream(), beta_diff->mut_dptr<T>(), 0,
-                                beta_diff->shape().elem_cnt() * sizeof(T));
-      if (elem_cnt > static_cast<int64_t>(GetMaxVal<int32_t>() / 2)) {
-        LayerNormParamGradImpl<T, int64_t>
-            <<<GetLayerNormParamGradNumBlocks(elem_cnt), GetLayerNormParamGradBlockSize(),
-               GetParamGradDynamicSharedMemorySize<T>(m),
-               ctx->stream()->As<ep::CudaStream>()->cuda_stream()>>>(
-                elem_cnt, m, dy->dptr<T>(), normalized->dptr<T>(), gamma->dptr<T>(),
-                gamma_diff->mut_dptr<T>(), beta_diff->mut_dptr<T>(),
-                normalized_diff->mut_dptr<T>());
-      } else {
-        LayerNormParamGradImpl<T, int32_t>
-            <<<GetLayerNormParamGradNumBlocks(elem_cnt), GetLayerNormParamGradBlockSize(),
-               GetParamGradDynamicSharedMemorySize<T>(m),
-               ctx->stream()->As<ep::CudaStream>()->cuda_stream()>>>(
-                static_cast<int32_t>(elem_cnt), static_cast<int32_t>(m), dy->dptr<T>(),
-                normalized->dptr<T>(), gamma->dptr<T>(), gamma_diff->mut_dptr<T>(),
-                beta_diff->mut_dptr<T>(), normalized_diff->mut_dptr<T>());
-      }
-    } else {
-      if (has_beta_diff) {
-        user_op::Tensor* reduce_buf = ctx->Tensor4ArgNameAndIndex("reduce_buf", 0);
-        CHECK_EQ(m, beta_diff->shape().elem_cnt());
-        CHECK_EQ(dy->shape().elem_cnt() % m, 0);
-        const int64_t n = dy->shape().elem_cnt() / m;
-        NdUtil::ReduceSum(ctx->stream(), Var({1, m}, beta_diff->mut_dptr<T>()),
-                          Val({n, m}, dy->dptr<T>()), Var({n, m}, reduce_buf->mut_dptr<T>()));
-      }
-      if (has_gamma_diff) {
-        const user_op::Tensor* normalized = ctx->Tensor4ArgNameAndIndex("normalized", 0);
-        user_op::Tensor* reduce_buf = ctx->Tensor4ArgNameAndIndex("reduce_buf", 0);
-        CHECK_EQ(m, gamma_diff->shape().elem_cnt());
-        CHECK_EQ(dy->shape().elem_cnt() % m, 0);
-        const int64_t n = dy->shape().elem_cnt() / m;
-        NdUtil::BroadcastMul(ctx->stream(), Var({n, m}, reduce_buf->mut_dptr<T>()),
-                             Val({n, m}, normalized->dptr<T>()), Val({n, m}, dy->dptr<T>()));
-        NdUtil::ReduceSum(ctx->stream(), Var({1, m}, gamma_diff->mut_dptr<T>()),
-                          Val({n, m}, reduce_buf->dptr<T>()),
-                          Var({n, m}, reduce_buf->mut_dptr<T>()));
-      }
-      if (has_normalized_diff) {
-        if (has_gamma) {
-          CHECK_EQ(m, gamma->shape().elem_cnt());
-          CHECK_EQ(dy->shape().elem_cnt() % m, 0);
-          const int64_t n = dy->shape().elem_cnt() / m;
-          NdUtil::BroadcastMul(ctx->stream(), Var({n, m}, normalized_diff->mut_dptr<T>()),
-                               Val({n, m}, dy->dptr<T>()), Val({1, m}, gamma->dptr<T>()));
-        } else {
-          Memcpy<DeviceType::kCUDA>(ctx->stream(), normalized_diff->mut_dptr<void>(),
-                                    dy->dptr<void>(),
-                                    dy->shape().elem_cnt() * GetSizeOfDataType(dy->data_type()));
-        }
-      }
-    }
-  };
-};
-
-#define REGISTER_LAYER_NORM_PARAM_GRAD_CUDA_KERNEL(dtype)              \
-  REGISTER_USER_KERNEL("layer_norm_param_grad")                        \
-      .SetCreateFn<LayerNormParamGradGpuKernel<dtype>>()               \
-      .SetIsMatchedHob((user_op::HobDeviceType() == DeviceType::kCUDA) \
-                       && (user_op::HobDataType("dy", 0) == GetDataType<dtype>::value));
-
-REGISTER_LAYER_NORM_PARAM_GRAD_CUDA_KERNEL(float)
-REGISTER_LAYER_NORM_PARAM_GRAD_CUDA_KERNEL(double)
-
-class LayerNormParamGradGpuHalfKernel final : public user_op::OpKernel,
-                                              public user_op::CudaGraphSupport {
- public:
-  LayerNormParamGradGpuHalfKernel() = default;
-  ~LayerNormParamGradGpuHalfKernel() = default;
-
- private:
-  using user_op::OpKernel::Compute;
-  bool AlwaysComputeWhenAllOutputsEmpty() const override { return false; }
-  void Compute(user_op::KernelComputeContext* ctx) const override {
-    using NdUtil = NdarrayUtil<DeviceType::kCUDA, float16>;
-    auto Val = NdUtil::GetValNdarrayBuilder();
-    auto Var = NdUtil::GetVarNdarrayBuilder();
-    const user_op::Tensor* dy = ctx->Tensor4ArgNameAndIndex("dy", 0);
-    user_op::Tensor* beta_diff = ctx->Tensor4ArgNameAndIndex("beta_diff", 0);
-    user_op::Tensor* gamma_diff = ctx->Tensor4ArgNameAndIndex("gamma_diff", 0);
-    user_op::Tensor* normalized_diff = ctx->Tensor4ArgNameAndIndex("normalized_diff", 0);
-    user_op::Tensor* gamma = ctx->Tensor4ArgNameAndIndex("gamma", 0);
-    const bool has_beta_diff = beta_diff != nullptr;
-    const bool has_gamma_diff = gamma_diff != nullptr;
-    const bool has_normalized_diff = normalized_diff != nullptr;
-    const bool has_gamma = gamma != nullptr;
-    const int64_t begin_params_axis = ctx->Attr<int64_t>("begin_params_axis");
-    const int64_t elem_cnt = dy->shape().elem_cnt();
-    const int64_t m = dy->shape().Count(begin_params_axis);
-    int max_active_blocks = 0;
-    OF_CUDA_CHECK(cudaOccupancyMaxActiveBlocksPerMultiprocessor(
-        &max_active_blocks, LayerNormParamGradHalfImpl<int64_t>, GetLayerNormParamGradBlockSize(),
-        GetParamGradDynamicSharedMemorySize<float16>(m)));
-    if (has_gamma_diff && has_beta_diff && has_normalized_diff && max_active_blocks > 0) {
-      const user_op::Tensor* normalized = ctx->Tensor4ArgNameAndIndex("normalized", 0);
-      user_op::Tensor* tmp_buffer = ctx->Tensor4ArgNameAndIndex("tmp_buffer", 0);
-      const int64_t num_blocks = GetLayerNormParamGradNumBlocks(dy->shape().elem_cnt());
-      const size_t tmp_diff_size = GetCudaAlignedSize(num_blocks * m * sizeof(float16));
-      float16* tmp_gamma_diff = tmp_buffer->mut_dptr<float16>();
-      float16* tmp_beta_diff =
-          reinterpret_cast<float16*>(tmp_buffer->mut_dptr<char>() + tmp_diff_size);
-      float16* tmp_reduce_buf =
-          reinterpret_cast<float16*>(tmp_buffer->mut_dptr<char>() + 2 * tmp_diff_size);
-      CHECK_GE(tmp_buffer->shape().elem_cnt(), 3 * tmp_diff_size);
-      if (elem_cnt > static_cast<int64_t>(GetMaxVal<int32_t>() / 2)) {
-        LayerNormParamGradHalfImpl<int64_t>
-            <<<GetLayerNormParamGradNumBlocks(elem_cnt), GetLayerNormParamGradBlockSize(),
-               GetParamGradDynamicSharedMemorySize<float16>(m),
-               ctx->stream()->As<ep::CudaStream>()->cuda_stream()>>>(
-                elem_cnt, m, dy->dptr<half>(), normalized->dptr<half>(), gamma->dptr<half>(),
-                reinterpret_cast<half*>(tmp_gamma_diff), reinterpret_cast<half*>(tmp_beta_diff),
-                normalized_diff->mut_dptr<half>());
-      } else {
-        LayerNormParamGradHalfImpl<int32_t>
-            <<<GetLayerNormParamGradNumBlocks(elem_cnt), GetLayerNormParamGradBlockSize(),
-               GetParamGradDynamicSharedMemorySize<float16>(m),
-               ctx->stream()->As<ep::CudaStream>()->cuda_stream()>>>(
-                static_cast<int32_t>(elem_cnt), static_cast<int32_t>(m), dy->dptr<half>(),
-                normalized->dptr<half>(), gamma->dptr<half>(),
-                reinterpret_cast<half*>(tmp_gamma_diff), reinterpret_cast<half*>(tmp_beta_diff),
-                normalized_diff->mut_dptr<half>());
-      }
-      NdUtil::ReduceSum(ctx->stream(), Var({1, m}, gamma_diff->mut_dptr<float16>()),
-                        Val({num_blocks, m}, tmp_gamma_diff), Var({num_blocks, m}, tmp_reduce_buf));
-      NdUtil::ReduceSum(ctx->stream(), Var({1, m}, beta_diff->mut_dptr<float16>()),
-                        Val({num_blocks, m}, tmp_beta_diff), Var({num_blocks, m}, tmp_reduce_buf));
-    } else {
-      if (has_beta_diff) {
-        user_op::Tensor* reduce_buf = ctx->Tensor4ArgNameAndIndex("reduce_buf", 0);
-        CHECK_EQ(m, beta_diff->shape().elem_cnt());
-        CHECK_EQ(dy->shape().elem_cnt() % m, 0);
-        const int64_t n = dy->shape().elem_cnt() / m;
-        NdUtil::ReduceSum(ctx->stream(), Var({1, m}, beta_diff->mut_dptr<float16>()),
-                          Val({n, m}, dy->dptr<float16>()),
-                          Var({n, m}, reduce_buf->mut_dptr<float16>()));
-      }
-      if (has_gamma_diff) {
-        const user_op::Tensor* normalized = ctx->Tensor4ArgNameAndIndex("normalized", 0);
-        user_op::Tensor* reduce_buf = ctx->Tensor4ArgNameAndIndex("reduce_buf", 0);
-        CHECK_EQ(m, gamma_diff->shape().elem_cnt());
-        CHECK_EQ(dy->shape().elem_cnt() % m, 0);
-        const int64_t n = dy->shape().elem_cnt() / m;
-        NdUtil::BroadcastMul(ctx->stream(), Var({n, m}, reduce_buf->mut_dptr<float16>()),
-                             Val({n, m}, normalized->dptr<float16>()),
-                             Val({n, m}, dy->dptr<float16>()));
-        NdUtil::ReduceSum(ctx->stream(), Var({1, m}, gamma_diff->mut_dptr<float16>()),
-                          Val({n, m}, reduce_buf->dptr<float16>()),
-                          Var({n, m}, reduce_buf->mut_dptr<float16>()));
-      }
-      if (has_normalized_diff) {
-        if (has_gamma) {
-          CHECK_EQ(m, gamma->shape().elem_cnt());
-          CHECK_EQ(dy->shape().elem_cnt() % m, 0);
-          const int64_t n = dy->shape().elem_cnt() / m;
-          NdUtil::BroadcastMul(ctx->stream(), Var({n, m}, normalized_diff->mut_dptr<float16>()),
-                               Val({n, m}, dy->dptr<float16>()),
-                               Val({1, m}, gamma->dptr<float16>()));
-        } else {
-          Memcpy<DeviceType::kCUDA>(ctx->stream(), normalized_diff->mut_dptr<void>(),
-                                    dy->dptr<void>(),
-                                    dy->shape().elem_cnt() * GetSizeOfDataType(dy->data_type()));
-        }
-      }
-    }
-  }
-};
-
-REGISTER_USER_KERNEL("layer_norm_param_grad")
-    .SetCreateFn<LayerNormParamGradGpuHalfKernel>()
-    .SetIsMatchedHob((user_op::HobDeviceType() == DeviceType::kCUDA)
-                     && (user_op::HobDataType("dy", 0) == DataType::kFloat16))
-    .SetInferTmpSizeFn([](user_op::InferContext* ctx) {
-      const int64_t begin_params_axis = ctx->Attr<int64_t>("begin_params_axis");
-      const bool has_gamma_diff = ctx->has_output("gamma_diff", 0);
-      const bool has_beta_diff = ctx->has_output("beta_diff", 0);
-      const bool has_normalized_diff = ctx->has_output("normalized_diff", 0);
-      const auto& dy = ctx->InputTensorDesc("dy", 0);
-      const int64_t instance_size = dy.shape().Count(begin_params_axis);
-      size_t tmp_buffer_size = 0;
-      if (has_gamma_diff && has_beta_diff && has_normalized_diff) {
-        const size_t tmp_gamma_diff =
-            GetCudaAlignedSize(GetLayerNormParamGradNumBlocks(dy.shape().elem_cnt()) * instance_size
-                               * sizeof(float16));
-        const size_t tmp_beta_diff = tmp_gamma_diff;
-        const size_t tmp_reduce_buf = tmp_gamma_diff;
-        tmp_buffer_size = tmp_gamma_diff + tmp_beta_diff + tmp_reduce_buf;
-      } else {
-        tmp_buffer_size = 0;
-      }
-      return tmp_buffer_size;
-    });
->>>>>>> cdffcd25
 }  // namespace oneflow