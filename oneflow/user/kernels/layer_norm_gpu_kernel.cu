/*
Copyright 2020 The OneFlow Authors. All rights reserved.

Licensed under the Apache License, Version 2.0 (the "License");
you may not use this file except in compliance with the License.
You may obtain a copy of the License at

    http://www.apache.org/licenses/LICENSE-2.0

Unless required by applicable law or agreed to in writing, software
distributed under the License is distributed on an "AS IS" BASIS,
WITHOUT WARRANTIES OR CONDITIONS OF ANY KIND, either express or implied.
See the License for the specific language governing permissions and
limitations under the License.
*/

#include "oneflow/core/device/cudnn_util.h"
#include "oneflow/core/framework/framework.h"
#include "oneflow/core/ndarray/ndarray_util.h"
#include "oneflow/core/cuda/atomic.cuh"
#include <cub/cub.cuh>
#include "oneflow/core/kernel/cuda_graph_support.h"
#include "oneflow/core/ep/include/primitive/fill.h"
#include "oneflow/core/ep/cuda/cuda_stream.h"
#include "oneflow/core/cuda/layer_norm.cuh"

namespace oneflow {

namespace {

template<typename SRC, typename DST, bool do_scale, bool do_center>
struct AffineStore {
  AffineStore(DST* normalized, DST* y, int64_t row_size, const DST* gamma, const DST* beta)
      : normalized(normalized), y(y), row_size(row_size), gamma(gamma), beta(beta) {}
  template<int N>
  __device__ void store(const SRC* src, int64_t row, int64_t col) {
    cuda::layer_norm::Pack<DST, N> y_pack;
    cuda::layer_norm::Pack<DST, N> normalized_pack;
    cuda::layer_norm::Pack<DST, N> gamma_pack;
    cuda::layer_norm::Pack<DST, N> beta_pack;
    const int64_t offset = row * row_size + col;
    if (do_scale) {
      gamma_pack.storage =
          *reinterpret_cast<const cuda::layer_norm::PackType<DST, N>*>(gamma + col);
    } else {
#pragma unroll
      for (int i = 0; i < N; ++i) { gamma_pack.elem[i] = 1; }
    }
    if (do_center) {
      beta_pack.storage = *reinterpret_cast<const cuda::layer_norm::PackType<DST, N>*>(beta + col);
    } else {
#pragma unroll
      for (int i = 0; i < N; ++i) { beta_pack.elem[i] = 0; }
    }
#pragma unroll
    for (int i = 0; i < N; ++i) {
      DST normalized_i = static_cast<DST>(src[i]);
      if (do_scale) { normalized_pack.elem[i] = normalized_i; }
      if (do_scale || do_center) {
        y_pack.elem[i] = normalized_i * gamma_pack.elem[i] + beta_pack.elem[i];
      } else {
        y_pack.elem[i] = normalized_i;
      }
    }
    *reinterpret_cast<cuda::layer_norm::PackType<DST, N>*>(y + offset) = y_pack.storage;
    if (do_scale) {
      *reinterpret_cast<cuda::layer_norm::PackType<DST, N>*>(normalized + offset) =
          normalized_pack.storage;
    }
  }
  DST* normalized;
  DST* y;
  int64_t row_size;
  const DST* gamma;
  const DST* beta;
};

template<typename SRC, typename DST, bool do_scale>
struct ScaleLoad {
  ScaleLoad(const SRC* src, const SRC* gamma, int64_t row_size)
      : src(src), gamma(gamma), row_size(row_size) {}
  template<int N>
  __device__ void load(DST* dst, int64_t row, int64_t col) const {
    cuda::layer_norm::Pack<SRC, N> src_pack;
    cuda::layer_norm::Pack<SRC, N> gamma_pack;
    const int64_t offset = row * row_size + col;
    src_pack.storage = *reinterpret_cast<const cuda::layer_norm::PackType<SRC, N>*>(src + offset);
    if (do_scale) {
      gamma_pack.storage =
          *reinterpret_cast<const cuda::layer_norm::PackType<SRC, N>*>(gamma + col);
    } else {
#pragma unroll
      for (int i = 0; i < N; ++i) { gamma_pack.elem[i] = 1; }
    }
#pragma unroll
    for (int i = 0; i < N; ++i) {
      dst[i] = static_cast<DST>(src_pack.elem[i] * gamma_pack.elem[i]);
    }
  }
  const SRC* src;
  const SRC* gamma;
  int64_t row_size;
};

template<typename SRC, typename DST, bool do_add>
struct AddStore {
  AddStore(const DST* add_to_output, DST* dst, int64_t row_size)
      : add_to_output(add_to_output), dst(dst), row_size(row_size) {}
  template<int N>
  __device__ void store(const SRC* src, int64_t row, int64_t col) {
    cuda::layer_norm::Pack<DST, N> add_to_output_pack;
    cuda::layer_norm::Pack<DST, N> dst_pack;
    const int64_t offset = row * row_size + col;
    if (do_add) {
      add_to_output_pack.storage =
          *reinterpret_cast<const cuda::layer_norm::PackType<DST, N>*>(add_to_output + offset);
    }
#pragma unroll
    for (int i = 0; i < N; ++i) {
      if (do_add) {
        dst_pack.elem[i] = static_cast<DST>(src[i]) + add_to_output_pack.elem[i];
      } else {
        dst_pack.elem[i] = static_cast<DST>(src[i]);
      }
    }
    *reinterpret_cast<cuda::layer_norm::PackType<DST, N>*>(dst + offset) = dst_pack.storage;
  }
  const DST* add_to_output;
  DST* dst;
  int64_t row_size;
};

constexpr int64_t kLayerNormParamGradGpuBlockSize = 512;

int64_t GetLayerNormParamGradBlockSize() { return kLayerNormParamGradGpuBlockSize; }

int64_t GetLayerNormParamGradNumBlocks(const int64_t elem_cnt) {
  return std::min(static_cast<int>((elem_cnt + kLayerNormParamGradGpuBlockSize - 1)
                                   / kLayerNormParamGradGpuBlockSize),
                  256);
}

template<typename T>
int64_t GetParamGradDynamicSharedMemorySize(const int64_t instance_size) {
  return 2 * instance_size * sizeof(T);
}

template<>
int64_t GetParamGradDynamicSharedMemorySize<float16>(const int64_t instance_size) {
  return 2 * instance_size * sizeof(float);
}

template<typename T, typename I>
__global__ void LayerNormParamGradImpl(const I n, const I instance_size, const T* dy,
                                       const T* normalized, const T* gamma, T* gamma_diff,
                                       T* beta_diff, T* normalized_diff) {
  extern __shared__ __align__(sizeof(double)) unsigned char bw_shared_buf[];
  auto* gamma_diff_sum_buf = reinterpret_cast<T*>(bw_shared_buf);
  auto* beta_diff_sum_buf = gamma_diff_sum_buf + instance_size;
  const I tid = threadIdx.x;
  for (I elem_id = tid; elem_id < instance_size; elem_id += blockDim.x) {
    gamma_diff_sum_buf[elem_id] = 0;
    beta_diff_sum_buf[elem_id] = 0;
  }
  __syncthreads();
  CUDA_1D_KERNEL_LOOP_T(I, i, n) {
    const I elem_id = i % instance_size;
    T dy_val = dy[i];
    T normalized_val = normalized[i];
    cuda::atomic::Add(&gamma_diff_sum_buf[elem_id], dy_val * normalized_val);
    cuda::atomic::Add(&beta_diff_sum_buf[elem_id], dy_val);
    T gamma_val = gamma[elem_id];
    normalized_diff[i] = gamma_val * dy_val;
  }
  __syncthreads();
  for (I elem_id = tid; elem_id < instance_size; elem_id += blockDim.x) {
    cuda::atomic::Add(gamma_diff + elem_id, gamma_diff_sum_buf[elem_id]);
    cuda::atomic::Add(beta_diff + elem_id, beta_diff_sum_buf[elem_id]);
  }
}

template<typename I>
__global__ void LayerNormParamGradHalfImpl(const I n, const I instance_size, const half* dy,
                                           const half* normalized, const half* gamma,
                                           half* tmp_gamma_diff, half* tmp_beta_diff,
                                           half* normalized_diff) {
  extern __shared__ __align__(sizeof(double)) unsigned char bw_shared_buf[];
  auto* gamma_diff_sum_buf = reinterpret_cast<float*>(bw_shared_buf);
  auto* beta_diff_sum_buf = gamma_diff_sum_buf + instance_size;
  const I tid = threadIdx.x;
  for (I elem_id = tid; elem_id < instance_size; elem_id += blockDim.x) {
    gamma_diff_sum_buf[elem_id] = 0;
    beta_diff_sum_buf[elem_id] = 0;
  }
  __syncthreads();
  CUDA_1D_KERNEL_LOOP_T(I, i, n) {
    const I elem_id = i % instance_size;
    half dy_val = dy[i];
    half normalized_val = normalized[i];
    cuda::atomic::Add(&gamma_diff_sum_buf[elem_id],
                      __half2float(dy_val) * __half2float(normalized_val));
    cuda::atomic::Add(&beta_diff_sum_buf[elem_id], __half2float(dy_val));
    half gamma_val = gamma[elem_id];
    normalized_diff[i] = __hmul(gamma_val, dy_val);
  }
  __syncthreads();
  for (I elem_id = tid; elem_id < instance_size; elem_id += blockDim.x) {
    const I offset = blockIdx.x * instance_size + elem_id;
    tmp_gamma_diff[offset] = __float2half(gamma_diff_sum_buf[elem_id]);
    tmp_beta_diff[offset] = __float2half(beta_diff_sum_buf[elem_id]);
  }
}

template<typename T, bool do_scale, bool do_center>
void LayerNormForwardGpu(ep::Stream* stream, const int64_t num_instances, const int64_t norm_size,
                         const double epsilon, const T* x_ptr, const T* gamma_ptr,
                         const T* beta_ptr, T* normalized_ptr, T* y_ptr, user_op::Tensor* mean,
                         user_op::Tensor* inv_variance) {
  using ComputeType = typename cuda::layer_norm::DefaultComputeType<T>::type;
  cuda::layer_norm::DirectLoad<T, ComputeType> load(x_ptr, norm_size);
  AffineStore<ComputeType, T, do_scale, do_center> store(normalized_ptr, y_ptr, norm_size,
                                                         gamma_ptr, beta_ptr);
  cuda::layer_norm::DispatchLayerNorm<decltype(load), decltype(store), ComputeType>(
      stream->As<ep::CudaStream>()->cuda_stream(), load, store, num_instances, norm_size, epsilon,
      mean->mut_dptr<ComputeType>(), inv_variance->mut_dptr<ComputeType>());
}

template<typename T>
void DispatchLayerNormForwardGpu(ep::Stream* stream, const int64_t num_instances,
                                 const int64_t norm_size, const double epsilon, const T* x_ptr,
                                 const T* gamma_ptr, const T* beta_ptr, T* normalized_ptr, T* y_ptr,
                                 user_op::Tensor* mean, user_op::Tensor* inv_variance) {
  if (gamma_ptr != nullptr && beta_ptr != nullptr) {
    LayerNormForwardGpu<T, true, true>(stream, num_instances, norm_size, epsilon, x_ptr, gamma_ptr,
                                       beta_ptr, normalized_ptr, y_ptr, mean, inv_variance);
  } else if (gamma_ptr != nullptr && beta_ptr == nullptr) {
    LayerNormForwardGpu<T, true, false>(stream, num_instances, norm_size, epsilon, x_ptr, gamma_ptr,
                                        beta_ptr, normalized_ptr, y_ptr, mean, inv_variance);
  } else if (gamma_ptr == nullptr && beta_ptr != nullptr) {
    LayerNormForwardGpu<T, false, true>(stream, num_instances, norm_size, epsilon, x_ptr, gamma_ptr,
                                        beta_ptr, normalized_ptr, y_ptr, mean, inv_variance);
  } else {
    LayerNormForwardGpu<T, false, false>(stream, num_instances, norm_size, epsilon, x_ptr,
                                         gamma_ptr, beta_ptr, normalized_ptr, y_ptr, mean,
                                         inv_variance);
  }
}

template<typename T, bool do_scale, bool do_add>
void LayerNormBackwardGpu(ep::Stream* stream, const int64_t num_instances, const int64_t norm_size,
                          const T* dy_ptr, const T* x_ptr, const user_op::Tensor* mean,
                          const user_op::Tensor* inv_variance, const T* gamma_ptr,
                          const T* add_to_output_ptr, T* dx_ptr) {
  using ComputeType = typename cuda::layer_norm::DefaultComputeType<T>::type;
  cuda::layer_norm::DirectLoad<T, ComputeType> load_x(x_ptr, norm_size);
  ScaleLoad<T, ComputeType, do_scale> load_dy(dy_ptr, gamma_ptr, norm_size);
  AddStore<ComputeType, T, do_add> store(add_to_output_ptr, dx_ptr, norm_size);
  OF_CUDA_CHECK((cuda::layer_norm::DispatchLayerNormGrad<decltype(load_x), decltype(load_dy),
                                                         decltype(store), ComputeType>(
      stream->As<ep::CudaStream>()->cuda_stream(), load_x, load_dy, store,
      mean->dptr<ComputeType>(), inv_variance->dptr<ComputeType>(), num_instances, norm_size)));
}

template<typename T, bool do_scale>
void DispatchLayerNormBackwardDoAdd(ep::Stream* stream, const int64_t num_instances,
                                    const int64_t norm_size, const T* dy_ptr, const T* x_ptr,
                                    const user_op::Tensor* mean,
                                    const user_op::Tensor* inv_variance, const T* gamma_ptr,
                                    const T* add_to_output_ptr, T* dx_ptr) {
  if (add_to_output_ptr != nullptr) {
    LayerNormBackwardGpu<T, do_scale, true>(stream, num_instances, norm_size, dy_ptr, x_ptr, mean,
                                            inv_variance, gamma_ptr, add_to_output_ptr, dx_ptr);
  } else {
    LayerNormBackwardGpu<T, do_scale, false>(stream, num_instances, norm_size, dy_ptr, x_ptr, mean,
                                             inv_variance, gamma_ptr, add_to_output_ptr, dx_ptr);
  }
}

template<typename T>
void LaunchLayerNormBackward(ep::Stream* stream, const int64_t num_instances,
                             const int64_t norm_size, const T* dy_ptr, const T* x_ptr,
                             const user_op::Tensor* mean, const user_op::Tensor* inv_variance,
                             const T* gamma_ptr, const T* add_to_output_ptr, T* dx_ptr) {
  if (gamma_ptr != nullptr) {
    DispatchLayerNormBackwardDoAdd<T, true>(stream, num_instances, norm_size, dy_ptr, x_ptr, mean,
                                            inv_variance, gamma_ptr, add_to_output_ptr, dx_ptr);
  } else {
    DispatchLayerNormBackwardDoAdd<T, false>(stream, num_instances, norm_size, dy_ptr, x_ptr, mean,
                                             inv_variance, gamma_ptr, add_to_output_ptr, dx_ptr);
  }
}

}  // namespace

template<typename T>
class LayerNormGpuKernel final : public user_op::OpKernel, public user_op::CudaGraphSupport {
 public:
  LayerNormGpuKernel() = default;
  ~LayerNormGpuKernel() = default;

 private:
  using user_op::OpKernel::Compute;
  bool AlwaysComputeWhenAllOutputsEmpty() const override { return false; }
  void Compute(user_op::KernelComputeContext* ctx) const override {
    const user_op::Tensor* x = ctx->Tensor4ArgNameAndIndex("x", 0);
    user_op::Tensor* y = ctx->Tensor4ArgNameAndIndex("y", 0);
    user_op::Tensor* mean = ctx->Tensor4ArgNameAndIndex("mean", 0);
    user_op::Tensor* inv_variance = ctx->Tensor4ArgNameAndIndex("inv_variance", 0);
    user_op::Tensor* normalized =
        ctx->has_input("gamma", 0) ? ctx->Tensor4ArgNameAndIndex("normalized", 0) : y;
    const double epsilon = ctx->Attr<double>("epsilon");
    CHECK_GE(epsilon, CUDNN_BN_MIN_EPSILON);
    const int64_t num_instances = mean->shape().elem_cnt();
    const int64_t norm_size = x->shape().elem_cnt() / num_instances;
    const T* gamma_ptr = nullptr;
    const T* beta_ptr = nullptr;
    if (ctx->has_input("gamma", 0)) {
      const user_op::Tensor* gamma = ctx->Tensor4ArgNameAndIndex("gamma", 0);
      gamma_ptr = gamma->dptr<T>();
      CHECK_EQ(gamma->shape().elem_cnt(), norm_size);
    }
    if (ctx->has_input("beta", 0)) { beta_ptr = ctx->Tensor4ArgNameAndIndex("beta", 0)->dptr<T>(); }
    DispatchLayerNormForwardGpu<T>(ctx->stream(), num_instances, norm_size, epsilon, x->dptr<T>(),
                                   gamma_ptr, beta_ptr, normalized->mut_dptr<T>(), y->mut_dptr<T>(),
                                   mean, inv_variance);
  };
};

#define REGISTER_LAYER_NORM_CUDA_KERNEL(dtype)                         \
  REGISTER_USER_KERNEL("layer_norm")                                   \
      .SetCreateFn<LayerNormGpuKernel<dtype>>()                        \
      .SetIsMatchedHob((user_op::HobDeviceType() == DeviceType::kCUDA) \
                       && (user_op::HobDataType("x", 0) == GetDataType<dtype>::value));

REGISTER_LAYER_NORM_CUDA_KERNEL(float)
REGISTER_LAYER_NORM_CUDA_KERNEL(double)
REGISTER_LAYER_NORM_CUDA_KERNEL(half)

template<typename T>
class LayerNormGradGpuKernel final : public user_op::OpKernel, public user_op::CudaGraphSupport {
 public:
  LayerNormGradGpuKernel() = default;
  ~LayerNormGradGpuKernel() = default;

 private:
  using user_op::OpKernel::Compute;
  bool AlwaysComputeWhenAllOutputsEmpty() const override { return false; }
  void Compute(user_op::KernelComputeContext* ctx) const override {
    const user_op::Tensor* dy = ctx->Tensor4ArgNameAndIndex("dy", 0);
    const user_op::Tensor* x = ctx->Tensor4ArgNameAndIndex("x", 0);
    const user_op::Tensor* mean = ctx->Tensor4ArgNameAndIndex("mean", 0);
    const user_op::Tensor* inv_variance = ctx->Tensor4ArgNameAndIndex("inv_variance", 0);
    user_op::Tensor* dx = ctx->Tensor4ArgNameAndIndex("dx", 0);
    const int64_t num_instances = mean->shape().elem_cnt();
    const int64_t norm_size = x->shape().elem_cnt() / num_instances;
    const T* gamma_ptr = nullptr;
    if (ctx->has_input("gamma", 0)) {
      gamma_ptr = ctx->Tensor4ArgNameAndIndex("gamma", 0)->dptr<T>();
    }
    const T* add_to_output_ptr = nullptr;
    if (ctx->has_input("_add_to_output", 0)) {
      const user_op::Tensor* add_to_output = ctx->Tensor4ArgNameAndIndex("_add_to_output", 0);
      CHECK_EQ(add_to_output->data_type(), dx->data_type());
      CHECK_EQ(add_to_output->shape(), dx->shape());
<<<<<<< HEAD
      add_to_output_ptr = add_to_output->dptr<T>();
=======
      Memcpy<DeviceType::kCUDA>(
          ctx->stream(), dx->mut_dptr<void>(), add_to_output->dptr<void>(),
          add_to_output->shape().elem_cnt() * GetSizeOfDataType(add_to_output->data_type()));
      sp_beta = CudnnSPOnePtr<T>();
    } else {
      sp_beta = CudnnSPZeroPtr<T>();
>>>>>>> b3ba5b32
    }
    LaunchLayerNormBackward<T>(ctx->stream(), num_instances, norm_size, dy->dptr<T>(), x->dptr<T>(),
                               mean, inv_variance, gamma_ptr, add_to_output_ptr, dx->mut_dptr<T>());
  };
};

<<<<<<< HEAD
#define REGISTER_LAYER_NORM_GRAD_GPU_KERNEL(dtype)                                         \
  REGISTER_USER_KERNEL("layer_norm_grad")                                                  \
      .SetCreateFn<LayerNormGradGpuKernel<dtype>>()                                        \
      .SetIsMatchedHob((user_op::HobDeviceType() == DeviceType::kGPU)                      \
=======
#define REGISTER_LAYER_NORM_GRAD_CUDA_KERNEL(dtype, bn_param_dtype)                        \
  REGISTER_USER_KERNEL("layer_norm_grad")                                                  \
      .SetCreateFn<LayerNormGradGpuKernel<dtype, bn_param_dtype>>()                        \
      .SetIsMatchedHob((user_op::HobDeviceType() == DeviceType::kCUDA)                     \
>>>>>>> b3ba5b32
                       && (user_op::HobDataType("dy", 0) == GetDataType<dtype>::value))    \
      .SetInplaceProposalFn(                                                               \
          [](const user_op::InferContext& ctx,                                             \
             const user_op::AddInplaceArgPair& AddInplaceArgPairFn) -> Maybe<void> {       \
            if (ctx.has_input("_add_to_output", 0)) {                                      \
              OF_RETURN_IF_ERROR(AddInplaceArgPairFn("dx", 0, "_add_to_output", 0, true)); \
            }                                                                              \
            return Maybe<void>::Ok();                                                      \
          });

<<<<<<< HEAD
REGISTER_LAYER_NORM_GRAD_GPU_KERNEL(float)
REGISTER_LAYER_NORM_GRAD_GPU_KERNEL(double)
REGISTER_LAYER_NORM_GRAD_GPU_KERNEL(half)
=======
REGISTER_LAYER_NORM_GRAD_CUDA_KERNEL(float, float)
REGISTER_LAYER_NORM_GRAD_CUDA_KERNEL(double, double)
REGISTER_LAYER_NORM_GRAD_CUDA_KERNEL(float16, float)
>>>>>>> b3ba5b32

template<typename T>
class LayerNormParamGradGpuKernel final : public user_op::OpKernel,
                                          public user_op::CudaGraphSupport {
 public:
  LayerNormParamGradGpuKernel() = default;
  ~LayerNormParamGradGpuKernel() = default;

 private:
  using user_op::OpKernel::Compute;
  bool AlwaysComputeWhenAllOutputsEmpty() const override { return false; }
  void Compute(user_op::KernelComputeContext* ctx) const override {
    using NdUtil = NdarrayUtil<DeviceType::kCUDA, T>;
    auto Val = NdUtil::GetValNdarrayBuilder();
    auto Var = NdUtil::GetVarNdarrayBuilder();
    const user_op::Tensor* dy = ctx->Tensor4ArgNameAndIndex("dy", 0);
    user_op::Tensor* beta_diff = ctx->Tensor4ArgNameAndIndex("beta_diff", 0);
    user_op::Tensor* gamma_diff = ctx->Tensor4ArgNameAndIndex("gamma_diff", 0);
    user_op::Tensor* normalized_diff = ctx->Tensor4ArgNameAndIndex("normalized_diff", 0);
    user_op::Tensor* gamma = ctx->Tensor4ArgNameAndIndex("gamma", 0);
    const bool has_beta_diff = beta_diff != nullptr;
    const bool has_gamma_diff = gamma_diff != nullptr;
    const bool has_normalized_diff = normalized_diff != nullptr;
    const bool has_gamma = gamma != nullptr;
    const int64_t begin_params_axis = ctx->Attr<int64_t>("begin_params_axis");
    const int64_t elem_cnt = dy->shape().elem_cnt();
    const int64_t m = dy->shape().Count(begin_params_axis);
    int max_active_blocks = 0;
    OF_CUDA_CHECK(cudaOccupancyMaxActiveBlocksPerMultiprocessor(
        &max_active_blocks, LayerNormParamGradImpl<T, int64_t>, GetLayerNormParamGradBlockSize(),
        GetParamGradDynamicSharedMemorySize<T>(m)));
    if (has_gamma_diff && has_beta_diff && has_normalized_diff && max_active_blocks > 0) {
      const user_op::Tensor* normalized = ctx->Tensor4ArgNameAndIndex("normalized", 0);
      Memset<DeviceType::kCUDA>(ctx->stream(), gamma_diff->mut_dptr<T>(), 0,
                                gamma_diff->shape().elem_cnt() * sizeof(T));
      Memset<DeviceType::kCUDA>(ctx->stream(), beta_diff->mut_dptr<T>(), 0,
                                beta_diff->shape().elem_cnt() * sizeof(T));
      if (elem_cnt > static_cast<int64_t>(GetMaxVal<int32_t>() / 2)) {
        LayerNormParamGradImpl<T, int64_t>
            <<<GetLayerNormParamGradNumBlocks(elem_cnt), GetLayerNormParamGradBlockSize(),
               GetParamGradDynamicSharedMemorySize<T>(m),
               ctx->stream()->As<ep::CudaStream>()->cuda_stream()>>>(
                elem_cnt, m, dy->dptr<T>(), normalized->dptr<T>(), gamma->dptr<T>(),
                gamma_diff->mut_dptr<T>(), beta_diff->mut_dptr<T>(),
                normalized_diff->mut_dptr<T>());
      } else {
        LayerNormParamGradImpl<T, int32_t>
            <<<GetLayerNormParamGradNumBlocks(elem_cnt), GetLayerNormParamGradBlockSize(),
               GetParamGradDynamicSharedMemorySize<T>(m),
               ctx->stream()->As<ep::CudaStream>()->cuda_stream()>>>(
                static_cast<int32_t>(elem_cnt), static_cast<int32_t>(m), dy->dptr<T>(),
                normalized->dptr<T>(), gamma->dptr<T>(), gamma_diff->mut_dptr<T>(),
                beta_diff->mut_dptr<T>(), normalized_diff->mut_dptr<T>());
      }
    } else {
      if (has_beta_diff) {
        user_op::Tensor* reduce_buf = ctx->Tensor4ArgNameAndIndex("reduce_buf", 0);
        CHECK_EQ(m, beta_diff->shape().elem_cnt());
        CHECK_EQ(dy->shape().elem_cnt() % m, 0);
        const int64_t n = dy->shape().elem_cnt() / m;
        NdUtil::ReduceSum(ctx->stream(), Var({1, m}, beta_diff->mut_dptr<T>()),
                          Val({n, m}, dy->dptr<T>()), Var({n, m}, reduce_buf->mut_dptr<T>()));
      }
      if (has_gamma_diff) {
        const user_op::Tensor* normalized = ctx->Tensor4ArgNameAndIndex("normalized", 0);
        user_op::Tensor* reduce_buf = ctx->Tensor4ArgNameAndIndex("reduce_buf", 0);
        CHECK_EQ(m, gamma_diff->shape().elem_cnt());
        CHECK_EQ(dy->shape().elem_cnt() % m, 0);
        const int64_t n = dy->shape().elem_cnt() / m;
        NdUtil::BroadcastMul(ctx->stream(), Var({n, m}, reduce_buf->mut_dptr<T>()),
                             Val({n, m}, normalized->dptr<T>()), Val({n, m}, dy->dptr<T>()));
        NdUtil::ReduceSum(ctx->stream(), Var({1, m}, gamma_diff->mut_dptr<T>()),
                          Val({n, m}, reduce_buf->dptr<T>()),
                          Var({n, m}, reduce_buf->mut_dptr<T>()));
      }
      if (has_normalized_diff) {
        if (has_gamma) {
          CHECK_EQ(m, gamma->shape().elem_cnt());
          CHECK_EQ(dy->shape().elem_cnt() % m, 0);
          const int64_t n = dy->shape().elem_cnt() / m;
          NdUtil::BroadcastMul(ctx->stream(), Var({n, m}, normalized_diff->mut_dptr<T>()),
                               Val({n, m}, dy->dptr<T>()), Val({1, m}, gamma->dptr<T>()));
        } else {
          Memcpy<DeviceType::kCUDA>(ctx->stream(), normalized_diff->mut_dptr<void>(),
                                    dy->dptr<void>(),
                                    dy->shape().elem_cnt() * GetSizeOfDataType(dy->data_type()));
        }
      }
    }
  };
};

#define REGISTER_LAYER_NORM_PARAM_GRAD_CUDA_KERNEL(dtype)              \
  REGISTER_USER_KERNEL("layer_norm_param_grad")                        \
      .SetCreateFn<LayerNormParamGradGpuKernel<dtype>>()               \
      .SetIsMatchedHob((user_op::HobDeviceType() == DeviceType::kCUDA) \
                       && (user_op::HobDataType("dy", 0) == GetDataType<dtype>::value));

REGISTER_LAYER_NORM_PARAM_GRAD_CUDA_KERNEL(float)
REGISTER_LAYER_NORM_PARAM_GRAD_CUDA_KERNEL(double)

class LayerNormParamGradGpuHalfKernel final : public user_op::OpKernel,
                                              public user_op::CudaGraphSupport {
 public:
  LayerNormParamGradGpuHalfKernel() = default;
  ~LayerNormParamGradGpuHalfKernel() = default;

 private:
  using user_op::OpKernel::Compute;
  bool AlwaysComputeWhenAllOutputsEmpty() const override { return false; }
  void Compute(user_op::KernelComputeContext* ctx) const override {
    using NdUtil = NdarrayUtil<DeviceType::kCUDA, float16>;
    auto Val = NdUtil::GetValNdarrayBuilder();
    auto Var = NdUtil::GetVarNdarrayBuilder();
    const user_op::Tensor* dy = ctx->Tensor4ArgNameAndIndex("dy", 0);
    user_op::Tensor* beta_diff = ctx->Tensor4ArgNameAndIndex("beta_diff", 0);
    user_op::Tensor* gamma_diff = ctx->Tensor4ArgNameAndIndex("gamma_diff", 0);
    user_op::Tensor* normalized_diff = ctx->Tensor4ArgNameAndIndex("normalized_diff", 0);
    user_op::Tensor* gamma = ctx->Tensor4ArgNameAndIndex("gamma", 0);
    const bool has_beta_diff = beta_diff != nullptr;
    const bool has_gamma_diff = gamma_diff != nullptr;
    const bool has_normalized_diff = normalized_diff != nullptr;
    const bool has_gamma = gamma != nullptr;
    const int64_t begin_params_axis = ctx->Attr<int64_t>("begin_params_axis");
    const int64_t elem_cnt = dy->shape().elem_cnt();
    const int64_t m = dy->shape().Count(begin_params_axis);
    int max_active_blocks = 0;
    OF_CUDA_CHECK(cudaOccupancyMaxActiveBlocksPerMultiprocessor(
        &max_active_blocks, LayerNormParamGradHalfImpl<int64_t>, GetLayerNormParamGradBlockSize(),
        GetParamGradDynamicSharedMemorySize<float16>(m)));
    if (has_gamma_diff && has_beta_diff && has_normalized_diff && max_active_blocks > 0) {
      const user_op::Tensor* normalized = ctx->Tensor4ArgNameAndIndex("normalized", 0);
      user_op::Tensor* tmp_buffer = ctx->Tensor4ArgNameAndIndex("tmp_buffer", 0);
      const int64_t num_blocks = GetLayerNormParamGradNumBlocks(dy->shape().elem_cnt());
      const size_t tmp_diff_size = GetCudaAlignedSize(num_blocks * m * sizeof(float16));
      float16* tmp_gamma_diff = tmp_buffer->mut_dptr<float16>();
      float16* tmp_beta_diff =
          reinterpret_cast<float16*>(tmp_buffer->mut_dptr<char>() + tmp_diff_size);
      float16* tmp_reduce_buf =
          reinterpret_cast<float16*>(tmp_buffer->mut_dptr<char>() + 2 * tmp_diff_size);
      CHECK_GE(tmp_buffer->shape().elem_cnt(), 3 * tmp_diff_size);
      if (elem_cnt > static_cast<int64_t>(GetMaxVal<int32_t>() / 2)) {
        LayerNormParamGradHalfImpl<int64_t>
            <<<GetLayerNormParamGradNumBlocks(elem_cnt), GetLayerNormParamGradBlockSize(),
               GetParamGradDynamicSharedMemorySize<float16>(m),
               ctx->stream()->As<ep::CudaStream>()->cuda_stream()>>>(
                elem_cnt, m, dy->dptr<half>(), normalized->dptr<half>(), gamma->dptr<half>(),
                reinterpret_cast<half*>(tmp_gamma_diff), reinterpret_cast<half*>(tmp_beta_diff),
                normalized_diff->mut_dptr<half>());
      } else {
        LayerNormParamGradHalfImpl<int32_t>
            <<<GetLayerNormParamGradNumBlocks(elem_cnt), GetLayerNormParamGradBlockSize(),
               GetParamGradDynamicSharedMemorySize<float16>(m),
               ctx->stream()->As<ep::CudaStream>()->cuda_stream()>>>(
                static_cast<int32_t>(elem_cnt), static_cast<int32_t>(m), dy->dptr<half>(),
                normalized->dptr<half>(), gamma->dptr<half>(),
                reinterpret_cast<half*>(tmp_gamma_diff), reinterpret_cast<half*>(tmp_beta_diff),
                normalized_diff->mut_dptr<half>());
      }
      NdUtil::ReduceSum(ctx->stream(), Var({1, m}, gamma_diff->mut_dptr<float16>()),
                        Val({num_blocks, m}, tmp_gamma_diff), Var({num_blocks, m}, tmp_reduce_buf));
      NdUtil::ReduceSum(ctx->stream(), Var({1, m}, beta_diff->mut_dptr<float16>()),
                        Val({num_blocks, m}, tmp_beta_diff), Var({num_blocks, m}, tmp_reduce_buf));
    } else {
      if (has_beta_diff) {
        user_op::Tensor* reduce_buf = ctx->Tensor4ArgNameAndIndex("reduce_buf", 0);
        CHECK_EQ(m, beta_diff->shape().elem_cnt());
        CHECK_EQ(dy->shape().elem_cnt() % m, 0);
        const int64_t n = dy->shape().elem_cnt() / m;
        NdUtil::ReduceSum(ctx->stream(), Var({1, m}, beta_diff->mut_dptr<float16>()),
                          Val({n, m}, dy->dptr<float16>()),
                          Var({n, m}, reduce_buf->mut_dptr<float16>()));
      }
      if (has_gamma_diff) {
        const user_op::Tensor* normalized = ctx->Tensor4ArgNameAndIndex("normalized", 0);
        user_op::Tensor* reduce_buf = ctx->Tensor4ArgNameAndIndex("reduce_buf", 0);
        CHECK_EQ(m, gamma_diff->shape().elem_cnt());
        CHECK_EQ(dy->shape().elem_cnt() % m, 0);
        const int64_t n = dy->shape().elem_cnt() / m;
        NdUtil::BroadcastMul(ctx->stream(), Var({n, m}, reduce_buf->mut_dptr<float16>()),
                             Val({n, m}, normalized->dptr<float16>()),
                             Val({n, m}, dy->dptr<float16>()));
        NdUtil::ReduceSum(ctx->stream(), Var({1, m}, gamma_diff->mut_dptr<float16>()),
                          Val({n, m}, reduce_buf->dptr<float16>()),
                          Var({n, m}, reduce_buf->mut_dptr<float16>()));
      }
      if (has_normalized_diff) {
        if (has_gamma) {
          CHECK_EQ(m, gamma->shape().elem_cnt());
          CHECK_EQ(dy->shape().elem_cnt() % m, 0);
          const int64_t n = dy->shape().elem_cnt() / m;
          NdUtil::BroadcastMul(ctx->stream(), Var({n, m}, normalized_diff->mut_dptr<float16>()),
                               Val({n, m}, dy->dptr<float16>()),
                               Val({1, m}, gamma->dptr<float16>()));
        } else {
          Memcpy<DeviceType::kCUDA>(ctx->stream(), normalized_diff->mut_dptr<void>(),
                                    dy->dptr<void>(),
                                    dy->shape().elem_cnt() * GetSizeOfDataType(dy->data_type()));
        }
      }
    }
  }
};

REGISTER_USER_KERNEL("layer_norm_param_grad")
    .SetCreateFn<LayerNormParamGradGpuHalfKernel>()
    .SetIsMatchedHob((user_op::HobDeviceType() == DeviceType::kCUDA)
                     && (user_op::HobDataType("dy", 0) == DataType::kFloat16))
    .SetInferTmpSizeFn([](user_op::InferContext* ctx) {
      const int64_t begin_params_axis = ctx->Attr<int64_t>("begin_params_axis");
      const bool has_gamma_diff = ctx->has_output("gamma_diff", 0);
      const bool has_beta_diff = ctx->has_output("beta_diff", 0);
      const bool has_normalized_diff = ctx->has_output("normalized_diff", 0);
      const auto& dy = ctx->InputTensorDesc("dy", 0);
      const int64_t instance_size = dy.shape().Count(begin_params_axis);
      size_t tmp_buffer_size = 0;
      if (has_gamma_diff && has_beta_diff && has_normalized_diff) {
        const size_t tmp_gamma_diff =
            GetCudaAlignedSize(GetLayerNormParamGradNumBlocks(dy.shape().elem_cnt()) * instance_size
                               * sizeof(float16));
        const size_t tmp_beta_diff = tmp_gamma_diff;
        const size_t tmp_reduce_buf = tmp_gamma_diff;
        tmp_buffer_size = tmp_gamma_diff + tmp_beta_diff + tmp_reduce_buf;
      } else {
        tmp_buffer_size = 0;
      }
      return tmp_buffer_size;
    });
}  // namespace oneflow<|MERGE_RESOLUTION|>--- conflicted
+++ resolved
@@ -362,33 +362,17 @@
       const user_op::Tensor* add_to_output = ctx->Tensor4ArgNameAndIndex("_add_to_output", 0);
       CHECK_EQ(add_to_output->data_type(), dx->data_type());
       CHECK_EQ(add_to_output->shape(), dx->shape());
-<<<<<<< HEAD
       add_to_output_ptr = add_to_output->dptr<T>();
-=======
-      Memcpy<DeviceType::kCUDA>(
-          ctx->stream(), dx->mut_dptr<void>(), add_to_output->dptr<void>(),
-          add_to_output->shape().elem_cnt() * GetSizeOfDataType(add_to_output->data_type()));
-      sp_beta = CudnnSPOnePtr<T>();
-    } else {
-      sp_beta = CudnnSPZeroPtr<T>();
->>>>>>> b3ba5b32
     }
     LaunchLayerNormBackward<T>(ctx->stream(), num_instances, norm_size, dy->dptr<T>(), x->dptr<T>(),
                                mean, inv_variance, gamma_ptr, add_to_output_ptr, dx->mut_dptr<T>());
   };
 };
 
-<<<<<<< HEAD
-#define REGISTER_LAYER_NORM_GRAD_GPU_KERNEL(dtype)                                         \
+#define REGISTER_LAYER_NORM_GRAD_CUDA_KERNEL(dtype)                                        \
   REGISTER_USER_KERNEL("layer_norm_grad")                                                  \
       .SetCreateFn<LayerNormGradGpuKernel<dtype>>()                                        \
-      .SetIsMatchedHob((user_op::HobDeviceType() == DeviceType::kGPU)                      \
-=======
-#define REGISTER_LAYER_NORM_GRAD_CUDA_KERNEL(dtype, bn_param_dtype)                        \
-  REGISTER_USER_KERNEL("layer_norm_grad")                                                  \
-      .SetCreateFn<LayerNormGradGpuKernel<dtype, bn_param_dtype>>()                        \
       .SetIsMatchedHob((user_op::HobDeviceType() == DeviceType::kCUDA)                     \
->>>>>>> b3ba5b32
                        && (user_op::HobDataType("dy", 0) == GetDataType<dtype>::value))    \
       .SetInplaceProposalFn(                                                               \
           [](const user_op::InferContext& ctx,                                             \
@@ -399,15 +383,9 @@
             return Maybe<void>::Ok();                                                      \
           });
 
-<<<<<<< HEAD
-REGISTER_LAYER_NORM_GRAD_GPU_KERNEL(float)
-REGISTER_LAYER_NORM_GRAD_GPU_KERNEL(double)
-REGISTER_LAYER_NORM_GRAD_GPU_KERNEL(half)
-=======
-REGISTER_LAYER_NORM_GRAD_CUDA_KERNEL(float, float)
-REGISTER_LAYER_NORM_GRAD_CUDA_KERNEL(double, double)
-REGISTER_LAYER_NORM_GRAD_CUDA_KERNEL(float16, float)
->>>>>>> b3ba5b32
+REGISTER_LAYER_NORM_GRAD_CUDA_KERNEL(float)
+REGISTER_LAYER_NORM_GRAD_CUDA_KERNEL(double)
+REGISTER_LAYER_NORM_GRAD_CUDA_KERNEL(half)
 
 template<typename T>
 class LayerNormParamGradGpuKernel final : public user_op::OpKernel,
