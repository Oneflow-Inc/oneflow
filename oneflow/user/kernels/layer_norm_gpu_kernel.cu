--- conflicted
+++ resolved
@@ -19,11 +19,8 @@
 #include "oneflow/core/ndarray/ndarray_util.h"
 #include "oneflow/core/cuda/atomic.cuh"
 #include "oneflow/core/kernel/cuda_graph_support.h"
-<<<<<<< HEAD
 #include "oneflow/core/cuda/layer_norm.cuh"
-=======
 #include "oneflow/core/ep/include/primitive/fill.h"
->>>>>>> 78e91713
 
 namespace oneflow {
 
@@ -197,76 +194,12 @@
           normalized_pack.storage;
     }
   }
-<<<<<<< HEAD
   DST* normalized;
   DST* y;
   int64_t row_size;
   const DST* gamma;
   const DST* beta;
 };
-=======
-}
-
-template<typename T>
-void LayerNormForwardGpu(DeviceCtx* ctx, const int num_instances, const int norm_size,
-                         const double epsilon, const T* x_ptr, const T* gamma_ptr,
-                         const T* beta_ptr, T* normalized_ptr, T* y_ptr, user_op::Tensor* mean,
-                         user_op::Tensor* inv_variance) {
-  LayerNormForwardImpl<T, typename LayerNormUtil<T>::ComputeType>
-      <<<GetLayerNormForwardNumBlocks(num_instances), GetLayerNormForwardBlockSize(),
-         GetForwardDynamicSharedMemorySize<T>(norm_size), ctx->cuda_stream()>>>(
-          num_instances, norm_size, epsilon, x_ptr, gamma_ptr, beta_ptr,
-          mean->mut_dptr<typename LayerNormUtil<T>::ComputeType>(),
-          inv_variance->mut_dptr<typename LayerNormUtil<T>::ComputeType>(), normalized_ptr, y_ptr);
-}
-
-template<>
-void LayerNormForwardGpu<float16>(DeviceCtx* ctx, const int num_instances, const int norm_size,
-                                  const double epsilon, const float16* x_ptr,
-                                  const float16* gamma_ptr, const float16* beta_ptr,
-                                  float16* normalized_ptr, float16* y_ptr, user_op::Tensor* mean,
-                                  user_op::Tensor* inv_variance) {
-  LayerNormForwardImpl<half, typename LayerNormUtil<half>::ComputeType>
-      <<<GetLayerNormForwardNumBlocks(num_instances), GetLayerNormForwardBlockSize(),
-         GetForwardDynamicSharedMemorySize<half>(norm_size), ctx->cuda_stream()>>>(
-          num_instances, norm_size, epsilon, reinterpret_cast<const half*>(x_ptr),
-          reinterpret_cast<const half*>(gamma_ptr), reinterpret_cast<const half*>(beta_ptr),
-          mean->mut_dptr<typename LayerNormUtil<half>::ComputeType>(),
-          inv_variance->mut_dptr<typename LayerNormUtil<half>::ComputeType>(),
-          reinterpret_cast<half*>(normalized_ptr), reinterpret_cast<half*>(y_ptr));
-}
-
-int GetForwardFusedKernelMinNormSize() { return 64; }
-
-template<typename T>
-int GetForwardFusedKernelMaxActiveBlocks(const int32_t norm_size) {
-  int max_active_blocks = 0;
-  OF_CUDA_CHECK(cudaOccupancyMaxActiveBlocksPerMultiprocessor(
-      &max_active_blocks, LayerNormForwardImpl<T, typename LayerNormUtil<T>::ComputeType>,
-      GetLayerNormForwardBlockSize(), GetForwardDynamicSharedMemorySize<T>(norm_size)));
-  return max_active_blocks;
-}
-
-template<>
-int GetForwardFusedKernelMaxActiveBlocks<float16>(const int32_t norm_size) {
-  int max_active_blocks = 0;
-  OF_CUDA_CHECK(cudaOccupancyMaxActiveBlocksPerMultiprocessor(
-      &max_active_blocks, LayerNormForwardImpl<half, typename LayerNormUtil<half>::ComputeType>,
-      GetLayerNormForwardBlockSize(), GetForwardDynamicSharedMemorySize<half>(norm_size)));
-  return max_active_blocks;
-}
-
-template<typename T>
-bool IsForwardFusedKernelSupported(const int32_t norm_size, const int32_t instance_size) {
-  if (norm_size >= GetForwardFusedKernelMinNormSize() && norm_size % 32 == 0
-      && GetForwardFusedKernelMaxActiveBlocks<T>(norm_size) > 0
-      && (instance_size == 0 || norm_size == instance_size)) {
-    return true;
-  } else {
-    return false;
-  }
-}
->>>>>>> 78e91713
 
 constexpr int64_t kLayerNormParamGradGpuBlockSize = 512;
 
