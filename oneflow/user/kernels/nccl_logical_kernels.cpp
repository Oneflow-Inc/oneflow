--- conflicted
+++ resolved
@@ -187,7 +187,7 @@
   std::shared_ptr<user_op::OpKernelState> CreateOpKernelState(
       user_op::KernelInitContext* ctx) const override {
     auto state = std::make_shared<NcclLogicalAllGatherNoncontinuousKernelState>(ctx);
-    cfg::NdSbp src_nd_sbp;
+    NdSbp src_nd_sbp;
     CHECK_JUST(GetNcclLogicalNdSbpFromAttr(ctx, "src_reduced_nd_sbp", &src_nd_sbp));
     CHECK_EQ(src_nd_sbp.sbp_parallel_size(), 1);
     CHECK(src_nd_sbp.sbp_parallel(0).has_split_parallel());
@@ -255,8 +255,8 @@
   std::shared_ptr<user_op::OpKernelState> CreateOpKernelState(
       user_op::KernelInitContext* ctx) const override {
     auto state = std::make_shared<NcclLogicalS2SKernelState>(ctx);
-    cfg::NdSbp src_nd_sbp;
-    cfg::NdSbp dst_nd_sbp;
+    NdSbp src_nd_sbp;
+    NdSbp dst_nd_sbp;
     CHECK_JUST(GetNcclLogicalNdSbpFromAttr(ctx, "src_reduced_nd_sbp", &src_nd_sbp));
     CHECK_JUST(GetNcclLogicalNdSbpFromAttr(ctx, "dst_reduced_nd_sbp", &dst_nd_sbp));
     CHECK_EQ(src_nd_sbp.sbp_parallel_size(), 1);
@@ -372,9 +372,8 @@
   const user_op::TensorDesc& in_tensor = ctx->InputTensorDesc("in", 0);
   size_t tensor_byte_size =
       GetCudaAlignedSize(in_tensor.shape().elem_cnt() * GetSizeOfDataType(in_tensor.data_type()));
-<<<<<<< HEAD
-  cfg::NdSbp src_nd_sbp;
-  cfg::NdSbp dst_nd_sbp;
+  NdSbp src_nd_sbp;
+  NdSbp dst_nd_sbp;
   CHECK_JUST(GetNcclLogicalNdSbpFromAttr(ctx, "src_reduced_nd_sbp", &src_nd_sbp));
   CHECK_JUST(GetNcclLogicalNdSbpFromAttr(ctx, "dst_reduced_nd_sbp", &dst_nd_sbp));
   CHECK_EQ(src_nd_sbp.sbp_parallel_size(), 1);
@@ -383,13 +382,6 @@
   CHECK(dst_nd_sbp.sbp_parallel(0).has_split_parallel());
   if (src_nd_sbp.sbp_parallel(0).split_parallel().axis() != 0) { ret += tensor_byte_size; }
   if (dst_nd_sbp.sbp_parallel(0).split_parallel().axis() != 0) { ret += tensor_byte_size; }
-=======
-  const SbpParallel& in_sbp = ctx->SbpParallel4ArgNameAndIndex("in", 0);
-  const SbpParallel& out_sbp = ctx->SbpParallel4ArgNameAndIndex("out", 0);
-  CHECK(in_sbp.has_split_parallel() && out_sbp.has_split_parallel());
-  if (in_sbp.split_parallel().axis() != 0) { ret += tensor_byte_size; }
-  if (out_sbp.split_parallel().axis() != 0) { ret += tensor_byte_size; }
->>>>>>> 4a454b1e
   return ret;
 }
 
