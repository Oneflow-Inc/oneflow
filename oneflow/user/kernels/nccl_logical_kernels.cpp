--- conflicted
+++ resolved
@@ -125,14 +125,13 @@
     CHECK_EQ(in->data_type(), out->data_type());
     VLOG(3) << "[NcclLogical][AllReduce] " << nccl_comm->stream_name() << " " << ctx->op_name()
             << std::endl;
-    ncclRedOp_t reduce_type = ncclRedOp_t::ncclSum;
-    if (in->data_type() == DataType::kBool) { reduce_type = ncclRedOp_t::ncclMax; }
     OF_NCCL_CHECK(ncclAllReduce(in->dptr(), out->mut_dptr(), in->shape().elem_cnt(),
-                                GetNcclDataType(in->data_type()), reduce_type, nccl_comm->comm(),
+                                GetNcclDataType(in->data_type()), ncclRedOp_t::ncclSum,
+                                nccl_comm->comm(),
                                 ctx->stream()->As<ep::CudaStream>()->cuda_stream()));
   };
   bool AlwaysComputeWhenAllOutputsEmpty() const override { return false; }
-  // bool IsKernelLaunchSynchronized() const override { return false; }
+  bool IsKernelLaunchSynchronized() const override { return false; }
 };
 
 class NcclLogicalReduceScatterKernel final : public user_op::OpKernel {
@@ -157,14 +156,13 @@
     CHECK_EQ(in->shape().elem_cnt(), out->shape().elem_cnt() * num_ranks);
     VLOG(3) << "[NcclLogical][ReduceScatter] " << nccl_comm->stream_name() << " " << ctx->op_name()
             << std::endl;
-    ncclRedOp_t reduce_type = ncclRedOp_t::ncclSum;
-    if (in->data_type() == DataType::kBool) { reduce_type = ncclRedOp_t::ncclMax; }
-    OF_NCCL_CHECK(ncclReduceScatter(
-        in->dptr(), out->mut_dptr(), out->shape().elem_cnt(), GetNcclDataType(in->data_type()),
-        reduce_type, nccl_comm->comm(), ctx->stream()->As<ep::CudaStream>()->cuda_stream()));
+    OF_NCCL_CHECK(ncclReduceScatter(in->dptr(), out->mut_dptr(), out->shape().elem_cnt(),
+                                    GetNcclDataType(in->data_type()), ncclRedOp_t::ncclSum,
+                                    nccl_comm->comm(),
+                                    ctx->stream()->As<ep::CudaStream>()->cuda_stream()));
   };
   bool AlwaysComputeWhenAllOutputsEmpty() const override { return false; }
-  // bool IsKernelLaunchSynchronized() const override { return false; }
+  bool IsKernelLaunchSynchronized() const override { return false; }
 };
 
 class NcclLogicalAllGatherKernel final : public user_op::OpKernel {
@@ -194,7 +192,7 @@
                                 ctx->stream()->As<ep::CudaStream>()->cuda_stream()));
   };
   bool AlwaysComputeWhenAllOutputsEmpty() const override { return false; }
-  // bool IsKernelLaunchSynchronized() const override { return false; }
+  bool IsKernelLaunchSynchronized() const override { return false; }
 };
 
 template<typename T>
@@ -260,7 +258,7 @@
                       unpack_from_dim_vec.data(), unpack_from_ptr, perm.data(), out->mut_dptr());
   };
   bool AlwaysComputeWhenAllOutputsEmpty() const override { return false; }
-  // bool IsKernelLaunchSynchronized() const override { return false; }
+  bool IsKernelLaunchSynchronized() const override { return false; }
 };
 
 size_t InferAllGatherNoncontinuousKernelTmpBufferSize(user_op::InferContext* ctx) {
@@ -329,11 +327,7 @@
                                     ctx->stream()->As<ep::CudaStream>()->cuda_stream()));
   };
   bool AlwaysComputeWhenAllOutputsEmpty() const override { return false; }
-<<<<<<< HEAD
-  // bool IsKernelLaunchSynchronized() const override { return false; }
-=======
   bool IsKernelLaunchSynchronized() const override { return false; }
->>>>>>> 42d53ad4
 };
 
 size_t InferReduceScatterNoncontinuousKernelTmpBufferSize(user_op::InferContext* ctx) {
@@ -464,7 +458,7 @@
     }
   };
   bool AlwaysComputeWhenAllOutputsEmpty() const override { return false; }
-  // bool IsKernelLaunchSynchronized() const override { return false; }
+  bool IsKernelLaunchSynchronized() const override { return false; }
 };
 
 size_t InferS2SKernelTmpBufferSize(user_op::InferContext* ctx) {
@@ -507,7 +501,6 @@
                        && (user_op::HobDataType("out", 0) == GetDataType<dtype>::value)) \
       .SetInferTmpSizeFn(InferAllGatherNoncontinuousKernelTmpBufferSize);
 
-REGISTER_ALLGATHER_NONCONTINUOUS_KERNEL(bool)
 REGISTER_ALLGATHER_NONCONTINUOUS_KERNEL(int8_t)
 REGISTER_ALLGATHER_NONCONTINUOUS_KERNEL(int32_t)
 REGISTER_ALLGATHER_NONCONTINUOUS_KERNEL(int64_t)
@@ -539,7 +532,6 @@
                        && (user_op::HobDataType("out", 0) == GetDataType<dtype>::value)) \
       .SetInferTmpSizeFn(InferS2SKernelTmpBufferSize);
 
-REGISTER_S2S_KERNEL(bool)
 REGISTER_S2S_KERNEL(int8_t)
 REGISTER_S2S_KERNEL(int32_t)
 REGISTER_S2S_KERNEL(int64_t)
