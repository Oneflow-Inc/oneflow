/*
Copyright 2020 The OneFlow Authors. All rights reserved.

Licensed under the Apache License, Version 2.0 (the "License");
you may not use this file except in compliance with the License.
You may obtain a copy of the License at

    http://www.apache.org/licenses/LICENSE-2.0

Unless required by applicable law or agreed to in writing, software
distributed under the License is distributed on an "AS IS" BASIS,
WITHOUT WARRANTIES OR CONDITIONS OF ANY KIND, either express or implied.
See the License for the specific language governing permissions and
limitations under the License.
*/

#include "oneflow/core/framework/framework.h"
#include "oneflow/core/device/nccl_util.h"
#include "oneflow/core/job/eager_nccl_comm_manager.h"
#include "oneflow/core/job/parallel_desc.h"
#include "oneflow/core/ep/include/primitive/permute.h"
#include "oneflow/core/ep/cuda/cuda_stream.h"
#include "oneflow/user/ops/nccl_logical_util.h"

#if defined(WITH_CUDA) && NCCL_VERSION_CODE > 2700

namespace oneflow {

namespace {

class NcclLogicalKernelCommState : public user_op::OpKernelState {
 public:
  explicit NcclLogicalKernelCommState(user_op::KernelInitContext* ctx)
      : is_init_(false),
        stream_name_(EagerNcclCommMgr::kDefaultStreamName),
        parallel_desc_(ctx->parallel_desc()) {
    if (ctx->op_conf().has_stream_name_hint()) { stream_name_ = ctx->op_conf().stream_name_hint(); }
  }
  ~NcclLogicalKernelCommState() override = default;

  ncclComm_t comm() {
    if (!is_init_) {
      std::set<std::pair<int64_t, int64_t>> device_set;
      FOR_RANGE(int64_t, parallel_id, 0, parallel_desc_.parallel_num()) {
        int64_t machine_id = CHECK_JUST(parallel_desc_.MachineId4ParallelId(parallel_id));
        int64_t device_id = CHECK_JUST(parallel_desc_.DeviceId4ParallelId(parallel_id));
        device_set.emplace(std::make_pair(machine_id, device_id));
      }
      EagerNcclCommMgr* comm_mgr = CHECK_NOTNULL(Global<EagerNcclCommMgr>::Get());
      comm_ = comm_mgr->GetCommForDeviceAndStreamName(device_set, stream_name_);
      is_init_ = true;
    }
    return comm_;
  }

  const std::string& stream_name() const { return stream_name_; }

 private:
  bool is_init_;
  std::string stream_name_;
  ParallelDesc parallel_desc_;
  ncclComm_t comm_{};
};

class NcclLogicalAllGatherNoncontinuousKernelState : public NcclLogicalKernelCommState {
 public:
  explicit NcclLogicalAllGatherNoncontinuousKernelState(user_op::KernelInitContext* ctx)
      : NcclLogicalKernelCommState(ctx), src_split_axis_(-1) {}
  ~NcclLogicalAllGatherNoncontinuousKernelState() override = default;

  int64_t src_split_axis() const { return src_split_axis_; }
  void set_src_split_axis(int64_t split_axis) { src_split_axis_ = split_axis; }

 private:
  int64_t src_split_axis_;
};

class NcclLogicalReduceScatterNoncontinuousKernelState : public NcclLogicalKernelCommState {
 public:
  explicit NcclLogicalReduceScatterNoncontinuousKernelState(user_op::KernelInitContext* ctx)
      : NcclLogicalKernelCommState(ctx), dst_split_axis_(-1) {}
  ~NcclLogicalReduceScatterNoncontinuousKernelState() override = default;

  int64_t dst_split_axis() const { return dst_split_axis_; }
  void set_dst_split_axis(int64_t split_axis) { dst_split_axis_ = split_axis; }

 private:
  int64_t dst_split_axis_;
};

class NcclLogicalS2SKernelState : public NcclLogicalKernelCommState {
 public:
  explicit NcclLogicalS2SKernelState(user_op::KernelInitContext* ctx)
      : NcclLogicalKernelCommState(ctx), src_split_axis_(-1), dst_split_axis_(-1) {}
  ~NcclLogicalS2SKernelState() override = default;

  int64_t src_split_axis() const { return src_split_axis_; }
  void set_src_split_axis(int64_t split_axis) { src_split_axis_ = split_axis; }
  int64_t dst_split_axis() const { return dst_split_axis_; }
  void set_dst_split_axis(int64_t split_axis) { dst_split_axis_ = split_axis; }

 private:
  int64_t src_split_axis_;
  int64_t dst_split_axis_;
};

class NcclLogicalAllReduceKernel final : public user_op::OpKernel {
 public:
  NcclLogicalAllReduceKernel() = default;
  ~NcclLogicalAllReduceKernel() override = default;

  std::shared_ptr<user_op::OpKernelState> CreateOpKernelState(
      user_op::KernelInitContext* ctx) const override {
    return std::make_shared<NcclLogicalKernelCommState>(ctx);
  }

 private:
  void Compute(user_op::KernelComputeContext* ctx, user_op::OpKernelState* state,
               const user_op::OpKernelCache*) const override {
    auto* nccl_comm = dynamic_cast<NcclLogicalKernelCommState*>(state);
    CHECK(nccl_comm != nullptr);
    const user_op::Tensor* in = ctx->Tensor4ArgNameAndIndex("in", 0);
    user_op::Tensor* out = ctx->Tensor4ArgNameAndIndex("out", 0);
    CHECK_EQ(in->shape_view(), out->shape_view());
    CHECK_EQ(in->data_type(), out->data_type());
    VLOG(3) << "[NcclLogical][AllReduce] " << nccl_comm->stream_name() << " " << ctx->op_name()
            << std::endl;
<<<<<<< HEAD
    ncclRedOp_t reduce_type = ncclRedOp_t::ncclSum;
    if (in->data_type() == DataType::kBool) { reduce_type = ncclRedOp_t::ncclMax; }
    OF_NCCL_CHECK(ncclAllReduce(in->dptr(), out->mut_dptr(), in->shape().elem_cnt(),
                                GetNcclDataType(in->data_type()), reduce_type, nccl_comm->comm(),
=======
    OF_NCCL_CHECK(ncclAllReduce(in->dptr(), out->mut_dptr(), in->shape_view().elem_cnt(),
                                GetNcclDataType(in->data_type()), ncclRedOp_t::ncclSum,
                                nccl_comm->comm(),
>>>>>>> 64e6e4dc
                                ctx->stream()->As<ep::CudaStream>()->cuda_stream()));
  };
  bool AlwaysComputeWhenAllOutputsEmpty() const override { return false; }
  bool IsKernelLaunchSynchronized() const override {
    const EagerNcclCommMgr* comm_mgr = CHECK_NOTNULL(Global<EagerNcclCommMgr>::Get());
    return comm_mgr->IsAsyncLaunchNcclLogicalKernel();
  }
};

class NcclLogicalReduceScatterKernel final : public user_op::OpKernel {
 public:
  NcclLogicalReduceScatterKernel() = default;
  ~NcclLogicalReduceScatterKernel() override = default;

  std::shared_ptr<user_op::OpKernelState> CreateOpKernelState(
      user_op::KernelInitContext* ctx) const override {
    return std::make_shared<NcclLogicalKernelCommState>(ctx);
  }

 private:
  void Compute(user_op::KernelComputeContext* ctx, user_op::OpKernelState* state,
               const user_op::OpKernelCache*) const override {
    auto* nccl_comm = dynamic_cast<NcclLogicalKernelCommState*>(state);
    CHECK(nccl_comm != nullptr);
    const user_op::Tensor* in = ctx->Tensor4ArgNameAndIndex("in", 0);
    user_op::Tensor* out = ctx->Tensor4ArgNameAndIndex("out", 0);
    CHECK_EQ(in->data_type(), out->data_type());
    const int64_t num_ranks = ctx->parallel_ctx().parallel_num();
    CHECK_EQ(in->shape_view().elem_cnt(), out->shape_view().elem_cnt() * num_ranks);
    VLOG(3) << "[NcclLogical][ReduceScatter] " << nccl_comm->stream_name() << " " << ctx->op_name()
            << std::endl;
<<<<<<< HEAD
    ncclRedOp_t reduce_type = ncclRedOp_t::ncclSum;
    if (in->data_type() == DataType::kBool) { reduce_type = ncclRedOp_t::ncclMax; }
    OF_NCCL_CHECK(ncclReduceScatter(
        in->dptr(), out->mut_dptr(), out->shape().elem_cnt(), GetNcclDataType(in->data_type()),
        reduce_type, nccl_comm->comm(), ctx->stream()->As<ep::CudaStream>()->cuda_stream()));
=======
    OF_NCCL_CHECK(ncclReduceScatter(in->dptr(), out->mut_dptr(), out->shape_view().elem_cnt(),
                                    GetNcclDataType(in->data_type()), ncclRedOp_t::ncclSum,
                                    nccl_comm->comm(),
                                    ctx->stream()->As<ep::CudaStream>()->cuda_stream()));
>>>>>>> 64e6e4dc
  };
  bool AlwaysComputeWhenAllOutputsEmpty() const override { return false; }
  bool IsKernelLaunchSynchronized() const override {
    const EagerNcclCommMgr* comm_mgr = CHECK_NOTNULL(Global<EagerNcclCommMgr>::Get());
    return comm_mgr->IsAsyncLaunchNcclLogicalKernel();
  }
};

class NcclLogicalAllGatherKernel final : public user_op::OpKernel {
 public:
  NcclLogicalAllGatherKernel() = default;
  ~NcclLogicalAllGatherKernel() override = default;

  std::shared_ptr<user_op::OpKernelState> CreateOpKernelState(
      user_op::KernelInitContext* ctx) const override {
    return std::make_shared<NcclLogicalKernelCommState>(ctx);
  }

 private:
  void Compute(user_op::KernelComputeContext* ctx, user_op::OpKernelState* state,
               const user_op::OpKernelCache*) const override {
    auto* nccl_comm = dynamic_cast<NcclLogicalKernelCommState*>(state);
    CHECK(nccl_comm != nullptr);
    const user_op::Tensor* in = ctx->Tensor4ArgNameAndIndex("in", 0);
    user_op::Tensor* out = ctx->Tensor4ArgNameAndIndex("out", 0);
    CHECK_EQ(in->data_type(), out->data_type());
    const int64_t num_ranks = ctx->parallel_ctx().parallel_num();
    CHECK_EQ(in->shape_view().elem_cnt() * num_ranks, out->shape_view().elem_cnt());
    VLOG(3) << "[NcclLogical][AllGather] " << nccl_comm->stream_name() << " " << ctx->op_name()
            << std::endl;
    OF_NCCL_CHECK(ncclAllGather(in->dptr(), out->mut_dptr(), in->shape_view().elem_cnt(),
                                GetNcclDataType(in->data_type()), nccl_comm->comm(),
                                ctx->stream()->As<ep::CudaStream>()->cuda_stream()));
  };
  bool AlwaysComputeWhenAllOutputsEmpty() const override { return false; }
  bool IsKernelLaunchSynchronized() const override {
    const EagerNcclCommMgr* comm_mgr = CHECK_NOTNULL(Global<EagerNcclCommMgr>::Get());
    return comm_mgr->IsAsyncLaunchNcclLogicalKernel();
  }
};

template<typename T>
class NcclLogicalAllGatherNoncontinuous final : public user_op::OpKernel {
 public:
  NcclLogicalAllGatherNoncontinuous() = default;
  ~NcclLogicalAllGatherNoncontinuous() override = default;

  std::shared_ptr<user_op::OpKernelState> CreateOpKernelState(
      user_op::KernelInitContext* ctx) const override {
    auto state = std::make_shared<NcclLogicalAllGatherNoncontinuousKernelState>(ctx);
    NdSbp src_nd_sbp;
    CHECK_JUST(GetNcclLogicalNdSbpFromAttr(ctx, "src_reduced_nd_sbp", &src_nd_sbp));
    CHECK_EQ(src_nd_sbp.sbp_parallel_size(), 1);
    CHECK(src_nd_sbp.sbp_parallel(0).has_split_parallel());
    state->set_src_split_axis(src_nd_sbp.sbp_parallel(0).split_parallel().axis());
    return state;
  }

 private:
  void Compute(user_op::KernelComputeContext* ctx, user_op::OpKernelState* state,
               const user_op::OpKernelCache*) const override {
    auto* kernel_state = dynamic_cast<NcclLogicalAllGatherNoncontinuousKernelState*>(state);
    CHECK_NOTNULL(kernel_state);
    const user_op::Tensor* in = ctx->Tensor4ArgNameAndIndex("in", 0);
    user_op::Tensor* out = ctx->Tensor4ArgNameAndIndex("out", 0);
    user_op::Tensor* tmp_buffer = ctx->Tensor4ArgNameAndIndex("tmp_buffer", 0);
    const int64_t dtype_size = GetSizeOfDataType(in->data_type());
    int64_t data_size = GetCudaAlignedSize(out->shape_view().elem_cnt() * dtype_size);
    void* unpack_from_ptr = tmp_buffer->mut_dptr();
    CHECK_EQ(tmp_buffer->shape_view().elem_cnt(), data_size);

    CHECK_EQ(in->data_type(), out->data_type());
    const int64_t num_ranks = ctx->parallel_ctx().parallel_num();
    const int64_t in_split_axis = kernel_state->src_split_axis();

    DimVector logical_shape_dim_vec;
    in->shape_view().ToDimVector(&logical_shape_dim_vec);
    logical_shape_dim_vec[in_split_axis] = logical_shape_dim_vec.at(in_split_axis) * num_ranks;

    VLOG(3) << "[NcclLogical][AllGatherNoncontinuous] " << kernel_state->stream_name() << " "
            << ctx->op_name() << std::endl;

    // NOTE(chengcheng): Do AllGather
    CHECK_EQ(in->shape_view().elem_cnt() * num_ranks, out->shape_view().elem_cnt());
    OF_NCCL_CHECK(ncclAllGather(in->dptr(), unpack_from_ptr, in->shape_view().elem_cnt(),
                                GetNcclDataType(in->data_type()), kernel_state->comm(),
                                ctx->stream()->As<ep::CudaStream>()->cuda_stream()));

    CHECK_GT(in_split_axis, 0);
    // NOTE(chengcheng): Do unpack.
    DimVector unpack_from_dim_vec = logical_shape_dim_vec;
    CHECK_EQ(unpack_from_dim_vec.at(in_split_axis) % num_ranks, 0);
    unpack_from_dim_vec[in_split_axis] = unpack_from_dim_vec.at(in_split_axis) / num_ranks;
    unpack_from_dim_vec.insert(unpack_from_dim_vec.begin(), num_ranks);
    std::vector<int32_t> perm;
    FOR_RANGE(int64_t, i, 1, unpack_from_dim_vec.size()) { perm.emplace_back(i); }
    perm.insert(perm.begin() + in_split_axis, 0);
    auto transpose = ep::primitive::NewPrimitive<ep::primitive::PermuteFactory>(
        ctx->stream()->device_type(), unpack_from_dim_vec.size());
    CHECK(transpose);
    transpose->Launch(ctx->stream(), in->data_type(), unpack_from_dim_vec.size(),
                      unpack_from_dim_vec.data(), unpack_from_ptr, perm.data(), out->mut_dptr());
  };
  bool AlwaysComputeWhenAllOutputsEmpty() const override { return false; }
  bool IsKernelLaunchSynchronized() const override {
    const EagerNcclCommMgr* comm_mgr = CHECK_NOTNULL(Global<EagerNcclCommMgr>::Get());
    return comm_mgr->IsAsyncLaunchNcclLogicalKernel();
  }
};

size_t InferAllGatherNoncontinuousKernelTmpBufferSize(user_op::InferContext* ctx) {
  const user_op::TensorDesc* out_tensor = ctx->OutputTensorDesc("out", 0);
  return GetCudaAlignedSize(out_tensor->shape().elem_cnt()
                            * GetSizeOfDataType(out_tensor->data_type()));
}

template<typename T>
class NcclLogicalReduceScatterNoncontinuous final : public user_op::OpKernel {
 public:
  NcclLogicalReduceScatterNoncontinuous() = default;
  ~NcclLogicalReduceScatterNoncontinuous() override = default;

  std::shared_ptr<user_op::OpKernelState> CreateOpKernelState(
      user_op::KernelInitContext* ctx) const override {
    auto state = std::make_shared<NcclLogicalReduceScatterNoncontinuousKernelState>(ctx);
    NdSbp dst_nd_sbp;
    CHECK_JUST(GetNcclLogicalNdSbpFromAttr(ctx, "dst_reduced_nd_sbp", &dst_nd_sbp));
    CHECK_EQ(dst_nd_sbp.sbp_parallel_size(), 1);
    CHECK(dst_nd_sbp.sbp_parallel(0).has_split_parallel());
    state->set_dst_split_axis(dst_nd_sbp.sbp_parallel(0).split_parallel().axis());
    return state;
  }

 private:
  void Compute(user_op::KernelComputeContext* ctx, user_op::OpKernelState* state,
               const user_op::OpKernelCache*) const override {
    auto* kernel_state = dynamic_cast<NcclLogicalReduceScatterNoncontinuousKernelState*>(state);
    CHECK(kernel_state != nullptr);
    const user_op::Tensor* in = ctx->Tensor4ArgNameAndIndex("in", 0);
    user_op::Tensor* out = ctx->Tensor4ArgNameAndIndex("out", 0);
    user_op::Tensor* tmp_buffer = ctx->Tensor4ArgNameAndIndex("tmp_buffer", 0);
    const int64_t dtype_size = GetSizeOfDataType(in->data_type());
    int64_t data_size = GetCudaAlignedSize(in->shape_view().elem_cnt() * dtype_size);
    CHECK_EQ(tmp_buffer->shape_view().elem_cnt(), data_size);

    CHECK_EQ(in->data_type(), out->data_type());
    const int64_t num_ranks = ctx->parallel_ctx().parallel_num();
    const int64_t out_split_axis = kernel_state->dst_split_axis();

    DimVector logical_shape_dim_vec;
    in->shape_view().ToDimVector(&logical_shape_dim_vec);

    DimVector transpose_in_dim_vec = logical_shape_dim_vec;
    transpose_in_dim_vec[out_split_axis] = transpose_in_dim_vec.at(out_split_axis) / num_ranks;
    transpose_in_dim_vec.insert(transpose_in_dim_vec.begin() + out_split_axis, num_ranks);
    const Shape transpose_in_shape(transpose_in_dim_vec);
    std::vector<int32_t> perm;
    perm.emplace_back(out_split_axis);
    FOR_RANGE(int64_t, i, 0, transpose_in_dim_vec.size()) {
      if (i != out_split_axis) { perm.emplace_back(i); }
    }
    auto transpose = ep::primitive::NewPrimitive<ep::primitive::PermuteFactory>(
        ctx->stream()->device_type(), transpose_in_dim_vec.size());
    CHECK(transpose);
    transpose->Launch(ctx->stream(), in->data_type(), transpose_in_dim_vec.size(),
                      transpose_in_dim_vec.data(), in->dptr(), perm.data(), tmp_buffer->mut_dptr());
    VLOG(3) << "[NcclLogical][ReduceScatterNoncontinuous] " << kernel_state->stream_name() << " "
            << ctx->op_name() << std::endl;
    ncclRedOp_t reduce_type = ncclRedOp_t::ncclSum;
    if (in->data_type() == kBool) { reduce_type = ncclRedOp_t::ncclMax; }
    OF_NCCL_CHECK(ncclReduceScatter(tmp_buffer->dptr(), out->mut_dptr(),
                                    out->shape_view().elem_cnt(), GetNcclDataType(in->data_type()),
                                    reduce_type, kernel_state->comm(),
                                    ctx->stream()->As<ep::CudaStream>()->cuda_stream()));
  };
  bool AlwaysComputeWhenAllOutputsEmpty() const override { return false; }
  bool IsKernelLaunchSynchronized() const override {
    const EagerNcclCommMgr* comm_mgr = CHECK_NOTNULL(Global<EagerNcclCommMgr>::Get());
    return comm_mgr->IsAsyncLaunchNcclLogicalKernel();
  }
};

size_t InferReduceScatterNoncontinuousKernelTmpBufferSize(user_op::InferContext* ctx) {
  const user_op::TensorDesc* in_tensor = ctx->OutputTensorDesc("in", 0);
  return GetCudaAlignedSize(in_tensor->shape().elem_cnt()
                            * GetSizeOfDataType(in_tensor->data_type()));
}

template<typename T>
class NcclLogicalS2SKernel final : public user_op::OpKernel {
 public:
  NcclLogicalS2SKernel() = default;
  ~NcclLogicalS2SKernel() override = default;

  std::shared_ptr<user_op::OpKernelState> CreateOpKernelState(
      user_op::KernelInitContext* ctx) const override {
    auto state = std::make_shared<NcclLogicalS2SKernelState>(ctx);
    NdSbp src_nd_sbp;
    NdSbp dst_nd_sbp;
    CHECK_JUST(GetNcclLogicalNdSbpFromAttr(ctx, "src_reduced_nd_sbp", &src_nd_sbp));
    CHECK_JUST(GetNcclLogicalNdSbpFromAttr(ctx, "dst_reduced_nd_sbp", &dst_nd_sbp));
    CHECK_EQ(src_nd_sbp.sbp_parallel_size(), 1);
    CHECK_EQ(dst_nd_sbp.sbp_parallel_size(), 1);
    CHECK(src_nd_sbp.sbp_parallel(0).has_split_parallel());
    CHECK(dst_nd_sbp.sbp_parallel(0).has_split_parallel());
    state->set_src_split_axis(src_nd_sbp.sbp_parallel(0).split_parallel().axis());
    state->set_dst_split_axis(dst_nd_sbp.sbp_parallel(0).split_parallel().axis());
    return state;
  }

 private:
  void Compute(user_op::KernelComputeContext* ctx, user_op::OpKernelState* state,
               const user_op::OpKernelCache*) const override {
    auto* kernel_state = dynamic_cast<NcclLogicalS2SKernelState*>(state);
    CHECK_NOTNULL(kernel_state);
    const user_op::Tensor* in = ctx->Tensor4ArgNameAndIndex("in", 0);
    user_op::Tensor* out = ctx->Tensor4ArgNameAndIndex("out", 0);
    user_op::Tensor* tmp_buffer = ctx->Tensor4ArgNameAndIndex("tmp_buffer", 0);
    int64_t tmp_size = 0;
    const int64_t dtype_size = GetSizeOfDataType(in->data_type());
    int64_t data_size = GetCudaAlignedSize(in->shape_view().elem_cnt() * dtype_size);
    // NOTE(chengcheng): in (transpose)-> pack_to_ptr (all2all)-> unpack_from_ptr (transpose)-> out
    const char* pack_to_ptr = in->dptr<char>();
    char* unpack_from_ptr = out->mut_dptr<char>();
    if (tmp_buffer) { tmp_size = tmp_buffer->shape_view().elem_cnt(); }
    CHECK(tmp_size == 0 || tmp_size == data_size || tmp_size == data_size * 2);

    CHECK_EQ(in->data_type(), out->data_type());
    const int64_t num_ranks = ctx->parallel_ctx().parallel_num();
    CHECK_EQ(in->shape_view().elem_cnt(), out->shape_view().elem_cnt());
    const int64_t elem_cnt = in->shape_view().elem_cnt();
    const int64_t in_split_axis = kernel_state->src_split_axis();
    const int64_t out_split_axis = kernel_state->dst_split_axis();

    DimVector logical_shape_dim_vec;
    in->shape_view().ToDimVector(&logical_shape_dim_vec);
    logical_shape_dim_vec[in_split_axis] = logical_shape_dim_vec.at(in_split_axis) * num_ranks;

    VLOG(3) << "[NcclLogical][S2S] " << kernel_state->stream_name() << " " << ctx->op_name()
            << std::endl;

    if (out_split_axis != 0) {
      // NOTE(chengcheng): Do pack. Need transpose in -> pack_to
      // pack use temp buffer offset: [0, data_size]
      pack_to_ptr = CHECK_NOTNULL(tmp_buffer)->dptr<char>();
      DimVector transpose_in_dim_vec = logical_shape_dim_vec;
      CHECK_EQ(transpose_in_dim_vec.at(in_split_axis) % num_ranks, 0);
      transpose_in_dim_vec[in_split_axis] = transpose_in_dim_vec.at(in_split_axis) / num_ranks;
      CHECK_EQ(transpose_in_dim_vec.at(out_split_axis) % num_ranks, 0);
      transpose_in_dim_vec[out_split_axis] = transpose_in_dim_vec.at(out_split_axis) / num_ranks;
      transpose_in_dim_vec.insert(transpose_in_dim_vec.begin() + out_split_axis, num_ranks);
      std::vector<int32_t> perm;
      perm.emplace_back(out_split_axis);
      FOR_RANGE(int64_t, i, 0, transpose_in_dim_vec.size()) {
        if (i != out_split_axis) { perm.emplace_back(i); }
      }
      auto transpose = ep::primitive::NewPrimitive<ep::primitive::PermuteFactory>(
          ctx->stream()->device_type(), transpose_in_dim_vec.size());
      CHECK(transpose);
      transpose->Launch(ctx->stream(), in->data_type(), transpose_in_dim_vec.size(),
                        transpose_in_dim_vec.data(), in->dptr(), perm.data(),
                        tmp_buffer->mut_dptr());
    }

    if (in_split_axis != 0) {
      // NOTE(chengcheng): Do unpack. Need transpose unpack_from -> out
      // unpack use temp buffer offset: [tmp_size - data_size, tmp_size]
      unpack_from_ptr = CHECK_NOTNULL(tmp_buffer)->mut_dptr<char>() + (tmp_size - data_size);
    }

    {
      // NOTE(chengcheng): init nccl comm need before ncclGroupStart.
      ncclComm_t comm = kernel_state->comm();
      // NOTE(chengcheng): Do S2S
      OF_NCCL_CHECK(ncclGroupStart());
      const int64_t elem_per_chunk = elem_cnt / num_ranks;
      const int64_t chunk_size = elem_per_chunk * dtype_size;
      for (int64_t j = 0; j < num_ranks; ++j) {
        OF_NCCL_CHECK(ncclSend(reinterpret_cast<const void*>(
                                   reinterpret_cast<const char*>(pack_to_ptr) + j * chunk_size),
                               elem_per_chunk, GetNcclDataType(in->data_type()), j, comm,
                               ctx->stream()->As<ep::CudaStream>()->cuda_stream()));
        OF_NCCL_CHECK(ncclRecv(
            reinterpret_cast<void*>(reinterpret_cast<char*>(unpack_from_ptr) + j * chunk_size),
            elem_per_chunk, GetNcclDataType(in->data_type()), j, kernel_state->comm(),
            ctx->stream()->As<ep::CudaStream>()->cuda_stream()));
      }
      OF_NCCL_CHECK(ncclGroupEnd());
    }

    if (in_split_axis != 0) {
      // Do unpack.
      CHECK(unpack_from_ptr != out->mut_dptr<char>());
      DimVector unpack_from_dim_vec = logical_shape_dim_vec;
      CHECK_EQ(unpack_from_dim_vec.at(in_split_axis) % num_ranks, 0);
      unpack_from_dim_vec[in_split_axis] = unpack_from_dim_vec.at(in_split_axis) / num_ranks;
      CHECK_EQ(unpack_from_dim_vec.at(out_split_axis) % num_ranks, 0);
      unpack_from_dim_vec[out_split_axis] = unpack_from_dim_vec.at(out_split_axis) / num_ranks;
      unpack_from_dim_vec.insert(unpack_from_dim_vec.begin(), num_ranks);
      std::vector<int32_t> perm;
      FOR_RANGE(int64_t, i, 1, unpack_from_dim_vec.size()) { perm.emplace_back(i); }
      perm.insert(perm.begin() + in_split_axis, 0);
      auto transpose = ep::primitive::NewPrimitive<ep::primitive::PermuteFactory>(
          ctx->stream()->device_type(), unpack_from_dim_vec.size());
      CHECK(transpose);
      transpose->Launch(ctx->stream(), in->data_type(), unpack_from_dim_vec.size(),
                        unpack_from_dim_vec.data(), unpack_from_ptr, perm.data(), out->mut_dptr());
    }
  };
  bool AlwaysComputeWhenAllOutputsEmpty() const override { return false; }
  bool IsKernelLaunchSynchronized() const override {
    const EagerNcclCommMgr* comm_mgr = CHECK_NOTNULL(Global<EagerNcclCommMgr>::Get());
    return comm_mgr->IsAsyncLaunchNcclLogicalKernel();
  }
};

size_t InferS2SKernelTmpBufferSize(user_op::InferContext* ctx) {
  size_t ret = 0;
  const user_op::TensorDesc& in_tensor = ctx->InputTensorDesc("in", 0);
  size_t tensor_byte_size =
      GetCudaAlignedSize(in_tensor.shape().elem_cnt() * GetSizeOfDataType(in_tensor.data_type()));
  NdSbp src_nd_sbp;
  NdSbp dst_nd_sbp;
  CHECK_JUST(GetNcclLogicalNdSbpFromAttr(ctx, "src_reduced_nd_sbp", &src_nd_sbp));
  CHECK_JUST(GetNcclLogicalNdSbpFromAttr(ctx, "dst_reduced_nd_sbp", &dst_nd_sbp));
  CHECK_EQ(src_nd_sbp.sbp_parallel_size(), 1);
  CHECK_EQ(dst_nd_sbp.sbp_parallel_size(), 1);
  CHECK(src_nd_sbp.sbp_parallel(0).has_split_parallel());
  CHECK(dst_nd_sbp.sbp_parallel(0).has_split_parallel());
  if (src_nd_sbp.sbp_parallel(0).split_parallel().axis() != 0) { ret += tensor_byte_size; }
  if (dst_nd_sbp.sbp_parallel(0).split_parallel().axis() != 0) { ret += tensor_byte_size; }
  return ret;
}

}  // namespace

REGISTER_USER_KERNEL("_nccl_logical_all_reduce")
    .SetCreateFn<NcclLogicalAllReduceKernel>()
    .SetIsMatchedHob(user_op::HobDeviceType() == DeviceType::kCUDA);

REGISTER_USER_KERNEL("_nccl_logical_reduce_scatter")
    .SetCreateFn<NcclLogicalReduceScatterKernel>()
    .SetIsMatchedHob(user_op::HobDeviceType() == DeviceType::kCUDA);

REGISTER_USER_KERNEL("_nccl_logical_all_gather")
    .SetCreateFn<NcclLogicalAllGatherKernel>()
    .SetIsMatchedHob(user_op::HobDeviceType() == DeviceType::kCUDA);

#define REGISTER_ALLGATHER_NONCONTINUOUS_KERNEL(dtype)                                   \
  REGISTER_USER_KERNEL("_nccl_logical_all_gather_noncontinuous")                         \
      .SetCreateFn<NcclLogicalAllGatherNoncontinuous<dtype>>()                           \
      .SetIsMatchedHob((user_op::HobDeviceType() == DeviceType::kCUDA)                   \
                       && (user_op::HobDataType("in", 0) == GetDataType<dtype>::value)   \
                       && (user_op::HobDataType("out", 0) == GetDataType<dtype>::value)) \
      .SetInferTmpSizeFn(InferAllGatherNoncontinuousKernelTmpBufferSize);

REGISTER_ALLGATHER_NONCONTINUOUS_KERNEL(bool)
REGISTER_ALLGATHER_NONCONTINUOUS_KERNEL(int8_t)
REGISTER_ALLGATHER_NONCONTINUOUS_KERNEL(int32_t)
REGISTER_ALLGATHER_NONCONTINUOUS_KERNEL(int64_t)
REGISTER_ALLGATHER_NONCONTINUOUS_KERNEL(float)
REGISTER_ALLGATHER_NONCONTINUOUS_KERNEL(double)
REGISTER_ALLGATHER_NONCONTINUOUS_KERNEL(float16)

#define REGISTER_REDUCE_SCATTER_NONCONTINUOUS_KERNEL(dtype)                              \
  REGISTER_USER_KERNEL("_nccl_logical_reduce_scatter_noncontinuous")                     \
      .SetCreateFn<NcclLogicalReduceScatterNoncontinuous<dtype>>()                       \
      .SetIsMatchedHob((user_op::HobDeviceType() == DeviceType::kCUDA)                   \
                       && (user_op::HobDataType("in", 0) == GetDataType<dtype>::value)   \
                       && (user_op::HobDataType("out", 0) == GetDataType<dtype>::value)) \
      .SetInferTmpSizeFn(InferReduceScatterNoncontinuousKernelTmpBufferSize);

REGISTER_REDUCE_SCATTER_NONCONTINUOUS_KERNEL(bool)
REGISTER_REDUCE_SCATTER_NONCONTINUOUS_KERNEL(int8_t)
REGISTER_REDUCE_SCATTER_NONCONTINUOUS_KERNEL(int32_t)
REGISTER_REDUCE_SCATTER_NONCONTINUOUS_KERNEL(int64_t)
REGISTER_REDUCE_SCATTER_NONCONTINUOUS_KERNEL(float)
REGISTER_REDUCE_SCATTER_NONCONTINUOUS_KERNEL(double)
REGISTER_REDUCE_SCATTER_NONCONTINUOUS_KERNEL(float16)

#define REGISTER_S2S_KERNEL(dtype)                                                       \
  REGISTER_USER_KERNEL("_nccl_logical_s2s")                                              \
      .SetCreateFn<NcclLogicalS2SKernel<dtype>>()                                        \
      .SetIsMatchedHob((user_op::HobDeviceType() == DeviceType::kCUDA)                   \
                       && (user_op::HobDataType("in", 0) == GetDataType<dtype>::value)   \
                       && (user_op::HobDataType("out", 0) == GetDataType<dtype>::value)) \
      .SetInferTmpSizeFn(InferS2SKernelTmpBufferSize);

REGISTER_S2S_KERNEL(bool)
REGISTER_S2S_KERNEL(int8_t)
REGISTER_S2S_KERNEL(int32_t)
REGISTER_S2S_KERNEL(int64_t)
REGISTER_S2S_KERNEL(float)
REGISTER_S2S_KERNEL(double)
REGISTER_S2S_KERNEL(float16)

REGISTER_USER_KERNEL_UNIFIED_NCCL_COMM_INIT("_nccl_logical_all_reduce");
REGISTER_USER_KERNEL_UNIFIED_NCCL_COMM_INIT("_nccl_logical_reduce_scatter");
REGISTER_USER_KERNEL_UNIFIED_NCCL_COMM_INIT("_nccl_logical_all_gather");
REGISTER_USER_KERNEL_UNIFIED_NCCL_COMM_INIT("_nccl_logical_all_gather_noncontinuous");
REGISTER_USER_KERNEL_UNIFIED_NCCL_COMM_INIT("_nccl_logical_s2s");

}  // namespace oneflow

#endif  // WITH_CUDA && NCCL_VERSION_CODE > 2700<|MERGE_RESOLUTION|>--- conflicted
+++ resolved
@@ -125,16 +125,10 @@
     CHECK_EQ(in->data_type(), out->data_type());
     VLOG(3) << "[NcclLogical][AllReduce] " << nccl_comm->stream_name() << " " << ctx->op_name()
             << std::endl;
-<<<<<<< HEAD
     ncclRedOp_t reduce_type = ncclRedOp_t::ncclSum;
     if (in->data_type() == DataType::kBool) { reduce_type = ncclRedOp_t::ncclMax; }
-    OF_NCCL_CHECK(ncclAllReduce(in->dptr(), out->mut_dptr(), in->shape().elem_cnt(),
+    OF_NCCL_CHECK(ncclAllReduce(in->dptr(), out->mut_dptr(), in->shape_view().elem_cnt(),
                                 GetNcclDataType(in->data_type()), reduce_type, nccl_comm->comm(),
-=======
-    OF_NCCL_CHECK(ncclAllReduce(in->dptr(), out->mut_dptr(), in->shape_view().elem_cnt(),
-                                GetNcclDataType(in->data_type()), ncclRedOp_t::ncclSum,
-                                nccl_comm->comm(),
->>>>>>> 64e6e4dc
                                 ctx->stream()->As<ep::CudaStream>()->cuda_stream()));
   };
   bool AlwaysComputeWhenAllOutputsEmpty() const override { return false; }
@@ -166,18 +160,11 @@
     CHECK_EQ(in->shape_view().elem_cnt(), out->shape_view().elem_cnt() * num_ranks);
     VLOG(3) << "[NcclLogical][ReduceScatter] " << nccl_comm->stream_name() << " " << ctx->op_name()
             << std::endl;
-<<<<<<< HEAD
     ncclRedOp_t reduce_type = ncclRedOp_t::ncclSum;
     if (in->data_type() == DataType::kBool) { reduce_type = ncclRedOp_t::ncclMax; }
     OF_NCCL_CHECK(ncclReduceScatter(
-        in->dptr(), out->mut_dptr(), out->shape().elem_cnt(), GetNcclDataType(in->data_type()),
+        in->dptr(), out->mut_dptr(), out->shape_view().elem_cnt(), GetNcclDataType(in->data_type()),
         reduce_type, nccl_comm->comm(), ctx->stream()->As<ep::CudaStream>()->cuda_stream()));
-=======
-    OF_NCCL_CHECK(ncclReduceScatter(in->dptr(), out->mut_dptr(), out->shape_view().elem_cnt(),
-                                    GetNcclDataType(in->data_type()), ncclRedOp_t::ncclSum,
-                                    nccl_comm->comm(),
-                                    ctx->stream()->As<ep::CudaStream>()->cuda_stream()));
->>>>>>> 64e6e4dc
   };
   bool AlwaysComputeWhenAllOutputsEmpty() const override { return false; }
   bool IsKernelLaunchSynchronized() const override {
