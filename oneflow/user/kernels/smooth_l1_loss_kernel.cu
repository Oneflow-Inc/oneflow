/*
Copyright 2020 The OneFlow Authors. All rights reserved.

Licensed under the Apache License, Version 2.0 (the "License");
you may not use this file except in compliance with the License.
You may obtain a copy of the License at

    http://www.apache.org/licenses/LICENSE-2.0

Unless required by applicable law or agreed to in writing, software
distributed under the License is distributed on an "AS IS" BASIS,
WITHOUT WARRANTIES OR CONDITIONS OF ANY KIND, either express or implied.
See the License for the specific language governing permissions and
limitations under the License.
*/
#include "oneflow/core/framework/framework.h"
#include "oneflow/user/kernels/loss_kernel_util.h"
#include "oneflow/core/ep/cuda/cuda_stream.h"

namespace oneflow {
namespace user_op {

namespace {

using namespace loss;

template<typename T>
__global__ void ComputeSmoothL1Out(int64_t elem_cnt, const T* input, const T* target, T* out,
                                   const float beta, const float inv_beta) {
  CUDA_1D_KERNEL_LOOP(i, elem_cnt) {
    const T abs_diff = abs(input[i] - target[i]);
    if (abs_diff < beta) {
      out[i] = 0.5 * abs_diff * abs_diff * inv_beta;
    } else {
      out[i] = abs_diff - 0.5 * beta;
    }
  }
}

template<>
__global__ void ComputeSmoothL1Out(int64_t elem_cnt, const half* input, const half* target,
                                   half* out, const float beta, const float inv_beta) {
#if __CUDA_ARCH__ >= 530 || !defined(__CUDA_ARCH__)
  const half half_zero = __float2half(0.0);
  const half half_one = __float2half(0.5);
  const half half_beta = __float2half(beta);
  const half half_inv_beta = __float2half(inv_beta);
  CUDA_1D_KERNEL_LOOP(i, elem_cnt) {
    const half diff = __hsub(input[i], target[i]);
    const half abs_diff = __hlt(diff, half_zero) ? __hneg(diff) : diff;
    if (__hlt(abs_diff, half_beta)) {
      out[i] = __hmul(__hmul(half_one, abs_diff), __hmul(abs_diff, half_inv_beta));
    } else {
      out[i] = __hsub(abs_diff, __hmul(half_one, half_beta));
    }
  }
#else
  printf("use half need nvcc arch >= 530");
  assert(false);
#endif /* __CUDA_ARCH__ >= 530 || !defined(__CUDA_ARCH__)*/
}

template<typename T>
__global__ void ComputeSmoothL1GradOut(int64_t elem_cnt, float inv_elem_cnt, const T* input,
                                       const T* target, const T* dy, T* dx, const float beta,
                                       const float inv_beta) {
  CUDA_1D_KERNEL_LOOP(i, elem_cnt) {
    const T diff = input[i] - target[i];
    const T abs_diff = abs(diff);
    T dx_val;
    if (abs_diff < beta) {
      dx_val = diff * inv_beta;
    } else {
      dx_val = (diff > GetZeroVal<T>()) - (diff < GetZeroVal<T>());
    }
    const T dy_val = dy[i];
    dx_val = dx_val * dy_val;
    // if (reduction_type == ReductionType::kMean) { dx_val *= inv_elem_cnt; };
    dx[i] = dx_val;
  }
}

template<>
__global__ void ComputeSmoothL1GradOut(int64_t elem_cnt, float inv_elem_cnt, const half* input,
                                       const half* target, const half* dy, half* dx,
                                       const float beta, const float inv_beta) {
#if __CUDA_ARCH__ >= 530 || !defined(__CUDA_ARCH__)
  const half half_zero = __float2half(0.0);
  const half half_one = __float2half(1.0);
  const half half_beta = __float2half(beta);
  const half half_inv_beta = __float2half(inv_beta);
  const half half_inv_elem_cnt = __float2half(inv_elem_cnt);

  CUDA_1D_KERNEL_LOOP(i, elem_cnt) {
    const half diff = __hsub(input[i], target[i]);
    const half abs_diff = __hlt(diff, half_zero) ? __hneg(diff) : diff;
    half dx_val;
    if (__hlt(abs_diff, half_beta)) {
      dx_val = __hmul(diff, half_inv_beta);
    } else {
      const half left = __hgt(diff, half_zero) ? half_one : half_zero;
      const half right = __hlt(diff, half_zero) ? half_one : half_zero;
      dx_val = __hsub(left, right);
    }
    const half dy_val = dy[i];
    dx_val = __hmul(dx_val, dy_val);
    // if (reduction_type == ReductionType::kMean) { dx_val = __hmul(dx_val, half_inv_elem_cnt); };
    dx[i] = dx_val;
  }
#else
  printf("use half need nvcc arch >= 530");
  assert(false);
#endif /* __CUDA_ARCH__ >= 530 || !defined(__CUDA_ARCH__)*/
}

template<typename T>
class SmoothL1LossKernel : public SimpleLossKernel<DeviceType::kGPU, T, SmoothL1LossKernel<T>> {
 public:
  void ComputeOut(user_op::KernelComputeContext* ctx, int64_t elem_cnt, const T* input,
                  const T* target, T* out) const {
    const float beta = ctx->Attr<float>("beta");
    ComputeSmoothL1Out<<<BlocksNum4ThreadsNum(elem_cnt), kCudaThreadsNumPerBlock, 0,
                         ctx->stream()->As<ep::CudaStream>()->cuda_stream()>>>(
        elem_cnt, input, target, out, beta, static_cast<float>(1.0 / beta));
  }
};

template<typename T>
class SmoothL1LossGradKernel
    : public SimpleLossGradKernel<DeviceType::kGPU, T, SmoothL1LossGradKernel<T>> {
 public:
  void ComputeOut(user_op::KernelComputeContext* ctx, int64_t elem_cnt, const T* input,
                  const T* target, const T* dy, T* dx) const {
    const float beta = ctx->Attr<float>("beta");
    ComputeSmoothL1GradOut<<<BlocksNum4ThreadsNum(elem_cnt), kCudaThreadsNumPerBlock, 0,
<<<<<<< HEAD
                             ctx->device_ctx()->cuda_stream()>>>(
        elem_cnt, static_cast<float>(1.0 / elem_cnt), input, target, dy, dx, beta,
=======
                             ctx->stream()->As<ep::CudaStream>()->cuda_stream()>>>(
        elem_cnt, static_cast<float>(1.0 / elem_cnt), input, target, dy, dx, reduction, beta,
>>>>>>> 6172dcb3
        static_cast<float>(1.0 / beta));
  }
};

}  // namespace

REGISTER_SIMPLE_LOSS_KERNEL_GPU("smooth_l1_loss", SmoothL1LossKernel)
REGISTER_SIMPLE_LOSS_GRAD_KERNEL_GPU("smooth_l1_loss_grad", SmoothL1LossGradKernel)

}  // namespace user_op
}  // namespace oneflow<|MERGE_RESOLUTION|>--- conflicted
+++ resolved
@@ -133,13 +133,8 @@
                   const T* target, const T* dy, T* dx) const {
     const float beta = ctx->Attr<float>("beta");
     ComputeSmoothL1GradOut<<<BlocksNum4ThreadsNum(elem_cnt), kCudaThreadsNumPerBlock, 0,
-<<<<<<< HEAD
                              ctx->device_ctx()->cuda_stream()>>>(
         elem_cnt, static_cast<float>(1.0 / elem_cnt), input, target, dy, dx, beta,
-=======
-                             ctx->stream()->As<ep::CudaStream>()->cuda_stream()>>>(
-        elem_cnt, static_cast<float>(1.0 / elem_cnt), input, target, dy, dx, reduction, beta,
->>>>>>> 6172dcb3
         static_cast<float>(1.0 / beta));
   }
 };
