/*
Copyright 2020 The OneFlow Authors. All rights reserved.

Licensed under the Apache License, Version 2.0 (the "License");
you may not use this file except in compliance with the License.
You may obtain a copy of the License at

    http://www.apache.org/licenses/LICENSE-2.0

Unless required by applicable law or agreed to in writing, software
distributed under the License is distributed on an "AS IS" BASIS,
WITHOUT WARRANTIES OR CONDITIONS OF ANY KIND, either express or implied.
See the License for the specific language governing permissions and
limitations under the License.
*/
#include "oneflow/core/device/cuda_util.h"
#include "oneflow/core/framework/framework.h"

namespace oneflow {

namespace {

template<typename T>
struct GeluFunctor {
  __device__ T Compute(T x, int64_t i) const {
    return static_cast<T>(0.5) * x * (static_cast<T>(1.0) + erf(static_cast<T>(M_SQRT1_2) * x));
  }
};

template<>
struct GeluFunctor<half> {
  GeluFunctor<float> float_functor;
  __device__ half Compute(half x, int64_t i) const {
    return __float2half(float_functor.Compute(__half2float(x), i));
  }
  __device__ half2 ComputeHalf2(half2 x, int64_t i) const {
    half2 y;
    y.x = __float2half(float_functor.Compute(__half2float(x.x), 2 * i));
    y.y = __float2half(float_functor.Compute(__half2float(x.y), 2 * i + 1));
    return y;
  }
};

template<typename T>
struct MaskAndScaleFunctor {
  MaskAndScaleFunctor(const int8_t* mask, float scale) : mask(mask), scale(scale) {}
  __device__ T Compute(T x, int64_t i) const { return x * static_cast<T>(mask[i]) * scale; }
  const int8_t* mask;
  float scale;
};

template<>
struct MaskAndScaleFunctor<half> {
  MaskAndScaleFunctor(const int8_t* mask, float scale) : mask(mask), scale(scale) {}
  __device__ half Compute(half x, int64_t i) const {
    return x * static_cast<half>(mask[i] * scale);
  }
  __device__ half2 ComputeHalf2(half2 x, int64_t i) const {
    const char2* mask_c2 = reinterpret_cast<const char2*>(mask);
    char2 mask_val = mask_c2[i];
    half2 one_or_zero_h2;
    half2 h2_scale = __float2half2_rn(scale);
    one_or_zero_h2.x = mask_val.x;
    one_or_zero_h2.y = mask_val.y;
    return __hmul2(__hmul2(x, one_or_zero_h2), h2_scale);
  }
  const int8_t* mask;
  float scale;
};

template<typename T>
struct MaskAndScaleAddFunctor {
  MaskAndScaleAddFunctor(const int8_t* mask, const T* addend, float scale)
      : mask(mask), addend(addend), scale(scale) {}
  __device__ T Compute(T x, int64_t i) const {
    return x * static_cast<T>(mask[i]) * scale + addend[i];
  }
  const int8_t* mask;
  const T* addend;
  float scale;
};

template<>
struct MaskAndScaleAddFunctor<half> {
  MaskAndScaleAddFunctor(const int8_t* mask, const half* addend, float scale)
      : mask(mask), addend(addend), scale(scale) {}
  __device__ half Compute(half x, int64_t i) const {
    return x * static_cast<half>(mask[i] * scale) + addend[i];
  }
  __device__ half2 ComputeHalf2(half2 x, int64_t i) const {
    const char2* mask_c2 = reinterpret_cast<const char2*>(mask);
    const half2* addend_h2 = reinterpret_cast<const half2*>(addend);
    char2 mask_val = mask_c2[i];
    half2 one_or_zero_h2;
    half2 h2_scale = __float2half2_rn(scale);
    one_or_zero_h2.x = mask_val.x;
    one_or_zero_h2.y = mask_val.y;
    return __hadd2(__hmul2(__hmul2(x, one_or_zero_h2), h2_scale), addend_h2[i]);
  }
  const int8_t* mask;
  const half* addend;
  float scale;
};

template<typename T>
struct GeluGradFunctor {
  const T coef = std::sqrt(static_cast<T>(2.0) / std::acos(static_cast<T>(-1.0)));
  __device__ T Compute(T x, T dy, int64_t i) const {
    return static_cast<T>(0.5)
           * (static_cast<T>(1.0) + erf(static_cast<T>(M_SQRT1_2) * x)
              + x * coef * exp(static_cast<T>(-0.5) * x * x))
           * dy;
  }
};

template<>
struct GeluGradFunctor<half> {
  GeluGradFunctor<float> float_functor;
  __device__ half Compute(half x, half dy, int64_t i) const {
    return __float2half(float_functor.Compute(__half2float(x), __half2float(dy), i));
  }
};

template<typename FUNCTOR, typename T, typename Index>
__global__ void FusedBiasAddGpu(FUNCTOR functor, const Index elem_cnt, const Index bias_size,
                                const Index inner_size, const T* x, const T* bias, T* y) {
  const Index block_size = bias_size * inner_size;
  CUDA_1D_KERNEL_LOOP_T(Index, i, elem_cnt) {
    T x_i = x[i] + bias[(i % block_size) / inner_size];
    y[i] = functor.Compute(x_i, i);
  }
}

template<typename FUNCTOR, typename T, typename Index>
__global__ void FusedBiasAddGradGpu(FUNCTOR grad_functor, const Index elem_cnt,
                                    const Index bias_size, const Index inner_size, const T* x,
                                    const T* bias, const T* dy, T* dx) {
  const Index block_size = bias_size * inner_size;
  CUDA_1D_KERNEL_LOOP_T(Index, i, elem_cnt) {
    T x_i = x[i] + bias[(i % block_size) / inner_size];
    dx[i] = grad_functor.Compute(x_i, dy[i], i);
  }
}

template<typename FUNCTOR, typename T, typename Index>
__global__ void FusedBiasAddRowGpu(FUNCTOR functor, const Index elem_cnt, const Index bias_size,
                                   const T* x, const T* bias, T* y) {
  CUDA_1D_KERNEL_LOOP_T(Index, i, elem_cnt) {
    T x_i = x[i] + bias[i % bias_size];
    y[i] = functor.Compute(x_i, i);
  }
}

template<typename FUNCTOR, typename T, typename Index>
__global__ void FusedBiasAddGradRowGpu(FUNCTOR grad_functor, const Index elem_cnt,
                                       const Index bias_size, const T* x, const T* bias,
                                       const T* dy, T* dx) {
  CUDA_1D_KERNEL_LOOP_T(Index, i, elem_cnt) {
    T x_i = x[i] + bias[i % bias_size];
    dx[i] = grad_functor.Compute(x_i, dy[i], i);
  }
}

template<typename FUNCTOR, typename Index>
__global__ void FusedBiasAddRowGpuHalf2(FUNCTOR functor, const Index elem_cnt,
                                        const Index bias_size, const half* x, const half* bias,
                                        half* y) {
  const Index h2_elem_cnt = elem_cnt / 2;
  const Index h2_bias_size = bias_size / 2;
  const auto* x_h2 = reinterpret_cast<const half2*>(x);
  const auto* bias_h2 = reinterpret_cast<const half2*>(bias);
  auto* y_h2 = reinterpret_cast<half2*>(y);
  CUDA_1D_KERNEL_LOOP_T(Index, i, h2_elem_cnt) {
    half2 x_i = __hadd2(x_h2[i], bias_h2[i % h2_bias_size]);
    y_h2[i] = functor.ComputeHalf2(x_i, i);
  }
}

template<typename FUNCTOR, typename Index>
__global__ void FusedBiasAddGradRowGpuHalf2(FUNCTOR grad_functor, const Index elem_cnt,
                                            const Index bias_size, const half* x, const half* bias,
                                            const half* dy, half* dx) {
  const Index h2_elem_cnt = elem_cnt / 2;
  const Index h2_bias_size = bias_size / 2;
  const auto* x_h2 = reinterpret_cast<const half2*>(x);
  const auto* bias_h2 = reinterpret_cast<const half2*>(bias);
  const auto* dy_h2 = reinterpret_cast<const half2*>(dy);
  auto* dx_h2 = reinterpret_cast<half2*>(dx);
  CUDA_1D_KERNEL_LOOP_T(Index, i, h2_elem_cnt) {
    half2 x_i = __hadd2(x_h2[i], bias_h2[i % h2_bias_size]);
    half2 dy_i = dy_h2[i];
    half2 dx_i;
    dx_i.x = grad_functor.Compute(x_i.x, dy_i.x, 2 * i);
    dx_i.y = grad_functor.Compute(x_i.y, dy_i.y, 2 * i + 1);
    dx_h2[i] = dx_i;
  }
}

template<typename FUNCTOR, typename T, typename Index>
__global__ void FusedBiasAddColGpu(FUNCTOR functor, const Index elem_cnt, const Index inner_size,
                                   const T* x, const T* bias, T* y) {
  CUDA_1D_KERNEL_LOOP_T(Index, i, elem_cnt) {
    T x_i = x[i] + bias[i / inner_size];
    y[i] = functor.Compute(x_i, i);
  }
}

template<typename FUNCTOR, typename T, typename Index>
__global__ void FusedBiasAddGradColGpu(FUNCTOR grad_functor, const Index elem_cnt,
                                       const Index inner_size, const T* x, const T* bias,
                                       const T* dy, T* dx) {
  CUDA_1D_KERNEL_LOOP_T(Index, i, elem_cnt) {
    T x_i = x[i] + bias[i / inner_size];
    dx[i] = grad_functor.Compute(x_i, dy[i], i);
  }
}

template<typename FUNCTOR, typename T, typename Index>
struct FusedBiasAddRow {
  static void Invoke(DeviceCtx* ctx, FUNCTOR functor, Index elem_cnt, Index bias_size, const T* x,
                     const T* bias, T* y) {
    FusedBiasAddRowGpu<FUNCTOR, T, Index>
        <<<BlocksNum4ThreadsNum(elem_cnt), kCudaThreadsNumPerBlock, 0, ctx->cuda_stream()>>>(
            functor, elem_cnt, bias_size, x, bias, y);
  }
};

template<typename FUNCTOR, typename Index>
struct FusedBiasAddRow<FUNCTOR, half, Index> {
  static void Invoke(DeviceCtx* ctx, FUNCTOR functor, Index elem_cnt, Index bias_size,
                     const half* x, const half* bias, half* y) {
    if (bias_size % 2 == 0) {
      FusedBiasAddRowGpuHalf2<FUNCTOR, Index>
          <<<BlocksNum4ThreadsNum(elem_cnt / 2), kCudaThreadsNumPerBlock, 0, ctx->cuda_stream()>>>(
              functor, elem_cnt, bias_size, x, bias, y);
    } else {
      FusedBiasAddRowGpu<FUNCTOR, half, Index>
          <<<BlocksNum4ThreadsNum(elem_cnt), kCudaThreadsNumPerBlock, 0, ctx->cuda_stream()>>>(
              functor, elem_cnt, bias_size, x, bias, y);
    }
  }
};

template<typename FUNCTOR, typename T, typename Index>
void FusedBiasAddForwardImpl(DeviceCtx* ctx, FUNCTOR functor, Index outer_size, Index bias_size,
                             Index inner_size, const T* x, const T* bias, T* y) {
  const Index elem_cnt = outer_size * bias_size * inner_size;
  if (inner_size == 1) {
    FusedBiasAddRow<FUNCTOR, T, Index>::Invoke(ctx, functor, elem_cnt, bias_size, x, bias, y);
  } else if (outer_size == 1) {
    FusedBiasAddColGpu<FUNCTOR, T, Index>
        <<<BlocksNum4ThreadsNum(elem_cnt), kCudaThreadsNumPerBlock, 0, ctx->cuda_stream()>>>(
            functor, elem_cnt, inner_size, x, bias, y);
  } else {
    FusedBiasAddGpu<FUNCTOR, T, Index>
        <<<BlocksNum4ThreadsNum(elem_cnt), kCudaThreadsNumPerBlock, 0, ctx->cuda_stream()>>>(
            functor, elem_cnt, bias_size, inner_size, x, bias, y);
  }
}

template<typename FUNCTOR, typename T, typename Index>
struct FusedBiasAddGradRow {
  static void Invoke(DeviceCtx* ctx, FUNCTOR grad_functor, Index elem_cnt, Index bias_size,
                     const T* x, const T* bias, const T* dy, T* dx) {
    FusedBiasAddGradRowGpu<FUNCTOR, T, Index>
        <<<BlocksNum4ThreadsNum(elem_cnt), kCudaThreadsNumPerBlock, 0, ctx->cuda_stream()>>>(
            grad_functor, elem_cnt, bias_size, x, bias, dy, dx);
  }
};

template<typename FUNCTOR, typename Index>
struct FusedBiasAddGradRow<FUNCTOR, half, Index> {
  static void Invoke(DeviceCtx* ctx, FUNCTOR grad_functor, Index elem_cnt, Index bias_size,
                     const half* x, const half* bias, const half* dy, half* dx) {
    if (bias_size % 2 == 0) {
      FusedBiasAddGradRowGpuHalf2<FUNCTOR, Index>
          <<<BlocksNum4ThreadsNum(elem_cnt / 2), kCudaThreadsNumPerBlock, 0, ctx->cuda_stream()>>>(
              grad_functor, elem_cnt, bias_size, x, bias, dy, dx);
    } else {
      FusedBiasAddGradRowGpu<FUNCTOR, half, Index>
          <<<BlocksNum4ThreadsNum(elem_cnt), kCudaThreadsNumPerBlock, 0, ctx->cuda_stream()>>>(
              grad_functor, elem_cnt, bias_size, x, bias, dy, dx);
    }
  }
};

template<typename FUNCTOR, typename T, typename Index>
void FusedBiasAddGradImpl(DeviceCtx* ctx, FUNCTOR grad_functor, Index outer_size, Index bias_size,
                          Index inner_size, const T* x, const T* bias, const T* dy, T* dx) {
  const Index elem_cnt = outer_size * bias_size * inner_size;
  if (inner_size == 1) {
    FusedBiasAddGradRow<FUNCTOR, T, Index>::Invoke(ctx, grad_functor, elem_cnt, bias_size, x, bias,
                                                   dy, dx);
  } else if (outer_size == 1) {
    FusedBiasAddGradColGpu<FUNCTOR, T, Index>
        <<<BlocksNum4ThreadsNum(elem_cnt), kCudaThreadsNumPerBlock, 0, ctx->cuda_stream()>>>(
            grad_functor, elem_cnt, inner_size, x, bias, dy, dx);
  } else {
    FusedBiasAddGradGpu<FUNCTOR, T, Index>
        <<<BlocksNum4ThreadsNum(elem_cnt), kCudaThreadsNumPerBlock, 0, ctx->cuda_stream()>>>(
            grad_functor, elem_cnt, bias_size, inner_size, x, bias, dy, dx);
  }
}

template<typename FUNCTOR, typename T>
void DispatchFusedBiasAddForwardImpl(DeviceCtx* ctx, FUNCTOR functor, int64_t n, int64_t outer_size,
                                     int64_t bias_size, int64_t inner_size, const T* x,
                                     const T* bias, T* y) {
  if (IsKernelSafeInt32(n)) {
    FusedBiasAddForwardImpl<FUNCTOR, T, int32_t>(ctx, functor, outer_size, bias_size, inner_size, x,
                                                 bias, y);
  } else {
    FusedBiasAddForwardImpl<FUNCTOR, T, int64_t>(ctx, functor, outer_size, bias_size, inner_size, x,
                                                 bias, y);
  }
}

}  // namespace

template<typename T>
class FusedFusedBiasAddKernel final : public user_op::OpKernel {
 public:
  FusedFusedBiasAddKernel() = default;
  ~FusedFusedBiasAddKernel() override = default;

 private:
  using user_op::OpKernel::Compute;
  void Compute(user_op::KernelComputeContext* ctx) const override {
    const auto* a_tensor = ctx->Tensor4ArgNameAndIndex("a", 0);
    const auto* b_tensor = ctx->Tensor4ArgNameAndIndex("b", 0);
    auto* out_tensor = ctx->Tensor4ArgNameAndIndex("out", 0);
    const int32_t bias_add_axis = ctx->Attr<int32_t>("axis");
    const int64_t outer_size = a_tensor->shape().Count(0, bias_add_axis);
    const int64_t bias_size = a_tensor->shape().At(bias_add_axis);
    const int64_t inner_size = a_tensor->shape().Count(bias_add_axis + 1);
    const auto n = a_tensor->shape().elem_cnt();
    GeluFunctor<T> gelu_functor{};
    DispatchFusedBiasAddForwardImpl<decltype(gelu_functor), T>(
        ctx->device_ctx(), gelu_functor, n, outer_size, bias_size, inner_size, a_tensor->dptr<T>(),
        b_tensor->dptr<T>(), out_tensor->mut_dptr<T>());
  };

  bool AlwaysComputeWhenAllOutputsEmpty() const override { return false; }
};

#define REGISTER_FUSED_BIAS_ADD_GELU_KERNEL(dtype)                    \
  REGISTER_USER_KERNEL("fused_bias_add_gelu")                         \
      .SetCreateFn<FusedFusedBiasAddKernel<dtype>>()                  \
      .SetIsMatchedHob((user_op::HobDeviceType() == DeviceType::kGPU) \
<<<<<<< HEAD
                       & (user_op::HobDataType("out", 0) == GetDataType<dtype>::value));
=======
                       && (user_op::HobDataType("out", 0) == GetDataType<dtype>::value));
>>>>>>> 85d79b69

REGISTER_FUSED_BIAS_ADD_GELU_KERNEL(float)
REGISTER_FUSED_BIAS_ADD_GELU_KERNEL(double)
REGISTER_FUSED_BIAS_ADD_GELU_KERNEL(half)

template<typename T>
class FusedBiasAddMaskScaleKernel final : public user_op::OpKernel {
 public:
  FusedBiasAddMaskScaleKernel() = default;
  ~FusedBiasAddMaskScaleKernel() override = default;

 private:
  using user_op::OpKernel::Compute;
  void Compute(user_op::KernelComputeContext* ctx) const override {
    const auto* a_tensor = ctx->Tensor4ArgNameAndIndex("a", 0);
    const auto* b_tensor = ctx->Tensor4ArgNameAndIndex("b", 0);
    const auto* mask_tensor = ctx->Tensor4ArgNameAndIndex("mask", 0);
    auto* out_tensor = ctx->Tensor4ArgNameAndIndex("out", 0);
    const int32_t bias_add_axis = ctx->Attr<int32_t>("axis");
    const float scale = ctx->Attr<float>("scale");
    const int64_t outer_size = a_tensor->shape().Count(0, bias_add_axis);
    const int64_t bias_size = a_tensor->shape().At(bias_add_axis);
    const int64_t inner_size = a_tensor->shape().Count(bias_add_axis + 1);
    const auto n = a_tensor->shape().elem_cnt();
    if (ctx->has_input("_add_to_output", 0)) {
      const user_op::Tensor* addend = ctx->Tensor4ArgNameAndIndex("_add_to_output", 0);
      MaskAndScaleAddFunctor<T> mask_and_scale_add_functor(mask_tensor->dptr<int8_t>(),
                                                           addend->dptr<T>(), scale);
      DispatchFusedBiasAddForwardImpl<decltype(mask_and_scale_add_functor), T>(
          ctx->device_ctx(), mask_and_scale_add_functor, n, outer_size, bias_size, inner_size,
          a_tensor->dptr<T>(), b_tensor->dptr<T>(), out_tensor->mut_dptr<T>());
    } else {
      MaskAndScaleFunctor<T> mask_and_scale_functor(mask_tensor->dptr<int8_t>(), scale);
      DispatchFusedBiasAddForwardImpl<decltype(mask_and_scale_functor), T>(
          ctx->device_ctx(), mask_and_scale_functor, n, outer_size, bias_size, inner_size,
          a_tensor->dptr<T>(), b_tensor->dptr<T>(), out_tensor->mut_dptr<T>());
    }
  };

  bool AlwaysComputeWhenAllOutputsEmpty() const override { return false; }
};

#define REGISTER_FUSED_BIAS_ADD_MASK_SCALE_KERNEL(dtype)              \
  REGISTER_USER_KERNEL("fused_bias_add_mask_scale")                   \
      .SetCreateFn<FusedBiasAddMaskScaleKernel<dtype>>()              \
      .SetIsMatchedHob((user_op::HobDeviceType() == DeviceType::kGPU) \
<<<<<<< HEAD
                       & (user_op::HobDataType("out", 0) == GetDataType<dtype>::value));
=======
                       && (user_op::HobDataType("out", 0) == GetDataType<dtype>::value));
>>>>>>> 85d79b69

REGISTER_FUSED_BIAS_ADD_MASK_SCALE_KERNEL(float)
REGISTER_FUSED_BIAS_ADD_MASK_SCALE_KERNEL(double)
REGISTER_FUSED_BIAS_ADD_MASK_SCALE_KERNEL(half)

template<typename T>
class FusedFusedBiasAddGradKernel final : public user_op::OpKernel {
 public:
  FusedFusedBiasAddGradKernel() = default;
  ~FusedFusedBiasAddGradKernel() override = default;

 private:
  using user_op::OpKernel::Compute;
  void Compute(user_op::KernelComputeContext* ctx) const override {
    const auto* a_tensor = ctx->Tensor4ArgNameAndIndex("a", 0);
    const auto* b_tensor = ctx->Tensor4ArgNameAndIndex("b", 0);
    const auto* dy_tensor = ctx->Tensor4ArgNameAndIndex("dy", 0);
    auto* dx_tensor = ctx->Tensor4ArgNameAndIndex("dx", 0);
    const int32_t bias_add_axis = ctx->Attr<int32_t>("axis");
    const int64_t outer_size = a_tensor->shape().Count(0, bias_add_axis);
    const int64_t bias_size = a_tensor->shape().At(bias_add_axis);
    const int64_t inner_size = a_tensor->shape().Count(bias_add_axis + 1);
    const auto n = a_tensor->shape().elem_cnt();
    GeluGradFunctor<T> gelu_grad_functor;
    if (IsKernelSafeInt32(n)) {
      FusedBiasAddGradImpl<decltype(gelu_grad_functor), T, int32_t>(
          ctx->device_ctx(), gelu_grad_functor, outer_size, bias_size, inner_size,
          a_tensor->dptr<T>(), b_tensor->dptr<T>(), dy_tensor->dptr<T>(), dx_tensor->mut_dptr<T>());
    } else {
      FusedBiasAddGradImpl<decltype(gelu_grad_functor), T, int64_t>(
          ctx->device_ctx(), gelu_grad_functor, outer_size, bias_size, inner_size,
          a_tensor->dptr<T>(), b_tensor->dptr<T>(), dy_tensor->dptr<T>(), dx_tensor->mut_dptr<T>());
    }
  };

  bool AlwaysComputeWhenAllOutputsEmpty() const override { return false; }
};

#define REGISTER_FUSED_BIAS_ADD_GELU_GRAD_KERNEL(dtype)               \
  REGISTER_USER_KERNEL("fused_bias_add_gelu_grad")                    \
      .SetCreateFn<FusedFusedBiasAddGradKernel<dtype>>()              \
      .SetIsMatchedHob((user_op::HobDeviceType() == DeviceType::kGPU) \
<<<<<<< HEAD
                       & (user_op::HobDataType("dx", 0) == GetDataType<dtype>::value));
=======
                       && (user_op::HobDataType("dx", 0) == GetDataType<dtype>::value));
>>>>>>> 85d79b69

REGISTER_FUSED_BIAS_ADD_GELU_GRAD_KERNEL(float)
REGISTER_FUSED_BIAS_ADD_GELU_GRAD_KERNEL(double)
REGISTER_FUSED_BIAS_ADD_GELU_GRAD_KERNEL(half)

}  // namespace oneflow<|MERGE_RESOLUTION|>--- conflicted
+++ resolved
@@ -347,11 +347,7 @@
   REGISTER_USER_KERNEL("fused_bias_add_gelu")                         \
       .SetCreateFn<FusedFusedBiasAddKernel<dtype>>()                  \
       .SetIsMatchedHob((user_op::HobDeviceType() == DeviceType::kGPU) \
-<<<<<<< HEAD
-                       & (user_op::HobDataType("out", 0) == GetDataType<dtype>::value));
-=======
                        && (user_op::HobDataType("out", 0) == GetDataType<dtype>::value));
->>>>>>> 85d79b69
 
 REGISTER_FUSED_BIAS_ADD_GELU_KERNEL(float)
 REGISTER_FUSED_BIAS_ADD_GELU_KERNEL(double)
@@ -398,11 +394,7 @@
   REGISTER_USER_KERNEL("fused_bias_add_mask_scale")                   \
       .SetCreateFn<FusedBiasAddMaskScaleKernel<dtype>>()              \
       .SetIsMatchedHob((user_op::HobDeviceType() == DeviceType::kGPU) \
-<<<<<<< HEAD
-                       & (user_op::HobDataType("out", 0) == GetDataType<dtype>::value));
-=======
                        && (user_op::HobDataType("out", 0) == GetDataType<dtype>::value));
->>>>>>> 85d79b69
 
 REGISTER_FUSED_BIAS_ADD_MASK_SCALE_KERNEL(float)
 REGISTER_FUSED_BIAS_ADD_MASK_SCALE_KERNEL(double)
@@ -445,11 +437,7 @@
   REGISTER_USER_KERNEL("fused_bias_add_gelu_grad")                    \
       .SetCreateFn<FusedFusedBiasAddGradKernel<dtype>>()              \
       .SetIsMatchedHob((user_op::HobDeviceType() == DeviceType::kGPU) \
-<<<<<<< HEAD
-                       & (user_op::HobDataType("dx", 0) == GetDataType<dtype>::value));
-=======
                        && (user_op::HobDataType("dx", 0) == GetDataType<dtype>::value));
->>>>>>> 85d79b69
 
 REGISTER_FUSED_BIAS_ADD_GELU_GRAD_KERNEL(float)
 REGISTER_FUSED_BIAS_ADD_GELU_GRAD_KERNEL(double)
