--- conflicted
+++ resolved
@@ -59,11 +59,7 @@
 #define REGISTER_ROLL_KERNEL(dtype)                                                 \
   REGISTER_USER_KERNEL("roll").SetCreateFn<CpuRollKernel<dtype>>().SetIsMatchedHob( \
       (user_op::HobDeviceType() == DeviceType::kCPU)                                \
-<<<<<<< HEAD
-      & (user_op::HobDataType("in", 0) == GetDataType<dtype>::value))
-=======
       && (user_op::HobDataType("in", 0) == GetDataType<dtype>::value))
->>>>>>> 85d79b69
 
 REGISTER_ROLL_KERNEL(float);
 REGISTER_ROLL_KERNEL(double);
