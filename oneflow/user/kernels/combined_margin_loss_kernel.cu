--- conflicted
+++ resolved
@@ -149,15 +149,6 @@
   bool AlwaysComputeWhenAllOutputsEmpty() const override { return false; }
 };
 
-<<<<<<< HEAD
-#define REGISTER_COMBINED_MARGIN_LOSS_GPU_KERNEL(in_type, indices_type)               \
-  REGISTER_USER_KERNEL("combined_margin_loss")                                        \
-      .SetCreateFn<CombinedMarginLossGpuKernel<OF_PP_PAIR_FIRST(in_type),             \
-                                               OF_PP_PAIR_FIRST(indices_type)>>()     \
-      .SetIsMatchedHob((user_op::HobDeviceType() == DeviceType::kGPU)                 \
-                       & (user_op::HobDataType("x", 0) == OF_PP_PAIR_SECOND(in_type)) \
-                       & (user_op::HobDataType("label", 0) == OF_PP_PAIR_SECOND(indices_type)));
-=======
 #define REGISTER_COMBINED_MARGIN_LOSS_GPU_KERNEL(in_type, indices_type)                \
   REGISTER_USER_KERNEL("combined_margin_loss")                                         \
       .SetCreateFn<CombinedMarginLossGpuKernel<OF_PP_PAIR_FIRST(in_type),              \
@@ -165,7 +156,6 @@
       .SetIsMatchedHob((user_op::HobDeviceType() == DeviceType::kGPU)                  \
                        && (user_op::HobDataType("x", 0) == OF_PP_PAIR_SECOND(in_type)) \
                        && (user_op::HobDataType("label", 0) == OF_PP_PAIR_SECOND(indices_type)));
->>>>>>> 85d79b69
 
 OF_PP_SEQ_PRODUCT_FOR_EACH_TUPLE(REGISTER_COMBINED_MARGIN_LOSS_GPU_KERNEL, FLOATING_DATA_TYPE_SEQ,
                                  INDEX_DATA_TYPE_SEQ)
@@ -215,15 +205,6 @@
   bool AlwaysComputeWhenAllOutputsEmpty() const override { return false; }
 };
 
-<<<<<<< HEAD
-#define REGISTER_COMBINED_MARGIN_LOSS_GRAD_GPU_KERNEL(dy_type, indices_type)           \
-  REGISTER_USER_KERNEL("combined_margin_loss_grad")                                    \
-      .SetCreateFn<CombinedMarginLossGradGpuKernel<OF_PP_PAIR_FIRST(dy_type),          \
-                                                   OF_PP_PAIR_FIRST(indices_type)>>()  \
-      .SetIsMatchedHob((user_op::HobDeviceType() == DeviceType::kGPU)                  \
-                       & (user_op::HobDataType("dy", 0) == OF_PP_PAIR_SECOND(dy_type)) \
-                       & (user_op::HobDataType("label", 0) == OF_PP_PAIR_SECOND(indices_type)));
-=======
 #define REGISTER_COMBINED_MARGIN_LOSS_GRAD_GPU_KERNEL(dy_type, indices_type)            \
   REGISTER_USER_KERNEL("combined_margin_loss_grad")                                     \
       .SetCreateFn<CombinedMarginLossGradGpuKernel<OF_PP_PAIR_FIRST(dy_type),           \
@@ -231,7 +212,6 @@
       .SetIsMatchedHob((user_op::HobDeviceType() == DeviceType::kGPU)                   \
                        && (user_op::HobDataType("dy", 0) == OF_PP_PAIR_SECOND(dy_type)) \
                        && (user_op::HobDataType("label", 0) == OF_PP_PAIR_SECOND(indices_type)));
->>>>>>> 85d79b69
 
 OF_PP_SEQ_PRODUCT_FOR_EACH_TUPLE(REGISTER_COMBINED_MARGIN_LOSS_GRAD_GPU_KERNEL,
                                  FLOATING_DATA_TYPE_SEQ, INDEX_DATA_TYPE_SEQ)
