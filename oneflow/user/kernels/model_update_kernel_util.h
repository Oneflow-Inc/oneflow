/*
Copyright 2020 The OneFlow Authors. All rights reserved.

Licensed under the Apache License, Version 2.0 (the "License");
you may not use this file except in compliance with the License.
You may obtain a copy of the License at

    http://www.apache.org/licenses/LICENSE-2.0

Unless required by applicable law or agreed to in writing, software
distributed under the License is distributed on an "AS IS" BASIS,
WITHOUT WARRANTIES OR CONDITIONS OF ANY KIND, either express or implied.
See the License for the specific language governing permissions and
limitations under the License.
*/
#ifndef ONEFLOW_USER_KERNELS_MODEL_UPDATE_KERNEL_UTIL_H_
#define ONEFLOW_USER_KERNELS_MODEL_UPDATE_KERNEL_UTIL_H_

#include "oneflow/core/framework/framework.h"
#include "oneflow/core/kernel/kernel_util.h"
#include "oneflow/user/kernels/math_unary_elementwise_func.h"

namespace oneflow {

template<typename T, typename G>
struct CastScaleRegularizeGradientFunctor {
  OF_DEVICE_FUNC
  T operator()(G model_diff, T model, T scale, float l1, float l2) const {
    return static_cast<T>(model_diff) * scale + l1 * ((model >= 0) - (model <= 0)) + l2 * model;
  }
};

template<typename T, typename G>
struct SGDUpdateFunctor {
  OF_DEVICE_FUNC
  void operator()(const G* model_diff, T* model, T scale, float l1, float l2, float weight_decay,
                  float learning_rate) const {
    const T model_val = *model;
    const T model_diff_t =
        CastScaleRegularizeGradientFunctor<T, G>()(*model_diff, model_val, scale, l1, l2);
    const T next_model = model_val - learning_rate * (model_diff_t + weight_decay * model_val);
    *model = next_model;
  }
};

template<DeviceType device_type, typename T, typename G>
struct SGDUpdateKernelUtil {
  static void Update(DeviceCtx* ctx, int64_t n, T scale, float l1, float l2, float weight_decay,
                     const float* learning_rate, const T* scale_by_ptr, const int64_t* skip_if,
                     const G* model_diff, T* model);
};

template<DeviceType device_type, typename T, typename K>
struct IndexedSlicesSGDUpdateKernelUtil final {
  static void Update(DeviceCtx* ctx, int64_t num_indices, int64_t num_features,
                     int64_t feature_size, int64_t feature_id_offset, const float* learning_rate,
                     const K* indices, const T* values, T* model);
};

template<typename T, typename G>
struct MomentumUpdateFunctor {
  OF_DEVICE_FUNC
  void operator()(const G* model_diff, T* model, T* momentum, T scale, float l1, float l2,
                  float beta, float weight_decay, float learning_rate) const {
    const T model_val = *model;
    T model_diff_t =
        CastScaleRegularizeGradientFunctor<T, G>()(*model_diff, model_val, scale, l1, l2);
    const T next_momentum = beta * *momentum - learning_rate * model_diff_t;
    *momentum = next_momentum;
    const T next_model = model_val + next_momentum - learning_rate * weight_decay * model_val;
    *model = next_model;
  }
};

template<typename T, typename G>
struct AdamUpdateFunctor {
  OF_DEVICE_FUNC
  void operator()(const G* model_diff, T* model, T* m, T* v, T scale, float l1, float l2,
                  float beta1, float beta2, float epsilon, float weight_decay,
                  float learning_rate) const {
    const T model_val = *model;
    T model_diff_t =
        CastScaleRegularizeGradientFunctor<T, G>()(*model_diff, model_val, scale, l1, l2);
    const T next_m = beta1 * *m + (1 - beta1) * model_diff_t;
    *m = next_m;
    const T next_v = beta2 * *v + (1 - beta2) * model_diff_t * model_diff_t;
    *v = next_v;
    *model =
        model_val - learning_rate * (next_m / (sqrt(next_v) + epsilon) + weight_decay * model_val);
  }
};

template<typename T, typename G>
struct LambGradFunctor {
  OF_DEVICE_FUNC
  void operator()(const T* beta1_t, const T* beta2_t, const G* model_diff, T* adam_diff, T* model,
                  T* m, T* v, float scale, float l1, float l2, float beta1, float beta2,
                  float epsilon) const {
    const T model_val = *model;
    T model_diff_t =
        CastScaleRegularizeGradientFunctor<T, G>()(*model_diff, model_val, scale, l1, l2);
    const T next_m = beta1 * *m + (1 - beta1) * model_diff_t;
    const T next_v = beta2 * *v + (1 - beta2) * model_diff_t * model_diff_t;
    *adam_diff = (next_m / (1 - *beta1_t)) / std::sqrt(next_v / (1 - *beta2_t) + epsilon);
    *m = next_m;
    *v = next_v;
  }
};

template<typename T>
struct LambLRFunctor {
  OF_DEVICE_FUNC
  float operator()(const float learning_rate, const T* w_norm, const T* g_norm) const {
    float lr = learning_rate;
    const T w_norm_val = *w_norm;
    const T g_norm_val = *g_norm;
    T trust_ratio = 1;
    if (w_norm_val > 0 && g_norm_val > 0) { trust_ratio = w_norm_val / g_norm_val; }
    lr *= trust_ratio;
    return lr;
  }
};

template<typename T>
struct LambUpdateFunctor {
  OF_DEVICE_FUNC
  void operator()(const float learning_rate, const float weight_decay, const T* adam_diff,
                  T* model) const {
    const T model_val = *model;
    *model = model_val - learning_rate * (*adam_diff + weight_decay * model_val);
  }
};

template<DeviceType device_type, typename T, typename G>
struct MomentumUpdateKernelUtil {
  static void Update(DeviceCtx* ctx, int64_t n, T scale, float l1, float l2, float beta,
                     float weight_decay, const float* learning_rate, const T* scale_by_ptr,
                     const int64_t* skip_if, const G* model_diff, T* model, T* momentum);
};

template<DeviceType device_type, typename T, typename K, typename IDX>
struct IndexedSlicesMomentumMdUpdateKernelUtil {
  static void Update(DeviceCtx* ctx, T beta, int64_t num_instance, int64_t feature_size,
                     int64_t lower_bound, int64_t upper_bound, const IDX* num_unique_instance,
                     const float* learning_rate, const K* indices, const T* values, T* model,
                     T* momentum);
};

template<DeviceType device_type, typename T, typename G>
struct AdamUpdateKernelUtil {
  static void Update(DeviceCtx* ctx, int64_t n, T scale, float l1, float l2, float beta1,
                     float beta2, float epsilon, float weight_decay, const float* learning_rate,
                     const T* scale_by_ptr, const int64_t* skip_if, const G* model_diff, T* model,
                     T* m, T* v);
};

template<DeviceType device_type, typename T, typename K, typename IDX>
struct IndexedSlicesAdamMdUpdateKernelUtil {
  static void Update(DeviceCtx* ctx, float beta1, float beta2, float epsilon, int64_t num_instance,
                     int64_t feature_size, int64_t lower_bound, int64_t upper_bound,
                     const IDX* num_unique_instance, const float* learning_rate, const K* indices,
                     const T* values, T* model, T* m, T* v);
};

template<DeviceType device_type, typename T, typename G>
struct LambUpdateKernelUtil {
 public:
  static void Update(DeviceCtx* ctx, int64_t n, float scale, float l1, float l2, float beta1,
                     float beta2, float epsilon, float weight_decay, const float* learning_rate,
                     const T* scale_by_ptr, const int64_t* skip_if, const G* model_diff,
                     T* adam_diff, T* model, T* m, T* v, T* norm_buffer, T* beta1_t, T* beta2_t);
};

template<DeviceType device_type>
struct AdamBiasCorrectionLearningRateKernelUtil {
 public:
  static void AdamBiasCorrectionLearningRate(DeviceCtx* ctx, float beta1, float beta2,
                                             const float* learning_rate, const int64_t* train_step,
                                             float* out);
};

<<<<<<< HEAD
template<typename T, typename G>
struct RmsPropCentUpdateFunctor {
=======
template<typename T, typename G, bool centered>
struct RmsPropUpdateFunctor {
>>>>>>> 0f163678
  OF_DEVICE_FUNC
  void operator()(const G* model_diff, T* model, int64_t n, T scale, float l1, float l2,
                  T* mean_square, T* mean_gradient, float epsilon, float weight_decay,
                  float decay_rate, const float learning_rate) const {
    const T model_val = *model;
    T model_diff_t = CastScaleRegularizeGradientFunctor<T, G>()(*model_diff, *model, scale, l1, l2);
    T mean_square_val = *mean_square;
    mean_square_val = (1 - decay_rate) * model_diff_t * model_diff_t + decay_rate * mean_square_val;
    *mean_square = mean_square_val;
    T denom_t;
<<<<<<< HEAD
    T mean_gradient_val = *mean_gradient;
    mean_gradient_val = (1 - decay_rate) * model_diff_t + decay_rate * mean_gradient_val;
    *mean_gradient = mean_gradient_val;
    denom_t = mean_square_val - mean_gradient_val * mean_gradient_val;
    *model = model_val - learning_rate * model_diff_t / std::sqrt(denom_t + epsilon);
  }
};

template<typename T, typename G>
struct RmsPropNotCentUpdateFunctor {
  OF_DEVICE_FUNC
  void operator()(const G* model_diff, T* model, int64_t n, T scale, float l1, float l2,
                  T* mean_square, T* mean_gradient, float epsilon, float weight_decay,
                  float decay_rate, const float learning_rate) const {
    const T model_val = *model;
    T model_diff_t = CastScaleRegularizeGradientFunctor<T, G>()(*model_diff, *model, scale, l1, l2);
    T mean_square_val = *mean_square;
    mean_square_val = (1 - decay_rate) * model_diff_t * model_diff_t + decay_rate * mean_square_val;
    *mean_square = mean_square_val;
    T denom_t;
    denom_t = *mean_square;
    *model = model_val - learning_rate * model_diff_t / std::sqrt(denom_t + epsilon);
=======
    if (centered) {
      T mean_gradient_val = *mean_gradient;
      mean_gradient_val = (1 - decay_rate) * model_diff_t + decay_rate * mean_gradient_val;
      *mean_gradient = mean_gradient_val;
      denom_t = mean_square_val - mean_gradient_val * mean_gradient_val;
    } else {
      denom_t = *mean_square;
    }
    *model = model_val - learning_rate * model_diff_t * RsqrtFunctor<T>::Forward(denom_t + epsilon);
>>>>>>> 0f163678
  }
};

template<DeviceType device_type, typename T, typename G>
struct RmsPropUpdateKernelUtil {
<<<<<<< HEAD
  static void Update(DeviceCtx* ctx, int64_t n, T scale, float l1, float l2, T* mean_square,
                     T* mean_gradient, bool centered, float epsilon, float weight_decay,
                     float decay_rate, const float* learning_rate, const T* scale_by_ptr,
                     const G* model_diff, T* model);
=======
  static void Update(DeviceCtx* ctx, int64_t n, T scale, float l1, float l2, bool centered,
                     float epsilon, float weight_decay, float decay_rate,
                     const float* learning_rate, const T* scale_by_ptr, const int64_t* skip_if,
                     const G* model_diff, T* model, T* mean_square, T* mean_gradient);
>>>>>>> 0f163678
};

template<typename T>
struct LarsUpdateFunctor {
  OF_DEVICE_FUNC
  void operator()(T* model_diff_tmp, T* model, float momentum_beta, T* momentum, float weight_decay,
                  const T local_learning_rate) const {
    const T model_val = *model;
    T reg_diff = *model_diff_tmp + *model * weight_decay;
<<<<<<< HEAD
    *momentum = *momentum * momentum_beta - local_learning_rate * reg_diff;
    *model = model_val + *momentum;
=======
    T next_momentum = *momentum * momentum_beta - local_learning_rate * reg_diff;
    *momentum = next_momentum;
    *model = model_val + next_momentum;
>>>>>>> 0f163678
  }
};

template<DeviceType device_type, typename T, typename G>
struct LarsUpdateKernelUtil {
  static void Update(DeviceCtx* ctx, int64_t n, T scale, float l1, float l2, float momentum_beta,
                     float epsilon, float lars_coefficient, float weight_decay,
<<<<<<< HEAD
                     const float* learning_rate, const int64_t* train_step, T* momentum,
                     const T* scale_by_ptr, const G* model_diff, T* model, T* data_tmp,
                     T* model_diff_tmp);
=======
                     const float* learning_rate, const int64_t* train_step, const T* scale_by_ptr,
                     const int64_t* skip_if, const G* model_diff, T* model, T* momentum,
                     T* data_tmp, T* model_diff_tmp);
>>>>>>> 0f163678
};

#endif

}  // namespace oneflow<|MERGE_RESOLUTION|>--- conflicted
+++ resolved
@@ -179,13 +179,8 @@
                                              float* out);
 };
 
-<<<<<<< HEAD
-template<typename T, typename G>
-struct RmsPropCentUpdateFunctor {
-=======
 template<typename T, typename G, bool centered>
 struct RmsPropUpdateFunctor {
->>>>>>> 0f163678
   OF_DEVICE_FUNC
   void operator()(const G* model_diff, T* model, int64_t n, T scale, float l1, float l2,
                   T* mean_square, T* mean_gradient, float epsilon, float weight_decay,
@@ -196,30 +191,6 @@
     mean_square_val = (1 - decay_rate) * model_diff_t * model_diff_t + decay_rate * mean_square_val;
     *mean_square = mean_square_val;
     T denom_t;
-<<<<<<< HEAD
-    T mean_gradient_val = *mean_gradient;
-    mean_gradient_val = (1 - decay_rate) * model_diff_t + decay_rate * mean_gradient_val;
-    *mean_gradient = mean_gradient_val;
-    denom_t = mean_square_val - mean_gradient_val * mean_gradient_val;
-    *model = model_val - learning_rate * model_diff_t / std::sqrt(denom_t + epsilon);
-  }
-};
-
-template<typename T, typename G>
-struct RmsPropNotCentUpdateFunctor {
-  OF_DEVICE_FUNC
-  void operator()(const G* model_diff, T* model, int64_t n, T scale, float l1, float l2,
-                  T* mean_square, T* mean_gradient, float epsilon, float weight_decay,
-                  float decay_rate, const float learning_rate) const {
-    const T model_val = *model;
-    T model_diff_t = CastScaleRegularizeGradientFunctor<T, G>()(*model_diff, *model, scale, l1, l2);
-    T mean_square_val = *mean_square;
-    mean_square_val = (1 - decay_rate) * model_diff_t * model_diff_t + decay_rate * mean_square_val;
-    *mean_square = mean_square_val;
-    T denom_t;
-    denom_t = *mean_square;
-    *model = model_val - learning_rate * model_diff_t / std::sqrt(denom_t + epsilon);
-=======
     if (centered) {
       T mean_gradient_val = *mean_gradient;
       mean_gradient_val = (1 - decay_rate) * model_diff_t + decay_rate * mean_gradient_val;
@@ -229,23 +200,15 @@
       denom_t = *mean_square;
     }
     *model = model_val - learning_rate * model_diff_t * RsqrtFunctor<T>::Forward(denom_t + epsilon);
->>>>>>> 0f163678
   }
 };
 
 template<DeviceType device_type, typename T, typename G>
 struct RmsPropUpdateKernelUtil {
-<<<<<<< HEAD
-  static void Update(DeviceCtx* ctx, int64_t n, T scale, float l1, float l2, T* mean_square,
-                     T* mean_gradient, bool centered, float epsilon, float weight_decay,
-                     float decay_rate, const float* learning_rate, const T* scale_by_ptr,
-                     const G* model_diff, T* model);
-=======
   static void Update(DeviceCtx* ctx, int64_t n, T scale, float l1, float l2, bool centered,
                      float epsilon, float weight_decay, float decay_rate,
                      const float* learning_rate, const T* scale_by_ptr, const int64_t* skip_if,
                      const G* model_diff, T* model, T* mean_square, T* mean_gradient);
->>>>>>> 0f163678
 };
 
 template<typename T>
@@ -255,14 +218,9 @@
                   const T local_learning_rate) const {
     const T model_val = *model;
     T reg_diff = *model_diff_tmp + *model * weight_decay;
-<<<<<<< HEAD
-    *momentum = *momentum * momentum_beta - local_learning_rate * reg_diff;
-    *model = model_val + *momentum;
-=======
     T next_momentum = *momentum * momentum_beta - local_learning_rate * reg_diff;
     *momentum = next_momentum;
     *model = model_val + next_momentum;
->>>>>>> 0f163678
   }
 };
 
@@ -270,15 +228,9 @@
 struct LarsUpdateKernelUtil {
   static void Update(DeviceCtx* ctx, int64_t n, T scale, float l1, float l2, float momentum_beta,
                      float epsilon, float lars_coefficient, float weight_decay,
-<<<<<<< HEAD
-                     const float* learning_rate, const int64_t* train_step, T* momentum,
-                     const T* scale_by_ptr, const G* model_diff, T* model, T* data_tmp,
-                     T* model_diff_tmp);
-=======
                      const float* learning_rate, const int64_t* train_step, const T* scale_by_ptr,
                      const int64_t* skip_if, const G* model_diff, T* model, T* momentum,
                      T* data_tmp, T* model_diff_tmp);
->>>>>>> 0f163678
 };
 
 #endif
