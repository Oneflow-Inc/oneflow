/*
Copyright 2020 The OneFlow Authors. All rights reserved.

Licensed under the Apache License, Version 2.0 (the "License");
you may not use this file except in compliance with the License.
You may obtain a copy of the License at

    http://www.apache.org/licenses/LICENSE-2.0

Unless required by applicable law or agreed to in writing, software
distributed under the License is distributed on an "AS IS" BASIS,
WITHOUT WARRANTIES OR CONDITIONS OF ANY KIND, either express or implied.
See the License for the specific language governing permissions and
limitations under the License.
*/
#ifndef ONEFLOW_USER_KERNELS_MODEL_UPDATE_KERNEL_UTIL_H_
#define ONEFLOW_USER_KERNELS_MODEL_UPDATE_KERNEL_UTIL_H_

#include "oneflow/core/framework/framework.h"
#include "oneflow/core/kernel/kernel_util.h"

namespace oneflow {

template<typename T, typename G>
struct CastScaleRegularizeGradientFunctor {
  OF_DEVICE_FUNC
  T operator()(G model_diff, T model, T scale, float l1, float l2) const {
    return static_cast<T>(model_diff) * scale + l1 * ((model >= 0) - (model <= 0)) + l2 * model;
  }
};

template<typename T, typename G>
struct SGDUpdateFunctor {
  OF_DEVICE_FUNC
  void operator()(const G* model_diff, T* model, T scale, float l1, float l2, float weight_decay,
                  float learning_rate) const {
    const T model_val = *model;
    const T model_diff_t =
        CastScaleRegularizeGradientFunctor<T, G>()(*model_diff, model_val, scale, l1, l2);
    const T next_model = model_val - learning_rate * (model_diff_t + weight_decay * model_val);
    *model = next_model;
  }
};

template<DeviceType device_type, typename T, typename G>
struct SGDUpdateKernelUtil {
  static void Update(DeviceCtx* ctx, int64_t n, T scale, float l1, float l2, float weight_decay,
                     const float* learning_rate, const T* scale_by_ptr, const G* model_diff,
                     T* model);
};

template<DeviceType device_type, typename T, typename K>
struct IndexedSlicesSGDUpdateKernelUtil final {
  static void Update(DeviceCtx* ctx, int64_t num_indices, int64_t num_features,
                     int64_t feature_size, int64_t feature_id_offset, const float* learning_rate,
                     const K* indices, const T* values, T* model);
};

template<typename T, typename G>
struct MomentumUpdateFunctor {
  OF_DEVICE_FUNC
  void operator()(const G* model_diff, T* model, T* momentum, T scale, float l1, float l2,
                  float beta, float weight_decay, float learning_rate) const {
    const T model_val = *model;
    T model_diff_t =
        CastScaleRegularizeGradientFunctor<T, G>()(*model_diff, model_val, scale, l1, l2);
    const T next_momentum = beta * *momentum - learning_rate * model_diff_t;
    *momentum = next_momentum;
    const T next_model = model_val + next_momentum - learning_rate * weight_decay * model_val;
    *model = next_model;
  }
};

template<typename T, typename G>
struct AdamUpdateFunctor {
  OF_DEVICE_FUNC
  void operator()(const G* model_diff, T* model, T* m, T* v, T scale, float l1, float l2,
                  float beta1, float beta2, float epsilon, float weight_decay,
                  float learning_rate) const {
    const T model_val = *model;
    T model_diff_t =
        CastScaleRegularizeGradientFunctor<T, G>()(*model_diff, model_val, scale, l1, l2);
    const T next_m = beta1 * *m + (1 - beta1) * model_diff_t;
    *m = next_m;
    const T next_v = beta2 * *v + (1 - beta2) * model_diff_t * model_diff_t;
    *v = next_v;
    *model =
        model_val - learning_rate * (next_m / (sqrt(next_v) + epsilon) + weight_decay * model_val);
  }
};

template<typename T, typename G>
struct LambGradFunctor {
  OF_DEVICE_FUNC
  void operator()(const T* beta1_t, const T* beta2_t, const G* model_diff, T* adam_diff, T* model,
                  T* m, T* v, float scale, float l1, float l2, float beta1, float beta2,
                  float epsilon) const {
    const T model_val = *model;
    T model_diff_t =
        CastScaleRegularizeGradientFunctor<T, G>()(*model_diff, model_val, scale, l1, l2);
    const T next_m = beta1 * *m + (1 - beta1) * model_diff_t;
    const T next_v = beta2 * *v + (1 - beta2) * model_diff_t * model_diff_t;
    *adam_diff = (next_m / (1 - *beta1_t)) / std::sqrt(next_v / (1 - *beta2_t) + epsilon);
    *m = next_m;
    *v = next_v;
  }
};

template<typename T>
struct LambLRFunctor {
  OF_DEVICE_FUNC
  float operator()(const float learning_rate, const T* w_norm, const T* g_norm) const {
    float lr = learning_rate;
    const T w_norm_val = *w_norm;
    const T g_norm_val = *g_norm;
    T trust_ratio = 1;
    if (w_norm_val > 0 && g_norm_val > 0) { trust_ratio = w_norm_val / g_norm_val; }
    lr *= trust_ratio;
    return lr;
  }
};

template<typename T>
struct LambUpdateFunctor {
  OF_DEVICE_FUNC
  void operator()(const float learning_rate, const float weight_decay, const T* adam_diff,
                  T* model) const {
    const T model_val = *model;
    *model = model_val - learning_rate * (*adam_diff + weight_decay * model_val);
  }
};

template<DeviceType device_type, typename T, typename G>
struct MomentumUpdateKernelUtil {
  static void Update(DeviceCtx* ctx, int64_t n, T scale, float l1, float l2, float beta,
                     float weight_decay, const float* learning_rate, const T* scale_by_ptr,
                     const G* model_diff, T* model, T* momentum);
};

template<DeviceType device_type, typename T, typename K, typename IDX>
struct IndexedSlicesMomentumMdUpdateKernelUtil {
  static void Update(DeviceCtx* ctx, T beta, int64_t num_instance, int64_t feature_size,
                     int64_t lower_bound, int64_t upper_bound, const IDX* num_unique_instance,
                     const float* learning_rate, const K* indices, const T* values, T* model,
                     T* momentum);
};

template<DeviceType device_type, typename T, typename G>
struct AdamUpdateKernelUtil {
  static void Update(DeviceCtx* ctx, int64_t n, T scale, float l1, float l2, float beta1,
                     float beta2, float epsilon, float weight_decay, const float* learning_rate,
                     const T* scale_by_ptr, const G* model_diff, T* model, T* m, T* v);
};

template<DeviceType device_type, typename T, typename K, typename IDX>
struct IndexedSlicesAdamMdUpdateKernelUtil {
  static void Update(DeviceCtx* ctx, float beta1, float beta2, float epsilon, int64_t num_instance,
                     int64_t feature_size, int64_t lower_bound, int64_t upper_bound,
                     const IDX* num_unique_instance, const float* learning_rate, const K* indices,
                     const T* values, T* model, T* m, T* v);
};

template<DeviceType device_type, typename T, typename G>
struct LambUpdateKernelUtil {
 public:
  static void Update(DeviceCtx* ctx, int64_t n, float scale, float l1, float l2, float beta1,
                     float beta2, float epsilon, float weight_decay, const float* learning_rate,
                     const T* scale_by_ptr, const G* model_diff, T* adam_diff, T* model, T* m, T* v,
                     T* norm_buffer, T* beta1_t, T* beta2_t);
};

<<<<<<< HEAD
template<typename T, typename G>
struct RmsPropUpdateFunctor {
  OF_DEVICE_FUNC
  void operator()(const G* model_diff, T* model, int64_t n, T scale, float l1, float l2, T* mean_square,
                  T* mean_gradient, bool centered, float epsilon, float weight_decay,  float decay_rate,
                  const float learning_rate) const {
    const T model_val = *model;
    T model_diff_t = CastScaleRegularizeGradientFunctor<T, G>()(*model_diff, *model, scale, l1, l2);
    T mean_square_val = *mean_square;
    mean_square_val = (1 - decay_rate) * model_diff_t * model_diff_t + decay_rate * mean_square_val;
    *mean_square = mean_square_val;
    T denom_t;
    if (centered) {
      T mean_gradient_val = *mean_gradient;
      mean_gradient_val = (1 - decay_rate) * model_diff_t + decay_rate * mean_gradient_val;
      *mean_gradient = mean_gradient_val;
      denom_t = mean_square_val - mean_gradient_val * mean_gradient_val;
    } else {
      denom_t = *mean_square;
    }
    *model = model_val - learning_rate * model_diff_t / std::sqrt(denom_t + epsilon);
  }
};

template<DeviceType device_type, typename T, typename G>
struct RmsPropUpdateKernelUtil {
  static void Update(DeviceCtx* ctx, int64_t n, T scale, float l1, float l2, T* mean_square,
                     T* mean_gradient, bool centered, float epsilon, float weight_decay, float decay_rate,
                     const float* learning_rate, const T* scale_by_ptr, const G* model_diff,
                     T* model);
};

template<typename T>
struct LarsUpdateFunctor {
  OF_DEVICE_FUNC
  void operator()(T* model_diff_tmp, T* model, float momentum_beta, T* momentum, float weight_decay,
                    const T local_learning_rate) const {
    const T model_val = *model;
    T reg_diff = *model_diff_tmp + *model * weight_decay;
    *momentum = *momentum * momentum_beta - local_learning_rate * reg_diff;
    *model = model_val + *momentum;
  }
};

template<DeviceType device_type, typename T, typename G>
struct LarsUpdateKernelUtil {
  static void Update(DeviceCtx* ctx, int64_t n, T scale, float l1, float l2, float momentum_beta, float epsilon, 
    float lars_coefficient, float weight_decay, const float* learning_rate, const int64_t* train_step, T* momentum,
    const T* scale_by_ptr, const G* model_diff, T* model, T* data_tmp, T* model_diff_tmp);
};


=======
template<DeviceType device_type>
struct AdamBiasCorrectionLearningRateKernelUtil {
 public:
  static void AdamBiasCorrectionLearningRate(DeviceCtx* ctx, float beta1, float beta2,
                                             const float* learning_rate, const int64_t* train_step,
                                             float* out);
};

>>>>>>> a608ba6d
#endif

}  // namespace oneflow<|MERGE_RESOLUTION|>--- conflicted
+++ resolved
@@ -169,7 +169,14 @@
                      T* norm_buffer, T* beta1_t, T* beta2_t);
 };
 
-<<<<<<< HEAD
+template<DeviceType device_type>
+struct AdamBiasCorrectionLearningRateKernelUtil {
+ public:
+  static void AdamBiasCorrectionLearningRate(DeviceCtx* ctx, float beta1, float beta2,
+                                             const float* learning_rate, const int64_t* train_step,
+                                             float* out);
+};
+
 template<typename T, typename G>
 struct RmsPropUpdateFunctor {
   OF_DEVICE_FUNC
@@ -222,16 +229,6 @@
 };
 
 
-=======
-template<DeviceType device_type>
-struct AdamBiasCorrectionLearningRateKernelUtil {
- public:
-  static void AdamBiasCorrectionLearningRate(DeviceCtx* ctx, float beta1, float beta2,
-                                             const float* learning_rate, const int64_t* train_step,
-                                             float* out);
-};
-
->>>>>>> a608ba6d
 #endif
 
 }  // namespace oneflow