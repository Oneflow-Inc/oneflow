--- conflicted
+++ resolved
@@ -16,6 +16,7 @@
 #ifndef ONEFLOW_USER_KERNELS_MODEL_UPDATE_KERNEL_UTIL_H_
 #define ONEFLOW_USER_KERNELS_MODEL_UPDATE_KERNEL_UTIL_H_
 
+#include "oneflow/core/ep/include/stream.h"
 #include "oneflow/core/framework/framework.h"
 #include "oneflow/core/kernel/kernel_util.h"
 #include "oneflow/user/kernels/math_unary_elementwise_func.h"
@@ -224,16 +225,11 @@
 template<DeviceType device_type, typename T, typename G>
 struct LambUpdateKernelUtil {
  public:
-<<<<<<< HEAD
-  static void Update(DeviceCtx* ctx, int64_t n, float scale, float l1, float l2, float beta1,
+  static void Update(ep::Stream* stream, int64_t n, float scale, float l1, float l2, float beta1,
                      float beta2, float epsilon, float weight_decay, float learning_rate_val,
                      bool do_bias_correction, float bias_correction1_val,
                      float bias_correction2_val, const float* learning_rate_ptr,
                      const float* bias_correction1_ptr, const float* bias_correction2_ptr,
-=======
-  static void Update(ep::Stream* stream, int64_t n, float scale, float l1, float l2, float beta1,
-                     float beta2, float epsilon, float weight_decay, const float* learning_rate,
->>>>>>> f254aabe
                      const T* scale_by_ptr, const int64_t* skip_if, const G* model_diff,
                      T* adam_diff, T* model, T* m, T* v, T* norm_buffer);
 };
