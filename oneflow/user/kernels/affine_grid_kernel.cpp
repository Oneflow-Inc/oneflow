--- conflicted
+++ resolved
@@ -75,17 +75,6 @@
   bool AlwaysComputeWhenAllOutputsEmpty() const override { return false; }
 };
 
-<<<<<<< HEAD
-#define REGISTER_AFFINE_GRID_KERNEL(device, dtype)                                        \
-  REGISTER_USER_KERNEL("affine_grid")                                                     \
-      .SetCreateFn<AffineGridKernel<device, dtype>>()                                     \
-      .SetIsMatchedHob((user_op::HobDeviceType() == device)                               \
-                       & (user_op::HobDataType("theta", 0) == GetDataType<dtype>::value)) \
-      .SetInferTmpSizeFn([](user_op::InferContext* ctx) -> size_t {                       \
-        const Shape& size = ctx->Attr<Shape>("size");                                     \
-        size_t tmp_buffer_size = size.Count(2) * (size.NumAxes() - 1) * sizeof(dtype);    \
-        return tmp_buffer_size;                                                           \
-=======
 #define REGISTER_AFFINE_GRID_KERNEL(device, dtype)                                         \
   REGISTER_USER_KERNEL("affine_grid")                                                      \
       .SetCreateFn<AffineGridKernel<device, dtype>>()                                      \
@@ -95,7 +84,6 @@
         const Shape& size = ctx->Attr<Shape>("size");                                      \
         size_t tmp_buffer_size = size.Count(2) * (size.NumAxes() - 1) * sizeof(dtype);     \
         return tmp_buffer_size;                                                            \
->>>>>>> 85d79b69
       })
 
 REGISTER_AFFINE_GRID_KERNEL(DeviceType::kCPU, float);
@@ -157,17 +145,6 @@
   bool AlwaysComputeWhenAllOutputsEmpty() const override { return false; }
 };
 
-<<<<<<< HEAD
-#define REGISTER_AFFINE_GRID_GRAD_KERNEL(device, dtype)                                   \
-  REGISTER_USER_KERNEL("affine_grid_grad")                                                \
-      .SetCreateFn<AffineGridGradKernel<device, dtype>>()                                 \
-      .SetIsMatchedHob((user_op::HobDeviceType() == device)                               \
-                       & (user_op::HobDataType("dgrid", 0) == GetDataType<dtype>::value)) \
-      .SetInferTmpSizeFn([](user_op::InferContext* ctx) -> size_t {                       \
-        const Shape& size = ctx->Attr<Shape>("size");                                     \
-        size_t tmp_buffer_size = size.Count(2) * (size.NumAxes() - 1) * sizeof(dtype);    \
-        return tmp_buffer_size;                                                           \
-=======
 #define REGISTER_AFFINE_GRID_GRAD_KERNEL(device, dtype)                                    \
   REGISTER_USER_KERNEL("affine_grid_grad")                                                 \
       .SetCreateFn<AffineGridGradKernel<device, dtype>>()                                  \
@@ -177,7 +154,6 @@
         const Shape& size = ctx->Attr<Shape>("size");                                      \
         size_t tmp_buffer_size = size.Count(2) * (size.NumAxes() - 1) * sizeof(dtype);     \
         return tmp_buffer_size;                                                            \
->>>>>>> 85d79b69
       })
 
 REGISTER_AFFINE_GRID_GRAD_KERNEL(DeviceType::kCPU, float);
