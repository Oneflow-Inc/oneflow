/*
Copyright 2020 The OneFlow Authors. All rights reserved.

Licensed under the Apache License, Version 2.0 (the "License");
you may not use this file except in compliance with the License.
You may obtain a copy of the License at

    http://www.apache.org/licenses/LICENSE-2.0

Unless required by applicable law or agreed to in writing, software
distributed under the License is distributed on an "AS IS" BASIS,
WITHOUT WARRANTIES OR CONDITIONS OF ANY KIND, either express or implied.
See the License for the specific language governing permissions and
limitations under the License.
*/

#include "oneflow/core/common/data_type.h"
#include "oneflow/core/common/shape_view.h"
#include "oneflow/core/framework/framework.h"
#include "oneflow/user/kernels/dim_gather_kernel_util.h"

namespace oneflow {
namespace user_op {

namespace {

template<typename IDX_T>
void ConvertShape2Array(const ShapeView& shape_view, IDX_T* array, int64_t num_axis) {
  FOR_RANGE(int64_t, i, 0, num_axis) { array[i] = shape_view.At(i); }
}

}  // namespace

template<DeviceType device_type, typename IN_T, typename IDX_T>
class DimGatherKernel final : public user_op::OpKernel {
 public:
  DimGatherKernel() = default;
  ~DimGatherKernel() override = default;

 private:
  void Compute(KernelComputeContext* ctx) const override {
    const Tensor* input_tensor = ctx->Tensor4ArgNameAndIndex("input", 0);
    if (input_tensor->shape().elem_cnt() == 0) { return; }
    const Tensor* index_tensor = ctx->Tensor4ArgNameAndIndex("index", 0);
    Tensor* out_tensor = ctx->Tensor4ArgNameAndIndex("output", 0);
    const int32_t dim = ctx->Attr<int32_t>("dim");

    const IN_T* input = input_tensor->dptr<IN_T>();
    const IDX_T* index = index_tensor->dptr<IDX_T>();
    IN_T* output = out_tensor->mut_dptr<IN_T>();

    int ndim = input_tensor->shape().NumAxes();
    fixed_vector<IDX_T, kDimGatherMaxDimCount> shape_vec(ndim);
    auto shape2dims = [&shape_vec, &ndim](const ShapeView& tensor_shape) -> void {
      std::transform(tensor_shape.ptr(), tensor_shape.ptr() + ndim, shape_vec.begin(),
                     [](int64_t dim) -> IDX_T { return static_cast<IDX_T>(dim); });
    };
    shape2dims(input_tensor->shape());
    DimOpIndexNdHelper<IDX_T> input_nd_helper(shape_vec.data(), ndim);
    shape2dims(index_tensor->shape());
    DimOpIndexNdHelper<IDX_T> index_nd_helper(shape_vec.data(), ndim);

    DimGatherFunctor<device_type, IN_T, IDX_T>()(
        ctx->device_ctx(), input_nd_helper, index_nd_helper, ndim, index_tensor->shape().elem_cnt(),
        dim, index, input, output);
  }
  bool AlwaysComputeWhenAllOutputsEmpty() const override { return false; }
};

#define REGISTER_DIM_GATHER_KERNEL(device, dtype_pair, itype_pair)                               \
  REGISTER_USER_KERNEL("dim_gather")                                                             \
      .SetCreateFn<                                                                              \
          DimGatherKernel<device, OF_PP_PAIR_FIRST(dtype_pair), OF_PP_PAIR_FIRST(itype_pair)>>() \
      .SetIsMatchedHob((user_op::HobDeviceType() == device)                                      \
<<<<<<< HEAD
                       & (user_op::HobDataType("input", 0) == OF_PP_PAIR_SECOND(dtype_pair))     \
                       & (user_op::HobDataType("index", 0) == OF_PP_PAIR_SECOND(itype_pair)));
=======
                       && (user_op::HobDataType("input", 0) == OF_PP_PAIR_SECOND(dtype_pair))    \
                       && (user_op::HobDataType("index", 0) == OF_PP_PAIR_SECOND(itype_pair)));
>>>>>>> 85d79b69

OF_PP_SEQ_PRODUCT_FOR_EACH_TUPLE(REGISTER_DIM_GATHER_KERNEL, (DeviceType::kCPU),
                                 ARITHMETIC_DATA_TYPE_SEQ UNSIGNED_INT_DATA_TYPE_SEQ,
                                 INDEX_DATA_TYPE_SEQ)

#ifdef WITH_CUDA
OF_PP_SEQ_PRODUCT_FOR_EACH_TUPLE(
    REGISTER_DIM_GATHER_KERNEL, (DeviceType::kGPU),
    ARITHMETIC_DATA_TYPE_SEQ UNSIGNED_INT_DATA_TYPE_SEQ FLOAT16_DATA_TYPE_SEQ, INDEX_DATA_TYPE_SEQ)
#endif  // WITH_CUDA

}  // namespace user_op
}  // namespace oneflow<|MERGE_RESOLUTION|>--- conflicted
+++ resolved
@@ -72,13 +72,8 @@
       .SetCreateFn<                                                                              \
           DimGatherKernel<device, OF_PP_PAIR_FIRST(dtype_pair), OF_PP_PAIR_FIRST(itype_pair)>>() \
       .SetIsMatchedHob((user_op::HobDeviceType() == device)                                      \
-<<<<<<< HEAD
-                       & (user_op::HobDataType("input", 0) == OF_PP_PAIR_SECOND(dtype_pair))     \
-                       & (user_op::HobDataType("index", 0) == OF_PP_PAIR_SECOND(itype_pair)));
-=======
                        && (user_op::HobDataType("input", 0) == OF_PP_PAIR_SECOND(dtype_pair))    \
                        && (user_op::HobDataType("index", 0) == OF_PP_PAIR_SECOND(itype_pair)));
->>>>>>> 85d79b69
 
 OF_PP_SEQ_PRODUCT_FOR_EACH_TUPLE(REGISTER_DIM_GATHER_KERNEL, (DeviceType::kCPU),
                                  ARITHMETIC_DATA_TYPE_SEQ UNSIGNED_INT_DATA_TYPE_SEQ,
