/*
Copyright 2020 The OneFlow Authors. All rights reserved.

Licensed under the Apache License, Version 2.0 (the "License");
you may not use this file except in compliance with the License.
You may obtain a copy of the License at

    http://www.apache.org/licenses/LICENSE-2.0

Unless required by applicable law or agreed to in writing, software
distributed under the License is distributed on an "AS IS" BASIS,
WITHOUT WARRANTIES OR CONDITIONS OF ANY KIND, either express or implied.
See the License for the specific language governing permissions and
limitations under the License.
*/
#include "oneflow/core/framework/framework.h"
#include "oneflow/core/kernel/kernel_util.h"
#include "oneflow/core/ndarray/ndarray_util.h"
#include "oneflow/core/ndarray/binary_func.h"
#include "oneflow/core/ndarray/xpu_var_ndarray.h"
#include "oneflow/user/ops/math_binary_broadcast_seq.h"
#include "oneflow/core/kernel/cuda_graph_support.h"
#include "oneflow/core/ep/include/primitive/broadcast_elementwise_binary.h"
namespace oneflow {

template<typename Context, ep::primitive::BinaryOp binary_op>
std::enable_if_t<binary_op == ep::primitive::BinaryOp::kIsCloseEqualNan
                     or binary_op == ep::primitive::BinaryOp::kIsClose,
                 std::unique_ptr<ep::primitive::BroadcastElementwiseBinary>>
NewBroadcastElementwiseBinaryPrimitive(Context* ctx) {
  const user_op::TensorDesc* x = ctx->TensorDesc4ArgNameAndIndex("x", 0);
  const user_op::TensorDesc* z = ctx->TensorDesc4ArgNameAndIndex("z", 0);
  size_t num_axes = z->shape().NumAxes();
  return ep::primitive::NewPrimitive<ep::primitive::BroadcastElementwiseBinaryFactory>(
      ctx->device_type(), binary_op, x->data_type(), z->data_type(), num_axes,
      ctx->template Attr<float>("atol"), ctx->template Attr<float>("rtol"));
}

template<typename Context, ep::primitive::BinaryOp binary_op>
std::enable_if_t<binary_op != ep::primitive::BinaryOp::kIsCloseEqualNan
                     and binary_op != ep::primitive::BinaryOp::kIsClose,
                 std::unique_ptr<ep::primitive::BroadcastElementwiseBinary>>
NewBroadcastElementwiseBinaryPrimitive(Context* ctx) {
  const user_op::TensorDesc* x = ctx->TensorDesc4ArgNameAndIndex("x", 0);
  const user_op::TensorDesc* z = ctx->TensorDesc4ArgNameAndIndex("z", 0);
  size_t num_axes = z->shape().NumAxes();
  return ep::primitive::NewPrimitive<ep::primitive::BroadcastElementwiseBinaryFactory>(
      ctx->device_type(), binary_op, x->data_type(), z->data_type(), num_axes);
}

template<ep::primitive::BinaryOp binary_op>
class MathBinaryBroadcastEpKernel final : public user_op::OpKernel,
                                          public user_op::CudaGraphSupport {
 public:
  MathBinaryBroadcastEpKernel() = default;
  ~MathBinaryBroadcastEpKernel() = default;

 private:
  void Compute(user_op::KernelComputeContext* ctx) const override {
    user_op::Tensor* x = ctx->Tensor4ArgNameAndIndex("x", 0);
    user_op::Tensor* y = ctx->Tensor4ArgNameAndIndex("y", 0);
    user_op::Tensor* z = ctx->Tensor4ArgNameAndIndex("z", 0);

    auto primitive =
        NewBroadcastElementwiseBinaryPrimitive<user_op::KernelComputeContext, binary_op>(ctx);
    CHECK(primitive.get() != nullptr) << "Exceeds maximum supported dimensions";

    const int64_t x_elem_cnt = x->shape_view().elem_cnt();
    const int64_t y_elem_cnt = y->shape_view().elem_cnt();
    size_t num_src0_dims = x->shape_view().NumAxes();
    size_t num_src1_dims = y->shape_view().NumAxes();

    int64_t zero_dim = 1;
    int64_t* src0_dims = const_cast<int64_t*>(x->shape_view().ptr());
    int64_t* src1_dims = const_cast<int64_t*>(y->shape_view().ptr());

    if (x_elem_cnt != 0 && y_elem_cnt != 0) {
      if (num_src0_dims == 0) {
        num_src0_dims = 1;
        src0_dims = &zero_dim;
      }
      if (num_src1_dims == 0) {
        num_src1_dims = 1;
        src1_dims = &zero_dim;
      }

      primitive->Launch(ctx->stream(), num_src0_dims, src0_dims, x->dptr(), num_src1_dims,
                        src1_dims, y->dptr(), z->mut_dptr());
    } else {
      // For 0-size Tensor
      return;
    }
  }
  bool AlwaysComputeWhenAllOutputsEmpty() const override { return false; }
};

template<ep::primitive::BinaryOp binary_op>
auto MathBinaryBroadcastPrimitiveExists() {
  return hob::make_custom("MathBinaryBroadcastPrimitiveExists", [](const user_op::KernelRegContext&
                                                                       ctx) {
    return NewBroadcastElementwiseBinaryPrimitive<const user_op::KernelRegContext, binary_op>(&ctx).
    operator bool();
  });
}

#define REGISTER_BINARY_BROADCAST_EP_KERNEL(math_type_pair, binary_op) \
  REGISTER_USER_KERNEL(math_type_pair)                                 \
      .SetCreateFn<MathBinaryBroadcastEpKernel<binary_op>>()           \
      .SetIsMatchedHob(MathBinaryBroadcastPrimitiveExists<binary_op>() == true);

REGISTER_BINARY_BROADCAST_EP_KERNEL("broadcast_add", ep::primitive::BinaryOp::kAdd)
REGISTER_BINARY_BROADCAST_EP_KERNEL("broadcast_sub", ep::primitive::BinaryOp::kSub)
REGISTER_BINARY_BROADCAST_EP_KERNEL("broadcast_mul", ep::primitive::BinaryOp::kMul)
REGISTER_BINARY_BROADCAST_EP_KERNEL("broadcast_div", ep::primitive::BinaryOp::kDiv)
REGISTER_BINARY_BROADCAST_EP_KERNEL("broadcast_minimum", ep::primitive::BinaryOp::kMin)
REGISTER_BINARY_BROADCAST_EP_KERNEL("broadcast_maximum", ep::primitive::BinaryOp::kMax)
REGISTER_BINARY_BROADCAST_EP_KERNEL("broadcast_pow", ep::primitive::BinaryOp::kPow)
REGISTER_BINARY_BROADCAST_EP_KERNEL("broadcast_equal", ep::primitive::BinaryOp::kEqual)
REGISTER_BINARY_BROADCAST_EP_KERNEL("broadcast_not_equal", ep::primitive::BinaryOp::kNotEqual)
REGISTER_BINARY_BROADCAST_EP_KERNEL("broadcast_greater", ep::primitive::BinaryOp::kGreaterThan)
REGISTER_BINARY_BROADCAST_EP_KERNEL("broadcast_greater_equal",
                                    ep::primitive::BinaryOp::kGreaterEqual)
REGISTER_BINARY_BROADCAST_EP_KERNEL("broadcast_less", ep::primitive::BinaryOp::kLessThan)
REGISTER_BINARY_BROADCAST_EP_KERNEL("broadcast_less_equal", ep::primitive::BinaryOp::kLessEqual)
REGISTER_BINARY_BROADCAST_EP_KERNEL("broadcast_isclose_eq_nan",
                                    ep::primitive::BinaryOp::kIsCloseEqualNan)
REGISTER_BINARY_BROADCAST_EP_KERNEL("broadcast_isclose_neq_nan", ep::primitive::BinaryOp::kIsClose)
REGISTER_BINARY_BROADCAST_EP_KERNEL("broadcast_logical_and", ep::primitive::BinaryOp::kLogicalAnd)
REGISTER_BINARY_BROADCAST_EP_KERNEL("broadcast_logical_or", ep::primitive::BinaryOp::kLogicalOr)
REGISTER_BINARY_BROADCAST_EP_KERNEL("broadcast_logical_xor", ep::primitive::BinaryOp::kLogicalXor)
REGISTER_BINARY_BROADCAST_EP_KERNEL("broadcast_bitwise_and", ep::primitive::BinaryOp::kBitwiseAnd)
REGISTER_BINARY_BROADCAST_EP_KERNEL("broadcast_bitwise_or", ep::primitive::BinaryOp::kBitwiseOr)
REGISTER_BINARY_BROADCAST_EP_KERNEL("broadcast_bitwise_xor", ep::primitive::BinaryOp::kBitwiseXor)
<<<<<<< HEAD
REGISTER_BINARY_BROADCAST_EP_KERNEL("broadcast_bitwise_left_shift",
                                    ep::primitive::BinaryOp::kBitwiseLeftShift)
REGISTER_BINARY_BROADCAST_EP_KERNEL("broadcast_bitwise_right_shift",
                                    ep::primitive::BinaryOp::kBitwiseRightShift)
=======
>>>>>>> afe0608c
REGISTER_BINARY_BROADCAST_EP_KERNEL("broadcast_floor_mod", ep::primitive::BinaryOp::kFloorMod)
REGISTER_BINARY_BROADCAST_EP_KERNEL("broadcast_fmod", ep::primitive::BinaryOp::kFmod)

}  // namespace oneflow<|MERGE_RESOLUTION|>--- conflicted
+++ resolved
@@ -131,13 +131,11 @@
 REGISTER_BINARY_BROADCAST_EP_KERNEL("broadcast_bitwise_and", ep::primitive::BinaryOp::kBitwiseAnd)
 REGISTER_BINARY_BROADCAST_EP_KERNEL("broadcast_bitwise_or", ep::primitive::BinaryOp::kBitwiseOr)
 REGISTER_BINARY_BROADCAST_EP_KERNEL("broadcast_bitwise_xor", ep::primitive::BinaryOp::kBitwiseXor)
-<<<<<<< HEAD
 REGISTER_BINARY_BROADCAST_EP_KERNEL("broadcast_bitwise_left_shift",
                                     ep::primitive::BinaryOp::kBitwiseLeftShift)
 REGISTER_BINARY_BROADCAST_EP_KERNEL("broadcast_bitwise_right_shift",
                                     ep::primitive::BinaryOp::kBitwiseRightShift)
-=======
->>>>>>> afe0608c
+
 REGISTER_BINARY_BROADCAST_EP_KERNEL("broadcast_floor_mod", ep::primitive::BinaryOp::kFloorMod)
 REGISTER_BINARY_BROADCAST_EP_KERNEL("broadcast_fmod", ep::primitive::BinaryOp::kFmod)
 
