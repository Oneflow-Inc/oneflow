/*
Copyright 2020 The OneFlow Authors. All rights reserved.

Licensed under the Apache License, Version 2.0 (the "License");
you may not use this file except in compliance with the License.
You may obtain a copy of the License at

    http://www.apache.org/licenses/LICENSE-2.0

Unless required by applicable law or agreed to in writing, software
distributed under the License is distributed on an "AS IS" BASIS,
WITHOUT WARRANTIES OR CONDITIONS OF ANY KIND, either express or implied.
See the License for the specific language governing permissions and
limitations under the License.
*/
#include "oneflow/core/framework/framework.h"
#include "oneflow/core/kernel/kernel_util.h"
#include "oneflow/core/ndarray/ndarray_util.h"
#include "oneflow/core/ndarray/binary_func.h"
#include "oneflow/core/ndarray/xpu_var_ndarray.h"
#include "oneflow/user/ops/math_binary_broadcast_seq.h"
#include "oneflow/core/kernel/cuda_graph_support.h"

namespace oneflow {

template<DeviceType device_type, typename T, typename K,
         void (*binary_func)(ep::Stream* stream, const XpuVarNdarray<K>& z,
                             const XpuVarNdarray<const T>& x, const XpuVarNdarray<const T>& y)>
class MathBinaryBroadcastKernel final : public user_op::OpKernel, public user_op::CudaGraphSupport {
 public:
  MathBinaryBroadcastKernel() = default;
  ~MathBinaryBroadcastKernel() = default;

 private:
  void Compute(user_op::KernelComputeContext* ctx) const override {
    user_op::Tensor* tensor_x = ctx->Tensor4ArgNameAndIndex("x", 0);
    user_op::Tensor* tensor_y = ctx->Tensor4ArgNameAndIndex("y", 0);
    user_op::Tensor* tensor_z = ctx->Tensor4ArgNameAndIndex("z", 0);
    const T* dptr_x = tensor_x->dptr<T>();
    const T* dptr_y = tensor_y->dptr<T>();
    K* dptr_z = tensor_z->mut_dptr<K>();
    size_t num_axes = tensor_z->shape().NumAxes();
    binary_func(ctx->stream(), XpuVarNdarray<K>(tensor_z->shape(), dptr_z, num_axes),
                XpuVarNdarray<const T>(tensor_x->shape(), dptr_x, num_axes),
                XpuVarNdarray<const T>(tensor_y->shape(), dptr_y, num_axes));
  }
  bool AlwaysComputeWhenAllOutputsEmpty() const override { return false; }
};

#define REGISTER_MATH_BINARY_BROADCAST_KERNEL(math_type_pair, device, data_type_pair) \
  REGISTER_USER_KERNEL(OF_PP_PAIR_FIRST(math_type_pair))                              \
      .SetCreateFn<MathBinaryBroadcastKernel<                                         \
          device, OF_PP_PAIR_FIRST(data_type_pair), OF_PP_PAIR_FIRST(data_type_pair), \
          &NdarrayUtil<device, OF_PP_PAIR_FIRST(data_type_pair)>::OF_PP_CAT(          \
              Broadcast, OF_PP_PAIR_SECOND(math_type_pair))>>()                       \
      .SetIsMatchedHob((user_op::HobDeviceType() == device)                           \
<<<<<<< HEAD
                       & (user_op::HobDataType("z", 0) == OF_PP_PAIR_SECOND(data_type_pair)));
=======
                       && (user_op::HobDataType("z", 0) == OF_PP_PAIR_SECOND(data_type_pair)));
>>>>>>> 85d79b69

OF_PP_SEQ_PRODUCT_FOR_EACH_TUPLE(REGISTER_MATH_BINARY_BROADCAST_KERNEL,
                                 MATH_BINARY_BROADCAST_FUNC_SEQ, DEVICE_TYPE_SEQ,
                                 ARITHMETIC_DATA_TYPE_SEQ UNSIGNED_INT_DATA_TYPE_SEQ)
// gpu half
#ifdef WITH_CUDA
OF_PP_SEQ_PRODUCT_FOR_EACH_TUPLE(REGISTER_MATH_BINARY_BROADCAST_KERNEL,
                                 MATH_BINARY_BROADCAST_FUNC_SEQ, (DeviceType::kGPU),
                                 FLOAT16_DATA_TYPE_SEQ)
#endif

#define REGISTER_MATH_BINARY_BROADCAST_LOGICAL_KERNEL(math_type_pair, device, data_type_pair) \
  REGISTER_USER_KERNEL(OF_PP_PAIR_FIRST(math_type_pair))                                      \
      .SetCreateFn<MathBinaryBroadcastKernel<                                                 \
          device, OF_PP_PAIR_FIRST(data_type_pair), int8_t,                                   \
          &NdarrayUtil<device, OF_PP_PAIR_FIRST(data_type_pair)>::OF_PP_CAT(                  \
              Broadcast, OF_PP_PAIR_SECOND(math_type_pair))>>()                               \
      .SetIsMatchedHob((user_op::HobDeviceType() == device)                                   \
<<<<<<< HEAD
                       & (user_op::HobDataType("x", 0) == OF_PP_PAIR_SECOND(data_type_pair))  \
                       & (user_op::HobDataType("z", 0) == DataType::kInt8));
=======
                       && (user_op::HobDataType("x", 0) == OF_PP_PAIR_SECOND(data_type_pair)) \
                       && (user_op::HobDataType("z", 0) == DataType::kInt8));
>>>>>>> 85d79b69

OF_PP_SEQ_PRODUCT_FOR_EACH_TUPLE(REGISTER_MATH_BINARY_BROADCAST_LOGICAL_KERNEL,
                                 MATH_BINARY_BROADCAST_LOGICAL_FUNC_SEQ, DEVICE_TYPE_SEQ,
                                 ARITHMETIC_DATA_TYPE_SEQ UNSIGNED_INT_DATA_TYPE_SEQ)

}  // namespace oneflow<|MERGE_RESOLUTION|>--- conflicted
+++ resolved
@@ -54,11 +54,7 @@
           &NdarrayUtil<device, OF_PP_PAIR_FIRST(data_type_pair)>::OF_PP_CAT(          \
               Broadcast, OF_PP_PAIR_SECOND(math_type_pair))>>()                       \
       .SetIsMatchedHob((user_op::HobDeviceType() == device)                           \
-<<<<<<< HEAD
-                       & (user_op::HobDataType("z", 0) == OF_PP_PAIR_SECOND(data_type_pair)));
-=======
                        && (user_op::HobDataType("z", 0) == OF_PP_PAIR_SECOND(data_type_pair)));
->>>>>>> 85d79b69
 
 OF_PP_SEQ_PRODUCT_FOR_EACH_TUPLE(REGISTER_MATH_BINARY_BROADCAST_KERNEL,
                                  MATH_BINARY_BROADCAST_FUNC_SEQ, DEVICE_TYPE_SEQ,
@@ -77,13 +73,8 @@
           &NdarrayUtil<device, OF_PP_PAIR_FIRST(data_type_pair)>::OF_PP_CAT(                  \
               Broadcast, OF_PP_PAIR_SECOND(math_type_pair))>>()                               \
       .SetIsMatchedHob((user_op::HobDeviceType() == device)                                   \
-<<<<<<< HEAD
-                       & (user_op::HobDataType("x", 0) == OF_PP_PAIR_SECOND(data_type_pair))  \
-                       & (user_op::HobDataType("z", 0) == DataType::kInt8));
-=======
                        && (user_op::HobDataType("x", 0) == OF_PP_PAIR_SECOND(data_type_pair)) \
                        && (user_op::HobDataType("z", 0) == DataType::kInt8));
->>>>>>> 85d79b69
 
 OF_PP_SEQ_PRODUCT_FOR_EACH_TUPLE(REGISTER_MATH_BINARY_BROADCAST_LOGICAL_KERNEL,
                                  MATH_BINARY_BROADCAST_LOGICAL_FUNC_SEQ, DEVICE_TYPE_SEQ,
