/*
Copyright 2020 The OneFlow Authors. All rights reserved.

Licensed under the Apache License, Version 2.0 (the "License");
you may not use this file except in compliance with the License.
You may obtain a copy of the License at

    http://www.apache.org/licenses/LICENSE-2.0

Unless required by applicable law or agreed to in writing, software
distributed under the License is distributed on an "AS IS" BASIS,
WITHOUT WARRANTIES OR CONDITIONS OF ANY KIND, either express or implied.
See the License for the specific language governing permissions and
limitations under the License.
*/
#include "oneflow/core/framework/framework.h"
#include "oneflow/core/kernel/cuda_graph_support.h"
#include "oneflow/core/primitive/include/broadcast_elementwise_binary.h"

namespace oneflow {

<<<<<<< HEAD
namespace {

template<typename Context>
std::unique_ptr<primitive::BroadcastElementwiseBinary> NewBroadcastElementwiseBinaryPrimitive(
    Context* ctx, primitive::BinaryOp op) {
  const user_op::TensorDesc* x = ctx->TensorDesc4ArgNameAndIndex("x", 0);
  const user_op::TensorDesc* z = ctx->TensorDesc4ArgNameAndIndex("z", 0);
  const int64_t ndims = z->shape().NumAxes();
  return primitive::NewPrimitive<primitive::BroadcastElementwiseBinaryFactory>(
      ctx->device_type(), op, x->data_type(), z->data_type(), ndims);
}

template<primitive::BinaryOp op>
hob::HobContextGetter<user_op::KernelRegContext, bool> BroadcastElementwiseBinaryPrimitiveExists() {
  return user_op::HobCtxGetter<bool>(
      "BroadcastElementwiseBinaryPrimitiveExists", [](const user_op::KernelRegContext& ctx) {
        return NewBroadcastElementwiseBinaryPrimitive(&ctx, op).operator bool();
      });
}

}  // namespace

template<primitive::BinaryOp op>
=======
template<DeviceType device_type, typename T, typename K,
         void (*binary_func)(ep::Stream* stream, const XpuVarNdarray<K>& z,
                             const XpuVarNdarray<const T>& x, const XpuVarNdarray<const T>& y)>
>>>>>>> cee52032
class MathBinaryBroadcastKernel final : public user_op::OpKernel, public user_op::CudaGraphSupport {
 public:
  MathBinaryBroadcastKernel() = default;
  ~MathBinaryBroadcastKernel() = default;

 private:
  void Compute(user_op::KernelComputeContext* ctx) const override {
    user_op::Tensor* tensor_x = ctx->Tensor4ArgNameAndIndex("x", 0);
    user_op::Tensor* tensor_y = ctx->Tensor4ArgNameAndIndex("y", 0);
    user_op::Tensor* tensor_z = ctx->Tensor4ArgNameAndIndex("z", 0);
<<<<<<< HEAD
    if (tensor_z->shape().elem_cnt() != 0) {
      std::unique_ptr<primitive::BroadcastElementwiseBinary> primitive =
          NewBroadcastElementwiseBinaryPrimitive(ctx, op);
      CHECK(primitive);
      primitive->Launch(ctx->stream_ctx(), tensor_x->shape().NumAxes(), tensor_x->shape().ptr(),
                        tensor_x->dptr(), tensor_y->shape().NumAxes(), tensor_y->shape().ptr(),
                        tensor_y->dptr(), tensor_z->mut_dptr());
    } else {
      // For 0-d Tensor
      return;
    }
=======
    const T* dptr_x = tensor_x->dptr<T>();
    const T* dptr_y = tensor_y->dptr<T>();
    K* dptr_z = tensor_z->mut_dptr<K>();
    size_t num_axes = tensor_z->shape().NumAxes();
    binary_func(ctx->stream(), XpuVarNdarray<K>(tensor_z->shape(), dptr_z, num_axes),
                XpuVarNdarray<const T>(tensor_x->shape(), dptr_x, num_axes),
                XpuVarNdarray<const T>(tensor_y->shape(), dptr_y, num_axes));
>>>>>>> cee52032
  }
  bool AlwaysComputeWhenAllOutputsEmpty() const override { return false; }
};

<<<<<<< HEAD
#define OP_BROADCAST_ELEMENTWISE_BINARY_PAIR_SEQ                                   \
  OF_PP_MAKE_TUPLE_SEQ("broadcast_add", primitive::BinaryOp::kAdd)                 \
  OF_PP_MAKE_TUPLE_SEQ("broadcast_sub", primitive::BinaryOp::kSub)                 \
  OF_PP_MAKE_TUPLE_SEQ("broadcast_mul", primitive::BinaryOp::kMul)                 \
  OF_PP_MAKE_TUPLE_SEQ("broadcast_div", primitive::BinaryOp::kDiv)                 \
  OF_PP_MAKE_TUPLE_SEQ("broadcast_minimum", primitive::BinaryOp::kMin)             \
  OF_PP_MAKE_TUPLE_SEQ("broadcast_maximum", primitive::BinaryOp::kMax)             \
  OF_PP_MAKE_TUPLE_SEQ("broadcast_equal", primitive::BinaryOp::kEqual)             \
  OF_PP_MAKE_TUPLE_SEQ("broadcast_not_equal", primitive::BinaryOp::kNotEqual)      \
  OF_PP_MAKE_TUPLE_SEQ("broadcast_greater", primitive::BinaryOp::kLessThan)        \
  OF_PP_MAKE_TUPLE_SEQ("broadcast_greater_equal", primitive::BinaryOp::kLessEqual) \
  OF_PP_MAKE_TUPLE_SEQ("broadcast_less", primitive::BinaryOp::kGreaterThan)        \
  OF_PP_MAKE_TUPLE_SEQ("broadcast_less_equal", primitive::BinaryOp::kGreaterEqual) \
  OF_PP_MAKE_TUPLE_SEQ("broadcast_logical_and", primitive::BinaryOp::kLogicalAnd)  \
  OF_PP_MAKE_TUPLE_SEQ("broadcast_logical_or", primitive::BinaryOp::kLogicalOr)    \
  OF_PP_MAKE_TUPLE_SEQ("broadcast_logical_xor", primitive::BinaryOp::kLogicalXor)

#define REGISTER_MATH_BINARY_BROADCAST_KERNEL(op_name, binary_op) \
  REGISTER_USER_KERNEL(op_name)                                   \
      .SetCreateFn<MathBinaryBroadcastKernel<binary_op>>()        \
      .SetIsMatchedHob((BroadcastElementwiseBinaryPrimitiveExists<binary_op>() == true));
=======
#define REGISTER_MATH_BINARY_BROADCAST_KERNEL(math_type_pair, device, data_type_pair) \
  REGISTER_USER_KERNEL(OF_PP_PAIR_FIRST(math_type_pair))                              \
      .SetCreateFn<MathBinaryBroadcastKernel<                                         \
          device, OF_PP_PAIR_FIRST(data_type_pair), OF_PP_PAIR_FIRST(data_type_pair), \
          &NdarrayUtil<device, OF_PP_PAIR_FIRST(data_type_pair)>::OF_PP_CAT(          \
              Broadcast, OF_PP_PAIR_SECOND(math_type_pair))>>()                       \
      .SetIsMatchedHob((user_op::HobDeviceType() == device)                           \
                       && (user_op::HobDataType("z", 0) == OF_PP_PAIR_SECOND(data_type_pair)));

OF_PP_SEQ_PRODUCT_FOR_EACH_TUPLE(REGISTER_MATH_BINARY_BROADCAST_KERNEL,
                                 MATH_BINARY_BROADCAST_FUNC_SEQ, DEVICE_TYPE_SEQ,
                                 ARITHMETIC_DATA_TYPE_SEQ UNSIGNED_INT_DATA_TYPE_SEQ)
// gpu half
#ifdef WITH_CUDA
OF_PP_SEQ_PRODUCT_FOR_EACH_TUPLE(REGISTER_MATH_BINARY_BROADCAST_KERNEL,
                                 MATH_BINARY_BROADCAST_FUNC_SEQ, (DeviceType::kGPU),
                                 FLOAT16_DATA_TYPE_SEQ)
#endif

#define REGISTER_MATH_BINARY_BROADCAST_LOGICAL_KERNEL(math_type_pair, device, data_type_pair) \
  REGISTER_USER_KERNEL(OF_PP_PAIR_FIRST(math_type_pair))                                      \
      .SetCreateFn<MathBinaryBroadcastKernel<                                                 \
          device, OF_PP_PAIR_FIRST(data_type_pair), int8_t,                                   \
          &NdarrayUtil<device, OF_PP_PAIR_FIRST(data_type_pair)>::OF_PP_CAT(                  \
              Broadcast, OF_PP_PAIR_SECOND(math_type_pair))>>()                               \
      .SetIsMatchedHob((user_op::HobDeviceType() == device)                                   \
                       && (user_op::HobDataType("x", 0) == OF_PP_PAIR_SECOND(data_type_pair)) \
                       && (user_op::HobDataType("z", 0) == DataType::kInt8));
>>>>>>> cee52032

OF_PP_FOR_EACH_TUPLE(REGISTER_MATH_BINARY_BROADCAST_KERNEL,
                     OP_BROADCAST_ELEMENTWISE_BINARY_PAIR_SEQ)

}  // namespace oneflow<|MERGE_RESOLUTION|>--- conflicted
+++ resolved
@@ -15,39 +15,33 @@
 */
 #include "oneflow/core/framework/framework.h"
 #include "oneflow/core/kernel/cuda_graph_support.h"
-#include "oneflow/core/primitive/include/broadcast_elementwise_binary.h"
+#include "oneflow/core/ep/include/primitive/broadcast_elementwise_binary.h"
 
 namespace oneflow {
 
-<<<<<<< HEAD
 namespace {
 
 template<typename Context>
-std::unique_ptr<primitive::BroadcastElementwiseBinary> NewBroadcastElementwiseBinaryPrimitive(
-    Context* ctx, primitive::BinaryOp op) {
+std::unique_ptr<ep::primitive::BroadcastElementwiseBinary> NewBroadcastElementwiseBinaryPrimitive(
+    Context* ctx, ep::primitive::BinaryOp op) {
   const user_op::TensorDesc* x = ctx->TensorDesc4ArgNameAndIndex("x", 0);
   const user_op::TensorDesc* z = ctx->TensorDesc4ArgNameAndIndex("z", 0);
   const int64_t ndims = z->shape().NumAxes();
-  return primitive::NewPrimitive<primitive::BroadcastElementwiseBinaryFactory>(
+  return ep::primitive::NewPrimitive<ep::primitive::BroadcastElementwiseBinaryFactory>(
       ctx->device_type(), op, x->data_type(), z->data_type(), ndims);
 }
 
-template<primitive::BinaryOp op>
-hob::HobContextGetter<user_op::KernelRegContext, bool> BroadcastElementwiseBinaryPrimitiveExists() {
-  return user_op::HobCtxGetter<bool>(
-      "BroadcastElementwiseBinaryPrimitiveExists", [](const user_op::KernelRegContext& ctx) {
-        return NewBroadcastElementwiseBinaryPrimitive(&ctx, op).operator bool();
-      });
+template<ep::primitive::BinaryOp op>
+auto BroadcastElementwiseBinaryPrimitiveExists() {
+  return hob::make_custom("BroadcastElementwiseBinaryPrimitiveExists",
+                          [](const user_op::KernelRegContext& ctx) {
+                            return NewBroadcastElementwiseBinaryPrimitive(&ctx, op).operator bool();
+                          });
 }
 
 }  // namespace
 
-template<primitive::BinaryOp op>
-=======
-template<DeviceType device_type, typename T, typename K,
-         void (*binary_func)(ep::Stream* stream, const XpuVarNdarray<K>& z,
-                             const XpuVarNdarray<const T>& x, const XpuVarNdarray<const T>& y)>
->>>>>>> cee52032
+template<ep::primitive::BinaryOp op>
 class MathBinaryBroadcastKernel final : public user_op::OpKernel, public user_op::CudaGraphSupport {
  public:
   MathBinaryBroadcastKernel() = default;
@@ -58,83 +52,42 @@
     user_op::Tensor* tensor_x = ctx->Tensor4ArgNameAndIndex("x", 0);
     user_op::Tensor* tensor_y = ctx->Tensor4ArgNameAndIndex("y", 0);
     user_op::Tensor* tensor_z = ctx->Tensor4ArgNameAndIndex("z", 0);
-<<<<<<< HEAD
     if (tensor_z->shape().elem_cnt() != 0) {
-      std::unique_ptr<primitive::BroadcastElementwiseBinary> primitive =
+      std::unique_ptr<ep::primitive::BroadcastElementwiseBinary> primitive =
           NewBroadcastElementwiseBinaryPrimitive(ctx, op);
       CHECK(primitive);
-      primitive->Launch(ctx->stream_ctx(), tensor_x->shape().NumAxes(), tensor_x->shape().ptr(),
+      primitive->Launch(ctx->stream(), tensor_x->shape().NumAxes(), tensor_x->shape().ptr(),
                         tensor_x->dptr(), tensor_y->shape().NumAxes(), tensor_y->shape().ptr(),
                         tensor_y->dptr(), tensor_z->mut_dptr());
     } else {
       // For 0-d Tensor
       return;
     }
-=======
-    const T* dptr_x = tensor_x->dptr<T>();
-    const T* dptr_y = tensor_y->dptr<T>();
-    K* dptr_z = tensor_z->mut_dptr<K>();
-    size_t num_axes = tensor_z->shape().NumAxes();
-    binary_func(ctx->stream(), XpuVarNdarray<K>(tensor_z->shape(), dptr_z, num_axes),
-                XpuVarNdarray<const T>(tensor_x->shape(), dptr_x, num_axes),
-                XpuVarNdarray<const T>(tensor_y->shape(), dptr_y, num_axes));
->>>>>>> cee52032
   }
   bool AlwaysComputeWhenAllOutputsEmpty() const override { return false; }
 };
 
-<<<<<<< HEAD
-#define OP_BROADCAST_ELEMENTWISE_BINARY_PAIR_SEQ                                   \
-  OF_PP_MAKE_TUPLE_SEQ("broadcast_add", primitive::BinaryOp::kAdd)                 \
-  OF_PP_MAKE_TUPLE_SEQ("broadcast_sub", primitive::BinaryOp::kSub)                 \
-  OF_PP_MAKE_TUPLE_SEQ("broadcast_mul", primitive::BinaryOp::kMul)                 \
-  OF_PP_MAKE_TUPLE_SEQ("broadcast_div", primitive::BinaryOp::kDiv)                 \
-  OF_PP_MAKE_TUPLE_SEQ("broadcast_minimum", primitive::BinaryOp::kMin)             \
-  OF_PP_MAKE_TUPLE_SEQ("broadcast_maximum", primitive::BinaryOp::kMax)             \
-  OF_PP_MAKE_TUPLE_SEQ("broadcast_equal", primitive::BinaryOp::kEqual)             \
-  OF_PP_MAKE_TUPLE_SEQ("broadcast_not_equal", primitive::BinaryOp::kNotEqual)      \
-  OF_PP_MAKE_TUPLE_SEQ("broadcast_greater", primitive::BinaryOp::kLessThan)        \
-  OF_PP_MAKE_TUPLE_SEQ("broadcast_greater_equal", primitive::BinaryOp::kLessEqual) \
-  OF_PP_MAKE_TUPLE_SEQ("broadcast_less", primitive::BinaryOp::kGreaterThan)        \
-  OF_PP_MAKE_TUPLE_SEQ("broadcast_less_equal", primitive::BinaryOp::kGreaterEqual) \
-  OF_PP_MAKE_TUPLE_SEQ("broadcast_logical_and", primitive::BinaryOp::kLogicalAnd)  \
-  OF_PP_MAKE_TUPLE_SEQ("broadcast_logical_or", primitive::BinaryOp::kLogicalOr)    \
-  OF_PP_MAKE_TUPLE_SEQ("broadcast_logical_xor", primitive::BinaryOp::kLogicalXor)
+#define OP_BROADCAST_ELEMENTWISE_BINARY_PAIR_SEQ                                       \
+  OF_PP_MAKE_TUPLE_SEQ("broadcast_add", ep::primitive::BinaryOp::kAdd)                 \
+  OF_PP_MAKE_TUPLE_SEQ("broadcast_sub", ep::primitive::BinaryOp::kSub)                 \
+  OF_PP_MAKE_TUPLE_SEQ("broadcast_mul", ep::primitive::BinaryOp::kMul)                 \
+  OF_PP_MAKE_TUPLE_SEQ("broadcast_div", ep::primitive::BinaryOp::kDiv)                 \
+  OF_PP_MAKE_TUPLE_SEQ("broadcast_minimum", ep::primitive::BinaryOp::kMin)             \
+  OF_PP_MAKE_TUPLE_SEQ("broadcast_maximum", ep::primitive::BinaryOp::kMax)             \
+  OF_PP_MAKE_TUPLE_SEQ("broadcast_equal", ep::primitive::BinaryOp::kEqual)             \
+  OF_PP_MAKE_TUPLE_SEQ("broadcast_not_equal", ep::primitive::BinaryOp::kNotEqual)      \
+  OF_PP_MAKE_TUPLE_SEQ("broadcast_greater", ep::primitive::BinaryOp::kLessThan)        \
+  OF_PP_MAKE_TUPLE_SEQ("broadcast_greater_equal", ep::primitive::BinaryOp::kLessEqual) \
+  OF_PP_MAKE_TUPLE_SEQ("broadcast_less", ep::primitive::BinaryOp::kGreaterThan)        \
+  OF_PP_MAKE_TUPLE_SEQ("broadcast_less_equal", ep::primitive::BinaryOp::kGreaterEqual) \
+  OF_PP_MAKE_TUPLE_SEQ("broadcast_logical_and", ep::primitive::BinaryOp::kLogicalAnd)  \
+  OF_PP_MAKE_TUPLE_SEQ("broadcast_logical_or", ep::primitive::BinaryOp::kLogicalOr)    \
+  OF_PP_MAKE_TUPLE_SEQ("broadcast_logical_xor", ep::primitive::BinaryOp::kLogicalXor)
 
 #define REGISTER_MATH_BINARY_BROADCAST_KERNEL(op_name, binary_op) \
   REGISTER_USER_KERNEL(op_name)                                   \
       .SetCreateFn<MathBinaryBroadcastKernel<binary_op>>()        \
-      .SetIsMatchedHob((BroadcastElementwiseBinaryPrimitiveExists<binary_op>() == true));
-=======
-#define REGISTER_MATH_BINARY_BROADCAST_KERNEL(math_type_pair, device, data_type_pair) \
-  REGISTER_USER_KERNEL(OF_PP_PAIR_FIRST(math_type_pair))                              \
-      .SetCreateFn<MathBinaryBroadcastKernel<                                         \
-          device, OF_PP_PAIR_FIRST(data_type_pair), OF_PP_PAIR_FIRST(data_type_pair), \
-          &NdarrayUtil<device, OF_PP_PAIR_FIRST(data_type_pair)>::OF_PP_CAT(          \
-              Broadcast, OF_PP_PAIR_SECOND(math_type_pair))>>()                       \
-      .SetIsMatchedHob((user_op::HobDeviceType() == device)                           \
-                       && (user_op::HobDataType("z", 0) == OF_PP_PAIR_SECOND(data_type_pair)));
-
-OF_PP_SEQ_PRODUCT_FOR_EACH_TUPLE(REGISTER_MATH_BINARY_BROADCAST_KERNEL,
-                                 MATH_BINARY_BROADCAST_FUNC_SEQ, DEVICE_TYPE_SEQ,
-                                 ARITHMETIC_DATA_TYPE_SEQ UNSIGNED_INT_DATA_TYPE_SEQ)
-// gpu half
-#ifdef WITH_CUDA
-OF_PP_SEQ_PRODUCT_FOR_EACH_TUPLE(REGISTER_MATH_BINARY_BROADCAST_KERNEL,
-                                 MATH_BINARY_BROADCAST_FUNC_SEQ, (DeviceType::kGPU),
-                                 FLOAT16_DATA_TYPE_SEQ)
-#endif
-
-#define REGISTER_MATH_BINARY_BROADCAST_LOGICAL_KERNEL(math_type_pair, device, data_type_pair) \
-  REGISTER_USER_KERNEL(OF_PP_PAIR_FIRST(math_type_pair))                                      \
-      .SetCreateFn<MathBinaryBroadcastKernel<                                                 \
-          device, OF_PP_PAIR_FIRST(data_type_pair), int8_t,                                   \
-          &NdarrayUtil<device, OF_PP_PAIR_FIRST(data_type_pair)>::OF_PP_CAT(                  \
-              Broadcast, OF_PP_PAIR_SECOND(math_type_pair))>>()                               \
-      .SetIsMatchedHob((user_op::HobDeviceType() == device)                                   \
-                       && (user_op::HobDataType("x", 0) == OF_PP_PAIR_SECOND(data_type_pair)) \
-                       && (user_op::HobDataType("z", 0) == DataType::kInt8));
->>>>>>> cee52032
+      .SetIsMatchedHob((BroadcastElementwiseBinaryPrimitiveExists<binary_op>()));
 
 OF_PP_FOR_EACH_TUPLE(REGISTER_MATH_BINARY_BROADCAST_KERNEL,
                      OP_BROADCAST_ELEMENTWISE_BINARY_PAIR_SEQ)
