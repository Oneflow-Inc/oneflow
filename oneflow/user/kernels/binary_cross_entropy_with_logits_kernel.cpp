--- conflicted
+++ resolved
@@ -205,25 +205,6 @@
 
 }  // namespace
 
-<<<<<<< HEAD
-#define REGISTER_BINARY_CROSS_ENTROPY_WITH_LOGITS_KERNEL(dtype)                           \
-  REGISTER_USER_KERNEL("binary_cross_entropy_with_logits")                                \
-      .SetCreateFn<BinaryCrossEntropyWithLogitsKernel<dtype>>()                           \
-      .SetIsMatchedHob((user_op::HobDeviceType() == DeviceType::kCPU)                     \
-                       & (user_op::HobDataType("input", 0) == GetDataType<dtype>::value)  \
-                       & (user_op::HobDataType("target", 0) == GetDataType<dtype>::value) \
-                       & (user_op::HobDataType("out", 0) == GetDataType<dtype>::value))   \
-      .SetInferTmpSizeFn(GenFwInferTmpSizeFn<dtype>());
-
-#define REGISTER_BINARY_CROSS_ENTROPY_WITH_LOGITS_GRAD_KERNEL(dtype)                      \
-  REGISTER_USER_KERNEL("binary_cross_entropy_with_logits_grad")                           \
-      .SetCreateFn<BinaryCrossEntropyWithLogitsGradKernel<dtype>>()                       \
-      .SetIsMatchedHob((user_op::HobDeviceType() == DeviceType::kCPU)                     \
-                       & (user_op::HobDataType("input", 0) == GetDataType<dtype>::value)  \
-                       & (user_op::HobDataType("target", 0) == GetDataType<dtype>::value) \
-                       & (user_op::HobDataType("dy", 0) == GetDataType<dtype>::value)     \
-                       & (user_op::HobDataType("dx", 0) == GetDataType<dtype>::value))    \
-=======
 #define REGISTER_BINARY_CROSS_ENTROPY_WITH_LOGITS_KERNEL(dtype)                            \
   REGISTER_USER_KERNEL("binary_cross_entropy_with_logits")                                 \
       .SetCreateFn<BinaryCrossEntropyWithLogitsKernel<dtype>>()                            \
@@ -241,7 +222,6 @@
                        && (user_op::HobDataType("target", 0) == GetDataType<dtype>::value) \
                        && (user_op::HobDataType("dy", 0) == GetDataType<dtype>::value)     \
                        && (user_op::HobDataType("dx", 0) == GetDataType<dtype>::value))    \
->>>>>>> 85d79b69
       .SetInferTmpSizeFn(GenBwInferTmpSizeFn<dtype>());
 
 REGISTER_BINARY_CROSS_ENTROPY_WITH_LOGITS_KERNEL(float)
