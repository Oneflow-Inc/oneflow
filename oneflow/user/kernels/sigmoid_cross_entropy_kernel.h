--- conflicted
+++ resolved
@@ -79,13 +79,8 @@
       .SetCreateFn<                                                                           \
           SigmoidCrossEntropyKernel<device_type, SigmoidCrossEntropyFunctor, dtype, ltype>>() \
       .SetIsMatchedHob((user_op::HobDeviceType() == device_type)                              \
-<<<<<<< HEAD
-                       & (user_op::HobDataType("label", 0) == GetDataType<ltype>::value)      \
-                       & (user_op::HobDataType("loss", 0) == GetDataType<dtype>::value));
-=======
                        && (user_op::HobDataType("label", 0) == GetDataType<ltype>::value)     \
                        && (user_op::HobDataType("loss", 0) == GetDataType<dtype>::value));
->>>>>>> 85d79b69
 
 template<DeviceType device_type, template<typename, typename> class Opt, typename PredT,
          typename LabelT>
@@ -115,13 +110,8 @@
                                                  dtype, ltype>>()                             \
       .SetIsMatchedHob(                                                                       \
           (user_op::HobDeviceType() == device_type)                                           \
-<<<<<<< HEAD
-          & (user_op::HobDataType("label", 0) == GetDataType<ltype>::value)                   \
-          & (user_op::HobDataType("prediction_diff", 0) == GetDataType<dtype>::value));
-=======
           && (user_op::HobDataType("label", 0) == GetDataType<ltype>::value)                  \
           && (user_op::HobDataType("prediction_diff", 0) == GetDataType<dtype>::value));
->>>>>>> 85d79b69
 
 }  // namespace oneflow
 #endif  // ONEFLOW_USER_KERNELS_SIGMOID_CROSS_ENTROPY_KERNEL_H_