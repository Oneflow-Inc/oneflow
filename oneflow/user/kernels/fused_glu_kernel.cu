--- conflicted
+++ resolved
@@ -31,16 +31,10 @@
 #endif  // CUDA_VERSION >= 11000
 #include "oneflow/core/device/cuda_pseudo_bfloat16.h"
 
-<<<<<<< HEAD
+#if !defined(__clang__)
+
 #include "device/dual_gemm.h"
 #include "thread/left_silu_and_mul.h"
-#include "oneflow/core/kernel/cuda_graph_support.h"
-=======
-#if !defined(__clang__)
-
-#include "device/dual_gemm.h"
-#include "thread/left_silu_and_mul.h"
->>>>>>> 65033114
 
 namespace cutlass {
 namespace epilogue {
@@ -105,20 +99,14 @@
 }  // namespace epilogue
 }  // namespace cutlass
 
-<<<<<<< HEAD
-=======
 #endif  // !defined(__clang__)
 
->>>>>>> 65033114
 namespace oneflow {
 
 namespace {
 
-<<<<<<< HEAD
-=======
 #if !defined(__clang__)
 
->>>>>>> 65033114
 template<typename T>
 struct GetCutlassType {
   using type = T;
@@ -286,18 +274,13 @@
   }
 }
 
-<<<<<<< HEAD
-=======
 #endif  // !defined(__clang__)
->>>>>>> 65033114
+
 template<typename T>
 bool TryDispatchDualGemmImpl(ep::CudaStream* stream, const std::string& activation, int32_t m,
                              int32_t n, int32_t k, const T* x, const T* w, const T* v, const T* b,
                              const T* c, T* wx, int32_t wx_stride, T* vx, int32_t vx_stride, T* y) {
-<<<<<<< HEAD
-=======
 #if !defined(__clang__)
->>>>>>> 65033114
   const static bool enabled =
       ParseBooleanFromEnv("ONEFLOW_KERNEL_GLU_ENABLE_DUAL_GEMM_IMPL", false);
   if (enabled) {
@@ -306,12 +289,9 @@
   } else {
     return false;
   }
-<<<<<<< HEAD
-=======
 #else
   return false;
 #endif  // !defined(__clang__)
->>>>>>> 65033114
 }
 
 template<typename T, typename IndexType, ep::primitive::UnaryOp act_type, int32_t pack_size>
