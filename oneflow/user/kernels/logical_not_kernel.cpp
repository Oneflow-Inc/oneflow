/*
Copyright 2020 The OneFlow Authors. All rights reserved.

Licensed under the Apache License, Version 2.0 (the "License");
you may not use this file except in compliance with the License.
You may obtain a copy of the License at

    http://www.apache.org/licenses/LICENSE-2.0

Unless required by applicable law or agreed to in writing, software
distributed under the License is distributed on an "AS IS" BASIS,
WITHOUT WARRANTIES OR CONDITIONS OF ANY KIND, either express or implied.
See the License for the specific language governing permissions and
limitations under the License.
*/
#include "oneflow/core/common/data_type.pb.h"
#include "oneflow/core/common/device_type.pb.h"
#include "oneflow/core/framework/framework.h"
#include "oneflow/user/kernels/logical_not_kernel.h"

namespace oneflow {

template<template<typename T> class UNARY_OP, typename T>
struct LogicalNotFunctor<DeviceType::kCPU, UNARY_OP, T> final {
  void operator()(DeviceCtx* ctx, const int64_t elem_cnt, const T* in, int8_t* out) {
    DoLogicalNot<UNARY_OP, T>(elem_cnt, in, out);
  }
};

template<DeviceType device_type, template<typename> class UNARY_OP, typename T, typename K>
class CpuLogicalNotKernel final : public user_op::OpKernel {
 public:
  CpuLogicalNotKernel() = default;
  ~CpuLogicalNotKernel() = default;

 private:
  void Compute(user_op::KernelComputeContext* ctx) const override {
    const user_op::Tensor* tensor_x = ctx->Tensor4ArgNameAndIndex("x", 0);
    user_op::Tensor* tensor_y = ctx->Tensor4ArgNameAndIndex("y", 0);
    const T* x = tensor_x->dptr<T>();
    K* y = tensor_y->mut_dptr<K>();
    int64_t n = tensor_x->shape().elem_cnt();
    if (n != 0) { LogicalNotFunctor<device_type, UNARY_OP, T>()(ctx->device_ctx(), n, x, y); }
  }

  bool AlwaysComputeWhenAllOutputsEmpty() const override { return false; }
};

#define REGISTER_CPU_LOGICAL_NOT_KERNEL(dtype, DataType)                                        \
  REGISTER_USER_KERNEL("logical_not")                                                           \
      .SetCreateFn<CpuLogicalNotKernel<DeviceType::kCPU, UnaryFuncLogicalNot, dtype, int8_t>>() \
      .SetIsMatchedHob((user_op::HobDeviceType() == DeviceType::kCPU)                           \
<<<<<<< HEAD
                       & (user_op::HobDataType("x", 0) == DataType));
=======
                       && (user_op::HobDataType("x", 0) == DataType));
>>>>>>> 85d79b69

OF_PP_FOR_EACH_TUPLE(REGISTER_CPU_LOGICAL_NOT_KERNEL, ARITHMETIC_DATA_TYPE_SEQ)

}  // namespace oneflow<|MERGE_RESOLUTION|>--- conflicted
+++ resolved
@@ -50,11 +50,7 @@
   REGISTER_USER_KERNEL("logical_not")                                                           \
       .SetCreateFn<CpuLogicalNotKernel<DeviceType::kCPU, UnaryFuncLogicalNot, dtype, int8_t>>() \
       .SetIsMatchedHob((user_op::HobDeviceType() == DeviceType::kCPU)                           \
-<<<<<<< HEAD
-                       & (user_op::HobDataType("x", 0) == DataType));
-=======
                        && (user_op::HobDataType("x", 0) == DataType));
->>>>>>> 85d79b69
 
 OF_PP_FOR_EACH_TUPLE(REGISTER_CPU_LOGICAL_NOT_KERNEL, ARITHMETIC_DATA_TYPE_SEQ)
 
