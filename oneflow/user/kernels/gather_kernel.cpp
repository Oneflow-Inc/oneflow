/*
Copyright 2020 The OneFlow Authors. All rights reserved.

Licensed under the Apache License, Version 2.0 (the "License");
you may not use this file except in compliance with the License.
You may obtain a copy of the License at

    http://www.apache.org/licenses/LICENSE-2.0

Unless required by applicable law or agreed to in writing, software
distributed under the License is distributed on an "AS IS" BASIS,
WITHOUT WARRANTIES OR CONDITIONS OF ANY KIND, either express or implied.
See the License for the specific language governing permissions and
limitations under the License.
*/
#include "oneflow/core/framework/framework.h"
#include "oneflow/core/kernel/gather_kernel_util.h"
#include "oneflow/core/job/nd_sbp_util.h"

namespace oneflow {

namespace user_op {

namespace {

Shape GetFlatShape(const ShapeView& shape, int64_t axis) {
  return Shape({shape.Count(0, axis), shape.At(axis), shape.Count(axis + 1)});
}

class GatherOpKernelState final : public user_op::OpKernelState {
 public:
  GatherOpKernelState(int64_t lower, int64_t upper) : lower_(lower), upper_(upper) {}
  ~GatherOpKernelState() override = default;

  int64_t lower() const { return lower_; }
  int64_t upper() const { return upper_; }

 private:
  const int64_t lower_;
  const int64_t upper_;
};

<<<<<<< HEAD
void CheckNdSbp(const Shape& hierarchy, int64_t gather_axis,
                               const cfg::NdSbp& in_parallel_distribution,
                               const cfg::NdSbp& indices_parallel_distribution,
                               const cfg::NdSbp& out_parallel_distribution) {
  CHECK_EQ(hierarchy.NumAxes(), in_parallel_distribution.sbp_parallel_size());
  CHECK_EQ(hierarchy.NumAxes(), indices_parallel_distribution.sbp_parallel_size());
  CHECK_EQ(hierarchy.NumAxes(), in_parallel_distribution.sbp_parallel_size());
=======
void CheckParallelDistribution(const Shape& hierarchy, int64_t gather_axis,
                               const cfg::ParallelDistribution& in_nd_sbp,
                               const cfg::ParallelDistribution& indices_nd_sbp,
                               const cfg::ParallelDistribution& out_nd_sbp) {
  CHECK_EQ(hierarchy.NumAxes(), in_nd_sbp.sbp_parallel_size());
  CHECK_EQ(hierarchy.NumAxes(), indices_nd_sbp.sbp_parallel_size());
  CHECK_EQ(hierarchy.NumAxes(), in_nd_sbp.sbp_parallel_size());
>>>>>>> 131d3bb4
  if (hierarchy.elem_cnt() == 1) { return; }
  FOR_RANGE(int64_t, i, 0, hierarchy.NumAxes()) {
    const auto& in_sbp = in_nd_sbp.sbp_parallel(i);
    if (in_sbp.has_split_parallel() && in_sbp.split_parallel().axis() == gather_axis) {
      CHECK(indices_nd_sbp.sbp_parallel(i).has_broadcast_parallel());
      CHECK(out_nd_sbp.sbp_parallel(i).has_partial_sum_parallel());
    }
  }
}

}  // namespace

template<DeviceType device_type, typename T, typename K>
class GatherKernel final : public user_op::OpKernel {
 public:
  GatherKernel() = default;
  ~GatherKernel() override = default;

  std::shared_ptr<user_op::OpKernelState> CreateOpKernelState(
      user_op::KernelInitContext* ctx) const override {
    if (ctx->parallel_ctx().parallel_num() > 1) {
      const auto axis = ctx->Attr<int64_t>("axis");
<<<<<<< HEAD
      const cfg::NdSbp& in_parallel_distribution =
          ctx->NdSbp4ArgNameAndIndex("in", 0);
      const Shape& hierarchy = *ctx->parallel_desc().hierarchy();
      CheckNdSbp(hierarchy, axis, in_parallel_distribution,
                                ctx->NdSbp4ArgNameAndIndex("indices", 0),
                                ctx->NdSbp4ArgNameAndIndex("out", 0));
=======
      const cfg::ParallelDistribution& in_nd_sbp =
          ctx->ParallelDistribution4ArgNameAndIndex("in", 0);
      const Shape& hierarchy = *ctx->parallel_desc().hierarchy();
      CheckParallelDistribution(hierarchy, axis, in_nd_sbp,
                                ctx->ParallelDistribution4ArgNameAndIndex("indices", 0),
                                ctx->ParallelDistribution4ArgNameAndIndex("out", 0));
>>>>>>> 131d3bb4
      const TensorDesc* in_logical_desc = ctx->LogicalTensorDesc4ArgNameAndIndex("in", 0);
      TensorSliceView view = GetTensorSliceView4ParallelId(
          hierarchy, in_nd_sbp, in_logical_desc->shape(), ctx->parallel_ctx().parallel_id());
      return std::make_shared<GatherOpKernelState>(view.At(axis).begin(), view.At(axis).end());
    } else {
      return std::shared_ptr<OpKernelState>(nullptr);
    }
  }

 private:
  void Compute(user_op::KernelComputeContext* ctx, user_op::OpKernelState* state) const override {
    const user_op::Tensor* in = ctx->Tensor4ArgNameAndIndex("in", 0);
    const user_op::Tensor* indices = ctx->Tensor4ArgNameAndIndex("indices", 0);
    const int64_t axis = ctx->Attr<int64_t>("axis");
    const int64_t num_indices = indices->shape().elem_cnt();
    user_op::Tensor* out = ctx->Tensor4ArgNameAndIndex("out", 0);

    int64_t offset = 0;
    if (state != nullptr) {
      auto* gather_state = dynamic_cast<GatherOpKernelState*>(state);
      CHECK_NOTNULL(gather_state);
      CHECK_EQ(in->shape().At(axis), gather_state->upper() - gather_state->lower());
      offset = gather_state->lower();
    }

    GatherKernelUtilImpl<device_type, T, K>::Forward(
        ctx->device_ctx(), indices->dptr<K>(), num_indices, in->dptr<T>(),
        GetFlatShape(in->shape(), axis), out->mut_dptr<T>(), offset);
  }
  bool AlwaysComputeWhenAllOutputsEmpty() const override { return false; }
};

#define REGISTER_GATHER_KERNEL(device, in_type, indices_type)                                \
  REGISTER_USER_KERNEL("gather")                                                             \
      .SetCreateFn<                                                                          \
          GatherKernel<device, OF_PP_PAIR_FIRST(in_type), OF_PP_PAIR_FIRST(indices_type)>>() \
      .SetIsMatchedHob((user_op::HobDeviceTag() == device)                                   \
                       & (user_op::HobDataType("in", 0) == OF_PP_PAIR_SECOND(in_type))       \
                       & (user_op::HobDataType("indices", 0) == OF_PP_PAIR_SECOND(indices_type)));

OF_PP_SEQ_PRODUCT_FOR_EACH_TUPLE(REGISTER_GATHER_KERNEL, DEVICE_TYPE_SEQ, GATHER_DATA_TYPE_SEQ,
                                 INDEX_DATA_TYPE_SEQ)

}  // namespace user_op

}  // namespace oneflow<|MERGE_RESOLUTION|>--- conflicted
+++ resolved
@@ -40,15 +40,6 @@
   const int64_t upper_;
 };
 
-<<<<<<< HEAD
-void CheckNdSbp(const Shape& hierarchy, int64_t gather_axis,
-                               const cfg::NdSbp& in_parallel_distribution,
-                               const cfg::NdSbp& indices_parallel_distribution,
-                               const cfg::NdSbp& out_parallel_distribution) {
-  CHECK_EQ(hierarchy.NumAxes(), in_parallel_distribution.sbp_parallel_size());
-  CHECK_EQ(hierarchy.NumAxes(), indices_parallel_distribution.sbp_parallel_size());
-  CHECK_EQ(hierarchy.NumAxes(), in_parallel_distribution.sbp_parallel_size());
-=======
 void CheckParallelDistribution(const Shape& hierarchy, int64_t gather_axis,
                                const cfg::ParallelDistribution& in_nd_sbp,
                                const cfg::ParallelDistribution& indices_nd_sbp,
@@ -56,7 +47,6 @@
   CHECK_EQ(hierarchy.NumAxes(), in_nd_sbp.sbp_parallel_size());
   CHECK_EQ(hierarchy.NumAxes(), indices_nd_sbp.sbp_parallel_size());
   CHECK_EQ(hierarchy.NumAxes(), in_nd_sbp.sbp_parallel_size());
->>>>>>> 131d3bb4
   if (hierarchy.elem_cnt() == 1) { return; }
   FOR_RANGE(int64_t, i, 0, hierarchy.NumAxes()) {
     const auto& in_sbp = in_nd_sbp.sbp_parallel(i);
@@ -79,21 +69,12 @@
       user_op::KernelInitContext* ctx) const override {
     if (ctx->parallel_ctx().parallel_num() > 1) {
       const auto axis = ctx->Attr<int64_t>("axis");
-<<<<<<< HEAD
-      const cfg::NdSbp& in_parallel_distribution =
-          ctx->NdSbp4ArgNameAndIndex("in", 0);
-      const Shape& hierarchy = *ctx->parallel_desc().hierarchy();
-      CheckNdSbp(hierarchy, axis, in_parallel_distribution,
-                                ctx->NdSbp4ArgNameAndIndex("indices", 0),
-                                ctx->NdSbp4ArgNameAndIndex("out", 0));
-=======
       const cfg::ParallelDistribution& in_nd_sbp =
           ctx->ParallelDistribution4ArgNameAndIndex("in", 0);
       const Shape& hierarchy = *ctx->parallel_desc().hierarchy();
       CheckParallelDistribution(hierarchy, axis, in_nd_sbp,
                                 ctx->ParallelDistribution4ArgNameAndIndex("indices", 0),
                                 ctx->ParallelDistribution4ArgNameAndIndex("out", 0));
->>>>>>> 131d3bb4
       const TensorDesc* in_logical_desc = ctx->LogicalTensorDesc4ArgNameAndIndex("in", 0);
       TensorSliceView view = GetTensorSliceView4ParallelId(
           hierarchy, in_nd_sbp, in_logical_desc->shape(), ctx->parallel_ctx().parallel_id());
