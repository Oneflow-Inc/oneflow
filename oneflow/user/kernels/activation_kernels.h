/*
Copyright 2020 The OneFlow Authors. All rights reserved.

Licensed under the Apache License, Version 2.0 (the "License");
you may not use this file except in compliance with the License.
You may obtain a copy of the License at

    http://www.apache.org/licenses/LICENSE-2.0

Unless required by applicable law or agreed to in writing, software
distributed under the License is distributed on an "AS IS" BASIS,
WITHOUT WARRANTIES OR CONDITIONS OF ANY KIND, either express or implied.
See the License for the specific language governing permissions and
limitations under the License.
*/
#ifndef _ONEFLOW_USER_KERNELS_ACTIVATION_KERNELS_H_
#define _ONEFLOW_USER_KERNELS_ACTIVATION_KERNELS_H_
#include "oneflow/user/kernels/elementwise_xpu_kernel.h"

namespace oneflow {

template<typename T>
struct EluFunctor {
  OF_DEVICE_FUNC explicit EluFunctor(float alpha) : alpha(alpha) {}
  OF_DEVICE_FUNC T operator()(T x) const {
    return (x > static_cast<T>(0)) ? x : static_cast<T>(alpha * (exp(x) - static_cast<T>(1)));
  }
  const T alpha;
};

template<typename T>
struct EluGradFunctor {
  OF_DEVICE_FUNC explicit EluGradFunctor(float alpha) : alpha(alpha) {}
  OF_DEVICE_FUNC T operator()(T x, T dy) const {
    return (x > static_cast<T>(0)) ? dy : static_cast<T>(dy * alpha * (exp(x)));
  }
  const T alpha;
};

template<typename T>
struct CeluFunctor {
  OF_DEVICE_FUNC explicit CeluFunctor(float alpha) : alpha(alpha), inv_alpha(1.0f / alpha) {}
  OF_DEVICE_FUNC T operator()(T x) const {
    return (x > static_cast<T>(0))
               ? x
               : static_cast<T>(alpha * (exp(x * inv_alpha) - static_cast<T>(1)));
  }
  const T alpha;
  const T inv_alpha;
};

template<typename T>
struct CeluGradFunctor {
  OF_DEVICE_FUNC explicit CeluGradFunctor(float alpha) : inv_alpha(1.0f / alpha) {}
  OF_DEVICE_FUNC T operator()(T x, T dy) const {
    return (x > static_cast<T>(0)) ? dy : dy * static_cast<T>(exp(x * inv_alpha));
  }
  const T inv_alpha;
};

template<typename T>
struct HardswishFunctor {
  OF_DEVICE_FUNC T operator()(const T x) const {
    if (x <= static_cast<T>(-3)) {
      return static_cast<T>(0);
    } else if (x >= static_cast<T>(3)) {
      return x;
    } else {
      return (x * (x + static_cast<T>(3))) / static_cast<T>(6);
    }
  }
};

template<typename T>
struct HardswishGradFunctor {
  OF_DEVICE_FUNC T operator()(const T x, const T dy) const {
    if (x <= static_cast<T>(-3)) {
      return static_cast<T>(0);
    } else if (x >= static_cast<T>(3)) {
      return dy;
    } else {
      return ((x / static_cast<T>(3)) + static_cast<T>(0.5)) * dy;
    }
  }
};

template<typename T>
struct HardsigmoidFunctor {
  OF_DEVICE_FUNC T operator()(T x) const {
    if (x <= static_cast<T>(-3))
      return static_cast<T>(0);
    else if (x >= static_cast<T>(3))
      return static_cast<T>(1);
    else
      return (x / static_cast<T>(6)) + static_cast<T>(0.5);
  }
};

template<typename T>
struct HardsigmoidGradFunctor {
  OF_DEVICE_FUNC T operator()(T x, T dy) const {
    return (x > static_cast<T>(-3) && x < static_cast<T>(3)) ? dy / static_cast<T>(6)
                                                             : static_cast<T>(0);
  }
};

template<typename T>
struct HardtanhFunctor {
  OF_DEVICE_FUNC explicit HardtanhFunctor(float min_val, float max_val)
      : min_val(min_val), max_val(max_val) {}
  OF_DEVICE_FUNC T operator()(T x) const {
    if (x <= min_val) {
      return min_val;
    } else if (x >= max_val) {
      return max_val;
    } else {
      return x;
    }
  }
  const T min_val;
  const T max_val;
};

template<typename T>
struct HardtanhGradFunctor {
  OF_DEVICE_FUNC explicit HardtanhGradFunctor(float min_val, float max_val)
      : min_val(min_val), max_val(max_val) {}
  OF_DEVICE_FUNC T operator()(T y, T dy) const {
    return (y != min_val && y != max_val) ? dy : static_cast<T>(0);
  }
  const T min_val;
  const T max_val;
};

template<typename T>
struct MishFunctor {
  OF_DEVICE_FUNC explicit MishFunctor() {}
  OF_DEVICE_FUNC T operator()(T x) const {
    T soft_plus_val = log(static_cast<T>(1) + exp(x));
    T exp_val = exp(soft_plus_val);
    T neg_exp_val = exp(-soft_plus_val);
    T tanh_val = (exp_val - neg_exp_val) / (exp_val + neg_exp_val);
    return x * tanh_val;
  }
};

template<typename T>
struct MishGradFunctor {
  OF_DEVICE_FUNC explicit MishGradFunctor() {}
  OF_DEVICE_FUNC T operator()(T x, T dy) const {
    T sp = log(static_cast<T>(1) + exp(x));
    T grad_sp = static_cast<T>(1) - exp(-sp);
    T tsp = (exp(sp) - exp(-sp)) / (exp(sp) + exp(-sp));
    T grad_tsp = (static_cast<T>(1) - tsp * tsp) * grad_sp;
    return dy * (x * grad_tsp + tsp);
  }
};

template<typename T>
struct SiluFunctor {
  OF_DEVICE_FUNC explicit SiluFunctor() {}
  OF_DEVICE_FUNC T operator()(T x) const { return (x / (static_cast<T>(1) + exp(-x))); }
};

template<typename T>
struct SiluGradFunctor {
  OF_DEVICE_FUNC explicit SiluGradFunctor() {}
  OF_DEVICE_FUNC T operator()(T x, T dy) const {
    T sig = static_cast<T>(1) / (static_cast<T>(1) + exp(-x));
    return dy * (sig * (static_cast<T>(1) + x * (static_cast<T>(1) - sig)));
  }
};

template<typename T>
struct SeluFunctor {
  OF_DEVICE_FUNC explicit SeluFunctor() {}
  OF_DEVICE_FUNC T operator()(T x) const {
    return (x > static_cast<T>(0)) ? scale * x : scale * alpha * (exp(x) - static_cast<T>(1));
  }
  const T scale = 1.0507009873554804934193349852946;
  const T alpha = 1.6732632423543772848170429916717;
};

template<typename T>
struct SeluGradFunctor {
  OF_DEVICE_FUNC explicit SeluGradFunctor() {}
  OF_DEVICE_FUNC T operator()(T x, T dy) const {
    return (x > static_cast<T>(0)) ? scale * dy : dy * scale * alpha * (exp(x));
  }
  const T scale = 1.0507009873554804934193349852946;
  const T alpha = 1.6732632423543772848170429916717;
};

template<typename T>
struct SoftSignFunctor {
  OF_DEVICE_FUNC explicit SoftSignFunctor() {}
  OF_DEVICE_FUNC T operator()(T x) const { return x / (static_cast<T>(1) + abs(x)); }
};

template<typename T>
struct SoftSignGradFunctor {
  OF_DEVICE_FUNC explicit SoftSignGradFunctor() {}
  OF_DEVICE_FUNC T operator()(T x, T dy) const {
    T val = (static_cast<T>(1) + abs(x));
    return dy / (val * val);
  }
};

template<typename T>
struct ReluFunctor {
  OF_DEVICE_FUNC explicit ReluFunctor() {}
  OF_DEVICE_FUNC T operator()(T x) const { return x > static_cast<T>(0) ? x : static_cast<T>(0); }
};

template<typename T>
struct ReluGradFunctor {
  OF_DEVICE_FUNC explicit ReluGradFunctor() {}
  OF_DEVICE_FUNC T operator()(T y, T dy) const { return (y > static_cast<T>(0)) * dy; }
};

#define REGISTER_ELU_KERNEL(device, dtype)                        \
  REGISTER_UNARY_ELEMWISE_USER_KERNEL(                            \
      device, "elu", EluFunctor, dtype, dtype,                    \
      [](user_op::KernelComputeContext* ctx) {                    \
        return EluFunctor<dtype>(ctx->Attr<double>("alpha"));     \
      },                                                          \
      "out", "in");                                               \
  REGISTER_BINARY_ELEMWISE_USER_KERNEL(                           \
      device, "elu_grad", EluGradFunctor, dtype, dtype, dtype,    \
      [](user_op::KernelComputeContext* ctx) {                    \
        return EluGradFunctor<dtype>(ctx->Attr<double>("alpha")); \
      },                                                          \
      "dx", "x", "dy");

#define REGISTER_CELU_KERNEL(device, dtype)                        \
  REGISTER_UNARY_ELEMWISE_USER_KERNEL(                             \
      device, "celu", CeluFunctor, dtype, dtype,                   \
      [](user_op::KernelComputeContext* ctx) {                     \
        return CeluFunctor<dtype>(ctx->Attr<double>("alpha"));     \
      },                                                           \
      "out", "in");                                                \
  REGISTER_BINARY_ELEMWISE_USER_KERNEL(                            \
      device, "celu_grad", CeluGradFunctor, dtype, dtype, dtype,   \
      [](user_op::KernelComputeContext* ctx) {                     \
        return CeluGradFunctor<dtype>(ctx->Attr<double>("alpha")); \
      },                                                           \
      "dx", "x", "dy");

#define REGISTER_HARDSWISH_KERNEL(device, dtype)                                                   \
  REGISTER_UNARY_ELEMWISE_USER_KERNEL(                                                             \
      device, "hardswish", HardswishFunctor, dtype, dtype,                                         \
      [](user_op::KernelComputeContext* ctx) { return HardswishFunctor<dtype>(); }, "out", "in");  \
  REGISTER_BINARY_ELEMWISE_USER_KERNEL(                                                            \
      device, "hardswish_grad", HardswishGradFunctor, dtype, dtype, dtype,                         \
      [](user_op::KernelComputeContext* ctx) { return HardswishGradFunctor<dtype>(); }, "dx", "x", \
      "dy");

#define REGISTER_HARDSIGMOID_KERNEL(device, dtype)                                              \
  REGISTER_UNARY_ELEMWISE_USER_KERNEL(                                                          \
      device, "hardsigmoid", HardsigmoidFunctor, dtype, dtype,                                  \
      [](user_op::KernelComputeContext* ctx) { return HardsigmoidFunctor<dtype>(); }, "out",    \
      "in");                                                                                    \
  REGISTER_BINARY_ELEMWISE_USER_KERNEL(                                                         \
      device, "hardsigmoid_grad", HardsigmoidGradFunctor, dtype, dtype, dtype,                  \
      [](user_op::KernelComputeContext* ctx) { return HardsigmoidGradFunctor<dtype>(); }, "dx", \
      "x", "dy");

#define REGISTER_HARDTANH_KERNEL(device, dtype)                                                 \
  REGISTER_USER_KERNEL("hardtanh")                                                              \
      .SetCreateFn([]() {                                                                       \
        return new UnaryElemwiseXpuKernel<device, HardtanhFunctor<dtype>, dtype, dtype>(        \
            [](user_op::KernelComputeContext* ctx) {                                            \
              return HardtanhFunctor<dtype>(ctx->Attr<double>("min_val"),                       \
                                            ctx->Attr<double>("max_val"));                      \
            },                                                                                  \
            "out", "in");                                                                       \
      })                                                                                        \
      .SetIsMatchedHob((user_op::HobDeviceType() == device)                                     \
<<<<<<< HEAD
                       & (user_op::HobDataType("in", 0) == GetDataType<dtype>::value))          \
=======
                       && (user_op::HobDataType("in", 0) == GetDataType<dtype>::value))         \
>>>>>>> 85d79b69
      .SetInplaceProposalFn([](const user_op::InferContext&,                                    \
                               user_op::AddInplaceArgPair AddInplaceArgPairFn) -> Maybe<void> { \
        OF_RETURN_IF_ERROR(AddInplaceArgPairFn("out", 0, "in", 0, true));                       \
        return Maybe<void>::Ok();                                                               \
      });                                                                                       \
  REGISTER_USER_KERNEL("hardtanh_grad")                                                         \
      .SetCreateFn([]() {                                                                       \
        return new BinaryElemwiseXpuKernel<device, HardtanhGradFunctor<dtype>, dtype, dtype,    \
                                           dtype>(                                              \
            [](user_op::KernelComputeContext* ctx) {                                            \
              return HardtanhGradFunctor<dtype>(ctx->Attr<double>("min_val"),                   \
                                                ctx->Attr<double>("max_val"));                  \
            },                                                                                  \
            "dx", "y", "dy");                                                                   \
      })                                                                                        \
      .SetIsMatchedHob((user_op::HobDeviceType() == device)                                     \
<<<<<<< HEAD
                       & (user_op::HobDataType("dx", 0) == GetDataType<dtype>::value))          \
=======
                       && (user_op::HobDataType("dx", 0) == GetDataType<dtype>::value))         \
>>>>>>> 85d79b69
      .SetInplaceProposalFn([](const user_op::InferContext&,                                    \
                               user_op::AddInplaceArgPair AddInplaceArgPairFn) -> Maybe<void> { \
        OF_RETURN_IF_ERROR(AddInplaceArgPairFn("dx", 0, "dy", 0, true));                        \
        return Maybe<void>::Ok();                                                               \
      });

#define REGISTER_MISH_KERNEL(device, dtype)                                                   \
  REGISTER_UNARY_ELEMWISE_USER_KERNEL(                                                        \
      device, "mish", MishFunctor, dtype, dtype,                                              \
      [](user_op::KernelComputeContext* ctx) { return MishFunctor<dtype>(); }, "out", "in");  \
  REGISTER_BINARY_ELEMWISE_USER_KERNEL(                                                       \
      device, "mish_grad", MishGradFunctor, dtype, dtype, dtype,                              \
      [](user_op::KernelComputeContext* ctx) { return MishGradFunctor<dtype>(); }, "dx", "x", \
      "dy");

#define REGISTER_SILU_KERNEL(device, dtype)                                                   \
  REGISTER_UNARY_ELEMWISE_USER_KERNEL(                                                        \
      device, "silu", SiluFunctor, dtype, dtype,                                              \
      [](user_op::KernelComputeContext* ctx) { return SiluFunctor<dtype>(); }, "out", "in");  \
  REGISTER_BINARY_ELEMWISE_USER_KERNEL(                                                       \
      device, "silu_grad", SiluGradFunctor, dtype, dtype, dtype,                              \
      [](user_op::KernelComputeContext* ctx) { return SiluGradFunctor<dtype>(); }, "dx", "x", \
      "dy");

#define REGISTER_SELU_KERNEL(device, dtype)                                                   \
  REGISTER_UNARY_ELEMWISE_USER_KERNEL(                                                        \
      device, "selu", SeluFunctor, dtype, dtype,                                              \
      [](user_op::KernelComputeContext* ctx) { return SeluFunctor<dtype>(); }, "out", "in");  \
  REGISTER_BINARY_ELEMWISE_USER_KERNEL(                                                       \
      device, "selu_grad", SeluGradFunctor, dtype, dtype, dtype,                              \
      [](user_op::KernelComputeContext* ctx) { return SeluGradFunctor<dtype>(); }, "dx", "x", \
      "dy");

#define REGISTER_SOFTSIGN_KERNEL(device, dtype)                                                   \
  REGISTER_UNARY_ELEMWISE_USER_KERNEL(                                                            \
      device, "softsign", SoftSignFunctor, dtype, dtype,                                          \
      [](user_op::KernelComputeContext* ctx) { return SoftSignFunctor<dtype>(); }, "out", "in");  \
  REGISTER_BINARY_ELEMWISE_USER_KERNEL(                                                           \
      device, "softsign_grad", SoftSignGradFunctor, dtype, dtype, dtype,                          \
      [](user_op::KernelComputeContext* ctx) { return SoftSignGradFunctor<dtype>(); }, "dx", "x", \
      "dy");

// For Relu Inplace Proposal Fn.
#define REGISTER_RELU_FORWARD_KERNEL(device, dtype)                                                \
  REGISTER_USER_KERNEL("relu")                                                                     \
      .SetCreateFn([]() {                                                                          \
        return new UnaryElemwiseXpuKernel<device, ReluFunctor<dtype>, dtype, dtype>(               \
            [](user_op::KernelComputeContext* ctx) { return ReluFunctor<dtype>(); }, "out", "in"); \
      })                                                                                           \
      .SetIsMatchedHob((user_op::HobDeviceType() == device)                                        \
<<<<<<< HEAD
                       & (user_op::HobDataType("out", 0) == GetDataType<dtype>::value))            \
=======
                       && (user_op::HobDataType("out", 0) == GetDataType<dtype>::value))           \
>>>>>>> 85d79b69
      .SetInplaceProposalFn(                                                                       \
          [](const user_op::InferContext&,                                                         \
             const user_op::AddInplaceArgPair& AddInplaceArgPairFn) -> Maybe<void> {               \
            OF_RETURN_IF_ERROR(AddInplaceArgPairFn("out", 0, "in", 0, true));                      \
            return Maybe<void>::Ok();                                                              \
          });

#define REGISTER_RELU_BACKWARD_KERNEL(device, dtype)                                             \
  REGISTER_USER_KERNEL("relu_grad")                                                              \
      .SetCreateFn([]() {                                                                        \
        return new BinaryElemwiseXpuKernel<device, ReluGradFunctor<dtype>, dtype, dtype, dtype>( \
            [](user_op::KernelComputeContext* ctx) { return ReluGradFunctor<dtype>(); }, "dx",   \
            "y", "dy");                                                                          \
      })                                                                                         \
      .SetIsMatchedHob((user_op::HobDeviceType() == device)                                      \
<<<<<<< HEAD
                       & (user_op::HobDataType("dx", 0) == GetDataType<dtype>::value))           \
=======
                       && (user_op::HobDataType("dx", 0) == GetDataType<dtype>::value))          \
>>>>>>> 85d79b69
      .SetInplaceProposalFn(                                                                     \
          [](const user_op::InferContext&,                                                       \
             const user_op::AddInplaceArgPair& AddInplaceArgPairFn) -> Maybe<void> {             \
            OF_RETURN_IF_ERROR(AddInplaceArgPairFn("dx", 0, "dy", 0, true));                     \
            return Maybe<void>::Ok();                                                            \
          });

}  // namespace oneflow

#endif  // _ONEFLOW_USER_KERNELS_ACTIVATION_KERNELS_H_<|MERGE_RESOLUTION|>--- conflicted
+++ resolved
@@ -276,11 +276,7 @@
             "out", "in");                                                                       \
       })                                                                                        \
       .SetIsMatchedHob((user_op::HobDeviceType() == device)                                     \
-<<<<<<< HEAD
-                       & (user_op::HobDataType("in", 0) == GetDataType<dtype>::value))          \
-=======
                        && (user_op::HobDataType("in", 0) == GetDataType<dtype>::value))         \
->>>>>>> 85d79b69
       .SetInplaceProposalFn([](const user_op::InferContext&,                                    \
                                user_op::AddInplaceArgPair AddInplaceArgPairFn) -> Maybe<void> { \
         OF_RETURN_IF_ERROR(AddInplaceArgPairFn("out", 0, "in", 0, true));                       \
@@ -297,11 +293,7 @@
             "dx", "y", "dy");                                                                   \
       })                                                                                        \
       .SetIsMatchedHob((user_op::HobDeviceType() == device)                                     \
-<<<<<<< HEAD
-                       & (user_op::HobDataType("dx", 0) == GetDataType<dtype>::value))          \
-=======
                        && (user_op::HobDataType("dx", 0) == GetDataType<dtype>::value))         \
->>>>>>> 85d79b69
       .SetInplaceProposalFn([](const user_op::InferContext&,                                    \
                                user_op::AddInplaceArgPair AddInplaceArgPairFn) -> Maybe<void> { \
         OF_RETURN_IF_ERROR(AddInplaceArgPairFn("dx", 0, "dy", 0, true));                        \
@@ -352,11 +344,7 @@
             [](user_op::KernelComputeContext* ctx) { return ReluFunctor<dtype>(); }, "out", "in"); \
       })                                                                                           \
       .SetIsMatchedHob((user_op::HobDeviceType() == device)                                        \
-<<<<<<< HEAD
-                       & (user_op::HobDataType("out", 0) == GetDataType<dtype>::value))            \
-=======
                        && (user_op::HobDataType("out", 0) == GetDataType<dtype>::value))           \
->>>>>>> 85d79b69
       .SetInplaceProposalFn(                                                                       \
           [](const user_op::InferContext&,                                                         \
              const user_op::AddInplaceArgPair& AddInplaceArgPairFn) -> Maybe<void> {               \
@@ -372,11 +360,7 @@
             "y", "dy");                                                                          \
       })                                                                                         \
       .SetIsMatchedHob((user_op::HobDeviceType() == device)                                      \
-<<<<<<< HEAD
-                       & (user_op::HobDataType("dx", 0) == GetDataType<dtype>::value))           \
-=======
                        && (user_op::HobDataType("dx", 0) == GetDataType<dtype>::value))          \
->>>>>>> 85d79b69
       .SetInplaceProposalFn(                                                                     \
           [](const user_op::InferContext&,                                                       \
              const user_op::AddInplaceArgPair& AddInplaceArgPairFn) -> Maybe<void> {             \
