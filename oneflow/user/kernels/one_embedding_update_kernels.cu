/*
Copyright 2020 The OneFlow Authors. All rights reserved.

Licensed under the Apache License, Version 2.0 (the "License");
you may not use this file except in compliance with the License.
You may obtain a copy of the License at

    http://www.apache.org/licenses/LICENSE-2.0

Unless required by applicable law or agreed to in writing, software
distributed under the License is distributed on an "AS IS" BASIS,
WITHOUT WARRANTIES OR CONDITIONS OF ANY KIND, either express or implied.
See the License for the specific language governing permissions and
limitations under the License.
*/
#include "oneflow/core/framework/framework.h"
#include "oneflow/core/device/cuda_util.h"
#include "oneflow/user/kernels/model_update_kernel_util.h"
#include "oneflow/core/embedding/embedding_manager.h"

namespace oneflow {

namespace {

template<typename T, typename G, typename IDX>
__global__ void SGDUpdateKernel(const int64_t embedding_size, T scale, float l1, float l2,
                                float weight_decay, const IDX* num_unique_ids,
                                const float* learning_rate, const T* scale_by_ptr,
                                const T* down_scale_by_ptr, const int64_t* skip_if,
                                const G* model_diff, const T* model, T* updated_model) {
  if (skip_if != nullptr && *skip_if != 0) {
    const int64_t n = *num_unique_ids * embedding_size;
    CUDA_1D_KERNEL_LOOP(i, n) { updated_model[i] = model[i]; }
  } else {
    if (scale_by_ptr != nullptr) { scale *= *scale_by_ptr; }
    if (down_scale_by_ptr != nullptr) { scale /= *down_scale_by_ptr; }
    float learning_rate_val = *learning_rate;
    const int64_t n = *num_unique_ids * embedding_size;
    CUDA_1D_KERNEL_LOOP(i, n) {
      updated_model[i] = model[i];
      SGDUpdateFunctor<T, G>()(model_diff + i, updated_model + i, scale, l1, l2, weight_decay,
                               learning_rate_val);
    }
  }
}

__device__ void GetMomentumOffset(const int32_t line_size, const int32_t embedding_size,
                                  int64_t model_diff_offset, int64_t* model_offset,
                                  int64_t* momentum_offset) {
  const int32_t row = model_diff_offset / embedding_size;
  const int32_t col = model_diff_offset - row * embedding_size;
  *model_offset = row * line_size + col;
  *momentum_offset = *model_offset + embedding_size;
}

template<typename T, typename G, typename IDX>
__global__ void MomentumUpdateKernel(const int64_t line_size, const int64_t embedding_size, T scale,
                                     float l1, float l2, float weight_decay, float beta,
                                     float dampening, bool nesterov, bool maximize,
                                     const IDX* num_unique_ids, const float* learning_rate,
                                     const T* scale_by_ptr, const T* down_scale_by_ptr,
                                     const int64_t* skip_if, const G* model_diff,
                                     const T* unique_values, T* updated_unique_values) {
  if (skip_if != nullptr && *skip_if != 0) {
    const int64_t n = *num_unique_ids * line_size;
    CUDA_1D_KERNEL_LOOP(i, n) { updated_unique_values[i] = unique_values[i]; }
  } else {
    if (scale_by_ptr != nullptr) { scale *= *scale_by_ptr; }
    if (down_scale_by_ptr != nullptr) { scale /= *down_scale_by_ptr; }
    float learning_rate_val = *learning_rate;
    const int64_t n = *num_unique_ids * embedding_size;
    CUDA_1D_KERNEL_LOOP(i, n) {
      int64_t model_offset;
      int64_t momentum_offset;
      GetMomentumOffset(line_size, embedding_size, i, &model_offset, &momentum_offset);
      updated_unique_values[model_offset] = unique_values[model_offset];
      updated_unique_values[momentum_offset] = unique_values[momentum_offset];
      MomentumUpdateFunctor<T, G>()(model_diff + i, updated_unique_values + model_offset,
                                    updated_unique_values + momentum_offset, scale, l1, l2, beta,
                                    dampening, nesterov, maximize, weight_decay, learning_rate_val);
    }
  }
}

__device__ void GetAdamOffset(const int32_t line_size, const int32_t embedding_size,
                              int64_t model_diff_offset, int64_t* model_offset, int64_t* m_offset,
                              int64_t* v_offset) {
  const int32_t row = model_diff_offset / embedding_size;
  const int32_t col = model_diff_offset - row * embedding_size;
  *model_offset = row * line_size + col;
  *m_offset = *model_offset + embedding_size;
  *v_offset = *model_offset + 2 * embedding_size;
}

template<typename T, typename G, typename IDX>
__global__ void AdamUpdateKernel(const int32_t line_size, const int32_t embedding_size, T scale,
                                 float l1, float l2, float weight_decay, float beta1, float beta2,
                                 float epsilon, const float* bias_correction1_ptr,
                                 const float* bias_correction2_ptr, const IDX* num_unique_ids,
                                 const float* learning_rate, const T* scale_by_ptr,
                                 const T* down_scale_by_ptr, const int64_t* skip_if,
                                 const G* model_diff, const T* unique_values,
                                 T* updated_unique_values) {
  if (skip_if != nullptr && *skip_if != 0) {
    const int64_t n = *num_unique_ids * line_size;
    CUDA_1D_KERNEL_LOOP(i, n) {
      // The n is the unique_values elem_cnt, so not need to use GetAdamOffset.
      updated_unique_values[i] = unique_values[i];
    }
  } else {
    if (scale_by_ptr != nullptr) { scale *= *scale_by_ptr; }
    if (down_scale_by_ptr != nullptr) { scale /= *down_scale_by_ptr; }
    float bias_correction1_val = 1.0;
    float bias_correction2_val = 1.0;
    if (bias_correction1_ptr != nullptr) { bias_correction1_val = *bias_correction1_ptr; }
    if (bias_correction2_ptr != nullptr) { bias_correction2_val = *bias_correction2_ptr; }
    float learning_rate_val = *learning_rate;
    const int64_t n = *num_unique_ids * embedding_size;
    // The n is model_diff elem_cnt.
    CUDA_1D_KERNEL_LOOP(i, n) {
      int64_t model_offset;
      int64_t m_offset;
      int64_t v_offset;
      GetAdamOffset(line_size, embedding_size, i, &model_offset, &m_offset, &v_offset);
      updated_unique_values[model_offset] = unique_values[model_offset];
      updated_unique_values[m_offset] = unique_values[m_offset];
      updated_unique_values[v_offset] = unique_values[v_offset];
      AdamUpdateFunctor<T, G>()(model_diff + i, updated_unique_values + model_offset,
                                updated_unique_values + m_offset, updated_unique_values + v_offset,
                                nullptr, scale, l1, l2, beta1, beta2, epsilon, weight_decay, false,
                                bias_correction1_val, bias_correction2_val, learning_rate_val);
    }
  }
}

template<typename T, typename G, typename IDX>
__global__ void AdagradUpdateKernel(const int64_t line_size, const int64_t embedding_size, T scale,
                                    float l1, float l2, float weight_decay, float lr_decay,
                                    float epsilon, const IDX* num_unique_ids,
                                    const float* learning_rate, const int64_t* train_step_ptr,
                                    const T* scale_by_ptr, const T* down_scale_by_ptr,
                                    const int64_t* skip_if, const G* model_diff,
                                    const T* unique_values, T* updated_unique_values) {
  if (skip_if != nullptr && *skip_if != 0) {
    const int64_t n = *num_unique_ids * line_size;
    CUDA_1D_KERNEL_LOOP(i, n) { updated_unique_values[i] = unique_values[i]; }
  } else {
    int64_t train_step = *train_step_ptr + 1;
    if (scale_by_ptr != nullptr) { scale *= *scale_by_ptr; }
    if (down_scale_by_ptr != nullptr) { scale /= *down_scale_by_ptr; }
    float learning_rate_val = *learning_rate;
    learning_rate_val = learning_rate_val / (1 + (train_step - 1) * lr_decay);
    const int64_t n = *num_unique_ids * embedding_size;
    CUDA_1D_KERNEL_LOOP(i, n) {
      int64_t model_offset;
      int64_t sum_offset;
      GetMomentumOffset(line_size, embedding_size, i, &model_offset, &sum_offset);
      updated_unique_values[model_offset] = unique_values[model_offset];
      updated_unique_values[sum_offset] = unique_values[sum_offset];
      AdagradUpdateFunctor<T, G>()(model_diff + i, updated_unique_values + model_offset,
                                   updated_unique_values + sum_offset, scale, l1, l2, epsilon,
                                   weight_decay, learning_rate_val);
    }
  }
}

__device__ void GetFtrlOffset(const int32_t line_size, const int32_t embedding_size,
                              int64_t model_diff_offset, int64_t* model_offset,
                              int64_t* accumulate_offset, int64_t* z_offset) {
  const int32_t row = model_diff_offset / embedding_size;
  const int32_t col = model_diff_offset - row * embedding_size;
  *model_offset = row * line_size + col;
  *accumulate_offset = *model_offset + embedding_size;
  *z_offset = *model_offset + 2 * embedding_size;
}

template<typename T, typename G, typename IDX>
__global__ void FtrlUpdateKernel(const int32_t line_size, const int32_t embedding_size, T scale,
                                 float l1, float l2, float weight_decay, float lr_power,
                                 float lambda1, float lambda2, float beta,
                                 const IDX* num_unique_ids, const float* learning_rate,
                                 const T* down_scale_by_ptr, const int64_t* skip_if,
                                 const G* model_diff, const T* unique_values,
                                 T* updated_unique_values) {
  if (skip_if != nullptr && *skip_if != 0) {
    const int64_t n = *num_unique_ids * line_size;
    CUDA_1D_KERNEL_LOOP(i, n) { updated_unique_values[i] = unique_values[i]; }
  } else {
    if (down_scale_by_ptr != nullptr) { scale /= *down_scale_by_ptr; }
    float learning_rate_val = *learning_rate;
    const int64_t n = *num_unique_ids * embedding_size;
    CUDA_1D_KERNEL_LOOP(i, n) {
      int64_t model_offset;
      int64_t accumulate_offset;
      int64_t z_offset;
      GetFtrlOffset(line_size, embedding_size, i, &model_offset, &accumulate_offset, &z_offset);
      updated_unique_values[model_offset] = unique_values[model_offset];
      updated_unique_values[accumulate_offset] = unique_values[accumulate_offset];
      updated_unique_values[z_offset] = unique_values[z_offset];
      FtrlUpdateFunctor<T, G>()(model_diff + i, updated_unique_values + model_offset,
                                updated_unique_values + accumulate_offset,
                                updated_unique_values + z_offset, scale, l1, l2, lr_power, lambda1,
                                lambda2, beta, weight_decay, learning_rate_val);
    }
  }
}

class EmbeddingUpdateKernelState final : public user_op::OpKernelState {
 public:
  explicit EmbeddingUpdateKernelState(user_op::KernelInitContext* ctx) {
    const std::string& embedding_name = ctx->Attr<std::string>("embedding_name");
    const int64_t parallel_id = ctx->parallel_ctx().parallel_id();
    embedding_state_ = Singleton<embedding::EmbeddingManager>::Get()->GetEmbeddingState(
        embedding_name, parallel_id);
  }
  ~EmbeddingUpdateKernelState() override = default;

  embedding::EmbeddingState* EmbeddingState() { return embedding_state_; }

 private:
  embedding::EmbeddingState* embedding_state_;
};

}  // namespace

template<typename T, typename G, typename IDX>
class SgdEmbeddingUpdateKernel final : public user_op::OpKernel {
 public:
  SgdEmbeddingUpdateKernel() = default;
  ~SgdEmbeddingUpdateKernel() override = default;

  std::shared_ptr<user_op::OpKernelState> CreateOpKernelState(
      user_op::KernelInitContext* ctx) const override {
    return std::make_shared<EmbeddingUpdateKernelState>(ctx);
  }

 private:
  using user_op::OpKernel::Compute;
  void Compute(user_op::KernelComputeContext* ctx, user_op::OpKernelState* state,
               const user_op::OpKernelCache*) const override {
    auto* kernel_state = dynamic_cast<EmbeddingUpdateKernelState*>(state);
    CHECK(kernel_state != nullptr);
    embedding::EmbeddingState* embedding_state = kernel_state->EmbeddingState();
    embedding_state->OnEmbeddingUpdateStart(ctx, current_iter_);
    const user_op::Tensor* num_unique_ids = ctx->Tensor4ArgNameAndIndex("num_unique_ids", 0);
    const user_op::Tensor* embedding_grad = ctx->Tensor4ArgNameAndIndex("embedding_grad", 0);
    CHECK_EQ(embedding_grad->shape_view().NumAxes(), 2);
    const int64_t line_size = ctx->Attr<int64_t>("line_size");
    const int64_t embedding_size = ctx->Attr<int64_t>("embedding_size");
    CHECK_EQ(line_size, embedding_size);
    const auto scale = ctx->Attr<double>("scale");
    const float l1 = ctx->Attr<float>("l1");
    const float l2 = ctx->Attr<float>("l2");
    const auto weight_decay = ctx->Attr<float>("weight_decay");
    const user_op::Tensor* learning_rate = ctx->Tensor4ArgNameAndIndex("learning_rate", 0);
    const float* learning_rate_ptr = learning_rate->dptr<float>();
    const T* scale_by_ptr = nullptr;
    if (ctx->has_input("scale_by_tensor", 0)) {
      const user_op::Tensor* scale_by_tensor = ctx->Tensor4ArgNameAndIndex("scale_by_tensor", 0);
      CHECK_EQ(scale_by_tensor->data_type(), embedding_grad->data_type());
      CHECK_EQ(scale_by_tensor->shape_view().elem_cnt(), 1);
      scale_by_ptr = scale_by_tensor->dptr<T>();
    }
    const T* down_scale_by_ptr = nullptr;
    if (ctx->has_input("down_scale_by_tensor", 0)) {
      const user_op::Tensor* down_scale_by_tensor =
          ctx->Tensor4ArgNameAndIndex("down_scale_by_tensor", 0);
      CHECK_EQ(down_scale_by_tensor->data_type(), embedding_grad->data_type());
      CHECK_EQ(down_scale_by_tensor->shape_view().elem_cnt(), 1);
      down_scale_by_ptr = down_scale_by_tensor->dptr<T>();
    }
    const int64_t* skip_if_ptr = nullptr;
    if (ctx->has_input("skip_if", 0)) {
      const user_op::Tensor* skip_if = ctx->Tensor4ArgNameAndIndex("skip_if", 0);
      CHECK_EQ(skip_if->shape_view().elem_cnt(), 1);
      skip_if_ptr = skip_if->dptr<int64_t>();
    }
    // update kernel
    const T* unique_embeddings_ptr =
        reinterpret_cast<const T*>(embedding_state->EmbeddingUpdateUniqueEmbeddings(current_iter_));
    T* updated_unique_embeddings_ptr = reinterpret_cast<T*>(
        embedding_state->EmbeddingUpdateUpdatedUniqueEmbeddings(current_iter_));
    const uint32_t num_unique = embedding_state->GetIdNumUnique(current_iter_);
    const int64_t embedding_grad_elem_cnt = num_unique * embedding_size;
    SGDUpdateKernel<T, G, IDX>
        <<<BlocksNum4ThreadsNum(embedding_grad_elem_cnt), kCudaThreadsNumPerBlock, 0,
           ctx->stream()->As<ep::CudaStream>()->cuda_stream()>>>(
            embedding_size, scale, l1, l2, weight_decay,
            reinterpret_cast<const IDX*>(num_unique_ids->dptr()), learning_rate_ptr, scale_by_ptr,
            down_scale_by_ptr, skip_if_ptr, embedding_grad->dptr<G>(), unique_embeddings_ptr,
            updated_unique_embeddings_ptr);
    embedding_state->OnEmbeddingUpdateEnd(ctx, current_iter_);
    current_iter_++;
  }
  bool AlwaysComputeWhenAllOutputsEmpty() const override { return false; }
  mutable int64_t current_iter_;
};

#define IDX_DATA_TYPE_SEQ                           \
  OF_PP_MAKE_TUPLE_SEQ(uint32_t, DataType::kUInt32) \
  OF_PP_MAKE_TUPLE_SEQ(int32_t, DataType::kInt32)

#define REGISTER_CUDA_SGD_EMBEDDING_UPDATE_KERNEL(t_dtype_pair, g_type_pair, idx_dtype_pair)      \
  REGISTER_USER_KERNEL("sgd_embedding_update")                                                    \
      .SetCreateFn<                                                                               \
          SgdEmbeddingUpdateKernel<OF_PP_PAIR_FIRST(t_dtype_pair), OF_PP_PAIR_FIRST(g_type_pair), \
                                   OF_PP_PAIR_FIRST(idx_dtype_pair)>>()                           \
      .SetIsMatchedHob(                                                                           \
          (user_op::HobDeviceType() == DeviceType::kCUDA)                                         \
          && (user_op::HobDataType("num_unique_ids", 0) == OF_PP_PAIR_SECOND(idx_dtype_pair))     \
          && (user_op::HobDataType("embedding_grad", 0) == OF_PP_PAIR_SECOND(g_type_pair))        \
          && (user_op::HobDataType("unique_embeddings", 0) == OF_PP_PAIR_SECOND(t_dtype_pair)));

OF_PP_SEQ_PRODUCT_FOR_EACH_TUPLE(REGISTER_CUDA_SGD_EMBEDDING_UPDATE_KERNEL, FLOATING_DATA_TYPE_SEQ,
                                 FLOATING_DATA_TYPE_SEQ HALF_DATA_TYPE_SEQ, IDX_DATA_TYPE_SEQ)

template<typename T, typename G, typename IDX>
class MomentumEmbeddingUpdateKernel final : public user_op::OpKernel {
 public:
  MomentumEmbeddingUpdateKernel() : current_iter_(0){};
  ~MomentumEmbeddingUpdateKernel() override = default;

  std::shared_ptr<user_op::OpKernelState> CreateOpKernelState(
      user_op::KernelInitContext* ctx) const override {
    return std::make_shared<EmbeddingUpdateKernelState>(ctx);
  }

 private:
  using user_op::OpKernel::Compute;
  void Compute(user_op::KernelComputeContext* ctx, user_op::OpKernelState* state,
               const user_op::OpKernelCache*) const override {
    auto* kernel_state = dynamic_cast<EmbeddingUpdateKernelState*>(state);
    CHECK(kernel_state != nullptr);
    embedding::EmbeddingState* embedding_state = kernel_state->EmbeddingState();
    embedding_state->OnEmbeddingUpdateStart(ctx, current_iter_);
    const user_op::Tensor* num_unique_ids = ctx->Tensor4ArgNameAndIndex("num_unique_ids", 0);
    const user_op::Tensor* embedding_grad = ctx->Tensor4ArgNameAndIndex("embedding_grad", 0);
    CHECK_EQ(embedding_grad->shape_view().NumAxes(), 2);
    const int64_t line_size = ctx->Attr<int64_t>("line_size");
    const int64_t embedding_size = ctx->Attr<int64_t>("embedding_size");
    CHECK_EQ(line_size, embedding_size * 2);
    const float l1 = ctx->Attr<float>("l1");
    const float l2 = ctx->Attr<float>("l2");
    const auto weight_decay = ctx->Attr<float>("weight_decay");
    const auto beta = ctx->Attr<float>("beta");
    // TODO: Suppoprt dampening, nesterov, maximize in OneEmbeddingMomentumUpdate(zhengzekang).
    const float dampening = 0.0;
    const bool nesterov = false;
    const bool maximize = false;
    const auto scale = ctx->Attr<double>("scale");
    const T* scale_by_ptr = nullptr;
    if (ctx->has_input("scale_by_tensor", 0)) {
      const user_op::Tensor* scale_by_tensor = ctx->Tensor4ArgNameAndIndex("scale_by_tensor", 0);
      CHECK_EQ(scale_by_tensor->data_type(), embedding_grad->data_type());
      CHECK_EQ(scale_by_tensor->shape_view().elem_cnt(), 1);
      scale_by_ptr = scale_by_tensor->dptr<T>();
    }
    const T* down_scale_by_ptr = nullptr;
    if (ctx->has_input("down_scale_by_tensor", 0)) {
      const user_op::Tensor* down_scale_by_tensor =
          ctx->Tensor4ArgNameAndIndex("down_scale_by_tensor", 0);
      CHECK_EQ(down_scale_by_tensor->data_type(), embedding_grad->data_type());
      CHECK_EQ(down_scale_by_tensor->shape_view().elem_cnt(), 1);
      down_scale_by_ptr = down_scale_by_tensor->dptr<T>();
    }
    const user_op::Tensor* learning_rate = ctx->Tensor4ArgNameAndIndex("learning_rate", 0);
    const float* learning_rate_ptr = learning_rate->dptr<float>();
    const int64_t* skip_if_ptr = nullptr;
    if (ctx->has_input("skip_if", 0)) {
      const user_op::Tensor* skip_if = ctx->Tensor4ArgNameAndIndex("skip_if", 0);
      CHECK_EQ(skip_if->shape_view().elem_cnt(), 1);
      skip_if_ptr = skip_if->dptr<int64_t>();
    }
    // update kernel
    const T* unique_embeddings_ptr =
        reinterpret_cast<const T*>(embedding_state->EmbeddingUpdateUniqueEmbeddings(current_iter_));
    T* updated_unique_embeddings_ptr = reinterpret_cast<T*>(
        embedding_state->EmbeddingUpdateUpdatedUniqueEmbeddings(current_iter_));
    const uint32_t num_unique = embedding_state->GetIdNumUnique(current_iter_);
    const int64_t embedding_grad_elem_cnt = num_unique * embedding_size;
    MomentumUpdateKernel<T, G, IDX>
<<<<<<< HEAD
        <<<BlocksNum4ThreadsNum(embedding_grad->shape_view().elem_cnt()), kCudaThreadsNumPerBlock,
           0, ctx->stream()->As<ep::CudaStream>()->cuda_stream()>>>(
            line_size, embedding_size, scale, l1, l2, weight_decay, beta, dampening, nesterov,
            maximize, reinterpret_cast<const IDX*>(num_unique_ids->dptr()), learning_rate_ptr,
            scale_by_ptr, down_scale_by_ptr, skip_if_ptr, embedding_grad->dptr<G>(),
            unique_embeddings->dptr<T>(), updated_unique_embeddings->mut_dptr<T>());
=======
        <<<BlocksNum4ThreadsNum(embedding_grad_elem_cnt), kCudaThreadsNumPerBlock, 0,
           ctx->stream()->As<ep::CudaStream>()->cuda_stream()>>>(
            line_size, embedding_size, scale, l1, l2, weight_decay, beta,
            reinterpret_cast<const IDX*>(num_unique_ids->dptr()), learning_rate_ptr, scale_by_ptr,
            down_scale_by_ptr, skip_if_ptr, embedding_grad->dptr<G>(), unique_embeddings_ptr,
            updated_unique_embeddings_ptr);
    embedding_state->OnEmbeddingUpdateEnd(ctx, current_iter_);
    current_iter_++;
>>>>>>> 51b9a1e0
  }
  bool AlwaysComputeWhenAllOutputsEmpty() const override { return false; }
  mutable int64_t current_iter_;
};

#define REGISTER_CUDA_MOMENTUM_EMBEDDING_UPDATE_KERNEL(t_dtype_pair, g_type_pair, idx_dtype_pair) \
  REGISTER_USER_KERNEL("momentum_embedding_update")                                               \
      .SetCreateFn<MomentumEmbeddingUpdateKernel<OF_PP_PAIR_FIRST(t_dtype_pair),                  \
                                                 OF_PP_PAIR_FIRST(g_type_pair),                   \
                                                 OF_PP_PAIR_FIRST(idx_dtype_pair)>>()             \
      .SetIsMatchedHob(                                                                           \
          (user_op::HobDeviceType() == DeviceType::kCUDA)                                         \
          && (user_op::HobDataType("num_unique_ids", 0) == OF_PP_PAIR_SECOND(idx_dtype_pair))     \
          && (user_op::HobDataType("embedding_grad", 0) == OF_PP_PAIR_SECOND(g_type_pair))        \
          && (user_op::HobDataType("unique_embeddings", 0) == OF_PP_PAIR_SECOND(t_dtype_pair)));

OF_PP_SEQ_PRODUCT_FOR_EACH_TUPLE(REGISTER_CUDA_MOMENTUM_EMBEDDING_UPDATE_KERNEL,
                                 FLOATING_DATA_TYPE_SEQ, FLOATING_DATA_TYPE_SEQ HALF_DATA_TYPE_SEQ,
                                 IDX_DATA_TYPE_SEQ)

template<typename T, typename G, typename IDX>
class AdamEmbeddingUpdateKernel final : public user_op::OpKernel {
 public:
  AdamEmbeddingUpdateKernel() : current_iter_(0){};
  ~AdamEmbeddingUpdateKernel() override = default;

  std::shared_ptr<user_op::OpKernelState> CreateOpKernelState(
      user_op::KernelInitContext* ctx) const override {
    return std::make_shared<EmbeddingUpdateKernelState>(ctx);
  }

 private:
  using user_op::OpKernel::Compute;
  void Compute(user_op::KernelComputeContext* ctx, user_op::OpKernelState* state,
               const user_op::OpKernelCache*) const override {
    auto* kernel_state = dynamic_cast<EmbeddingUpdateKernelState*>(state);
    CHECK(kernel_state != nullptr);
    embedding::EmbeddingState* embedding_state = kernel_state->EmbeddingState();
    embedding_state->OnEmbeddingUpdateStart(ctx, current_iter_);
    const user_op::Tensor* num_unique_ids = ctx->Tensor4ArgNameAndIndex("num_unique_ids", 0);
    const user_op::Tensor* unique_embeddings = ctx->Tensor4ArgNameAndIndex("unique_embeddings", 0);
    const user_op::Tensor* embedding_grad = ctx->Tensor4ArgNameAndIndex("embedding_grad", 0);
    user_op::Tensor* updated_unique_embeddings =
        ctx->Tensor4ArgNameAndIndex("updated_unique_embeddings", 0);
    CHECK_EQ(embedding_grad->shape_view().NumAxes(), 2);
    const int64_t line_size = ctx->Attr<int64_t>("line_size");
    const int64_t embedding_size = ctx->Attr<int64_t>("embedding_size");
    CHECK_EQ(line_size, embedding_size * 3);

    const float l1 = ctx->Attr<float>("l1");
    const float l2 = ctx->Attr<float>("l2");
    const auto weight_decay = ctx->Attr<float>("weight_decay");
    const auto beta1 = ctx->Attr<float>("beta1");
    const auto beta2 = ctx->Attr<float>("beta2");
    const auto epsilon = ctx->Attr<float>("epsilon");
    const bool do_bias_correction = ctx->Attr<bool>("do_bias_correction");
    const auto scale = ctx->Attr<double>("scale");
    const T* scale_by_ptr = nullptr;
    if (ctx->has_input("scale_by_tensor", 0)) {
      const user_op::Tensor* scale_by_tensor = ctx->Tensor4ArgNameAndIndex("scale_by_tensor", 0);
      CHECK_EQ(scale_by_tensor->data_type(), embedding_grad->data_type());
      CHECK_EQ(scale_by_tensor->shape_view().elem_cnt(), 1);
      scale_by_ptr = scale_by_tensor->dptr<T>();
    }
    const T* down_scale_by_ptr = nullptr;
    if (ctx->has_input("down_scale_by_tensor", 0)) {
      const user_op::Tensor* down_scale_by_tensor =
          ctx->Tensor4ArgNameAndIndex("down_scale_by_tensor", 0);
      CHECK_EQ(down_scale_by_tensor->data_type(), embedding_grad->data_type());
      CHECK_EQ(down_scale_by_tensor->shape_view().elem_cnt(), 1);
      down_scale_by_ptr = down_scale_by_tensor->dptr<T>();
    }
    const user_op::Tensor* learning_rate = ctx->Tensor4ArgNameAndIndex("learning_rate", 0);
    const float* learning_rate_ptr = learning_rate->dptr<float>();
    const int64_t* skip_if_ptr = nullptr;
    if (ctx->has_input("skip_if", 0)) {
      const user_op::Tensor* skip_if = ctx->Tensor4ArgNameAndIndex("skip_if", 0);
      CHECK_EQ(skip_if->shape_view().elem_cnt(), 1);
      skip_if_ptr = skip_if->dptr<int64_t>();
    }
    const float* bias_correction1_ptr = nullptr;
    if (ctx->has_input("bias_correction1", 0)) {
      bias_correction1_ptr = ctx->Tensor4ArgNameAndIndex("bias_correction1", 0)->dptr<float>();
    }
    const float* bias_correction2_ptr = nullptr;
    if (ctx->has_input("bias_correction2", 0)) {
      bias_correction2_ptr = ctx->Tensor4ArgNameAndIndex("bias_correction2", 0)->dptr<float>();
    }
    // update kernel
    const T* unique_embeddings_ptr =
        reinterpret_cast<const T*>(embedding_state->EmbeddingUpdateUniqueEmbeddings(current_iter_));
    T* updated_unique_embeddings_ptr = reinterpret_cast<T*>(
        embedding_state->EmbeddingUpdateUpdatedUniqueEmbeddings(current_iter_));
    const uint32_t num_unique = embedding_state->GetIdNumUnique(current_iter_);
    const int64_t embedding_grad_elem_cnt = num_unique * embedding_size;
    AdamUpdateKernel<T, G, IDX>
        <<<BlocksNum4ThreadsNum(embedding_grad_elem_cnt), kCudaThreadsNumPerBlock, 0,
           ctx->stream()->As<ep::CudaStream>()->cuda_stream()>>>(
            line_size, embedding_size, static_cast<T>(scale), l1, l2, weight_decay, beta1, beta2,
            epsilon, bias_correction1_ptr, bias_correction2_ptr,
            reinterpret_cast<const IDX*>(num_unique_ids->dptr()), learning_rate_ptr, scale_by_ptr,
            down_scale_by_ptr, skip_if_ptr, embedding_grad->dptr<G>(), unique_embeddings_ptr,
            updated_unique_embeddings_ptr);
    embedding_state->OnEmbeddingUpdateEnd(ctx, current_iter_);
    current_iter_++;
  }
  bool AlwaysComputeWhenAllOutputsEmpty() const override { return false; }
  mutable int64_t current_iter_;
};

#define REGISTER_CUDA_ADAM_EMBEDDING_UPDATE_KERNEL(t_dtype_pair, g_type_pair, idx_dtype_pair)      \
  REGISTER_USER_KERNEL("adam_embedding_update")                                                    \
      .SetCreateFn<                                                                                \
          AdamEmbeddingUpdateKernel<OF_PP_PAIR_FIRST(t_dtype_pair), OF_PP_PAIR_FIRST(g_type_pair), \
                                    OF_PP_PAIR_FIRST(idx_dtype_pair)>>()                           \
      .SetIsMatchedHob(                                                                            \
          (user_op::HobDeviceType() == DeviceType::kCUDA)                                          \
          && (user_op::HobDataType("num_unique_ids", 0) == OF_PP_PAIR_SECOND(idx_dtype_pair))      \
          && (user_op::HobDataType("embedding_grad", 0) == OF_PP_PAIR_SECOND(g_type_pair))         \
          && (user_op::HobDataType("unique_embeddings", 0) == OF_PP_PAIR_SECOND(t_dtype_pair)));

OF_PP_SEQ_PRODUCT_FOR_EACH_TUPLE(REGISTER_CUDA_ADAM_EMBEDDING_UPDATE_KERNEL, FLOATING_DATA_TYPE_SEQ,
                                 FLOATING_DATA_TYPE_SEQ HALF_DATA_TYPE_SEQ, IDX_DATA_TYPE_SEQ)

template<typename T, typename G, typename IDX>
class AdagradEmbeddingUpdateKernel final : public user_op::OpKernel {
 public:
  AdagradEmbeddingUpdateKernel() : current_iter_(0){};
  ~AdagradEmbeddingUpdateKernel() override = default;

  std::shared_ptr<user_op::OpKernelState> CreateOpKernelState(
      user_op::KernelInitContext* ctx) const override {
    return std::make_shared<EmbeddingUpdateKernelState>(ctx);
  }

 private:
  using user_op::OpKernel::Compute;
  void Compute(user_op::KernelComputeContext* ctx, user_op::OpKernelState* state,
               const user_op::OpKernelCache*) const override {
    auto* kernel_state = dynamic_cast<EmbeddingUpdateKernelState*>(state);
    CHECK(kernel_state != nullptr);
    embedding::EmbeddingState* embedding_state = kernel_state->EmbeddingState();
    embedding_state->OnEmbeddingUpdateStart(ctx, current_iter_);
    const user_op::Tensor* num_unique_ids = ctx->Tensor4ArgNameAndIndex("num_unique_ids", 0);
    const user_op::Tensor* unique_embeddings = ctx->Tensor4ArgNameAndIndex("unique_embeddings", 0);
    const user_op::Tensor* embedding_grad = ctx->Tensor4ArgNameAndIndex("embedding_grad", 0);
    user_op::Tensor* updated_unique_embeddings =
        ctx->Tensor4ArgNameAndIndex("updated_unique_embeddings", 0);
    CHECK_EQ(unique_embeddings->shape_view().NumAxes(), 2);
    CHECK_EQ(embedding_grad->shape_view().NumAxes(), 2);
    const int64_t line_size = ctx->Attr<int64_t>("line_size");
    const int64_t embedding_size = ctx->Attr<int64_t>("embedding_size");
    CHECK_EQ(line_size, embedding_size * 2);

    const float l1 = ctx->Attr<float>("l1");
    const float l2 = ctx->Attr<float>("l2");
    const auto weight_decay = ctx->Attr<float>("weight_decay");
    const auto lr_decay = ctx->Attr<float>("lr_decay");
    const auto epsilon = ctx->Attr<float>("epsilon");
    const auto scale = ctx->Attr<double>("scale");
    const T* scale_by_ptr = nullptr;
    if (ctx->has_input("scale_by_tensor", 0)) {
      const user_op::Tensor* scale_by_tensor = ctx->Tensor4ArgNameAndIndex("scale_by_tensor", 0);
      CHECK_EQ(scale_by_tensor->data_type(), embedding_grad->data_type());
      CHECK_EQ(scale_by_tensor->shape_view().elem_cnt(), 1);
      scale_by_ptr = scale_by_tensor->dptr<T>();
    }
    const T* down_scale_by_ptr = nullptr;
    if (ctx->has_input("down_scale_by_tensor", 0)) {
      const user_op::Tensor* down_scale_by_tensor =
          ctx->Tensor4ArgNameAndIndex("down_scale_by_tensor", 0);
      CHECK_EQ(down_scale_by_tensor->data_type(), embedding_grad->data_type());
      CHECK_EQ(down_scale_by_tensor->shape_view().elem_cnt(), 1);
      down_scale_by_ptr = down_scale_by_tensor->dptr<T>();
    }
    const user_op::Tensor* learning_rate = ctx->Tensor4ArgNameAndIndex("learning_rate", 0);
    const float* learning_rate_ptr = learning_rate->dptr<float>();
    const int64_t* train_step_ptr = ctx->Tensor4ArgNameAndIndex("train_step", 0)->dptr<int64_t>();
    const int64_t* skip_if_ptr = nullptr;
    if (ctx->has_input("skip_if", 0)) {
      const user_op::Tensor* skip_if = ctx->Tensor4ArgNameAndIndex("skip_if", 0);
      CHECK_EQ(skip_if->shape_view().elem_cnt(), 1);
      skip_if_ptr = skip_if->dptr<int64_t>();
    }
    // update kernel
    const T* unique_embeddings_ptr =
        reinterpret_cast<const T*>(embedding_state->EmbeddingUpdateUniqueEmbeddings(current_iter_));
    T* updated_unique_embeddings_ptr = reinterpret_cast<T*>(
        embedding_state->EmbeddingUpdateUpdatedUniqueEmbeddings(current_iter_));
    const uint32_t num_unique = embedding_state->GetIdNumUnique(current_iter_);
    const int64_t embedding_grad_elem_cnt = num_unique * embedding_size;
    AdagradUpdateKernel<T, G, IDX>
        <<<BlocksNum4ThreadsNum(embedding_grad_elem_cnt), kCudaThreadsNumPerBlock, 0,
           ctx->stream()->As<ep::CudaStream>()->cuda_stream()>>>(
            line_size, embedding_size, static_cast<T>(scale), l1, l2, weight_decay, lr_decay,
            epsilon, reinterpret_cast<const IDX*>(num_unique_ids->dptr()), learning_rate_ptr,
            train_step_ptr, scale_by_ptr, down_scale_by_ptr, skip_if_ptr, embedding_grad->dptr<G>(),
            unique_embeddings_ptr, updated_unique_embeddings_ptr);
    embedding_state->OnEmbeddingUpdateEnd(ctx, current_iter_);
    current_iter_++;
  }
  bool AlwaysComputeWhenAllOutputsEmpty() const override { return false; }
  mutable int64_t current_iter_;
};

#define REGISTER_CUDA_ADAGRAD_EMBEDDING_UPDATE_KERNEL(t_dtype_pair, g_type_pair, idx_dtype_pair) \
  REGISTER_USER_KERNEL("adagrad_embedding_update")                                               \
      .SetCreateFn<AdagradEmbeddingUpdateKernel<OF_PP_PAIR_FIRST(t_dtype_pair),                  \
                                                OF_PP_PAIR_FIRST(g_type_pair),                   \
                                                OF_PP_PAIR_FIRST(idx_dtype_pair)>>()             \
      .SetIsMatchedHob(                                                                          \
          (user_op::HobDeviceType() == DeviceType::kCUDA)                                        \
          && (user_op::HobDataType("num_unique_ids", 0) == OF_PP_PAIR_SECOND(idx_dtype_pair))    \
          && (user_op::HobDataType("embedding_grad", 0) == OF_PP_PAIR_SECOND(g_type_pair))       \
          && (user_op::HobDataType("unique_embeddings", 0) == OF_PP_PAIR_SECOND(t_dtype_pair)));

OF_PP_SEQ_PRODUCT_FOR_EACH_TUPLE(REGISTER_CUDA_ADAGRAD_EMBEDDING_UPDATE_KERNEL,
                                 FLOATING_DATA_TYPE_SEQ, FLOATING_DATA_TYPE_SEQ HALF_DATA_TYPE_SEQ,
                                 IDX_DATA_TYPE_SEQ)

template<typename T, typename G, typename IDX>
class FtrlEmbeddingUpdateKernel final : public user_op::OpKernel {
 public:
  FtrlEmbeddingUpdateKernel() : current_iter_(0){};
  ~FtrlEmbeddingUpdateKernel() override = default;

  std::shared_ptr<user_op::OpKernelState> CreateOpKernelState(
      user_op::KernelInitContext* ctx) const override {
    return std::make_shared<EmbeddingUpdateKernelState>(ctx);
  }

 private:
  using user_op::OpKernel::Compute;
  void Compute(user_op::KernelComputeContext* ctx, user_op::OpKernelState* state,
               const user_op::OpKernelCache*) const override {
    auto* kernel_state = dynamic_cast<EmbeddingUpdateKernelState*>(state);
    CHECK(kernel_state != nullptr);
    embedding::EmbeddingState* embedding_state = kernel_state->EmbeddingState();
    embedding_state->OnEmbeddingUpdateStart(ctx, current_iter_);
    const user_op::Tensor* num_unique_ids = ctx->Tensor4ArgNameAndIndex("num_unique_ids", 0);
    const user_op::Tensor* unique_embeddings = ctx->Tensor4ArgNameAndIndex("unique_embeddings", 0);
    const user_op::Tensor* embedding_grad = ctx->Tensor4ArgNameAndIndex("embedding_grad", 0);
    user_op::Tensor* updated_unique_embeddings =
        ctx->Tensor4ArgNameAndIndex("updated_unique_embeddings", 0);
    CHECK_EQ(embedding_grad->shape_view().NumAxes(), 2)
        << "The NumAxes of embedding_grad should be equal to 2. ";
    const int64_t line_size = ctx->Attr<int64_t>("line_size");
    const int64_t embedding_size = ctx->Attr<int64_t>("embedding_size");
    CHECK_EQ(line_size, embedding_size * 3)
        << "The line_size should be equal to 3 x embedding_size. ";
    const float l1 = 0.0;
    const float l2 = 0.0;
    const float weight_decay = ctx->Attr<float>("weight_decay");
    // TODO(zhengzekang): Undefined behavior for ftrl optimizer with weight_decay in `abs(new_z_val)
    // < lambda1` condition.
    CHECK_EQ(weight_decay, static_cast<float>(0.0))
        << "Currently not support for setting weight decay. ";
    const float lr_power = ctx->Attr<float>("lr_power");
    const float lambda1 = ctx->Attr<float>("lambda1");
    const float lambda2 = ctx->Attr<float>("lambda2");
    const float beta = ctx->Attr<float>("beta");
    const double scale = ctx->Attr<double>("scale");
    const T* down_scale_by_ptr = nullptr;
    if (ctx->has_input("down_scale_by_tensor", 0)) {
      const user_op::Tensor* down_scale_by_tensor =
          ctx->Tensor4ArgNameAndIndex("down_scale_by_tensor", 0);
      CHECK_EQ(down_scale_by_tensor->data_type(), embedding_grad->data_type());
      CHECK_EQ(down_scale_by_tensor->shape_view().elem_cnt(), 1);
      down_scale_by_ptr = down_scale_by_tensor->dptr<T>();
    }
    const user_op::Tensor* learning_rate = ctx->Tensor4ArgNameAndIndex("learning_rate", 0);
    const float* learning_rate_ptr = learning_rate->dptr<float>();
    const int64_t* skip_if_ptr = nullptr;
    if (ctx->has_input("skip_if", 0)) {
      const user_op::Tensor* skip_if = ctx->Tensor4ArgNameAndIndex("skip_if", 0);
      CHECK_EQ(skip_if->shape_view().elem_cnt(), 1);
      skip_if_ptr = skip_if->dptr<int64_t>();
    }
    // update kernel
    const T* unique_embeddings_ptr =
        reinterpret_cast<const T*>(embedding_state->EmbeddingUpdateUniqueEmbeddings(current_iter_));
    T* updated_unique_embeddings_ptr = reinterpret_cast<T*>(
        embedding_state->EmbeddingUpdateUpdatedUniqueEmbeddings(current_iter_));
    const uint32_t num_unique = embedding_state->GetIdNumUnique(current_iter_);
    const int64_t embedding_grad_elem_cnt = num_unique * embedding_size;
    FtrlUpdateKernel<T, G, IDX>
        <<<BlocksNum4ThreadsNum(embedding_grad_elem_cnt), kCudaThreadsNumPerBlock, 0,
           ctx->stream()->As<ep::CudaStream>()->cuda_stream()>>>(
            line_size, embedding_size, static_cast<T>(scale), l1, l2, weight_decay, lr_power,
            lambda1, lambda2, beta, reinterpret_cast<const IDX*>(num_unique_ids->dptr()),
            learning_rate_ptr, down_scale_by_ptr, skip_if_ptr, embedding_grad->dptr<G>(),
            unique_embeddings_ptr, updated_unique_embeddings_ptr);
    embedding_state->OnEmbeddingUpdateEnd(ctx, current_iter_);
    current_iter_++;
  }
  bool AlwaysComputeWhenAllOutputsEmpty() const override { return false; }
  mutable int64_t current_iter_;
};
#define REGISTER_CUDA_FTRL_EMBEDDING_UPDATE_KERNEL(t_dtype_pair, g_type_pair, idx_dtype_pair)      \
  REGISTER_USER_KERNEL("ftrl_embedding_update")                                                    \
      .SetCreateFn<                                                                                \
          FtrlEmbeddingUpdateKernel<OF_PP_PAIR_FIRST(t_dtype_pair), OF_PP_PAIR_FIRST(g_type_pair), \
                                    OF_PP_PAIR_FIRST(idx_dtype_pair)>>()                           \
      .SetIsMatchedHob(                                                                            \
          (user_op::HobDeviceType() == DeviceType::kCUDA)                                          \
          && (user_op::HobDataType("num_unique_ids", 0) == OF_PP_PAIR_SECOND(idx_dtype_pair))      \
          && (user_op::HobDataType("embedding_grad", 0) == OF_PP_PAIR_SECOND(g_type_pair))         \
          && (user_op::HobDataType("unique_embeddings", 0) == OF_PP_PAIR_SECOND(t_dtype_pair)));
OF_PP_SEQ_PRODUCT_FOR_EACH_TUPLE(REGISTER_CUDA_FTRL_EMBEDDING_UPDATE_KERNEL, FLOATING_DATA_TYPE_SEQ,
                                 FLOATING_DATA_TYPE_SEQ HALF_DATA_TYPE_SEQ, IDX_DATA_TYPE_SEQ)

}  // namespace oneflow<|MERGE_RESOLUTION|>--- conflicted
+++ resolved
@@ -379,23 +379,15 @@
     const uint32_t num_unique = embedding_state->GetIdNumUnique(current_iter_);
     const int64_t embedding_grad_elem_cnt = num_unique * embedding_size;
     MomentumUpdateKernel<T, G, IDX>
-<<<<<<< HEAD
-        <<<BlocksNum4ThreadsNum(embedding_grad->shape_view().elem_cnt()), kCudaThreadsNumPerBlock,
-           0, ctx->stream()->As<ep::CudaStream>()->cuda_stream()>>>(
-            line_size, embedding_size, scale, l1, l2, weight_decay, beta, dampening, nesterov,
-            maximize, reinterpret_cast<const IDX*>(num_unique_ids->dptr()), learning_rate_ptr,
-            scale_by_ptr, down_scale_by_ptr, skip_if_ptr, embedding_grad->dptr<G>(),
-            unique_embeddings->dptr<T>(), updated_unique_embeddings->mut_dptr<T>());
-=======
         <<<BlocksNum4ThreadsNum(embedding_grad_elem_cnt), kCudaThreadsNumPerBlock, 0,
            ctx->stream()->As<ep::CudaStream>()->cuda_stream()>>>(
             line_size, embedding_size, scale, l1, l2, weight_decay, beta,
+            beta, dampening, nesterov, maximize, 
             reinterpret_cast<const IDX*>(num_unique_ids->dptr()), learning_rate_ptr, scale_by_ptr,
             down_scale_by_ptr, skip_if_ptr, embedding_grad->dptr<G>(), unique_embeddings_ptr,
             updated_unique_embeddings_ptr);
     embedding_state->OnEmbeddingUpdateEnd(ctx, current_iter_);
     current_iter_++;
->>>>>>> 51b9a1e0
   }
   bool AlwaysComputeWhenAllOutputsEmpty() const override { return false; }
   mutable int64_t current_iter_;
