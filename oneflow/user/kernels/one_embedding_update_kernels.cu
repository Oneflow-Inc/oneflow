/*
Copyright 2020 The OneFlow Authors. All rights reserved.

Licensed under the Apache License, Version 2.0 (the "License");
you may not use this file except in compliance with the License.
You may obtain a copy of the License at

    http://www.apache.org/licenses/LICENSE-2.0

Unless required by applicable law or agreed to in writing, software
distributed under the License is distributed on an "AS IS" BASIS,
WITHOUT WARRANTIES OR CONDITIONS OF ANY KIND, either express or implied.
See the License for the specific language governing permissions and
limitations under the License.
*/
#include "oneflow/core/framework/framework.h"
#include "oneflow/core/device/cuda_util.h"
#include "oneflow/user/kernels/model_update_kernel_util.h"

namespace oneflow {

namespace {

template<typename T, typename G, typename IDX>
__global__ void SGDUpdateKernel(const int64_t embedding_size, T scale, float l1, float l2,
                                float weight_decay, const IDX* num_unique_ids,
                                const float* learning_rate, const T* down_scale_by_ptr,
                                const int64_t* skip_if, const G* model_diff, const T* model,
                                T* updated_model) {
  if (skip_if != nullptr && *skip_if != 0) {
    const int64_t n = *num_unique_ids * embedding_size;
    CUDA_1D_KERNEL_LOOP(i, n) { updated_model[i] = model[i]; }
  } else {
    if (down_scale_by_ptr != nullptr) { scale /= *down_scale_by_ptr; }
    float learning_rate_val = *learning_rate;
    const int64_t n = *num_unique_ids * embedding_size;
    CUDA_1D_KERNEL_LOOP(i, n) {
      updated_model[i] = model[i];
      SGDUpdateFunctor<T, G>()(model_diff + i, updated_model + i, scale, l1, l2, weight_decay,
                               learning_rate_val);
    }
  }
}

__device__ void GetMomentumOffset(const int32_t line_size, const int32_t embedding_size,
                                  int64_t model_diff_offset, int64_t* model_offset,
                                  int64_t* momentum_offset) {
  const int32_t row = model_diff_offset / embedding_size;
  const int32_t col = model_diff_offset - row * embedding_size;
  *model_offset = row * line_size + col;
  *momentum_offset = *model_offset + embedding_size;
}

template<typename T, typename G, typename IDX>
__global__ void MomentumUpdateKernel(const int64_t line_size, const int64_t embedding_size, T scale,
                                     float l1, float l2, float weight_decay, float beta,
                                     const IDX* num_unique_ids, const float* learning_rate,
                                     const T* down_scale_by_ptr, const int64_t* skip_if,
                                     const G* model_diff, const T* unique_values,
                                     T* updated_unique_values) {
  if (skip_if != nullptr && *skip_if != 0) {
    const int64_t n = *num_unique_ids * line_size;
    CUDA_1D_KERNEL_LOOP(i, n) {
      int64_t model_offset;
      int64_t momentum_offset;
      GetMomentumOffset(line_size, embedding_size, i, &model_offset, &momentum_offset);
      updated_unique_values[model_offset] = unique_values[model_offset];
      updated_unique_values[momentum_offset] = unique_values[momentum_offset];
    }
  } else {
    if (down_scale_by_ptr != nullptr) { scale /= *down_scale_by_ptr; }
    float learning_rate_val = *learning_rate;
    const int64_t n = *num_unique_ids * embedding_size;
    CUDA_1D_KERNEL_LOOP(i, n) {
      int64_t model_offset;
      int64_t momentum_offset;
      GetMomentumOffset(line_size, embedding_size, i, &model_offset, &momentum_offset);
      updated_unique_values[model_offset] = unique_values[model_offset];
      updated_unique_values[momentum_offset] = unique_values[momentum_offset];
      MomentumUpdateFunctor<T, G>()(model_diff + i, updated_unique_values + model_offset,
                                    updated_unique_values + momentum_offset, scale, l1, l2, beta,
                                    weight_decay, learning_rate_val);
    }
  }
}

__device__ void GetAdamOffset(const int32_t line_size, const int32_t embedding_size,
                              int64_t model_diff_offset, int64_t* model_offset, int64_t* m_offset,
                              int64_t* v_offset) {
  const int32_t row = model_diff_offset / embedding_size;
  const int32_t col = model_diff_offset - row * embedding_size;
  *model_offset = row * line_size + col;
  *m_offset = *model_offset + embedding_size;
  *v_offset = *model_offset + 2 * embedding_size;
}

template<typename T, typename G, typename IDX>
__global__ void AdamUpdateKernel(const int32_t line_size, const int32_t embedding_size, T scale,
                                 float l1, float l2, float weight_decay, float beta1, float beta2,
                                 float epsilon, const float* bias_correction1_ptr,
                                 const float* bias_correction2_ptr, const IDX* num_unique_ids,
                                 const float* learning_rate, const T* down_scale_by_ptr,
                                 const int64_t* skip_if, const G* model_diff,
                                 const T* unique_values, T* updated_unique_values) {
  if (skip_if != nullptr && *skip_if != 0) {
    const int64_t n = *num_unique_ids * line_size;
    CUDA_1D_KERNEL_LOOP(i, n) {
      int64_t model_offset;
      int64_t m_offset;
      int64_t v_offset;
      GetAdamOffset(line_size, embedding_size, i, &model_offset, &m_offset, &v_offset);
      updated_unique_values[model_offset] = unique_values[model_offset];
      updated_unique_values[m_offset] = unique_values[m_offset];
      updated_unique_values[v_offset] = unique_values[v_offset];
    }
  } else {
    if (down_scale_by_ptr != nullptr) { scale /= *down_scale_by_ptr; }
    float bias_correction1_val = 1.0;
    float bias_correction2_val = 1.0;
    if (bias_correction1_ptr != nullptr) { bias_correction1_val = *bias_correction1_ptr; }
    if (bias_correction2_ptr != nullptr) { bias_correction2_val = *bias_correction2_ptr; }
    float learning_rate_val = *learning_rate;
    const int64_t n = *num_unique_ids * embedding_size;
    CUDA_1D_KERNEL_LOOP(i, n) {
      int64_t model_offset;
      int64_t m_offset;
      int64_t v_offset;
      GetAdamOffset(line_size, embedding_size, i, &model_offset, &m_offset, &v_offset);
      updated_unique_values[model_offset] = unique_values[model_offset];
      updated_unique_values[m_offset] = unique_values[m_offset];
      updated_unique_values[v_offset] = unique_values[v_offset];
      AdamUpdateFunctor<T, G>()(model_diff + i, updated_unique_values + model_offset,
                                updated_unique_values + m_offset, updated_unique_values + v_offset,
                                nullptr, scale, l1, l2, beta1, beta2, epsilon, weight_decay, false,
                                bias_correction1_val, bias_correction2_val, learning_rate_val);
    }
  }
}

<<<<<<< HEAD
__device__ void GetFtrlOffset(const int32_t line_size, const int32_t embedding_size,
                              int64_t model_diff_offset, int64_t* model_offset,
                              int64_t* accumulate_offset, int64_t* z_offset) {
  const int32_t row = model_diff_offset / embedding_size;
  const int32_t col = model_diff_offset - row * embedding_size;
  *model_offset = row * line_size + col;
  *accumulate_offset = *model_offset + embedding_size;
  *z_offset = *model_offset + 2 * embedding_size;
}

template<typename T, typename G, typename IDX>
__global__ void FtrlUpdateKernel(const int32_t line_size, const int32_t embedding_size, T scale,
                                 float l1, float l2, float weight_decay, float lr_power,
                                 float lambda1, float lambda2, float beta,
                                 const IDX* num_unique_ids, const float* learning_rate,
                                 const T* down_scale_by_ptr, const int64_t* skip_if,
                                 const G* model_diff, const T* unique_values,
                                 T* updated_unique_values) {
=======
template<typename T, typename G, typename IDX>
__global__ void AdagradUpdateKernel(const int64_t line_size, const int64_t embedding_size, T scale,
                                    float l1, float l2, float weight_decay, float lr_decay,
                                    float epsilon, const IDX* num_unique_ids,
                                    const float* learning_rate, const int64_t* train_step_ptr,
                                    const T* down_scale_by_ptr, const int64_t* skip_if,
                                    const G* model_diff, const T* unique_values,
                                    T* updated_unique_values) {
>>>>>>> 56882e68
  if (skip_if != nullptr && *skip_if != 0) {
    const int64_t n = *num_unique_ids * line_size;
    CUDA_1D_KERNEL_LOOP(i, n) {
      int64_t model_offset;
<<<<<<< HEAD
      int64_t accumulate_offset;
      int64_t z_offset;
      GetFtrlOffset(line_size, embedding_size, i, &model_offset, &accumulate_offset, &z_offset);
      updated_unique_values[model_offset] = unique_values[model_offset];
      updated_unique_values[accumulate_offset] = unique_values[accumulate_offset];
      updated_unique_values[z_offset] = unique_values[z_offset];
    }
  } else {
    if (down_scale_by_ptr != nullptr) { scale /= *down_scale_by_ptr; }
    float learning_rate_val = *learning_rate;
    const int64_t n = *num_unique_ids * embedding_size;
    CUDA_1D_KERNEL_LOOP(i, n) {
      int64_t model_offset;
      int64_t accumulate_offset;
      int64_t z_offset;
      GetFtrlOffset(line_size, embedding_size, i, &model_offset, &accumulate_offset, &z_offset);
      updated_unique_values[model_offset] = unique_values[model_offset];
      updated_unique_values[accumulate_offset] = unique_values[accumulate_offset];
      updated_unique_values[z_offset] = unique_values[z_offset];
      FtrlUpdateFunctor<T, G>()(model_diff + i, updated_unique_values + model_offset,
                                updated_unique_values + accumulate_offset,
                                updated_unique_values + z_offset, scale, l1, l2, lr_power, lambda1,
                                lambda2, beta, weight_decay, learning_rate_val);
=======
      int64_t sum_offset;
      GetMomentumOffset(line_size, embedding_size, i, &model_offset, &sum_offset);
      updated_unique_values[model_offset] = unique_values[model_offset];
      updated_unique_values[sum_offset] = unique_values[sum_offset];
    }
  } else {
    int64_t train_step = *train_step_ptr + 1;
    if (down_scale_by_ptr != nullptr) { scale /= *down_scale_by_ptr; }
    float learning_rate_val = *learning_rate;
    learning_rate_val = learning_rate_val / (1 + (train_step - 1) * lr_decay);
    const int64_t n = *num_unique_ids * embedding_size;
    CUDA_1D_KERNEL_LOOP(i, n) {
      int64_t model_offset;
      int64_t sum_offset;
      GetMomentumOffset(line_size, embedding_size, i, &model_offset, &sum_offset);
      updated_unique_values[model_offset] = unique_values[model_offset];
      updated_unique_values[sum_offset] = unique_values[sum_offset];
      AdagradUpdateFunctor<T, G>()(model_diff + i, updated_unique_values + model_offset,
                                   updated_unique_values + sum_offset, scale, l1, l2, epsilon,
                                   weight_decay, learning_rate_val);
>>>>>>> 56882e68
    }
  }
}

}  // namespace

template<typename T, typename G, typename IDX>
class SgdEmbeddingUpdateKernel final : public user_op::OpKernel {
 public:
  SgdEmbeddingUpdateKernel() = default;
  ~SgdEmbeddingUpdateKernel() override = default;

 private:
  using user_op::OpKernel::Compute;
  void Compute(user_op::KernelComputeContext* ctx) const override {
    const user_op::Tensor* num_unique_ids = ctx->Tensor4ArgNameAndIndex("num_unique_ids", 0);
    const user_op::Tensor* unique_embeddings = ctx->Tensor4ArgNameAndIndex("unique_embeddings", 0);
    const user_op::Tensor* embedding_grad = ctx->Tensor4ArgNameAndIndex("embedding_grad", 0);
    user_op::Tensor* updated_unique_embeddings =
        ctx->Tensor4ArgNameAndIndex("updated_unique_embeddings", 0);
    CHECK_EQ(unique_embeddings->shape().NumAxes(), 2);
    CHECK_EQ(embedding_grad->shape().NumAxes(), 2);
    const int64_t line_size = unique_embeddings->shape().At(1);
    const int64_t embedding_size = embedding_grad->shape().At(1);
    CHECK_EQ(line_size, embedding_size);
    const auto scale = ctx->Attr<double>("scale");
<<<<<<< HEAD
    const float l1 = 0.0;
    const float l2 = 0.0;
=======
    const float l1 = ctx->Attr<float>("l1");
    const float l2 = ctx->Attr<float>("l2");
>>>>>>> 56882e68
    const auto weight_decay = ctx->Attr<float>("weight_decay");
    const user_op::Tensor* learning_rate = ctx->Tensor4ArgNameAndIndex("learning_rate", 0);
    const float* learning_rate_ptr = learning_rate->dptr<float>();
    const T* down_scale_by_ptr = nullptr;
    if (ctx->has_input("down_scale_by_tensor", 0)) {
      const user_op::Tensor* down_scale_by_tensor =
          ctx->Tensor4ArgNameAndIndex("down_scale_by_tensor", 0);
      CHECK_EQ(down_scale_by_tensor->data_type(), unique_embeddings->data_type());
      CHECK_EQ(down_scale_by_tensor->shape().elem_cnt(), 1);
      down_scale_by_ptr = down_scale_by_tensor->dptr<T>();
    }
    const int64_t* skip_if_ptr = nullptr;
    if (ctx->has_input("skip_if", 0)) {
      const user_op::Tensor* skip_if = ctx->Tensor4ArgNameAndIndex("skip_if", 0);
      CHECK_EQ(skip_if->shape().elem_cnt(), 1);
      skip_if_ptr = skip_if->dptr<int64_t>();
    }
    // update kernel
    SGDUpdateKernel<T, G, IDX>
        <<<BlocksNum4ThreadsNum(embedding_grad->shape().elem_cnt()), kCudaThreadsNumPerBlock, 0,
           ctx->stream()->As<ep::CudaStream>()->cuda_stream()>>>(
            embedding_size, scale, l1, l2, weight_decay,
            reinterpret_cast<const IDX*>(num_unique_ids->dptr()), learning_rate_ptr,
            down_scale_by_ptr, skip_if_ptr, embedding_grad->dptr<G>(), unique_embeddings->dptr<T>(),
            updated_unique_embeddings->mut_dptr<T>());
  }
  bool AlwaysComputeWhenAllOutputsEmpty() const override { return false; }
};

#define IDX_DATA_TYPE_SEQ                           \
  OF_PP_MAKE_TUPLE_SEQ(uint32_t, DataType::kUInt32) \
  OF_PP_MAKE_TUPLE_SEQ(int32_t, DataType::kInt32)

#define REGISTER_CUDA_SGD_EMBEDDING_UPDATE_KERNEL(t_dtype_pair, g_type_pair, idx_dtype_pair)      \
  REGISTER_USER_KERNEL("sgd_embedding_update")                                                    \
      .SetCreateFn<                                                                               \
          SgdEmbeddingUpdateKernel<OF_PP_PAIR_FIRST(t_dtype_pair), OF_PP_PAIR_FIRST(g_type_pair), \
                                   OF_PP_PAIR_FIRST(idx_dtype_pair)>>()                           \
      .SetIsMatchedHob(                                                                           \
          (user_op::HobDeviceType() == DeviceType::kCUDA)                                         \
          && (user_op::HobDataType("num_unique_ids", 0) == OF_PP_PAIR_SECOND(idx_dtype_pair))     \
          && (user_op::HobDataType("embedding_grad", 0) == OF_PP_PAIR_SECOND(g_type_pair))        \
          && (user_op::HobDataType("unique_embeddings", 0) == OF_PP_PAIR_SECOND(t_dtype_pair)));

OF_PP_SEQ_PRODUCT_FOR_EACH_TUPLE(REGISTER_CUDA_SGD_EMBEDDING_UPDATE_KERNEL, FLOATING_DATA_TYPE_SEQ,
                                 FLOATING_DATA_TYPE_SEQ HALF_DATA_TYPE_SEQ, IDX_DATA_TYPE_SEQ)

template<typename T, typename G, typename IDX>
class MomentumEmbeddingUpdateKernel final : public user_op::OpKernel {
 public:
  MomentumEmbeddingUpdateKernel() = default;
  ~MomentumEmbeddingUpdateKernel() override = default;

 private:
  using user_op::OpKernel::Compute;
  void Compute(user_op::KernelComputeContext* ctx) const override {
    const user_op::Tensor* num_unique_ids = ctx->Tensor4ArgNameAndIndex("num_unique_ids", 0);
    const user_op::Tensor* unique_embeddings = ctx->Tensor4ArgNameAndIndex("unique_embeddings", 0);
    const user_op::Tensor* embedding_grad = ctx->Tensor4ArgNameAndIndex("embedding_grad", 0);
    user_op::Tensor* updated_unique_embeddings =
        ctx->Tensor4ArgNameAndIndex("updated_unique_embeddings", 0);
    CHECK_EQ(unique_embeddings->shape().NumAxes(), 2);
    CHECK_EQ(embedding_grad->shape().NumAxes(), 2);
    const int64_t num_keys = unique_embeddings->shape().At(0);
    const int64_t line_size = unique_embeddings->shape().At(1);
    const int64_t embedding_size = embedding_grad->shape().At(1);
    CHECK_EQ(line_size, embedding_size * 2);
<<<<<<< HEAD
    const float l1 = 0.0;
    const float l2 = 0.0;
=======
    const float l1 = ctx->Attr<float>("l1");
    const float l2 = ctx->Attr<float>("l2");
>>>>>>> 56882e68
    const auto weight_decay = ctx->Attr<float>("weight_decay");
    const auto beta = ctx->Attr<float>("beta");
    const auto scale = ctx->Attr<double>("scale");
    const T* down_scale_by_ptr = nullptr;
    if (ctx->has_input("down_scale_by_tensor", 0)) {
      const user_op::Tensor* down_scale_by_tensor =
          ctx->Tensor4ArgNameAndIndex("down_scale_by_tensor", 0);
      CHECK_EQ(down_scale_by_tensor->data_type(), unique_embeddings->data_type());
      CHECK_EQ(down_scale_by_tensor->shape().elem_cnt(), 1);
      down_scale_by_ptr = down_scale_by_tensor->dptr<T>();
    }
    const user_op::Tensor* learning_rate = ctx->Tensor4ArgNameAndIndex("learning_rate", 0);
    const float* learning_rate_ptr = learning_rate->dptr<float>();
    const int64_t* skip_if_ptr = nullptr;
    if (ctx->has_input("skip_if", 0)) {
      const user_op::Tensor* skip_if = ctx->Tensor4ArgNameAndIndex("skip_if", 0);
      CHECK_EQ(skip_if->shape().elem_cnt(), 1);
      skip_if_ptr = skip_if->dptr<int64_t>();
    }
    // update kernel
    MomentumUpdateKernel<T, G, IDX>
        <<<BlocksNum4ThreadsNum(embedding_grad->shape().elem_cnt()), kCudaThreadsNumPerBlock, 0,
           ctx->stream()->As<ep::CudaStream>()->cuda_stream()>>>(
            line_size, embedding_size, scale, l1, l2, weight_decay, beta,
            reinterpret_cast<const IDX*>(num_unique_ids->dptr()), learning_rate_ptr,
            down_scale_by_ptr, skip_if_ptr, embedding_grad->dptr<G>(), unique_embeddings->dptr<T>(),
            updated_unique_embeddings->mut_dptr<T>());
  }
  bool AlwaysComputeWhenAllOutputsEmpty() const override { return false; }
};

#define REGISTER_CUDA_MOMENTUM_EMBEDDING_UPDATE_KERNEL(t_dtype_pair, g_type_pair, idx_dtype_pair) \
  REGISTER_USER_KERNEL("momentum_embedding_update")                                               \
      .SetCreateFn<MomentumEmbeddingUpdateKernel<OF_PP_PAIR_FIRST(t_dtype_pair),                  \
                                                 OF_PP_PAIR_FIRST(g_type_pair),                   \
                                                 OF_PP_PAIR_FIRST(idx_dtype_pair)>>()             \
      .SetIsMatchedHob(                                                                           \
          (user_op::HobDeviceType() == DeviceType::kCUDA)                                         \
          && (user_op::HobDataType("num_unique_ids", 0) == OF_PP_PAIR_SECOND(idx_dtype_pair))     \
          && (user_op::HobDataType("embedding_grad", 0) == OF_PP_PAIR_SECOND(g_type_pair))        \
          && (user_op::HobDataType("unique_embeddings", 0) == OF_PP_PAIR_SECOND(t_dtype_pair)));

OF_PP_SEQ_PRODUCT_FOR_EACH_TUPLE(REGISTER_CUDA_MOMENTUM_EMBEDDING_UPDATE_KERNEL,
                                 FLOATING_DATA_TYPE_SEQ, FLOATING_DATA_TYPE_SEQ HALF_DATA_TYPE_SEQ,
                                 IDX_DATA_TYPE_SEQ)

template<typename T, typename G, typename IDX>
class AdamEmbeddingUpdateKernel final : public user_op::OpKernel {
 public:
  AdamEmbeddingUpdateKernel() = default;
  ~AdamEmbeddingUpdateKernel() override = default;

 private:
  using user_op::OpKernel::Compute;
  void Compute(user_op::KernelComputeContext* ctx) const override {
    const user_op::Tensor* num_unique_ids = ctx->Tensor4ArgNameAndIndex("num_unique_ids", 0);
    const user_op::Tensor* unique_embeddings = ctx->Tensor4ArgNameAndIndex("unique_embeddings", 0);
    const user_op::Tensor* embedding_grad = ctx->Tensor4ArgNameAndIndex("embedding_grad", 0);
    user_op::Tensor* updated_unique_embeddings =
        ctx->Tensor4ArgNameAndIndex("updated_unique_embeddings", 0);
    CHECK_EQ(unique_embeddings->shape().NumAxes(), 2);
    CHECK_EQ(embedding_grad->shape().NumAxes(), 2);
    const int64_t num_keys = unique_embeddings->shape().At(0);
    const int64_t line_size = unique_embeddings->shape().At(1);
    const int64_t embedding_size = embedding_grad->shape().At(1);
    CHECK_EQ(line_size, embedding_size * 3);

<<<<<<< HEAD
    const float l1 = 0.0;
    const float l2 = 0.0;
=======
    const float l1 = ctx->Attr<float>("l1");
    const float l2 = ctx->Attr<float>("l2");
>>>>>>> 56882e68
    const auto weight_decay = ctx->Attr<float>("weight_decay");
    const auto beta1 = ctx->Attr<float>("beta1");
    const auto beta2 = ctx->Attr<float>("beta2");
    const auto epsilon = ctx->Attr<float>("epsilon");
    const bool do_bias_correction = ctx->Attr<bool>("do_bias_correction");
    const auto scale = ctx->Attr<double>("scale");
    const T* down_scale_by_ptr = nullptr;
    if (ctx->has_input("down_scale_by_tensor", 0)) {
      const user_op::Tensor* down_scale_by_tensor =
          ctx->Tensor4ArgNameAndIndex("down_scale_by_tensor", 0);
      CHECK_EQ(down_scale_by_tensor->data_type(), unique_embeddings->data_type());
      CHECK_EQ(down_scale_by_tensor->shape().elem_cnt(), 1);
      down_scale_by_ptr = down_scale_by_tensor->dptr<T>();
    }
    const user_op::Tensor* learning_rate = ctx->Tensor4ArgNameAndIndex("learning_rate", 0);
    const float* learning_rate_ptr = learning_rate->dptr<float>();
    const int64_t* skip_if_ptr = nullptr;
    if (ctx->has_input("skip_if", 0)) {
      const user_op::Tensor* skip_if = ctx->Tensor4ArgNameAndIndex("skip_if", 0);
      CHECK_EQ(skip_if->shape().elem_cnt(), 1);
      skip_if_ptr = skip_if->dptr<int64_t>();
    }
    const float* bias_correction1_ptr = nullptr;
    if (ctx->has_input("bias_correction1", 0)) {
      bias_correction1_ptr = ctx->Tensor4ArgNameAndIndex("bias_correction1", 0)->dptr<float>();
    }
    const float* bias_correction2_ptr = nullptr;
    if (ctx->has_input("bias_correction2", 0)) {
      bias_correction2_ptr = ctx->Tensor4ArgNameAndIndex("bias_correction2", 0)->dptr<float>();
    }
    // update kernel
    AdamUpdateKernel<T, G, IDX>
        <<<BlocksNum4ThreadsNum(embedding_grad->shape().elem_cnt()), kCudaThreadsNumPerBlock, 0,
           ctx->stream()->As<ep::CudaStream>()->cuda_stream()>>>(
            line_size, embedding_size, static_cast<T>(scale), l1, l2, weight_decay, beta1, beta2,
            epsilon, bias_correction1_ptr, bias_correction2_ptr,
            reinterpret_cast<const IDX*>(num_unique_ids->dptr()), learning_rate_ptr,
            down_scale_by_ptr, skip_if_ptr, embedding_grad->dptr<G>(), unique_embeddings->dptr<T>(),
            updated_unique_embeddings->mut_dptr<T>());
  }
  bool AlwaysComputeWhenAllOutputsEmpty() const override { return false; }
};

#define REGISTER_CUDA_ADAM_EMBEDDING_UPDATE_KERNEL(t_dtype_pair, g_type_pair, idx_dtype_pair)      \
  REGISTER_USER_KERNEL("adam_embedding_update")                                                    \
      .SetCreateFn<                                                                                \
          AdamEmbeddingUpdateKernel<OF_PP_PAIR_FIRST(t_dtype_pair), OF_PP_PAIR_FIRST(g_type_pair), \
                                    OF_PP_PAIR_FIRST(idx_dtype_pair)>>()                           \
      .SetIsMatchedHob(                                                                            \
          (user_op::HobDeviceType() == DeviceType::kCUDA)                                          \
          && (user_op::HobDataType("num_unique_ids", 0) == OF_PP_PAIR_SECOND(idx_dtype_pair))      \
          && (user_op::HobDataType("embedding_grad", 0) == OF_PP_PAIR_SECOND(g_type_pair))         \
          && (user_op::HobDataType("unique_embeddings", 0) == OF_PP_PAIR_SECOND(t_dtype_pair)));

OF_PP_SEQ_PRODUCT_FOR_EACH_TUPLE(REGISTER_CUDA_ADAM_EMBEDDING_UPDATE_KERNEL, FLOATING_DATA_TYPE_SEQ,
                                 FLOATING_DATA_TYPE_SEQ HALF_DATA_TYPE_SEQ, IDX_DATA_TYPE_SEQ)

template<typename T, typename G, typename IDX>
<<<<<<< HEAD
class FtrlEmbeddingUpdateKernel final : public user_op::OpKernel {
 public:
  FtrlEmbeddingUpdateKernel() = default;
  ~FtrlEmbeddingUpdateKernel() override = default;
=======
class AdagradEmbeddingUpdateKernel final : public user_op::OpKernel {
 public:
  AdagradEmbeddingUpdateKernel() = default;
  ~AdagradEmbeddingUpdateKernel() override = default;
>>>>>>> 56882e68

 private:
  using user_op::OpKernel::Compute;
  void Compute(user_op::KernelComputeContext* ctx) const override {
    const user_op::Tensor* num_unique_ids = ctx->Tensor4ArgNameAndIndex("num_unique_ids", 0);
    const user_op::Tensor* unique_embeddings = ctx->Tensor4ArgNameAndIndex("unique_embeddings", 0);
    const user_op::Tensor* embedding_grad = ctx->Tensor4ArgNameAndIndex("embedding_grad", 0);
    user_op::Tensor* updated_unique_embeddings =
        ctx->Tensor4ArgNameAndIndex("updated_unique_embeddings", 0);
<<<<<<< HEAD
    CHECK_EQ(unique_embeddings->shape().NumAxes(), 2)
        << "The NumAxes of unique_embedding should be equal to 2. ";
    CHECK_EQ(embedding_grad->shape().NumAxes(), 2)
        << "The NumAxes of embedding_grad should be equal to 2. ";
    const int64_t num_keys = unique_embeddings->shape().At(0);
    const int64_t line_size = unique_embeddings->shape().At(1);
    const int64_t embedding_size = embedding_grad->shape().At(1);
    CHECK_EQ(line_size, embedding_size * 3)
        << "The line_size should be equal to 3 x embedding_size. ";
    const float l1 = 0.0;
    const float l2 = 0.0;
    const float weight_decay = ctx->Attr<float>("weight_decay");
    const float lr_power = ctx->Attr<float>("lr_power");
    const float lambda1 = ctx->Attr<float>("lambda1");
    const float lambda2 = ctx->Attr<float>("lambda2");
    const float beta = ctx->Attr<float>("beta");
    const double scale = ctx->Attr<double>("scale");
=======
    CHECK_EQ(unique_embeddings->shape().NumAxes(), 2);
    CHECK_EQ(embedding_grad->shape().NumAxes(), 2);
    const int64_t num_keys = unique_embeddings->shape().At(0);
    const int64_t line_size = unique_embeddings->shape().At(1);
    const int64_t embedding_size = embedding_grad->shape().At(1);
    CHECK_EQ(line_size, embedding_size * 2);

    const float l1 = ctx->Attr<float>("l1");
    const float l2 = ctx->Attr<float>("l2");
    const auto weight_decay = ctx->Attr<float>("weight_decay");
    const auto lr_decay = ctx->Attr<float>("lr_decay");
    const auto epsilon = ctx->Attr<float>("epsilon");
    const auto scale = ctx->Attr<double>("scale");
>>>>>>> 56882e68
    const T* down_scale_by_ptr = nullptr;
    if (ctx->has_input("down_scale_by_tensor", 0)) {
      const user_op::Tensor* down_scale_by_tensor =
          ctx->Tensor4ArgNameAndIndex("down_scale_by_tensor", 0);
      CHECK_EQ(down_scale_by_tensor->data_type(), unique_embeddings->data_type());
      CHECK_EQ(down_scale_by_tensor->shape().elem_cnt(), 1);
      down_scale_by_ptr = down_scale_by_tensor->dptr<T>();
    }
    const user_op::Tensor* learning_rate = ctx->Tensor4ArgNameAndIndex("learning_rate", 0);
    const float* learning_rate_ptr = learning_rate->dptr<float>();
<<<<<<< HEAD
=======
    const int64_t* train_step_ptr = ctx->Tensor4ArgNameAndIndex("train_step", 0)->dptr<int64_t>();
>>>>>>> 56882e68
    const int64_t* skip_if_ptr = nullptr;
    if (ctx->has_input("skip_if", 0)) {
      const user_op::Tensor* skip_if = ctx->Tensor4ArgNameAndIndex("skip_if", 0);
      CHECK_EQ(skip_if->shape().elem_cnt(), 1);
      skip_if_ptr = skip_if->dptr<int64_t>();
    }
    // update kernel
<<<<<<< HEAD
    FtrlUpdateKernel<T, G, IDX>
        <<<BlocksNum4ThreadsNum(embedding_grad->shape().elem_cnt()), kCudaThreadsNumPerBlock, 0,
           ctx->stream()->As<ep::CudaStream>()->cuda_stream()>>>(
            line_size, embedding_size, static_cast<T>(scale), l1, l2, weight_decay, lr_power,
            lambda1, lambda2, beta, reinterpret_cast<const IDX*>(num_unique_ids->dptr()),
            learning_rate_ptr, down_scale_by_ptr, skip_if_ptr, embedding_grad->dptr<G>(),
=======
    AdagradUpdateKernel<T, G, IDX>
        <<<BlocksNum4ThreadsNum(embedding_grad->shape().elem_cnt()), kCudaThreadsNumPerBlock, 0,
           ctx->stream()->As<ep::CudaStream>()->cuda_stream()>>>(
            line_size, embedding_size, static_cast<T>(scale), l1, l2, weight_decay, lr_decay,
            epsilon, reinterpret_cast<const IDX*>(num_unique_ids->dptr()), learning_rate_ptr,
            train_step_ptr, down_scale_by_ptr, skip_if_ptr, embedding_grad->dptr<G>(),
>>>>>>> 56882e68
            unique_embeddings->dptr<T>(), updated_unique_embeddings->mut_dptr<T>());
  }
  bool AlwaysComputeWhenAllOutputsEmpty() const override { return false; }
};

<<<<<<< HEAD
#define REGISTER_CUDA_FTRL_EMBEDDING_UPDATE_KERNEL(t_dtype_pair, g_type_pair, idx_dtype_pair)      \
  REGISTER_USER_KERNEL("ftrl_embedding_update")                                                    \
      .SetCreateFn<                                                                                \
          FtrlEmbeddingUpdateKernel<OF_PP_PAIR_FIRST(t_dtype_pair), OF_PP_PAIR_FIRST(g_type_pair), \
                                    OF_PP_PAIR_FIRST(idx_dtype_pair)>>()                           \
      .SetIsMatchedHob(                                                                            \
          (user_op::HobDeviceType() == DeviceType::kCUDA)                                          \
          && (user_op::HobDataType("num_unique_ids", 0) == OF_PP_PAIR_SECOND(idx_dtype_pair))      \
          && (user_op::HobDataType("embedding_grad", 0) == OF_PP_PAIR_SECOND(g_type_pair))         \
          && (user_op::HobDataType("unique_embeddings", 0) == OF_PP_PAIR_SECOND(t_dtype_pair)));

OF_PP_SEQ_PRODUCT_FOR_EACH_TUPLE(REGISTER_CUDA_FTRL_EMBEDDING_UPDATE_KERNEL, FLOATING_DATA_TYPE_SEQ,
                                 FLOATING_DATA_TYPE_SEQ HALF_DATA_TYPE_SEQ, IDX_DATA_TYPE_SEQ)
=======
#define REGISTER_CUDA_ADAGRAD_EMBEDDING_UPDATE_KERNEL(t_dtype_pair, g_type_pair, idx_dtype_pair) \
  REGISTER_USER_KERNEL("adagrad_embedding_update")                                               \
      .SetCreateFn<AdagradEmbeddingUpdateKernel<OF_PP_PAIR_FIRST(t_dtype_pair),                  \
                                                OF_PP_PAIR_FIRST(g_type_pair),                   \
                                                OF_PP_PAIR_FIRST(idx_dtype_pair)>>()             \
      .SetIsMatchedHob(                                                                          \
          (user_op::HobDeviceType() == DeviceType::kCUDA)                                        \
          && (user_op::HobDataType("num_unique_ids", 0) == OF_PP_PAIR_SECOND(idx_dtype_pair))    \
          && (user_op::HobDataType("embedding_grad", 0) == OF_PP_PAIR_SECOND(g_type_pair))       \
          && (user_op::HobDataType("unique_embeddings", 0) == OF_PP_PAIR_SECOND(t_dtype_pair)));

OF_PP_SEQ_PRODUCT_FOR_EACH_TUPLE(REGISTER_CUDA_ADAGRAD_EMBEDDING_UPDATE_KERNEL,
                                 FLOATING_DATA_TYPE_SEQ, FLOATING_DATA_TYPE_SEQ HALF_DATA_TYPE_SEQ,
                                 IDX_DATA_TYPE_SEQ)
>>>>>>> 56882e68

}  // namespace oneflow<|MERGE_RESOLUTION|>--- conflicted
+++ resolved
@@ -137,7 +137,42 @@
   }
 }
 
-<<<<<<< HEAD
+template<typename T, typename G, typename IDX>
+__global__ void AdagradUpdateKernel(const int64_t line_size, const int64_t embedding_size, T scale,
+                                    float l1, float l2, float weight_decay, float lr_decay,
+                                    float epsilon, const IDX* num_unique_ids,
+                                    const float* learning_rate, const int64_t* train_step_ptr,
+                                    const T* down_scale_by_ptr, const int64_t* skip_if,
+                                    const G* model_diff, const T* unique_values,
+                                    T* updated_unique_values) {
+  if (skip_if != nullptr && *skip_if != 0) {
+    const int64_t n = *num_unique_ids * line_size;
+    CUDA_1D_KERNEL_LOOP(i, n) {
+      int64_t model_offset;
+      int64_t sum_offset;
+      GetMomentumOffset(line_size, embedding_size, i, &model_offset, &sum_offset);
+      updated_unique_values[model_offset] = unique_values[model_offset];
+      updated_unique_values[sum_offset] = unique_values[sum_offset];
+    }
+  } else {
+    int64_t train_step = *train_step_ptr + 1;
+    if (down_scale_by_ptr != nullptr) { scale /= *down_scale_by_ptr; }
+    float learning_rate_val = *learning_rate;
+    learning_rate_val = learning_rate_val / (1 + (train_step - 1) * lr_decay);
+    const int64_t n = *num_unique_ids * embedding_size;
+    CUDA_1D_KERNEL_LOOP(i, n) {
+      int64_t model_offset;
+      int64_t sum_offset;
+      GetMomentumOffset(line_size, embedding_size, i, &model_offset, &sum_offset);
+      updated_unique_values[model_offset] = unique_values[model_offset];
+      updated_unique_values[sum_offset] = unique_values[sum_offset];
+      AdagradUpdateFunctor<T, G>()(model_diff + i, updated_unique_values + model_offset,
+                                   updated_unique_values + sum_offset, scale, l1, l2, epsilon,
+                                   weight_decay, learning_rate_val);
+    }
+  }
+}
+
 __device__ void GetFtrlOffset(const int32_t line_size, const int32_t embedding_size,
                               int64_t model_diff_offset, int64_t* model_offset,
                               int64_t* accumulate_offset, int64_t* z_offset) {
@@ -156,21 +191,10 @@
                                  const T* down_scale_by_ptr, const int64_t* skip_if,
                                  const G* model_diff, const T* unique_values,
                                  T* updated_unique_values) {
-=======
-template<typename T, typename G, typename IDX>
-__global__ void AdagradUpdateKernel(const int64_t line_size, const int64_t embedding_size, T scale,
-                                    float l1, float l2, float weight_decay, float lr_decay,
-                                    float epsilon, const IDX* num_unique_ids,
-                                    const float* learning_rate, const int64_t* train_step_ptr,
-                                    const T* down_scale_by_ptr, const int64_t* skip_if,
-                                    const G* model_diff, const T* unique_values,
-                                    T* updated_unique_values) {
->>>>>>> 56882e68
   if (skip_if != nullptr && *skip_if != 0) {
     const int64_t n = *num_unique_ids * line_size;
     CUDA_1D_KERNEL_LOOP(i, n) {
       int64_t model_offset;
-<<<<<<< HEAD
       int64_t accumulate_offset;
       int64_t z_offset;
       GetFtrlOffset(line_size, embedding_size, i, &model_offset, &accumulate_offset, &z_offset);
@@ -194,28 +218,6 @@
                                 updated_unique_values + accumulate_offset,
                                 updated_unique_values + z_offset, scale, l1, l2, lr_power, lambda1,
                                 lambda2, beta, weight_decay, learning_rate_val);
-=======
-      int64_t sum_offset;
-      GetMomentumOffset(line_size, embedding_size, i, &model_offset, &sum_offset);
-      updated_unique_values[model_offset] = unique_values[model_offset];
-      updated_unique_values[sum_offset] = unique_values[sum_offset];
-    }
-  } else {
-    int64_t train_step = *train_step_ptr + 1;
-    if (down_scale_by_ptr != nullptr) { scale /= *down_scale_by_ptr; }
-    float learning_rate_val = *learning_rate;
-    learning_rate_val = learning_rate_val / (1 + (train_step - 1) * lr_decay);
-    const int64_t n = *num_unique_ids * embedding_size;
-    CUDA_1D_KERNEL_LOOP(i, n) {
-      int64_t model_offset;
-      int64_t sum_offset;
-      GetMomentumOffset(line_size, embedding_size, i, &model_offset, &sum_offset);
-      updated_unique_values[model_offset] = unique_values[model_offset];
-      updated_unique_values[sum_offset] = unique_values[sum_offset];
-      AdagradUpdateFunctor<T, G>()(model_diff + i, updated_unique_values + model_offset,
-                                   updated_unique_values + sum_offset, scale, l1, l2, epsilon,
-                                   weight_decay, learning_rate_val);
->>>>>>> 56882e68
     }
   }
 }
@@ -242,13 +244,8 @@
     const int64_t embedding_size = embedding_grad->shape().At(1);
     CHECK_EQ(line_size, embedding_size);
     const auto scale = ctx->Attr<double>("scale");
-<<<<<<< HEAD
-    const float l1 = 0.0;
-    const float l2 = 0.0;
-=======
     const float l1 = ctx->Attr<float>("l1");
     const float l2 = ctx->Attr<float>("l2");
->>>>>>> 56882e68
     const auto weight_decay = ctx->Attr<float>("weight_decay");
     const user_op::Tensor* learning_rate = ctx->Tensor4ArgNameAndIndex("learning_rate", 0);
     const float* learning_rate_ptr = learning_rate->dptr<float>();
@@ -316,13 +313,8 @@
     const int64_t line_size = unique_embeddings->shape().At(1);
     const int64_t embedding_size = embedding_grad->shape().At(1);
     CHECK_EQ(line_size, embedding_size * 2);
-<<<<<<< HEAD
-    const float l1 = 0.0;
-    const float l2 = 0.0;
-=======
     const float l1 = ctx->Attr<float>("l1");
     const float l2 = ctx->Attr<float>("l2");
->>>>>>> 56882e68
     const auto weight_decay = ctx->Attr<float>("weight_decay");
     const auto beta = ctx->Attr<float>("beta");
     const auto scale = ctx->Attr<double>("scale");
@@ -390,13 +382,8 @@
     const int64_t embedding_size = embedding_grad->shape().At(1);
     CHECK_EQ(line_size, embedding_size * 3);
 
-<<<<<<< HEAD
-    const float l1 = 0.0;
-    const float l2 = 0.0;
-=======
     const float l1 = ctx->Attr<float>("l1");
     const float l2 = ctx->Attr<float>("l2");
->>>>>>> 56882e68
     const auto weight_decay = ctx->Attr<float>("weight_decay");
     const auto beta1 = ctx->Attr<float>("beta1");
     const auto beta2 = ctx->Attr<float>("beta2");
@@ -455,17 +442,10 @@
                                  FLOATING_DATA_TYPE_SEQ HALF_DATA_TYPE_SEQ, IDX_DATA_TYPE_SEQ)
 
 template<typename T, typename G, typename IDX>
-<<<<<<< HEAD
-class FtrlEmbeddingUpdateKernel final : public user_op::OpKernel {
- public:
-  FtrlEmbeddingUpdateKernel() = default;
-  ~FtrlEmbeddingUpdateKernel() override = default;
-=======
 class AdagradEmbeddingUpdateKernel final : public user_op::OpKernel {
  public:
   AdagradEmbeddingUpdateKernel() = default;
   ~AdagradEmbeddingUpdateKernel() override = default;
->>>>>>> 56882e68
 
  private:
   using user_op::OpKernel::Compute;
@@ -475,7 +455,77 @@
     const user_op::Tensor* embedding_grad = ctx->Tensor4ArgNameAndIndex("embedding_grad", 0);
     user_op::Tensor* updated_unique_embeddings =
         ctx->Tensor4ArgNameAndIndex("updated_unique_embeddings", 0);
-<<<<<<< HEAD
+    CHECK_EQ(unique_embeddings->shape().NumAxes(), 2);
+    CHECK_EQ(embedding_grad->shape().NumAxes(), 2);
+    const int64_t num_keys = unique_embeddings->shape().At(0);
+    const int64_t line_size = unique_embeddings->shape().At(1);
+    const int64_t embedding_size = embedding_grad->shape().At(1);
+    CHECK_EQ(line_size, embedding_size * 2);
+
+    const float l1 = ctx->Attr<float>("l1");
+    const float l2 = ctx->Attr<float>("l2");
+    const auto weight_decay = ctx->Attr<float>("weight_decay");
+    const auto lr_decay = ctx->Attr<float>("lr_decay");
+    const auto epsilon = ctx->Attr<float>("epsilon");
+    const auto scale = ctx->Attr<double>("scale");
+    const T* down_scale_by_ptr = nullptr;
+    if (ctx->has_input("down_scale_by_tensor", 0)) {
+      const user_op::Tensor* down_scale_by_tensor =
+          ctx->Tensor4ArgNameAndIndex("down_scale_by_tensor", 0);
+      CHECK_EQ(down_scale_by_tensor->data_type(), unique_embeddings->data_type());
+      CHECK_EQ(down_scale_by_tensor->shape().elem_cnt(), 1);
+      down_scale_by_ptr = down_scale_by_tensor->dptr<T>();
+    }
+    const user_op::Tensor* learning_rate = ctx->Tensor4ArgNameAndIndex("learning_rate", 0);
+    const float* learning_rate_ptr = learning_rate->dptr<float>();
+    const int64_t* train_step_ptr = ctx->Tensor4ArgNameAndIndex("train_step", 0)->dptr<int64_t>();
+    const int64_t* skip_if_ptr = nullptr;
+    if (ctx->has_input("skip_if", 0)) {
+      const user_op::Tensor* skip_if = ctx->Tensor4ArgNameAndIndex("skip_if", 0);
+      CHECK_EQ(skip_if->shape().elem_cnt(), 1);
+      skip_if_ptr = skip_if->dptr<int64_t>();
+    }
+    // update kernel
+    AdagradUpdateKernel<T, G, IDX>
+        <<<BlocksNum4ThreadsNum(embedding_grad->shape().elem_cnt()), kCudaThreadsNumPerBlock, 0,
+           ctx->stream()->As<ep::CudaStream>()->cuda_stream()>>>(
+            line_size, embedding_size, static_cast<T>(scale), l1, l2, weight_decay, lr_decay,
+            epsilon, reinterpret_cast<const IDX*>(num_unique_ids->dptr()), learning_rate_ptr,
+            train_step_ptr, down_scale_by_ptr, skip_if_ptr, embedding_grad->dptr<G>(),
+            unique_embeddings->dptr<T>(), updated_unique_embeddings->mut_dptr<T>());
+  }
+  bool AlwaysComputeWhenAllOutputsEmpty() const override { return false; }
+};
+
+#define REGISTER_CUDA_ADAGRAD_EMBEDDING_UPDATE_KERNEL(t_dtype_pair, g_type_pair, idx_dtype_pair) \
+  REGISTER_USER_KERNEL("adagrad_embedding_update")                                               \
+      .SetCreateFn<AdagradEmbeddingUpdateKernel<OF_PP_PAIR_FIRST(t_dtype_pair),                  \
+                                                OF_PP_PAIR_FIRST(g_type_pair),                   \
+                                                OF_PP_PAIR_FIRST(idx_dtype_pair)>>()             \
+      .SetIsMatchedHob(                                                                          \
+          (user_op::HobDeviceType() == DeviceType::kCUDA)                                        \
+          && (user_op::HobDataType("num_unique_ids", 0) == OF_PP_PAIR_SECOND(idx_dtype_pair))    \
+          && (user_op::HobDataType("embedding_grad", 0) == OF_PP_PAIR_SECOND(g_type_pair))       \
+          && (user_op::HobDataType("unique_embeddings", 0) == OF_PP_PAIR_SECOND(t_dtype_pair)));
+
+OF_PP_SEQ_PRODUCT_FOR_EACH_TUPLE(REGISTER_CUDA_ADAGRAD_EMBEDDING_UPDATE_KERNEL,
+                                 FLOATING_DATA_TYPE_SEQ, FLOATING_DATA_TYPE_SEQ HALF_DATA_TYPE_SEQ,
+                                 IDX_DATA_TYPE_SEQ)
+
+template<typename T, typename G, typename IDX>
+class FtrlEmbeddingUpdateKernel final : public user_op::OpKernel {
+ public:
+  FtrlEmbeddingUpdateKernel() = default;
+  ~FtrlEmbeddingUpdateKernel() override = default;
+
+ private:
+  using user_op::OpKernel::Compute;
+  void Compute(user_op::KernelComputeContext* ctx) const override {
+    const user_op::Tensor* num_unique_ids = ctx->Tensor4ArgNameAndIndex("num_unique_ids", 0);
+    const user_op::Tensor* unique_embeddings = ctx->Tensor4ArgNameAndIndex("unique_embeddings", 0);
+    const user_op::Tensor* embedding_grad = ctx->Tensor4ArgNameAndIndex("embedding_grad", 0);
+    user_op::Tensor* updated_unique_embeddings =
+        ctx->Tensor4ArgNameAndIndex("updated_unique_embeddings", 0);
     CHECK_EQ(unique_embeddings->shape().NumAxes(), 2)
         << "The NumAxes of unique_embedding should be equal to 2. ";
     CHECK_EQ(embedding_grad->shape().NumAxes(), 2)
@@ -493,21 +543,6 @@
     const float lambda2 = ctx->Attr<float>("lambda2");
     const float beta = ctx->Attr<float>("beta");
     const double scale = ctx->Attr<double>("scale");
-=======
-    CHECK_EQ(unique_embeddings->shape().NumAxes(), 2);
-    CHECK_EQ(embedding_grad->shape().NumAxes(), 2);
-    const int64_t num_keys = unique_embeddings->shape().At(0);
-    const int64_t line_size = unique_embeddings->shape().At(1);
-    const int64_t embedding_size = embedding_grad->shape().At(1);
-    CHECK_EQ(line_size, embedding_size * 2);
-
-    const float l1 = ctx->Attr<float>("l1");
-    const float l2 = ctx->Attr<float>("l2");
-    const auto weight_decay = ctx->Attr<float>("weight_decay");
-    const auto lr_decay = ctx->Attr<float>("lr_decay");
-    const auto epsilon = ctx->Attr<float>("epsilon");
-    const auto scale = ctx->Attr<double>("scale");
->>>>>>> 56882e68
     const T* down_scale_by_ptr = nullptr;
     if (ctx->has_input("down_scale_by_tensor", 0)) {
       const user_op::Tensor* down_scale_by_tensor =
@@ -518,10 +553,6 @@
     }
     const user_op::Tensor* learning_rate = ctx->Tensor4ArgNameAndIndex("learning_rate", 0);
     const float* learning_rate_ptr = learning_rate->dptr<float>();
-<<<<<<< HEAD
-=======
-    const int64_t* train_step_ptr = ctx->Tensor4ArgNameAndIndex("train_step", 0)->dptr<int64_t>();
->>>>>>> 56882e68
     const int64_t* skip_if_ptr = nullptr;
     if (ctx->has_input("skip_if", 0)) {
       const user_op::Tensor* skip_if = ctx->Tensor4ArgNameAndIndex("skip_if", 0);
@@ -529,27 +560,16 @@
       skip_if_ptr = skip_if->dptr<int64_t>();
     }
     // update kernel
-<<<<<<< HEAD
     FtrlUpdateKernel<T, G, IDX>
         <<<BlocksNum4ThreadsNum(embedding_grad->shape().elem_cnt()), kCudaThreadsNumPerBlock, 0,
            ctx->stream()->As<ep::CudaStream>()->cuda_stream()>>>(
             line_size, embedding_size, static_cast<T>(scale), l1, l2, weight_decay, lr_power,
             lambda1, lambda2, beta, reinterpret_cast<const IDX*>(num_unique_ids->dptr()),
             learning_rate_ptr, down_scale_by_ptr, skip_if_ptr, embedding_grad->dptr<G>(),
-=======
-    AdagradUpdateKernel<T, G, IDX>
-        <<<BlocksNum4ThreadsNum(embedding_grad->shape().elem_cnt()), kCudaThreadsNumPerBlock, 0,
-           ctx->stream()->As<ep::CudaStream>()->cuda_stream()>>>(
-            line_size, embedding_size, static_cast<T>(scale), l1, l2, weight_decay, lr_decay,
-            epsilon, reinterpret_cast<const IDX*>(num_unique_ids->dptr()), learning_rate_ptr,
-            train_step_ptr, down_scale_by_ptr, skip_if_ptr, embedding_grad->dptr<G>(),
->>>>>>> 56882e68
             unique_embeddings->dptr<T>(), updated_unique_embeddings->mut_dptr<T>());
   }
   bool AlwaysComputeWhenAllOutputsEmpty() const override { return false; }
 };
-
-<<<<<<< HEAD
 #define REGISTER_CUDA_FTRL_EMBEDDING_UPDATE_KERNEL(t_dtype_pair, g_type_pair, idx_dtype_pair)      \
   REGISTER_USER_KERNEL("ftrl_embedding_update")                                                    \
       .SetCreateFn<                                                                                \
@@ -560,24 +580,7 @@
           && (user_op::HobDataType("num_unique_ids", 0) == OF_PP_PAIR_SECOND(idx_dtype_pair))      \
           && (user_op::HobDataType("embedding_grad", 0) == OF_PP_PAIR_SECOND(g_type_pair))         \
           && (user_op::HobDataType("unique_embeddings", 0) == OF_PP_PAIR_SECOND(t_dtype_pair)));
-
 OF_PP_SEQ_PRODUCT_FOR_EACH_TUPLE(REGISTER_CUDA_FTRL_EMBEDDING_UPDATE_KERNEL, FLOATING_DATA_TYPE_SEQ,
                                  FLOATING_DATA_TYPE_SEQ HALF_DATA_TYPE_SEQ, IDX_DATA_TYPE_SEQ)
-=======
-#define REGISTER_CUDA_ADAGRAD_EMBEDDING_UPDATE_KERNEL(t_dtype_pair, g_type_pair, idx_dtype_pair) \
-  REGISTER_USER_KERNEL("adagrad_embedding_update")                                               \
-      .SetCreateFn<AdagradEmbeddingUpdateKernel<OF_PP_PAIR_FIRST(t_dtype_pair),                  \
-                                                OF_PP_PAIR_FIRST(g_type_pair),                   \
-                                                OF_PP_PAIR_FIRST(idx_dtype_pair)>>()             \
-      .SetIsMatchedHob(                                                                          \
-          (user_op::HobDeviceType() == DeviceType::kCUDA)                                        \
-          && (user_op::HobDataType("num_unique_ids", 0) == OF_PP_PAIR_SECOND(idx_dtype_pair))    \
-          && (user_op::HobDataType("embedding_grad", 0) == OF_PP_PAIR_SECOND(g_type_pair))       \
-          && (user_op::HobDataType("unique_embeddings", 0) == OF_PP_PAIR_SECOND(t_dtype_pair)));
-
-OF_PP_SEQ_PRODUCT_FOR_EACH_TUPLE(REGISTER_CUDA_ADAGRAD_EMBEDDING_UPDATE_KERNEL,
-                                 FLOATING_DATA_TYPE_SEQ, FLOATING_DATA_TYPE_SEQ HALF_DATA_TYPE_SEQ,
-                                 IDX_DATA_TYPE_SEQ)
->>>>>>> 56882e68
 
 }  // namespace oneflow