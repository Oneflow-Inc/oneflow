/*
Copyright 2020 The OneFlow Authors. All rights reserved.

Licensed under the Apache License, Version 2.0 (the "License");
you may not use this file except in compliance with the License.
You may obtain a copy of the License at

    http://www.apache.org/licenses/LICENSE-2.0

Unless required by applicable law or agreed to in writing, software
distributed under the License is distributed on an "AS IS" BASIS,
WITHOUT WARRANTIES OR CONDITIONS OF ANY KIND, either express or implied.
See the License for the specific language governing permissions and
limitations under the License.
*/
#ifndef _ONEFLOW_USER_KERNELS_CTC_GREEDY_DECODER_KERNEL_H_
#define _ONEFLOW_USER_KERNELS_CTC_GREEDY_DECODER_KERNEL_H_
#include "oneflow/core/ndarray/xpu_util.h"
#include "oneflow/core/framework/framework.h"
#include "oneflow/core/common/nd_index_offset_helper.h"

namespace oneflow {

namespace {
template<DeviceType device_type, typename T>
struct CTCGreedyDecoderFunctor final {
  void operator()(DeviceCtx* ctx, int64_t* decoded_ptr, T* neg_sum_logits_ptr,
                  const T* log_probs_ptr, const int64_t* input_lengths_ptr,
                  const bool merge_repeated, const int64_t max_input_length,
                  const int64_t batch_size, const int64_t num_labels);
};

}  // namespace

template<DeviceType device_type, typename T>
class CTCGreedyDecoderKernel final : public user_op::OpKernel {
 public:
  CTCGreedyDecoderKernel() = default;
  ~CTCGreedyDecoderKernel() = default;

 private:
  using user_op::OpKernel::Compute;
  void Compute(user_op::KernelComputeContext* ctx) const override {
    const user_op::Tensor* log_probs = ctx->Tensor4ArgNameAndIndex("log_probs", 0);
    const user_op::Tensor* input_lengths = ctx->Tensor4ArgNameAndIndex("input_lengths", 0);
    user_op::Tensor* decoded = ctx->Tensor4ArgNameAndIndex("decoded", 0);
    user_op::Tensor* neg_sum_logits = ctx->Tensor4ArgNameAndIndex("neg_sum_logits", 0);
    const T* log_probs_ptr = log_probs->dptr<T>();
    const int64_t* input_lengths_ptr = input_lengths->dptr<int64_t>();
    const bool merge_repeated = ctx->Attr<bool>("merge_repeated");
    const int64_t max_input_length = log_probs->shape().At(0);
    const int64_t batch_size = log_probs->shape().At(1);
    const int64_t num_labels = log_probs->shape().At(2);
    CHECK_EQ(batch_size, input_lengths->shape().At(0));
    int64_t* decoded_ptr = decoded->mut_dptr<int64_t>();
    T* neg_sum_logits_ptr = neg_sum_logits->mut_dptr<T>();

    CTCGreedyDecoderFunctor<device_type, T>()(ctx->device_ctx(), decoded_ptr, neg_sum_logits_ptr,
                                              log_probs_ptr, input_lengths_ptr, merge_repeated,
                                              max_input_length, batch_size, num_labels);
  }
  bool AlwaysComputeWhenAllOutputsEmpty() const override { return false; }
};

#define REGISTER_CTC_GREEDY_DECODER_KERNELS(device, dtype)  \
  REGISTER_USER_KERNEL("ctc_greedy_decoder")                \
      .SetCreateFn<CTCGreedyDecoderKernel<device, dtype>>() \
      .SetIsMatchedHob((user_op::HobDeviceType() == device) \
<<<<<<< HEAD
                       & (user_op::HobDataType("log_probs", 0) == GetDataType<dtype>::value));
=======
                       && (user_op::HobDataType("log_probs", 0) == GetDataType<dtype>::value));
>>>>>>> 85d79b69

}  // namespace oneflow

#endif  // _ONEFLOW_USER_KERNELS_CTC_GREEDY_DECODER_KERNEL_H_<|MERGE_RESOLUTION|>--- conflicted
+++ resolved
@@ -66,11 +66,7 @@
   REGISTER_USER_KERNEL("ctc_greedy_decoder")                \
       .SetCreateFn<CTCGreedyDecoderKernel<device, dtype>>() \
       .SetIsMatchedHob((user_op::HobDeviceType() == device) \
-<<<<<<< HEAD
-                       & (user_op::HobDataType("log_probs", 0) == GetDataType<dtype>::value));
-=======
                        && (user_op::HobDataType("log_probs", 0) == GetDataType<dtype>::value));
->>>>>>> 85d79b69
 
 }  // namespace oneflow
 
