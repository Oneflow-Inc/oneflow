/*
Copyright 2020 The OneFlow Authors. All rights reserved.

Licensed under the Apache License, Version 2.0 (the "License");
you may not use this file except in compliance with the License.
You may obtain a copy of the License at

    http://www.apache.org/licenses/LICENSE-2.0

Unless required by applicable law or agreed to in writing, software
distributed under the License is distributed on an "AS IS" BASIS,
WITHOUT WARRANTIES OR CONDITIONS OF ANY KIND, either express or implied.
See the License for the specific language governing permissions and
limitations under the License.
*/
#include "oneflow/core/framework/framework.h"
#include "oneflow/core/kernel/new_kernel_util.h"
#include "oneflow/core/common/nd_index_offset_helper.h"
#include "oneflow/core/cuda/atomic.cuh"
#include "oneflow/user/kernels/upsample_kernel.h"

namespace oneflow {

namespace {

template<typename T>
__device__ void upsample_increment_value_bounded_cuda(T* data, int64_t width, int64_t height,
                                                      int64_t x, int64_t y, T value) {
  int64_t access_x = max(min(x, width - 1), static_cast<int64_t>(0));
  int64_t access_y = max(min(y, height - 1), static_cast<int64_t>(0));
  cuda::atomic::Add(data + access_y * width + access_x, value);
}

template<typename T>
__global__ void UpsampleBicubic2dForward(const int64_t elem_cnt, const T* in_dptr,
                                         const int64_t nbatch, const int64_t channels,
                                         const int64_t in_height, const int64_t in_width,
                                         const int64_t out_height, const int64_t out_width,
                                         const float scale_height, const float scale_width,
                                         bool align_corners, T* out_dptr) {
  CUDA_1D_KERNEL_LOOP(idx, elem_cnt) {
    const int output_x = idx % out_width;
    const int output_y = idx / out_width;

    const T* in = in_dptr;
    T* out = out_dptr;

    const T real_x = GetAreaPixel(scale_width, output_x, align_corners, /*cubic=*/true);
    int64_t input_x = std::floor(1.0 * real_x);
    const T t_x = real_x - input_x;

    const T real_y = GetAreaPixel(scale_height, output_y, align_corners, /*cubic=*/true);
    int64_t input_y = std::floor(1.0 * real_y);
    const T t_y = real_y - input_y;

    for (int64_t c = 0; c < channels * nbatch; c++) {
      T coefficients[4];

      // Interpolate 4 times in the x direction
      for (int64_t i = 0; i < 4; i++) {
        coefficients[i] = cubic_interp1d<T>(
            upsample_get_value_bounded<T>(in, in_width, in_height, input_x - 1, input_y - 1 + i),
            upsample_get_value_bounded<T>(in, in_width, in_height, input_x + 0, input_y - 1 + i),
            upsample_get_value_bounded<T>(in, in_width, in_height, input_x + 1, input_y - 1 + i),
            upsample_get_value_bounded<T>(in, in_width, in_height, input_x + 2, input_y - 1 + i),
            t_x);
      }

      // Interpolate in the y direction using x interpolations
      out[output_y * out_width + output_x] = cubic_interp1d<T>(
          coefficients[0], coefficients[1], coefficients[2], coefficients[3], t_y);

      // Move to next channel
      in += in_width * in_height;
      out += out_width * out_height;
    }
  }
}

template<typename T>
__global__ void UpsampleBicubic2dBackward(const int64_t elem_cnt, const T* dy_dptr,
                                          const int64_t nbatch, const int64_t channels,
                                          const int64_t in_height, const int64_t in_width,
                                          const int64_t out_height, const int64_t out_width,
                                          const float scale_height, const float scale_width,
                                          bool align_corners, T* dx_dptr) {
  CUDA_1D_KERNEL_LOOP(idx, elem_cnt) {
    const int output_x = idx % out_width;
    const int output_y = idx / out_width;

    T* in = dx_dptr;
    const T* out = dy_dptr;

    T real_x = GetAreaPixel(scale_width, output_x, align_corners, true);
    int64_t input_x = std::floor(1.0 * real_x);
    T t_x = real_x - input_x;

    T real_y = GetAreaPixel(scale_height, output_y, align_corners, true);
    int64_t input_y = std::floor(1.0 * real_y);
    T t_y = real_y - input_y;

    T x_coeffs[4];
    T y_coeffs[4];

    get_cubic_upsample_coefficients<T>(x_coeffs, t_x);
    get_cubic_upsample_coefficients<T>(y_coeffs, t_y);

    for (int64_t c = 0; c < channels; c++) {
      T out_value = out[output_y * out_width + output_x];

      for (int64_t i = 0; i < 4; i++) {
        for (int64_t j = 0; j < 4; j++) {
          upsample_increment_value_bounded_cuda<T>(in, in_width, in_height, input_x - 1 + i,
                                                   input_y - 1 + j,
                                                   out_value * y_coeffs[j] * x_coeffs[i]);
        }
      }

      in += in_width * in_height;
      out += out_width * out_height;
    }
  }
}

}  // namespace

template<typename T>
class UpsampleBicubic2dGPUKernel final : public user_op::OpKernel {
 public:
  UpsampleBicubic2dGPUKernel() = default;
  ~UpsampleBicubic2dGPUKernel() = default;

 private:
  using user_op::OpKernel::Compute;
  void Compute(user_op::KernelComputeContext* ctx) const override {
    const user_op::Tensor* x_tensor = ctx->Tensor4ArgNameAndIndex("x", 0);
    user_op::Tensor* y_tensor = ctx->Tensor4ArgNameAndIndex("y", 0);
    const T* in_ptr = x_tensor->dptr<T>();
    T* out_ptr = y_tensor->mut_dptr<T>();
    const float height_scale = ctx->Attr<float>("height_scale");
    const float width_scale = ctx->Attr<float>("width_scale");
    const bool align_corners = ctx->Attr<bool>("align_corners");

    const int nbatch = x_tensor->shape().At(0);
    const int channels = x_tensor->shape().At(1);
    const int64_t in_height = x_tensor->shape().At(2);
    const int64_t in_width = x_tensor->shape().At(3);
    const int64_t out_height = y_tensor->shape().At(2);
    const int64_t out_width = y_tensor->shape().At(3);
    const int64_t elem_cnt = out_height * out_width;

    if (in_height == out_height && in_width == out_width) {
      Memcpy<DeviceType::kGPU>(
          ctx->device_ctx(), y_tensor->mut_dptr<void>(), x_tensor->dptr<void>(),
          x_tensor->shape().elem_cnt() * GetSizeOfDataType(x_tensor->data_type()));
    } else {
      const T scale_height = GetAreaPixelScale(in_height, out_height, align_corners, height_scale);
      const T scale_width = GetAreaPixelScale(in_width, out_width, align_corners, width_scale);

      RUN_CUDA_KERNEL((UpsampleBicubic2dForward<T>), ctx->device_ctx(), elem_cnt, elem_cnt,
                      x_tensor->dptr<T>(), nbatch, channels, in_height, in_width, out_height,
                      out_width, scale_height, scale_width, align_corners, y_tensor->mut_dptr<T>());
    }
  }
  bool AlwaysComputeWhenAllOutputsEmpty() const override { return false; }
};

template<typename T>
class UpsampleBicubic2dGradGPUKernel final : public user_op::OpKernel {
 public:
  UpsampleBicubic2dGradGPUKernel() = default;
  ~UpsampleBicubic2dGradGPUKernel() = default;

 private:
  using user_op::OpKernel::Compute;
  void Compute(user_op::KernelComputeContext* ctx) const override {
    user_op::Tensor* dx_tensor = ctx->Tensor4ArgNameAndIndex("dx", 0);
    Memset<DeviceType::kGPU>(ctx->device_ctx(), dx_tensor->mut_dptr<T>(), 0,
                             dx_tensor->shape().elem_cnt() * sizeof(T));
    const user_op::Tensor* dy_tensor = ctx->Tensor4ArgNameAndIndex("dy", 0);
    const float height_scale = ctx->Attr<float>("height_scale");
    const float width_scale = ctx->Attr<float>("width_scale");
    const bool align_corners = ctx->Attr<bool>("align_corners");

    const int nbatch = dx_tensor->shape().At(0);
    const int channels = dx_tensor->shape().At(1);
    const int64_t in_height = dx_tensor->shape().At(2);
    const int64_t in_width = dx_tensor->shape().At(3);
    const int64_t out_height = dy_tensor->shape().At(2);
    const int64_t out_width = dy_tensor->shape().At(3);
    const int64_t elem_cnt = out_height * out_width;

    if (in_height == out_height && in_width == out_width) {
      Memcpy<DeviceType::kGPU>(
          ctx->device_ctx(), dx_tensor->mut_dptr<void>(), dy_tensor->dptr<void>(),
          dy_tensor->shape().elem_cnt() * GetSizeOfDataType(dy_tensor->data_type()));
    } else {
      const T scale_height = GetAreaPixelScale(in_height, out_height, align_corners, height_scale);
      const T scale_width = GetAreaPixelScale(in_width, out_width, align_corners, width_scale);

      RUN_CUDA_KERNEL((UpsampleBicubic2dBackward<T>), ctx->device_ctx(), elem_cnt, elem_cnt,
                      dy_tensor->dptr<T>(), nbatch, channels, in_height, in_width, out_height,
                      out_width, scale_height, scale_width, align_corners,
                      dx_tensor->mut_dptr<T>());
    }
  }
  bool AlwaysComputeWhenAllOutputsEmpty() const override { return false; }
};

<<<<<<< HEAD
#define REGISTER_UPSAMPLE_BICUBIC_GPU_KERNEL(dtype)                                    \
  REGISTER_USER_KERNEL("upsample_bicubic_2d")                                          \
      .SetCreateFn<UpsampleBicubic2dGPUKernel<dtype>>()                                \
      .SetIsMatchedHob((user_op::HobDeviceType() == DeviceType::kGPU)                  \
                       & (user_op::HobDataType("y", 0) == GetDataType<dtype>::value)); \
  REGISTER_USER_KERNEL("upsample_bicubic_2d_grad")                                     \
      .SetCreateFn<UpsampleBicubic2dGradGPUKernel<dtype>>()                            \
      .SetIsMatchedHob((user_op::HobDeviceType() == DeviceType::kGPU)                  \
                       & (user_op::HobDataType("dx", 0) == GetDataType<dtype>::value));
=======
#define REGISTER_UPSAMPLE_BICUBIC_GPU_KERNEL(dtype)                                     \
  REGISTER_USER_KERNEL("upsample_bicubic_2d")                                           \
      .SetCreateFn<UpsampleBicubic2dGPUKernel<dtype>>()                                 \
      .SetIsMatchedHob((user_op::HobDeviceType() == DeviceType::kGPU)                   \
                       && (user_op::HobDataType("y", 0) == GetDataType<dtype>::value)); \
  REGISTER_USER_KERNEL("upsample_bicubic_2d_grad")                                      \
      .SetCreateFn<UpsampleBicubic2dGradGPUKernel<dtype>>()                             \
      .SetIsMatchedHob((user_op::HobDeviceType() == DeviceType::kGPU)                   \
                       && (user_op::HobDataType("dx", 0) == GetDataType<dtype>::value));
>>>>>>> 85d79b69

REGISTER_UPSAMPLE_BICUBIC_GPU_KERNEL(float)
REGISTER_UPSAMPLE_BICUBIC_GPU_KERNEL(double)

}  // namespace oneflow<|MERGE_RESOLUTION|>--- conflicted
+++ resolved
@@ -207,17 +207,6 @@
   bool AlwaysComputeWhenAllOutputsEmpty() const override { return false; }
 };
 
-<<<<<<< HEAD
-#define REGISTER_UPSAMPLE_BICUBIC_GPU_KERNEL(dtype)                                    \
-  REGISTER_USER_KERNEL("upsample_bicubic_2d")                                          \
-      .SetCreateFn<UpsampleBicubic2dGPUKernel<dtype>>()                                \
-      .SetIsMatchedHob((user_op::HobDeviceType() == DeviceType::kGPU)                  \
-                       & (user_op::HobDataType("y", 0) == GetDataType<dtype>::value)); \
-  REGISTER_USER_KERNEL("upsample_bicubic_2d_grad")                                     \
-      .SetCreateFn<UpsampleBicubic2dGradGPUKernel<dtype>>()                            \
-      .SetIsMatchedHob((user_op::HobDeviceType() == DeviceType::kGPU)                  \
-                       & (user_op::HobDataType("dx", 0) == GetDataType<dtype>::value));
-=======
 #define REGISTER_UPSAMPLE_BICUBIC_GPU_KERNEL(dtype)                                     \
   REGISTER_USER_KERNEL("upsample_bicubic_2d")                                           \
       .SetCreateFn<UpsampleBicubic2dGPUKernel<dtype>>()                                 \
@@ -227,7 +216,6 @@
       .SetCreateFn<UpsampleBicubic2dGradGPUKernel<dtype>>()                             \
       .SetIsMatchedHob((user_op::HobDeviceType() == DeviceType::kGPU)                   \
                        && (user_op::HobDataType("dx", 0) == GetDataType<dtype>::value));
->>>>>>> 85d79b69
 
 REGISTER_UPSAMPLE_BICUBIC_GPU_KERNEL(float)
 REGISTER_UPSAMPLE_BICUBIC_GPU_KERNEL(double)
