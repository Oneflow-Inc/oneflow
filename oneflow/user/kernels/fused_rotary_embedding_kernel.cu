/*
Copyright 2020 The OneFlow Authors. All rights reserved.

Licensed under the Apache License, Version 2.0 (the "License");
you may not use this file except in compliance with the License.
You may obtain a copy of the License at

    http://www.apache.org/licenses/LICENSE-2.0

Unless required by applicable law or agreed to in writing, software
distributed under the License is distributed on an "AS IS" BASIS,
WITHOUT WARRANTIES OR CONDITIONS OF ANY KIND, either express or implied.
See the License for the specific language governing permissions and
limitations under the License.
*/
#include "oneflow/core/framework/framework.h"
#include "oneflow/core/kernel/cuda_graph_support.h"
#include "oneflow/core/cuda/elementwise.cuh"
#include "oneflow/core/ep/cuda/cuda_stream.h"

namespace oneflow {

namespace {

void ParseDims(const ShapeView& shape, const std::string& x_layout,
               const Optional<int64_t>& num_heads, const Optional<int64_t>& head_size,
               int64_t tensor_index, int64_t* b, int64_t* m, int64_t* h, int64_t* k,
               int64_t* b_stride, int64_t* m_stride, int64_t* h_stride, int64_t* offset) {
  if (shape.NumAxes() == 3) {
    if (x_layout == "BM(HK)" || x_layout == "BM(H2K)" || x_layout == "BM(H3K)"
        || x_layout == "MB(HK)" || x_layout == "MB(H2K)" || x_layout == "MB(H3K)") {
      bool batch_first = false;
      int64_t packed_n = 0;
      const std::string x_layout_bm = x_layout.substr(0, 2);
      const std::string x_layout_hk = x_layout.substr(2);
      if (x_layout_bm == "BM") {
        *b = shape.At(0);
        *m = shape.At(1);
        batch_first = true;
      } else if (x_layout_bm == "MB") {
        *b = shape.At(1);
        *m = shape.At(0);
        batch_first = false;
      } else {
        UNIMPLEMENTED();
      }
      if (x_layout_hk == "(HK)") {
        packed_n = 1;
      } else if (x_layout_hk == "(H2K)") {
        packed_n = 2;
      } else if (x_layout_hk == "(H3K)") {
        packed_n = 3;
      } else {
        UNIMPLEMENTED();
      }
      const int64_t hidden_size = shape.At(2);
      if (num_heads) {
        const int64_t expected_h = CHECK_JUST(num_heads);
        const int64_t packed_h = packed_n * expected_h;
        CHECK_EQ(hidden_size % packed_h, 0);
        *h = expected_h;
        *k = hidden_size / packed_h;
      } else if (head_size) {
        const int64_t expected_k = CHECK_JUST(head_size);
        const int64_t packed_k = packed_n * expected_k;
        CHECK_EQ(hidden_size % packed_k, 0);
        *h = hidden_size / packed_k;
        *k = expected_k;
      } else {
        UNIMPLEMENTED();
      }
      *h_stride = *k * packed_n;
      if (batch_first) {
        *m_stride = *h_stride * *h;
        *b_stride = *m_stride * *m;
      } else {
        *b_stride = *h_stride * *h;
        *m_stride = *b_stride * *b;
      }
      if (packed_n == 1) {
        *offset = 0;
      } else if (packed_n == 2) {
        CHECK_GE(tensor_index, 1);
        *offset = (tensor_index - 1) * *k;
      } else if (packed_n == 3) {
        *offset = tensor_index * *k;
      } else {
        UNIMPLEMENTED();
      }
    } else {
      UNIMPLEMENTED();
    }
  } else if (shape.NumAxes() == 4) {
    if (x_layout == "BMHK") {
      *b = shape.At(0);
      *m = shape.At(1);
      *h = shape.At(2);
      *k = shape.At(3);
      *h_stride = *k;
      *m_stride = *h_stride * *h;
      *b_stride = *m_stride * *m;
    } else if (x_layout == "BHMK") {
      *b = shape.At(0);
      *m = shape.At(2);
      *h = shape.At(1);
      *k = shape.At(3);
      *m_stride = *k;
      *h_stride = *m_stride * *m;
      *b_stride = *h_stride * *h;
    } else if (x_layout == "MBHK") {
      *b = shape.At(1);
      *m = shape.At(0);
      *h = shape.At(2);
      *k = shape.At(3);
      *h_stride = *k;
      *b_stride = *h_stride * *h;
      *m_stride = *b_stride * *b;
    } else {
      UNIMPLEMENTED();
    }
    if (num_heads) {
      const int64_t expected_h = CHECK_JUST(num_heads);
      CHECK_EQ(*h, expected_h);
    }
    if (head_size) {
      const int64_t expected_k = CHECK_JUST(head_size);
      CHECK_EQ(*k, expected_k);
    }
    *offset = 0;
  } else {
    UNIMPLEMENTED();
  };
}

template<typename T, typename PositionType, typename IndexType, size_t NumDims, size_t RotaryEmbDim>
struct FusedApplyRotaryEmbParam {
  const T* x;
  const T* cos;
  const T* sin;
  const PositionType* position_ids;
  T* out;
  T theta;
  int64_t pass_ndims;
  IndexType rotate_stride;
  IndexType rotate_boundary;
  IndexType segment_k[RotaryEmbDim];
  IndexType k0;
  IndexType k1;
  IndexType num_elements;
  IndexType k;
  IndexType sinuous_m;
  IndexType packed_n;
  IndexType offset;
  IndexType x_stride[NumDims];
  IndexType position_stride[NumDims];
  IndexType position_mask[NumDims];
  IndexType sinuous_stride[NumDims];
  IndexType sinuous_mask[NumDims];

  // TODO: position_id type? for now it is int32
  FusedApplyRotaryEmbParam(const T* x, const T* cos, const T* sin, const PositionType* position_ids,
                           T* out, const T theta, const int64_t pass_ndims, const IndexType rotate_stride, 
                           const IndexType rotate_boundary, const IndexType num_elements, const IndexType k, 
                           const IndexType k0, const IndexType k1, const IndexType sinuous_m, const IndexType offset,
                           const IndexType packed_n)
      : x(x),
        cos(cos),
        sin(sin),
        position_ids(position_ids),
        out(out),
        theta(theta),
        pass_ndims(pass_ndims),
        rotate_stride(rotate_stride),
        rotate_boundary(rotate_boundary),
        num_elements(num_elements),
        k(k),
        k0(k0),
        k1(k1),
        sinuous_m(sinuous_m),
        offset(offset),
        packed_n(packed_n) {}
};

template<typename T, typename PositionType, typename IndexType, size_t PackSize, size_t NumDims,
         size_t RotaryEmbDim>
__global__ void FusedApplyRotaryEmbFetchKernel(
    FusedApplyRotaryEmbParam<T, PositionType, IndexType, NumDims, RotaryEmbDim> param) {
  const T* x = param.x;
  const T* cos = param.cos;
  const T* sin = param.sin;
  const PositionType* position_ids = param.position_ids;
  T* out = param.out;
  const IndexType packed_k = param.k / PackSize;
  const IndexType packed_pass_ndims = param.pass_ndims / PackSize;
  const IndexType packed_rotary_ndims = packed_k - packed_pass_ndims;
  const IndexType rotary_num_elements = param.num_elements / packed_k * packed_rotary_ndims;
  for (IndexType packed_offset = threadIdx.x + blockIdx.x * blockDim.x;
       packed_offset < rotary_num_elements; packed_offset += blockDim.x * gridDim.x) {
    using LoadPack = cuda::elementwise::Packed<T, PackSize>;
    IndexType offset =
<<<<<<< HEAD
        param.offset
        + (packed_offset % packed_rotary_ndims + packed_offset / packed_rotary_ndims * packed_k)
              * PackSize;
    const LoadPack* x_load = reinterpret_cast<const LoadPack*>(x + offset);
    const LoadPack x_vec = *x_load;
=======
        (packed_offset % packed_rotary_ndims + packed_offset / packed_rotary_ndims * packed_k)
              * pack_size;
>>>>>>> 362ac07a
    IndexType sinuous_offset = 0;
    IndexType position_id_offset = 0;
    IndexType k_index = 0;

    IndexType temp_offset = offset;
#pragma unloop
    for (int i = 0; i < NumDims; i++) {
      IndexType index = temp_offset / param.x_stride[i];
      if (i == NumDims - 1) k_index = index;
      temp_offset = temp_offset - index * param.x_stride[i];
      position_id_offset =
          position_id_offset + (index * param.position_mask[i] * param.position_stride[i]);
    }

    position_id_offset =
        position_id_offset
        + param.sinuous_m * (k_index * RotaryEmbDim / (param.k - param.pass_ndims));

    const int position = position_ids[position_id_offset];

    sinuous_offset = position * param.k + k_index;

    const LoadPack* cos_load = reinterpret_cast<const LoadPack*>(cos + sinuous_offset);
    const LoadPack* sin_load = reinterpret_cast<const LoadPack*>(sin + sinuous_offset);
    const LoadPack cos_vec = *cos_load, sin_vec = *sin_load;

    const IndexType x_offset = (offset - k_index) * param.packed_n + k_index + param.offset;
    const LoadPack* x_load = reinterpret_cast<const LoadPack*>(x + x_offset);
    const LoadPack x_vec = *x_load;
    LoadPack out_vec;

#pragma unloop
    for (int i = 0; i < PackSize / 2; i++) {
      out_vec.elem[i * 2] =
          x_vec.elem[i * 2] * cos_vec.elem[i * 2] - x_vec.elem[i * 2 + 1] * sin_vec.elem[i * 2];
      out_vec.elem[i * 2 + 1] = x_vec.elem[i * 2 + 1] * cos_vec.elem[i * 2 + 1]
                                + x_vec.elem[i * 2] * sin_vec.elem[i * 2 + 1];
    }

    *(reinterpret_cast<LoadPack*>(out + offset)) = out_vec;
  }

  for (IndexType packed_offset = threadIdx.x + blockIdx.x * blockDim.x;
       packed_offset < param.num_elements && packed_offset >= rotary_num_elements;
       packed_offset += blockDim.x * gridDim.x) {
    using LoadPack = cuda::elementwise::Packed<T, PackSize>;
    IndexType offset =
        (packed_rotary_ndims + (packed_offset - rotary_num_elements) % packed_pass_ndims
           + (packed_offset - rotary_num_elements) / packed_pass_ndims * packed_k)
<<<<<<< HEAD
              * PackSize;
    const LoadPack* x_load = reinterpret_cast<const LoadPack*>(x + offset);
=======
              * pack_size;
    const IndexType k_index = offset % param.k;
    const IndexType x_offset = (offset - k_index) * param.packed_n + k_index + param.offset;
    const LoadPack* x_load = reinterpret_cast<const LoadPack*>(x + x_offset);
>>>>>>> 362ac07a
    const LoadPack x_vec = *x_load;

    *(reinterpret_cast<LoadPack*>(out + offset)) = x_vec;
  }
}

template<typename T, typename PositionType, typename IndexType, size_t PackSize, size_t NumDims,
         size_t RotaryEmbDim>
__global__ void FusedApplyRotaryEmbFetchWithoutPositionKernel(
    FusedApplyRotaryEmbParam<T, PositionType, IndexType, NumDims, RotaryEmbDim> param) {
  const T* x = param.x;
  const T* cos = param.cos;
  const T* sin = param.sin;
  T* out = param.out;
  const IndexType packed_k = param.k / PackSize;
  const IndexType packed_pass_ndims = param.pass_ndims / PackSize;
  const IndexType packed_rotary_ndims = packed_k - packed_pass_ndims;
  const IndexType rotary_num_elements = param.num_elements / packed_k * packed_rotary_ndims;
  for (IndexType packed_offset = threadIdx.x + blockIdx.x * blockDim.x;
       packed_offset < rotary_num_elements; packed_offset += blockDim.x * gridDim.x) {
    using LoadPack = cuda::elementwise::Packed<T, PackSize>;
    IndexType offset =
        (packed_offset % packed_rotary_ndims + packed_offset / packed_rotary_ndims * packed_k)
        * PackSize;

    IndexType sinuous_offset = 0;
    IndexType k_index = 0;

    IndexType temp_offset = offset;
#pragma unloop
    for (int i = 0; i < NumDims; i++) {
      IndexType index = temp_offset / param.x_stride[i];
      if (i == NumDims - 1) k_index = index;
      temp_offset = temp_offset - index * param.x_stride[i];
      sinuous_offset = sinuous_offset + index * param.sinuous_stride[i] * param.sinuous_mask[i];
    }

    const LoadPack* cos_load = reinterpret_cast<const LoadPack*>(cos + sinuous_offset);
    const LoadPack* sin_load = reinterpret_cast<const LoadPack*>(sin + sinuous_offset);
    const LoadPack cos_vec = *cos_load, sin_vec = *sin_load;
    const IndexType x_offset = (offset - k_index) * param.packed_n + k_index + param.offset;
    const LoadPack* x_load = reinterpret_cast<const LoadPack*>(x + x_offset);
    const LoadPack x_vec = *x_load;
    LoadPack out_vec;

#pragma unloop
    for (int i = 0; i < PackSize / 2; i++) {
      out_vec.elem[i * 2] =
          x_vec.elem[i * 2] * cos_vec.elem[i * 2] - x_vec.elem[i * 2 + 1] * sin_vec.elem[i * 2];
      out_vec.elem[i * 2 + 1] = x_vec.elem[i * 2 + 1] * cos_vec.elem[i * 2 + 1]
                                + x_vec.elem[i * 2] * sin_vec.elem[i * 2 + 1];
    }

    *(reinterpret_cast<LoadPack*>(out + offset)) = out_vec;
  }

  for (IndexType packed_offset = threadIdx.x + blockIdx.x * blockDim.x;
       packed_offset < param.num_elements && packed_offset >= rotary_num_elements;
       packed_offset += blockDim.x * gridDim.x) {
    using LoadPack = cuda::elementwise::Packed<T, PackSize>;
    IndexType offset =
        (packed_rotary_ndims + (packed_offset - rotary_num_elements) % packed_pass_ndims
         + (packed_offset - rotary_num_elements) / packed_pass_ndims * packed_k)
        * PackSize;

    const IndexType k_index = offset % param.k;
    const IndexType x_offset = (offset - k_index) * param.packed_n + k_index + param.offset;
    const LoadPack* x_load = reinterpret_cast<const LoadPack*>(x + x_offset);
    const LoadPack x_vec = *x_load;

    *(reinterpret_cast<LoadPack*>(out + offset)) = x_vec;
  }
}

template<typename T, typename PositionType, typename IndexType, size_t PackSize, size_t NumDims,
         size_t RotaryEmbDim>
__global__ void FusedApplyRotaryEmbComputeWithoutPositionKernel(
    FusedApplyRotaryEmbParam<T, PositionType, IndexType, NumDims, RotaryEmbDim> param) {
  const T* x = param.x;
  const T* cos = param.cos;
  const T* sin = param.sin;
  T* out = param.out;
  const T theta = param.theta;
  const IndexType packed_k = param.k / PackSize;
  const IndexType packed_pass_ndims = param.pass_ndims / PackSize;
  const IndexType packed_rotary_ndims = packed_k - packed_pass_ndims;
  const IndexType rotary_num_elements = param.num_elements / packed_k * packed_rotary_ndims;
  for (IndexType packed_offset = threadIdx.x + blockIdx.x * blockDim.x;
       packed_offset < rotary_num_elements; packed_offset += blockDim.x * gridDim.x) {
    using LoadPack = cuda::elementwise::Packed<T, PackSize>;
    IndexType offset =
        (packed_offset % packed_rotary_ndims + packed_offset / packed_rotary_ndims * packed_k)
        * PackSize;
    IndexType sinuous_offset = 0;
    IndexType k_index = 0;

    IndexType temp_offset = offset;
#pragma unloop
    for (int i = 0; i < NumDims; i++) {
      IndexType index = temp_offset / param.x_stride[i];
      if (i == NumDims - 1) k_index = index;
      temp_offset = temp_offset - index * param.x_stride[i];
      sinuous_offset = sinuous_offset + index * param.sinuous_stride[i] * param.sinuous_mask[i];
    }

    IndexType m_index = sinuous_offset / param.k;

    const IndexType x_offset = (offset - k_index) * param.packed_n + k_index + param.offset;
    const LoadPack* x_load = reinterpret_cast<const LoadPack*>(x + x_offset);
    const LoadPack x_vec = *x_load;

    LoadPack cos_vec, sin_vec, out_vec;

#pragma unloop
    for (int i = 0; i < PackSize / 2; i++) {
      float val =
          m_index * expf(2.0f * static_cast<float>(k_index / 2 + i) / param.k * logf(theta));
      T cos_val = cosf(val);
      T sin_val = sinf(val);
      cos_vec.elem[i * 2] = cos_val;
      cos_vec.elem[i * 2 + 1] = cos_val;
      sin_vec.elem[i * 2] = sin_val;
      sin_vec.elem[i * 2 + 1] = sin_val;
    }

#pragma unloop
    for (int i = 0; i < PackSize / 2; i++) {
      out_vec.elem[i * 2] =
          x_vec.elem[i * 2] * cos_vec.elem[i * 2] - x_vec.elem[i * 2 + 1] * sin_vec.elem[i * 2];
      out_vec.elem[i * 2 + 1] = x_vec.elem[i * 2 + 1] * cos_vec.elem[i * 2 + 1]
                                + x_vec.elem[i * 2] * sin_vec.elem[i * 2 + 1];
    }

    *(reinterpret_cast<LoadPack*>(out + offset)) = out_vec;
  }

  for (IndexType packed_offset = threadIdx.x + blockIdx.x * blockDim.x;
       packed_offset < param.num_elements && packed_offset >= rotary_num_elements;
       packed_offset += blockDim.x * gridDim.x) {
    using LoadPack = cuda::elementwise::Packed<T, PackSize>;
    IndexType offset =
        (packed_rotary_ndims + (packed_offset - rotary_num_elements) % packed_pass_ndims
         + (packed_offset - rotary_num_elements) / packed_pass_ndims * packed_k)
        * PackSize;

    const IndexType k_index = offset % param.k;
    const IndexType x_offset = (offset - k_index) * param.packed_n + k_index + param.offset;
    const LoadPack* x_load = reinterpret_cast<const LoadPack*>(x + x_offset);
    const LoadPack x_vec = *x_load;

    *(reinterpret_cast<LoadPack*>(out + offset)) = x_vec;
  }
}

template<typename T, typename PositionType, typename IndexType, size_t PackSize, size_t NumDims,
         size_t RotaryEmbDim>
__global__ void FusedApplyRotaryEmbComputeKernel(
    FusedApplyRotaryEmbParam<T, PositionType, IndexType, NumDims, RotaryEmbDim> param) {
  const T* x = param.x;
  const T* cos = param.cos;
  const T* sin = param.sin;
  const PositionType* position_ids = param.position_ids;
  T* out = param.out;
  const T theta = param.theta;
  const IndexType packed_k = param.k / PackSize;
  const IndexType packed_pass_ndims = param.pass_ndims / PackSize;
  const IndexType packed_rotary_ndims = packed_k - packed_pass_ndims;
  const IndexType rotary_num_elements = param.num_elements / packed_k * packed_rotary_ndims;
  for (IndexType packed_offset = threadIdx.x + blockIdx.x * blockDim.x;
       packed_offset < rotary_num_elements; packed_offset += blockDim.x * gridDim.x) {
    using LoadPack = cuda::elementwise::Packed<T, PackSize>;
    IndexType offset =
        (packed_offset % packed_rotary_ndims + packed_offset / packed_rotary_ndims * packed_k)
        * PackSize;
    IndexType position_id_offset = 0;
    IndexType k_index = 0;

    IndexType temp_offset = offset;
#pragma unloop
    for (int i = 0; i < NumDims; i++) {
      IndexType index = temp_offset / param.x_stride[i];
      if (i == NumDims - 1) k_index = index;
      temp_offset = temp_offset - index * param.x_stride[i];
      position_id_offset =
          position_id_offset + (index * param.position_mask[i] * param.position_stride[i]);
    }

    position_id_offset =
        position_id_offset
        + param.sinuous_m * (k_index * RotaryEmbDim / (param.k - param.pass_ndims));

    const PositionType position = position_ids[position_id_offset];

    const IndexType x_offset = (offset - k_index) * param.packed_n + k_index + param.offset;
    const LoadPack* x_load = reinterpret_cast<const LoadPack*>(x + x_offset);
    const LoadPack x_vec = *x_load;

    LoadPack cos_vec, sin_vec, out_vec;

#pragma unloop
    for (int i = 0; i < PackSize / 2; i++) {
      float val =
          position * expf(2.0f * static_cast<float>(k_index / 2 + i) / param.k * logf(theta));
      T cos_val = cosf(val);
      T sin_val = sinf(val);
      cos_vec.elem[i * 2] = cos_val;
      cos_vec.elem[i * 2 + 1] = cos_val;
      sin_vec.elem[i * 2] = sin_val;
      sin_vec.elem[i * 2 + 1] = sin_val;
    }

#pragma unloop
    for (int i = 0; i < PackSize / 2; i++) {
      out_vec.elem[i * 2] =
          x_vec.elem[i * 2] * cos_vec.elem[i * 2] - x_vec.elem[i * 2 + 1] * sin_vec.elem[i * 2];
      out_vec.elem[i * 2 + 1] = x_vec.elem[i * 2 + 1] * cos_vec.elem[i * 2 + 1]
                                + x_vec.elem[i * 2] * sin_vec.elem[i * 2 + 1];
    }

    *(reinterpret_cast<LoadPack*>(out + offset)) = out_vec;
  }

  for (IndexType packed_offset = threadIdx.x + blockIdx.x * blockDim.x;
       packed_offset < param.num_elements && packed_offset >= rotary_num_elements;
       packed_offset += blockDim.x * gridDim.x) {
    using LoadPack = cuda::elementwise::Packed<T, PackSize>;
    IndexType offset =
        (packed_rotary_ndims + (packed_offset - rotary_num_elements) % packed_pass_ndims
         + (packed_offset - rotary_num_elements) / packed_pass_ndims * packed_k)
        * PackSize;
    IndexType k_index = offset % param.k;
    const IndexType x_offset = (offset - k_index) * param.packed_n + k_index + param.offset;
    const LoadPack* x_load = reinterpret_cast<const LoadPack*>(x + x_offset);
    const LoadPack x_vec = *x_load;

    *(reinterpret_cast<LoadPack*>(out + offset)) = x_vec;
  }
}

template<typename T, typename PositionType, typename IndexType, size_t NumDims, size_t RotaryEmbDim>
__global__ void PlaneKernel(
    FusedApplyRotaryEmbParam<T, PositionType, IndexType, NumDims, RotaryEmbDim> param) {
  const T* x = param.x;
  const T* cos = param.cos;
  const T* sin = param.sin;
  const PositionType* position_ids = param.position_ids;
  T* out = param.out;
  IndexType sinuous_offset = 0;
  const T theta = param.theta;

  for (IndexType offset = threadIdx.x + blockIdx.x * blockDim.x; offset < param.num_elements;
       offset += blockDim.x * gridDim.x) {
    using LoadPack = cuda::elementwise::Packed<T, 2>;
    IndexType temp_offset = offset;
    IndexType x_offset;
    IndexType k_index, m_index;
    IndexType position_id_offset = 0;
    PositionType position;
#pragma unloop
    for (int i = 0; i < NumDims; i++) {
      IndexType index = temp_offset / param.x_stride[i];
      if (i == NumDims - 1) k_index = index;
      temp_offset = temp_offset - index * param.x_stride[i];
      sinuous_offset = sinuous_offset + index * param.sinuous_stride[i] * param.sinuous_mask[i];
      position_id_offset =
          position_id_offset + (index * param.position_mask[i] * param.position_stride[i]);
    }

    if (param.k0 <= k_index && k_index < param.k1) {
      position_id_offset =
          position_id_offset + param.sinuous_m;  // To get the other position applied to second half
    }

    if (param.position_ids) {
      position = position_ids[position_id_offset];
      sinuous_offset = position * param.k + k_index;
    } else {
      m_index = sinuous_offset / param.k;
      position = m_index;
    }

    LoadPack x_vec;

    T cos_val;
    T sin_val;
    T out_val;

    if (param.cos) {
      cos_val = *(cos + sinuous_offset);
      sin_val = *(sin + sinuous_offset);
    } else {
      int actual_ndim = (param.k - param.pass_ndims) / RotaryEmbDim;
      float val = position
                  * expf(2.0f * static_cast<float>(k_index % (actual_ndim / 2)) / actual_ndim
                         * logf(theta));
      cos_val = cosf(val);
      sin_val = sinf(val);
    }

    x_offset = (offset - k_index) * param.packed_n + k_index + param.offset;
    
    for (int i = 0; i < RotaryEmbDim; i++) {
      if ((i == 0 && k_index < param.segment_k[i]) || (param.segment_k[i-1] <= k_index && k_index < param.segment_k[i])) {
        x_vec.elem[0] = *(x + x_offset);
        x_vec.elem[1] = (param.segment_k[i] - k_index > param.rotate_stride) ? static_cast<T>(-*(x + x_offset + param.rotate_stride))
                                               : *(x + x_offset - param.rotate_stride);
        out_val = cos_val * x_vec.elem[0] + sin_val * x_vec.elem[1];
      }
    }

    if (k_index >= param.segment_k[RotaryEmbDim-1]) {
      out_val = *(x + x_offset);
    }

    *(out + offset) = out_val;
  }
}

template<typename T, typename PositionType, typename IndexType, size_t PackSize, size_t NumDims,
         size_t RotaryEmbDim>
void LaunchKernel(ep::CudaStream* stream, const T* x, const T* cos, const T* sin,
                  const PositionType* position_ids, T* out, const int64_t* position_shape,
                  const std::string& x_layout, const std::string& output_layout,
                  const std::string& mode, const T theta, const int64_t pass_ndims, const int64_t b,
                  const int64_t m, const int64_t h, const int64_t k, const int64_t b_stride,
                  const int64_t m_stride, const int64_t h_stride, const int64_t offset,
                  IndexType num_elements) {
  DimVector kernel_x_shape(NumDims), kernel_sinuous_shape(NumDims);
  size_t x_stride[NumDims];
  size_t sinuous_stride[NumDims];

  x_stride[NumDims - 1] = 1;
  sinuous_stride[NumDims - 1] = 1;

  for (int i = NumDims - 2; i >= 0; i--) {
    x_stride[i] = x_stride[i + 1] * kernel_x_shape.at(i + 1);
    sinuous_stride[i] = sinuous_stride[i + 1] * kernel_sinuous_shape.at(i + 1);
  }

  IndexType k0, k1;

  if (RotaryEmbDim == 1) {
    k0 = k - pass_ndims;
    k1 = k - pass_ndims;
  } else if (RotaryEmbDim == 2) {
    k0 = (k - pass_ndims) / 2;
    k1 = k - pass_ndims;
  }

  const IndexType rotate_stride = (k - pass_ndims) / (2 * RotaryEmbDim);
  const IndexType rotate_boundary = (k - pass_ndims) / RotaryEmbDim;

  IndexType packed_n = 1;
  // TODO: only to test its accuracy, needs to be passed through parseDims
  if (x_layout == "BM(H2K)" || x_layout == "MB(H2K)") {
    packed_n = 2;
  } else if (x_layout == "BM(H3K)" || x_layout == "MB(H3K)") {
    packed_n = 3;
  }

  struct FusedApplyRotaryEmbParam<T, PositionType, IndexType, NumDims, RotaryEmbDim> param(
      x, cos, sin, position_ids, out, theta, pass_ndims, rotate_stride, rotate_boundary, num_elements, k, k0, k1,
      position_shape ? static_cast<IndexType>(position_shape[2]) : m, offset, packed_n);


#pragma unloop
  for (int i = 0; i < RotaryEmbDim; i++) {
    param.segment_k[i] = (k - pass_ndims) / RotaryEmbDim * (i + 1);
  }

  std::pair<char, std::int64_t> strides[NumDims];
  strides[0] = {'b', b_stride / packed_n};
  strides[1] = {'h', h_stride / packed_n};
  strides[2] = {'m', m_stride / packed_n};
  strides[3] = {'k', 1};

  auto GetDimX = [&](const char c) {
    if (c == 'b') {
      return b;
    } else if (c == 'h') {
      return h;
    } else if (c == 'm') {
      return m;
    } else if (c == 'k') {
      return k;
    }

    return 0L;
  };

  std::sort(strides, strides + NumDims, [&](auto pair1, auto pair2) {
    if (pair1.second > pair2.second) {
      return true;
    } else if (pair1.second == pair2.second) {
      if (GetDimX(pair1.first) != 1) { return true; }
      return false;
    } else {
      return false;
    }
    return pair1.second > pair2.second;
  });

// K has to be the last dimension, only k&m matters, therefore strides other than k&m does not
// really needs to be computed
#pragma unloop
  for (int i = 0; i < NumDims; i++) {
    param.x_stride[i] = strides[i].second;
    param.sinuous_mask[i] = 0;
    param.position_mask[i] = 0;
    if (strides[i].first == 'm') {
      param.sinuous_mask[i] = 1;
      param.sinuous_stride[i] = k;
      param.position_stride[i] = 1;
      param.position_mask[i] = 1;
    } else if (strides[i].first == 'k') {
      param.sinuous_mask[i] = 1;
      param.sinuous_stride[i] = 1;
    } else if (strides[i].first == 'b') {
      param.position_stride[i] = RotaryEmbDim * param.sinuous_m;
      param.position_mask[i] = 1;
    }
  }

  constexpr size_t blk_size = 128;

  // TODO: something bad here... need to be refined to support mode dispatch
  if (mode == "plane") {
    param.num_elements = param.num_elements * PackSize;
    PlaneKernel<T, PositionType, IndexType, NumDims, RotaryEmbDim>
        <<<(param.num_elements + blk_size - 1) / blk_size, blk_size, 0, stream->cuda_stream()>>>(
            param);
    return;
  }

  if (cos) {
    if (position_ids) {
      FusedApplyRotaryEmbFetchKernel<T, PositionType, IndexType, PackSize, NumDims, RotaryEmbDim>
          <<<(param.num_elements + blk_size - 1) / blk_size, blk_size, 0, stream->cuda_stream()>>>(
              param);
    } else {
      FusedApplyRotaryEmbFetchWithoutPositionKernel<T, PositionType, IndexType, PackSize, NumDims,
                                                    RotaryEmbDim>
          <<<(param.num_elements + blk_size - 1) / blk_size, blk_size, 0, stream->cuda_stream()>>>(
              param);
    }
  } else {
    if (position_ids) {
      FusedApplyRotaryEmbComputeKernel<T, PositionType, IndexType, PackSize, NumDims, RotaryEmbDim>
          <<<(param.num_elements + blk_size - 1) / blk_size, blk_size, 0, stream->cuda_stream()>>>(
              param);
    } else {
      FusedApplyRotaryEmbComputeWithoutPositionKernel<T, PositionType, IndexType, PackSize, NumDims,
                                                      RotaryEmbDim>
          <<<(param.num_elements + blk_size - 1) / blk_size, blk_size, 0, stream->cuda_stream()>>>(
              param);
    }
  }
}

template<typename T, typename PositionType, typename IndexType, size_t NumDims, size_t RotaryEmbDim>
void DispatchPackSize(ep::CudaStream* stream, const T* x, const T* cos, const T* sin,
                      const PositionType* position_ids, T* out, const int64_t* position_shape,
                      const std::string& x_layout, const std::string& output_layout,
                      const std::string& mode, const T theta, const int64_t pass_ndims,
                      const IndexType b, const IndexType m, const IndexType h, const IndexType k,
                      const IndexType b_stride, const IndexType m_stride, const IndexType h_stride,
                      const IndexType offset, IndexType num_elements) {
  const auto CheckPackSize = [&](const size_t PackSize) {
    bool r = (((reinterpret_cast<uintptr_t>(x) % (sizeof(T) * PackSize)) == 0)
              && ((((k - pass_ndims) / 2) % PackSize) == 0) && ((pass_ndims % PackSize) == 0)
              && ((16 / sizeof(T)) >= PackSize));
    return r;
  };

  if (CheckPackSize(8)) {
    num_elements /= 8;
    LaunchKernel<T, PositionType, IndexType, 8, NumDims, RotaryEmbDim>(
        stream, x, cos, sin, position_ids, out, position_shape, x_layout, output_layout, mode,
        theta, pass_ndims, b, m, h, k, b_stride, m_stride, h_stride, offset, num_elements);
  } else if (CheckPackSize(4)) {
    num_elements /= 4;
    LaunchKernel<T, PositionType, IndexType, 4, NumDims, RotaryEmbDim>(
        stream, x, cos, sin, position_ids, out, position_shape, x_layout, output_layout, mode,
        theta, pass_ndims, b, m, h, k, b_stride, m_stride, h_stride, offset, num_elements);
  } else {
    num_elements /= 2;
    LaunchKernel<T, PositionType, IndexType, 2, NumDims, RotaryEmbDim>(
        stream, x, cos, sin, position_ids, out, position_shape, x_layout, output_layout, mode,
        theta, pass_ndims, b, m, h, k, b_stride, m_stride, h_stride, offset, num_elements);
  }
}

template<typename T, typename PositionType, size_t NumDims, size_t RotaryEmbDim>
void DispatchIndex(ep::CudaStream* stream, const T* x, const T* cos, const T* sin,
                   const PositionType* position_ids, T* out, const int64_t* position_shape,
                   const std::string& x_layout, const std::string& output_layout,
                   const std::string& mode, const T theta, const int64_t pass_ndims,
                   const int64_t b, const int64_t m, const int64_t h, const int64_t k,
                   const int64_t b_stride, const int64_t m_stride, const int64_t h_stride,
                   const int64_t offset) {
  int64_t num_elements = b * m * h * k;
  if (num_elements < (1 << 30)) {
    DispatchPackSize<T, PositionType, int32_t, NumDims, RotaryEmbDim>(
        stream, x, cos, sin, position_ids, out, position_shape, x_layout, output_layout, mode,
        theta, pass_ndims, static_cast<int32_t>(b), static_cast<int32_t>(m),
        static_cast<int32_t>(h), static_cast<int32_t>(k), static_cast<int32_t>(b_stride),
        static_cast<int32_t>(m_stride), static_cast<int32_t>(h_stride),
        static_cast<int32_t>(offset), static_cast<int32_t>(num_elements));
  } else {
    DispatchPackSize<T, PositionType, int64_t, NumDims, RotaryEmbDim>(
        stream, x, cos, sin, position_ids, out, position_shape, x_layout, output_layout, mode,
        theta, pass_ndims, b, m, h, k, b_stride, m_stride, h_stride, offset, num_elements);
  }
}

template<typename T, typename PositionType, size_t NumDims>
void DispatchRotaryEmbeddingDimension(ep::CudaStream* stream, const T* x, const T* cos,
                                      const T* sin, const PositionType* position_ids, T* out,
                                      const int64_t* position_shape, const std::string& x_layout,
                                      const std::string& output_layout, const std::string& mode,
                                      const T theta, const int64_t pass_ndims,
                                      const int rotary_emb_dim, const int64_t b, const int64_t m,
                                      const int64_t h, const int64_t k, const int64_t b_stride,
                                      const int64_t m_stride, const int64_t h_stride,
                                      const int64_t offset) {
  if (rotary_emb_dim == 1) {
    DispatchIndex<T, PositionType, NumDims, 1>(
        stream, x, cos, sin, position_ids, out, position_shape, x_layout, output_layout, mode,
        theta, pass_ndims, b, m, h, k, b_stride, m_stride, h_stride, offset);
  } else if (rotary_emb_dim == 2) {
    DispatchIndex<T, PositionType, NumDims, 2>(
        stream, x, cos, sin, position_ids, out, position_shape, x_layout, output_layout, mode,
        theta, pass_ndims, b, m, h, k, b_stride, m_stride, h_stride, offset);
  }
}

template<typename T, typename PositionType>
class FusedApplyRotaryEmbKernel final : public user_op::OpKernel {
 public:
  FusedApplyRotaryEmbKernel() = default;
  ~FusedApplyRotaryEmbKernel() override = default;

 private:
  using user_op::OpKernel::Compute;
  void Compute(user_op::KernelComputeContext* ctx) const override {
    const user_op::Tensor* x = ctx->Tensor4ArgNameAndIndex("x", 0);
    user_op::Tensor* cos = nullptr;
    user_op::Tensor* sin = nullptr;
    user_op::Tensor* position_ids = nullptr;
    user_op::Tensor* out = ctx->Tensor4ArgNameAndIndex("out", 0);
    const std::string& x_layout = ctx->Attr<std::string>("x_layout");
    const std::string& output_layout = ctx->Attr<std::string>("output_layout");
    const std::string& mode = ctx->Attr<std::string>("mode");
    const int64_t tensor_index = ctx->Attr<int64_t>("tensor_index");
    const int64_t k_size = ctx->Attr<int64_t>("k_size");
    const int64_t pass_ndims = k_size - ctx->Attr<int64_t>("rotary_size");
    const float theta = 1.0f / ctx->Attr<float>("base");
    int rotary_emb_dim = 1;

    if (ctx->has_input("cos", 0)) { cos = ctx->Tensor4ArgNameAndIndex("cos", 0); }

    if (ctx->has_input("sin", 0)) { sin = ctx->Tensor4ArgNameAndIndex("sin", 0); }

    if (ctx->has_input("position_ids", 0)) {
      position_ids = ctx->Tensor4ArgNameAndIndex("position_ids", 0);
      rotary_emb_dim = position_ids->shape_view().At(1);
    }

    constexpr size_t ndims = 4;
    int64_t b = 0;
    int64_t m = 0;
    int64_t h = 0;
    int64_t k = 0;
    int64_t b_stride = 0;
    int64_t m_stride = 0;
    int64_t h_stride = 0;
    int64_t offset = 0;

    ParseDims(x->shape_view(), x_layout, Optional<int64_t>(),
              k_size ? Optional<int64_t>(k_size) : Optional<int64_t>(), tensor_index, &b, &m, &h,
              &k, &b_stride, &m_stride, &h_stride, &offset);

    // TODO: hard code NumDims & seems redundant template problem...
    DispatchRotaryEmbeddingDimension<T, PositionType, ndims>(
        ctx->stream()->As<ep::CudaStream>(), reinterpret_cast<const T*>(x->dptr()),
        cos ? reinterpret_cast<const T*>(cos->dptr()) : nullptr,
        sin ? reinterpret_cast<const T*>(sin->dptr()) : nullptr,
        position_ids ? reinterpret_cast<const PositionType*>(position_ids->dptr()) : nullptr,
        reinterpret_cast<T*>(out->mut_dptr()),
        position_ids ? position_ids->shape_view().data() : nullptr, x_layout, output_layout, mode,
        static_cast<T>(theta), pass_ndims, rotary_emb_dim, b, m, h, k, b_stride, m_stride, h_stride,
        offset);
  }

  bool AlwaysComputeWhenAllOutputsEmpty() const override { return false; }
};

#define REGISTER_FUSED_APPLY_ROTARY_EMB_GPU(dtype, position_type)          \
  REGISTER_USER_KERNEL("fused_apply_rotary_emb")                           \
      .SetCreateFn<FusedApplyRotaryEmbKernel<dtype, position_type>>()      \
      .SetIsMatchedHob(                                                    \
          (user_op::HobDeviceType() == DeviceType::kCUDA)                  \
          && (user_op::HobDataType("out", 0) == GetDataType<dtype>::value) \
          && (user_op::HobInputSize("position_ids") == 1)                  \
          && (user_op::HobDataType("position_ids", 0) == GetDataType<position_type>::value));

#define REGISTER_FUSED_APPLY_ROTARY_EMB_GPU_DTYPE(dtype)                                \
  REGISTER_FUSED_APPLY_ROTARY_EMB_GPU(dtype, int64_t);                                  \
  REGISTER_FUSED_APPLY_ROTARY_EMB_GPU(dtype, int32_t);                                  \
  REGISTER_USER_KERNEL("fused_apply_rotary_emb")                                        \
      .SetCreateFn<FusedApplyRotaryEmbKernel<dtype, int64_t>>()                         \
      .SetIsMatchedHob((user_op::HobDeviceType() == DeviceType::kCUDA)                  \
                       && (user_op::HobDataType("out", 0) == GetDataType<dtype>::value) \
                       && (user_op::HobInputSize("position_ids") == 0));

REGISTER_FUSED_APPLY_ROTARY_EMB_GPU_DTYPE(float);
REGISTER_FUSED_APPLY_ROTARY_EMB_GPU_DTYPE(half);
#if CUDA_VERSION >= 11000
REGISTER_FUSED_APPLY_ROTARY_EMB_GPU_DTYPE(nv_bfloat16);
#endif  // CUDA_VERSION >= 11000

}  // namespace

}  // namespace oneflow<|MERGE_RESOLUTION|>--- conflicted
+++ resolved
@@ -198,16 +198,8 @@
        packed_offset < rotary_num_elements; packed_offset += blockDim.x * gridDim.x) {
     using LoadPack = cuda::elementwise::Packed<T, PackSize>;
     IndexType offset =
-<<<<<<< HEAD
-        param.offset
-        + (packed_offset % packed_rotary_ndims + packed_offset / packed_rotary_ndims * packed_k)
+        (packed_offset % packed_rotary_ndims + packed_offset / packed_rotary_ndims * packed_k)
               * PackSize;
-    const LoadPack* x_load = reinterpret_cast<const LoadPack*>(x + offset);
-    const LoadPack x_vec = *x_load;
-=======
-        (packed_offset % packed_rotary_ndims + packed_offset / packed_rotary_ndims * packed_k)
-              * pack_size;
->>>>>>> 362ac07a
     IndexType sinuous_offset = 0;
     IndexType position_id_offset = 0;
     IndexType k_index = 0;
@@ -257,15 +249,10 @@
     IndexType offset =
         (packed_rotary_ndims + (packed_offset - rotary_num_elements) % packed_pass_ndims
            + (packed_offset - rotary_num_elements) / packed_pass_ndims * packed_k)
-<<<<<<< HEAD
               * PackSize;
-    const LoadPack* x_load = reinterpret_cast<const LoadPack*>(x + offset);
-=======
-              * pack_size;
     const IndexType k_index = offset % param.k;
     const IndexType x_offset = (offset - k_index) * param.packed_n + k_index + param.offset;
     const LoadPack* x_load = reinterpret_cast<const LoadPack*>(x + x_offset);
->>>>>>> 362ac07a
     const LoadPack x_vec = *x_load;
 
     *(reinterpret_cast<LoadPack*>(out + offset)) = x_vec;
