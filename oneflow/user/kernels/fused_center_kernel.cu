--- conflicted
+++ resolved
@@ -23,17 +23,9 @@
 
 template<typename T>
 struct FusedCenterForwardFunctor {
-<<<<<<< HEAD
   __device__ T Compute(T b1_x1, T b1_x2, T b2_x1, T b2_x2, T b1_y1, T b1_y2, T b2_y1, T b2_y2) const {
     return ((b2_x1 + b2_x2 - b1_x1 - b1_x2) * (b2_x1 + b2_x2 - b1_x1 - b1_x2) + \
             (b2_y1 + b2_y2 - b1_y1 - b1_y2) * (b2_y1 + b2_y2 - b1_y1 - b1_y2)) / static_cast<T>(4.0);
-=======
-  __device__ T Compute(T b1_x1, T b1_x2, T b2_x1, T b2_x2, T b1_y1, T b1_y2, T b2_y1,
-                       T b2_y2) const {
-    return (static_cast<T>(pow(b2_x1 + b2_x2 - b1_x1 - b1_x2, 2))
-            + static_cast<T>(pow(b2_y1 + b2_y2 - b1_y1 - b1_y2, 2)))
-           / static_cast<T>(4.0);
->>>>>>> fe5b1b52
   }
 };
 
@@ -104,26 +96,12 @@
 
     const int64_t elem_cnt = b1_x1->shape_view().elem_cnt();
 
-    FusedCenterForwardFunctor<T> fused_get_center_dist_forward_functor{};
+    FusedCenterForwardFunctor<T> fused_center_forward_functor{};
 
-<<<<<<< HEAD
-    RUN_CUDA_KERNEL((FusedCenterForward<decltype(fused_get_center_dist_forward_functor), T>), ctx->stream(), elem_cnt, fused_get_center_dist_forward_functor, elem_cnt,
-      b1_x1->dptr<T>(),
-      b1_x2->dptr<T>(),
-      b2_x1->dptr<T>(),
-      b2_x2->dptr<T>(),
-      b1_y1->dptr<T>(),
-      b1_y2->dptr<T>(),
-      b2_y1->dptr<T>(),
-      b2_y2->dptr<T>(),
-      rho->mut_dptr<T>()
-    );
-=======
     RUN_CUDA_KERNEL((FusedCenterForward<decltype(fused_center_forward_functor), T>), ctx->stream(),
                     elem_cnt, fused_center_forward_functor, elem_cnt, b1_x1->dptr<T>(),
                     b1_x2->dptr<T>(), b2_x1->dptr<T>(), b2_x2->dptr<T>(), b1_y1->dptr<T>(),
                     b1_y2->dptr<T>(), b2_y1->dptr<T>(), b2_y2->dptr<T>(), rho->mut_dptr<T>());
->>>>>>> fe5b1b52
   }
   bool AlwaysComputeWhenAllOutputsEmpty() const override { return false; }
 };
@@ -177,17 +155,10 @@
   bool AlwaysComputeWhenAllOutputsEmpty() const override { return false; }
 };
 
-<<<<<<< HEAD
 #define REGISTER_FUSED_GET_CENTER_DIST_GRAD_CUDA_KERNEL(dtype)                    \
   REGISTER_USER_KERNEL("fused_get_center_dist_grad")                              \
       .SetCreateFn<FusedCenterGradKernel<dtype>>()                       \
       .SetIsMatchedHob((user_op::HobDeviceType() == DeviceType::kCUDA)   \
-=======
-#define REGISTER_FUSED_CENTER_GRAD_CUDA_KERNEL(dtype)                  \
-  REGISTER_USER_KERNEL("fused_center_grad")                            \
-      .SetCreateFn<FusedCenterGradKernel<dtype>>()                     \
-      .SetIsMatchedHob((user_op::HobDeviceType() == DeviceType::kCUDA) \
->>>>>>> fe5b1b52
                        && (user_op::HobDataType("b1_x1", 0) == GetDataType<dtype>::value));
 
 REGISTER_FUSED_GET_CENTER_DIST_GRAD_CUDA_KERNEL(float)
