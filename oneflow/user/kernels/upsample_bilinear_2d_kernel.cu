--- conflicted
+++ resolved
@@ -159,17 +159,6 @@
   bool AlwaysComputeWhenAllOutputsEmpty() const override { return false; }
 };
 
-<<<<<<< HEAD
-#define REGISTER_UPSAMPLE_BILINEAR_2D_GPU_KERNEL(dtype)                                \
-  REGISTER_USER_KERNEL("upsample_bilinear_2d")                                         \
-      .SetCreateFn<UpsampleBilinear2DGPUKernel<dtype>>()                               \
-      .SetIsMatchedHob((user_op::HobDeviceType() == DeviceType::kGPU)                  \
-                       & (user_op::HobDataType("y", 0) == GetDataType<dtype>::value)); \
-  REGISTER_USER_KERNEL("upsample_bilinear_2d_grad")                                    \
-      .SetCreateFn<UpsampleBilinear2DGradGPUKernel<dtype>>()                           \
-      .SetIsMatchedHob((user_op::HobDeviceType() == DeviceType::kGPU)                  \
-                       & (user_op::HobDataType("dx", 0) == GetDataType<dtype>::value));
-=======
 #define REGISTER_UPSAMPLE_BILINEAR_2D_GPU_KERNEL(dtype)                                 \
   REGISTER_USER_KERNEL("upsample_bilinear_2d")                                          \
       .SetCreateFn<UpsampleBilinear2DGPUKernel<dtype>>()                                \
@@ -179,7 +168,6 @@
       .SetCreateFn<UpsampleBilinear2DGradGPUKernel<dtype>>()                            \
       .SetIsMatchedHob((user_op::HobDeviceType() == DeviceType::kGPU)                   \
                        && (user_op::HobDataType("dx", 0) == GetDataType<dtype>::value));
->>>>>>> 85d79b69
 
 REGISTER_UPSAMPLE_BILINEAR_2D_GPU_KERNEL(float)
 REGISTER_UPSAMPLE_BILINEAR_2D_GPU_KERNEL(double)
