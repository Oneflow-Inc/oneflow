/*
Copyright 2020 The OneFlow Authors. All rights reserved.

Licensed under the Apache License, Version 2.0 (the "License");
you may not use this file except in compliance with the License.
You may obtain a copy of the License at

    http://www.apache.org/licenses/LICENSE-2.0

Unless required by applicable law or agreed to in writing, software
distributed under the License is distributed on an "AS IS" BASIS,
WITHOUT WARRANTIES OR CONDITIONS OF ANY KIND, either express or implied.
See the License for the specific language governing permissions and
limitations under the License.
*/
#include "oneflow/core/framework/framework.h"
#include "oneflow/user/kernels/model_update_kernel_util.h"

namespace oneflow {

namespace {

// For bias correction compute in CPU.
template<typename T>
T Fastpow(T a, int64_t b) {
  T ans = static_cast<T>(1);
  while (b) {
    if (b & 1) { ans *= a; }
    a *= a;
    b >>= 1;
  }
  return ans;
}

template<typename T>
void SumSquares2(int64_t n, const T* src0, T* dst0, const T* src1, T* dst1) {
  *dst0 += cblas_dot<T>(n, src0, 1, src0, 1);
  *dst1 += cblas_dot<T>(n, src1, 1, src1, 1);
}

}  // namespace

template<typename T, typename G>
struct SGDUpdateKernelUtil<DeviceType::kCPU, T, G> {
  static void Update(ep::Stream* stream, int64_t n, T scale, float l1, float l2, float weight_decay,
                     float learning_rate_val, const float* learning_rate, const T* scale_by_ptr,
                     const int64_t* skip_if, const G* model_diff, T* model);
};

template<typename T, typename G>
void SGDUpdateKernelUtil<DeviceType::kCPU, T, G>::Update(
    ep::Stream* stream, int64_t n, T scale, float l1, float l2, float weight_decay,
    float learning_rate_val, const float* learning_rate, const T* scale_by_ptr,
    const int64_t* skip_if, const G* model_diff, T* model) {
  if (skip_if != nullptr && *skip_if != 0) { return; }
  if (learning_rate != nullptr) { learning_rate_val = *learning_rate; }
  if (scale_by_ptr != nullptr) { scale *= *scale_by_ptr; }
  for (int64_t i = 0; i != n; ++i) {
    SGDUpdateFunctor<T, G>()(model_diff + i, model + i, scale, l1, l2, weight_decay,
                             learning_rate_val);
  }
}

template struct SGDUpdateKernelUtil<DeviceType::kCPU, float, float>;
template struct SGDUpdateKernelUtil<DeviceType::kCPU, double, double>;

template<typename T, typename K, typename IDX>
struct IndexedSlicesSGDUpdateKernelUtil<DeviceType::kCPU, T, K, IDX> {
  static void Update(ep::Stream* stream, float weight_decay, int64_t num_indices,
                     int64_t feature_size, int64_t lower_bound, int64_t upper_bound,
                     const IDX* num_unique_instance, const float* learning_rate, const K* indices,
                     const T* values, T* model);
};

template<typename T, typename K, typename IDX>
void IndexedSlicesSGDUpdateKernelUtil<DeviceType::kCPU, T, K, IDX>::Update(
    ep::Stream* stream, float weight_decay, int64_t num_indices, int64_t feature_size,
    int64_t lower_bound, int64_t upper_bound, const IDX* num_unique_instance,
    const float* learning_rate, const K* indices, const T* values, T* model) {
  const int64_t n = *num_unique_instance * feature_size;
  const T lr = *learning_rate;
  FOR_RANGE(int64_t, i, 0, n) {
    const IDX indices_idx = i / feature_size;
    const IDX inner_idx = i - indices_idx * feature_size;
    const IDX instance_id = indices[indices_idx];
    if (instance_id >= lower_bound && instance_id < upper_bound) {
      const IDX model_idx = (instance_id - lower_bound) * feature_size + inner_idx;
      SGDUpdateFunctor<T, T>()(values + i, model + model_idx, static_cast<T>(1), 0.0, 0.0,
                               weight_decay, lr);
    }
  }
}

#define INITIATE_INDEXED_SLICES_SGD_UPDATE_KERNEL_UTIL_CPU(val_type_pair, key_type_pair,  \
                                                           idx_type_pair)                 \
  template struct IndexedSlicesSGDUpdateKernelUtil<                                       \
      DeviceType::kCPU, OF_PP_PAIR_FIRST(val_type_pair), OF_PP_PAIR_FIRST(key_type_pair), \
      OF_PP_PAIR_FIRST(idx_type_pair)>;
OF_PP_SEQ_PRODUCT_FOR_EACH_TUPLE(INITIATE_INDEXED_SLICES_SGD_UPDATE_KERNEL_UTIL_CPU,
                                 FLOATING_DATA_TYPE_SEQ, INDEX_DATA_TYPE_SEQ, INDEX_DATA_TYPE_SEQ);
#undef INITIATE_INDEXED_SLICES_SGD_UPDATE_KERNEL_UTIL_CPU

template<typename T, typename G>
struct MomentumUpdateKernelUtil<DeviceType::kCPU, T, G> {
  static void Update(ep::Stream* stream, int64_t n, T scale, float l1, float l2, float beta,
                     float weight_decay, float learning_rate_val, const float* learning_rate,
                     const T* scale_by_ptr, const int64_t* skip_if, const G* model_diff, T* model,
                     T* momentum);
};

template<typename T, typename G>
void MomentumUpdateKernelUtil<DeviceType::kCPU, T, G>::Update(
    ep::Stream* stream, int64_t n, T scale, float l1, float l2, float beta, float weight_decay,
    float learning_rate_val, const float* learning_rate, const T* scale_by_ptr,
    const int64_t* skip_if, const G* model_diff, T* model, T* momentum) {
  if (skip_if != nullptr && *skip_if != 0) { return; }
  if (learning_rate != nullptr) { learning_rate_val = *learning_rate; }
  if (scale_by_ptr != nullptr) { scale *= *scale_by_ptr; }
  for (int64_t i = 0; i != n; ++i) {
    MomentumUpdateFunctor<T, G>()(model_diff + i, model + i, momentum + i, scale, l1, l2, beta,
                                  weight_decay, learning_rate_val);
  }
}

template struct MomentumUpdateKernelUtil<DeviceType::kCPU, float, float>;
template struct MomentumUpdateKernelUtil<DeviceType::kCPU, double, double>;

template<typename T, typename K, typename IDX>
struct IndexedSlicesMomentumMdUpdateKernelUtil<DeviceType::kCPU, T, K, IDX> {
  static void Update(ep::Stream* stream, T beta, float weight_decay, int64_t num_instance,
                     int64_t feature_size, int64_t lower_bound, int64_t upper_bound,
                     const IDX* num_unique_instance, const float* learning_rate, const K* indices,
                     const T* values, T* model, T* momentum);
};

template<typename T, typename K, typename IDX>
void IndexedSlicesMomentumMdUpdateKernelUtil<DeviceType::kCPU, T, K, IDX>::Update(
    ep::Stream* stream, T beta, float weight_decay, int64_t num_instance, int64_t feature_size,
    int64_t lower_bound, int64_t upper_bound, const IDX* num_unique_instance,
    const float* learning_rate, const K* indices, const T* values, T* model, T* momentum) {
  const int64_t n = *num_unique_instance * feature_size;
  const T lr = *learning_rate;
  for (int64_t i = 0; i != n; ++i) {
    const IDX indices_idx = i / feature_size;
    const IDX inner_idx = i - indices_idx * feature_size;
    const IDX instance_id = indices[indices_idx];
    if (instance_id >= lower_bound && instance_id < upper_bound) {
      const IDX model_idx = (instance_id - lower_bound) * feature_size + inner_idx;
      MomentumUpdateFunctor<T, T>()(values + i, model + model_idx, momentum + model_idx, 1.0, 0.0,
                                    0.0, beta, weight_decay, lr);
    }
  }
}

#define INSTANTIATE_INDEXED_SLICES_MOMENTUM_MODEL_UPDATE_KERNEL_UTIL_CPU(                 \
    val_type_pair, key_type_pair, idx_type_pair)                                          \
  template struct IndexedSlicesMomentumMdUpdateKernelUtil<                                \
      DeviceType::kCPU, OF_PP_PAIR_FIRST(val_type_pair), OF_PP_PAIR_FIRST(key_type_pair), \
      OF_PP_PAIR_FIRST(idx_type_pair)>;
OF_PP_SEQ_PRODUCT_FOR_EACH_TUPLE(INSTANTIATE_INDEXED_SLICES_MOMENTUM_MODEL_UPDATE_KERNEL_UTIL_CPU,
                                 FLOATING_DATA_TYPE_SEQ, INDEX_DATA_TYPE_SEQ, INDEX_DATA_TYPE_SEQ);
#undef INSTANTIATE_INDEXED_SLICES_MOMENTUM_MODEL_UPDATE_KERNEL_UTIL_CPU

template<typename T, typename G>
struct AdamUpdateKernelUtil<DeviceType::kCPU, T, G> {
  static void Update(ep::Stream* stream, int64_t n, T scale, float l1, float l2, float beta1,
                     float beta2, float epsilon, float weight_decay, bool amsgrad,
                     bool do_bias_correction, float learning_rate_val, float bias_correction1_val,
                     float bias_correction2_val, const float* learning_rate, const T* scale_by_ptr,
                     const int64_t* skip_if, const float* bias_correction1,
                     const float* bias_correction2, const G* model_diff, T* model, T* m, T* v,
                     T* max_v);
};

template<typename T, typename G>
void AdamUpdateKernelUtil<DeviceType::kCPU, T, G>::Update(
    ep::Stream* stream, int64_t n, T scale, float l1, float l2, float beta1, float beta2,
    float epsilon, float weight_decay, bool amsgrad, bool do_bias_correction,
    float learning_rate_val, float bias_correction1_val, float bias_correction2_val,
    const float* learning_rate, const T* scale_by_ptr, const int64_t* skip_if,
    const float* bias_correction1_ptr, const float* bias_correction2_ptr, const G* model_diff,
    T* model, T* m, T* v, T* max_v) {
  if (skip_if != nullptr && *skip_if != 0) { return; }
  if (learning_rate != nullptr) { learning_rate_val = *learning_rate; }
  if (scale_by_ptr != nullptr) { scale *= *scale_by_ptr; }
  if (bias_correction1_ptr != nullptr) { bias_correction1_val = *bias_correction1_ptr; }
  if (bias_correction2_ptr != nullptr) { bias_correction2_val = *bias_correction2_ptr; }

  FOR_RANGE(int64_t, i, 0, n) {
    AdamUpdateFunctor<T, G>()(model_diff + i, model + i, m + i, v + i, max_v + i, scale, l1, l2,
                              beta1, beta2, epsilon, weight_decay, amsgrad, bias_correction1_val,
                              bias_correction2_val, learning_rate_val);
  }
}

template struct AdamUpdateKernelUtil<DeviceType::kCPU, float, float>;
template struct AdamUpdateKernelUtil<DeviceType::kCPU, double, double>;

template<typename T, typename K, typename IDX>
struct IndexedSlicesAdamMdUpdateKernelUtil<DeviceType::kCPU, T, K, IDX> {
  static void Update(ep::Stream* stream, float beta1, float beta2, float epsilon,
                     float weight_decay, bool amsgrad, bool do_bias_correction, float lr,
                     int64_t num_instance, int64_t feature_size, int64_t lower_bound,
                     int64_t upper_bound, const IDX* num_unique_instance,
                     const float* learning_rate, const float* bias_correction1_ptr,
                     const float* bias_correction2_ptr, const K* indices, const T* values, T* model,
                     T* m, T* v, T* max_v) {
    if (learning_rate != nullptr) { lr = *learning_rate; }
    float bias_correction1 = 1.0;
    float bias_correction2 = 1.0;
    if (bias_correction1_ptr != nullptr) { bias_correction1 = *bias_correction1_ptr; }
    if (bias_correction2_ptr != nullptr) { bias_correction2 = *bias_correction2_ptr; }

    const int64_t n = *num_unique_instance * feature_size;
    FOR_RANGE(int64_t, i, 0, n) {
      const IDX indices_idx = i / feature_size;
      const IDX inner_idx = i - indices_idx * feature_size;
      const IDX instance_id = indices[indices_idx];

      if (instance_id >= lower_bound && instance_id < upper_bound) {
        const IDX model_idx = (instance_id - lower_bound) * feature_size + inner_idx;
        AdamUpdateFunctor<T, T>()(values + i, model + model_idx, m + model_idx, v + model_idx,
                                  max_v + i, /*scale=*/1.0, /*l1=*/0.0, /*l2=*/0.0, beta1, beta2,
                                  epsilon, weight_decay, amsgrad, bias_correction1,
                                  bias_correction2, lr);
      }
    }
  }
};

#define INSTANTIATE_INDEXED_SLICES_ADAM_MODEL_UPDATE_KERNEL_UTIL_CPU(val_type_pair, key_type_pair, \
                                                                     idx_type_pair)                \
  template struct IndexedSlicesAdamMdUpdateKernelUtil<                                             \
      DeviceType::kCPU, OF_PP_PAIR_FIRST(val_type_pair), OF_PP_PAIR_FIRST(key_type_pair),          \
      OF_PP_PAIR_FIRST(idx_type_pair)>;
OF_PP_SEQ_PRODUCT_FOR_EACH_TUPLE(INSTANTIATE_INDEXED_SLICES_ADAM_MODEL_UPDATE_KERNEL_UTIL_CPU,
                                 FLOATING_DATA_TYPE_SEQ, INDEX_DATA_TYPE_SEQ, INDEX_DATA_TYPE_SEQ);
#undef INSTANTIATE_INDEXED_SLICES_ADAM_MODEL_UPDATE_KERNEL_UTIL_CPU

template<typename T, typename G>
struct AdagradUpdateKernelUtil<DeviceType::kCPU, T, G> {
  static void Update(ep::Stream* stream, int64_t n, T scale, float l1, float l2, float lr_decay,
                     float epsilon, float weight_decay, float learning_rate_val, int64_t train_step,
                     const float* learning_rate, const int64_t* train_step_ptr,
                     const T* scale_by_ptr, const int64_t* skip_if, const G* model_diff, T* model,
                     T* sum);
};

template<typename T, typename G>
void AdagradUpdateKernelUtil<DeviceType::kCPU, T, G>::Update(
    ep::Stream* stream, int64_t n, T scale, float l1, float l2, float lr_decay, float epsilon,
    float weight_decay, float learning_rate_val, int64_t train_step, const float* learning_rate,
    const int64_t* train_step_ptr, const T* scale_by_ptr, const int64_t* skip_if,
    const G* model_diff, T* model, T* sum) {
  if (skip_if != nullptr && *skip_if != 0) { return; }
  if (learning_rate != nullptr) { learning_rate_val = *learning_rate; }
  if (train_step_ptr != nullptr) {
    train_step = *train_step_ptr + 1;
  }  // train_step_ptr start from zero.
  if (scale_by_ptr != nullptr) { scale *= *scale_by_ptr; }
  learning_rate_val = learning_rate_val / (1 + (train_step - 1) * lr_decay);

  FOR_RANGE(int64_t, i, 0, n) {
    AdagradUpdateFunctor<T, G>()(model_diff + i, model + i, sum + i, scale, l1, l2, epsilon,
                                 weight_decay, learning_rate_val);
  }
}

template struct AdagradUpdateKernelUtil<DeviceType::kCPU, float, float>;
template struct AdagradUpdateKernelUtil<DeviceType::kCPU, double, double>;

template<typename T, typename G>
struct LambUpdateKernelUtil<DeviceType::kCPU, T, G> {
<<<<<<< HEAD
  static void Update(DeviceCtx* ctx, int64_t n, float scale, float l1, float l2, float beta1,
                     float beta2, float epsilon, float weight_decay, float learning_rate_val,
                     bool do_bias_correction, float bias_correction1_val,
                     float bias_correction2_val, const float* learning_rate_ptr,
                     const float* bias_correction1_ptr, const float* bias_correction2_ptr,
=======
  static void Update(ep::Stream* stream, int64_t n, float scale, float l1, float l2, float beta1,
                     float beta2, float epsilon, float weight_decay, const float* learning_rate,
>>>>>>> f254aabe
                     const T* scale_by_ptr, const int64_t* skip_if, const G* model_diff,
                     T* adam_diff, T* model, T* m, T* v, T* norm_buffer);
};

template<typename T, typename G>
void LambUpdateKernelUtil<DeviceType::kCPU, T, G>::Update(
<<<<<<< HEAD
    DeviceCtx* ctx, int64_t n, float scale, float l1, float l2, float beta1, float beta2,
    float epsilon, float weight_decay, float learning_rate_val, bool do_bias_correction,
    float bias_correction1_val, float bias_correction2_val, const float* learning_rate_ptr,
    const float* bias_correction1_ptr, const float* bias_correction2_ptr, const T* scale_by_ptr,
    const int64_t* skip_if, const G* model_diff, T* adam_diff, T* model, T* m, T* v,
    T* norm_buffer) {
=======
    ep::Stream* stream, int64_t n, float scale, float l1, float l2, float beta1, float beta2,
    float epsilon, float weight_decay, const float* learning_rate, const T* scale_by_ptr,
    const int64_t* skip_if, const G* model_diff, T* adam_diff, T* model, T* m, T* v, T* norm_buffer,
    T* beta1_t, T* beta2_t) {
>>>>>>> f254aabe
  if (skip_if != nullptr && *skip_if != 0) { return; }
  if (learning_rate_ptr != nullptr) { learning_rate_val = *learning_rate_ptr; }
  if (scale_by_ptr != nullptr) { scale *= *scale_by_ptr; }
  if (bias_correction1_ptr != nullptr) { bias_correction1_val = *bias_correction1_ptr; }
  if (bias_correction2_ptr != nullptr) { bias_correction2_val = *bias_correction2_ptr; }

  FOR_RANGE(int64_t, i, 0, n) {
    LambGradFunctor<T, G>()(model_diff + i, adam_diff + i, model + i, m + i, v + i, scale, l1, l2,
                            beta1, beta2, epsilon, do_bias_correction, bias_correction1_val,
                            bias_correction2_val);
  }
  T* w_norm_2 = norm_buffer;
  T* g_norm_2 = norm_buffer + 1;
  Memset<DeviceType::kCPU>(stream, norm_buffer, 0, 2 * sizeof(T));
  SumSquares2(n, model, w_norm_2, adam_diff, g_norm_2);
  const float lr = LambLRFunctor<T>()(learning_rate_val, w_norm_2, g_norm_2);
  FOR_RANGE(int64_t, i, 0, n) {
    LambUpdateFunctor<T>()(lr, weight_decay, adam_diff + i, model + i);
  }
}

template struct LambUpdateKernelUtil<DeviceType::kCPU, float, float>;
template struct LambUpdateKernelUtil<DeviceType::kCPU, double, double>;

template<>
struct BiasCorrectionFactorKernelUtil<DeviceType::kCPU> {
  static void BiasCorrectionFactorCompute(ep::Stream* stream, float beta, const int64_t* train_step,
                                          float* out);
};

void BiasCorrectionFactorKernelUtil<DeviceType::kCPU>::BiasCorrectionFactorCompute(
    ep::Stream* stream, float beta, const int64_t* train_step, float* out) {
  const float bias_correction_factor = 1.0 - Fastpow<float>(beta, *train_step + 1);
  *out = bias_correction_factor;
}

template<typename T, typename G>
struct RmsPropUpdateKernelUtil<DeviceType::kCPU, T, G> {
  static void Update(ep::Stream* stream, int64_t n, T scale, float l1, float l2, bool centered,
                     float epsilon, float weight_decay, float decay_rate, float learning_rate_val,
                     const float* learning_rate, const T* scale_by_ptr, const int64_t* skip_if,
                     const G* model_diff, T* model, T* mean_square, T* mean_gradient);
};

template<typename T, typename G>
void RmsPropUpdateKernelUtil<DeviceType::kCPU, T, G>::Update(
    ep::Stream* stream, int64_t n, T scale, float l1, float l2, bool centered, float epsilon,
    float weight_decay, float decay_rate, float learning_rate_val, const float* learning_rate,
    const T* scale_by_ptr, const int64_t* skip_if, const G* model_diff, T* model, T* mean_square,
    T* mean_gradient) {
  if (skip_if != nullptr && *skip_if != 0) { return; }
  if (learning_rate != nullptr) { learning_rate_val = *learning_rate; }
  if (scale_by_ptr != nullptr) { scale *= *scale_by_ptr; }
  if (centered) {
    FOR_RANGE(int64_t, i, 0, n) {
      RmsPropUpdateFunctor<T, G, true>()(model_diff + i, model + i, n, scale, l1, l2,
                                         mean_square + i, mean_gradient + i, epsilon, weight_decay,
                                         decay_rate, learning_rate_val);
    }
  } else {
    FOR_RANGE(int64_t, i, 0, n) {
      RmsPropUpdateFunctor<T, G, false>()(model_diff + i, model + i, n, scale, l1, l2,
                                          mean_square + i, nullptr, epsilon, weight_decay,
                                          decay_rate, learning_rate_val);
    }
  }
}

template struct RmsPropUpdateKernelUtil<DeviceType::kCPU, float, float>;
template struct RmsPropUpdateKernelUtil<DeviceType::kCPU, double, double>;

template<typename T, typename G>
struct LarsUpdateKernelUtil<DeviceType::kCPU, T, G> {
  static void Update(ep::Stream* stream, int64_t n, T scale, float l1, float l2,
                     float momentum_beta, float epsilon, float lars_coefficient, float weight_decay,
                     const float* learning_rate, const T* scale_by_ptr, const int64_t* skip_if,
                     const G* model_diff, T* model, T* momentum, T* data_tmp, T* model_diff_tmp);
};

template<typename T, typename G>
void LarsUpdateKernelUtil<DeviceType::kCPU, T, G>::Update(
    ep::Stream* stream, int64_t n, T scale, float l1, float l2, float momentum_beta, float epsilon,
    float lars_coefficient, float weight_decay, const float* learning_rate, const T* scale_by_ptr,
    const int64_t* skip_if, const G* model_diff, T* model, T* momentum, T* data_tmp,
    T* model_diff_tmp) {
  if (skip_if != nullptr && *skip_if != 0) { return; }
  if (scale_by_ptr != nullptr) { scale *= *scale_by_ptr; }
  T model_norm = data_tmp[0];
  T model_diff_norm = data_tmp[1];
  FOR_RANGE(int64_t, i, 0, n) {
    model_diff_tmp[i] =
        CastScaleRegularizeGradientFunctor<T, G>()(model_diff[i], model[i], scale, l1, l2);
  }
  Memset<DeviceType::kCPU>(stream, data_tmp, 0, 2 * sizeof(T));
  SumSquares2(n, model, &model_norm, model_diff_tmp, &model_diff_norm);
  model_norm = std::sqrt(model_norm);
  model_diff_norm = std::sqrt(model_diff_norm);
  T lars = static_cast<T>(1);
  if (model_norm > 0 && model_diff_norm > 0) {
    lars = lars_coefficient * model_norm / (epsilon + model_diff_norm + weight_decay * model_norm);
  }
  T local_learning_rate = *learning_rate * lars;
  FOR_RANGE(int64_t, i, 0, n) {
    LarsUpdateFunctor<T>()(model_diff_tmp + i, model + i, momentum_beta, momentum + i, weight_decay,
                           local_learning_rate);
  }
}

template struct LarsUpdateKernelUtil<DeviceType::kCPU, float, float>;
template struct LarsUpdateKernelUtil<DeviceType::kCPU, double, double>;

}  // namespace oneflow<|MERGE_RESOLUTION|>--- conflicted
+++ resolved
@@ -13,6 +13,7 @@
 See the License for the specific language governing permissions and
 limitations under the License.
 */
+#include "oneflow/core/ep/include/stream.h"
 #include "oneflow/core/framework/framework.h"
 #include "oneflow/user/kernels/model_update_kernel_util.h"
 
@@ -271,35 +272,23 @@
 
 template<typename T, typename G>
 struct LambUpdateKernelUtil<DeviceType::kCPU, T, G> {
-<<<<<<< HEAD
-  static void Update(DeviceCtx* ctx, int64_t n, float scale, float l1, float l2, float beta1,
+  static void Update(ep::Stream* stream, int64_t n, float scale, float l1, float l2, float beta1,
                      float beta2, float epsilon, float weight_decay, float learning_rate_val,
                      bool do_bias_correction, float bias_correction1_val,
                      float bias_correction2_val, const float* learning_rate_ptr,
                      const float* bias_correction1_ptr, const float* bias_correction2_ptr,
-=======
-  static void Update(ep::Stream* stream, int64_t n, float scale, float l1, float l2, float beta1,
-                     float beta2, float epsilon, float weight_decay, const float* learning_rate,
->>>>>>> f254aabe
                      const T* scale_by_ptr, const int64_t* skip_if, const G* model_diff,
                      T* adam_diff, T* model, T* m, T* v, T* norm_buffer);
 };
 
 template<typename T, typename G>
 void LambUpdateKernelUtil<DeviceType::kCPU, T, G>::Update(
-<<<<<<< HEAD
-    DeviceCtx* ctx, int64_t n, float scale, float l1, float l2, float beta1, float beta2,
+    ep::Stream* stream, int64_t n, float scale, float l1, float l2, float beta1, float beta2,
     float epsilon, float weight_decay, float learning_rate_val, bool do_bias_correction,
     float bias_correction1_val, float bias_correction2_val, const float* learning_rate_ptr,
     const float* bias_correction1_ptr, const float* bias_correction2_ptr, const T* scale_by_ptr,
     const int64_t* skip_if, const G* model_diff, T* adam_diff, T* model, T* m, T* v,
     T* norm_buffer) {
-=======
-    ep::Stream* stream, int64_t n, float scale, float l1, float l2, float beta1, float beta2,
-    float epsilon, float weight_decay, const float* learning_rate, const T* scale_by_ptr,
-    const int64_t* skip_if, const G* model_diff, T* adam_diff, T* model, T* m, T* v, T* norm_buffer,
-    T* beta1_t, T* beta2_t) {
->>>>>>> f254aabe
   if (skip_if != nullptr && *skip_if != 0) { return; }
   if (learning_rate_ptr != nullptr) { learning_rate_val = *learning_rate_ptr; }
   if (scale_by_ptr != nullptr) { scale *= *scale_by_ptr; }
