--- conflicted
+++ resolved
@@ -20,24 +20,6 @@
 
 namespace oneflow {
 
-<<<<<<< HEAD
-template<typename SRC, typename DST, size_t num_dims>
-struct ScaleMaskLoad {
-  ScaleMaskLoad(const SRC* src, const int8_t* mask, const int64_t row_size, 
-                const float fill, const float scale, const int64_t* mask_dims_ptr,
-                NdIndexOffsetHelper<int64_t, num_dims> input_index_helper, 
-                NdIndexOffsetHelper<int64_t, num_dims> mask_index_helper)
-      : src(src), mask(mask), row_size(row_size), fill(fill), scale(scale),
-        input_index_helper(input_index_helper), mask_index_helper(mask_index_helper) {
-          for(int i = 0; i < num_dims; i++){
-            mask_dims[i] = mask_dims_ptr[i]; 
-          }
-        }
-  template<int N>
-  __device__ void load(DST* dst, int64_t row, int64_t col) {
-    cuda::softmax::Pack<SRC, N> pack;
-    cuda::softmax::Pack<int8_t, N> mask_pack;
-=======
 namespace {
 
 template<typename SRC, typename DST, typename MASK, size_t num_dims>
@@ -59,7 +41,6 @@
   __device__ void load(DST* dst, int64_t row, int64_t col) {
     cuda::softmax::Pack<SRC, N> pack;
     cuda::softmax::Pack<MASK, N> mask_pack;
->>>>>>> a9c767a2
     const int64_t offset = row * row_size + col;
     int64_t input_index[num_dims];
     int64_t mask_index[num_dims];
@@ -72,15 +53,9 @@
       }
     }
     const int64_t mask_offset = mask_index_helper.NdIndexToOffset(mask_index);
-<<<<<<< HEAD
-    pack.storage = *reinterpret_cast<const cuda::softmax::PackType<SRC, N>*>(src + offset);
-    mask_pack.storage = *reinterpret_cast<const cuda::softmax::PackType<int8_t, N>*>(mask + mask_offset);
-
-=======
     pack.storage = *(reinterpret_cast<const cuda::softmax::PackType<SRC, N>*>(src) + offset / N);
     mask_pack.storage =
         *(reinterpret_cast<const cuda::softmax::PackType<MASK, N>*>(mask) + mask_offset / N);
->>>>>>> a9c767a2
 #pragma unroll
     for (int i = 0; i < N; ++i) {
       if (mask_pack.elem[i] == 0) {
@@ -91,11 +66,7 @@
     }
   }
   const SRC* src;
-<<<<<<< HEAD
-  const int8_t* mask;
-=======
   const MASK* mask;
->>>>>>> a9c767a2
   const int64_t row_size;
   const float fill;
   const float scale;
@@ -104,20 +75,6 @@
   NdIndexOffsetHelper<int64_t, num_dims> mask_index_helper;
 };
 
-<<<<<<< HEAD
-template<typename SRC, typename DST, size_t num_dims>
-struct ScaleMaskStore {
-  ScaleMaskStore(DST* dst, const int8_t* mask, const int64_t row_size, 
-                const float fill, const float scale, const int64_t* mask_dims,
-                NdIndexOffsetHelper<int64_t, num_dims> input_index_helper, 
-                NdIndexOffsetHelper<int64_t, num_dims> mask_index_helper)
-      : dst(dst), mask(mask), row_size(row_size), fill(fill), scale(scale), mask_dims(mask_dims),
-        input_index_helper(input_index_helper), mask_index_helper(mask_index_helper) {}
-  template<int N>
-  __device__ void store(const SRC* src, int64_t row, int64_t col) {
-    cuda::softmax::Pack<DST, N> pack;
-    cuda::softmax::Pack<int8_t, N> mask_pack;
-=======
 template<typename SRC, typename DST, typename MASK, size_t num_dims>
 struct ScaleMaskStore {
   ScaleMaskStore(DST* dst, const MASK* mask, const int64_t row_size, const float fill,
@@ -137,7 +94,6 @@
   __device__ void store(const SRC* src, int64_t row, int64_t col) {
     cuda::softmax::Pack<DST, N> pack;
     cuda::softmax::Pack<MASK, N> mask_pack;
->>>>>>> a9c767a2
     const int64_t offset = row * row_size + col;
     int64_t input_index[num_dims];
     int64_t mask_index[num_dims];
@@ -150,13 +106,8 @@
       }
     }
     const int64_t mask_offset = mask_index_helper.NdIndexToOffset(mask_index);
-<<<<<<< HEAD
-    mask_pack.storage = *reinterpret_cast<const cuda::softmax::PackType<int8_t, N>*>(mask + offset);
-
-=======
     mask_pack.storage =
         *(reinterpret_cast<const cuda::softmax::PackType<MASK, N>*>(mask) + mask_offset / N);
->>>>>>> a9c767a2
 #pragma unroll
     for (int i = 0; i < N; ++i) {
       if (mask_pack.elem[i] == 0) {
@@ -168,52 +119,15 @@
     *(reinterpret_cast<cuda::softmax::PackType<DST, N>*>(dst) + offset / N) = pack.storage;
   }
   DST* dst;
-<<<<<<< HEAD
-  const int8_t* mask;
-  const int64_t row_size;
-  const float fill;
-  const float scale;
-  const int64_t* mask_dims;
-=======
   const MASK* mask;
   const int64_t row_size;
   const float fill;
   const float scale;
   int64_t mask_dims[num_dims];
->>>>>>> a9c767a2
   NdIndexOffsetHelper<int64_t, num_dims> input_index_helper;
   NdIndexOffsetHelper<int64_t, num_dims> mask_index_helper;
 };
 
-<<<<<<< HEAD
-template<typename SRC, typename DST, size_t num_dims>
-ScaleMaskLoad<SRC, DST, num_dims> MakeScaleMaskLoad(const SRC* src, const int8_t* mask, 
-                                                    const int64_t row_size, 
-                                                    const float fill, const float scale,
-                                                    const int64_t* input_dims,
-                                                    const int64_t* mask_dims) {
-  NdIndexOffsetHelper<int64_t, num_dims> input_index_helper(input_dims);
-  NdIndexOffsetHelper<int64_t, num_dims> mask_index_helper(mask_dims);
-  ScaleMaskLoad<SRC, DST, num_dims> load(src, mask, row_size, fill, scale, mask_dims, 
-                                         input_index_helper, mask_index_helper);
-  return load;
-}
-
-template<typename SRC, typename DST, size_t num_dims>
-ScaleMaskStore<SRC, DST, num_dims> MakeScaleMaskStore(DST* dst, const int8_t* mask, 
-                                                      const int64_t row_size, 
-                                                      const float fill, const float scale,
-                                                      const int64_t* input_dims,
-                                                      const int64_t* mask_dims) {
-  NdIndexOffsetHelper<int64_t, num_dims> input_index_helper(input_dims);
-  NdIndexOffsetHelper<int64_t, num_dims> mask_index_helper(mask_dims);
-  ScaleMaskStore<SRC, DST, num_dims> store(dst, mask, row_size, fill, scale, mask_dims, 
-                                           input_index_helper, mask_index_helper);
-  return store;
-}
-
-template<typename T>
-=======
 template<typename T, typename ComputeType, typename MASK, size_t num_dims>
 void LaunchForwardKernel(cudaStream_t stream, const T* x, T* y, const MASK* mask,
                          const int64_t rows, const int64_t cols, const float fill,
@@ -243,7 +157,6 @@
 }
 
 template<typename T, typename MASK>
->>>>>>> a9c767a2
 class FusedScaleMaskSoftmaxKernel final : public user_op::OpKernel {
  public:
   FusedScaleMaskSoftmaxKernel() = default;
@@ -265,56 +178,6 @@
     const int64_t* mask_dims = mask_shape.ptr();
     using ComputeType = typename cuda::softmax::DefaultComputeType<T>::type;
     if (num_dims == 2) {
-<<<<<<< HEAD
-      ScaleMaskLoad<T, ComputeType, 2> load(x->dptr<T>(), mask->dptr<int8_t>(), cols,
-                                            ctx->Attr<float>("mask_fill_value"),
-                                            ctx->Attr<float>("scale_value"),
-                                            mask_dims, input_index_helper, mask_index_helper);
-      cuda::softmax::DirectStore<ComputeType, T> store(y->mut_dptr<T>(), cols);
-      OF_CUDA_CHECK((cuda::softmax::DispatchSoftmax<decltype(load), decltype(store), ComputeType>(
-          ctx->stream()->As<ep::CudaStream>()->cuda_stream(), load, store, rows, cols)));
-    } else if (num_dims == 3) {
-      NdIndexOffsetHelper<int64_t, 3> input_index_helper(input_dims);
-      NdIndexOffsetHelper<int64_t, 3> mask_index_helper(mask_dims);
-      ScaleMaskLoad<T, ComputeType, 3> load(x->dptr<T>(), mask->dptr<int8_t>(), cols,
-                                      ctx->Attr<float>("mask_fill_value"),
-                                      ctx->Attr<float>("scale_value"),
-                                      mask_dims, input_index_helper, mask_index_helper);
-      cuda::softmax::DirectStore<ComputeType, T> store(y->mut_dptr<T>(), cols);
-      OF_CUDA_CHECK((cuda::softmax::DispatchSoftmax<decltype(load), decltype(store), ComputeType>(
-          ctx->stream()->As<ep::CudaStream>()->cuda_stream(), load, store, rows, cols)));
-    } else if (num_dims == 4) {
-      NdIndexOffsetHelper<int64_t, 4> input_index_helper(input_dims);
-      NdIndexOffsetHelper<int64_t, 4> mask_index_helper(mask_dims);
-      ScaleMaskLoad<T, ComputeType, 4> load(x->dptr<T>(), mask->dptr<int8_t>(), cols,
-                                            ctx->Attr<float>("mask_fill_value"),
-                                            ctx->Attr<float>("scale_value"),
-                                            mask_dims, input_index_helper, mask_index_helper);
-      cuda::softmax::DirectStore<ComputeType, T> store(y->mut_dptr<T>(), cols);
-      OF_CUDA_CHECK((cuda::softmax::DispatchSoftmax<decltype(load), decltype(store), ComputeType>(
-          ctx->stream()->As<ep::CudaStream>()->cuda_stream(), load, store, rows, cols)));
-    } else if (num_dims == 5) {
-      NdIndexOffsetHelper<int64_t, 5> input_index_helper(input_dims);
-      NdIndexOffsetHelper<int64_t, 5> mask_index_helper(mask_dims);
-      ScaleMaskLoad<T, ComputeType, 5> load(x->dptr<T>(), mask->dptr<int8_t>(), cols,
-                                            ctx->Attr<float>("mask_fill_value"),
-                                            ctx->Attr<float>("scale_value"),
-                                            mask_dims, input_index_helper, mask_index_helper);
-      cuda::softmax::DirectStore<ComputeType, T> store(y->mut_dptr<T>(), cols);
-      OF_CUDA_CHECK((cuda::softmax::DispatchSoftmax<decltype(load), decltype(store), ComputeType>(
-          ctx->stream()->As<ep::CudaStream>()->cuda_stream(), load, store, rows, cols)));
-    } else {
-      UNIMPLEMENTED();
-      // NdIndexOffsetHelper<int64_t, 1> input_index_helper(input_dims);
-      // NdIndexOffsetHelper<int64_t, 1> mask_index_helper(mask_dims);
-      // ScaleMaskLoad<T, ComputeType, 1> load(x->dptr<T>(), mask->dptr<int8_t>(), cols,
-      //                                       ctx->Attr<float>("mask_fill_value"),
-      //                                       ctx->Attr<float>("scale_value"),
-      //                                       mask_dims, input_index_helper, mask_index_helper);
-      // cuda::softmax::DirectStore<ComputeType, T> store(y->mut_dptr<T>(), cols);
-      // OF_CUDA_CHECK((cuda::softmax::DispatchSoftmax<decltype(load), decltype(store), ComputeType>(
-      //     ctx->stream()->As<ep::CudaStream>()->cuda_stream(), load, store, rows, cols)));
-=======
       LaunchForwardKernel<T, ComputeType, MASK, 2>(
           ctx->stream()->As<ep::CudaStream>()->cuda_stream(), x->dptr<T>(), y->mut_dptr<T>(),
           mask->dptr<MASK>(), rows, cols, ctx->Attr<float>("mask_fill_value"),
@@ -334,28 +197,12 @@
 #undef DEFINE_ONE_ELIF
     else {
       UNIMPLEMENTED();
->>>>>>> a9c767a2
     }
   }
   bool AlwaysComputeWhenAllOutputsEmpty() const override { return false; }
 };
 
-<<<<<<< HEAD
-#define REGISTER_FUSED_SCALE_MASK_SOFTMAX_CUDA_KERNEL(dtype)           \
-  REGISTER_USER_KERNEL("fused_scale_mask_softmax")                     \
-      .SetCreateFn<FusedScaleMaskSoftmaxKernel<dtype>>()               \
-      .SetIsMatchedHob((user_op::HobDeviceType() == DeviceType::kCUDA) \
-                       && (user_op::HobDataType("y", 0) == GetDataType<dtype>::value));
-
-REGISTER_FUSED_SCALE_MASK_SOFTMAX_CUDA_KERNEL(half)
-REGISTER_FUSED_SCALE_MASK_SOFTMAX_CUDA_KERNEL(float)
-REGISTER_FUSED_SCALE_MASK_SOFTMAX_CUDA_KERNEL(double)
-#undef REGISTER_FUSED_SCALE_MASK_SOFTMAX_CUDA_KERNEL
-
-template<typename T>
-=======
 template<typename T, typename MASK>
->>>>>>> a9c767a2
 class FusedScaleMaskSoftmaxGradKernel final : public user_op::OpKernel {
  public:
   FusedScaleMaskSoftmaxGradKernel() = default;
@@ -373,61 +220,6 @@
     CHECK_GE(dy_shape.NumAxes(), 2);
     const int64_t cols = dy_shape.At(dy_shape.NumAxes() - 1);
     const int64_t rows = dy_shape.Count(0, dy_shape.NumAxes() - 1);
-<<<<<<< HEAD
-    const size_t num_dims = dy_shape.NumAxes() - 1;
-    const int64_t* input_dims = dy_shape.ptr();
-    const int64_t* mask_dims = mask_shape.ptr();
-    using ComputeType = typename cuda::softmax::DefaultComputeType<T>::type;
-    cuda::softmax::DirectLoad<T, ComputeType> load_y(y->dptr<T>(), cols);
-    cuda::softmax::DirectLoad<T, ComputeType> load_dy(dy->dptr<T>(), cols);
-    if (num_dims == 2) {
-      NdIndexOffsetHelper<int64_t, 2> input_index_helper(input_dims);
-      NdIndexOffsetHelper<int64_t, 2> mask_index_helper(mask_dims);
-      ScaleMaskStore<ComputeType, T, 2> store(dx->mut_dptr<T>(), mask->dptr<int8_t>(), cols,
-                                              static_cast<float>(0.0), ctx->Attr<float>("scale_value"), 
-                                              mask_dims, input_index_helper, mask_index_helper);
-      OF_CUDA_CHECK((cuda::softmax::DispatchSoftmaxGrad<decltype(load_y), decltype(load_dy),
-                                                      decltype(store), ComputeType>(
-         ctx->stream()->As<ep::CudaStream>()->cuda_stream(), load_y, load_dy, store, rows, cols)));
-    } else if (num_dims == 3) {
-      NdIndexOffsetHelper<int64_t, 3> input_index_helper(input_dims);
-      NdIndexOffsetHelper<int64_t, 3> mask_index_helper(mask_dims);
-      ScaleMaskStore<ComputeType, T, 3> store(dx->mut_dptr<T>(), mask->dptr<int8_t>(), cols,
-                                              static_cast<float>(0.0), ctx->Attr<float>("scale_value"), 
-                                              mask_dims, input_index_helper, mask_index_helper);
-      OF_CUDA_CHECK((cuda::softmax::DispatchSoftmaxGrad<decltype(load_y), decltype(load_dy),
-                                                      decltype(store), ComputeType>(
-         ctx->stream()->As<ep::CudaStream>()->cuda_stream(), load_y, load_dy, store, rows, cols)));
-    } else if (num_dims == 4) {
-      NdIndexOffsetHelper<int64_t, 4> input_index_helper(input_dims);
-      NdIndexOffsetHelper<int64_t, 4> mask_index_helper(mask_dims);
-      ScaleMaskStore<ComputeType, T, 4> store(dx->mut_dptr<T>(), mask->dptr<int8_t>(), cols,
-                                              static_cast<float>(0.0), ctx->Attr<float>("scale_value"), 
-                                              mask_dims, input_index_helper, mask_index_helper);
-      OF_CUDA_CHECK((cuda::softmax::DispatchSoftmaxGrad<decltype(load_y), decltype(load_dy),
-                                                      decltype(store), ComputeType>(
-         ctx->stream()->As<ep::CudaStream>()->cuda_stream(), load_y, load_dy, store, rows, cols)));
-    } else if (num_dims == 5) {
-      NdIndexOffsetHelper<int64_t, 5> input_index_helper(input_dims);
-      NdIndexOffsetHelper<int64_t, 5> mask_index_helper(mask_dims);
-      ScaleMaskStore<ComputeType, T, 5> store(dx->mut_dptr<T>(), mask->dptr<int8_t>(), cols,
-                                              static_cast<float>(0.0), ctx->Attr<float>("scale_value"), 
-                                              mask_dims, input_index_helper, mask_index_helper);
-      OF_CUDA_CHECK((cuda::softmax::DispatchSoftmaxGrad<decltype(load_y), decltype(load_dy),
-                                                      decltype(store), ComputeType>(
-         ctx->stream()->As<ep::CudaStream>()->cuda_stream(), load_y, load_dy, store, rows, cols)));
-    } else {
-      UNIMPLEMENTED();
-      // NdIndexOffsetHelper<int64_t, 1> input_index_helper(input_dims);
-      // NdIndexOffsetHelper<int64_t, 1> mask_index_helper(mask_dims);
-      // ScaleMaskStore<ComputeType, T, 1> store(dx->mut_dptr<T>(), mask->dptr<int8_t>(), cols,
-      //                                         static_cast<float>(0.0), ctx->Attr<float>("scale_value"), 
-      //                                         mask_dims, input_index_helper, mask_index_helper);
-      // OF_CUDA_CHECK((cuda::softmax::DispatchSoftmaxGrad<decltype(load_y), decltype(load_dy),
-      //                                                 decltype(store), ComputeType>(
-      //    ctx->stream()->As<ep::CudaStream>()->cuda_stream(), load_y, load_dy, store, rows, cols)));
-    } 
-=======
     const size_t num_dims = dy_shape.NumAxes();
     const int64_t* input_dims = dy_shape.ptr();
     const int64_t* mask_dims = mask_shape.ptr();
@@ -453,22 +245,10 @@
     else {
       UNIMPLEMENTED();
     }
->>>>>>> a9c767a2
   }
   bool AlwaysComputeWhenAllOutputsEmpty() const override { return false; }
 };
 
-<<<<<<< HEAD
-#define REGISTER_FUSED_SCALE_MASK_SOFTMAX_GRAD_KERNEL(dtype)           \
-  REGISTER_USER_KERNEL("fused_scale_mask_softmax_grad")                \
-      .SetCreateFn<FusedScaleMaskSoftmaxGradKernel<dtype>>()           \
-      .SetIsMatchedHob((user_op::HobDeviceType() == DeviceType::kCUDA) \
-                       && (user_op::HobDataType("dx", 0) == GetDataType<dtype>::value));
-
-REGISTER_FUSED_SCALE_MASK_SOFTMAX_GRAD_KERNEL(half)
-REGISTER_FUSED_SCALE_MASK_SOFTMAX_GRAD_KERNEL(float)
-REGISTER_FUSED_SCALE_MASK_SOFTMAX_GRAD_KERNEL(double)
-=======
 }  // namespace
 
 #define REGISTER_FUSED_SCALE_MASK_SOFTMAX_CUDA_KERNEL(dtype, mask_dtype)              \
@@ -493,7 +273,6 @@
 REGISTER_FUSED_SCALE_MASK_SOFTMAX_GRAD_KERNEL(half, int8_t)
 REGISTER_FUSED_SCALE_MASK_SOFTMAX_GRAD_KERNEL(float, int8_t)
 REGISTER_FUSED_SCALE_MASK_SOFTMAX_GRAD_KERNEL(double, int8_t)
->>>>>>> a9c767a2
 #undef REGISTER_FUSED_SCALE_MASK_SOFTMAX_GRAD_KERNEL
 
 }  // namespace oneflow