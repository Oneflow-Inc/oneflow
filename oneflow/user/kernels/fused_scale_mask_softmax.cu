/*
Copyright 2020 The OneFlow Authors. All rights reserved.

Licensed under the Apache License, Version 2.0 (the "License");
you may not use this file except in compliance with the License.
You may obtain a copy of the License at

    http://www.apache.org/licenses/LICENSE-2.0

Unless required by applicable law or agreed to in writing, software
distributed under the License is distributed on an "AS IS" BASIS,
WITHOUT WARRANTIES OR CONDITIONS OF ANY KIND, either express or implied.
See the License for the specific language governing permissions and
limitations under the License.
*/
#include "oneflow/core/framework/framework.h"
#include "oneflow/core/cuda/softmax.cuh"
#include "oneflow/core/ep/cuda/cuda_stream.h"
#include "oneflow/user/kernels/fused_scale_mask_softmax.cuh"
namespace oneflow {

namespace {

template<typename T, typename ComputeType, typename MASK, size_t num_dims>
void LaunchBroadcastForwardKernel(cudaStream_t stream, const T* x, T* y, const MASK* mask,
                                  const int64_t elem_cnt, const int64_t rows, const int64_t cols,
                                  const float fill, const float scale, const int64_t* input_dims,
                                  const int64_t* mask_dims) {
  NdIndexOffsetHelper<int32_t, num_dims> input_index_helper(input_dims);
  NdIndexOffsetHelper<int32_t, num_dims> mask_index_helper(mask_dims);
  fused_scale_mask_softmax::BroadcastMaskSoftmaxParams<num_dims, int32_t> params;
  params.src_index_helper = input_index_helper;
  params.mask_index_helper = mask_index_helper;
  params.mask_dims = mask_dims;
  params.row_size = cols;
  params.fill = fill;
  params.scale = scale;
  fused_scale_mask_softmax::BroadcastScaleMaskLoad<T, ComputeType, MASK, num_dims, int32_t> load(
      x, mask, params);
  cuda::softmax::DirectStore<ComputeType, T> store(y, cols);
  OF_CUDA_CHECK((cuda::softmax::DispatchSoftmax<decltype(load), decltype(store), ComputeType>(
      stream, load, store, rows, cols)));
}

template<typename T, typename ComputeType, typename MASK>
void LaunchElementwiseForwardKernel(cudaStream_t stream, const T* x, T* y, const MASK* mask,
                                    const int64_t rows, const int64_t cols, const float fill,
                                    const float scale) {
  oneflow::fused_scale_mask_softmax::ElementwiseMaskSoftmaxParams params;
  params.row_size = cols;
  params.fill = fill;
  params.scale = scale;
  fused_scale_mask_softmax::ElementwiseScaleMaskLoad<T, ComputeType, MASK> load(x, mask, params);
  cuda::softmax::DirectStore<ComputeType, T> store(y, cols);
  OF_CUDA_CHECK((cuda::softmax::DispatchSoftmax<decltype(load), decltype(store), ComputeType>(
      stream, load, store, rows, cols)));
}

template<typename T, typename ComputeType, typename MASK, size_t num_dims>
void LaunchBroadcastBackwardKernel(cudaStream_t stream, const T* y, const T* dy, T* dx,
                                   const MASK* mask, const int64_t elem_cnt, const int64_t rows,
                                   const int64_t cols, const float fill, const float scale,
                                   const int64_t* input_dims, const int64_t* mask_dims) {
  NdIndexOffsetHelper<int32_t, num_dims> input_index_helper(input_dims);
  NdIndexOffsetHelper<int32_t, num_dims> mask_index_helper(mask_dims);
  fused_scale_mask_softmax::BroadcastMaskSoftmaxParams<num_dims, int32_t> params;
  params.src_index_helper = input_index_helper;
  params.mask_index_helper = mask_index_helper;
  params.mask_dims = mask_dims;
  params.row_size = cols;
  params.fill = fill;
  params.scale = scale;
  cuda::softmax::DirectLoad<T, ComputeType> load_y(y, cols);
  cuda::softmax::DirectLoad<T, ComputeType> load_dy(dy, cols);
  fused_scale_mask_softmax::BroadcastScaleMaskStore<ComputeType, T, MASK, num_dims, int32_t> store(
      dx, mask, params);
  OF_CUDA_CHECK((
      cuda::softmax::DispatchSoftmaxGrad<decltype(load_y), decltype(load_dy), decltype(store),
                                         ComputeType>(stream, load_y, load_dy, store, rows, cols)));
}

template<typename T, typename ComputeType, typename MASK>
void LaunchElementwiseBackwardKernel(cudaStream_t stream, const T* y, const T* dy, T* dx,
                                     const MASK* mask, const int64_t rows, const int64_t cols,
                                     const float fill, const float scale) {
  fused_scale_mask_softmax::ElementwiseMaskSoftmaxParams params;
  params.row_size = cols;
  params.fill = fill;
  params.scale = scale;
  cuda::softmax::DirectLoad<T, ComputeType> load_y(y, cols);
  cuda::softmax::DirectLoad<T, ComputeType> load_dy(dy, cols);
  fused_scale_mask_softmax::ElementwiseScaleMaskStore<ComputeType, T, MASK> store(dx, mask, params);
  OF_CUDA_CHECK((
      cuda::softmax::DispatchSoftmaxGrad<decltype(load_y), decltype(load_dy), decltype(store),
                                         ComputeType>(stream, load_y, load_dy, store, rows, cols)));
}

constexpr int32_t kMaxNumDims = 5;

template<typename T, typename MASK>
class FusedScaleMaskSoftmaxKernel final : public user_op::OpKernel {
 public:
  FusedScaleMaskSoftmaxKernel() = default;
  ~FusedScaleMaskSoftmaxKernel() override = default;

 private:
  using user_op::OpKernel::Compute;
  void Compute(user_op::KernelComputeContext* ctx) const override {
    const user_op::Tensor* x = ctx->Tensor4ArgNameAndIndex("x", 0);
    const user_op::Tensor* mask = ctx->Tensor4ArgNameAndIndex("mask", 0);
    user_op::Tensor* y = ctx->Tensor4ArgNameAndIndex("y", 0);
    const float mask_fill_value = ctx->Attr<float>("mask_fill_value");
    const float scale_value = ctx->Attr<float>("scale_value");
    const ShapeView& x_shape = x->shape();
    const ShapeView& mask_shape = mask->shape();
    CHECK_GE(x_shape.NumAxes(), 2);
    const int64_t elem_cnt = x_shape.elem_cnt();
    const int64_t cols = x_shape.At(x_shape.NumAxes() - 1);
    const int64_t rows = x_shape.Count(0, x_shape.NumAxes() - 1);
    const size_t num_input_dims = x_shape.NumAxes();
    const int64_t* input_dims = x_shape.ptr();
    const size_t num_mask_dims = mask_shape.NumAxes();
    const int64_t* mask_dims = mask_shape.ptr();
    using ComputeType = typename cuda::softmax::DefaultComputeType<T>::type;

    size_t simplified_num_dims = 0;
    int64_t simplified_input_dims[kMaxNumDims];
    int64_t simplified_mask_dims[kMaxNumDims];
    fused_scale_mask_softmax::SimplifyBroadcastDims(num_input_dims, input_dims, num_mask_dims,
                                                    mask_dims, &simplified_num_dims,
                                                    simplified_input_dims, simplified_mask_dims);
    if (simplified_num_dims == 1) {
      LaunchElementwiseForwardKernel<T, ComputeType, MASK>(
          ctx->stream()->As<ep::CudaStream>()->cuda_stream(), x->dptr<T>(), y->mut_dptr<T>(),
          mask->dptr<MASK>(), rows, cols, mask_fill_value, scale_value);
    }
#define DEFINE_ONE_ELIF(dims)                                                               \
  else if (simplified_num_dims == dims) {                                                   \
    LaunchBroadcastForwardKernel<T, ComputeType, MASK, dims>(                               \
        ctx->stream()->As<ep::CudaStream>()->cuda_stream(), x->dptr<T>(), y->mut_dptr<T>(), \
        mask->dptr<MASK>(), elem_cnt, rows, cols, mask_fill_value, scale_value,             \
        simplified_input_dims, simplified_mask_dims);                                       \
  }
<<<<<<< HEAD
=======
    DEFINE_ONE_ELIF(2)
>>>>>>> 42d53ad4
    DEFINE_ONE_ELIF(3)
    DEFINE_ONE_ELIF(4)
#undef DEFINE_ONE_ELIF
    else {
      UNIMPLEMENTED();
    }
  }
  bool AlwaysComputeWhenAllOutputsEmpty() const override { return false; }
};

template<typename T, typename MASK>
class FusedScaleMaskSoftmaxGradKernel final : public user_op::OpKernel {
 public:
  FusedScaleMaskSoftmaxGradKernel() = default;
  ~FusedScaleMaskSoftmaxGradKernel() override = default;

 private:
  using user_op::OpKernel::Compute;
  void Compute(user_op::KernelComputeContext* ctx) const override {
    const user_op::Tensor* y = ctx->Tensor4ArgNameAndIndex("y", 0);
    const user_op::Tensor* dy = ctx->Tensor4ArgNameAndIndex("dy", 0);
    const user_op::Tensor* mask = ctx->Tensor4ArgNameAndIndex("mask", 0);
    user_op::Tensor* dx = ctx->Tensor4ArgNameAndIndex("dx", 0);
    const float scale_value = ctx->Attr<float>("scale_value");
    const float mask_fill_value = static_cast<float>(0.0);
    const ShapeView& dy_shape = dy->shape();
    const ShapeView& mask_shape = mask->shape();
    CHECK_GE(dy_shape.NumAxes(), 2);
    const int64_t elem_cnt = dy_shape.elem_cnt();
    const int64_t cols = dy_shape.At(dy_shape.NumAxes() - 1);
    const int64_t rows = dy_shape.Count(0, dy_shape.NumAxes() - 1);
    const int64_t* input_dims = dy_shape.ptr();
    const size_t num_input_dims = dy_shape.NumAxes();
    const int64_t* mask_dims = mask_shape.ptr();
    const size_t num_mask_dims = mask_shape.NumAxes();

    using ComputeType = typename cuda::softmax::DefaultComputeType<T>::type;

    size_t simplified_num_dims = 0;
    int64_t simplified_input_dims[kMaxNumDims];
    int64_t simplified_mask_dims[kMaxNumDims];
    fused_scale_mask_softmax::SimplifyBroadcastDims(num_input_dims, input_dims, num_mask_dims,
                                                    mask_dims, &simplified_num_dims,
                                                    simplified_input_dims, simplified_mask_dims);
    if (simplified_num_dims == 1) {
      LaunchElementwiseBackwardKernel<T, ComputeType, MASK>(
          ctx->stream()->As<ep::CudaStream>()->cuda_stream(), y->dptr<T>(), dy->dptr<T>(),
          dx->mut_dptr<T>(), mask->dptr<MASK>(), rows, cols, mask_fill_value, scale_value);
    }
#define DEFINE_ONE_ELIF(dims)                                                                      \
  else if (simplified_num_dims == dims) {                                                          \
    LaunchBroadcastBackwardKernel<T, ComputeType, MASK, dims>(                                     \
        ctx->stream()->As<ep::CudaStream>()->cuda_stream(), y->dptr<T>(), dy->dptr<T>(),           \
        dx->mut_dptr<T>(), mask->dptr<MASK>(), elem_cnt, rows, cols, mask_fill_value, scale_value, \
        simplified_input_dims, simplified_mask_dims);                                              \
  }
<<<<<<< HEAD
=======
    DEFINE_ONE_ELIF(2)
>>>>>>> 42d53ad4
    DEFINE_ONE_ELIF(3)
    DEFINE_ONE_ELIF(4)
#undef DEFINE_ONE_ELIF
    else {
      UNIMPLEMENTED();
    }
  }
  bool AlwaysComputeWhenAllOutputsEmpty() const override { return false; }
};

}  // namespace

#define REGISTER_FUSED_SCALE_MASK_SOFTMAX_CUDA_KERNEL(dtype, mask_dtype)              \
  REGISTER_USER_KERNEL("fused_scale_mask_softmax")                                    \
      .SetCreateFn<FusedScaleMaskSoftmaxKernel<dtype, mask_dtype>>()                  \
      .SetIsMatchedHob((user_op::HobDeviceType() == DeviceType::kCUDA)                \
                       && (user_op::HobDataType("x", 0) == GetDataType<dtype>::value) \
                       && (user_op::HobDataType("mask", 0) == GetDataType<mask_dtype>::value));

REGISTER_FUSED_SCALE_MASK_SOFTMAX_CUDA_KERNEL(half, bool)
REGISTER_FUSED_SCALE_MASK_SOFTMAX_CUDA_KERNEL(float, bool)
#undef REGISTER_FUSED_SCALE_MASK_SOFTMAX_CUDA_KERNEL

#define REGISTER_FUSED_SCALE_MASK_SOFTMAX_GRAD_KERNEL(dtype, mask_dtype)               \
  REGISTER_USER_KERNEL("fused_scale_mask_softmax_grad")                                \
      .SetCreateFn<FusedScaleMaskSoftmaxGradKernel<dtype, mask_dtype>>()               \
      .SetIsMatchedHob((user_op::HobDeviceType() == DeviceType::kCUDA)                 \
                       && (user_op::HobDataType("dy", 0) == GetDataType<dtype>::value) \
                       && (user_op::HobDataType("mask", 0) == GetDataType<mask_dtype>::value));

REGISTER_FUSED_SCALE_MASK_SOFTMAX_GRAD_KERNEL(half, bool)
REGISTER_FUSED_SCALE_MASK_SOFTMAX_GRAD_KERNEL(float, bool)
#undef REGISTER_FUSED_SCALE_MASK_SOFTMAX_GRAD_KERNEL

}  // namespace oneflow<|MERGE_RESOLUTION|>--- conflicted
+++ resolved
@@ -141,10 +141,7 @@
         mask->dptr<MASK>(), elem_cnt, rows, cols, mask_fill_value, scale_value,             \
         simplified_input_dims, simplified_mask_dims);                                       \
   }
-<<<<<<< HEAD
-=======
     DEFINE_ONE_ELIF(2)
->>>>>>> 42d53ad4
     DEFINE_ONE_ELIF(3)
     DEFINE_ONE_ELIF(4)
 #undef DEFINE_ONE_ELIF
@@ -201,10 +198,7 @@
         dx->mut_dptr<T>(), mask->dptr<MASK>(), elem_cnt, rows, cols, mask_fill_value, scale_value, \
         simplified_input_dims, simplified_mask_dims);                                              \
   }
-<<<<<<< HEAD
-=======
     DEFINE_ONE_ELIF(2)
->>>>>>> 42d53ad4
     DEFINE_ONE_ELIF(3)
     DEFINE_ONE_ELIF(4)
 #undef DEFINE_ONE_ELIF
