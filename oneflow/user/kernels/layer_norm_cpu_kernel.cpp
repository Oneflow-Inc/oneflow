/*
Copyright 2020 The OneFlow Authors. All rights reserved.

Licensed under the Apache License, Version 2.0 (the "License");
you may not use this file except in compliance with the License.
You may obtain a copy of the License at

    http://www.apache.org/licenses/LICENSE-2.0

Unless required by applicable law or agreed to in writing, software
distributed under the License is distributed on an "AS IS" BASIS,
WITHOUT WARRANTIES OR CONDITIONS OF ANY KIND, either express or implied.
See the License for the specific language governing permissions and
limitations under the License.
*/
#include "oneflow/core/framework/framework.h"

namespace oneflow {

template<typename T>
class LayerNormCpuKernel final : public user_op::OpKernel {
 public:
  LayerNormCpuKernel() = default;
  ~LayerNormCpuKernel() = default;

 private:
  bool AlwaysComputeWhenAllOutputsEmpty() const override { return false; }
  void Compute(user_op::KernelComputeContext* ctx) const override { TODO(); };
};

#define REGISTER_LAYER_NORM_CPU_KERNEL(dtype)                         \
  REGISTER_USER_KERNEL("layer_norm")                                  \
      .SetCreateFn<LayerNormCpuKernel<dtype>>()                       \
      .SetIsMatchedHob((user_op::HobDeviceType() == DeviceType::kCPU) \
<<<<<<< HEAD
                       & (user_op::HobDataType("x", 0) == GetDataType<dtype>::value));
=======
                       && (user_op::HobDataType("x", 0) == GetDataType<dtype>::value));
>>>>>>> 85d79b69

REGISTER_LAYER_NORM_CPU_KERNEL(float)
REGISTER_LAYER_NORM_CPU_KERNEL(double)

template<typename T>
class LayerNormGradCpuKernel final : public user_op::OpKernel {
 public:
  LayerNormGradCpuKernel() = default;
  ~LayerNormGradCpuKernel() = default;

 private:
  bool AlwaysComputeWhenAllOutputsEmpty() const override { return false; }
  void Compute(user_op::KernelComputeContext* ctx) const override { TODO(); };
};

#define REGISTER_LAYER_NORM_GRAD_CPU_KERNEL(dtype)                    \
  REGISTER_USER_KERNEL("layer_norm_grad")                             \
      .SetCreateFn<LayerNormGradCpuKernel<dtype>>()                   \
      .SetIsMatchedHob((user_op::HobDeviceType() == DeviceType::kCPU) \
<<<<<<< HEAD
                       & (user_op::HobDataType("dy", 0) == GetDataType<dtype>::value));
=======
                       && (user_op::HobDataType("dy", 0) == GetDataType<dtype>::value));
>>>>>>> 85d79b69

REGISTER_LAYER_NORM_GRAD_CPU_KERNEL(float)
REGISTER_LAYER_NORM_GRAD_CPU_KERNEL(double)

template<typename T>
class LayerNormParamGradCpuKernel final : public user_op::OpKernel {
 public:
  LayerNormParamGradCpuKernel() = default;
  ~LayerNormParamGradCpuKernel() = default;

 private:
  bool AlwaysComputeWhenAllOutputsEmpty() const override { return false; }
  void Compute(user_op::KernelComputeContext* ctx) const override { TODO(); };
};

#define REGISTER_LAYER_NORM_PARAM_GRAD_CPU_KERNEL(dtype)              \
  REGISTER_USER_KERNEL("layer_norm_param_grad")                       \
      .SetCreateFn<LayerNormParamGradCpuKernel<dtype>>()              \
      .SetIsMatchedHob((user_op::HobDeviceType() == DeviceType::kCPU) \
<<<<<<< HEAD
                       & (user_op::HobDataType("dy", 0) == GetDataType<dtype>::value));
=======
                       && (user_op::HobDataType("dy", 0) == GetDataType<dtype>::value));
>>>>>>> 85d79b69

REGISTER_LAYER_NORM_PARAM_GRAD_CPU_KERNEL(float)
REGISTER_LAYER_NORM_PARAM_GRAD_CPU_KERNEL(double)

}  // namespace oneflow<|MERGE_RESOLUTION|>--- conflicted
+++ resolved
@@ -32,11 +32,7 @@
   REGISTER_USER_KERNEL("layer_norm")                                  \
       .SetCreateFn<LayerNormCpuKernel<dtype>>()                       \
       .SetIsMatchedHob((user_op::HobDeviceType() == DeviceType::kCPU) \
-<<<<<<< HEAD
-                       & (user_op::HobDataType("x", 0) == GetDataType<dtype>::value));
-=======
                        && (user_op::HobDataType("x", 0) == GetDataType<dtype>::value));
->>>>>>> 85d79b69
 
 REGISTER_LAYER_NORM_CPU_KERNEL(float)
 REGISTER_LAYER_NORM_CPU_KERNEL(double)
@@ -56,11 +52,7 @@
   REGISTER_USER_KERNEL("layer_norm_grad")                             \
       .SetCreateFn<LayerNormGradCpuKernel<dtype>>()                   \
       .SetIsMatchedHob((user_op::HobDeviceType() == DeviceType::kCPU) \
-<<<<<<< HEAD
-                       & (user_op::HobDataType("dy", 0) == GetDataType<dtype>::value));
-=======
                        && (user_op::HobDataType("dy", 0) == GetDataType<dtype>::value));
->>>>>>> 85d79b69
 
 REGISTER_LAYER_NORM_GRAD_CPU_KERNEL(float)
 REGISTER_LAYER_NORM_GRAD_CPU_KERNEL(double)
@@ -80,11 +72,7 @@
   REGISTER_USER_KERNEL("layer_norm_param_grad")                       \
       .SetCreateFn<LayerNormParamGradCpuKernel<dtype>>()              \
       .SetIsMatchedHob((user_op::HobDeviceType() == DeviceType::kCPU) \
-<<<<<<< HEAD
-                       & (user_op::HobDataType("dy", 0) == GetDataType<dtype>::value));
-=======
                        && (user_op::HobDataType("dy", 0) == GetDataType<dtype>::value));
->>>>>>> 85d79b69
 
 REGISTER_LAYER_NORM_PARAM_GRAD_CPU_KERNEL(float)
 REGISTER_LAYER_NORM_PARAM_GRAD_CPU_KERNEL(double)
