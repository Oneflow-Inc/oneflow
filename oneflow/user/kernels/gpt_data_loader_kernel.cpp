--- conflicted
+++ resolved
@@ -157,11 +157,7 @@
   REGISTER_USER_KERNEL("megatron_gpt_mmap_data_loader")               \
       .SetCreateFn<GPTDataLoaderKernel<dtype>>()                      \
       .SetIsMatchedHob((user_op::HobDeviceType() == DeviceType::kCPU) \
-<<<<<<< HEAD
-                       & (user_op::HobDataType("out", 0) == GetDataType<dtype>::value))
-=======
                        && (user_op::HobDataType("out", 0) == GetDataType<dtype>::value))
->>>>>>> 85d79b69
 
 REGISTER_GPT_DATA_LOADER_KERNEL(int32_t);
 REGISTER_GPT_DATA_LOADER_KERNEL(int64_t);
