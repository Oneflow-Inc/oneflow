--- conflicted
+++ resolved
@@ -25,11 +25,7 @@
 using namespace user_op;
 using namespace data;
 
-<<<<<<< HEAD
-size_t GetNumShards(const Shape& hierarchy, const cfg::NdSbp& parallel_dist) {
-=======
 size_t GetNumShards(const Shape& hierarchy, const cfg::ParallelDistribution& nd_sbp) {
->>>>>>> 131d3bb4
   size_t num_shards = 1;
   FOR_RANGE(size_t, i, 0, nd_sbp.sbp_parallel_size()) {
     const auto& sbp_parallel = nd_sbp.sbp_parallel(i);
@@ -40,12 +36,7 @@
   return num_shards;
 }
 
-<<<<<<< HEAD
-size_t GetShardIndex(const Shape& hierarchy, const cfg::NdSbp& parallel_dist,
-                     size_t rank) {
-=======
 size_t GetShardIndex(const Shape& hierarchy, const cfg::ParallelDistribution& nd_sbp, size_t rank) {
->>>>>>> 131d3bb4
   using index_helper_t = NdIndexOffsetHelper<int64_t, SHAPE_MAX_AXIS_SIZE>;
   size_t ndim = hierarchy.NumAxes();
   CHECK_GT(ndim, 0);
@@ -77,15 +68,6 @@
         ctx->Attr<std::vector<int64_t>>("split_sizes"), ctx->Attr<int64_t>("split_index"),
         ctx->Attr<bool>("shuffle"), ctx->Attr<int64_t>("random_seed"));
 
-<<<<<<< HEAD
-    const Shape& hierarchy = *ctx->parallel_desc().hierarchy();
-    const cfg::NdSbp& paral_dist =
-        ctx->NdSbp4ArgNameAndIndex("out", 0);
-    CHECK_EQ(hierarchy.NumAxes(), paral_dist.sbp_parallel_size());
-    num_shards_ = GetNumShards(hierarchy, paral_dist);
-    CHECK_EQ(num_samples % num_shards_, 0);
-    shard_index_ = GetShardIndex(hierarchy, paral_dist, ctx->parallel_ctx().parallel_id());
-=======
     batch_size_ = ctx->TensorDesc4ArgNameAndIndex("out", 0)->shape().At(0);
 
     // NOTE(zwx): If GPTDataLoader works by DDP, we use world size and rank
@@ -107,7 +89,6 @@
       CHECK_EQ(logical_batch_size % num_shards_, 0);
       CHECK_EQ(logical_batch_size / num_shards_, batch_size_);
     }
->>>>>>> 131d3bb4
     CHECK_LT(shard_index_, num_shards_);
   }
   ~GPTDataLoader() = default;
