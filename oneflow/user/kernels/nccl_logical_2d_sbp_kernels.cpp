/*
Copyright 2020 The OneFlow Authors. All rights reserved.

Licensed under the Apache License, Version 2.0 (the "License");
you may not use this file except in compliance with the License.
You may obtain a copy of the License at

    http://www.apache.org/licenses/LICENSE-2.0

Unless required by applicable law or agreed to in writing, software
distributed under the License is distributed on an "AS IS" BASIS,
WITHOUT WARRANTIES OR CONDITIONS OF ANY KIND, either express or implied.
See the License for the specific language governing permissions and
limitations under the License.
*/

#include "oneflow/core/framework/framework.h"
#include "oneflow/core/device/nccl_util.h"
#include "oneflow/core/job/eager_nccl_comm_manager.h"
#include "oneflow/core/job/parallel_desc.h"
#include "oneflow/core/ep/include/primitive/permute.h"
#include "oneflow/core/ep/cuda/cuda_stream.h"

#if defined(WITH_CUDA) && NCCL_VERSION_CODE > 2700

namespace oneflow {

namespace {

class NcclLogical2DSameDim0KernelCommState final : public user_op::OpKernelState {
 public:
  explicit NcclLogical2DSameDim0KernelCommState(user_op::KernelInitContext* ctx)
      : is_init_(false),
        has_independent_stream_(ctx->op_conf().has_stream_name_hint()),
        stream_name_(""),
        parallel_desc_(ctx->parallel_desc()),
        this_parallel_id_(ctx->parallel_ctx().parallel_id()) {
    if (has_independent_stream_) { stream_name_ = ctx->op_conf().stream_name_hint(); }
  }
  ~NcclLogical2DSameDim0KernelCommState() = default;

  ncclComm_t comm() {
    if (!is_init_) { Init(); }
    return comm_;
  }

  int64_t num_ranks() {
    if (!is_init_) { Init(); }
    return num_ranks_;
  }

 private:
  void Init() {
    CHECK(!is_init_);
    std::set<std::pair<int64_t, int64_t>> device_set;
    const Shape& hierarchy = *parallel_desc_.hierarchy();
    CHECK_EQ(hierarchy.NumAxes(), 2);
    const int64_t num_groups = hierarchy.At(0);
    const int64_t group_size = hierarchy.At(1);
    CHECK_EQ(num_groups * group_size, parallel_desc_.parallel_num());
    const int64_t this_group_begin_parallel_id = this_parallel_id_ / group_size * group_size;
    CHECK_EQ(this_group_begin_parallel_id % group_size, 0);
    CHECK_LE(this_group_begin_parallel_id + group_size, parallel_desc_.parallel_num());
    for (int64_t id_in_group = 0; id_in_group < group_size; ++id_in_group) {
      const int64_t parallel_id = this_group_begin_parallel_id + id_in_group;
      const int64_t machine_id = CHECK_JUST(parallel_desc_.MachineId4ParallelId(parallel_id));
      const int64_t device_id = CHECK_JUST(parallel_desc_.DeviceId4ParallelId(parallel_id));
      device_set.emplace(std::make_pair(machine_id, device_id));
    }
    EagerNcclCommMgr* comm_mgr = CHECK_NOTNULL(Global<EagerNcclCommMgr>::Get());
    if (has_independent_stream_) {
      comm_ = comm_mgr->GetCommForDeviceAndStreamName(device_set, stream_name_);
    } else {
      comm_ = comm_mgr->GetCommForDevice(device_set);
    }
    num_ranks_ = group_size;
    is_init_ = true;
  }

  bool is_init_;
  bool has_independent_stream_;
  std::string stream_name_;
  ParallelDesc parallel_desc_;
  int64_t this_parallel_id_;
  int64_t num_ranks_{};
  ncclComm_t comm_{};
};

class NcclLogical2DSameDim0AllReduce final : public user_op::OpKernel {
 public:
  NcclLogical2DSameDim0AllReduce() = default;
  ~NcclLogical2DSameDim0AllReduce() override = default;

  std::shared_ptr<user_op::OpKernelState> CreateOpKernelState(
      user_op::KernelInitContext* ctx) const override {
    return std::make_shared<NcclLogical2DSameDim0KernelCommState>(ctx);
  }

 private:
  void Compute(user_op::KernelComputeContext* ctx, user_op::OpKernelState* state) const override {
    auto* nccl_comm = dynamic_cast<NcclLogical2DSameDim0KernelCommState*>(state);
    CHECK(nccl_comm != nullptr);
    const user_op::Tensor* in = ctx->Tensor4ArgNameAndIndex("in", 0);
    user_op::Tensor* out = ctx->Tensor4ArgNameAndIndex("out", 0);
    CHECK_EQ(in->shape(), out->shape());
    CHECK_EQ(in->data_type(), out->data_type());
    OF_NCCL_CHECK(ncclAllReduce(in->dptr(), out->mut_dptr(), in->shape().elem_cnt(),
                                GetNcclDataType(in->data_type()), ncclRedOp_t::ncclSum,
                                nccl_comm->comm(),
                                ctx->stream()->As<ep::CudaStream>()->cuda_stream()));
  };
  bool AlwaysComputeWhenAllOutputsEmpty() const override { return false; }
};

class NcclLogical2DSameDim0AllGather final : public user_op::OpKernel {
 public:
  NcclLogical2DSameDim0AllGather() = default;
  ~NcclLogical2DSameDim0AllGather() override = default;

  std::shared_ptr<user_op::OpKernelState> CreateOpKernelState(
      user_op::KernelInitContext* ctx) const override {
    return std::make_shared<NcclLogical2DSameDim0KernelCommState>(ctx);
  }

 private:
  void Compute(user_op::KernelComputeContext* ctx, user_op::OpKernelState* state) const override {
    auto* nccl_comm = dynamic_cast<NcclLogical2DSameDim0KernelCommState*>(state);
    CHECK(nccl_comm != nullptr);
    const user_op::Tensor* in = ctx->Tensor4ArgNameAndIndex("in", 0);
    user_op::Tensor* out = ctx->Tensor4ArgNameAndIndex("out", 0);
    CHECK_EQ(in->data_type(), out->data_type());
    const int64_t num_ranks = nccl_comm->num_ranks();
    CHECK_EQ(in->shape().elem_cnt() * num_ranks, out->shape().elem_cnt());
    OF_NCCL_CHECK(ncclAllGather(in->dptr(), out->mut_dptr(), in->shape().elem_cnt(),
                                GetNcclDataType(in->data_type()), nccl_comm->comm(),
                                ctx->stream()->As<ep::CudaStream>()->cuda_stream()));
  };
  bool AlwaysComputeWhenAllOutputsEmpty() const override { return false; }
};

template<typename T>
class NcclLogical2DSameDim0AllGatherNoncontinuous final : public user_op::OpKernel {
 public:
  NcclLogical2DSameDim0AllGatherNoncontinuous() = default;
  ~NcclLogical2DSameDim0AllGatherNoncontinuous() override = default;

  std::shared_ptr<user_op::OpKernelState> CreateOpKernelState(
      user_op::KernelInitContext* ctx) const override {
    return std::make_shared<NcclLogical2DSameDim0KernelCommState>(ctx);
  }

 private:
  void Compute(user_op::KernelComputeContext* ctx, user_op::OpKernelState* state) const override {
    auto* nccl_comm = dynamic_cast<NcclLogical2DSameDim0KernelCommState*>(state);
    CHECK(nccl_comm != nullptr);
    const user_op::Tensor* in = ctx->Tensor4ArgNameAndIndex("in", 0);
    user_op::Tensor* out = ctx->Tensor4ArgNameAndIndex("out", 0);
    user_op::Tensor* tmp_buffer = ctx->Tensor4ArgNameAndIndex("tmp_buffer", 0);
    const int64_t dtype_size = GetSizeOfDataType(in->data_type());
    int64_t data_size = GetCudaAlignedSize(out->shape().elem_cnt() * dtype_size);
    void* unpack_from_ptr = tmp_buffer->mut_dptr();
    CHECK_EQ(tmp_buffer->shape().elem_cnt(), data_size);

    CHECK_EQ(in->data_type(), out->data_type());
    const int64_t num_ranks = nccl_comm->num_ranks();
    const int64_t in_split_axis = ctx->Attr<int64_t>("in_dim1_split_axis");

    DimVector logical_shape_dim_vec;
    in->shape().ToDimVector(&logical_shape_dim_vec);
    logical_shape_dim_vec[in_split_axis] = logical_shape_dim_vec.at(in_split_axis) * num_ranks;

    // NOTE(chengcheng): Do AllGather
    CHECK_EQ(in->shape().elem_cnt() * num_ranks, out->shape().elem_cnt());
    OF_NCCL_CHECK(ncclAllGather(in->dptr(), unpack_from_ptr, in->shape().elem_cnt(),
                                GetNcclDataType(in->data_type()), nccl_comm->comm(),
                                ctx->stream()->As<ep::CudaStream>()->cuda_stream()));

    CHECK_GT(in_split_axis, 0);
    // NOTE(chengcheng): Do unpack.
    DimVector unpack_from_dim_vec = logical_shape_dim_vec;
    CHECK_EQ(unpack_from_dim_vec.at(in_split_axis) % num_ranks, 0);
    unpack_from_dim_vec[in_split_axis] = unpack_from_dim_vec.at(in_split_axis) / num_ranks;
    unpack_from_dim_vec.insert(unpack_from_dim_vec.begin(), num_ranks);
    std::vector<int32_t> perm;
<<<<<<< HEAD
    FOR_RANGE(int64_t, i, 1, unpack_from_shape.NumAxes()) {
      perm.emplace_back(i);
      transpose_out_dim_vec.emplace_back(unpack_from_shape.At(i));
    }
=======
    FOR_RANGE(int64_t, i, 1, unpack_from_dim_vec.size()) { perm.push_back(i); }
>>>>>>> 49327822
    perm.insert(perm.begin() + in_split_axis, 0);

    auto transpose = ep::primitive::NewPrimitive<ep::primitive::PermuteFactory>(
        ctx->stream()->device_type(), unpack_from_dim_vec.size());
    CHECK(transpose);
    transpose->Launch(ctx->stream(), in->data_type(), unpack_from_dim_vec.size(),
                      unpack_from_dim_vec.data(), unpack_from_ptr, perm.data(), out->mut_dptr());
  }
  bool AlwaysComputeWhenAllOutputsEmpty() const override { return false; }
};

size_t Infer2DSameDim0AllGatherNoncontinuousKernelTmpBufferSize(user_op::InferContext* ctx) {
  const user_op::TensorDesc* out_tensor = ctx->OutputTensorDesc("out", 0);
  return GetCudaAlignedSize(out_tensor->shape().elem_cnt()
                            * GetSizeOfDataType(out_tensor->data_type()));
}

template<typename T>
class NcclLogical2DSameDim0All2All final : public user_op::OpKernel {
 public:
  NcclLogical2DSameDim0All2All() = default;
  ~NcclLogical2DSameDim0All2All() override = default;

  std::shared_ptr<user_op::OpKernelState> CreateOpKernelState(
      user_op::KernelInitContext* ctx) const override {
    return std::make_shared<NcclLogical2DSameDim0KernelCommState>(ctx);
  }

 private:
  void Compute(user_op::KernelComputeContext* ctx, user_op::OpKernelState* state) const override {
    auto* nccl_comm = dynamic_cast<NcclLogical2DSameDim0KernelCommState*>(state);
    CHECK(nccl_comm != nullptr);
    const user_op::Tensor* in = ctx->Tensor4ArgNameAndIndex("in", 0);
    user_op::Tensor* out = ctx->Tensor4ArgNameAndIndex("out", 0);
    user_op::Tensor* tmp_buffer = ctx->Tensor4ArgNameAndIndex("tmp_buffer", 0);
    int64_t tmp_size = 0;
    const int64_t dtype_size = GetSizeOfDataType(in->data_type());
    int64_t data_size = GetCudaAlignedSize(in->shape().elem_cnt() * dtype_size);
    // NOTE(chengcheng): in (transpose)-> pack_to_ptr (all2all)-> unpack_from_ptr (transpose)-> out
    const char* pack_to_ptr = in->dptr<char>();
    char* unpack_from_ptr = out->mut_dptr<char>();
    if (tmp_buffer) { tmp_size = tmp_buffer->shape().elem_cnt(); }
    CHECK(tmp_size == 0 || tmp_size == data_size || tmp_size == data_size * 2);

    CHECK_EQ(in->data_type(), out->data_type());
    const int64_t num_ranks = nccl_comm->num_ranks();
    CHECK_EQ(in->shape().elem_cnt(), out->shape().elem_cnt());
    const int64_t elem_cnt = in->shape().elem_cnt();
    const int64_t in_split_axis = ctx->Attr<int64_t>("in_dim1_split_axis");
    const int64_t out_split_axis = ctx->Attr<int64_t>("out_dim1_split_axis");

    DimVector logical_shape_dim_vec;
    in->shape().ToDimVector(&logical_shape_dim_vec);
    logical_shape_dim_vec[in_split_axis] = logical_shape_dim_vec.at(in_split_axis) * num_ranks;

    if (out_split_axis != 0) {
      // NOTE(chengcheng): Do pack. Need transpose in -> pack_to
      // pack use temp buffer offset: [0, data_size]
      pack_to_ptr = tmp_buffer->dptr<char>();
      DimVector transpose_in_dim_vec = logical_shape_dim_vec;
      CHECK_EQ(transpose_in_dim_vec.at(in_split_axis) % num_ranks, 0);
      transpose_in_dim_vec[in_split_axis] = transpose_in_dim_vec.at(in_split_axis) / num_ranks;
      CHECK_EQ(transpose_in_dim_vec.at(out_split_axis) % num_ranks, 0);
      transpose_in_dim_vec[out_split_axis] = transpose_in_dim_vec.at(out_split_axis) / num_ranks;
      transpose_in_dim_vec.insert(transpose_in_dim_vec.begin() + out_split_axis, num_ranks);
      std::vector<int32_t> perm;
<<<<<<< HEAD
      perm.emplace_back(out_split_axis);
      pack_to_dim_vec.emplace_back(transpose_in_shape.At(out_split_axis));
      FOR_RANGE(int64_t, i, 0, transpose_in_shape.NumAxes()) {
        if (i != out_split_axis) {
          perm.emplace_back(i);
          pack_to_dim_vec.emplace_back(transpose_in_shape.At(i));
        }
=======
      perm.push_back(out_split_axis);
      FOR_RANGE(int64_t, i, 0, transpose_in_dim_vec.size()) {
        if (i != out_split_axis) { perm.push_back(i); }
>>>>>>> 49327822
      }
      auto transpose = ep::primitive::NewPrimitive<ep::primitive::PermuteFactory>(
          ctx->stream()->device_type(), transpose_in_dim_vec.size());
      CHECK(transpose);
      transpose->Launch(ctx->stream(), in->data_type(), transpose_in_dim_vec.size(),
                        transpose_in_dim_vec.data(), in->dptr(), perm.data(),
                        tmp_buffer->mut_dptr());
    }

    if (in_split_axis != 0) {
      // NOTE(chengcheng): Do unpack. Need transpose unpack_from -> out
      // unpack use temp buffer offset: [tmp_size - data_size, tmp_size]
      unpack_from_ptr = tmp_buffer->mut_dptr<char>() + (tmp_size - data_size);
    }

    {
      // NOTE(chengcheng): Do S2S
      OF_NCCL_CHECK(ncclGroupStart());
      const int64_t elem_per_chunk = elem_cnt / num_ranks;
      const int64_t chunk_size = elem_per_chunk * dtype_size;
      for (int64_t j = 0; j < num_ranks; ++j) {
        OF_NCCL_CHECK(ncclSend(reinterpret_cast<const void*>(
                                   reinterpret_cast<const char*>(pack_to_ptr) + j * chunk_size),
                               elem_per_chunk, GetNcclDataType(in->data_type()), j,
                               nccl_comm->comm(),
                               ctx->stream()->As<ep::CudaStream>()->cuda_stream()));
        OF_NCCL_CHECK(ncclRecv(
            reinterpret_cast<void*>(reinterpret_cast<char*>(unpack_from_ptr) + j * chunk_size),
            elem_per_chunk, GetNcclDataType(in->data_type()), j, nccl_comm->comm(),
            ctx->stream()->As<ep::CudaStream>()->cuda_stream()));
      }
      OF_NCCL_CHECK(ncclGroupEnd());
    }

    if (in_split_axis != 0) {
      // Do unpack.
      CHECK(unpack_from_ptr != out->mut_dptr<char>());
      DimVector unpack_from_dim_vec = logical_shape_dim_vec;
      CHECK_EQ(unpack_from_dim_vec.at(in_split_axis) % num_ranks, 0);
      unpack_from_dim_vec[in_split_axis] = unpack_from_dim_vec.at(in_split_axis) / num_ranks;
      CHECK_EQ(unpack_from_dim_vec.at(out_split_axis) % num_ranks, 0);
      unpack_from_dim_vec[out_split_axis] = unpack_from_dim_vec.at(out_split_axis) / num_ranks;
      unpack_from_dim_vec.insert(unpack_from_dim_vec.begin(), num_ranks);
      std::vector<int32_t> perm;
<<<<<<< HEAD
      FOR_RANGE(int64_t, i, 1, unpack_from_shape.NumAxes()) {
        perm.emplace_back(i);
        transpose_out_dim_vec.emplace_back(unpack_from_shape.At(i));
      }
=======
      FOR_RANGE(int64_t, i, 1, unpack_from_dim_vec.size()) { perm.push_back(i); }
>>>>>>> 49327822
      perm.insert(perm.begin() + in_split_axis, 0);
      auto transpose = ep::primitive::NewPrimitive<ep::primitive::PermuteFactory>(
          ctx->stream()->device_type(), unpack_from_dim_vec.size());
      CHECK(transpose);
      transpose->Launch(ctx->stream(), in->data_type(), unpack_from_dim_vec.size(),
                        unpack_from_dim_vec.data(), unpack_from_ptr, perm.data(), out->mut_dptr());
    }
  };
  bool AlwaysComputeWhenAllOutputsEmpty() const override { return false; }
};

size_t Infer2DSameDim0All2AllKernelTmpBufferSize(user_op::InferContext* ctx) {
  size_t ret = 0;
  const user_op::TensorDesc& in_tensor = ctx->InputTensorDesc("in", 0);
  size_t tensor_byte_size =
      GetCudaAlignedSize(in_tensor.shape().elem_cnt() * GetSizeOfDataType(in_tensor.data_type()));
  const cfg::SbpParallel& in_sbp = ctx->NdSbp4ArgNameAndIndex("in", 0).sbp_parallel(1);
  const cfg::SbpParallel& out_sbp = ctx->NdSbp4ArgNameAndIndex("out", 0).sbp_parallel(1);
  CHECK(in_sbp.has_split_parallel() && out_sbp.has_split_parallel());
  if (in_sbp.split_parallel().axis() != 0) { ret += tensor_byte_size; }
  if (out_sbp.split_parallel().axis() != 0) { ret += tensor_byte_size; }
  return ret;
}

class NcclLogical2DSameDim1KernelCommState final : public user_op::OpKernelState {
 public:
  explicit NcclLogical2DSameDim1KernelCommState(user_op::KernelInitContext* ctx)
      : is_init_(false),
        parallel_desc_(ctx->parallel_desc()),
        this_parallel_id_(ctx->parallel_ctx().parallel_id()) {}
  ~NcclLogical2DSameDim1KernelCommState() = default;

  ncclComm_t comm() {
    if (!is_init_) {
      std::set<std::pair<int64_t, int64_t>> device_set;
      const Shape& hierarchy = *parallel_desc_.hierarchy();
      CHECK_EQ(hierarchy.NumAxes(), 2);
      const int64_t group_size = hierarchy.At(0);
      const int64_t num_groups = hierarchy.At(1);
      CHECK_EQ(num_groups * group_size, parallel_desc_.parallel_num());
      const int64_t this_group_begin_parallel_id = this_parallel_id_ % num_groups;
      CHECK_LT(this_group_begin_parallel_id + (group_size - 1) * num_groups,
               parallel_desc_.parallel_num());
      for (int64_t id_in_group = 0; id_in_group < group_size; ++id_in_group) {
        const int64_t parallel_id = this_group_begin_parallel_id + (id_in_group * num_groups);
        const int64_t machine_id = CHECK_JUST(parallel_desc_.MachineId4ParallelId(parallel_id));
        const int64_t device_id = CHECK_JUST(parallel_desc_.DeviceId4ParallelId(parallel_id));
        device_set.emplace(std::make_pair(machine_id, device_id));
      }
      comm_ = CHECK_NOTNULL(Global<EagerNcclCommMgr>::Get())->GetCommForDevice(device_set);
      is_init_ = true;
    }
    return comm_;
  }

 private:
  bool is_init_;
  ParallelDesc parallel_desc_;
  int64_t this_parallel_id_;
  ncclComm_t comm_{};
};

class NcclLogical2DSameDim1AllReduce final : public user_op::OpKernel {
 public:
  NcclLogical2DSameDim1AllReduce() = default;
  ~NcclLogical2DSameDim1AllReduce() override = default;

  std::shared_ptr<user_op::OpKernelState> CreateOpKernelState(
      user_op::KernelInitContext* ctx) const override {
    return std::make_shared<NcclLogical2DSameDim1KernelCommState>(ctx);
  }

 private:
  void Compute(user_op::KernelComputeContext* ctx, user_op::OpKernelState* state) const override {
    auto* nccl_comm = dynamic_cast<NcclLogical2DSameDim1KernelCommState*>(state);
    CHECK(nccl_comm != nullptr);
    const user_op::Tensor* in = ctx->Tensor4ArgNameAndIndex("in", 0);
    user_op::Tensor* out = ctx->Tensor4ArgNameAndIndex("out", 0);
    CHECK_EQ(in->shape(), out->shape());
    CHECK_EQ(in->data_type(), out->data_type());
    OF_NCCL_CHECK(ncclAllReduce(in->dptr(), out->mut_dptr(), in->shape().elem_cnt(),
                                GetNcclDataType(in->data_type()), ncclRedOp_t::ncclSum,
                                nccl_comm->comm(),
                                ctx->stream()->As<ep::CudaStream>()->cuda_stream()));
  };
  bool AlwaysComputeWhenAllOutputsEmpty() const override { return false; }
};

}  // namespace

REGISTER_USER_KERNEL("_nccl_logical_2D_same_dim0_all_reduce")
    .SetCreateFn<NcclLogical2DSameDim0AllReduce>()
    .SetIsMatchedHob(user_op::HobDeviceType() == DeviceType::kGPU);

REGISTER_USER_KERNEL("_nccl_logical_2D_same_dim0_all_gather")
    .SetCreateFn<NcclLogical2DSameDim0AllGather>()
    .SetIsMatchedHob(user_op::HobDeviceType() == DeviceType::kGPU);

#define REGISTER_2D_SAME_DIM0_ALLGATHER_NONCONTINUOUS_KERNEL(dtype)                      \
  REGISTER_USER_KERNEL("_nccl_logical_2D_same_dim0_all_gather_noncontinuous")            \
      .SetCreateFn<NcclLogical2DSameDim0AllGatherNoncontinuous<dtype>>()                 \
      .SetIsMatchedHob((user_op::HobDeviceType() == DeviceType::kGPU)                    \
                       && (user_op::HobDataType("in", 0) == GetDataType<dtype>::value)   \
                       && (user_op::HobDataType("out", 0) == GetDataType<dtype>::value)) \
      .SetInferTmpSizeFn(Infer2DSameDim0AllGatherNoncontinuousKernelTmpBufferSize);

REGISTER_2D_SAME_DIM0_ALLGATHER_NONCONTINUOUS_KERNEL(int8_t)
REGISTER_2D_SAME_DIM0_ALLGATHER_NONCONTINUOUS_KERNEL(int32_t)
REGISTER_2D_SAME_DIM0_ALLGATHER_NONCONTINUOUS_KERNEL(int64_t)
REGISTER_2D_SAME_DIM0_ALLGATHER_NONCONTINUOUS_KERNEL(float)
REGISTER_2D_SAME_DIM0_ALLGATHER_NONCONTINUOUS_KERNEL(double)
REGISTER_2D_SAME_DIM0_ALLGATHER_NONCONTINUOUS_KERNEL(float16)

#define REGISTER_2D_SAME_DIM0_ALL2ALL_KERNEL(dtype)                                      \
  REGISTER_USER_KERNEL("_nccl_logical_2D_same_dim0_all2all")                             \
      .SetCreateFn<NcclLogical2DSameDim0All2All<dtype>>()                                \
      .SetIsMatchedHob((user_op::HobDeviceType() == DeviceType::kGPU)                    \
                       && (user_op::HobDataType("in", 0) == GetDataType<dtype>::value)   \
                       && (user_op::HobDataType("out", 0) == GetDataType<dtype>::value)) \
      .SetInferTmpSizeFn(Infer2DSameDim0All2AllKernelTmpBufferSize);

REGISTER_2D_SAME_DIM0_ALL2ALL_KERNEL(int8_t)
REGISTER_2D_SAME_DIM0_ALL2ALL_KERNEL(int32_t)
REGISTER_2D_SAME_DIM0_ALL2ALL_KERNEL(int64_t)
REGISTER_2D_SAME_DIM0_ALL2ALL_KERNEL(float)
REGISTER_2D_SAME_DIM0_ALL2ALL_KERNEL(double)
REGISTER_2D_SAME_DIM0_ALL2ALL_KERNEL(float16)

REGISTER_USER_KERNEL("_nccl_logical_2D_same_dim1_all_reduce")
    .SetCreateFn<NcclLogical2DSameDim1AllReduce>()
    .SetIsMatchedHob(user_op::HobDeviceType() == DeviceType::kGPU);

}  // namespace oneflow

#endif  // WITH_CUDA && NCCL_VERSION_CODE > 2700<|MERGE_RESOLUTION|>--- conflicted
+++ resolved
@@ -182,14 +182,7 @@
     unpack_from_dim_vec[in_split_axis] = unpack_from_dim_vec.at(in_split_axis) / num_ranks;
     unpack_from_dim_vec.insert(unpack_from_dim_vec.begin(), num_ranks);
     std::vector<int32_t> perm;
-<<<<<<< HEAD
-    FOR_RANGE(int64_t, i, 1, unpack_from_shape.NumAxes()) {
-      perm.emplace_back(i);
-      transpose_out_dim_vec.emplace_back(unpack_from_shape.At(i));
-    }
-=======
-    FOR_RANGE(int64_t, i, 1, unpack_from_dim_vec.size()) { perm.push_back(i); }
->>>>>>> 49327822
+    FOR_RANGE(int64_t, i, 1, unpack_from_dim_vec.size()) { perm.emplace_back(i); }
     perm.insert(perm.begin() + in_split_axis, 0);
 
     auto transpose = ep::primitive::NewPrimitive<ep::primitive::PermuteFactory>(
@@ -256,19 +249,9 @@
       transpose_in_dim_vec[out_split_axis] = transpose_in_dim_vec.at(out_split_axis) / num_ranks;
       transpose_in_dim_vec.insert(transpose_in_dim_vec.begin() + out_split_axis, num_ranks);
       std::vector<int32_t> perm;
-<<<<<<< HEAD
       perm.emplace_back(out_split_axis);
-      pack_to_dim_vec.emplace_back(transpose_in_shape.At(out_split_axis));
-      FOR_RANGE(int64_t, i, 0, transpose_in_shape.NumAxes()) {
-        if (i != out_split_axis) {
-          perm.emplace_back(i);
-          pack_to_dim_vec.emplace_back(transpose_in_shape.At(i));
-        }
-=======
-      perm.push_back(out_split_axis);
       FOR_RANGE(int64_t, i, 0, transpose_in_dim_vec.size()) {
-        if (i != out_split_axis) { perm.push_back(i); }
->>>>>>> 49327822
+        if (i != out_split_axis) { perm.emplace_back(i); }
       }
       auto transpose = ep::primitive::NewPrimitive<ep::primitive::PermuteFactory>(
           ctx->stream()->device_type(), transpose_in_dim_vec.size());
@@ -313,14 +296,7 @@
       unpack_from_dim_vec[out_split_axis] = unpack_from_dim_vec.at(out_split_axis) / num_ranks;
       unpack_from_dim_vec.insert(unpack_from_dim_vec.begin(), num_ranks);
       std::vector<int32_t> perm;
-<<<<<<< HEAD
-      FOR_RANGE(int64_t, i, 1, unpack_from_shape.NumAxes()) {
-        perm.emplace_back(i);
-        transpose_out_dim_vec.emplace_back(unpack_from_shape.At(i));
-      }
-=======
-      FOR_RANGE(int64_t, i, 1, unpack_from_dim_vec.size()) { perm.push_back(i); }
->>>>>>> 49327822
+      FOR_RANGE(int64_t, i, 1, unpack_from_dim_vec.size()) { perm.emplace_back(i); }
       perm.insert(perm.begin() + in_split_axis, 0);
       auto transpose = ep::primitive::NewPrimitive<ep::primitive::PermuteFactory>(
           ctx->stream()->device_type(), unpack_from_dim_vec.size());
