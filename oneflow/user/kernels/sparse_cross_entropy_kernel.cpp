/*
Copyright 2020 The OneFlow Authors. All rights reserved.

Licensed under the Apache License, Version 2.0 (the "License");
you may not use this file except in compliance with the License.
You may obtain a copy of the License at

    http://www.apache.org/licenses/LICENSE-2.0

Unless required by applicable law or agreed to in writing, software
distributed under the License is distributed on an "AS IS" BASIS,
WITHOUT WARRANTIES OR CONDITIONS OF ANY KIND, either express or implied.
See the License for the specific language governing permissions and
limitations under the License.
*/
#include "oneflow/core/framework/framework.h"
#include "oneflow/core/common/balanced_splitter.h"
#include "oneflow/user/kernels/sparse_cross_entropy_kernel_util.h"
#include "oneflow/core/job/nd_sbp_util.h"

namespace oneflow {
namespace user_op {

namespace {

class SparseCrossEntropyOpKernelState final : public user_op::OpKernelState {
 public:
  SparseCrossEntropyOpKernelState(int64_t lower, int64_t upper) : lower_(lower), upper_(upper) {}
  ~SparseCrossEntropyOpKernelState() override = default;

  int64_t lower() const { return lower_; }
  int64_t upper() const { return upper_; }

 private:
  const int64_t lower_;
  const int64_t upper_;
};

}  // namespace

template<DeviceType device_type, typename T, typename K>
class SparseCrossEntropyKernel final : public user_op::OpKernel {
 public:
  SparseCrossEntropyKernel() = default;
  ~SparseCrossEntropyKernel() = default;

 private:
  void Compute(user_op::KernelComputeContext* ctx) const override {
    const user_op::Tensor* prediction = ctx->Tensor4ArgNameAndIndex("prediction", 0);
    const user_op::Tensor* label = ctx->Tensor4ArgNameAndIndex("label", 0);
    user_op::Tensor* out = ctx->Tensor4ArgNameAndIndex("out", 0);
    const int64_t num_instances = label->shape().elem_cnt();
    CHECK_EQ(prediction->shape().elem_cnt() % num_instances, 0);
    const int64_t num_classes = prediction->shape().elem_cnt() / num_instances;
    const int64_t lower_bound = 0;
    const int64_t depth = ctx->Attr<int64_t>("depth");
    SparseCrossEntropyKernelUtil<device_type, T, K>::ComputeEntropy(
        ctx->device_ctx(), num_instances, num_classes, depth, lower_bound, prediction->dptr<T>(),
        label->dptr<K>(), out->mut_dptr<T>());
  }
  bool AlwaysComputeWhenAllOutputsEmpty() const override { return false; }
};

template<DeviceType device_type, typename T, typename K>
class SparseCrossEntropyMsKernel final : public user_op::OpKernel {
 public:
  SparseCrossEntropyMsKernel() = default;
  ~SparseCrossEntropyMsKernel() = default;

  std::shared_ptr<user_op::OpKernelState> CreateOpKernelState(
      user_op::KernelInitContext* ctx) const override {
    if (ctx->parallel_ctx().parallel_num() > 1) {
      const cfg::NdSbp& nd_sbp = ctx->NdSbp4ArgNameAndIndex("prediction", 0);
      const Shape& hierarchy = *ctx->parallel_desc().hierarchy();
      const TensorDesc* prediction_logical_desc =
          ctx->LogicalTensorDesc4ArgNameAndIndex("prediction", 0);
      const int64_t class_axis = prediction_logical_desc->shape().NumAxes() - 1;
      TensorSliceView view = GetTensorSliceView4ParallelId(
          hierarchy, nd_sbp, prediction_logical_desc->shape(), ctx->parallel_ctx().parallel_id());
      return std::make_shared<SparseCrossEntropyOpKernelState>(view.At(class_axis).begin(),
                                                               view.At(class_axis).end());
    } else {
      return std::shared_ptr<OpKernelState>(nullptr);
    }
  }

 private:
  void Compute(user_op::KernelComputeContext* ctx, user_op::OpKernelState* state) const override {
    const user_op::Tensor* prediction = ctx->Tensor4ArgNameAndIndex("prediction", 0);
    const user_op::Tensor* label = ctx->Tensor4ArgNameAndIndex("label", 0);
    user_op::Tensor* out = ctx->Tensor4ArgNameAndIndex("out", 0);
    const int64_t num_instances = label->shape().elem_cnt();
    CHECK_EQ(prediction->shape().elem_cnt() % num_instances, 0);
    const int64_t num_classes = prediction->shape().elem_cnt() / num_instances;
    const int64_t depth = ctx->Attr<int64_t>("depth");
    int64_t lower_bound = 0;
    if (state != nullptr) {
      auto* kernel_state = dynamic_cast<SparseCrossEntropyOpKernelState*>(state);
      CHECK_NOTNULL(kernel_state);
      CHECK_EQ(num_classes, kernel_state->upper() - kernel_state->lower());
      lower_bound = kernel_state->lower();
    }
    Memset<device_type>(ctx->device_ctx(), out->mut_dptr(), 0,
                        out->shape().elem_cnt() * GetSizeOfDataType(out->data_type()));
    SparseCrossEntropyKernelUtil<device_type, T, K>::ComputeEntropy(
        ctx->device_ctx(), num_instances, num_classes, depth, lower_bound, prediction->dptr<T>(),
        label->dptr<K>(), out->mut_dptr<T>());
  }
  bool AlwaysComputeWhenAllOutputsEmpty() const override { return false; }
};

#define REGISTER_SPARSE_CROSS_ENTROPY_KERNEL(kernel_class, kernel_name, device_type_v, dtype_pair, \
                                             ltype_pair)                                           \
  REGISTER_USER_KERNEL(kernel_name)                                                                \
      .SetCreateFn<kernel_class<device_type_v, OF_PP_PAIR_FIRST(dtype_pair),                       \
                                OF_PP_PAIR_FIRST(ltype_pair)>>()                                   \
      .SetIsMatchedHob((user_op::HobDeviceType() == device_type_v)                                 \
<<<<<<< HEAD
                       & (user_op::HobDataType("label", 0) == OF_PP_PAIR_SECOND(ltype_pair))       \
                       & (user_op::HobDataType("out", 0) == OF_PP_PAIR_SECOND(dtype_pair)));
=======
                       && (user_op::HobDataType("label", 0) == OF_PP_PAIR_SECOND(ltype_pair))      \
                       && (user_op::HobDataType("out", 0) == OF_PP_PAIR_SECOND(dtype_pair)));
>>>>>>> 85d79b69

OF_PP_SEQ_PRODUCT_FOR_EACH_TUPLE(REGISTER_SPARSE_CROSS_ENTROPY_KERNEL, (SparseCrossEntropyKernel),
                                 ("sparse_cross_entropy"), OF_PP_MAKE_TUPLE_SEQ(DeviceType::kCPU),
                                 FLOATING_DATA_TYPE_SEQ, INDEX_DATA_TYPE_SEQ)
#ifdef WITH_CUDA
OF_PP_SEQ_PRODUCT_FOR_EACH_TUPLE(REGISTER_SPARSE_CROSS_ENTROPY_KERNEL, (SparseCrossEntropyKernel),
                                 ("sparse_cross_entropy"), OF_PP_MAKE_TUPLE_SEQ(DeviceType::kGPU),
                                 FLOATING_DATA_TYPE_SEQ FLOAT16_DATA_TYPE_SEQ, INDEX_DATA_TYPE_SEQ)
#endif
OF_PP_SEQ_PRODUCT_FOR_EACH_TUPLE(REGISTER_SPARSE_CROSS_ENTROPY_KERNEL, (SparseCrossEntropyMsKernel),
                                 ("sparse_cross_entropy_ms"),
                                 OF_PP_MAKE_TUPLE_SEQ(DeviceType::kCPU), FLOATING_DATA_TYPE_SEQ,
                                 INDEX_DATA_TYPE_SEQ)
#ifdef WITH_CUDA
OF_PP_SEQ_PRODUCT_FOR_EACH_TUPLE(REGISTER_SPARSE_CROSS_ENTROPY_KERNEL, (SparseCrossEntropyMsKernel),
                                 ("sparse_cross_entropy_ms"),
                                 OF_PP_MAKE_TUPLE_SEQ(DeviceType::kGPU),
                                 FLOATING_DATA_TYPE_SEQ FLOAT16_DATA_TYPE_SEQ, INDEX_DATA_TYPE_SEQ)
#endif

template<DeviceType device_type, typename T, typename K>
class SparseCrossEntropyGradKernel final : public user_op::OpKernel {
 public:
  SparseCrossEntropyGradKernel() = default;
  ~SparseCrossEntropyGradKernel() = default;

 private:
  void Compute(user_op::KernelComputeContext* ctx) const override {
    const user_op::Tensor* prediction = ctx->Tensor4ArgNameAndIndex("prediction", 0);
    const user_op::Tensor* label = ctx->Tensor4ArgNameAndIndex("label", 0);
    const user_op::Tensor* dy = ctx->Tensor4ArgNameAndIndex("dy", 0);
    user_op::Tensor* prediction_diff = ctx->Tensor4ArgNameAndIndex("prediction_diff", 0);
    const int64_t num_instances = label->shape().elem_cnt();
    CHECK_EQ(prediction->shape().elem_cnt() % num_instances, 0);
    const int64_t num_classes = prediction->shape().elem_cnt() / num_instances;
    const int64_t lower_bound = 0;
    const int64_t depth = ctx->Attr<int64_t>("depth");
    size_t prediction_diff_bytes_size =
        prediction_diff->shape().elem_cnt() * GetSizeOfDataType(prediction_diff->data_type());
    Memset<device_type>(ctx->device_ctx(), prediction_diff->mut_dptr<T>(), 0,
                        prediction_diff_bytes_size);
    SparseCrossEntropyKernelUtil<device_type, T, K>::ComputeDiff(
        ctx->device_ctx(), num_instances, num_classes, depth, lower_bound, prediction->dptr<T>(),
        label->dptr<K>(), dy->dptr<T>(), prediction_diff->mut_dptr<T>());
  }
  bool AlwaysComputeWhenAllOutputsEmpty() const override { return false; }
};

template<DeviceType device_type, typename T, typename K>
class SparseCrossEntropyMsGradKernel final : public user_op::OpKernel {
 public:
  SparseCrossEntropyMsGradKernel() = default;
  ~SparseCrossEntropyMsGradKernel() = default;

  std::shared_ptr<user_op::OpKernelState> CreateOpKernelState(
      user_op::KernelInitContext* ctx) const override {
    if (ctx->parallel_ctx().parallel_num() > 1) {
      const cfg::NdSbp& nd_sbp = ctx->NdSbp4ArgNameAndIndex("prediction", 0);
      const Shape& hierarchy = *ctx->parallel_desc().hierarchy();
      const TensorDesc* prediction_logical_desc =
          ctx->LogicalTensorDesc4ArgNameAndIndex("prediction", 0);
      const int64_t class_axis = prediction_logical_desc->shape().NumAxes() - 1;
      TensorSliceView view = GetTensorSliceView4ParallelId(
          hierarchy, nd_sbp, prediction_logical_desc->shape(), ctx->parallel_ctx().parallel_id());
      return std::make_shared<SparseCrossEntropyOpKernelState>(view.At(class_axis).begin(),
                                                               view.At(class_axis).end());
    } else {
      return std::shared_ptr<OpKernelState>(nullptr);
    }
  }

 private:
  void Compute(user_op::KernelComputeContext* ctx, user_op::OpKernelState* state) const override {
    const user_op::Tensor* prediction = ctx->Tensor4ArgNameAndIndex("prediction", 0);
    const user_op::Tensor* label = ctx->Tensor4ArgNameAndIndex("label", 0);
    const user_op::Tensor* dy = ctx->Tensor4ArgNameAndIndex("dy", 0);
    user_op::Tensor* prediction_diff = ctx->Tensor4ArgNameAndIndex("prediction_diff", 0);
    const int64_t num_instances = label->shape().elem_cnt();
    CHECK_EQ(prediction->shape().elem_cnt() % num_instances, 0);
    const int64_t num_classes = prediction->shape().elem_cnt() / num_instances;
    const int64_t depth = ctx->Attr<int64_t>("depth");
    int64_t lower_bound = 0;
    if (state != nullptr) {
      auto* kernel_state = dynamic_cast<SparseCrossEntropyOpKernelState*>(state);
      CHECK_NOTNULL(kernel_state);
      CHECK_EQ(num_classes, kernel_state->upper() - kernel_state->lower());
      lower_bound = kernel_state->lower();
    }
    size_t prediction_diff_bytes_size =
        prediction_diff->shape().elem_cnt() * GetSizeOfDataType(prediction_diff->data_type());
    Memset<device_type>(ctx->device_ctx(), prediction_diff->mut_dptr<T>(), 0,
                        prediction_diff_bytes_size);
    SparseCrossEntropyKernelUtil<device_type, T, K>::ComputeDiff(
        ctx->device_ctx(), num_instances, num_classes, depth, lower_bound, prediction->dptr<T>(),
        label->dptr<K>(), dy->dptr<T>(), prediction_diff->mut_dptr<T>());
  }
  bool AlwaysComputeWhenAllOutputsEmpty() const override { return false; }
};

#define REGISTER_SPARSE_CROSS_ENTROPY_GRAD_KERNEL(kernel_class, kernel_name, device_type_v, \
                                                  dtype_pair, ltype_pair)                   \
  REGISTER_USER_KERNEL(kernel_name)                                                         \
      .SetCreateFn<kernel_class<device_type_v, OF_PP_PAIR_FIRST(dtype_pair),                \
                                OF_PP_PAIR_FIRST(ltype_pair)>>()                            \
      .SetIsMatchedHob(                                                                     \
          (user_op::HobDeviceType() == device_type_v)                                       \
<<<<<<< HEAD
          & (user_op::HobDataType("label", 0) == OF_PP_PAIR_SECOND(ltype_pair))             \
          & (user_op::HobDataType("prediction_diff", 0) == OF_PP_PAIR_SECOND(dtype_pair)));
=======
          && (user_op::HobDataType("label", 0) == OF_PP_PAIR_SECOND(ltype_pair))            \
          && (user_op::HobDataType("prediction_diff", 0) == OF_PP_PAIR_SECOND(dtype_pair)));
>>>>>>> 85d79b69

OF_PP_SEQ_PRODUCT_FOR_EACH_TUPLE(REGISTER_SPARSE_CROSS_ENTROPY_GRAD_KERNEL,
                                 (SparseCrossEntropyGradKernel), ("sparse_cross_entropy_grad"),
                                 OF_PP_MAKE_TUPLE_SEQ(DeviceType::kCPU), FLOATING_DATA_TYPE_SEQ,
                                 INDEX_DATA_TYPE_SEQ)
#ifdef WITH_CUDA
OF_PP_SEQ_PRODUCT_FOR_EACH_TUPLE(REGISTER_SPARSE_CROSS_ENTROPY_GRAD_KERNEL,
                                 (SparseCrossEntropyGradKernel), ("sparse_cross_entropy_grad"),
                                 OF_PP_MAKE_TUPLE_SEQ(DeviceType::kGPU),
                                 FLOATING_DATA_TYPE_SEQ FLOAT16_DATA_TYPE_SEQ, INDEX_DATA_TYPE_SEQ)
#endif
OF_PP_SEQ_PRODUCT_FOR_EACH_TUPLE(REGISTER_SPARSE_CROSS_ENTROPY_GRAD_KERNEL,
                                 (SparseCrossEntropyMsGradKernel), ("sparse_cross_entropy_ms_grad"),
                                 OF_PP_MAKE_TUPLE_SEQ(DeviceType::kCPU), FLOATING_DATA_TYPE_SEQ,
                                 INDEX_DATA_TYPE_SEQ)
#ifdef WITH_CUDA
OF_PP_SEQ_PRODUCT_FOR_EACH_TUPLE(REGISTER_SPARSE_CROSS_ENTROPY_GRAD_KERNEL,
                                 (SparseCrossEntropyMsGradKernel), ("sparse_cross_entropy_ms_grad"),
                                 OF_PP_MAKE_TUPLE_SEQ(DeviceType::kGPU),
                                 FLOATING_DATA_TYPE_SEQ FLOAT16_DATA_TYPE_SEQ, INDEX_DATA_TYPE_SEQ)
#endif

}  // namespace user_op
}  // namespace oneflow<|MERGE_RESOLUTION|>--- conflicted
+++ resolved
@@ -115,13 +115,8 @@
       .SetCreateFn<kernel_class<device_type_v, OF_PP_PAIR_FIRST(dtype_pair),                       \
                                 OF_PP_PAIR_FIRST(ltype_pair)>>()                                   \
       .SetIsMatchedHob((user_op::HobDeviceType() == device_type_v)                                 \
-<<<<<<< HEAD
-                       & (user_op::HobDataType("label", 0) == OF_PP_PAIR_SECOND(ltype_pair))       \
-                       & (user_op::HobDataType("out", 0) == OF_PP_PAIR_SECOND(dtype_pair)));
-=======
                        && (user_op::HobDataType("label", 0) == OF_PP_PAIR_SECOND(ltype_pair))      \
                        && (user_op::HobDataType("out", 0) == OF_PP_PAIR_SECOND(dtype_pair)));
->>>>>>> 85d79b69
 
 OF_PP_SEQ_PRODUCT_FOR_EACH_TUPLE(REGISTER_SPARSE_CROSS_ENTROPY_KERNEL, (SparseCrossEntropyKernel),
                                  ("sparse_cross_entropy"), OF_PP_MAKE_TUPLE_SEQ(DeviceType::kCPU),
@@ -228,13 +223,8 @@
                                 OF_PP_PAIR_FIRST(ltype_pair)>>()                            \
       .SetIsMatchedHob(                                                                     \
           (user_op::HobDeviceType() == device_type_v)                                       \
-<<<<<<< HEAD
-          & (user_op::HobDataType("label", 0) == OF_PP_PAIR_SECOND(ltype_pair))             \
-          & (user_op::HobDataType("prediction_diff", 0) == OF_PP_PAIR_SECOND(dtype_pair)));
-=======
           && (user_op::HobDataType("label", 0) == OF_PP_PAIR_SECOND(ltype_pair))            \
           && (user_op::HobDataType("prediction_diff", 0) == OF_PP_PAIR_SECOND(dtype_pair)));
->>>>>>> 85d79b69
 
 OF_PP_SEQ_PRODUCT_FOR_EACH_TUPLE(REGISTER_SPARSE_CROSS_ENTROPY_GRAD_KERNEL,
                                  (SparseCrossEntropyGradKernel), ("sparse_cross_entropy_grad"),
