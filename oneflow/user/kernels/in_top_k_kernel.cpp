--- conflicted
+++ resolved
@@ -47,11 +47,7 @@
       .SetCreateFn<InTopkKernel<device, OF_PP_PAIR_FIRST(target_dtype_pair)>>() \
       .SetIsMatchedHob(                                                         \
           (user_op::HobDeviceType() == device)                                  \
-<<<<<<< HEAD
-          & (user_op::HobDataType("targets", 0) == OF_PP_PAIR_SECOND(target_dtype_pair)));
-=======
           && (user_op::HobDataType("targets", 0) == OF_PP_PAIR_SECOND(target_dtype_pair)));
->>>>>>> 85d79b69
 
 OF_PP_SEQ_PRODUCT_FOR_EACH_TUPLE(REGISTER_IN_TOP_K_KERNEL, DEVICE_TYPE_SEQ, INDEX_DATA_TYPE_SEQ)
 
