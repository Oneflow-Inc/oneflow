/*
Copyright 2020 The OneFlow Authors. All rights reserved.

Licensed under the Apache License, Version 2.0 (the "License");
you may not use this file except in compliance with the License.
You may obtain a copy of the License at

    http://www.apache.org/licenses/LICENSE-2.0

Unless required by applicable law or agreed to in writing, software
distributed under the License is distributed on an "AS IS" BASIS,
WITHOUT WARRANTIES OR CONDITIONS OF ANY KIND, either express or implied.
See the License for the specific language governing permissions and
limitations under the License.
*/
#include "oneflow/user/kernels/stateful_local_opkernel.h"
#include "oneflow/core/framework/attr_value_accessor.h"
#include "oneflow/core/framework/user_op_conf.h"
#include "oneflow/core/framework/user_op_registry_manager.h"
#include "oneflow/core/eager/eager_blob_object.h"
#include "oneflow/core/framework/attr_map.h"
#include "oneflow/core/rpc/include/global_process_ctx.h"
#include "oneflow/core/framework/consistent_tensor_infer_cache.h"
#include "oneflow/core/operator/operator.h"
#include "oneflow/core/profiler/profiler.h"

namespace oneflow {
namespace one {

int32_t TryGetTensorTupleIndex(const std::unordered_map<std::string, std::vector<int32_t>>&
                                   arg_name2bn_index2tensor_tuple_index,
                               const std::string& arg_name, const int32_t arg_index) {
  auto it = arg_name2bn_index2tensor_tuple_index.find(arg_name);
  if (it != arg_name2bn_index2tensor_tuple_index.end()) { return it->second.at(arg_index); }
  return -1;
}

ZeroCopyBaseContext::ZeroCopyBaseContext(const std::shared_ptr<const ArgTuple>& input_arg_tuple,
                                         const std::shared_ptr<const ArgTuple>& output_arg_tuple)
    : ZeroCopyBaseContext(input_arg_tuple, output_arg_tuple, nullptr) {}

ZeroCopyBaseContext::ZeroCopyBaseContext(const std::shared_ptr<const ArgTuple>& input_arg_tuple,
                                         const std::shared_ptr<const ArgTuple>& output_arg_tuple,
                                         vm::EagerBlobObject* tmp_buffer)
    : input_arg_tuple_(input_arg_tuple), output_arg_tuple_(output_arg_tuple) {
  for (int i = 0; i < input_arg_tuple->size(); i++) {
    input_tensor_views_.push_back(std::make_unique<EagerBlobObjectTensorView>(
        [this, i]() -> vm::EagerBlobObject* { return input_tensors_->at(i).get(); }));
    input_tensor_desc_views_.push_back(std::make_unique<EagerBlobObjectTensorDescView>(
        [this, i]() -> vm::EagerBlobObject* { return input_tensors_->at(i).get(); }));
    input_consistent_tensor_meta_views_.push_back(
        std::make_unique<ConsistentTensorMetaTensorDescView>(
            [this, i]() -> Symbol<ConsistentTensorMeta> {
              return CHECK_NOTNULL(consistent_tensor_infer_result_)->input_tensor_metas().at(i);
            }));
  }
  for (int i = 0; i < output_arg_tuple->size(); i++) {
    output_tensor_views_.push_back(std::make_unique<EagerBlobObjectTensorView>(
        [this, i]() -> vm::EagerBlobObject* { return output_tensors_->at(i).get(); }));
    output_tensor_desc_views_.push_back(std::make_unique<EagerBlobObjectTensorDescView>(
        [this, i]() -> vm::EagerBlobObject* { return output_tensors_->at(i).get(); }));
    output_consistent_tensor_meta_views_.push_back(
        std::make_unique<ConsistentTensorMetaTensorDescView>(
            [this, i]() -> Symbol<ConsistentTensorMeta> {
              return CHECK_NOTNULL(consistent_tensor_infer_result_)->output_tensor_metas().at(i);
            }));
  }
  if (tmp_buffer != nullptr) {
    tmp_buffer_view_.reset(new EagerBlobObjectTensorView([tmp_buffer]() { return tmp_buffer; }));
  }
}

void ZeroCopyBaseContext::Update(EagerBlobObjectListRawPtr inputs,
                                 EagerBlobObjectListRawPtr outputs,
                                 ConsistentTensorInferResultRawPtr consistent_tensor_infer_result) {
  input_tensors_ = inputs;
  output_tensors_ = outputs;
  consistent_tensor_infer_result_ = consistent_tensor_infer_result;
}

Optional<Symbol<ParallelDesc>> ZeroCopyBaseContext::parallel_desc() const {
  if (!consistent_tensor_infer_result_) { return Optional<Symbol<ParallelDesc>>(); }
  if (!consistent_tensor_infer_result_->input_tensor_metas().empty()) {
    return consistent_tensor_infer_result_->input_tensor_metas().at(0)->parallel_desc();
  } else if (!consistent_tensor_infer_result_->output_tensor_metas().empty()) {
    return consistent_tensor_infer_result_->output_tensor_metas().at(0)->parallel_desc();
  } else {
    UNIMPLEMENTED();
    return Optional<Symbol<ParallelDesc>>();
  }
}

namespace {
ParallelContext MakeSingleDeviceParallelCtx() {
  ParallelContext single_device_parallel_ctx;
  single_device_parallel_ctx.set_parallel_id(0);
  single_device_parallel_ctx.set_parallel_num(1);
  return single_device_parallel_ctx;
}
}  // namespace

const ParallelContext& ZeroCopyBaseContext::parallel_ctx() const {
  const auto& parallel_desc = this->parallel_desc();
  if (parallel_desc.has_value()) {
    const auto& parallel_desc_symbol = CHECK_JUST(parallel_desc);
    return *CHECK_JUST(GetParallelContext4CurrentProcessCtx(parallel_desc_symbol));
  } else {
    static ParallelContext single_device_parallel_ctx(MakeSingleDeviceParallelCtx());
    return single_device_parallel_ctx;
  }
}

#define RETURN_IF_FOUND(inputs, outputs, post_action)                                             \
  int32_t i = TryGetTensorTupleIndex(input_arg_tuple_->arg_name2bn_index2tensor_tuple_index(),    \
                                     arg_name, index);                                            \
  if (i >= 0) { return (inputs).at(i) post_action; }                                              \
  i = TryGetTensorTupleIndex(output_arg_tuple_->arg_name2bn_index2tensor_tuple_index(), arg_name, \
                             index);                                                              \
  if (i >= 0) { return (outputs).at(i) post_action; }

user_op::TensorDesc* ZeroCopyBaseContext::TensorDesc4ArgNameAndIndex(const std::string& arg_name,
                                                                     const int32_t index) const {
  RETURN_IF_FOUND(input_tensor_desc_views_, output_tensor_desc_views_, .get());
  return nullptr;
}

user_op::Tensor* ZeroCopyBaseContext::Tensor4ArgNameAndIndex(const std::string& arg_name,
                                                             const int32_t index) const {
  RETURN_IF_FOUND(input_tensor_views_, output_tensor_views_, .get());
  if (arg_name == "tmp_buffer" && index == 0) { return CHECK_NOTNULL(tmp_buffer_view_.get()); }
  return nullptr;
}

const ConsistentTensorMeta* ZeroCopyBaseContext::ConsistentTensorMeta4ArgNameAndIndex(
    const std::string& arg_name, const int32_t index) const {
  RETURN_IF_FOUND(consistent_tensor_infer_result_->input_tensor_metas(),
                  consistent_tensor_infer_result_->output_tensor_metas(),
                  .shared_from_symbol().get());
  return nullptr;
}

const ConsistentTensorMetaTensorDescView*
ZeroCopyBaseContext::ConsistentTensorMetaView4ArgNameAndIndex(const std::string& arg_name,
                                                              const int32_t index) const {
  RETURN_IF_FOUND(input_consistent_tensor_meta_views_, output_consistent_tensor_meta_views_,
                  .get());
  return nullptr;
}

LocalUserKernelBaseContext::LocalUserKernelBaseContext(
    const std::string& device_tag, const std::shared_ptr<const ArgTuple>& input_arg_tuple,
    const std::shared_ptr<const ArgTuple>& output_arg_tuple)
    : LocalUserKernelBaseContext(device_tag, input_arg_tuple, output_arg_tuple, nullptr) {}

LocalUserKernelBaseContext::LocalUserKernelBaseContext(
    const std::string& device_tag, const std::shared_ptr<const ArgTuple>& input_arg_tuple,
    const std::shared_ptr<const ArgTuple>& output_arg_tuple, vm::EagerBlobObject* tmp_buffer)
    : ZeroCopyBaseContext(input_arg_tuple, output_arg_tuple, tmp_buffer),
      device_tag_(device_tag),
      device_type_(CHECK_JUST(DeviceType4DeviceTag(device_tag_))),
      tmp_buffer_(tmp_buffer) {}

class LocalUserKernelRegContext final : public user_op::KernelRegContext {
 public:
  explicit LocalUserKernelRegContext(const std::string& device_tag,
                                     const user_op::UserOpConfWrapper* user_op_conf,
                                     ComposedAttrMap* composed_attrs,
                                     const std::shared_ptr<const ArgTuple>& input_arg_tuple,
                                     const std::shared_ptr<const ArgTuple>& output_arg_tuple)
      : user_op_conf_(user_op_conf),
        composed_attrs_(composed_attrs),
        base_ctx_(device_tag, input_arg_tuple, output_arg_tuple) {}
  ~LocalUserKernelRegContext() = default;

  DeviceType device_type() const override { return base_ctx_.device_type(); }
  const std::string& device_tag() const override { return base_ctx_.device_tag(); }
  const ParallelContext& parallel_ctx() const override { return base_ctx_.parallel_ctx(); }
  const user_op::TensorDesc* TensorDesc4ArgNameAndIndex(const std::string& arg_name,
                                                        int32_t index) const override {
    return base_ctx_.TensorDesc4ArgNameAndIndex(arg_name, index);
  }
  const ArgVec& inputs() const override { return base_ctx_.inputs(); }
  const ArgVec& outputs() const override { return base_ctx_.outputs(); }

<<<<<<< HEAD
  void Update(
      const AttrMap& attrs, const EagerBlobObjectListPtr& inputs,
      const EagerBlobObjectListPtr& outputs,
      const std::shared_ptr<const ConsistentTensorInferResult>& consistent_tensor_infer_result) {
    composed_attrs_->ResetPrior(attrs);
=======
  void Update(EagerBlobObjectListRawPtr inputs, EagerBlobObjectListRawPtr outputs,
              ConsistentTensorInferResultRawPtr consistent_tensor_infer_result) {
>>>>>>> fdfed7fc
    base_ctx_.Update(inputs, outputs, consistent_tensor_infer_result);
  }

  const user_op::UserOpConfWrapper& user_op_conf() const override { return *user_op_conf_; }

 private:
  const user_op::UserOpConfWrapper* user_op_conf_;
  ComposedAttrMap* composed_attrs_;
  LocalUserKernelBaseContext base_ctx_;

  const std::shared_ptr<const user_op::AttrVal>& Attr4Name(
      const std::string& attr_name) const override {
    return composed_attrs_->Attr4Name(attr_name);
  }
};

class LocalUserKernelInitContext final : public user_op::KernelInitContext {
 public:
  explicit LocalUserKernelInitContext(
      DeviceCtx* device_ctx, const std::string& device_tag,
      const user_op::UserOpConfWrapper* user_op_conf,
      const std::shared_ptr<const ArgTuple>& input_arg_tuple,
      const std::shared_ptr<const ArgTuple>& output_arg_tuple, EagerBlobObjectListRawPtr inputs,
      EagerBlobObjectListRawPtr outputs,
      ConsistentTensorInferResultRawPtr consistent_tensor_infer_result,
      const ComposedAttrMap* composed_attrs)
      : user_op_conf_(user_op_conf),
        device_ctx_(device_ctx),
        base_ctx_(device_tag, input_arg_tuple, output_arg_tuple),
        composed_attrs_(composed_attrs) {
    base_ctx_.Update(inputs, outputs, consistent_tensor_infer_result);
  }
  ~LocalUserKernelInitContext() override = default;

  DeviceCtx* device_ctx() override { return device_ctx_; }
  ep::Stream* stream() override {
    CHECK(device_ctx_);
    return device_ctx_->stream();
  }

  DeviceType device_type() const override { return base_ctx_.device_type(); }
  const ParallelContext& parallel_ctx() const override { return base_ctx_.parallel_ctx(); }
  const user_op::TensorDesc* TensorDesc4ArgNameAndIndex(const std::string& arg_name,
                                                        int32_t index) const override {
    return base_ctx_.TensorDesc4ArgNameAndIndex(arg_name, index);
  }
  const user_op::TensorDesc* LogicalTensorDesc4ArgNameAndIndex(const std::string& arg_name,
                                                               int32_t index) const override {
    return base_ctx_.ConsistentTensorMetaView4ArgNameAndIndex(arg_name, index);
  }
  const cfg::SbpParallel& SbpParallel4ArgNameAndIndex(const std::string& arg_name,
                                                      int32_t index) const override {
    const auto& nd_sbp = NdSbp4ArgNameAndIndex(arg_name, index);
    CHECK_EQ(nd_sbp.sbp_parallel_size(), 1);
    return nd_sbp.sbp_parallel(0);
  }

  const cfg::NdSbp& NdSbp4ArgNameAndIndex(const std::string& arg_name,
                                          int32_t index) const override {
    return *CHECK_NOTNULL(base_ctx_.ConsistentTensorMeta4ArgNameAndIndex(arg_name, index))
                ->nd_sbp();
  }

  const ArgVec& inputs() const override { return base_ctx_.inputs(); }
  const ArgVec& outputs() const override { return base_ctx_.outputs(); }
  const ParallelDesc& parallel_desc() const override {
    return *CHECK_JUST(base_ctx_.parallel_desc());
  }

 private:
  const std::shared_ptr<const user_op::AttrVal>& Attr4Name(
      const std::string& attr_name) const override {
    return composed_attrs_->Attr4Name(attr_name);
  }

  const user_op::UserOpConfWrapper& user_op_conf() const override { return *user_op_conf_; }

  const user_op::UserOpConfWrapper* user_op_conf_;
  DeviceCtx* device_ctx_;
  LocalUserKernelBaseContext base_ctx_;
  const ComposedAttrMap* composed_attrs_;
};

LocalUserOpInferContext::LocalUserOpInferContext(
    const user_op::UserOpConfWrapper* user_op_conf, const ComposedAttrMap* composed_attrs,
    const std::shared_ptr<const ArgTuple>& input_arg_tuple,
    const std::shared_ptr<const ArgTuple>& output_arg_tuple)
    : user_op_conf_(user_op_conf),
      composed_attrs_(composed_attrs),
      zero_copy_base_ctx_(input_arg_tuple, output_arg_tuple) {}

user_op::TensorDesc* LocalUserOpInferContext::TensorDesc4ArgNameAndIndex(
    const std::string& arg_name, int32_t index) {
  return zero_copy_base_ctx_.TensorDesc4ArgNameAndIndex(arg_name, index);
}

void LocalUserOpInferContext::Update(
    EagerBlobObjectListRawPtr inputs, EagerBlobObjectListRawPtr outputs,
    ConsistentTensorInferResultRawPtr consistent_tensor_infer_result) {
  zero_copy_base_ctx_.Update(inputs, outputs, consistent_tensor_infer_result);
}

LocalUserKernelComputeContext::LocalUserKernelComputeContext(
    DeviceCtx* device_ctx, const std::string& device_tag,
    const user_op::UserOpConfWrapper* user_op_conf, const ComposedAttrMap* composed_attrs,
    const std::shared_ptr<const ArgTuple>& input_arg_tuple,
    const std::shared_ptr<const ArgTuple>& output_arg_tuple, vm::EagerBlobObject* tmp_buffer)
    : user_op_conf_(user_op_conf),
      composed_attrs_(composed_attrs),
      device_ctx_(device_ctx),
      base_ctx_(device_tag, input_arg_tuple, output_arg_tuple, tmp_buffer) {}

void LocalUserKernelComputeContext::Update(
    EagerBlobObjectListRawPtr inputs, EagerBlobObjectListRawPtr outputs,
    ConsistentTensorInferResultRawPtr consistent_tensor_infer_result, DeviceCtx* device_ctx) {
  device_ctx_ = device_ctx;
  base_ctx_.Update(inputs, outputs, consistent_tensor_infer_result);
}

Maybe<void> InitTensorTupleIndexes4Bns(const std::shared_ptr<const OperatorConf>& op_conf,
                                       const ArgVec& indexed_input_pairs,
                                       const ArgVec& indexed_output_pairs,
                                       std::vector<int64_t>* input_tuple_indexes4const_ibns,
                                       std::vector<int64_t>* input_tuple_indexes4mut_ibns,
                                       std::vector<int64_t>* output_tuple_indexes4mut_obns,
                                       std::vector<int64_t>* output_tuple_indexes4mut2_obns) {
  const auto* op_reg_val =
      user_op::UserOpRegistryMgr::Get().GetOpRegistryResult(op_conf->user_conf().op_type_name());
  CHECK_NOTNULL_OR_RETURN(op_reg_val);

  ArgModifierSignature arg_modifier_signature;
  for (const auto& pair : indexed_input_pairs) {
    const std::string ibn = GenRepeatedBn(pair.first, pair.second);
    arg_modifier_signature.mutable_ibn2input_blob_modifier()->insert(
        {ibn, user_op::InputArgModifier()});
  }
  for (const auto& pair : indexed_output_pairs) {
    const std::string obn = GenRepeatedBn(pair.first, pair.second);
    arg_modifier_signature.mutable_obn2output_blob_modifier()->insert(
        {obn, user_op::OutputArgModifier()});
  }
  user_op::UserOpConfWrapper op_conf_wrapper(op_conf);
  if (op_reg_val->input_arg_modify_fn) {
    user_op::GetInputArgModifier GetInputArgModifierFn =
        [&arg_modifier_signature](const std::string& in_arg_name,
                                  int32_t in_arg_index) -> user_op::InputArgModifier* {
      const std::string ibn = GenRepeatedBn(in_arg_name, in_arg_index);
      auto* map = arg_modifier_signature.mutable_ibn2input_blob_modifier();
      return &map->at(ibn);
    };
    JUST(op_reg_val->input_arg_modify_fn(GetInputArgModifierFn, op_conf_wrapper));
  }
  if (op_reg_val->output_arg_modify_fn) {
    user_op::GetOutputArgModifier GetOutputArgModifierFn =
        [&arg_modifier_signature](const std::string& in_arg_name,
                                  int32_t in_arg_index) -> user_op::OutputArgModifier* {
      const std::string obn = GenRepeatedBn(in_arg_name, in_arg_index);
      auto* map = arg_modifier_signature.mutable_obn2output_blob_modifier();
      return &map->at(obn);
    };
    JUST(op_reg_val->output_arg_modify_fn(GetOutputArgModifierFn, op_conf_wrapper));
  }

  for (int i = 0; i < indexed_input_pairs.size(); i++) {
    const auto& pair = indexed_input_pairs.at(i);
    const std::string ibn = GenRepeatedBn(pair.first, pair.second);
    if (arg_modifier_signature.ibn2input_blob_modifier().at(ibn).is_mutable()) {
      input_tuple_indexes4mut_ibns->push_back(i);
    } else {
      input_tuple_indexes4const_ibns->push_back(i);
    }
  }

  for (int i = 0; i < indexed_output_pairs.size(); i++) {
    const auto& pair = indexed_output_pairs.at(i);
    const std::string obn = GenRepeatedBn(pair.first, pair.second);
    if (arg_modifier_signature.obn2output_blob_modifier().at(obn).header_infered_before_compute()) {
      output_tuple_indexes4mut_obns->push_back(i);
    } else {
      output_tuple_indexes4mut2_obns->push_back(i);
    }
  }
  return Maybe<void>::Ok();
}

/* static */ Maybe<StatefulLocalOpKernel> StatefulLocalOpKernel::New(
    const std::shared_ptr<OperatorConf>& op_conf, const Symbol<Device>& device,
    const AttrMap& base_attrs, const std::shared_ptr<const ParallelDesc>& parallel_desc,
    const std::shared_ptr<const ArgTuple>& input_arg_tuple,
    const std::shared_ptr<const ArgTuple>& output_arg_tuple) {
  auto opkernel = std::shared_ptr<StatefulLocalOpKernel>(new StatefulLocalOpKernel());
  opkernel->op_conf_ = op_conf;
  opkernel->user_op_conf_.reset(new user_op::UserOpConfWrapper(op_conf));
  opkernel->device_ = device;
  opkernel->composed_attrs_for_scheduler_thread_.reset(new ComposedAttrMap(base_attrs));
  opkernel->composed_attrs_for_main_thread_.reset(new ComposedAttrMap(base_attrs));
  opkernel->input_arg_tuple_ = input_arg_tuple;
  opkernel->output_arg_tuple_ = output_arg_tuple;
  opkernel->need_check_mem_case_ = true;

  opkernel->tmp_blob_object_.reset(
      new vm::EagerBlobObject(opkernel->mem_case(), std::make_shared<Shape>(), DataType::kChar,
                              std::make_shared<vm::TensorBuffer>()));

  const std::string& device_tag = op_conf->device_tag();
  const user_op::UserOpConfWrapper* user_op_conf = opkernel->user_op_conf_.get();
  opkernel->op_infer_ctx_for_scheduler_thread_.reset(new LocalUserOpInferContext(
      user_op_conf, opkernel->composed_attrs_for_scheduler_thread_.get(), input_arg_tuple,
      output_arg_tuple));
  opkernel->compute_ctx_.reset(new LocalUserKernelComputeContext(
      nullptr, device_tag, user_op_conf, opkernel->composed_attrs_for_scheduler_thread_.get(),
      input_arg_tuple, output_arg_tuple, opkernel->mut_temp_blob_object()));
  opkernel->reg_ctx_.reset(new LocalUserKernelRegContext(
      device_tag, user_op_conf, opkernel->composed_attrs_for_main_thread_.get(), input_arg_tuple,
      output_arg_tuple));
  const auto* op_reg_val =
      user_op::UserOpRegistryMgr::Get().GetOpRegistryResult(user_op_conf->op_type_name());
  CHECK_NOTNULL_OR_RETURN(op_reg_val);
  if (op_reg_val->logical_tensor_desc_infer_fn) {
    opkernel->tensor_desc_infer_fn_ = op_reg_val->logical_tensor_desc_infer_fn;
  } else {
    return Error::UnimplementedError();
  }
  opkernel->data_type_infer_fn_ = op_reg_val->data_type_infer_fn;

  JUST(InitTensorTupleIndexes4Bns(
      op_conf, input_arg_tuple->indexed_arg_name_and_index(),
      output_arg_tuple->indexed_arg_name_and_index(), &opkernel->input_tuple_indexes4const_ibns_,
      &opkernel->input_tuple_indexes4mut_ibns_, &opkernel->output_tuple_indexes4mut_obns_,
      &opkernel->output_tuple_indexes4mut2_obns_));

  return opkernel;
}

StatefulLocalOpKernel::~StatefulLocalOpKernel() = default;

<<<<<<< HEAD
Maybe<void> StatefulLocalOpKernel::ChooseOpKernel(
    const user_op::OpKernel** user_opkernel, bool* need_temp_storage, const AttrMap& attrs,
    const EagerBlobObjectListPtr& inputs, const EagerBlobObjectListPtr& outputs,
    const std::shared_ptr<const ConsistentTensorInferResult>& consistent_tensor_infer_result) {
  reg_ctx_->Update(attrs, inputs, outputs, consistent_tensor_infer_result);
=======
Maybe<const user_op::OpKernel*> StatefulLocalOpKernel::ChooseOpKernel(
    EagerBlobObjectListRawPtr inputs, EagerBlobObjectListRawPtr outputs,
    ConsistentTensorInferResultRawPtr consistent_tensor_infer_result) {
  OF_PROFILER_RANGE_GUARD("ChooseOpKernel");
  reg_ctx_->Update(inputs, outputs, consistent_tensor_infer_result);
>>>>>>> fdfed7fc

  DataType primary_dtype = kInvalidDataType;
  if (likely(!inputs->empty())) {
    primary_dtype = (*inputs)[0]->blob_desc().data_type();
  } else if (likely(!outputs->empty())) {
    primary_dtype = (*outputs)[0]->blob_desc().data_type();
  } else {
    // do nothing
  }

  for (const auto& pair : dtype2cached_kernels_[primary_dtype]) {
    if (likely(pair.first->is_matched_hob->get(*reg_ctx_))) {
      reg_ctx_->Update(nullptr, nullptr, nullptr);
      return pair.second.get();
    }
  }

  OF_PROFILER_RANGE_GUARD("fallback");

  const auto& op_type_name = user_op_conf_->op_type_name();
  const auto* kernel_reg_val =
      JUST(user_op::UserOpRegistryMgr::Get().GetOpKernelRegistryResult(op_type_name, *reg_ctx_));
  CHECK_NOTNULL(kernel_reg_val);
<<<<<<< HEAD
  *need_temp_storage = kernel_reg_val->need_temp_storage;
  // find cached kernel by registry result
  auto it = op_kernel_map_.find(kernel_reg_val);
  if (it != op_kernel_map_.end()) {
    *user_opkernel = it->second.get();
    return Maybe<void>::Ok();
  }

  auto* kernel = kernel_reg_val->create_fn(create_ctx_.get());
  op_kernel_map_.emplace(kernel_reg_val, std::shared_ptr<const user_op::OpKernel>(kernel));
=======
  auto* kernel = kernel_reg_val->create_fn();
  dtype2cached_kernels_[primary_dtype].push_back(
      {kernel_reg_val, std::shared_ptr<const user_op::OpKernel>(kernel)});
>>>>>>> fdfed7fc

  infer_tmp_size_fn_map_.emplace(kernel, &kernel_reg_val->infer_tmp_size_fn);

  reg_ctx_->Update(AttrMap{}, nullptr, nullptr, nullptr);
  *user_opkernel = kernel;
  return Maybe<void>::Ok();
}

void StatefulLocalOpKernel::TryInitOpKernelState(
    const user_op::OpKernel* op_kernel, DeviceCtx* device_ctx, EagerBlobObjectListRawPtr inputs,
    EagerBlobObjectListRawPtr outputs,
    ConsistentTensorInferResultRawPtr consistent_tensor_infer_result,
    user_op::OpKernelState** state) {
  auto it = op_kernel_state_map_.find(op_kernel);
  if (it != op_kernel_state_map_.end()) {
    *state = it->second.get();
    return;
  }

  LocalUserKernelInitContext init_ctx(
      device_ctx, op_conf_->device_tag(), user_op_conf_.get(), input_arg_tuple_, output_arg_tuple_,
      inputs, outputs, consistent_tensor_infer_result, composed_attrs_for_scheduler_thread());
  auto created_state = op_kernel->CreateOpKernelState(&init_ctx);
  op_kernel_state_map_.emplace(op_kernel, created_state);
  *state = created_state.get();
}

const user_op::InferTmpSizeFn& StatefulLocalOpKernel::GetInferTmpSizeFn(
    const user_op::OpKernel* op_kernel) const {
  return *infer_tmp_size_fn_map_.at(op_kernel);
}

vm::EagerBlobObject* StatefulLocalOpKernel::mut_temp_blob_object() {
  return tmp_blob_object_.get();
}

user_op::TensorDescInferFn StatefulLocalOpKernel::TensorDescInferFn() const {
  return tensor_desc_infer_fn_;
}

user_op::DataTypeInferFn StatefulLocalOpKernel::DataTypeInferFn() const {
  return data_type_infer_fn_;
}

LocalUserKernelComputeContext* StatefulLocalOpKernel::UpdateComputeContext(
    EagerBlobObjectListRawPtr inputs, EagerBlobObjectListRawPtr outputs,
    ConsistentTensorInferResultRawPtr consistent_tensor_infer_result, DeviceCtx* device_ctx) {
  compute_ctx_->Update(inputs, outputs, consistent_tensor_infer_result, device_ctx);
  return compute_ctx_.get();
}

}  // namespace one
}  // namespace oneflow<|MERGE_RESOLUTION|>--- conflicted
+++ resolved
@@ -182,16 +182,10 @@
   const ArgVec& inputs() const override { return base_ctx_.inputs(); }
   const ArgVec& outputs() const override { return base_ctx_.outputs(); }
 
-<<<<<<< HEAD
-  void Update(
-      const AttrMap& attrs, const EagerBlobObjectListPtr& inputs,
-      const EagerBlobObjectListPtr& outputs,
-      const std::shared_ptr<const ConsistentTensorInferResult>& consistent_tensor_infer_result) {
+  void Update(const AttrMap& attrs, EagerBlobObjectListRawPtr inputs,
+              EagerBlobObjectListRawPtr outputs,
+              ConsistentTensorInferResultRawPtr consistent_tensor_infer_result) {
     composed_attrs_->ResetPrior(attrs);
-=======
-  void Update(EagerBlobObjectListRawPtr inputs, EagerBlobObjectListRawPtr outputs,
-              ConsistentTensorInferResultRawPtr consistent_tensor_infer_result) {
->>>>>>> fdfed7fc
     base_ctx_.Update(inputs, outputs, consistent_tensor_infer_result);
   }
 
@@ -428,19 +422,12 @@
 
 StatefulLocalOpKernel::~StatefulLocalOpKernel() = default;
 
-<<<<<<< HEAD
 Maybe<void> StatefulLocalOpKernel::ChooseOpKernel(
     const user_op::OpKernel** user_opkernel, bool* need_temp_storage, const AttrMap& attrs,
-    const EagerBlobObjectListPtr& inputs, const EagerBlobObjectListPtr& outputs,
-    const std::shared_ptr<const ConsistentTensorInferResult>& consistent_tensor_infer_result) {
-  reg_ctx_->Update(attrs, inputs, outputs, consistent_tensor_infer_result);
-=======
-Maybe<const user_op::OpKernel*> StatefulLocalOpKernel::ChooseOpKernel(
     EagerBlobObjectListRawPtr inputs, EagerBlobObjectListRawPtr outputs,
     ConsistentTensorInferResultRawPtr consistent_tensor_infer_result) {
   OF_PROFILER_RANGE_GUARD("ChooseOpKernel");
-  reg_ctx_->Update(inputs, outputs, consistent_tensor_infer_result);
->>>>>>> fdfed7fc
+  reg_ctx_->Update(attrs, inputs, outputs, consistent_tensor_infer_result);
 
   DataType primary_dtype = kInvalidDataType;
   if (likely(!inputs->empty())) {
@@ -453,8 +440,10 @@
 
   for (const auto& pair : dtype2cached_kernels_[primary_dtype]) {
     if (likely(pair.first->is_matched_hob->get(*reg_ctx_))) {
-      reg_ctx_->Update(nullptr, nullptr, nullptr);
-      return pair.second.get();
+      reg_ctx_->Update(AttrMap{}, nullptr, nullptr, nullptr);
+      *need_temp_storage = pair.first->need_temp_storage;
+      *user_opkernel = pair.second.get();
+      return Maybe<void>::Ok();
     }
   }
 
@@ -464,26 +453,13 @@
   const auto* kernel_reg_val =
       JUST(user_op::UserOpRegistryMgr::Get().GetOpKernelRegistryResult(op_type_name, *reg_ctx_));
   CHECK_NOTNULL(kernel_reg_val);
-<<<<<<< HEAD
-  *need_temp_storage = kernel_reg_val->need_temp_storage;
-  // find cached kernel by registry result
-  auto it = op_kernel_map_.find(kernel_reg_val);
-  if (it != op_kernel_map_.end()) {
-    *user_opkernel = it->second.get();
-    return Maybe<void>::Ok();
-  }
-
-  auto* kernel = kernel_reg_val->create_fn(create_ctx_.get());
-  op_kernel_map_.emplace(kernel_reg_val, std::shared_ptr<const user_op::OpKernel>(kernel));
-=======
   auto* kernel = kernel_reg_val->create_fn();
   dtype2cached_kernels_[primary_dtype].push_back(
       {kernel_reg_val, std::shared_ptr<const user_op::OpKernel>(kernel)});
->>>>>>> fdfed7fc
 
   infer_tmp_size_fn_map_.emplace(kernel, &kernel_reg_val->infer_tmp_size_fn);
-
   reg_ctx_->Update(AttrMap{}, nullptr, nullptr, nullptr);
+  *need_temp_storage = kernel_reg_val->need_temp_storage;
   *user_opkernel = kernel;
   return Maybe<void>::Ok();
 }
