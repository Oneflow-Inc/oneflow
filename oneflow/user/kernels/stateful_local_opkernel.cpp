/*
Copyright 2020 The OneFlow Authors. All rights reserved.

Licensed under the Apache License, Version 2.0 (the "License");
you may not use this file except in compliance with the License.
You may obtain a copy of the License at

    http://www.apache.org/licenses/LICENSE-2.0

Unless required by applicable law or agreed to in writing, software
distributed under the License is distributed on an "AS IS" BASIS,
WITHOUT WARRANTIES OR CONDITIONS OF ANY KIND, either express or implied.
See the License for the specific language governing permissions and
limitations under the License.
*/
#include "oneflow/user/kernels/stateful_local_opkernel.h"
#include "oneflow/core/framework/attr_value_accessor.h"
#include "oneflow/core/framework/user_op_conf.h"
#include "oneflow/core/framework/user_op_registry_manager.h"
#include "oneflow/core/eager/eager_blob_object.h"
#include "oneflow/core/framework/attr_map.h"
#include "oneflow/core/rpc/include/global_process_ctx.h"
#include "oneflow/core/framework/consistent_tensor_infer_cache.h"
#include "oneflow/core/operator/operator.h"
#include "oneflow/core/profiler/profiler.h"

namespace oneflow {
namespace one {

int32_t TryGetTensorTupleIndex(const std::unordered_map<std::string, std::vector<int32_t>>&
                                   arg_name2bn_index2tensor_tuple_index,
                               const std::string& arg_name, const int32_t arg_index) {
  auto it = arg_name2bn_index2tensor_tuple_index.find(arg_name);
  if (it != arg_name2bn_index2tensor_tuple_index.end()) { return it->second.at(arg_index); }
  return -1;
}

ZeroCopyBaseContext::ZeroCopyBaseContext(const std::shared_ptr<const ArgTuple>& input_arg_tuple,
                                         const std::shared_ptr<const ArgTuple>& output_arg_tuple)
    : ZeroCopyBaseContext(input_arg_tuple, output_arg_tuple, nullptr) {}

ZeroCopyBaseContext::ZeroCopyBaseContext(const std::shared_ptr<const ArgTuple>& input_arg_tuple,
                                         const std::shared_ptr<const ArgTuple>& output_arg_tuple,
                                         vm::EagerBlobObject* tmp_buffer)
    : input_arg_tuple_(input_arg_tuple), output_arg_tuple_(output_arg_tuple) {
  for (int i = 0; i < input_arg_tuple->size(); i++) {
    input_tensor_views_.emplace_back(std::make_unique<EagerBlobObjectTensorView>(
        [this, i]() -> vm::EagerBlobObject* { return input_tensors_->at(i).get(); }));
    input_tensor_desc_views_.emplace_back(std::make_unique<EagerBlobObjectTensorDescView>(
        [this, i]() -> vm::EagerBlobObject* { return input_tensors_->at(i).get(); }));
    input_consistent_tensor_meta_views_.emplace_back(
        std::make_unique<ConsistentTensorMetaTensorDescView>(
            [this, i]() -> Symbol<ConsistentTensorMeta> {
              return CHECK_NOTNULL(consistent_tensor_infer_result_)->input_tensor_metas().at(i);
            }));
  }
  for (int i = 0; i < output_arg_tuple->size(); i++) {
    output_tensor_views_.emplace_back(std::make_unique<EagerBlobObjectTensorView>(
        [this, i]() -> vm::EagerBlobObject* { return output_tensors_->at(i).get(); }));
    output_tensor_desc_views_.emplace_back(std::make_unique<EagerBlobObjectTensorDescView>(
        [this, i]() -> vm::EagerBlobObject* { return output_tensors_->at(i).get(); }));
    output_consistent_tensor_meta_views_.emplace_back(
        std::make_unique<ConsistentTensorMetaTensorDescView>(
            [this, i]() -> Symbol<ConsistentTensorMeta> {
              return CHECK_NOTNULL(consistent_tensor_infer_result_)->output_tensor_metas().at(i);
            }));
  }
  if (tmp_buffer != nullptr) {
    tmp_buffer_view_.reset(new EagerBlobObjectTensorView([tmp_buffer]() { return tmp_buffer; }));
  }
}

void ZeroCopyBaseContext::Update(EagerBlobObjectListRawPtr inputs,
                                 EagerBlobObjectListRawPtr outputs,
                                 ConsistentTensorInferResultRawPtr consistent_tensor_infer_result) {
  input_tensors_ = inputs;
  output_tensors_ = outputs;
  consistent_tensor_infer_result_ = consistent_tensor_infer_result;
}

Optional<Symbol<ParallelDesc>> ZeroCopyBaseContext::parallel_desc() const {
  if (!consistent_tensor_infer_result_) { return Optional<Symbol<ParallelDesc>>(); }
  if (!consistent_tensor_infer_result_->input_tensor_metas().empty()) {
    return consistent_tensor_infer_result_->input_tensor_metas().at(0)->parallel_desc();
  } else if (!consistent_tensor_infer_result_->output_tensor_metas().empty()) {
    return consistent_tensor_infer_result_->output_tensor_metas().at(0)->parallel_desc();
  } else {
    UNIMPLEMENTED();
    return Optional<Symbol<ParallelDesc>>();
  }
}

namespace {
ParallelContext MakeSingleDeviceParallelCtx() {
  ParallelContext single_device_parallel_ctx;
  single_device_parallel_ctx.set_parallel_id(0);
  single_device_parallel_ctx.set_parallel_num(1);
  return single_device_parallel_ctx;
}
}  // namespace

const ParallelContext& ZeroCopyBaseContext::parallel_ctx() const {
  const auto& parallel_desc = this->parallel_desc();
  if (parallel_desc.has_value()) {
    const auto& parallel_desc_symbol = CHECK_JUST(parallel_desc);
    return *CHECK_JUST(GetParallelContext4CurrentProcessCtx(parallel_desc_symbol));
  } else {
    static ParallelContext single_device_parallel_ctx(MakeSingleDeviceParallelCtx());
    return single_device_parallel_ctx;
  }
}

#define RETURN_IF_FOUND(inputs, outputs, post_action)                                             \
  int32_t i = TryGetTensorTupleIndex(input_arg_tuple_->arg_name2bn_index2tensor_tuple_index(),    \
                                     arg_name, index);                                            \
  if (i >= 0) { return (inputs).at(i) post_action; }                                              \
  i = TryGetTensorTupleIndex(output_arg_tuple_->arg_name2bn_index2tensor_tuple_index(), arg_name, \
                             index);                                                              \
  if (i >= 0) { return (outputs).at(i) post_action; }

user_op::TensorDesc* ZeroCopyBaseContext::TensorDesc4ArgNameAndIndex(const std::string& arg_name,
                                                                     const int32_t index) const {
  RETURN_IF_FOUND(input_tensor_desc_views_, output_tensor_desc_views_, .get());
  return nullptr;
}

user_op::Tensor* ZeroCopyBaseContext::Tensor4ArgNameAndIndex(const std::string& arg_name,
                                                             const int32_t index) {
  RETURN_IF_FOUND(input_tensor_views_, output_tensor_views_, .get());
  if (arg_name == "tmp_buffer" && index == 0) { return CHECK_NOTNULL(tmp_buffer_view_.get()); }
  return nullptr;
}

const ConsistentTensorMeta* ZeroCopyBaseContext::ConsistentTensorMeta4ArgNameAndIndex(
    const std::string& arg_name, const int32_t index) const {
  RETURN_IF_FOUND(consistent_tensor_infer_result_->input_tensor_metas(),
                  consistent_tensor_infer_result_->output_tensor_metas(),
                  .shared_from_symbol().get());
  return nullptr;
}

const ConsistentTensorMetaTensorDescView*
ZeroCopyBaseContext::ConsistentTensorMetaView4ArgNameAndIndex(const std::string& arg_name,
                                                              const int32_t index) const {
  RETURN_IF_FOUND(input_consistent_tensor_meta_views_, output_consistent_tensor_meta_views_,
                  .get());
  return nullptr;
}

class LocalUserKernelRegContext final : virtual public AttrFromComposedAttrMap,
                                        virtual public ZeroCopyBaseContext,
                                        virtual public user_op::UserOpConfOpInfoProvider,
                                        virtual public user_op::KernelRegContext {
 public:
  explicit LocalUserKernelRegContext(const std::string& device_tag,
                                     const user_op::UserOpConfWrapper* user_op_conf,
                                     ComposedAttrMap* composed_attrs,
                                     const std::shared_ptr<const ArgTuple>& input_arg_tuple,
                                     const std::shared_ptr<const ArgTuple>& output_arg_tuple)
      : AttrFromComposedAttrMap(composed_attrs),
        ZeroCopyBaseContext(input_arg_tuple, output_arg_tuple),
        user_op::UserOpConfOpInfoProvider(*user_op_conf) {}
  ~LocalUserKernelRegContext() = default;

<<<<<<< HEAD
  const ParallelContext& parallel_ctx() const override {
    return ZeroCopyBaseContext::parallel_ctx();
  }
};

class LocalUserKernelCreateContext final : virtual public AttrFromComposedAttrMap,
                                           virtual public user_op::UserOpConfOpInfoProvider,
                                           virtual public user_op::KernelCreateContext {
 public:
  explicit LocalUserKernelCreateContext(const user_op::UserOpConfWrapper* user_op_conf,
                                        const ComposedAttrMap* composed_attrs)
      : AttrFromComposedAttrMap(composed_attrs), user_op::UserOpConfOpInfoProvider(*user_op_conf) {}
};

class LocalUserKernelInitContext final : virtual public AttrFromComposedAttrMap,
                                         virtual public ZeroCopyBaseContext,
                                         virtual public user_op::KernelInitContext {
=======
  DeviceType device_type() const override { return base_ctx_.device_type(); }
  const std::string& device_tag() const override { return base_ctx_.device_tag(); }
  const ParallelContext& parallel_ctx() const override { return base_ctx_.parallel_ctx(); }
  const user_op::TensorDesc* TensorDesc4ArgNameAndIndex(const std::string& arg_name,
                                                        int32_t index) const override {
    return base_ctx_.TensorDesc4ArgNameAndIndex(arg_name, index);
  }
  const ArgVec& inputs() const override { return base_ctx_.inputs(); }
  const ArgVec& outputs() const override { return base_ctx_.outputs(); }

  void Update(const AttrMap& attrs, EagerBlobObjectListRawPtr inputs,
              EagerBlobObjectListRawPtr outputs,
              ConsistentTensorInferResultRawPtr consistent_tensor_infer_result) {
    composed_attrs_->ResetPrior(attrs);
    base_ctx_.Update(inputs, outputs, consistent_tensor_infer_result);
  }

  const user_op::UserOpConfWrapper& user_op_conf() const override { return *user_op_conf_; }

 private:
  const user_op::UserOpConfWrapper* user_op_conf_;
  ComposedAttrMap* composed_attrs_;
  LocalUserKernelBaseContext base_ctx_;

  const std::shared_ptr<const user_op::AttrVal>& Attr4Name(
      const std::string& attr_name) const override {
    return composed_attrs_->Attr4Name(attr_name);
  }
};

class LocalUserKernelInitContext final : public user_op::KernelInitContext {
>>>>>>> 2d5dcedb
 public:
  explicit LocalUserKernelInitContext(
      DeviceCtx* device_ctx, const std::string& device_tag,
      const user_op::UserOpConfWrapper* user_op_conf,
      const std::shared_ptr<const ArgTuple>& input_arg_tuple,
      const std::shared_ptr<const ArgTuple>& output_arg_tuple, EagerBlobObjectListRawPtr inputs,
      EagerBlobObjectListRawPtr outputs,
      ConsistentTensorInferResultRawPtr consistent_tensor_infer_result,
      const ComposedAttrMap* composed_attrs)
<<<<<<< HEAD
      : AttrFromComposedAttrMap(composed_attrs),
        ZeroCopyBaseContext(input_arg_tuple, output_arg_tuple),
        user_op::UserOpConfOpInfoProvider(*user_op_conf),
        device_ctx_(device_ctx) {
    if (device_ctx != nullptr) { stream_ctx_.reset(NewStreamContextAdapter(device_ctx)); }
    Update(inputs, outputs, consistent_tensor_infer_result);
=======
      : user_op_conf_(user_op_conf),
        device_ctx_(device_ctx),
        base_ctx_(device_tag, input_arg_tuple, output_arg_tuple),
        composed_attrs_(composed_attrs) {
    base_ctx_.Update(inputs, outputs, consistent_tensor_infer_result);
>>>>>>> 2d5dcedb
  }
  ~LocalUserKernelInitContext() override = default;

  ep::Stream* stream() override {
    CHECK(device_ctx_);
    return device_ctx_->stream();
  }

  const ParallelContext& parallel_ctx() const override {
    return ZeroCopyBaseContext::parallel_ctx();
  }
  const ParallelDesc& parallel_desc() const override {
    return *CHECK_JUST(ZeroCopyBaseContext::parallel_desc());
  }

 private:
  DeviceCtx* device_ctx_;
<<<<<<< HEAD
  std::unique_ptr<StreamContext> stream_ctx_;
};

=======
  LocalUserKernelBaseContext base_ctx_;
  const ComposedAttrMap* composed_attrs_;
};

LocalUserOpInferContext::LocalUserOpInferContext(
    const user_op::UserOpConfWrapper* user_op_conf, const ComposedAttrMap* composed_attrs,
    const std::shared_ptr<const ArgTuple>& input_arg_tuple,
    const std::shared_ptr<const ArgTuple>& output_arg_tuple)
    : user_op_conf_(user_op_conf),
      composed_attrs_(composed_attrs),
      zero_copy_base_ctx_(input_arg_tuple, output_arg_tuple) {}

user_op::TensorDesc* LocalUserOpInferContext::TensorDesc4ArgNameAndIndex(
    const std::string& arg_name, int32_t index) {
  return zero_copy_base_ctx_.TensorDesc4ArgNameAndIndex(arg_name, index);
}

void LocalUserOpInferContext::Update(
    EagerBlobObjectListRawPtr inputs, EagerBlobObjectListRawPtr outputs,
    ConsistentTensorInferResultRawPtr consistent_tensor_infer_result) {
  zero_copy_base_ctx_.Update(inputs, outputs, consistent_tensor_infer_result);
}

>>>>>>> 2d5dcedb
LocalUserKernelComputeContext::LocalUserKernelComputeContext(
    DeviceCtx* device_ctx, const std::string& device_tag,
    const user_op::UserOpConfWrapper* user_op_conf, const ComposedAttrMap* composed_attrs,
    const std::shared_ptr<const ArgTuple>& input_arg_tuple,
    const std::shared_ptr<const ArgTuple>& output_arg_tuple, vm::EagerBlobObject* tmp_buffer)
<<<<<<< HEAD
    : ZeroCopyBaseContext(input_arg_tuple, output_arg_tuple, tmp_buffer),
      user_op::UserOpConfOpInfoProvider(*user_op_conf),
      AttrFromComposedAttrMap(composed_attrs),
      device_ctx_(device_ctx) {
  if (device_ctx != nullptr) { stream_ctx_.reset(NewStreamContextAdapter(device_ctx)); }
}
=======
    : user_op_conf_(user_op_conf),
      composed_attrs_(composed_attrs),
      device_ctx_(device_ctx),
      base_ctx_(device_tag, input_arg_tuple, output_arg_tuple, tmp_buffer) {}
>>>>>>> 2d5dcedb

void LocalUserKernelComputeContext::Update(
    EagerBlobObjectListRawPtr inputs, EagerBlobObjectListRawPtr outputs,
    ConsistentTensorInferResultRawPtr consistent_tensor_infer_result, DeviceCtx* device_ctx) {
  device_ctx_ = device_ctx;
<<<<<<< HEAD
  if (device_ctx != nullptr) {
    stream_ctx_.reset(NewStreamContextAdapter(device_ctx));
  } else {
    stream_ctx_.reset();
  }
  ZeroCopyBaseContext::Update(inputs, outputs, consistent_tensor_infer_result);
=======
  base_ctx_.Update(inputs, outputs, consistent_tensor_infer_result);
>>>>>>> 2d5dcedb
}

Maybe<void> InitTensorTupleIndexes4Bns(const std::shared_ptr<const OperatorConf>& op_conf,
                                       const ArgVec& indexed_input_pairs,
                                       const ArgVec& indexed_output_pairs,
                                       std::vector<int64_t>* input_tuple_indexes4const_ibns,
                                       std::vector<int64_t>* input_tuple_indexes4mut_ibns,
                                       std::vector<int64_t>* output_tuple_indexes4mut_obns,
                                       std::vector<int64_t>* output_tuple_indexes4mut2_obns) {
  const auto* op_reg_val =
      user_op::UserOpRegistryMgr::Get().GetOpRegistryResult(op_conf->user_conf().op_type_name());
  CHECK_NOTNULL_OR_RETURN(op_reg_val);

  ArgModifierSignature arg_modifier_signature;
  for (const auto& pair : indexed_input_pairs) {
    const std::string ibn = GenRepeatedBn(pair.first, pair.second);
    arg_modifier_signature.mutable_ibn2input_blob_modifier()->insert(
        {ibn, user_op::InputArgModifier()});
  }
  for (const auto& pair : indexed_output_pairs) {
    const std::string obn = GenRepeatedBn(pair.first, pair.second);
    arg_modifier_signature.mutable_obn2output_blob_modifier()->insert(
        {obn, user_op::OutputArgModifier()});
  }
  user_op::UserOpConfWrapper op_conf_wrapper(op_conf);
  if (op_reg_val->input_arg_modify_fn) {
    user_op::GetInputArgModifier GetInputArgModifierFn =
        [&arg_modifier_signature](const std::string& in_arg_name,
                                  int32_t in_arg_index) -> user_op::InputArgModifier* {
      const std::string ibn = GenRepeatedBn(in_arg_name, in_arg_index);
      auto* map = arg_modifier_signature.mutable_ibn2input_blob_modifier();
      return &map->at(ibn);
    };
    JUST(op_reg_val->input_arg_modify_fn(GetInputArgModifierFn, op_conf_wrapper));
  }
  if (op_reg_val->output_arg_modify_fn) {
    user_op::GetOutputArgModifier GetOutputArgModifierFn =
        [&arg_modifier_signature](const std::string& in_arg_name,
                                  int32_t in_arg_index) -> user_op::OutputArgModifier* {
      const std::string obn = GenRepeatedBn(in_arg_name, in_arg_index);
      auto* map = arg_modifier_signature.mutable_obn2output_blob_modifier();
      return &map->at(obn);
    };
    JUST(op_reg_val->output_arg_modify_fn(GetOutputArgModifierFn, op_conf_wrapper));
  }

  for (int i = 0; i < indexed_input_pairs.size(); i++) {
    const auto& pair = indexed_input_pairs.at(i);
    const std::string ibn = GenRepeatedBn(pair.first, pair.second);
    if (arg_modifier_signature.ibn2input_blob_modifier().at(ibn).is_mutable()) {
      input_tuple_indexes4mut_ibns->emplace_back(i);
    } else {
      input_tuple_indexes4const_ibns->emplace_back(i);
    }
  }

  for (int i = 0; i < indexed_output_pairs.size(); i++) {
    const auto& pair = indexed_output_pairs.at(i);
    const std::string obn = GenRepeatedBn(pair.first, pair.second);
    if (arg_modifier_signature.obn2output_blob_modifier().at(obn).header_infered_before_compute()) {
      output_tuple_indexes4mut_obns->emplace_back(i);
    } else {
      output_tuple_indexes4mut2_obns->emplace_back(i);
    }
  }
  return Maybe<void>::Ok();
}

/* static */ Maybe<StatefulLocalOpKernel> StatefulLocalOpKernel::New(
    const std::shared_ptr<OperatorConf>& op_conf, const Symbol<Device>& device,
    const AttrMap& base_attrs, const std::shared_ptr<const ParallelDesc>& parallel_desc,
    const std::shared_ptr<const ArgTuple>& input_arg_tuple,
    const std::shared_ptr<const ArgTuple>& output_arg_tuple) {
  auto opkernel = std::shared_ptr<StatefulLocalOpKernel>(new StatefulLocalOpKernel());
  opkernel->op_conf_ = op_conf;
  opkernel->user_op_conf_.reset(new user_op::UserOpConfWrapper(op_conf));
  opkernel->device_ = device;
  opkernel->composed_attrs_for_scheduler_thread_.reset(new ComposedAttrMap(base_attrs));
  opkernel->composed_attrs_for_main_thread_.reset(new ComposedAttrMap(base_attrs));
  opkernel->input_arg_tuple_ = input_arg_tuple;
  opkernel->output_arg_tuple_ = output_arg_tuple;
  opkernel->need_check_mem_case_ = true;

  opkernel->tmp_blob_object_.reset(
      new vm::EagerBlobObject(opkernel->mem_case(), std::make_shared<Shape>(), DataType::kChar,
                              std::make_shared<vm::TensorBuffer>()));

  const std::string& device_tag = op_conf->device_tag();
  const user_op::UserOpConfWrapper* user_op_conf = opkernel->user_op_conf_.get();
  opkernel->op_infer_ctx_for_scheduler_thread_.reset(new LocalUserOpInferContext(
      user_op_conf, opkernel->composed_attrs_for_scheduler_thread_.get(), input_arg_tuple,
      output_arg_tuple));
  opkernel->compute_ctx_.reset(new LocalUserKernelComputeContext(
      nullptr, device_tag, user_op_conf, opkernel->composed_attrs_for_scheduler_thread_.get(),
      input_arg_tuple, output_arg_tuple, opkernel->mut_temp_blob_object()));
  opkernel->reg_ctx_.reset(new LocalUserKernelRegContext(
      device_tag, user_op_conf, opkernel->composed_attrs_for_main_thread_.get(), input_arg_tuple,
      output_arg_tuple));
  const auto* op_reg_val =
      user_op::UserOpRegistryMgr::Get().GetOpRegistryResult(user_op_conf->op_type_name());
  CHECK_NOTNULL_OR_RETURN(op_reg_val);
  if (op_reg_val->logical_tensor_desc_infer_fn) {
    opkernel->tensor_desc_infer_fn_ = op_reg_val->logical_tensor_desc_infer_fn;
  } else {
    return Error::UnimplementedError();
  }
  opkernel->data_type_infer_fn_ = op_reg_val->data_type_infer_fn;

  JUST(InitTensorTupleIndexes4Bns(
      op_conf, input_arg_tuple->indexed_arg_name_and_index(),
      output_arg_tuple->indexed_arg_name_and_index(), &opkernel->input_tuple_indexes4const_ibns_,
      &opkernel->input_tuple_indexes4mut_ibns_, &opkernel->output_tuple_indexes4mut_obns_,
      &opkernel->output_tuple_indexes4mut2_obns_));

  return opkernel;
}

StatefulLocalOpKernel::~StatefulLocalOpKernel() = default;

Maybe<void> StatefulLocalOpKernel::ChooseOpKernel(
    const user_op::OpKernel** user_opkernel, bool* need_temp_storage, const AttrMap& attrs,
    EagerBlobObjectListRawPtr inputs, EagerBlobObjectListRawPtr outputs,
    ConsistentTensorInferResultRawPtr consistent_tensor_infer_result) {
  OF_PROFILER_RANGE_GUARD("ChooseOpKernel");
  reg_ctx_->Update(attrs, inputs, outputs, consistent_tensor_infer_result);

  DataType primary_dtype = kInvalidDataType;
  if (likely(!inputs->empty())) {
    primary_dtype = (*inputs)[0]->blob_desc().data_type();
  } else if (likely(!outputs->empty())) {
    primary_dtype = (*outputs)[0]->blob_desc().data_type();
  } else {
    // do nothing
  }

  for (const auto& pair : dtype2cached_kernels_[primary_dtype]) {
    if (likely(pair.first->is_matched_hob->get(*reg_ctx_))) {
      reg_ctx_->Update(AttrMap{}, nullptr, nullptr, nullptr);
      *need_temp_storage = pair.first->need_temp_storage;
      *user_opkernel = pair.second.get();
      return Maybe<void>::Ok();
    }
  }

  OF_PROFILER_RANGE_GUARD("fallback");

  const auto& op_type_name = user_op_conf_->op_type_name();
  const auto* kernel_reg_val =
      JUST(user_op::UserOpRegistryMgr::Get().GetOpKernelRegistryResult(op_type_name, *reg_ctx_));
  CHECK_NOTNULL(kernel_reg_val);
  auto* kernel = kernel_reg_val->create_fn();
  dtype2cached_kernels_[primary_dtype].push_back(
      {kernel_reg_val, std::shared_ptr<const user_op::OpKernel>(kernel)});

  infer_tmp_size_fn_map_.emplace(kernel, &kernel_reg_val->infer_tmp_size_fn);
  reg_ctx_->Update(AttrMap{}, nullptr, nullptr, nullptr);
  *need_temp_storage = kernel_reg_val->need_temp_storage;
  *user_opkernel = kernel;
  return Maybe<void>::Ok();
}

void StatefulLocalOpKernel::TryInitOpKernelState(
<<<<<<< HEAD
    const user_op::OpKernel* op_kernel, DeviceCtx* device_ctx, const EagerBlobObjectListPtr& inputs,
    const EagerBlobObjectListPtr& outputs,
    const std::shared_ptr<const ConsistentTensorInferResult>& consistent_tensor_infer_result,
    user_op::OpKernelState** state, user_op::OpKernelCache** cache) {
  auto init_ctx = std::make_shared<LocalUserKernelInitContext>(
      device_ctx, op_conf_->device_tag(), user_op_conf_.get(), input_arg_tuple_, output_arg_tuple_,
      inputs, outputs, consistent_tensor_infer_result, composed_attrs_for_scheduler_thread());

  if (state != nullptr) {
    auto it = op_kernel_state_map_.find(op_kernel);
    if (it != op_kernel_state_map_.end()) {
      *state = it->second.get();
    } else {
      auto created_state = op_kernel->CreateOpKernelState(init_ctx.get());
      op_kernel_state_map_.emplace(op_kernel, created_state);
      *state = created_state.get();
    }
  }

  {
    std::shared_ptr<user_op::OpKernelCache>& local_cache = op_kernel_cache_map_[op_kernel];
    op_kernel->InitOpKernelCache(
        init_ctx.get(),
        user_op::OpKernelCache::AttrMayChanged | user_op::OpKernelCache::ShapeMayChanged,
        &local_cache);
    *cache = local_cache.get();
  }
=======
    const user_op::OpKernel* op_kernel, DeviceCtx* device_ctx, EagerBlobObjectListRawPtr inputs,
    EagerBlobObjectListRawPtr outputs,
    ConsistentTensorInferResultRawPtr consistent_tensor_infer_result,
    user_op::OpKernelState** state) {
  auto it = op_kernel_state_map_.find(op_kernel);
  if (it != op_kernel_state_map_.end()) {
    *state = it->second.get();
    return;
  }

  LocalUserKernelInitContext init_ctx(
      device_ctx, op_conf_->device_tag(), user_op_conf_.get(), input_arg_tuple_, output_arg_tuple_,
      inputs, outputs, consistent_tensor_infer_result, composed_attrs_for_scheduler_thread());
  auto created_state = op_kernel->CreateOpKernelState(&init_ctx);
  op_kernel_state_map_.emplace(op_kernel, created_state);
  *state = created_state.get();
>>>>>>> 2d5dcedb
}

const user_op::InferTmpSizeFn& StatefulLocalOpKernel::GetInferTmpSizeFn(
    const user_op::OpKernel* op_kernel) const {
  return *infer_tmp_size_fn_map_.at(op_kernel);
}

vm::EagerBlobObject* StatefulLocalOpKernel::mut_temp_blob_object() {
  return tmp_blob_object_.get();
}

user_op::TensorDescInferFn StatefulLocalOpKernel::TensorDescInferFn() const {
  return tensor_desc_infer_fn_;
}

user_op::DataTypeInferFn StatefulLocalOpKernel::DataTypeInferFn() const {
  return data_type_infer_fn_;
}

LocalUserKernelComputeContext* StatefulLocalOpKernel::UpdateComputeContext(
    EagerBlobObjectListRawPtr inputs, EagerBlobObjectListRawPtr outputs,
    ConsistentTensorInferResultRawPtr consistent_tensor_infer_result, DeviceCtx* device_ctx) {
  compute_ctx_->Update(inputs, outputs, consistent_tensor_infer_result, device_ctx);
  return compute_ctx_.get();
}

}  // namespace one
}  // namespace oneflow<|MERGE_RESOLUTION|>--- conflicted
+++ resolved
@@ -162,7 +162,6 @@
         user_op::UserOpConfOpInfoProvider(*user_op_conf) {}
   ~LocalUserKernelRegContext() = default;
 
-<<<<<<< HEAD
   const ParallelContext& parallel_ctx() const override {
     return ZeroCopyBaseContext::parallel_ctx();
   }
@@ -180,39 +179,6 @@
 class LocalUserKernelInitContext final : virtual public AttrFromComposedAttrMap,
                                          virtual public ZeroCopyBaseContext,
                                          virtual public user_op::KernelInitContext {
-=======
-  DeviceType device_type() const override { return base_ctx_.device_type(); }
-  const std::string& device_tag() const override { return base_ctx_.device_tag(); }
-  const ParallelContext& parallel_ctx() const override { return base_ctx_.parallel_ctx(); }
-  const user_op::TensorDesc* TensorDesc4ArgNameAndIndex(const std::string& arg_name,
-                                                        int32_t index) const override {
-    return base_ctx_.TensorDesc4ArgNameAndIndex(arg_name, index);
-  }
-  const ArgVec& inputs() const override { return base_ctx_.inputs(); }
-  const ArgVec& outputs() const override { return base_ctx_.outputs(); }
-
-  void Update(const AttrMap& attrs, EagerBlobObjectListRawPtr inputs,
-              EagerBlobObjectListRawPtr outputs,
-              ConsistentTensorInferResultRawPtr consistent_tensor_infer_result) {
-    composed_attrs_->ResetPrior(attrs);
-    base_ctx_.Update(inputs, outputs, consistent_tensor_infer_result);
-  }
-
-  const user_op::UserOpConfWrapper& user_op_conf() const override { return *user_op_conf_; }
-
- private:
-  const user_op::UserOpConfWrapper* user_op_conf_;
-  ComposedAttrMap* composed_attrs_;
-  LocalUserKernelBaseContext base_ctx_;
-
-  const std::shared_ptr<const user_op::AttrVal>& Attr4Name(
-      const std::string& attr_name) const override {
-    return composed_attrs_->Attr4Name(attr_name);
-  }
-};
-
-class LocalUserKernelInitContext final : public user_op::KernelInitContext {
->>>>>>> 2d5dcedb
  public:
   explicit LocalUserKernelInitContext(
       DeviceCtx* device_ctx, const std::string& device_tag,
@@ -222,20 +188,12 @@
       EagerBlobObjectListRawPtr outputs,
       ConsistentTensorInferResultRawPtr consistent_tensor_infer_result,
       const ComposedAttrMap* composed_attrs)
-<<<<<<< HEAD
       : AttrFromComposedAttrMap(composed_attrs),
         ZeroCopyBaseContext(input_arg_tuple, output_arg_tuple),
         user_op::UserOpConfOpInfoProvider(*user_op_conf),
         device_ctx_(device_ctx) {
     if (device_ctx != nullptr) { stream_ctx_.reset(NewStreamContextAdapter(device_ctx)); }
     Update(inputs, outputs, consistent_tensor_infer_result);
-=======
-      : user_op_conf_(user_op_conf),
-        device_ctx_(device_ctx),
-        base_ctx_(device_tag, input_arg_tuple, output_arg_tuple),
-        composed_attrs_(composed_attrs) {
-    base_ctx_.Update(inputs, outputs, consistent_tensor_infer_result);
->>>>>>> 2d5dcedb
   }
   ~LocalUserKernelInitContext() override = default;
 
@@ -253,68 +211,26 @@
 
  private:
   DeviceCtx* device_ctx_;
-<<<<<<< HEAD
   std::unique_ptr<StreamContext> stream_ctx_;
 };
 
-=======
-  LocalUserKernelBaseContext base_ctx_;
-  const ComposedAttrMap* composed_attrs_;
-};
-
-LocalUserOpInferContext::LocalUserOpInferContext(
-    const user_op::UserOpConfWrapper* user_op_conf, const ComposedAttrMap* composed_attrs,
-    const std::shared_ptr<const ArgTuple>& input_arg_tuple,
-    const std::shared_ptr<const ArgTuple>& output_arg_tuple)
-    : user_op_conf_(user_op_conf),
-      composed_attrs_(composed_attrs),
-      zero_copy_base_ctx_(input_arg_tuple, output_arg_tuple) {}
-
-user_op::TensorDesc* LocalUserOpInferContext::TensorDesc4ArgNameAndIndex(
-    const std::string& arg_name, int32_t index) {
-  return zero_copy_base_ctx_.TensorDesc4ArgNameAndIndex(arg_name, index);
-}
-
-void LocalUserOpInferContext::Update(
-    EagerBlobObjectListRawPtr inputs, EagerBlobObjectListRawPtr outputs,
-    ConsistentTensorInferResultRawPtr consistent_tensor_infer_result) {
-  zero_copy_base_ctx_.Update(inputs, outputs, consistent_tensor_infer_result);
-}
-
->>>>>>> 2d5dcedb
 LocalUserKernelComputeContext::LocalUserKernelComputeContext(
     DeviceCtx* device_ctx, const std::string& device_tag,
     const user_op::UserOpConfWrapper* user_op_conf, const ComposedAttrMap* composed_attrs,
     const std::shared_ptr<const ArgTuple>& input_arg_tuple,
     const std::shared_ptr<const ArgTuple>& output_arg_tuple, vm::EagerBlobObject* tmp_buffer)
-<<<<<<< HEAD
     : ZeroCopyBaseContext(input_arg_tuple, output_arg_tuple, tmp_buffer),
       user_op::UserOpConfOpInfoProvider(*user_op_conf),
       AttrFromComposedAttrMap(composed_attrs),
       device_ctx_(device_ctx) {
   if (device_ctx != nullptr) { stream_ctx_.reset(NewStreamContextAdapter(device_ctx)); }
 }
-=======
-    : user_op_conf_(user_op_conf),
-      composed_attrs_(composed_attrs),
-      device_ctx_(device_ctx),
-      base_ctx_(device_tag, input_arg_tuple, output_arg_tuple, tmp_buffer) {}
->>>>>>> 2d5dcedb
 
 void LocalUserKernelComputeContext::Update(
     EagerBlobObjectListRawPtr inputs, EagerBlobObjectListRawPtr outputs,
     ConsistentTensorInferResultRawPtr consistent_tensor_infer_result, DeviceCtx* device_ctx) {
   device_ctx_ = device_ctx;
-<<<<<<< HEAD
-  if (device_ctx != nullptr) {
-    stream_ctx_.reset(NewStreamContextAdapter(device_ctx));
-  } else {
-    stream_ctx_.reset();
-  }
-  ZeroCopyBaseContext::Update(inputs, outputs, consistent_tensor_infer_result);
-=======
   base_ctx_.Update(inputs, outputs, consistent_tensor_infer_result);
->>>>>>> 2d5dcedb
 }
 
 Maybe<void> InitTensorTupleIndexes4Bns(const std::shared_ptr<const OperatorConf>& op_conf,
@@ -477,10 +393,9 @@
 }
 
 void StatefulLocalOpKernel::TryInitOpKernelState(
-<<<<<<< HEAD
-    const user_op::OpKernel* op_kernel, DeviceCtx* device_ctx, const EagerBlobObjectListPtr& inputs,
-    const EagerBlobObjectListPtr& outputs,
-    const std::shared_ptr<const ConsistentTensorInferResult>& consistent_tensor_infer_result,
+    const user_op::OpKernel* op_kernel, DeviceCtx* device_ctx, EagerBlobObjectListRawPtr inputs,
+    EagerBlobObjectListRawPtr outputs,
+    ConsistentTensorInferResultRawPtr consistent_tensor_infer_result,
     user_op::OpKernelState** state, user_op::OpKernelCache** cache) {
   auto init_ctx = std::make_shared<LocalUserKernelInitContext>(
       device_ctx, op_conf_->device_tag(), user_op_conf_.get(), input_arg_tuple_, output_arg_tuple_,
@@ -505,24 +420,6 @@
         &local_cache);
     *cache = local_cache.get();
   }
-=======
-    const user_op::OpKernel* op_kernel, DeviceCtx* device_ctx, EagerBlobObjectListRawPtr inputs,
-    EagerBlobObjectListRawPtr outputs,
-    ConsistentTensorInferResultRawPtr consistent_tensor_infer_result,
-    user_op::OpKernelState** state) {
-  auto it = op_kernel_state_map_.find(op_kernel);
-  if (it != op_kernel_state_map_.end()) {
-    *state = it->second.get();
-    return;
-  }
-
-  LocalUserKernelInitContext init_ctx(
-      device_ctx, op_conf_->device_tag(), user_op_conf_.get(), input_arg_tuple_, output_arg_tuple_,
-      inputs, outputs, consistent_tensor_infer_result, composed_attrs_for_scheduler_thread());
-  auto created_state = op_kernel->CreateOpKernelState(&init_ctx);
-  op_kernel_state_map_.emplace(op_kernel, created_state);
-  *state = created_state.get();
->>>>>>> 2d5dcedb
 }
 
 const user_op::InferTmpSizeFn& StatefulLocalOpKernel::GetInferTmpSizeFn(
