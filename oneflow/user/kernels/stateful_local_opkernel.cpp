--- conflicted
+++ resolved
@@ -282,40 +282,22 @@
   return Maybe<void>::Ok();
 }
 
-<<<<<<< HEAD
-StatefulOpKernel::StatefulOpKernel(const OperatorConf& op_conf,
-                                   const std::shared_ptr<MemoryCase>& mem_case,
-                                   const ArgVec indexed_input_pairs,
-                                   const ArgVec indexed_output_pairs)
-    : op_conf_(op_conf),
-      mem_case_(mem_case),
-      indexed_input_pairs_(indexed_input_pairs),
-      indexed_output_pairs_(indexed_output_pairs),
-      need_check_mem_case_(true) {
-  op_infer_ctx_.reset(
-      new LocalUserOpInferContext(op_conf, &indexed_input_pairs_, &indexed_output_pairs_));
-  compute_ctx_.reset(new LocalUserKernelComputeContext(nullptr, op_conf, &indexed_input_pairs_,
-                                                       &indexed_output_pairs_));
-  create_ctx_.reset(new LocalUserKernelCreateContext(op_conf));
-  reg_ctx_.reset(
-      new LocalUserKernelRegContext(op_conf, &indexed_input_pairs_, &indexed_output_pairs_));
-=======
 /* static */ Maybe<StatefulOpKernel> StatefulOpKernel::New(
     const OperatorConf& op_conf, const std::shared_ptr<MemoryCase>& mem_case,
-    const ArgVec* indexed_input_pairs, const ArgVec* indexed_output_pairs) {
+    const ArgVec indexed_input_pairs, const ArgVec indexed_output_pairs) {
   auto opkernel = std::shared_ptr<StatefulOpKernel>(new StatefulOpKernel(op_conf));
   opkernel->mem_case_ = mem_case;
-  opkernel->indexed_input_pairs_ = indexed_input_pairs;
-  opkernel->indexed_output_pairs_ = indexed_output_pairs;
+  // TODO:
+  // opkernel->indexed_input_pairs_ = indexed_input_pairs;
+  // opkernel->indexed_output_pairs_ = indexed_output_pairs;
   opkernel->need_check_mem_case_ = true;
   opkernel->op_infer_ctx_.reset(
-      new LocalUserOpInferContext(op_conf, indexed_input_pairs, indexed_output_pairs));
+      new LocalUserOpInferContext(op_conf, &indexed_input_pairs, &indexed_output_pairs));
   opkernel->compute_ctx_.reset(new LocalUserKernelComputeContext(
-      nullptr, op_conf, indexed_input_pairs, indexed_output_pairs));
+      nullptr, op_conf, &indexed_input_pairs, &indexed_output_pairs));
   opkernel->create_ctx_.reset(new LocalUserKernelCreateContext(op_conf));
-  opkernel->reg_ctx_.reset(new LocalUserKernelRegContext(op_conf, opkernel->indexed_input_pairs_,
-                                                         opkernel->indexed_output_pairs_));
->>>>>>> d0230327
+  opkernel->reg_ctx_.reset(
+      new LocalUserKernelRegContext(op_conf, &indexed_input_pairs, &indexed_output_pairs));
   const auto* op_reg_val =
       user_op::UserOpRegistryMgr::Get().GetOpRegistryResult(op_conf.user_conf().op_type_name());
   CHECK_NOTNULL_OR_RETURN(op_reg_val);
@@ -326,16 +308,10 @@
   }
   opkernel->data_type_infer_fn_ = op_reg_val->data_type_infer_fn;
 
-<<<<<<< HEAD
-  InitTensorTupleIndexes4Bns(op_conf, &indexed_input_pairs_, &indexed_output_pairs_,
-                             &input_tuple_indexes4const_ibns_, &input_tuple_indexes4mut_ibns_,
-                             &output_tuple_indexes4mut_obns_, &output_tuple_indexes4mut2_obns_);
-=======
   JUST(InitTensorTupleIndexes4Bns(
-      op_conf, indexed_input_pairs, indexed_output_pairs,
+      op_conf, &indexed_input_pairs, &indexed_output_pairs,
       &opkernel->input_tuple_indexes4const_ibns_, &opkernel->input_tuple_indexes4mut_ibns_,
       &opkernel->output_tuple_indexes4mut_obns_, &opkernel->output_tuple_indexes4mut2_obns_));
->>>>>>> d0230327
 
   opkernel->tmp_blob_object_.reset(
       new eager::EagerBlobObject(opkernel->mem_case_, std::make_shared<Shape>(), DataType::kChar,
