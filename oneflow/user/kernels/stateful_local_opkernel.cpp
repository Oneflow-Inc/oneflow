--- conflicted
+++ resolved
@@ -244,11 +244,7 @@
   }
   const cfg::SbpParallel& SbpParallel4ArgNameAndIndex(const std::string& arg_name,
                                                       int32_t index) const override {
-<<<<<<< HEAD
-    const auto& nd_sbp = ParallelDistribution4ArgNameAndIndex(arg_name, index);
-=======
     const auto& nd_sbp = NdSbp4ArgNameAndIndex(arg_name, index);
->>>>>>> 924fb9f7
     CHECK_EQ(nd_sbp.sbp_parallel_size(), 1);
     return nd_sbp.sbp_parallel(0);
   }
