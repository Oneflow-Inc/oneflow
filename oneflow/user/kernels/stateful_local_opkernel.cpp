/*
Copyright 2020 The OneFlow Authors. All rights reserved.

Licensed under the Apache License, Version 2.0 (the "License");
you may not use this file except in compliance with the License.
You may obtain a copy of the License at

    http://www.apache.org/licenses/LICENSE-2.0

Unless required by applicable law or agreed to in writing, software
distributed under the License is distributed on an "AS IS" BASIS,
WITHOUT WARRANTIES OR CONDITIONS OF ANY KIND, either express or implied.
See the License for the specific language governing permissions and
limitations under the License.
*/
#include "oneflow/user/kernels/stateful_local_opkernel.h"
#include "oneflow/core/framework/attr_value_accessor.h"
#include "oneflow/core/framework/user_op_conf.h"
#include "oneflow/core/framework/user_op_registry_manager.h"
#include "oneflow/core/eager/eager_blob_object.h"
#include "oneflow/core/framework/attr_map.h"
#include "oneflow/core/rpc/include/global_process_ctx.h"
#include "oneflow/core/framework/consistent_tensor_infer_cache.h"
#include "oneflow/core/operator/operator.h"
#include "oneflow/core/profiler/profiler.h"

namespace oneflow {
namespace one {

int32_t TryGetTensorTupleIndex(const std::unordered_map<std::string, std::vector<int32_t>>&
                                   arg_name2bn_index2tensor_tuple_index,
                               const std::string& arg_name, const int32_t arg_index) {
  auto it = arg_name2bn_index2tensor_tuple_index.find(arg_name);
  if (it != arg_name2bn_index2tensor_tuple_index.end()) { return it->second.at(arg_index); }
  return -1;
}

ZeroCopyBaseContext::ZeroCopyBaseContext(const std::shared_ptr<const ArgTuple>& input_arg_tuple,
                                         const std::shared_ptr<const ArgTuple>& output_arg_tuple)
    : ZeroCopyBaseContext(input_arg_tuple, output_arg_tuple, nullptr) {}

ZeroCopyBaseContext::ZeroCopyBaseContext(const std::shared_ptr<const ArgTuple>& input_arg_tuple,
                                         const std::shared_ptr<const ArgTuple>& output_arg_tuple,
                                         vm::EagerBlobObject* tmp_buffer)
    : input_arg_tuple_(input_arg_tuple), output_arg_tuple_(output_arg_tuple) {
  for (int i = 0; i < input_arg_tuple->size(); i++) {
    input_tensor_views_.push_back(std::make_unique<EagerBlobObjectTensorView>(
        [this, i]() -> vm::EagerBlobObject* { return input_tensors_->at(i).get(); }));
    input_tensor_desc_views_.push_back(std::make_unique<EagerBlobObjectTensorDescView>(
        [this, i]() -> vm::EagerBlobObject* { return input_tensors_->at(i).get(); }));
    input_consistent_tensor_meta_views_.push_back(
        std::make_unique<ConsistentTensorMetaTensorDescView>(
            [this, i]() -> Symbol<ConsistentTensorMeta> {
              return CHECK_NOTNULL(consistent_tensor_infer_result_)->input_tensor_metas().at(i);
            }));
  }
  for (int i = 0; i < output_arg_tuple->size(); i++) {
    output_tensor_views_.push_back(std::make_unique<EagerBlobObjectTensorView>(
        [this, i]() -> vm::EagerBlobObject* { return output_tensors_->at(i).get(); }));
    output_tensor_desc_views_.push_back(std::make_unique<EagerBlobObjectTensorDescView>(
        [this, i]() -> vm::EagerBlobObject* { return output_tensors_->at(i).get(); }));
    output_consistent_tensor_meta_views_.push_back(
        std::make_unique<ConsistentTensorMetaTensorDescView>(
            [this, i]() -> Symbol<ConsistentTensorMeta> {
              return CHECK_NOTNULL(consistent_tensor_infer_result_)->output_tensor_metas().at(i);
            }));
  }
  if (tmp_buffer != nullptr) {
    tmp_buffer_view_.reset(new EagerBlobObjectTensorView([tmp_buffer]() { return tmp_buffer; }));
  }
}

void ZeroCopyBaseContext::Update(EagerBlobObjectListRawPtr inputs,
                                 EagerBlobObjectListRawPtr outputs,
                                 ConsistentTensorInferResultRawPtr consistent_tensor_infer_result) {
  input_tensors_ = inputs;
  output_tensors_ = outputs;
  consistent_tensor_infer_result_ = consistent_tensor_infer_result;
}

Optional<Symbol<ParallelDesc>> ZeroCopyBaseContext::parallel_desc() const {
  if (!consistent_tensor_infer_result_) { return Optional<Symbol<ParallelDesc>>(); }
  if (!consistent_tensor_infer_result_->input_tensor_metas().empty()) {
    return consistent_tensor_infer_result_->input_tensor_metas().at(0)->parallel_desc();
  } else if (!consistent_tensor_infer_result_->output_tensor_metas().empty()) {
    return consistent_tensor_infer_result_->output_tensor_metas().at(0)->parallel_desc();
  } else {
    UNIMPLEMENTED();
    return Optional<Symbol<ParallelDesc>>();
  }
}

namespace {
ParallelContext MakeSingleDeviceParallelCtx() {
  ParallelContext single_device_parallel_ctx;
  single_device_parallel_ctx.set_parallel_id(0);
  single_device_parallel_ctx.set_parallel_num(1);
  return single_device_parallel_ctx;
}
}  // namespace

const ParallelContext& ZeroCopyBaseContext::parallel_ctx() const {
  const auto& parallel_desc = this->parallel_desc();
  if (parallel_desc.has_value()) {
    const auto& parallel_desc_symbol = CHECK_JUST(parallel_desc);
    return *CHECK_JUST(GetParallelContext4CurrentProcessCtx(parallel_desc_symbol));
  } else {
    static ParallelContext single_device_parallel_ctx(MakeSingleDeviceParallelCtx());
    return single_device_parallel_ctx;
  }
}

#define RETURN_IF_FOUND(inputs, outputs, post_action)                                             \
  int32_t i = TryGetTensorTupleIndex(input_arg_tuple_->arg_name2bn_index2tensor_tuple_index(),    \
                                     arg_name, index);                                            \
  if (i >= 0) { return (inputs).at(i) post_action; }                                              \
  i = TryGetTensorTupleIndex(output_arg_tuple_->arg_name2bn_index2tensor_tuple_index(), arg_name, \
                             index);                                                              \
  if (i >= 0) { return (outputs).at(i) post_action; }

user_op::TensorDesc* ZeroCopyBaseContext::TensorDesc4ArgNameAndIndex(const std::string& arg_name,
                                                                     const int32_t index) const {
  RETURN_IF_FOUND(input_tensor_desc_views_, output_tensor_desc_views_, .get());
  return nullptr;
}

user_op::Tensor* ZeroCopyBaseContext::Tensor4ArgNameAndIndex(const std::string& arg_name,
                                                             const int32_t index) const {
  RETURN_IF_FOUND(input_tensor_views_, output_tensor_views_, .get());
  if (arg_name == "tmp_buffer" && index == 0) { return CHECK_NOTNULL(tmp_buffer_view_.get()); }
  return nullptr;
}

const ConsistentTensorMeta* ZeroCopyBaseContext::ConsistentTensorMeta4ArgNameAndIndex(
    const std::string& arg_name, const int32_t index) const {
  RETURN_IF_FOUND(consistent_tensor_infer_result_->input_tensor_metas(),
                  consistent_tensor_infer_result_->output_tensor_metas(),
                  .shared_from_symbol().get());
  return nullptr;
}

const ConsistentTensorMetaTensorDescView*
ZeroCopyBaseContext::ConsistentTensorMetaView4ArgNameAndIndex(const std::string& arg_name,
                                                              const int32_t index) const {
  RETURN_IF_FOUND(input_consistent_tensor_meta_views_, output_consistent_tensor_meta_views_,
                  .get());
  return nullptr;
}

LocalUserKernelBaseContext::LocalUserKernelBaseContext(
    const std::string& device_tag, const std::shared_ptr<const ArgTuple>& input_arg_tuple,
    const std::shared_ptr<const ArgTuple>& output_arg_tuple)
    : LocalUserKernelBaseContext(device_tag, input_arg_tuple, output_arg_tuple, nullptr) {}

LocalUserKernelBaseContext::LocalUserKernelBaseContext(
    const std::string& device_tag, const std::shared_ptr<const ArgTuple>& input_arg_tuple,
    const std::shared_ptr<const ArgTuple>& output_arg_tuple, vm::EagerBlobObject* tmp_buffer)
    : ZeroCopyBaseContext(input_arg_tuple, output_arg_tuple, tmp_buffer),
      device_tag_(device_tag),
      device_type_(CHECK_JUST(DeviceType4DeviceTag(device_tag_))),
      tmp_buffer_(tmp_buffer) {}

class LocalUserKernelRegContext final : public user_op::KernelRegContext {
 public:
  explicit LocalUserKernelRegContext(const std::string& device_tag,
                                     const user_op::UserOpConfWrapper* user_op_conf,
                                     const std::shared_ptr<const OpSchema>* op_schema,
                                     const std::shared_ptr<const ArgTuple>& input_arg_tuple,
                                     const std::shared_ptr<const ArgTuple>& output_arg_tuple)
      : user_op_conf_(user_op_conf),
        op_schema_(op_schema),
        base_ctx_(device_tag, input_arg_tuple, output_arg_tuple) {}
  ~LocalUserKernelRegContext() = default;

  DeviceType device_type() const override { return base_ctx_.device_type(); }
  const std::string& device_tag() const override { return base_ctx_.device_tag(); }
  const ParallelContext& parallel_ctx() const override { return base_ctx_.parallel_ctx(); }
  const user_op::TensorDesc* TensorDesc4ArgNameAndIndex(const std::string& arg_name,
                                                        int32_t index) const override {
    return base_ctx_.TensorDesc4ArgNameAndIndex(arg_name, index);
  }
  const ArgVec& inputs() const override { return base_ctx_.inputs(); }
  const ArgVec& outputs() const override { return base_ctx_.outputs(); }

  void Update(EagerBlobObjectListRawPtr inputs, EagerBlobObjectListRawPtr outputs,
              ConsistentTensorInferResultRawPtr consistent_tensor_infer_result) {
    base_ctx_.Update(inputs, outputs, consistent_tensor_infer_result);
  }

  const user_op::UserOpConfWrapper& user_op_conf() const override { return *user_op_conf_; }

 private:
  const user_op::UserOpConfWrapper* user_op_conf_;
  const std::shared_ptr<const OpSchema>* op_schema_;
  LocalUserKernelBaseContext base_ctx_;

  const void* Attr4Name(const std::string& attr_name) const override {
    return CHECK_JUST((*op_schema_)->GetAttr(attr_name.data()));
  }
};

<<<<<<< HEAD
class LocalUserKernelCreateContext final : public user_op::KernelCreateContext {
 public:
  explicit LocalUserKernelCreateContext(const user_op::UserOpConfWrapper* user_op_conf,
                                        const std::shared_ptr<const OpSchema>* op_schema)
      : user_op_conf_(user_op_conf), op_schema_(op_schema) {}

 private:
  const user_op::UserOpConfWrapper& user_op_conf() const override { return *user_op_conf_; }
  const void* Attr4Name(const std::string& attr_name) const override {
    return CHECK_JUST((*op_schema_)->GetAttr(attr_name.data()));
  }

  const user_op::UserOpConfWrapper* user_op_conf_;
  const std::shared_ptr<const OpSchema>* op_schema_;
};

=======
>>>>>>> 5720138b
class LocalUserKernelInitContext final : public user_op::KernelInitContext {
 public:
  explicit LocalUserKernelInitContext(
      DeviceCtx* device_ctx, const std::string& device_tag,
      const user_op::UserOpConfWrapper* user_op_conf,
      const std::shared_ptr<const ArgTuple>& input_arg_tuple,
<<<<<<< HEAD
      const std::shared_ptr<const ArgTuple>& output_arg_tuple, const EagerBlobObjectListPtr& inputs,
      const EagerBlobObjectListPtr& outputs,
      const std::shared_ptr<const ConsistentTensorInferResult>& consistent_tensor_infer_result,
      const std::shared_ptr<const OpSchema>* op_schema)
      : user_op_conf_(user_op_conf),
        device_ctx_(device_ctx),
        base_ctx_(device_tag, input_arg_tuple, output_arg_tuple),
        op_schema_(op_schema) {
    if (device_ctx != nullptr) { stream_ctx_.reset(NewStreamContextAdapter(device_ctx)); }
=======
      const std::shared_ptr<const ArgTuple>& output_arg_tuple, EagerBlobObjectListRawPtr inputs,
      EagerBlobObjectListRawPtr outputs,
      ConsistentTensorInferResultRawPtr consistent_tensor_infer_result,
      const ComposedAttrMap* composed_attrs)
      : user_op_conf_(user_op_conf),
        device_ctx_(device_ctx),
        base_ctx_(device_tag, input_arg_tuple, output_arg_tuple),
        composed_attrs_(composed_attrs) {
>>>>>>> 5720138b
    base_ctx_.Update(inputs, outputs, consistent_tensor_infer_result);
  }
  ~LocalUserKernelInitContext() override = default;

  DeviceCtx* device_ctx() override { return device_ctx_; }
  ep::Stream* stream() override {
    CHECK(device_ctx_);
    return device_ctx_->stream();
  }

  DeviceType device_type() const override { return base_ctx_.device_type(); }
  const ParallelContext& parallel_ctx() const override { return base_ctx_.parallel_ctx(); }
  const user_op::TensorDesc* TensorDesc4ArgNameAndIndex(const std::string& arg_name,
                                                        int32_t index) const override {
    return base_ctx_.TensorDesc4ArgNameAndIndex(arg_name, index);
  }
  const user_op::TensorDesc* LogicalTensorDesc4ArgNameAndIndex(const std::string& arg_name,
                                                               int32_t index) const override {
    return base_ctx_.ConsistentTensorMetaView4ArgNameAndIndex(arg_name, index);
  }
  const cfg::SbpParallel& SbpParallel4ArgNameAndIndex(const std::string& arg_name,
                                                      int32_t index) const override {
    const auto& nd_sbp = NdSbp4ArgNameAndIndex(arg_name, index);
    CHECK_EQ(nd_sbp.sbp_parallel_size(), 1);
    return nd_sbp.sbp_parallel(0);
  }

  const cfg::NdSbp& NdSbp4ArgNameAndIndex(const std::string& arg_name,
                                          int32_t index) const override {
    return *CHECK_NOTNULL(base_ctx_.ConsistentTensorMeta4ArgNameAndIndex(arg_name, index))
                ->nd_sbp();
  }

  const ArgVec& inputs() const override { return base_ctx_.inputs(); }
  const ArgVec& outputs() const override { return base_ctx_.outputs(); }
  const ParallelDesc& parallel_desc() const override {
    return *CHECK_JUST(base_ctx_.parallel_desc());
  }

 private:
  const void* Attr4Name(const std::string& attr_name) const override {
    return CHECK_JUST((*op_schema_)->GetAttr(attr_name.data()));
  }

  const user_op::UserOpConfWrapper& user_op_conf() const override { return *user_op_conf_; }

  const user_op::UserOpConfWrapper* user_op_conf_;
  DeviceCtx* device_ctx_;
  LocalUserKernelBaseContext base_ctx_;
  const std::shared_ptr<const OpSchema>* op_schema_;
};

LocalUserOpInferContext::LocalUserOpInferContext(
    const user_op::UserOpConfWrapper* user_op_conf,
    const std::shared_ptr<const OpSchema>* op_schema,
    const std::shared_ptr<const ArgTuple>& input_arg_tuple,
    const std::shared_ptr<const ArgTuple>& output_arg_tuple)
    : user_op_conf_(user_op_conf),
      op_schema_(op_schema),
      zero_copy_base_ctx_(input_arg_tuple, output_arg_tuple) {}

user_op::TensorDesc* LocalUserOpInferContext::TensorDesc4ArgNameAndIndex(
    const std::string& arg_name, int32_t index) {
  return zero_copy_base_ctx_.TensorDesc4ArgNameAndIndex(arg_name, index);
}

void LocalUserOpInferContext::Update(
    EagerBlobObjectListRawPtr inputs, EagerBlobObjectListRawPtr outputs,
    ConsistentTensorInferResultRawPtr consistent_tensor_infer_result) {
  zero_copy_base_ctx_.Update(inputs, outputs, consistent_tensor_infer_result);
}

LocalUserKernelComputeContext::LocalUserKernelComputeContext(
    DeviceCtx* device_ctx, const std::string& device_tag,
    const user_op::UserOpConfWrapper* user_op_conf,
    const std::shared_ptr<const OpSchema>* op_schema,
    const std::shared_ptr<const ArgTuple>& input_arg_tuple,
    const std::shared_ptr<const ArgTuple>& output_arg_tuple, vm::EagerBlobObject* tmp_buffer)
    : user_op_conf_(user_op_conf),
      op_schema_(op_schema),
      device_ctx_(device_ctx),
      base_ctx_(device_tag, input_arg_tuple, output_arg_tuple, tmp_buffer) {}

void LocalUserKernelComputeContext::Update(
    EagerBlobObjectListRawPtr inputs, EagerBlobObjectListRawPtr outputs,
    ConsistentTensorInferResultRawPtr consistent_tensor_infer_result, DeviceCtx* device_ctx) {
  device_ctx_ = device_ctx;
  base_ctx_.Update(inputs, outputs, consistent_tensor_infer_result);
}

Maybe<void> InitTensorTupleIndexes4Bns(const std::shared_ptr<const OperatorConf>& op_conf,
                                       const ArgVec& indexed_input_pairs,
                                       const ArgVec& indexed_output_pairs,
                                       std::vector<int64_t>* input_tuple_indexes4const_ibns,
                                       std::vector<int64_t>* input_tuple_indexes4mut_ibns,
                                       std::vector<int64_t>* output_tuple_indexes4mut_obns,
                                       std::vector<int64_t>* output_tuple_indexes4mut2_obns) {
  const auto* op_reg_val =
      user_op::UserOpRegistryMgr::Get().GetOpRegistryResult(op_conf->user_conf().op_type_name());
  CHECK_NOTNULL_OR_RETURN(op_reg_val);

  ArgModifierSignature arg_modifier_signature;
  for (const auto& pair : indexed_input_pairs) {
    const std::string ibn = GenRepeatedBn(pair.first, pair.second);
    arg_modifier_signature.mutable_ibn2input_blob_modifier()->insert(
        {ibn, user_op::InputArgModifier()});
  }
  for (const auto& pair : indexed_output_pairs) {
    const std::string obn = GenRepeatedBn(pair.first, pair.second);
    arg_modifier_signature.mutable_obn2output_blob_modifier()->insert(
        {obn, user_op::OutputArgModifier()});
  }
  user_op::UserOpConfWrapper op_conf_wrapper(op_conf);
  if (op_reg_val->input_arg_modify_fn) {
    user_op::GetInputArgModifier GetInputArgModifierFn =
        [&arg_modifier_signature](const std::string& in_arg_name,
                                  int32_t in_arg_index) -> user_op::InputArgModifier* {
      const std::string ibn = GenRepeatedBn(in_arg_name, in_arg_index);
      auto* map = arg_modifier_signature.mutable_ibn2input_blob_modifier();
      return &map->at(ibn);
    };
    JUST(op_reg_val->input_arg_modify_fn(GetInputArgModifierFn, op_conf_wrapper));
  }
  if (op_reg_val->output_arg_modify_fn) {
    user_op::GetOutputArgModifier GetOutputArgModifierFn =
        [&arg_modifier_signature](const std::string& in_arg_name,
                                  int32_t in_arg_index) -> user_op::OutputArgModifier* {
      const std::string obn = GenRepeatedBn(in_arg_name, in_arg_index);
      auto* map = arg_modifier_signature.mutable_obn2output_blob_modifier();
      return &map->at(obn);
    };
    JUST(op_reg_val->output_arg_modify_fn(GetOutputArgModifierFn, op_conf_wrapper));
  }

  for (int i = 0; i < indexed_input_pairs.size(); i++) {
    const auto& pair = indexed_input_pairs.at(i);
    const std::string ibn = GenRepeatedBn(pair.first, pair.second);
    if (arg_modifier_signature.ibn2input_blob_modifier().at(ibn).is_mutable()) {
      input_tuple_indexes4mut_ibns->push_back(i);
    } else {
      input_tuple_indexes4const_ibns->push_back(i);
    }
  }

  for (int i = 0; i < indexed_output_pairs.size(); i++) {
    const auto& pair = indexed_output_pairs.at(i);
    const std::string obn = GenRepeatedBn(pair.first, pair.second);
    if (arg_modifier_signature.obn2output_blob_modifier().at(obn).header_infered_before_compute()) {
      output_tuple_indexes4mut_obns->push_back(i);
    } else {
      output_tuple_indexes4mut2_obns->push_back(i);
    }
  }
  return Maybe<void>::Ok();
}

/* static */ Maybe<StatefulLocalOpKernel> StatefulLocalOpKernel::New(
    const std::shared_ptr<OperatorConf>& op_conf, const Symbol<Device>& device,
    const std::shared_ptr<const ParallelDesc>& parallel_desc,
    const std::shared_ptr<const ArgTuple>& input_arg_tuple,
    const std::shared_ptr<const ArgTuple>& output_arg_tuple) {
  auto opkernel = std::shared_ptr<StatefulLocalOpKernel>(new StatefulLocalOpKernel());
  opkernel->op_conf_ = op_conf;
  opkernel->user_op_conf_.reset(new user_op::UserOpConfWrapper(op_conf));
  opkernel->device_ = device;
  opkernel->op_schema_for_scheduler_thread_.reset(new std::shared_ptr<const OpSchema>());
  opkernel->op_schema_for_main_thread_.reset(new std::shared_ptr<const OpSchema>());

  opkernel->input_arg_tuple_ = input_arg_tuple;
  opkernel->output_arg_tuple_ = output_arg_tuple;
  opkernel->need_check_mem_case_ = true;

  opkernel->tmp_blob_object_.reset(
      new vm::EagerBlobObject(opkernel->mem_case(), std::make_shared<Shape>(), DataType::kChar,
                              std::make_shared<vm::TensorBuffer>()));

  const std::string& device_tag = op_conf->device_tag();
  const user_op::UserOpConfWrapper* user_op_conf = opkernel->user_op_conf_.get();
  opkernel->op_infer_ctx_for_scheduler_thread_.reset(
      new LocalUserOpInferContext(user_op_conf, opkernel->op_schema_for_scheduler_thread_.get(),
                                  input_arg_tuple, output_arg_tuple));
  opkernel->op_infer_ctx_for_main_thread_.reset(new LocalUserOpInferContext(
      user_op_conf, opkernel->op_schema_for_main_thread_.get(), input_arg_tuple, output_arg_tuple));
  opkernel->compute_ctx_.reset(new LocalUserKernelComputeContext(
      nullptr, device_tag, user_op_conf, opkernel->op_schema_for_scheduler_thread_.get(),
      input_arg_tuple, output_arg_tuple, opkernel->mut_temp_blob_object()));
<<<<<<< HEAD
  opkernel->create_ctx_.reset(new LocalUserKernelCreateContext(
      user_op_conf, opkernel->op_schema_for_scheduler_thread_.get()));
=======
>>>>>>> 5720138b
  opkernel->reg_ctx_.reset(new LocalUserKernelRegContext(
      device_tag, user_op_conf, opkernel->op_schema_for_scheduler_thread_.get(), input_arg_tuple,
      output_arg_tuple));
  const auto* op_reg_val =
      user_op::UserOpRegistryMgr::Get().GetOpRegistryResult(user_op_conf->op_type_name());
  CHECK_NOTNULL_OR_RETURN(op_reg_val);
  if (op_reg_val->logical_tensor_desc_infer_fn) {
    opkernel->tensor_desc_infer_fn_ = op_reg_val->logical_tensor_desc_infer_fn;
  } else {
    return Error::UnimplementedError();
  }
  opkernel->data_type_infer_fn_ = op_reg_val->data_type_infer_fn;

  JUST(InitTensorTupleIndexes4Bns(
      op_conf, input_arg_tuple->indexed_arg_name_and_index(),
      output_arg_tuple->indexed_arg_name_and_index(), &opkernel->input_tuple_indexes4const_ibns_,
      &opkernel->input_tuple_indexes4mut_ibns_, &opkernel->output_tuple_indexes4mut_obns_,
      &opkernel->output_tuple_indexes4mut2_obns_));

  return opkernel;
}

StatefulLocalOpKernel::~StatefulLocalOpKernel() = default;

Maybe<const user_op::OpKernel*> StatefulLocalOpKernel::ChooseOpKernel(
    EagerBlobObjectListRawPtr inputs, EagerBlobObjectListRawPtr outputs,
    ConsistentTensorInferResultRawPtr consistent_tensor_infer_result) {
  OF_PROFILER_RANGE_GUARD("ChooseOpKernel");
  reg_ctx_->Update(inputs, outputs, consistent_tensor_infer_result);

  DataType primary_dtype = kInvalidDataType;
  if (likely(!inputs->empty())) {
    primary_dtype = (*inputs)[0]->blob_desc().data_type();
  } else if (likely(!outputs->empty())) {
    primary_dtype = (*outputs)[0]->blob_desc().data_type();
  } else {
    // do nothing
  }

  for (const auto& pair : dtype2cached_kernels_[primary_dtype]) {
    if (likely(pair.first->is_matched_hob->get(*reg_ctx_))) {
      reg_ctx_->Update(nullptr, nullptr, nullptr);
      return pair.second.get();
    }
  }

  OF_PROFILER_RANGE_GUARD("fallback");

  const auto& op_type_name = user_op_conf_->op_type_name();
  const auto* kernel_reg_val =
      JUST(user_op::UserOpRegistryMgr::Get().GetOpKernelRegistryResult(op_type_name, *reg_ctx_));
  CHECK_NOTNULL(kernel_reg_val);
  auto* kernel = kernel_reg_val->create_fn();
  dtype2cached_kernels_[primary_dtype].push_back(
      {kernel_reg_val, std::shared_ptr<const user_op::OpKernel>(kernel)});

  infer_tmp_size_fn_map_.emplace(kernel, &kernel_reg_val->infer_tmp_size_fn);

  reg_ctx_->Update(nullptr, nullptr, nullptr);
  return kernel;
}

void StatefulLocalOpKernel::TryInitOpKernelState(
    const user_op::OpKernel* op_kernel, DeviceCtx* device_ctx, EagerBlobObjectListRawPtr inputs,
    EagerBlobObjectListRawPtr outputs,
    ConsistentTensorInferResultRawPtr consistent_tensor_infer_result,
    user_op::OpKernelState** state) {
  auto it = op_kernel_state_map_.find(op_kernel);
  if (it != op_kernel_state_map_.end()) {
    *state = it->second.get();
    return;
  }

  LocalUserKernelInitContext init_ctx(
      device_ctx, op_conf_->device_tag(), user_op_conf_.get(), input_arg_tuple_, output_arg_tuple_,
<<<<<<< HEAD
      inputs, outputs, consistent_tensor_infer_result, op_schema_for_scheduler_thread());
  auto created_state = op_kernel->CreateOpKernelState(init_ctx.get());
=======
      inputs, outputs, consistent_tensor_infer_result, composed_attrs_for_scheduler_thread());
  auto created_state = op_kernel->CreateOpKernelState(&init_ctx);
>>>>>>> 5720138b
  op_kernel_state_map_.emplace(op_kernel, created_state);
  *state = created_state.get();
}

const user_op::InferTmpSizeFn& StatefulLocalOpKernel::GetInferTmpSizeFn(
    const user_op::OpKernel* op_kernel) const {
  return *infer_tmp_size_fn_map_.at(op_kernel);
}

vm::EagerBlobObject* StatefulLocalOpKernel::mut_temp_blob_object() {
  return tmp_blob_object_.get();
}

user_op::TensorDescInferFn StatefulLocalOpKernel::TensorDescInferFn() const {
  return tensor_desc_infer_fn_;
}

user_op::DataTypeInferFn StatefulLocalOpKernel::DataTypeInferFn() const {
  return data_type_infer_fn_;
}

LocalUserKernelComputeContext* StatefulLocalOpKernel::UpdateComputeContext(
    EagerBlobObjectListRawPtr inputs, EagerBlobObjectListRawPtr outputs,
    ConsistentTensorInferResultRawPtr consistent_tensor_infer_result, DeviceCtx* device_ctx) {
  compute_ctx_->Update(inputs, outputs, consistent_tensor_infer_result, device_ctx);
  return compute_ctx_.get();
}

}  // namespace one
}  // namespace oneflow<|MERGE_RESOLUTION|>--- conflicted
+++ resolved
@@ -199,51 +199,20 @@
   }
 };
 
-<<<<<<< HEAD
-class LocalUserKernelCreateContext final : public user_op::KernelCreateContext {
- public:
-  explicit LocalUserKernelCreateContext(const user_op::UserOpConfWrapper* user_op_conf,
-                                        const std::shared_ptr<const OpSchema>* op_schema)
-      : user_op_conf_(user_op_conf), op_schema_(op_schema) {}
-
- private:
-  const user_op::UserOpConfWrapper& user_op_conf() const override { return *user_op_conf_; }
-  const void* Attr4Name(const std::string& attr_name) const override {
-    return CHECK_JUST((*op_schema_)->GetAttr(attr_name.data()));
-  }
-
-  const user_op::UserOpConfWrapper* user_op_conf_;
-  const std::shared_ptr<const OpSchema>* op_schema_;
-};
-
-=======
->>>>>>> 5720138b
 class LocalUserKernelInitContext final : public user_op::KernelInitContext {
  public:
   explicit LocalUserKernelInitContext(
       DeviceCtx* device_ctx, const std::string& device_tag,
       const user_op::UserOpConfWrapper* user_op_conf,
       const std::shared_ptr<const ArgTuple>& input_arg_tuple,
-<<<<<<< HEAD
-      const std::shared_ptr<const ArgTuple>& output_arg_tuple, const EagerBlobObjectListPtr& inputs,
-      const EagerBlobObjectListPtr& outputs,
-      const std::shared_ptr<const ConsistentTensorInferResult>& consistent_tensor_infer_result,
+      const std::shared_ptr<const ArgTuple>& output_arg_tuple, EagerBlobObjectListRawPtr inputs,
+      EagerBlobObjectListRawPtr outputs,
+      ConsistentTensorInferResultRawPtr consistent_tensor_infer_result,
       const std::shared_ptr<const OpSchema>* op_schema)
       : user_op_conf_(user_op_conf),
         device_ctx_(device_ctx),
         base_ctx_(device_tag, input_arg_tuple, output_arg_tuple),
         op_schema_(op_schema) {
-    if (device_ctx != nullptr) { stream_ctx_.reset(NewStreamContextAdapter(device_ctx)); }
-=======
-      const std::shared_ptr<const ArgTuple>& output_arg_tuple, EagerBlobObjectListRawPtr inputs,
-      EagerBlobObjectListRawPtr outputs,
-      ConsistentTensorInferResultRawPtr consistent_tensor_infer_result,
-      const ComposedAttrMap* composed_attrs)
-      : user_op_conf_(user_op_conf),
-        device_ctx_(device_ctx),
-        base_ctx_(device_tag, input_arg_tuple, output_arg_tuple),
-        composed_attrs_(composed_attrs) {
->>>>>>> 5720138b
     base_ctx_.Update(inputs, outputs, consistent_tensor_infer_result);
   }
   ~LocalUserKernelInitContext() override = default;
@@ -430,11 +399,6 @@
   opkernel->compute_ctx_.reset(new LocalUserKernelComputeContext(
       nullptr, device_tag, user_op_conf, opkernel->op_schema_for_scheduler_thread_.get(),
       input_arg_tuple, output_arg_tuple, opkernel->mut_temp_blob_object()));
-<<<<<<< HEAD
-  opkernel->create_ctx_.reset(new LocalUserKernelCreateContext(
-      user_op_conf, opkernel->op_schema_for_scheduler_thread_.get()));
-=======
->>>>>>> 5720138b
   opkernel->reg_ctx_.reset(new LocalUserKernelRegContext(
       device_tag, user_op_conf, opkernel->op_schema_for_scheduler_thread_.get(), input_arg_tuple,
       output_arg_tuple));
@@ -510,13 +474,8 @@
 
   LocalUserKernelInitContext init_ctx(
       device_ctx, op_conf_->device_tag(), user_op_conf_.get(), input_arg_tuple_, output_arg_tuple_,
-<<<<<<< HEAD
       inputs, outputs, consistent_tensor_infer_result, op_schema_for_scheduler_thread());
-  auto created_state = op_kernel->CreateOpKernelState(init_ctx.get());
-=======
-      inputs, outputs, consistent_tensor_infer_result, composed_attrs_for_scheduler_thread());
   auto created_state = op_kernel->CreateOpKernelState(&init_ctx);
->>>>>>> 5720138b
   op_kernel_state_map_.emplace(op_kernel, created_state);
   *state = created_state.get();
 }
