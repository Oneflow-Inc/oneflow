--- conflicted
+++ resolved
@@ -418,8 +418,7 @@
   return data_type_infer_fn_;
 }
 
-<<<<<<< HEAD
-void StatefulLocalOpKernel::InferTensorDesc(EagerBlobObjectList inputs, EagerBlobObjectList outputs,
+void StatefulLocalOpKernel::InferTensorDesc(const EagerBlobObjectListPtr& inputs, const EagerBlobObjectListPtr& outputs,
                                             LocalUserOpInferContext* op_infer_ctx) {
   InputAndOutputListScope<LocalUserOpInferContext> scope(op_infer_ctx, inputs, outputs);
   tensor_desc_infer_fn_(op_infer_ctx);
@@ -428,16 +427,10 @@
   }
 }
 
-void StatefulLocalOpKernel::InferDataType(EagerBlobObjectList inputs, EagerBlobObjectList outputs,
+void StatefulLocalOpKernel::InferDataType(const EagerBlobObjectListPtr& inputs, const EagerBlobObjectListPtr& outputs,
                                           LocalUserOpInferContext* op_infer_ctx) {
   InputAndOutputListScope<LocalUserOpInferContext> scope(op_infer_ctx, inputs, outputs);
   data_type_infer_fn_(op_infer_ctx);
-=======
-LocalUserOpInferContext* StatefulLocalOpKernel::UpdateInferContext(
-    const EagerBlobObjectListPtr& inputs, const EagerBlobObjectListPtr& outputs) {
-  op_infer_ctx_->Update(inputs, outputs);
-  return op_infer_ctx_.get();
->>>>>>> d3ca113b
 }
 
 LocalUserKernelComputeContext* StatefulLocalOpKernel::UpdateComputeContext(
