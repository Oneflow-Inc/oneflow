--- conflicted
+++ resolved
@@ -164,11 +164,7 @@
  public:
   explicit LocalUserKernelRegContext(const std::string& device_tag,
                                      const user_op::UserOpConfWrapper* user_op_conf,
-<<<<<<< HEAD
                                      const std::shared_ptr<const OpSchema>* op_schema,
-=======
-                                     ComposedAttrMap* composed_attrs,
->>>>>>> 6ee48a14
                                      const std::shared_ptr<const ArgTuple>& input_arg_tuple,
                                      const std::shared_ptr<const ArgTuple>& output_arg_tuple)
       : user_op_conf_(user_op_conf),
@@ -197,11 +193,7 @@
 
  private:
   const user_op::UserOpConfWrapper* user_op_conf_;
-<<<<<<< HEAD
   const std::shared_ptr<const OpSchema>* op_schema_;
-=======
-  ComposedAttrMap* composed_attrs_;
->>>>>>> 6ee48a14
   LocalUserKernelBaseContext base_ctx_;
 
   const void* Attr4Name(const std::string& attr_name) const override {
@@ -401,26 +393,14 @@
 
   const std::string& device_tag = op_conf->device_tag();
   const user_op::UserOpConfWrapper* user_op_conf = opkernel->user_op_conf_.get();
-<<<<<<< HEAD
-  opkernel->op_infer_ctx_for_scheduler_thread_.reset(
-      new LocalUserOpInferContext(user_op_conf, opkernel->op_schema_for_scheduler_thread_.get(),
-                                  input_arg_tuple, output_arg_tuple));
-  opkernel->op_infer_ctx_for_main_thread_.reset(new LocalUserOpInferContext(
-      user_op_conf, opkernel->op_schema_for_main_thread_.get(), input_arg_tuple, output_arg_tuple));
-=======
   opkernel->op_infer_ctx_for_scheduler_thread_.reset(new LocalUserOpInferContext(
-      user_op_conf, opkernel->composed_attrs_for_scheduler_thread_.get(), input_arg_tuple,
+      user_op_conf, opkernel->op_schema_for_scheduler_thread_.get(), input_arg_tuple,
       output_arg_tuple));
->>>>>>> 6ee48a14
   opkernel->compute_ctx_.reset(new LocalUserKernelComputeContext(
       nullptr, device_tag, user_op_conf, opkernel->op_schema_for_scheduler_thread_.get(),
       input_arg_tuple, output_arg_tuple, opkernel->mut_temp_blob_object()));
   opkernel->reg_ctx_.reset(new LocalUserKernelRegContext(
-<<<<<<< HEAD
       device_tag, user_op_conf, opkernel->op_schema_for_scheduler_thread_.get(), input_arg_tuple,
-=======
-      device_tag, user_op_conf, opkernel->composed_attrs_for_main_thread_.get(), input_arg_tuple,
->>>>>>> 6ee48a14
       output_arg_tuple));
   const auto* op_reg_val =
       user_op::UserOpRegistryMgr::Get().GetOpRegistryResult(user_op_conf->op_type_name());
