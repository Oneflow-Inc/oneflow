--- conflicted
+++ resolved
@@ -371,14 +371,8 @@
 }
 
 /* static */ Maybe<StatefulLocalOpKernel> StatefulLocalOpKernel::New(
-<<<<<<< HEAD
-    const std::shared_ptr<OperatorConf>& op_conf, const Symbol<Device>& device,
+    const std::shared_ptr<OperatorConf>& op_conf, const Symbol<Stream>& stream,
     const AttrMap& base_attrs, const std::shared_ptr<const ArgTuple>& input_arg_tuple,
-=======
-    const std::shared_ptr<OperatorConf>& op_conf, const Symbol<Stream>& stream,
-    const AttrMap& base_attrs, const std::shared_ptr<const ParallelDesc>& parallel_desc,
-    const std::shared_ptr<const ArgTuple>& input_arg_tuple,
->>>>>>> 66e19573
     const std::shared_ptr<const ArgTuple>& output_arg_tuple) {
   auto opkernel = std::shared_ptr<StatefulLocalOpKernel>(new StatefulLocalOpKernel());
   opkernel->op_conf_ = op_conf;
