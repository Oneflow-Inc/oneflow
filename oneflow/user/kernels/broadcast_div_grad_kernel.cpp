--- conflicted
+++ resolved
@@ -56,18 +56,6 @@
 
 }  // namespace
 
-<<<<<<< HEAD
-#define REGISTER_BROADCAST_DIV_GRAD_KERNEL(device, dtype_pair)                            \
-  REGISTER_USER_KERNEL("broadcast_div_grad")                                              \
-      .SetCreateFn<BroadcastDivGradKernel<device, OF_PP_PAIR_FIRST(dtype_pair)>>()        \
-      .SetIsMatchedHob((user_op::HobDeviceType() == device)                               \
-                       & (user_op::HobDataType("y", 0) == OF_PP_PAIR_SECOND(dtype_pair))) \
-      .SetInferTmpSizeFn([](oneflow::user_op::InferContext* ctx) {                        \
-        const user_op::TensorDesc& z = ctx->InputTensorDesc("z", 0);                      \
-        const DataType& data_type = z.data_type();                                        \
-        const int64_t elem_cnt = z.shape().elem_cnt();                                    \
-        return GetCudaAlignedSize(elem_cnt * GetSizeOfDataType(data_type));               \
-=======
 #define REGISTER_BROADCAST_DIV_GRAD_KERNEL(device, dtype_pair)                             \
   REGISTER_USER_KERNEL("broadcast_div_grad")                                               \
       .SetCreateFn<BroadcastDivGradKernel<device, OF_PP_PAIR_FIRST(dtype_pair)>>()         \
@@ -78,7 +66,6 @@
         const DataType& data_type = z.data_type();                                         \
         const int64_t elem_cnt = z.shape().elem_cnt();                                     \
         return GetCudaAlignedSize(elem_cnt * GetSizeOfDataType(data_type));                \
->>>>>>> 85d79b69
       });
 
 OF_PP_SEQ_PRODUCT_FOR_EACH_TUPLE(REGISTER_BROADCAST_DIV_GRAD_KERNEL, DEVICE_TYPE_SEQ,
