/*
Copyright 2020 The OneFlow Authors. All rights reserved.

Licensed under the Apache License, Version 2.0 (the "License");
you may not use this file except in compliance with the License.
You may obtain a copy of the License at

    http://www.apache.org/licenses/LICENSE-2.0

Unless required by applicable law or agreed to in writing, software
distributed under the License is distributed on an "AS IS" BASIS,
WITHOUT WARRANTIES OR CONDITIONS OF ANY KIND, either express or implied.
See the License for the specific language governing permissions and
limitations under the License.
*/
#include "oneflow/core/framework/framework.h"
#include "oneflow/core/kernel/new_kernel_util.h"
#include "oneflow/core/operator/operator_util.h"
#include "oneflow/user/utils/pool_util.h"

namespace oneflow {

namespace {

inline int64_t start_index(int64_t a, int64_t b, int64_t c) {
  return (int64_t)std::floor((float)(a * c) / b);
}

inline int64_t end_index(int64_t a, int64_t b, int64_t c) {
  return (int64_t)std::ceil((float)((a + 1) * c) / b);
}

inline Shape GetShape5D(const Shape& shape, const std::string& data_format, int32_t dim) {
  FixedDimVector shape_3d = {GetInDim(shape, data_format, 0, dim),
                             GetInDim(shape, data_format, 1, dim),
                             GetInDim(shape, data_format, 2, dim)};
  return Shape({shape.At(0), shape.At(1), shape_3d.at(0), shape_3d.at(1), shape_3d.at(2)});
}

template<typename T>
void AvgForwardCompute(user_op::KernelComputeContext* ctx, const int32_t& dim) {
  user_op::Tensor* in_tensor = ctx->Tensor4ArgNameAndIndex("x", 0);
  user_op::Tensor* out_tensor = ctx->Tensor4ArgNameAndIndex("y", 0);
  const Shape& x_shape = ctx->TensorDesc4ArgNameAndIndex("x", 0)->shape();
  const Shape& y_shape = ctx->TensorDesc4ArgNameAndIndex("y", 0)->shape();

  // TODO (Tianyu): Support 'channels_last'
  std::string data_format = "channels_first";
  const Shape& in = GetShape5D(x_shape, data_format, dim);
  const Shape& out = GetShape5D(y_shape, data_format, dim);

  const T* in_ptr = in_tensor->dptr<T>();
  T* out_ptr = out_tensor->mut_dptr<T>();

  const int64_t input_width = in.Count(4);
  const int64_t output_width = out.Count(4);
  const int64_t input_image_size = in.Count(3);
  const int64_t output_image_size = out.Count(3);
  const int64_t input_size = in.Count(2);
  const int64_t output_size = out.Count(2);

  FOR_RANGE(int64_t, n, 0, in.At(0)) {
    FOR_RANGE(int64_t, c, 0, in.At(1)) {
      FOR_RANGE(int64_t, od, 0, out.At(2)) {
        int64_t id0 = start_index(od, out.At(2), in.At(2));
        int64_t id1 = end_index(od, out.At(2), in.At(2));
        int64_t kd = id1 - id0;
        FOR_RANGE(int64_t, oh, 0, out.At(3)) {
          int64_t ih0 = start_index(oh, out.At(3), in.At(3));
          int64_t ih1 = end_index(oh, out.At(3), in.At(3));
          int64_t kh = ih1 - ih0;
          FOR_RANGE(int64_t, ow, 0, out.At(4)) {
            int64_t iw0 = start_index(ow, out.At(4), in.At(4));
            int64_t iw1 = end_index(ow, out.At(4), in.At(4));
            int64_t kw = iw1 - iw0;

            // Compute local average
            T sum = static_cast<T>(0);
            FOR_RANGE(int64_t, id, id0, id1) {
              FOR_RANGE(int64_t, ih, ih0, ih1) {
                FOR_RANGE(int64_t, iw, iw0, iw1) {
                  sum += in_ptr[id * input_image_size + ih * input_width + iw];
                }
              }
            }
            out_ptr[od * output_image_size + oh * output_width + ow] = sum / kd / kh / kw;
          }
        }
      }
      in_ptr += input_size;
      out_ptr += output_size;
    }
  }
}

template<typename T>
void AvgBackwardCompute(user_op::KernelComputeContext* ctx, const int32_t& dim) {
  user_op::Tensor* grad_input = ctx->Tensor4ArgNameAndIndex("dx", 0);
  const user_op::Tensor* grad_output = ctx->Tensor4ArgNameAndIndex("dy", 0);
  const Shape& dx_shape = ctx->TensorDesc4ArgNameAndIndex("dx", 0)->shape();
  const Shape& dy_shape = ctx->TensorDesc4ArgNameAndIndex("dy", 0)->shape();

  // TODO (Tianyu): Support 'channels_last'
  std::string data_format = "channels_first";
  const Shape& in = GetShape5D(dx_shape, data_format, dim);
  const Shape& out = GetShape5D(dy_shape, data_format, dim);

  const T* out_ptr = grad_output->dptr<T>();
  T* in_ptr = grad_input->mut_dptr<T>();

  std::fill(in_ptr, in_ptr + grad_input->shape().elem_cnt(), static_cast<T>(0));

  const int64_t input_width = in.Count(4);
  const int64_t output_width = out.Count(4);
  const int64_t input_image_size = in.Count(3);
  const int64_t output_image_size = out.Count(3);
  const int64_t input_size = in.Count(2);
  const int64_t output_size = out.Count(2);

  FOR_RANGE(int64_t, n, 0, in.At(0)) {
    FOR_RANGE(int64_t, c, 0, in.At(1)) {
      FOR_RANGE(int64_t, od, 0, out.At(2)) {
        int64_t id0 = start_index(od, out.At(2), in.At(2));
        int64_t id1 = end_index(od, out.At(2), in.At(2));
        int64_t kd = id1 - id0;
        FOR_RANGE(int64_t, oh, 0, out.At(3)) {
          int64_t ih0 = start_index(oh, out.At(3), in.At(3));
          int64_t ih1 = end_index(oh, out.At(3), in.At(3));
          int64_t kh = ih1 - ih0;
          FOR_RANGE(int64_t, ow, 0, out.At(4)) {
            int64_t iw0 = start_index(ow, out.At(4), in.At(4));
            int64_t iw1 = end_index(ow, out.At(4), in.At(4));
            int64_t kw = iw1 - iw0;

            T grad_delta = out_ptr[od * output_image_size + oh * output_width + ow] / kd / kh / kw;
            FOR_RANGE(int64_t, id, id0, id1) {
              FOR_RANGE(int64_t, ih, ih0, ih1) {
                FOR_RANGE(int64_t, iw, iw0, iw1) {
                  in_ptr[id * input_image_size + ih * input_width + iw] += grad_delta;
                }
              }
            }
          }
        }
      }
      in_ptr += input_size;
      out_ptr += output_size;
    }
  }
}
}  // namespace

template<DeviceType device_type, typename T>
class AdaptivePool1DCpuKernel final : public user_op::OpKernel {
 public:
  AdaptivePool1DCpuKernel() = default;
  ~AdaptivePool1DCpuKernel() = default;

 private:
  void Compute(user_op::KernelComputeContext* ctx) const override { AvgForwardCompute<T>(ctx, 1); }

  bool AlwaysComputeWhenAllOutputsEmpty() const override { return false; }
};

template<DeviceType device_type, typename T>
class AdaptivePool2DCpuKernel final : public user_op::OpKernel {
 public:
  AdaptivePool2DCpuKernel() = default;
  ~AdaptivePool2DCpuKernel() = default;

 private:
  void Compute(user_op::KernelComputeContext* ctx) const override { AvgForwardCompute<T>(ctx, 2); }

  bool AlwaysComputeWhenAllOutputsEmpty() const override { return false; }
};

template<DeviceType device_type, typename T>
class AdaptivePool3DCpuKernel final : public user_op::OpKernel {
 public:
  AdaptivePool3DCpuKernel() = default;
  ~AdaptivePool3DCpuKernel() = default;

 private:
  void Compute(user_op::KernelComputeContext* ctx) const override { AvgForwardCompute<T>(ctx, 3); }

  bool AlwaysComputeWhenAllOutputsEmpty() const override { return false; }
};
template<DeviceType device_type, typename T>
class AdaptivePool1DCpuGradKernel final : public user_op::OpKernel {
 public:
  AdaptivePool1DCpuGradKernel() = default;
  ~AdaptivePool1DCpuGradKernel() = default;

 private:
  void Compute(user_op::KernelComputeContext* ctx) const override { AvgBackwardCompute<T>(ctx, 1); }
  bool AlwaysComputeWhenAllOutputsEmpty() const override { return false; }
};

template<DeviceType device_type, typename T>
class AdaptivePool2DCpuGradKernel final : public user_op::OpKernel {
 public:
  AdaptivePool2DCpuGradKernel() = default;
  ~AdaptivePool2DCpuGradKernel() = default;

 private:
  void Compute(user_op::KernelComputeContext* ctx) const override { AvgBackwardCompute<T>(ctx, 2); }
  bool AlwaysComputeWhenAllOutputsEmpty() const override { return false; }
};
template<DeviceType device_type, typename T>
class AdaptivePool3DCpuGradKernel final : public user_op::OpKernel {
 public:
  AdaptivePool3DCpuGradKernel() = default;
  ~AdaptivePool3DCpuGradKernel() = default;

 private:
  void Compute(user_op::KernelComputeContext* ctx) const override { AvgBackwardCompute<T>(ctx, 3); }
  bool AlwaysComputeWhenAllOutputsEmpty() const override { return false; }
};

<<<<<<< HEAD
#define REGISTER_ADAPTIVE_POOL_KERNEL(device, dtype)                                   \
  REGISTER_USER_KERNEL("adaptive_avg_pool1d")                                          \
      .SetCreateFn<AdaptivePool1DCpuKernel<device, dtype>>()                           \
      .SetIsMatchedHob((user_op::HobDeviceType() == device)                            \
                       & (user_op::HobDataType("y", 0) == GetDataType<dtype>::value)); \
  REGISTER_USER_KERNEL("adaptive_avg_pool2d")                                          \
      .SetCreateFn<AdaptivePool2DCpuKernel<device, dtype>>()                           \
      .SetIsMatchedHob((user_op::HobDeviceType() == device)                            \
                       & (user_op::HobDataType("y", 0) == GetDataType<dtype>::value)); \
  REGISTER_USER_KERNEL("adaptive_avg_pool3d")                                          \
      .SetCreateFn<AdaptivePool3DCpuKernel<device, dtype>>()                           \
      .SetIsMatchedHob((user_op::HobDeviceType() == device)                            \
                       & (user_op::HobDataType("y", 0) == GetDataType<dtype>::value));
=======
#define REGISTER_ADAPTIVE_POOL_KERNEL(device, dtype)                                    \
  REGISTER_USER_KERNEL("adaptive_avg_pool1d")                                           \
      .SetCreateFn<AdaptivePool1DCpuKernel<device, dtype>>()                            \
      .SetIsMatchedHob((user_op::HobDeviceType() == device)                             \
                       && (user_op::HobDataType("y", 0) == GetDataType<dtype>::value)); \
  REGISTER_USER_KERNEL("adaptive_avg_pool2d")                                           \
      .SetCreateFn<AdaptivePool2DCpuKernel<device, dtype>>()                            \
      .SetIsMatchedHob((user_op::HobDeviceType() == device)                             \
                       && (user_op::HobDataType("y", 0) == GetDataType<dtype>::value)); \
  REGISTER_USER_KERNEL("adaptive_avg_pool3d")                                           \
      .SetCreateFn<AdaptivePool3DCpuKernel<device, dtype>>()                            \
      .SetIsMatchedHob((user_op::HobDeviceType() == device)                             \
                       && (user_op::HobDataType("y", 0) == GetDataType<dtype>::value));
>>>>>>> 85d79b69

#define REGISTER_ADAPTIVE_POOL_KERNEL_WITH_DEVICE(device) \
  REGISTER_ADAPTIVE_POOL_KERNEL(device, float)            \
  REGISTER_ADAPTIVE_POOL_KERNEL(device, double)           \
  REGISTER_ADAPTIVE_POOL_KERNEL(device, int)

REGISTER_ADAPTIVE_POOL_KERNEL_WITH_DEVICE(DeviceType::kCPU)

<<<<<<< HEAD
#define REGISTER_ADAPTIVE_POOL_BACKWARD_KERNEL(device, dtype)                           \
  REGISTER_USER_KERNEL("adaptive_avg_pool1d_grad")                                      \
      .SetCreateFn<AdaptivePool1DCpuGradKernel<device, dtype>>()                        \
      .SetIsMatchedHob((user_op::HobDeviceType() == device)                             \
                       & (user_op::HobDataType("dx", 0) == GetDataType<dtype>::value)); \
  REGISTER_USER_KERNEL("adaptive_avg_pool2d_grad")                                      \
      .SetCreateFn<AdaptivePool2DCpuGradKernel<device, dtype>>()                        \
      .SetIsMatchedHob((user_op::HobDeviceType() == device)                             \
                       & (user_op::HobDataType("dx", 0) == GetDataType<dtype>::value)); \
  REGISTER_USER_KERNEL("adaptive_avg_pool3d_grad")                                      \
      .SetCreateFn<AdaptivePool3DCpuGradKernel<device, dtype>>()                        \
      .SetIsMatchedHob((user_op::HobDeviceType() == device)                             \
                       & (user_op::HobDataType("dx", 0) == GetDataType<dtype>::value));
=======
#define REGISTER_ADAPTIVE_POOL_BACKWARD_KERNEL(device, dtype)                            \
  REGISTER_USER_KERNEL("adaptive_avg_pool1d_grad")                                       \
      .SetCreateFn<AdaptivePool1DCpuGradKernel<device, dtype>>()                         \
      .SetIsMatchedHob((user_op::HobDeviceType() == device)                              \
                       && (user_op::HobDataType("dx", 0) == GetDataType<dtype>::value)); \
  REGISTER_USER_KERNEL("adaptive_avg_pool2d_grad")                                       \
      .SetCreateFn<AdaptivePool2DCpuGradKernel<device, dtype>>()                         \
      .SetIsMatchedHob((user_op::HobDeviceType() == device)                              \
                       && (user_op::HobDataType("dx", 0) == GetDataType<dtype>::value)); \
  REGISTER_USER_KERNEL("adaptive_avg_pool3d_grad")                                       \
      .SetCreateFn<AdaptivePool3DCpuGradKernel<device, dtype>>()                         \
      .SetIsMatchedHob((user_op::HobDeviceType() == device)                              \
                       && (user_op::HobDataType("dx", 0) == GetDataType<dtype>::value));
>>>>>>> 85d79b69

#define REGISTER_ADAPTIVE_POOL_BACKWARD_KERNEL_WITH_DEVICE(device) \
  REGISTER_ADAPTIVE_POOL_BACKWARD_KERNEL(device, float)            \
  REGISTER_ADAPTIVE_POOL_BACKWARD_KERNEL(device, double)           \
  REGISTER_ADAPTIVE_POOL_BACKWARD_KERNEL(device, int)

REGISTER_ADAPTIVE_POOL_BACKWARD_KERNEL_WITH_DEVICE(DeviceType::kCPU)
}  // namespace oneflow<|MERGE_RESOLUTION|>--- conflicted
+++ resolved
@@ -217,21 +217,6 @@
   bool AlwaysComputeWhenAllOutputsEmpty() const override { return false; }
 };
 
-<<<<<<< HEAD
-#define REGISTER_ADAPTIVE_POOL_KERNEL(device, dtype)                                   \
-  REGISTER_USER_KERNEL("adaptive_avg_pool1d")                                          \
-      .SetCreateFn<AdaptivePool1DCpuKernel<device, dtype>>()                           \
-      .SetIsMatchedHob((user_op::HobDeviceType() == device)                            \
-                       & (user_op::HobDataType("y", 0) == GetDataType<dtype>::value)); \
-  REGISTER_USER_KERNEL("adaptive_avg_pool2d")                                          \
-      .SetCreateFn<AdaptivePool2DCpuKernel<device, dtype>>()                           \
-      .SetIsMatchedHob((user_op::HobDeviceType() == device)                            \
-                       & (user_op::HobDataType("y", 0) == GetDataType<dtype>::value)); \
-  REGISTER_USER_KERNEL("adaptive_avg_pool3d")                                          \
-      .SetCreateFn<AdaptivePool3DCpuKernel<device, dtype>>()                           \
-      .SetIsMatchedHob((user_op::HobDeviceType() == device)                            \
-                       & (user_op::HobDataType("y", 0) == GetDataType<dtype>::value));
-=======
 #define REGISTER_ADAPTIVE_POOL_KERNEL(device, dtype)                                    \
   REGISTER_USER_KERNEL("adaptive_avg_pool1d")                                           \
       .SetCreateFn<AdaptivePool1DCpuKernel<device, dtype>>()                            \
@@ -245,7 +230,6 @@
       .SetCreateFn<AdaptivePool3DCpuKernel<device, dtype>>()                            \
       .SetIsMatchedHob((user_op::HobDeviceType() == device)                             \
                        && (user_op::HobDataType("y", 0) == GetDataType<dtype>::value));
->>>>>>> 85d79b69
 
 #define REGISTER_ADAPTIVE_POOL_KERNEL_WITH_DEVICE(device) \
   REGISTER_ADAPTIVE_POOL_KERNEL(device, float)            \
@@ -254,21 +238,6 @@
 
 REGISTER_ADAPTIVE_POOL_KERNEL_WITH_DEVICE(DeviceType::kCPU)
 
-<<<<<<< HEAD
-#define REGISTER_ADAPTIVE_POOL_BACKWARD_KERNEL(device, dtype)                           \
-  REGISTER_USER_KERNEL("adaptive_avg_pool1d_grad")                                      \
-      .SetCreateFn<AdaptivePool1DCpuGradKernel<device, dtype>>()                        \
-      .SetIsMatchedHob((user_op::HobDeviceType() == device)                             \
-                       & (user_op::HobDataType("dx", 0) == GetDataType<dtype>::value)); \
-  REGISTER_USER_KERNEL("adaptive_avg_pool2d_grad")                                      \
-      .SetCreateFn<AdaptivePool2DCpuGradKernel<device, dtype>>()                        \
-      .SetIsMatchedHob((user_op::HobDeviceType() == device)                             \
-                       & (user_op::HobDataType("dx", 0) == GetDataType<dtype>::value)); \
-  REGISTER_USER_KERNEL("adaptive_avg_pool3d_grad")                                      \
-      .SetCreateFn<AdaptivePool3DCpuGradKernel<device, dtype>>()                        \
-      .SetIsMatchedHob((user_op::HobDeviceType() == device)                             \
-                       & (user_op::HobDataType("dx", 0) == GetDataType<dtype>::value));
-=======
 #define REGISTER_ADAPTIVE_POOL_BACKWARD_KERNEL(device, dtype)                            \
   REGISTER_USER_KERNEL("adaptive_avg_pool1d_grad")                                       \
       .SetCreateFn<AdaptivePool1DCpuGradKernel<device, dtype>>()                         \
@@ -282,7 +251,6 @@
       .SetCreateFn<AdaptivePool3DCpuGradKernel<device, dtype>>()                         \
       .SetIsMatchedHob((user_op::HobDeviceType() == device)                              \
                        && (user_op::HobDataType("dx", 0) == GetDataType<dtype>::value));
->>>>>>> 85d79b69
 
 #define REGISTER_ADAPTIVE_POOL_BACKWARD_KERNEL_WITH_DEVICE(device) \
   REGISTER_ADAPTIVE_POOL_BACKWARD_KERNEL(device, float)            \
