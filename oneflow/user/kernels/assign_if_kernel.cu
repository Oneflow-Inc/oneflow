--- conflicted
+++ resolved
@@ -59,13 +59,8 @@
       .SetCreateFn<AssignIfGPUKernel<assign_if, condition_type, value_type>>()                   \
       .SetIsMatchedHob(                                                                          \
           (user_op::HobDeviceType() == DeviceType::kGPU)                                         \
-<<<<<<< HEAD
-          & (user_op::HobDataType("condition", 0) == GetDataType<condition_type>::value)         \
-          & (user_op::HobDataType("value", 0) == GetDataType<value_type>::value));
-=======
           && (user_op::HobDataType("condition", 0) == GetDataType<condition_type>::value)        \
           && (user_op::HobDataType("value", 0) == GetDataType<value_type>::value));
->>>>>>> 85d79b69
 
 #define REGISTER_ASSIGN_IF_GPU_KERNEL(condition_type, value_type)                         \
   REGISTER_ASSIGN_WITH_CONDITION_VALUE_GPU_KERNEL(                                        \
