--- conflicted
+++ resolved
@@ -217,11 +217,10 @@
     T* dest = y->mut_dptr<T>();
     int64_t* indice_ptr = indice->mut_dptr<int64_t>();
 
-<<<<<<< HEAD
 #ifdef WITH_ONEDNN
     if (IsOneDnnApplicable<device_type, T>(params_3d)) {
-      dm::dims src_dims = {1, 1, x->shape().At(0) * x->shape().At(1), x->shape().At(2)};
-      dm::dims dst_dims = {1, 1, y->shape().At(0) * y->shape().At(1), y->shape().At(2)};
+      dm::dims src_dims = {1, 1, x->shape_view().At(0) * x->shape_view().At(1), x->shape().At(2)};
+      dm::dims dst_dims = {1, 1, y->shape_view().At(0) * y->shape_view().At(1), y->shape_view().At(2)};
       dm::dims kernel_dims = {1, params_3d.pool_size_3d()[2]};
       dm::dims strides_dims = {1, params_3d.stride_3d()[2]};
       dm::dims padding_dims_l = {0, params_3d.padding()[2]};
@@ -232,15 +231,6 @@
           ctx->stream(), src_dims, dst_dims, kernel_dims, strides_dims, padding_dims_l,
           padding_dims_r, dilation, dm::format_tag::nchw, src, dest, indice_ptr,
           dnnl::algorithm::pooling_max);
-=======
-    DimVector y_vector(2);
-    y_vector.at(0) = y->shape_view().At(0) * y->shape_view().At(1);
-    y_vector.at(1) = y->shape_view().At(2);
-    if (elem_num < GetMaxVal<int32_t>()) {
-      NdIndexOffsetHelper<int32_t, 2> index_helper(y_vector.data());
-      PoolKernelUtil<device_type, T, int32_t>::Maxpool1dForward(
-          ctx->stream(), index_helper, elem_num, src, dest, indice_ptr, params_3d);
->>>>>>> 8238431d
     } else {
 #endif
       DimVector y_vector(2);
@@ -287,11 +277,10 @@
     const T* src = dy->dptr<T>();
     const int64_t* indice_ptr = indice->dptr<int64_t>();
     T* dest = dx->mut_dptr<T>();
-<<<<<<< HEAD
 #ifdef WITH_ONEDNN
     if (IsOneDnnApplicable<device_type, T>(params_3d)) {
-      dm::dims diff_dst_dims = {1, 1, dy->shape().At(0) * dy->shape().At(1), dy->shape().At(2)};
-      dm::dims diff_src_dims = {1, 1, dx->shape().At(0) * dx->shape().At(1), dx->shape().At(2)};
+      dm::dims diff_dst_dims = {1, 1, dy->shape_view().At(0) * dy->shape().At(1), dy->shape().At(2)};
+      dm::dims diff_src_dims = {1, 1, dx->shape_view().At(0) * dx->shape().At(1), dx->shape().At(2)};
       dm::dims kernel_dims = {1, params_3d.pool_size_3d()[2]};
       dm::dims strides_dims = {1, params_3d.stride_3d()[2]};
       dm::dims padding_dims_l = {0, params_3d.padding()[2]};
@@ -302,18 +291,6 @@
           ctx->stream(), diff_dst_dims, diff_src_dims, kernel_dims, strides_dims, padding_dims_l,
           padding_dims_r, dilation, dm::format_tag::nchw, src, dest, indice_ptr,
           dnnl::algorithm::pooling_max);
-=======
-    DimVector dy_vector(2);
-    dy_vector.at(0) = dy->shape_view().At(0) * dy->shape_view().At(1);
-    dy_vector.at(1) = dy->shape_view().At(2);
-    size_t out_bytes_size = dx->shape_view().elem_cnt() * GetSizeOfDataType(dx->data_type());
-    Memset<device_type>(ctx->stream(), dest, 0, out_bytes_size);
-
-    if (elem_num < GetMaxVal<int32_t>()) {
-      NdIndexOffsetHelper<int32_t, 2> index_helper(dy_vector.data());
-      PoolKernelUtil<device_type, T, int32_t>::Maxpool1dBackward(
-          ctx->stream(), index_helper, elem_num, src, dest, indice_ptr, params_3d);
->>>>>>> 8238431d
     } else {
 #endif
       DimVector dy_vector(2);
@@ -390,12 +367,11 @@
     int64_t* indice_ptr = indice->mut_dptr<int64_t>();
 
     const std::string& data_format = ctx->Attr<std::string>("data_format");
-<<<<<<< HEAD
 #ifdef WITH_ONEDNN
     if (IsOneDnnApplicable<device_type, T>(params_3d)) {
       auto dnn_format_tag = OneDnnMaxPool2dFormatTag(data_format);
-      dm::dims src_dims = GetOneDnnDims(x->shape(), dnn_format_tag);
-      dm::dims dst_dims = GetOneDnnDims(y->shape(), dnn_format_tag);
+      dm::dims src_dims = GetOneDnnDims(x->shape_view(), dnn_format_tag);
+      dm::dims dst_dims = GetOneDnnDims(y->shape_view(), dnn_format_tag);
       dm::dims kernel_dims = {params_3d.pool_size_3d()[1], params_3d.pool_size_3d()[2]};
       dm::dims strides_dims = {params_3d.stride_3d()[1], params_3d.stride_3d()[2]};
       dm::dims padding_dims_l = {params_3d.padding()[1], params_3d.padding()[2]};
@@ -409,9 +385,9 @@
 #endif
       if (data_format == "channels_first") {
         DimVector y_vector(3);
-        y_vector.at(0) = y->shape().At(0) * y->shape().At(1);
-        y_vector.at(1) = y->shape().At(2);
-        y_vector.at(2) = y->shape().At(3);
+        y_vector.at(0) = y->shape_view().At(0) * y->shape().At(1);
+        y_vector.at(1) = y->shape_view().At(2);
+        y_vector.at(2) = y->shape_view().At(3);
         if (elem_num < GetMaxVal<int32_t>()) {
           NdIndexOffsetHelper<int32_t, 3> index_helper(y_vector.data());
           PoolKernelUtil<device_type, T, int32_t>::Maxpool2dForwardCFirst(
@@ -433,29 +409,6 @@
           PoolKernelUtil<device_type, T, int64_t>::Maxpool2dForwardCLast(
               ctx->stream(), index_helper, elem_num, src, dest, indice_ptr, params_3d);
         }
-=======
-    if (data_format == "channels_first") {
-      DimVector y_vector(3);
-      y_vector.at(0) = y->shape_view().At(0) * y->shape_view().At(1);
-      y_vector.at(1) = y->shape_view().At(2);
-      y_vector.at(2) = y->shape_view().At(3);
-      if (elem_num < GetMaxVal<int32_t>()) {
-        NdIndexOffsetHelper<int32_t, 3> index_helper(y_vector.data());
-        PoolKernelUtil<device_type, T, int32_t>::Maxpool2dForwardCFirst(
-            ctx->stream(), index_helper, elem_num, src, dest, indice_ptr, params_3d);
-      } else {
-        NdIndexOffsetHelper<int64_t, 3> index_helper(y_vector.data());
-        PoolKernelUtil<device_type, T, int64_t>::Maxpool2dForwardCFirst(
-            ctx->stream(), index_helper, elem_num, src, dest, indice_ptr, params_3d);
-      }
-    } else if (data_format == "channels_last") {
-      DimVector y_vector;
-      y->shape_view().ToDimVector(&y_vector);
-      if (elem_num < GetMaxVal<int32_t>()) {
-        NdIndexOffsetHelper<int32_t, 4> index_helper(y_vector.data());
-        PoolKernelUtil<device_type, T, int32_t>::Maxpool2dForwardCLast(
-            ctx->stream(), index_helper, elem_num, src, dest, indice_ptr, params_3d);
->>>>>>> 8238431d
       } else {
         UNIMPLEMENTED() << "Unsupported data_format";
       }
@@ -496,11 +449,10 @@
     Memset<device_type>(ctx->stream(), dest, 0, out_bytes_size);
 
     const std::string& data_format = ctx->Attr<std::string>("data_format");
-<<<<<<< HEAD
 #ifdef WITH_ONEDNN
     if (IsOneDnnApplicable<device_type, T>(params_3d)) {
       auto dnn_format_tag = OneDnnMaxPool2dFormatTag(data_format);
-      dm::dims diff_dst_dims = GetOneDnnDims(dy->shape(), dnn_format_tag);
+      dm::dims diff_dst_dims = GetOneDnnDims(dy->shape_view(), dnn_format_tag);
       dm::dims diff_src_dims = GetOneDnnDims(dx->shape(), dnn_format_tag);
       dm::dims kernel_dims = {params_3d.pool_size_3d()[1], params_3d.pool_size_3d()[2]};
       dm::dims strides_dims = {params_3d.stride_3d()[1], params_3d.stride_3d()[2]};
@@ -516,9 +468,9 @@
 #endif
       if (data_format == "channels_first") {
         DimVector dy_vector(3);
-        dy_vector.at(0) = dy->shape().At(0) * dy->shape().At(1);
-        dy_vector.at(1) = dy->shape().At(2);
-        dy_vector.at(2) = dy->shape().At(3);
+        dy_vector.at(0) = dy->shape_view().At(0) * dy->shape_view().At(1);
+        dy_vector.at(1) = dy->shape_view().At(2);
+        dy_vector.at(2) = dy->shape_view().At(3);
         if (elem_num < GetMaxVal<int32_t>()) {
           NdIndexOffsetHelper<int32_t, 3> index_helper(dy_vector.data());
           PoolKernelUtil<device_type, T, int32_t>::Maxpool2dBackwardCFirst(
@@ -530,7 +482,7 @@
         }
       } else if (data_format == "channels_last") {
         DimVector dy_vector;
-        dy->shape().ToDimVector(&dy_vector);
+        dy->shape_view().ToDimVector(&dy_vector);
         if (elem_num < GetMaxVal<int32_t>()) {
           NdIndexOffsetHelper<int32_t, 4> index_helper(dy_vector.data());
           PoolKernelUtil<device_type, T, int32_t>::Maxpool2dBackwardCLast(
@@ -540,30 +492,6 @@
           PoolKernelUtil<device_type, T, int64_t>::Maxpool2dBackwardCLast(
               ctx->stream(), index_helper, elem_num, src, dest, indice_ptr, params_3d);
         }
-=======
-
-    if (data_format == "channels_first") {
-      DimVector dy_vector(3);
-      dy_vector.at(0) = dy->shape_view().At(0) * dy->shape_view().At(1);
-      dy_vector.at(1) = dy->shape_view().At(2);
-      dy_vector.at(2) = dy->shape_view().At(3);
-      if (elem_num < GetMaxVal<int32_t>()) {
-        NdIndexOffsetHelper<int32_t, 3> index_helper(dy_vector.data());
-        PoolKernelUtil<device_type, T, int32_t>::Maxpool2dBackwardCFirst(
-            ctx->stream(), index_helper, elem_num, src, dest, indice_ptr, params_3d);
-      } else {
-        NdIndexOffsetHelper<int64_t, 3> index_helper(dy_vector.data());
-        PoolKernelUtil<device_type, T, int64_t>::Maxpool2dBackwardCFirst(
-            ctx->stream(), index_helper, elem_num, src, dest, indice_ptr, params_3d);
-      }
-    } else if (data_format == "channels_last") {
-      DimVector dy_vector;
-      dy->shape_view().ToDimVector(&dy_vector);
-      if (elem_num < GetMaxVal<int32_t>()) {
-        NdIndexOffsetHelper<int32_t, 4> index_helper(dy_vector.data());
-        PoolKernelUtil<device_type, T, int32_t>::Maxpool2dBackwardCLast(
-            ctx->stream(), index_helper, elem_num, src, dest, indice_ptr, params_3d);
->>>>>>> 8238431d
       } else {
         UNIMPLEMENTED() << "Unsupported data_format";
       }
@@ -599,13 +527,12 @@
     const T* src = x->dptr<T>();
     T* dest = y->mut_dptr<T>();
     int64_t* indice_ptr = indice->mut_dptr<int64_t>();
-<<<<<<< HEAD
 #ifdef WITH_ONEDNN
     if (IsOneDnnApplicable<device_type, T>(params_3d)) {
-      dm::dims src_dims = {x->shape().At(0), x->shape().At(1), x->shape().At(2), x->shape().At(3),
-                           x->shape().At(4)};
-      dm::dims dst_dims = {y->shape().At(0), y->shape().At(1), y->shape().At(2), y->shape().At(3),
-                           y->shape().At(4)};
+      dm::dims src_dims = {x->shape_view().At(0), x->shape_view().At(1), x->shape_view().At(2), x->shape_view().At(3),
+                           x->shape_view().At(4)};
+      dm::dims dst_dims = {y->shape_view().At(0), y->shape_view().At(1), y->shape_view().At(2), y->shape_view().At(3),
+                           y->shape_view().At(4)};
       dm::dims kernel_dims = {params_3d.pool_size_3d()[0], params_3d.pool_size_3d()[1],
                               params_3d.pool_size_3d()[2]};
       dm::dims strides_dims = {params_3d.stride_3d()[0], params_3d.stride_3d()[1],
@@ -621,19 +548,6 @@
           ctx->stream(), src_dims, dst_dims, kernel_dims, strides_dims, padding_dims_l,
           padding_dims_r, dilation, dm::format_tag::ncdhw, src, dest, indice_ptr,
           dnnl::algorithm::pooling_max);
-=======
-
-    DimVector y_vector(4);
-    y_vector.at(0) = y->shape_view().At(0) * y->shape_view().At(1);
-    y_vector.at(1) = y->shape_view().At(2);
-    y_vector.at(2) = y->shape_view().At(3);
-    y_vector.at(3) = y->shape_view().At(4);
-
-    if (elem_num < GetMaxVal<int32_t>()) {
-      NdIndexOffsetHelper<int32_t, 4> index_helper(y_vector.data());
-      PoolKernelUtil<device_type, T, int32_t>::Maxpool3dForward(
-          ctx->stream(), index_helper, elem_num, src, dest, indice_ptr, params_3d);
->>>>>>> 8238431d
     } else {
 #endif
       DimVector y_vector(4);
@@ -712,19 +626,8 @@
       dy_vector.at(2) = dy->shape().At(3);
       dy_vector.at(3) = dy->shape().At(4);
 
-<<<<<<< HEAD
-      size_t out_bytes_size = dx->shape().elem_cnt() * GetSizeOfDataType(dx->data_type());
+      size_t out_bytes_size = dx->shape_view().elem_cnt() * GetSizeOfDataType(dx->data_type());
       Memset<device_type>(ctx->stream(), dest, 0, out_bytes_size);
-=======
-    DimVector dy_vector(4);
-    dy_vector.at(0) = dy->shape_view().At(0) * dy->shape_view().At(1);
-    dy_vector.at(1) = dy->shape_view().At(2);
-    dy_vector.at(2) = dy->shape_view().At(3);
-    dy_vector.at(3) = dy->shape_view().At(4);
-
-    size_t out_bytes_size = dx->shape_view().elem_cnt() * GetSizeOfDataType(dx->data_type());
-    Memset<device_type>(ctx->stream(), dest, 0, out_bytes_size);
->>>>>>> 8238431d
 
       if (elem_num < GetMaxVal<int32_t>()) {
         NdIndexOffsetHelper<int32_t, 4> index_helper(dy_vector.data());
