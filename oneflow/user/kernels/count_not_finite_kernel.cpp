--- conflicted
+++ resolved
@@ -44,11 +44,7 @@
   REGISTER_USER_KERNEL("count_not_finite")                            \
       .SetCreateFn<MultiCountNotFiniteCpuKernel<dtype>>()             \
       .SetIsMatchedHob((user_op::HobDeviceType() == DeviceType::kCPU) \
-<<<<<<< HEAD
-                       & (user_op::HobDataType("x", 0) == GetDataType<dtype>::value));
-=======
                        && (user_op::HobDataType("x", 0) == GetDataType<dtype>::value));
->>>>>>> 85d79b69
 
 REGISTER_COUNT_NOT_FINITE_CPU_KERNEL(float)
 REGISTER_COUNT_NOT_FINITE_CPU_KERNEL(double)
@@ -57,11 +53,7 @@
   REGISTER_USER_KERNEL("multi_count_not_finite")                      \
       .SetCreateFn<MultiCountNotFiniteCpuKernel<dtype>>()             \
       .SetIsMatchedHob((user_op::HobDeviceType() == DeviceType::kCPU) \
-<<<<<<< HEAD
-                       & (user_op::HobDataType("x", 0) == GetDataType<dtype>::value));
-=======
                        && (user_op::HobDataType("x", 0) == GetDataType<dtype>::value));
->>>>>>> 85d79b69
 
 REGISTER_MULTI_COUNT_NOT_FINITE_CPU_KERNEL(float)
 REGISTER_MULTI_COUNT_NOT_FINITE_CPU_KERNEL(double)
