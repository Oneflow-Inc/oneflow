/*
Copyright 2020 The OneFlow Authors. All rights reserved.

Licensed under the Apache License, Version 2.0 (the "License");
you may not use this file except in compliance with the License.
You may obtain a copy of the License at

    http://www.apache.org/licenses/LICENSE-2.0

Unless required by applicable law or agreed to in writing, software
distributed under the License is distributed on an "AS IS" BASIS,
WITHOUT WARRANTIES OR CONDITIONS OF ANY KIND, either express or implied.
See the License for the specific language governing permissions and
limitations under the License.
*/
#include "oneflow/core/device/cudnn_util.h"
#include "oneflow/core/framework/framework.h"
#include "oneflow/core/ndarray/ndarray_util.h"
#include "oneflow/core/ep/cuda/cuda_stream.h"
#include "oneflow/core/ep/cuda/primitive/unary_functor.cuh"
#include "oneflow/core/cuda/layer_norm.cuh"
#include <cub/cub.cuh>
#include <cutlass/fast_math.h>

namespace oneflow {

namespace {

template<typename SRC, typename DST, ep::primitive::UnaryOp activation, bool affine>
struct AffineStore {
  AffineStore(DST* y, int64_t row_size, int64_t channel_size, int64_t spatial_size,
              const DST* gamma, const DST* beta)
      : y(y),
        row_size(row_size),
        channel_size(channel_size),
        spatial_size(spatial_size),
        gamma(gamma),
        beta(beta),
        act(0, 0) {}

  template<int PackSize>
  __device__ void store(const SRC* src, int64_t row, int64_t col) {
    cuda::layer_norm::Pack<DST, PackSize> y_pack;
    const int64_t offset = row * row_size + col;
    const int64_t packed_offset = offset / PackSize;
    const int64_t gamma_beta_offset = (offset / spatial_size) % channel_size;
    DST gamma_val = 1.0;
    DST beta_val = 0.0;
    if (affine) {
      gamma_val = gamma[gamma_beta_offset];
      beta_val = beta[gamma_beta_offset];
    }

#pragma unroll
    for (int i = 0; i < PackSize; ++i) {
      DST normalized_i = static_cast<DST>(src[i]);
      if (affine) {
        y_pack.elem[i] = act(normalized_i * gamma_val + beta_val);
      } else {
        // Direct Store.
        y_pack.elem[i] = act(normalized_i);
      }
    }
    *(reinterpret_cast<cuda::layer_norm::PackType<DST, PackSize>*>(y) + packed_offset) =
        y_pack.storage;
  }
  bool CanPackAs(size_t pack_size) { return (spatial_size % pack_size) == 0; }
  DST* y;
  int64_t row_size;
  int64_t channel_size;
  int64_t spatial_size;
  const DST* gamma;
  const DST* beta;
  ep::primitive::UnaryFunctor<DeviceType::kCUDA, activation, DST, DST> act;
};

template<typename SRC, typename DST, bool affine>
struct ScaleLoad {
  ScaleLoad(const SRC* src, const SRC* gamma, int64_t row_size, int64_t channel_size,
            int64_t spatial_size)
      : src(src),
        gamma(gamma),
        row_size(row_size),
        channel_size(channel_size),
        spatial_size(spatial_size) {}
  template<int PackSize>
  __device__ void load(DST* dst, int64_t row, int64_t col) const {
    cuda::layer_norm::Pack<SRC, PackSize> src_pack;
    cuda::layer_norm::Pack<SRC, PackSize> gamma_pack;

    const int64_t offset = row * row_size + col;
    const int64_t packed_offset = offset / PackSize;
    const int64_t gamma_offset = (offset / spatial_size) % channel_size;

    src_pack.storage =
        *(reinterpret_cast<const cuda::layer_norm::PackType<SRC, PackSize>*>(src) + packed_offset);
    SRC gamma_val = static_cast<SRC>(1.0);
    if (affine) { gamma_val = gamma[gamma_offset]; }
#pragma unroll
    for (int i = 0; i < PackSize; ++i) { dst[i] = static_cast<DST>(src_pack.elem[i] * gamma_val); }
  }
  bool CanPackAs(size_t pack_size) { return (spatial_size % pack_size) == 0; }
  const SRC* src;
  const SRC* gamma;
  int64_t row_size;
  int64_t channel_size;
  int64_t spatial_size;
};

template<typename SRC, typename DST, ep::primitive::UnaryOp activation, bool affine>
struct ChannelsLastStore {
  ChannelsLastStore(DST* y, const DST* gamma, const DST* beta, int64_t spatial_size,
                    int64_t channel_size, int64_t num_groups)
      : y(y),
        gamma(gamma),
        beta(beta),
        spatial_size(spatial_size),
        c0(num_groups),
        c1(channel_size / num_groups),
        act(0, 0) {}

  template<int PackSize>
  __device__ void store(const SRC* src, int32_t row, int32_t col) {
    cuda::layer_norm::Pack<DST, PackSize> y_pack;
    cuda::layer_norm::Pack<DST, PackSize> gamma_pack;
    cuda::layer_norm::Pack<DST, PackSize> beta_pack;
    int32_t spatial_idx;
    int32_t c1_idx;
    c1(spatial_idx, c1_idx, col);
    int32_t batch_idx;
    int32_t c0_idx;
    c0(batch_idx, c0_idx, row);
    const int32_t y_offset =
        (batch_idx * c0.divisor * c1.divisor * spatial_size + spatial_idx * c0.divisor * c1.divisor
         + c0_idx * c1.divisor + c1_idx)
        / PackSize;
    const int32_t gamma_beta_offset = (c0_idx * c1.divisor + c1_idx) / PackSize;
    if (affine) {
      gamma_pack.storage =
          *(reinterpret_cast<const cuda::layer_norm::PackType<DST, PackSize>*>(gamma)
            + gamma_beta_offset);
      beta_pack.storage = *(reinterpret_cast<const cuda::layer_norm::PackType<DST, PackSize>*>(beta)
                            + gamma_beta_offset);
    }

#pragma unroll
    for (int i = 0; i < PackSize; ++i) {
      DST normalized_i = static_cast<DST>(src[i]);
      if (affine) {
        y_pack.elem[i] = act(normalized_i * gamma_pack.elem[i] + beta_pack.elem[i]);
      } else {
        // Direct Store.
        y_pack.elem[i] = act(normalized_i);
      }
    }
    *(reinterpret_cast<cuda::layer_norm::PackType<DST, PackSize>*>(y) + y_offset) = y_pack.storage;
  }
  bool CanPackAs(size_t pack_size) { return (c1.divisor % pack_size) == 0; }
  DST* y;
  const DST* gamma;
  const DST* beta;
  int32_t spatial_size;
  cutlass::FastDivmod c0;
  cutlass::FastDivmod c1;
<<<<<<< HEAD
=======
  ep::primitive::UnaryFunctor<DeviceType::kCUDA, activation, DST, DST> act;
>>>>>>> 35d97587
};

template<typename SRC, typename DST>
struct ChannelsLastLoad {
  ChannelsLastLoad(const SRC* src, int64_t spatial_size, int64_t channel_size, int64_t num_groups)
      : src(src), spatial_size(spatial_size), c0(num_groups), c1(channel_size / num_groups) {}
  template<int N>
  __device__ void load(DST* dst, int32_t row, int32_t col) const {
    int32_t spatial_idx;
    int32_t c1_idx;
    c1(spatial_idx, c1_idx, col);
    int32_t batch_idx;
    int32_t c0_idx;
    c0(batch_idx, c0_idx, row);
    cuda::layer_norm::Pack<SRC, N> pack;
    const int32_t offset = (batch_idx * c0.divisor * c1.divisor * spatial_size
                            + spatial_idx * c0.divisor * c1.divisor + c0_idx * c1.divisor + c1_idx)
                           / N;

    pack.storage = *(reinterpret_cast<const cuda::layer_norm::PackType<SRC, N>*>(src) + offset);
#pragma unroll
    for (int i = 0; i < N; ++i) { dst[i] = static_cast<DST>(pack.elem[i]); }
  }
  bool CanPackAs(size_t pack_size) { return (c1.divisor % pack_size) == 0; }
  const SRC* src;
  int32_t spatial_size;
  cutlass::FastDivmod c0;
  cutlass::FastDivmod c1;
};

template<typename T, ep::primitive::UnaryOp activation, bool affine>
void GroupNormForwardGpu(ep::Stream* stream, const int64_t num_instances, const int64_t norm_size,
                         const int64_t channel_size, const int64_t spatial_size,
                         const double epsilon, const T* x_ptr, const T* gamma_ptr,
                         const T* beta_ptr, T* y_ptr, user_op::Tensor* mean,
                         user_op::Tensor* inv_variance, bool channels_first) {
  using ComputeType = typename cuda::layer_norm::DefaultComputeType<T>::type;
  if (channels_first) {
    cuda::layer_norm::DirectLoad<T, ComputeType> load(x_ptr, norm_size);
    AffineStore<ComputeType, T, activation, affine> store(y_ptr, norm_size, channel_size,
                                                          spatial_size, gamma_ptr, beta_ptr);

    cuda::layer_norm::DispatchLayerNorm<decltype(load), decltype(store), ComputeType>(
        stream->As<ep::CudaStream>()->cuda_stream(), load, store, num_instances, norm_size, epsilon,
        mean->mut_dptr<ComputeType>(), inv_variance->mut_dptr<ComputeType>());
  } else {
    ChannelsLastLoad<T, ComputeType> load(x_ptr, spatial_size, channel_size,
                                          channel_size / (norm_size / spatial_size));
    ChannelsLastStore<ComputeType, T, activation, affine> store(
        y_ptr, gamma_ptr, beta_ptr, spatial_size, channel_size,
        channel_size / (norm_size / spatial_size));

    cuda::layer_norm::DispatchLayerNorm<decltype(load), decltype(store), ComputeType>(
        stream->As<ep::CudaStream>()->cuda_stream(), load, store, num_instances, norm_size, epsilon,
        mean->mut_dptr<ComputeType>(), inv_variance->mut_dptr<ComputeType>());
  }
}

template<typename T, ep::primitive::UnaryOp activation>
void DispatchGroupNormAffine(ep::Stream* stream, const int64_t num_instances,
                             const int64_t norm_size, const int64_t channel_size,
                             const int64_t spatial_size, const double epsilon, const T* x_ptr,
                             const T* gamma_ptr, const T* beta_ptr, T* y_ptr, user_op::Tensor* mean,
                             user_op::Tensor* inv_variance, bool channels_first) {
  if (gamma_ptr != nullptr && beta_ptr != nullptr) {
    GroupNormForwardGpu<T, activation, true>(stream, num_instances, norm_size, channel_size,
                                             spatial_size, epsilon, x_ptr, gamma_ptr, beta_ptr,
                                             y_ptr, mean, inv_variance, channels_first);
  } else {
    GroupNormForwardGpu<T, activation, false>(stream, num_instances, norm_size, channel_size,
                                              spatial_size, epsilon, x_ptr, gamma_ptr, beta_ptr,
                                              y_ptr, mean, inv_variance, channels_first);
  }
}

template<typename T>
void DispatchGroupNormForwardGpu(ep::Stream* stream, const int64_t num_instances,
                                 const int64_t norm_size, const int64_t channel_size,
                                 const int64_t spatial_size, const double epsilon, const T* x_ptr,
                                 const T* gamma_ptr, const T* beta_ptr, T* y_ptr,
                                 user_op::Tensor* mean, user_op::Tensor* inv_variance,
                                 bool channels_first, const std::string& activation) {
  if (activation == "none") {
    DispatchGroupNormAffine<T, ep::primitive::UnaryOp::kIdentity>(
        stream, num_instances, norm_size, channel_size, spatial_size, epsilon, x_ptr, gamma_ptr,
        beta_ptr, y_ptr, mean, inv_variance, channels_first);
  } else if (activation == "silu") {
    DispatchGroupNormAffine<T, ep::primitive::UnaryOp::kSilu>(
        stream, num_instances, norm_size, channel_size, spatial_size, epsilon, x_ptr, gamma_ptr,
        beta_ptr, y_ptr, mean, inv_variance, channels_first);
  } else {
    UNIMPLEMENTED();
  }
}

template<typename T, bool affine>
void GroupNormBackwardGpu(ep::Stream* stream, const int64_t num_instances, const int64_t norm_size,
                          const int64_t channel_size, const int64_t spatial_size, const T* dy_ptr,
                          const T* x_ptr, const user_op::Tensor* mean,
                          const user_op::Tensor* inv_variance, const T* gamma_ptr, T* dx_ptr) {
  using ComputeType = typename cuda::layer_norm::DefaultComputeType<T>::type;
  cuda::layer_norm::DirectLoad<T, ComputeType> load_x(x_ptr, norm_size);
  ScaleLoad<T, ComputeType, affine> load_scaled_dy(dy_ptr, gamma_ptr, norm_size, channel_size,
                                                   spatial_size);
  cuda::layer_norm::DirectStore<ComputeType, T> store(dx_ptr, norm_size);
  OF_CUDA_CHECK((cuda::layer_norm::DispatchLayerNormGrad<decltype(load_x), decltype(load_scaled_dy),
                                                         decltype(store), ComputeType>(
      stream->As<ep::CudaStream>()->cuda_stream(), load_x, load_scaled_dy, store,
      mean->dptr<ComputeType>(), inv_variance->dptr<ComputeType>(), num_instances, norm_size)));
}

template<typename T>
void LaunchGroupNormBackward(ep::Stream* stream, const int64_t num_instances,
                             const int64_t norm_size, const int64_t channel_size,
                             const int64_t spatial_size, const T* dy_ptr, const T* x_ptr,
                             const user_op::Tensor* mean, const user_op::Tensor* inv_variance,
                             const T* gamma_ptr, T* dx_ptr) {
  if (gamma_ptr != nullptr) {
    GroupNormBackwardGpu<T, true>(stream, num_instances, norm_size, channel_size, spatial_size,
                                  dy_ptr, x_ptr, mean, inv_variance, gamma_ptr, dx_ptr);
  } else {
    GroupNormBackwardGpu<T, false>(stream, num_instances, norm_size, channel_size, spatial_size,
                                   dy_ptr, x_ptr, mean, inv_variance, gamma_ptr, dx_ptr);
  }
}

}  // namespace

template<typename T>
class GroupNormGpuKernel final : public user_op::OpKernel {
 public:
  GroupNormGpuKernel() = default;
  ~GroupNormGpuKernel() = default;

 private:
  using user_op::OpKernel::Compute;
  bool AlwaysComputeWhenAllOutputsEmpty() const override { return false; }
  void Compute(user_op::KernelComputeContext* ctx) const override {
    const user_op::Tensor* x = ctx->Tensor4ArgNameAndIndex("x", 0);
    user_op::Tensor* y = ctx->Tensor4ArgNameAndIndex("y", 0);
    user_op::Tensor* mean = ctx->Tensor4ArgNameAndIndex("mean", 0);
    user_op::Tensor* inv_variance = ctx->Tensor4ArgNameAndIndex("inv_variance", 0);
    const double epsilon = ctx->Attr<double>("epsilon");
    const int32_t num_groups = ctx->Attr<int32_t>("num_groups");
    const std::string& data_format = ctx->Attr<std::string>("data_format");
    CHECK_GE(epsilon, CUDNN_BN_MIN_EPSILON);
    const int64_t num_instances = mean->shape_view().elem_cnt();  // N*num_groups
    const int64_t norm_size = x->shape_view().elem_cnt() / num_instances;
    const int64_t batch_size = x->shape_view().At(0);
    int64_t channel_size = 0;
    bool channels_first = false;
    if (data_format == "channels_first") {
      channel_size = x->shape_view().At(1);
      channels_first = true;
    } else if (data_format == "channels_last") {
      channel_size = x->shape_view().At(x->shape_view().NumAxes() - 1);
      channels_first = false;
    } else {
      UNIMPLEMENTED();
    }
    const int64_t spatial_size = x->shape_view().elem_cnt() / batch_size / channel_size;
    const T* gamma_ptr = nullptr;
    const T* beta_ptr = nullptr;
    if (ctx->has_input("gamma", 0) && ctx->has_input("beta", 0)) {
      const user_op::Tensor* gamma = ctx->Tensor4ArgNameAndIndex("gamma", 0);
      gamma_ptr = gamma->dptr<T>();
      CHECK_EQ(gamma->shape_view().elem_cnt(), channel_size);
      const user_op::Tensor* beta = ctx->Tensor4ArgNameAndIndex("beta", 0);
      beta_ptr = ctx->Tensor4ArgNameAndIndex("beta", 0)->dptr<T>();
      CHECK_EQ(beta->shape_view().elem_cnt(), channel_size);
    }
    DispatchGroupNormForwardGpu<T>(ctx->stream(), num_instances, norm_size, channel_size,
                                   spatial_size, epsilon, x->dptr<T>(), gamma_ptr, beta_ptr,
                                   y->mut_dptr<T>(), mean, inv_variance, channels_first,
                                   ctx->Attr<std::string>("activation"));
  }
};

#define REGISTER_GROUP_NORM_CUDA_KERNEL(dtype)                         \
  REGISTER_USER_KERNEL("group_norm")                                   \
      .SetCreateFn<GroupNormGpuKernel<dtype>>()                        \
      .SetIsMatchedHob((user_op::HobDeviceType() == DeviceType::kCUDA) \
                       && (user_op::HobDataType("x", 0) == GetDataType<dtype>::value));

REGISTER_GROUP_NORM_CUDA_KERNEL(half)
REGISTER_GROUP_NORM_CUDA_KERNEL(float)
REGISTER_GROUP_NORM_CUDA_KERNEL(double)
#if CUDA_VRSION >= 11000
REGISTER_GROUP_NORM_CUDA_KERNEL(nv_bfloat16)
#endif

template<typename T>
class GroupNormGradGpuKernel final : public user_op::OpKernel {
 public:
  GroupNormGradGpuKernel() = default;
  ~GroupNormGradGpuKernel() = default;

 private:
  using user_op::OpKernel::Compute;
  bool AlwaysComputeWhenAllOutputsEmpty() const override { return false; }
  void Compute(user_op::KernelComputeContext* ctx) const override {
    const user_op::Tensor* dy = ctx->Tensor4ArgNameAndIndex("dy", 0);
    const user_op::Tensor* x = ctx->Tensor4ArgNameAndIndex("x", 0);
    const user_op::Tensor* mean = ctx->Tensor4ArgNameAndIndex("mean", 0);
    const user_op::Tensor* inv_variance = ctx->Tensor4ArgNameAndIndex("inv_variance", 0);
    user_op::Tensor* dx = ctx->Tensor4ArgNameAndIndex("dx", 0);
    const int64_t num_instances = mean->shape_view().elem_cnt();
    const int64_t norm_size = x->shape_view().elem_cnt() / num_instances;
    const int64_t batch_size = x->shape_view().At(0);
    const int64_t channel_size = x->shape_view().At(1);
    const int64_t spatial_size = x->shape_view().elem_cnt() / batch_size / channel_size;
    const T* gamma_ptr = nullptr;
    if (ctx->has_input("gamma", 0)) {
      gamma_ptr = ctx->Tensor4ArgNameAndIndex("gamma", 0)->dptr<T>();
    }
    LaunchGroupNormBackward<T>(ctx->stream(), num_instances, norm_size, channel_size, spatial_size,
                               dy->dptr<T>(), x->dptr<T>(), mean, inv_variance, gamma_ptr,
                               dx->mut_dptr<T>());
  };
};

#define REGISTER_GROUP_NORM_GRAD_CUDA_KERNEL(dtype)                    \
  REGISTER_USER_KERNEL("group_norm_grad")                              \
      .SetCreateFn<GroupNormGradGpuKernel<dtype>>()                    \
      .SetIsMatchedHob((user_op::HobDeviceType() == DeviceType::kCUDA) \
                       && (user_op::HobDataType("dy", 0) == GetDataType<dtype>::value));

REGISTER_GROUP_NORM_GRAD_CUDA_KERNEL(half)
REGISTER_GROUP_NORM_GRAD_CUDA_KERNEL(float)
REGISTER_GROUP_NORM_GRAD_CUDA_KERNEL(double)
#if CUDA_VRSION >= 11000
REGISTER_GROUP_NORM_GRAD_CUDA_KERNEL(nv_bfloat16)
#endif

constexpr int kReduceBlockSize = 512;
constexpr int kBlockSize = 128;
constexpr int kNumWaves = 32;

inline cudaError_t GetReduceNumBlocks(int64_t n, int* num_blocks) {
  int dev;
  {
    cudaError_t err = cudaGetDevice(&dev);
    if (err != cudaSuccess) { return err; }
  }
  int sm_count;
  {
    cudaError_t err = cudaDeviceGetAttribute(&sm_count, cudaDevAttrMultiProcessorCount, dev);
    if (err != cudaSuccess) { return err; }
  }
  int tpm;
  {
    cudaError_t err = cudaDeviceGetAttribute(&tpm, cudaDevAttrMaxThreadsPerMultiProcessor, dev);
    if (err != cudaSuccess) { return err; }
  }
  *num_blocks =
      std::max<int>(1, std::min<int64_t>(n, sm_count * tpm / kReduceBlockSize * kNumWaves));
  return cudaSuccess;
}

inline cudaError_t GetNumBlocks(int64_t n, int* num_blocks) {
  int dev;
  {
    cudaError_t err = cudaGetDevice(&dev);
    if (err != cudaSuccess) { return err; }
  }
  int sm_count;
  {
    cudaError_t err = cudaDeviceGetAttribute(&sm_count, cudaDevAttrMultiProcessorCount, dev);
    if (err != cudaSuccess) { return err; }
  }
  int tpm;
  {
    cudaError_t err = cudaDeviceGetAttribute(&tpm, cudaDevAttrMaxThreadsPerMultiProcessor, dev);
    if (err != cudaSuccess) { return err; }
  }
  *num_blocks = std::max<int>(1, std::min<int64_t>((n + kBlockSize - 1) / kBlockSize,
                                                   sm_count * tpm / kBlockSize * kNumWaves));
  return cudaSuccess;
}

template<typename T>
struct SumOp {
  __device__ __forceinline__ T operator()(const T& a, const T& b) const { return a + b; }
};

template<typename T, int PackSize>
struct GetPackType {
  using type = typename std::aligned_storage<sizeof(T) * PackSize, sizeof(T) * PackSize>::type;
};

template<typename T, int PackSize>
using PackType = typename GetPackType<T, PackSize>::type;

template<typename T, int PackSize>
union Pack {
  static_assert(sizeof(PackType<T, PackSize>) == sizeof(T) * PackSize, "");
  __device__ Pack(T val) {
    for (int i = 0; i < PackSize; i++) { elem[i] = val; }
  }

  T elem[PackSize];
  PackType<T, PackSize> storage;
};

constexpr int kMaxPackBytes = 128 / 8;
constexpr int kMaxPackSize = 8;

constexpr int Min(int a, int b) { return a < b ? a : b; }

template<typename T>
constexpr int GetPackSize() {
  return Min(kMaxPackBytes / sizeof(T), kMaxPackSize);
}

template<typename T, typename ComputeType, int PackSize>
__global__ void GroupNormParamGradKernel(const T* dy, const T* x, const ComputeType* mean,
                                         const ComputeType* inv_var,
                                         ComputeType* dgamma_partial_sum,
                                         ComputeType* dbeta_partial_sum, const int32_t batch_size,
                                         const int32_t group_size, const int32_t channel_size,
                                         const int32_t spatial_size) {
  using LoadType = PackType<T, PackSize>;
  const int32_t batch_channel_size = batch_size * channel_size;
  for (int32_t batch_channel_id = blockIdx.x; batch_channel_id < batch_channel_size;
       batch_channel_id += gridDim.x) {
    const int32_t batch_id = batch_channel_id / channel_size;
    const int32_t channel_id = batch_channel_id % channel_size;
    const int32_t group_num = channel_size / group_size;
    const int32_t batch_group_id = batch_id * group_size + channel_id / group_num;

    ComputeType mean_val = mean[batch_group_id];
    ComputeType inv_var_val = inv_var[batch_group_id];

    Pack<ComputeType, PackSize> ds_sum_pack(0);
    Pack<ComputeType, PackSize> db_sum_pack(0);

    for (int32_t spatial = threadIdx.x * PackSize; spatial < spatial_size;
         spatial += blockDim.x * PackSize) {
      Pack<T, PackSize> dy_pack(0);
      Pack<T, PackSize> x_pack(0);
      const int32_t load_idx = batch_channel_id * spatial_size + spatial;
      const LoadType* dy_load = reinterpret_cast<const LoadType*>(dy + load_idx);
      dy_pack.storage = *dy_load;
      const LoadType* x_load = reinterpret_cast<const LoadType*>(x + load_idx);
      x_pack.storage = *x_load;
#pragma unroll
      for (int i = 0; i < PackSize; i++) {
        ds_sum_pack.elem[i] += static_cast<ComputeType>(dy_pack.elem[i])
                               * (static_cast<ComputeType>(x_pack.elem[i]) - mean_val)
                               * inv_var_val;
        db_sum_pack.elem[i] += static_cast<ComputeType>(dy_pack.elem[i]);
      }
    }

    ComputeType ds_sum = 0.0;
    ComputeType db_sum = 0.0;

#pragma unroll
    for (int i = 0; i < PackSize; i++) {
      ds_sum += ds_sum_pack.elem[i];
      db_sum += db_sum_pack.elem[i];
    }

    __syncthreads();
    typedef cub::BlockReduce<ComputeType, kReduceBlockSize> BlockReduce;
    __shared__ typename BlockReduce::TempStorage temp_storage1;
    __shared__ typename BlockReduce::TempStorage temp_storage2;
    ComputeType ds_sum_result = BlockReduce(temp_storage1).Reduce(ds_sum, SumOp<ComputeType>());
    ComputeType db_sum_result = BlockReduce(temp_storage2).Reduce(db_sum, SumOp<ComputeType>());
    if (threadIdx.x == 0) {
      dgamma_partial_sum[batch_channel_id] = ds_sum_result;
      dbeta_partial_sum[batch_channel_id] = db_sum_result;
    }
  }
}

template<typename T, typename ComputeType>
__global__ void BatchReduceGammaBetaGradKernel(ComputeType* ds_sum, ComputeType* db_sum,
                                               ComputeType* dgamma, ComputeType* dbeta,
                                               const int32_t batch_size, const int32_t group_size,
                                               const int32_t channel_size,
                                               const int32_t spatial_size) {
  const int32_t group_num = channel_size / group_size;
  CUDA_1D_KERNEL_LOOP(channel_idx, channel_size) {
    ComputeType dgamma_sum = 0.0;
    ComputeType dbeta_sum = 0.0;
    for (int batch_id = 0; batch_id < batch_size; batch_id++) {
      const int32_t batch_group_id = batch_id * group_size + channel_idx / group_num;
      const int32_t batch_channel_id = batch_id * channel_size + channel_idx;
      dgamma_sum += ds_sum[batch_channel_id];
      dbeta_sum += db_sum[batch_channel_id];
    }
    dgamma[channel_idx] = dgamma_sum;
    dbeta[channel_idx] = dbeta_sum;
  }
}

template<typename T>
int32_t GetLaunchPackSize(const int32_t spatial_size) {
  for (int pack_size = GetPackSize<T>(); pack_size > 0; pack_size /= 2) {
    if (spatial_size % pack_size == 0) { return pack_size; }
  }
  return 1;
}

template<typename T, typename ComputeType>
void DispatchGroupNormParamGradKernel(ep::Stream* stream, const T* dy, const T* x,
                                      const ComputeType* mean, const ComputeType* inv_var,
                                      ComputeType* reduce_ds_buf, ComputeType* reduce_db_buf,
                                      const int32_t batch_size, const int32_t group_size,
                                      const int32_t channel_size, const int32_t spatial_size) {
  const int launch_pack_size = GetLaunchPackSize<T>(spatial_size);
  int num_blocks;
  OF_CUDA_CHECK(GetReduceNumBlocks(batch_size * channel_size, &num_blocks));
  if (launch_pack_size == 8) {
    GroupNormParamGradKernel<T, ComputeType, 8>
        <<<num_blocks, kReduceBlockSize, 0, stream->As<ep::CudaStream>()->cuda_stream()>>>(
            dy, x, mean, inv_var, reduce_ds_buf, reduce_db_buf, batch_size, group_size,
            channel_size, spatial_size);
  } else if (launch_pack_size == 4) {
    GroupNormParamGradKernel<T, ComputeType, 4>
        <<<num_blocks, kReduceBlockSize, 0, stream->As<ep::CudaStream>()->cuda_stream()>>>(
            dy, x, mean, inv_var, reduce_ds_buf, reduce_db_buf, batch_size, group_size,
            channel_size, spatial_size);
  } else if (launch_pack_size == 2) {
    GroupNormParamGradKernel<T, ComputeType, 2>
        <<<num_blocks, kReduceBlockSize, 0, stream->As<ep::CudaStream>()->cuda_stream()>>>(
            dy, x, mean, inv_var, reduce_ds_buf, reduce_db_buf, batch_size, group_size,
            channel_size, spatial_size);
  } else {
    GroupNormParamGradKernel<T, ComputeType, 1>
        <<<num_blocks, kReduceBlockSize, 0, stream->As<ep::CudaStream>()->cuda_stream()>>>(
            dy, x, mean, inv_var, reduce_ds_buf, reduce_db_buf, batch_size, group_size,
            channel_size, spatial_size);
  }
}

template<typename T>
class GroupNormParamGradGpuKernel final : public user_op::OpKernel {
 public:
  GroupNormParamGradGpuKernel() = default;
  ~GroupNormParamGradGpuKernel() = default;

 private:
  using user_op::OpKernel::Compute;
  bool AlwaysComputeWhenAllOutputsEmpty() const override { return false; }
  void Compute(user_op::KernelComputeContext* ctx) const override {
    const user_op::Tensor* dy = ctx->Tensor4ArgNameAndIndex("dy", 0);
    const user_op::Tensor* x = ctx->Tensor4ArgNameAndIndex("x", 0);
    const user_op::Tensor* mean = ctx->Tensor4ArgNameAndIndex("mean", 0);
    const user_op::Tensor* inv_variance = ctx->Tensor4ArgNameAndIndex("inv_variance", 0);
    user_op::Tensor* dgamma = ctx->Tensor4ArgNameAndIndex("dgamma", 0);
    user_op::Tensor* dbeta = ctx->Tensor4ArgNameAndIndex("dbeta", 0);
    const int64_t num_instances = mean->shape_view().elem_cnt();
    const int64_t norm_size = x->shape_view().elem_cnt() / num_instances;
    const int64_t batch_size = x->shape_view().At(0);
    const int64_t channel_size = x->shape_view().At(1);
    const int64_t spatial_size = x->shape_view().elem_cnt() / batch_size / channel_size;
    const int64_t group_size = num_instances / batch_size;
    user_op::Tensor* tmp_buffer = ctx->Tensor4ArgNameAndIndex("tmp_buffer", 0);
    using ComputeType = typename cuda::layer_norm::DefaultComputeType<T>::type;
    ComputeType* reduce_ds_buf_ptr = reinterpret_cast<ComputeType*>(tmp_buffer->mut_dptr<char>());
    ComputeType* reduce_db_buf_ptr = reinterpret_cast<ComputeType*>(
        tmp_buffer->mut_dptr<char>() + batch_size * channel_size * sizeof(T));
    DispatchGroupNormParamGradKernel<T, ComputeType>(
        ctx->stream(), dy->dptr<T>(), x->dptr<T>(), mean->dptr<ComputeType>(),
        inv_variance->dptr<ComputeType>(), reduce_ds_buf_ptr, reduce_db_buf_ptr, batch_size,
        group_size, channel_size, spatial_size);
    int num_blocks;
    OF_CUDA_CHECK(GetNumBlocks(channel_size, &num_blocks));
    // Note(zhengzekang): In large batchsize, it is recommend to use gemm to reduce. (1, N) matmul
    // (N, C)
    BatchReduceGammaBetaGradKernel<T, ComputeType>
        <<<num_blocks, kBlockSize, 0, ctx->stream()->As<ep::CudaStream>()->cuda_stream()>>>(
            reduce_ds_buf_ptr, reduce_db_buf_ptr, dgamma->mut_dptr<ComputeType>(),
            dbeta->mut_dptr<ComputeType>(), batch_size, group_size, channel_size, spatial_size);
  };
};

#define REGISTER_GROUP_NORM_PARAM_GRAD_CUDA_KERNEL(dtype, compute_dtype)                  \
  REGISTER_USER_KERNEL("group_norm_param_grad")                                           \
      .SetCreateFn<GroupNormParamGradGpuKernel<dtype>>()                                  \
      .SetInferTmpSizeFn([](user_op::InferContext* ctx) {                                 \
        const auto& x = ctx->InputTensorDesc("x", 0);                                     \
        const int64_t batch_size = x.shape().At(0);                                       \
        const int64_t channel_size = x.shape().At(1);                                     \
        size_t tmp_buffer_size = (2 * batch_size * channel_size) * sizeof(compute_dtype); \
        return tmp_buffer_size;                                                           \
      })                                                                                  \
      .SetIsMatchedHob((user_op::HobDeviceType() == DeviceType::kCUDA)                    \
                       && (user_op::HobDataType("dy", 0) == GetDataType<dtype>::value));

REGISTER_GROUP_NORM_PARAM_GRAD_CUDA_KERNEL(half, float)
REGISTER_GROUP_NORM_PARAM_GRAD_CUDA_KERNEL(float, float)
REGISTER_GROUP_NORM_PARAM_GRAD_CUDA_KERNEL(double, double)
#if CUDA_VRSION >= 11000
REGISTER_GROUP_NORM_PARAM_GRAD_CUDA_KERNEL(nv_bfloat16, float)
#endif

}  // namespace oneflow<|MERGE_RESOLUTION|>--- conflicted
+++ resolved
@@ -162,10 +162,7 @@
   int32_t spatial_size;
   cutlass::FastDivmod c0;
   cutlass::FastDivmod c1;
-<<<<<<< HEAD
-=======
   ep::primitive::UnaryFunctor<DeviceType::kCUDA, activation, DST, DST> act;
->>>>>>> 35d97587
 };
 
 template<typename SRC, typename DST>
