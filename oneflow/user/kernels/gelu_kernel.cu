/*
Copyright 2020 The OneFlow Authors. All rights reserved.

Licensed under the Apache License, Version 2.0 (the "License");
you may not use this file except in compliance with the License.
You may obtain a copy of the License at

    http://www.apache.org/licenses/LICENSE-2.0

Unless required by applicable law or agreed to in writing, software
distributed under the License is distributed on an "AS IS" BASIS,
WITHOUT WARRANTIES OR CONDITIONS OF ANY KIND, either express or implied.
See the License for the specific language governing permissions and
limitations under the License.
*/
#include "oneflow/core/framework/framework.h"
#include "oneflow/core/kernel/util/cuda_half_util.h"
#include "oneflow/core/cuda/elementwise.cuh"
#include "oneflow/core/kernel/cuda_graph_support.h"

namespace oneflow {

namespace {

template<typename T>
struct GeluFunctor {
  OF_DEVICE_FUNC T operator()(T x) const {
    return static_cast<T>(0.5) * x * (static_cast<T>(1.0) + erf(static_cast<T>(M_SQRT1_2) * x));
  }
};

template<typename T>
struct GeluGradFunctor {
  const T coef = std::sqrt(static_cast<T>(2.0) / std::acos(static_cast<T>(-1.0)));
  OF_DEVICE_FUNC T operator()(T x, T dy) const {
    return static_cast<T>(0.5)
           * (static_cast<T>(1.0) + erf(static_cast<T>(M_SQRT1_2) * x)
              + x * coef * exp(static_cast<T>(-0.5) * x * x))
           * dy;
  }
};

template<>
struct GeluFunctor<half> {
  GeluFunctor<float> float_functor;
  OF_DEVICE_FUNC half operator()(half x) const {
    return __float2half(float_functor(__half2float(x)));
  }
};

template<>
struct GeluGradFunctor<half> {
  GeluGradFunctor<float> float_functor;
  OF_DEVICE_FUNC half operator()(half x, half dy) const {
    return __float2half(float_functor(__half2float(x), __half2float(dy)));
  }
};

}  // namespace

template<typename T>
class GpuGeluKernel final : public user_op::OpKernel, public user_op::CudaGraphSupport {
 public:
  GpuGeluKernel() = default;
  ~GpuGeluKernel() override = default;

 private:
  using user_op::OpKernel::Compute;
  void Compute(user_op::KernelComputeContext* ctx) const override {
    const user_op::Tensor* x = ctx->Tensor4ArgNameAndIndex("in", 0);
    user_op::Tensor* y = ctx->Tensor4ArgNameAndIndex("out", 0);
    const int64_t elem_cnt = x->shape().elem_cnt();
    OF_CUDA_CHECK((cuda::elementwise::Unary(GeluFunctor<T>(), elem_cnt, y->mut_dptr<T>(),
                                            x->dptr<T>(), ctx->device_ctx()->cuda_stream())));
  };

  bool AlwaysComputeWhenAllOutputsEmpty() const override { return false; }
};

#define REGISTER_GPU_GELU_KERNEL(dtype)                                             \
  REGISTER_USER_KERNEL("gelu").SetCreateFn<GpuGeluKernel<dtype>>().SetIsMatchedHob( \
      (user_op::HobDeviceType() == DeviceType::kGPU)                                \
<<<<<<< HEAD
      & (user_op::HobDataType("out", 0) == GetDataType<dtype>::value));
=======
      && (user_op::HobDataType("out", 0) == GetDataType<dtype>::value));
>>>>>>> 85d79b69

REGISTER_GPU_GELU_KERNEL(float)
REGISTER_GPU_GELU_KERNEL(double)
REGISTER_GPU_GELU_KERNEL(half)

template<typename T>
class GpuGeluGradKernel final : public user_op::OpKernel, public user_op::CudaGraphSupport {
 public:
  GpuGeluGradKernel() = default;
  ~GpuGeluGradKernel() override = default;

 private:
  using user_op::OpKernel::Compute;
  void Compute(user_op::KernelComputeContext* ctx) const override {
    const user_op::Tensor* x = ctx->Tensor4ArgNameAndIndex("x", 0);
    const user_op::Tensor* dy = ctx->Tensor4ArgNameAndIndex("dy", 0);
    user_op::Tensor* dx = ctx->Tensor4ArgNameAndIndex("dx", 0);
    const int64_t elem_cnt = x->shape().elem_cnt();
    OF_CUDA_CHECK(
        (cuda::elementwise::Binary(GeluGradFunctor<T>(), elem_cnt, dx->mut_dptr<T>(), x->dptr<T>(),
                                   dy->dptr<T>(), ctx->device_ctx()->cuda_stream())));
  };

  bool AlwaysComputeWhenAllOutputsEmpty() const override { return false; }
};

#define REGISTER_GPU_GELU_GRAD_KERNEL(dtype)                          \
  REGISTER_USER_KERNEL("gelu_grad")                                   \
      .SetCreateFn<GpuGeluGradKernel<dtype>>()                        \
      .SetIsMatchedHob((user_op::HobDeviceType() == DeviceType::kGPU) \
<<<<<<< HEAD
                       & (user_op::HobDataType("dx", 0) == GetDataType<dtype>::value));
=======
                       && (user_op::HobDataType("dx", 0) == GetDataType<dtype>::value));
>>>>>>> 85d79b69

REGISTER_GPU_GELU_GRAD_KERNEL(float)
REGISTER_GPU_GELU_GRAD_KERNEL(double)
REGISTER_GPU_GELU_GRAD_KERNEL(half)

}  // namespace oneflow<|MERGE_RESOLUTION|>--- conflicted
+++ resolved
@@ -80,11 +80,7 @@
 #define REGISTER_GPU_GELU_KERNEL(dtype)                                             \
   REGISTER_USER_KERNEL("gelu").SetCreateFn<GpuGeluKernel<dtype>>().SetIsMatchedHob( \
       (user_op::HobDeviceType() == DeviceType::kGPU)                                \
-<<<<<<< HEAD
-      & (user_op::HobDataType("out", 0) == GetDataType<dtype>::value));
-=======
       && (user_op::HobDataType("out", 0) == GetDataType<dtype>::value));
->>>>>>> 85d79b69
 
 REGISTER_GPU_GELU_KERNEL(float)
 REGISTER_GPU_GELU_KERNEL(double)
@@ -115,11 +111,7 @@
   REGISTER_USER_KERNEL("gelu_grad")                                   \
       .SetCreateFn<GpuGeluGradKernel<dtype>>()                        \
       .SetIsMatchedHob((user_op::HobDeviceType() == DeviceType::kGPU) \
-<<<<<<< HEAD
-                       & (user_op::HobDataType("dx", 0) == GetDataType<dtype>::value));
-=======
                        && (user_op::HobDataType("dx", 0) == GetDataType<dtype>::value));
->>>>>>> 85d79b69
 
 REGISTER_GPU_GELU_GRAD_KERNEL(float)
 REGISTER_GPU_GELU_GRAD_KERNEL(double)
