--- conflicted
+++ resolved
@@ -191,17 +191,8 @@
     }
     ComputeBinaryCrossEntropyWithLogitsOut<<<BlocksNum4ThreadsNum(elem_cnt),
                                              kCudaThreadsNumPerBlock, 0,
-<<<<<<< HEAD
-                                             ctx->device_ctx()->cuda_stream()>>>(
+                                             ctx->stream()->As<ep::CudaStream>()->cuda_stream()>>>(
         elem_cnt, input, target, out, weight, pos_weight_processed);
-=======
-                                             ctx->stream()->As<ep::CudaStream>()->cuda_stream()>>>(
-        elem_cnt, input, target, reduction == ReductionType::kNone ? out : tmp_out, weight,
-        pos_weight_processed);
-
-    ApplyLossReductionIfNeed<DeviceType::kCUDA, T>(ctx->stream(), elem_cnt, tmp_out, out,
-                                                   reduction);
->>>>>>> 72414588
   }
   bool AlwaysComputeWhenAllOutputsEmpty() const override { return false; }
 };
