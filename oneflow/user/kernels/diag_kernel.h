/*
Copyright 2020 The OneFlow Authors. All rights reserved.

Licensed under the Apache License, Version 2.0 (the "License");
you may not use this file except in compliance with the License.
You may obtain a copy of the License at

    http://www.apache.org/licenses/LICENSE-2.0

Unless required by applicable law or agreed to in writing, software
distributed under the License is distributed on an "AS IS" BASIS,
WITHOUT WARRANTIES OR CONDITIONS OF ANY KIND, either express or implied.
See the License for the specific language governing permissions and
limitations under the License.
*/
#ifndef _ONEFLOW_USER_KERNELS_DIAG_KERNEL_H_
#define _ONEFLOW_USER_KERNELS_DIAG_KERNEL_H_
#include "oneflow/core/ndarray/xpu_util.h"
#include "oneflow/core/framework/framework.h"

namespace oneflow {

namespace {
template<DeviceType device_type, typename T>
struct DiagFunctor final {
  void operator()(DeviceCtx* ctx, T* out_buf, const T* in_buf, int32_t size, int32_t stride,
                  int32_t in_dim);
};

template<DeviceType device_type, typename T>
struct DiagGradFunctor final {
  void operator()(DeviceCtx* ctx, T* dx_buf, const T* dy_buf, int32_t dx_cnt, int32_t dy_cnt,
                  int32_t stride, int32_t in_dim);
};
}  // namespace

template<DeviceType device_type, typename T>
class DiagKernel final : public user_op::OpKernel {
 public:
  DiagKernel() = default;
  ~DiagKernel() = default;

 private:
  using user_op::OpKernel::Compute;
  void Compute(user_op::KernelComputeContext* ctx) const override {
    const int32_t diagonal = ctx->Attr<int32_t>("diagonal");
    const user_op::Tensor* in = ctx->Tensor4ArgNameAndIndex("in", 0);
    user_op::Tensor* out = ctx->Tensor4ArgNameAndIndex("out", 0);
    const ShapeView& out_shape = out->shape();
    const ShapeView& in_shape = in->shape();
    int32_t in_dim = in_shape.NumAxes();
    const T* in_buf = in->dptr<T>();
    T* out_buf = out->mut_dptr<T>();

    Memset<device_type>(ctx->device_ctx(), out->mut_dptr(), 0, out_shape.elem_cnt() * sizeof(T));

    if (in_dim == 1) {
      int32_t size = in_shape.elem_cnt();
      out_buf += (diagonal >= 0 ? diagonal : -diagonal * out_shape.At(1));
      DiagFunctor<device_type, T>()(ctx->device_ctx(), out_buf, in_buf, size, out_shape.At(1) + 1,
                                    in_dim);
    } else {
      int32_t size = 0;
      in_buf += (diagonal >= 0 ? diagonal : -diagonal * in_shape.At(1));
      if (diagonal >= 0) {
        size = std::min(in_shape.At(0), in_shape.At(1) - diagonal);
      } else {
        size = std::min(in_shape.At(0) + diagonal, in_shape.At(1));
      }
      DiagFunctor<device_type, T>()(ctx->device_ctx(), out_buf, in_buf, size, in_shape.At(1) + 1,
                                    in_dim);
    }
  }
  bool AlwaysComputeWhenAllOutputsEmpty() const override { return false; }
};

template<DeviceType device_type, typename T>
class DiagBackwardKernel final : public user_op::OpKernel {
 public:
  DiagBackwardKernel() = default;
  ~DiagBackwardKernel() = default;

 private:
  using user_op::OpKernel::Compute;
  void Compute(user_op::KernelComputeContext* ctx) const override {
    const user_op::Tensor* dy = ctx->Tensor4ArgNameAndIndex("dy", 0);
    user_op::Tensor* dx = ctx->Tensor4ArgNameAndIndex("dx", 0);
    int32_t diagonal = ctx->Attr<int32_t>("diagonal");
    const ShapeView& dx_shape = dx->shape();
    const ShapeView& dy_shape = dy->shape();
    int32_t in_dim = dx_shape.NumAxes();
    int32_t dy_cnt = dy_shape.Count(0);
    int32_t dx_cnt = dx_shape.Count(0);
    T* dx_buf = dx->mut_dptr<T>();
    const T* dy_buf = dy->dptr<T>();

    Memset<device_type>(ctx->device_ctx(), dx->mut_dptr<T>(), 0, dx_shape.elem_cnt() * sizeof(T));

    if (in_dim == 1) {
      dy_buf += (diagonal >= 0 ? diagonal : -diagonal * dy_shape.At(1));
      DiagGradFunctor<device_type, T>()(ctx->device_ctx(), dx_buf, dy_buf, dx_cnt, dy_cnt,
                                        dy_shape.At(1) + 1, in_dim);
    } else {
      dx_buf += (diagonal >= 0 ? diagonal : -diagonal * dx_shape.At(1));
      DiagGradFunctor<device_type, T>()(ctx->device_ctx(), dx_buf, dy_buf, dx_cnt, dy_cnt,
                                        dx_shape.At(1) + 1, in_dim);
    }
  }
  bool AlwaysComputeWhenAllOutputsEmpty() const override { return false; }
};

#define REGISTER_DIAG_KERNELS(device, dtype)                                             \
  REGISTER_USER_KERNEL("diag").SetCreateFn<DiagKernel<device, dtype>>().SetIsMatchedHob( \
      (user_op::HobDeviceType() == device)                                               \
<<<<<<< HEAD
      & (user_op::HobDataType("in", 0) == GetDataType<dtype>::value));                   \
  REGISTER_USER_KERNEL("diag_grad")                                                      \
      .SetCreateFn<DiagBackwardKernel<device, dtype>>()                                  \
      .SetIsMatchedHob((user_op::HobDeviceType() == device)                              \
                       & (user_op::HobDataType("in", 0) == GetDataType<dtype>::value));
=======
      && (user_op::HobDataType("in", 0) == GetDataType<dtype>::value));                  \
  REGISTER_USER_KERNEL("diag_grad")                                                      \
      .SetCreateFn<DiagBackwardKernel<device, dtype>>()                                  \
      .SetIsMatchedHob((user_op::HobDeviceType() == device)                              \
                       && (user_op::HobDataType("in", 0) == GetDataType<dtype>::value));
>>>>>>> 85d79b69

}  // namespace oneflow

#endif  // _ONEFLOW_USER_KERNELS_DIAG_KERNEL_H_<|MERGE_RESOLUTION|>--- conflicted
+++ resolved
@@ -112,19 +112,11 @@
 #define REGISTER_DIAG_KERNELS(device, dtype)                                             \
   REGISTER_USER_KERNEL("diag").SetCreateFn<DiagKernel<device, dtype>>().SetIsMatchedHob( \
       (user_op::HobDeviceType() == device)                                               \
-<<<<<<< HEAD
-      & (user_op::HobDataType("in", 0) == GetDataType<dtype>::value));                   \
-  REGISTER_USER_KERNEL("diag_grad")                                                      \
-      .SetCreateFn<DiagBackwardKernel<device, dtype>>()                                  \
-      .SetIsMatchedHob((user_op::HobDeviceType() == device)                              \
-                       & (user_op::HobDataType("in", 0) == GetDataType<dtype>::value));
-=======
       && (user_op::HobDataType("in", 0) == GetDataType<dtype>::value));                  \
   REGISTER_USER_KERNEL("diag_grad")                                                      \
       .SetCreateFn<DiagBackwardKernel<device, dtype>>()                                  \
       .SetIsMatchedHob((user_op::HobDeviceType() == device)                              \
                        && (user_op::HobDataType("in", 0) == GetDataType<dtype>::value));
->>>>>>> 85d79b69
 
 }  // namespace oneflow
 
