--- conflicted
+++ resolved
@@ -84,15 +84,6 @@
 
 }  // namespace
 
-<<<<<<< HEAD
-#define REGISTER_ARG_WHERE_KERNEL(device, itype, otype)                                         \
-  REGISTER_USER_KERNEL("argwhere")                                                              \
-      .SetCreateFn<ArgWhereKernel<device, itype, otype>>()                                      \
-      .SetIsMatchedHob((user_op::HobDeviceType() == device)                                     \
-                       & (user_op::HobDataType("input", 0) == GetDataType<itype>::value)        \
-                       & (user_op::HobDataType("output", 0) == GetDataType<otype>::value)       \
-                       & (user_op::HobDataType("output_size", 0) == GetDataType<otype>::value)) \
-=======
 #define REGISTER_ARG_WHERE_KERNEL(device, itype, otype)                                          \
   REGISTER_USER_KERNEL("argwhere")                                                               \
       .SetCreateFn<ArgWhereKernel<device, itype, otype>>()                                       \
@@ -100,7 +91,6 @@
                        && (user_op::HobDataType("input", 0) == GetDataType<itype>::value)        \
                        && (user_op::HobDataType("output", 0) == GetDataType<otype>::value)       \
                        && (user_op::HobDataType("output_size", 0) == GetDataType<otype>::value)) \
->>>>>>> 85d79b69
       .SetInferTmpSizeFn(InferTempStorageBytesSize);
 
 #define REGISTER_ARG_WHERE_KERNEL_WITH_DTYPE_PAIR(device, itype_pair, otype_pair) \
