/*
Copyright 2020 The OneFlow Authors. All rights reserved.

Licensed under the Apache License, Version 2.0 (the "License");
you may not use this file except in compliance with the License.
You may obtain a copy of the License at

    http://www.apache.org/licenses/LICENSE-2.0

Unless required by applicable law or agreed to in writing, software
distributed under the License is distributed on an "AS IS" BASIS,
WITHOUT WARRANTIES OR CONDITIONS OF ANY KIND, either express or implied.
See the License for the specific language governing permissions and
limitations under the License.
*/
#include "oneflow/core/framework/framework.h"
#include "oneflow/core/common/balanced_splitter.h"
#include "oneflow/core/common/blocking_counter.h"
#include "oneflow/core/common/tensor_buffer.h"
#include "oneflow/core/kernel/new_kernel_util.h"
#include "oneflow/core/thread/thread_manager.h"
#include "oneflow/user/image/image_util.h"
#include "oneflow/user/kernels/random_crop_kernel_state.h"
#include "oneflow/user/kernels/random_seed_util.h"

namespace oneflow {

namespace {

enum TensorLayout {
  kNCHW = 0,
  kNHWC = 1,
};

template<TensorLayout layout>
inline int64_t GetOffset(int64_t h, int64_t w, int64_t c, int64_t H, int64_t W, int64_t C);

template<>
inline int64_t GetOffset<TensorLayout::kNCHW>(int64_t h, int64_t w, int64_t c, int64_t H, int64_t W,
                                              int64_t C) {
  return c * H * W + h * W + w;  // C, H, W
}

template<>
inline int64_t GetOffset<TensorLayout::kNHWC>(int64_t h, int64_t w, int64_t c, int64_t H, int64_t W,
                                              int64_t C) {
  return h * W * C + w * C + c;  // H, W, C
}

template<bool mirror>
inline int64_t GetInputW(int64_t out_w, int64_t out_W, int64_t in_W, float crop_pos_x);

template<>
inline int64_t GetInputW<true>(int64_t out_w, int64_t out_W, int64_t in_W, float crop_pos_x) {
  return (in_W - out_W) * crop_pos_x + (out_W - 1 - out_w);
}

template<>
inline int64_t GetInputW<false>(int64_t out_w, int64_t out_W, int64_t in_W, float crop_pos_x) {
  return (in_W - out_W) * crop_pos_x + out_w;
}

template<TensorLayout output_layout, bool mirror>
void CMN1Sample(int64_t C, int64_t in_H, int64_t in_W, int64_t out_H, int64_t out_W,
                float crop_pos_y, float crop_pos_x, const uint8_t* in_dptr, float* out_dptr,
                const std::vector<float>& mean_vec, const std::vector<float>& inv_std_vec) {
  CHECK_LE(out_H, in_H);
  CHECK_LE(out_W, in_W);
  for (int64_t c = 0; c < C; ++c) {
    float mean = mean_vec.at(c);
    float inv_std = inv_std_vec.at(c);
    for (int64_t out_h = 0; out_h < out_H; ++out_h) {
      int64_t in_h = (in_H - out_H) * crop_pos_y + out_h;
      for (int64_t out_w = 0; out_w < out_W; ++out_w) {
        int64_t in_w = GetInputW<mirror>(out_w, out_W, in_W, crop_pos_x);
        int64_t in_offset = GetOffset<TensorLayout::kNHWC>(in_h, in_w, c, in_H, in_W, C);
        int64_t out_offset = GetOffset<output_layout>(out_h, out_w, c, out_H, out_W, C);
        out_dptr[out_offset] = (static_cast<float>(in_dptr[in_offset]) - mean) * inv_std;
      }
    }
  }
}

std::vector<int8_t> GetMirrorVec(user_op::KernelComputeContext* ctx) {
  std::vector<int8_t> mirror;
  user_op::Tensor* in_blob = ctx->Tensor4ArgNameAndIndex("in", 0);
  user_op::Tensor* mirror_blob = ctx->Tensor4ArgNameAndIndex("mirror", 0);
  int64_t record_num = in_blob->shape().At(0);
  if (mirror_blob) {
    CHECK_EQ(record_num, mirror_blob->shape().elem_cnt());
    mirror.insert(mirror.end(), mirror_blob->dptr<int8_t>(),
                  mirror_blob->dptr<int8_t>() + record_num);
  } else {
    mirror.resize(record_num, 0);
  }
  return mirror;
}

class CMNAttr final : public user_op::OpKernelState {
 public:
  CMNAttr(user_op::KernelInitContext* ctx) {
    mean_vec_ = ctx->Attr<std::vector<float>>("mean");
    const std::vector<float>& std_vec = ctx->Attr<std::vector<float>>("std");
    const std::string& color_space = ctx->Attr<std::string>("color_space");
    int64_t C = ImageUtil::IsColor(color_space) ? 3 : 1;
    CHECK(mean_vec_.size() == 1 || mean_vec_.size() == C);
    CHECK(std_vec.size() == 1 || std_vec.size() == C);
    for (float elem : std_vec) { inv_std_vec_.push_back(1.0f / elem); }
    if (mean_vec_.size() == 1) { mean_vec_.resize(C, mean_vec_.at(0)); }
    if (inv_std_vec_.size() == 1) { inv_std_vec_.resize(C, inv_std_vec_.at(0)); }
  }
  ~CMNAttr() = default;

  const std::vector<float>& mean_vec() const { return mean_vec_; }
  const std::vector<float>& inv_std_vec() const { return inv_std_vec_; }

 private:
  std::vector<float> mean_vec_;
  std::vector<float> inv_std_vec_;
};

}  // namespace

class CropMirrorNormalizeFromStaticShapeToFloatKernel final : public user_op::OpKernel {
 public:
  CropMirrorNormalizeFromStaticShapeToFloatKernel() = default;
  ~CropMirrorNormalizeFromStaticShapeToFloatKernel() override = default;

  std::shared_ptr<user_op::OpKernelState> CreateOpKernelState(
      user_op::KernelInitContext* ctx) const override {
    return std::make_shared<CMNAttr>(ctx);
  }

 private:
  void Compute(user_op::KernelComputeContext* ctx, user_op::OpKernelState* state) const override {
    auto* cmn_attr = dynamic_cast<CMNAttr*>(state);
    const std::vector<float>& mean_vec = cmn_attr->mean_vec();
    const std::vector<float>& inv_std_vec = cmn_attr->inv_std_vec();
    user_op::Tensor* in_blob = ctx->Tensor4ArgNameAndIndex("in", 0);
    user_op::Tensor* out_blob = ctx->Tensor4ArgNameAndIndex("out", 0);
    std::vector<int8_t> mirror = GetMirrorVec(ctx);
    int64_t record_num = in_blob->shape().At(0);
    const std::string& color_space = ctx->Attr<std::string>("color_space");
    int64_t C = ImageUtil::IsColor(color_space) ? 3 : 1;
    float crop_pos_y = ctx->Attr<float>("crop_pos_y");
    float crop_pos_x = ctx->Attr<float>("crop_pos_x");
    const std::string& output_layout = ctx->Attr<std::string>("output_layout");
    float* out_dptr = out_blob->mut_dptr<float>();

    const uint8_t* in_dptr = in_blob->dptr<uint8_t>();
    const ShapeView& in_shape = in_blob->shape();
    int64_t N = in_shape.At(0);
    int64_t in_H = in_shape.At(1);
    int64_t in_W = in_shape.At(2);
    CHECK_EQ(C, in_shape.At(3));
    int64_t in_image_elem_cnt = in_H * in_W * C;
    const ShapeView& out_shape = out_blob->shape();
    CHECK_EQ(out_shape.NumAxes(), 4);
    CHECK_EQ(out_shape.At(0), N);
    if (output_layout == "NCHW") {
      CHECK_EQ(out_shape.At(1), C);
      int64_t out_H = out_shape.At(2);
      int64_t out_W = out_shape.At(3);
      int64_t out_image_elem_cnt = C * out_H * out_W;
      MultiThreadLoop(record_num, [&](size_t i) {
        if (mirror.at(i)) {
          CMN1Sample<TensorLayout::kNCHW, true>(
              C, in_H, in_W, out_H, out_W, crop_pos_y, crop_pos_x, in_dptr + in_image_elem_cnt * i,
              out_dptr + out_image_elem_cnt * i, mean_vec, inv_std_vec);
        } else {
          CMN1Sample<TensorLayout::kNCHW, false>(
              C, in_H, in_W, out_H, out_W, crop_pos_y, crop_pos_x, in_dptr + in_image_elem_cnt * i,
              out_dptr + out_image_elem_cnt * i, mean_vec, inv_std_vec);
        }
      });
    } else if (output_layout == "NHWC") {
      CHECK_EQ(out_shape.At(3), C);
      int64_t out_H = out_shape.At(1);
      int64_t out_W = out_shape.At(2);
      int64_t out_image_elem_cnt = C * out_H * out_W;
      MultiThreadLoop(record_num, [&](size_t i) {
        if (mirror.at(i)) {
          CMN1Sample<TensorLayout::kNHWC, true>(
              C, in_H, in_W, out_H, out_W, crop_pos_y, crop_pos_x, in_dptr + in_image_elem_cnt * i,
              out_dptr + out_image_elem_cnt * i, mean_vec, inv_std_vec);
        } else {
          CMN1Sample<TensorLayout::kNHWC, false>(
              C, in_H, in_W, out_H, out_W, crop_pos_y, crop_pos_x, in_dptr + in_image_elem_cnt * i,
              out_dptr + out_image_elem_cnt * i, mean_vec, inv_std_vec);
        }
      });
    } else {
      UNIMPLEMENTED();
    }
  }
  bool AlwaysComputeWhenAllOutputsEmpty() const override { return false; }
};

REGISTER_USER_KERNEL("crop_mirror_normalize_from_uint8")
    .SetCreateFn<CropMirrorNormalizeFromStaticShapeToFloatKernel>()
    .SetIsMatchedHob((user_op::HobDeviceType() == DeviceType::kCPU)
<<<<<<< HEAD
                     & (user_op::HobDataType("in", 0) == DataType::kUInt8)
                     & (user_op::HobDataType("out", 0) == DataType::kFloat));
=======
                     && (user_op::HobDataType("in", 0) == DataType::kUInt8)
                     && (user_op::HobDataType("out", 0) == DataType::kFloat));
>>>>>>> 85d79b69

class CropMirrorNormalizeFromTensorBufferToFloatKernel final : public user_op::OpKernel {
 public:
  CropMirrorNormalizeFromTensorBufferToFloatKernel() = default;
  ~CropMirrorNormalizeFromTensorBufferToFloatKernel() override = default;

  std::shared_ptr<user_op::OpKernelState> CreateOpKernelState(
      user_op::KernelInitContext* ctx) const override {
    return std::make_shared<CMNAttr>(ctx);
  }

 private:
  void Compute(user_op::KernelComputeContext* ctx, user_op::OpKernelState* state) const override {
    auto* cmn_attr = dynamic_cast<CMNAttr*>(state);
    const std::vector<float>& mean_vec = cmn_attr->mean_vec();
    const std::vector<float>& inv_std_vec = cmn_attr->inv_std_vec();
    user_op::Tensor* in_blob = ctx->Tensor4ArgNameAndIndex("in", 0);
    user_op::Tensor* out_blob = ctx->Tensor4ArgNameAndIndex("out", 0);
    std::vector<int8_t> mirror = GetMirrorVec(ctx);
    int64_t record_num = in_blob->shape().At(0);
    const std::string& color_space = ctx->Attr<std::string>("color_space");
    int64_t C = ImageUtil::IsColor(color_space) ? 3 : 1;
    float crop_pos_y = ctx->Attr<float>("crop_pos_y");
    float crop_pos_x = ctx->Attr<float>("crop_pos_x");
    const std::string& output_layout = ctx->Attr<std::string>("output_layout");
    float* out_dptr = out_blob->mut_dptr<float>();

    const TensorBuffer* in_buffers = in_blob->dptr<TensorBuffer>();
    const ShapeView& in_shape = in_blob->shape();
    int64_t N = in_shape.At(0);
    CHECK_EQ(in_shape.NumAxes(), 1);
    const ShapeView& out_shape = out_blob->shape();
    CHECK_EQ(out_shape.NumAxes(), 4);
    CHECK_EQ(out_shape.At(0), N);
    if (output_layout == "NCHW") {
      CHECK_EQ(out_shape.At(1), C);
      int64_t out_H = out_shape.At(2);
      int64_t out_W = out_shape.At(3);
      int64_t out_image_elem_cnt = C * out_H * out_W;
      MultiThreadLoop(record_num, [&](size_t i) {
        const TensorBuffer* in_buffer = in_buffers + i;
        const Shape& in_shape = in_buffer->shape();
        CHECK_EQ(in_shape.NumAxes(), 3);  // H, W, C
        int64_t in_H = in_shape.At(0);
        int64_t in_W = in_shape.At(1);
        CHECK_EQ(C, in_shape.At(2));
        if (mirror.at(i)) {
          CMN1Sample<TensorLayout::kNCHW, true>(
              C, in_H, in_W, out_H, out_W, crop_pos_y, crop_pos_x, in_buffer->data<uint8_t>(),
              out_dptr + out_image_elem_cnt * i, mean_vec, inv_std_vec);
        } else {
          CMN1Sample<TensorLayout::kNCHW, false>(
              C, in_H, in_W, out_H, out_W, crop_pos_y, crop_pos_x, in_buffer->data<uint8_t>(),
              out_dptr + out_image_elem_cnt * i, mean_vec, inv_std_vec);
        }
      });
    } else if (output_layout == "NHWC") {
      CHECK_EQ(out_shape.At(3), C);
      int64_t out_H = out_shape.At(1);
      int64_t out_W = out_shape.At(2);
      int64_t out_image_elem_cnt = C * out_H * out_W;
      MultiThreadLoop(record_num, [&](size_t i) {
        const TensorBuffer* in_buffer = in_buffers + i;
        const Shape& in_shape = in_buffer->shape();
        CHECK_EQ(in_shape.NumAxes(), 3);  // H, W, C
        int64_t in_H = in_shape.At(0);
        int64_t in_W = in_shape.At(1);
        CHECK_EQ(C, in_shape.At(2));
        if (mirror.at(i)) {
          CMN1Sample<TensorLayout::kNHWC, true>(
              C, in_H, in_W, out_H, out_W, crop_pos_y, crop_pos_x, in_buffer->data<uint8_t>(),
              out_dptr + out_image_elem_cnt * i, mean_vec, inv_std_vec);
        } else {
          CMN1Sample<TensorLayout::kNHWC, false>(
              C, in_H, in_W, out_H, out_W, crop_pos_y, crop_pos_x, in_buffer->data<uint8_t>(),
              out_dptr + out_image_elem_cnt * i, mean_vec, inv_std_vec);
        }
      });
    } else {
      UNIMPLEMENTED();
    }
  }
  bool AlwaysComputeWhenAllOutputsEmpty() const override { return false; }
};

REGISTER_USER_KERNEL("crop_mirror_normalize_from_tensorbuffer")
    .SetCreateFn<CropMirrorNormalizeFromTensorBufferToFloatKernel>()
    .SetIsMatchedHob((user_op::HobDeviceType() == DeviceType::kCPU)
<<<<<<< HEAD
                     & (user_op::HobDataType("in", 0) == DataType::kTensorBuffer)
                     & (user_op::HobDataType("out", 0) == DataType::kFloat));
=======
                     && (user_op::HobDataType("in", 0) == DataType::kTensorBuffer)
                     && (user_op::HobDataType("out", 0) == DataType::kFloat));
>>>>>>> 85d79b69

namespace {

class RandBoolGen final : public user_op::OpKernelState {
 public:
  explicit RandBoolGen(float prob, int64_t seed) : dis_(prob), rng_(seed) {}
  ~RandBoolGen() = default;

  bool GetNextBool() { return dis_(rng_); }

 private:
  std::bernoulli_distribution dis_;
  std::mt19937 rng_;
};

}  // namespace

class CoinFlipKernel final : public user_op::OpKernel {
 public:
  CoinFlipKernel() = default;
  ~CoinFlipKernel() override = default;

  std::shared_ptr<user_op::OpKernelState> CreateOpKernelState(
      user_op::KernelInitContext* ctx) const override {
    float prob = ctx->Attr<float>("probability");
    int64_t seed = GetOpKernelRandomSeed(ctx);
    std::shared_ptr<RandBoolGen> rand_bool_gen(new RandBoolGen(prob, seed));
    return rand_bool_gen;
  }

 private:
  void Compute(user_op::KernelComputeContext* ctx, user_op::OpKernelState* state) const override {
    auto* rand_bool_gen = dynamic_cast<RandBoolGen*>(state);
    user_op::Tensor* out_blob = ctx->Tensor4ArgNameAndIndex("out", 0);
    int8_t* dptr = out_blob->mut_dptr<int8_t>();
    for (int32_t i = 0; i < out_blob->shape().elem_cnt(); ++i) {
      *(dptr + i) = rand_bool_gen->GetNextBool() ? 1 : 0;
    }
  }
  bool AlwaysComputeWhenAllOutputsEmpty() const override { return false; }
};

REGISTER_USER_KERNEL("coin_flip")
    .SetCreateFn<CoinFlipKernel>()
    .SetIsMatchedHob((user_op::HobDeviceType() == DeviceType::kCPU)
<<<<<<< HEAD
                     & (user_op::HobDataType("out", 0) == DataType::kInt8));
=======
                     && (user_op::HobDataType("out", 0) == DataType::kInt8));
>>>>>>> 85d79b69

namespace {

void ImageRandomCropImpl(const TensorBuffer* in_buffer, TensorBuffer* out_buffer,
                         RandomCropGenerator* random_crop_gen) {
  cv::Mat image = GenCvMat4ImageBuffer(*in_buffer);
  int W = image.cols;
  int H = image.rows;
  cv::Mat image_roi;
  CropWindow crop;
  random_crop_gen->GenerateCropWindow({H, W}, &crop);
  const int y = crop.anchor.At(0);
  const int x = crop.anchor.At(1);
  const int new_h = crop.shape.At(0);
  const int new_w = crop.shape.At(1);
  CHECK(new_w > 0 && new_w <= W);
  CHECK(new_h > 0 && new_h <= H);
  cv::Rect roi(x, y, new_w, new_h);
  image(roi).copyTo(image_roi);
  image = image_roi;
  W = image.cols;
  H = image.rows;

  CHECK(image.isContinuous());
  const int c = in_buffer->shape().At(2);
  CHECK_EQ(c, image.channels());
  Shape image_shape({H, W, c});
  out_buffer->Resize(image_shape, in_buffer->data_type());
  memcpy(out_buffer->mut_data<>(), image.ptr(), out_buffer->nbytes());
}

}  // namespace

class ImageRandomCropKernel final : public user_op::OpKernel {
 public:
  ImageRandomCropKernel() = default;
  ~ImageRandomCropKernel() override = default;

  std::shared_ptr<user_op::OpKernelState> CreateOpKernelState(
      user_op::KernelInitContext* ctx) const override {
    return CreateRandomCropKernelState(ctx);
  }

 private:
  void Compute(user_op::KernelComputeContext* ctx, user_op::OpKernelState* state) const override {
    auto* crop_window_generators = dynamic_cast<RandomCropKernelState*>(state);
    CHECK_NOTNULL(crop_window_generators);
    user_op::Tensor* out_blob = ctx->Tensor4ArgNameAndIndex("out", 0);
    int64_t record_num = out_blob->shape().elem_cnt();
    CHECK(record_num > 0);
    user_op::Tensor* in_blob = ctx->Tensor4ArgNameAndIndex("in", 0);
    CHECK_EQ(out_blob->shape(), in_blob->shape());
    const TensorBuffer* in_buffers = in_blob->dptr<TensorBuffer>();
    TensorBuffer* out_buffers = out_blob->mut_dptr<TensorBuffer>();
    MultiThreadLoop(record_num, [&](size_t i) {
      ImageRandomCropImpl(in_buffers + i, out_buffers + i, crop_window_generators->GetGenerator(i));
    });
  }
  bool AlwaysComputeWhenAllOutputsEmpty() const override { return false; }
};

REGISTER_USER_KERNEL("image_random_crop")
    .SetCreateFn<ImageRandomCropKernel>()
    .SetIsMatchedHob((user_op::HobDeviceType() == DeviceType::kCPU)
<<<<<<< HEAD
                     & (user_op::HobDataType("in", 0) == DataType::kTensorBuffer)
                     & (user_op::HobDataType("out", 0) == DataType::kTensorBuffer));
=======
                     && (user_op::HobDataType("in", 0) == DataType::kTensorBuffer)
                     && (user_op::HobDataType("out", 0) == DataType::kTensorBuffer));
>>>>>>> 85d79b69

}  // namespace oneflow<|MERGE_RESOLUTION|>--- conflicted
+++ resolved
@@ -199,13 +199,8 @@
 REGISTER_USER_KERNEL("crop_mirror_normalize_from_uint8")
     .SetCreateFn<CropMirrorNormalizeFromStaticShapeToFloatKernel>()
     .SetIsMatchedHob((user_op::HobDeviceType() == DeviceType::kCPU)
-<<<<<<< HEAD
-                     & (user_op::HobDataType("in", 0) == DataType::kUInt8)
-                     & (user_op::HobDataType("out", 0) == DataType::kFloat));
-=======
                      && (user_op::HobDataType("in", 0) == DataType::kUInt8)
                      && (user_op::HobDataType("out", 0) == DataType::kFloat));
->>>>>>> 85d79b69
 
 class CropMirrorNormalizeFromTensorBufferToFloatKernel final : public user_op::OpKernel {
  public:
@@ -294,13 +289,8 @@
 REGISTER_USER_KERNEL("crop_mirror_normalize_from_tensorbuffer")
     .SetCreateFn<CropMirrorNormalizeFromTensorBufferToFloatKernel>()
     .SetIsMatchedHob((user_op::HobDeviceType() == DeviceType::kCPU)
-<<<<<<< HEAD
-                     & (user_op::HobDataType("in", 0) == DataType::kTensorBuffer)
-                     & (user_op::HobDataType("out", 0) == DataType::kFloat));
-=======
                      && (user_op::HobDataType("in", 0) == DataType::kTensorBuffer)
                      && (user_op::HobDataType("out", 0) == DataType::kFloat));
->>>>>>> 85d79b69
 
 namespace {
 
@@ -346,11 +336,7 @@
 REGISTER_USER_KERNEL("coin_flip")
     .SetCreateFn<CoinFlipKernel>()
     .SetIsMatchedHob((user_op::HobDeviceType() == DeviceType::kCPU)
-<<<<<<< HEAD
-                     & (user_op::HobDataType("out", 0) == DataType::kInt8));
-=======
                      && (user_op::HobDataType("out", 0) == DataType::kInt8));
->>>>>>> 85d79b69
 
 namespace {
 
@@ -415,12 +401,7 @@
 REGISTER_USER_KERNEL("image_random_crop")
     .SetCreateFn<ImageRandomCropKernel>()
     .SetIsMatchedHob((user_op::HobDeviceType() == DeviceType::kCPU)
-<<<<<<< HEAD
-                     & (user_op::HobDataType("in", 0) == DataType::kTensorBuffer)
-                     & (user_op::HobDataType("out", 0) == DataType::kTensorBuffer));
-=======
                      && (user_op::HobDataType("in", 0) == DataType::kTensorBuffer)
                      && (user_op::HobDataType("out", 0) == DataType::kTensorBuffer));
->>>>>>> 85d79b69
 
 }  // namespace oneflow