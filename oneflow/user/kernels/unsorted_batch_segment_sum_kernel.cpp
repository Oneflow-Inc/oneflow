--- conflicted
+++ resolved
@@ -55,16 +55,6 @@
   bool AlwaysComputeWhenAllOutputsEmpty() const override { return true; }
 };
 
-<<<<<<< HEAD
-#define REGISTER_UNSORTED_BATCH_SEGMENT_SUM_KERNEL(device, out_dtype, segment_ids_dtype)     \
-  REGISTER_USER_KERNEL("unsorted_batch_segment_sum")                                         \
-      .SetCreateFn<UnsortedBatchSegmentSumKernel<device, OF_PP_PAIR_FIRST(out_dtype),        \
-                                                 OF_PP_PAIR_FIRST(segment_ids_dtype)>>()     \
-      .SetIsMatchedHob(                                                                      \
-          (user_op::HobDeviceType() == device)                                               \
-          & (user_op::HobDataType("segment_ids", 0) == OF_PP_PAIR_SECOND(segment_ids_dtype)) \
-          & (user_op::HobDataType("out", 0) == OF_PP_PAIR_SECOND(out_dtype)));
-=======
 #define REGISTER_UNSORTED_BATCH_SEGMENT_SUM_KERNEL(device, out_dtype, segment_ids_dtype)      \
   REGISTER_USER_KERNEL("unsorted_batch_segment_sum")                                          \
       .SetCreateFn<UnsortedBatchSegmentSumKernel<device, OF_PP_PAIR_FIRST(out_dtype),         \
@@ -73,7 +63,6 @@
           (user_op::HobDeviceType() == device)                                                \
           && (user_op::HobDataType("segment_ids", 0) == OF_PP_PAIR_SECOND(segment_ids_dtype)) \
           && (user_op::HobDataType("out", 0) == OF_PP_PAIR_SECOND(out_dtype)));
->>>>>>> 85d79b69
 
 OF_PP_SEQ_PRODUCT_FOR_EACH_TUPLE(REGISTER_UNSORTED_BATCH_SEGMENT_SUM_KERNEL, DEVICE_TYPE_SEQ,
                                  FLOATING_DATA_TYPE_SEQ, INDEX_DATA_TYPE_SEQ)
