--- conflicted
+++ resolved
@@ -119,13 +119,8 @@
                                             OF_PP_PAIR_FIRST(segment_ids_type)>>()            \
       .SetIsMatchedHob(                                                                       \
           (user_op::HobDeviceType() == device)                                                \
-<<<<<<< HEAD
-          & (user_op::HobDataType("segment_ids", 0) == OF_PP_PAIR_SECOND(segment_ids_type))   \
-          & (user_op::HobDataType("out", 0) == OF_PP_PAIR_SECOND(out_type)));
-=======
           && (user_op::HobDataType("segment_ids", 0) == OF_PP_PAIR_SECOND(segment_ids_type))  \
           && (user_op::HobDataType("out", 0) == OF_PP_PAIR_SECOND(out_type)));
->>>>>>> 85d79b69
 
 #define REGISTER_UNSORTED_SEGMENT_SUM_KERNEL_CASE(device_type, out_type, segment_ids_type) \
   REGISTER_UNSORTED_SEGMENT_SUM_KERNEL(device_type, out_type, segment_ids_type,            \
@@ -192,13 +187,8 @@
       .SetCreateFn<UnsortedSegmentSumHalfKernel<OF_PP_PAIR_FIRST(segment_ids_type)>>()          \
       .SetIsMatchedHob(                                                                         \
           (user_op::HobDeviceType() == DeviceType::kGPU)                                        \
-<<<<<<< HEAD
-          & (user_op::HobDataType("segment_ids", 0) == OF_PP_PAIR_SECOND(segment_ids_type))     \
-          & (user_op::HobDataType("out", 0) == OF_PP_PAIR_SECOND(out_type)))                    \
-=======
           && (user_op::HobDataType("segment_ids", 0) == OF_PP_PAIR_SECOND(segment_ids_type))    \
           && (user_op::HobDataType("out", 0) == OF_PP_PAIR_SECOND(out_type)))                   \
->>>>>>> 85d79b69
       .SetInferTmpSizeFn([](user_op::InferContext* ctx) {                                       \
         const Shape* out_shape = ctx->OutputShape("out", 0);                                    \
         return GetCudaAlignedSize(out_shape->elem_cnt() * sizeof(float));                       \
