--- conflicted
+++ resolved
@@ -190,11 +190,7 @@
           & (user_op::HobDataType("segment_ids", 0) == OF_PP_PAIR_SECOND(segment_ids_type))     \
           & (user_op::HobDataType("out", 0) == OF_PP_PAIR_SECOND(out_type)))                    \
       .SetInferTmpSizeFn([](user_op::InferContext* ctx) {                                       \
-<<<<<<< HEAD
-        const Shape* out_shape = ctx->OutputShape("out", 0);                          \
-=======
         const Shape* out_shape = ctx->OutputShape("out", 0);                                    \
->>>>>>> d7b2570a
         return GetCudaAlignedSize(out_shape->elem_cnt() * sizeof(float));                       \
       });
 
