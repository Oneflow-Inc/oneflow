/*
Copyright 2020 The OneFlow Authors. All rights reserved.

Licensed under the Apache License, Version 2.0 (the "License");
you may not use this file except in compliance with the License.
You may obtain a copy of the License at

    http://www.apache.org/licenses/LICENSE-2.0

Unless required by applicable law or agreed to in writing, software
distributed under the License is distributed on an "AS IS" BASIS,
WITHOUT WARRANTIES OR CONDITIONS OF ANY KIND, either express or implied.
See the License for the specific language governing permissions and
limitations under the License.
*/
#include "oneflow/core/framework/framework.h"
#include "oneflow/core/kernel/unsorted_segment_sum_kernel_util.h"
#include "oneflow/core/common/balanced_splitter.h"

namespace oneflow {

namespace user_op {

namespace {

class UnsortedSegmentSumOpKernelState final : public user_op::OpKernelState {
 public:
  UnsortedSegmentSumOpKernelState(int64_t lower, int64_t upper) : lower_(lower), upper_(upper) {}
  ~UnsortedSegmentSumOpKernelState() override = default;

  int64_t lower() const { return lower_; }
  int64_t upper() const { return upper_; }

 private:
  const int64_t lower_;
  const int64_t upper_;
};

std::shared_ptr<user_op::OpKernelState> CreateUnsortedSegmentSumOpKernelState(
    user_op::KernelInitContext* ctx) {
  const auto axis = ctx->Attr<int64_t>("axis");
  const SbpParallel& out_sbp = ctx->SbpParallel4ArgNameAndIndex("out", 0);
  if (out_sbp.has_split_parallel() && out_sbp.split_parallel().axis() == axis
      && ctx->parallel_ctx().parallel_num() > 1) {
    CHECK(ctx->SbpParallel4ArgNameAndIndex("segment_ids", 0).has_broadcast_parallel());
    CHECK(ctx->SbpParallel4ArgNameAndIndex("data", 0).has_broadcast_parallel());
    const TensorDesc* out_logical_desc = ctx->LogicalTensorDesc4ArgNameAndIndex("out", 0);
    const int64_t sum_dim_size = out_logical_desc->shape().At(axis);
    BalancedSplitter bs(sum_dim_size, ctx->parallel_ctx().parallel_num());
    return std::make_shared<UnsortedSegmentSumOpKernelState>(
        bs.At(ctx->parallel_ctx().parallel_id()).begin(),
        bs.At(ctx->parallel_ctx().parallel_id()).end());
  } else {
    return std::shared_ptr<OpKernelState>(nullptr);
  }
}
}  // namespace

template<DeviceType device_type, typename T, typename K>
class UnsortedSegmentSumKernel final : public user_op::OpKernel {
 public:
  UnsortedSegmentSumKernel() = default;
  ~UnsortedSegmentSumKernel() override = default;

  std::shared_ptr<user_op::OpKernelState> CreateOpKernelState(
      user_op::KernelInitContext* ctx) const override {
    return CreateUnsortedSegmentSumOpKernelState(ctx);
  }

 private:
  void Compute(user_op::KernelComputeContext* ctx, user_op::OpKernelState* state) const override {
    const user_op::Tensor* data = ctx->Tensor4ArgNameAndIndex("data", 0);
    const user_op::Tensor* segment_ids = ctx->Tensor4ArgNameAndIndex("segment_ids", 0);
    int64_t axis = ctx->Attr<int64_t>("axis");
    user_op::Tensor* out = ctx->Tensor4ArgNameAndIndex("out", 0);
    int64_t outer_dim_size = out->shape().Count(0, axis);
    int64_t num_segments = out->shape().At(axis);
    int64_t inner_dim_size = out->shape().Count(axis + 1);
    int64_t num_segment_ids = segment_ids->shape().elem_cnt();
    Memset<device_type>(ctx->device_ctx(), out->mut_dptr(), 0, out->shape().elem_cnt() * sizeof(T));

    int64_t offset = 0;
    if (state != nullptr) {
      auto* sum_state = dynamic_cast<UnsortedSegmentSumOpKernelState*>(state);
      CHECK_NOTNULL(sum_state);
      CHECK_EQ(out->shape().At(axis), sum_state->upper() - sum_state->lower());
      offset = sum_state->lower();
    }
<<<<<<< HEAD

    UnsortedSegmentSumKernelUtil<device_type, T, K, T>::UnsortedSegmentSum(
        ctx->device_ctx(), segment_ids->dptr<K>(), data->dptr<T>(), num_segment_ids, num_segments,
        outer_dim_size, inner_dim_size, offset, out->mut_dptr<T>());
=======
    if (num_segment_ids != 0) {
      UnsortedSegmentSumKernelUtil<device_type, T, K>::UnsortedSegmentSum(
          ctx->device_ctx(), segment_ids->dptr<K>(), data->dptr<T>(), num_segment_ids, num_segments,
          outer_dim_size, inner_dim_size, offset, out->mut_dptr<T>());
    }
>>>>>>> e841d975
  }
  bool AlwaysComputeWhenAllOutputsEmpty() const override { return true; }
};

#define REGISTER_UNSORTED_SEGMENT_SUM_KERNEL(device, out_type, segment_ids_type, kernel_type) \
  REGISTER_USER_KERNEL(kernel_type)                                                           \
      .SetCreateFn<UnsortedSegmentSumKernel<device, OF_PP_PAIR_FIRST(out_type),               \
                                            OF_PP_PAIR_FIRST(segment_ids_type)>>()            \
      .SetIsMatchedHob(                                                                       \
          (user_op::HobDeviceTag() == device)                                                 \
          & (user_op::HobDataType("segment_ids", 0) == OF_PP_PAIR_SECOND(segment_ids_type))   \
          & (user_op::HobDataType("out", 0) == OF_PP_PAIR_SECOND(out_type)));

#define REGISTER_UNSORTED_SEGMENT_SUM_KERNEL_CASE(device_type, out_type, segment_ids_type) \
  REGISTER_UNSORTED_SEGMENT_SUM_KERNEL(device_type, out_type, segment_ids_type,            \
                                       ("unsorted_segment_sum"))

#define REGISTER_UNSORTED_SEGMENT_SUM_LIKE_KERNEL_CASE(device_type, out_type, segment_ids_type) \
  REGISTER_UNSORTED_SEGMENT_SUM_KERNEL(device_type, out_type, segment_ids_type,                 \
                                       ("unsorted_segment_sum_like"))

OF_PP_SEQ_PRODUCT_FOR_EACH_TUPLE(REGISTER_UNSORTED_SEGMENT_SUM_KERNEL_CASE, DEVICE_TYPE_SEQ,
                                 UNSORTED_SEGMENT_SUM_DATA_TYPE_SEQ, INDEX_DATA_TYPE_SEQ)

OF_PP_SEQ_PRODUCT_FOR_EACH_TUPLE(REGISTER_UNSORTED_SEGMENT_SUM_LIKE_KERNEL_CASE, DEVICE_TYPE_SEQ,
                                 UNSORTED_SEGMENT_SUM_DATA_TYPE_SEQ, INDEX_DATA_TYPE_SEQ)

template<typename K>
class UnsortedSegmentSumHalfKernel final : public user_op::OpKernel {
 public:
  UnsortedSegmentSumHalfKernel() = default;
  ~UnsortedSegmentSumHalfKernel() override = default;

  std::shared_ptr<user_op::OpKernelState> CreateOpKernelState(
      user_op::KernelInitContext* ctx) const override {
    return CreateUnsortedSegmentSumOpKernelState(ctx);
  }

 private:
  void Compute(user_op::KernelComputeContext* ctx, user_op::OpKernelState* state) const override {
    const user_op::Tensor* data = ctx->Tensor4ArgNameAndIndex("data", 0);
    const user_op::Tensor* segment_ids = ctx->Tensor4ArgNameAndIndex("segment_ids", 0);
    int64_t axis = ctx->Attr<int64_t>("axis");
    user_op::Tensor* tmp_buf = ctx->Tensor4ArgNameAndIndex("tmp_buffer", 0);
    user_op::Tensor* out = ctx->Tensor4ArgNameAndIndex("out", 0);
    int64_t outer_dim_size = out->shape().Count(0, axis);
    int64_t num_segments = out->shape().At(axis);
    int64_t inner_dim_size = out->shape().Count(axis + 1);
    int64_t num_segment_ids = segment_ids->shape().elem_cnt();
    Memset<DeviceType::kGPU>(ctx->device_ctx(), tmp_buf->mut_dptr(), 0,
                             out->shape().elem_cnt() * sizeof(float));
    int64_t offset = 0;
    if (state != nullptr) {
      auto* sum_state = dynamic_cast<UnsortedSegmentSumOpKernelState*>(state);
      CHECK_NOTNULL(sum_state);
      CHECK_EQ(out->shape().At(axis), sum_state->upper() - sum_state->lower());
      offset = sum_state->lower();
    }

    UnsortedSegmentSumKernelUtil<DeviceType::kGPU, float, K, float16>::UnsortedSegmentSum(
        ctx->device_ctx(), segment_ids->dptr<K>(), data->dptr<float16>(), num_segment_ids,
        num_segments, outer_dim_size, inner_dim_size, offset, tmp_buf->mut_dptr<float>());
    CopyElemOnGpu<float, float16>(ctx->device_ctx(), tmp_buf->dptr<float>(),
                                  out->mut_dptr<float16>(), out->shape().elem_cnt());
  }
  bool AlwaysComputeWhenAllOutputsEmpty() const override { return true; }
};

#define REGISTER_UNSORTED_SEGMENT_SUM_HALF_HALF_KERNEL(out_type, segment_ids_type, kernel_type) \
  REGISTER_USER_KERNEL(kernel_type)                                                             \
      .SetCreateFn<UnsortedSegmentSumHalfKernel<OF_PP_PAIR_FIRST(segment_ids_type)>>()          \
      .SetIsMatchedHob(                                                                         \
          (user_op::HobDeviceTag() == DeviceType::kGPU)                                         \
          & (user_op::HobDataType("segment_ids", 0) == OF_PP_PAIR_SECOND(segment_ids_type))     \
          & (user_op::HobDataType("out", 0) == OF_PP_PAIR_SECOND(out_type)))                    \
      .SetInferTmpSizeFn([](user_op::InferContext* ctx) {                                       \
        const Shape* out_shape = ctx->Shape4ArgNameAndIndex("out", 0);                          \
        return GetCudaAlignedSize(out_shape->elem_cnt() * sizeof(float));                       \
      });

#define REGISTER_UNSORTED_SEGMENT_SUM_HALF_KERNEL_CASE(out_type, segment_ids_type) \
  REGISTER_UNSORTED_SEGMENT_SUM_HALF_HALF_KERNEL(out_type, segment_ids_type,       \
                                                 ("unsorted_segment_sum"))         \
  REGISTER_UNSORTED_SEGMENT_SUM_HALF_HALF_KERNEL(out_type, segment_ids_type,       \
                                                 ("unsorted_segment_sum_like"))

OF_PP_SEQ_PRODUCT_FOR_EACH_TUPLE(REGISTER_UNSORTED_SEGMENT_SUM_HALF_KERNEL_CASE,
                                 FLOAT16_DATA_TYPE_SEQ, INDEX_DATA_TYPE_SEQ)

#undef REGISTER_UNSORTED_SEGMENT_SUM_HALF_KERNEL_CASE

}  // namespace user_op

}  // namespace oneflow<|MERGE_RESOLUTION|>--- conflicted
+++ resolved
@@ -86,18 +86,12 @@
       CHECK_EQ(out->shape().At(axis), sum_state->upper() - sum_state->lower());
       offset = sum_state->lower();
     }
-<<<<<<< HEAD
 
-    UnsortedSegmentSumKernelUtil<device_type, T, K, T>::UnsortedSegmentSum(
-        ctx->device_ctx(), segment_ids->dptr<K>(), data->dptr<T>(), num_segment_ids, num_segments,
-        outer_dim_size, inner_dim_size, offset, out->mut_dptr<T>());
-=======
     if (num_segment_ids != 0) {
-      UnsortedSegmentSumKernelUtil<device_type, T, K>::UnsortedSegmentSum(
+      UnsortedSegmentSumKernelUtil<device_type, T, K, T>::UnsortedSegmentSum(
           ctx->device_ctx(), segment_ids->dptr<K>(), data->dptr<T>(), num_segment_ids, num_segments,
           outer_dim_size, inner_dim_size, offset, out->mut_dptr<T>());
     }
->>>>>>> e841d975
   }
   bool AlwaysComputeWhenAllOutputsEmpty() const override { return true; }
 };
