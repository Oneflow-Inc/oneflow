--- conflicted
+++ resolved
@@ -23,15 +23,6 @@
 
 namespace {
 
-<<<<<<< HEAD
-void CheckNdSbp(const Shape& hierarchy, int64_t sum_axis,
-                               const cfg::NdSbp& segment_ids_parallel_distribution,
-                               const cfg::NdSbp& data_parallel_distribution,
-                               const cfg::NdSbp& out_parallel_distribution) {
-  CHECK_EQ(hierarchy.NumAxes(), segment_ids_parallel_distribution.sbp_parallel_size());
-  CHECK_EQ(hierarchy.NumAxes(), data_parallel_distribution.sbp_parallel_size());
-  CHECK_EQ(hierarchy.NumAxes(), out_parallel_distribution.sbp_parallel_size());
-=======
 void CheckParallelDistribution(const Shape& hierarchy, int64_t sum_axis,
                                const cfg::ParallelDistribution& segment_ids_nd_sbp,
                                const cfg::ParallelDistribution& data_nd_sbp,
@@ -39,7 +30,6 @@
   CHECK_EQ(hierarchy.NumAxes(), segment_ids_nd_sbp.sbp_parallel_size());
   CHECK_EQ(hierarchy.NumAxes(), data_nd_sbp.sbp_parallel_size());
   CHECK_EQ(hierarchy.NumAxes(), out_nd_sbp.sbp_parallel_size());
->>>>>>> 131d3bb4
   if (hierarchy.elem_cnt() == 1) { return; }
   FOR_RANGE(int64_t, i, 0, hierarchy.NumAxes()) {
     const auto& out_sbp = out_nd_sbp.sbp_parallel(i);
@@ -67,21 +57,12 @@
     user_op::KernelInitContext* ctx) {
   if (ctx->parallel_ctx().parallel_num() > 1) {
     const auto axis = ctx->Attr<int64_t>("axis");
-<<<<<<< HEAD
-    const cfg::NdSbp& out_parallel_distribution =
-        ctx->NdSbp4ArgNameAndIndex("out", 0);
-    const Shape& hierarchy = *ctx->parallel_desc().hierarchy();
-    CheckNdSbp(
-        hierarchy, axis, ctx->NdSbp4ArgNameAndIndex("segment_ids", 0),
-        ctx->NdSbp4ArgNameAndIndex("data", 0), out_parallel_distribution);
-=======
     const cfg::ParallelDistribution& out_nd_sbp =
         ctx->ParallelDistribution4ArgNameAndIndex("out", 0);
     const Shape& hierarchy = *ctx->parallel_desc().hierarchy();
     CheckParallelDistribution(hierarchy, axis,
                               ctx->ParallelDistribution4ArgNameAndIndex("segment_ids", 0),
                               ctx->ParallelDistribution4ArgNameAndIndex("data", 0), out_nd_sbp);
->>>>>>> 131d3bb4
     const TensorDesc* out_logical_desc = ctx->LogicalTensorDesc4ArgNameAndIndex("out", 0);
     TensorSliceView view = GetTensorSliceView4ParallelId(
         hierarchy, out_nd_sbp, out_logical_desc->shape(), ctx->parallel_ctx().parallel_id());
