/*
Copyright 2020 The OneFlow Authors. All rights reserved.

Licensed under the Apache License, Version 2.0 (the "License");
you may not use this file except in compliance with the License.
You may obtain a copy of the License at

    http://www.apache.org/licenses/LICENSE-2.0

Unless required by applicable law or agreed to in writing, software
distributed under the License is distributed on an "AS IS" BASIS,
WITHOUT WARRANTIES OR CONDITIONS OF ANY KIND, either express or implied.
See the License for the specific language governing permissions and
limitations under the License.
*/

#include "oneflow/core/framework/framework.h"
#include "oneflow/core/embedding/key_value_store.h"
#include "oneflow/core/embedding/embedding_manager.h"
#include "oneflow/core/device/cuda_util.h"
#include "oneflow/user/kernels/random_mask_generator.h"
#include "oneflow/core/framework/random_generator_impl.h"
#include "oneflow/core/cuda/atomic.cuh"
#include "oneflow/core/ep/include/primitive/copy_nd.h"
#include "oneflow/core/ep/include/primitive/cast.h"
#include "oneflow/core/ep/include/device.h"

namespace oneflow {

namespace {

enum class InitializerType { kUniform, kNormal, kConstant };

struct EmbeddingInitializer {
  InitializerType type;
  union {
    struct {
      float low;
      float high;
    } uniform_param;
    struct {
      float mean;
      float std;
    } normal_param;
    struct {
      float value;
    } constant_param;
  };

  bool operator==(const EmbeddingInitializer& rhs) const {
    if (this->type != rhs.type) { return false; }
    if (rhs.type == InitializerType::kUniform) {
      return (this->uniform_param.low == rhs.uniform_param.low)
             && (this->uniform_param.high == rhs.uniform_param.high);
    } else if (rhs.type == InitializerType::kNormal) {
      return (this->normal_param.mean == rhs.normal_param.mean)
             && (this->normal_param.std == rhs.normal_param.std);
    } else if (rhs.type == InitializerType::kConstant) {
      return this->constant_param.value == rhs.constant_param.value;
    } else {
      UNIMPLEMENTED();
      return false;
    }
  }
};

void ParseInitializerFromJson(const nlohmann::json& initializer,
                              EmbeddingInitializer* embedding_initializer) {
  CHECK(initializer.contains("type"));
  CHECK(initializer["type"].is_string());
  std::string type = initializer["type"].get<std::string>();
  if (type == "uniform") {
    embedding_initializer->type = InitializerType::kUniform;
    CHECK(initializer.contains("low"));
    CHECK(initializer.contains("high"));
    CHECK(initializer["low"].is_number());
    CHECK(initializer["high"].is_number());
    embedding_initializer->uniform_param.low = initializer["low"];
    embedding_initializer->uniform_param.high = initializer["high"];
  } else if (type == "normal") {
    CHECK(initializer.contains("mean"));
    CHECK(initializer.contains("std"));
    CHECK(initializer["mean"].is_number());
    CHECK(initializer["std"].is_number());
    embedding_initializer->type = InitializerType::kNormal;
    embedding_initializer->normal_param.mean = initializer["mean"];
    embedding_initializer->normal_param.std = initializer["std"];
  } else if (type == "constant") {
    CHECK(initializer.contains("value"));
    CHECK(initializer["value"].is_number());
    embedding_initializer->type = InitializerType::kConstant;
    embedding_initializer->constant_param.value = initializer["value"];
  } else {
    UNIMPLEMENTED() << "Unsupported initializer type";
  }
}

int32_t ParseJsonToUniqueInitializerVecAndReturnOffset(
    const nlohmann::json& initializer, std::vector<EmbeddingInitializer>* initializers) {
  EmbeddingInitializer embedding_initializer;
  ParseInitializerFromJson(initializer, &embedding_initializer);
  for (int32_t i = 0; i < initializers->size(); ++i) {
    if (initializers->at(i) == embedding_initializer) { return i; }
  }
  initializers->push_back(embedding_initializer);
  return initializers->size() - 1;
}

void SetInitializerIndex(int32_t row_id, int32_t col_start, int32_t col_end, int64_t line_size,
                         int8_t index, std::vector<int8_t>* initializer_index) {
  int64_t row_offset = row_id * line_size;
  for (int32_t col = col_start; col < col_end; ++col) {
    initializer_index->at(row_offset + col) = index;
  }
}

void ParseAndSetStateInitializerIndex(const std::string& state_initializer,
                                      const int32_t num_tables, const int64_t line_size,
                                      const int64_t embedding_size,
                                      std::vector<EmbeddingInitializer>* initializer_params,
                                      std::vector<int8_t>* initializer_index) {
  if (line_size == embedding_size) { return; }
  CHECK(!state_initializer.empty());
  auto initializers = nlohmann::json::parse(state_initializer);
  CHECK(initializers.is_array());
  const int num_states = line_size / embedding_size - 1;
  CHECK_EQ(num_states, initializers.size());
  for (int32_t i = 0; i < num_states; ++i) {
    int32_t offset =
        ParseJsonToUniqueInitializerVecAndReturnOffset(initializers.at(i), initializer_params);
    int32_t col_start = embedding_size + i * embedding_size;
    int32_t col_end = col_start + embedding_size;
    CHECK_LE(col_end, line_size);
    for (int32_t j = 0; j < num_tables; ++j) {
      SetInitializerIndex(j, col_start, col_end, line_size, offset, initializer_index);
    }
  }
}

void ParseAndSetModelInitializerIndex(const nlohmann::json& tables,
                                      const std::vector<int64_t>& column_dims,
                                      const int32_t num_tables, const int32_t num_columns,
                                      const int64_t line_size, const int64_t embedding_size,
                                      std::vector<EmbeddingInitializer>* initializer_params,
                                      std::vector<int8_t>* initializer_index) {
  for (int32_t i = 0; i < num_tables; ++i) {
    auto table = tables.at(i);
    CHECK(table.contains("columns"));
    auto columns = table["columns"];
    CHECK(columns.is_array());
    CHECK_EQ(num_columns, columns.size()) << "columns size must equal to num embedding dims";
    int32_t col_start = 0;
    for (int k = 0; k < columns.size(); ++k) {
      auto column = columns.at(k);
      CHECK(column.contains("initializer"));
      int32_t offset =
          ParseJsonToUniqueInitializerVecAndReturnOffset(column["initializer"], initializer_params);
      int32_t col_end = col_start + column_dims.at(k);
      SetInitializerIndex(i, col_start, col_end, line_size, offset, initializer_index);
      col_start = col_end;
    }
    CHECK_EQ(col_start, embedding_size);
  }
}

void ParseInitializers(const int64_t line_size, const int64_t embedding_size,
                       const std::string& state_initializer, const std::string& json_serialized,
                       std::vector<EmbeddingInitializer>* initializer_params,
                       std::vector<int8_t>* initializer_index) {
  auto json_object = nlohmann::json::parse(json_serialized);
  CHECK(json_object.contains("column_dims"));
  std::vector<int64_t> column_dims = json_object["column_dims"];
  const int32_t num_columns = column_dims.size();
  CHECK(json_object.contains("tables"));
  auto tables = json_object["tables"];
  CHECK(tables.is_array());
  const int32_t num_tables = tables.size();
  initializer_index->resize(num_tables * line_size);
  ParseAndSetStateInitializerIndex(state_initializer, num_tables, line_size, embedding_size,
                                   initializer_params, initializer_index);
  ParseAndSetModelInitializerIndex(tables, column_dims, num_tables, num_columns, line_size,
                                   embedding_size, initializer_params, initializer_index);
}

template<typename IDX>
class EmbeddingKernelState final : public user_op::OpKernelState {
 public:
  explicit EmbeddingKernelState(user_op::KernelInitContext* ctx, bool is_lookup)
      : is_lookup_(is_lookup),
        device_index_(-1),
        embedding_name_(ctx->Attr<std::string>("embedding_name")),
        parallel_id_(ctx->parallel_ctx().parallel_id()),
        generator_(CHECK_JUST(one::MakeGenerator(DeviceType::kCUDA))) {
    OF_CUDA_CHECK(cudaGetDevice(&device_index_));
    OF_CUDA_CHECK(cudaMallocHost(&host_num_keys_, sizeof(IDX)));
    key_value_store_ =
        Global<embedding::EmbeddingManager>::Get()->GetKeyValueStore(embedding_name_, parallel_id_);
    uint32_t max_query_length =
        ctx->TensorDesc4ArgNameAndIndex("unique_ids", 0)->shape().elem_cnt();
    key_value_store_->ReserveQueryLength(max_query_length);

    const int64_t embedding_size = ctx->Attr<int64_t>("embedding_size");
    const int64_t line_size = ctx->Attr<int64_t>("line_size");
    const std::string& state_initializer = ctx->Attr<std::string>("state_initializer");

    std::vector<EmbeddingInitializer> initializer_param;
    std::vector<int8_t> initializer_index;
    ParseInitializers(line_size, embedding_size, state_initializer,
                      ctx->Attr<std::string>("embedding_tables"), &initializer_param,
                      &initializer_index);

    const size_t param_size_bytes = initializer_param.size() * sizeof(EmbeddingInitializer);
    OF_CUDA_CHECK(cudaMallocHost(&host_initializer_param_, param_size_bytes));
    std::memcpy(host_initializer_param_, initializer_param.data(), param_size_bytes);
    OF_CUDA_CHECK(cudaMalloc(&device_initializer_param_, param_size_bytes));
    OF_CUDA_CHECK(cudaMemcpyAsync(device_initializer_param_, host_initializer_param_,
                                  param_size_bytes, cudaMemcpyDefault,
                                  ctx->stream()->As<ep::CudaStream>()->cuda_stream()));

    const size_t index_size_bytes = initializer_index.size() * sizeof(int8_t);
    OF_CUDA_CHECK(cudaMallocHost(&host_initializer_index_, index_size_bytes));
    std::memcpy(host_initializer_index_, initializer_index.data(), index_size_bytes);
    OF_CUDA_CHECK(cudaMalloc(&device_initializer_index_, index_size_bytes));
    OF_CUDA_CHECK(cudaMemcpyAsync(device_initializer_index_, host_initializer_index_,
                                  index_size_bytes, cudaMemcpyDefault,
                                  ctx->stream()->As<ep::CudaStream>()->cuda_stream()));
  }
  ~EmbeddingKernelState() override {
    CudaCurrentDeviceGuard guard(device_index_);
    OF_CUDA_CHECK(cudaFreeHost(host_num_keys_));
    OF_CUDA_CHECK(cudaFreeHost(host_initializer_param_));
    OF_CUDA_CHECK(cudaFree(device_initializer_param_));
    OF_CUDA_CHECK(cudaFreeHost(host_initializer_index_));
    OF_CUDA_CHECK(cudaFree(device_initializer_index_));
  }

  void* HostNumKeys() { return host_num_keys_; }

  embedding::KeyValueStore* KeyValueStore() { return key_value_store_; }

  one::Generator* generator() { return generator_.get(); }

  const int8_t* InitializerIndex() { return device_initializer_index_; }
  const EmbeddingInitializer* Initializers() { return device_initializer_param_; }

 private:
  bool is_lookup_;
  int device_index_;
  std::string embedding_name_;
  int64_t parallel_id_;
  void* host_num_keys_;
  std::shared_ptr<one::Generator> generator_;
  embedding::KeyValueStore* key_value_store_;

  EmbeddingInitializer* host_initializer_param_;
  EmbeddingInitializer* device_initializer_param_;
  int8_t* host_initializer_index_;
  int8_t* device_initializer_index_;
};

template<typename IDX>
class EmbeddingPutKernelState final : public user_op::OpKernelState {
 public:
  explicit EmbeddingPutKernelState(user_op::KernelInitContext* ctx) : device_index_(-1) {
    OF_CUDA_CHECK(cudaGetDevice(&device_index_));
    OF_CUDA_CHECK(cudaMallocHost(&host_num_keys_, sizeof(IDX)));
    key_value_store_ = Global<embedding::EmbeddingManager>::Get()->GetKeyValueStore(
        ctx->Attr<std::string>("embedding_name"), ctx->parallel_ctx().parallel_id());
    uint32_t max_query_length =
        ctx->TensorDesc4ArgNameAndIndex("unique_ids", 0)->shape().elem_cnt();
    key_value_store_->ReserveQueryLength(max_query_length);
  }
  ~EmbeddingPutKernelState() override {
    CudaCurrentDeviceGuard guard(device_index_);
    OF_CUDA_CHECK(cudaFreeHost(host_num_keys_));
  }

  embedding::KeyValueStore* KeyValueStore() { return key_value_store_; }

 private:
  int device_index_;
  embedding::KeyValueStore* key_value_store_;
};

enum class EmbeddingBufferType { kNumMissing = 0, kMissingIndices, kValues, kMaxType };

class EmbeddingTmpBufferManager final {
 public:
  OF_DISALLOW_COPY_AND_MOVE(EmbeddingTmpBufferManager);
  EmbeddingTmpBufferManager(void* ptr, const int64_t num_ids, const int64_t value_byte_size,
                            const bool need_value_buffer)
      : offset_(0), offsets_(static_cast<size_t>(EmbeddingBufferType::kMaxType), -1), ptr_(ptr) {
    AllocBuffer(EmbeddingBufferType::kNumMissing, sizeof(uint32_t));
    AllocBuffer(EmbeddingBufferType::kMissingIndices, num_ids * sizeof(uint32_t));
    if (need_value_buffer) { AllocBuffer(EmbeddingBufferType::kValues, num_ids * value_byte_size); }
  }

  template<typename T = void>
  T* Ptr(EmbeddingBufferType type) {
    CHECK(ptr_ != nullptr);
    int64_t offset = offsets_.at(static_cast<size_t>(type));
    CHECK_NE(offset, -1);
    return reinterpret_cast<T*>(reinterpret_cast<char*>(ptr_) + offset);
  }

  size_t TotalBufferSize() const { return offset_; }

 private:
  void AllocBuffer(EmbeddingBufferType type, size_t size) {
    const size_t type_id = static_cast<size_t>(type);
    CHECK_EQ(offsets_.at(type_id), -1);
    offsets_.at(type_id) = offset_;
    offset_ += GetCudaAlignedSize(size);
  }

  size_t offset_;
  std::vector<int64_t> offsets_;
  void* ptr_;
};

template<typename T, typename U>
__global__ void InitValueKernel(uint64_t seed, one::CUDAGeneratorState* cuda_gen_state,
                                uint64_t inc_offset, const int32_t line_size,
                                const int32_t embedding_size,
                                const EmbeddingInitializer* initializer_param,
                                const int8_t* initializer_index, const U* table_ids,
                                const uint32_t* num_missing_keys, const uint32_t* missing_indices,
                                T* values) {
  int32_t global_thread_id = blockIdx.x * blockDim.x + threadIdx.x;
  curandStatePhilox4_32_10_t state;
  curand_init(seed, global_thread_id, cuda_gen_state->dev_offset, &state);
  int64_t n = *num_missing_keys * line_size;
  CUDA_1D_KERNEL_LOOP(i, n) {
    int row = i / line_size;
    int col = i - row * line_size;
    const uint32_t index = missing_indices[row];
    const int64_t offset = index * line_size + col;
    const int32_t table_idx = table_ids[index];
    const int32_t initializer_idx = initializer_index[table_idx * line_size + col];
    EmbeddingInitializer initializer = initializer_param[initializer_idx];
    T value;
    if (initializer.type == InitializerType::kUniform) {
      const float low = initializer.uniform_param.low;
      const float high = initializer.uniform_param.high;
      value = curand_uniform(&state) * (high - low) + low;
    } else if (initializer.type == InitializerType::kNormal) {
      const float mean = initializer.normal_param.mean;
      const float std = initializer.normal_param.std;
      value = curand_normal(&state) * std + mean;
    } else if (initializer.type == InitializerType::kConstant) {
      value = initializer.constant_param.value;
    } else {
      __trap();
    }
    values[offset] = value;
  }
  __syncthreads();
  if (threadIdx.x == 0) {
    int32_t new_counter = cuda::atomic::Add(&cuda_gen_state->dev_counter, 1) + 1;
    if (new_counter == gridDim.x) {
      cuda_gen_state->dev_counter = 0;           // reset counter to zero
      cuda_gen_state->dev_offset += inc_offset;  // maintain the state of generator's dev_offset
    }
  }
}

template<typename T, typename U, typename IDX>
void LookupAndInitMissing(ep::Stream* stream, EmbeddingKernelState<IDX>* embedding_state,
                          const std::string& embedding_name, const int64_t parallel_id,
                          const int64_t num_ids, const int64_t embedding_size,
                          const int64_t line_size, const bool is_prefetch, int64_t current_iter,
                          const void* num_unique_ptr, const void* unique_ids, const void* table_ids,
                          T* values_ptr, void* tmp_buffer_ptr, uint32_t* return_num_unique,
                          embedding::ValuesPtr* ptrs) {
  const auto& generator = embedding_state->generator();
  CHECK_NOTNULL(generator);
  std::shared_ptr<one::CUDAGeneratorImpl> cuda_generator =
      CHECK_JUST(generator->template Get<one::CUDAGeneratorImpl>(stream->device()->device_index()));
  uint64_t seed = cuda_generator->current_seed();
  one::CUDAGeneratorState* cuda_gen_state = cuda_generator->cuda_gen_state();
  embedding::KeyValueStore* store = embedding_state->KeyValueStore();
  const EmbeddingInitializer* initializer_param = embedding_state->Initializers();
  const int8_t* initializer_index = embedding_state->InitializerIndex();
  const bool use_dynamic_memory_allocation = embedding::UseDynamicMemoryAllocation();
  const bool need_value_buffer = (is_prefetch && !use_dynamic_memory_allocation);
  EmbeddingTmpBufferManager buffer_manager(tmp_buffer_ptr, num_ids, line_size * sizeof(T),
                                           need_value_buffer);
  cudaStream_t cuda_stream = stream->As<ep::CudaStream>()->cuda_stream();
  embedding::NumUniques* num_uniques =
      Global<embedding::EmbeddingManager>::Get()->GetNumUniques(embedding_name, parallel_id);
  uint32_t num_unique = num_uniques->GetNumUnique(current_iter);
  uint32_t* num_missing_ptr =
      buffer_manager.template Ptr<uint32_t>(EmbeddingBufferType::kNumMissing);
  uint32_t* missing_indices =
      buffer_manager.template Ptr<uint32_t>(EmbeddingBufferType::kMissingIndices);
  T* store_values;
  if (use_dynamic_memory_allocation) {
    size_t values_size = GetCudaAlignedSize(num_unique * line_size * sizeof(T));
    CHECK(values_ptr == nullptr);
    if (is_prefetch) {
      CHECK(ptrs == nullptr);
#if CUDA_VERSION >= 11020
      OF_CUDA_CHECK(cudaMallocAsync(&store_values, values_size, cuda_stream));
#else
      UNIMPLEMENTED();
#endif
    } else {
      CHECK(ptrs != nullptr);
      void* lookup_values_ptr = ptrs->MallocLookupValuesPtr(current_iter, values_size, cuda_stream);
      store_values = reinterpret_cast<T*>(lookup_values_ptr);
    }
  } else {
    CHECK(ptrs == nullptr);
    store_values = need_value_buffer ? buffer_manager.template Ptr<T>(EmbeddingBufferType::kValues)
                                     : values_ptr;
  }
  void* host_num_keys = embedding_state->HostNumKeys();
  store->Get(stream, num_unique, unique_ids, store_values, num_missing_ptr, missing_indices);
  CHECK_GE(sizeof(IDX), sizeof(uint32_t));  // host_num_keys's buffer size is sizeof(IDX)
  OF_CUDA_CHECK(cudaMemcpyAsync(host_num_keys, num_missing_ptr, sizeof(uint32_t), cudaMemcpyDefault,
                                cuda_stream));
  CHECK_JUST(stream->Sync());
  uint32_t num_missing = *reinterpret_cast<uint32_t*>(host_num_keys);
  // init missing values
  if (num_missing > 0) {
    const int64_t elem_cnt = num_missing * line_size;
    const int64_t num_blocks = BlocksNum4ThreadsNum(elem_cnt);
    const uint64_t inc_offset = std::ceil(elem_cnt / num_blocks / kCudaThreadsNumPerBlock);
    InitValueKernel<T, U><<<num_blocks, kCudaThreadsNumPerBlock, 0, cuda_stream>>>(
        seed, cuda_gen_state, inc_offset, line_size, embedding_size, initializer_param,
        initializer_index, reinterpret_cast<const U*>(table_ids), num_missing_ptr, missing_indices,
        store_values);
  }
  if (is_prefetch) { store->Put(stream, num_unique, unique_ids, store_values); }
  if (is_prefetch && use_dynamic_memory_allocation) {
#if CUDA_VERSION >= 11020
    OF_CUDA_CHECK(cudaFreeAsync(store_values, cuda_stream));
#else
    UNIMPLEMENTED();
#endif
  }
  *return_num_unique = num_unique;
}

template<typename T, typename U>
__global__ void Copy2D(int64_t out_elem_cnt, const int32_t in_cols, const int32_t out_cols,
                       const T* in, U* out) {
  CUDA_1D_KERNEL_LOOP(i, out_elem_cnt) {
    const int32_t row = i / out_cols;
    const int32_t col = i - row * out_cols;
    const int64_t in_offset = row * in_cols + col;
    out[i] = static_cast<U>(in[in_offset]);
  }
}

template<typename T>
void CopyValuesToEmbeddings(ep::Stream* stream, int64_t num_unique, const int32_t embedding_size,
                            const int32_t value_size, const DataType value_dtype,
                            const DataType embedding_dtype, const T* values, void* embeddings) {
  bool need_cast = (value_dtype != embedding_dtype);
  bool need_copy_nd = (embedding_size != value_size);
  CHECK(need_cast || need_copy_nd);
  if (need_cast && !need_copy_nd) {
    const int64_t cast_elem_count = num_unique * embedding_size;
    std::unique_ptr<ep::primitive::Cast> cast_primitive =
        ep::primitive::NewPrimitive<ep::primitive::CastFactory>(DeviceType::kCUDA, value_dtype,
                                                                embedding_dtype);
    cast_primitive->Launch(stream, values, embeddings, cast_elem_count);
  } else if (!need_cast && need_copy_nd) {
    const int32_t ndims = 2;
    DimVector src_pos_vec(ndims, 0);
    DimVector dst_pos_vec(ndims, 0);
    DimVector src_shape = {num_unique, value_size};
    DimVector dst_shape = {num_unique, embedding_size};
    DimVector extent_shape = {num_unique, embedding_size};
    std::unique_ptr<ep::primitive::CopyNd> copy_nd_primitive =
        ep::primitive::NewPrimitive<ep::primitive::CopyNdFactory>(DeviceType::kCUDA, ndims);
    CHECK(copy_nd_primitive);
    copy_nd_primitive->Launch(stream, value_dtype, ndims, embeddings, dst_shape.data(),
                              dst_pos_vec.data(), values, src_shape.data(), src_pos_vec.data(),
                              extent_shape.data());
  } else {
    const int64_t embedding_elem_cnt = num_unique * embedding_size;
    if (embedding_dtype == DataType::kFloat16) {
      Copy2D<T, half><<<BlocksNum4ThreadsNum(embedding_elem_cnt), kCudaThreadsNumPerBlock, 0,
                        stream->As<ep::CudaStream>()->cuda_stream()>>>(
          embedding_elem_cnt, value_size, embedding_size, values,
          reinterpret_cast<half*>(embeddings));
    } else {
      UNIMPLEMENTED();
    }
  }
}

}  // namespace

template<typename T, typename U, typename IDX>
class EmbeddingPrefetchKernel final : public user_op::OpKernel {
 public:
  EmbeddingPrefetchKernel() : current_iter_(0){};
  ~EmbeddingPrefetchKernel() override = default;

  std::shared_ptr<user_op::OpKernelState> CreateOpKernelState(
      user_op::KernelInitContext* ctx) const override {
    return std::make_shared<EmbeddingKernelState<IDX>>(ctx, false);
  }

 private:
  using user_op::OpKernel::Compute;
  void Compute(user_op::KernelComputeContext* ctx, user_op::OpKernelState* state,
               const user_op::OpKernelCache*) const override {
    auto* embedding_state = dynamic_cast<EmbeddingKernelState<IDX>*>(state);
    CHECK(embedding_state != nullptr);

    const user_op::Tensor* num_unique_ids = ctx->Tensor4ArgNameAndIndex("num_unique_ids", 0);
    const user_op::Tensor* unique_ids = ctx->Tensor4ArgNameAndIndex("unique_ids", 0);
    const user_op::Tensor* table_ids = ctx->Tensor4ArgNameAndIndex("table_ids", 0);
    user_op::Tensor* tmp_buffer = ctx->Tensor4ArgNameAndIndex("tmp_buffer", 0);
    const int64_t embedding_size = ctx->Attr<int64_t>("embedding_size");
    const int64_t line_size = ctx->Attr<int64_t>("line_size");
    uint32_t num_unique;
    T* values_ptr = nullptr;
<<<<<<< HEAD
    LookupAndInitMissing<T, U, IDX>(
        ctx->stream(), embedding_state, ctx->Attr<std::string>("embedding_name"),
        ctx->parallel_ctx().parallel_id(), unique_ids->shape().elem_cnt(), embedding_size,
        line_size, true, current_iter_, num_unique_ids->dptr(), unique_ids->dptr(),
        table_ids->dptr(), values_ptr, tmp_buffer->mut_dptr(), &num_unique, nullptr);
    current_iter_++;
=======
    LookupAndInitMissing<T, U, IDX>(ctx->stream(), embedding_state,
                                    unique_ids->shape_view().elem_cnt(), embedding_size, line_size,
                                    num_unique_ids->dptr(), unique_ids->dptr(), table_ids->dptr(),
                                    values_ptr, tmp_buffer->mut_dptr(), &num_unique, true);
>>>>>>> 20d0efea
  }
  bool AlwaysComputeWhenAllOutputsEmpty() const override { return false; }
  mutable int64_t current_iter_;
};

#define EMBEDDING_DATA_TYPE_SEQ OF_PP_MAKE_TUPLE_SEQ(float, DataType::kFloat)

#define TABLE_ID_DATA_TYPE_SEQ                      \
  OF_PP_MAKE_TUPLE_SEQ(uint8_t, DataType::kUInt8)   \
  OF_PP_MAKE_TUPLE_SEQ(uint32_t, DataType::kUInt32) \
  OF_PP_MAKE_TUPLE_SEQ(uint64_t, DataType::kUInt64) \
  OF_PP_MAKE_TUPLE_SEQ(int8_t, DataType::kInt8)     \
  OF_PP_MAKE_TUPLE_SEQ(int32_t, DataType::kInt32)   \
  OF_PP_MAKE_TUPLE_SEQ(int64_t, DataType::kInt64)

#define IDX_DATA_TYPE_SEQ                           \
  OF_PP_MAKE_TUPLE_SEQ(uint32_t, DataType::kUInt32) \
  OF_PP_MAKE_TUPLE_SEQ(int32_t, DataType::kInt32)

#define REGISTER_CUDA_EMBEDDING_PREFETCH_KERNEL(t_dtype_pair, table_dtype_pair, idx_dtype_pair) \
  REGISTER_USER_KERNEL("embedding_prefetch")                                                    \
      .SetCreateFn<EmbeddingPrefetchKernel<OF_PP_PAIR_FIRST(t_dtype_pair),                      \
                                           OF_PP_PAIR_FIRST(table_dtype_pair),                  \
                                           OF_PP_PAIR_FIRST(idx_dtype_pair)>>()                 \
      .SetIsMatchedHob(                                                                         \
          (user_op::HobDeviceType() == DeviceType::kCUDA)                                       \
          && (user_op::HobDataType("table_ids", 0) == OF_PP_PAIR_SECOND(table_dtype_pair))      \
          && (user_op::HobDataType("num_unique_ids", 0) == OF_PP_PAIR_SECOND(idx_dtype_pair)))  \
      .SetInferTmpSizeFn([](user_op::InferContext* ctx) {                                       \
        const user_op::TensorDesc& unique_ids = ctx->InputTensorDesc("unique_ids", 0);          \
        const bool need_value_buffer = !(embedding::UseDynamicMemoryAllocation());              \
        EmbeddingTmpBufferManager buffer_manager(                                               \
            nullptr, unique_ids.shape().elem_cnt(),                                             \
            ctx->Attr<int64_t>("line_size") * sizeof(OF_PP_PAIR_FIRST(t_dtype_pair)),           \
            need_value_buffer);                                                                 \
        return buffer_manager.TotalBufferSize();                                                \
      });

OF_PP_SEQ_PRODUCT_FOR_EACH_TUPLE(REGISTER_CUDA_EMBEDDING_PREFETCH_KERNEL, EMBEDDING_DATA_TYPE_SEQ,
                                 TABLE_ID_DATA_TYPE_SEQ, IDX_DATA_TYPE_SEQ)

template<typename T, typename U, typename IDX>
class EmbeddingLookupKernel final : public user_op::OpKernel {
 public:
  EmbeddingLookupKernel() : current_iter_(0){};
  ~EmbeddingLookupKernel() override = default;

  std::shared_ptr<user_op::OpKernelState> CreateOpKernelState(
      user_op::KernelInitContext* ctx) const override {
    return std::make_shared<EmbeddingKernelState<IDX>>(ctx, true);
  }

 private:
  using user_op::OpKernel::Compute;
  void Compute(user_op::KernelComputeContext* ctx, user_op::OpKernelState* state,
               const user_op::OpKernelCache*) const override {
    auto* embedding_state = dynamic_cast<EmbeddingKernelState<IDX>*>(state);
    CHECK(embedding_state != nullptr);
    const user_op::Tensor* num_unique_ids = ctx->Tensor4ArgNameAndIndex("num_unique_ids", 0);
    const user_op::Tensor* unique_ids = ctx->Tensor4ArgNameAndIndex("unique_ids", 0);
    const user_op::Tensor* table_ids = ctx->Tensor4ArgNameAndIndex("table_ids", 0);
    user_op::Tensor* unique_values = ctx->Tensor4ArgNameAndIndex("unique_values", 0);
    user_op::Tensor* tmp_buffer = ctx->Tensor4ArgNameAndIndex("tmp_buffer", 0);
    const int64_t embedding_size = ctx->Attr<int64_t>("embedding_size");
    const int64_t line_size = ctx->Attr<int64_t>("line_size");
    uint32_t num_unique;
<<<<<<< HEAD
    if (embedding::UseDynamicMemoryAllocation()) {
      embedding::ValuesPtr* ptrs = Global<embedding::EmbeddingManager>::Get()->GetValuesPtr(
          ctx->Attr<std::string>("embedding_name"), ctx->parallel_ctx().parallel_id());
      LookupAndInitMissing<T, U, IDX>(
          ctx->stream(), embedding_state, ctx->Attr<std::string>("embedding_name"),
          ctx->parallel_ctx().parallel_id(), unique_ids->shape().elem_cnt(), embedding_size,
          line_size, false, current_iter_, num_unique_ids->dptr(), unique_ids->dptr(),
          table_ids->dptr(), nullptr, tmp_buffer->mut_dptr(), &num_unique, ptrs);
      if (ctx->has_output("embeddings", 0)) {
        user_op::Tensor* embeddings = ctx->Tensor4ArgNameAndIndex("embeddings", 0);
        const size_t lookup_embeddings_size = GetCudaAlignedSize(
            num_unique * embedding_size * GetSizeOfDataType(embeddings->data_type()));
        void* lookup_embeddings_ptr =
            ptrs->MallocLookupEmbeddingsPtr(current_iter_, lookup_embeddings_size,
                                            ctx->stream()->As<ep::CudaStream>()->cuda_stream());
        void* lookup_values_ptr = ptrs->GetLookupValuesPtr(current_iter_);
        CopyValuesToEmbeddings<T>(ctx->stream(), num_unique, embedding_size, line_size,
                                  unique_values->data_type(), embeddings->data_type(),
                                  reinterpret_cast<T*>(lookup_values_ptr), lookup_embeddings_ptr);
      }
    } else {
      LookupAndInitMissing<T, U, IDX>(
          ctx->stream(), embedding_state, ctx->Attr<std::string>("embedding_name"),
          ctx->parallel_ctx().parallel_id(), unique_ids->shape().elem_cnt(), embedding_size,
          line_size, false, current_iter_, num_unique_ids->dptr(), unique_ids->dptr(),
          table_ids->dptr(), unique_values->mut_dptr<T>(), tmp_buffer->mut_dptr(), &num_unique,
          nullptr);
      if (ctx->has_output("embeddings", 0)) {
        user_op::Tensor* embeddings = ctx->Tensor4ArgNameAndIndex("embeddings", 0);
        CopyValuesToEmbeddings<T>(ctx->stream(), num_unique, embedding_size, line_size,
                                  unique_values->data_type(), embeddings->data_type(),
                                  unique_values->dptr<T>(), embeddings->mut_dptr());
      }
=======
    LookupAndInitMissing<T, U, IDX>(
        ctx->stream(), embedding_state, unique_ids->shape_view().elem_cnt(), embedding_size,
        line_size, num_unique_ids->dptr(), unique_ids->dptr(), table_ids->dptr(),
        unique_values->mut_dptr<T>(), tmp_buffer->mut_dptr(), &num_unique, false);
    if (ctx->has_output("embeddings", 0)) {
      user_op::Tensor* embeddings = ctx->Tensor4ArgNameAndIndex("embeddings", 0);
      CopyValuesToEmbeddings<T>(ctx->stream(), num_unique, embedding_size, line_size,
                                unique_values->data_type(), embeddings->data_type(),
                                unique_values->dptr<T>(), embeddings->mut_dptr());
>>>>>>> 20d0efea
    }
    current_iter_++;
  }
  bool AlwaysComputeWhenAllOutputsEmpty() const override { return false; }
  mutable int64_t current_iter_;
};

#define REGISTER_CUDA_EMBEDDING_LOOKUP_KERNEL(t_dtype_pair, table_dtype_pair, idx_dtype_pair)  \
  REGISTER_USER_KERNEL("embedding_lookup")                                                     \
      .SetCreateFn<EmbeddingLookupKernel<OF_PP_PAIR_FIRST(t_dtype_pair),                       \
                                         OF_PP_PAIR_FIRST(table_dtype_pair),                   \
                                         OF_PP_PAIR_FIRST(idx_dtype_pair)>>()                  \
      .SetIsMatchedHob(                                                                        \
          (user_op::HobDeviceType() == DeviceType::kCUDA)                                      \
          && (user_op::HobDataType("unique_values", 0) == OF_PP_PAIR_SECOND(t_dtype_pair))     \
          && (user_op::HobDataType("table_ids", 0) == OF_PP_PAIR_SECOND(table_dtype_pair))     \
          && (user_op::HobDataType("num_unique_ids", 0) == OF_PP_PAIR_SECOND(idx_dtype_pair))) \
      .SetInferTmpSizeFn([](user_op::InferContext* ctx) {                                      \
        const user_op::TensorDesc& unique_ids = ctx->InputTensorDesc("unique_ids", 0);         \
        EmbeddingTmpBufferManager buffer_manager(                                              \
            nullptr, unique_ids.shape().elem_cnt(),                                            \
            ctx->Attr<int64_t>("line_size") * sizeof(OF_PP_PAIR_FIRST(t_dtype_pair)), false);  \
        return buffer_manager.TotalBufferSize();                                               \
      });

OF_PP_SEQ_PRODUCT_FOR_EACH_TUPLE(REGISTER_CUDA_EMBEDDING_LOOKUP_KERNEL, EMBEDDING_DATA_TYPE_SEQ,
                                 TABLE_ID_DATA_TYPE_SEQ, IDX_DATA_TYPE_SEQ)

template<typename IDX>
class EmbeddingPutKernel final : public user_op::OpKernel {
 public:
  EmbeddingPutKernel() : current_iter_(0){};
  ~EmbeddingPutKernel() override = default;

  std::shared_ptr<user_op::OpKernelState> CreateOpKernelState(
      user_op::KernelInitContext* ctx) const override {
    return std::make_shared<EmbeddingPutKernelState<IDX>>(ctx);
  }

 private:
  using user_op::OpKernel::Compute;
  void Compute(user_op::KernelComputeContext* ctx, user_op::OpKernelState* state,
               const user_op::OpKernelCache*) const override {
    auto* embedding_state = dynamic_cast<EmbeddingPutKernelState<IDX>*>(state);
    CHECK(embedding_state != nullptr);
    embedding::KeyValueStore* store = embedding_state->KeyValueStore();
    const user_op::Tensor* num_unique_ids = ctx->Tensor4ArgNameAndIndex("num_unique_ids", 0);
    const user_op::Tensor* unique_ids = ctx->Tensor4ArgNameAndIndex("unique_ids", 0);
    embedding::NumUniques* num_uniques = Global<embedding::EmbeddingManager>::Get()->GetNumUniques(
        ctx->Attr<std::string>("embedding_name"), ctx->parallel_ctx().parallel_id());
    uint32_t num_unique = num_uniques->GetNumUnique(current_iter_);
    if (embedding::UseDynamicMemoryAllocation()) {
      embedding::ValuesPtr* ptrs = Global<embedding::EmbeddingManager>::Get()->GetValuesPtr(
          ctx->Attr<std::string>("embedding_name"), ctx->parallel_ctx().parallel_id());
      void* updated_values_ptr = ptrs->GetUpdatedValuesPtr(current_iter_);
      store->Put(ctx->stream(), num_unique, unique_ids->dptr(), updated_values_ptr);
      ptrs->FreeUpdatedValuesPtr(current_iter_, ctx->stream()->As<ep::CudaStream>()->cuda_stream());
    } else {
      const user_op::Tensor* unique_embeddings =
          ctx->Tensor4ArgNameAndIndex("unique_embeddings", 0);
      store->Put(ctx->stream(), num_unique, unique_ids->dptr(), unique_embeddings->dptr());
    }
    current_iter_++;
  }
  bool AlwaysComputeWhenAllOutputsEmpty() const override { return false; }
  mutable int64_t current_iter_;
};

#define REGISTER_CUDA_EMBEDDING_PUT_KERNEL(dtype, typeproto)           \
  REGISTER_USER_KERNEL("embedding_put")                                \
      .SetCreateFn<EmbeddingPutKernel<dtype>>()                        \
      .SetIsMatchedHob((user_op::HobDeviceType() == DeviceType::kCUDA) \
                       && (user_op::HobDataType("num_unique_ids", 0) == typeproto));

OF_PP_FOR_EACH_TUPLE(REGISTER_CUDA_EMBEDDING_PUT_KERNEL, IDX_DATA_TYPE_SEQ)

}  // namespace oneflow<|MERGE_RESOLUTION|>--- conflicted
+++ resolved
@@ -199,6 +199,14 @@
         ctx->TensorDesc4ArgNameAndIndex("unique_ids", 0)->shape().elem_cnt();
     key_value_store_->ReserveQueryLength(max_query_length);
 
+    num_uniques_ =
+        Global<embedding::EmbeddingManager>::Get()->GetNumUniques(embedding_name_, parallel_id_);
+    if (embedding::UseDynamicMemoryAllocation()) {
+      values_ptr_ =
+          Global<embedding::EmbeddingManager>::Get()->GetValuesPtr(embedding_name_, parallel_id_);
+    } else {
+      values_ptr_ = nullptr;
+    }
     const int64_t embedding_size = ctx->Attr<int64_t>("embedding_size");
     const int64_t line_size = ctx->Attr<int64_t>("line_size");
     const std::string& state_initializer = ctx->Attr<std::string>("state_initializer");
@@ -237,6 +245,8 @@
   void* HostNumKeys() { return host_num_keys_; }
 
   embedding::KeyValueStore* KeyValueStore() { return key_value_store_; }
+  embedding::NumUniques* NumUniques() { return num_uniques_; }
+  embedding::ValuesPtr* ValuesPtr() { return values_ptr_; }
 
   one::Generator* generator() { return generator_.get(); }
 
@@ -251,6 +261,8 @@
   void* host_num_keys_;
   std::shared_ptr<one::Generator> generator_;
   embedding::KeyValueStore* key_value_store_;
+  embedding::NumUniques* num_uniques_;
+  embedding::ValuesPtr* values_ptr_;
 
   EmbeddingInitializer* host_initializer_param_;
   EmbeddingInitializer* device_initializer_param_;
@@ -261,25 +273,33 @@
 template<typename IDX>
 class EmbeddingPutKernelState final : public user_op::OpKernelState {
  public:
-  explicit EmbeddingPutKernelState(user_op::KernelInitContext* ctx) : device_index_(-1) {
-    OF_CUDA_CHECK(cudaGetDevice(&device_index_));
-    OF_CUDA_CHECK(cudaMallocHost(&host_num_keys_, sizeof(IDX)));
-    key_value_store_ = Global<embedding::EmbeddingManager>::Get()->GetKeyValueStore(
-        ctx->Attr<std::string>("embedding_name"), ctx->parallel_ctx().parallel_id());
+  explicit EmbeddingPutKernelState(user_op::KernelInitContext* ctx) {
+    const std::string& embedding_name = ctx->Attr<std::string>("embedding_name");
+    const int64_t parallel_id = ctx->parallel_ctx().parallel_id();
+    key_value_store_ =
+        Global<embedding::EmbeddingManager>::Get()->GetKeyValueStore(embedding_name, parallel_id);
     uint32_t max_query_length =
         ctx->TensorDesc4ArgNameAndIndex("unique_ids", 0)->shape().elem_cnt();
     key_value_store_->ReserveQueryLength(max_query_length);
-  }
-  ~EmbeddingPutKernelState() override {
-    CudaCurrentDeviceGuard guard(device_index_);
-    OF_CUDA_CHECK(cudaFreeHost(host_num_keys_));
-  }
+    num_uniques_ =
+        Global<embedding::EmbeddingManager>::Get()->GetNumUniques(embedding_name, parallel_id);
+    if (embedding::UseDynamicMemoryAllocation()) {
+      values_ptr_ =
+          Global<embedding::EmbeddingManager>::Get()->GetValuesPtr(embedding_name, parallel_id);
+    } else {
+      values_ptr_ = nullptr;
+    }
+  }
+  ~EmbeddingPutKernelState() override = default;
 
   embedding::KeyValueStore* KeyValueStore() { return key_value_store_; }
+  embedding::NumUniques* NumUniques() { return num_uniques_; }
+  embedding::ValuesPtr* ValuesPtr() { return values_ptr_; }
 
  private:
-  int device_index_;
   embedding::KeyValueStore* key_value_store_;
+  embedding::NumUniques* num_uniques_;
+  embedding::ValuesPtr* values_ptr_;
 };
 
 enum class EmbeddingBufferType { kNumMissing = 0, kMissingIndices, kValues, kMaxType };
@@ -386,8 +406,7 @@
   EmbeddingTmpBufferManager buffer_manager(tmp_buffer_ptr, num_ids, line_size * sizeof(T),
                                            need_value_buffer);
   cudaStream_t cuda_stream = stream->As<ep::CudaStream>()->cuda_stream();
-  embedding::NumUniques* num_uniques =
-      Global<embedding::EmbeddingManager>::Get()->GetNumUniques(embedding_name, parallel_id);
+  embedding::NumUniques* num_uniques = embedding_state->NumUniques();
   uint32_t num_unique = num_uniques->GetNumUnique(current_iter);
   uint32_t* num_missing_ptr =
       buffer_manager.template Ptr<uint32_t>(EmbeddingBufferType::kNumMissing);
@@ -520,19 +539,12 @@
     const int64_t line_size = ctx->Attr<int64_t>("line_size");
     uint32_t num_unique;
     T* values_ptr = nullptr;
-<<<<<<< HEAD
     LookupAndInitMissing<T, U, IDX>(
         ctx->stream(), embedding_state, ctx->Attr<std::string>("embedding_name"),
-        ctx->parallel_ctx().parallel_id(), unique_ids->shape().elem_cnt(), embedding_size,
+        ctx->parallel_ctx().parallel_id(), unique_ids->shape_view().elem_cnt(), embedding_size,
         line_size, true, current_iter_, num_unique_ids->dptr(), unique_ids->dptr(),
         table_ids->dptr(), values_ptr, tmp_buffer->mut_dptr(), &num_unique, nullptr);
     current_iter_++;
-=======
-    LookupAndInitMissing<T, U, IDX>(ctx->stream(), embedding_state,
-                                    unique_ids->shape_view().elem_cnt(), embedding_size, line_size,
-                                    num_unique_ids->dptr(), unique_ids->dptr(), table_ids->dptr(),
-                                    values_ptr, tmp_buffer->mut_dptr(), &num_unique, true);
->>>>>>> 20d0efea
   }
   bool AlwaysComputeWhenAllOutputsEmpty() const override { return false; }
   mutable int64_t current_iter_;
@@ -599,13 +611,11 @@
     const int64_t embedding_size = ctx->Attr<int64_t>("embedding_size");
     const int64_t line_size = ctx->Attr<int64_t>("line_size");
     uint32_t num_unique;
-<<<<<<< HEAD
     if (embedding::UseDynamicMemoryAllocation()) {
-      embedding::ValuesPtr* ptrs = Global<embedding::EmbeddingManager>::Get()->GetValuesPtr(
-          ctx->Attr<std::string>("embedding_name"), ctx->parallel_ctx().parallel_id());
+      embedding::ValuesPtr* ptrs = embedding_state->ValuesPtr();
       LookupAndInitMissing<T, U, IDX>(
           ctx->stream(), embedding_state, ctx->Attr<std::string>("embedding_name"),
-          ctx->parallel_ctx().parallel_id(), unique_ids->shape().elem_cnt(), embedding_size,
+          ctx->parallel_ctx().parallel_id(), unique_ids->shape_view().elem_cnt(), embedding_size,
           line_size, false, current_iter_, num_unique_ids->dptr(), unique_ids->dptr(),
           table_ids->dptr(), nullptr, tmp_buffer->mut_dptr(), &num_unique, ptrs);
       if (ctx->has_output("embeddings", 0)) {
@@ -623,7 +633,7 @@
     } else {
       LookupAndInitMissing<T, U, IDX>(
           ctx->stream(), embedding_state, ctx->Attr<std::string>("embedding_name"),
-          ctx->parallel_ctx().parallel_id(), unique_ids->shape().elem_cnt(), embedding_size,
+          ctx->parallel_ctx().parallel_id(), unique_ids->shape_view().elem_cnt(), embedding_size,
           line_size, false, current_iter_, num_unique_ids->dptr(), unique_ids->dptr(),
           table_ids->dptr(), unique_values->mut_dptr<T>(), tmp_buffer->mut_dptr(), &num_unique,
           nullptr);
@@ -633,17 +643,6 @@
                                   unique_values->data_type(), embeddings->data_type(),
                                   unique_values->dptr<T>(), embeddings->mut_dptr());
       }
-=======
-    LookupAndInitMissing<T, U, IDX>(
-        ctx->stream(), embedding_state, unique_ids->shape_view().elem_cnt(), embedding_size,
-        line_size, num_unique_ids->dptr(), unique_ids->dptr(), table_ids->dptr(),
-        unique_values->mut_dptr<T>(), tmp_buffer->mut_dptr(), &num_unique, false);
-    if (ctx->has_output("embeddings", 0)) {
-      user_op::Tensor* embeddings = ctx->Tensor4ArgNameAndIndex("embeddings", 0);
-      CopyValuesToEmbeddings<T>(ctx->stream(), num_unique, embedding_size, line_size,
-                                unique_values->data_type(), embeddings->data_type(),
-                                unique_values->dptr<T>(), embeddings->mut_dptr());
->>>>>>> 20d0efea
     }
     current_iter_++;
   }
@@ -692,12 +691,10 @@
     embedding::KeyValueStore* store = embedding_state->KeyValueStore();
     const user_op::Tensor* num_unique_ids = ctx->Tensor4ArgNameAndIndex("num_unique_ids", 0);
     const user_op::Tensor* unique_ids = ctx->Tensor4ArgNameAndIndex("unique_ids", 0);
-    embedding::NumUniques* num_uniques = Global<embedding::EmbeddingManager>::Get()->GetNumUniques(
-        ctx->Attr<std::string>("embedding_name"), ctx->parallel_ctx().parallel_id());
+    embedding::NumUniques* num_uniques = embedding_state->NumUniques();
     uint32_t num_unique = num_uniques->GetNumUnique(current_iter_);
     if (embedding::UseDynamicMemoryAllocation()) {
-      embedding::ValuesPtr* ptrs = Global<embedding::EmbeddingManager>::Get()->GetValuesPtr(
-          ctx->Attr<std::string>("embedding_name"), ctx->parallel_ctx().parallel_id());
+      embedding::ValuesPtr* ptrs = embedding_state->ValuesPtr();
       void* updated_values_ptr = ptrs->GetUpdatedValuesPtr(current_iter_);
       store->Put(ctx->stream(), num_unique, unique_ids->dptr(), updated_values_ptr);
       ptrs->FreeUpdatedValuesPtr(current_iter_, ctx->stream()->As<ep::CudaStream>()->cuda_stream());
