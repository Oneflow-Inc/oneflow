--- conflicted
+++ resolved
@@ -323,11 +323,6 @@
   store->Get(stream, num_unique, unique_ids, store_values,
              reinterpret_cast<uint32_t*>(num_missing_ptr),
              reinterpret_cast<uint32_t*>(missing_indices));
-<<<<<<< HEAD
-
-  void* host_num_keys = kernel_state->HostNumKeys();
-=======
->>>>>>> 493f1bdf
   CHECK_GE(sizeof(IDX), sizeof(uint32_t));  // host_num_keys's buffer size is sizeof(IDX)
   OF_CUDA_CHECK(cudaMemcpyAsync(host_num_keys, num_missing_ptr, sizeof(uint32_t), cudaMemcpyDefault,
                                 stream->As<ep::CudaStream>()->cuda_stream()));
@@ -646,11 +641,7 @@
     const user_op::Tensor* table_ids = ctx->Tensor4ArgNameAndIndex("table_ids", 0);
     const int64_t embedding_size = ctx->Attr<int64_t>("embedding_size");
     const int64_t line_size = ctx->Attr<int64_t>("line_size");
-<<<<<<< HEAD
-=======
     const int64_t seed = ctx->Attr<int64_t>("seed");
-
->>>>>>> 493f1bdf
     void* num_missing_ptr;
     allocator->Allocate(&num_missing_ptr, sizeof(uint32_t));
     void* missing_indices_ptr;
@@ -1290,6 +1281,8 @@
     DataType value_dtype = ctx->Attr<DataType>("dtype");
     const int64_t embedding_size = ctx->Attr<int64_t>("embedding_size");
     const int64_t line_size = ctx->Attr<int64_t>("line_size");
+    const int64_t padding_idx = ctx->Attr<int64_t>("padding_idx");
+    const bool has_padding_idx = ctx->Attr<bool>("has_padding_idx");
     user_op::Tensor* tmp_buffer = ctx->Tensor4ArgNameAndIndex("tmp_buffer", 0);
     bool need_unique_values = true;
     bool need_embeddings =
@@ -1331,7 +1324,7 @@
 
     data_shuffle::IdShuffle(ctx->stream(), comm, data_ptrs, num_ids, parallel_id, parallel_num,
                             num_unique_matrix_dtype, ids->data_type(), table_ids_dtype,
-                            need_process_table_ids, host_num_unique_matrix, host_num_keys);
+                            need_process_table_ids, has_padding_idx, padding_idx, host_num_unique_matrix, host_num_keys);
     uint32_t num_unique = *host_num_keys;
 
     // lookup and put, if is_full_cache, not put to store.
@@ -1621,6 +1614,8 @@
     DataType value_dtype = ctx->Attr<DataType>("dtype");
     const int64_t embedding_size = ctx->Attr<int64_t>("embedding_size");
     const int64_t line_size = ctx->Attr<int64_t>("line_size");
+    const int64_t padding_idx = ctx->Attr<int64_t>("padding_idx");
+    const bool has_padding_idx = ctx->Attr<bool>("has_padding_idx");
     user_op::Tensor* tmp_buffer = ctx->Tensor4ArgNameAndIndex("tmp_buffer", 0);
     bool need_embeddings =
         (line_size != embedding_size) || (value_dtype != embeddings->data_type());
@@ -1667,7 +1662,7 @@
         cuda_stream, num_ids, hash_capacity, 1, reinterpret_cast<const K*>(ids->dptr()),
         table_ids_ptr, num_unique_ptr, unique_ids_ptr, unique_table_ids_ptr, inverse_indices_ptr,
         reinterpret_cast<data_shuffle::TableEntry<K>*>(workspace_ptr), workspace_bytes,
-        need_process_table_ids);
+        need_process_table_ids, has_padding_idx, padding_idx);
 
     OF_CUDA_CHECK(cudaMemcpyAsync(host_num_keys, num_unique_ptr, sizeof(IDX), cudaMemcpyDefault,
                                   cuda_stream));
