--- conflicted
+++ resolved
@@ -115,13 +115,8 @@
 }
 
 void ParseAndSetStateInitializerIndex(const std::string& state_initializer,
-<<<<<<< HEAD
-                                      const int32_t num_tables, const int32_t line_size,
-                                      const int32_t embedding_size,
-=======
                                       const int32_t num_tables, const int64_t line_size,
                                       const int64_t embedding_size,
->>>>>>> 33a95c69
                                       std::vector<EmbeddingInitializer>* initializer_params,
                                       std::vector<int8_t>* initializer_index) {
   if (line_size == embedding_size) { return; }
@@ -145,11 +140,7 @@
 void ParseAndSetModelInitializerIndex(const nlohmann::json& tables,
                                       const std::vector<int64_t>& column_dims,
                                       const int32_t num_tables, const int32_t num_columns,
-<<<<<<< HEAD
-                                      const int32_t line_size, const int32_t embedding_size,
-=======
                                       const int64_t line_size, const int64_t embedding_size,
->>>>>>> 33a95c69
                                       std::vector<EmbeddingInitializer>* initializer_params,
                                       std::vector<int8_t>* initializer_index) {
   for (int32_t i = 0; i < num_tables; ++i) {
@@ -172,11 +163,7 @@
   }
 }
 
-<<<<<<< HEAD
-void ParseInitializers(const int32_t line_size, const int32_t embedding_size,
-=======
 void ParseInitializers(const int64_t line_size, const int64_t embedding_size,
->>>>>>> 33a95c69
                        const std::string& state_initializer, const std::string& json_serialized,
                        std::vector<EmbeddingInitializer>* initializer_params,
                        std::vector<int8_t>* initializer_index) {
