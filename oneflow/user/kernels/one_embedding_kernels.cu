--- conflicted
+++ resolved
@@ -1111,11 +1111,7 @@
 
     const int64_t embedding_size = ctx->Attr<int64_t>("embedding_size");
     const int64_t line_size = ctx->Attr<int64_t>("line_size");
-<<<<<<< HEAD
-    // Note(guoran): This op not have optimizer info, so set embedding states initializer constant
-=======
     // Note(guoran): This op have no optimizer info, so set embedding states initializer constant
->>>>>>> 092b941a
     // 0, which may make error in optimizer with initial_accumulator_value like adagrad and ftrl.
     std::string state_initializer;
     MakeConstantInitializerAttr(embedding_size, line_size, {}, &state_initializer);
@@ -1277,10 +1273,6 @@
     // default uint8_t as table_ids type, so num_tables can not greater than 256.
     CHECK_LE(num_tables, 256) << num_tables;
     const bool has_table_ids = ctx->has_input("table_ids", 0);
-<<<<<<< HEAD
-=======
-    const bool need_gen_table_ids = (!has_table_ids && num_tables > 1);
->>>>>>> 092b941a
     const bool need_process_table_ids = (has_table_ids || num_tables > 1);
     const int64_t num_ids = ids->shape_view().elem_cnt();
     const int64_t parallel_num = ctx->parallel_ctx().parallel_num();
@@ -1445,11 +1437,7 @@
 
     const int64_t embedding_size = ctx->Attr<int64_t>("embedding_size");
     const int64_t line_size = ctx->Attr<int64_t>("line_size");
-<<<<<<< HEAD
-    // Note(guoran): This op not have optimizer info, so set embedding states initializer constant
-=======
     // Note(guoran): This op have no optimizer info, so set embedding states initializer constant
->>>>>>> 092b941a
     // 0, which may make error in optimizer with initial_accumulator_value like adagrad and ftrl.
     std::string state_initializer;
     MakeConstantInitializerAttr(embedding_size, line_size, {}, &state_initializer);
