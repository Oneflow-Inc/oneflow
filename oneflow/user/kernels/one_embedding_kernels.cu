/*
Copyright 2020 The OneFlow Authors. All rights reserved.

Licensed under the Apache License, Version 2.0 (the "License");
you may not use this file except in compliance with the License.
You may obtain a copy of the License at

    http://www.apache.org/licenses/LICENSE-2.0

Unless required by applicable law or agreed to in writing, software
distributed under the License is distributed on an "AS IS" BASIS,
WITHOUT WARRANTIES OR CONDITIONS OF ANY KIND, either express or implied.
See the License for the specific language governing permissions and
limitations under the License.
*/

#include "oneflow/core/framework/framework.h"
#include "oneflow/core/embedding/key_value_store.h"
#include "oneflow/core/embedding/embedding_manager.h"
#include "oneflow/core/device/cuda_util.h"
#include "oneflow/core/ep/include/primitive/copy_nd.h"
#include "oneflow/core/ep/include/primitive/cast.h"
#include "oneflow/core/ep/include/device.h"
#include "oneflow/user/kernels/one_embedding_data_shuffle.cuh"
<<<<<<< HEAD
=======
#include <curand.h>
#include <curand_kernel.h>
>>>>>>> b0c2bdd9

namespace oneflow {

namespace {

enum class InitializerType { kUniform, kNormal, kConstant };

struct EmbeddingInitializer {
  InitializerType type;
  union {
    struct {
      float low;
      float high;
    } uniform_param;
    struct {
      float mean;
      float std;
    } normal_param;
    struct {
      float value;
    } constant_param;
  };

  bool operator==(const EmbeddingInitializer& rhs) const {
    if (this->type != rhs.type) { return false; }
    if (rhs.type == InitializerType::kUniform) {
      return (this->uniform_param.low == rhs.uniform_param.low)
             && (this->uniform_param.high == rhs.uniform_param.high);
    } else if (rhs.type == InitializerType::kNormal) {
      return (this->normal_param.mean == rhs.normal_param.mean)
             && (this->normal_param.std == rhs.normal_param.std);
    } else if (rhs.type == InitializerType::kConstant) {
      return this->constant_param.value == rhs.constant_param.value;
    } else {
      UNIMPLEMENTED();
      return false;
    }
  }
};

void ParseInitializerFromJson(const nlohmann::json& initializer,
                              EmbeddingInitializer* embedding_initializer) {
  CHECK(initializer.contains("type"));
  CHECK(initializer["type"].is_string());
  std::string type = initializer["type"].get<std::string>();
  if (type == "uniform") {
    embedding_initializer->type = InitializerType::kUniform;
    CHECK(initializer.contains("low"));
    CHECK(initializer.contains("high"));
    CHECK(initializer["low"].is_number());
    CHECK(initializer["high"].is_number());
    embedding_initializer->uniform_param.low = initializer["low"];
    embedding_initializer->uniform_param.high = initializer["high"];
  } else if (type == "normal") {
    CHECK(initializer.contains("mean"));
    CHECK(initializer.contains("std"));
    CHECK(initializer["mean"].is_number());
    CHECK(initializer["std"].is_number());
    embedding_initializer->type = InitializerType::kNormal;
    embedding_initializer->normal_param.mean = initializer["mean"];
    embedding_initializer->normal_param.std = initializer["std"];
  } else if (type == "constant") {
    CHECK(initializer.contains("value"));
    CHECK(initializer["value"].is_number());
    embedding_initializer->type = InitializerType::kConstant;
    embedding_initializer->constant_param.value = initializer["value"];
  } else {
    UNIMPLEMENTED() << "Unsupported initializer type";
  }
}

int32_t ParseJsonToUniqueInitializerVecAndReturnOffset(
    const nlohmann::json& initializer, std::vector<EmbeddingInitializer>* initializers) {
  EmbeddingInitializer embedding_initializer;
  ParseInitializerFromJson(initializer, &embedding_initializer);
  for (int32_t i = 0; i < initializers->size(); ++i) {
    if (initializers->at(i) == embedding_initializer) { return i; }
  }
  initializers->push_back(embedding_initializer);
  return initializers->size() - 1;
}

void SetInitializerIndex(int32_t row_id, int32_t col_start, int32_t col_end, int64_t line_size,
                         int8_t index, std::vector<int8_t>* initializer_index) {
  int64_t row_offset = row_id * line_size;
  for (int32_t col = col_start; col < col_end; ++col) {
    initializer_index->at(row_offset + col) = index;
  }
}

void ParseAndSetStateInitializerIndex(const std::string& state_initializer,
                                      const int32_t num_tables, const int64_t line_size,
                                      const int64_t embedding_size,
                                      std::vector<EmbeddingInitializer>* initializer_params,
                                      std::vector<int8_t>* initializer_index) {
  if (line_size == embedding_size) { return; }
  CHECK(!state_initializer.empty());
  auto initializers = nlohmann::json::parse(state_initializer);
  CHECK(initializers.is_array());
  const int num_states = line_size / embedding_size - 1;
  CHECK_EQ(num_states, initializers.size());
  for (int32_t i = 0; i < num_states; ++i) {
    int32_t offset =
        ParseJsonToUniqueInitializerVecAndReturnOffset(initializers.at(i), initializer_params);
    int32_t col_start = embedding_size + i * embedding_size;
    int32_t col_end = col_start + embedding_size;
    CHECK_LE(col_end, line_size);
    for (int32_t j = 0; j < num_tables; ++j) {
      SetInitializerIndex(j, col_start, col_end, line_size, offset, initializer_index);
    }
  }
}

void ParseAndSetModelInitializerIndex(const nlohmann::json& tables,
                                      const std::vector<int64_t>& column_dims,
                                      const int32_t num_tables, const int32_t num_columns,
                                      const int64_t line_size, const int64_t embedding_size,
                                      std::vector<EmbeddingInitializer>* initializer_params,
                                      std::vector<int8_t>* initializer_index) {
  for (int32_t i = 0; i < num_tables; ++i) {
    auto table = tables.at(i);
    CHECK(table.contains("columns"));
    auto columns = table["columns"];
    CHECK(columns.is_array());
    CHECK_EQ(num_columns, columns.size()) << "columns size must equal to num embedding dims";
    int32_t col_start = 0;
    for (int k = 0; k < columns.size(); ++k) {
      auto column = columns.at(k);
      CHECK(column.contains("initializer"));
      int32_t offset =
          ParseJsonToUniqueInitializerVecAndReturnOffset(column["initializer"], initializer_params);
      int32_t col_end = col_start + column_dims.at(k);
      SetInitializerIndex(i, col_start, col_end, line_size, offset, initializer_index);
      col_start = col_end;
    }
    CHECK_EQ(col_start, embedding_size);
  }
}

void ParseInitializers(const int64_t line_size, const int64_t embedding_size,
                       const std::string& state_initializer, const std::string& json_serialized,
                       std::vector<EmbeddingInitializer>* initializer_params,
                       std::vector<int8_t>* initializer_index) {
  auto json_object = nlohmann::json::parse(json_serialized);
  CHECK(json_object.contains("column_dims"));
  std::vector<int64_t> column_dims = json_object["column_dims"];
  const int32_t num_columns = column_dims.size();
  CHECK(json_object.contains("tables"));
  auto tables = json_object["tables"];
  CHECK(tables.is_array());
  const int32_t num_tables = tables.size();
  initializer_index->resize(num_tables * line_size);
  ParseAndSetStateInitializerIndex(state_initializer, num_tables, line_size, embedding_size,
                                   initializer_params, initializer_index);
  ParseAndSetModelInitializerIndex(tables, column_dims, num_tables, num_columns, line_size,
                                   embedding_size, initializer_params, initializer_index);
}

template<typename IDX>
class EmbeddingKernelState final : public user_op::OpKernelState {
 public:
  explicit EmbeddingKernelState(user_op::KernelInitContext* ctx) : device_index_(-1) {
    OF_CUDA_CHECK(cudaGetDevice(&device_index_));
    OF_CUDA_CHECK(cudaMallocHost(&host_num_keys_, sizeof(IDX)));
    const std::string& embedding_name = ctx->Attr<std::string>("embedding_name");
    const int64_t parallel_id = ctx->parallel_ctx().parallel_id();
    key_value_store_ = Singleton<embedding::EmbeddingManager>::Get()->GetKeyValueStore(
        embedding_name, parallel_id);
    uint32_t max_query_length =
        ctx->TensorDesc4ArgNameAndIndex("unique_ids", 0)->shape().elem_cnt();
    key_value_store_->ReserveQueryLength(max_query_length);
    embedding_state_ = Singleton<embedding::EmbeddingManager>::Get()->GetEmbeddingState(
        embedding_name, parallel_id);

    const int64_t embedding_size = ctx->Attr<int64_t>("embedding_size");
    const int64_t line_size = ctx->Attr<int64_t>("line_size");
    const std::string& state_initializer = ctx->Attr<std::string>("state_initializer");

    std::vector<EmbeddingInitializer> initializer_param;
    std::vector<int8_t> initializer_index;
    ParseInitializers(line_size, embedding_size, state_initializer,
                      ctx->Attr<std::string>("embedding_tables"), &initializer_param,
                      &initializer_index);

    const size_t param_size_bytes = initializer_param.size() * sizeof(EmbeddingInitializer);
    OF_CUDA_CHECK(cudaMallocHost(&host_initializer_param_, param_size_bytes));
    std::memcpy(host_initializer_param_, initializer_param.data(), param_size_bytes);
    OF_CUDA_CHECK(cudaMalloc(&device_initializer_param_, param_size_bytes));
    OF_CUDA_CHECK(cudaMemcpyAsync(device_initializer_param_, host_initializer_param_,
                                  param_size_bytes, cudaMemcpyDefault,
                                  ctx->stream()->As<ep::CudaStream>()->cuda_stream()));

    const size_t index_size_bytes = initializer_index.size() * sizeof(int8_t);
    OF_CUDA_CHECK(cudaMallocHost(&host_initializer_index_, index_size_bytes));
    std::memcpy(host_initializer_index_, initializer_index.data(), index_size_bytes);
    OF_CUDA_CHECK(cudaMalloc(&device_initializer_index_, index_size_bytes));
    OF_CUDA_CHECK(cudaMemcpyAsync(device_initializer_index_, host_initializer_index_,
                                  index_size_bytes, cudaMemcpyDefault,
                                  ctx->stream()->As<ep::CudaStream>()->cuda_stream()));
  }
  ~EmbeddingKernelState() override {
    CudaCurrentDeviceGuard guard(device_index_);
    OF_CUDA_CHECK(cudaFreeHost(host_num_keys_));
    OF_CUDA_CHECK(cudaFreeHost(host_initializer_param_));
    OF_CUDA_CHECK(cudaFree(device_initializer_param_));
    OF_CUDA_CHECK(cudaFreeHost(host_initializer_index_));
    OF_CUDA_CHECK(cudaFree(device_initializer_index_));
  }

  void* HostNumKeys() { return host_num_keys_; }

  embedding::KeyValueStore* KeyValueStore() { return key_value_store_; }

  embedding::EmbeddingState* EmbeddingState() { return embedding_state_; }

  const int8_t* InitializerIndex() { return device_initializer_index_; }
  const EmbeddingInitializer* Initializers() { return device_initializer_param_; }

 private:
  int device_index_;
  void* host_num_keys_;
  embedding::KeyValueStore* key_value_store_;
  embedding::EmbeddingState* embedding_state_;
  EmbeddingInitializer* host_initializer_param_;
  EmbeddingInitializer* device_initializer_param_;
  int8_t* host_initializer_index_;
  int8_t* device_initializer_index_;
};

class EmbeddingPutKernelState final : public user_op::OpKernelState {
 public:
  explicit EmbeddingPutKernelState(user_op::KernelInitContext* ctx) {
    const std::string& embedding_name = ctx->Attr<std::string>("embedding_name");
    const int64_t parallel_id = ctx->parallel_ctx().parallel_id();
    key_value_store_ = Singleton<embedding::EmbeddingManager>::Get()->GetKeyValueStore(
        embedding_name, parallel_id);
    uint32_t max_query_length =
        ctx->TensorDesc4ArgNameAndIndex("unique_ids", 0)->shape().elem_cnt();
    key_value_store_->ReserveQueryLength(max_query_length);
    embedding_state_ = Singleton<embedding::EmbeddingManager>::Get()->GetEmbeddingState(
        embedding_name, parallel_id);
  }
  ~EmbeddingPutKernelState() override = default;

  embedding::KeyValueStore* KeyValueStore() { return key_value_store_; }
  embedding::EmbeddingState* EmbeddingState() { return embedding_state_; }

 private:
  embedding::KeyValueStore* key_value_store_;
  embedding::EmbeddingState* embedding_state_;
};

template<typename T, typename K, typename U>
__global__ void InitValueKernel(uint64_t seed, const int32_t line_size,
                                const int32_t embedding_size,
                                const EmbeddingInitializer* initializer_param,
                                const int8_t* initializer_index, const K* unique_ids,
                                const U* table_ids, const uint32_t* num_missing_keys,
                                const uint32_t* missing_indices, T* values) {
  int64_t n = *num_missing_keys * line_size;
  CUDA_1D_KERNEL_LOOP(i, n) {
    int row = i / line_size;
    int col = i - row * line_size;
    const uint32_t index = missing_indices[row];
    const int64_t offset = index * line_size + col;
    const int32_t table_idx = table_ids[index];
    const K id = unique_ids[index];
    curandStatePhilox4_32_10_t state;
    curand_init(seed, id, col, &state);
    const int32_t initializer_idx = initializer_index[table_idx * line_size + col];
    EmbeddingInitializer initializer = initializer_param[initializer_idx];
    T value;
    if (initializer.type == InitializerType::kUniform) {
      const float low = initializer.uniform_param.low;
      const float high = initializer.uniform_param.high;
      value = curand_uniform(&state) * (high - low) + low;
    } else if (initializer.type == InitializerType::kNormal) {
      const float mean = initializer.normal_param.mean;
      const float std = initializer.normal_param.std;
      value = curand_normal(&state) * std + mean;
    } else if (initializer.type == InitializerType::kConstant) {
      value = initializer.constant_param.value;
    } else {
      __trap();
    }
    values[offset] = value;
  }
}

<<<<<<< HEAD
template<typename T, typename U, typename IDX>
void LookupAndInitMissing(ep::Stream* stream, uint64_t seed,
                          one::CUDAGeneratorState* cuda_gen_state, embedding::KeyValueStore* store,
=======
template<typename T, typename K, typename U, typename IDX>
void LookupAndInitMissing(ep::Stream* stream, uint64_t seed, embedding::KeyValueStore* store,
>>>>>>> b0c2bdd9
                          const EmbeddingInitializer* initializer_param,
                          const int8_t* initializer_index, void* host_num_keys, uint32_t num_unique,
                          const int64_t embedding_size, const int64_t line_size,
                          const bool put_to_store, const void* unique_ids, const void* table_ids,
                          void* num_missing_ptr, void* missing_indices, void* store_values) {
  store->Get(stream, num_unique, unique_ids, store_values,
             reinterpret_cast<uint32_t*>(num_missing_ptr),
             reinterpret_cast<uint32_t*>(missing_indices));
  CHECK_GE(sizeof(IDX), sizeof(uint32_t));  // host_num_keys's buffer size is sizeof(IDX)
  OF_CUDA_CHECK(cudaMemcpyAsync(host_num_keys, num_missing_ptr, sizeof(uint32_t), cudaMemcpyDefault,
                                stream->As<ep::CudaStream>()->cuda_stream()));
  CHECK_JUST(stream->Sync());
  uint32_t num_missing = *reinterpret_cast<uint32_t*>(host_num_keys);
  // init missing values
  if (num_missing > 0) {
    const int64_t elem_cnt = num_missing * line_size;
    const int64_t num_blocks = BlocksNum4ThreadsNum(elem_cnt);
    InitValueKernel<T, K, U>
        <<<num_blocks, kCudaThreadsNumPerBlock, 0, stream->As<ep::CudaStream>()->cuda_stream()>>>(
            seed, line_size, embedding_size, initializer_param, initializer_index,
            reinterpret_cast<const K*>(unique_ids), reinterpret_cast<const U*>(table_ids),
            reinterpret_cast<uint32_t*>(num_missing_ptr),
            reinterpret_cast<uint32_t*>(missing_indices), reinterpret_cast<T*>(store_values));
  }
  if (put_to_store) { store->Put(stream, num_unique, unique_ids, store_values); }
}

<<<<<<< HEAD
template<typename T, typename U, typename IDX>
void LookupAndInitMissing(ep::Stream* stream, EmbeddingKernelState<IDX>* kernel_state,
                          uint32_t num_unique, const int64_t embedding_size,
                          const int64_t line_size, const bool put_to_store, const void* unique_ids,
                          const void* table_ids, void* num_missing_ptr, void* missing_indices,
                          void* store_values) {
  const auto& generator = kernel_state->generator();
  CHECK_NOTNULL(generator);
  std::shared_ptr<one::CUDAGeneratorImpl> cuda_generator =
      CHECK_JUST(generator->template Get<one::CUDAGeneratorImpl>(stream->device()->device_index()));
  uint64_t seed = cuda_generator->current_seed();
  one::CUDAGeneratorState* cuda_gen_state = cuda_generator->cuda_gen_state();
=======
template<typename T, typename K, typename U, typename IDX>
void LookupAndInitMissing(ep::Stream* stream, EmbeddingKernelState<IDX>* kernel_state,
                          uint64_t seed, uint32_t num_unique, const int64_t embedding_size,
                          const int64_t line_size, const bool put_to_store, const void* unique_ids,
                          const void* table_ids, void* num_missing_ptr, void* missing_indices,
                          void* store_values) {
>>>>>>> b0c2bdd9
  embedding::KeyValueStore* store = kernel_state->KeyValueStore();
  const EmbeddingInitializer* initializer_param = kernel_state->Initializers();
  const int8_t* initializer_index = kernel_state->InitializerIndex();
  void* host_num_keys = kernel_state->HostNumKeys();
<<<<<<< HEAD
  LookupAndInitMissing<T, U, IDX>(stream, seed, cuda_gen_state, store, initializer_param,
                                  initializer_index, host_num_keys, num_unique, embedding_size,
                                  line_size, put_to_store, unique_ids, table_ids, num_missing_ptr,
                                  missing_indices, store_values);
=======
  LookupAndInitMissing<T, K, U, IDX>(stream, seed, store, initializer_param, initializer_index,
                                     host_num_keys, num_unique, embedding_size, line_size,
                                     put_to_store, unique_ids, table_ids, num_missing_ptr,
                                     missing_indices, store_values);
>>>>>>> b0c2bdd9
}

template<typename T, size_t pack_size>
struct alignas(sizeof(T) * pack_size) Pack {
  T elem[pack_size];
};

template<typename T, typename K, typename U, typename V, int pack_size>
__global__ void FusedInitSliceCast(const int32_t elem_cnt, uint64_t seed, const int32_t line_size,
                                   const int32_t embedding_size, const int32_t line_num_pack,
                                   const int32_t embedding_num_pack,
                                   const EmbeddingInitializer* initializer_param,
                                   const int8_t* initializer_index, const K* unique_ids,
                                   const U* table_ids, const uint8_t* lookup_mask,
                                   Pack<T, pack_size>* values, Pack<V, pack_size>* embeddings) {
  CUDA_1D_KERNEL_LOOP(i, elem_cnt) {
    int row = i / line_num_pack;
    int col = i - row * line_num_pack;
    Pack<T, pack_size> value_i;
    if (!lookup_mask[row]) {
      const int32_t table_idx = table_ids[row];
      const K id = unique_ids[row];
      curandStatePhilox4_32_10_t state;
      curand_init(seed, id, col, &state);
#pragma unroll
      for (int k = 0; k < pack_size; ++k) {
        const int32_t initializer_idx =
            initializer_index[table_idx * line_size + col * pack_size + k];
        EmbeddingInitializer initializer = initializer_param[initializer_idx];
        T value;
        if (initializer.type == InitializerType::kUniform) {
          const float low = initializer.uniform_param.low;
          const float high = initializer.uniform_param.high;
          value = curand_uniform(&state) * (high - low) + low;
        } else if (initializer.type == InitializerType::kNormal) {
          const float mean = initializer.normal_param.mean;
          const float std = initializer.normal_param.std;
          value = curand_normal(&state) * std + mean;
        } else if (initializer.type == InitializerType::kConstant) {
          value = initializer.constant_param.value;
        } else {
          __trap();
        }
        value_i.elem[k] = value;
      }
      values[i] = value_i;
    } else {
      value_i = values[i];
    }
    if (embeddings != nullptr && col < embedding_num_pack) {
      int64_t embedding_offset = row * embedding_num_pack + col;
      Pack<V, pack_size> embedding_i;
#pragma unroll
      for (int k = 0; k < pack_size; ++k) { embedding_i.elem[k] = static_cast<V>(value_i.elem[k]); }
      embeddings[embedding_offset] = embedding_i;
    }
  }
}

template<typename T, typename K, typename U, typename V>
void InitMissingAndSliceCast(cudaStream_t cuda_stream, uint32_t num_unique,
                             const int64_t embedding_size, const int64_t line_size, uint64_t seed,
                             const EmbeddingInitializer* initializer_param,
                             const int8_t* initializer_index, const void* unique_ids,
                             const void* table_ids, const uint8_t* mask, T* values_ptr,
                             V* embeddings_ptr) {
  int32_t pack_size;
  if (embedding_size % 4 == 0 && line_size % 4 == 0) {
    pack_size = 4;
  } else if (embedding_size % 2 == 0 && line_size % 2 == 0) {
    pack_size = 2;
  } else {
    pack_size = 1;
  }
  int32_t embedding_num_pack = embedding_size / pack_size;
  int32_t line_num_pack = line_size / pack_size;
  int64_t value_elem_cnt = num_unique * line_size;
  int64_t value_elem_num_pack = value_elem_cnt / pack_size;
  const int64_t num_blocks = BlocksNum4ThreadsNum(value_elem_num_pack);
  if (pack_size == 4) {
    FusedInitSliceCast<T, K, U, V, 4><<<num_blocks, kCudaThreadsNumPerBlock, 0, cuda_stream>>>(
        value_elem_num_pack, seed, line_size, embedding_size, line_num_pack, embedding_num_pack,
        initializer_param, initializer_index, reinterpret_cast<const K*>(unique_ids),
        reinterpret_cast<const U*>(table_ids), mask, reinterpret_cast<Pack<T, 4>*>(values_ptr),
        reinterpret_cast<Pack<V, 4>*>(embeddings_ptr));
  } else if (pack_size == 2) {
    FusedInitSliceCast<T, K, U, V, 2><<<num_blocks, kCudaThreadsNumPerBlock, 0, cuda_stream>>>(
        value_elem_num_pack, seed, line_size, embedding_size, line_num_pack, embedding_num_pack,
        initializer_param, initializer_index, reinterpret_cast<const K*>(unique_ids),
        reinterpret_cast<const U*>(table_ids), mask, reinterpret_cast<Pack<T, 2>*>(values_ptr),
        reinterpret_cast<Pack<V, 2>*>(embeddings_ptr));
  } else {
    FusedInitSliceCast<T, K, U, V, 1><<<num_blocks, kCudaThreadsNumPerBlock, 0, cuda_stream>>>(
        value_elem_num_pack, seed, line_size, embedding_size, line_num_pack, embedding_num_pack,
        initializer_param, initializer_index, reinterpret_cast<const K*>(unique_ids),
        reinterpret_cast<const U*>(table_ids), mask, reinterpret_cast<Pack<T, 1>*>(values_ptr),
        reinterpret_cast<Pack<V, 1>*>(embeddings_ptr));
  }
}

template<typename T, typename K, typename U, typename IDX>
void LookupAndFusedInitMissingSliceCast(ep::Stream* stream, EmbeddingKernelState<IDX>* kernel_state,
                                        uint64_t seed, uint32_t num_unique,
                                        const int64_t embedding_size, const int64_t line_size,
                                        DataType value_dtype, DataType embedding_dtype,
                                        const void* unique_ids, const void* table_ids,
                                        uint8_t* lookup_mask_ptr, void* values_ptr,
                                        void* embeddings_ptr) {
  embedding::KeyValueStore* store = kernel_state->KeyValueStore();
  const EmbeddingInitializer* initializer_param = kernel_state->Initializers();
  const int8_t* initializer_index = kernel_state->InitializerIndex();
  cudaStream_t cuda_stream = stream->As<ep::CudaStream>()->cuda_stream();
  store->Get(stream, num_unique, unique_ids, values_ptr, lookup_mask_ptr);
  if (embedding_dtype == value_dtype) {
    InitMissingAndSliceCast<T, K, U, T>(
        cuda_stream, num_unique, embedding_size, line_size, seed, initializer_param,
        initializer_index, reinterpret_cast<const K*>(unique_ids),
        reinterpret_cast<const U*>(table_ids), lookup_mask_ptr, reinterpret_cast<T*>(values_ptr),
        reinterpret_cast<T*>(embeddings_ptr));
  } else if (embedding_dtype == DataType::kFloat16) {
    InitMissingAndSliceCast<T, K, U, half>(
        cuda_stream, num_unique, embedding_size, line_size, seed, initializer_param,
        initializer_index, reinterpret_cast<const K*>(unique_ids),
        reinterpret_cast<const U*>(table_ids), lookup_mask_ptr, reinterpret_cast<T*>(values_ptr),
        reinterpret_cast<half*>(embeddings_ptr));
  } else {
    UNIMPLEMENTED() << "Unimplemented data_type " << embedding_dtype;
  }
}

template<typename T, typename U>
__global__ void Copy2D(int64_t out_elem_cnt, const int32_t in_cols, const int32_t out_cols,
                       const T* in, U* out) {
  CUDA_1D_KERNEL_LOOP(i, out_elem_cnt) {
    const int32_t row = i / out_cols;
    const int32_t col = i - row * out_cols;
    const int64_t in_offset = row * in_cols + col;
    out[i] = static_cast<U>(in[in_offset]);
  }
}

template<typename T>
void CopyValuesToEmbeddings(ep::Stream* stream, int64_t num_unique, const int32_t embedding_size,
                            const int32_t value_size, const DataType value_dtype,
                            const DataType embedding_dtype, const T* values, void* embeddings) {
  bool need_cast = (value_dtype != embedding_dtype);
  bool need_copy_nd = (embedding_size != value_size);
  CHECK(need_cast || need_copy_nd);
  if (need_cast && !need_copy_nd) {
    const int64_t cast_elem_count = num_unique * embedding_size;
    std::unique_ptr<ep::primitive::Cast> cast_primitive =
        ep::primitive::NewPrimitive<ep::primitive::CastFactory>(DeviceType::kCUDA, value_dtype,
                                                                embedding_dtype);
    cast_primitive->Launch(stream, values, embeddings, cast_elem_count);
  } else if (!need_cast && need_copy_nd) {
    const int32_t ndims = 2;
    DimVector src_pos_vec(ndims, 0);
    DimVector dst_pos_vec(ndims, 0);
    DimVector src_shape = {num_unique, value_size};
    DimVector dst_shape = {num_unique, embedding_size};
    DimVector extent_shape = {num_unique, embedding_size};
    std::unique_ptr<ep::primitive::CopyNd> copy_nd_primitive =
        ep::primitive::NewPrimitive<ep::primitive::CopyNdFactory>(DeviceType::kCUDA, ndims);
    CHECK(copy_nd_primitive);
    copy_nd_primitive->Launch(stream, value_dtype, ndims, embeddings, dst_shape.data(),
                              dst_pos_vec.data(), values, src_shape.data(), src_pos_vec.data(),
                              extent_shape.data());
  } else {
    const int64_t embedding_elem_cnt = num_unique * embedding_size;
    if (embedding_dtype == DataType::kFloat16) {
      Copy2D<T, half><<<BlocksNum4ThreadsNum(embedding_elem_cnt), kCudaThreadsNumPerBlock, 0,
                        stream->As<ep::CudaStream>()->cuda_stream()>>>(
          embedding_elem_cnt, value_size, embedding_size, values,
          reinterpret_cast<half*>(embeddings));
    } else {
      UNIMPLEMENTED();
    }
  }
}

template<typename T, bool is_prefetch>
user_op::InferTmpSizeFn GenEmbeddingInferTmpSizeFn() {
  return [](user_op::InferContext* ctx) {
    size_t total_buffer_size = 0;
    if (embedding::UseDynamicMemoryAllocation()) { return total_buffer_size; }
    const user_op::TensorDesc& unique_ids = ctx->InputTensorDesc("unique_ids", 0);
    int64_t num_ids = unique_ids.shape().elem_cnt();
    size_t num_missing_size = GetCudaAlignedSize(sizeof(uint32_t));
    size_t missing_indices_size = GetCudaAlignedSize(num_ids * sizeof(uint32_t));
    size_t value_buffer_size;
    if (is_prefetch) {
      size_t value_byte_size = ctx->Attr<int64_t>("line_size") * sizeof(T);
      value_buffer_size = GetCudaAlignedSize(num_ids * value_byte_size);
    } else {
      value_buffer_size = 0;
    }
    total_buffer_size = num_missing_size + missing_indices_size + value_buffer_size;
    return total_buffer_size;
  };
}

class IdShuffleCopyOutKernelState final : public user_op::OpKernelState {
 public:
  explicit IdShuffleCopyOutKernelState(user_op::KernelInitContext* ctx) {
    const std::string& embedding_name = ctx->Attr<std::string>("embedding_name");
    const int64_t parallel_id = ctx->parallel_ctx().parallel_id();
    embedding_state_ = Singleton<embedding::EmbeddingManager>::Get()->GetEmbeddingState(
        embedding_name, parallel_id);
  }
  ~IdShuffleCopyOutKernelState() override = default;

  embedding::EmbeddingState* EmbeddingState() { return embedding_state_; }

 private:
  embedding::EmbeddingState* embedding_state_;
};

template<typename K, typename U, typename IDX>
struct IdShuffleCopyOutParam {
  uint32_t final_num_unique_ids;
  const K* cur_rank_unique_ids;
  K* out_cur_rank_unique_ids;
  const U* cur_rank_unique_table_ids;
  U* out_cur_rank_unique_table_ids;
  uint32_t cur_rank_num_ids;
  const IDX* cur_rank_inverse_indices;
  IDX* out_cur_rank_inverse_indices;
  uint32_t num_ids;
  const IDX* inverse_unique_partition_indices;
  IDX* out_inverse_unique_partition_indices;
  uint32_t num_unique_matrix_cnt;
  const IDX* num_unique_matrix;
  IDX* out_num_unique_matrix;
  const IDX* cur_rank_num_unique;
  IDX* out_cur_rank_num_unique;
};

template<typename K, typename U, typename IDX>
__global__ void CopyGpu(IdShuffleCopyOutParam<K, U, IDX> param) {
  CUDA_1D_KERNEL_LOOP_T(uint32_t, i, param.final_num_unique_ids) {
    param.out_cur_rank_unique_ids[i] = param.cur_rank_unique_ids[i];
    param.out_cur_rank_unique_table_ids[i] = param.cur_rank_unique_table_ids[i];
  }
  CUDA_1D_KERNEL_LOOP_T(uint32_t, i, param.cur_rank_num_ids) {
    param.out_cur_rank_inverse_indices[i] = param.cur_rank_inverse_indices[i];
  }
  CUDA_1D_KERNEL_LOOP_T(uint32_t, i, param.num_ids) {
    param.out_inverse_unique_partition_indices[i] = param.inverse_unique_partition_indices[i];
  }
  CUDA_1D_KERNEL_LOOP_T(uint32_t, i, param.num_unique_matrix_cnt) {
    param.out_num_unique_matrix[i] = param.num_unique_matrix[i];
  }
  if (blockIdx.x * blockDim.x + threadIdx.x == 0) {
    *param.out_cur_rank_num_unique = *param.cur_rank_num_unique;
  }
}

}  // namespace

template<typename T, typename K, typename U, typename IDX>
class EmbeddingPrefetchKernel final : public user_op::OpKernel {
 public:
  EmbeddingPrefetchKernel() : current_iter_(0){};
  ~EmbeddingPrefetchKernel() override = default;

  std::shared_ptr<user_op::OpKernelState> CreateOpKernelState(
      user_op::KernelInitContext* ctx) const override {
    return std::make_shared<EmbeddingKernelState<IDX>>(ctx);
  }

 private:
  using user_op::OpKernel::Compute;
  void Compute(user_op::KernelComputeContext* ctx, user_op::OpKernelState* state,
               const user_op::OpKernelCache*) const override {
    auto* kernel_state = dynamic_cast<EmbeddingKernelState<IDX>*>(state);
    CHECK(kernel_state != nullptr);
    embedding::EmbeddingState* embedding_state = kernel_state->EmbeddingState();
    std::unique_ptr<embedding::TmpBufferAllocator> allocator =
        embedding_state->NewTmpBufferAllocator(ctx);
    uint32_t num_unique = embedding_state->GetIdNumUnique(current_iter_);
    const user_op::Tensor* num_unique_ids = ctx->Tensor4ArgNameAndIndex("num_unique_ids", 0);
    const user_op::Tensor* unique_ids = ctx->Tensor4ArgNameAndIndex("unique_ids", 0);
    const user_op::Tensor* table_ids = ctx->Tensor4ArgNameAndIndex("table_ids", 0);
    const int64_t embedding_size = ctx->Attr<int64_t>("embedding_size");
    const int64_t line_size = ctx->Attr<int64_t>("line_size");
    const int64_t seed = ctx->Attr<int64_t>("seed");

    void* num_missing_ptr;
    allocator->Allocate(&num_missing_ptr, sizeof(uint32_t));
    void* missing_indices_ptr;
    allocator->Allocate(&missing_indices_ptr, num_unique * sizeof(uint32_t));
    void* values_ptr;
    allocator->Allocate(&values_ptr, num_unique * line_size * sizeof(T));
    LookupAndInitMissing<T, K, U, IDX>(
        ctx->stream(), kernel_state, seed, num_unique, embedding_size, line_size, true,
        unique_ids->dptr(), table_ids->dptr(), num_missing_ptr, missing_indices_ptr, values_ptr);
    allocator->Free(num_missing_ptr);
    allocator->Free(missing_indices_ptr);
    allocator->Free(values_ptr);
    current_iter_++;
  }
  bool AlwaysComputeWhenAllOutputsEmpty() const override { return false; }
  mutable int64_t current_iter_;
};

#define EMBEDDING_DATA_TYPE_SEQ OF_PP_MAKE_TUPLE_SEQ(float, DataType::kFloat)

#define ID_DATA_TYPE_SEQ                            \
  OF_PP_MAKE_TUPLE_SEQ(uint32_t, DataType::kUInt32) \
  OF_PP_MAKE_TUPLE_SEQ(uint64_t, DataType::kUInt64) \
  OF_PP_MAKE_TUPLE_SEQ(int32_t, DataType::kInt32)   \
  OF_PP_MAKE_TUPLE_SEQ(int64_t, DataType::kInt64)

#define TABLE_ID_DATA_TYPE_SEQ                      \
  OF_PP_MAKE_TUPLE_SEQ(uint8_t, DataType::kUInt8)   \
  OF_PP_MAKE_TUPLE_SEQ(uint32_t, DataType::kUInt32) \
  OF_PP_MAKE_TUPLE_SEQ(uint64_t, DataType::kUInt64) \
  OF_PP_MAKE_TUPLE_SEQ(int8_t, DataType::kInt8)     \
  OF_PP_MAKE_TUPLE_SEQ(int32_t, DataType::kInt32)   \
  OF_PP_MAKE_TUPLE_SEQ(int64_t, DataType::kInt64)

#define IDX_DATA_TYPE_SEQ                           \
  OF_PP_MAKE_TUPLE_SEQ(uint32_t, DataType::kUInt32) \
  OF_PP_MAKE_TUPLE_SEQ(int32_t, DataType::kInt32)

#define REGISTER_CUDA_EMBEDDING_PREFETCH_KERNEL(t_dtype_pair, k_dtype_pair, table_dtype_pair,  \
                                                idx_dtype_pair)                                \
  REGISTER_USER_KERNEL("embedding_prefetch")                                                   \
      .SetCreateFn<EmbeddingPrefetchKernel<                                                    \
          OF_PP_PAIR_FIRST(t_dtype_pair), OF_PP_PAIR_FIRST(k_dtype_pair),                      \
          OF_PP_PAIR_FIRST(table_dtype_pair), OF_PP_PAIR_FIRST(idx_dtype_pair)>>()             \
      .SetIsMatchedHob(                                                                        \
          (user_op::HobDeviceType() == DeviceType::kCUDA)                                      \
          && (user_op::HobDataType("unique_ids", 0) == OF_PP_PAIR_SECOND(k_dtype_pair))        \
          && (user_op::HobDataType("table_ids", 0) == OF_PP_PAIR_SECOND(table_dtype_pair))     \
          && (user_op::HobDataType("num_unique_ids", 0) == OF_PP_PAIR_SECOND(idx_dtype_pair))) \
      .SetInferTmpSizeFn(GenEmbeddingInferTmpSizeFn<OF_PP_PAIR_FIRST(t_dtype_pair), true>());

OF_PP_SEQ_PRODUCT_FOR_EACH_TUPLE(REGISTER_CUDA_EMBEDDING_PREFETCH_KERNEL, EMBEDDING_DATA_TYPE_SEQ,
                                 ID_DATA_TYPE_SEQ, TABLE_ID_DATA_TYPE_SEQ, IDX_DATA_TYPE_SEQ)

template<typename T, typename K, typename U, typename IDX>
class EmbeddingLookupKernel final : public user_op::OpKernel {
 public:
  EmbeddingLookupKernel() : current_iter_(0){};
  ~EmbeddingLookupKernel() override = default;

  std::shared_ptr<user_op::OpKernelState> CreateOpKernelState(
      user_op::KernelInitContext* ctx) const override {
    return std::make_shared<EmbeddingKernelState<IDX>>(ctx);
  }

 private:
  using user_op::OpKernel::Compute;
  void Compute(user_op::KernelComputeContext* ctx, user_op::OpKernelState* state,
               const user_op::OpKernelCache*) const override {
    auto* kernel_state = dynamic_cast<EmbeddingKernelState<IDX>*>(state);
    CHECK(kernel_state != nullptr);
    embedding::EmbeddingState* embedding_state = kernel_state->EmbeddingState();
    std::unique_ptr<embedding::TmpBufferAllocator> allocator =
        embedding_state->NewTmpBufferAllocator(ctx);
    embedding_state->OnEmbeddingLookupStart(ctx, current_iter_);
    const user_op::Tensor* num_unique_ids = ctx->Tensor4ArgNameAndIndex("num_unique_ids", 0);
    const user_op::Tensor* unique_ids = ctx->Tensor4ArgNameAndIndex("unique_ids", 0);
    const user_op::Tensor* table_ids = ctx->Tensor4ArgNameAndIndex("table_ids", 0);
    user_op::Tensor* unique_values = ctx->Tensor4ArgNameAndIndex("unique_values", 0);
    const int64_t embedding_size = ctx->Attr<int64_t>("embedding_size");
    const int64_t line_size = ctx->Attr<int64_t>("line_size");
    const bool has_output_embeddings = ctx->has_output("embeddings", 0);
    const int64_t seed = ctx->Attr<int64_t>("seed");
    uint32_t num_unique = embedding_state->GetIdNumUnique(current_iter_);
    void* values_ptr = embedding_state->LookupUniqueValues(current_iter_);
    if (has_output_embeddings && kernel_state->KeyValueStore()->IsFusionSupported()) {
      void* embeddings_ptr = embedding_state->LookupEmbeddings(current_iter_);
      user_op::Tensor* embeddings = ctx->Tensor4ArgNameAndIndex("embeddings", 0);
      void* lookup_mask_ptr;
      allocator->Allocate(&lookup_mask_ptr, num_unique * sizeof(uint8_t));
      LookupAndFusedInitMissingSliceCast<T, K, U, IDX>(
          ctx->stream(), kernel_state, seed, num_unique, embedding_size, line_size,
          unique_values->data_type(), embeddings->data_type(), unique_ids->dptr(),
          table_ids->dptr(), reinterpret_cast<uint8_t*>(lookup_mask_ptr), values_ptr,
          embeddings_ptr);
      allocator->Free(lookup_mask_ptr);
    } else {
      void* num_missing_ptr;
      allocator->Allocate(&num_missing_ptr, sizeof(uint32_t));
      void* missing_indices_ptr;
      allocator->Allocate(&missing_indices_ptr, num_unique * sizeof(uint32_t));
      LookupAndInitMissing<T, K, U, IDX>(
          ctx->stream(), kernel_state, seed, num_unique, embedding_size, line_size, false,
          unique_ids->dptr(), table_ids->dptr(), num_missing_ptr, missing_indices_ptr, values_ptr);
      allocator->Free(num_missing_ptr);
      allocator->Free(missing_indices_ptr);
      if (has_output_embeddings) {
        void* embeddings_ptr = embedding_state->LookupEmbeddings(current_iter_);
        user_op::Tensor* embeddings = ctx->Tensor4ArgNameAndIndex("embeddings", 0);
        CopyValuesToEmbeddings<T>(ctx->stream(), num_unique, embedding_size, line_size,
                                  unique_values->data_type(), embeddings->data_type(),
                                  reinterpret_cast<T*>(values_ptr), embeddings_ptr);
      }
    }
    embedding_state->OnEmbeddingLookupEnd(ctx, current_iter_);
    current_iter_++;
  }
  bool AlwaysComputeWhenAllOutputsEmpty() const override { return false; }
  mutable int64_t current_iter_;
};

#define REGISTER_CUDA_EMBEDDING_LOOKUP_KERNEL(t_dtype_pair, k_dtype_pair, table_dtype_pair,    \
                                              idx_dtype_pair)                                  \
  REGISTER_USER_KERNEL("embedding_lookup")                                                     \
      .SetCreateFn<EmbeddingLookupKernel<                                                      \
          OF_PP_PAIR_FIRST(t_dtype_pair), OF_PP_PAIR_FIRST(k_dtype_pair),                      \
          OF_PP_PAIR_FIRST(table_dtype_pair), OF_PP_PAIR_FIRST(idx_dtype_pair)>>()             \
      .SetIsMatchedHob(                                                                        \
          (user_op::HobDeviceType() == DeviceType::kCUDA)                                      \
          && (user_op::HobDataType("unique_values", 0) == OF_PP_PAIR_SECOND(t_dtype_pair))     \
          && (user_op::HobDataType("unique_ids", 0) == OF_PP_PAIR_SECOND(k_dtype_pair))        \
          && (user_op::HobDataType("table_ids", 0) == OF_PP_PAIR_SECOND(table_dtype_pair))     \
          && (user_op::HobDataType("num_unique_ids", 0) == OF_PP_PAIR_SECOND(idx_dtype_pair))) \
      .SetInferTmpSizeFn(GenEmbeddingInferTmpSizeFn<OF_PP_PAIR_FIRST(t_dtype_pair), false>());

OF_PP_SEQ_PRODUCT_FOR_EACH_TUPLE(REGISTER_CUDA_EMBEDDING_LOOKUP_KERNEL, EMBEDDING_DATA_TYPE_SEQ,
                                 ID_DATA_TYPE_SEQ, TABLE_ID_DATA_TYPE_SEQ, IDX_DATA_TYPE_SEQ)

template<typename IDX>
class EmbeddingPutKernel final : public user_op::OpKernel {
 public:
  EmbeddingPutKernel() : current_iter_(0){};
  ~EmbeddingPutKernel() override = default;

  std::shared_ptr<user_op::OpKernelState> CreateOpKernelState(
      user_op::KernelInitContext* ctx) const override {
    return std::make_shared<EmbeddingPutKernelState>(ctx);
  }

 private:
  using user_op::OpKernel::Compute;
  void Compute(user_op::KernelComputeContext* ctx, user_op::OpKernelState* state,
               const user_op::OpKernelCache*) const override {
    auto* kernel_state = dynamic_cast<EmbeddingPutKernelState*>(state);
    CHECK(kernel_state != nullptr);
    embedding::KeyValueStore* store = kernel_state->KeyValueStore();
    embedding::EmbeddingState* embedding_state = kernel_state->EmbeddingState();
    embedding_state->OnEmbeddingPutStart(ctx, current_iter_);
    const user_op::Tensor* num_unique_ids = ctx->Tensor4ArgNameAndIndex("num_unique_ids", 0);
    const user_op::Tensor* unique_ids = ctx->Tensor4ArgNameAndIndex("unique_ids", 0);
    const user_op::Tensor* unique_embeddings = ctx->Tensor4ArgNameAndIndex("unique_embeddings", 0);
    uint32_t num_unique = embedding_state->GetIdNumUnique(current_iter_);
    store->Put(ctx->stream(), num_unique, embedding_state->EmbeddingPutUniqueIds(current_iter_),
               embedding_state->EmbeddingPutUniqueEmbeddings(current_iter_));
    embedding_state->OnEmbeddingPutEnd(ctx, current_iter_);
    current_iter_++;
  }
  bool AlwaysComputeWhenAllOutputsEmpty() const override { return false; }
  mutable int64_t current_iter_;
};

#define REGISTER_CUDA_EMBEDDING_PUT_KERNEL(dtype, typeproto)           \
  REGISTER_USER_KERNEL("embedding_put")                                \
      .SetCreateFn<EmbeddingPutKernel<dtype>>()                        \
      .SetIsMatchedHob((user_op::HobDeviceType() == DeviceType::kCUDA) \
                       && (user_op::HobDataType("num_unique_ids", 0) == typeproto));

OF_PP_FOR_EACH_TUPLE(REGISTER_CUDA_EMBEDDING_PUT_KERNEL, IDX_DATA_TYPE_SEQ)

template<typename IDX>
class FusedSgdEmbeddingUpdatePutKernel final : public user_op::OpKernel {
 public:
  FusedSgdEmbeddingUpdatePutKernel() : current_iter_(0){};
  ~FusedSgdEmbeddingUpdatePutKernel() override = default;

  std::shared_ptr<user_op::OpKernelState> CreateOpKernelState(
      user_op::KernelInitContext* ctx) const override {
    return std::make_shared<EmbeddingPutKernelState>(ctx);
  }

 private:
  using user_op::OpKernel::Compute;
  void Compute(user_op::KernelComputeContext* ctx, user_op::OpKernelState* state,
               const user_op::OpKernelCache*) const override {
    auto* kernel_state = dynamic_cast<EmbeddingPutKernelState*>(state);
    CHECK(kernel_state != nullptr);
    embedding::KeyValueStore* store = kernel_state->KeyValueStore();
    embedding::EmbeddingState* embedding_state = kernel_state->EmbeddingState();
    embedding_state->OnEmbeddingFusedUpdatePutStart(ctx, current_iter_);
    const user_op::Tensor* unique_ids = ctx->Tensor4ArgNameAndIndex("unique_ids", 0);
    const user_op::Tensor* embedding_grad = ctx->Tensor4ArgNameAndIndex("embedding_grad", 0);
    const user_op::Tensor* learning_rate = ctx->Tensor4ArgNameAndIndex("learning_rate", 0);
    const float* learning_rate_ptr = learning_rate->dptr<float>();
    const auto scale = ctx->Attr<double>("scale");
    uint32_t num_unique = embedding_state->GetIdNumUnique(current_iter_);
    store->FusedHalfUpdatePut(
        ctx->stream(), num_unique, unique_ids->dptr(),
        embedding_state->EmbeddingFusedUpdatePutUniqueEmbeddings(current_iter_),
        embedding_grad->dptr(), learning_rate_ptr, scale);
    embedding_state->OnEmbeddingFusedUpdatePutEnd(ctx, current_iter_);
    current_iter_++;
  }
  bool AlwaysComputeWhenAllOutputsEmpty() const override { return false; }
  mutable int64_t current_iter_;
};

#define REGISTER_CUDA_FUSED_SGD_EMBEDDING_UPDATE_PUT_KERNEL(dtype, typeproto)                \
  REGISTER_USER_KERNEL("fused_sgd_embedding_update_put")                                     \
      .SetCreateFn<FusedSgdEmbeddingUpdatePutKernel<dtype>>()                                \
      .SetIsMatchedHob((user_op::HobDeviceType() == DeviceType::kCUDA)                       \
                       && (user_op::HobDataType("num_unique_ids", 0) == typeproto)           \
                       && (user_op::HobDataType("unique_embeddings", 0) == DataType::kFloat) \
                       && (user_op::HobDataType("embedding_grad", 0) == DataType::kFloat16));

OF_PP_FOR_EACH_TUPLE(REGISTER_CUDA_FUSED_SGD_EMBEDDING_UPDATE_PUT_KERNEL, IDX_DATA_TYPE_SEQ)

template<typename K, typename U, typename IDX>
class IdShuffleCopyOutKernel final : public user_op::OpKernel {
 public:
  IdShuffleCopyOutKernel() : current_iter_(0){};
  ~IdShuffleCopyOutKernel() override = default;

  std::shared_ptr<user_op::OpKernelState> CreateOpKernelState(
      user_op::KernelInitContext* ctx) const override {
    return std::make_shared<IdShuffleCopyOutKernelState>(ctx);
  }

 private:
  using user_op::OpKernel::Compute;
  void Compute(user_op::KernelComputeContext* ctx, user_op::OpKernelState* state,
               const user_op::OpKernelCache*) const override {
    auto* kernel_state = dynamic_cast<IdShuffleCopyOutKernelState*>(state);
    CHECK(kernel_state != nullptr);
    const int64_t parallel_num = ctx->parallel_ctx().parallel_num();
    const int64_t parallel_id = ctx->parallel_ctx().parallel_id();
    embedding::EmbeddingState* embedding_state = kernel_state->EmbeddingState();
    const uint32_t num_unique = embedding_state->GetIdNumUnique(current_iter_);
    const std::vector<uint32_t>& num_unique_matrix_vec =
        embedding_state->GetIdNumUniqueMatrix(current_iter_);
    uint32_t cur_rank_num_ids = 0;
    for (int64_t i = 0; i < parallel_num; ++i) {
      cur_rank_num_ids += num_unique_matrix_vec.at(i * parallel_num + parallel_id);
    }
    IdShuffleCopyOutParam<K, U, IDX> param;
    param.final_num_unique_ids = num_unique;
    param.cur_rank_unique_ids =
        reinterpret_cast<const K*>(ctx->Tensor4ArgNameAndIndex("cur_rank_unique_ids", 0)->dptr());
    param.out_cur_rank_unique_ids =
        reinterpret_cast<K*>(ctx->Tensor4ArgNameAndIndex("out_cur_rank_unique_ids", 0)->mut_dptr());
    param.cur_rank_unique_table_ids = reinterpret_cast<const U*>(
        ctx->Tensor4ArgNameAndIndex("cur_rank_unique_table_ids", 0)->dptr());
    param.out_cur_rank_unique_table_ids = reinterpret_cast<U*>(
        ctx->Tensor4ArgNameAndIndex("out_cur_rank_unique_table_ids", 0)->mut_dptr());
    param.cur_rank_num_ids = cur_rank_num_ids;
    param.cur_rank_inverse_indices = reinterpret_cast<const IDX*>(
        ctx->Tensor4ArgNameAndIndex("cur_rank_inverse_indices", 0)->dptr());
    param.out_cur_rank_inverse_indices = reinterpret_cast<IDX*>(
        ctx->Tensor4ArgNameAndIndex("out_cur_rank_inverse_indices", 0)->mut_dptr());
    param.num_ids =
        ctx->Tensor4ArgNameAndIndex("inverse_unique_partition_indices", 0)->shape_view().elem_cnt();
    param.inverse_unique_partition_indices = reinterpret_cast<const IDX*>(
        ctx->Tensor4ArgNameAndIndex("inverse_unique_partition_indices", 0)->dptr());
    param.out_inverse_unique_partition_indices = reinterpret_cast<IDX*>(
        ctx->Tensor4ArgNameAndIndex("out_inverse_unique_partition_indices", 0)->mut_dptr());
    param.num_unique_matrix_cnt = parallel_num * parallel_num;
    param.num_unique_matrix =
        reinterpret_cast<const IDX*>(ctx->Tensor4ArgNameAndIndex("num_unique_matrix", 0)->dptr());
    param.out_num_unique_matrix =
        reinterpret_cast<IDX*>(ctx->Tensor4ArgNameAndIndex("out_num_unique_matrix", 0)->mut_dptr());
    param.cur_rank_num_unique =
        reinterpret_cast<const IDX*>(ctx->Tensor4ArgNameAndIndex("cur_rank_num_unique", 0)->dptr());
    param.out_cur_rank_num_unique = reinterpret_cast<IDX*>(
        ctx->Tensor4ArgNameAndIndex("out_cur_rank_num_unique", 0)->mut_dptr());

    CopyGpu<K, U, IDX><<<BlocksNum4ThreadsNum(param.num_ids), kCudaThreadsNumPerBlock, 0,
                         ctx->stream()->As<ep::CudaStream>()->cuda_stream()>>>(param);
    current_iter_++;
  }
  bool AlwaysComputeWhenAllOutputsEmpty() const override { return false; }
  mutable int64_t current_iter_;
};

#define REGISTER_CUDA_ID_SHUFFLE_COPY_OUT_KERNEL(k_dtype_pair, table_id_dtype_pair,              \
                                                 idx_dtype_pair)                                 \
  REGISTER_USER_KERNEL("id_shuffle_copy_out")                                                    \
      .SetCreateFn<IdShuffleCopyOutKernel<OF_PP_PAIR_FIRST(k_dtype_pair),                        \
                                          OF_PP_PAIR_FIRST(table_id_dtype_pair),                 \
                                          OF_PP_PAIR_FIRST(idx_dtype_pair)>>()                   \
      .SetIsMatchedHob(                                                                          \
          (user_op::HobDeviceType() == DeviceType::kCUDA)                                        \
          && (user_op::HobDataType("cur_rank_unique_ids", 0) == OF_PP_PAIR_SECOND(k_dtype_pair)) \
          && (user_op::HobDataType("cur_rank_unique_table_ids", 0)                               \
              == OF_PP_PAIR_SECOND(table_id_dtype_pair))                                         \
          && (user_op::HobDataType("num_unique_matrix", 0) == OF_PP_PAIR_SECOND(idx_dtype_pair)));

OF_PP_SEQ_PRODUCT_FOR_EACH_TUPLE(REGISTER_CUDA_ID_SHUFFLE_COPY_OUT_KERNEL, ID_DATA_TYPE_SEQ,
                                 TABLE_ID_DATA_TYPE_SEQ, IDX_DATA_TYPE_SEQ)

enum class FusedEmbeddingBufferType {
  // id shuffle
  kNumPartitionedUnique = 0,
  kPartitionedUniqueIds,
  kReceivedIds,
  kTableIds,
  kPartitionedUniqueTableIds,
  kReceivedTableIds,
  kWorkspace,
  kNumUniqueMatrix,
  kInverseUniquePartitionIndices,
  kCurRankNumUnique,
  kCurRankUniqueIds,
  kCurRankUniqueTableIds,
  kCurRankInverseIndices,
  // embedding lookup
  kNumMissing,
  kMissingIndices,
  kCurRankUniqueValues,
  kCurRankUniqueEmbeddings,
  // embedding shuffle
  kReverseUniqueCurRankEmbeddings,
  kReceivedEmbeddings,
  kMaxType
};

template<typename K, typename U, typename IDX>
class FusedEmbeddingTmpBufferManager final {
 public:
  OF_DISALLOW_COPY_AND_MOVE(FusedEmbeddingTmpBufferManager);
  FusedEmbeddingTmpBufferManager(void* ptr, const int64_t num_ids, const int64_t parallel_num,
                                 bool need_process_table_ids, int64_t line_size,
                                 int64_t embedding_size, bool need_unique_values,
                                 bool need_embeddings, DataType value_dtype,
                                 DataType embedding_dtype)
      : offset_(0),
        offsets_(static_cast<size_t>(FusedEmbeddingBufferType::kMaxType), -1),
        sizes_(static_cast<size_t>(FusedEmbeddingBufferType::kMaxType)),
        ptr_(ptr) {
    // id shuffle
    const int64_t num_table_ids = need_process_table_ids ? num_ids : 0;
    const size_t table_ids_bytes = need_process_table_ids ? num_ids * sizeof(U) : 0;
    AllocBuffer(FusedEmbeddingBufferType::kNumPartitionedUnique, parallel_num * sizeof(IDX));
    size_t partitioned_ids_bytes = parallel_num * num_ids * sizeof(K);
    AllocBuffer(FusedEmbeddingBufferType::kPartitionedUniqueIds, partitioned_ids_bytes);
    AllocBuffer(FusedEmbeddingBufferType::kReceivedIds, partitioned_ids_bytes);
    AllocBuffer(FusedEmbeddingBufferType::kTableIds, table_ids_bytes);
    size_t partitioned_table_ids_bytes = parallel_num * num_table_ids * sizeof(U);
    AllocBuffer(FusedEmbeddingBufferType::kPartitionedUniqueTableIds, partitioned_table_ids_bytes);
    AllocBuffer(FusedEmbeddingBufferType::kReceivedTableIds, partitioned_table_ids_bytes);
    const size_t hash_table_capacity = parallel_num * num_ids;
    AllocBuffer(FusedEmbeddingBufferType::kWorkspace,
                hash_table_capacity * sizeof(data_shuffle::TableEntry<K>));
    size_t num_unique_matrix_bytes = parallel_num * parallel_num * sizeof(IDX);
    AllocBuffer(FusedEmbeddingBufferType::kNumUniqueMatrix, num_unique_matrix_bytes);
    size_t inverse_unique_partition_indices_bytes = num_ids * sizeof(IDX);
    AllocBuffer(FusedEmbeddingBufferType::kInverseUniquePartitionIndices,
                inverse_unique_partition_indices_bytes);
    size_t cur_rank_num_ids = parallel_num * num_ids;
    size_t cur_rank_num_table_ids = cur_rank_num_ids;
    size_t cur_rank_num_unique_bytes = sizeof(uint32_t);
    AllocBuffer(FusedEmbeddingBufferType::kCurRankNumUnique, cur_rank_num_unique_bytes);
    size_t cur_rank_unique_ids_bytes = cur_rank_num_ids * sizeof(K);
    AllocBuffer(FusedEmbeddingBufferType::kCurRankUniqueIds, cur_rank_unique_ids_bytes);
    size_t cur_rank_unique_table_ids_bytes = cur_rank_num_table_ids * sizeof(U);
    AllocBuffer(FusedEmbeddingBufferType::kCurRankUniqueTableIds, cur_rank_unique_table_ids_bytes);
    size_t cur_rank_inverse_indices_bytes = cur_rank_num_ids * sizeof(IDX);
    AllocBuffer(FusedEmbeddingBufferType::kCurRankInverseIndices, cur_rank_inverse_indices_bytes);
    // embedding lookup
    size_t num_missing_bytes = sizeof(uint32_t);
    AllocBuffer(FusedEmbeddingBufferType::kNumMissing, num_missing_bytes);
    size_t missing_indices_bytes = cur_rank_num_ids * sizeof(uint32_t);
    AllocBuffer(FusedEmbeddingBufferType::kMissingIndices, missing_indices_bytes);
    if (need_unique_values) {
      size_t cur_rank_unique_values_bytes =
          cur_rank_num_ids * line_size * GetSizeOfDataType(value_dtype);
      AllocBuffer(FusedEmbeddingBufferType::kCurRankUniqueValues, cur_rank_unique_values_bytes);
    }
    if (need_embeddings) {
      size_t cur_rank_unique_embeddings_bytes =
          cur_rank_num_ids * embedding_size * GetSizeOfDataType(embedding_dtype);
      AllocBuffer(FusedEmbeddingBufferType::kCurRankUniqueEmbeddings,
                  cur_rank_unique_embeddings_bytes);
    }
    // embedding shuffle
    size_t reverse_unique_cur_rank_embeddings_bytes =
        cur_rank_num_ids * embedding_size * GetSizeOfDataType(embedding_dtype);
    AllocBuffer(FusedEmbeddingBufferType::kReverseUniqueCurRankEmbeddings,
                reverse_unique_cur_rank_embeddings_bytes);
    size_t received_embeddings_bytes =
        cur_rank_num_ids * embedding_size * GetSizeOfDataType(embedding_dtype);
    AllocBuffer(FusedEmbeddingBufferType::kReceivedEmbeddings, received_embeddings_bytes);
  }

  template<typename T = void>
  T* Ptr(FusedEmbeddingBufferType type) const {
    CHECK(ptr_ != nullptr);
    int64_t offset = offsets_.at(static_cast<size_t>(type));
    CHECK_NE(offset, -1);
    return reinterpret_cast<T*>(reinterpret_cast<char*>(ptr_) + offset);
  }

  int64_t Size(FusedEmbeddingBufferType type) const { return sizes_.at(static_cast<size_t>(type)); }

  size_t TotalBufferSize() const { return offset_; }

 private:
  void AllocBuffer(FusedEmbeddingBufferType type, size_t size) {
    const size_t type_id = static_cast<size_t>(type);
    CHECK_EQ(offsets_.at(type_id), -1);
    offsets_.at(type_id) = offset_;
    sizes_.at(type_id) = size;
    offset_ += GetCudaAlignedSize(size);
  }
  size_t offset_;
  std::vector<int64_t> offsets_;
  std::vector<int64_t> sizes_;
  void* ptr_;
};

void MakeConstantInitializerAttr(const int64_t embedding_size, const int64_t line_size,
                                 const std::vector<float>& values, std::string* initializer_attr) {
  if (embedding_size == line_size) { return; }
  const int32_t num_states = line_size / embedding_size - 1;
  CHECK_GT(num_states, 0) << "num_states " << num_states;
  CHECK(values.size() == 0 || num_states == values.size())
      << "must set " << num_states << " optimizer states init value, but get " << values.size();
  nlohmann::json initializers;
  for (int32_t i = 0; i < num_states; ++i) {
    nlohmann::json initializer;
    initializer["type"] = "constant";
    const float initial_value = values.size() > 0 ? values.at(i) : 0.0;
    initializer["value"] = initial_value;
    initializers.push_back(initializer);
  }
  *initializer_attr = initializers.dump();
}

template<typename IDX>
class EmbeddingLookupPlaceholderKernelState final : public user_op::OpKernelState {
 public:
  explicit EmbeddingLookupPlaceholderKernelState(user_op::KernelInitContext* ctx)
      : device_index_(-1),
        stream_name_(EagerNcclCommMgr::kDefaultStreamName),
<<<<<<< HEAD
        parallel_desc_(ctx->parallel_desc()),
        generator_(CHECK_JUST(one::MakeGenerator(DeviceType::kCUDA))) {
=======
        parallel_desc_(ctx->parallel_desc()) {
>>>>>>> b0c2bdd9
    OF_CUDA_CHECK(cudaGetDevice(&device_index_));
    const int64_t parallel_id = ctx->parallel_ctx().parallel_id();
    const int64_t parallel_num = ctx->parallel_ctx().parallel_num();
    OF_CUDA_CHECK(cudaMallocHost(&host_num_keys_, sizeof(IDX)));
    OF_CUDA_CHECK(
        cudaMallocHost(&host_num_unique_matrix_, parallel_num * parallel_num * sizeof(IDX)));
    const std::string& embedding_name = ctx->Attr<std::string>("embedding_name");
    key_value_store_ = Singleton<embedding::EmbeddingManager>::Get()->GetKeyValueStore(
        embedding_name, parallel_id);
    uint32_t max_query_length =
        ctx->TensorDesc4ArgNameAndIndex("ids", 0)->shape().elem_cnt() * parallel_num;
    key_value_store_->ReserveQueryLength(max_query_length);

    const int64_t embedding_size = ctx->Attr<int64_t>("embedding_size");
    const int64_t line_size = ctx->Attr<int64_t>("line_size");
    // Note(guoran): This op not have optimizer info, so set embedding states initializer constant
    // 0, which may make error in optimizer with initial_accumulator_value like adagrad and ftrl.
    std::string state_initializer;
    MakeConstantInitializerAttr(embedding_size, line_size, {}, &state_initializer);

    std::vector<EmbeddingInitializer> initializer_param;
    std::vector<int8_t> initializer_index;
    ParseInitializers(line_size, embedding_size, state_initializer,
                      ctx->Attr<std::string>("embedding_tables"), &initializer_param,
                      &initializer_index);

    const size_t param_size_bytes = initializer_param.size() * sizeof(EmbeddingInitializer);
    OF_CUDA_CHECK(cudaMallocHost(&host_initializer_param_, param_size_bytes));
    std::memcpy(host_initializer_param_, initializer_param.data(), param_size_bytes);
    OF_CUDA_CHECK(cudaMalloc(&device_initializer_param_, param_size_bytes));
    OF_CUDA_CHECK(cudaMemcpyAsync(device_initializer_param_, host_initializer_param_,
                                  param_size_bytes, cudaMemcpyDefault,
                                  ctx->stream()->As<ep::CudaStream>()->cuda_stream()));

    const size_t index_size_bytes = initializer_index.size() * sizeof(int8_t);
    OF_CUDA_CHECK(cudaMallocHost(&host_initializer_index_, index_size_bytes));
    std::memcpy(host_initializer_index_, initializer_index.data(), index_size_bytes);
    OF_CUDA_CHECK(cudaMalloc(&device_initializer_index_, index_size_bytes));
    OF_CUDA_CHECK(cudaMemcpyAsync(device_initializer_index_, host_initializer_index_,
                                  index_size_bytes, cudaMemcpyDefault,
                                  ctx->stream()->As<ep::CudaStream>()->cuda_stream()));
  }
  ~EmbeddingLookupPlaceholderKernelState() override {
    CudaCurrentDeviceGuard guard(device_index_);
    OF_CUDA_CHECK(cudaFreeHost(host_num_keys_));
    OF_CUDA_CHECK(cudaFreeHost(host_initializer_param_));
    OF_CUDA_CHECK(cudaFree(device_initializer_param_));
    OF_CUDA_CHECK(cudaFreeHost(host_initializer_index_));
    OF_CUDA_CHECK(cudaFree(device_initializer_index_));
  }

  ncclComm_t comm() { return GetOrCreate().comm; }

  IDX* HostNumUniqueMatrix() { return host_num_unique_matrix_; }

  IDX* HostNumKeys() { return host_num_keys_; }

  embedding::KeyValueStore* KeyValueStore() { return key_value_store_; }

<<<<<<< HEAD
  one::Generator* generator() { return generator_.get(); }

=======
>>>>>>> b0c2bdd9
  const int8_t* InitializerIndex() { return device_initializer_index_; }
  const EmbeddingInitializer* Initializers() { return device_initializer_param_; }

 private:
  struct Comm {
    Comm(ncclComm_t comm) : comm(comm) {}
    ncclComm_t comm;
  };

  const Comm& GetOrCreate() {
    if (!comm_) { Init(); }
    return *comm_;
  }

  void Init() {
    std::set<std::pair<int64_t, int64_t>> device_set;
    for (int64_t parallel_id = 0; parallel_id < parallel_desc_.parallel_num(); ++parallel_id) {
      int64_t machine_id = CHECK_JUST(parallel_desc_.MachineId4ParallelId(parallel_id));
      int64_t device_id = CHECK_JUST(parallel_desc_.DeviceId4ParallelId(parallel_id));
      device_set.emplace(std::make_pair(machine_id, device_id));
    }
    EagerNcclCommMgr* comm_mgr = CHECK_NOTNULL(Singleton<EagerNcclCommMgr>::Get());
    ncclComm_t comm;
    comm = comm_mgr->GetCommForDeviceAndStreamName(device_set, stream_name_);
    comm_.reset(new Comm(comm));
  }

  int device_index_;
  std::string stream_name_;
  ParallelDesc parallel_desc_;
  std::unique_ptr<Comm> comm_;
  IDX* host_num_keys_;
  IDX* host_num_unique_matrix_;
<<<<<<< HEAD
  std::shared_ptr<one::Generator> generator_;
=======
>>>>>>> b0c2bdd9
  embedding::KeyValueStore* key_value_store_;

  EmbeddingInitializer* host_initializer_param_;
  EmbeddingInitializer* device_initializer_param_;
  int8_t* host_initializer_index_;
  int8_t* device_initializer_index_;
};

<<<<<<< HEAD
template<typename T, typename U, typename IDX>
void LookupAndInitMissing(ep::Stream* stream,
                          EmbeddingLookupPlaceholderKernelState<IDX>* kernel_state,
=======
template<typename T, typename K, typename U, typename IDX>
void LookupAndInitMissing(ep::Stream* stream,
                          EmbeddingLookupPlaceholderKernelState<IDX>* kernel_state, uint64_t seed,
>>>>>>> b0c2bdd9
                          uint32_t num_unique, const int64_t embedding_size,
                          const int64_t line_size, const bool put_to_store, const void* unique_ids,
                          const void* table_ids, void* num_missing_ptr, void* missing_indices,
                          void* store_values) {
<<<<<<< HEAD
  const auto& generator = kernel_state->generator();
  CHECK_NOTNULL(generator);
  std::shared_ptr<one::CUDAGeneratorImpl> cuda_generator =
      CHECK_JUST(generator->template Get<one::CUDAGeneratorImpl>(stream->device()->device_index()));
  uint64_t seed = cuda_generator->current_seed();
  one::CUDAGeneratorState* cuda_gen_state = cuda_generator->cuda_gen_state();
=======
>>>>>>> b0c2bdd9
  embedding::KeyValueStore* store = kernel_state->KeyValueStore();
  const EmbeddingInitializer* initializer_param = kernel_state->Initializers();
  const int8_t* initializer_index = kernel_state->InitializerIndex();
  void* host_num_keys = kernel_state->HostNumKeys();
<<<<<<< HEAD
  LookupAndInitMissing<T, U, IDX>(stream, seed, cuda_gen_state, store, initializer_param,
                                  initializer_index, host_num_keys, num_unique, embedding_size,
                                  line_size, put_to_store, unique_ids, table_ids, num_missing_ptr,
                                  missing_indices, store_values);
=======
  LookupAndInitMissing<T, K, U, IDX>(stream, seed, store, initializer_param, initializer_index,
                                     host_num_keys, num_unique, embedding_size, line_size,
                                     put_to_store, unique_ids, table_ids, num_missing_ptr,
                                     missing_indices, store_values);
>>>>>>> b0c2bdd9
}

template<typename K, typename U, typename IDX>
void SetIdShuffleDataPtrsParam(const void* ids_ptr,
                               const FusedEmbeddingTmpBufferManager<K, U, IDX>& buffer_manager,
                               data_shuffle::IdShuffleDataPtrs<K, U, IDX>* data_ptrs) {
  data_ptrs->ids_ptr = reinterpret_cast<const K*>(ids_ptr);
  data_ptrs->table_ids_ptr = buffer_manager.template Ptr<U>(FusedEmbeddingBufferType::kTableIds);
  data_ptrs->num_partitioned_unique =
      buffer_manager.template Ptr<IDX>(FusedEmbeddingBufferType::kNumPartitionedUnique);
  data_ptrs->partitioned_unique_ids =
      buffer_manager.template Ptr<K>(FusedEmbeddingBufferType::kPartitionedUniqueIds);
  data_ptrs->partitioned_unique_table_ids =
      buffer_manager.template Ptr<U>(FusedEmbeddingBufferType::kPartitionedUniqueTableIds);
  data_ptrs->workspace_ptr = buffer_manager.Ptr(FusedEmbeddingBufferType::kWorkspace);
  data_ptrs->workspace_size = buffer_manager.Size(FusedEmbeddingBufferType::kWorkspace);
  data_ptrs->received_ids = buffer_manager.template Ptr<K>(FusedEmbeddingBufferType::kReceivedIds);
  data_ptrs->received_table_ids =
      buffer_manager.template Ptr<U>(FusedEmbeddingBufferType::kReceivedTableIds);
  data_ptrs->inverse_unique_partition_indices_ptr =
      buffer_manager.template Ptr<IDX>(FusedEmbeddingBufferType::kInverseUniquePartitionIndices);
  data_ptrs->num_unique_matrix_ptr =
      buffer_manager.template Ptr<IDX>(FusedEmbeddingBufferType::kNumUniqueMatrix);
  data_ptrs->cur_rank_num_unique_ptr =
      buffer_manager.template Ptr<IDX>(FusedEmbeddingBufferType::kCurRankNumUnique);
  data_ptrs->cur_rank_unique_ids_ptr =
      buffer_manager.template Ptr<K>(FusedEmbeddingBufferType::kCurRankUniqueIds);
  data_ptrs->cur_rank_unique_table_ids_ptr =
      buffer_manager.template Ptr<U>(FusedEmbeddingBufferType::kCurRankUniqueTableIds);
  data_ptrs->cur_rank_inverse_indices_ptr =
      buffer_manager.template Ptr<IDX>(FusedEmbeddingBufferType::kCurRankInverseIndices);
}

template<typename K, typename T, typename V, typename U, typename IDX>
class EmbeddingLookupPlaceholderKernel final : public user_op::OpKernel {
 public:
  EmbeddingLookupPlaceholderKernel() = default;
  ~EmbeddingLookupPlaceholderKernel() override = default;

  std::shared_ptr<user_op::OpKernelState> CreateOpKernelState(
      user_op::KernelInitContext* ctx) const override {
    return std::make_shared<EmbeddingLookupPlaceholderKernelState<IDX>>(ctx);
  }

 private:
  using user_op::OpKernel::Compute;
  void Compute(user_op::KernelComputeContext* ctx, user_op::OpKernelState* state,
               const user_op::OpKernelCache*) const override {
    // IDX type is uint32_t, table_ids type is uint8_t.
    DataType num_unique_matrix_dtype = DataType::kUInt32;
    DataType table_ids_dtype = DataType::kUInt8;
    CHECK_EQ(sizeof(IDX), GetSizeOfDataType(num_unique_matrix_dtype));
    CHECK_EQ(sizeof(U), GetSizeOfDataType(table_ids_dtype));
    auto* kernel_state = dynamic_cast<EmbeddingLookupPlaceholderKernelState<IDX>*>(state);
    CHECK(kernel_state != nullptr);
    const user_op::Tensor* ids = ctx->Tensor4ArgNameAndIndex("ids", 0);
    user_op::Tensor* embeddings = ctx->Tensor4ArgNameAndIndex("embeddings", 0);
    const int32_t num_tables = ctx->Attr<int32_t>("num_tables");
    // default uint8_t as table_ids type, so num_tables can not greater than 256.
    CHECK_LE(num_tables, 256) << num_tables;
    const bool has_table_ids = ctx->has_input("table_ids", 0);
    const bool need_gen_table_ids = (!has_table_ids && num_tables > 1);
    const bool need_process_table_ids = (has_table_ids || num_tables > 1);
    const int64_t num_ids = ids->shape_view().elem_cnt();
    const int64_t parallel_num = ctx->parallel_ctx().parallel_num();
    const int64_t parallel_id = ctx->parallel_ctx().parallel_id();
    cudaStream_t cuda_stream = ctx->stream()->As<ep::CudaStream>()->cuda_stream();
    DataType value_dtype = ctx->Attr<DataType>("dtype");
    const int64_t embedding_size = ctx->Attr<int64_t>("embedding_size");
    const int64_t line_size = ctx->Attr<int64_t>("line_size");
    user_op::Tensor* tmp_buffer = ctx->Tensor4ArgNameAndIndex("tmp_buffer", 0);
    bool need_unique_values = true;
    bool need_embeddings =
        (line_size != embedding_size) || (value_dtype != embeddings->data_type());
    FusedEmbeddingTmpBufferManager<K, U, IDX> buffer_manager(
        tmp_buffer->mut_dptr(), num_ids, parallel_num, need_process_table_ids, line_size,
        embedding_size, need_unique_values, need_embeddings, value_dtype, embeddings->data_type());
    CHECK_GE(tmp_buffer->shape_view().elem_cnt(), buffer_manager.TotalBufferSize());
    ncclComm_t comm = kernel_state->comm();
    IDX* host_num_unique_matrix = kernel_state->HostNumUniqueMatrix();
    IDX* host_num_keys = kernel_state->HostNumKeys();
    data_shuffle::IdShuffleDataPtrs<K, U, IDX> data_ptrs;
    SetIdShuffleDataPtrsParam(ids->dptr(), buffer_manager, &data_ptrs);
    // overwrite data_ptrs.table_ids_ptr
    if (need_process_table_ids) {
      U* tmp_table_ids_ptr = buffer_manager.template Ptr<U>(FusedEmbeddingBufferType::kTableIds);
      data_ptrs.table_ids_ptr = tmp_table_ids_ptr;
      if (has_table_ids) {
        // use table_id default data_type uint8, if has input table_ids with different data_type,
        // cast it to uint8.
        const user_op::Tensor* table_ids = ctx->Tensor4ArgNameAndIndex("table_ids", 0);
        if (table_ids->data_type() != table_ids_dtype) {
          std::unique_ptr<ep::primitive::Cast> cast_primitive =
              ep::primitive::NewPrimitive<ep::primitive::CastFactory>(
                  DeviceType::kCUDA, table_ids->data_type(), table_ids_dtype);
          cast_primitive->Launch(ctx->stream(), table_ids->dptr(), tmp_table_ids_ptr,
                                 table_ids->shape_view().elem_cnt());
        } else {
          data_ptrs.table_ids_ptr = reinterpret_cast<const U*>(table_ids->dptr());
        }
      } else {
        const int32_t num_tables = ctx->Attr<int32_t>("num_tables");
        data_shuffle::GenerateTableIds<<<BlocksNum4ThreadsNum(num_ids), kCudaThreadsNumPerBlock, 0,
                                         cuda_stream>>>(num_ids, num_tables, tmp_table_ids_ptr);
      }
    } else {
      data_ptrs.table_ids_ptr = nullptr;
    }

    data_shuffle::IdShuffle(ctx->stream(), comm, data_ptrs, num_ids, parallel_id, parallel_num,
                            num_unique_matrix_dtype, ids->data_type(), table_ids_dtype,
                            need_process_table_ids, host_num_unique_matrix, host_num_keys);
    uint32_t num_unique = *host_num_keys;

    // lookup and put, if is_full_cache, not put to store.
    uint32_t* num_missing_ptr =
        buffer_manager.template Ptr<uint32_t>(FusedEmbeddingBufferType::kNumMissing);
    uint32_t* missing_indices_ptr =
        buffer_manager.template Ptr<uint32_t>(FusedEmbeddingBufferType::kMissingIndices);
    void* values_ptr =
        buffer_manager.template Ptr<V>(FusedEmbeddingBufferType::kCurRankUniqueValues);
    T* cur_rank_embeddings_ptr =
        need_embeddings
            ? buffer_manager.template Ptr<T>(FusedEmbeddingBufferType::kCurRankUniqueEmbeddings)
            : reinterpret_cast<T*>(values_ptr);
    const bool is_full_cache = ctx->Attr<bool>("is_full_cache");
    const bool put_to_store = (!is_full_cache);
<<<<<<< HEAD
    LookupAndInitMissing<V, U, IDX>(ctx->stream(), kernel_state, num_unique, embedding_size,
                                    line_size, put_to_store, data_ptrs.cur_rank_unique_ids_ptr,
                                    data_ptrs.cur_rank_unique_table_ids_ptr, num_missing_ptr,
                                    missing_indices_ptr, values_ptr);
=======
    const int64_t seed = ctx->Attr<int64_t>("seed");
    LookupAndInitMissing<V, K, U, IDX>(
        ctx->stream(), kernel_state, seed, num_unique, embedding_size, line_size, put_to_store,
        data_ptrs.cur_rank_unique_ids_ptr, data_ptrs.cur_rank_unique_table_ids_ptr, num_missing_ptr,
        missing_indices_ptr, values_ptr);
>>>>>>> b0c2bdd9
    if (need_embeddings) {
      CopyValuesToEmbeddings<V>(ctx->stream(), num_unique, embedding_size, line_size, value_dtype,
                                embeddings->data_type(), reinterpret_cast<V*>(values_ptr),
                                cur_rank_embeddings_ptr);
    }

    // embedding shuffle
    int64_t cur_rank_num_ids = 0;
    for (int64_t i = 0; i < parallel_num; ++i) {
      cur_rank_num_ids += host_num_unique_matrix[i * parallel_num + parallel_id];
    }
    int64_t unique_partitioned_num_ids = 0;
    for (int64_t i = 0; i < parallel_num; ++i) {
      unique_partitioned_num_ids += host_num_unique_matrix[parallel_id * parallel_num + i];
    }
    T* reverse_unique_cur_rank_embeddings_ptr =
        buffer_manager.template Ptr<T>(FusedEmbeddingBufferType::kReverseUniqueCurRankEmbeddings);
    T* received_embeddings_ptr =
        buffer_manager.template Ptr<T>(FusedEmbeddingBufferType::kReceivedEmbeddings);
    GatherKernelUtilImpl<DeviceType::kCUDA, T, IDX>::Forward(
        ctx->stream(), data_ptrs.cur_rank_inverse_indices_ptr, cur_rank_num_ids,
        cur_rank_embeddings_ptr, Shape({1, num_unique, embedding_size}),
        reverse_unique_cur_rank_embeddings_ptr, 0);

    data_shuffle::ShuffleEmbeddings(cuda_stream, comm, parallel_id, parallel_num, num_ids,
                                    embedding_size, embeddings->data_type(), host_num_unique_matrix,
                                    reverse_unique_cur_rank_embeddings_ptr,
                                    received_embeddings_ptr);
    GatherKernelUtilImpl<DeviceType::kCUDA, T, IDX>::Forward(
        ctx->stream(), data_ptrs.inverse_unique_partition_indices_ptr, num_ids,
        received_embeddings_ptr, Shape({1, unique_partitioned_num_ids, embedding_size}),
        embeddings->mut_dptr<T>(), 0);
  }
  bool AlwaysComputeWhenAllOutputsEmpty() const override { return false; }
};

// Note(guoran): Default use U type as uint8_t, IDX as uint32_t. Because table_ids is optional, so
// can not use it in hob, if has table_ids input and dtype is not uint8_t cast to uint8_t in kernel.
#define REGISTER_CUDA_EMBEDDING_LOOKUP_PLACEHOLDER_KERNEL(k_dtype_pair, t_dtype_pair,           \
                                                          v_dtype_pair)                         \
  REGISTER_USER_KERNEL("embedding_lookup_placeholder")                                          \
      .SetCreateFn<EmbeddingLookupPlaceholderKernel<                                            \
          OF_PP_PAIR_FIRST(k_dtype_pair), OF_PP_PAIR_FIRST(t_dtype_pair),                       \
          OF_PP_PAIR_FIRST(v_dtype_pair), uint8_t, uint32_t>>()                                 \
      .SetIsMatchedHob(                                                                         \
          (user_op::HobDeviceType() == DeviceType::kCUDA)                                       \
          && (user_op::HobDataType("ids", 0) == OF_PP_PAIR_SECOND(k_dtype_pair))                \
          && (user_op::HobDataType("embeddings", 0) == OF_PP_PAIR_SECOND(t_dtype_pair))         \
          && (user_op::HobAttr<DataType>("dtype") == OF_PP_PAIR_SECOND(v_dtype_pair)))          \
      .SetInferTmpSizeFn([](user_op::InferContext* ctx) {                                       \
        const user_op::TensorDesc& ids = ctx->InputTensorDesc("ids", 0);                        \
        const user_op::TensorDesc& embeddings = ctx->OutputTensorDesc("embeddings", 0);         \
        const bool has_table_ids = ctx->has_input("table_ids", 0);                              \
        const int32_t num_tables = ctx->Attr<int32_t>("num_tables");                            \
        const bool need_process_table_ids = (has_table_ids || num_tables > 1);                  \
        DataType value_dtype = ctx->Attr<DataType>("dtype");                                    \
        const int64_t embedding_size = ctx->Attr<int64_t>("embedding_size");                    \
        const int64_t line_size = ctx->Attr<int64_t>("line_size");                              \
        bool need_embeddings =                                                                  \
            (line_size != embedding_size) || (value_dtype != embeddings.data_type());           \
        FusedEmbeddingTmpBufferManager<OF_PP_PAIR_FIRST(k_dtype_pair), uint8_t, uint32_t>       \
            buffer_manager(nullptr, ids.shape().elem_cnt(), ctx->parallel_ctx().parallel_num(), \
                           need_process_table_ids, line_size, embedding_size, true,             \
                           need_embeddings, value_dtype, embeddings.data_type());               \
        return buffer_manager.TotalBufferSize();                                                \
      });

OF_PP_SEQ_PRODUCT_FOR_EACH_TUPLE(REGISTER_CUDA_EMBEDDING_LOOKUP_PLACEHOLDER_KERNEL,
                                 ID_DATA_TYPE_SEQ, FLOATING_DATA_TYPE_SEQ HALF_DATA_TYPE_SEQ,
                                 EMBEDDING_DATA_TYPE_SEQ)

<<<<<<< HEAD
template<typename IDX>
class EmbeddingLookupPlaceholderGradKernelState final : public user_op::OpKernelState {
 public:
  explicit EmbeddingLookupPlaceholderGradKernelState(user_op::KernelInitContext* ctx)
      : device_index_(-1),
        stream_name_(EagerNcclCommMgr::kDefaultStreamName),
        parallel_desc_(ctx->parallel_desc()) {
    OF_CUDA_CHECK(cudaGetDevice(&device_index_));
    if (ctx->op_conf().has_stream_name_hint()) { stream_name_ = ctx->op_conf().stream_name_hint(); }
    OF_CUDA_CHECK(cudaMallocHost(&host_num_keys_, sizeof(IDX)));
    OF_CUDA_CHECK(cudaMallocHost(
        &host_num_unique_matrix_,
        parallel_desc_.parallel_num() * parallel_desc_.parallel_num() * sizeof(IDX)));
    const std::string& embedding_name = ctx->Attr<std::string>("embedding_name");
    const int64_t parallel_id = ctx->parallel_ctx().parallel_id();
    key_value_store_ = Singleton<embedding::EmbeddingManager>::Get()->GetKeyValueStore(
        embedding_name, parallel_id);
    embedding_state_ = Singleton<embedding::EmbeddingManager>::Get()->GetEmbeddingState(
        embedding_name, parallel_id);
  }
  ~EmbeddingLookupPlaceholderGradKernelState() {
    CudaCurrentDeviceGuard guard(device_index_);
    OF_CUDA_CHECK(cudaFreeHost(host_num_unique_matrix_));
  }

  ncclComm_t comm() { return GetOrCreate().comm; }

  IDX* HostNumUniqueMatrix() { return host_num_unique_matrix_; }

  IDX* HostNumKeys() { return host_num_keys_; }

  embedding::KeyValueStore* KeyValueStore() { return key_value_store_; }

  embedding::EmbeddingState* EmbeddingState() { return embedding_state_; }

 private:
  struct Comm {
    Comm(ncclComm_t comm) : comm(comm) {}
    ncclComm_t comm;
  };

  const Comm& GetOrCreate() {
    if (!comm_) { Init(); }
    return *comm_;
  }

  void Init() {
    std::set<std::pair<int64_t, int64_t>> device_set;
    for (int64_t parallel_id = 0; parallel_id < parallel_desc_.parallel_num(); ++parallel_id) {
      int64_t machine_id = CHECK_JUST(parallel_desc_.MachineId4ParallelId(parallel_id));
      int64_t device_id = CHECK_JUST(parallel_desc_.DeviceId4ParallelId(parallel_id));
      device_set.emplace(std::make_pair(machine_id, device_id));
    }
    EagerNcclCommMgr* comm_mgr = CHECK_NOTNULL(Singleton<EagerNcclCommMgr>::Get());
    ncclComm_t comm;
    comm = comm_mgr->GetCommForDeviceAndStreamName(device_set, stream_name_);
    comm_.reset(new Comm(comm));
  }

  int device_index_;
  bool has_independent_stream_;
  std::string stream_name_;
  ParallelDesc parallel_desc_;
  std::unique_ptr<Comm> comm_;
  IDX* host_num_unique_matrix_;
  embedding::KeyValueStore* key_value_store_;
  IDX* host_num_keys_;
  embedding::EmbeddingState* embedding_state_;
};

template<typename K, typename T, typename U, typename IDX>
class EmbeddingLookupPlaceholderGradKernel final : public user_op::OpKernel {
 public:
  EmbeddingLookupPlaceholderGradKernel() : current_iter_(0){};
  ~EmbeddingLookupPlaceholderGradKernel() override = default;

  std::shared_ptr<user_op::OpKernelState> CreateOpKernelState(
      user_op::KernelInitContext* ctx) const override {
    return std::make_shared<EmbeddingLookupPlaceholderGradKernelState<IDX>>(ctx);
  }

 private:
  using user_op::OpKernel::Compute;
  void Compute(user_op::KernelComputeContext* ctx, user_op::OpKernelState* state,
               const user_op::OpKernelCache*) const override {
    auto* kernel_state = dynamic_cast<EmbeddingLookupPlaceholderGradKernelState<IDX>*>(state);
    CHECK(kernel_state != nullptr);
    embedding::EmbeddingState* embedding_state = kernel_state->EmbeddingState();
    embedding_state->OnEmbeddingEagerBackwardStart(ctx, current_iter_);
    DataType num_unique_matrix_dtype = DataType::kUInt32;
    DataType table_ids_dtype = DataType::kUInt8;
    const user_op::Tensor* ids = ctx->Tensor4ArgNameAndIndex("ids", 0);
    // Note(guoran): the missing value has been put in lookup, in backward and update, not need to
    // init, so not need table id.
    const bool has_table_ids = false;
    const bool need_process_table_ids = false;
    const int64_t num_ids = ids->shape_view().elem_cnt();
    const int64_t parallel_num = ctx->parallel_ctx().parallel_num();
    const int64_t parallel_id = ctx->parallel_ctx().parallel_id();
    cudaStream_t cuda_stream = ctx->stream()->As<ep::CudaStream>()->cuda_stream();
    const int64_t embedding_size = ctx->Attr<int64_t>("embedding_size");
    const int64_t line_size = ctx->Attr<int64_t>("line_size");
    const user_op::Tensor* embedding_grad = ctx->Tensor4ArgNameAndIndex("embedding_grad", 0);
    DataType data_type = embedding_grad->data_type();
    const int64_t padded_embedding_size =
        data_shuffle::GetPaddedEmbeddingSize(data_type, embedding_size);
    user_op::Tensor* tmp_buffer = ctx->Tensor4ArgNameAndIndex("tmp_buffer", 0);
    // not need lookup values in buffer, save it in embedding_state for update ops.
    FusedEmbeddingTmpBufferManager<K, U, IDX> buffer_manager(
        tmp_buffer->mut_dptr(), num_ids, parallel_num, need_process_table_ids, line_size,
        padded_embedding_size, false, false, DataType::kInvalidDataType, data_type);
    CHECK_GE(tmp_buffer->shape_view().elem_cnt(), buffer_manager.TotalBufferSize());
    ncclComm_t comm = kernel_state->comm();
    IDX* host_num_unique_matrix = kernel_state->HostNumUniqueMatrix();
    IDX* host_num_keys = kernel_state->HostNumKeys();
    data_shuffle::IdShuffleDataPtrs<K, U, IDX> data_ptrs;
    SetIdShuffleDataPtrsParam(ids->dptr(), buffer_manager, &data_ptrs);
    // overwrite data_ptrs.table_ids_ptr, data_ptrs.cur_rank_num_unique_ptr,
    // data_ptrs.cur_rank_unique_ids_ptr
    data_ptrs.table_ids_ptr = nullptr;
    data_ptrs.cur_rank_num_unique_ptr =
        reinterpret_cast<IDX*>(embedding_state->EmbeddingEagerBackwardNumUniqueIds(current_iter_));
    data_ptrs.cur_rank_unique_ids_ptr =
        reinterpret_cast<K*>(embedding_state->EmbeddingEagerBackwardUniqueIds(current_iter_));

    data_shuffle::IdShuffle(ctx->stream(), comm, data_ptrs, num_ids, parallel_id, parallel_num,
                            num_unique_matrix_dtype, ids->data_type(), table_ids_dtype,
                            need_process_table_ids, host_num_unique_matrix, host_num_keys);
    uint32_t num_unique = *host_num_keys;

    std::vector<uint32_t> num_unique_matrix_vec(parallel_num * parallel_num);
    std::memcpy(num_unique_matrix_vec.data(), host_num_unique_matrix,
                parallel_num * parallel_num * sizeof(IDX));
    CHECK_EQ(sizeof(IDX), sizeof(uint32_t)) << "assume sizeof(IDX) equals to sizeof(uint32_t)";
    embedding_state->SetIdNumUniqueMatrix(num_unique_matrix_vec, current_iter_);
    embedding_state->SetIdFinalNumUnique(num_unique, current_iter_);

    // embedding gradient shuffle
    int64_t cur_rank_num_ids = 0;
    for (int64_t i = 0; i < parallel_num; ++i) {
      cur_rank_num_ids += host_num_unique_matrix[i * parallel_num + parallel_id];
    }
    int64_t unique_partitioned_num_ids = 0;
    for (int64_t i = 0; i < parallel_num; ++i) {
      unique_partitioned_num_ids += host_num_unique_matrix[parallel_id * parallel_num + i];
    }
    T* unique_partition_embedding_grad =
        buffer_manager.template Ptr<T>(FusedEmbeddingBufferType::kReverseUniqueCurRankEmbeddings);
    data_shuffle::UniquePartitionEmbeddingGrad(
        ctx->stream(), unique_partitioned_num_ids, num_ids, embedding_size, padded_embedding_size,
        host_num_unique_matrix, embedding_grad->dptr<T>(),
        data_ptrs.inverse_unique_partition_indices_ptr, unique_partition_embedding_grad);
    T* received_embedding_grad =
        buffer_manager.template Ptr<T>(FusedEmbeddingBufferType::kReceivedEmbeddings);

    data_shuffle::ShuffleEmbeddingsGrad(cuda_stream, comm, parallel_id, parallel_num, num_ids,
                                        padded_embedding_size, data_type, host_num_unique_matrix,
                                        unique_partition_embedding_grad, received_embedding_grad);
    // use unique_partition_embedding_grad as buffer
    T* buffer_ptr = unique_partition_embedding_grad;

    bool only_zero_valid_grad = true;
    data_shuffle::UniqueCurRankEmbeddingGrad<T, IDX>(
        ctx->stream(), data_type, cur_rank_num_ids, num_unique, embedding_size,
        padded_embedding_size, only_zero_valid_grad, parallel_num * num_ids * embedding_size,
        received_embedding_grad, data_ptrs.cur_rank_inverse_indices_ptr,
        reinterpret_cast<T*>(
            embedding_state->EmbeddingEagerBackwardUniqueEmbeddingGrad(current_iter_)),
        buffer_ptr);

    // embedding lookup
    uint32_t* num_missing_ptr =
        buffer_manager.template Ptr<uint32_t>(FusedEmbeddingBufferType::kNumMissing);
    uint32_t* missing_indices_ptr =
        buffer_manager.template Ptr<uint32_t>(FusedEmbeddingBufferType::kMissingIndices);
    void* values_ptr = embedding_state->EmbeddingEagerBackwardUniqueValues(current_iter_);
    embedding::KeyValueStore* store = kernel_state->KeyValueStore();
    store->Get(ctx->stream(), num_unique, data_ptrs.cur_rank_unique_ids_ptr, values_ptr,
               num_missing_ptr, missing_indices_ptr);
    OF_CUDA_CHECK(cudaMemcpyAsync(host_num_keys, num_missing_ptr, sizeof(uint32_t),
                                  cudaMemcpyDefault, cuda_stream));
    CHECK_JUST(ctx->stream()->Sync());
    CHECK_EQ(*reinterpret_cast<uint32_t*>(host_num_keys), 0);  // check no missing.
    embedding_state->OnEmbeddingEagerBackwardEnd(ctx, current_iter_);
    LOG(ERROR) << "EmbeddingLookupPlaceholder grad Kernel";
    current_iter_++;
  }
  bool AlwaysComputeWhenAllOutputsEmpty() const override { return false; }
  mutable int64_t current_iter_;
};

#define REGISTER_CUDA_EMBEDDING_LOOKUP_PLACEHOLDER_GRAD_KERNEL(k_dtype_pair, t_dtype_pair)      \
  REGISTER_USER_KERNEL("embedding_update_placeholder")                                          \
      .SetCreateFn<EmbeddingLookupPlaceholderGradKernel<                                        \
          OF_PP_PAIR_FIRST(k_dtype_pair), OF_PP_PAIR_FIRST(t_dtype_pair), uint8_t, uint32_t>>() \
      .SetIsMatchedHob(                                                                         \
          (user_op::HobDeviceType() == DeviceType::kCUDA)                                       \
          && (user_op::HobDataType("embedding_grad", 0) == OF_PP_PAIR_SECOND(t_dtype_pair))     \
          && (user_op::HobDataType("ids", 0) == OF_PP_PAIR_SECOND(k_dtype_pair)))               \
      .SetInferTmpSizeFn([](user_op::InferContext* ctx) {                                       \
        const user_op::TensorDesc& ids = ctx->InputTensorDesc("ids", 0);                        \
        const user_op::TensorDesc& embedding_grad = ctx->InputTensorDesc("embedding_grad", 0);  \
        const int64_t embedding_size = ctx->Attr<int64_t>("embedding_size");                    \
        const int64_t line_size = ctx->Attr<int64_t>("line_size");                              \
        FusedEmbeddingTmpBufferManager<OF_PP_PAIR_FIRST(k_dtype_pair), uint8_t, uint32_t>       \
            buffer_manager(nullptr, ids.shape().elem_cnt(), ctx->parallel_ctx().parallel_num(), \
                           false, line_size, embedding_size, false, false,                      \
                           DataType::kInvalidDataType, embedding_grad.data_type());             \
        return buffer_manager.TotalBufferSize();                                                \
      });

OF_PP_SEQ_PRODUCT_FOR_EACH_TUPLE(REGISTER_CUDA_EMBEDDING_LOOKUP_PLACEHOLDER_GRAD_KERNEL,
                                 ID_DATA_TYPE_SEQ, EMBEDDING_DATA_TYPE_SEQ)

=======
>>>>>>> b0c2bdd9
}  // namespace oneflow<|MERGE_RESOLUTION|>--- conflicted
+++ resolved
@@ -22,11 +22,8 @@
 #include "oneflow/core/ep/include/primitive/cast.h"
 #include "oneflow/core/ep/include/device.h"
 #include "oneflow/user/kernels/one_embedding_data_shuffle.cuh"
-<<<<<<< HEAD
-=======
 #include <curand.h>
 #include <curand_kernel.h>
->>>>>>> b0c2bdd9
 
 namespace oneflow {
 
@@ -316,14 +313,8 @@
   }
 }
 
-<<<<<<< HEAD
-template<typename T, typename U, typename IDX>
-void LookupAndInitMissing(ep::Stream* stream, uint64_t seed,
-                          one::CUDAGeneratorState* cuda_gen_state, embedding::KeyValueStore* store,
-=======
 template<typename T, typename K, typename U, typename IDX>
 void LookupAndInitMissing(ep::Stream* stream, uint64_t seed, embedding::KeyValueStore* store,
->>>>>>> b0c2bdd9
                           const EmbeddingInitializer* initializer_param,
                           const int8_t* initializer_index, void* host_num_keys, uint32_t num_unique,
                           const int64_t embedding_size, const int64_t line_size,
@@ -351,42 +342,20 @@
   if (put_to_store) { store->Put(stream, num_unique, unique_ids, store_values); }
 }
 
-<<<<<<< HEAD
-template<typename T, typename U, typename IDX>
-void LookupAndInitMissing(ep::Stream* stream, EmbeddingKernelState<IDX>* kernel_state,
-                          uint32_t num_unique, const int64_t embedding_size,
-                          const int64_t line_size, const bool put_to_store, const void* unique_ids,
-                          const void* table_ids, void* num_missing_ptr, void* missing_indices,
-                          void* store_values) {
-  const auto& generator = kernel_state->generator();
-  CHECK_NOTNULL(generator);
-  std::shared_ptr<one::CUDAGeneratorImpl> cuda_generator =
-      CHECK_JUST(generator->template Get<one::CUDAGeneratorImpl>(stream->device()->device_index()));
-  uint64_t seed = cuda_generator->current_seed();
-  one::CUDAGeneratorState* cuda_gen_state = cuda_generator->cuda_gen_state();
-=======
 template<typename T, typename K, typename U, typename IDX>
 void LookupAndInitMissing(ep::Stream* stream, EmbeddingKernelState<IDX>* kernel_state,
                           uint64_t seed, uint32_t num_unique, const int64_t embedding_size,
                           const int64_t line_size, const bool put_to_store, const void* unique_ids,
                           const void* table_ids, void* num_missing_ptr, void* missing_indices,
                           void* store_values) {
->>>>>>> b0c2bdd9
   embedding::KeyValueStore* store = kernel_state->KeyValueStore();
   const EmbeddingInitializer* initializer_param = kernel_state->Initializers();
   const int8_t* initializer_index = kernel_state->InitializerIndex();
   void* host_num_keys = kernel_state->HostNumKeys();
-<<<<<<< HEAD
-  LookupAndInitMissing<T, U, IDX>(stream, seed, cuda_gen_state, store, initializer_param,
-                                  initializer_index, host_num_keys, num_unique, embedding_size,
-                                  line_size, put_to_store, unique_ids, table_ids, num_missing_ptr,
-                                  missing_indices, store_values);
-=======
   LookupAndInitMissing<T, K, U, IDX>(stream, seed, store, initializer_param, initializer_index,
                                      host_num_keys, num_unique, embedding_size, line_size,
                                      put_to_store, unique_ids, table_ids, num_missing_ptr,
                                      missing_indices, store_values);
->>>>>>> b0c2bdd9
 }
 
 template<typename T, size_t pack_size>
@@ -1126,12 +1095,7 @@
   explicit EmbeddingLookupPlaceholderKernelState(user_op::KernelInitContext* ctx)
       : device_index_(-1),
         stream_name_(EagerNcclCommMgr::kDefaultStreamName),
-<<<<<<< HEAD
-        parallel_desc_(ctx->parallel_desc()),
-        generator_(CHECK_JUST(one::MakeGenerator(DeviceType::kCUDA))) {
-=======
         parallel_desc_(ctx->parallel_desc()) {
->>>>>>> b0c2bdd9
     OF_CUDA_CHECK(cudaGetDevice(&device_index_));
     const int64_t parallel_id = ctx->parallel_ctx().parallel_id();
     const int64_t parallel_num = ctx->parallel_ctx().parallel_num();
@@ -1191,11 +1155,6 @@
 
   embedding::KeyValueStore* KeyValueStore() { return key_value_store_; }
 
-<<<<<<< HEAD
-  one::Generator* generator() { return generator_.get(); }
-
-=======
->>>>>>> b0c2bdd9
   const int8_t* InitializerIndex() { return device_initializer_index_; }
   const EmbeddingInitializer* Initializers() { return device_initializer_param_; }
 
@@ -1229,10 +1188,6 @@
   std::unique_ptr<Comm> comm_;
   IDX* host_num_keys_;
   IDX* host_num_unique_matrix_;
-<<<<<<< HEAD
-  std::shared_ptr<one::Generator> generator_;
-=======
->>>>>>> b0c2bdd9
   embedding::KeyValueStore* key_value_store_;
 
   EmbeddingInitializer* host_initializer_param_;
@@ -1241,43 +1196,21 @@
   int8_t* device_initializer_index_;
 };
 
-<<<<<<< HEAD
-template<typename T, typename U, typename IDX>
-void LookupAndInitMissing(ep::Stream* stream,
-                          EmbeddingLookupPlaceholderKernelState<IDX>* kernel_state,
-=======
 template<typename T, typename K, typename U, typename IDX>
 void LookupAndInitMissing(ep::Stream* stream,
                           EmbeddingLookupPlaceholderKernelState<IDX>* kernel_state, uint64_t seed,
->>>>>>> b0c2bdd9
                           uint32_t num_unique, const int64_t embedding_size,
                           const int64_t line_size, const bool put_to_store, const void* unique_ids,
                           const void* table_ids, void* num_missing_ptr, void* missing_indices,
                           void* store_values) {
-<<<<<<< HEAD
-  const auto& generator = kernel_state->generator();
-  CHECK_NOTNULL(generator);
-  std::shared_ptr<one::CUDAGeneratorImpl> cuda_generator =
-      CHECK_JUST(generator->template Get<one::CUDAGeneratorImpl>(stream->device()->device_index()));
-  uint64_t seed = cuda_generator->current_seed();
-  one::CUDAGeneratorState* cuda_gen_state = cuda_generator->cuda_gen_state();
-=======
->>>>>>> b0c2bdd9
   embedding::KeyValueStore* store = kernel_state->KeyValueStore();
   const EmbeddingInitializer* initializer_param = kernel_state->Initializers();
   const int8_t* initializer_index = kernel_state->InitializerIndex();
   void* host_num_keys = kernel_state->HostNumKeys();
-<<<<<<< HEAD
-  LookupAndInitMissing<T, U, IDX>(stream, seed, cuda_gen_state, store, initializer_param,
-                                  initializer_index, host_num_keys, num_unique, embedding_size,
-                                  line_size, put_to_store, unique_ids, table_ids, num_missing_ptr,
-                                  missing_indices, store_values);
-=======
   LookupAndInitMissing<T, K, U, IDX>(stream, seed, store, initializer_param, initializer_index,
                                      host_num_keys, num_unique, embedding_size, line_size,
                                      put_to_store, unique_ids, table_ids, num_missing_ptr,
                                      missing_indices, store_values);
->>>>>>> b0c2bdd9
 }
 
 template<typename K, typename U, typename IDX>
@@ -1405,18 +1338,11 @@
             : reinterpret_cast<T*>(values_ptr);
     const bool is_full_cache = ctx->Attr<bool>("is_full_cache");
     const bool put_to_store = (!is_full_cache);
-<<<<<<< HEAD
-    LookupAndInitMissing<V, U, IDX>(ctx->stream(), kernel_state, num_unique, embedding_size,
-                                    line_size, put_to_store, data_ptrs.cur_rank_unique_ids_ptr,
-                                    data_ptrs.cur_rank_unique_table_ids_ptr, num_missing_ptr,
-                                    missing_indices_ptr, values_ptr);
-=======
     const int64_t seed = ctx->Attr<int64_t>("seed");
     LookupAndInitMissing<V, K, U, IDX>(
         ctx->stream(), kernel_state, seed, num_unique, embedding_size, line_size, put_to_store,
         data_ptrs.cur_rank_unique_ids_ptr, data_ptrs.cur_rank_unique_table_ids_ptr, num_missing_ptr,
         missing_indices_ptr, values_ptr);
->>>>>>> b0c2bdd9
     if (need_embeddings) {
       CopyValuesToEmbeddings<V>(ctx->stream(), num_unique, embedding_size, line_size, value_dtype,
                                 embeddings->data_type(), reinterpret_cast<V*>(values_ptr),
@@ -1488,7 +1414,6 @@
                                  ID_DATA_TYPE_SEQ, FLOATING_DATA_TYPE_SEQ HALF_DATA_TYPE_SEQ,
                                  EMBEDDING_DATA_TYPE_SEQ)
 
-<<<<<<< HEAD
 template<typename IDX>
 class EmbeddingLookupPlaceholderGradKernelState final : public user_op::OpKernelState {
  public:
@@ -1703,6 +1628,4 @@
 OF_PP_SEQ_PRODUCT_FOR_EACH_TUPLE(REGISTER_CUDA_EMBEDDING_LOOKUP_PLACEHOLDER_GRAD_KERNEL,
                                  ID_DATA_TYPE_SEQ, EMBEDDING_DATA_TYPE_SEQ)
 
-=======
->>>>>>> b0c2bdd9
 }  // namespace oneflow