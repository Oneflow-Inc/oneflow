/*
Copyright 2020 The OneFlow Authors. All rights reserved.

Licensed under the Apache License, Version 2.0 (the "License");
you may not use this file except in compliance with the License.
You may obtain a copy of the License at

    http://www.apache.org/licenses/LICENSE-2.0

Unless required by applicable law or agreed to in writing, software
distributed under the License is distributed on an "AS IS" BASIS,
WITHOUT WARRANTIES OR CONDITIONS OF ANY KIND, either express or implied.
See the License for the specific language governing permissions and
limitations under the License.
*/
#include "oneflow/user/kernels/stateful_opkernel.h"
#include "oneflow/core/framework/attr_value_accessor.h"
#include "oneflow/core/framework/user_op_conf.h"
#include "oneflow/core/framework/user_op_registry_manager.h"
#include "oneflow/core/eager/eager_blob_object.h"
#include "oneflow/core/framework/attr_map.h"
#include "oneflow/core/rpc/include/global_process_ctx.h"
#include "oneflow/core/framework/global_tensor_infer_cache.h"
#include "oneflow/core/operator/operator.h"
#include "oneflow/core/profiler/profiler.h"
#include "oneflow/core/profiler/profile_manager.h"
#include "oneflow/core/profiler/event_recorder.h"
#include "oneflow/core/eager/call_context.h"

namespace oneflow {
namespace one {

class GlobalTensorInferResult;

using ArgVec = std::vector<std::pair<std::string, int32_t>>;

using EagerBlobObjectListRawPtr = const std::vector<std::shared_ptr<vm::EagerBlobObject>>*;
using GlobalTensorInferResultRawPtr = const GlobalTensorInferResult*;

class ZeroCopyBaseContextHelper {
 public:
  ZeroCopyBaseContextHelper(const std::shared_ptr<const ArgTuple>& input_arg_tuple,
                            const std::shared_ptr<const ArgTuple>& output_arg_tuple)
      : input_arg_tuple_(input_arg_tuple), output_arg_tuple_(output_arg_tuple) {}

#define RETURN_IF_FOUND(inputs, outputs, post_action)                                             \
  int32_t i = TryGetTensorTupleIndex(input_arg_tuple_->arg_name2bn_index2tensor_tuple_index(),    \
                                     arg_name, index);                                            \
  if (i >= 0) { return (inputs).at(i) post_action; }                                              \
  i = TryGetTensorTupleIndex(output_arg_tuple_->arg_name2bn_index2tensor_tuple_index(), arg_name, \
                             index);                                                              \
  if (i >= 0) { return (outputs).at(i) post_action; }

  user_op::TensorDesc* TensorDesc4ArgNameAndIndex(eager::CallContext* call_ctx,
                                                  const std::string& arg_name,
                                                  const int32_t index) const {
    RETURN_IF_FOUND(call_ctx->inputs(), call_ctx->outputs(), .get());
    return nullptr;
  }

  user_op::Tensor* Tensor4ArgNameAndIndex(eager::CallContext* call_ctx, const std::string& arg_name,
                                          const int32_t index) const {
    RETURN_IF_FOUND(call_ctx->inputs(), call_ctx->outputs(), .get());
    if (arg_name == "tmp_buffer" && index == 0) { return call_ctx->mut_tmp_tensor(); }
    return nullptr;
  }

  const GlobalTensorMeta* GlobalTensorMeta4ArgNameAndIndex(eager::CallContext* call_ctx,
                                                           const std::string& arg_name,
                                                           const int32_t index) const {
    const auto& global_tensor_infer_result = call_ctx->global_tensor_infer_result();
    RETURN_IF_FOUND(global_tensor_infer_result->input_tensor_metas(),
                    global_tensor_infer_result->output_tensor_metas(), .shared_from_symbol().get());
    return nullptr;
  }

  Optional<Symbol<ParallelDesc>> parallel_desc(eager::CallContext* call_ctx) const {
    const auto& global_tensor_infer_result = call_ctx->global_tensor_infer_result();
    if (!global_tensor_infer_result) { return Optional<Symbol<ParallelDesc>>(); }
    if (!global_tensor_infer_result->input_tensor_metas().empty()) {
      return global_tensor_infer_result->input_tensor_metas().at(0)->parallel_desc();
    } else if (!global_tensor_infer_result->output_tensor_metas().empty()) {
      return global_tensor_infer_result->output_tensor_metas().at(0)->parallel_desc();
    } else {
      UNIMPLEMENTED();
      return Optional<Symbol<ParallelDesc>>();
    }
  }

  const ParallelContext& parallel_ctx(eager::CallContext* call_ctx) const {
    const auto& parallel_desc = this->parallel_desc(call_ctx);
    if (parallel_desc.has_value()) {
      const auto& parallel_desc_symbol = CHECK_JUST(parallel_desc);
      return *CHECK_JUST(GetParallelContext4CurrentProcessCtx(parallel_desc_symbol));
    } else {
      static ParallelContext single_device_parallel_ctx(MakeSingleDeviceParallelCtx());
      return single_device_parallel_ctx;
    }
  }

  const ArgVec& inputs() const { return input_arg_tuple_->indexed_arg_name_and_index(); }
  const ArgVec& outputs() const { return output_arg_tuple_->indexed_arg_name_and_index(); }

 private:
  static int32_t TryGetTensorTupleIndex(const std::unordered_map<std::string, std::vector<int32_t>>&
                                            arg_name2bn_index2tensor_tuple_index,
                                        const std::string& arg_name, const int32_t arg_index) {
    auto it = arg_name2bn_index2tensor_tuple_index.find(arg_name);
    if (it != arg_name2bn_index2tensor_tuple_index.end()) { return it->second.at(arg_index); }
    return -1;
  }

  static ParallelContext MakeSingleDeviceParallelCtx() {
    ParallelContext single_device_parallel_ctx;
    single_device_parallel_ctx.set_parallel_id(0);
    single_device_parallel_ctx.set_parallel_num(1);
    return single_device_parallel_ctx;
  }

  std::shared_ptr<const ArgTuple> input_arg_tuple_;
  std::shared_ptr<const ArgTuple> output_arg_tuple_;
};

class UserKernelBaseContextHelper final : public ZeroCopyBaseContextHelper {
 public:
  UserKernelBaseContextHelper(DeviceType device_type,
                              const std::shared_ptr<const ArgTuple>& input_arg_tuple,
                              const std::shared_ptr<const ArgTuple>& output_arg_tuple)
      : ZeroCopyBaseContextHelper(input_arg_tuple, output_arg_tuple), device_type_(device_type) {}

  ~UserKernelBaseContextHelper() = default;

  DeviceType device_type() const { return device_type_; }
  const JobDesc& job_desc() const {
    UNIMPLEMENTED();
    return *(const JobDesc*)nullptr;
  }

 private:
  const DeviceType device_type_;
};

class UserOpInferContextHelper final {
 public:
  UserOpInferContextHelper(const user_op::UserOpConfWrapper* user_op_conf,
                           const std::shared_ptr<const ArgTuple>& input_arg_tuple,
                           const std::shared_ptr<const ArgTuple>& output_arg_tuple)
      : user_op_conf_(user_op_conf),
        zero_copy_base_ctx_helper_(input_arg_tuple, output_arg_tuple) {}

  ~UserOpInferContextHelper() = default;

  const user_op::TensorDesc* LogicalTensorDesc4ArgNameAndIndex(eager::CallContext* call_ctx,
                                                               const std::string& arg_name,
                                                               int32_t index) const {
    UNIMPLEMENTED();
    return nullptr;
  }

  const user_op::TensorDesc& InputTensorDesc(eager::CallContext* call_ctx,
                                             const std::string& arg_name, int32_t index) const {
    return *CHECK_NOTNULL(TensorDesc4ArgNameAndIndex(call_ctx, arg_name, index));
  }

  user_op::TensorDesc* OutputTensorDesc(eager::CallContext* call_ctx, const std::string& arg_name,
                                        int32_t index) const {
    return TensorDesc4ArgNameAndIndex(call_ctx, arg_name, index);
  }
  user_op::TensorDesc* TensorDesc4ArgNameAndIndex(eager::CallContext* call_ctx,
                                                  const std::string& arg_name,
                                                  int32_t index) const {
    return zero_copy_base_ctx_helper_.TensorDesc4ArgNameAndIndex(call_ctx, arg_name, index);
  }

  const Shape& InputShape(eager::CallContext* call_ctx, const std::string& arg_name,
                          int32_t index) const {
    return Shape4ArgNameAndIndex(call_ctx, arg_name, index);
  }
  const Shape& OutputShape(eager::CallContext* call_ctx, const std::string& arg_name,
                           int32_t index) const {
    return Shape4ArgNameAndIndex(call_ctx, arg_name, index);
  }
  Shape* MutOutputShape(eager::CallContext* call_ctx, const std::string& arg_name,
                        int32_t index) const {
    return MutShape4ArgNameAndIndex(call_ctx, arg_name, index);
  }
  const Shape& Shape4ArgNameAndIndex(eager::CallContext* call_ctx, const std::string& arg_name,
                                     int32_t index) const {
    return NonNullTensorDesc4ArgNameAndIndex(call_ctx, arg_name, index)->shape();
  }
  Shape* MutShape4ArgNameAndIndex(eager::CallContext* call_ctx, const std::string& arg_name,
                                  int32_t index) const {
    return NonNullTensorDesc4ArgNameAndIndex(call_ctx, arg_name, index)->mut_shape();
  }
  const Stride& InputStride(eager::CallContext* call_ctx, const std::string& arg_name,
                            int32_t index) const {
<<<<<<< HEAD
    return NonNullTensorDesc4ArgNameAndIndex(call_ctx, arg_name, index)->stride();
  }
  const Stride& OutputStride(eager::CallContext* call_ctx, const std::string& arg_name,
                             int32_t index) const {
    return NonNullTensorDesc4ArgNameAndIndex(call_ctx, arg_name, index)->stride();
=======
    return Stride4ArgNameAndIndex(call_ctx, arg_name, index);
  }
  const Stride& OutputStride(eager::CallContext* call_ctx, const std::string& arg_name,
                             int32_t index) const {
    return Stride4ArgNameAndIndex(call_ctx, arg_name, index);
>>>>>>> 148048a6
  }
  Stride* MutOutputStride(eager::CallContext* call_ctx, const std::string& arg_name,
                          int32_t index) const {
    return MutStride4ArgNameAndIndex(call_ctx, arg_name, index);
  }
  const Stride& Stride4ArgNameAndIndex(eager::CallContext* call_ctx, const std::string& arg_name,
                                       int32_t index) const {
    return NonNullTensorDesc4ArgNameAndIndex(call_ctx, arg_name, index)->stride();
  }
  Stride* MutStride4ArgNameAndIndex(eager::CallContext* call_ctx, const std::string& arg_name,
                                    int32_t index) const {
    return NonNullTensorDesc4ArgNameAndIndex(call_ctx, arg_name, index)->mut_stride();
  }
  const DataType& InputDType(eager::CallContext* call_ctx, const std::string& arg_name,
                             int32_t index) const {
    return *Dtype4ArgNameAndIndex(call_ctx, arg_name, index);
  }
  DataType* OutputDType(eager::CallContext* call_ctx, const std::string& arg_name,
                        int32_t index) const {
    return Dtype4ArgNameAndIndex(call_ctx, arg_name, index);
  }
  DataType* Dtype4ArgNameAndIndex(eager::CallContext* call_ctx, const std::string& arg_name,
                                  int32_t index) const {
    return NonNullTensorDesc4ArgNameAndIndex(call_ctx, arg_name, index)->mut_data_type();
  }
  bool InputIsDynamic(eager::CallContext* call_ctx, const std::string& arg_name,
                      int32_t index) const {
    return *IsDynamic4ArgNameAndIndex(call_ctx, arg_name, index);
  }
  bool* OutputIsDynamic(eager::CallContext* call_ctx, const std::string& arg_name,
                        int32_t index) const {
    return IsDynamic4ArgNameAndIndex(call_ctx, arg_name, index);
  }
  bool* IsDynamic4ArgNameAndIndex(eager::CallContext* call_ctx, const std::string& arg_name,
                                  int32_t index) const {
    return NonNullTensorDesc4ArgNameAndIndex(call_ctx, arg_name, index)->mut_is_dynamic();
  }

  const ArgVec& inputs() const { return zero_copy_base_ctx_helper_.inputs(); }
  const ArgVec& outputs() const { return zero_copy_base_ctx_helper_.outputs(); }
  const JobDesc* job_desc() const {
    UNIMPLEMENTED();
    return nullptr;
  }
  const ParallelContext& parallel_ctx(eager::CallContext* call_ctx) const {
    return zero_copy_base_ctx_helper_.parallel_ctx(call_ctx);
  }
  const ParallelDesc& parallel_desc(eager::CallContext* call_ctx) const {
    return *CHECK_JUST(zero_copy_base_ctx_helper_.parallel_desc(call_ctx));
  }
  const SbpParallel& SbpParallel4ArgNameAndIndex(eager::CallContext* call_ctx,
                                                 const std::string& arg_name, int32_t index) const {
    const auto& nd_sbp = NdSbp4ArgNameAndIndex(call_ctx, arg_name, index);
    CHECK_EQ(nd_sbp.sbp_parallel_size(), 1);
    return nd_sbp.sbp_parallel(0);
  }
  const NdSbp& NdSbp4ArgNameAndIndex(eager::CallContext* call_ctx, const std::string& arg_name,
                                     int32_t index) const {
    return *CHECK_NOTNULL(zero_copy_base_ctx_helper_.GlobalTensorMeta4ArgNameAndIndex(
                              call_ctx, arg_name, index))
                ->nd_sbp();
  }

  int64_t parallel_num(eager::CallContext* call_ctx) const {
    return parallel_ctx(call_ctx).parallel_num();
  }

  const std::string& input(const std::string& arg_name, int32_t index) const {
    return user_op_conf().input(arg_name, index);
  }
  const std::string& output(const std::string& arg_name, int32_t index) const {
    return user_op_conf().output(arg_name, index);
  }
  bool has_input(const std::string& arg_name, int32_t index) const {
    return user_op_conf().has_input(arg_name, index);
  }
  bool has_output(const std::string& arg_name, int32_t index) const {
    return user_op_conf().has_output(arg_name, index);
  }
  int32_t input_size(const std::string& arg_name) const {
    return user_op_conf().input_size(arg_name);
  }
  int32_t output_size(const std::string& arg_name) const {
    return user_op_conf().output_size(arg_name);
  }
  const std::string& op_name() const { return user_op_conf().op_name(); }
  const std::string& op_type_name() const { return user_op_conf().op_type_name(); }
  const std::string& op_loc() const { return user_op_conf_->op_conf().loc(); }

  const user_op::UserOpConfWrapper& user_op_conf() const { return *user_op_conf_; }
  const std::shared_ptr<const user_op::AttrVal>& Attr4Name(eager::CallContext* call_ctx,
                                                           const std::string& attr_name) const {
    return call_ctx->composed_attrs().Attr4Name(attr_name);
  }

 private:
  user_op::TensorDesc* NonNullTensorDesc4ArgNameAndIndex(eager::CallContext* call_ctx,
                                                         const std::string& arg_name,
                                                         int32_t index) const {
    user_op::TensorDesc* tensor_desc = TensorDesc4ArgNameAndIndex(call_ctx, arg_name, index);
    if (!tensor_desc) { LOG(FATAL) << "Arg (" << arg_name << "," << index << ") is not found"; }
    return tensor_desc;
  }

  const user_op::UserOpConfWrapper* user_op_conf_;
  ZeroCopyBaseContextHelper zero_copy_base_ctx_helper_;
};

class UserOpInferContext : public user_op::InferContext {
 public:
  UserOpInferContext(const UserOpInferContextHelper* helper, eager::CallContext* call_ctx)
      : helper_(helper), call_ctx_(call_ctx) {}

  ~UserOpInferContext() override = default;

  const user_op::TensorDesc* LogicalTensorDesc4ArgNameAndIndex(const std::string& arg_name,
                                                               int32_t index) const override {
    return helper_->LogicalTensorDesc4ArgNameAndIndex(call_ctx_, arg_name, index);
  }

  const user_op::TensorDesc& InputTensorDesc(const std::string& arg_name,
                                             int32_t index) const override {
    return helper_->InputTensorDesc(call_ctx_, arg_name, index);
  }
  user_op::TensorDesc* OutputTensorDesc(const std::string& arg_name, int32_t index) override {
    return helper_->OutputTensorDesc(call_ctx_, arg_name, index);
  }
  user_op::TensorDesc* TensorDesc4ArgNameAndIndex(const std::string& arg_name, int32_t index) {
    return helper_->TensorDesc4ArgNameAndIndex(call_ctx_, arg_name, index);
  }

  const Shape& InputShape(const std::string& arg_name, int32_t index) const override {
    return helper_->InputShape(call_ctx_, arg_name, index);
  }
  const Shape& OutputShape(const std::string& arg_name, int32_t index) const override {
    return helper_->OutputShape(call_ctx_, arg_name, index);
  }
  Shape* MutOutputShape(const std::string& arg_name, int32_t index) override {
    return helper_->MutOutputShape(call_ctx_, arg_name, index);
  }
  const Shape& Shape4ArgNameAndIndex(const std::string& arg_name, int32_t index) const override {
    return helper_->Shape4ArgNameAndIndex(call_ctx_, arg_name, index);
  }
  Shape* MutShape4ArgNameAndIndex(const std::string& arg_name, int32_t index) override {
    return helper_->MutShape4ArgNameAndIndex(call_ctx_, arg_name, index);
  }
  const Stride& InputStride(const std::string& arg_name, int32_t index) const override {
    return helper_->InputStride(call_ctx_, arg_name, index);
  }
  const Stride& OutputStride(const std::string& arg_name, int32_t index) const override {
    return helper_->InputStride(call_ctx_, arg_name, index);
  }
  Stride* MutOutputStride(const std::string& arg_name, int32_t index) override {
    return helper_->MutOutputStride(call_ctx_, arg_name, index);
  }
  const Stride& Stride4ArgNameAndIndex(const std::string& arg_name, int32_t index) const override {
    return helper_->Stride4ArgNameAndIndex(call_ctx_, arg_name, index);
  }
  Stride* MutStride4ArgNameAndIndex(const std::string& arg_name, int32_t index) override {
    return helper_->MutStride4ArgNameAndIndex(call_ctx_, arg_name, index);
  }
  const DataType& InputDType(const std::string& arg_name, int32_t index) const override {
    return helper_->InputDType(call_ctx_, arg_name, index);
  }
  DataType* OutputDType(const std::string& arg_name, int32_t index) override {
    return helper_->OutputDType(call_ctx_, arg_name, index);
  }
  DataType* Dtype4ArgNameAndIndex(const std::string& arg_name, int32_t index) override {
    return helper_->Dtype4ArgNameAndIndex(call_ctx_, arg_name, index);
  }
  bool InputIsDynamic(const std::string& arg_name, int32_t index) const override {
    return helper_->InputIsDynamic(call_ctx_, arg_name, index);
  }
  bool* OutputIsDynamic(const std::string& arg_name, int32_t index) override {
    return helper_->OutputIsDynamic(call_ctx_, arg_name, index);
  }
  bool* IsDynamic4ArgNameAndIndex(const std::string& arg_name, int32_t index) override {
    return helper_->IsDynamic4ArgNameAndIndex(call_ctx_, arg_name, index);
  }

  const ArgVec& inputs() const override { return helper_->inputs(); }
  const ArgVec& outputs() const override { return helper_->outputs(); }
  const JobDesc* job_desc() const override { return helper_->job_desc(); }
  const ParallelContext& parallel_ctx() const override { return helper_->parallel_ctx(call_ctx_); }
  const ParallelDesc& parallel_desc() const override { return helper_->parallel_desc(call_ctx_); }
  const SbpParallel& SbpParallel4ArgNameAndIndex(const std::string& arg_name,
                                                 int32_t index) const override {
    return helper_->SbpParallel4ArgNameAndIndex(call_ctx_, arg_name, index);
  }
  const NdSbp& NdSbp4ArgNameAndIndex(const std::string& arg_name, int32_t index) const override {
    return helper_->NdSbp4ArgNameAndIndex(call_ctx_, arg_name, index);
  }

  int64_t parallel_num() const override { return helper_->parallel_num(call_ctx_); }

  const std::string& input(const std::string& arg_name, int32_t index) const override {
    return helper_->input(arg_name, index);
  }
  const std::string& output(const std::string& arg_name, int32_t index) const override {
    return helper_->output(arg_name, index);
  }
  bool has_input(const std::string& arg_name, int32_t index) const override {
    return helper_->has_input(arg_name, index);
  }
  bool has_output(const std::string& arg_name, int32_t index) const override {
    return helper_->has_output(arg_name, index);
  }
  int32_t input_size(const std::string& arg_name) const override {
    return helper_->input_size(arg_name);
  }
  int32_t output_size(const std::string& arg_name) const override {
    return helper_->output_size(arg_name);
  }
  const std::string& op_name() const override { return helper_->op_name(); }
  const std::string& op_type_name() const override { return helper_->op_type_name(); }
  const std::string& op_loc() const override { return helper_->op_loc(); }

 private:
  const std::shared_ptr<const user_op::AttrVal>& Attr4Name(
      const std::string& attr_name) const override {
    return helper_->Attr4Name(call_ctx_, attr_name);
  }

  const UserOpInferContextHelper* helper_;
  eager::CallContext* call_ctx_;
};

class UserKernelComputeContextHelper final {
 public:
  UserKernelComputeContextHelper(DeviceType device_type,
                                 const user_op::UserOpConfWrapper* user_op_conf,
                                 const std::shared_ptr<const ArgTuple>& input_arg_tuple,
                                 const std::shared_ptr<const ArgTuple>& output_arg_tuple)
      : user_op_conf_(user_op_conf),
        base_ctx_helper_(device_type, input_arg_tuple, output_arg_tuple) {}

  ~UserKernelComputeContextHelper() = default;

  const user_op::TensorDesc* TensorDesc4ArgNameAndIndex(eager::CallContext* call_ctx,
                                                        const std::string& arg_name,
                                                        int32_t index) const {
    return base_ctx_helper_.TensorDesc4ArgNameAndIndex(call_ctx, arg_name, index);
  }

  user_op::Tensor* Tensor4ArgNameAndIndex(eager::CallContext* call_ctx, const std::string& arg_name,
                                          int32_t index) const {
    return base_ctx_helper_.Tensor4ArgNameAndIndex(call_ctx, arg_name, index);
  }

  DeviceType device_type() const { return base_ctx_helper_.device_type(); }
  const ParallelContext& parallel_ctx(eager::CallContext* call_ctx) const {
    return base_ctx_helper_.parallel_ctx(call_ctx);
  }

  const ArgVec& inputs() const { return base_ctx_helper_.inputs(); }
  const ArgVec& outputs() const { return base_ctx_helper_.outputs(); }

  const user_op::UserOpConfWrapper& user_op_conf() const { return *user_op_conf_; }
  const std::shared_ptr<const user_op::AttrVal>& Attr4Name(eager::CallContext* call_ctx,
                                                           const std::string& attr_name) const {
    return call_ctx->composed_attrs().Attr4Name(attr_name);
  }

 private:
  const user_op::UserOpConfWrapper* user_op_conf_;
  UserKernelBaseContextHelper base_ctx_helper_;
};

class UserKernelComputeContext final : public user_op::KernelComputeContext {
 public:
  UserKernelComputeContext(const UserKernelComputeContextHelper* helper,
                           eager::CallContext* call_ctx, ep::Stream* stream)
      : helper_(helper), call_ctx_(call_ctx), stream_(stream) {}

  ~UserKernelComputeContext() = default;

  const user_op::TensorDesc* TensorDesc4ArgNameAndIndex(const std::string& arg_name,
                                                        int32_t index) const override {
    return helper_->TensorDesc4ArgNameAndIndex(call_ctx_, arg_name, index);
  }

  user_op::Tensor* Tensor4ArgNameAndIndex(const std::string& arg_name, int32_t index) override {
    return helper_->Tensor4ArgNameAndIndex(call_ctx_, arg_name, index);
  }

  ep::Stream* stream() override {
    CHECK_NOTNULL(stream_);
    return stream_;
  }

  DeviceType device_type() const override { return helper_->device_type(); }

  const ParallelContext& parallel_ctx() const override { return helper_->parallel_ctx(call_ctx_); }

  const ArgVec& inputs() const override { return helper_->inputs(); }
  const ArgVec& outputs() const override { return helper_->outputs(); }

 private:
  const user_op::UserOpConfWrapper& user_op_conf() const override {
    return helper_->user_op_conf();
  }

  const std::shared_ptr<const user_op::AttrVal>& Attr4Name(
      const std::string& attr_name) const override {
    return helper_->Attr4Name(call_ctx_, attr_name);
  }

  const UserKernelComputeContextHelper* helper_;
  eager::CallContext* call_ctx_;
  ep::Stream* stream_;
};

class UserKernelRegContextHelper final {
 public:
  UserKernelRegContextHelper(DeviceType device_type, const user_op::UserOpConfWrapper* user_op_conf,
                             const std::shared_ptr<const ArgTuple>& input_arg_tuple,
                             const std::shared_ptr<const ArgTuple>& output_arg_tuple)
      : user_op_conf_(user_op_conf),
        base_ctx_helper_(device_type, input_arg_tuple, output_arg_tuple) {}
  ~UserKernelRegContextHelper() = default;

  DeviceType device_type() const { return base_ctx_helper_.device_type(); }
  const ParallelContext& parallel_ctx(eager::CallContext* call_ctx) const {
    return base_ctx_helper_.parallel_ctx(call_ctx);
  }
  const user_op::TensorDesc* TensorDesc4ArgNameAndIndex(eager::CallContext* call_ctx,
                                                        const std::string& arg_name,
                                                        int32_t index) const {
    return base_ctx_helper_.TensorDesc4ArgNameAndIndex(call_ctx, arg_name, index);
  }
  const ArgVec& inputs() const { return base_ctx_helper_.inputs(); }
  const ArgVec& outputs() const { return base_ctx_helper_.outputs(); }

  const user_op::UserOpConfWrapper& user_op_conf() const { return *user_op_conf_; }

  const std::shared_ptr<const user_op::AttrVal>& Attr4Name(eager::CallContext* call_ctx,
                                                           const std::string& attr_name) const {
    return call_ctx->composed_attrs().Attr4Name(attr_name);
  }

 private:
  const user_op::UserOpConfWrapper* user_op_conf_;
  UserKernelBaseContextHelper base_ctx_helper_;
};

class UserKernelRegContext final : public user_op::KernelRegContext {
 public:
  UserKernelRegContext(const UserKernelRegContextHelper* helper, eager::CallContext* call_ctx)
      : helper_(helper), call_ctx_(call_ctx) {}
  ~UserKernelRegContext() = default;

  DeviceType device_type() const override { return helper_->device_type(); }
  const ParallelContext& parallel_ctx() const override { return helper_->parallel_ctx(call_ctx_); }
  const user_op::TensorDesc* TensorDesc4ArgNameAndIndex(const std::string& arg_name,
                                                        int32_t index) const override {
    return helper_->TensorDesc4ArgNameAndIndex(call_ctx_, arg_name, index);
  }
  const ArgVec& inputs() const override { return helper_->inputs(); }
  const ArgVec& outputs() const override { return helper_->outputs(); }

  const user_op::UserOpConfWrapper& user_op_conf() const override {
    return helper_->user_op_conf();
  }

 private:
  const std::shared_ptr<const user_op::AttrVal>& Attr4Name(
      const std::string& attr_name) const override {
    return helper_->Attr4Name(call_ctx_, attr_name);
  }

  const UserKernelRegContextHelper* helper_;
  eager::CallContext* call_ctx_;
};

class UserKernelInitAndCacheContextHelper final {
 public:
  UserKernelInitAndCacheContextHelper(DeviceType device_type,
                                      const user_op::UserOpConfWrapper* user_op_conf,
                                      const std::shared_ptr<const ArgTuple>& input_arg_tuple,
                                      const std::shared_ptr<const ArgTuple>& output_arg_tuple)
      : user_op_conf_(user_op_conf),
        base_ctx_helper_(device_type, input_arg_tuple, output_arg_tuple) {}

  ~UserKernelInitAndCacheContextHelper() = default;

  DeviceType device_type() const { return base_ctx_helper_.device_type(); }
  const ParallelContext& parallel_ctx(eager::CallContext* call_ctx) const {
    return base_ctx_helper_.parallel_ctx(call_ctx);
  }
  const user_op::TensorDesc* TensorDesc4ArgNameAndIndex(eager::CallContext* call_ctx,
                                                        const std::string& arg_name,
                                                        int32_t index) const {
    return base_ctx_helper_.TensorDesc4ArgNameAndIndex(call_ctx, arg_name, index);
  }
  const user_op::TensorDesc* LogicalTensorDesc4ArgNameAndIndex(eager::CallContext* call_ctx,
                                                               const std::string& arg_name,
                                                               int32_t index) const {
    return base_ctx_helper_.GlobalTensorMeta4ArgNameAndIndex(call_ctx, arg_name, index);
  }
  const SbpParallel& SbpParallel4ArgNameAndIndex(eager::CallContext* call_ctx,
                                                 const std::string& arg_name, int32_t index) const {
    const auto& nd_sbp = NdSbp4ArgNameAndIndex(call_ctx, arg_name, index);
    CHECK_EQ(nd_sbp.sbp_parallel_size(), 1);
    return nd_sbp.sbp_parallel(0);
  }

  const NdSbp& NdSbp4ArgNameAndIndex(eager::CallContext* call_ctx, const std::string& arg_name,
                                     int32_t index) const {
    return *CHECK_NOTNULL(
                base_ctx_helper_.GlobalTensorMeta4ArgNameAndIndex(call_ctx, arg_name, index))
                ->nd_sbp();
  }

  const ArgVec& inputs() const { return base_ctx_helper_.inputs(); }
  const ArgVec& outputs() const { return base_ctx_helper_.outputs(); }
  const ParallelDesc& parallel_desc(eager::CallContext* call_ctx) const {
    return *CHECK_JUST(base_ctx_helper_.parallel_desc(call_ctx));
  }

  const std::shared_ptr<const user_op::AttrVal>& Attr4Name(eager::CallContext* call_ctx,
                                                           const std::string& attr_name) const {
    return call_ctx->composed_attrs().Attr4Name(attr_name);
  }

  const user_op::UserOpConfWrapper& user_op_conf() const { return *user_op_conf_; }

 private:
  const user_op::UserOpConfWrapper* user_op_conf_;
  UserKernelBaseContextHelper base_ctx_helper_;
};

class UserKernelInitAndCacheContext final : public user_op::KernelInitContext,
                                            public user_op::KernelCacheContext {
 public:
  UserKernelInitAndCacheContext(const UserKernelInitAndCacheContextHelper* helper,
                                eager::CallContext* call_ctx, ep::Stream* stream)
      : helper_(helper), call_ctx_(call_ctx), stream_(stream) {}

  ~UserKernelInitAndCacheContext() override = default;

  ep::Stream* stream() override {
    CHECK_NOTNULL(stream_);
    return stream_;
  }

  DeviceType device_type() const override { return helper_->device_type(); }
  const ParallelContext& parallel_ctx() const override { return helper_->parallel_ctx(call_ctx_); }
  const user_op::TensorDesc* TensorDesc4ArgNameAndIndex(const std::string& arg_name,
                                                        int32_t index) const override {
    return helper_->TensorDesc4ArgNameAndIndex(call_ctx_, arg_name, index);
  }
  const user_op::TensorDesc* LogicalTensorDesc4ArgNameAndIndex(const std::string& arg_name,
                                                               int32_t index) const override {
    return helper_->LogicalTensorDesc4ArgNameAndIndex(call_ctx_, arg_name, index);
  }
  const SbpParallel& SbpParallel4ArgNameAndIndex(const std::string& arg_name,
                                                 int32_t index) const override {
    return helper_->SbpParallel4ArgNameAndIndex(call_ctx_, arg_name, index);
  }

  const NdSbp& NdSbp4ArgNameAndIndex(const std::string& arg_name, int32_t index) const override {
    return helper_->NdSbp4ArgNameAndIndex(call_ctx_, arg_name, index);
  }

  const ArgVec& inputs() const override { return helper_->inputs(); }
  const ArgVec& outputs() const override { return helper_->outputs(); }
  const ParallelDesc& parallel_desc() const override { return helper_->parallel_desc(call_ctx_); }

 private:
  const std::shared_ptr<const user_op::AttrVal>& Attr4Name(
      const std::string& attr_name) const override {
    return helper_->Attr4Name(call_ctx_, attr_name);
  }

  const user_op::UserOpConfWrapper& user_op_conf() const override {
    return helper_->user_op_conf();
  }

  const UserKernelInitAndCacheContextHelper* helper_;
  eager::CallContext* call_ctx_;
  ep::Stream* stream_;
};

namespace {

Maybe<void> InitTensorTupleIndexes4Bns(const std::shared_ptr<const OperatorConf>& op_conf,
                                       const ArgVec& indexed_input_pairs,
                                       const ArgVec& indexed_output_pairs,
                                       std::vector<int64_t>* input_tuple_indexes4const_ibns,
                                       std::vector<int64_t>* input_tuple_indexes4mut_ibns,
                                       std::vector<int64_t>* output_tuple_indexes4mut_obns,
                                       std::vector<int64_t>* output_tuple_indexes4mut2_obns,
                                       HashMap<int64_t, bool>* output_tuple_indexe2is_mut2_type) {
  const auto* op_reg_val =
      user_op::UserOpRegistryMgr::Get().GetOpRegistryResult(op_conf->user_conf().op_type_name());
  CHECK_NOTNULL_OR_RETURN(op_reg_val);

  ArgModifierSignature arg_modifier_signature;
  for (const auto& pair : indexed_input_pairs) {
    const std::string ibn = GenRepeatedBn(pair.first, pair.second);
    arg_modifier_signature.mutable_ibn2input_blob_modifier()->insert(
        {ibn, user_op::InputArgModifier()});
  }
  for (const auto& pair : indexed_output_pairs) {
    const std::string obn = GenRepeatedBn(pair.first, pair.second);
    arg_modifier_signature.mutable_obn2output_blob_modifier()->insert(
        {obn, user_op::OutputArgModifier()});
  }
  user_op::UserOpConfWrapper op_conf_wrapper(op_conf);
  if (op_reg_val->input_arg_modify_fn) {
    user_op::GetInputArgModifier GetInputArgModifierFn =
        [&arg_modifier_signature](const std::string& in_arg_name,
                                  int32_t in_arg_index) -> user_op::InputArgModifier* {
      const std::string ibn = GenRepeatedBn(in_arg_name, in_arg_index);
      auto* map = arg_modifier_signature.mutable_ibn2input_blob_modifier();
      return &map->at(ibn);
    };
    JUST(op_reg_val->input_arg_modify_fn(GetInputArgModifierFn, op_conf_wrapper));
  }
  if (op_reg_val->output_arg_modify_fn) {
    user_op::GetOutputArgModifier GetOutputArgModifierFn =
        [&arg_modifier_signature](const std::string& in_arg_name,
                                  int32_t in_arg_index) -> user_op::OutputArgModifier* {
      const std::string obn = GenRepeatedBn(in_arg_name, in_arg_index);
      auto* map = arg_modifier_signature.mutable_obn2output_blob_modifier();
      return &map->at(obn);
    };
    JUST(op_reg_val->output_arg_modify_fn(GetOutputArgModifierFn, op_conf_wrapper));
  }

  for (int i = 0; i < indexed_input_pairs.size(); i++) {
    const auto& pair = indexed_input_pairs.at(i);
    const std::string ibn = GenRepeatedBn(pair.first, pair.second);
    if (arg_modifier_signature.ibn2input_blob_modifier().at(ibn).is_mutable()) {
      input_tuple_indexes4mut_ibns->emplace_back(i);
    } else {
      input_tuple_indexes4const_ibns->emplace_back(i);
    }
  }

  for (int i = 0; i < indexed_output_pairs.size(); i++) {
    const auto& pair = indexed_output_pairs.at(i);
    const std::string obn = GenRepeatedBn(pair.first, pair.second);
    if (arg_modifier_signature.obn2output_blob_modifier().at(obn).header_infered_before_compute()) {
      output_tuple_indexes4mut_obns->emplace_back(i);
      output_tuple_indexe2is_mut2_type->emplace(i, false);
    } else {
      output_tuple_indexes4mut2_obns->emplace_back(i);
      output_tuple_indexe2is_mut2_type->emplace(i, true);
    }
  }
  return Maybe<void>::Ok();
}

}  // namespace

/* static */ Maybe<StatefulOpKernel> StatefulOpKernel::New(
    const std::shared_ptr<OperatorConf>& op_conf, const Symbol<Stream>& stream,
    const AttrMap& base_attrs, const std::shared_ptr<const ParallelDesc>& parallel_desc,
    const std::shared_ptr<const ArgTuple>& input_arg_tuple,
    const std::shared_ptr<const ArgTuple>& output_arg_tuple) {
  auto opkernel = std::shared_ptr<StatefulOpKernel>(new StatefulOpKernel());
  opkernel->base_attrs_ = base_attrs;
  opkernel->op_conf_ = op_conf;
  opkernel->user_op_conf_.reset(new user_op::UserOpConfWrapper(op_conf));
  opkernel->stream_ = stream;
  opkernel->input_arg_tuple_ = input_arg_tuple;
  opkernel->output_arg_tuple_ = output_arg_tuple;

  const DeviceType device_type = CHECK_JUST(DeviceType4DeviceTag(op_conf->device_tag()));
  const user_op::UserOpConfWrapper* user_op_conf = opkernel->user_op_conf_.get();
  opkernel->op_infer_ctx_helper_.reset(
      new UserOpInferContextHelper(user_op_conf, input_arg_tuple, output_arg_tuple));

  opkernel->init_and_cache_ctx_helper_.reset(new UserKernelInitAndCacheContextHelper(
      device_type, opkernel->user_op_conf_.get(), opkernel->input_arg_tuple_,
      opkernel->output_arg_tuple_));
  opkernel->compute_ctx_helper_.reset(new UserKernelComputeContextHelper(
      device_type, user_op_conf, input_arg_tuple, output_arg_tuple));
  opkernel->reg_ctx_helper_.reset(
      new UserKernelRegContextHelper(device_type, user_op_conf, input_arg_tuple, output_arg_tuple));
  const auto* op_reg_val =
      user_op::UserOpRegistryMgr::Get().GetOpRegistryResult(user_op_conf->op_type_name());
  CHECK_NOTNULL_OR_RETURN(op_reg_val);
  if (op_reg_val->logical_tensor_desc_infer_fn) {
    opkernel->tensor_desc_infer_fn_ = op_reg_val->logical_tensor_desc_infer_fn;
  } else {
    return Error::UnimplementedError();
  }
  opkernel->data_type_infer_fn_ = op_reg_val->data_type_infer_fn;

  JUST(InitTensorTupleIndexes4Bns(
      op_conf, input_arg_tuple->indexed_arg_name_and_index(),
      output_arg_tuple->indexed_arg_name_and_index(), &opkernel->input_tuple_indexes4const_ibns_,
      &opkernel->input_tuple_indexes4mut_ibns_, &opkernel->output_tuple_indexes4mut_obns_,
      &opkernel->output_tuple_indexes4mut2_obns_, &opkernel->output_tuple_indexe2is_mut2_type_));

  return opkernel;
}

StatefulOpKernel::~StatefulOpKernel() = default;

size_t StatefulOpKernel::InferTmpSize(eager::CallContext* call_ctx,
                                      const user_op::OpKernel* user_opkernel) const {
  UserOpInferContext op_infer_ctx(op_infer_ctx_helper_.get(), call_ctx);
  const auto& InferTmpSizeFn = GetInferTmpSizeFn(user_opkernel);
  return InferTmpSizeFn(&op_infer_ctx);
}

Maybe<void> StatefulOpKernel::ChooseOpKernel(eager::CallContext* call_ctx,
                                             const user_op::OpKernel** user_opkernel,
                                             bool* need_temp_storage) {
  DataType primary_dtype = kInvalidDataType;
  const auto& inputs = call_ctx->inputs();
  const auto& outputs = call_ctx->outputs();
  if (likely(!inputs.empty())) {
    primary_dtype = inputs[0]->data_type();
  } else if (likely(!outputs.empty())) {
    primary_dtype = outputs[0]->data_type();
  } else {
    // do nothing
  }

  UserKernelRegContext reg_ctx(reg_ctx_helper_.get(), call_ctx);
  for (const auto& pair : dtype2cached_kernels_[primary_dtype]) {
    if (likely(pair.first->is_matched_hob->get(reg_ctx))) {
      *need_temp_storage = pair.first->need_temp_storage;
      *user_opkernel = pair.second.get();
      return Maybe<void>::Ok();
    }
  }

  OF_PROFILER_RANGE_GUARD("fallback");

  const auto& op_type_name = user_op_conf_->op_type_name();
  const auto* kernel_reg_val =
      JUST(user_op::UserOpRegistryMgr::Get().GetOpKernelRegistryResult(op_type_name, reg_ctx));
  CHECK_NOTNULL(kernel_reg_val);
  auto* kernel = kernel_reg_val->create_fn();
  dtype2cached_kernels_[primary_dtype].push_back(
      {kernel_reg_val, std::shared_ptr<const user_op::OpKernel>(kernel)});

  infer_tmp_size_fn_map_.emplace(kernel, &kernel_reg_val->infer_tmp_size_fn);
  *need_temp_storage = kernel_reg_val->need_temp_storage;
  *user_opkernel = kernel;
  return Maybe<void>::Ok();
}

void StatefulOpKernel::TryInitOpKernelStateAndCache(eager::CallContext* call_ctx,
                                                    ep::Stream* stream,
                                                    const user_op::OpKernel* op_kernel,
                                                    user_op::OpKernelState** state,
                                                    user_op::OpKernelCache** cache) {
  UserKernelInitAndCacheContext init_and_cache_ctx(init_and_cache_ctx_helper_.get(), call_ctx,
                                                   stream);
  if (state != nullptr) {
    auto it = op_kernel_state_map_.find(op_kernel);
    if (it != op_kernel_state_map_.end()) {
      *state = it->second.get();
    } else {
      auto created_state = op_kernel->CreateOpKernelState(&init_and_cache_ctx);
      op_kernel_state_map_.emplace(op_kernel, created_state);
      *state = created_state.get();
    }
  }

  {
    auto& cache_in_map = op_kernel_cache_map_[op_kernel];
    op_kernel->InitOpKernelCacheWithFlags(&init_and_cache_ctx,
                                          user_op::OpKernelCache::kAllMayChanged, &cache_in_map);
    *cache = cache_in_map.get();
  }
}

const user_op::InferTmpSizeFn& StatefulOpKernel::GetInferTmpSizeFn(
    const user_op::OpKernel* op_kernel) const {
  return *infer_tmp_size_fn_map_.at(op_kernel);
}

user_op::TensorDescInferFn StatefulOpKernel::TensorDescInferFn() const {
  return tensor_desc_infer_fn_;
}

user_op::DataTypeInferFn StatefulOpKernel::DataTypeInferFn() const { return data_type_infer_fn_; }

void StatefulOpKernel::Compute(eager::CallContext* call_ctx, ep::Stream* stream,
                               const user_op::OpKernel* user_opkernel,
                               user_op::OpKernelState* state,
                               const user_op::OpKernelCache* cache) const {
  UserKernelComputeContext compute_context(compute_ctx_helper_.get(), call_ctx, stream);
  auto* compute_ctx = &compute_context;
  OF_PROFILER_RANGE_GUARD("Compute");
  if (Singleton<profiler::ProfileManager>::Get()) {
#if defined(WITH_CUDA)
    const auto CalMemorySize = [compute_ctx](const one::ArgVec& args) -> int64_t {
      const auto Func = [compute_ctx](int64_t mem_size, const auto& pair) {
        const auto tensor = compute_ctx->Tensor4ArgNameAndIndex(pair.first, pair.second);
        return mem_size + tensor->shape_view().elem_cnt() * GetSizeOfDataType(tensor->data_type());
      };
      return std::accumulate(args.begin(), args.end(), static_cast<int64_t>(0), Func);
    };
#endif
    auto er_guard = CHECK_JUST(profiler::EventRecorder::CreateKernelEventRecorder(
        op_type_name(),
#if defined(WITH_CUDA)
        [compute_ctx, CalMemorySize]() -> int64_t {
          return CalMemorySize(compute_ctx->inputs()) + CalMemorySize(compute_ctx->outputs());
        },
#endif
        [compute_ctx]() -> std::vector<ShapeView> {
          std::vector<ShapeView> shapes;
          for (const auto& pair : compute_ctx->inputs()) {
            shapes.emplace_back(
                compute_ctx->TensorDesc4ArgNameAndIndex(pair.first, pair.second)->shape());
          }
          return shapes;
        }));
    user_opkernel->Compute(compute_ctx, state, cache);
  } else {
    user_opkernel->Compute(compute_ctx, state, cache);
  }
}

}  // namespace one
}  // namespace oneflow<|MERGE_RESOLUTION|>--- conflicted
+++ resolved
@@ -194,19 +194,11 @@
   }
   const Stride& InputStride(eager::CallContext* call_ctx, const std::string& arg_name,
                             int32_t index) const {
-<<<<<<< HEAD
-    return NonNullTensorDesc4ArgNameAndIndex(call_ctx, arg_name, index)->stride();
-  }
-  const Stride& OutputStride(eager::CallContext* call_ctx, const std::string& arg_name,
-                             int32_t index) const {
-    return NonNullTensorDesc4ArgNameAndIndex(call_ctx, arg_name, index)->stride();
-=======
     return Stride4ArgNameAndIndex(call_ctx, arg_name, index);
   }
   const Stride& OutputStride(eager::CallContext* call_ctx, const std::string& arg_name,
                              int32_t index) const {
     return Stride4ArgNameAndIndex(call_ctx, arg_name, index);
->>>>>>> 148048a6
   }
   Stride* MutOutputStride(eager::CallContext* call_ctx, const std::string& arg_name,
                           int32_t index) const {
