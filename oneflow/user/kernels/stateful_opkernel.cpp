--- conflicted
+++ resolved
@@ -169,7 +169,7 @@
   }
   const user_op::TensorDesc& OutputTensorDesc(eager::CallContext* call_ctx,
                                               const std::string& arg_name, int32_t index) const {
-    return TensorDesc4ArgNameAndIndex(call_ctx, arg_name, index);
+    return *TensorDesc4ArgNameAndIndex(call_ctx, arg_name, index);
   }
   user_op::TensorDesc* MutOutputTensorDesc(eager::CallContext* call_ctx,
                                            const std::string& arg_name, int32_t index) const {
@@ -364,14 +364,10 @@
                                               int32_t index) const override {
     return helper_->OutputTensorDesc(call_ctx_, arg_name, index);
   }
-<<<<<<< HEAD
   user_op::TensorDesc* MutOutputTensorDesc(const std::string& arg_name, int32_t index) override {
     return helper_->MutOutputTensorDesc(call_ctx_, arg_name, index);
   }
-  const user_op::TensorDesc& TensorDesc4ArgNameAndIndex(const std::string& arg_name,
-=======
   const user_op::TensorDesc* TensorDesc4ArgNameAndIndex(const std::string& arg_name,
->>>>>>> d97722c6
                                                         int32_t index) const {
     return helper_->TensorDesc4ArgNameAndIndex(call_ctx_, arg_name, index);
   }
