--- conflicted
+++ resolved
@@ -968,7 +968,6 @@
         return CalMemorySize(compute_ctx->inputs()) + CalMemorySize(compute_ctx->outputs());
       },
 #endif
-<<<<<<< HEAD
       [call_ctx]() -> std::pair<std::string, int64_t> {
         std::stringstream ss;
         std::size_t hash = 0;
@@ -985,21 +984,7 @@
         return {attr_str, std::hash<std::string>{}(attr_str)};
       }));
   user_opkernel->Compute(compute_ctx, state, cache);
-=======
-        [compute_ctx]() -> std::vector<ShapeView> {
-          std::vector<ShapeView> shapes;
-          for (const auto& pair : compute_ctx->inputs()) {
-            shapes.emplace_back(
-                compute_ctx->TensorDesc4ArgNameAndIndex(pair.first, pair.second)->shape());
-          }
-          return shapes;
-        }));
-    user_opkernel->Compute(compute_ctx, state, cache);
-  } else {
-    user_opkernel->Compute(compute_ctx, state, cache);
-  }
   CHECK_JUST(compute_ctx->stream()->GetAsyncError());
->>>>>>> 388c74eb
 }
 
 }  // namespace one
