--- conflicted
+++ resolved
@@ -246,14 +246,8 @@
     one::CUDAGeneratorState* cuda_gen_state = cuda_generator->cuda_gen_state();
 
     embedding::EmbeddingOptions* options = kernel_state->EmbeddingOptions();
-<<<<<<< HEAD
-    embedding::KeyValueStore* store = Global<EmbeddingMgr>::Get()->GetOrCreateKeyValueStore(
-        *options, ctx->parallel_ctx().parallel_id(), ctx->parallel_ctx().parallel_num());
-=======
     embedding::KeyValueStore* store = kernel_state->KeyValueStore();
     const std::vector<embedding::EmbeddingColumn>& columns = options->Columns();
-
->>>>>>> 647617c3
     const user_op::Tensor* num_unique_ids = ctx->Tensor4ArgNameAndIndex("num_unique_ids", 0);
     const user_op::Tensor* unique_ids = ctx->Tensor4ArgNameAndIndex("unique_ids", 0);
     const user_op::Tensor* slots = ctx->Tensor4ArgNameAndIndex("slots", 0);
@@ -323,14 +317,7 @@
                const user_op::OpKernelCache*) const override {
     auto* kernel_state = dynamic_cast<EmbeddingKernelState*>(state);
     CHECK(kernel_state != nullptr);
-<<<<<<< HEAD
-    embedding::EmbeddingOptions* options = kernel_state->EmbeddingOptions();
-    embedding::KeyValueStore* store = Global<EmbeddingMgr>::Get()->GetOrCreateKeyValueStore(
-        *options, ctx->parallel_ctx().parallel_id(), ctx->parallel_ctx().parallel_num());
-=======
     embedding::KeyValueStore* store = kernel_state->KeyValueStore();
-
->>>>>>> 647617c3
     const user_op::Tensor* num_unique_ids = ctx->Tensor4ArgNameAndIndex("num_unique_ids", 0);
     const user_op::Tensor* unique_ids = ctx->Tensor4ArgNameAndIndex("unique_ids", 0);
     user_op::Tensor* unique_values = ctx->Tensor4ArgNameAndIndex("unique_values", 0);
@@ -559,13 +546,7 @@
                const user_op::OpKernelCache*) const override {
     auto* kernel_state = dynamic_cast<EmbeddingKernelState*>(state);
     CHECK(kernel_state != nullptr);
-<<<<<<< HEAD
-    embedding::EmbeddingOptions* options = kernel_state->EmbeddingOptions();
-    embedding::KeyValueStore* store = Global<EmbeddingMgr>::Get()->GetOrCreateKeyValueStore(
-        *options, ctx->parallel_ctx().parallel_id(), ctx->parallel_ctx().parallel_num());
-=======
     embedding::KeyValueStore* store = kernel_state->KeyValueStore();
->>>>>>> 647617c3
     const user_op::Tensor* num_unique_ids = ctx->Tensor4ArgNameAndIndex("num_unique_ids", 0);
     const user_op::Tensor* unique_ids = ctx->Tensor4ArgNameAndIndex("unique_ids", 0);
     const user_op::Tensor* unique_embeddings = ctx->Tensor4ArgNameAndIndex("unique_embeddings", 0);
