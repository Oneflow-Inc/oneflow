--- conflicted
+++ resolved
@@ -148,7 +148,6 @@
     CHECK(copyd2h_primitive);
     copyd2h_primitive->Launch(ctx->stream(), host_num_keys, num_unique_ids->dptr(), sizeof(IDX));
     CHECK_JUST(ctx->stream()->Sync());
-<<<<<<< HEAD
 
     user_op::Tensor* out_context = ctx->Tensor4ArgNameAndIndex("out_context", 0);
     std::unique_ptr<ep::primitive::Memcpy> copyd2d_primitive =
@@ -158,12 +157,8 @@
     copyd2d_primitive->Launch(ctx->stream(), out_context->mut_dptr(), context->dptr(),
                               context->shape().elem_cnt() * sizeof(uint64_t));
 
-    store->Lookup(ctx->stream(), *host_num_keys, unique_ids->dptr(),
-                  reinterpret_cast<uint64_t*>(out_context->mut_dptr()), embeddings->mut_dptr());
-=======
-    //    store->Lookup(ctx->stream(), *host_num_keys, unique_ids->dptr(),
-    //                  reinterpret_cast<const uint64_t*>(context->dptr()), embeddings->mut_dptr());
->>>>>>> 3e12c5f5
+    //store->Lookup(ctx->stream(), *host_num_keys, unique_ids->dptr(),
+    //              reinterpret_cast<uint64_t*>(out_context->mut_dptr()), embeddings->mut_dptr());
   }
   bool AlwaysComputeWhenAllOutputsEmpty() const override { return false; }
 };
