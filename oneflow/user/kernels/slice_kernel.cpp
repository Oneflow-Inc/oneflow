--- conflicted
+++ resolved
@@ -395,18 +395,6 @@
 #define REGISTER_SLICE_KERNELS(device, dtype)                                                   \
   REGISTER_USER_KERNEL("slice").SetCreateFn<SliceKernel<device, dtype>>().SetIsMatchedHob(      \
       (user_op::HobDeviceType() == device)                                                      \
-<<<<<<< HEAD
-      & (user_op::HobDataType("y", 0) == GetDataType<dtype>::value));                           \
-  REGISTER_USER_KERNEL("slice_grad")                                                            \
-      .SetCreateFn<SliceGradKernel<device, dtype>>()                                            \
-      .SetIsMatchedHob((user_op::HobDeviceType() == device)                                     \
-                       & (user_op::HobDataType("dx", 0) == GetDataType<dtype>::value));         \
-  REGISTER_USER_KERNEL("slice_update")                                                          \
-      .SetCreateFn<SliceUpdateKernel<device, dtype>>()                                          \
-      .SetIsMatchedHob((user_op::HobDeviceType() == device)                                     \
-                       & (user_op::HobDataType("x", 0) == GetDataType<dtype>::value)            \
-                       & (user_op::HobDataType("update", 0) == GetDataType<dtype>::value))      \
-=======
       && (user_op::HobDataType("y", 0) == GetDataType<dtype>::value));                          \
   REGISTER_USER_KERNEL("slice_grad")                                                            \
       .SetCreateFn<SliceGradKernel<device, dtype>>()                                            \
@@ -417,7 +405,6 @@
       .SetIsMatchedHob((user_op::HobDeviceType() == device)                                     \
                        && (user_op::HobDataType("x", 0) == GetDataType<dtype>::value)           \
                        && (user_op::HobDataType("update", 0) == GetDataType<dtype>::value))     \
->>>>>>> 85d79b69
       .SetInplaceProposalFn([](const user_op::InferContext&,                                    \
                                user_op::AddInplaceArgPair AddInplaceArgPairFn) -> Maybe<void> { \
         OF_RETURN_IF_ERROR(AddInplaceArgPairFn("y", 0, "x", 0, true));                          \
