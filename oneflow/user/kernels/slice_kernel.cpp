--- conflicted
+++ resolved
@@ -208,46 +208,6 @@
 
 }  // namespace
 
-<<<<<<< HEAD
-template<DeviceType device_type, typename T>
-class SliceKernel final : public user_op::OpKernel, public user_op::CudaGraphSupport {
- public:
-  SliceKernel() = default;
-  ~SliceKernel() = default;
-
- private:
-  void Compute(user_op::KernelComputeContext* ctx) const override {
-    const user_op::Tensor* x_tensor = ctx->Tensor4ArgNameAndIndex("x", 0);
-    user_op::Tensor* y_tensor = ctx->Tensor4ArgNameAndIndex("y", 0);
-    SliceParams params = ConstructSliceParams(ctx, x_tensor, y_tensor);
-    SliceKernelUtil<device_type, T>::Forward(ctx->stream(), params, x_tensor->dptr<T>(),
-                                             y_tensor->mut_dptr<T>());
-  }
-  bool AlwaysComputeWhenAllOutputsEmpty() const override { return false; }
-};
-
-template<DeviceType device_type, typename T>
-class SliceGradKernel final : public user_op::OpKernel, public user_op::CudaGraphSupport {
- public:
-  SliceGradKernel() = default;
-  ~SliceGradKernel() = default;
-
- private:
-  void Compute(user_op::KernelComputeContext* ctx) const override {
-    const user_op::Tensor* dy_tensor = ctx->Tensor4ArgNameAndIndex("dy", 0);
-    user_op::Tensor* dx_tensor = ctx->Tensor4ArgNameAndIndex("dx", 0);
-    size_t dx_byte_size = dx_tensor->shape_view().elem_cnt() * sizeof(T);
-    Memset<device_type>(ctx->stream(), dx_tensor->mut_dptr<T>(), 0, dx_byte_size);
-    if (dy_tensor->shape_view().elem_cnt() == 0) { return; }
-    SliceParams params = ConstructSliceParams(ctx, dx_tensor, dy_tensor);
-    SliceKernelUtil<device_type, T>::Backward(ctx->stream(), params, dy_tensor->dptr<T>(),
-                                              dx_tensor->mut_dptr<T>());
-  }
-  bool AlwaysComputeWhenAllOutputsEmpty() const override { return false; }
-};
-
-=======
->>>>>>> d354810c
 template<int NDIM, typename T>
 void WriteSlice(user_op::KernelComputeContext* ctx, const user_op::Tensor* src,
                 user_op::Tensor* dst, const SliceContext& slice_ctx,
@@ -469,16 +429,6 @@
 
  private:
   void Compute(user_op::KernelComputeContext* ctx) const override {
-<<<<<<< HEAD
-    const user_op::Tensor* x_tensor = ctx->Tensor4ArgNameAndIndex("x", 0);
-    const user_op::Tensor* update_tensor = ctx->Tensor4ArgNameAndIndex("update", 0);
-    user_op::Tensor* y_tensor = ctx->Tensor4ArgNameAndIndex("y", 0);
-    Memcpy<device_type>(ctx->stream(), y_tensor->mut_dptr<T>(), x_tensor->dptr<T>(),
-                        y_tensor->shape_view().elem_cnt() * sizeof(T));
-    SliceParams params = ConstructSliceParams(ctx, y_tensor, update_tensor);
-    SliceKernelUtil<device_type, T>::Backward(ctx->stream(), params, update_tensor->dptr<T>(),
-                                              y_tensor->mut_dptr<T>());
-=======
     const user_op::Tensor* dy_tensor = ctx->Tensor4ArgNameAndIndex("dy", 0);
     user_op::Tensor* dx_tensor = ctx->Tensor4ArgNameAndIndex("dx", 0);
     size_t dx_byte_size = dx_tensor->shape_view().elem_cnt() * sizeof(T);
@@ -487,7 +437,6 @@
     SliceParams params = ConstructSliceParams(ctx, dx_tensor, dy_tensor);
     SliceKernelUtil<device_type, T>::Backward(ctx->stream(), params, dy_tensor->dptr<T>(),
                                               dx_tensor->mut_dptr<T>());
->>>>>>> d354810c
   }
   bool AlwaysComputeWhenAllOutputsEmpty() const override { return false; }
 };
