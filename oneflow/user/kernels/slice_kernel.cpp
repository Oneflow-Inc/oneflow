--- conflicted
+++ resolved
@@ -449,15 +449,11 @@
     user_op::Tensor* y_tensor = ctx->Tensor4ArgNameAndIndex("y", 0);
     Memcpy<device_type>(ctx->stream(), y_tensor->mut_dptr<T>(), x_tensor->dptr<T>(),
                         y_tensor->shape().elem_cnt() * sizeof(T));
-<<<<<<< HEAD
-    SliceParams params = ConstructSliceParamsWithStride(ctx, y_tensor, update_tensor, stride);
-=======
     SliceParams params = ConstructSliceParams(ctx, y_tensor, update_tensor);
     auto stride = ctx->Attr<std::vector<int64_t>>("stride");
     CHECK(stride.size() == 0 || stride.size() == params.ndim)
         << "stride size should be " << params.ndim;
     for (int i = 0; i < stride.size(); ++i) { params.entire_strides[i] = stride[i]; }
->>>>>>> 98ddc7b4
     SliceKernelUtil<device_type, T>::Backward(ctx->stream(), params, update_tensor->dptr<T>(),
                                               y_tensor->mut_dptr<T>());
   }
