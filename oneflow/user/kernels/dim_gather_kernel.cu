--- conflicted
+++ resolved
@@ -24,13 +24,7 @@
 template<>
 struct DeviceAdd<DeviceType::kGPU, half> {
   __device__ __forceinline__ static void Invoke(const half* x, half* y) {
-<<<<<<< HEAD
     gpu_atomic_add(y, *x);
-=======
-    printf("prepared to add: %p, %p\n", x, y);
-    gpu_atomic_add(y, *x); 
-    printf("gpu add ends\n");
->>>>>>> 6cc778d3
   }
 };
 
