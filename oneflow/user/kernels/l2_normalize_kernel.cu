/*
Copyright 2020 The OneFlow Authors. All rights reserved.

Licensed under the Apache License, Version 2.0 (the "License");
you may not use this file except in compliance with the License.
You may obtain a copy of the License at

    http://www.apache.org/licenses/LICENSE-2.0

Unless required by applicable law or agreed to in writing, software
distributed under the License is distributed on an "AS IS" BASIS,
WITHOUT WARRANTIES OR CONDITIONS OF ANY KIND, either express or implied.
See the License for the specific language governing permissions and
limitations under the License.
*/
#include "oneflow/core/framework/framework.h"
#include <cub/cub.cuh>
#include "oneflow/core/device/cuda_util.h"
#include "oneflow/core/cuda/layer_norm.cuh"

namespace oneflow {

namespace {

template<typename T, typename ComputeType>
__global__ void L2NormalizeForward(const int32_t n, const int32_t c, const int32_t d,
                                   const ComputeType epsilon, const T* in, ComputeType* square_x_sum, T* out) {
  using BlockReduce = cub::BlockReduce<ComputeType, ep::CudaStream::kDefaultBlockSize>;
  __shared__ typename BlockReduce::TempStorage temp_storage;

  for (int32_t i = blockIdx.x; i < n; i += gridDim.x) {
    ComputeType sum = GetZeroVal<ComputeType>();
    const int32_t offset = (i / d) * d * c + (i % d);
    for (int32_t j = threadIdx.x; j < c; j += blockDim.x) {
      const ComputeType x = static_cast<ComputeType>(in[offset + j * d]);
      sum += x * x;
    }
    const ComputeType reduce_sum = BlockReduce(temp_storage).Sum(sum);
    if (threadIdx.x == 0) { square_x_sum[i] = reduce_sum; }
    __syncthreads();

<<<<<<< HEAD
    const ComputeType inv_norm = rsqrtf(fmaxf(square_x_sum[i], epsilon));
=======
    const T inv_norm = rsqrtf(fmaxf(square_x_sum[i], epsilon));
    for (int32_t j = threadIdx.x; j < c; j += blockDim.x) {
      const int32_t index = offset + j * d;
      out[index] = inv_norm * in[index];
    }
  }
}

template<>
__global__ void L2NormalizeForward(const int32_t n, const int32_t c, const int32_t d,
                                   const half epsilon, const half* in, half* square_x_sum,
                                   half* out) {
  using BlockReduce = cub::BlockReduce<float, ep::CudaStream::kDefaultBlockSize>;
  __shared__ typename BlockReduce::TempStorage temp_storage;

  for (int32_t i = blockIdx.x; i < n; i += gridDim.x) {
    float sum = GetZeroVal<float>();
    const int32_t offset = (i / d) * d * c + (i % d);
    for (int32_t j = threadIdx.x; j < c; j += blockDim.x) {
      const float x = static_cast<float>(in[offset + j * d]);
      sum += x * x;
    }
    const float reduce_sum = BlockReduce(temp_storage).Sum(sum);
    if (threadIdx.x == 0) { square_x_sum[i] = static_cast<half>(reduce_sum); }
    __syncthreads();

    const float inv_norm =
        rsqrtf(fmaxf(static_cast<float>(square_x_sum[i]), static_cast<float>(epsilon)));
>>>>>>> 1f0f1513
    for (int32_t j = threadIdx.x; j < c; j += blockDim.x) {
      const int32_t index = offset + j * d;
      out[index] = static_cast<T>(inv_norm * static_cast<ComputeType>(in[index]));
    }
  }
}

template<typename T>
__global__ void L2NormalizeBackward(const int32_t n, const int32_t c, const int32_t d,
                                    const float epsilon, const T* out, const T* out_diff,
                                    const T* square_x_sum, T* in_diff) {
  for (int32_t i = blockIdx.x; i < n; i += gridDim.x) {
    const T inv_norm = rsqrt(fmaxf(square_x_sum[i], epsilon));
    const int32_t offset = (i / d) * d * c + (i % d);
    if (square_x_sum[i] >= epsilon) {
      using BlockReduce = cub::BlockReduce<T, ep::CudaStream::kDefaultBlockSize>;
      __shared__ typename BlockReduce::TempStorage temp_storage_prod_sum;

      T y_dy_prod_sum = GetZeroVal<T>();
      for (int32_t j = threadIdx.x; j < c; j += blockDim.x) {
        const int32_t index = offset + j * d;
        y_dy_prod_sum += out[index] * out_diff[index];
      }

      const T reduce_y_dy_prod_sum = BlockReduce(temp_storage_prod_sum).Sum(y_dy_prod_sum);
      __shared__ T y_dy_inner_prod;
      if (threadIdx.x == 0) { y_dy_inner_prod = reduce_y_dy_prod_sum; }
      __syncthreads();

      for (int32_t j = threadIdx.x; j < c; j += blockDim.x) {
        const int32_t index = offset + j * d;
        in_diff[index] = inv_norm * (out_diff[index] - y_dy_inner_prod * out[index]);
      }
    } else {
      for (int32_t j = threadIdx.x; j < c; j += blockDim.x) {
        const int32_t index = offset + j * d;
        in_diff[index] = inv_norm * out_diff[index];
      }
    }
  }
}

}  // namespace

template<typename T>
class GpuL2NormalizeKernel final : public user_op::OpKernel {
 public:
  GpuL2NormalizeKernel() = default;
  ~GpuL2NormalizeKernel() = default;

 private:
  using user_op::OpKernel::Compute;
  void Compute(user_op::KernelComputeContext* ctx) const override {
    const user_op::Tensor* x = ctx->Tensor4ArgNameAndIndex("x", 0);
    user_op::Tensor* y = ctx->Tensor4ArgNameAndIndex("y", 0);
    user_op::Tensor* square_x_sum = ctx->Tensor4ArgNameAndIndex("square_x_sum", 0);
    const float epsilon = ctx->Attr<float>("epsilon");
    int32_t axis = ctx->Attr<int32_t>("axis");
    int32_t c = x->shape_view().At(axis);
    int32_t n = x->shape_view().elem_cnt() / c;
    int32_t d = x->shape_view().Count(axis + 1);
    using ComputeType = typename cuda::layer_norm::DefaultComputeType<T>::type;
    RUN_CUDA_KERNEL((L2NormalizeForward<T, ComputeType>), ctx->stream(), n, n, c, d, static_cast<ComputeType>(epsilon),
                    x->dptr<T>(), square_x_sum->mut_dptr<ComputeType>(), y->mut_dptr<T>());
  }
  bool AlwaysComputeWhenAllOutputsEmpty() const override { return false; }
};

#define REGISTER_CUDA_L2_NORMALIZE_KERNEL(dtype)                       \
  REGISTER_USER_KERNEL("l2_normalize")                                 \
      .SetCreateFn<GpuL2NormalizeKernel<dtype>>()                      \
      .SetIsMatchedHob((user_op::HobDeviceType() == DeviceType::kCUDA) \
                       && (user_op::HobDataType("y", 0) == GetDataType<dtype>::value));

REGISTER_CUDA_L2_NORMALIZE_KERNEL(half)
REGISTER_CUDA_L2_NORMALIZE_KERNEL(float)
REGISTER_CUDA_L2_NORMALIZE_KERNEL(double)

template<typename T>
class GpuL2NormalizeGradKernel final : public user_op::OpKernel {
 public:
  GpuL2NormalizeGradKernel() = default;
  ~GpuL2NormalizeGradKernel() = default;

 private:
  using user_op::OpKernel::Compute;
  void Compute(user_op::KernelComputeContext* ctx) const override {
    const user_op::Tensor* y = ctx->Tensor4ArgNameAndIndex("y", 0);
    const user_op::Tensor* dy = ctx->Tensor4ArgNameAndIndex("dy", 0);
    const user_op::Tensor* square_x_sum = ctx->Tensor4ArgNameAndIndex("square_x_sum", 0);
    user_op::Tensor* dx = ctx->Tensor4ArgNameAndIndex("dx", 0);
    const float epsilon = ctx->Attr<float>("epsilon");
    int32_t axis = ctx->Attr<int32_t>("axis");
    int32_t c = dy->shape_view().At(axis);
    int32_t n = dy->shape_view().elem_cnt() / c;
    int32_t d = dy->shape_view().Count(axis + 1);
    RUN_CUDA_KERNEL((L2NormalizeBackward<T>), ctx->stream(), n, n, c, d, static_cast<T>(epsilon),
                    y->dptr<T>(), dy->dptr<T>(), square_x_sum->dptr<T>(), dx->mut_dptr<T>());
  }
  bool AlwaysComputeWhenAllOutputsEmpty() const override { return false; }
};

#define REGISTER_CUDA_L2_NORMALIZE_GRAD_KERNEL(dtype)                  \
  REGISTER_USER_KERNEL("l2_normalize_grad")                            \
      .SetCreateFn<GpuL2NormalizeGradKernel<dtype>>()                  \
      .SetIsMatchedHob((user_op::HobDeviceType() == DeviceType::kCUDA) \
                       && (user_op::HobDataType("dx", 0) == GetDataType<dtype>::value));

REGISTER_CUDA_L2_NORMALIZE_GRAD_KERNEL(float)
REGISTER_CUDA_L2_NORMALIZE_GRAD_KERNEL(double)

}  // namespace oneflow<|MERGE_RESOLUTION|>--- conflicted
+++ resolved
@@ -39,38 +39,7 @@
     if (threadIdx.x == 0) { square_x_sum[i] = reduce_sum; }
     __syncthreads();
 
-<<<<<<< HEAD
     const ComputeType inv_norm = rsqrtf(fmaxf(square_x_sum[i], epsilon));
-=======
-    const T inv_norm = rsqrtf(fmaxf(square_x_sum[i], epsilon));
-    for (int32_t j = threadIdx.x; j < c; j += blockDim.x) {
-      const int32_t index = offset + j * d;
-      out[index] = inv_norm * in[index];
-    }
-  }
-}
-
-template<>
-__global__ void L2NormalizeForward(const int32_t n, const int32_t c, const int32_t d,
-                                   const half epsilon, const half* in, half* square_x_sum,
-                                   half* out) {
-  using BlockReduce = cub::BlockReduce<float, ep::CudaStream::kDefaultBlockSize>;
-  __shared__ typename BlockReduce::TempStorage temp_storage;
-
-  for (int32_t i = blockIdx.x; i < n; i += gridDim.x) {
-    float sum = GetZeroVal<float>();
-    const int32_t offset = (i / d) * d * c + (i % d);
-    for (int32_t j = threadIdx.x; j < c; j += blockDim.x) {
-      const float x = static_cast<float>(in[offset + j * d]);
-      sum += x * x;
-    }
-    const float reduce_sum = BlockReduce(temp_storage).Sum(sum);
-    if (threadIdx.x == 0) { square_x_sum[i] = static_cast<half>(reduce_sum); }
-    __syncthreads();
-
-    const float inv_norm =
-        rsqrtf(fmaxf(static_cast<float>(square_x_sum[i]), static_cast<float>(epsilon)));
->>>>>>> 1f0f1513
     for (int32_t j = threadIdx.x; j < c; j += blockDim.x) {
       const int32_t index = offset + j * d;
       out[index] = static_cast<T>(inv_norm * static_cast<ComputeType>(in[index]));
