/*
Copyright 2020 The OneFlow Authors. All rights reserved.

Licensed under the Apache License, Version 2.0 (the "License");
you may not use this file except in compliance with the License.
You may obtain a copy of the License at

    http://www.apache.org/licenses/LICENSE-2.0

Unless required by applicable law or agreed to in writing, software
distributed under the License is distributed on an "AS IS" BASIS,
WITHOUT WARRANTIES OR CONDITIONS OF ANY KIND, either express or implied.
See the License for the specific language governing permissions and
limitations under the License.
*/
#include "oneflow/user/kernels/unique_kernel_util.h"
#include "oneflow/core/framework/framework.h"

namespace oneflow {

namespace {

template<DeviceType device_type, typename T, typename K>
class UniqueWithCountsKernel final : public user_op::OpKernel {
 public:
  UniqueWithCountsKernel() = default;
  ~UniqueWithCountsKernel() = default;

 private:
  void Compute(user_op::KernelComputeContext* ctx) const override {
    const user_op::Tensor* x = ctx->Tensor4ArgNameAndIndex("x", 0);
    user_op::Tensor* y = ctx->Tensor4ArgNameAndIndex("y", 0);
    user_op::Tensor* idx = ctx->Tensor4ArgNameAndIndex("idx", 0);
    user_op::Tensor* count = ctx->Tensor4ArgNameAndIndex("count", 0);
    user_op::Tensor* num_unique = ctx->Tensor4ArgNameAndIndex("num_unique", 0);
    user_op::Tensor* tmp = ctx->Tensor4ArgNameAndIndex("tmp_buffer", 0);
    void* tmp_ptr = tmp ? tmp->mut_dptr() : nullptr;
    int64_t tmp_size = tmp ? tmp->shape().elem_cnt() * GetSizeOfDataType(tmp->data_type()) : 0;
    UniqueKernelUtil<device_type, T, K>::UniqueWithCounts(
        ctx->device_ctx(), x->shape().elem_cnt(), x->dptr<T>(), num_unique->mut_dptr<K>(),
        y->mut_dptr<T>(), idx->mut_dptr<K>(), count->mut_dptr<K>(), tmp_ptr, tmp_size);
  }
  bool AlwaysComputeWhenAllOutputsEmpty() const override { return false; }
};

template<DeviceType device_type, typename T, typename K>
user_op::InferTmpSizeFn GenInferTmpSizeFn() {
  return [](user_op::InferContext* ctx) {
    const auto& x = ctx->InputTensorDesc("x", 0);
    int64_t workspace_size_in_bytes;
    UniqueKernelUtil<device_type, T, K>::GetUniqueWithCountsWorkspaceSizeInBytes(
        nullptr, x.shape().elem_cnt(), &workspace_size_in_bytes);

    return workspace_size_in_bytes;
  };
}

<<<<<<< HEAD
#define REGISTER_UNIQUE_WITH_COUNTS_KERNEL(device_type_v, data_type_pair, indices_type_pair)       \
  REGISTER_USER_KERNEL("unique_with_counts")                                                       \
      .SetCreateFn<UniqueWithCountsKernel<device_type_v, OF_PP_PAIR_FIRST(data_type_pair),         \
                                          OF_PP_PAIR_FIRST(indices_type_pair)>>()                  \
      .SetIsMatchedHob((user_op::HobDeviceType() == device_type_v)                                 \
                       & (user_op::HobDataType("x", 0) == OF_PP_PAIR_SECOND(data_type_pair))       \
                       & (user_op::HobDataType("idx", 0) == OF_PP_PAIR_SECOND(indices_type_pair))) \
      .SetInferTmpSizeFn(GenInferTmpSizeFn<device_type_v, OF_PP_PAIR_FIRST(data_type_pair),        \
=======
#define REGISTER_UNIQUE_WITH_COUNTS_KERNEL(device_type_v, data_type_pair, indices_type_pair) \
  REGISTER_USER_KERNEL("unique_with_counts")                                                 \
      .SetCreateFn<UniqueWithCountsKernel<device_type_v, OF_PP_PAIR_FIRST(data_type_pair),   \
                                          OF_PP_PAIR_FIRST(indices_type_pair)>>()            \
      .SetIsMatchedHob(                                                                      \
          (user_op::HobDeviceType() == device_type_v)                                        \
          && (user_op::HobDataType("x", 0) == OF_PP_PAIR_SECOND(data_type_pair))             \
          && (user_op::HobDataType("idx", 0) == OF_PP_PAIR_SECOND(indices_type_pair)))       \
      .SetInferTmpSizeFn(GenInferTmpSizeFn<device_type_v, OF_PP_PAIR_FIRST(data_type_pair),  \
>>>>>>> 85d79b69
                                           OF_PP_PAIR_FIRST(indices_type_pair)>());

OF_PP_SEQ_PRODUCT_FOR_EACH_TUPLE(REGISTER_UNIQUE_WITH_COUNTS_KERNEL, DEVICE_TYPE_SEQ,
                                 ARITHMETIC_DATA_TYPE_SEQ, INDEX_DATA_TYPE_SEQ)

}  // namespace

}  // namespace oneflow<|MERGE_RESOLUTION|>--- conflicted
+++ resolved
@@ -55,16 +55,6 @@
   };
 }
 
-<<<<<<< HEAD
-#define REGISTER_UNIQUE_WITH_COUNTS_KERNEL(device_type_v, data_type_pair, indices_type_pair)       \
-  REGISTER_USER_KERNEL("unique_with_counts")                                                       \
-      .SetCreateFn<UniqueWithCountsKernel<device_type_v, OF_PP_PAIR_FIRST(data_type_pair),         \
-                                          OF_PP_PAIR_FIRST(indices_type_pair)>>()                  \
-      .SetIsMatchedHob((user_op::HobDeviceType() == device_type_v)                                 \
-                       & (user_op::HobDataType("x", 0) == OF_PP_PAIR_SECOND(data_type_pair))       \
-                       & (user_op::HobDataType("idx", 0) == OF_PP_PAIR_SECOND(indices_type_pair))) \
-      .SetInferTmpSizeFn(GenInferTmpSizeFn<device_type_v, OF_PP_PAIR_FIRST(data_type_pair),        \
-=======
 #define REGISTER_UNIQUE_WITH_COUNTS_KERNEL(device_type_v, data_type_pair, indices_type_pair) \
   REGISTER_USER_KERNEL("unique_with_counts")                                                 \
       .SetCreateFn<UniqueWithCountsKernel<device_type_v, OF_PP_PAIR_FIRST(data_type_pair),   \
@@ -74,7 +64,6 @@
           && (user_op::HobDataType("x", 0) == OF_PP_PAIR_SECOND(data_type_pair))             \
           && (user_op::HobDataType("idx", 0) == OF_PP_PAIR_SECOND(indices_type_pair)))       \
       .SetInferTmpSizeFn(GenInferTmpSizeFn<device_type_v, OF_PP_PAIR_FIRST(data_type_pair),  \
->>>>>>> 85d79b69
                                            OF_PP_PAIR_FIRST(indices_type_pair)>());
 
 OF_PP_SEQ_PRODUCT_FOR_EACH_TUPLE(REGISTER_UNIQUE_WITH_COUNTS_KERNEL, DEVICE_TYPE_SEQ,
