/*
Copyright 2020 The OneFlow Authors. All rights reserved.

Licensed under the Apache License, Version 2.0 (the "License");
you may not use this file except in compliance with the License.
You may obtain a copy of the License at

    http://www.apache.org/licenses/LICENSE-2.0

Unless required by applicable law or agreed to in writing, software
distributed under the License is distributed on an "AS IS" BASIS,
WITHOUT WARRANTIES OR CONDITIONS OF ANY KIND, either express or implied.
See the License for the specific language governing permissions and
limitations under the License.
*/
#include "oneflow/core/framework/framework.h"
#include "oneflow/core/thread/thread_manager.h"
#include "oneflow/user/image/image_util.h"
#include <opencv2/opencv.hpp>

namespace oneflow {

namespace {

template<typename T, typename F>
void CopyFromTensorBuffer(T* image_ptr, const TensorBuffer& image_buffer, const int batch_height,
                          const int batch_width, const int channels) {
  CHECK_EQ(image_buffer.shape().NumAxes(), 3);
  const int h = image_buffer.shape().At(0);
  const int w = image_buffer.shape().At(1);
  const int c = image_buffer.shape().At(2);
  CHECK_LE(h, batch_height);
  CHECK_LE(w, batch_width);
  CHECK_EQ(c, channels);
  FOR_RANGE(int, i, 0, h) {
    const F* from = image_buffer.data<F>() + i * w * c;
    T* to = image_ptr + i * batch_width * channels;
    std::transform(from, from + w * c, to, [](F v) { return static_cast<T>(v); });
  }
}

template<typename T>
struct ImageCopier final {
#define MAKE_COPY_FROM_TENSOR_BUFFER_SWITCH_ENTRY(func_name, F) func_name<T, F>
  DEFINE_STATIC_SWITCH_FUNC(void, CopyFromTensorBuffer, MAKE_COPY_FROM_TENSOR_BUFFER_SWITCH_ENTRY,
                            MAKE_DATA_TYPE_CTRV_SEQ(IMAGE_DATA_TYPE_SEQ))
#undef MAKE_COPY_FROM_TENSOR_BUFFER_SWITCH_ENTRY
};

}  // namespace

template<typename T>
class ImageBatchAlignKernel final : public user_op::OpKernel {
 public:
  ImageBatchAlignKernel() = default;
  ~ImageBatchAlignKernel() = default;

 private:
  void Compute(user_op::KernelComputeContext* ctx) const override {
    const user_op::Tensor* in_tensor = ctx->Tensor4ArgNameAndIndex("in", 0);
    user_op::Tensor* out_tensor = ctx->Tensor4ArgNameAndIndex("out", 0);
    CHECK_EQ(in_tensor->shape().NumAxes(), 1);
    CHECK_EQ(out_tensor->shape().NumAxes(), 4);
    const int64_t num_images = in_tensor->shape().elem_cnt();
    const bool dynamic_out = ctx->Attr<bool>("dynamic_out");
    CHECK_GT(num_images, 0);
    int64_t max_height = 0;
    int64_t max_width = 0;
    const int64_t channels = out_tensor->shape().At(3);
    FOR_RANGE(int, i, 0, num_images) {
      const TensorBuffer& image_buffer = in_tensor->dptr<TensorBuffer>()[i];
      max_height = std::max(max_height, image_buffer.shape().At(0));
      max_width = std::max(max_width, image_buffer.shape().At(1));
      CHECK_EQ(image_buffer.shape().At(2), channels);
    }
    int32_t alignment = ctx->Attr<int32_t>("alignment");
    max_height = RoundUp(max_height, alignment);
    max_width = RoundUp(max_width, alignment);

    if (dynamic_out) {
      auto* mut_shape_view = out_tensor->mut_shape();
      mut_shape_view->Set(0, num_images);
      mut_shape_view->Set(1, max_height);
      mut_shape_view->Set(2, max_width);
    }

    memset(out_tensor->mut_dptr(), 0,
           out_tensor->shape().elem_cnt() * GetSizeOfDataType(out_tensor->data_type()));
    MultiThreadLoop(num_images, [&](size_t i) {
      const TensorBuffer& image_buffer = in_tensor->dptr<TensorBuffer>()[i];
      T* out_ptr = out_tensor->mut_dptr<T>() + i * max_height * max_width * channels;
      ImageCopier<T>::SwitchCopyFromTensorBuffer(SwitchCase(image_buffer.data_type()), out_ptr,
                                                 image_buffer, max_height, max_width, channels);
    });
  }

  bool AlwaysComputeWhenAllOutputsEmpty() const override { return false; }
};

<<<<<<< HEAD
#define REGISTER_IMAGE_BATCH_ALIGN_KERNEL(dtype)                                    \
  REGISTER_USER_KERNEL("image_batch_align")                                         \
      .SetCreateFn<ImageBatchAlignKernel<dtype>>()                                  \
      .SetIsMatchedHob((user_op::HobDeviceType() == DeviceType::kCPU)               \
                       & (user_op::HobDataType("in", 0) == DataType::kTensorBuffer) \
                       & (user_op::HobDataType("out", 0) == GetDataType<dtype>::value));
=======
#define REGISTER_IMAGE_BATCH_ALIGN_KERNEL(dtype)                                     \
  REGISTER_USER_KERNEL("image_batch_align")                                          \
      .SetCreateFn<ImageBatchAlignKernel<dtype>>()                                   \
      .SetIsMatchedHob((user_op::HobDeviceType() == DeviceType::kCPU)                \
                       && (user_op::HobDataType("in", 0) == DataType::kTensorBuffer) \
                       && (user_op::HobDataType("out", 0) == GetDataType<dtype>::value));
>>>>>>> 85d79b69

REGISTER_IMAGE_BATCH_ALIGN_KERNEL(uint8_t)
REGISTER_IMAGE_BATCH_ALIGN_KERNEL(float)

}  // namespace oneflow<|MERGE_RESOLUTION|>--- conflicted
+++ resolved
@@ -97,21 +97,12 @@
   bool AlwaysComputeWhenAllOutputsEmpty() const override { return false; }
 };
 
-<<<<<<< HEAD
-#define REGISTER_IMAGE_BATCH_ALIGN_KERNEL(dtype)                                    \
-  REGISTER_USER_KERNEL("image_batch_align")                                         \
-      .SetCreateFn<ImageBatchAlignKernel<dtype>>()                                  \
-      .SetIsMatchedHob((user_op::HobDeviceType() == DeviceType::kCPU)               \
-                       & (user_op::HobDataType("in", 0) == DataType::kTensorBuffer) \
-                       & (user_op::HobDataType("out", 0) == GetDataType<dtype>::value));
-=======
 #define REGISTER_IMAGE_BATCH_ALIGN_KERNEL(dtype)                                     \
   REGISTER_USER_KERNEL("image_batch_align")                                          \
       .SetCreateFn<ImageBatchAlignKernel<dtype>>()                                   \
       .SetIsMatchedHob((user_op::HobDeviceType() == DeviceType::kCPU)                \
                        && (user_op::HobDataType("in", 0) == DataType::kTensorBuffer) \
                        && (user_op::HobDataType("out", 0) == GetDataType<dtype>::value));
->>>>>>> 85d79b69
 
 REGISTER_IMAGE_BATCH_ALIGN_KERNEL(uint8_t)
 REGISTER_IMAGE_BATCH_ALIGN_KERNEL(float)
