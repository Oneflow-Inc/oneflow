/*
Copyright 2020 The OneFlow Authors. All rights reserved.

Licensed under the Apache License, Version 2.0 (the "License");
you may not use this file except in compliance with the License.
You may obtain a copy of the License at

    http://www.apache.org/licenses/LICENSE-2.0

Unless required by applicable law or agreed to in writing, software
distributed under the License is distributed on an "AS IS" BASIS,
WITHOUT WARRANTIES OR CONDITIONS OF ANY KIND, either express or implied.
See the License for the specific language governing permissions and
limitations under the License.
*/
#include "oneflow/core/framework/framework.h"
#include "oneflow/core/thread/thread_manager.h"
#include "oneflow/user/image/image_util.h"
#include <opencv2/opencv.hpp>

namespace oneflow {

namespace {

void DecodeImage(const TensorBuffer& raw_bytes, TensorBuffer* image_buffer,
                 const std::string& color_space, DataType data_type) {
  // should only support kChar, but numpy ndarray maybe cannot convert to char*
  CHECK(raw_bytes.data_type() == DataType::kChar || raw_bytes.data_type() == DataType::kInt8
        || raw_bytes.data_type() == DataType::kUInt8);
  cv::_InputArray raw_bytes_arr(raw_bytes.data<char>(), raw_bytes.elem_cnt());
  cv::Mat image_mat = cv::imdecode(
      raw_bytes_arr, (ImageUtil::IsColor(color_space) ? cv::IMREAD_COLOR : cv::IMREAD_GRAYSCALE)
                         | cv::IMREAD_ANYDEPTH);
  if (ImageUtil::IsColor(color_space) && color_space != "BGR") {
    ImageUtil::ConvertColor("BGR", image_mat, color_space, image_mat);
  }
  if (data_type == DataType::kUInt8) {
    image_mat.convertTo(image_mat, CV_8U);
  } else if (data_type == DataType::kFloat) {
    image_mat.convertTo(image_mat, CV_32F);
  } else {
    UNIMPLEMENTED();
  }

  int64_t h = image_mat.rows;
  int64_t w = image_mat.cols;
  int64_t c = image_mat.channels();
  image_buffer->Resize(Shape({h, w, c}), data_type);

  w *= c;
  if (image_mat.isContinuous()) {
    w *= h;
    h = 1;
  }
  char* image_ptr = image_buffer->mut_data<char>();
  FOR_RANGE(int64_t, i, 0, h) {
    memcpy(image_ptr + i * w, image_mat.ptr(i), w * GetSizeOfDataType(data_type));
  }
}

}  // namespace

class ImageDecodeKernel final : public user_op::OpKernel {
 public:
  ImageDecodeKernel() = default;
  ~ImageDecodeKernel() = default;

 private:
  void Compute(user_op::KernelComputeContext* ctx) const override {
    const user_op::Tensor* in_tensor = ctx->Tensor4ArgNameAndIndex("in", 0);
    user_op::Tensor* out_tensor = ctx->Tensor4ArgNameAndIndex("out", 0);
    CHECK_EQ(in_tensor->shape().elem_cnt(), out_tensor->shape().elem_cnt());
    CHECK_GT(in_tensor->shape().elem_cnt(), 0);

    const TensorBuffer* in_img_buf = in_tensor->dptr<TensorBuffer>();
    TensorBuffer* out_img_buf = out_tensor->mut_dptr<TensorBuffer>();
    const std::string& color_space = ctx->Attr<std::string>("color_space");
    const DataType data_type = ctx->Attr<DataType>("data_type");

    MultiThreadLoop(in_tensor->shape().elem_cnt(), [&](size_t i) {
      DecodeImage(in_img_buf[i], out_img_buf + i, color_space, data_type);
    });
  }
  bool AlwaysComputeWhenAllOutputsEmpty() const override { return false; }
};

REGISTER_USER_KERNEL("image_decode")
    .SetCreateFn<ImageDecodeKernel>()
    .SetIsMatchedHob((user_op::HobDeviceType() == DeviceType::kCPU)
<<<<<<< HEAD
                     & (user_op::HobDataType("in", 0) == DataType::kTensorBuffer)
                     & (user_op::HobDataType("out", 0) == DataType::kTensorBuffer));
=======
                     && (user_op::HobDataType("in", 0) == DataType::kTensorBuffer)
                     && (user_op::HobDataType("out", 0) == DataType::kTensorBuffer));
>>>>>>> 85d79b69
;
}  // namespace oneflow<|MERGE_RESOLUTION|>--- conflicted
+++ resolved
@@ -87,12 +87,7 @@
 REGISTER_USER_KERNEL("image_decode")
     .SetCreateFn<ImageDecodeKernel>()
     .SetIsMatchedHob((user_op::HobDeviceType() == DeviceType::kCPU)
-<<<<<<< HEAD
-                     & (user_op::HobDataType("in", 0) == DataType::kTensorBuffer)
-                     & (user_op::HobDataType("out", 0) == DataType::kTensorBuffer));
-=======
                      && (user_op::HobDataType("in", 0) == DataType::kTensorBuffer)
                      && (user_op::HobDataType("out", 0) == DataType::kTensorBuffer));
->>>>>>> 85d79b69
 ;
 }  // namespace oneflow