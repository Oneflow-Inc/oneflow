/*
Copyright 2020 The OneFlow Authors. All rights reserved.

Licensed under the Apache License, Version 2.0 (the "License");
you may not use this file except in compliance with the License.
You may obtain a copy of the License at

    http://www.apache.org/licenses/LICENSE-2.0

Unless required by applicable law or agreed to in writing, software
distributed under the License is distributed on an "AS IS" BASIS,
WITHOUT WARRANTIES OR CONDITIONS OF ANY KIND, either express or implied.
See the License for the specific language governing permissions and
limitations under the License.
*/
#include "oneflow/core/framework/framework.h"
#include "oneflow/core/kernel/new_kernel_util.h"

namespace oneflow {

template<typename T>
class CpuSortKernel final : public user_op::OpKernel {
 public:
  CpuSortKernel() = default;
  ~CpuSortKernel() = default;

 private:
  void Compute(user_op::KernelComputeContext* ctx) const override {
    const user_op::Tensor* in = ctx->Tensor4ArgNameAndIndex("in", 0);
    user_op::Tensor* out = ctx->Tensor4ArgNameAndIndex("out", 0);

    Memcpy<DeviceType::kCPU>(ctx->device_ctx(), out->mut_dptr<T>(), in->dptr<T>(),
                             in->shape().elem_cnt() * sizeof(T));
    const int32_t instance_size = in->shape().At(in->shape().NumAxes() - 1);
    const int32_t instance_num = in->shape().elem_cnt() / instance_size;
    const std::string& direction = ctx->Attr<std::string>("direction");
    const bool is_ascending = direction == "ASCENDING";
    const bool is_descending = direction == "DESCENDING";
    FOR_RANGE(int32_t, i, 0, instance_num) {
      T* out_ptr_i = out->mut_dptr<T>() + i * instance_size;
      if (is_ascending) {
        std::sort(out_ptr_i, out_ptr_i + instance_size, std::less<T>());
      } else if (is_descending) {
        std::sort(out_ptr_i, out_ptr_i + instance_size, std::greater<T>());
      } else {
        UNIMPLEMENTED();
      }
    }
  }
  bool AlwaysComputeWhenAllOutputsEmpty() const override { return false; }
};

#define REGISTER_CPU_SORT_KERNEL(dtype)                                             \
  REGISTER_USER_KERNEL("sort").SetCreateFn<CpuSortKernel<dtype>>().SetIsMatchedHob( \
      (user_op::HobDeviceType() == DeviceType::kCPU)                                \
<<<<<<< HEAD
      & (user_op::HobDataType("out", 0) == GetDataType<dtype>::value));
=======
      && (user_op::HobDataType("out", 0) == GetDataType<dtype>::value));
>>>>>>> 85d79b69

REGISTER_CPU_SORT_KERNEL(float)
REGISTER_CPU_SORT_KERNEL(double)
REGISTER_CPU_SORT_KERNEL(int32_t)
REGISTER_CPU_SORT_KERNEL(int64_t)

}  // namespace oneflow<|MERGE_RESOLUTION|>--- conflicted
+++ resolved
@@ -53,11 +53,7 @@
 #define REGISTER_CPU_SORT_KERNEL(dtype)                                             \
   REGISTER_USER_KERNEL("sort").SetCreateFn<CpuSortKernel<dtype>>().SetIsMatchedHob( \
       (user_op::HobDeviceType() == DeviceType::kCPU)                                \
-<<<<<<< HEAD
-      & (user_op::HobDataType("out", 0) == GetDataType<dtype>::value));
-=======
       && (user_op::HobDataType("out", 0) == GetDataType<dtype>::value));
->>>>>>> 85d79b69
 
 REGISTER_CPU_SORT_KERNEL(float)
 REGISTER_CPU_SORT_KERNEL(double)
