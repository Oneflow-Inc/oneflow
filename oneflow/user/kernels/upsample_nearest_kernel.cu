/*
Copyright 2020 The OneFlow Authors. All rights reserved.

Licensed under the Apache License, Version 2.0 (the "License");
you may not use this file except in compliance with the License.
You may obtain a copy of the License at

    http://www.apache.org/licenses/LICENSE-2.0

Unless required by applicable law or agreed to in writing, software
distributed under the License is distributed on an "AS IS" BASIS,
WITHOUT WARRANTIES OR CONDITIONS OF ANY KIND, either express or implied.
See the License for the specific language governing permissions and
limitations under the License.
*/
#include "oneflow/core/framework/framework.h"
#include "oneflow/core/kernel/new_kernel_util.h"
#include "oneflow/core/common/nd_index_offset_helper.h"
#include "oneflow/core/cuda/atomic.cuh"
#include "oneflow/user/kernels/upsample_kernel.h"

namespace oneflow {

namespace {

template<typename T>
__global__ void UpsampleNearest1DForward(const int64_t elem_cnt, const T* in_dptr,
                                         NdIndexOffsetHelper<int64_t, 3> in_helper,
                                         NdIndexOffsetHelper<int64_t, 3> out_helper,
                                         const int64_t in_height, const double scale_factor,
                                         T* out_dptr) {
  CUDA_1D_KERNEL_LOOP(index, elem_cnt) {
    int64_t n, c, h;
    out_helper.OffsetToNdIndex(index, n, c, h);
    const int64_t in_h = GetNearestInputIndex(h, scale_factor, in_height);
    out_dptr[index] = in_dptr[in_helper.NdIndexToOffset(n, c, in_h)];
  }
}

template<typename T>
__global__ void UpsampleNearest1DBackward(const int64_t elem_cnt, const T* dy_dptr,
                                          NdIndexOffsetHelper<int64_t, 3> dy_helper,
                                          NdIndexOffsetHelper<int64_t, 3> dx_helper,
                                          const int64_t in_height, const double scale_factor,
                                          T* dx_dptr) {
  CUDA_1D_KERNEL_LOOP(index, elem_cnt) {
    int64_t n, c, h;
    dy_helper.OffsetToNdIndex(index, n, c, h);
    const int64_t dx_h = GetNearestInputIndex(h, scale_factor, in_height);
    cuda::atomic::Add(dx_dptr + dx_helper.NdIndexToOffset(n, c, dx_h), dy_dptr[index]);
  }
}

template<typename T>
__global__ void UpsampleNearest2DForward(const int64_t elem_cnt, const T* in_dptr,
                                         NdIndexOffsetHelper<int64_t, 4> in_helper,
                                         NdIndexOffsetHelper<int64_t, 4> out_helper,
                                         const int64_t in_height, const int64_t in_width,
                                         const double scale_h, const double scale_w, T* out_dptr) {
  CUDA_1D_KERNEL_LOOP(index, elem_cnt) {
    int64_t n, c, h, w;
    out_helper.OffsetToNdIndex(index, n, c, h, w);
    const int64_t in_h = GetNearestInputIndex(h, scale_h, in_height);
    const int64_t in_w = GetNearestInputIndex(w, scale_w, in_width);
    out_dptr[index] = in_dptr[in_helper.NdIndexToOffset(n, c, in_h, in_w)];
  }
}

template<typename T>
__global__ void UpsampleNearest2DBackward(const int64_t elem_cnt, const T* dy_dptr,
                                          NdIndexOffsetHelper<int64_t, 4> dy_helper,
                                          NdIndexOffsetHelper<int64_t, 4> dx_helper,
                                          const int64_t dx_height, const int64_t dx_width,
                                          const double scale_h, const double scale_w, T* dx_dptr) {
  CUDA_1D_KERNEL_LOOP(index, elem_cnt) {
    int64_t n, c, h, w;
    dy_helper.OffsetToNdIndex(index, n, c, h, w);
    const int64_t dx_h = GetNearestInputIndex(h, scale_h, dx_height);
    const int64_t dx_w = GetNearestInputIndex(w, scale_w, dx_width);
    cuda::atomic::Add(dx_dptr + dx_helper.NdIndexToOffset(n, c, dx_h, dx_w), dy_dptr[index]);
  }
}

template<typename T>
__global__ void UpsampleNearest3DForward(const int64_t elem_cnt, const T* in_dptr,
                                         NdIndexOffsetHelper<int64_t, 5> in_helper,
                                         NdIndexOffsetHelper<int64_t, 5> out_helper,
                                         const int64_t in_depth, const int64_t in_height,
                                         const int64_t in_width, const float scale_d,
                                         const float scale_h, const float scale_w, T* out_dptr) {
  CUDA_1D_KERNEL_LOOP(index, elem_cnt) {
    int64_t n, c, d, h, w;
    out_helper.OffsetToNdIndex(index, n, c, d, h, w);
    const int64_t in_h = GetNearestInputIndex(h, scale_h, in_height);
    const int64_t in_w = GetNearestInputIndex(w, scale_w, in_width);
    const int64_t in_d = GetNearestInputIndex(d, scale_d, in_depth);
    out_dptr[index] = in_dptr[in_helper.NdIndexToOffset(n, c, in_d, in_h, in_w)];
  }
}

template<typename T>
__global__ void UpsampleNearest3DBackward(const int64_t elem_cnt, const T* dy_dptr,
                                          NdIndexOffsetHelper<int64_t, 5> dy_helper,
                                          NdIndexOffsetHelper<int64_t, 5> dx_helper,
                                          const int64_t in_depth, const int64_t in_height,
                                          const int64_t in_width, const float scale_d,
                                          const float scale_h, const float scale_w, T* dx_dptr) {
  CUDA_1D_KERNEL_LOOP(index, elem_cnt) {
    int64_t n, c, d, h, w;
    dy_helper.OffsetToNdIndex(index, n, c, d, h, w);
    const int64_t dx_h = GetNearestInputIndex(h, scale_h, in_height);
    const int64_t dx_w = GetNearestInputIndex(w, scale_w, in_width);
    const int64_t in_d = GetNearestInputIndex(d, scale_d, in_depth);
    cuda::atomic::Add(dx_dptr + dx_helper.NdIndexToOffset(n, c, in_d, dx_h, dx_w), dy_dptr[index]);
  }
}

}  // namespace

template<typename T>
class UpsampleNearest1DGPUKernel final : public user_op::OpKernel {
 public:
  UpsampleNearest1DGPUKernel() = default;
  ~UpsampleNearest1DGPUKernel() = default;

 private:
  using user_op::OpKernel::Compute;
  void Compute(user_op::KernelComputeContext* ctx) const override {
    const user_op::Tensor* x_tensor = ctx->Tensor4ArgNameAndIndex("x", 0);
    user_op::Tensor* y_tensor = ctx->Tensor4ArgNameAndIndex("y", 0);
    const std::vector<int64_t> output_size = ctx->Attr<std::vector<int64_t>>("output_size");
    double height_scale = ctx->Attr<double>("scale_factor");
    const int64_t elem_cnt = y_tensor->shape().elem_cnt();
    const int64_t in_height = x_tensor->shape().At(2);
    const int64_t out_height = y_tensor->shape().At(2);
<<<<<<< HEAD
    if (!output_size.empty()) { height_scale = out_height * 1.0 / in_height; }

=======
    std::vector<int64_t> output_size = ctx->Attr<std::vector<int64_t>>("output_size");
    double height_scale = ctx->Attr<double>("scale_factor");
    if (output_size.size()) { height_scale = out_height * 1.0 / in_height; }
>>>>>>> 173165a9
    if (in_height == out_height) {
      Memcpy<DeviceType::kCUDA>(
          ctx->stream(), y_tensor->mut_dptr<void>(), x_tensor->dptr<void>(),
          x_tensor->shape().elem_cnt() * GetSizeOfDataType(x_tensor->data_type()));
    } else {
      NdIndexOffsetHelper<int64_t, 3> in_helper(x_tensor->shape().At(0), x_tensor->shape().At(1),
                                                x_tensor->shape().At(2));
      NdIndexOffsetHelper<int64_t, 3> out_helper(y_tensor->shape().At(0), y_tensor->shape().At(1),
                                                 y_tensor->shape().At(2));
      RUN_CUDA_KERNEL((UpsampleNearest1DForward<T>), ctx->stream(), elem_cnt, elem_cnt,
                      x_tensor->dptr<T>(), in_helper, out_helper, x_tensor->shape().At(2),
                      1.f / height_scale, y_tensor->mut_dptr<T>());
    }
  }
  bool AlwaysComputeWhenAllOutputsEmpty() const override { return false; }
};

template<typename T>
class UpsampleNearestGrad1DGPUKernel final : public user_op::OpKernel {
 public:
  UpsampleNearestGrad1DGPUKernel() = default;
  ~UpsampleNearestGrad1DGPUKernel() = default;

 private:
  using user_op::OpKernel::Compute;
  void Compute(user_op::KernelComputeContext* ctx) const override {
    user_op::Tensor* dx_tensor = ctx->Tensor4ArgNameAndIndex("dx", 0);

    Memset<DeviceType::kCUDA>(ctx->stream(), dx_tensor->mut_dptr<T>(), 0,
                              dx_tensor->shape().elem_cnt() * sizeof(T));
    const user_op::Tensor* dy_tensor = ctx->Tensor4ArgNameAndIndex("dy", 0);
    const std::vector<int64_t> output_size = ctx->Attr<std::vector<int64_t>>("output_size");
    double height_scale = ctx->Attr<double>("scale_factor");
    const int64_t elem_cnt = dy_tensor->shape().elem_cnt();
    const int64_t in_height = dx_tensor->shape().At(2);
    const int64_t out_height = dy_tensor->shape().At(2);
<<<<<<< HEAD
    if (!output_size.empty()) { height_scale = out_height * 1.0 / in_height; }
=======
    std::vector<int64_t> output_size = ctx->Attr<std::vector<int64_t>>("output_size");
    double height_scale = ctx->Attr<double>("scale_factor");
    if (output_size.size()) { height_scale = out_height * 1.0 / in_height; }
>>>>>>> 173165a9
    if (in_height == out_height) {
      Memcpy<DeviceType::kCUDA>(
          ctx->stream(), dx_tensor->mut_dptr<void>(), dy_tensor->dptr<void>(),
          dy_tensor->shape().elem_cnt() * GetSizeOfDataType(dy_tensor->data_type()));
    } else {
      NdIndexOffsetHelper<int64_t, 3> dy_helper(dy_tensor->shape().At(0), dy_tensor->shape().At(1),
                                                dy_tensor->shape().At(2));
      NdIndexOffsetHelper<int64_t, 3> dx_helper(dx_tensor->shape().At(0), dx_tensor->shape().At(1),
                                                dx_tensor->shape().At(2));
      RUN_CUDA_KERNEL((UpsampleNearest1DBackward<T>), ctx->stream(), elem_cnt, elem_cnt,
                      dy_tensor->dptr<T>(), dy_helper, dx_helper, dx_tensor->shape().At(2),
                      1.f / height_scale, dx_tensor->mut_dptr<T>());
    }
  }
  bool AlwaysComputeWhenAllOutputsEmpty() const override { return false; }
};

#define REGISTER_UPSAMPNEAREST1D_CUDA_KERNEL(dtype)                                     \
  REGISTER_USER_KERNEL("upsample_nearest_1d")                                           \
      .SetCreateFn<UpsampleNearest1DGPUKernel<dtype>>()                                 \
      .SetIsMatchedHob((user_op::HobDeviceType() == DeviceType::kCUDA)                  \
                       && (user_op::HobDataType("y", 0) == GetDataType<dtype>::value)); \
  REGISTER_USER_KERNEL("upsample_nearest_1d_grad")                                      \
      .SetCreateFn<UpsampleNearestGrad1DGPUKernel<dtype>>()                             \
      .SetIsMatchedHob((user_op::HobDeviceType() == DeviceType::kCUDA)                  \
                       && (user_op::HobDataType("dx", 0) == GetDataType<dtype>::value));

REGISTER_UPSAMPNEAREST1D_CUDA_KERNEL(float)
REGISTER_UPSAMPNEAREST1D_CUDA_KERNEL(double)

template<typename T>
class UpsampleNearest2DGPUKernel final : public user_op::OpKernel {
 public:
  UpsampleNearest2DGPUKernel() = default;
  ~UpsampleNearest2DGPUKernel() = default;

 private:
  using user_op::OpKernel::Compute;
  void Compute(user_op::KernelComputeContext* ctx) const override {
    const user_op::Tensor* x_tensor = ctx->Tensor4ArgNameAndIndex("x", 0);
    user_op::Tensor* y_tensor = ctx->Tensor4ArgNameAndIndex("y", 0);
    const std::vector<int64_t> output_size = ctx->Attr<std::vector<int64_t>>("output_size");
    double height_scale = ctx->Attr<double>("height_scale");
    double width_scale = ctx->Attr<double>("width_scale");
    const int64_t elem_cnt = y_tensor->shape().elem_cnt();
    const int64_t in_height = x_tensor->shape().At(2);
    const int64_t in_width = x_tensor->shape().At(3);
    const int64_t out_height = y_tensor->shape().At(2);
    const int64_t out_width = y_tensor->shape().At(3);
<<<<<<< HEAD
    if (!output_size.empty()) {
      height_scale = out_height * 1.0 / in_height;
      width_scale = out_width * 1.0 / in_width;
    }
=======
    double height_scale = ctx->Attr<double>("height_scale");
    std::vector<int64_t> output_size = ctx->Attr<std::vector<int64_t>>("output_size");
    if (output_size.size()) { height_scale = out_height * 1.0 / in_height; }
    double width_scale = ctx->Attr<double>("width_scale");
    if (output_size.size()) { width_scale = out_width * 1.0 / in_width; }
>>>>>>> 173165a9

    if (in_height == out_height && in_width == out_width) {
      Memcpy<DeviceType::kCUDA>(
          ctx->stream(), y_tensor->mut_dptr<void>(), x_tensor->dptr<void>(),
          x_tensor->shape().elem_cnt() * GetSizeOfDataType(x_tensor->data_type()));
    } else {
      NdIndexOffsetHelper<int64_t, 4> in_helper(x_tensor->shape().At(0), x_tensor->shape().At(1),
                                                x_tensor->shape().At(2), x_tensor->shape().At(3));
      NdIndexOffsetHelper<int64_t, 4> out_helper(y_tensor->shape().At(0), y_tensor->shape().At(1),
                                                 y_tensor->shape().At(2), y_tensor->shape().At(3));
      RUN_CUDA_KERNEL((UpsampleNearest2DForward<T>), ctx->stream(), elem_cnt, elem_cnt,
                      x_tensor->dptr<T>(), in_helper, out_helper, x_tensor->shape().At(2),
                      x_tensor->shape().At(3), 1.f / height_scale, 1.f / width_scale,
                      y_tensor->mut_dptr<T>());
    }
  }
  bool AlwaysComputeWhenAllOutputsEmpty() const override { return false; }
};

template<typename T>
class UpsampleNearest2DGradGPUKernel final : public user_op::OpKernel {
 public:
  UpsampleNearest2DGradGPUKernel() = default;
  ~UpsampleNearest2DGradGPUKernel() = default;

 private:
  using user_op::OpKernel::Compute;
  void Compute(user_op::KernelComputeContext* ctx) const override {
    user_op::Tensor* dx_tensor = ctx->Tensor4ArgNameAndIndex("dx", 0);

    Memset<DeviceType::kCUDA>(ctx->stream(), dx_tensor->mut_dptr<T>(), 0,
                              dx_tensor->shape().elem_cnt() * sizeof(T));
    const user_op::Tensor* dy_tensor = ctx->Tensor4ArgNameAndIndex("dy", 0);
    const std::vector<int64_t> output_size = ctx->Attr<std::vector<int64_t>>("output_size");
    double height_scale = ctx->Attr<double>("height_scale");
    double width_scale = ctx->Attr<double>("width_scale");
    const int64_t elem_cnt = dy_tensor->shape().elem_cnt();
    const int64_t in_height = dx_tensor->shape().At(2);
    const int64_t in_width = dx_tensor->shape().At(3);
    const int64_t out_height = dy_tensor->shape().At(2);
    const int64_t out_width = dy_tensor->shape().At(3);
<<<<<<< HEAD
    if (!output_size.empty()) {
      height_scale = out_height * 1.0 / in_height;
      width_scale = out_width * 1.0 / in_width;
    }
=======

    double height_scale = ctx->Attr<double>("height_scale");
    std::vector<int64_t> output_size = ctx->Attr<std::vector<int64_t>>("output_size");
    if (output_size.size()) { height_scale = out_height * 1.0 / in_height; }
    double width_scale = ctx->Attr<double>("width_scale");
    if (output_size.size()) { width_scale = out_width * 1.0 / in_width; }
    
>>>>>>> 173165a9
    if (in_height == out_height && in_width == out_width) {
      Memcpy<DeviceType::kCUDA>(
          ctx->stream(), dx_tensor->mut_dptr<void>(), dy_tensor->dptr<void>(),
          dy_tensor->shape().elem_cnt() * GetSizeOfDataType(dy_tensor->data_type()));
    } else {
      NdIndexOffsetHelper<int64_t, 4> dy_helper(dy_tensor->shape().At(0), dy_tensor->shape().At(1),
                                                dy_tensor->shape().At(2), dy_tensor->shape().At(3));
      NdIndexOffsetHelper<int64_t, 4> dx_helper(dx_tensor->shape().At(0), dx_tensor->shape().At(1),
                                                dx_tensor->shape().At(2), dx_tensor->shape().At(3));
      RUN_CUDA_KERNEL((UpsampleNearest2DBackward<T>), ctx->stream(), elem_cnt, elem_cnt,
                      dy_tensor->dptr<T>(), dy_helper, dx_helper, dx_tensor->shape().At(2),
                      dx_tensor->shape().At(3), 1.f / height_scale, 1.f / width_scale,
                      dx_tensor->mut_dptr<T>());
    }
  }
  bool AlwaysComputeWhenAllOutputsEmpty() const override { return false; }
};

#define REGISTER_UPSAMPLE_NEAREST_2D_CUDA_KERNEL(dtype)                                 \
  REGISTER_USER_KERNEL("upsample_nearest_2d")                                           \
      .SetCreateFn<UpsampleNearest2DGPUKernel<dtype>>()                                 \
      .SetIsMatchedHob((user_op::HobDeviceType() == DeviceType::kCUDA)                  \
                       && (user_op::HobDataType("y", 0) == GetDataType<dtype>::value)); \
  REGISTER_USER_KERNEL("upsample_nearest_2d_grad")                                      \
      .SetCreateFn<UpsampleNearest2DGradGPUKernel<dtype>>()                             \
      .SetIsMatchedHob((user_op::HobDeviceType() == DeviceType::kCUDA)                  \
                       && (user_op::HobDataType("dx", 0) == GetDataType<dtype>::value));

REGISTER_UPSAMPLE_NEAREST_2D_CUDA_KERNEL(float)
REGISTER_UPSAMPLE_NEAREST_2D_CUDA_KERNEL(double)

template<typename T>
class UpsampleNearest3DGPUKernel final : public user_op::OpKernel {
 public:
  UpsampleNearest3DGPUKernel() = default;
  ~UpsampleNearest3DGPUKernel() = default;

 private:
  using user_op::OpKernel::Compute;
  void Compute(user_op::KernelComputeContext* ctx) const override {
    const user_op::Tensor* x_tensor = ctx->Tensor4ArgNameAndIndex("x", 0);
    user_op::Tensor* y_tensor = ctx->Tensor4ArgNameAndIndex("y", 0);
    const std::vector<int64_t> output_size = ctx->Attr<std::vector<int64_t>>("output_size");
    double depth_scale = ctx->Attr<double>("depth_scale");
    double height_scale = ctx->Attr<double>("height_scale");
    double width_scale = ctx->Attr<double>("width_scale");
    const int64_t in_depth = x_tensor->shape().At(2);
    const int64_t in_height = x_tensor->shape().At(3);
    const int64_t in_width = x_tensor->shape().At(4);
    const int64_t out_depth = y_tensor->shape().At(2);
    const int64_t out_height = y_tensor->shape().At(3);
    const int64_t out_width = y_tensor->shape().At(4);
    const int64_t elem_cnt = y_tensor->shape().elem_cnt();
    if (!output_size.empty()) {
      depth_scale = out_depth * 1.0 / in_depth;
      height_scale = out_height * 1.0 / in_height;
      width_scale = out_width * 1.0 / in_width;
    }
    NdIndexOffsetHelper<int64_t, 5> in_helper(x_tensor->shape().At(0), x_tensor->shape().At(1),
                                              x_tensor->shape().At(2), x_tensor->shape().At(3),
                                              x_tensor->shape().At(4));
    NdIndexOffsetHelper<int64_t, 5> out_helper(y_tensor->shape().At(0), y_tensor->shape().At(1),
                                               y_tensor->shape().At(2), y_tensor->shape().At(3),
                                               y_tensor->shape().At(4));
    RUN_CUDA_KERNEL((UpsampleNearest3DForward<T>), ctx->stream(), elem_cnt, elem_cnt,
                    x_tensor->dptr<T>(), in_helper, out_helper, x_tensor->shape().At(2),
                    x_tensor->shape().At(3), x_tensor->shape().At(4), 1.f / depth_scale,
                    1.f / height_scale, 1.f / width_scale, y_tensor->mut_dptr<T>());
  }
  bool AlwaysComputeWhenAllOutputsEmpty() const override { return false; }
};

template<typename T>
class UpsampleNearestGrad3DGPUKernel final : public user_op::OpKernel {
 public:
  UpsampleNearestGrad3DGPUKernel() = default;
  ~UpsampleNearestGrad3DGPUKernel() = default;

 private:
  using user_op::OpKernel::Compute;
  void Compute(user_op::KernelComputeContext* ctx) const override {
    user_op::Tensor* dx_tensor = ctx->Tensor4ArgNameAndIndex("dx", 0);

    Memset<DeviceType::kCUDA>(ctx->stream(), dx_tensor->mut_dptr<T>(), 0,
                              dx_tensor->shape().elem_cnt() * sizeof(T));
    const user_op::Tensor* dy_tensor = ctx->Tensor4ArgNameAndIndex("dy", 0);
    const std::vector<int64_t> output_size = ctx->Attr<std::vector<int64_t>>("output_size");
    double depth_scale = ctx->Attr<double>("depth_scale");
    double height_scale = ctx->Attr<double>("height_scale");
    double width_scale = ctx->Attr<double>("width_scale");
    const int64_t in_depth = dx_tensor->shape().At(2);
    const int64_t in_height = dx_tensor->shape().At(3);
    const int64_t in_width = dx_tensor->shape().At(4);
    const int64_t out_depth = dy_tensor->shape().At(2);
    const int64_t out_height = dy_tensor->shape().At(3);
    const int64_t out_width = dy_tensor->shape().At(4);
    const int64_t elem_cnt = dy_tensor->shape().elem_cnt();
    if (!output_size.empty()) {
      depth_scale = out_depth * 1.0 / in_depth;
      height_scale = out_height * 1.0 / in_height;
      width_scale = out_width * 1.0 / in_width;
    }
    NdIndexOffsetHelper<int64_t, 5> dy_helper(dy_tensor->shape().At(0), dy_tensor->shape().At(1),
                                              dy_tensor->shape().At(2), dy_tensor->shape().At(3),
                                              dy_tensor->shape().At(4));
    NdIndexOffsetHelper<int64_t, 5> dx_helper(dx_tensor->shape().At(0), dx_tensor->shape().At(1),
                                              dx_tensor->shape().At(2), dx_tensor->shape().At(3),
                                              dx_tensor->shape().At(4));
    RUN_CUDA_KERNEL((UpsampleNearest3DBackward<T>), ctx->stream(), elem_cnt, elem_cnt,
                    dy_tensor->dptr<T>(), dy_helper, dx_helper, dx_tensor->shape().At(2),
                    dx_tensor->shape().At(3), dx_tensor->shape().At(4), 1.f / depth_scale,
                    1.f / height_scale, 1.f / width_scale, dx_tensor->mut_dptr<T>());
  }
  bool AlwaysComputeWhenAllOutputsEmpty() const override { return false; }
};

#define REGISTER_UPSAMPNEAREST3D_CUDA_KERNEL(dtype)                                     \
  REGISTER_USER_KERNEL("upsample_nearest_3d")                                           \
      .SetCreateFn<UpsampleNearest3DGPUKernel<dtype>>()                                 \
      .SetIsMatchedHob((user_op::HobDeviceType() == DeviceType::kCUDA)                  \
                       && (user_op::HobDataType("y", 0) == GetDataType<dtype>::value)); \
  REGISTER_USER_KERNEL("upsample_nearest_3d_grad")                                      \
      .SetCreateFn<UpsampleNearestGrad3DGPUKernel<dtype>>()                             \
      .SetIsMatchedHob((user_op::HobDeviceType() == DeviceType::kCUDA)                  \
                       && (user_op::HobDataType("dx", 0) == GetDataType<dtype>::value));

REGISTER_UPSAMPNEAREST3D_CUDA_KERNEL(float)
REGISTER_UPSAMPNEAREST3D_CUDA_KERNEL(double)

}  // namespace oneflow<|MERGE_RESOLUTION|>--- conflicted
+++ resolved
@@ -133,14 +133,7 @@
     const int64_t elem_cnt = y_tensor->shape().elem_cnt();
     const int64_t in_height = x_tensor->shape().At(2);
     const int64_t out_height = y_tensor->shape().At(2);
-<<<<<<< HEAD
     if (!output_size.empty()) { height_scale = out_height * 1.0 / in_height; }
-
-=======
-    std::vector<int64_t> output_size = ctx->Attr<std::vector<int64_t>>("output_size");
-    double height_scale = ctx->Attr<double>("scale_factor");
-    if (output_size.size()) { height_scale = out_height * 1.0 / in_height; }
->>>>>>> 173165a9
     if (in_height == out_height) {
       Memcpy<DeviceType::kCUDA>(
           ctx->stream(), y_tensor->mut_dptr<void>(), x_tensor->dptr<void>(),
@@ -177,13 +170,7 @@
     const int64_t elem_cnt = dy_tensor->shape().elem_cnt();
     const int64_t in_height = dx_tensor->shape().At(2);
     const int64_t out_height = dy_tensor->shape().At(2);
-<<<<<<< HEAD
     if (!output_size.empty()) { height_scale = out_height * 1.0 / in_height; }
-=======
-    std::vector<int64_t> output_size = ctx->Attr<std::vector<int64_t>>("output_size");
-    double height_scale = ctx->Attr<double>("scale_factor");
-    if (output_size.size()) { height_scale = out_height * 1.0 / in_height; }
->>>>>>> 173165a9
     if (in_height == out_height) {
       Memcpy<DeviceType::kCUDA>(
           ctx->stream(), dx_tensor->mut_dptr<void>(), dy_tensor->dptr<void>(),
@@ -233,18 +220,10 @@
     const int64_t in_width = x_tensor->shape().At(3);
     const int64_t out_height = y_tensor->shape().At(2);
     const int64_t out_width = y_tensor->shape().At(3);
-<<<<<<< HEAD
     if (!output_size.empty()) {
       height_scale = out_height * 1.0 / in_height;
       width_scale = out_width * 1.0 / in_width;
     }
-=======
-    double height_scale = ctx->Attr<double>("height_scale");
-    std::vector<int64_t> output_size = ctx->Attr<std::vector<int64_t>>("output_size");
-    if (output_size.size()) { height_scale = out_height * 1.0 / in_height; }
-    double width_scale = ctx->Attr<double>("width_scale");
-    if (output_size.size()) { width_scale = out_width * 1.0 / in_width; }
->>>>>>> 173165a9
 
     if (in_height == out_height && in_width == out_width) {
       Memcpy<DeviceType::kCUDA>(
@@ -286,20 +265,10 @@
     const int64_t in_width = dx_tensor->shape().At(3);
     const int64_t out_height = dy_tensor->shape().At(2);
     const int64_t out_width = dy_tensor->shape().At(3);
-<<<<<<< HEAD
     if (!output_size.empty()) {
       height_scale = out_height * 1.0 / in_height;
       width_scale = out_width * 1.0 / in_width;
     }
-=======
-
-    double height_scale = ctx->Attr<double>("height_scale");
-    std::vector<int64_t> output_size = ctx->Attr<std::vector<int64_t>>("output_size");
-    if (output_size.size()) { height_scale = out_height * 1.0 / in_height; }
-    double width_scale = ctx->Attr<double>("width_scale");
-    if (output_size.size()) { width_scale = out_width * 1.0 / in_width; }
-    
->>>>>>> 173165a9
     if (in_height == out_height && in_width == out_width) {
       Memcpy<DeviceType::kCUDA>(
           ctx->stream(), dx_tensor->mut_dptr<void>(), dy_tensor->dptr<void>(),
