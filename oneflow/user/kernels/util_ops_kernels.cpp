--- conflicted
+++ resolved
@@ -17,72 +17,26 @@
 
 namespace oneflow {
 namespace user_op {
+#define UTIL_OPS_SEQ                                            \
+  OF_PP_MAKE_TUPLE_SEQ("isinf", ep::primitive::UnaryOp::kIsInf) \
+  OF_PP_MAKE_TUPLE_SEQ("isnan", ep::primitive::UnaryOp::kIsNan) \
+  OF_PP_MAKE_TUPLE_SEQ("isfinite", ep::primitive::UnaryOp::kIsFinite)
 
-<<<<<<< HEAD
-template<typename T>
-struct IsNanFunctor<DeviceType::kCPU, T, std::enable_if_t<std::is_floating_point<T>::value>> {
-  OF_DEVICE_FUNC bool operator()(const T x) const { return std::isnan(x); }
-};
+#define RISTER_UTIL_OPS(op_name, op_kind)                                                 \
+  REGISTER_USER_KERNEL(op_name)                                                           \
+      .SetCreateFn([]() {                                                                 \
+        return user_op::NewOpKernel<UnaryPrimitiveKernel>(                                \
+            "out", "in", [](user_op::KernelComputeContext* ctx) {                         \
+              const user_op::TensorDesc* src = ctx->TensorDesc4ArgNameAndIndex("in", 0);  \
+              const user_op::TensorDesc* dst = ctx->TensorDesc4ArgNameAndIndex("out", 0); \
+              return ep::primitive::NewPrimitive<ep::primitive::ElementwiseUnaryFactory>( \
+                  ctx->device_type(), op_kind, src->data_type(), dst->data_type());       \
+            });                                                                           \
+      })                                                                                  \
+      .SetIsMatchedHob(UnaryPrimitiveExists(op_kind, "out", "in"));
 
-template<typename T>
-struct IsNanFunctor<DeviceType::kCPU, T, std::enable_if_t<!std::is_floating_point<T>::value>> {
-  OF_DEVICE_FUNC bool operator()(const T x) const { return false; }
-};
-
-template<typename T>
-struct IsInfFunctor<DeviceType::kCPU, T, std::enable_if_t<std::is_floating_point<T>::value>> {
-  OF_DEVICE_FUNC bool operator()(const T x) const { return std::isinf(x); }
-};
-
-template<typename T>
-struct IsInfFunctor<DeviceType::kCPU, T, std::enable_if_t<!std::is_floating_point<T>::value>> {
-  OF_DEVICE_FUNC bool operator()(const T x) const { return false; }
-};
-
-template<typename T>
-struct IsFiniteFunctor<DeviceType::kCPU, T, std::enable_if_t<std::is_floating_point<T>::value>> {
-  OF_DEVICE_FUNC bool operator()(const T x) const { return std::isfinite(x); }
-};
-
-template<typename T>
-struct IsFiniteFunctor<DeviceType::kCPU, T, std::enable_if_t<!std::is_floating_point<T>::value>> {
-  OF_DEVICE_FUNC bool operator()(const T x) const { return true; }
-};
-
-#define REGISTER_UTIL_OPS_CPU_KERNEL(device, dtype_pair)      \
-  REGISTER_ISNAN_KERNEL(device, OF_PP_PAIR_FIRST(dtype_pair)) \
-  REGISTER_ISINF_KERNEL(device, OF_PP_PAIR_FIRST(dtype_pair)) \
-  REGISTER_ISFINITE_KERNEL(device, OF_PP_PAIR_FIRST(dtype_pair))
-
-OF_PP_SEQ_PRODUCT_FOR_EACH_TUPLE(REGISTER_UTIL_OPS_CPU_KERNEL, (DeviceType::kCPU),
-                                 UTIL_OPS_DATA_TYPE_SEQ);
-=======
-REGISTER_USER_KERNEL("isinf")
-    .SetCreateFn([]() {
-      return user_op::NewOpKernel<UnaryPrimitiveKernel>(
-          "out", "in", [](user_op::KernelComputeContext* ctx) {
-            const user_op::TensorDesc* src = ctx->TensorDesc4ArgNameAndIndex("in", 0);
-            const user_op::TensorDesc* dst = ctx->TensorDesc4ArgNameAndIndex("out", 0);
-            return ep::primitive::NewPrimitive<ep::primitive::ElementwiseUnaryFactory>(
-                ctx->device_type(), ep::primitive::UnaryOp::kIsInf, src->data_type(),
-                dst->data_type());
-          });
-    })
-    .SetIsMatchedHob(UnaryPrimitiveExists(ep::primitive::UnaryOp::kIsInf, "out", "in"));
-
-REGISTER_USER_KERNEL("isnan")
-    .SetCreateFn([]() {
-      return user_op::NewOpKernel<UnaryPrimitiveKernel>(
-          "out", "in", [](user_op::KernelComputeContext* ctx) {
-            const user_op::TensorDesc* src = ctx->TensorDesc4ArgNameAndIndex("in", 0);
-            const user_op::TensorDesc* dst = ctx->TensorDesc4ArgNameAndIndex("out", 0);
-            return ep::primitive::NewPrimitive<ep::primitive::ElementwiseUnaryFactory>(
-                ctx->device_type(), ep::primitive::UnaryOp::kIsNan, src->data_type(),
-                dst->data_type());
-          });
-    })
-    .SetIsMatchedHob(UnaryPrimitiveExists(ep::primitive::UnaryOp::kIsNan, "out", "in"));
->>>>>>> 09601e18
-
+OF_PP_FOR_EACH_TUPLE(RISTER_UTIL_OPS, UTIL_OPS_SEQ)
+#undef RISTER_UTIL_OPS
+#undef UTIL_OPS_SEQ
 }  // namespace user_op
 }  // namespace oneflow