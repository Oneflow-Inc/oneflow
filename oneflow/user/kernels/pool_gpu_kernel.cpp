/*
Copyright 2020 The OneFlow Authors. All rights reserved.

Licensed under the Apache License, Version 2.0 (the "License");
you may not use this file except in compliance with the License.
You may obtain a copy of the License at

    http://www.apache.org/licenses/LICENSE-2.0

Unless required by applicable law or agreed to in writing, software
distributed under the License is distributed on an "AS IS" BASIS,
WITHOUT WARRANTIES OR CONDITIONS OF ANY KIND, either express or implied.
See the License for the specific language governing permissions and
limitations under the License.
*/
#ifdef WITH_CUDA

#include "oneflow/core/framework/framework.h"
#include "oneflow/user/utils/pool_util.h"
#include "oneflow/core/device/cudnn_util.h"
#include "oneflow/core/kernel/cuda_graph_support.h"

namespace oneflow {

namespace {

class CudnnPoolDesc final {
 public:
  OF_DISALLOW_COPY_AND_MOVE(CudnnPoolDesc);
  CudnnPoolDesc(cudnnPoolingMode_t pooling_mode, int dims, const int* window, const int* padding,
                const int* stride) {
    OF_CUDNN_CHECK(cudnnCreatePoolingDescriptor(&val_));
    OF_CUDNN_CHECK(cudnnSetPoolingNdDescriptor(val_, pooling_mode, CUDNN_NOT_PROPAGATE_NAN, dims,
                                               window, padding, stride));
  }

  ~CudnnPoolDesc() { OF_CUDNN_CHECK(cudnnDestroyPoolingDescriptor(val_)); }

  const cudnnPoolingDescriptor_t& Get() const { return val_; }

 private:
  cudnnPoolingDescriptor_t val_;
};

class GPUPoolOpKernelState final : public user_op::OpKernelState {
 public:
  GPUPoolOpKernelState(const int32_t dim, const std::string& pooling_type, const ShapeView& x_shape,
                       const ShapeView& y_shape, const std::string& data_format,
                       const DataType& dtype, const Params3D& params_3d)
      : dim_(dim), pooling_type_(pooling_type) {
    Reset(dim, pooling_type, x_shape, y_shape, data_format, dtype, params_3d);
  }
  ~GPUPoolOpKernelState() = default;

  void Reset(const int32_t dim, const std::string& pooling_type, const ShapeView& x_shape,
             const ShapeView& y_shape, const std::string& data_format, const DataType& dtype,
             const Params3D& params_3d) {
    FixedVector pool_size(dim);
    FixedVector padding(dim);
    FixedVector strides(dim);
    FOR_RANGE(int, i, 0, dim) {
      int32_t index_in_3d = i + 3 - dim;
      pool_size[i] = params_3d.pool_size_3d().at(index_in_3d);
      padding[i] = params_3d.padding_before_3d().at(index_in_3d);
      strides[i] = params_3d.strides_3d().at(index_in_3d);
    }

    x_desc_.reset(new CudnnTensorDesc(dtype, x_shape, data_format));
    y_desc_.reset(new CudnnTensorDesc(dtype, y_shape, data_format));
    cudnnPoolingMode_t pooling_mode;
    if (pooling_type == "AVG") {
      pooling_mode = CUDNN_POOLING_AVERAGE_COUNT_EXCLUDE_PADDING;
    } else if (pooling_type == "MAX") {
      pooling_mode = CUDNN_POOLING_MAX;
    } else {
      UNIMPLEMENTED();
    }
    pooling_desc_.reset(
        new CudnnPoolDesc(pooling_mode, dim, pool_size.data(), padding.data(), strides.data()));
  }

  static std::shared_ptr<GPUPoolOpKernelState> FromKernelComputeContext(
      const int32_t& dim, const std::string& pooling_type, user_op::KernelComputeContext* ctx) {
    if (pooling_type != "MAX" && pooling_type != "AVG") { UNIMPLEMENTED(); }
    const ShapeView& x_shape = ctx->Tensor4ArgNameAndIndex("x", 0)->shape();
    const std::string& data_format = ctx->Attr<std::string>("data_format");
    const std::string& padding = ctx->Attr<std::string>("padding");
    const auto& padding_before = ctx->Attr<std::vector<int32_t>>("padding_before");
    const auto& padding_after = ctx->Attr<std::vector<int32_t>>("padding_after");
    const std::vector<int32_t>& pool_size = ctx->Attr<std::vector<int32_t>>("pool_size");
    const std::vector<int32_t>& strides = ctx->Attr<std::vector<int32_t>>("strides");
    const bool ceil_mode = ctx->Attr<bool>("ceil_mode");
    const Params3D params_3d(dim, x_shape, data_format, padding, padding_before, padding_after,
                             pool_size, strides, ceil_mode);
    const ShapeView& y_shape = ctx->Tensor4ArgNameAndIndex("y", 0)->shape();
    const DataType dtype = ctx->Tensor4ArgNameAndIndex("x", 0)->data_type();
    return std::make_shared<GPUPoolOpKernelState>(dim, pooling_type, x_shape, y_shape, data_format,
                                                  dtype, params_3d);
  }

  const cudnnTensorDescriptor_t& cudnn_x_tensor_desc() const { return x_desc_->Get(); }
  const cudnnTensorDescriptor_t& cudnn_y_tensor_desc() const { return y_desc_->Get(); }
  const cudnnPoolingDescriptor_t& cudnn_pooling_desc() const { return pooling_desc_->Get(); }

 private:
  std::unique_ptr<CudnnTensorDesc> x_desc_;
  std::unique_ptr<CudnnTensorDesc> y_desc_;
  std::unique_ptr<CudnnPoolDesc> pooling_desc_;
  int32_t dim_;
  std::string pooling_type_;
};

struct PoolGpuKernelUtil {
  static void FWCompute(user_op::KernelComputeContext* ctx,
                        GPUPoolOpKernelState* gpu_pool_op_kernel_state) {
    const user_op::Tensor* x = ctx->Tensor4ArgNameAndIndex("x", 0);
    user_op::Tensor* y = ctx->Tensor4ArgNameAndIndex("y", 0);
    CHECK(gpu_pool_op_kernel_state != nullptr);
    OF_CUDNN_CHECK(cudnnPoolingForward(
        ctx->device_ctx()->cudnn_handle(), gpu_pool_op_kernel_state->cudnn_pooling_desc(),
        CudnnSPOnePtr(x->data_type()), gpu_pool_op_kernel_state->cudnn_x_tensor_desc(), x->dptr(),
        CudnnSPZeroPtr(x->data_type()), gpu_pool_op_kernel_state->cudnn_y_tensor_desc(),
        y->mut_dptr()));
  }

  static void BWCompute(user_op::KernelComputeContext* ctx,
                        GPUPoolOpKernelState* gpu_pool_op_kernel_state) {
    const user_op::Tensor* dy = ctx->Tensor4ArgNameAndIndex("dy", 0);
    const user_op::Tensor* x = ctx->Tensor4ArgNameAndIndex("x", 0);
    const user_op::Tensor* y = ctx->Tensor4ArgNameAndIndex("y", 0);
    user_op::Tensor* dx = ctx->Tensor4ArgNameAndIndex("dx", 0);
    CHECK(gpu_pool_op_kernel_state != nullptr);
    OF_CUDNN_CHECK(cudnnPoolingBackward(
        ctx->device_ctx()->cudnn_handle(), gpu_pool_op_kernel_state->cudnn_pooling_desc(),
        CudnnSPOnePtr(y->data_type()), gpu_pool_op_kernel_state->cudnn_y_tensor_desc(), y->dptr(),
        gpu_pool_op_kernel_state->cudnn_y_tensor_desc(), dy->dptr(),
        gpu_pool_op_kernel_state->cudnn_x_tensor_desc(), x->dptr(), CudnnSPZeroPtr(y->data_type()),
        gpu_pool_op_kernel_state->cudnn_x_tensor_desc(), dx->mut_dptr()));
  }
};

}  // namespace

<<<<<<< HEAD
class AvgPool1DGpuKernel final : public user_op::OpKernel {
=======
template<typename T>
class AvgPool1DGpuKernel final : public user_op::OpKernel, public user_op::CudaGraphSupport {
>>>>>>> d3145e1d
 public:
  AvgPool1DGpuKernel() = default;
  ~AvgPool1DGpuKernel() = default;

 private:
  bool AlwaysComputeWhenAllOutputsEmpty() const override { return false; }
  void Compute(user_op::KernelComputeContext* ctx) const override {
    const auto& pool_state = GPUPoolOpKernelState::FromKernelComputeContext(1, "AVG", ctx);
    PoolGpuKernelUtil::FWCompute(ctx, pool_state.get());
  };
};

<<<<<<< HEAD
class AvgPool1DGradGpuKernel final : public user_op::OpKernel {
=======
template<typename T>
class AvgPool1DGradGpuKernel final : public user_op::OpKernel, public user_op::CudaGraphSupport {
>>>>>>> d3145e1d
 public:
  AvgPool1DGradGpuKernel() = default;
  ~AvgPool1DGradGpuKernel() = default;

  bool AlwaysComputeWhenAllOutputsEmpty() const override { return false; }
  void Compute(user_op::KernelComputeContext* ctx) const override {
    const auto& pool_state = GPUPoolOpKernelState::FromKernelComputeContext(1, "AVG", ctx);
    PoolGpuKernelUtil::BWCompute(ctx, pool_state.get());
  };
};

<<<<<<< HEAD
class AvgPool2DGpuKernel final : public user_op::OpKernel {
=======
template<typename T>
class AvgPool2DGpuKernel final : public user_op::OpKernel, public user_op::CudaGraphSupport {
>>>>>>> d3145e1d
 public:
  AvgPool2DGpuKernel() = default;
  ~AvgPool2DGpuKernel() = default;

 private:
  bool AlwaysComputeWhenAllOutputsEmpty() const override { return false; }
  void Compute(user_op::KernelComputeContext* ctx) const override {
    const auto& pool_state = GPUPoolOpKernelState::FromKernelComputeContext(2, "AVG", ctx);
    PoolGpuKernelUtil::FWCompute(ctx, pool_state.get());
  };
};

<<<<<<< HEAD
class AvgPool2DGradGpuKernel final : public user_op::OpKernel {
=======
template<typename T>
class AvgPool2DGradGpuKernel final : public user_op::OpKernel, public user_op::CudaGraphSupport {
>>>>>>> d3145e1d
 public:
  AvgPool2DGradGpuKernel() = default;
  ~AvgPool2DGradGpuKernel() = default;

 private:
  bool AlwaysComputeWhenAllOutputsEmpty() const override { return false; }
  void Compute(user_op::KernelComputeContext* ctx) const override {
    const auto& pool_state = GPUPoolOpKernelState::FromKernelComputeContext(2, "AVG", ctx);
    PoolGpuKernelUtil::BWCompute(ctx, pool_state.get());
  };
};

<<<<<<< HEAD
class AvgPool3DGpuKernel final : public user_op::OpKernel {
=======
template<typename T>
class AvgPool3DGpuKernel final : public user_op::OpKernel, public user_op::CudaGraphSupport {
>>>>>>> d3145e1d
 public:
  AvgPool3DGpuKernel() = default;
  ~AvgPool3DGpuKernel() = default;

 private:
  bool AlwaysComputeWhenAllOutputsEmpty() const override { return false; }
  void Compute(user_op::KernelComputeContext* ctx) const override {
    const auto& pool_state = GPUPoolOpKernelState::FromKernelComputeContext(3, "AVG", ctx);
    PoolGpuKernelUtil::FWCompute(ctx, pool_state.get());
  };
};

<<<<<<< HEAD
class AvgPool3DGradGpuKernel final : public user_op::OpKernel {
=======
template<typename T>
class AvgPool3DGradGpuKernel final : public user_op::OpKernel, public user_op::CudaGraphSupport {
>>>>>>> d3145e1d
 public:
  AvgPool3DGradGpuKernel() = default;
  ~AvgPool3DGradGpuKernel() = default;

 private:
  bool AlwaysComputeWhenAllOutputsEmpty() const override { return false; }
  void Compute(user_op::KernelComputeContext* ctx) const override {
    const auto& pool_state = GPUPoolOpKernelState::FromKernelComputeContext(3, "AVG", ctx);
    PoolGpuKernelUtil::BWCompute(ctx, pool_state.get());
  };
};

<<<<<<< HEAD
class MaxPool1DGpuKernel final : public user_op::OpKernel {
=======
template<typename T>
class MaxPool1DGpuKernel final : public user_op::OpKernel, public user_op::CudaGraphSupport {
>>>>>>> d3145e1d
 public:
  MaxPool1DGpuKernel() = default;
  ~MaxPool1DGpuKernel() = default;

 private:
  bool AlwaysComputeWhenAllOutputsEmpty() const override { return false; }
  void Compute(user_op::KernelComputeContext* ctx) const override {
    const auto& pool_state = GPUPoolOpKernelState::FromKernelComputeContext(1, "MAX", ctx);
    PoolGpuKernelUtil::FWCompute(ctx, pool_state.get());
  };
};

<<<<<<< HEAD
class MaxPool1DGradGpuKernel final : public user_op::OpKernel {
=======
template<typename T>
class MaxPool1DGradGpuKernel final : public user_op::OpKernel, public user_op::CudaGraphSupport {
>>>>>>> d3145e1d
 public:
  MaxPool1DGradGpuKernel() = default;
  ~MaxPool1DGradGpuKernel() = default;

 private:
  bool AlwaysComputeWhenAllOutputsEmpty() const override { return false; }
  void Compute(user_op::KernelComputeContext* ctx) const override {
    const auto& pool_state = GPUPoolOpKernelState::FromKernelComputeContext(1, "MAX", ctx);
    PoolGpuKernelUtil::BWCompute(ctx, pool_state.get());
  };
};

<<<<<<< HEAD
class MaxPool2DGpuKernel final : public user_op::OpKernel {
=======
template<typename T>
class MaxPool2DGpuKernel final : public user_op::OpKernel, public user_op::CudaGraphSupport {
>>>>>>> d3145e1d
 public:
  MaxPool2DGpuKernel() = default;
  ~MaxPool2DGpuKernel() = default;

 private:
  bool AlwaysComputeWhenAllOutputsEmpty() const override { return false; }
  void Compute(user_op::KernelComputeContext* ctx) const override {
    const auto& pool_state = GPUPoolOpKernelState::FromKernelComputeContext(2, "MAX", ctx);
    PoolGpuKernelUtil::FWCompute(ctx, pool_state.get());
  };
};

<<<<<<< HEAD
class MaxPool2DGradGpuKernel final : public user_op::OpKernel {
=======
template<typename T>
class MaxPool2DGradGpuKernel final : public user_op::OpKernel, public user_op::CudaGraphSupport {
>>>>>>> d3145e1d
 public:
  MaxPool2DGradGpuKernel() = default;
  ~MaxPool2DGradGpuKernel() = default;

 private:
  bool AlwaysComputeWhenAllOutputsEmpty() const override { return false; }
  void Compute(user_op::KernelComputeContext* ctx) const override {
    const auto& pool_state = GPUPoolOpKernelState::FromKernelComputeContext(2, "MAX", ctx);
    PoolGpuKernelUtil::BWCompute(ctx, pool_state.get());
  };
};

<<<<<<< HEAD
class MaxPool3DGpuKernel final : public user_op::OpKernel {
=======
template<typename T>
class MaxPool3DGpuKernel final : public user_op::OpKernel, public user_op::CudaGraphSupport {
>>>>>>> d3145e1d
 public:
  MaxPool3DGpuKernel() = default;
  ~MaxPool3DGpuKernel() = default;

 private:
  bool AlwaysComputeWhenAllOutputsEmpty() const override { return false; }
  void Compute(user_op::KernelComputeContext* ctx) const override {
    const auto& pool_state = GPUPoolOpKernelState::FromKernelComputeContext(3, "MAX", ctx);
    PoolGpuKernelUtil::FWCompute(ctx, pool_state.get());
  };
};

<<<<<<< HEAD
class MaxPool3DGradGpuKernel final : public user_op::OpKernel {
=======
template<typename T>
class MaxPool3DGradGpuKernel final : public user_op::OpKernel, public user_op::CudaGraphSupport {
>>>>>>> d3145e1d
 public:
  MaxPool3DGradGpuKernel() = default;
  ~MaxPool3DGradGpuKernel() = default;

 private:
  bool AlwaysComputeWhenAllOutputsEmpty() const override { return false; }
  void Compute(user_op::KernelComputeContext* ctx) const override {
    const auto& pool_state = GPUPoolOpKernelState::FromKernelComputeContext(3, "MAX", ctx);
    PoolGpuKernelUtil::BWCompute(ctx, pool_state.get());
  };
};

REGISTER_USER_KERNEL("avg_pool_1d")
    .SetCreateFn<AvgPool1DGpuKernel>()
    .SetIsMatchedHob(user_op::HobDeviceTag() == "gpu");
REGISTER_USER_KERNEL("avg_pool_1d_grad")
    .SetCreateFn<AvgPool1DGradGpuKernel>()
    .SetIsMatchedHob(user_op::HobDeviceTag() == "gpu");
REGISTER_USER_KERNEL("avg_pool_2d")
    .SetCreateFn<AvgPool2DGpuKernel>()
    .SetIsMatchedHob(user_op::HobDeviceTag() == "gpu");
REGISTER_USER_KERNEL("avg_pool_2d_grad")
    .SetCreateFn<AvgPool2DGradGpuKernel>()
    .SetIsMatchedHob(user_op::HobDeviceTag() == "gpu");
REGISTER_USER_KERNEL("avg_pool_3d")
    .SetCreateFn<AvgPool3DGpuKernel>()
    .SetIsMatchedHob(user_op::HobDeviceTag() == "gpu");
REGISTER_USER_KERNEL("avg_pool_3d_grad")
    .SetCreateFn<AvgPool3DGradGpuKernel>()
    .SetIsMatchedHob(user_op::HobDeviceTag() == "gpu");
REGISTER_USER_KERNEL("max_pool_1d")
    .SetCreateFn<MaxPool1DGpuKernel>()
    .SetIsMatchedHob(user_op::HobDeviceTag() == "gpu");
REGISTER_USER_KERNEL("max_pool_1d_grad")
    .SetCreateFn<MaxPool1DGradGpuKernel>()
    .SetIsMatchedHob(user_op::HobDeviceTag() == "gpu");
REGISTER_USER_KERNEL("max_pool_2d")
    .SetCreateFn<MaxPool2DGpuKernel>()
    .SetIsMatchedHob(user_op::HobDeviceTag() == "gpu");
REGISTER_USER_KERNEL("max_pool_2d_grad")
    .SetCreateFn<MaxPool2DGradGpuKernel>()
    .SetIsMatchedHob(user_op::HobDeviceTag() == "gpu");
REGISTER_USER_KERNEL("max_pool_3d")
    .SetCreateFn<MaxPool3DGpuKernel>()
    .SetIsMatchedHob(user_op::HobDeviceTag() == "gpu");
REGISTER_USER_KERNEL("max_pool_3d_grad")
    .SetCreateFn<MaxPool3DGradGpuKernel>()
    .SetIsMatchedHob(user_op::HobDeviceTag() == "gpu");

}  // namespace oneflow

#endif<|MERGE_RESOLUTION|>--- conflicted
+++ resolved
@@ -141,12 +141,7 @@
 
 }  // namespace
 
-<<<<<<< HEAD
-class AvgPool1DGpuKernel final : public user_op::OpKernel {
-=======
-template<typename T>
 class AvgPool1DGpuKernel final : public user_op::OpKernel, public user_op::CudaGraphSupport {
->>>>>>> d3145e1d
  public:
   AvgPool1DGpuKernel() = default;
   ~AvgPool1DGpuKernel() = default;
@@ -159,12 +154,7 @@
   };
 };
 
-<<<<<<< HEAD
-class AvgPool1DGradGpuKernel final : public user_op::OpKernel {
-=======
-template<typename T>
 class AvgPool1DGradGpuKernel final : public user_op::OpKernel, public user_op::CudaGraphSupport {
->>>>>>> d3145e1d
  public:
   AvgPool1DGradGpuKernel() = default;
   ~AvgPool1DGradGpuKernel() = default;
@@ -176,12 +166,7 @@
   };
 };
 
-<<<<<<< HEAD
-class AvgPool2DGpuKernel final : public user_op::OpKernel {
-=======
-template<typename T>
 class AvgPool2DGpuKernel final : public user_op::OpKernel, public user_op::CudaGraphSupport {
->>>>>>> d3145e1d
  public:
   AvgPool2DGpuKernel() = default;
   ~AvgPool2DGpuKernel() = default;
@@ -194,12 +179,7 @@
   };
 };
 
-<<<<<<< HEAD
-class AvgPool2DGradGpuKernel final : public user_op::OpKernel {
-=======
-template<typename T>
 class AvgPool2DGradGpuKernel final : public user_op::OpKernel, public user_op::CudaGraphSupport {
->>>>>>> d3145e1d
  public:
   AvgPool2DGradGpuKernel() = default;
   ~AvgPool2DGradGpuKernel() = default;
@@ -212,12 +192,7 @@
   };
 };
 
-<<<<<<< HEAD
-class AvgPool3DGpuKernel final : public user_op::OpKernel {
-=======
-template<typename T>
 class AvgPool3DGpuKernel final : public user_op::OpKernel, public user_op::CudaGraphSupport {
->>>>>>> d3145e1d
  public:
   AvgPool3DGpuKernel() = default;
   ~AvgPool3DGpuKernel() = default;
@@ -230,12 +205,7 @@
   };
 };
 
-<<<<<<< HEAD
-class AvgPool3DGradGpuKernel final : public user_op::OpKernel {
-=======
-template<typename T>
 class AvgPool3DGradGpuKernel final : public user_op::OpKernel, public user_op::CudaGraphSupport {
->>>>>>> d3145e1d
  public:
   AvgPool3DGradGpuKernel() = default;
   ~AvgPool3DGradGpuKernel() = default;
@@ -248,12 +218,7 @@
   };
 };
 
-<<<<<<< HEAD
-class MaxPool1DGpuKernel final : public user_op::OpKernel {
-=======
-template<typename T>
 class MaxPool1DGpuKernel final : public user_op::OpKernel, public user_op::CudaGraphSupport {
->>>>>>> d3145e1d
  public:
   MaxPool1DGpuKernel() = default;
   ~MaxPool1DGpuKernel() = default;
@@ -266,12 +231,7 @@
   };
 };
 
-<<<<<<< HEAD
-class MaxPool1DGradGpuKernel final : public user_op::OpKernel {
-=======
-template<typename T>
 class MaxPool1DGradGpuKernel final : public user_op::OpKernel, public user_op::CudaGraphSupport {
->>>>>>> d3145e1d
  public:
   MaxPool1DGradGpuKernel() = default;
   ~MaxPool1DGradGpuKernel() = default;
@@ -284,12 +244,7 @@
   };
 };
 
-<<<<<<< HEAD
-class MaxPool2DGpuKernel final : public user_op::OpKernel {
-=======
-template<typename T>
 class MaxPool2DGpuKernel final : public user_op::OpKernel, public user_op::CudaGraphSupport {
->>>>>>> d3145e1d
  public:
   MaxPool2DGpuKernel() = default;
   ~MaxPool2DGpuKernel() = default;
@@ -302,12 +257,7 @@
   };
 };
 
-<<<<<<< HEAD
-class MaxPool2DGradGpuKernel final : public user_op::OpKernel {
-=======
-template<typename T>
 class MaxPool2DGradGpuKernel final : public user_op::OpKernel, public user_op::CudaGraphSupport {
->>>>>>> d3145e1d
  public:
   MaxPool2DGradGpuKernel() = default;
   ~MaxPool2DGradGpuKernel() = default;
@@ -320,12 +270,7 @@
   };
 };
 
-<<<<<<< HEAD
-class MaxPool3DGpuKernel final : public user_op::OpKernel {
-=======
-template<typename T>
 class MaxPool3DGpuKernel final : public user_op::OpKernel, public user_op::CudaGraphSupport {
->>>>>>> d3145e1d
  public:
   MaxPool3DGpuKernel() = default;
   ~MaxPool3DGpuKernel() = default;
@@ -338,12 +283,7 @@
   };
 };
 
-<<<<<<< HEAD
-class MaxPool3DGradGpuKernel final : public user_op::OpKernel {
-=======
-template<typename T>
 class MaxPool3DGradGpuKernel final : public user_op::OpKernel, public user_op::CudaGraphSupport {
->>>>>>> d3145e1d
  public:
   MaxPool3DGradGpuKernel() = default;
   ~MaxPool3DGradGpuKernel() = default;
