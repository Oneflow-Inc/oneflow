/*
Copyright 2020 The OneFlow Authors. All rights reserved.

Licensed under the Apache License, Version 2.0 (the "License");
you may not use this file except in compliance with the License.
You may obtain a copy of the License at

    http://www.apache.org/licenses/LICENSE-2.0

Unless required by applicable law or agreed to in writing, software
distributed under the License is distributed on an "AS IS" BASIS,
WITHOUT WARRANTIES OR CONDITIONS OF ANY KIND, either express or implied.
See the License for the specific language governing permissions and
limitations under the License.
*/
#include "oneflow/core/device/cuda_util.h"
#include "oneflow/core/framework/framework.h"
#include "oneflow/core/cuda/atomic.cuh"

#include <float.h>

namespace oneflow {

namespace {

// NOTE(Liang Depeng): refer to
// https://stackoverflow.com/questions/17371275/implementing-max-reduce-in-cuda
template<typename T>
__global__ void ReduceMaxMinPerLayer(const T* input_ptr, const int64_t elements, T* max_ptr,
                                     T* min_ptr) {
  extern __shared__ unsigned char shared_max_min_memory[];
  T* shared_max = reinterpret_cast<T*>(shared_max_min_memory);
  T* shared_min = shared_max + blockDim.x;

  int64_t tid = threadIdx.x;
  int64_t gid = (blockDim.x * blockIdx.x) + tid;
  shared_max[tid] = -FLT_MAX;
  shared_min[tid] = -FLT_MAX;

  while (gid < elements) {
    shared_max[tid] = max(shared_max[tid], input_ptr[gid]);
    shared_min[tid] = max(shared_min[tid], -input_ptr[gid]);
    gid += gridDim.x * blockDim.x;
  }
  __syncthreads();
  gid = (blockDim.x * blockIdx.x) + tid;
  for (unsigned int s = blockDim.x / 2; s > 0; s >>= 1) {
    if (tid < s && gid < elements) {
      shared_max[tid] = max(shared_max[tid], shared_max[tid + s]);
      shared_min[tid] = max(shared_min[tid], shared_min[tid + s]);
    }
    __syncthreads();
  }

  if (tid == 0) {
    cuda::atomic::Max(max_ptr, shared_max[0]);
    cuda::atomic::Max(min_ptr, shared_min[0]);
  }
}

template<typename T>
__global__ void InitMaxMin(const int64_t elements, T* max_ptr, T* min_ptr) {
  int64_t tid = threadIdx.x;
  int64_t gid = (blockDim.x * blockIdx.x) + tid;

  while (gid < elements) {
    max_ptr[gid] = -FLT_MAX;
    min_ptr[gid] = -FLT_MAX;
    gid += gridDim.x * blockDim.x;
  }
}

template<typename T>
__global__ void CalScaleZeroPointSymmetric(const int64_t elements, const double quantization_bit,
                                           const float momentum, const T* max_ptr, const T* min_ptr,
                                           T* moving_max_ptr, T* moving_min_ptr, T* scale,
                                           T* zero_point) {
  int64_t tid = threadIdx.x;
  int64_t gid = (blockDim.x * blockIdx.x) + tid;

  while (gid < elements) {
    T activation_max = max(fabs(max_ptr[gid]), fabs(min_ptr[gid]));
    T denominator = static_cast<T>(pow(2.0, quantization_bit - 1)) - 1;

    if (moving_max_ptr[gid] == 0)
      moving_max_ptr[gid] = activation_max;
    else
      moving_max_ptr[gid] = moving_max_ptr[gid] * momentum + activation_max * (1 - momentum);

    // NOTE(Liang Depeng): symmetric quantization only use moving_max to calculate the scale
    moving_min_ptr[gid] = moving_max_ptr[gid];

    scale[gid] = moving_max_ptr[gid] / denominator;
    zero_point[gid] = 0;
    gid += gridDim.x * blockDim.x;
  }
}

template<typename T>
__global__ void CalFreezeScaleZeroPointSymmetric(const int64_t elements,
                                                 const double quantization_bit,
                                                 const float momentum, const T* moving_max_ptr,
                                                 T* scale, T* zero_point) {
  int64_t tid = threadIdx.x;
  int64_t gid = (blockDim.x * blockIdx.x) + tid;

  while (gid < elements) {
    T denominator = static_cast<T>(pow(2.0, quantization_bit - 1)) - 1;
    scale[gid] = moving_max_ptr[gid] / denominator;
    zero_point[gid] = 0;
    gid += gridDim.x * blockDim.x;
  }
}

template<typename T>
__global__ void CalScaleZeroPointAffine(const int64_t elements, const double quantization_bit,
                                        const float momentum, const T* max_ptr, const T* min_ptr,
                                        T* moving_max_ptr, T* moving_min_ptr, T* scale,
                                        T* zero_point) {
  int64_t tid = threadIdx.x;
  int64_t gid = (blockDim.x * blockIdx.x) + tid;

  while (gid < elements) {
    T denominator = static_cast<T>(pow(2.0, quantization_bit)) - 1;

    if (moving_max_ptr[gid] == 0)
      moving_max_ptr[gid] = max_ptr[gid];
    else
      moving_max_ptr[gid] = moving_max_ptr[gid] * momentum + max_ptr[gid] * (1 - momentum);

    if (moving_min_ptr[gid] == 0)
      moving_min_ptr[gid] = -min_ptr[gid];
    else
      moving_min_ptr[gid] = moving_min_ptr[gid] * momentum + -min_ptr[gid] * (1 - momentum);

    T min = moving_min_ptr[gid];
    T s = (moving_max_ptr[gid] - min) / denominator;

    scale[gid] = s;
    zero_point[gid] = -round(min / s);
    gid += gridDim.x * blockDim.x;
  }
}

template<typename T>
__global__ void CalFreezeScaleZeroPointAffine(const int64_t elements, const double quantization_bit,
                                              const float momentum, const T* moving_max_ptr,
                                              const T* moving_min_ptr, T* scale, T* zero_point) {
  int64_t tid = threadIdx.x;
  int64_t gid = (blockDim.x * blockIdx.x) + tid;

  while (gid < elements) {
    T denominator = static_cast<T>(pow(2.0, quantization_bit)) - 1;

    T min = moving_min_ptr[gid];
    T s = (moving_max_ptr[gid] - min) / denominator;

    scale[gid] = s;
    zero_point[gid] = -round(min / s);
    gid += gridDim.x * blockDim.x;
  }
}

template<typename T>
__global__ void CalScaleZeroPointCambricon(const int64_t elements, const double quantization_bit,
                                           const float momentum, const T* max_ptr, const T* min_ptr,
                                           T* moving_max_ptr, T* moving_min_ptr, T* scale,
                                           T* zero_point) {
  int64_t tid = threadIdx.x;
  int64_t gid = (blockDim.x * blockIdx.x) + tid;

  while (gid < elements) {
    T activation_max = max(fabs(max_ptr[gid]), fabs(min_ptr[gid]));

    if (moving_max_ptr[gid] == 0)
      moving_max_ptr[gid] = activation_max;
    else
      moving_max_ptr[gid] = moving_max_ptr[gid] * momentum + activation_max * (1 - momentum);

    // NOTE(Liang Depeng): cambricon quantization only use moving_max to calculate the scale
    moving_min_ptr[gid] = moving_max_ptr[gid];

    scale[gid] = floor(log2(moving_max_ptr[gid])) - (quantization_bit - 2);
    zero_point[gid] = 0;
    gid += gridDim.x * blockDim.x;
  }
}

template<typename T>
__global__ void CalFreezeScaleZeroPointCambricon(const int64_t elements,
                                                 const double quantization_bit,
                                                 const float momentum, const T* moving_max_ptr,
                                                 T* scale, T* zero_point) {
  int64_t tid = threadIdx.x;
  int64_t gid = (blockDim.x * blockIdx.x) + tid;

  while (gid < elements) {
    T denominator = static_cast<T>(pow(2.0, quantization_bit - 1)) - 1;
    scale[gid] = floor(log2(moving_max_ptr[gid])) - (quantization_bit - 2);
    zero_point[gid] = 0;
    gid += gridDim.x * blockDim.x;
  }
}

}  // namespace

#define LAUNCH_CUDA_KERNEL(func, device_ctx_ptr, thread_num, shared_mem_size, ...)     \
  func<<<SMBlocksNum4ThreadsNum(thread_num), kCudaThreadsNumPerBlock, shared_mem_size, \
         (device_ctx_ptr)->cuda_stream()>>>(__VA_ARGS__)

template<typename T>
class GpuMovingAverageMinMaxObserverKernel final : public user_op::OpKernel {
 public:
  GpuMovingAverageMinMaxObserverKernel() = default;
  ~GpuMovingAverageMinMaxObserverKernel() = default;

 private:
  using user_op::OpKernel::Compute;
  void Compute(user_op::KernelComputeContext* ctx) const override {
    const user_op::Tensor* in = ctx->Tensor4ArgNameAndIndex("in", 0);
    const user_op::Tensor* current_train_step =
        ctx->Tensor4ArgNameAndIndex("current_train_step", 0);
    user_op::Tensor* moving_max = ctx->Tensor4ArgNameAndIndex("moving_max", 0);
    user_op::Tensor* moving_min = ctx->Tensor4ArgNameAndIndex("moving_min", 0);
    user_op::Tensor* scale = ctx->Tensor4ArgNameAndIndex("scale", 0);
    user_op::Tensor* zero_point = ctx->Tensor4ArgNameAndIndex("zero_point", 0);
    user_op::Tensor* tmp_buffer = ctx->Tensor4ArgNameAndIndex("tmp_buffer", 0);

    const bool is_training = ctx->Attr<bool>("training");
    const int64_t stop_update_after_iters = ctx->Attr<int64_t>("stop_update_after_iters");
    const std::string quantization_scheme = ctx->Attr<std::string>("quantization_scheme");
    const int32_t quantization_bit = ctx->Attr<int32_t>("quantization_bit");
    const float momentum = ctx->Attr<float>("momentum");
    const std::string quantization_formula = ctx->Attr<std::string>("quantization_formula");

    int64_t elements = in->shape().elem_cnt();
    T* max_ptr = tmp_buffer->mut_dptr<T>();
    T* min_ptr = max_ptr + 1;

    int64_t* host_current_train_step_ptr = new int64_t[current_train_step->shape().elem_cnt()];
    OF_CUDA_CHECK(cudaMemcpy(host_current_train_step_ptr, current_train_step->dptr<int64_t>(),
                             current_train_step->shape().elem_cnt() * sizeof(int64_t),
                             cudaMemcpyDefault));

    if (*host_current_train_step_ptr <= stop_update_after_iters && is_training) {
      LAUNCH_CUDA_KERNEL((InitMaxMin<T>), ctx->device_ctx(), 1, 0, 1, max_ptr, min_ptr);
      LAUNCH_CUDA_KERNEL((ReduceMaxMinPerLayer<T>), ctx->device_ctx(), elements,
                         kCudaThreadsNumPerBlock * 2 * sizeof(T), in->dptr<T>(), elements, max_ptr,
                         min_ptr);
    }
    bool moving = (*host_current_train_step_ptr <= stop_update_after_iters) && is_training;
    if (quantization_formula == "google") {
      if (quantization_scheme == "symmetric") {
        if (moving) {
          LAUNCH_CUDA_KERNEL((CalScaleZeroPointSymmetric<T>), ctx->device_ctx(), 1, 0, 1,
                             static_cast<double>(quantization_bit), momentum, max_ptr, min_ptr,
                             moving_max->mut_dptr<T>(), moving_min->mut_dptr<T>(),
                             scale->mut_dptr<T>(), zero_point->mut_dptr<T>());
        } else {
          LAUNCH_CUDA_KERNEL((CalFreezeScaleZeroPointSymmetric<T>), ctx->device_ctx(), 1, 0, 1,
                             static_cast<double>(quantization_bit), momentum, moving_max->dptr<T>(),
                             scale->mut_dptr<T>(), zero_point->mut_dptr<T>());
        }
      } else {  // quantization_scheme == "affine"
        if (moving) {
          LAUNCH_CUDA_KERNEL((CalScaleZeroPointAffine<T>), ctx->device_ctx(), 1, 0, 1,
                             static_cast<double>(quantization_bit), momentum, max_ptr, min_ptr,
                             moving_max->mut_dptr<T>(), moving_min->mut_dptr<T>(),
                             scale->mut_dptr<T>(), zero_point->mut_dptr<T>());
        } else {
          LAUNCH_CUDA_KERNEL((CalFreezeScaleZeroPointAffine<T>), ctx->device_ctx(), 1, 0, 1,
                             static_cast<double>(quantization_bit), momentum, moving_max->dptr<T>(),
                             moving_min->dptr<T>(), scale->mut_dptr<T>(),
                             zero_point->mut_dptr<T>());
        }
      }
    } else if (quantization_formula == "cambricon") {
      if (moving) {
        LAUNCH_CUDA_KERNEL((CalScaleZeroPointCambricon<T>), ctx->device_ctx(), 1, 0, 1,
                           static_cast<double>(quantization_bit), momentum, max_ptr, min_ptr,
                           moving_max->mut_dptr<T>(), moving_min->mut_dptr<T>(),
                           scale->mut_dptr<T>(), zero_point->mut_dptr<T>());
      } else {
        LAUNCH_CUDA_KERNEL((CalFreezeScaleZeroPointCambricon<T>), ctx->device_ctx(), 1, 0, 1,
                           static_cast<double>(quantization_bit), momentum, moving_max->dptr<T>(),
                           scale->mut_dptr<T>(), zero_point->mut_dptr<T>());
      }
    } else {
      UNIMPLEMENTED();
    }

    delete[] host_current_train_step_ptr;
  }

  bool AlwaysComputeWhenAllOutputsEmpty() const override { return false; }
};

<<<<<<< HEAD
#define REGISTER_MOVING_AVERAGE_MIN_MAX_OBSERVER_KERNEL(dtype)                         \
  REGISTER_USER_KERNEL("moving_average_min_max_observer")                              \
      .SetCreateFn<GpuMovingAverageMinMaxObserverKernel<dtype>>()                      \
      .SetIsMatchedHob((user_op::HobDeviceType() == DeviceType::kGPU)                  \
                       & (user_op::HobDataType("in", 0) == GetDataType<dtype>::value)) \
=======
#define REGISTER_MOVING_AVERAGE_MIN_MAX_OBSERVER_KERNEL(dtype)                          \
  REGISTER_USER_KERNEL("moving_average_min_max_observer")                               \
      .SetCreateFn<GpuMovingAverageMinMaxObserverKernel<dtype>>()                       \
      .SetIsMatchedHob((user_op::HobDeviceType() == DeviceType::kGPU)                   \
                       && (user_op::HobDataType("in", 0) == GetDataType<dtype>::value)) \
>>>>>>> 85d79b69
      .SetInferTmpSizeFn([](user_op::InferContext* ctx) -> size_t { return 2 * sizeof(dtype); })

REGISTER_MOVING_AVERAGE_MIN_MAX_OBSERVER_KERNEL(float);
REGISTER_MOVING_AVERAGE_MIN_MAX_OBSERVER_KERNEL(double);

}  // namespace oneflow<|MERGE_RESOLUTION|>--- conflicted
+++ resolved
@@ -295,19 +295,11 @@
   bool AlwaysComputeWhenAllOutputsEmpty() const override { return false; }
 };
 
-<<<<<<< HEAD
-#define REGISTER_MOVING_AVERAGE_MIN_MAX_OBSERVER_KERNEL(dtype)                         \
-  REGISTER_USER_KERNEL("moving_average_min_max_observer")                              \
-      .SetCreateFn<GpuMovingAverageMinMaxObserverKernel<dtype>>()                      \
-      .SetIsMatchedHob((user_op::HobDeviceType() == DeviceType::kGPU)                  \
-                       & (user_op::HobDataType("in", 0) == GetDataType<dtype>::value)) \
-=======
 #define REGISTER_MOVING_AVERAGE_MIN_MAX_OBSERVER_KERNEL(dtype)                          \
   REGISTER_USER_KERNEL("moving_average_min_max_observer")                               \
       .SetCreateFn<GpuMovingAverageMinMaxObserverKernel<dtype>>()                       \
       .SetIsMatchedHob((user_op::HobDeviceType() == DeviceType::kGPU)                   \
                        && (user_op::HobDataType("in", 0) == GetDataType<dtype>::value)) \
->>>>>>> 85d79b69
       .SetInferTmpSizeFn([](user_op::InferContext* ctx) -> size_t { return 2 * sizeof(dtype); })
 
 REGISTER_MOVING_AVERAGE_MIN_MAX_OBSERVER_KERNEL(float);
