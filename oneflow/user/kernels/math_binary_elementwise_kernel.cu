--- conflicted
+++ resolved
@@ -115,32 +115,20 @@
           MathBinaryElementwiseGpuKernel<OF_PP_CAT(OF_PP_PAIR_SECOND(math_type_pair), Functor), \
                                          OF_PP_PAIR_FIRST(data_type_pair)>>()                   \
       .SetIsMatchedHob((user_op::HobDeviceType() == DeviceType::kGPU)                           \
-<<<<<<< HEAD
-                       & (user_op::HobDataType("x", 0) == OF_PP_PAIR_SECOND(data_type_pair)));  \
-=======
                        && (user_op::HobDataType("x", 0) == OF_PP_PAIR_SECOND(data_type_pair))); \
->>>>>>> 85d79b69
                                                                                                 \
   REGISTER_USER_KERNEL((std::string("") + OF_PP_PAIR_FIRST(math_type_pair) + "_x_grad"))        \
       .SetCreateFn<MathBinaryElementwiseXGradGpuKernel<                                         \
           OF_PP_CAT(OF_PP_PAIR_SECOND(math_type_pair), Functor),                                \
           OF_PP_PAIR_FIRST(data_type_pair)>>()                                                  \
       .SetIsMatchedHob((user_op::HobDeviceType() == DeviceType::kGPU)                           \
-<<<<<<< HEAD
-                       & (user_op::HobDataType("x", 0) == OF_PP_PAIR_SECOND(data_type_pair)));  \
-=======
                        && (user_op::HobDataType("x", 0) == OF_PP_PAIR_SECOND(data_type_pair))); \
->>>>>>> 85d79b69
   REGISTER_USER_KERNEL((std::string("") + OF_PP_PAIR_FIRST(math_type_pair) + "_y_grad"))        \
       .SetCreateFn<MathBinaryElementwiseYGradGpuKernel<                                         \
           OF_PP_CAT(OF_PP_PAIR_SECOND(math_type_pair), Functor),                                \
           OF_PP_PAIR_FIRST(data_type_pair)>>()                                                  \
       .SetIsMatchedHob((user_op::HobDeviceType() == DeviceType::kGPU)                           \
-<<<<<<< HEAD
-                       & (user_op::HobDataType("x", 0) == OF_PP_PAIR_SECOND(data_type_pair)));
-=======
                        && (user_op::HobDataType("x", 0) == OF_PP_PAIR_SECOND(data_type_pair)));
->>>>>>> 85d79b69
 
 OF_PP_SEQ_PRODUCT_FOR_EACH_TUPLE(REGISTER_MATH_BINARY_ELEMENTWISE_GPU_KERNEL_AND_GRAD,
                                  MATH_BINARY_ELEMENTWISE_FUNC_SEQ, FLOATING_DATA_TYPE_SEQ)
@@ -233,30 +221,18 @@
   REGISTER_USER_KERNEL(math_type_str)                                                              \
       .SetCreateFn<MathBinaryElementwiseGpuHalfKernel<OF_PP_CAT(math_func_prefix, Functor)>>()     \
       .SetIsMatchedHob((user_op::HobDeviceType() == DeviceType::kGPU)                              \
-<<<<<<< HEAD
-                       & (user_op::HobDataType("x", 0) == DataType::kFloat16));                    \
-=======
                        && (user_op::HobDataType("x", 0) == DataType::kFloat16));                   \
->>>>>>> 85d79b69
                                                                                                    \
   REGISTER_USER_KERNEL((std::string("") + math_type_str + "_x_grad"))                              \
       .SetCreateFn<                                                                                \
           MathBinaryElementwiseXGradGpuHalfKernel<OF_PP_CAT(math_func_prefix, Functor)>>()         \
       .SetIsMatchedHob((user_op::HobDeviceType() == DeviceType::kGPU)                              \
-<<<<<<< HEAD
-                       & (user_op::HobDataType("x", 0) == DataType::kFloat16));                    \
-=======
                        && (user_op::HobDataType("x", 0) == DataType::kFloat16));                   \
->>>>>>> 85d79b69
   REGISTER_USER_KERNEL((std::string("") + math_type_str + "_y_grad"))                              \
       .SetCreateFn<                                                                                \
           MathBinaryElementwiseYGradGpuHalfKernel<OF_PP_CAT(math_func_prefix, Functor)>>()         \
       .SetIsMatchedHob((user_op::HobDeviceType() == DeviceType::kGPU)                              \
-<<<<<<< HEAD
-                       & (user_op::HobDataType("x", 0) == DataType::kFloat16));
-=======
                        && (user_op::HobDataType("x", 0) == DataType::kFloat16));
->>>>>>> 85d79b69
 
 OF_PP_FOR_EACH_TUPLE(REGISTER_MATH_BINARY_ELEMENTWISE_GPU_HALF_KERNEL_AND_GRAD,
                      MATH_BINARY_ELEMENTWISE_FUNC_SEQ)
