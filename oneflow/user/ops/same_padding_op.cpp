/*
Copyright 2020 The OneFlow Authors. All rights reserved.

Licensed under the Apache License, Version 2.0 (the "License");
you may not use this file except in compliance with the License.
You may obtain a copy of the License at

    http://www.apache.org/licenses/LICENSE-2.0

Unless required by applicable law or agreed to in writing, software
distributed under the License is distributed on an "AS IS" BASIS,
WITHOUT WARRANTIES OR CONDITIONS OF ANY KIND, either express or implied.
See the License for the specific language governing permissions and
limitations under the License.
*/
#include "oneflow/core/framework/framework.h"
#include "oneflow/core/common/balanced_splitter.h"
#include "oneflow/user/ops/nn_util.h"

namespace oneflow {
namespace user_op {

REGISTER_USER_OP("same_padding")
    .Input("x")
    .Output("y")
    .Attr<std::string>("padding")
    .Attr<std::string>("data_format")
    .Attr<std::vector<int32_t>>("kernel_size")
    .Attr<std::vector<int32_t>>("strides")
    .Attr<std::vector<int32_t>>("dilation_rate")
    .SetTensorDescInferFn([](user_op::InferContext* ctx) -> Maybe<void> {
<<<<<<< HEAD
      const TensorDesc& x_desc = ctx->InputTensorDesc("x", 0);
      TensorDesc* y_desc = ctx->TensorDesc4ArgNameAndIndex("y", 0);
      *y_desc->mut_shape() = x_desc.shape();
      *y_desc->mut_is_dynamic() = x_desc.is_dynamic();
=======
      const TensorDesc* x_desc = ctx->TensorDesc4ArgNameAndIndex("x", 0);
      TensorDesc* y_desc = ctx->OutputTensorDesc("y", 0);
      *y_desc->mut_shape() = x_desc->shape();
      *y_desc->mut_is_dynamic() = x_desc->is_dynamic();
>>>>>>> 52ecdb98
      const std::string& data_format = ctx->Attr<std::string>("data_format");
      const auto& kernel_size = ctx->Attr<std::vector<int32_t>>("kernel_size");
      const auto& strides = ctx->Attr<std::vector<int32_t>>("strides");
      const auto& dilation_rate = ctx->Attr<std::vector<int32_t>>("dilation_rate");
      const size_t idx_offset = IdxOffset(data_format);
      const int32_t num_spatial_dims = x_desc.shape().NumAxes() - 2;
      CHECK_EQ_OR_RETURN(num_spatial_dims, kernel_size.size());
      CHECK_EQ_OR_RETURN(num_spatial_dims, strides.size());
      CHECK_EQ_OR_RETURN(num_spatial_dims, dilation_rate.size());
      DimVector y_dim_vec(x_desc.shape().dim_vec());
      for (int32_t i = 0; i < num_spatial_dims; ++i) {
        int32_t padding_small = 0;
        int32_t padding_large = 0;
        CalcSamePadding(x_desc.shape().At(idx_offset + i), kernel_size.at(i), dilation_rate.at(i),
                        strides.at(i), &padding_small, &padding_large);
        y_dim_vec[idx_offset + i] =
            x_desc.shape().At(idx_offset + i) + padding_small + padding_large;
      }
      *y_desc->mut_shape() = Shape(y_dim_vec);
      return Maybe<void>::Ok();
    })
    .SetGetSbpFn([](user_op::SbpContext* ctx) -> Maybe<void> {
      const int32_t num_axes =
          ctx->LogicalTensorDesc4InputArgNameAndIndex("x_like", 0).shape().NumAxes();
      const std::string& data_format = ctx->Attr<std::string>("data_format");
      ctx->NewBuilder().Split(user_op::OpArg("x", 0), 0).Split(user_op::OpArg("y", 0), 0).Build();
      const int32_t channel_idx = ChannelIdx(data_format, num_axes);
      ctx->NewBuilder()
          .Split(user_op::OpArg("x", 0), channel_idx)
          .Split(user_op::OpArg("y", 0), channel_idx)
          .Build();
      ctx->NewBuilder()
          .PartialSum(user_op::OpArg("x", 0))
          .PartialSum(user_op::OpArg("y", 0))
          .Build();
      return Maybe<void>::Ok();
    })
    .SetDataTypeInferFn([](user_op::InferContext* ctx) -> Maybe<void> {
      *ctx->OutputDType("y", 0) = ctx->InputDType("x", 0);
      return Maybe<void>::Ok();
    });

REGISTER_USER_OP("same_padding_grad")
    .Input("x_like")
    .Input("dy")
    .Output("dx")
    .Attr<std::string>("padding")
    .Attr<std::string>("data_format")
    .Attr<std::vector<int32_t>>("kernel_size")
    .Attr<std::vector<int32_t>>("strides")
    .Attr<std::vector<int32_t>>("dilation_rate")
    .SetTensorDescInferFn([](user_op::InferContext* ctx) -> Maybe<void> {
      *ctx->OutputShape("dx", 0) = ctx->InputShape("x_like", 0);
      *ctx->OutputIsDynamic("dx", 0) = ctx->InputIsDynamic("x_like", 0);
      return Maybe<void>::Ok();
    })
    .SetGetSbpFn([](user_op::SbpContext* ctx) -> Maybe<void> {
      const int32_t num_axes =
          ctx->LogicalTensorDesc4InputArgNameAndIndex("x_like", 0).shape().NumAxes();
      const std::string& data_format = ctx->Attr<std::string>("data_format");
      ctx->NewBuilder()
          .Split(user_op::OpArg("x_like", 0), 0)
          .Split(user_op::OpArg("dy", 0), 0)
          .Split(user_op::OpArg("dx", 0), 0)
          .Build();
      const int32_t channel_idx = ChannelIdx(data_format, num_axes);
      ctx->NewBuilder()
          .Split(user_op::OpArg("x_like", 0), channel_idx)
          .Split(user_op::OpArg("dy", 0), channel_idx)
          .Split(user_op::OpArg("dx", 0), channel_idx)
          .Build();
      ctx->NewBuilder()
          .PartialSum(user_op::OpArg("x_like", 0))
          .PartialSum(user_op::OpArg("dy", 0))
          .PartialSum(user_op::OpArg("dx", 0))
          .Build();
      ctx->NewBuilder()
          .Broadcast(user_op::OpArg("x_like", 0))
          .PartialSum(user_op::OpArg("dy", 0))
          .PartialSum(user_op::OpArg("dx", 0))
          .Build();
      ctx->NewBuilder()
          .PartialSum(user_op::OpArg("x_like", 0))
          .Broadcast(user_op::OpArg("dy", 0))
          .Broadcast(user_op::OpArg("dx", 0))
          .Build();
      return Maybe<void>::Ok();
    })
    .SetDataTypeInferFn([](user_op::InferContext* ctx) -> Maybe<void> {
      *ctx->OutputDType("dx", 0) = ctx->InputDType("x_like", 0);
      return Maybe<void>::Ok();
    });

REGISTER_USER_OP_GRAD("same_padding")
    .SetGenBackwardOpConfFn([](const user_op::UserOpWrapper& op, user_op::AddOpFn AddOp) {
      if (op.NeedGenGradTensor4OpInput("x", 0)) {
        const std::string& padding = op.attr<std::string>("padding");
        const std::string& data_format = op.attr<std::string>("data_format");
        const auto& kernel_size = op.attr<std::vector<int32_t>>("kernel_size");
        const auto& strides = op.attr<std::vector<int32_t>>("strides");
        const auto& dilation_rate = op.attr<std::vector<int32_t>>("dilation_rate");
        user_op::UserOpConfWrapperBuilder builder(op.op_name() + "_grad");
        user_op::UserOpConfWrapper grad_op =
            builder.Op("same_padding_grad")
                .Input("x_like", op.input("x", 0))
                .Input("dy", op.GetGradTensorWithOpOutput("y", 0))
                .Output("dx")
                .Attr<std::string>("padding", padding)
                .Attr<std::string>("data_format", data_format)
                .Attr<std::vector<int32_t>>("kernel_size", kernel_size)
                .Attr<std::vector<int32_t>>("strides", strides)
                .Attr<std::vector<int32_t>>("dilation_rate", dilation_rate)
                .Build();
        op.BindGradTensorWithOpInput(grad_op.output("dx", 0), "x", 0);
        AddOp(grad_op);
      }
    });

}  // namespace user_op
}  // namespace oneflow<|MERGE_RESOLUTION|>--- conflicted
+++ resolved
@@ -29,17 +29,10 @@
     .Attr<std::vector<int32_t>>("strides")
     .Attr<std::vector<int32_t>>("dilation_rate")
     .SetTensorDescInferFn([](user_op::InferContext* ctx) -> Maybe<void> {
-<<<<<<< HEAD
       const TensorDesc& x_desc = ctx->InputTensorDesc("x", 0);
-      TensorDesc* y_desc = ctx->TensorDesc4ArgNameAndIndex("y", 0);
+      TensorDesc* y_desc = ctx->OutputTensorDesc("y", 0);
       *y_desc->mut_shape() = x_desc.shape();
       *y_desc->mut_is_dynamic() = x_desc.is_dynamic();
-=======
-      const TensorDesc* x_desc = ctx->TensorDesc4ArgNameAndIndex("x", 0);
-      TensorDesc* y_desc = ctx->OutputTensorDesc("y", 0);
-      *y_desc->mut_shape() = x_desc->shape();
-      *y_desc->mut_is_dynamic() = x_desc->is_dynamic();
->>>>>>> 52ecdb98
       const std::string& data_format = ctx->Attr<std::string>("data_format");
       const auto& kernel_size = ctx->Attr<std::vector<int32_t>>("kernel_size");
       const auto& strides = ctx->Attr<std::vector<int32_t>>("strides");
