--- conflicted
+++ resolved
@@ -223,55 +223,6 @@
 }
 }  // namespace
 
-<<<<<<< HEAD
-#define REGISTER_MAXPOOL_FORWARD_OP(name, dim)                        \
-  REGISTER_USER_OP(name)                                              \
-      .Input("x")                                                     \
-      .Output("y")                                                    \
-      .Output("indice")                                               \
-      .Attr<std::vector<int32_t>>("padding")                          \
-      .Attr<std::string>("data_format")                               \
-      .Attr<std::vector<int32_t>>("kernel_size")                      \
-      .Attr<std::vector<int32_t>>("stride")                           \
-      .Attr<std::vector<int32_t>>("dilation")                         \
-      .Attr<bool>("return_indices")                                   \
-      .Attr<bool>("ceil_mode")                                        \
-      .SetTensorDescInferFn(MaxPoolMakeForwardTensorDescInferFn(dim)) \
-      .SetGetSbpFn(MaxPoolForwardGetSbpFn)                            \
-      .SetDataTypeInferFn(FwInferDataType)                            \
-      .SetComputeComplexityFn(GetComputationCostFn);
-
-REGISTER_MAXPOOL_FORWARD_OP("maxpool_1d", 1)
-REGISTER_MAXPOOL_FORWARD_OP("maxpool_2d", 2)
-REGISTER_MAXPOOL_FORWARD_OP("maxpool_3d", 3)
-
-#undef REGISTER_MAXPOOL_FORWARD_OP
-
-#define REGISTER_MAXPOOL_BACKWARD_OP(name)             \
-  REGISTER_USER_OP(name)                               \
-      .Input("x")                                      \
-      .Input("y")                                      \
-      .Input("indice")                                 \
-      .Input("dy")                                     \
-      .Output("dx")                                    \
-      .Attr<std::vector<int32_t>>("padding")           \
-      .Attr<std::string>("data_format")                \
-      .Attr<std::vector<int32_t>>("kernel_size")       \
-      .Attr<std::vector<int32_t>>("stride")            \
-      .Attr<std::vector<int32_t>>("dilation")          \
-      .Attr<bool>("return_indices")                    \
-      .Attr<bool>("ceil_mode")                         \
-      .SetTensorDescInferFn(BackwardTensorDescInferFn) \
-      .SetGetSbpFn(MaxPoolBackwardGetSbpFn)            \
-      .SetDataTypeInferFn(BwInferDataType)             \
-      .SetComputeComplexityFn(GetComputationCostFn);
-
-REGISTER_MAXPOOL_BACKWARD_OP("maxpool_1d_grad")
-REGISTER_MAXPOOL_BACKWARD_OP("maxpool_2d_grad")
-REGISTER_MAXPOOL_BACKWARD_OP("maxpool_3d_grad")
-
-#undef REGISTER_MAXPOOL_BACKWARD_OP
-=======
 #define IMPLEMENT_MAXPOOL_FUNCS(name, dim)                                               \
   /*static*/ Maybe<void> name##Op::GetSbp(user_op::SbpContext* ctx) {                    \
     return MaxPoolForwardGetSbpFn(ctx);                                                  \
@@ -284,6 +235,10 @@
   }                                                                                      \
   /*static*/ Maybe<void> name##Op::InferDataType(user_op::InferContext* ctx) {           \
     return FwInferDataType(ctx);                                                         \
+  }                                                                                      \
+  /*static*/ Maybe<double> name##Op::GetComputeComplexity(                               \
+      user_op::ComputeComplexityFnContext* ctx) {                                        \
+    return GetComputationCostFn(ctx);                                                    \
   }
 
 IMPLEMENT_MAXPOOL_FUNCS(MaxPool1D, 1)
@@ -303,65 +258,21 @@
   }                                                                                          \
   /*static*/ Maybe<void> name##GradOp::InferDataType(user_op::InferContext* ctx) {           \
     return BwInferDataType(ctx);                                                             \
+  }                                                                                          \
+  /*static*/ Maybe<double> name##GradOp::GetComputeComplexity(                               \
+      user_op::ComputeComplexityFnContext* ctx) {                                            \
+    return GetComputationCostFn(ctx);                                                        \
   }
 
 IMPLEMENT_MAXPOOL_BACKWARD_FUNCS(MaxPool1D)
 IMPLEMENT_MAXPOOL_BACKWARD_FUNCS(MaxPool2D)
 IMPLEMENT_MAXPOOL_BACKWARD_FUNCS(MaxPool3D)
 #undef IMPLEMENT_MAXPOOL_BACKWARD_FUNCS
->>>>>>> 4c8da483
 
 REGISTER_USER_OP_GRAD("maxpool_1d").SetGenBackwardOpConfFn(MaxPoolMakeBackwardOpConfFn("max", 1));
 REGISTER_USER_OP_GRAD("maxpool_2d").SetGenBackwardOpConfFn(MaxPoolMakeBackwardOpConfFn("max", 2));
 REGISTER_USER_OP_GRAD("maxpool_3d").SetGenBackwardOpConfFn(MaxPoolMakeBackwardOpConfFn("max", 3));
 
-<<<<<<< HEAD
-#define REGISTER_AVGPOOL_FORWARD_OP(name, ndim)                        \
-  REGISTER_USER_OP(name)                                               \
-      .Input("x")                                                      \
-      .Output("y")                                                     \
-      .Attr<std::vector<int32_t>>("padding")                           \
-      .Attr<std::string>("data_format")                                \
-      .Attr<std::vector<int32_t>>("kernel_size")                       \
-      .Attr<std::vector<int32_t>>("stride")                            \
-      .Attr<bool>("ceil_mode")                                         \
-      .Attr<bool>("count_include_pad")                                 \
-      .Attr<int64_t>("divisor_override")                               \
-      .SetTensorDescInferFn(AvgPoolMakeForwardTensorDescInferFn(ndim)) \
-      .SetGetSbpFn(AvgPoolForwardGetSbpFn)                             \
-      .SetDataTypeInferFn(FwInferDataType)                             \
-      .SetComputeComplexityFn(GetComputationCostFn);
-
-REGISTER_AVGPOOL_FORWARD_OP("avgpool_1d", 1);
-REGISTER_AVGPOOL_FORWARD_OP("avgpool_2d", 2);
-REGISTER_AVGPOOL_FORWARD_OP("avgpool_3d", 3);
-
-#undef REGISTER_AVGPOOL_FORWARD_OP
-
-#define REGISTER_AVGPOOL_BACKWARD_OP(name)             \
-  REGISTER_USER_OP(name)                               \
-      .Input("x")                                      \
-      .Input("y")                                      \
-      .Input("dy")                                     \
-      .Output("dx")                                    \
-      .Attr<std::vector<int32_t>>("padding")           \
-      .Attr<std::string>("data_format")                \
-      .Attr<std::vector<int32_t>>("kernel_size")       \
-      .Attr<std::vector<int32_t>>("stride")            \
-      .Attr<bool>("ceil_mode")                         \
-      .Attr<bool>("count_include_pad")                 \
-      .Attr<int64_t>("divisor_override")               \
-      .SetTensorDescInferFn(BackwardTensorDescInferFn) \
-      .SetGetSbpFn(AvgPoolBackwardGetSbpFn)            \
-      .SetDataTypeInferFn(BwInferDataType)             \
-      .SetComputeComplexityFn(GetComputationCostFn);
-
-REGISTER_AVGPOOL_BACKWARD_OP("avgpool_1d_grad");
-REGISTER_AVGPOOL_BACKWARD_OP("avgpool_2d_grad");
-REGISTER_AVGPOOL_BACKWARD_OP("avgpool_3d_grad");
-
-#undef REGISTER_AVGPOOL_BACKWARD_OP
-=======
 #define IMPLEMENT_AVGPOOL_FUNCS(name, ndim)                                              \
   /*static*/ Maybe<void> name##Op::GetSbp(user_op::SbpContext* ctx) {                    \
     return AvgPoolForwardGetSbpFn(ctx);                                                  \
@@ -374,6 +285,10 @@
   }                                                                                      \
   /*static*/ Maybe<void> name##Op::InferDataType(user_op::InferContext* ctx) {           \
     return FwInferDataType(ctx);                                                         \
+  }                                                                                      \
+  /*static*/ Maybe<double> name##Op::GetComputeComplexity(                               \
+      user_op::ComputeComplexityFnContext* ctx) {                                        \
+    return GetComputationCostFn(ctx);                                                    \
   }
 
 IMPLEMENT_AVGPOOL_FUNCS(AvgPool1D, 1)
@@ -393,13 +308,16 @@
   }                                                                                          \
   /*static*/ Maybe<void> name##GradOp::InferDataType(user_op::InferContext* ctx) {           \
     return BwInferDataType(ctx);                                                             \
+  }                                                                                          \
+  /*static*/ Maybe<double> name##GradOp::GetComputeComplexity(                               \
+      user_op::ComputeComplexityFnContext* ctx) {                                            \
+    return GetComputationCostFn(ctx);                                                        \
   }
 
 IMPLEMENT_AVGPOOL_BACKWARD_FUNCS(AvgPool1D)
 IMPLEMENT_AVGPOOL_BACKWARD_FUNCS(AvgPool2D)
 IMPLEMENT_AVGPOOL_BACKWARD_FUNCS(AvgPool3D)
 #undef IMPLEMENT_AVGPOOL_BACKWARD_FUNCS
->>>>>>> 4c8da483
 
 REGISTER_USER_OP_GRAD("avgpool_1d").SetGenBackwardOpConfFn(AvgPoolMakeBackwardOpConfFn(1));
 REGISTER_USER_OP_GRAD("avgpool_2d").SetGenBackwardOpConfFn(AvgPoolMakeBackwardOpConfFn(2));
