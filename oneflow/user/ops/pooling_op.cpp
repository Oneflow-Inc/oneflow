/*
Copyright 2020 The OneFlow Authors. All rights reserved.

Licensed under the Apache License, Version 2.0 (the "License");
you may not use this file except in compliance with the License.
You may obtain a copy of the License at

    http://www.apache.org/licenses/LICENSE-2.0

Unless required by applicable law or agreed to in writing, software
distributed under the License is distributed on an "AS IS" BASIS,
WITHOUT WARRANTIES OR CONDITIONS OF ANY KIND, either express or implied.
See the License for the specific language governing permissions and
limitations under the License.
*/
#include "oneflow/core/framework/framework.h"
#include "oneflow/user/kernels/pooling_kernel_util.h"
#include "oneflow/user/kernels/avg_pooling_kernel_util.h"

namespace oneflow {

namespace {

typedef std::function<Maybe<void>(user_op::InferContext* ctx)> TensorDescInferFn;
typedef std::function<Maybe<void>(const user_op::UserOpWrapper& op, user_op::AddOpFn AddOp)>
    GenBackwardOpConfFn;

TensorDescInferFn MaxPoolMakeForwardTensorDescInferFn(const int32_t dim) {
  return [dim](user_op::InferContext* ctx) -> Maybe<void> {
    const Shape& x_shape = ctx->InputShape("x", 0);
    const std::string& data_format = ctx->Attr<std::string>("data_format");
    const std::vector<int32_t>& padding = ctx->Attr<std::vector<int32_t>>("padding");
    const std::vector<int32_t>& kernel_size = ctx->Attr<std::vector<int32_t>>("kernel_size");
    const std::vector<int32_t>& stride = ctx->Attr<std::vector<int32_t>>("stride");
    const std::vector<int32_t>& dilation = ctx->Attr<std::vector<int32_t>>("dilation");
    const bool return_indices = ctx->Attr<bool>("return_indices");
    const bool ceil_mode = ctx->Attr<bool>("ceil_mode");

    CHECK_EQ_OR_RETURN(kernel_size.size(), dim);
    for (int32_t pool_dim : kernel_size) { CHECK_GT_OR_RETURN(pool_dim, 0); }
    CHECK_EQ_OR_RETURN(stride.size(), dim);
    for (int32_t stride_dim : stride) { CHECK_GT_OR_RETURN(stride_dim, 0); }
    for (int32_t i = 0; i < padding.size(); i++) {
      CHECK_GE_OR_RETURN(kernel_size[i], 2 * padding[i])
          << "pad should be smaller than half of kernel size";
    }

<<<<<<< HEAD
    const PoolingParams3D params_3d(dim, x_shape, data_format, padding, kernel_size, stride,
                                    dilation, return_indices, ceil_mode);
    user_op::TensorDesc* y_desc = ctx->OutputTensorDesc("y", 0);
    *y_desc = ctx->InputTensorDesc("x", 0);
=======
    const MaxPoolingParams3D params_3d(dim, *x_shape, data_format, padding, kernel_size, stride,
                                       dilation, return_indices, ceil_mode);
    user_op::TensorDesc* y_desc = ctx->TensorDesc4ArgNameAndIndex("y", 0);
    *y_desc = *ctx->TensorDesc4ArgNameAndIndex("x", 0);
>>>>>>> 2d5dcedb
    *y_desc->mut_shape() = params_3d.GetYShape();

    user_op::TensorDesc* indice_desc = ctx->OutputTensorDesc("indice", 0);
    *indice_desc = *ctx->OutputTensorDesc("y", 0);
    *indice_desc->mut_shape() = *y_desc->mut_shape();
    DataType* dtype = indice_desc->mut_data_type();
    *dtype = kInt64;
    return Maybe<void>::Ok();
  };
}

TensorDescInferFn AvgPoolMakeForwardTensorDescInferFn(const int32_t dim) {
  return [dim](user_op::InferContext* ctx) -> Maybe<void> {
    const Shape* x_shape = ctx->Shape4ArgNameAndIndex("x", 0);
    const std::string& data_format = ctx->Attr<std::string>("data_format");
    const std::vector<int32_t>& padding = ctx->Attr<std::vector<int32_t>>("padding");
    const std::vector<int32_t>& kernel_size = ctx->Attr<std::vector<int32_t>>("kernel_size");
    const std::vector<int32_t>& stride = ctx->Attr<std::vector<int32_t>>("stride");
    const bool ceil_mode = ctx->Attr<bool>("ceil_mode");
    const bool count_include_pad = ctx->Attr<bool>("count_include_pad");
    const int64_t& divisor_override = ctx->Attr<int64_t>("divisor_override");

    CHECK_EQ_OR_RETURN(kernel_size.size(), dim);
    for (int32_t pool_dim : kernel_size) { CHECK_GT_OR_RETURN(pool_dim, 0); }
    CHECK_EQ_OR_RETURN(stride.size(), dim);
    for (int32_t stride_dim : stride) { CHECK_GT_OR_RETURN(stride_dim, 0); }
    for (int32_t i = 0; i < padding.size(); i++) {
      CHECK_GE_OR_RETURN(kernel_size[i], 2 * padding[i])
          << "pad should be smaller than half of kernel size";
    }

    const AvgPoolingParams3D params_3d(dim, *x_shape, data_format, padding, kernel_size, stride,
                                       ceil_mode, count_include_pad, divisor_override);
    user_op::TensorDesc* y_desc = ctx->TensorDesc4ArgNameAndIndex("y", 0);
    *y_desc = *ctx->TensorDesc4ArgNameAndIndex("x", 0);
    *y_desc->mut_shape() = params_3d.GetYShape();

    return Maybe<void>::Ok();
  };
}

Maybe<void> MaxPoolForwardGetSbpFn(user_op::SbpContext* ctx) {
  const user_op::TensorDesc& tensor = ctx->LogicalTensorDesc4InputArgNameAndIndex("x", 0);
  FOR_RANGE(int64_t, i, 0, std::min(2, (int)tensor.shape().NumAxes() - 2)) {
    ctx->NewBuilder()
        .Split(user_op::OpArg("x", 0), i)
        .Split(user_op::OpArg("y", 0), i)
        .Split(user_op::OpArg("indice", 0), i)
        .Build();
  }
  return Maybe<void>::Ok();
}

<<<<<<< HEAD
Maybe<void> BackwardTensorDescInferFn(user_op::InferContext* ctx) {
  *ctx->OutputTensorDesc("dx", 0) = ctx->InputTensorDesc("x", 0);
=======
Maybe<void> AvgPoolForwardGetSbpFn(user_op::SbpContext* ctx) {
  const user_op::TensorDesc& tensor = ctx->LogicalTensorDesc4InputArgNameAndIndex("x", 0);
  FOR_RANGE(int64_t, i, 0, std::min(2, (int)tensor.shape().NumAxes() - 2)) {
    ctx->NewBuilder().Split(user_op::OpArg("x", 0), i).Split(user_op::OpArg("y", 0), i).Build();
  }
>>>>>>> 2d5dcedb
  return Maybe<void>::Ok();
}

Maybe<void> MaxPoolBackwardGetSbpFn(user_op::SbpContext* ctx) {
  const user_op::TensorDesc& tensor = ctx->LogicalTensorDesc4InputArgNameAndIndex("x", 0);
  const std::vector<int32_t>& padding = ctx->Attr<std::vector<int32_t>>("padding");
  FOR_RANGE(int64_t, i, 0, std::min(2, (int)tensor.shape().NumAxes())) {
    ctx->NewBuilder()
        .Split(user_op::OpArg("x", 0), i)
        .Split(user_op::OpArg("y", 0), i)
        .Split(user_op::OpArg("indice", 0), i)
        .Split(user_op::OpArg("dy", 0), i)
        .Split(user_op::OpArg("dx", 0), i)
        .Build();
  }
  return Maybe<void>::Ok();
}

Maybe<void> AvgPoolBackwardGetSbpFn(user_op::SbpContext* ctx) {
  FOR_RANGE(int64_t, i, 0, 2) {
    ctx->NewBuilder()
        .Split(user_op::OpArg("x", 0), i)
        .Split(user_op::OpArg("y", 0), i)
        .Split(user_op::OpArg("dy", 0), i)
        .Split(user_op::OpArg("dx", 0), i)
        .Build();
  }
  return Maybe<void>::Ok();
}

GenBackwardOpConfFn MaxPoolMakeBackwardOpConfFn(const std::string& mode, const int32_t dim) {
  return [mode, dim](const user_op::UserOpWrapper& op, user_op::AddOpFn AddOp) -> Maybe<void> {
    if (op.NeedGenGradTensor4OpInput("x", 0)) {
      user_op::UserOpConfWrapperBuilder builder(op.op_name() + "_grad");
      user_op::UserOpConfWrapper grad_op =
          builder.Op(mode + "pool_" + std::to_string(dim) + "d_grad")
              .Input("x", op.input("x", 0))
              .Input("y", op.output("y", 0))
              .Input("indice", op.output("indice", 0))
              .Input("dy", op.GetGradTensorWithOpOutput("y", 0))
              .Output("dx")
              .Attr("data_format", op.attr<std::string>("data_format"))
              .Attr("padding", op.attr<std::vector<int32_t>>("padding"))
              .Attr("kernel_size", op.attr<std::vector<int32_t>>("kernel_size"))
              .Attr("stride", op.attr<std::vector<int32_t>>("stride"))
              .Attr("dilation", op.attr<std::vector<int32_t>>("dilation"))
              .Attr("return_indices", op.attr<bool>("return_indices"))
              .Attr("ceil_mode", op.attr<bool>("ceil_mode"))
              .Build();
      op.BindGradTensorWithOpInput(grad_op.output("dx", 0), "x", 0);
      AddOp(grad_op);
    }
    return Maybe<void>::Ok();
  };
}

GenBackwardOpConfFn AvgPoolMakeBackwardOpConfFn(const int32_t dim) {
  return [dim](const user_op::UserOpWrapper& op, const user_op::AddOpFn& AddOp) -> Maybe<void> {
    if (op.NeedGenGradTensor4OpInput("x", 0)) {
      user_op::UserOpConfWrapperBuilder builder(op.op_name() + "_grad");
      user_op::UserOpConfWrapper grad_op =
          builder.Op("avgpool_" + std::to_string(dim) + "d_grad")
              .Input("x", op.input("x", 0))
              .Input("y", op.output("y", 0))
              .Input("dy", op.GetGradTensorWithOpOutput("y", 0))
              .Output("dx")
              .Attr("data_format", op.attr<std::string>("data_format"))
              .Attr("padding", op.attr<std::vector<int32_t>>("padding"))
              .Attr("kernel_size", op.attr<std::vector<int32_t>>("kernel_size"))
              .Attr("stride", op.attr<std::vector<int32_t>>("stride"))
              .Attr("ceil_mode", op.attr<bool>("ceil_mode"))
              .Attr("count_include_pad", op.attr<bool>("count_include_pad"))
              .Attr("divisor_override", op.attr<int64_t>("divisor_override"))
              .Build();
      op.BindGradTensorWithOpInput(grad_op.output("dx", 0), "x", 0);
      AddOp(grad_op);
    }
    return Maybe<void>::Ok();
  };
}

Maybe<void> BackwardTensorDescInferFn(user_op::InferContext* ctx) {
  *ctx->TensorDesc4ArgNameAndIndex("dx", 0) = *ctx->TensorDesc4ArgNameAndIndex("x", 0);
  return Maybe<void>::Ok();
}

Maybe<void> FwInferDataType(user_op::InferContext* ctx) {
  *ctx->OutputDType("y", 0) = ctx->InputDType("x", 0);
  return Maybe<void>::Ok();
}

Maybe<void> BwInferDataType(user_op::InferContext* ctx) {
  *ctx->OutputDType("dx", 0) = ctx->InputDType("x", 0);
  return Maybe<void>::Ok();
}
}  // namespace

#define REGISTER_MAXPOOL_FORWARD_OP(name, dim)                        \
  REGISTER_USER_OP(name)                                              \
      .Input("x")                                                     \
      .Output("y")                                                    \
      .Output("indice")                                               \
      .Attr<std::vector<int32_t>>("padding")                          \
      .Attr<std::string>("data_format")                               \
      .Attr<std::vector<int32_t>>("kernel_size")                      \
      .Attr<std::vector<int32_t>>("stride")                           \
      .Attr<std::vector<int32_t>>("dilation")                         \
      .Attr<bool>("return_indices")                                   \
      .Attr<bool>("ceil_mode")                                        \
      .SetTensorDescInferFn(MaxPoolMakeForwardTensorDescInferFn(dim)) \
      .SetGetSbpFn(MaxPoolForwardGetSbpFn)                            \
      .SetDataTypeInferFn(FwInferDataType);

REGISTER_MAXPOOL_FORWARD_OP("maxpool_1d", 1)
REGISTER_MAXPOOL_FORWARD_OP("maxpool_2d", 2)
REGISTER_MAXPOOL_FORWARD_OP("maxpool_3d", 3)

#undef REGISTER_MAXPOOL_FORWARD_OP

#define REGISTER_MAXPOOL_BACKWARD_OP(name)             \
  REGISTER_USER_OP(name)                               \
      .Input("x")                                      \
      .Input("y")                                      \
      .Input("indice")                                 \
      .Input("dy")                                     \
      .Output("dx")                                    \
      .Attr<std::vector<int32_t>>("padding")           \
      .Attr<std::string>("data_format")                \
      .Attr<std::vector<int32_t>>("kernel_size")       \
      .Attr<std::vector<int32_t>>("stride")            \
      .Attr<std::vector<int32_t>>("dilation")          \
      .Attr<bool>("return_indices")                    \
      .Attr<bool>("ceil_mode")                         \
      .SetTensorDescInferFn(BackwardTensorDescInferFn) \
      .SetGetSbpFn(MaxPoolBackwardGetSbpFn)            \
      .SetDataTypeInferFn(BwInferDataType);

REGISTER_MAXPOOL_BACKWARD_OP("maxpool_1d_grad")
REGISTER_MAXPOOL_BACKWARD_OP("maxpool_2d_grad")
REGISTER_MAXPOOL_BACKWARD_OP("maxpool_3d_grad")

#undef REGISTER_MAXPOOL_BACKWARD_OP

REGISTER_USER_OP_GRAD("maxpool_1d").SetGenBackwardOpConfFn(MaxPoolMakeBackwardOpConfFn("max", 1));
REGISTER_USER_OP_GRAD("maxpool_2d").SetGenBackwardOpConfFn(MaxPoolMakeBackwardOpConfFn("max", 2));
REGISTER_USER_OP_GRAD("maxpool_3d").SetGenBackwardOpConfFn(MaxPoolMakeBackwardOpConfFn("max", 3));

#define REGISTER_AVGPOOL_FORWARD_OP(name, ndim)                        \
  REGISTER_USER_OP(name)                                               \
      .Input("x")                                                      \
      .Output("y")                                                     \
      .Attr<std::vector<int32_t>>("padding")                           \
      .Attr<std::string>("data_format")                                \
      .Attr<std::vector<int32_t>>("kernel_size")                       \
      .Attr<std::vector<int32_t>>("stride")                            \
      .Attr<bool>("ceil_mode")                                         \
      .Attr<bool>("count_include_pad")                                 \
      .Attr<int64_t>("divisor_override")                               \
      .SetTensorDescInferFn(AvgPoolMakeForwardTensorDescInferFn(ndim)) \
      .SetGetSbpFn(AvgPoolForwardGetSbpFn)                             \
      .SetDataTypeInferFn(FwInferDataType);

REGISTER_AVGPOOL_FORWARD_OP("avgpool_1d", 1);
REGISTER_AVGPOOL_FORWARD_OP("avgpool_2d", 2);
REGISTER_AVGPOOL_FORWARD_OP("avgpool_3d", 3);

#undef REGISTER_AVGPOOL_FORWARD_OP

#define REGISTER_AVGPOOL_BACKWARD_OP(name)             \
  REGISTER_USER_OP(name)                               \
      .Input("x")                                      \
      .Input("y")                                      \
      .Input("dy")                                     \
      .Output("dx")                                    \
      .Attr<std::vector<int32_t>>("padding")           \
      .Attr<std::string>("data_format")                \
      .Attr<std::vector<int32_t>>("kernel_size")       \
      .Attr<std::vector<int32_t>>("stride")            \
      .Attr<bool>("ceil_mode")                         \
      .Attr<bool>("count_include_pad")                 \
      .Attr<int64_t>("divisor_override")               \
      .SetTensorDescInferFn(BackwardTensorDescInferFn) \
      .SetGetSbpFn(AvgPoolBackwardGetSbpFn)            \
      .SetDataTypeInferFn(BwInferDataType);

REGISTER_AVGPOOL_BACKWARD_OP("avgpool_1d_grad");
REGISTER_AVGPOOL_BACKWARD_OP("avgpool_2d_grad");
REGISTER_AVGPOOL_BACKWARD_OP("avgpool_3d_grad");

#undef REGISTER_AVGPOOL_BACKWARD_OP

REGISTER_USER_OP_GRAD("avgpool_1d").SetGenBackwardOpConfFn(AvgPoolMakeBackwardOpConfFn(1));
REGISTER_USER_OP_GRAD("avgpool_2d").SetGenBackwardOpConfFn(AvgPoolMakeBackwardOpConfFn(2));
REGISTER_USER_OP_GRAD("avgpool_3d").SetGenBackwardOpConfFn(AvgPoolMakeBackwardOpConfFn(3));

}  // namespace oneflow<|MERGE_RESOLUTION|>--- conflicted
+++ resolved
@@ -45,17 +45,10 @@
           << "pad should be smaller than half of kernel size";
     }
 
-<<<<<<< HEAD
     const PoolingParams3D params_3d(dim, x_shape, data_format, padding, kernel_size, stride,
                                     dilation, return_indices, ceil_mode);
     user_op::TensorDesc* y_desc = ctx->OutputTensorDesc("y", 0);
     *y_desc = ctx->InputTensorDesc("x", 0);
-=======
-    const MaxPoolingParams3D params_3d(dim, *x_shape, data_format, padding, kernel_size, stride,
-                                       dilation, return_indices, ceil_mode);
-    user_op::TensorDesc* y_desc = ctx->TensorDesc4ArgNameAndIndex("y", 0);
-    *y_desc = *ctx->TensorDesc4ArgNameAndIndex("x", 0);
->>>>>>> 2d5dcedb
     *y_desc->mut_shape() = params_3d.GetYShape();
 
     user_op::TensorDesc* indice_desc = ctx->OutputTensorDesc("indice", 0);
@@ -109,16 +102,11 @@
   return Maybe<void>::Ok();
 }
 
-<<<<<<< HEAD
-Maybe<void> BackwardTensorDescInferFn(user_op::InferContext* ctx) {
-  *ctx->OutputTensorDesc("dx", 0) = ctx->InputTensorDesc("x", 0);
-=======
 Maybe<void> AvgPoolForwardGetSbpFn(user_op::SbpContext* ctx) {
   const user_op::TensorDesc& tensor = ctx->LogicalTensorDesc4InputArgNameAndIndex("x", 0);
   FOR_RANGE(int64_t, i, 0, std::min(2, (int)tensor.shape().NumAxes() - 2)) {
     ctx->NewBuilder().Split(user_op::OpArg("x", 0), i).Split(user_op::OpArg("y", 0), i).Build();
   }
->>>>>>> 2d5dcedb
   return Maybe<void>::Ok();
 }
 
