--- conflicted
+++ resolved
@@ -122,13 +122,8 @@
 
 /*static*/ Maybe<void> SplitLikeOp::CheckAttr(const user_op::UserOpDefWrapper&,
                                               const user_op::UserOpConfWrapper& op_conf) {
-<<<<<<< HEAD
-  CHECK_OR_RETURN(op_conf.input_size("like") >= 2);
-  CHECK_OR_RETURN(op_conf.output_size("out") >= 2);
-=======
   CHECK_OR_RETURN(op_conf.input_size("like") >= 1);
   CHECK_OR_RETURN(op_conf.output_size("out") >= 1);
->>>>>>> 55c4c608
   return Maybe<void>::Ok();
 }
 
