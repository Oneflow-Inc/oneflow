/*
Copyright 2020 The OneFlow Authors. All rights reserved.

Licensed under the Apache License, Version 2.0 (the "License");
you may not use this file except in compliance with the License.
You may obtain a copy of the License at

    http://www.apache.org/licenses/LICENSE-2.0

Unless required by applicable law or agreed to in writing, software
distributed under the License is distributed on an "AS IS" BASIS,
WITHOUT WARRANTIES OR CONDITIONS OF ANY KIND, either express or implied.
See the License for the specific language governing permissions and
limitations under the License.
*/
#include "oneflow/core/framework/framework.h"
#include "oneflow/core/framework/op_generated.h"

namespace oneflow {

/* static */ Maybe<void> ArangeOp::InferLogicalTensorDesc(user_op::InferContext* ctx) {
  Shape* out_shape = ctx->OutputShape("out", 0);
  DataType dtype = ctx->Attr<DataType>("dtype");
  int64_t range_elem_cnt = 0;
  if (IsIntegralDataType(dtype)) {
    int64_t integer_delta = ctx->Attr<int64_t>("integer_delta");
    CHECK_NE_OR_RETURN(integer_delta, static_cast<int64_t>(0))
        << "RuntimeError: step must be nonzero. ";
    int64_t integer_start = ctx->Attr<int64_t>("integer_start");
    int64_t integer_limit = ctx->Attr<int64_t>("integer_limit");
    // CHECK when limit > start, delta > 0; limit < start, delta < 0;
    CHECK_GT_OR_RETURN((integer_limit - integer_start) / integer_delta, static_cast<int64_t>(0))
        << "RuntimeError: upper bound and larger bound inconsistent with step sign";
    range_elem_cnt = std::ceil(static_cast<double>(integer_limit - integer_start) / integer_delta);
  } else {
    double float_delta = ctx->Attr<double>("float_delta");
    CHECK_NE_OR_RETURN(float_delta, static_cast<double>(0.0))
        << "RuntimeError: step must be nonzero. ";
    double float_start = ctx->Attr<double>("float_start");
    double float_limit = ctx->Attr<double>("float_limit");
    // CHECK when limit > start, delta > 0; limit < start, delta < 0;
    // CHECK_GE For 0-Dim Tensor
    CHECK_GE_OR_RETURN((float_limit - float_start) / float_delta, static_cast<double>(0.0))
        << "RuntimeError: upper bound and larger bound inconsistent with step sign";
    range_elem_cnt = std::ceil(static_cast<double>(float_limit - float_start) / float_delta);
  }
  *out_shape = Shape({range_elem_cnt});
  return Maybe<void>::Ok();
}

/*static*/ Maybe<void> ArangeOp::InferPhysicalTensorDesc(user_op::InferContext* ctx) {
  return InferLogicalTensorDesc(ctx);
}

/* static */ Maybe<void> ArangeOp::GetSbp(user_op::SbpContext* ctx) {
  ctx->NewBuilder().Broadcast(ctx->inputs()).Broadcast(ctx->outputs()).Build();
  return Maybe<void>::Ok();
}

/* static */ Maybe<void> ArangeOp::InferNdSbp(user_op::InferNdSbpFnContext* ctx) {
<<<<<<< HEAD
  cfg::SbpParallel default_sbp;
=======
  SbpParallel default_sbp;
>>>>>>> 55c4c608
  default_sbp.mutable_broadcast_parallel();
  return user_op::InferNdSbp4SrcOp(ctx, default_sbp);
}

/* static */ Maybe<void> ArangeOp::InferDataType(user_op::InferContext* ctx) {
  *ctx->OutputDType("out", 0) = ctx->Attr<DataType>("dtype");
  return Maybe<void>::Ok();
}

}  // namespace oneflow<|MERGE_RESOLUTION|>--- conflicted
+++ resolved
@@ -58,11 +58,7 @@
 }
 
 /* static */ Maybe<void> ArangeOp::InferNdSbp(user_op::InferNdSbpFnContext* ctx) {
-<<<<<<< HEAD
-  cfg::SbpParallel default_sbp;
-=======
   SbpParallel default_sbp;
->>>>>>> 55c4c608
   default_sbp.mutable_broadcast_parallel();
   return user_op::InferNdSbp4SrcOp(ctx, default_sbp);
 }
