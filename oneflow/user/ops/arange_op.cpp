--- conflicted
+++ resolved
@@ -47,13 +47,10 @@
             << "RuntimeError: step must be nonzero. ";
         double float_start = ctx->Attr<double>("float_start");
         double float_limit = ctx->Attr<double>("float_limit");
-<<<<<<< HEAD
-=======
         // CHECK when limit > start, delta > 0; limit < start, delta < 0;
         // CHECK_GE For 0-Dim Tensor
         CHECK_GE_OR_RETURN((float_limit - float_start) / float_delta, static_cast<double>(0.0))
             << "RuntimeError: upper bound and larger bound inconsistent with step sign";
->>>>>>> e22c5e08
         range_elem_cnt = std::ceil(static_cast<double>(float_limit - float_start) / float_delta);
       }
       *out_shape = Shape({range_elem_cnt});
