/*
Copyright 2020 The OneFlow Authors. All rights reserved.

Licensed under the Apache License, Version 2.0 (the "License");
you may not use this file except in compliance with the License.
You may obtain a copy of the License at

    http://www.apache.org/licenses/LICENSE-2.0

Unless required by applicable law or agreed to in writing, software
distributed under the License is distributed on an "AS IS" BASIS,
WITHOUT WARRANTIES OR CONDITIONS OF ANY KIND, either express or implied.
See the License for the specific language governing permissions and
limitations under the License.
*/
#include "oneflow/core/framework/framework.h"

namespace oneflow {

REGISTER_USER_OP("fused_self_attention_query_mul_key_and_value")
    .Input("hidden_states")
    .Output("query_mul_key")
    .Output("value")
    .Attr<int64_t>("head_size")
    .Attr<float>("alpha")
    .SetDataTypeInferFn([](user_op::InferContext* ctx) -> Maybe<void> {
      DataType dtype = *ctx->Dtype4ArgNameAndIndex("hidden_states", 0);
      *ctx->Dtype4ArgNameAndIndex("query_mul_key", 0) = dtype;
      *ctx->Dtype4ArgNameAndIndex("value", 0) = dtype;
      return Maybe<void>::Ok();
    })
    .SetTensorDescInferFn([](user_op::InferContext* ctx) -> Maybe<void> {
      CHECK_OR_RETURN(!(*ctx->IsDynamic4ArgNameAndIndex("hidden_states", 0)));
      int64_t head_size = ctx->Attr<int64_t>("head_size");
      const Shape& hidden_states_shape = ctx->InputShape("hidden_states", 0);
      // hidden_states_shape (seq_len, batch_size, hidden_size)
      // layout is (seq_len, batch_size, num_heads, 3, head_size)
      // for example shape (1024, 4, 12, 3, 64) -> (1024, 4, 12, 192) which stride is (9216, 2304,
      // 192, 1)
      CHECK_EQ_OR_RETURN(hidden_states_shape.NumAxes(), 3);
      int64_t seq_len = hidden_states_shape.At(0);
      int64_t batch_size = hidden_states_shape.At(1);
      int64_t hidden_size = hidden_states_shape.At(2);
      CHECK_EQ_OR_RETURN(hidden_size % (head_size * 3), 0);
      int64_t num_heads = hidden_size / (head_size * 3);

<<<<<<< HEAD
      *ctx->OutputShape("query_mul_key", 0) =
          Shape({batch_size, num_heads, seq_len, seq_len});
=======
      *ctx->OutputShape("query_mul_key", 0) = Shape({batch_size, num_heads, seq_len, seq_len});
>>>>>>> d7b2570a
      *ctx->OutputShape("value", 0) = Shape({batch_size, num_heads, seq_len, head_size});

      return Maybe<void>::Ok();
    })
    .SetGetSbpFn([](user_op::SbpContext* ctx) -> Maybe<void> {
      ctx->NewBuilder()
          .Split(user_op::OpArg("hidden_states", 0), 1)
          .Split(user_op::OpArg("query_mul_key", 0), 0)
          .Split(user_op::OpArg("value", 0), 0)
          .Build();
      ctx->NewBuilder()
          .Split(user_op::OpArg("hidden_states", 0), 2)
          .Split(user_op::OpArg("query_mul_key", 0), 1)
          .Split(user_op::OpArg("value", 0), 1)
          .Build();
      return Maybe<void>::Ok();
    });

REGISTER_USER_OP("fused_self_attention_query_mul_key_and_value_grad")
    .Input("query_mul_key_grad")
    .Input("value_grad")
    .Input("hidden_states")
    .Output("hidden_states_grad")
    .Attr<float>("alpha")
    .SetDataTypeInferFn([](user_op::InferContext* ctx) -> Maybe<void> {
      DataType dtype = *ctx->Dtype4ArgNameAndIndex("query_mul_key_grad", 0);
      CHECK_EQ_OR_RETURN(*ctx->Dtype4ArgNameAndIndex("value_grad", 0), dtype);
      *ctx->Dtype4ArgNameAndIndex("hidden_states_grad", 0) = dtype;
      return Maybe<void>::Ok();
    })
    .SetTensorDescInferFn([](user_op::InferContext* ctx) -> Maybe<void> {
      CHECK_OR_RETURN(!(*ctx->IsDynamic4ArgNameAndIndex("query_mul_key_grad", 0)));
      CHECK_OR_RETURN(!(*ctx->IsDynamic4ArgNameAndIndex("value_grad", 0)));
      const Shape& h_shape = ctx->InputShape("hidden_states", 0);
      const Shape& qmk_grad_shape = ctx->InputShape("query_mul_key_grad", 0);
      const Shape& v_grad_shape = ctx->InputShape("value_grad", 0);
      CHECK_EQ_OR_RETURN(h_shape.NumAxes(), 3);
      CHECK_EQ_OR_RETURN(qmk_grad_shape.NumAxes(), 4);
      CHECK_EQ_OR_RETURN(v_grad_shape.NumAxes(), 4);
      // hidden_states shape (s, b, H)
      int64_t seq_len = h_shape.At(0);
      int64_t batch_size = h_shape.At(1);
      int64_t hidden_size = h_shape.At(2);
      // value grad shape (b, n, s, h)
      int64_t num_heads = v_grad_shape.At(1);
      int64_t head_size = v_grad_shape.At(3);
      CHECK_EQ_OR_RETURN(v_grad_shape.At(0), batch_size);
      CHECK_EQ_OR_RETURN(v_grad_shape.At(2), seq_len);
      CHECK_EQ_OR_RETURN(hidden_size, num_heads * 3 * head_size);
      // qmk grad shape (b, n, sq, sk)
      CHECK_EQ_OR_RETURN(qmk_grad_shape.At(0), batch_size);
      CHECK_EQ_OR_RETURN(qmk_grad_shape.At(1), num_heads);
      CHECK_EQ_OR_RETURN(qmk_grad_shape.At(2), seq_len);
      CHECK_EQ_OR_RETURN(qmk_grad_shape.At(3), seq_len);

      *ctx->OutputShape("hidden_states_grad", 0) = h_shape;
      return Maybe<void>::Ok();
    })
    .SetGetSbpFn([](user_op::SbpContext* ctx) -> Maybe<void> {
      ctx->NewBuilder()
          .Split(user_op::OpArg("query_mul_key_grad", 0), 0)
          .Split(user_op::OpArg("value_grad", 0), 0)
          .Split(user_op::OpArg("hidden_states", 0), 1)
          .Split(user_op::OpArg("hidden_states_grad", 0), 1)
          .Build();
      ctx->NewBuilder()
          .Split(user_op::OpArg("query_mul_key_grad", 0), 1)
          .Split(user_op::OpArg("value_grad", 0), 1)
          .Split(user_op::OpArg("hidden_states", 0), 2)
          .Split(user_op::OpArg("hidden_states_grad", 0), 2)
          .Build();
      return Maybe<void>::Ok();
    });

REGISTER_USER_OP_GRAD("fused_self_attention_query_mul_key_and_value")
    .SetBackwardOpConfGenFn([](user_op::BackwardOpConfContext* ctx) {
      std::string grad_op_name = ctx->FwOp().op_name() + "_grad";

      ctx->DefineOp(grad_op_name, [&ctx](user_op::BackwardOpBuilder& builder) {
        return builder.OpTypeName("fused_self_attention_query_mul_key_and_value_grad")
            .InputBind("hidden_states", ctx->FwOp().input("hidden_states", 0))
            .InputBind("query_mul_key_grad", ctx->FwOp().output_grad("query_mul_key", 0))
            .InputBind("value_grad", ctx->FwOp().output_grad("value", 0))
            .Output("hidden_states_grad")
            .Attr("alpha", ctx->FwOp().attr<float>("alpha"))
            .Build();
      });

      ctx->FwOp().InputGradBind(user_op::OpArg("hidden_states", 0), [=]() -> const std::string& {
        return ctx->GetOp(grad_op_name).output("hidden_states_grad", 0);
      });
    });

}  // namespace oneflow<|MERGE_RESOLUTION|>--- conflicted
+++ resolved
@@ -44,12 +44,7 @@
       CHECK_EQ_OR_RETURN(hidden_size % (head_size * 3), 0);
       int64_t num_heads = hidden_size / (head_size * 3);
 
-<<<<<<< HEAD
-      *ctx->OutputShape("query_mul_key", 0) =
-          Shape({batch_size, num_heads, seq_len, seq_len});
-=======
       *ctx->OutputShape("query_mul_key", 0) = Shape({batch_size, num_heads, seq_len, seq_len});
->>>>>>> d7b2570a
       *ctx->OutputShape("value", 0) = Shape({batch_size, num_heads, seq_len, head_size});
 
       return Maybe<void>::Ok();
