/*
Copyright 2020 The OneFlow Authors. All rights reserved.

Licensed under the Apache License, Version 2.0 (the "License");
you may not use this file except in compliance with the License.
You may obtain a copy of the License at

    http://www.apache.org/licenses/LICENSE-2.0

Unless required by applicable law or agreed to in writing, software
distributed under the License is distributed on an "AS IS" BASIS,
WITHOUT WARRANTIES OR CONDITIONS OF ANY KIND, either express or implied.
See the License for the specific language governing permissions and
limitations under the License.
*/
#include "oneflow/core/framework/framework.h"
#include "oneflow/core/framework/op_generated.h"

namespace oneflow {

/*static*/ auto FusedScaleMaskSoftmaxOp::InferLogicalTensorDesc(user_op::InferContext* ctx)
    -> Maybe<void> {
  const user_op::TensorDesc& x_desc = ctx->InputTensorDesc("x", 0);
  const user_op::TensorDesc& mask_desc = ctx->InputTensorDesc("mask", 0);
  const auto x_shape = x_desc.shape();
  const auto mask_shape = mask_desc.shape();
  CHECK_EQ_OR_RETURN(x_desc.shape().At(x_shape.NumAxes() - 1),
                     mask_desc.shape().At(mask_shape.NumAxes() - 1))
      << " last dim of x and mask is not equal.";
<<<<<<< HEAD
  *ctx->OutputShape("y", 0) = x_desc.shape();
  *ctx->MutOutputIsDynamic("y", 0) = x_desc.is_dynamic();
=======
  *ctx->MutOutputShape("y", 0) = x_desc.shape();
  *ctx->OutputIsDynamic("y", 0) = x_desc.is_dynamic();
>>>>>>> d4ac72fc
  return Maybe<void>::Ok();
}
/*static*/ auto FusedScaleMaskSoftmaxOp::InferPhysicalTensorDesc(user_op::InferContext* ctx)
    -> Maybe<void> {
  return FusedScaleMaskSoftmaxOp::InferLogicalTensorDesc(ctx);
}
/*static*/ auto FusedScaleMaskSoftmaxOp::InferDataType(user_op::InferContext* ctx) -> Maybe<void> {
  const user_op::TensorDesc& x_desc = ctx->InputTensorDesc("x", 0);
  const user_op::TensorDesc& mask_desc = ctx->InputTensorDesc("mask", 0);
  CHECK_EQ_OR_RETURN(mask_desc.data_type(), DataType::kBool) << " mask dtype only support bool.";
  *ctx->MutOutputDType("y", 0) = x_desc.data_type();
  return Maybe<void>::Ok();
}
/*static*/ auto FusedScaleMaskSoftmaxOp::ModifyInputArg(
    const user_op::GetInputArgModifier& GetInputArgModifierFn, const user_op::UserOpConfWrapper&)
    -> Maybe<void> {
  user_op::InputArgModifier* mask_modifier = GetInputArgModifierFn("mask", 0);
  CHECK_OR_RETURN(mask_modifier != nullptr) << " cannot find mask input.";
  mask_modifier->set_requires_grad(false);
  return Maybe<void>::Ok();
}
/*static*/ auto FusedScaleMaskSoftmaxOp::GetSbp(user_op::SbpContext* ctx) -> Maybe<void> {
  const user_op::TensorDesc& x_tensor = ctx->LogicalTensorDesc4InputArgNameAndIndex("x", 0);
  CHECK_GE_OR_RETURN(x_tensor.shape().NumAxes(), 2) << " x num axes at least 2.";
  const user_op::TensorDesc& mask_tensor = ctx->LogicalTensorDesc4InputArgNameAndIndex("mask", 0);
  CHECK_EQ_OR_RETURN(x_tensor.shape().NumAxes(), mask_tensor.shape().NumAxes())
      << " x num axes must equal with mask.";
  FOR_RANGE(int64_t, axis, 0, x_tensor.shape().NumAxes() - 2) {
    if (mask_tensor.shape().At(axis) == 1) {
      ctx->NewBuilder()
          .Split(user_op::OpArg("x", 0), axis)
          .Broadcast(user_op::OpArg("mask", 0))
          .Split(user_op::OpArg("y", 0), axis)
          .Build();
    } else {
      ctx->NewBuilder()
          .Split(user_op::OpArg("x", 0), axis)
          .Split(user_op::OpArg("mask", 0), axis)
          .Split(user_op::OpArg("y", 0), axis)
          .Build();
    }
  }
  return Maybe<void>::Ok();
}

/*static*/ auto FusedScaleMaskSoftmaxGradOp::InferLogicalTensorDesc(user_op::InferContext* ctx)
    -> Maybe<void> {
  const user_op::TensorDesc& dy_desc = ctx->InputTensorDesc("dy", 0);
  const user_op::TensorDesc& y_desc = ctx->InputTensorDesc("y", 0);
  const user_op::TensorDesc& mask_desc = ctx->InputTensorDesc("mask", 0);
  CHECK_EQ_OR_RETURN(dy_desc.shape(), y_desc.shape()) << " dy and y shape must equal.";
  CHECK_EQ_OR_RETURN(y_desc.shape().At(y_desc.shape().NumAxes() - 1),
                     mask_desc.shape().At(mask_desc.shape().NumAxes() - 1))
      << " last dim of y and mask is not equal.";
  user_op::TensorDesc* dx_desc = ctx->OutputTensorDesc("dx", 0);
  *dx_desc->mut_shape() = dy_desc.shape();
  *dx_desc->mut_is_dynamic() = dy_desc.is_dynamic();
  return Maybe<void>::Ok();
}
/*static*/ auto FusedScaleMaskSoftmaxGradOp::InferPhysicalTensorDesc(user_op::InferContext* ctx)
    -> Maybe<void> {
  return FusedScaleMaskSoftmaxGradOp::InferLogicalTensorDesc(ctx);
}
/*static*/ auto FusedScaleMaskSoftmaxGradOp::InferDataType(user_op::InferContext* ctx)
    -> Maybe<void> {
  const user_op::TensorDesc& dy_desc = ctx->InputTensorDesc("dy", 0);
  const user_op::TensorDesc& y_desc = ctx->InputTensorDesc("y", 0);
  const user_op::TensorDesc& mask_desc = ctx->InputTensorDesc("mask", 0);
  CHECK_EQ_OR_RETURN(dy_desc.data_type(), y_desc.data_type()) << " dy and y dtype must equal";
  CHECK_EQ_OR_RETURN(mask_desc.data_type(), DataType::kBool) << " mask dtype only support bool.";
  user_op::TensorDesc* dx_desc = ctx->OutputTensorDesc("dx", 0);
  *dx_desc->mut_data_type() = dy_desc.data_type();
  return Maybe<void>::Ok();
}
/*static*/ auto FusedScaleMaskSoftmaxGradOp::GetSbp(user_op::SbpContext* ctx) -> Maybe<void> {
  const user_op::TensorDesc& dy_tensor = ctx->LogicalTensorDesc4InputArgNameAndIndex("dy", 0);
  CHECK_GE_OR_RETURN(dy_tensor.shape().NumAxes(), 2) << " dy num axes at least 2.";
  const user_op::TensorDesc& mask_tensor = ctx->LogicalTensorDesc4InputArgNameAndIndex("mask", 0);
  CHECK_EQ_OR_RETURN(dy_tensor.shape().NumAxes(), mask_tensor.shape().NumAxes())
      << " dy num axes must equal with mask.";
  FOR_RANGE(int64_t, axis, 0, dy_tensor.shape().NumAxes() - 2) {
    if (mask_tensor.shape().At(axis) == 1) {
      ctx->NewBuilder()
          .Split(user_op::OpArg("y", 0), axis)
          .Split(user_op::OpArg("dy", 0), axis)
          .Broadcast(user_op::OpArg("mask", 0))
          .Split(user_op::OpArg("dx", 0), axis)
          .Build();
    } else {
      ctx->NewBuilder()
          .Split(user_op::OpArg("y", 0), axis)
          .Split(user_op::OpArg("dy", 0), axis)
          .Split(user_op::OpArg("mask", 0), axis)
          .Split(user_op::OpArg("dx", 0), axis)
          .Build();
    }
  }
  return Maybe<void>::Ok();
}

REGISTER_USER_OP_GRAD("fused_scale_mask_softmax")
    .SetGenBackwardOpConfFn([](const user_op::UserOpWrapper& op,
                               const user_op::AddOpFn& AddOp) -> Maybe<void> {
      if (op.NeedGenGradTensor4OpInput("x", 0)) {
        user_op::UserOpConfWrapperBuilder builder(op.op_name() + "_grad");
        user_op::UserOpConfWrapper grad_op = builder.Op("fused_scale_mask_softmax_grad")
                                                 .Input("y", op.output("y", 0))
                                                 .Input("dy", op.GetGradTensorWithOpOutput("y", 0))
                                                 .Input("mask", op.input("mask", 0))
                                                 .Output("dx")
                                                 .Attr("scale_value", op.attr<float>("scale_value"))
                                                 .Build();
        op.BindGradTensorWithOpInput(grad_op.output("dx", 0), "x", 0);
        AddOp(grad_op);
      }
      return Maybe<void>::Ok();
    });

}  // namespace oneflow<|MERGE_RESOLUTION|>--- conflicted
+++ resolved
@@ -27,13 +27,8 @@
   CHECK_EQ_OR_RETURN(x_desc.shape().At(x_shape.NumAxes() - 1),
                      mask_desc.shape().At(mask_shape.NumAxes() - 1))
       << " last dim of x and mask is not equal.";
-<<<<<<< HEAD
-  *ctx->OutputShape("y", 0) = x_desc.shape();
+  *ctx->MutOutputShape("y", 0) = x_desc.shape();
   *ctx->MutOutputIsDynamic("y", 0) = x_desc.is_dynamic();
-=======
-  *ctx->MutOutputShape("y", 0) = x_desc.shape();
-  *ctx->OutputIsDynamic("y", 0) = x_desc.is_dynamic();
->>>>>>> d4ac72fc
   return Maybe<void>::Ok();
 }
 /*static*/ auto FusedScaleMaskSoftmaxOp::InferPhysicalTensorDesc(user_op::InferContext* ctx)
