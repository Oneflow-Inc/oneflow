--- conflicted
+++ resolved
@@ -132,53 +132,6 @@
 
 }  // namespace
 
-<<<<<<< HEAD
-#define REGISTER_TF_AVG_POOL_FORWARD_OP(name, dim)        \
-  REGISTER_USER_OP(name)                                  \
-      .Input("x")                                         \
-      .Output("y")                                        \
-      .Attr<std::string>("padding")                       \
-      .Attr<std::vector<int32_t>>("padding_before")       \
-      .Attr<std::vector<int32_t>>("padding_after")        \
-      .Attr<std::string>("data_format")                   \
-      .Attr<std::vector<int32_t>>("pool_size")            \
-      .Attr<std::vector<int32_t>>("strides")              \
-      .Attr<bool>("ceil_mode")                            \
-      .SetTensorDescInferFn(MakeFwTensorDescInferFn(dim)) \
-      .SetGetSbpFn(FwGetSbpFn)                            \
-      .SetDataTypeInferFn(FwInferDataType)                \
-      .SetComputeComplexityFn(GetComputationCostFn);
-
-REGISTER_TF_AVG_POOL_FORWARD_OP("tf_avg_pool_1d", 1)
-REGISTER_TF_AVG_POOL_FORWARD_OP("tf_avg_pool_2d", 2)
-REGISTER_TF_AVG_POOL_FORWARD_OP("tf_avg_pool_3d", 3)
-
-#undef REGISTER_TF_AVG_POOL_FORWARD_OP
-
-#define REGISTER_TF_AVG_POOL_BACKWARD_OP(name)      \
-  REGISTER_USER_OP(name)                            \
-      .Input("x")                                   \
-      .Input("y")                                   \
-      .Input("dy")                                  \
-      .Output("dx")                                 \
-      .Attr<std::string>("padding")                 \
-      .Attr<std::vector<int32_t>>("padding_before") \
-      .Attr<std::vector<int32_t>>("padding_after")  \
-      .Attr<std::string>("data_format")             \
-      .Attr<std::vector<int32_t>>("pool_size")      \
-      .Attr<std::vector<int32_t>>("strides")        \
-      .Attr<bool>("ceil_mode")                      \
-      .SetTensorDescInferFn(BwTensorDescInferFn)    \
-      .SetGetSbpFn(BwGetSbpFn)                      \
-      .SetDataTypeInferFn(BwInferDataType)          \
-      .SetComputeComplexityFn(GetComputationCostFn);
-
-REGISTER_TF_AVG_POOL_BACKWARD_OP("tf_avg_pool_1d_grad")
-REGISTER_TF_AVG_POOL_BACKWARD_OP("tf_avg_pool_2d_grad")
-REGISTER_TF_AVG_POOL_BACKWARD_OP("tf_avg_pool_3d_grad")
-
-#undef REGISTER_TF_AVG_POOL_FORWARD_OP
-=======
 #define IMPLEMENT_TF_POOL_FUNCS(name, dim)                                                      \
   /*static*/ Maybe<void> name##Op::GetSbp(user_op::SbpContext* ctx) { return FwGetSbpFn(ctx); } \
   /*static*/ Maybe<void> name##Op::InferLogicalTensorDesc(user_op::InferContext* ctx) {         \
@@ -189,6 +142,10 @@
   }                                                                                             \
   /*static*/ Maybe<void> name##Op::InferDataType(user_op::InferContext* ctx) {                  \
     return FwInferDataType(ctx);                                                                \
+  }                                                                                             \
+  /*static*/ Maybe<double> name##Op::GetComputeComplexity(                                      \
+      user_op::ComputeComplexityFnContext* ctx) {                                               \
+    return GetComputationCostFn(ctx);                                                           \
   }
 
 IMPLEMENT_TF_POOL_FUNCS(TfAvgPool1D, 1)
@@ -211,6 +168,10 @@
   }                                                                                          \
   /*static*/ Maybe<void> name##GradOp::InferDataType(user_op::InferContext* ctx) {           \
     return BwInferDataType(ctx);                                                             \
+  }                                                                                          \
+  /*static*/ Maybe<double> name##GradOp::GetComputeComplexity(                               \
+      user_op::ComputeComplexityFnContext* ctx) {                                            \
+    return GetComputationCostFn(ctx);                                                        \
   }
 
 IMPLEMENT_TF_POOL_BACKWARD_FUNCS(TfAvgPool1D)
@@ -220,7 +181,6 @@
 IMPLEMENT_TF_POOL_BACKWARD_FUNCS(TfMaxPool2D)
 IMPLEMENT_TF_POOL_BACKWARD_FUNCS(TfMaxPool3D)
 #undef IMPLEMENT_TF_POOL_BACKWARD_FUNCS
->>>>>>> 4c8da483
 
 REGISTER_USER_OP_GRAD("tf_avg_pool_1d")
     .SetGenBackwardOpConfFn(MakeGenBackwardOpConfFn("tf_avg", 1));
@@ -229,55 +189,6 @@
 REGISTER_USER_OP_GRAD("tf_avg_pool_3d")
     .SetGenBackwardOpConfFn(MakeGenBackwardOpConfFn("tf_avg", 3));
 
-<<<<<<< HEAD
-#define REGISTER_TF_MAX_POOL_FORWARD_OP(name, dim)        \
-  REGISTER_USER_OP(name)                                  \
-      .Input("x")                                         \
-      .Output("y")                                        \
-      .Attr<std::string>("padding")                       \
-      .Attr<std::vector<int32_t>>("padding_before")       \
-      .Attr<std::vector<int32_t>>("padding_after")        \
-      .Attr<std::string>("data_format")                   \
-      .Attr<std::vector<int32_t>>("pool_size")            \
-      .Attr<std::vector<int32_t>>("strides")              \
-      .Attr<bool>("ceil_mode")                            \
-      .SetTensorDescInferFn(MakeFwTensorDescInferFn(dim)) \
-      .SetGetSbpFn(FwGetSbpFn)                            \
-      .SetDataTypeInferFn(FwInferDataType)                \
-      .SetComputeComplexityFn(GetComputationCostFn);
-
-REGISTER_TF_MAX_POOL_FORWARD_OP("tf_max_pool_1d", 1)
-REGISTER_TF_MAX_POOL_FORWARD_OP("tf_max_pool_2d", 2)
-REGISTER_TF_MAX_POOL_FORWARD_OP("tf_max_pool_3d", 3)
-
-#undef REGISTER_TF_MAX_POOL_FORWARD_OP
-
-#define REGISTER_TF_MAX_POOL_BACKWARD_OP(name)      \
-  REGISTER_USER_OP(name)                            \
-      .Input("x")                                   \
-      .Input("y")                                   \
-      .Input("dy")                                  \
-      .Output("dx")                                 \
-      .Attr<std::string>("padding")                 \
-      .Attr<std::vector<int32_t>>("padding_before") \
-      .Attr<std::vector<int32_t>>("padding_after")  \
-      .Attr<std::string>("data_format")             \
-      .Attr<std::vector<int32_t>>("pool_size")      \
-      .Attr<std::vector<int32_t>>("strides")        \
-      .Attr<bool>("ceil_mode")                      \
-      .SetTensorDescInferFn(BwTensorDescInferFn)    \
-      .SetGetSbpFn(BwGetSbpFn)                      \
-      .SetDataTypeInferFn(BwInferDataType)          \
-      .SetComputeComplexityFn(GetComputationCostFn);
-
-REGISTER_TF_MAX_POOL_BACKWARD_OP("tf_max_pool_1d_grad")
-REGISTER_TF_MAX_POOL_BACKWARD_OP("tf_max_pool_2d_grad")
-REGISTER_TF_MAX_POOL_BACKWARD_OP("tf_max_pool_3d_grad")
-
-#undef REGISTER_TF_MAX_POOL_BACKWARD_OP
-
-=======
->>>>>>> 4c8da483
 REGISTER_USER_OP_GRAD("tf_max_pool_1d")
     .SetGenBackwardOpConfFn(MakeGenBackwardOpConfFn("tf_max", 1));
 REGISTER_USER_OP_GRAD("tf_max_pool_2d")
