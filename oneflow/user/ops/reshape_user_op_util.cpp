/*
Copyright 2020 The OneFlow Authors. All rights reserved.

Licensed under the Apache License, Version 2.0 (the "License");
you may not use this file except in compliance with the License.
You may obtain a copy of the License at

    http://www.apache.org/licenses/LICENSE-2.0

Unless required by applicable law or agreed to in writing, software
distributed under the License is distributed on an "AS IS" BASIS,
WITHOUT WARRANTIES OR CONDITIONS OF ANY KIND, either express or implied.
See the License for the specific language governing permissions and
limitations under the License.
*/
#include "oneflow/user/ops/reshape_user_op_util.h"
#include "oneflow/core/operator/operator.h"

namespace oneflow {

Maybe<Shape> ReshapeUserOpUtil::GetLogicalOutBlobShape(const Shape& in_shape,
                                                       const Shape& reshape) {
  size_t total_elem_dim_exclude_minus_1 = 1;
  bool has_minus_1 = false;
  bool minus_1_axis = -1;
  DimVector dim_vec;
  FOR_RANGE(int, axis, 0, reshape.NumAxes()) {
    int64_t dim = reshape.At(axis);
    dim_vec.push_back(dim);
    if (dim == -1) {
      CHECK_OR_RETURN(has_minus_1 == false) << "only one `-1' supported";
      has_minus_1 = true;
      minus_1_axis = axis;
    } else if (dim > 0) {
      CHECK_LE_OR_RETURN(dim, in_shape.elem_cnt()) << "invalid axis: " << axis << ", dim: " << dim;
      total_elem_dim_exclude_minus_1 *= dim;
      CHECK_LE_OR_RETURN(total_elem_dim_exclude_minus_1, in_shape.elem_cnt())
          << "element number in reshape_conf is bigger than input blob";
    } else {
      OF_UNIMPLEMENTED() << "only positive number or -1 supported";
    }
  }
  CHECK_EQ_OR_RETURN(in_shape.elem_cnt() % total_elem_dim_exclude_minus_1, 0);
  if (has_minus_1) {
    dim_vec[minus_1_axis] = in_shape.elem_cnt() / total_elem_dim_exclude_minus_1;
  } else {
    CHECK_EQ_OR_RETURN(in_shape.elem_cnt(), total_elem_dim_exclude_minus_1)
        << "input blob's element number not equals reshape_conf";
  }
  return std::make_shared<Shape>(dim_vec);
}

Maybe<void> ReshapeUserOpUtil::Squeeze(const Shape& origin, Shape* shape,
                                       HashMap<int, int>* squeezed_axis2origin_axis) {
  CHECK_GT_OR_RETURN(origin.NumAxes(), 0);
  DimVector dim_vec;
  FOR_RANGE(int, axis, 0, origin.NumAxes()) {
    int64_t dim = origin.At(axis);
    CHECK_GT_OR_RETURN(dim, 0);
    if (dim == 1) { continue; }
    CHECK_OR_RETURN(squeezed_axis2origin_axis->emplace(dim_vec.size(), axis).second);
    dim_vec.push_back(dim);
  }
  *shape = Shape(dim_vec);
  return Maybe<void>::Ok();
}

Maybe<void> ReshapeUserOpUtil::GetGroupStartInAxis2OutAxis(
    const Shape& in_shape, const Shape& out_shape, const int64_t parallel_num,
    HashMap<int, int>* group_start_in_axis2out_axis) {
  CHECK_NE_OR_RETURN(in_shape.NumAxes(), 0);
  CHECK_NE_OR_RETURN(out_shape.NumAxes(), 0);
  CHECK_EQ_OR_RETURN(in_shape.elem_cnt(), out_shape.elem_cnt());
  int in_axis = in_shape.NumAxes() - 1;
  int out_axis = out_shape.NumAxes() - 1;
  while (in_axis >= 0 && out_axis >= 0) {
    if (in_shape.Count(in_axis) < out_shape.Count(out_axis)) {
      --in_axis;
    } else if (in_shape.Count(in_axis) > out_shape.Count(out_axis)) {
      --out_axis;
    } else {
      if (in_shape.At(in_axis) == out_shape.At(out_axis)
          || (in_shape.Count(in_axis) % parallel_num == 0
              && out_shape.Count(out_axis) % parallel_num == 0)) {
        (*group_start_in_axis2out_axis)[in_axis] = out_axis;
      }
      --in_axis;
      --out_axis;
    }
  }
  CHECK_GE_OR_RETURN(in_axis, -1);
  CHECK_GE_OR_RETURN(out_axis, -1);
  CHECK_LE_OR_RETURN(in_axis, 0);
  CHECK_LE_OR_RETURN(out_axis, 0);
  CHECK_EQ_OR_RETURN(in_axis == 0 && out_axis == 0, false);
  return Maybe<void>::Ok();
}

Maybe<void> ReshapeUserOpUtil::GetReshapeUserOpSbpSignatures(
    const Shape& in_shape, const Shape& out_shape, std::vector<user_op::OpArg> in_args,
    std::vector<user_op::OpArg> out_args, const int64_t parallel_num,
    user_op::UserOpSbpSignatureBuilder* builder) {
  HashMap<int, int> squeezed_group_start_in_axis2out_axis;
  HashMap<int, int> in_squeezed_axis2original_axis;
  HashMap<int, int> out_squeezed_axis2original_axis;
  {
    Shape squeezed_in_shape;
    Shape squeezed_out_shape;
    JUST(ReshapeUserOpUtil::Squeeze(in_shape, &squeezed_in_shape, &in_squeezed_axis2original_axis));
    JUST(ReshapeUserOpUtil::Squeeze(out_shape, &squeezed_out_shape,
                                    &out_squeezed_axis2original_axis));
    JUST(ReshapeUserOpUtil::GetGroupStartInAxis2OutAxis(squeezed_in_shape, squeezed_out_shape,
                                                        parallel_num,
                                                        &squeezed_group_start_in_axis2out_axis));
  }
  for (const auto& pair : squeezed_group_start_in_axis2out_axis) {
    int64_t start_in_axis = in_squeezed_axis2original_axis.at(pair.first);
    int64_t start_out_axis = out_squeezed_axis2original_axis.at(pair.second);
    builder->Split(in_args, start_in_axis).Split(out_args, start_out_axis).Build();
  }
  builder->PartialSum(in_args).PartialSum(out_args).Build();
  return Maybe<void>::Ok();
}

namespace {

<<<<<<< HEAD
Maybe<void> GetInputParallelDistribution(user_op::InferParallelDistributionFnContext* ctx,
                                         const user_op::OpArg& in_arg,
                                         cfg::ParallelDistribution* distribution) {
  *distribution = ctx->ParallelDistributionHint4InputArgNameAndIndex(in_arg.name(), in_arg.index());
=======
Maybe<void> GetInputNdSbp(user_op::InferNdSbpFnContext* ctx, const user_op::OpArg& in_arg,
                          cfg::NdSbp* distribution) {
  *distribution = ctx->NdSbpHint4InputArgNameAndIndex(in_arg.name(), in_arg.index());
>>>>>>> 924fb9f7
  const auto& constraints = ctx->nd_sbp_constraints();
  if (constraints.bn_in_op2nd_sbp_size() != 0) {
    const auto it =
        constraints.bn_in_op2nd_sbp().find(GenRepeatedBn(in_arg.name(), in_arg.index()));
    if (it != constraints.bn_in_op2nd_sbp().end()) { *distribution = it->second; }
  }
  return Maybe<void>::Ok();
}

Maybe<void> ApplySbpParallel(const cfg::SbpParallel& sbp, const int64_t parallel_num,
                             Shape* shape) {
  if (sbp.has_split_parallel()) {
    const int64_t axis = sbp.split_parallel().axis();
    CHECK_EQ_OR_RETURN(shape->At(axis) % parallel_num, 0);
    shape->Set(axis, shape->At(axis) / parallel_num);
  }
  return Maybe<void>::Ok();
}

}  // namespace

Maybe<void> ReshapeUserOpUtil::InferNdSbp(user_op::InferNdSbpFnContext* ctx,
                                          const Shape& logical_in_shape,
                                          const Shape& logical_out_shape) {
  const std::string& op_type_name = ctx->user_op_conf().op_type_name();
  CHECK_OR_RETURN(op_type_name == "reshape" || op_type_name == "reshape_like");
  const bool is_reshape_like = (op_type_name == "reshape_like");
  std::vector<user_op::OpArg> in_args({{"in", 0}});
  if (is_reshape_like) { in_args.push_back(user_op::OpArg("like", 0)); }
<<<<<<< HEAD
  HashMap<std::string, cfg::ParallelDistribution> ibn2nd_sbp;
=======
  HashMap<std::string, cfg::NdSbp> ibn2nd_sbp;
>>>>>>> 924fb9f7
  ibn2nd_sbp.reserve(in_args.size());
  for (const auto& arg : in_args) {
    cfg::NdSbp* in_distribution = ctx->NdSbp4ArgNameAndIndex(arg.name(), arg.index());
    JUST(GetInputNdSbp(ctx, arg, in_distribution));
    CHECK_OR_RETURN(
        ibn2nd_sbp.emplace(GenRepeatedBn(arg.name(), arg.index()), *in_distribution).second);
  }
  cfg::NdSbp* out_distribution = ctx->NdSbp4ArgNameAndIndex("out", 0);

  Shape in_shape = logical_in_shape;
  Shape out_shape = logical_out_shape;
  const Shape& parallel_hierarchy = ctx->parallel_hierarchy();
  for (int64_t i = 0; i < parallel_hierarchy.NumAxes(); ++i) {
    cfg::SbpSignatureList sbp_sig_list;
    user_op::UserOpSbpSignatureBuilder builder(&sbp_sig_list);
    builder.Broadcast(in_args).Broadcast(user_op::OpArg("out", 0)).Build();
    if (is_reshape_like) {
      builder.PartialSum(user_op::OpArg("like", 0))
          .Broadcast(user_op::OpArg("in", 0))
          .Broadcast(user_op::OpArg("out", 0))
          .Build();
      builder.Broadcast(user_op::OpArg("like", 0))
          .PartialSum(user_op::OpArg("in", 0))
          .PartialSum(user_op::OpArg("out", 0))
          .Build();
      JUST(GetReshapeUserOpSbpSignatures(in_shape, out_shape, {{"in", 0}},
                                         {{"like", 0}, {"out", 0}}, parallel_hierarchy.At(i),
                                         &builder));
    } else {
      JUST(GetReshapeUserOpSbpSignatures(in_shape, out_shape, {{"in", 0}}, {{"out", 0}},
                                         parallel_hierarchy.At(i), &builder));
    }

    const cfg::SbpSignature* matched_sbp_signature = nullptr;
    for (const auto& sbp_signature : sbp_sig_list.sbp_signature()) {
      bool all_match = true;
      for (const auto& in_arg : in_args) {
        std::string ibn = GenRepeatedBn(in_arg.name(), in_arg.index());
        if (sbp_signature.bn_in_op2sbp_parallel().at(ibn) != ibn2nd_sbp.at(ibn).sbp_parallel(i)) {
          all_match = false;
          break;
        }
      }
      if (all_match) {
        matched_sbp_signature = &sbp_signature;
        break;
      }
    }
    CHECK_OR_RETURN(matched_sbp_signature != nullptr);
    cfg::SbpParallel out_sbp = matched_sbp_signature->bn_in_op2sbp_parallel().at("out_0");
    JUST(ApplySbpParallel(matched_sbp_signature->bn_in_op2sbp_parallel().at("in_0"),
                          parallel_hierarchy.At(i), &in_shape));
    JUST(ApplySbpParallel(out_sbp, parallel_hierarchy.At(i), &out_shape));
    *(out_distribution->add_sbp_parallel()) = out_sbp;
  }
  return Maybe<void>::Ok();
}

}  // namespace oneflow<|MERGE_RESOLUTION|>--- conflicted
+++ resolved
@@ -124,16 +124,9 @@
 
 namespace {
 
-<<<<<<< HEAD
-Maybe<void> GetInputParallelDistribution(user_op::InferParallelDistributionFnContext* ctx,
-                                         const user_op::OpArg& in_arg,
-                                         cfg::ParallelDistribution* distribution) {
-  *distribution = ctx->ParallelDistributionHint4InputArgNameAndIndex(in_arg.name(), in_arg.index());
-=======
 Maybe<void> GetInputNdSbp(user_op::InferNdSbpFnContext* ctx, const user_op::OpArg& in_arg,
                           cfg::NdSbp* distribution) {
   *distribution = ctx->NdSbpHint4InputArgNameAndIndex(in_arg.name(), in_arg.index());
->>>>>>> 924fb9f7
   const auto& constraints = ctx->nd_sbp_constraints();
   if (constraints.bn_in_op2nd_sbp_size() != 0) {
     const auto it =
@@ -163,11 +156,7 @@
   const bool is_reshape_like = (op_type_name == "reshape_like");
   std::vector<user_op::OpArg> in_args({{"in", 0}});
   if (is_reshape_like) { in_args.push_back(user_op::OpArg("like", 0)); }
-<<<<<<< HEAD
-  HashMap<std::string, cfg::ParallelDistribution> ibn2nd_sbp;
-=======
   HashMap<std::string, cfg::NdSbp> ibn2nd_sbp;
->>>>>>> 924fb9f7
   ibn2nd_sbp.reserve(in_args.size());
   for (const auto& arg : in_args) {
     cfg::NdSbp* in_distribution = ctx->NdSbp4ArgNameAndIndex(arg.name(), arg.index());
