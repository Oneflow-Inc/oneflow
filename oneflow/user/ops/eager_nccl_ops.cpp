--- conflicted
+++ resolved
@@ -22,212 +22,6 @@
 
 namespace oneflow {
 
-<<<<<<< HEAD
-REGISTER_NO_GRAD_USER_OP("eager_nccl_all_reduce")
-    .Input("in")
-    .Output("out")
-    .Attr<std::string>("parallel_conf")
-    .Attr<bool>("async_launch", false)
-    .SetTensorDescInferFn([](user_op::InferContext* ctx) -> Maybe<void> {
-      *ctx->OutputShape("out", 0) = ctx->InputShape("in", 0);
-      return Maybe<void>::Ok();
-    })
-    .SetDeviceInferFn(DeviceInferFn<&IsAsyncLaunched>)
-    .SetGetSbpFn([](user_op::SbpContext* ctx) -> Maybe<void> {
-      ctx->NewBuilder()
-          .PartialSum(user_op::OpArg("in", 0))
-          .Broadcast(user_op::OpArg("out", 0))
-          .Build();
-      return Maybe<void>::Ok();
-    })
-    .SetDataTypeInferFn([](user_op::InferContext* ctx) -> Maybe<void> {
-      *ctx->OutputDType("out", 0) = ctx->InputDType("in", 0);
-      return Maybe<void>::Ok();
-    });
-
-REGISTER_USER_OP("eager_nccl_broadcast")
-    .Input("in")
-    .Output("out")
-    .Attr<std::string>("parallel_conf")
-    .Attr<bool>("async_launch", true)
-    .Attr<int64_t>("root", 0)
-    .SetTensorDescInferFn([](user_op::InferContext* ctx) -> Maybe<void> {
-      *ctx->OutputShape("out", 0) = ctx->InputShape("in", 0);
-      return Maybe<void>::Ok();
-    })
-    .SetDeviceInferFn(DeviceInferFn<&IsAsyncLaunched>)
-    .SetGetSbpFn([](user_op::SbpContext* ctx) -> Maybe<void> {
-      ctx->NewBuilder()
-          .PartialSum(user_op::OpArg("in", 0))
-          .Broadcast(user_op::OpArg("out", 0))
-          .Build();
-      ctx->NewBuilder()
-          .Broadcast(user_op::OpArg("in", 0))
-          .Broadcast(user_op::OpArg("out", 0))
-          .Build();
-      ctx->NewBuilder()
-          .Split(user_op::OpArg("in", 0), 0)
-          .Broadcast(user_op::OpArg("out", 0))
-          .Build();
-      return Maybe<void>::Ok();
-    })
-    .SetDataTypeInferFn([](user_op::InferContext* ctx) -> Maybe<void> {
-      *ctx->OutputDType("out", 0) = ctx->InputDType("in", 0);
-      return Maybe<void>::Ok();
-    });
-
-REGISTER_NO_GRAD_USER_OP("eager_nccl_reduce")
-    .Input("in")
-    .Output("out")
-    .Attr<std::string>("parallel_conf")
-    .Attr<int64_t>("root", 0)
-    .SetTensorDescInferFn([](user_op::InferContext* ctx) -> Maybe<void> {
-      *ctx->OutputShape("out", 0) = ctx->InputShape("in", 0);
-      return Maybe<void>::Ok();
-    })
-    .SetDeviceInferFn(DeviceInferFn<&SyncLaunched>)
-    .SetGetSbpFn([](user_op::SbpContext* ctx) -> Maybe<void> {
-      UNIMPLEMENTED_THEN_RETURN() << "consistent tensor are not supported";
-    })
-    .SetDataTypeInferFn([](user_op::InferContext* ctx) -> Maybe<void> {
-      *ctx->OutputDType("out", 0) = ctx->InputDType("in", 0);
-      return Maybe<void>::Ok();
-    });
-
-REGISTER_NO_GRAD_USER_OP("eager_nccl_reduce_scatter")
-    .Input("in")
-    .Output("out")
-    .Attr<std::string>("parallel_conf")
-    .Attr<std::string>("op_type", "sum")
-    .SetLogicalTensorDescInferFn([](user_op::InferContext* ctx) -> Maybe<void> {
-      *ctx->OutputShape("out", 0) = ctx->InputShape("in", 0);
-      return Maybe<void>::Ok();
-    })
-    .SetPhysicalTensorDescInferFn([](user_op::InferContext* ctx) -> Maybe<void> {
-      Shape* out_shape = ctx->OutputShape("out", 0);
-      const Shape& shape = ctx->InputShape("in", 0);
-      DimVector dim_vec;
-      if (shape.NumAxes() > 0) {
-        dim_vec.insert(dim_vec.end(), shape.dim_vec().cbegin(), shape.dim_vec().cend());
-      }
-      const cfg::SbpParallel& out_sbp_para = ctx->SbpParallel4ArgNameAndIndex("out", 0);
-      const int64_t& parallel_num = ctx->parallel_ctx().parallel_num();
-      if (parallel_num > 1) {
-        const int64_t& split_axis = out_sbp_para.split_parallel().axis();
-        CHECK_LT_OR_RETURN(split_axis, dim_vec.size());
-        BalancedSplitter bs(shape.At(split_axis), parallel_num);
-        dim_vec[split_axis] = bs.At(ctx->parallel_ctx().parallel_id()).size();
-      }
-      *out_shape = Shape(dim_vec);
-      return Maybe<void>::Ok();
-    })
-    .SetDeviceInferFn(DeviceInferFn<&SyncLaunched>)
-    .SetNdSbpInferFn([](user_op::InferNdSbpFnContext* ctx) -> Maybe<void> {
-      const cfg::NdSbp& in_dis_hint = ctx->NdSbpHint4InputArgNameAndIndex("in", 0);
-      cfg::NdSbp* in_nd_sbp = ctx->NdSbp4ArgNameAndIndex("in", 0);
-      cfg::NdSbp* out_nd_sbp = ctx->NdSbp4ArgNameAndIndex("out", 0);
-      CHECK_GE_OR_RETURN(in_dis_hint.sbp_parallel_size(), 1);
-      for (const auto& sbp_hint : in_dis_hint.sbp_parallel()) {
-        CHECK_OR_RETURN(sbp_hint.has_partial_sum_parallel() || sbp_hint.has_broadcast_parallel());
-      }
-      in_nd_sbp->clear_sbp_parallel();
-      out_nd_sbp->clear_sbp_parallel();
-
-      // P2S or B2S
-      const Shape& parallel_hierarchy = ctx->parallel_hierarchy();
-      CHECK_GE_OR_RETURN(parallel_hierarchy.NumAxes(), 1);
-      in_nd_sbp->CopyFrom(in_dis_hint);
-      for (int32_t i = 0; i < parallel_hierarchy.NumAxes(); ++i) {
-        out_nd_sbp->add_sbp_parallel()->mutable_split_parallel()->set_axis(0);
-      }
-      return Maybe<void>::Ok();
-    })
-    .SetGetSbpFn(user_op::GetSbpFnUtil::DefaultBroadcastToBroadcast)
-    .SetDataTypeInferFn([](user_op::InferContext* ctx) -> Maybe<void> {
-      *ctx->OutputDType("out", 0) = ctx->InputDType("in", 0);
-      return Maybe<void>::Ok();
-    });
-
-REGISTER_NO_GRAD_USER_OP("eager_nccl_all_gather")
-    .Input("in")
-    .Output("out")
-    .Attr<std::string>("parallel_conf")
-    .SetTensorDescInferFn([](user_op::InferContext* ctx) -> Maybe<void> {
-      *ctx->OutputShape("out", 0) = ctx->InputShape("in", 0);
-      *ctx->OutputIsDynamic("out", 0) = ctx->InputIsDynamic("in", 0);
-      return Maybe<void>::Ok();
-    })
-    .SetDataTypeInferFn([](user_op::InferContext* ctx) -> Maybe<void> {
-      *ctx->OutputDType("out", 0) = ctx->InputDType("in", 0);
-      return Maybe<void>::Ok();
-    })
-    .SetNdSbpInferFn([](user_op::InferNdSbpFnContext* ctx) -> Maybe<void> {
-      const cfg::NdSbp& in_dis_hint = ctx->NdSbpHint4InputArgNameAndIndex("in", 0);
-      cfg::NdSbp* in_nd_sbp = ctx->NdSbp4ArgNameAndIndex("in", 0);
-      cfg::NdSbp* out_nd_sbp = ctx->NdSbp4ArgNameAndIndex("out", 0);
-      CHECK_GE_OR_RETURN(in_dis_hint.sbp_parallel_size(), 1);
-      for (const auto& sbp_hint : in_dis_hint.sbp_parallel()) {
-        CHECK_OR_RETURN(sbp_hint.has_split_parallel());
-        CHECK_EQ_OR_RETURN(sbp_hint.split_parallel().axis(), 0);
-      }
-
-      in_nd_sbp->clear_sbp_parallel();
-      out_nd_sbp->clear_sbp_parallel();
-
-      // S(0)->B
-      const Shape& parallel_hierarchy = ctx->parallel_hierarchy();
-      CHECK_GE_OR_RETURN(parallel_hierarchy.NumAxes(), 1);
-      for (int32_t i = 0; i < parallel_hierarchy.NumAxes(); ++i) {
-        in_nd_sbp->add_sbp_parallel()->mutable_split_parallel()->set_axis(0);
-        out_nd_sbp->add_sbp_parallel()->mutable_broadcast_parallel();
-      }
-      return Maybe<void>::Ok();
-    })
-    .SetDeviceInferFn(DeviceInferFn<&SyncLaunched>)
-    .SetGetSbpFn(user_op::GetSbpFnUtil::DefaultBroadcastToBroadcast);
-
-REGISTER_NO_GRAD_USER_OP("eager_nccl_s2s")
-    .Input("in")
-    .Output("out")
-    .Attr<int64_t>("in_split_axis", -1)
-    .Attr<int64_t>("out_split_axis", -1)
-    .Attr<std::string>("parallel_conf")
-    .SetLogicalTensorDescInferFn([](user_op::InferContext* ctx) -> Maybe<void> {
-      *ctx->OutputShape("out", 0) = ctx->InputShape("in", 0);
-      *ctx->OutputIsDynamic("out", 0) = ctx->InputIsDynamic("in", 0);
-      return Maybe<void>::Ok();
-    })
-    .SetDataTypeInferFn([](user_op::InferContext* ctx) -> Maybe<void> {
-      *ctx->OutputDType("out", 0) = ctx->InputDType("in", 0);
-      return Maybe<void>::Ok();
-    })
-    .SetNdSbpInferFn([](user_op::InferNdSbpFnContext* ctx) -> Maybe<void> {
-      const int64_t in_split_axis = ctx->user_op_conf().attr<int64_t>("in_split_axis");
-      const int64_t out_split_axis = ctx->user_op_conf().attr<int64_t>("out_split_axis");
-      const cfg::NdSbp& in_dis_hint = ctx->NdSbpHint4InputArgNameAndIndex("in", 0);
-      cfg::NdSbp* in_nd_sbp = ctx->NdSbp4ArgNameAndIndex("in", 0);
-      cfg::NdSbp* out_nd_sbp = ctx->NdSbp4ArgNameAndIndex("out", 0);
-      CHECK_GE_OR_RETURN(in_dis_hint.sbp_parallel_size(), 1);
-      for (const auto& sbp_hint : in_dis_hint.sbp_parallel()) {
-        CHECK_OR_RETURN(sbp_hint.has_split_parallel());
-        CHECK_EQ_OR_RETURN(sbp_hint.split_parallel().axis(), in_split_axis);
-      }
-
-      in_nd_sbp->clear_sbp_parallel();
-      out_nd_sbp->clear_sbp_parallel();
-
-      // S(in)->S(out)
-      const Shape& parallel_hierarchy = ctx->parallel_hierarchy();
-      CHECK_GE_OR_RETURN(parallel_hierarchy.NumAxes(), 1);
-      for (int32_t i = 0; i < parallel_hierarchy.NumAxes(); ++i) {
-        in_nd_sbp->add_sbp_parallel()->mutable_split_parallel()->set_axis(in_split_axis);
-        out_nd_sbp->add_sbp_parallel()->mutable_split_parallel()->set_axis(out_split_axis);
-      }
-      return Maybe<void>::Ok();
-    })
-    .SetDeviceInferFn(DeviceInferFn<&SyncLaunched>)
-    .SetGetSbpFn(user_op::GetSbpFnUtil::DefaultBroadcastToBroadcast);
-=======
 /* static */ Maybe<void> EagerNcclAllReduceOp::InferLogicalTensorDesc(user_op::InferContext* ctx) {
   *ctx->OutputShape("out", 0) = ctx->InputShape("in", 0);
   return Maybe<void>::Ok();
@@ -275,7 +69,7 @@
 
 /* static */ Maybe<Symbol<Device>> EagerNcclBroadcastOp::InferDevice(
     user_op::DeviceInferContext* ctx) {
-  return DeviceInferFn<&SyncLaunched>(ctx);
+  return DeviceInferFn<&IsAsyncLaunched>(ctx);
 }
 
 /* static */ Maybe<void> EagerNcclReduceOp::InferLogicalTensorDesc(user_op::InferContext* ctx) {
@@ -453,5 +247,4 @@
   return DeviceInferFn<&SyncLaunched>(ctx);
 }
 
->>>>>>> c539fd6a
 }  // namespace oneflow