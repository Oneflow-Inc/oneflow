--- conflicted
+++ resolved
@@ -179,13 +179,8 @@
 }
 
 /* static */ Maybe<void> EagerNcclAllGatherOp::InferLogicalTensorDesc(user_op::InferContext* ctx) {
-<<<<<<< HEAD
-  *ctx->OutputShape("out", 0) = ctx->InputShape("in", 0);
+  *ctx->MutOutputShape("out", 0) = ctx->InputShape("in", 0);
   *ctx->MutOutputIsDynamic("out", 0) = ctx->InputIsDynamic("in", 0);
-=======
-  *ctx->MutOutputShape("out", 0) = ctx->InputShape("in", 0);
-  *ctx->OutputIsDynamic("out", 0) = ctx->InputIsDynamic("in", 0);
->>>>>>> d4ac72fc
   return Maybe<void>::Ok();
 }
 
@@ -231,13 +226,8 @@
 }
 
 /* static */ Maybe<void> EagerNcclS2sOp::InferLogicalTensorDesc(user_op::InferContext* ctx) {
-<<<<<<< HEAD
-  *ctx->OutputShape("out", 0) = ctx->InputShape("in", 0);
+  *ctx->MutOutputShape("out", 0) = ctx->InputShape("in", 0);
   *ctx->MutOutputIsDynamic("out", 0) = ctx->InputIsDynamic("in", 0);
-=======
-  *ctx->MutOutputShape("out", 0) = ctx->InputShape("in", 0);
-  *ctx->OutputIsDynamic("out", 0) = ctx->InputIsDynamic("in", 0);
->>>>>>> d4ac72fc
   return Maybe<void>::Ok();
 }
 
