--- conflicted
+++ resolved
@@ -158,66 +158,6 @@
       return Maybe<void>::Ok();
     });
 
-<<<<<<< HEAD
-REGISTER_NO_GRAD_USER_OP("eager_nccl_reduce_scatter")
-    .Input("in")
-    .Output("out")
-    .Attr<std::string>("parallel_conf")
-    .Attr<std::string>("op_type", "sum")
-    .SetLogicalTensorDescInferFn([](user_op::InferContext* ctx) -> Maybe<void> {
-      *ctx->OutputShape("out", 0) = ctx->InputShape("in", 0);
-      return Maybe<void>::Ok();
-    })
-    .SetPhysicalTensorDescInferFn([](user_op::InferContext* ctx) -> Maybe<void> {
-      Shape* out_shape = ctx->OutputShape("out", 0);
-      const Shape& shape = ctx->InputShape("in", 0);
-      DimVector dim_vec;
-      if (shape.NumAxes() > 0) {
-        dim_vec.insert(dim_vec.end(), shape.dim_vec().cbegin(), shape.dim_vec().cend());
-      }
-      const cfg::SbpParallel& out_sbp_para = ctx->SbpParallel4ArgNameAndIndex("out", 0);
-      const int64_t& parallel_num = ctx->parallel_ctx().parallel_num();
-      if (parallel_num > 1) {
-        const int64_t& split_axis = out_sbp_para.split_parallel().axis();
-        CHECK_LT_OR_RETURN(split_axis, dim_vec.size());
-        BalancedSplitter bs(shape.At(split_axis), parallel_num);
-        dim_vec[split_axis] = bs.At(ctx->parallel_ctx().parallel_id()).size();
-      }
-      *out_shape = Shape(dim_vec);
-      return Maybe<void>::Ok();
-    })
-    .SetParallelDistributionInferFn([](user_op::InferParallelDistributionFnContext* ctx)
-                                        -> Maybe<void> {
-      const cfg::ParallelDistribution& in_dis_hint =
-          ctx->ParallelDistributionHint4InputArgNameAndIndex("in", 0);
-      cfg::ParallelDistribution* in_distribution =
-          ctx->ParallelDistribution4ArgNameAndIndex("in", 0);
-      cfg::ParallelDistribution* out_distribution =
-          ctx->ParallelDistribution4ArgNameAndIndex("out", 0);
-      CHECK_GE_OR_RETURN(in_dis_hint.sbp_parallel_size(), 1);
-      for (const auto& sbp_hint : in_dis_hint.sbp_parallel()) {
-        CHECK_OR_RETURN(sbp_hint.has_partial_sum_parallel() || sbp_hint.has_broadcast_parallel());
-      }
-      in_distribution->clear_sbp_parallel();
-      out_distribution->clear_sbp_parallel();
-
-      // P2S or B2S
-      const Shape& parallel_hierarchy = ctx->parallel_hierarchy();
-      CHECK_GE_OR_RETURN(parallel_hierarchy.NumAxes(), 1);
-      in_distribution->CopyFrom(in_dis_hint);
-      for (int32_t i = 0; i < parallel_hierarchy.NumAxes(); ++i) {
-        out_distribution->add_sbp_parallel()->mutable_split_parallel()->set_axis(0);
-      }
-      return Maybe<void>::Ok();
-    })
-    .SetGetSbpFn(user_op::GetSbpFnUtil::DefaultBroadcastToBroadcast)
-    .SetDataTypeInferFn([](user_op::InferContext* ctx) -> Maybe<void> {
-      *ctx->OutputDType("out", 0) = ctx->InputDType("in", 0);
-      return Maybe<void>::Ok();
-    });
-
-=======
->>>>>>> c52eef0e
 REGISTER_NO_GRAD_USER_OP("eager_nccl_all_gather")
     .Input("in")
     .Output("out")
