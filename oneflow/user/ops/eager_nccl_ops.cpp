/*
Copyright 2020 The OneFlow Authors. All rights reserved.

Licensed under the Apache License, Version 2.0 (the "License");
you may not use this file except in compliance with the License.
You may obtain a copy of the License at

    http://www.apache.org/licenses/LICENSE-2.0

Unless required by applicable law or agreed to in writing, software
distributed under the License is distributed on an "AS IS" BASIS,
WITHOUT WARRANTIES OR CONDITIONS OF ANY KIND, either express or implied.
See the License for the specific language governing permissions and
limitations under the License.
*/
#include "oneflow/core/framework/framework.h"
#include "oneflow/core/common/balanced_splitter.h"

namespace oneflow {

REGISTER_NO_GRAD_USER_OP("eager_nccl_all_reduce")
    .Input("in")
    .Output("out")
    .Attr<std::string>("parallel_conf")
    .SetTensorDescInferFn([](user_op::InferContext* ctx) -> Maybe<void> {
      *ctx->OutputShape("out", 0) = ctx->InputShape("in", 0);
      return Maybe<void>::Ok();
    })
    .SetGetSbpFn([](user_op::SbpContext* ctx) -> Maybe<void> {
      ctx->NewBuilder()
          .PartialSum(user_op::OpArg("in", 0))
          .Broadcast(user_op::OpArg("out", 0))
          .Build();
      return Maybe<void>::Ok();
    })
    .SetDataTypeInferFn([](user_op::InferContext* ctx) -> Maybe<void> {
      *ctx->OutputDType("out", 0) = ctx->InputDType("in", 0);
      return Maybe<void>::Ok();
    });

<<<<<<< HEAD
REGISTER_NO_GRAD_USER_OP("eager_nccl_broadcast")
=======
REGISTER_USER_OP("eager_nccl_broadcast")
>>>>>>> 9947b594
    .Input("in")
    .Output("out")
    .Attr<std::string>("parallel_conf")
    .Attr<int64_t>("root", 0)
    .SetTensorDescInferFn([](user_op::InferContext* ctx) -> Maybe<void> {
      *ctx->OutputShape("out", 0) = ctx->InputShape("in", 0);
      return Maybe<void>::Ok();
    })
    .SetGetSbpFn([](user_op::SbpContext* ctx) -> Maybe<void> {
      ctx->NewBuilder()
          .PartialSum(user_op::OpArg("in", 0))
          .Broadcast(user_op::OpArg("out", 0))
          .Build();
      ctx->NewBuilder()
          .Broadcast(user_op::OpArg("in", 0))
          .Broadcast(user_op::OpArg("out", 0))
          .Build();
      ctx->NewBuilder()
          .Split(user_op::OpArg("in", 0), 0)
          .Broadcast(user_op::OpArg("out", 0))
          .Build();
<<<<<<< HEAD
=======
      return Maybe<void>::Ok();
>>>>>>> 9947b594
    })
    .SetDataTypeInferFn([](user_op::InferContext* ctx) -> Maybe<void> {
      *ctx->OutputDType("out", 0) = ctx->InputDType("in", 0);
      return Maybe<void>::Ok();
    });

<<<<<<< HEAD
REGISTER_NO_GRAD_USER_OP("eager_nccl_reduce_scatter")
    .Input("in")
    .Output("out")
    .Attr<std::string>("parallel_conf")
    .Attr<std::string>("op_type", "sum")
    .SetLogicalTensorDescInferFn([](user_op::InferContext* ctx) -> Maybe<void> {
      *ctx->OutputShape("out", 0) = ctx->InputShape("in", 0);
      return Maybe<void>::Ok();
    })
    .SetPhysicalTensorDescInferFn([](user_op::InferContext* ctx) -> Maybe<void> {
      Shape* out_shape = ctx->OutputShape("out", 0);
      const Shape& shape = ctx->InputShape("in", 0);
      DimVector dim_vec;
      if (shape.NumAxes() > 0) {
        dim_vec.insert(dim_vec.end(), shape.dim_vec().cbegin(), shape.dim_vec().cend());
      }
      const cfg::SbpParallel& out_sbp_para = ctx->SbpParallel4ArgNameAndIndex("out", 0);
      const int64_t& parallel_num = ctx->parallel_ctx().parallel_num();
      if (parallel_num > 1) {
        const int64_t& split_axis = out_sbp_para.split_parallel().axis();
        CHECK_LT_OR_RETURN(split_axis, dim_vec.size());
        BalancedSplitter bs(shape.At(split_axis), parallel_num);
        dim_vec[split_axis] = bs.At(ctx->parallel_ctx().parallel_id()).size();
      }
      *out_shape = Shape(dim_vec);
      return Maybe<void>::Ok();
    })
    .SetParallelDistributionInferFn([](user_op::InferParallelDistributionFnContext* ctx)
                                        -> Maybe<void> {
      const cfg::ParallelDistribution& in_dis_hint =
          ctx->ParallelDistributionHint4InputArgNameAndIndex("in", 0);
      cfg::ParallelDistribution* in_distribution =
          ctx->ParallelDistribution4ArgNameAndIndex("in", 0);
      cfg::ParallelDistribution* out_distribution =
          ctx->ParallelDistribution4ArgNameAndIndex("out", 0);
      CHECK_GE_OR_RETURN(in_dis_hint.sbp_parallel_size(), 1);
      for (const auto& sbp_hint : in_dis_hint.sbp_parallel()) {
        CHECK_OR_RETURN(sbp_hint.has_partial_sum_parallel() || sbp_hint.has_broadcast_parallel());
      }
      in_distribution->clear_sbp_parallel();
      out_distribution->clear_sbp_parallel();

      // P2S or B2S
      const Shape& parallel_hierarchy = ctx->parallel_hierarchy();
      CHECK_GE_OR_RETURN(parallel_hierarchy.NumAxes(), 1);
      in_distribution->CopyFrom(in_dis_hint);
      for (int32_t i = 0; i < parallel_hierarchy.NumAxes(); ++i) {
        out_distribution->add_sbp_parallel()->mutable_split_parallel()->set_axis(0);
      }
      return Maybe<void>::Ok();
    })
=======
REGISTER_USER_OP("eager_nccl_reduce")
    .Input("in")
    .Output("out")
    .Attr<std::string>("parallel_conf")
    .Attr<int64_t>("root", 0)
    .SetTensorDescInferFn([](user_op::InferContext* ctx) -> Maybe<void> {
      *ctx->OutputShape("out", 0) = ctx->InputShape("in", 0);
      return Maybe<void>::Ok();
    })
>>>>>>> 9947b594
    .SetGetSbpFn(user_op::GetSbpFnUtil::DefaultBroadcastToBroadcast)
    .SetDataTypeInferFn([](user_op::InferContext* ctx) -> Maybe<void> {
      *ctx->OutputDType("out", 0) = ctx->InputDType("in", 0);
      return Maybe<void>::Ok();
    });
<<<<<<< HEAD

REGISTER_NO_GRAD_USER_OP("eager_nccl_all_gather")
    .Input("in")
    .Output("out")
    .Attr<std::string>("parallel_conf")
    .SetLogicalTensorDescInferFn([](user_op::InferContext* ctx) -> Maybe<void> {
      *ctx->OutputShape("out", 0) = ctx->InputShape("in", 0);
      *ctx->OutputIsDynamic("out", 0) = ctx->InputIsDynamic("in", 0);
      return Maybe<void>::Ok();
    })
    .SetDataTypeInferFn([](user_op::InferContext* ctx) -> Maybe<void> {
      *ctx->OutputDType("out", 0) = ctx->InputDType("in", 0);
      return Maybe<void>::Ok();
    })
    .SetParallelDistributionInferFn(
        [](user_op::InferParallelDistributionFnContext* ctx) -> Maybe<void> {
          const cfg::ParallelDistribution& in_dis_hint =
              ctx->ParallelDistributionHint4InputArgNameAndIndex("in", 0);
          cfg::ParallelDistribution* in_distribution =
              ctx->ParallelDistribution4ArgNameAndIndex("in", 0);
          cfg::ParallelDistribution* out_distribution =
              ctx->ParallelDistribution4ArgNameAndIndex("out", 0);
          CHECK_GE_OR_RETURN(in_dis_hint.sbp_parallel_size(), 1);
          for (const auto& sbp_hint : in_dis_hint.sbp_parallel()) {
            CHECK_OR_RETURN(sbp_hint.has_split_parallel());
            CHECK_EQ_OR_RETURN(sbp_hint.split_parallel().axis(), 0);
          }

          in_distribution->clear_sbp_parallel();
          out_distribution->clear_sbp_parallel();

          // S(0)->B
          const Shape& parallel_hierarchy = ctx->parallel_hierarchy();
          CHECK_GE_OR_RETURN(parallel_hierarchy.NumAxes(), 1);
          for (int32_t i = 0; i < parallel_hierarchy.NumAxes(); ++i) {
            in_distribution->add_sbp_parallel()->mutable_split_parallel()->set_axis(0);
            out_distribution->add_sbp_parallel()->mutable_broadcast_parallel();
          }
          return Maybe<void>::Ok();
        })
    .SetGetSbpFn(user_op::GetSbpFnUtil::DefaultBroadcastToBroadcast);
=======
>>>>>>> 9947b594
}  // namespace oneflow<|MERGE_RESOLUTION|>--- conflicted
+++ resolved
@@ -38,11 +38,7 @@
       return Maybe<void>::Ok();
     });
 
-<<<<<<< HEAD
-REGISTER_NO_GRAD_USER_OP("eager_nccl_broadcast")
-=======
 REGISTER_USER_OP("eager_nccl_broadcast")
->>>>>>> 9947b594
     .Input("in")
     .Output("out")
     .Attr<std::string>("parallel_conf")
@@ -64,17 +60,28 @@
           .Split(user_op::OpArg("in", 0), 0)
           .Broadcast(user_op::OpArg("out", 0))
           .Build();
-<<<<<<< HEAD
-=======
       return Maybe<void>::Ok();
->>>>>>> 9947b594
     })
     .SetDataTypeInferFn([](user_op::InferContext* ctx) -> Maybe<void> {
       *ctx->OutputDType("out", 0) = ctx->InputDType("in", 0);
       return Maybe<void>::Ok();
     });
 
-<<<<<<< HEAD
+REGISTER_USER_OP("eager_nccl_reduce")
+    .Input("in")
+    .Output("out")
+    .Attr<std::string>("parallel_conf")
+    .Attr<int64_t>("root", 0)
+    .SetTensorDescInferFn([](user_op::InferContext* ctx) -> Maybe<void> {
+      *ctx->OutputShape("out", 0) = ctx->InputShape("in", 0);
+      return Maybe<void>::Ok();
+    })
+    .SetGetSbpFn(user_op::GetSbpFnUtil::DefaultBroadcastToBroadcast)
+    .SetDataTypeInferFn([](user_op::InferContext* ctx) -> Maybe<void> {
+      *ctx->OutputDType("out", 0) = ctx->InputDType("in", 0);
+      return Maybe<void>::Ok();
+    });
+
 REGISTER_NO_GRAD_USER_OP("eager_nccl_reduce_scatter")
     .Input("in")
     .Output("out")
@@ -126,23 +133,11 @@
       }
       return Maybe<void>::Ok();
     })
-=======
-REGISTER_USER_OP("eager_nccl_reduce")
-    .Input("in")
-    .Output("out")
-    .Attr<std::string>("parallel_conf")
-    .Attr<int64_t>("root", 0)
-    .SetTensorDescInferFn([](user_op::InferContext* ctx) -> Maybe<void> {
-      *ctx->OutputShape("out", 0) = ctx->InputShape("in", 0);
-      return Maybe<void>::Ok();
-    })
->>>>>>> 9947b594
     .SetGetSbpFn(user_op::GetSbpFnUtil::DefaultBroadcastToBroadcast)
     .SetDataTypeInferFn([](user_op::InferContext* ctx) -> Maybe<void> {
       *ctx->OutputDType("out", 0) = ctx->InputDType("in", 0);
       return Maybe<void>::Ok();
     });
-<<<<<<< HEAD
 
 REGISTER_NO_GRAD_USER_OP("eager_nccl_all_gather")
     .Input("in")
@@ -184,6 +179,4 @@
           return Maybe<void>::Ok();
         })
     .SetGetSbpFn(user_op::GetSbpFnUtil::DefaultBroadcastToBroadcast);
-=======
->>>>>>> 9947b594
 }  // namespace oneflow