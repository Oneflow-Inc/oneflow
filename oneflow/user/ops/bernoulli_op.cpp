--- conflicted
+++ resolved
@@ -24,15 +24,9 @@
     .Attr<bool>("has_seed", false)
     .Attr<DataType>("dtype")
     .SetTensorDescInferFn([](user_op::InferContext* ctx) -> Maybe<void> {
-<<<<<<< HEAD
-      user_op::TensorDesc* out_tensor = ctx->TensorDesc4ArgNameAndIndex("out", 0);
+      user_op::TensorDesc* out_tensor = ctx->OutputTensorDesc("out", 0);
       const user_op::TensorDesc& in_tensor = ctx->InputTensorDesc("in", 0);
       *out_tensor->mut_shape() = in_tensor.shape();
-=======
-      user_op::TensorDesc* out_tensor = ctx->OutputTensorDesc("out", 0);
-      user_op::TensorDesc* in_tensor = ctx->TensorDesc4ArgNameAndIndex("in", 0);
-      *out_tensor->mut_shape() = in_tensor->shape();
->>>>>>> 52ecdb98
       return Maybe<void>::Ok();
     })
     .SetGetSbpFn([](user_op::SbpContext* ctx) -> Maybe<void> {
