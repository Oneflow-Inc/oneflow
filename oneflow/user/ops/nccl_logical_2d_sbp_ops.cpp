/*
Copyright 2020 The OneFlow Authors. All rights reserved.

Licensed under the Apache License, Version 2.0 (the "License");
you may not use this file except in compliance with the License.
You may obtain a copy of the License at

    http://www.apache.org/licenses/LICENSE-2.0

Unless required by applicable law or agreed to in writing, software
distributed under the License is distributed on an "AS IS" BASIS,
WITHOUT WARRANTIES OR CONDITIONS OF ANY KIND, either express or implied.
See the License for the specific language governing permissions and
limitations under the License.
*/
#include "oneflow/core/framework/framework.h"
#include "oneflow/core/framework/op_generated.h"
#include "oneflow/core/operator/operator.h"
#include "oneflow/user/ops/comm_net_device_infer_util.h"
#include "oneflow/user/ops/nccl_logical_util.h"

namespace oneflow {

/* static */ Maybe<void> _ncclLogical_2DSameDim0AllReduceOp::InferLogicalTensorDesc(
    user_op::InferContext* ctx) {
<<<<<<< HEAD
  *ctx->OutputShape("out", 0) = ctx->InputShape("in", 0);
  *ctx->MutOutputIsDynamic("out", 0) = ctx->InputIsDynamic("in", 0);
=======
  *ctx->MutOutputShape("out", 0) = ctx->InputShape("in", 0);
  *ctx->OutputIsDynamic("out", 0) = ctx->InputIsDynamic("in", 0);
>>>>>>> d4ac72fc
  return Maybe<void>::Ok();
}

/* static */ Maybe<void> _ncclLogical_2DSameDim0AllReduceOp::GetSbp(user_op::SbpContext* ctx) {
  return user_op::GetSbpFnUtil::DefaultBroadcastToBroadcast(ctx);
}

/* static */ Maybe<void> _ncclLogical_2DSameDim0AllReduceOp::InferNdSbp(
    user_op::InferNdSbpFnContext* ctx) {
  NdSbp* input_nd_sbp = ctx->NdSbp4ArgNameAndIndex("in", 0);
  NdSbp* output_nd_sbp = ctx->NdSbp4ArgNameAndIndex("out", 0);
  input_nd_sbp->clear_sbp_parallel();
  output_nd_sbp->clear_sbp_parallel();

  JUST(GetNcclLogicalNdSbpFromAttr(ctx, "src_reduced_nd_sbp", input_nd_sbp));
  JUST(GetNcclLogicalNdSbpFromAttr(ctx, "dst_reduced_nd_sbp", output_nd_sbp));
  // (*, P) -> (*, B)
  CHECK_EQ_OR_RETURN(input_nd_sbp->sbp_parallel_size(), 2);
  CHECK_EQ_OR_RETURN(output_nd_sbp->sbp_parallel_size(), 2);
  CHECK_OR_RETURN(input_nd_sbp->sbp_parallel(0) == output_nd_sbp->sbp_parallel(0));
  CHECK_OR_RETURN(input_nd_sbp->sbp_parallel(1).has_partial_sum_parallel());
  CHECK_OR_RETURN(output_nd_sbp->sbp_parallel(1).has_broadcast_parallel());
  CHECK_EQ_OR_RETURN(ctx->parallel_hierarchy().NumAxes(), 2);

  return Maybe<void>::Ok();
}

/* static */ Maybe<void> _ncclLogical_2DSameDim0AllReduceOp::InferDataType(
    user_op::InferContext* ctx) {
  *ctx->MutOutputDType("out", 0) = ctx->InputDType("in", 0);
  return Maybe<void>::Ok();
}

/* static */ Maybe<Symbol<Stream>> _ncclLogical_2DSameDim0AllReduceOp::InferDeviceAndStream(
    user_op::DeviceAndStreamInferContext* ctx) {
  return DeviceAndStreamInferFn<&SyncLaunched>(ctx);
}

/* static */ Maybe<void> _ncclLogical_2DSameDim1AllReduceOp::InferLogicalTensorDesc(
    user_op::InferContext* ctx) {
<<<<<<< HEAD
  *ctx->OutputShape("out", 0) = ctx->InputShape("in", 0);
  *ctx->MutOutputIsDynamic("out", 0) = ctx->InputIsDynamic("in", 0);
=======
  *ctx->MutOutputShape("out", 0) = ctx->InputShape("in", 0);
  *ctx->OutputIsDynamic("out", 0) = ctx->InputIsDynamic("in", 0);
>>>>>>> d4ac72fc
  return Maybe<void>::Ok();
}

/* static */ Maybe<void> _ncclLogical_2DSameDim1AllReduceOp::GetSbp(user_op::SbpContext* ctx) {
  return user_op::GetSbpFnUtil::DefaultBroadcastToBroadcast(ctx);
}

/* static */ Maybe<void> _ncclLogical_2DSameDim1AllReduceOp::InferNdSbp(
    user_op::InferNdSbpFnContext* ctx) {
  NdSbp* input_nd_sbp = ctx->NdSbp4ArgNameAndIndex("in", 0);
  NdSbp* output_nd_sbp = ctx->NdSbp4ArgNameAndIndex("out", 0);
  input_nd_sbp->clear_sbp_parallel();
  output_nd_sbp->clear_sbp_parallel();

  JUST(GetNcclLogicalNdSbpFromAttr(ctx, "src_reduced_nd_sbp", input_nd_sbp));
  JUST(GetNcclLogicalNdSbpFromAttr(ctx, "dst_reduced_nd_sbp", output_nd_sbp));
  // (P, *) -> (B, *)
  CHECK_EQ_OR_RETURN(input_nd_sbp->sbp_parallel_size(), 2);
  CHECK_EQ_OR_RETURN(output_nd_sbp->sbp_parallel_size(), 2);
  CHECK_OR_RETURN(input_nd_sbp->sbp_parallel(0).has_partial_sum_parallel());
  CHECK_OR_RETURN(output_nd_sbp->sbp_parallel(0).has_broadcast_parallel());
  CHECK_OR_RETURN(input_nd_sbp->sbp_parallel(1) == output_nd_sbp->sbp_parallel(1));
  CHECK_EQ_OR_RETURN(ctx->parallel_hierarchy().NumAxes(), 2);

  return Maybe<void>::Ok();
}

/* static */ Maybe<void> _ncclLogical_2DSameDim1AllReduceOp::InferDataType(
    user_op::InferContext* ctx) {
  *ctx->MutOutputDType("out", 0) = ctx->InputDType("in", 0);
  return Maybe<void>::Ok();
}

/* static */ Maybe<Symbol<Stream>> _ncclLogical_2DSameDim1AllReduceOp::InferDeviceAndStream(
    user_op::DeviceAndStreamInferContext* ctx) {
  return DeviceAndStreamInferFn<&SyncLaunched>(ctx);
}

/* static */ Maybe<void> _ncclLogical_2DSameDim0AllGatherOp::InferLogicalTensorDesc(
    user_op::InferContext* ctx) {
<<<<<<< HEAD
  *ctx->OutputShape("out", 0) = ctx->InputShape("in", 0);
  *ctx->MutOutputIsDynamic("out", 0) = ctx->InputIsDynamic("in", 0);
=======
  *ctx->MutOutputShape("out", 0) = ctx->InputShape("in", 0);
  *ctx->OutputIsDynamic("out", 0) = ctx->InputIsDynamic("in", 0);
>>>>>>> d4ac72fc
  return Maybe<void>::Ok();
}

/* static */ Maybe<void> _ncclLogical_2DSameDim0AllGatherOp::GetSbp(user_op::SbpContext* ctx) {
  return user_op::GetSbpFnUtil::DefaultBroadcastToBroadcast(ctx);
}

/* static */ Maybe<void> _ncclLogical_2DSameDim0AllGatherOp::InferNdSbp(
    user_op::InferNdSbpFnContext* ctx) {
  NdSbp* input_nd_sbp = ctx->NdSbp4ArgNameAndIndex("in", 0);
  NdSbp* output_nd_sbp = ctx->NdSbp4ArgNameAndIndex("out", 0);
  input_nd_sbp->clear_sbp_parallel();
  output_nd_sbp->clear_sbp_parallel();

  JUST(GetNcclLogicalNdSbpFromAttr(ctx, "src_reduced_nd_sbp", input_nd_sbp));
  JUST(GetNcclLogicalNdSbpFromAttr(ctx, "dst_reduced_nd_sbp", output_nd_sbp));
  // (*, S(0)) -> (*, B)
  CHECK_EQ_OR_RETURN(input_nd_sbp->sbp_parallel_size(), 2);
  CHECK_EQ_OR_RETURN(output_nd_sbp->sbp_parallel_size(), 2);
  CHECK_OR_RETURN(input_nd_sbp->sbp_parallel(0) == output_nd_sbp->sbp_parallel(0));
  CHECK_OR_RETURN(input_nd_sbp->sbp_parallel(1).has_split_parallel());
  CHECK_EQ_OR_RETURN(input_nd_sbp->sbp_parallel(1).split_parallel().axis(), 0);
  CHECK_OR_RETURN(output_nd_sbp->sbp_parallel(1).has_broadcast_parallel());
  CHECK_EQ_OR_RETURN(ctx->parallel_hierarchy().NumAxes(), 2);

  return Maybe<void>::Ok();
}

/* static */ Maybe<void> _ncclLogical_2DSameDim0AllGatherOp::InferDataType(
    user_op::InferContext* ctx) {
  *ctx->MutOutputDType("out", 0) = ctx->InputDType("in", 0);
  return Maybe<void>::Ok();
}

/* static */ Maybe<Symbol<Stream>> _ncclLogical_2DSameDim0AllGatherOp::InferDeviceAndStream(
    user_op::DeviceAndStreamInferContext* ctx) {
  return DeviceAndStreamInferFn<&SyncLaunched>(ctx);
}

/* static */ Maybe<void> _ncclLogical_2DSameDim0AllGatherNoncontinuousOp::InferLogicalTensorDesc(
    user_op::InferContext* ctx) {
<<<<<<< HEAD
  *ctx->OutputShape("out", 0) = ctx->InputShape("in", 0);
  *ctx->MutOutputIsDynamic("out", 0) = ctx->InputIsDynamic("in", 0);
=======
  *ctx->MutOutputShape("out", 0) = ctx->InputShape("in", 0);
  *ctx->OutputIsDynamic("out", 0) = ctx->InputIsDynamic("in", 0);
>>>>>>> d4ac72fc
  return Maybe<void>::Ok();
}

/* static */ Maybe<void> _ncclLogical_2DSameDim0AllGatherNoncontinuousOp::GetSbp(
    user_op::SbpContext* ctx) {
  return user_op::GetSbpFnUtil::DefaultBroadcastToBroadcast(ctx);
}

/* static */ Maybe<void> _ncclLogical_2DSameDim0AllGatherNoncontinuousOp::InferNdSbp(
    user_op::InferNdSbpFnContext* ctx) {
  NdSbp* input_nd_sbp = ctx->NdSbp4ArgNameAndIndex("in", 0);
  NdSbp* output_nd_sbp = ctx->NdSbp4ArgNameAndIndex("out", 0);
  input_nd_sbp->clear_sbp_parallel();
  output_nd_sbp->clear_sbp_parallel();

  JUST(GetNcclLogicalNdSbpFromAttr(ctx, "src_reduced_nd_sbp", input_nd_sbp));
  JUST(GetNcclLogicalNdSbpFromAttr(ctx, "dst_reduced_nd_sbp", output_nd_sbp));
  // (*, S(>=1)) -> (*, B)
  CHECK_EQ_OR_RETURN(input_nd_sbp->sbp_parallel_size(), 2);
  CHECK_EQ_OR_RETURN(output_nd_sbp->sbp_parallel_size(), 2);
  CHECK_OR_RETURN(input_nd_sbp->sbp_parallel(0) == output_nd_sbp->sbp_parallel(0));
  CHECK_OR_RETURN(input_nd_sbp->sbp_parallel(1).has_split_parallel());
  CHECK_GE_OR_RETURN(input_nd_sbp->sbp_parallel(1).split_parallel().axis(), 1);
  CHECK_OR_RETURN(output_nd_sbp->sbp_parallel(1).has_broadcast_parallel());
  CHECK_EQ_OR_RETURN(ctx->parallel_hierarchy().NumAxes(), 2);

  return Maybe<void>::Ok();
}

/* static */ Maybe<void> _ncclLogical_2DSameDim0AllGatherNoncontinuousOp::InferDataType(
    user_op::InferContext* ctx) {
  *ctx->MutOutputDType("out", 0) = ctx->InputDType("in", 0);
  return Maybe<void>::Ok();
}

/* static */ Maybe<Symbol<Stream>>
_ncclLogical_2DSameDim0AllGatherNoncontinuousOp::InferDeviceAndStream(
    user_op::DeviceAndStreamInferContext* ctx) {
  return DeviceAndStreamInferFn<&SyncLaunched>(ctx);
}

/* static */ Maybe<void> _ncclLogical_2DSameDim0All2allOp::InferLogicalTensorDesc(
    user_op::InferContext* ctx) {
<<<<<<< HEAD
  *ctx->OutputShape("out", 0) = ctx->InputShape("in", 0);
  *ctx->MutOutputIsDynamic("out", 0) = ctx->InputIsDynamic("in", 0);
=======
  *ctx->MutOutputShape("out", 0) = ctx->InputShape("in", 0);
  *ctx->OutputIsDynamic("out", 0) = ctx->InputIsDynamic("in", 0);
>>>>>>> d4ac72fc
  return Maybe<void>::Ok();
}

/* static */ Maybe<void> _ncclLogical_2DSameDim0All2allOp::GetSbp(user_op::SbpContext* ctx) {
  return user_op::GetSbpFnUtil::DefaultBroadcastToBroadcast(ctx);
}

/* static */ Maybe<void> _ncclLogical_2DSameDim0All2allOp::InferNdSbp(
    user_op::InferNdSbpFnContext* ctx) {
  NdSbp* input_nd_sbp = ctx->NdSbp4ArgNameAndIndex("in", 0);
  NdSbp* output_nd_sbp = ctx->NdSbp4ArgNameAndIndex("out", 0);
  input_nd_sbp->clear_sbp_parallel();
  output_nd_sbp->clear_sbp_parallel();

  JUST(GetNcclLogicalNdSbpFromAttr(ctx, "src_reduced_nd_sbp", input_nd_sbp));
  JUST(GetNcclLogicalNdSbpFromAttr(ctx, "dst_reduced_nd_sbp", output_nd_sbp));
  // (*, S) -> (*, S)
  CHECK_EQ_OR_RETURN(input_nd_sbp->sbp_parallel_size(), 2);
  CHECK_EQ_OR_RETURN(output_nd_sbp->sbp_parallel_size(), 2);
  CHECK_OR_RETURN(input_nd_sbp->sbp_parallel(0) == output_nd_sbp->sbp_parallel(0));
  CHECK_OR_RETURN(input_nd_sbp->sbp_parallel(1).has_split_parallel());
  CHECK_OR_RETURN(output_nd_sbp->sbp_parallel(1).has_split_parallel());
  CHECK_EQ_OR_RETURN(ctx->parallel_hierarchy().NumAxes(), 2);

  return Maybe<void>::Ok();
}

/* static */ Maybe<void> _ncclLogical_2DSameDim0All2allOp::InferDataType(
    user_op::InferContext* ctx) {
  *ctx->MutOutputDType("out", 0) = ctx->InputDType("in", 0);
  return Maybe<void>::Ok();
}

/* static */ Maybe<Symbol<Stream>> _ncclLogical_2DSameDim0All2allOp::InferDeviceAndStream(
    user_op::DeviceAndStreamInferContext* ctx) {
  return DeviceAndStreamInferFn<&SyncLaunched>(ctx);
}

}  // namespace oneflow<|MERGE_RESOLUTION|>--- conflicted
+++ resolved
@@ -23,13 +23,8 @@
 
 /* static */ Maybe<void> _ncclLogical_2DSameDim0AllReduceOp::InferLogicalTensorDesc(
     user_op::InferContext* ctx) {
-<<<<<<< HEAD
-  *ctx->OutputShape("out", 0) = ctx->InputShape("in", 0);
-  *ctx->MutOutputIsDynamic("out", 0) = ctx->InputIsDynamic("in", 0);
-=======
-  *ctx->MutOutputShape("out", 0) = ctx->InputShape("in", 0);
-  *ctx->OutputIsDynamic("out", 0) = ctx->InputIsDynamic("in", 0);
->>>>>>> d4ac72fc
+  *ctx->MutOutputShape("out", 0) = ctx->InputShape("in", 0);
+  *ctx->MutOutputIsDynamic("out", 0) = ctx->InputIsDynamic("in", 0);
   return Maybe<void>::Ok();
 }
 
@@ -70,13 +65,8 @@
 
 /* static */ Maybe<void> _ncclLogical_2DSameDim1AllReduceOp::InferLogicalTensorDesc(
     user_op::InferContext* ctx) {
-<<<<<<< HEAD
-  *ctx->OutputShape("out", 0) = ctx->InputShape("in", 0);
-  *ctx->MutOutputIsDynamic("out", 0) = ctx->InputIsDynamic("in", 0);
-=======
-  *ctx->MutOutputShape("out", 0) = ctx->InputShape("in", 0);
-  *ctx->OutputIsDynamic("out", 0) = ctx->InputIsDynamic("in", 0);
->>>>>>> d4ac72fc
+  *ctx->MutOutputShape("out", 0) = ctx->InputShape("in", 0);
+  *ctx->MutOutputIsDynamic("out", 0) = ctx->InputIsDynamic("in", 0);
   return Maybe<void>::Ok();
 }
 
@@ -117,13 +107,8 @@
 
 /* static */ Maybe<void> _ncclLogical_2DSameDim0AllGatherOp::InferLogicalTensorDesc(
     user_op::InferContext* ctx) {
-<<<<<<< HEAD
-  *ctx->OutputShape("out", 0) = ctx->InputShape("in", 0);
-  *ctx->MutOutputIsDynamic("out", 0) = ctx->InputIsDynamic("in", 0);
-=======
-  *ctx->MutOutputShape("out", 0) = ctx->InputShape("in", 0);
-  *ctx->OutputIsDynamic("out", 0) = ctx->InputIsDynamic("in", 0);
->>>>>>> d4ac72fc
+  *ctx->MutOutputShape("out", 0) = ctx->InputShape("in", 0);
+  *ctx->MutOutputIsDynamic("out", 0) = ctx->InputIsDynamic("in", 0);
   return Maybe<void>::Ok();
 }
 
@@ -165,13 +150,8 @@
 
 /* static */ Maybe<void> _ncclLogical_2DSameDim0AllGatherNoncontinuousOp::InferLogicalTensorDesc(
     user_op::InferContext* ctx) {
-<<<<<<< HEAD
-  *ctx->OutputShape("out", 0) = ctx->InputShape("in", 0);
-  *ctx->MutOutputIsDynamic("out", 0) = ctx->InputIsDynamic("in", 0);
-=======
-  *ctx->MutOutputShape("out", 0) = ctx->InputShape("in", 0);
-  *ctx->OutputIsDynamic("out", 0) = ctx->InputIsDynamic("in", 0);
->>>>>>> d4ac72fc
+  *ctx->MutOutputShape("out", 0) = ctx->InputShape("in", 0);
+  *ctx->MutOutputIsDynamic("out", 0) = ctx->InputIsDynamic("in", 0);
   return Maybe<void>::Ok();
 }
 
@@ -215,13 +195,8 @@
 
 /* static */ Maybe<void> _ncclLogical_2DSameDim0All2allOp::InferLogicalTensorDesc(
     user_op::InferContext* ctx) {
-<<<<<<< HEAD
-  *ctx->OutputShape("out", 0) = ctx->InputShape("in", 0);
-  *ctx->MutOutputIsDynamic("out", 0) = ctx->InputIsDynamic("in", 0);
-=======
-  *ctx->MutOutputShape("out", 0) = ctx->InputShape("in", 0);
-  *ctx->OutputIsDynamic("out", 0) = ctx->InputIsDynamic("in", 0);
->>>>>>> d4ac72fc
+  *ctx->MutOutputShape("out", 0) = ctx->InputShape("in", 0);
+  *ctx->MutOutputIsDynamic("out", 0) = ctx->InputIsDynamic("in", 0);
   return Maybe<void>::Ok();
 }
 
