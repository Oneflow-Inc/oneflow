/*
Copyright 2020 The OneFlow Authors. All rights reserved.

Licensed under the Apache License, Version 2.0 (the "License");
you may not use this file except in compliance with the License.
You may obtain a copy of the License at

    http://www.apache.org/licenses/LICENSE-2.0

Unless required by applicable law or agreed to in writing, software
distributed under the License is distributed on an "AS IS" BASIS,
WITHOUT WARRANTIES OR CONDITIONS OF ANY KIND, either express or implied.
See the License for the specific language governing permissions and
limitations under the License.
*/
#include "oneflow/core/framework/framework.h"
#include "oneflow/core/operator/operator.h"

namespace oneflow {

REGISTER_USER_OP("_nccl_logical_2D_same_dim0_all_reduce")
    .Input("in")
    .Output("out")
    .SetLogicalTensorDescInferFn([](user_op::InferContext* ctx) -> Maybe<void> {
      *ctx->OutputShape("out", 0) = ctx->InputShape("in", 0);
<<<<<<< HEAD
      *ctx->OutputIsDynamic4ArgNameAndIndex("out", 0) = ctx->InputIsDynamic4ArgNameAndIndex("in", 0);
=======
      *ctx->OutputIsDynamic4ArgNameAndIndex("out", 0) =
          ctx->InputIsDynamic4ArgNameAndIndex("in", 0);
>>>>>>> 09b1a8f8
      return Maybe<void>::Ok();
    })
    .SetDataTypeInferFn([](user_op::InferContext* ctx) -> Maybe<void> {
      *ctx->OutputDType("out", 0) = ctx->InputDType("in", 0);
      return Maybe<void>::Ok();
    })
    .SetParallelDistributionInferFn(
        [](user_op::InferParallelDistributionFnContext* ctx) -> Maybe<void> {
          const cfg::ParallelDistribution& in_dis_hint =
              ctx->ParallelDistributionHint4InputArgNameAndIndex("in", 0);
          CHECK_EQ_OR_RETURN(in_dis_hint.sbp_parallel_size(), 2);
          CHECK_OR_RETURN(in_dis_hint.sbp_parallel(1).has_partial_sum_parallel());
          const Shape& parallel_hierarchy = ctx->parallel_hierarchy();
          CHECK_EQ_OR_RETURN(parallel_hierarchy.NumAxes(), 2);

          cfg::ParallelDistribution* in_distribution =
              ctx->ParallelDistribution4ArgNameAndIndex("in", 0);
          cfg::ParallelDistribution* out_distribution =
              ctx->ParallelDistribution4ArgNameAndIndex("out", 0);
          in_distribution->clear_sbp_parallel();
          out_distribution->clear_sbp_parallel();
          // in use hint
          in_distribution->CopyFrom(in_dis_hint);

          // out dim0 use hint
          *out_distribution->add_sbp_parallel() = in_dis_hint.sbp_parallel(0);
          // out dim1 = broadcast
          out_distribution->add_sbp_parallel()->mutable_broadcast_parallel();

          return Maybe<void>::Ok();
        });

REGISTER_USER_OP("_nccl_logical_2D_same_dim1_all_reduce")
    .Input("in")
    .Output("out")
    .SetLogicalTensorDescInferFn([](user_op::InferContext* ctx) -> Maybe<void> {
      *ctx->OutputShape("out", 0) = ctx->InputShape("in", 0);
<<<<<<< HEAD
      *ctx->OutputIsDynamic4ArgNameAndIndex("out", 0) = ctx->InputIsDynamic4ArgNameAndIndex("in", 0);
=======
      *ctx->OutputIsDynamic4ArgNameAndIndex("out", 0) =
          ctx->InputIsDynamic4ArgNameAndIndex("in", 0);
>>>>>>> 09b1a8f8
      return Maybe<void>::Ok();
    })
    .SetDataTypeInferFn([](user_op::InferContext* ctx) -> Maybe<void> {
      *ctx->OutputDType("out", 0) = ctx->InputDType("in", 0);
      return Maybe<void>::Ok();
    })
    .SetParallelDistributionInferFn(
        [](user_op::InferParallelDistributionFnContext* ctx) -> Maybe<void> {
          const cfg::ParallelDistribution& in_dis_hint =
              ctx->ParallelDistributionHint4InputArgNameAndIndex("in", 0);
          CHECK_EQ_OR_RETURN(in_dis_hint.sbp_parallel_size(), 2);
          CHECK_OR_RETURN(in_dis_hint.sbp_parallel(0).has_partial_sum_parallel());
          const Shape& parallel_hierarchy = ctx->parallel_hierarchy();
          CHECK_EQ_OR_RETURN(parallel_hierarchy.NumAxes(), 2);

          cfg::ParallelDistribution* in_distribution =
              ctx->ParallelDistribution4ArgNameAndIndex("in", 0);
          cfg::ParallelDistribution* out_distribution =
              ctx->ParallelDistribution4ArgNameAndIndex("out", 0);
          in_distribution->clear_sbp_parallel();
          out_distribution->clear_sbp_parallel();
          // in use hint
          in_distribution->CopyFrom(in_dis_hint);

          // out dim0 = broadcast
          out_distribution->add_sbp_parallel()->mutable_broadcast_parallel();
          // out dim1 use hint
          *out_distribution->add_sbp_parallel() = in_dis_hint.sbp_parallel(1);

          return Maybe<void>::Ok();
        });

REGISTER_USER_OP("_nccl_logical_2D_same_dim0_all_gather")
    .Input("in")
    .Output("out")
    .SetLogicalTensorDescInferFn([](user_op::InferContext* ctx) -> Maybe<void> {
      *ctx->OutputShape("out", 0) = ctx->InputShape("in", 0);
<<<<<<< HEAD
      *ctx->OutputIsDynamic4ArgNameAndIndex("out", 0) = ctx->InputIsDynamic4ArgNameAndIndex("in", 0);
=======
      *ctx->OutputIsDynamic4ArgNameAndIndex("out", 0) =
          ctx->InputIsDynamic4ArgNameAndIndex("in", 0);
>>>>>>> 09b1a8f8
      return Maybe<void>::Ok();
    })
    .SetDataTypeInferFn([](user_op::InferContext* ctx) -> Maybe<void> {
      *ctx->OutputDType("out", 0) = ctx->InputDType("in", 0);
      return Maybe<void>::Ok();
    })
    .SetParallelDistributionInferFn(
        [](user_op::InferParallelDistributionFnContext* ctx) -> Maybe<void> {
          const cfg::ParallelDistribution& in_dis_hint =
              ctx->ParallelDistributionHint4InputArgNameAndIndex("in", 0);
          CHECK_EQ_OR_RETURN(in_dis_hint.sbp_parallel_size(), 2);
          // (*, S(0)) -> (*, B)
          CHECK_OR_RETURN(in_dis_hint.sbp_parallel(1).has_split_parallel());
          CHECK_EQ_OR_RETURN(in_dis_hint.sbp_parallel(1).split_parallel().axis(), 0);
          const Shape& parallel_hierarchy = ctx->parallel_hierarchy();
          CHECK_EQ_OR_RETURN(parallel_hierarchy.NumAxes(), 2);

          cfg::ParallelDistribution* in_distribution =
              ctx->ParallelDistribution4ArgNameAndIndex("in", 0);
          cfg::ParallelDistribution* out_distribution =
              ctx->ParallelDistribution4ArgNameAndIndex("out", 0);
          in_distribution->clear_sbp_parallel();
          out_distribution->clear_sbp_parallel();
          // in use hint
          in_distribution->CopyFrom(in_dis_hint);

          // out dim0 use hint
          *out_distribution->add_sbp_parallel() = in_dis_hint.sbp_parallel(0);
          // out dim1 = broadcast
          out_distribution->add_sbp_parallel()->mutable_broadcast_parallel();

          return Maybe<void>::Ok();
        });

REGISTER_USER_OP("_nccl_logical_2D_same_dim0_all_gather_noncontinuous")
    .Input("in")
    .Output("out")
    .Attr<int64_t>("in_dim1_split_axis", -1)
    .SetLogicalTensorDescInferFn([](user_op::InferContext* ctx) -> Maybe<void> {
      *ctx->OutputShape("out", 0) = ctx->InputShape("in", 0);
<<<<<<< HEAD
      *ctx->OutputIsDynamic4ArgNameAndIndex("out", 0) = ctx->InputIsDynamic4ArgNameAndIndex("in", 0);
=======
      *ctx->OutputIsDynamic4ArgNameAndIndex("out", 0) =
          ctx->InputIsDynamic4ArgNameAndIndex("in", 0);
>>>>>>> 09b1a8f8
      return Maybe<void>::Ok();
    })
    .SetDataTypeInferFn([](user_op::InferContext* ctx) -> Maybe<void> {
      *ctx->OutputDType("out", 0) = ctx->InputDType("in", 0);
      return Maybe<void>::Ok();
    })
    .SetParallelDistributionInferFn(
        [](user_op::InferParallelDistributionFnContext* ctx) -> Maybe<void> {
          const cfg::ParallelDistribution& in_dis_hint =
              ctx->ParallelDistributionHint4InputArgNameAndIndex("in", 0);
          CHECK_EQ_OR_RETURN(in_dis_hint.sbp_parallel_size(), 2);
          // (*, S(1)) -> (*, B)
          const int64_t in_split_axis = ctx->user_op_conf().attr<int64_t>("in_dim1_split_axis");
          CHECK_GE_OR_RETURN(in_split_axis, 1);
          CHECK_OR_RETURN(in_dis_hint.sbp_parallel(1).has_split_parallel());
          CHECK_EQ_OR_RETURN(in_dis_hint.sbp_parallel(1).split_parallel().axis(), in_split_axis);
          const Shape& parallel_hierarchy = ctx->parallel_hierarchy();
          CHECK_EQ_OR_RETURN(parallel_hierarchy.NumAxes(), 2);

          cfg::ParallelDistribution* in_distribution =
              ctx->ParallelDistribution4ArgNameAndIndex("in", 0);
          cfg::ParallelDistribution* out_distribution =
              ctx->ParallelDistribution4ArgNameAndIndex("out", 0);
          in_distribution->clear_sbp_parallel();
          out_distribution->clear_sbp_parallel();
          // in use hint
          in_distribution->CopyFrom(in_dis_hint);

          // out dim0 use hint
          *out_distribution->add_sbp_parallel() = in_dis_hint.sbp_parallel(0);
          // out dim1 = broadcast
          out_distribution->add_sbp_parallel()->mutable_broadcast_parallel();

          return Maybe<void>::Ok();
        });

REGISTER_USER_OP("_nccl_logical_2D_same_dim0_all2all")
    .Input("in")
    .Output("out")
    .Attr<int64_t>("in_dim1_split_axis", -1)
    .Attr<int64_t>("out_dim1_split_axis", -1)
    .SetLogicalTensorDescInferFn([](user_op::InferContext* ctx) -> Maybe<void> {
      *ctx->OutputShape("out", 0) = ctx->InputShape("in", 0);
<<<<<<< HEAD
      *ctx->OutputIsDynamic4ArgNameAndIndex("out", 0) = ctx->InputIsDynamic4ArgNameAndIndex("in", 0);
=======
      *ctx->OutputIsDynamic4ArgNameAndIndex("out", 0) =
          ctx->InputIsDynamic4ArgNameAndIndex("in", 0);
>>>>>>> 09b1a8f8
      return Maybe<void>::Ok();
    })
    .SetDataTypeInferFn([](user_op::InferContext* ctx) -> Maybe<void> {
      *ctx->OutputDType("out", 0) = ctx->InputDType("in", 0);
      return Maybe<void>::Ok();
    })
    .SetParallelDistributionInferFn(
        [](user_op::InferParallelDistributionFnContext* ctx) -> Maybe<void> {
          const cfg::ParallelDistribution& in_dis_hint =
              ctx->ParallelDistributionHint4InputArgNameAndIndex("in", 0);
          CHECK_EQ_OR_RETURN(in_dis_hint.sbp_parallel_size(), 2);
          // (*, S(in_dim1_split_axis)) -> (*, S(out_dim1_split_axis))
          const int64_t in_split_axis = ctx->user_op_conf().attr<int64_t>("in_dim1_split_axis");
          const int64_t out_split_axis = ctx->user_op_conf().attr<int64_t>("out_dim1_split_axis");
          CHECK_OR_RETURN(in_dis_hint.sbp_parallel(1).has_split_parallel());
          CHECK_EQ_OR_RETURN(in_dis_hint.sbp_parallel(1).split_parallel().axis(), in_split_axis);
          const Shape& parallel_hierarchy = ctx->parallel_hierarchy();
          CHECK_EQ_OR_RETURN(parallel_hierarchy.NumAxes(), 2);

          cfg::ParallelDistribution* in_distribution =
              ctx->ParallelDistribution4ArgNameAndIndex("in", 0);
          cfg::ParallelDistribution* out_distribution =
              ctx->ParallelDistribution4ArgNameAndIndex("out", 0);
          in_distribution->clear_sbp_parallel();
          out_distribution->clear_sbp_parallel();
          // in use hint
          in_distribution->CopyFrom(in_dis_hint);

          // out dim0 use hint
          *out_distribution->add_sbp_parallel() = in_dis_hint.sbp_parallel(0);
          // out dim1 = Split(out_split_axis)
          out_distribution->add_sbp_parallel()->mutable_split_parallel()->set_axis(out_split_axis);

          return Maybe<void>::Ok();
        });

}  // namespace oneflow<|MERGE_RESOLUTION|>--- conflicted
+++ resolved
@@ -23,12 +23,8 @@
     .Output("out")
     .SetLogicalTensorDescInferFn([](user_op::InferContext* ctx) -> Maybe<void> {
       *ctx->OutputShape("out", 0) = ctx->InputShape("in", 0);
-<<<<<<< HEAD
-      *ctx->OutputIsDynamic4ArgNameAndIndex("out", 0) = ctx->InputIsDynamic4ArgNameAndIndex("in", 0);
-=======
-      *ctx->OutputIsDynamic4ArgNameAndIndex("out", 0) =
-          ctx->InputIsDynamic4ArgNameAndIndex("in", 0);
->>>>>>> 09b1a8f8
+      *ctx->OutputIsDynamic4ArgNameAndIndex("out", 0) =
+          ctx->InputIsDynamic4ArgNameAndIndex("in", 0);
       return Maybe<void>::Ok();
     })
     .SetDataTypeInferFn([](user_op::InferContext* ctx) -> Maybe<void> {
@@ -66,12 +62,8 @@
     .Output("out")
     .SetLogicalTensorDescInferFn([](user_op::InferContext* ctx) -> Maybe<void> {
       *ctx->OutputShape("out", 0) = ctx->InputShape("in", 0);
-<<<<<<< HEAD
-      *ctx->OutputIsDynamic4ArgNameAndIndex("out", 0) = ctx->InputIsDynamic4ArgNameAndIndex("in", 0);
-=======
-      *ctx->OutputIsDynamic4ArgNameAndIndex("out", 0) =
-          ctx->InputIsDynamic4ArgNameAndIndex("in", 0);
->>>>>>> 09b1a8f8
+      *ctx->OutputIsDynamic4ArgNameAndIndex("out", 0) =
+          ctx->InputIsDynamic4ArgNameAndIndex("in", 0);
       return Maybe<void>::Ok();
     })
     .SetDataTypeInferFn([](user_op::InferContext* ctx) -> Maybe<void> {
@@ -109,12 +101,8 @@
     .Output("out")
     .SetLogicalTensorDescInferFn([](user_op::InferContext* ctx) -> Maybe<void> {
       *ctx->OutputShape("out", 0) = ctx->InputShape("in", 0);
-<<<<<<< HEAD
-      *ctx->OutputIsDynamic4ArgNameAndIndex("out", 0) = ctx->InputIsDynamic4ArgNameAndIndex("in", 0);
-=======
-      *ctx->OutputIsDynamic4ArgNameAndIndex("out", 0) =
-          ctx->InputIsDynamic4ArgNameAndIndex("in", 0);
->>>>>>> 09b1a8f8
+      *ctx->OutputIsDynamic4ArgNameAndIndex("out", 0) =
+          ctx->InputIsDynamic4ArgNameAndIndex("in", 0);
       return Maybe<void>::Ok();
     })
     .SetDataTypeInferFn([](user_op::InferContext* ctx) -> Maybe<void> {
@@ -155,12 +143,8 @@
     .Attr<int64_t>("in_dim1_split_axis", -1)
     .SetLogicalTensorDescInferFn([](user_op::InferContext* ctx) -> Maybe<void> {
       *ctx->OutputShape("out", 0) = ctx->InputShape("in", 0);
-<<<<<<< HEAD
-      *ctx->OutputIsDynamic4ArgNameAndIndex("out", 0) = ctx->InputIsDynamic4ArgNameAndIndex("in", 0);
-=======
-      *ctx->OutputIsDynamic4ArgNameAndIndex("out", 0) =
-          ctx->InputIsDynamic4ArgNameAndIndex("in", 0);
->>>>>>> 09b1a8f8
+      *ctx->OutputIsDynamic4ArgNameAndIndex("out", 0) =
+          ctx->InputIsDynamic4ArgNameAndIndex("in", 0);
       return Maybe<void>::Ok();
     })
     .SetDataTypeInferFn([](user_op::InferContext* ctx) -> Maybe<void> {
@@ -204,12 +188,8 @@
     .Attr<int64_t>("out_dim1_split_axis", -1)
     .SetLogicalTensorDescInferFn([](user_op::InferContext* ctx) -> Maybe<void> {
       *ctx->OutputShape("out", 0) = ctx->InputShape("in", 0);
-<<<<<<< HEAD
-      *ctx->OutputIsDynamic4ArgNameAndIndex("out", 0) = ctx->InputIsDynamic4ArgNameAndIndex("in", 0);
-=======
-      *ctx->OutputIsDynamic4ArgNameAndIndex("out", 0) =
-          ctx->InputIsDynamic4ArgNameAndIndex("in", 0);
->>>>>>> 09b1a8f8
+      *ctx->OutputIsDynamic4ArgNameAndIndex("out", 0) =
+          ctx->InputIsDynamic4ArgNameAndIndex("in", 0);
       return Maybe<void>::Ok();
     })
     .SetDataTypeInferFn([](user_op::InferContext* ctx) -> Maybe<void> {
