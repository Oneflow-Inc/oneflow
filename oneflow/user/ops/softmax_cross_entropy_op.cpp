/*
Copyright 2020 The OneFlow Authors. All rights reserved.

Licensed under the Apache License, Version 2.0 (the "License");
you may not use this file except in compliance with the License.
You may obtain a copy of the License at

    http://www.apache.org/licenses/LICENSE-2.0

Unless required by applicable law or agreed to in writing, software
distributed under the License is distributed on an "AS IS" BASIS,
WITHOUT WARRANTIES OR CONDITIONS OF ANY KIND, either express or implied.
See the License for the specific language governing permissions and
limitations under the License.
*/
#include "oneflow/core/framework/framework.h"

namespace oneflow {

REGISTER_USER_OP("softmax_cross_entropy")
    .Input("prediction")
    .Input("label")
    .Output("prob")  //'prob' is just for compute prediction's grad, prob's grad will be ignored
    .Output("out")
    .SetInputArgModifyFn([](user_op::GetInputArgModifier GetInputArgModifierFn,
                            const user_op::UserOpConfWrapper&) {
      user_op::InputArgModifier* cond_arg_modifier = GetInputArgModifierFn("label", 0);
      cond_arg_modifier->set_requires_grad(false);
    })
    .SetTensorDescInferFn([](user_op::InferContext* ctx) -> Maybe<void> {
      const user_op::TensorDesc* prediction_desc = ctx->TensorDesc4ArgNameAndIndex("prediction", 0);
      const user_op::TensorDesc* label_desc = ctx->TensorDesc4ArgNameAndIndex("label", 0);
      CHECK_EQ_OR_RETURN(prediction_desc->is_dynamic(), label_desc->is_dynamic());
      CHECK_GE_OR_RETURN(prediction_desc->shape().NumAxes(), 2);
      CHECK_EQ_OR_RETURN(label_desc->shape(), prediction_desc->shape());
      const int64_t num_out_axes = prediction_desc->shape().NumAxes() - 1;
      DimVector out_dim_vector;
      FOR_RANGE(int64_t, i, 0, num_out_axes) {
        out_dim_vector.push_back(prediction_desc->shape().At(i));
      }
      *ctx->OutputShape("prob", 0) = ctx->InputShape("prediction", 0);
<<<<<<< HEAD
      *ctx->OutputIsDynamic4ArgNameAndIndex("prob", 0) = ctx->InputIsDynamic4ArgNameAndIndex("prediction", 0);
=======
      *ctx->OutputIsDynamic4ArgNameAndIndex("prob", 0) =
          ctx->InputIsDynamic4ArgNameAndIndex("prediction", 0);
>>>>>>> 09b1a8f8
      user_op::TensorDesc* out_desc = ctx->TensorDesc4ArgNameAndIndex("out", 0);
      *out_desc->mut_is_dynamic() = prediction_desc->is_dynamic();
      *out_desc->mut_shape() = Shape(out_dim_vector);
      return Maybe<void>::Ok();
    })
    .SetGetSbpFn([](user_op::SbpContext* ctx) -> Maybe<void> {
      // ctx->LogicalTensorDesc4InputArgNameAndIndex("out", 0) is not initialized here
      const auto num_out_axes =
          ctx->LogicalTensorDesc4InputArgNameAndIndex("prediction", 0).shape().NumAxes() - 1;
      FOR_RANGE(int64_t, i, 0, num_out_axes) {
        ctx->NewBuilder()
            .Split(user_op::OpArg("prediction", 0), i)
            .Split(user_op::OpArg("label", 0), i)
            .Split(user_op::OpArg("prob", 0), i)
            .Split(user_op::OpArg("out", 0), i)
            .Build();
      }
      return Maybe<void>::Ok();
    })
    .SetDataTypeInferFn([](user_op::InferContext* ctx) -> Maybe<void> {
      const user_op::TensorDesc* prediction_desc = ctx->TensorDesc4ArgNameAndIndex("prediction", 0);
      const user_op::TensorDesc* label_desc = ctx->TensorDesc4ArgNameAndIndex("label", 0);
      CHECK_EQ_OR_RETURN(label_desc->data_type(), prediction_desc->data_type());
      *ctx->OutputDType("prob", 0) = ctx->InputDType("prediction", 0);
      user_op::TensorDesc* out_desc = ctx->TensorDesc4ArgNameAndIndex("out", 0);
      *out_desc->mut_data_type() = prediction_desc->data_type();
      return Maybe<void>::Ok();
    });

REGISTER_USER_OP("softmax_cross_entropy_grad")
    .Input("dy")
    .Input("label")
    .Input("prob")
    .Output("prediction_diff")
    .SetTensorDescInferFn([](user_op::InferContext* ctx) -> Maybe<void> {
      const user_op::TensorDesc* prob_desc = ctx->TensorDesc4ArgNameAndIndex("prob", 0);
      const user_op::TensorDesc* label_desc = ctx->TensorDesc4ArgNameAndIndex("label", 0);
      const user_op::TensorDesc* dy_desc = ctx->TensorDesc4ArgNameAndIndex("dy", 0);
      CHECK_EQ_OR_RETURN(prob_desc->is_dynamic(), label_desc->is_dynamic());
      CHECK_GE_OR_RETURN(prob_desc->shape().NumAxes(), 2);
      CHECK_EQ_OR_RETURN(dy_desc->shape().NumAxes(), prob_desc->shape().NumAxes() - 1);
      FOR_RANGE(int64_t, i, 0, dy_desc->shape().NumAxes()) {
        CHECK_EQ_OR_RETURN(dy_desc->shape().At(i), label_desc->shape().At(i));
      }
      CHECK_EQ_OR_RETURN(label_desc->shape(), prob_desc->shape());
      *ctx->OutputShape("prediction_diff", 0) = ctx->InputShape("prob", 0);
      *ctx->OutputIsDynamic4ArgNameAndIndex("prediction_diff", 0) =
          ctx->InputIsDynamic4ArgNameAndIndex("prob", 0);
      return Maybe<void>::Ok();
    })
    .SetGetSbpFn([](user_op::SbpContext* ctx) -> Maybe<void> {
      const auto num_dy_axes =
          ctx->LogicalTensorDesc4InputArgNameAndIndex("dy", 0).shape().NumAxes();
      FOR_RANGE(int64_t, i, 0, num_dy_axes) {
        ctx->NewBuilder()
            .Split(user_op::OpArg("dy", 0), i)
            .Split(user_op::OpArg("label", 0), i)
            .Split(user_op::OpArg("prob", 0), i)
            .Split(user_op::OpArg("prediction_diff", 0), i)
            .Build();
      }
      return Maybe<void>::Ok();
    })
    .SetDataTypeInferFn([](user_op::InferContext* ctx) -> Maybe<void> {
      const user_op::TensorDesc* prob_desc = ctx->TensorDesc4ArgNameAndIndex("prob", 0);
      const user_op::TensorDesc* label_desc = ctx->TensorDesc4ArgNameAndIndex("label", 0);
      const user_op::TensorDesc* dy_desc = ctx->TensorDesc4ArgNameAndIndex("dy", 0);
      CHECK_EQ_OR_RETURN(label_desc->data_type(), prob_desc->data_type());
      CHECK_EQ_OR_RETURN(dy_desc->data_type(), prob_desc->data_type());
      *ctx->OutputDType("prediction_diff", 0) = ctx->InputDType("prob", 0);
      return Maybe<void>::Ok();
    });

REGISTER_USER_OP_GRAD("softmax_cross_entropy")
    .SetGenBackwardOpConfFn([](const user_op::UserOpWrapper& op, user_op::AddOpFn AddOp) {
      if (op.NeedGenGradTensor4OpInput("prediction", 0)) {
        user_op::UserOpConfWrapperBuilder builder(op.op_name() + "_grad");
        user_op::UserOpConfWrapper grad_op =
            builder.Op("softmax_cross_entropy_grad")
                .Input("prob", op.output("prob", 0))
                .Input("label", op.input("label", 0))
                .Input("dy", op.GetGradTensorWithOpOutput("out", 0))
                .Output("prediction_diff")
                .Build();
        op.BindGradTensorWithOpInput(grad_op.output("prediction_diff", 0), "prediction", 0);
        AddOp(grad_op);
      }
    });

}  // namespace oneflow<|MERGE_RESOLUTION|>--- conflicted
+++ resolved
@@ -39,12 +39,8 @@
         out_dim_vector.push_back(prediction_desc->shape().At(i));
       }
       *ctx->OutputShape("prob", 0) = ctx->InputShape("prediction", 0);
-<<<<<<< HEAD
-      *ctx->OutputIsDynamic4ArgNameAndIndex("prob", 0) = ctx->InputIsDynamic4ArgNameAndIndex("prediction", 0);
-=======
       *ctx->OutputIsDynamic4ArgNameAndIndex("prob", 0) =
           ctx->InputIsDynamic4ArgNameAndIndex("prediction", 0);
->>>>>>> 09b1a8f8
       user_op::TensorDesc* out_desc = ctx->TensorDesc4ArgNameAndIndex("out", 0);
       *out_desc->mut_is_dynamic() = prediction_desc->is_dynamic();
       *out_desc->mut_shape() = Shape(out_dim_vector);
