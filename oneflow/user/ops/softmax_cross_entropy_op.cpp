--- conflicted
+++ resolved
@@ -51,13 +51,8 @@
   FOR_RANGE(int64_t, i, 0, num_out_axes) {
     out_dim_vector.emplace_back(prediction_desc.shape().At(i));
   }
-<<<<<<< HEAD
-  *ctx->OutputShape("prob", 0) = ctx->InputShape("prediction", 0);
+  *ctx->MutOutputShape("prob", 0) = ctx->InputShape("prediction", 0);
   *ctx->MutOutputIsDynamic("prob", 0) = ctx->InputIsDynamic("prediction", 0);
-=======
-  *ctx->MutOutputShape("prob", 0) = ctx->InputShape("prediction", 0);
-  *ctx->OutputIsDynamic("prob", 0) = ctx->InputIsDynamic("prediction", 0);
->>>>>>> d4ac72fc
   user_op::TensorDesc* out_desc = ctx->OutputTensorDesc("out", 0);
   *out_desc->mut_is_dynamic() = prediction_desc.is_dynamic();
   *out_desc->mut_shape() = Shape(out_dim_vector);
@@ -123,13 +118,8 @@
   CHECK_EQ_OR_RETURN(label_desc.shape(), prob_desc.shape())
       << Error::RuntimeError() << "The size of label " << label_desc.shape()
       << " must match the size of prob " << prob_desc.shape();
-<<<<<<< HEAD
-  *ctx->OutputShape("prediction_diff", 0) = ctx->InputShape("prob", 0);
+  *ctx->MutOutputShape("prediction_diff", 0) = ctx->InputShape("prob", 0);
   *ctx->MutOutputIsDynamic("prediction_diff", 0) = ctx->InputIsDynamic("prob", 0);
-=======
-  *ctx->MutOutputShape("prediction_diff", 0) = ctx->InputShape("prob", 0);
-  *ctx->OutputIsDynamic("prediction_diff", 0) = ctx->InputIsDynamic("prob", 0);
->>>>>>> d4ac72fc
   return Maybe<void>::Ok();
 }
 /*static*/ Maybe<void> SoftmaxCrossEntropyGradOp::InferPhysicalTensorDesc(
