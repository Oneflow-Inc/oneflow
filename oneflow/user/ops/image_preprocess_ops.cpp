/*
Copyright 2020 The OneFlow Authors. All rights reserved.

Licensed under the Apache License, Version 2.0 (the "License");
you may not use this file except in compliance with the License.
You may obtain a copy of the License at

    http://www.apache.org/licenses/LICENSE-2.0

Unless required by applicable law or agreed to in writing, software
distributed under the License is distributed on an "AS IS" BASIS,
WITHOUT WARRANTIES OR CONDITIONS OF ANY KIND, either express or implied.
See the License for the specific language governing permissions and
limitations under the License.
*/
#include "oneflow/core/framework/framework.h"
#include "oneflow/core/common/balanced_splitter.h"
#include "oneflow/user/image/image_util.h"

namespace oneflow {

REGISTER_NO_GRAD_CPU_ONLY_USER_OP("crop_mirror_normalize_from_tensorbuffer")
    .Input("in")
    .OptionalInput("mirror")
    .Output("out")
    .Attr<std::string>("color_space", "BGR")
    .Attr<std::string>("output_layout", "NCHW")
    .Attr<std::vector<float>>("mean", {0.0})
    .Attr<std::vector<float>>("std", {1.0})
    .Attr<int64_t>("crop_h", 0)
    .Attr<int64_t>("crop_w", 0)
    .Attr<float>("crop_pos_x", 0.5)
    .Attr<float>("crop_pos_y", 0.5)
    .Attr<DataType>("output_dtype", DataType::kFloat)
    .SetTensorDescInferFn([](user_op::InferContext* ctx) -> Maybe<void> {
<<<<<<< HEAD
      const user_op::TensorDesc& in_tensor = ctx->InputTensorDesc("in", 0);
      const user_op::TensorDesc& mirror_tensor = ctx->InputTensorDesc("mirror", 0);

      CHECK_OR_RETURN(mirror_tensor.shape().NumAxes() == 1
                      && in_tensor.shape().At(0) == mirror_tensor.shape().At(0));

      user_op::TensorDesc* out_tensor = ctx->TensorDesc4ArgNameAndIndex("out", 0);
      int64_t N = in_tensor.shape().At(0);
=======
      user_op::TensorDesc* in_tensor = ctx->TensorDesc4ArgNameAndIndex("in", 0);
      user_op::TensorDesc* mirror_tensor = ctx->OutputTensorDesc("mirror", 0);
      if (mirror_tensor) {
        CHECK_OR_RETURN(mirror_tensor->shape().NumAxes() == 1
                        && in_tensor->shape().At(0) == mirror_tensor->shape().At(0));
      }
      user_op::TensorDesc* out_tensor = ctx->OutputTensorDesc("out", 0);
      int64_t N = in_tensor->shape().At(0);
>>>>>>> 52ecdb98
      int64_t H = ctx->Attr<int64_t>("crop_h");
      int64_t W = ctx->Attr<int64_t>("crop_w");
      std::string color_space = ctx->Attr<std::string>("color_space");
      int64_t C = ImageUtil::IsColor(color_space) ? 3 : 1;

      CHECK_OR_RETURN(H != 0 && W != 0);
      CHECK_OR_RETURN(in_tensor.shape().NumAxes() == 1);
      std::string output_layout = ctx->Attr<std::string>("output_layout");
      if (output_layout == "NCHW") {
        *out_tensor->mut_shape() = Shape({N, C, H, W});
      } else if (output_layout == "NHWC") {
        *out_tensor->mut_shape() = Shape({N, H, W, C});
      } else {
        return Error::CheckFailedError()
               << "output_layout: " << output_layout << " is not supported";
      }
      return Maybe<void>::Ok();
    })
    .SetGetSbpFn([](user_op::SbpContext* ctx) -> Maybe<void> {
      ctx->NewBuilder().Split(ctx->inputs(), 0).Split(ctx->outputs(), 0).Build();
      return Maybe<void>::Ok();
    })
    .SetDataTypeInferFn([](user_op::InferContext* ctx) -> Maybe<void> {
      const user_op::TensorDesc& in_tensor = ctx->InputTensorDesc("in", 0);
      CHECK_EQ_OR_RETURN(in_tensor.data_type(), DataType::kTensorBuffer);

<<<<<<< HEAD
      const user_op::TensorDesc& mirror_tensor = ctx->InputTensorDesc("mirror", 0);
      CHECK_EQ_OR_RETURN(mirror_tensor.data_type(), DataType::kInt8);
=======
      user_op::TensorDesc* mirror_tensor = ctx->OutputTensorDesc("mirror", 0);
      if (mirror_tensor) { CHECK_EQ_OR_RETURN(mirror_tensor->data_type(), DataType::kInt8); }
>>>>>>> 52ecdb98

      user_op::TensorDesc* out_tensor = ctx->OutputTensorDesc("out", 0);
      DataType output_dtype = ctx->Attr<DataType>("output_dtype");
      CHECK_EQ_OR_RETURN(output_dtype,
                         DataType::kFloat);  // only support float now; for float16 in future
      *out_tensor->mut_data_type() = output_dtype;

      return Maybe<void>::Ok();
    });

REGISTER_NO_GRAD_USER_OP("crop_mirror_normalize_from_uint8")
    .Input("in")
    .OptionalInput("mirror")
    .Output("out")
    .Attr<std::string>("color_space", "BGR")
    .Attr<std::string>("output_layout", "NCHW")
    .Attr<std::vector<float>>("mean", {0.0})
    .Attr<std::vector<float>>("std", {1.0})
    .Attr<int64_t>("crop_h", 0)
    .Attr<int64_t>("crop_w", 0)
    .Attr<float>("crop_pos_x", 0.5)
    .Attr<float>("crop_pos_y", 0.5)
    .Attr<DataType>("output_dtype", DataType::kFloat)
    .SetTensorDescInferFn([](user_op::InferContext* ctx) -> Maybe<void> {
<<<<<<< HEAD
      const user_op::TensorDesc& in_tensor = ctx->InputTensorDesc("in", 0);
      const user_op::TensorDesc& mirror_tensor = ctx->InputTensorDesc("mirror", 0);
      CHECK_OR_RETURN(mirror_tensor.shape().NumAxes() == 1
                      && in_tensor.shape().At(0) == mirror_tensor.shape().At(0));
      user_op::TensorDesc* out_tensor = ctx->TensorDesc4ArgNameAndIndex("out", 0);
      int64_t N = in_tensor.shape().At(0);
=======
      user_op::TensorDesc* in_tensor = ctx->TensorDesc4ArgNameAndIndex("in", 0);
      user_op::TensorDesc* mirror_tensor = ctx->OutputTensorDesc("mirror", 0);
      if (mirror_tensor) {
        CHECK_OR_RETURN(mirror_tensor->shape().NumAxes() == 1
                        && in_tensor->shape().At(0) == mirror_tensor->shape().At(0));
      }
      user_op::TensorDesc* out_tensor = ctx->OutputTensorDesc("out", 0);
      int64_t N = in_tensor->shape().At(0);
>>>>>>> 52ecdb98
      int64_t H = ctx->Attr<int64_t>("crop_h");
      int64_t W = ctx->Attr<int64_t>("crop_w");
      std::string color_space = ctx->Attr<std::string>("color_space");
      int64_t C = ImageUtil::IsColor(color_space) ? 3 : 1;
      CHECK_EQ_OR_RETURN(in_tensor.shape().NumAxes(), 4);  // {N, H, W, C}
      CHECK_EQ_OR_RETURN(in_tensor.shape().At(3), C);
      if (H == 0 || W == 0) {
        H = in_tensor.shape().At(1);
        W = in_tensor.shape().At(2);
      } else {
        H = std::min(H, in_tensor.shape().At(1));
        W = std::min(W, in_tensor.shape().At(2));
      }
      std::string output_layout = ctx->Attr<std::string>("output_layout");
      if (output_layout == "NCHW") {
        *out_tensor->mut_shape() = Shape({N, C, H, W});
      } else if (output_layout == "NHWC") {
        *out_tensor->mut_shape() = Shape({N, H, W, C});
      } else {
        return Error::CheckFailedError()
               << "output_layout: " << output_layout << " is not supported";
      }

      return Maybe<void>::Ok();
    })
    .SetGetSbpFn([](user_op::SbpContext* ctx) -> Maybe<void> {
      ctx->NewBuilder().Split(ctx->inputs(), 0).Split(ctx->outputs(), 0).Build();
      return Maybe<void>::Ok();
    })
    .SetDataTypeInferFn([](user_op::InferContext* ctx) -> Maybe<void> {
      const user_op::TensorDesc& in_tensor = ctx->InputTensorDesc("in", 0);
      CHECK_EQ_OR_RETURN(in_tensor.data_type(), DataType::kUInt8);

<<<<<<< HEAD
      const user_op::TensorDesc& mirror_tensor = ctx->InputTensorDesc("mirror", 0);
      CHECK_EQ_OR_RETURN(mirror_tensor.data_type(), DataType::kInt8);
=======
      user_op::TensorDesc* mirror_tensor = ctx->OutputTensorDesc("mirror", 0);
      if (mirror_tensor) { CHECK_EQ_OR_RETURN(mirror_tensor->data_type(), DataType::kInt8); }
>>>>>>> 52ecdb98

      user_op::TensorDesc* out_tensor = ctx->OutputTensorDesc("out", 0);
      DataType output_dtype = ctx->Attr<DataType>("output_dtype");
      CHECK_EQ_OR_RETURN(output_dtype,
                         DataType::kFloat);  // only support float now; for float16 in future
      *out_tensor->mut_data_type() = output_dtype;
      return Maybe<void>::Ok();
    });

REGISTER_NO_GRAD_CPU_ONLY_USER_OP("coin_flip")
    .Output("out")
    .Attr<float>("probability", 0.5)
    .Attr<int64_t>("batch_size")
    .Attr<int64_t>("seed", -1)
    .Attr<bool>("has_seed", false)
    .SetLogicalTensorDescInferFn([](user_op::InferContext* ctx) -> Maybe<void> {
      user_op::TensorDesc* out_tensor = ctx->OutputTensorDesc("out", 0);
      int64_t batch_size = ctx->Attr<int64_t>("batch_size");
      *out_tensor->mut_shape() = Shape({batch_size});
      return Maybe<void>::Ok();
    })
    .SetPhysicalTensorDescInferFn([](user_op::InferContext* ctx) -> Maybe<void> {
      user_op::TensorDesc* out_tensor = ctx->OutputTensorDesc("out", 0);
      int64_t batch_size = ctx->Attr<int64_t>("batch_size");
      const ParallelContext& parallel_ctx = ctx->parallel_ctx();
      const cfg::SbpParallel& out_sbp = ctx->SbpParallel4ArgNameAndIndex("out", 0);
      if (parallel_ctx.parallel_num() > 1 && out_sbp.has_split_parallel()) {
        BalancedSplitter bs(batch_size, parallel_ctx.parallel_num());
        *out_tensor->mut_shape() = Shape({bs.At(parallel_ctx.parallel_id()).size()});
      } else {
        *out_tensor->mut_shape() = Shape({batch_size});
      }
      return Maybe<void>::Ok();
    })
    .SetGetSbpFn([](user_op::SbpContext* ctx) -> Maybe<void> {
      ctx->NewBuilder().Split(user_op::OpArg("out", 0), 0).Build();
      return Maybe<void>::Ok();
    })
    .SetDataTypeInferFn([](user_op::InferContext* ctx) -> Maybe<void> {
      user_op::TensorDesc* out_tensor = ctx->OutputTensorDesc("out", 0);
      *out_tensor->mut_data_type() = DataType::kInt8;
      return Maybe<void>::Ok();
    });

REGISTER_NO_GRAD_CPU_ONLY_USER_OP("image_random_crop")
    .Input("in")
    .Output("out")
    .Attr<int32_t>("num_attempts", 10)
    .Attr<int64_t>("seed", -1)
    .Attr<bool>("has_seed", false)
    .Attr<std::vector<float>>("random_area", {0.08, 1.0})
    .Attr<std::vector<float>>("random_aspect_ratio", {0.75, 1.333333})
    .SetTensorDescInferFn([](user_op::InferContext* ctx) -> Maybe<void> {
<<<<<<< HEAD
      const user_op::TensorDesc& in_tensor = ctx->InputTensorDesc("in", 0);
      user_op::TensorDesc* out_tensor = ctx->TensorDesc4ArgNameAndIndex("out", 0);
      *out_tensor->mut_shape() = in_tensor.shape();
      *out_tensor->mut_is_dynamic() = in_tensor.is_dynamic();
=======
      user_op::TensorDesc* in_tensor = ctx->TensorDesc4ArgNameAndIndex("in", 0);
      user_op::TensorDesc* out_tensor = ctx->OutputTensorDesc("out", 0);
      *out_tensor->mut_shape() = in_tensor->shape();
      *out_tensor->mut_is_dynamic() = in_tensor->is_dynamic();
>>>>>>> 52ecdb98
      return Maybe<void>::Ok();
    })
    .SetGetSbpFn(user_op::GetSbpFnUtil::SplitForEachAxis)
    .SetInputArgModifyFn([](user_op::GetInputArgModifier GetInputArgModifierFn,
                            const user_op::UserOpConfWrapper&) {
      user_op::InputArgModifier* in_modifier = GetInputArgModifierFn("in", 0);
      CHECK_NOTNULL(in_modifier);
      in_modifier->set_requires_grad(false);
    })
    .SetDataTypeInferFn([](user_op::InferContext* ctx) -> Maybe<void> {
      const user_op::TensorDesc& in_tensor = ctx->InputTensorDesc("in", 0);
      CHECK_OR_RETURN(in_tensor.data_type() == DataType::kTensorBuffer);
      *ctx->OutputDType("out", 0) = in_tensor.data_type();
      return Maybe<void>::Ok();
    });

}  // namespace oneflow<|MERGE_RESOLUTION|>--- conflicted
+++ resolved
@@ -33,25 +33,14 @@
     .Attr<float>("crop_pos_y", 0.5)
     .Attr<DataType>("output_dtype", DataType::kFloat)
     .SetTensorDescInferFn([](user_op::InferContext* ctx) -> Maybe<void> {
-<<<<<<< HEAD
       const user_op::TensorDesc& in_tensor = ctx->InputTensorDesc("in", 0);
       const user_op::TensorDesc& mirror_tensor = ctx->InputTensorDesc("mirror", 0);
 
       CHECK_OR_RETURN(mirror_tensor.shape().NumAxes() == 1
                       && in_tensor.shape().At(0) == mirror_tensor.shape().At(0));
 
-      user_op::TensorDesc* out_tensor = ctx->TensorDesc4ArgNameAndIndex("out", 0);
+      user_op::TensorDesc* out_tensor = ctx->OutputTensorDesc("out", 0);
       int64_t N = in_tensor.shape().At(0);
-=======
-      user_op::TensorDesc* in_tensor = ctx->TensorDesc4ArgNameAndIndex("in", 0);
-      user_op::TensorDesc* mirror_tensor = ctx->OutputTensorDesc("mirror", 0);
-      if (mirror_tensor) {
-        CHECK_OR_RETURN(mirror_tensor->shape().NumAxes() == 1
-                        && in_tensor->shape().At(0) == mirror_tensor->shape().At(0));
-      }
-      user_op::TensorDesc* out_tensor = ctx->OutputTensorDesc("out", 0);
-      int64_t N = in_tensor->shape().At(0);
->>>>>>> 52ecdb98
       int64_t H = ctx->Attr<int64_t>("crop_h");
       int64_t W = ctx->Attr<int64_t>("crop_w");
       std::string color_space = ctx->Attr<std::string>("color_space");
@@ -78,13 +67,8 @@
       const user_op::TensorDesc& in_tensor = ctx->InputTensorDesc("in", 0);
       CHECK_EQ_OR_RETURN(in_tensor.data_type(), DataType::kTensorBuffer);
 
-<<<<<<< HEAD
       const user_op::TensorDesc& mirror_tensor = ctx->InputTensorDesc("mirror", 0);
       CHECK_EQ_OR_RETURN(mirror_tensor.data_type(), DataType::kInt8);
-=======
-      user_op::TensorDesc* mirror_tensor = ctx->OutputTensorDesc("mirror", 0);
-      if (mirror_tensor) { CHECK_EQ_OR_RETURN(mirror_tensor->data_type(), DataType::kInt8); }
->>>>>>> 52ecdb98
 
       user_op::TensorDesc* out_tensor = ctx->OutputTensorDesc("out", 0);
       DataType output_dtype = ctx->Attr<DataType>("output_dtype");
@@ -109,23 +93,12 @@
     .Attr<float>("crop_pos_y", 0.5)
     .Attr<DataType>("output_dtype", DataType::kFloat)
     .SetTensorDescInferFn([](user_op::InferContext* ctx) -> Maybe<void> {
-<<<<<<< HEAD
       const user_op::TensorDesc& in_tensor = ctx->InputTensorDesc("in", 0);
       const user_op::TensorDesc& mirror_tensor = ctx->InputTensorDesc("mirror", 0);
       CHECK_OR_RETURN(mirror_tensor.shape().NumAxes() == 1
                       && in_tensor.shape().At(0) == mirror_tensor.shape().At(0));
-      user_op::TensorDesc* out_tensor = ctx->TensorDesc4ArgNameAndIndex("out", 0);
+      user_op::TensorDesc* out_tensor = ctx->OutputTensorDesc("out", 0);
       int64_t N = in_tensor.shape().At(0);
-=======
-      user_op::TensorDesc* in_tensor = ctx->TensorDesc4ArgNameAndIndex("in", 0);
-      user_op::TensorDesc* mirror_tensor = ctx->OutputTensorDesc("mirror", 0);
-      if (mirror_tensor) {
-        CHECK_OR_RETURN(mirror_tensor->shape().NumAxes() == 1
-                        && in_tensor->shape().At(0) == mirror_tensor->shape().At(0));
-      }
-      user_op::TensorDesc* out_tensor = ctx->OutputTensorDesc("out", 0);
-      int64_t N = in_tensor->shape().At(0);
->>>>>>> 52ecdb98
       int64_t H = ctx->Attr<int64_t>("crop_h");
       int64_t W = ctx->Attr<int64_t>("crop_w");
       std::string color_space = ctx->Attr<std::string>("color_space");
@@ -159,13 +132,8 @@
       const user_op::TensorDesc& in_tensor = ctx->InputTensorDesc("in", 0);
       CHECK_EQ_OR_RETURN(in_tensor.data_type(), DataType::kUInt8);
 
-<<<<<<< HEAD
       const user_op::TensorDesc& mirror_tensor = ctx->InputTensorDesc("mirror", 0);
       CHECK_EQ_OR_RETURN(mirror_tensor.data_type(), DataType::kInt8);
-=======
-      user_op::TensorDesc* mirror_tensor = ctx->OutputTensorDesc("mirror", 0);
-      if (mirror_tensor) { CHECK_EQ_OR_RETURN(mirror_tensor->data_type(), DataType::kInt8); }
->>>>>>> 52ecdb98
 
       user_op::TensorDesc* out_tensor = ctx->OutputTensorDesc("out", 0);
       DataType output_dtype = ctx->Attr<DataType>("output_dtype");
@@ -219,17 +187,10 @@
     .Attr<std::vector<float>>("random_area", {0.08, 1.0})
     .Attr<std::vector<float>>("random_aspect_ratio", {0.75, 1.333333})
     .SetTensorDescInferFn([](user_op::InferContext* ctx) -> Maybe<void> {
-<<<<<<< HEAD
-      const user_op::TensorDesc& in_tensor = ctx->InputTensorDesc("in", 0);
-      user_op::TensorDesc* out_tensor = ctx->TensorDesc4ArgNameAndIndex("out", 0);
+      const user_op::TensorDesc& in_tensor = ctx->InputTensorDesc("in", 0);
+      user_op::TensorDesc* out_tensor = ctx->OutputTensorDesc("out", 0);
       *out_tensor->mut_shape() = in_tensor.shape();
       *out_tensor->mut_is_dynamic() = in_tensor.is_dynamic();
-=======
-      user_op::TensorDesc* in_tensor = ctx->TensorDesc4ArgNameAndIndex("in", 0);
-      user_op::TensorDesc* out_tensor = ctx->OutputTensorDesc("out", 0);
-      *out_tensor->mut_shape() = in_tensor->shape();
-      *out_tensor->mut_is_dynamic() = in_tensor->is_dynamic();
->>>>>>> 52ecdb98
       return Maybe<void>::Ok();
     })
     .SetGetSbpFn(user_op::GetSbpFnUtil::SplitForEachAxis)
