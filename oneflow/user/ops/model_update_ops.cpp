/*
Copyright 2020 The OneFlow Authors. All rights reserved.

Licensed under the Apache License, Version 2.0 (the "License");
you may not use this file except in compliance with the License.
You may obtain a copy of the License at

    http://www.apache.org/licenses/LICENSE-2.0

Unless required by applicable law or agreed to in writing, software
distributed under the License is distributed on an "AS IS" BASIS,
WITHOUT WARRANTIES OR CONDITIONS OF ANY KIND, either express or implied.
See the License for the specific language governing permissions and
limitations under the License.
*/
#include "oneflow/core/framework/framework.h"

namespace oneflow {

namespace {

Maybe<void> CheckShapeLike(const user_op::TensorDesc* tensor_desc,
                           const user_op::TensorDesc* like) {
  CHECK_EQ_OR_RETURN(tensor_desc->shape(), like->shape());
  return Maybe<void>::Ok();
}
Maybe<void> CheckDataTypeLike(const user_op::TensorDesc* tensor_desc,
                              const user_op::TensorDesc* like) {
  CHECK_EQ_OR_RETURN(tensor_desc->data_type(), like->data_type());
  return Maybe<void>::Ok();
}

Maybe<void> CheckScalarShape(const user_op::TensorDesc* tensor_desc) {
  CHECK_EQ_OR_RETURN(tensor_desc->shape(), Shape({1}));
  return Maybe<void>::Ok();
}
Maybe<void> CheckScalarDataType(const user_op::TensorDesc* tensor_desc, const DataType data_type) {
  CHECK_EQ_OR_RETURN(tensor_desc->data_type(), data_type);
  return Maybe<void>::Ok();
}

Maybe<void> CheckLearningRateShape(user_op::InferContext* ctx) {
  if (ctx->has_input("learning_rate", 0)) {
    const user_op::TensorDesc& learning_rate = ctx->InputTensorDesc("learning_rate", 0);
    JUST(CheckScalarShape(&learning_rate));
  }
  return Maybe<void>::Ok();
}
Maybe<void> CheckLearningRateDataType(user_op::InferContext* ctx) {
  if (ctx->has_input("learning_rate", 0)) {
    const user_op::TensorDesc& learning_rate = ctx->InputTensorDesc("learning_rate", 0);
    JUST(CheckScalarDataType(&learning_rate, DataType::kFloat));
  }
  return Maybe<void>::Ok();
}

Maybe<void> CheckIndexedSlicesModelDiffDesc(const user_op::TensorDesc* model,
                                            const user_op::TensorDesc* model_diff_indices,
                                            const user_op::TensorDesc* model_diff_values) {
  const int64_t num_indices_axes = model_diff_indices->shape().NumAxes();
  const int64_t num_values_axes = model_diff_values->shape().NumAxes();
  CHECK_GE_OR_RETURN(num_values_axes, num_indices_axes);
  FOR_RANGE(int64_t, i, 0, num_indices_axes) {
    CHECK_EQ_OR_RETURN(model_diff_values->shape().At(i), model_diff_indices->shape().At(i));
  }
  const int64_t num_model_axes = model->shape().NumAxes();
  CHECK_EQ_OR_RETURN(num_model_axes, num_values_axes - num_indices_axes + 1);
  FOR_RANGE(int64_t, i, 1, num_model_axes) {
    CHECK_EQ_OR_RETURN(model->shape().At(i),
                       model_diff_values->shape().At(num_indices_axes + i - 1));
  }
  return Maybe<void>::Ok();
}
Maybe<void> CheckIndexedSlicesModelDiffDataType(const user_op::TensorDesc* model,
                                                const user_op::TensorDesc* model_diff_indices,
                                                const user_op::TensorDesc* model_diff_values) {
  CHECK_OR_RETURN(IsIndexDataType(model_diff_indices->data_type()));
  CHECK_EQ_OR_RETURN(model->data_type(), model_diff_values->data_type());
  return Maybe<void>::Ok();
}

Maybe<void> InferSGDUpdateTensorDesc(user_op::InferContext* ctx) {
  const user_op::TensorDesc& model = ctx->InputTensorDesc("model", 0);
  const Shape& shape = model.shape();
  const user_op::TensorDesc& model_diff = ctx->InputTensorDesc("model_diff", 0);
  CHECK_EQ_OR_RETURN(model_diff.shape(), shape);
  JUST(CheckLearningRateShape(ctx));
  if (ctx->has_input("scale_by_tensor", 0)) {
    const auto& scale_by_tensor = ctx->InputTensorDesc("scale_by_tensor", 0);
    JUST(CheckScalarShape(&scale_by_tensor));
  }
  return Maybe<void>::Ok();
}
Maybe<void> InferSGDUpdateDataType(user_op::InferContext* ctx) {
  JUST(CheckLearningRateDataType(ctx));
  if (ctx->has_input("scale_by_tensor", 0)) {
    const auto& scale_by_tensor = ctx->InputTensorDesc("scale_by_tensor", 0);
    const user_op::TensorDesc& model = ctx->InputTensorDesc("model", 0);
    JUST(CheckScalarDataType(&scale_by_tensor, model.data_type()));
  }
  return Maybe<void>::Ok();
}

Maybe<void> InferIndexedSlicesSGDUpdateTensorDesc(user_op::InferContext* ctx) {
  const user_op::TensorDesc& model = ctx->InputTensorDesc("model", 0);
  const user_op::TensorDesc& model_diff_indices = ctx->InputTensorDesc("model_diff_indices", 0);
  const user_op::TensorDesc& model_diff_values = ctx->InputTensorDesc("model_diff_values", 0);
  JUST(CheckIndexedSlicesModelDiffDesc(&model, &model_diff_indices, &model_diff_values));
  JUST(CheckLearningRateShape(ctx));
  return Maybe<void>::Ok();
}
Maybe<void> InferIndexedSlicesSGDUpdateDataType(user_op::InferContext* ctx) {
  const user_op::TensorDesc& model = ctx->InputTensorDesc("model", 0);
  const user_op::TensorDesc& model_diff_indices = ctx->InputTensorDesc("model_diff_indices", 0);
  const user_op::TensorDesc& model_diff_values = ctx->InputTensorDesc("model_diff_values", 0);
  JUST(CheckIndexedSlicesModelDiffDataType(&model, &model_diff_indices, &model_diff_values));
  JUST(CheckLearningRateDataType(ctx));
  return Maybe<void>::Ok();
}

Maybe<void> InferMomentumUpdateTensorDesc(user_op::InferContext* ctx) {
  const user_op::TensorDesc& model = ctx->InputTensorDesc("model", 0);
  const user_op::TensorDesc& model_diff = ctx->InputTensorDesc("model_diff", 0);
  CHECK_EQ_OR_RETURN(model_diff.shape(), model.shape());
  const user_op::TensorDesc& momentum = ctx->InputTensorDesc("momentum", 0);
  JUST(CheckShapeLike(&momentum, &model));
  JUST(CheckLearningRateShape(ctx));
  if (ctx->has_input("scale_by_tensor", 0)) {
    const auto& scale_by_tensor = ctx->InputTensorDesc("scale_by_tensor", 0);
    JUST(CheckScalarShape(&scale_by_tensor));
  }
  return Maybe<void>::Ok();
}
Maybe<void> InferMomentumUpdateDataType(user_op::InferContext* ctx) {
  const user_op::TensorDesc& model = ctx->InputTensorDesc("model", 0);
  const user_op::TensorDesc& momentum = ctx->InputTensorDesc("momentum", 0);
  JUST(CheckDataTypeLike(&momentum, &model));
  JUST(CheckLearningRateDataType(ctx));
  if (ctx->has_input("scale_by_tensor", 0)) {
    const auto& scale_by_tensor = ctx->InputTensorDesc("scale_by_tensor", 0);
    JUST(CheckScalarDataType(&scale_by_tensor, model.data_type()));
  }
  return Maybe<void>::Ok();
}

Maybe<void> InferIndexedSlicesMomentumUpdateTensorDesc(user_op::InferContext* ctx) {
  const user_op::TensorDesc& model = ctx->InputTensorDesc("model", 0);
  const user_op::TensorDesc& model_diff_indices = ctx->InputTensorDesc("model_diff_indices", 0);
  const user_op::TensorDesc& model_diff_values = ctx->InputTensorDesc("model_diff_values", 0);
  JUST(CheckIndexedSlicesModelDiffDesc(&model, &model_diff_indices, &model_diff_values));
  const user_op::TensorDesc& momentum = ctx->InputTensorDesc("momentum", 0);
  JUST(CheckShapeLike(&momentum, &model));
  JUST(CheckLearningRateShape(ctx));
  return Maybe<void>::Ok();
}
Maybe<void> InferIndexedSlicesMomentumUpdateDataType(user_op::InferContext* ctx) {
  const user_op::TensorDesc& model = ctx->InputTensorDesc("model", 0);
  const user_op::TensorDesc& model_diff_indices = ctx->InputTensorDesc("model_diff_indices", 0);
  const user_op::TensorDesc& model_diff_values = ctx->InputTensorDesc("model_diff_values", 0);
  JUST(CheckIndexedSlicesModelDiffDataType(&model, &model_diff_indices, &model_diff_values));
  const user_op::TensorDesc& momentum = ctx->InputTensorDesc("momentum", 0);
  JUST(CheckDataTypeLike(&momentum, &model));
  JUST(CheckLearningRateDataType(ctx));
  return Maybe<void>::Ok();
}

Maybe<void> InferAdamUpdateTensorDesc(user_op::InferContext* ctx) {
  const user_op::TensorDesc& model = ctx->InputTensorDesc("model", 0);
  const Shape& shape = model.shape();
  const user_op::TensorDesc& model_diff = ctx->InputTensorDesc("model_diff", 0);
  CHECK_EQ_OR_RETURN(model_diff.shape(), shape);
  const user_op::TensorDesc& m = ctx->InputTensorDesc("m", 0);
  JUST(CheckShapeLike(&m, &model));
  const user_op::TensorDesc& v = ctx->InputTensorDesc("v", 0);
  JUST(CheckShapeLike(&v, &model));
  JUST(CheckLearningRateShape(ctx));
  if (ctx->has_input("scale_by_tensor", 0)) {
    const auto& scale_by_tensor = ctx->InputTensorDesc("scale_by_tensor", 0);
    JUST(CheckScalarShape(&scale_by_tensor));
  }
  return Maybe<void>::Ok();
}
Maybe<void> InferAdamUpdateDataType(user_op::InferContext* ctx) {
  const user_op::TensorDesc& model = ctx->InputTensorDesc("model", 0);
  const user_op::TensorDesc& m = ctx->InputTensorDesc("m", 0);
  JUST(CheckDataTypeLike(&m, &model));
  const user_op::TensorDesc& v = ctx->InputTensorDesc("v", 0);
  JUST(CheckDataTypeLike(&v, &model));
  JUST(CheckLearningRateDataType(ctx));
  if (ctx->has_input("scale_by_tensor", 0)) {
    const auto& scale_by_tensor = ctx->InputTensorDesc("scale_by_tensor", 0);
    JUST(CheckScalarDataType(&scale_by_tensor, model.data_type()));
  }
  return Maybe<void>::Ok();
}

Maybe<void> InferIndexedSlicesAdamUpdateTensorDesc(user_op::InferContext* ctx) {
  const user_op::TensorDesc& model = ctx->InputTensorDesc("model", 0);
  const user_op::TensorDesc& model_diff_indices = ctx->InputTensorDesc("model_diff_indices", 0);
  const user_op::TensorDesc& model_diff_values = ctx->InputTensorDesc("model_diff_values", 0);
  JUST(CheckIndexedSlicesModelDiffDesc(&model, &model_diff_indices, &model_diff_values));
  JUST(CheckLearningRateShape(ctx));
  return Maybe<void>::Ok();
}
Maybe<void> InferIndexedSlicesAdamUpdateDataType(user_op::InferContext* ctx) {
  const user_op::TensorDesc& model = ctx->InputTensorDesc("model", 0);
  const user_op::TensorDesc& model_diff_indices = ctx->InputTensorDesc("model_diff_indices", 0);
  const user_op::TensorDesc& model_diff_values = ctx->InputTensorDesc("model_diff_values", 0);
  JUST(CheckIndexedSlicesModelDiffDataType(&model, &model_diff_indices, &model_diff_values));
  JUST(CheckLearningRateDataType(ctx));
  return Maybe<void>::Ok();
}

Maybe<void> InferLambUpdateTensorDesc(user_op::InferContext* ctx) {
  const float beta1 = ctx->Attr<float>("beta1");
  const float beta2 = ctx->Attr<float>("beta2");
  CHECK_GE_OR_RETURN(beta1, 0);
  CHECK_LT_OR_RETURN(beta1, 1);
  CHECK_GE_OR_RETURN(beta2, 0);
  CHECK_LT_OR_RETURN(beta2, 1);
  const user_op::TensorDesc& model = ctx->InputTensorDesc("model", 0);

  const Shape& shape = model.shape();
  const user_op::TensorDesc& model_diff = ctx->InputTensorDesc("model_diff", 0);
  CHECK_EQ_OR_RETURN(model_diff.shape(), shape);
  const user_op::TensorDesc& m = ctx->InputTensorDesc("m", 0);
  JUST(CheckShapeLike(&m, &model));
  const user_op::TensorDesc& v = ctx->InputTensorDesc("v", 0);
  JUST(CheckShapeLike(&v, &model));
  JUST(CheckLearningRateShape(ctx));
  const user_op::TensorDesc& beta1_t = ctx->InputTensorDesc("beta1_t", 0);
  const user_op::TensorDesc& beta2_t = ctx->InputTensorDesc("beta2_t", 0);
  JUST(CheckScalarShape(&beta1_t));
  JUST(CheckScalarShape(&beta2_t));
  if (ctx->has_input("scale_by_tensor", 0)) {
    const auto& scale_by_tensor = ctx->InputTensorDesc("scale_by_tensor", 0);
    JUST(CheckScalarShape(&scale_by_tensor));
  }
  return Maybe<void>::Ok();
}

Maybe<void> InferLambUpdateDataType(user_op::InferContext* ctx) {
  const user_op::TensorDesc& model = ctx->InputTensorDesc("model", 0);
  const user_op::TensorDesc& m = ctx->InputTensorDesc("m", 0);
  JUST(CheckDataTypeLike(&m, &model));
  const user_op::TensorDesc& v = ctx->InputTensorDesc("v", 0);
  JUST(CheckDataTypeLike(&v, &model));
  const DataType data_type = model.data_type();
  const user_op::TensorDesc& beta1_t = ctx->InputTensorDesc("beta1_t", 0);
  const user_op::TensorDesc& beta2_t = ctx->InputTensorDesc("beta2_t", 0);
  JUST(CheckScalarDataType(&beta1_t, data_type));
  JUST(CheckScalarDataType(&beta2_t, data_type));
  JUST(CheckLearningRateDataType(ctx));
  if (ctx->has_input("scale_by_tensor", 0)) {
    const auto& scale_by_tensor = ctx->InputTensorDesc("scale_by_tensor", 0);
    JUST(CheckScalarDataType(&scale_by_tensor, model.data_type()));
  }
  return Maybe<void>::Ok();
}
Maybe<void> SetInputArgModifierMutable(const user_op::GetInputArgModifier& GetInputArgModifierFn,
                                       const std::string& arg_name, int32_t arg_index) {
  user_op::InputArgModifier* arg_modifier = GetInputArgModifierFn(arg_name, arg_index);
  CHECK_NOTNULL_OR_RETURN(arg_modifier);
  arg_modifier->set_is_mutable(true);
  return Maybe<void>::Ok();
<<<<<<< HEAD
}

Maybe<void> AdamInputArgModifyFn(const user_op::GetInputArgModifier& GetInputArgModifierFn,
                                 const user_op::UserOpConfWrapper& conf) {
  SetInputArgModifierMutable(GetInputArgModifierFn, "model", 0);
  SetInputArgModifierMutable(GetInputArgModifierFn, "m", 0);
  SetInputArgModifierMutable(GetInputArgModifierFn, "v", 0);
  return Maybe<void>::Ok();
}

Maybe<void> LambInputArgModifyFn(const user_op::GetInputArgModifier& GetInputArgModifierFn,
                                 const user_op::UserOpConfWrapper& conf) {
  SetInputArgModifierMutable(GetInputArgModifierFn, "model", 0);
  SetInputArgModifierMutable(GetInputArgModifierFn, "m", 0);
  SetInputArgModifierMutable(GetInputArgModifierFn, "v", 0);
  SetInputArgModifierMutable(GetInputArgModifierFn, "beta1_t", 0);
  SetInputArgModifierMutable(GetInputArgModifierFn, "beta2_t", 0);
=======
}

Maybe<void> AdamInputArgModifyFn(const user_op::GetInputArgModifier& GetInputArgModifierFn,
                                 const user_op::UserOpConfWrapper& conf) {
  JUST(SetInputArgModifierMutable(GetInputArgModifierFn, "model", 0));
  JUST(SetInputArgModifierMutable(GetInputArgModifierFn, "m", 0));
  JUST(SetInputArgModifierMutable(GetInputArgModifierFn, "v", 0));
  return Maybe<void>::Ok();
}

Maybe<void> LambInputArgModifyFn(const user_op::GetInputArgModifier& GetInputArgModifierFn,
                                 const user_op::UserOpConfWrapper& conf) {
  JUST(SetInputArgModifierMutable(GetInputArgModifierFn, "model", 0));
  JUST(SetInputArgModifierMutable(GetInputArgModifierFn, "m", 0));
  JUST(SetInputArgModifierMutable(GetInputArgModifierFn, "v", 0));
  JUST(SetInputArgModifierMutable(GetInputArgModifierFn, "beta1_t", 0));
  JUST(SetInputArgModifierMutable(GetInputArgModifierFn, "beta2_t", 0));
  return Maybe<void>::Ok();
}

Maybe<void> SgdInputArgModifyFn(const user_op::GetInputArgModifier& GetInputArgModifierFn,
                                const user_op::UserOpConfWrapper& conf) {
  JUST(SetInputArgModifierMutable(GetInputArgModifierFn, "model", 0));
  return Maybe<void>::Ok();
}

Maybe<void> IndexedSlicesSgdInputArgModifyFn(
    const user_op::GetInputArgModifier& GetInputArgModifierFn,
    const user_op::UserOpConfWrapper& conf) {
  JUST(SetInputArgModifierMutable(GetInputArgModifierFn, "model", 0));
  return Maybe<void>::Ok();
}

Maybe<void> MomentumInputArgModifyFn(const user_op::GetInputArgModifier& GetInputArgModifierFn,
                                     const user_op::UserOpConfWrapper& conf) {
  JUST(SetInputArgModifierMutable(GetInputArgModifierFn, "model", 0));
  JUST(SetInputArgModifierMutable(GetInputArgModifierFn, "momentum", 0));
  return Maybe<void>::Ok();
}

Maybe<void> IndexedSlicesMomentumInputArgModifyFn(
    const user_op::GetInputArgModifier& GetInputArgModifierFn,
    const user_op::UserOpConfWrapper& conf) {
  JUST(SetInputArgModifierMutable(GetInputArgModifierFn, "model", 0));
  JUST(SetInputArgModifierMutable(GetInputArgModifierFn, "momentum", 0));
  return Maybe<void>::Ok();
}

Maybe<void> RmsPropUpdateInputArgModifyFn(const user_op::GetInputArgModifier& GetInputArgModifierFn,
                                          const user_op::UserOpConfWrapper& conf) {
  JUST(SetInputArgModifierMutable(GetInputArgModifierFn, "model", 0));
  JUST(SetInputArgModifierMutable(GetInputArgModifierFn, "mean_square", 0));
  if (conf.attr<bool>("centered")) {
    JUST(SetInputArgModifierMutable(GetInputArgModifierFn, "mean_gradient", 0));
  }
  return Maybe<void>::Ok();
}

Maybe<void> LarsUpdateInputArgModifyFn(const user_op::GetInputArgModifier& GetInputArgModifierFn,
                                       const user_op::UserOpConfWrapper& conf) {
  JUST(SetInputArgModifierMutable(GetInputArgModifierFn, "model", 0));
  JUST(SetInputArgModifierMutable(GetInputArgModifierFn, "momentum", 0));
>>>>>>> 4ad62ecb
  return Maybe<void>::Ok();
}

Maybe<void> InferRmsPropUpdateTensorDesc(user_op::InferContext* ctx) {
  const user_op::TensorDesc& model = ctx->InputTensorDesc("model", 0);

  const Shape& shape = model.shape();
  const user_op::TensorDesc& model_diff = ctx->InputTensorDesc("model_diff", 0);
  CHECK_EQ_OR_RETURN(model_diff.shape(), shape);
  const user_op::TensorDesc& mean_square = ctx->InputTensorDesc("mean_square", 0);
  JUST(CheckShapeLike(&mean_square, &model));
  JUST(CheckLearningRateShape(ctx));
  if (ctx->has_input("scale_by_tensor", 0)) {
    const auto& scale_by_tensor = ctx->InputTensorDesc("scale_by_tensor", 0);
    JUST(CheckScalarShape(&scale_by_tensor));
  }
  if (ctx->Attr<bool>("centered")) {
    CHECK_OR_RETURN(ctx->has_input("mean_gradient", 0));
    const user_op::TensorDesc& mean_gradient = ctx->InputTensorDesc("mean_gradient", 0);
    JUST(CheckShapeLike(&mean_gradient, &model));
  } else {
    CHECK_OR_RETURN(!ctx->has_input("mean_gradient", 0));
  }
  return Maybe<void>::Ok();
}

Maybe<void> InferRmsPropUpdateDataType(user_op::InferContext* ctx) {
  const user_op::TensorDesc& model = ctx->InputTensorDesc("model", 0);
  const user_op::TensorDesc& mean_square = ctx->InputTensorDesc("mean_square", 0);
  JUST(CheckDataTypeLike(&mean_square, &model));
  JUST(CheckLearningRateDataType(ctx));
  const DataType data_type = model.data_type();
  if (ctx->has_input("scale_by_tensor", 0)) {
    const auto& scale_by_tensor = ctx->InputTensorDesc("scale_by_tensor", 0);
    JUST(CheckScalarDataType(&scale_by_tensor, data_type));
  }
  if (ctx->Attr<bool>("centered")) {
    CHECK_OR_RETURN(ctx->has_input("mean_gradient", 0));
    const user_op::TensorDesc& mean_gradient = ctx->InputTensorDesc("mean_gradient", 0);
    JUST(CheckDataTypeLike(&mean_gradient, &model));
  }
  return Maybe<void>::Ok();
}
Maybe<void> InferLarsUpdateTensorDesc(user_op::InferContext* ctx) {
  const user_op::TensorDesc& model = ctx->InputTensorDesc("model", 0);

  const Shape& shape = model.shape();
  const user_op::TensorDesc& model_diff = ctx->InputTensorDesc("model_diff", 0);
  CHECK_EQ_OR_RETURN(model_diff.shape(), shape);
  const user_op::TensorDesc& momentum = ctx->InputTensorDesc("momentum", 0);
  JUST(CheckShapeLike(&momentum, &model));
  JUST(CheckLearningRateShape(ctx));
  if (ctx->has_input("scale_by_tensor", 0)) {
    const auto& scale_by_tensor = ctx->InputTensorDesc("scale_by_tensor", 0);
    JUST(CheckScalarShape(&scale_by_tensor));
  }
  return Maybe<void>::Ok();
}
Maybe<void> InferLarsUpdateDataType(user_op::InferContext* ctx) {
  const user_op::TensorDesc& model = ctx->InputTensorDesc("model", 0);
  const user_op::TensorDesc& momentum = ctx->InputTensorDesc("momentum", 0);
  JUST(CheckDataTypeLike(&momentum, &model));
  JUST(CheckLearningRateDataType(ctx));
  const DataType data_type = model.data_type();
  if (ctx->has_input("scale_by_tensor", 0)) {
    const auto& scale_by_tensor = ctx->InputTensorDesc("scale_by_tensor", 0);
    JUST(CheckScalarDataType(&scale_by_tensor, data_type));
  }
  return Maybe<void>::Ok();
}
REGISTER_NO_GRAD_USER_OP("sgd_update")
    .Input("model")
    .Input("model_diff")
    .OptionalInput("learning_rate")
    .OptionalInput("scale_by_tensor")
    .OptionalInput("skip_if")
    .Attr<float>("learning_rate_val", 0.0)
    .Attr<double>("scale", 1.0)
    .Attr<float>("l1", 0.0)
    .Attr<float>("l2", 0.0)
    .Attr<float>("weight_decay", 0.0)
    .SetTensorDescInferFn(InferSGDUpdateTensorDesc)
    .SetGetSbpFn([](user_op::SbpContext* ctx) -> Maybe<void> {
      const user_op::TensorDesc& model = ctx->LogicalTensorDesc4InputArgNameAndIndex("model", 0);
      FOR_RANGE(int64_t, axis, 0, model.shape().NumAxes()) {
        ctx->NewBuilder()
            .Broadcast(ctx->inputs())
            .Split(user_op::OpArg("model", 0), axis)
            .Split(user_op::OpArg("model_diff", 0), axis)
            .Build();
      }
      return Maybe<void>::Ok();
    })
<<<<<<< HEAD
    .SetInputArgModifyFn([](const user_op::GetInputArgModifier& GetInputArgModifierFn,
                            const user_op::UserOpConfWrapper& conf) -> Maybe<void> {
      SetInputArgModifierMutable(GetInputArgModifierFn, "model", 0);
      return Maybe<void>::Ok();
    })
=======
    .SetInputArgModifyFn(SgdInputArgModifyFn)
>>>>>>> 4ad62ecb
    .SetDataTypeInferFn(InferSGDUpdateDataType);

REGISTER_NO_GRAD_USER_OP("indexed_slices_sgd_update")
    .Input("model")
    .Input("model_diff_indices")
    .Input("model_diff_values")
    .Input("learning_rate")
    .Attr<float>("weight_decay", 0.0)
    .SetTensorDescInferFn(InferIndexedSlicesSGDUpdateTensorDesc)
    .SetGetSbpFn([](user_op::SbpContext* ctx) -> Maybe<void> {
      const user_op::TensorDesc& model = ctx->LogicalTensorDesc4InputArgNameAndIndex("model", 0);
      const user_op::TensorDesc& model_diff_indices =
          ctx->LogicalTensorDesc4InputArgNameAndIndex("model_diff_indices", 0);
      ctx->NewBuilder()
          .Broadcast(user_op::OpArg("learning_rate", 0))
          .Broadcast(user_op::OpArg("model_diff_indices", 0))
          .Broadcast(user_op::OpArg("model_diff_values", 0))
          .Split(user_op::OpArg("model", 0), 0)
          .Build();
      FOR_RANGE(int64_t, i, 1, model.shape().NumAxes()) {
        ctx->NewBuilder()
            .Broadcast(user_op::OpArg("learning_rate", 0))
            .Broadcast(user_op::OpArg("model_diff_indices", 0))
            .Split(user_op::OpArg("model_diff_values", 0),
                   model_diff_indices.shape().NumAxes() + i - 1)
            .Split(user_op::OpArg("model", 0), i)
            .Build();
      }
      return Maybe<void>::Ok();
    })
<<<<<<< HEAD
    .SetInputArgModifyFn([](const user_op::GetInputArgModifier& GetInputArgModifierFn,
                            const user_op::UserOpConfWrapper& conf) -> Maybe<void> {
      SetInputArgModifierMutable(GetInputArgModifierFn, "model", 0);
      return Maybe<void>::Ok();
    })
=======
    .SetInputArgModifyFn(IndexedSlicesSgdInputArgModifyFn)
>>>>>>> 4ad62ecb
    .SetDataTypeInferFn(InferIndexedSlicesSGDUpdateDataType);

REGISTER_NO_GRAD_USER_OP("momentum_update")
    .Input("model")
    .Input("model_diff")
    .Input("momentum")
    .OptionalInput("learning_rate")
    .OptionalInput("scale_by_tensor")
    .OptionalInput("skip_if")
    .Attr<float>("learning_rate_val", 0.0)
    .Attr<double>("scale", 1.0)
    .Attr<float>("l1", 0.0)
    .Attr<float>("l2", 0.0)
    .Attr<float>("beta", 0.9)
    .Attr<float>("weight_decay", 0.0)
    .SetTensorDescInferFn(InferMomentumUpdateTensorDesc)
    .SetGetSbpFn([](user_op::SbpContext* ctx) -> Maybe<void> {
      const user_op::TensorDesc& model = ctx->LogicalTensorDesc4InputArgNameAndIndex("model", 0);
      FOR_RANGE(int64_t, axis, 0, model.shape().NumAxes()) {
        ctx->NewBuilder()
            .Broadcast(ctx->inputs())
            .Split(user_op::OpArg("model", 0), axis)
            .Split(user_op::OpArg("model_diff", 0), axis)
            .Split(user_op::OpArg("momentum", 0), axis)
            .Build();
      }
      return Maybe<void>::Ok();
    })
<<<<<<< HEAD
    .SetInputArgModifyFn([](const user_op::GetInputArgModifier& GetInputArgModifierFn,
                            const user_op::UserOpConfWrapper& conf) -> Maybe<void> {
      SetInputArgModifierMutable(GetInputArgModifierFn, "model", 0);
      SetInputArgModifierMutable(GetInputArgModifierFn, "momentum", 0);
      return Maybe<void>::Ok();
    })
=======
    .SetInputArgModifyFn(MomentumInputArgModifyFn)
>>>>>>> 4ad62ecb
    .SetDataTypeInferFn(InferMomentumUpdateDataType);

REGISTER_NO_GRAD_USER_OP("indexed_slices_momentum_update")
    .Input("model")
    .Input("model_diff_indices")
    .Input("model_diff_values")
    .Input("learning_rate")
    .Input("momentum")
    .Attr<float>("beta", 0.9)
    .Attr<float>("weight_decay", 0.0)
    .SetTensorDescInferFn(InferIndexedSlicesMomentumUpdateTensorDesc)
    .SetGetSbpFn([](user_op::SbpContext* ctx) -> Maybe<void> {
      const user_op::TensorDesc& model = ctx->LogicalTensorDesc4InputArgNameAndIndex("model", 0);
      const user_op::TensorDesc& model_diff_indices =
          ctx->LogicalTensorDesc4InputArgNameAndIndex("model_diff_indices", 0);
      ctx->NewBuilder()
          .Broadcast(user_op::OpArg("learning_rate", 0))
          .Broadcast(user_op::OpArg("model_diff_indices", 0))
          .Broadcast(user_op::OpArg("model_diff_values", 0))
          .Split(user_op::OpArg("model", 0), 0)
          .Split(user_op::OpArg("momentum", 0), 0)
          .Build();
      FOR_RANGE(int64_t, i, 1, model.shape().NumAxes()) {
        ctx->NewBuilder()
            .Broadcast(user_op::OpArg("learning_rate", 0))
            .Broadcast(user_op::OpArg("model_diff_indices", 0))
            .Split(user_op::OpArg("model_diff_values", 0),
                   model_diff_indices.shape().NumAxes() + i - 1)
            .Split(user_op::OpArg("model", 0), i)
            .Split(user_op::OpArg("momentum", 0), i)
            .Build();
      }
      return Maybe<void>::Ok();
    })
<<<<<<< HEAD
    .SetInputArgModifyFn([](const user_op::GetInputArgModifier& GetInputArgModifierFn,
                            const user_op::UserOpConfWrapper& conf) -> Maybe<void> {
      SetInputArgModifierMutable(GetInputArgModifierFn, "model", 0);
      SetInputArgModifierMutable(GetInputArgModifierFn, "momentum", 0);
      return Maybe<void>::Ok();
    })
=======
    .SetInputArgModifyFn(IndexedSlicesMomentumInputArgModifyFn)
>>>>>>> 4ad62ecb
    .SetDataTypeInferFn(InferIndexedSlicesMomentumUpdateDataType);

REGISTER_NO_GRAD_USER_OP("adam_update")
    .Input("model")
    .Input("model_diff")
    .OptionalInput("learning_rate")
    .OptionalInput("scale_by_tensor")
    .OptionalInput("skip_if")
    .Input("m")
    .Input("v")
    .Attr<float>("learning_rate_val", 0.0)
    .Attr<double>("scale", 1.0)
    .Attr<float>("l1", 0.0)
    .Attr<float>("l2", 0.0)
    .Attr<float>("beta1", 0.9)
    .Attr<float>("beta2", 0.999)
    .Attr<float>("epsilon", 1e-8)
    .Attr<float>("weight_decay", 0.0)
    .SetTensorDescInferFn(InferAdamUpdateTensorDesc)
    .SetGetSbpFn([](user_op::SbpContext* ctx) -> Maybe<void> {
      const user_op::TensorDesc& model = ctx->LogicalTensorDesc4InputArgNameAndIndex("model", 0);
      FOR_RANGE(int64_t, axis, 0, model.shape().NumAxes()) {
        ctx->NewBuilder()
            .Broadcast(ctx->inputs())
            .Split(user_op::OpArg("model", 0), axis)
            .Split(user_op::OpArg("model_diff", 0), axis)
            .Split(user_op::OpArg("m", 0), axis)
            .Split(user_op::OpArg("v", 0), axis)
            .Build();
      }
      return Maybe<void>::Ok();
    })
    .SetInputArgModifyFn(AdamInputArgModifyFn)
    .SetDataTypeInferFn(InferAdamUpdateDataType);

REGISTER_NO_GRAD_USER_OP("indexed_slices_adam_update")
    .Input("model")
    .Input("model_diff_indices")
    .Input("model_diff_values")
    .Input("learning_rate")
    .Input("m")
    .Input("v")
    .Attr<float>("beta1", 0.9)
    .Attr<float>("beta2", 0.999)
    .Attr<float>("epsilon", 1e-8)
    .Attr<float>("weight_decay", 0.0)
    .SetTensorDescInferFn(InferIndexedSlicesAdamUpdateTensorDesc)
    .SetGetSbpFn([](user_op::SbpContext* ctx) -> Maybe<void> {
      const user_op::TensorDesc& model = ctx->LogicalTensorDesc4InputArgNameAndIndex("model", 0);
      const user_op::TensorDesc& model_diff_indices =
          ctx->LogicalTensorDesc4InputArgNameAndIndex("model_diff_indices", 0);
      std::vector<user_op::OpArg> broadcast_args;
      broadcast_args.emplace_back("learning_rate", 0);
      broadcast_args.emplace_back("model_diff_indices", 0);
      ctx->NewBuilder()
          .Broadcast(broadcast_args)
          .Broadcast(user_op::OpArg("model_diff_values", 0))
          .Split(user_op::OpArg("model", 0), 0)
          .Split(user_op::OpArg("m", 0), 0)
          .Split(user_op::OpArg("v", 0), 0)
          .Build();
      FOR_RANGE(int64_t, i, 1, model.shape().NumAxes()) {
        ctx->NewBuilder()
            .Broadcast(broadcast_args)
            .Split(user_op::OpArg("model_diff_values", 0),
                   model_diff_indices.shape().NumAxes() + i - 1)
            .Split(user_op::OpArg("model", 0), i)
            .Split(user_op::OpArg("m", 0), i)
            .Split(user_op::OpArg("v", 0), i)
            .Build();
      }
      return Maybe<void>::Ok();
    })
    .SetInputArgModifyFn(AdamInputArgModifyFn)
    .SetDataTypeInferFn(InferIndexedSlicesAdamUpdateDataType);

REGISTER_NO_GRAD_USER_OP("lamb_update")
    .Input("m")
    .Input("v")
    .Input("beta1_t")
    .Input("beta2_t")
    .Input("model")
    .Input("model_diff")
    .Input("learning_rate")
    .OptionalInput("scale_by_tensor")
    .OptionalInput("skip_if")
    .Attr<float>("beta1")
    .Attr<float>("beta2")
    .Attr<float>("epsilon")
    .Attr<double>("scale", 1.0)
    .Attr<float>("l1", 0.0)
    .Attr<float>("l2", 0.0)
    .Attr<float>("weight_decay", 0.0)
    .SetTensorDescInferFn(InferLambUpdateTensorDesc)
    // every bn has sbp broadcast signature
    .SetInputArgModifyFn(LambInputArgModifyFn)
    .SetDataTypeInferFn(InferLambUpdateDataType)
    .SetGetSbpFn(user_op::GetSbpFnUtil::DefaultBroadcastToBroadcast);

REGISTER_NO_GRAD_USER_OP("adam_bias_correction_learning_rate")
    .Input("learning_rate")
    .Input("train_step")
    .Output("out")
    .Attr<float>("beta1", 0.9)
    .Attr<float>("beta2", 0.999)
    .SetTensorDescInferFn([](user_op::InferContext* ctx) -> Maybe<void> {
      *ctx->OutputShape("out", 0) = ctx->InputShape("learning_rate", 0);
      *ctx->OutputIsDynamic("out", 0) = ctx->InputIsDynamic("learning_rate", 0);
      return Maybe<void>::Ok();
    })
    .SetDataTypeInferFn([](user_op::InferContext* ctx) -> Maybe<void> {
      *ctx->OutputDType("out", 0) = ctx->InputDType("learning_rate", 0);
      return Maybe<void>::Ok();
    })
    .SetGetSbpFn(user_op::GetSbpFnUtil::DefaultBroadcastToBroadcast);

// every bn has sbp broadcast signature

REGISTER_NO_GRAD_USER_OP("rmsprop_update")
    .Input("model")
    .Input("model_diff")
    .OptionalInput("learning_rate")
    .OptionalInput("scale_by_tensor")
    .OptionalInput("skip_if")
    .Input("mean_square")
    .OptionalInput("mean_gradient")
    .Attr<float>("learning_rate_val", 0.0)
    .Attr<double>("scale", 1.0)
    .Attr<float>("l1", 0.0)
    .Attr<float>("l2", 0.0)
    .Attr<bool>("centered", false)
    .Attr<float>("epsilon", 1e-8)
    .Attr<float>("decay_rate", 0.99)
    .Attr<float>("weight_decay", 0.0)
    .SetTensorDescInferFn(InferRmsPropUpdateTensorDesc)
    .SetGetSbpFn([](user_op::SbpContext* ctx) -> Maybe<void> {
      const user_op::TensorDesc& model = ctx->LogicalTensorDesc4InputArgNameAndIndex("model", 0);
      bool centered = ctx->Attr<bool>("centered");
      FOR_RANGE(int64_t, axis, 0, model.shape().NumAxes()) {
        if (centered) {
          ctx->NewBuilder()
              .Broadcast(ctx->inputs())
              .Split(user_op::OpArg("model", 0), axis)
              .Split(user_op::OpArg("model_diff", 0), axis)
              .Split(user_op::OpArg("mean_square", 0), axis)
              .Split(user_op::OpArg("mean_gradient", 0), axis)
              .Build();
        } else {
          ctx->NewBuilder()
              .Broadcast(ctx->inputs())
              .Split(user_op::OpArg("model", 0), axis)
              .Split(user_op::OpArg("model_diff", 0), axis)
              .Split(user_op::OpArg("mean_square", 0), axis)
              .Build();
        }
      }
      return Maybe<void>::Ok();
    })
<<<<<<< HEAD
    .SetInputArgModifyFn([](const user_op::GetInputArgModifier& GetInputArgModifierFn,
                            const user_op::UserOpConfWrapper& conf) -> Maybe<void> {
      SetInputArgModifierMutable(GetInputArgModifierFn, "model", 0);
      SetInputArgModifierMutable(GetInputArgModifierFn, "mean_square", 0);
      if (conf.attr<bool>("centered")) {
        SetInputArgModifierMutable(GetInputArgModifierFn, "mean_gradient", 0);
      }
      return Maybe<void>::Ok();
    })
=======
    .SetInputArgModifyFn(RmsPropUpdateInputArgModifyFn)
>>>>>>> 4ad62ecb
    .SetDataTypeInferFn(InferRmsPropUpdateDataType);

REGISTER_NO_GRAD_USER_OP("lars_update")
    .Input("model")
    .Input("model_diff")
    .Input("learning_rate")
    .Input("momentum")
    .OptionalInput("scale_by_tensor")
    .OptionalInput("skip_if")
    .Attr<double>("scale", 1.0)
    .Attr<float>("l1", 0.0)
    .Attr<float>("l2", 0.0)
    .Attr<float>("momentum_beta", 0.9)
    .Attr<float>("epsilon", 1e-9)
    .Attr<float>("lars_coefficient", 1e-4)
    .Attr<float>("weight_decay", 0.0)
    .SetTensorDescInferFn(InferLarsUpdateTensorDesc)
    .SetGetSbpFn([](user_op::SbpContext* ctx) -> Maybe<void> {
      const user_op::TensorDesc& model = ctx->LogicalTensorDesc4InputArgNameAndIndex("model", 0);
      FOR_RANGE(int64_t, axis, 0, model.shape().NumAxes()) {
        ctx->NewBuilder()
            .Broadcast(ctx->inputs())
            .Split(user_op::OpArg("model", 0), axis)
            .Split(user_op::OpArg("model_diff", 0), axis)
            .Split(user_op::OpArg("momentum", 0), axis)
            .Build();
      }
      return Maybe<void>::Ok();
    })
<<<<<<< HEAD
    .SetInputArgModifyFn([](const user_op::GetInputArgModifier& GetInputArgModifierFn,
                            const user_op::UserOpConfWrapper& conf) -> Maybe<void> {
      SetInputArgModifierMutable(GetInputArgModifierFn, "model", 0);
      SetInputArgModifierMutable(GetInputArgModifierFn, "momentum", 0);
      return Maybe<void>::Ok();
    })
=======
    .SetInputArgModifyFn(LarsUpdateInputArgModifyFn)
>>>>>>> 4ad62ecb
    .SetDataTypeInferFn(InferLarsUpdateDataType);

}  // namespace

}  // namespace oneflow<|MERGE_RESOLUTION|>--- conflicted
+++ resolved
@@ -263,25 +263,6 @@
   CHECK_NOTNULL_OR_RETURN(arg_modifier);
   arg_modifier->set_is_mutable(true);
   return Maybe<void>::Ok();
-<<<<<<< HEAD
-}
-
-Maybe<void> AdamInputArgModifyFn(const user_op::GetInputArgModifier& GetInputArgModifierFn,
-                                 const user_op::UserOpConfWrapper& conf) {
-  SetInputArgModifierMutable(GetInputArgModifierFn, "model", 0);
-  SetInputArgModifierMutable(GetInputArgModifierFn, "m", 0);
-  SetInputArgModifierMutable(GetInputArgModifierFn, "v", 0);
-  return Maybe<void>::Ok();
-}
-
-Maybe<void> LambInputArgModifyFn(const user_op::GetInputArgModifier& GetInputArgModifierFn,
-                                 const user_op::UserOpConfWrapper& conf) {
-  SetInputArgModifierMutable(GetInputArgModifierFn, "model", 0);
-  SetInputArgModifierMutable(GetInputArgModifierFn, "m", 0);
-  SetInputArgModifierMutable(GetInputArgModifierFn, "v", 0);
-  SetInputArgModifierMutable(GetInputArgModifierFn, "beta1_t", 0);
-  SetInputArgModifierMutable(GetInputArgModifierFn, "beta2_t", 0);
-=======
 }
 
 Maybe<void> AdamInputArgModifyFn(const user_op::GetInputArgModifier& GetInputArgModifierFn,
@@ -344,7 +325,6 @@
                                        const user_op::UserOpConfWrapper& conf) {
   JUST(SetInputArgModifierMutable(GetInputArgModifierFn, "model", 0));
   JUST(SetInputArgModifierMutable(GetInputArgModifierFn, "momentum", 0));
->>>>>>> 4ad62ecb
   return Maybe<void>::Ok();
 }
 
@@ -438,15 +418,7 @@
       }
       return Maybe<void>::Ok();
     })
-<<<<<<< HEAD
-    .SetInputArgModifyFn([](const user_op::GetInputArgModifier& GetInputArgModifierFn,
-                            const user_op::UserOpConfWrapper& conf) -> Maybe<void> {
-      SetInputArgModifierMutable(GetInputArgModifierFn, "model", 0);
-      return Maybe<void>::Ok();
-    })
-=======
     .SetInputArgModifyFn(SgdInputArgModifyFn)
->>>>>>> 4ad62ecb
     .SetDataTypeInferFn(InferSGDUpdateDataType);
 
 REGISTER_NO_GRAD_USER_OP("indexed_slices_sgd_update")
@@ -477,15 +449,7 @@
       }
       return Maybe<void>::Ok();
     })
-<<<<<<< HEAD
-    .SetInputArgModifyFn([](const user_op::GetInputArgModifier& GetInputArgModifierFn,
-                            const user_op::UserOpConfWrapper& conf) -> Maybe<void> {
-      SetInputArgModifierMutable(GetInputArgModifierFn, "model", 0);
-      return Maybe<void>::Ok();
-    })
-=======
     .SetInputArgModifyFn(IndexedSlicesSgdInputArgModifyFn)
->>>>>>> 4ad62ecb
     .SetDataTypeInferFn(InferIndexedSlicesSGDUpdateDataType);
 
 REGISTER_NO_GRAD_USER_OP("momentum_update")
@@ -514,16 +478,7 @@
       }
       return Maybe<void>::Ok();
     })
-<<<<<<< HEAD
-    .SetInputArgModifyFn([](const user_op::GetInputArgModifier& GetInputArgModifierFn,
-                            const user_op::UserOpConfWrapper& conf) -> Maybe<void> {
-      SetInputArgModifierMutable(GetInputArgModifierFn, "model", 0);
-      SetInputArgModifierMutable(GetInputArgModifierFn, "momentum", 0);
-      return Maybe<void>::Ok();
-    })
-=======
     .SetInputArgModifyFn(MomentumInputArgModifyFn)
->>>>>>> 4ad62ecb
     .SetDataTypeInferFn(InferMomentumUpdateDataType);
 
 REGISTER_NO_GRAD_USER_OP("indexed_slices_momentum_update")
@@ -558,16 +513,7 @@
       }
       return Maybe<void>::Ok();
     })
-<<<<<<< HEAD
-    .SetInputArgModifyFn([](const user_op::GetInputArgModifier& GetInputArgModifierFn,
-                            const user_op::UserOpConfWrapper& conf) -> Maybe<void> {
-      SetInputArgModifierMutable(GetInputArgModifierFn, "model", 0);
-      SetInputArgModifierMutable(GetInputArgModifierFn, "momentum", 0);
-      return Maybe<void>::Ok();
-    })
-=======
     .SetInputArgModifyFn(IndexedSlicesMomentumInputArgModifyFn)
->>>>>>> 4ad62ecb
     .SetDataTypeInferFn(InferIndexedSlicesMomentumUpdateDataType);
 
 REGISTER_NO_GRAD_USER_OP("adam_update")
@@ -726,19 +672,7 @@
       }
       return Maybe<void>::Ok();
     })
-<<<<<<< HEAD
-    .SetInputArgModifyFn([](const user_op::GetInputArgModifier& GetInputArgModifierFn,
-                            const user_op::UserOpConfWrapper& conf) -> Maybe<void> {
-      SetInputArgModifierMutable(GetInputArgModifierFn, "model", 0);
-      SetInputArgModifierMutable(GetInputArgModifierFn, "mean_square", 0);
-      if (conf.attr<bool>("centered")) {
-        SetInputArgModifierMutable(GetInputArgModifierFn, "mean_gradient", 0);
-      }
-      return Maybe<void>::Ok();
-    })
-=======
     .SetInputArgModifyFn(RmsPropUpdateInputArgModifyFn)
->>>>>>> 4ad62ecb
     .SetDataTypeInferFn(InferRmsPropUpdateDataType);
 
 REGISTER_NO_GRAD_USER_OP("lars_update")
@@ -768,16 +702,7 @@
       }
       return Maybe<void>::Ok();
     })
-<<<<<<< HEAD
-    .SetInputArgModifyFn([](const user_op::GetInputArgModifier& GetInputArgModifierFn,
-                            const user_op::UserOpConfWrapper& conf) -> Maybe<void> {
-      SetInputArgModifierMutable(GetInputArgModifierFn, "model", 0);
-      SetInputArgModifierMutable(GetInputArgModifierFn, "momentum", 0);
-      return Maybe<void>::Ok();
-    })
-=======
     .SetInputArgModifyFn(LarsUpdateInputArgModifyFn)
->>>>>>> 4ad62ecb
     .SetDataTypeInferFn(InferLarsUpdateDataType);
 
 }  // namespace
