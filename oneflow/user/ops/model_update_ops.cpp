/*
Copyright 2020 The OneFlow Authors. All rights reserved.

Licensed under the Apache License, Version 2.0 (the "License");
you may not use this file except in compliance with the License.
You may obtain a copy of the License at

    http://www.apache.org/licenses/LICENSE-2.0

Unless required by applicable law or agreed to in writing, software
distributed under the License is distributed on an "AS IS" BASIS,
WITHOUT WARRANTIES OR CONDITIONS OF ANY KIND, either express or implied.
See the License for the specific language governing permissions and
limitations under the License.
*/
#include "oneflow/core/framework/framework.h"

namespace oneflow {

namespace {

Maybe<void> CheckTensorDescLike(const user_op::TensorDesc* tensor_desc,
                                const user_op::TensorDesc* like) {
  CHECK_EQ_OR_RETURN(tensor_desc->data_type(), like->data_type());
  CHECK_EQ_OR_RETURN(tensor_desc->shape(), like->shape());
  return Maybe<void>::Ok();
}

Maybe<void> CheckScalarTensorDesc(const user_op::TensorDesc* tensor_desc,
                                  const DataType data_type) {
  CHECK_EQ_OR_RETURN(tensor_desc->shape(), Shape({1}));
  CHECK_EQ_OR_RETURN(tensor_desc->data_type(), data_type);
  return Maybe<void>::Ok();
}

Maybe<void> CheckLearningRateTenserDesc(const user_op::TensorDesc* learning_rate) {
  JUST(CheckScalarTensorDesc(learning_rate, DataType::kFloat));
  return Maybe<void>::Ok();
}

Maybe<void> CheckTrainStepTenserDesc(const user_op::TensorDesc* train_step) {
  JUST(CheckScalarTensorDesc(train_step, DataType::kInt64));
  return Maybe<void>::Ok();
}

Maybe<void> CheckIndexedSlicesModelDiffDesc(const user_op::TensorDesc* model,
                                            const user_op::TensorDesc* model_diff_indices,
                                            const user_op::TensorDesc* model_diff_values) {
  CHECK_OR_RETURN(IsIndexDataType(model_diff_indices->data_type()));
  const int64_t num_indices_axes = model_diff_indices->shape().NumAxes();
  const int64_t num_values_axes = model_diff_values->shape().NumAxes();
  CHECK_GE_OR_RETURN(num_values_axes, num_indices_axes);
  FOR_RANGE(int64_t, i, 0, num_indices_axes) {
    CHECK_EQ_OR_RETURN(model_diff_values->shape().At(i), model_diff_indices->shape().At(i));
  }
  CHECK_EQ_OR_RETURN(model->data_type(), model_diff_values->data_type());
  const int64_t num_model_axes = model->shape().NumAxes();
  CHECK_EQ_OR_RETURN(num_model_axes, num_values_axes - num_indices_axes + 1);
  FOR_RANGE(int64_t, i, 1, num_model_axes) {
    CHECK_EQ_OR_RETURN(model->shape().At(i),
                       model_diff_values->shape().At(num_indices_axes + i - 1));
  }
  return Maybe<void>::Ok();
}

Maybe<void> InferSGDUpdateTensorDesc(user_op::InferContext* ctx) {
  const user_op::TensorDesc* model = ctx->TensorDesc4ArgNameAndIndex("model", 0);
  const Shape& shape = model->shape();
  const user_op::TensorDesc* model_diff = ctx->TensorDesc4ArgNameAndIndex("model_diff", 0);
  CHECK_EQ_OR_RETURN(model_diff->shape(), shape);
  const user_op::TensorDesc* learning_rate = ctx->TensorDesc4ArgNameAndIndex("learning_rate", 0);
  JUST(CheckLearningRateTenserDesc(learning_rate));
  if (ctx->user_op_conf().has_input("scale_by_tensor", 0)) {
    const auto* scale_by_tensor = ctx->TensorDesc4ArgNameAndIndex("scale_by_tensor", 0);
    JUST(CheckScalarTensorDesc(scale_by_tensor, model->data_type()));
  }
  return Maybe<void>::Ok();
}

Maybe<void> InferIndexedSlicesSGDUpdateTensorDesc(user_op::InferContext* ctx) {
  const user_op::TensorDesc* model = ctx->TensorDesc4ArgNameAndIndex("model", 0);
  const user_op::TensorDesc* model_diff_indices =
      ctx->TensorDesc4ArgNameAndIndex("model_diff_indices", 0);
  const user_op::TensorDesc* model_diff_values =
      ctx->TensorDesc4ArgNameAndIndex("model_diff_values", 0);
  JUST(CheckIndexedSlicesModelDiffDesc(model, model_diff_indices, model_diff_values));
  const user_op::TensorDesc* learning_rate = ctx->TensorDesc4ArgNameAndIndex("learning_rate", 0);
  JUST(CheckLearningRateTenserDesc(learning_rate));
  return Maybe<void>::Ok();
}

Maybe<void> InferMomentumUpdateTensorDesc(user_op::InferContext* ctx) {
  const user_op::TensorDesc* model = ctx->TensorDesc4ArgNameAndIndex("model", 0);
  const user_op::TensorDesc* model_diff = ctx->TensorDesc4ArgNameAndIndex("model_diff", 0);
  CHECK_EQ_OR_RETURN(model_diff->shape(), model->shape());
  const user_op::TensorDesc* momentum = ctx->TensorDesc4ArgNameAndIndex("momentum", 0);
  JUST(CheckTensorDescLike(momentum, model));
  const user_op::TensorDesc* learning_rate = ctx->TensorDesc4ArgNameAndIndex("learning_rate", 0);
  JUST(CheckLearningRateTenserDesc(learning_rate));
  if (ctx->user_op_conf().has_input("scale_by_tensor", 0)) {
    const auto* scale_by_tensor = ctx->TensorDesc4ArgNameAndIndex("scale_by_tensor", 0);
    JUST(CheckScalarTensorDesc(scale_by_tensor, model->data_type()));
  }
  return Maybe<void>::Ok();
}

Maybe<void> InferIndexedSlicesMomentumUpdateTensorDesc(user_op::InferContext* ctx) {
  const user_op::TensorDesc* model = ctx->TensorDesc4ArgNameAndIndex("model", 0);
  const user_op::TensorDesc* model_diff_indices =
      ctx->TensorDesc4ArgNameAndIndex("model_diff_indices", 0);
  const user_op::TensorDesc* model_diff_values =
      ctx->TensorDesc4ArgNameAndIndex("model_diff_values", 0);
  JUST(CheckIndexedSlicesModelDiffDesc(model, model_diff_indices, model_diff_values));
  const user_op::TensorDesc* momentum = ctx->TensorDesc4ArgNameAndIndex("momentum", 0);
  JUST(CheckTensorDescLike(momentum, model));
  const user_op::TensorDesc* learning_rate = ctx->TensorDesc4ArgNameAndIndex("learning_rate", 0);
  JUST(CheckLearningRateTenserDesc(learning_rate));
  return Maybe<void>::Ok();
}

Maybe<void> InferAdamUpdateTensorDesc(user_op::InferContext* ctx) {
  const user_op::TensorDesc* model = ctx->TensorDesc4ArgNameAndIndex("model", 0);
  const Shape& shape = model->shape();
  const user_op::TensorDesc* model_diff = ctx->TensorDesc4ArgNameAndIndex("model_diff", 0);
  CHECK_EQ_OR_RETURN(model_diff->shape(), shape);
  const user_op::TensorDesc* m = ctx->TensorDesc4ArgNameAndIndex("m", 0);
  JUST(CheckTensorDescLike(m, model));
  const user_op::TensorDesc* v = ctx->TensorDesc4ArgNameAndIndex("v", 0);
  JUST(CheckTensorDescLike(v, model));
  const user_op::TensorDesc* learning_rate = ctx->TensorDesc4ArgNameAndIndex("learning_rate", 0);
  JUST(CheckLearningRateTenserDesc(learning_rate));
  if (ctx->user_op_conf().has_input("scale_by_tensor", 0)) {
    const auto* scale_by_tensor = ctx->TensorDesc4ArgNameAndIndex("scale_by_tensor", 0);
    JUST(CheckScalarTensorDesc(scale_by_tensor, model->data_type()));
  }
  return Maybe<void>::Ok();
}

Maybe<void> InferIndexedSlicesAdamUpdateTensorDesc(user_op::InferContext* ctx) {
  const user_op::TensorDesc* model = ctx->TensorDesc4ArgNameAndIndex("model", 0);
  const user_op::TensorDesc* model_diff_indices =
      ctx->TensorDesc4ArgNameAndIndex("model_diff_indices", 0);
  const user_op::TensorDesc* model_diff_values =
      ctx->TensorDesc4ArgNameAndIndex("model_diff_values", 0);
  JUST(CheckIndexedSlicesModelDiffDesc(model, model_diff_indices, model_diff_values));
  const user_op::TensorDesc* learning_rate = ctx->TensorDesc4ArgNameAndIndex("learning_rate", 0);
  JUST(CheckLearningRateTenserDesc(learning_rate));
  return Maybe<void>::Ok();
}

Maybe<void> InferLambUpdateTensorDesc(user_op::InferContext* ctx) {
  const float beta1 = ctx->Attr<float>("beta1");
  const float beta2 = ctx->Attr<float>("beta2");
  CHECK_GE_OR_RETURN(beta1, 0);
  CHECK_LT_OR_RETURN(beta1, 1);
  CHECK_GE_OR_RETURN(beta2, 0);
  CHECK_LT_OR_RETURN(beta2, 1);
  const user_op::TensorDesc* model = ctx->TensorDesc4ArgNameAndIndex("model", 0);
  const DataType data_type = model->data_type();
  const Shape& shape = model->shape();
  const user_op::TensorDesc* model_diff = ctx->TensorDesc4ArgNameAndIndex("model_diff", 0);
  CHECK_EQ_OR_RETURN(model_diff->shape(), shape);
  const user_op::TensorDesc* m = ctx->TensorDesc4ArgNameAndIndex("m", 0);
  JUST(CheckTensorDescLike(m, model));
  const user_op::TensorDesc* v = ctx->TensorDesc4ArgNameAndIndex("v", 0);
  JUST(CheckTensorDescLike(v, model));
  const user_op::TensorDesc* learning_rate = ctx->TensorDesc4ArgNameAndIndex("learning_rate", 0);
  JUST(CheckLearningRateTenserDesc(learning_rate));
  const user_op::TensorDesc* beta1_t = ctx->TensorDesc4ArgNameAndIndex("beta1_t", 0);
  const user_op::TensorDesc* beta2_t = ctx->TensorDesc4ArgNameAndIndex("beta2_t", 0);
  JUST(CheckScalarTensorDesc(beta1_t, data_type));
  JUST(CheckScalarTensorDesc(beta2_t, data_type));
  if (ctx->user_op_conf().has_input("scale_by_tensor", 0)) {
    const auto* scale_by_tensor = ctx->TensorDesc4ArgNameAndIndex("scale_by_tensor", 0);
    JUST(CheckScalarTensorDesc(scale_by_tensor, model->data_type()));
  }
  return Maybe<void>::Ok();
}

void SetInputArgModifierMutable(const user_op::GetInputArgModifier& GetInputArgModifierFn,
                                const std::string& arg_name, int32_t arg_index) {
  user_op::InputArgModifier* arg_modifier = GetInputArgModifierFn(arg_name, arg_index);
  CHECK_NOTNULL(arg_modifier);
  arg_modifier->set_is_mutable(true);
}

void AdamInputArgModifyFn(const user_op::GetInputArgModifier& GetInputArgModifierFn,
                          const user_op::UserOpConfWrapper& conf) {
  SetInputArgModifierMutable(GetInputArgModifierFn, "model", 0);
  SetInputArgModifierMutable(GetInputArgModifierFn, "m", 0);
  SetInputArgModifierMutable(GetInputArgModifierFn, "v", 0);
}

void LambInputArgModifyFn(const user_op::GetInputArgModifier& GetInputArgModifierFn,
                          const user_op::UserOpConfWrapper& conf) {
  SetInputArgModifierMutable(GetInputArgModifierFn, "model", 0);
  SetInputArgModifierMutable(GetInputArgModifierFn, "m", 0);
  SetInputArgModifierMutable(GetInputArgModifierFn, "v", 0);
  SetInputArgModifierMutable(GetInputArgModifierFn, "beta1_t", 0);
  SetInputArgModifierMutable(GetInputArgModifierFn, "beta2_t", 0);
}

Maybe<void> InferRmsPropUpdateTensorDesc(user_op::InferContext* ctx) {
  const user_op::TensorDesc* model = ctx->TensorDesc4ArgNameAndIndex("model", 0);
  const DataType data_type = model->data_type();
  const Shape& shape = model->shape();
  const user_op::TensorDesc* model_diff = ctx->TensorDesc4ArgNameAndIndex("model_diff", 0);
  CHECK_EQ_OR_RETURN(model_diff->shape(), shape);
  const user_op::TensorDesc* mean_square = ctx->TensorDesc4ArgNameAndIndex("mean_square", 0);
  JUST(CheckTensorDescLike(mean_square, model));
  const user_op::TensorDesc* learning_rate = ctx->TensorDesc4ArgNameAndIndex("learning_rate", 0);
  JUST(CheckLearningRateTenserDesc(learning_rate));
  if (ctx->user_op_conf().has_input("scale_by_tensor", 0)) {
    const auto* scale_by_tensor = ctx->TensorDesc4ArgNameAndIndex("scale_by_tensor", 0);
    JUST(CheckScalarTensorDesc(scale_by_tensor, data_type));
  }
  if (ctx->Attr<bool>("centered")) {
    CHECK_OR_RETURN(ctx->user_op_conf().has_input("mean_gradient", 0));
    const user_op::TensorDesc* mean_gradient = ctx->TensorDesc4ArgNameAndIndex("mean_gradient", 0);
    JUST(CheckTensorDescLike(mean_gradient, model));
  } else {
    CHECK_OR_RETURN(!ctx->user_op_conf().has_input("mean_gradient", 0));
  }
  return Maybe<void>::Ok();
}

Maybe<void> InferLarsUpdateTensorDesc(user_op::InferContext* ctx) {
  const user_op::TensorDesc* model = ctx->TensorDesc4ArgNameAndIndex("model", 0);
  const DataType data_type = model->data_type();
  const Shape& shape = model->shape();
  const user_op::TensorDesc* model_diff = ctx->TensorDesc4ArgNameAndIndex("model_diff", 0);
  CHECK_EQ_OR_RETURN(model_diff->shape(), shape);
  const user_op::TensorDesc* momentum = ctx->TensorDesc4ArgNameAndIndex("momentum", 0);
  JUST(CheckTensorDescLike(momentum, model));
  const user_op::TensorDesc* learning_rate = ctx->TensorDesc4ArgNameAndIndex("learning_rate", 0);
  JUST(CheckLearningRateTenserDesc(learning_rate));
  const user_op::TensorDesc* train_step = ctx->TensorDesc4ArgNameAndIndex("train_step", 0);
  JUST(CheckTrainStepTenserDesc(train_step));
  if (ctx->user_op_conf().has_input("scale_by_tensor", 0)) {
    const auto* scale_by_tensor = ctx->TensorDesc4ArgNameAndIndex("scale_by_tensor", 0);
    JUST(CheckScalarTensorDesc(scale_by_tensor, data_type));
  }
  return Maybe<void>::Ok();
}

REGISTER_USER_OP("sgd_update")
    .Input("model")
    .Input("model_diff")
    .Input("learning_rate")
    .OptionalInput("scale_by_tensor")
    .OptionalInput("skip_if")
    .Attr<double>("scale", 1.0)
    .Attr<float>("l1", 0.0)
    .Attr<float>("l2", 0.0)
    .Attr<float>("weight_decay", 0.0)
    .SetTensorDescInferFn(InferSGDUpdateTensorDesc)
    .SetBatchAxisInferFn(user_op::BatchAxisInferFnUtil::NaiveInferBatchAxis)
    .SetGetSbpFn([](user_op::SbpContext* ctx) -> Maybe<void> {
      const user_op::TensorDesc& model = ctx->LogicalTensorDesc4InputArgNameAndIndex("model", 0);
      FOR_RANGE(int64_t, axis, 0, model.shape().NumAxes()) {
        ctx->NewBuilder()
            .Broadcast(ctx->inputs())
            .Split(user_op::OpArg("model", 0), axis)
            .Split(user_op::OpArg("model_diff", 0), axis)
            .Build();
      }
      return Maybe<void>::Ok();
    })
    .SetInputArgModifyFn([](const user_op::GetInputArgModifier& GetInputArgModifierFn,
                            const user_op::UserOpConfWrapper& conf) -> void {
      SetInputArgModifierMutable(GetInputArgModifierFn, "model", 0);
    });

REGISTER_USER_OP("indexed_slices_sgd_update")
    .Input("model")
    .Input("model_diff_indices")
    .Input("model_diff_values")
    .Input("learning_rate")
    .SetTensorDescInferFn(InferIndexedSlicesSGDUpdateTensorDesc)
    .SetBatchAxisInferFn(user_op::BatchAxisInferFnUtil::NaiveInferBatchAxis)
    .SetGetSbpFn([](user_op::SbpContext* ctx) -> Maybe<void> {
      const user_op::TensorDesc& model = ctx->LogicalTensorDesc4InputArgNameAndIndex("model", 0);
      const user_op::TensorDesc& model_diff_indices =
          ctx->LogicalTensorDesc4InputArgNameAndIndex("model_diff_indices", 0);
      ctx->NewBuilder()
          .Broadcast(user_op::OpArg("learning_rate", 0))
          .Broadcast(user_op::OpArg("model_diff_indices", 0))
          .Broadcast(user_op::OpArg("model_diff_values", 0))
          .Split(user_op::OpArg("model", 0), 0)
          .Build();
      FOR_RANGE(int64_t, i, 1, model.shape().NumAxes()) {
        ctx->NewBuilder()
            .Broadcast(user_op::OpArg("learning_rate", 0))
            .Broadcast(user_op::OpArg("model_diff_indices", 0))
            .Split(user_op::OpArg("model_diff_values", 0),
                   model_diff_indices.shape().NumAxes() + i - 1)
            .Split(user_op::OpArg("model", 0), i)
            .Build();
      }
      return Maybe<void>::Ok();
    })
    .SetInputArgModifyFn([](const user_op::GetInputArgModifier& GetInputArgModifierFn,
                            const user_op::UserOpConfWrapper& conf) -> void {
      SetInputArgModifierMutable(GetInputArgModifierFn, "model", 0);
    });

REGISTER_USER_OP("momentum_update")
    .Input("model")
    .Input("model_diff")
    .Input("learning_rate")
    .Input("momentum")
    .OptionalInput("scale_by_tensor")
    .OptionalInput("skip_if")
    .Attr<double>("scale", 1.0)
    .Attr<float>("l1", 0.0)
    .Attr<float>("l2", 0.0)
    .Attr<float>("beta", 0.9)
    .Attr<float>("weight_decay", 0.0)
    .SetTensorDescInferFn(InferMomentumUpdateTensorDesc)
    .SetBatchAxisInferFn(user_op::BatchAxisInferFnUtil::NaiveInferBatchAxis)
    .SetGetSbpFn([](user_op::SbpContext* ctx) -> Maybe<void> {
      const user_op::TensorDesc& model = ctx->LogicalTensorDesc4InputArgNameAndIndex("model", 0);
      FOR_RANGE(int64_t, axis, 0, model.shape().NumAxes()) {
        ctx->NewBuilder()
            .Broadcast(ctx->inputs())
            .Split(user_op::OpArg("model", 0), axis)
            .Split(user_op::OpArg("model_diff", 0), axis)
            .Split(user_op::OpArg("momentum", 0), axis)
            .Build();
      }
      return Maybe<void>::Ok();
    })
    .SetInputArgModifyFn([](const user_op::GetInputArgModifier& GetInputArgModifierFn,
                            const user_op::UserOpConfWrapper& conf) -> void {
      SetInputArgModifierMutable(GetInputArgModifierFn, "model", 0);
      SetInputArgModifierMutable(GetInputArgModifierFn, "momentum", 0);
    });

REGISTER_USER_OP("indexed_slices_momentum_update")
    .Input("model")
    .Input("model_diff_indices")
    .Input("model_diff_values")
    .Input("learning_rate")
    .Input("momentum")
    .Attr<float>("beta", 0.9)
    .SetTensorDescInferFn(InferIndexedSlicesMomentumUpdateTensorDesc)
    .SetBatchAxisInferFn(user_op::BatchAxisInferFnUtil::NaiveInferBatchAxis)
    .SetGetSbpFn([](user_op::SbpContext* ctx) -> Maybe<void> {
      const user_op::TensorDesc& model = ctx->LogicalTensorDesc4InputArgNameAndIndex("model", 0);
      const user_op::TensorDesc& model_diff_indices =
          ctx->LogicalTensorDesc4InputArgNameAndIndex("model_diff_indices", 0);
      ctx->NewBuilder()
          .Broadcast(user_op::OpArg("learning_rate", 0))
          .Broadcast(user_op::OpArg("model_diff_indices", 0))
          .Broadcast(user_op::OpArg("model_diff_values", 0))
          .Split(user_op::OpArg("model", 0), 0)
          .Split(user_op::OpArg("momentum", 0), 0)
          .Build();
      FOR_RANGE(int64_t, i, 1, model.shape().NumAxes()) {
        ctx->NewBuilder()
            .Broadcast(user_op::OpArg("learning_rate", 0))
            .Broadcast(user_op::OpArg("model_diff_indices", 0))
            .Split(user_op::OpArg("model_diff_values", 0),
                   model_diff_indices.shape().NumAxes() + i - 1)
            .Split(user_op::OpArg("model", 0), i)
            .Split(user_op::OpArg("momentum", 0), i)
            .Build();
      }
      return Maybe<void>::Ok();
    })
    .SetInputArgModifyFn([](const user_op::GetInputArgModifier& GetInputArgModifierFn,
                            const user_op::UserOpConfWrapper& conf) -> void {
      SetInputArgModifierMutable(GetInputArgModifierFn, "model", 0);
      SetInputArgModifierMutable(GetInputArgModifierFn, "momentum", 0);
    });

REGISTER_USER_OP("adam_update")
    .Input("model")
    .Input("model_diff")
    .Input("learning_rate")
    .OptionalInput("scale_by_tensor")
    .OptionalInput("skip_if")
    .Input("m")
    .Input("v")
    .Attr<double>("scale", 1.0)
    .Attr<float>("l1", 0.0)
    .Attr<float>("l2", 0.0)
    .Attr<float>("beta1", 0.9)
    .Attr<float>("beta2", 0.999)
    .Attr<float>("epsilon", 1e-8)
    .Attr<float>("weight_decay", 0.0)
    .SetTensorDescInferFn(InferAdamUpdateTensorDesc)
    .SetBatchAxisInferFn(user_op::BatchAxisInferFnUtil::NaiveInferBatchAxis)
    .SetGetSbpFn([](user_op::SbpContext* ctx) -> Maybe<void> {
      const user_op::TensorDesc& model = ctx->LogicalTensorDesc4InputArgNameAndIndex("model", 0);
      FOR_RANGE(int64_t, axis, 0, model.shape().NumAxes()) {
        ctx->NewBuilder()
            .Broadcast(ctx->inputs())
            .Split(user_op::OpArg("model", 0), axis)
            .Split(user_op::OpArg("model_diff", 0), axis)
            .Split(user_op::OpArg("m", 0), axis)
            .Split(user_op::OpArg("v", 0), axis)
            .Build();
      }
      return Maybe<void>::Ok();
    })
    .SetInputArgModifyFn(AdamInputArgModifyFn);

REGISTER_USER_OP("indexed_slices_adam_update")
    .Input("model")
    .Input("model_diff_indices")
    .Input("model_diff_values")
    .Input("learning_rate")
    .Input("m")
    .Input("v")
    .Attr<float>("beta1", 0.9)
    .Attr<float>("beta2", 0.999)
    .Attr<float>("epsilon", 1e-8)
    .SetTensorDescInferFn(InferIndexedSlicesAdamUpdateTensorDesc)
    .SetBatchAxisInferFn(user_op::BatchAxisInferFnUtil::NaiveInferBatchAxis)
    .SetGetSbpFn([](user_op::SbpContext* ctx) -> Maybe<void> {
      const user_op::TensorDesc& model = ctx->LogicalTensorDesc4InputArgNameAndIndex("model", 0);
      const user_op::TensorDesc& model_diff_indices =
          ctx->LogicalTensorDesc4InputArgNameAndIndex("model_diff_indices", 0);
      std::vector<user_op::OpArg> broadcast_args;
      broadcast_args.emplace_back("learning_rate", 0);
      broadcast_args.emplace_back("model_diff_indices", 0);
      ctx->NewBuilder()
          .Broadcast(broadcast_args)
          .Broadcast(user_op::OpArg("model_diff_values", 0))
          .Split(user_op::OpArg("model", 0), 0)
          .Split(user_op::OpArg("m", 0), 0)
          .Split(user_op::OpArg("v", 0), 0)
          .Build();
      FOR_RANGE(int64_t, i, 1, model.shape().NumAxes()) {
        ctx->NewBuilder()
            .Broadcast(broadcast_args)
            .Split(user_op::OpArg("model_diff_values", 0),
                   model_diff_indices.shape().NumAxes() + i - 1)
            .Split(user_op::OpArg("model", 0), i)
            .Split(user_op::OpArg("m", 0), i)
            .Split(user_op::OpArg("v", 0), i)
            .Build();
      }
      return Maybe<void>::Ok();
    })
    .SetInputArgModifyFn(AdamInputArgModifyFn);

REGISTER_USER_OP("lamb_update")
    .Input("m")
    .Input("v")
    .Input("beta1_t")
    .Input("beta2_t")
    .Input("model")
    .Input("model_diff")
    .Input("learning_rate")
    .OptionalInput("scale_by_tensor")
    .OptionalInput("skip_if")
    .Attr<float>("beta1")
    .Attr<float>("beta2")
    .Attr<float>("epsilon")
    .Attr<double>("scale", 1.0)
    .Attr<float>("l1", 0.0)
    .Attr<float>("l2", 0.0)
    .Attr<float>("weight_decay", 0.0)
    .SetTensorDescInferFn(InferLambUpdateTensorDesc)
    .SetBatchAxisInferFn(user_op::BatchAxisInferFnUtil::NaiveInferBatchAxis)
    // every bn has sbp broadcast signature
    .SetInputArgModifyFn(LambInputArgModifyFn);

REGISTER_USER_OP("adam_bias_correction_learning_rate")
    .Input("learning_rate")
    .Input("train_step")
    .Output("out")
    .Attr<float>("beta1", 0.9)
    .Attr<float>("beta2", 0.999)
    .SetTensorDescInferFn([](user_op::InferContext* ctx) -> Maybe<void> {
      *ctx->TensorDesc4ArgNameAndIndex("out", 0) =
          *ctx->TensorDesc4ArgNameAndIndex("learning_rate", 0);
      return Maybe<void>::Ok();
    })
    .SetBatchAxisInferFn([](user_op::BatchAxisContext* ctx) -> Maybe<void> {
      ctx->BatchAxis4ArgNameAndIndex("out", 0)->clear_value();
      return Maybe<void>::Ok();
    });
// every bn has sbp broadcast signature

REGISTER_USER_OP("rmsprop_update")
    .Input("model")
    .Input("model_diff")
    .Input("learning_rate")
    .OptionalInput("scale_by_tensor")
<<<<<<< HEAD
=======
    .OptionalInput("skip_if")
>>>>>>> 0f163678
    .Input("mean_square")
    .OptionalInput("mean_gradient")
    .Attr<double>("scale", 1.0)
    .Attr<float>("l1", 0.0)
    .Attr<float>("l2", 0.0)
    .Attr<bool>("centered", false)
<<<<<<< HEAD
    .Attr<float>("epsilon", 0.0)
    .Attr<float>("decay_rate", 0.0)
=======
    .Attr<float>("epsilon", 1e-8)
    .Attr<float>("decay_rate", 0.99)
>>>>>>> 0f163678
    .Attr<float>("weight_decay", 0.0)
    .SetTensorDescInferFn(InferRmsPropUpdateTensorDesc)
    .SetBatchAxisInferFn(user_op::BatchAxisInferFnUtil::NaiveInferBatchAxis)
    .SetGetSbpFn([](user_op::SbpContext* ctx) -> Maybe<void> {
      const user_op::TensorDesc& model = ctx->LogicalTensorDesc4InputArgNameAndIndex("model", 0);
<<<<<<< HEAD
      FOR_RANGE(int64_t, axis, 0, model.shape().NumAxes()) {
        ctx->NewBuilder()
            .Broadcast(ctx->inputs())
            .Split(user_op::OpArg("model", 0), axis)
            .Split(user_op::OpArg("model_diff", 0), axis)
            .Split(user_op::OpArg("mean_square", 0), axis)
            .Build();
=======
      bool centered = ctx->Attr<bool>("centered");
      FOR_RANGE(int64_t, axis, 0, model.shape().NumAxes()) {
        if (centered) {
          ctx->NewBuilder()
              .Broadcast(ctx->inputs())
              .Split(user_op::OpArg("model", 0), axis)
              .Split(user_op::OpArg("model_diff", 0), axis)
              .Split(user_op::OpArg("mean_square", 0), axis)
              .Split(user_op::OpArg("mean_gradient", 0), axis)
              .Build();
        } else {
          ctx->NewBuilder()
              .Broadcast(ctx->inputs())
              .Split(user_op::OpArg("model", 0), axis)
              .Split(user_op::OpArg("model_diff", 0), axis)
              .Split(user_op::OpArg("mean_square", 0), axis)
              .Build();
        }
>>>>>>> 0f163678
      }
      return Maybe<void>::Ok();
    })
    .SetInputArgModifyFn([](const user_op::GetInputArgModifier& GetInputArgModifierFn,
                            const user_op::UserOpConfWrapper& conf) -> void {
      SetInputArgModifierMutable(GetInputArgModifierFn, "model", 0);
      SetInputArgModifierMutable(GetInputArgModifierFn, "mean_square", 0);
      if (conf.attr<bool>("centered")) {
        SetInputArgModifierMutable(GetInputArgModifierFn, "mean_gradient", 0);
      }
    });

REGISTER_USER_OP("lars_update")
    .Input("model")
    .Input("model_diff")
    .Input("learning_rate")
    .Input("train_step")
    .Input("momentum")
    .OptionalInput("scale_by_tensor")
<<<<<<< HEAD
=======
    .OptionalInput("skip_if")
>>>>>>> 0f163678
    .Attr<double>("scale", 1.0)
    .Attr<float>("l1", 0.0)
    .Attr<float>("l2", 0.0)
    .Attr<float>("momentum_beta", 0.9)
    .Attr<float>("epsilon", 1e-9)
    .Attr<float>("lars_coefficient", 1e-4)
    .Attr<float>("weight_decay", 0.0)
    .SetTensorDescInferFn(InferLarsUpdateTensorDesc)
    .SetBatchAxisInferFn(user_op::BatchAxisInferFnUtil::NaiveInferBatchAxis)
    .SetGetSbpFn([](user_op::SbpContext* ctx) -> Maybe<void> {
      const user_op::TensorDesc& model = ctx->LogicalTensorDesc4InputArgNameAndIndex("model", 0);
      FOR_RANGE(int64_t, axis, 0, model.shape().NumAxes()) {
        ctx->NewBuilder()
            .Broadcast(ctx->inputs())
            .Split(user_op::OpArg("model", 0), axis)
            .Split(user_op::OpArg("model_diff", 0), axis)
            .Split(user_op::OpArg("momentum", 0), axis)
            .Build();
      }
      return Maybe<void>::Ok();
    })
    .SetInputArgModifyFn([](const user_op::GetInputArgModifier& GetInputArgModifierFn,
                            const user_op::UserOpConfWrapper& conf) -> void {
      SetInputArgModifierMutable(GetInputArgModifierFn, "model", 0);
      SetInputArgModifierMutable(GetInputArgModifierFn, "momentum", 0);
    });

}  // namespace

}  // namespace oneflow<|MERGE_RESOLUTION|>--- conflicted
+++ resolved
@@ -490,37 +490,20 @@
     .Input("model_diff")
     .Input("learning_rate")
     .OptionalInput("scale_by_tensor")
-<<<<<<< HEAD
-=======
     .OptionalInput("skip_if")
->>>>>>> 0f163678
     .Input("mean_square")
     .OptionalInput("mean_gradient")
     .Attr<double>("scale", 1.0)
     .Attr<float>("l1", 0.0)
     .Attr<float>("l2", 0.0)
     .Attr<bool>("centered", false)
-<<<<<<< HEAD
-    .Attr<float>("epsilon", 0.0)
-    .Attr<float>("decay_rate", 0.0)
-=======
     .Attr<float>("epsilon", 1e-8)
     .Attr<float>("decay_rate", 0.99)
->>>>>>> 0f163678
     .Attr<float>("weight_decay", 0.0)
     .SetTensorDescInferFn(InferRmsPropUpdateTensorDesc)
     .SetBatchAxisInferFn(user_op::BatchAxisInferFnUtil::NaiveInferBatchAxis)
     .SetGetSbpFn([](user_op::SbpContext* ctx) -> Maybe<void> {
       const user_op::TensorDesc& model = ctx->LogicalTensorDesc4InputArgNameAndIndex("model", 0);
-<<<<<<< HEAD
-      FOR_RANGE(int64_t, axis, 0, model.shape().NumAxes()) {
-        ctx->NewBuilder()
-            .Broadcast(ctx->inputs())
-            .Split(user_op::OpArg("model", 0), axis)
-            .Split(user_op::OpArg("model_diff", 0), axis)
-            .Split(user_op::OpArg("mean_square", 0), axis)
-            .Build();
-=======
       bool centered = ctx->Attr<bool>("centered");
       FOR_RANGE(int64_t, axis, 0, model.shape().NumAxes()) {
         if (centered) {
@@ -539,7 +522,6 @@
               .Split(user_op::OpArg("mean_square", 0), axis)
               .Build();
         }
->>>>>>> 0f163678
       }
       return Maybe<void>::Ok();
     })
@@ -559,10 +541,7 @@
     .Input("train_step")
     .Input("momentum")
     .OptionalInput("scale_by_tensor")
-<<<<<<< HEAD
-=======
     .OptionalInput("skip_if")
->>>>>>> 0f163678
     .Attr<double>("scale", 1.0)
     .Attr<float>("l1", 0.0)
     .Attr<float>("l2", 0.0)
