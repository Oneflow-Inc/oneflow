/*
Copyright 2020 The OneFlow Authors. All rights reserved.

Licensed under the Apache License, Version 2.0 (the "License");
you may not use this file except in compliance with the License.
You may obtain a copy of the License at

    http://www.apache.org/licenses/LICENSE-2.0

Unless required by applicable law or agreed to in writing, software
distributed under the License is distributed on an "AS IS" BASIS,
WITHOUT WARRANTIES OR CONDITIONS OF ANY KIND, either express or implied.
See the License for the specific language governing permissions and
limitations under the License.
*/
#include "oneflow/core/framework/framework.h"
#include "oneflow/core/framework/op_generated.h"

namespace oneflow {

/* static */ Maybe<void> CombinedMarginLossOp::InferLogicalTensorDesc(user_op::InferContext* ctx) {
  const user_op::TensorDesc& x = ctx->InputTensorDesc("x", 0);
  const user_op::TensorDesc& label = ctx->InputTensorDesc("label", 0);
  user_op::TensorDesc* theta = ctx->OutputTensorDesc("theta", 0);
  CHECK_EQ_OR_RETURN(label.shape().At(0), x.shape().At(0));
  CHECK_GE_OR_RETURN(x.shape().NumAxes(), 2);
<<<<<<< HEAD
  *ctx->OutputShape("y", 0) = ctx->InputShape("x", 0);
  *ctx->MutIsDynamic4ArgNameAndIndex("y", 0) = ctx->InputIsDynamic("x", 0);
=======
  *ctx->MutOutputShape("y", 0) = ctx->InputShape("x", 0);
  *ctx->IsDynamic4ArgNameAndIndex("y", 0) = ctx->InputIsDynamic("x", 0);
>>>>>>> d4ac72fc
  *theta->mut_is_dynamic() = x.is_dynamic();
  *theta->mut_shape() = label.shape();
  return Maybe<void>::Ok();
}

/*static*/ Maybe<void> CombinedMarginLossOp::InferPhysicalTensorDesc(user_op::InferContext* ctx) {
  return InferLogicalTensorDesc(ctx);
}

/* static */ Maybe<void> CombinedMarginLossOp::GetSbp(user_op::SbpContext* ctx) {
  ctx->NewBuilder()
      .Split(user_op::OpArg("x", 0), 0)
      .Split(user_op::OpArg("label", 0), 0)
      .Split(user_op::OpArg("y", 0), 0)
      .Split(user_op::OpArg("theta", 0), 0)
      .Build();
  ctx->NewBuilder()
      .Split(user_op::OpArg("x", 0), 1)
      .Broadcast(user_op::OpArg("label", 0))
      .Split(user_op::OpArg("y", 0), 1)
      .PartialSum(user_op::OpArg("theta", 0))
      .Build();
  return Maybe<void>::Ok();
}

/* static */ Maybe<void> CombinedMarginLossOp::ModifyInputArg(
    const GetInputArgModifier& GetInputArgModifierFn, const user_op::UserOpConfWrapper& conf) {
  user_op::InputArgModifier* label_arg_modifier = GetInputArgModifierFn("label", 0);
  label_arg_modifier->set_requires_grad(false);
  return Maybe<void>::Ok();
}

/* static */ Maybe<void> CombinedMarginLossOp::InferDataType(user_op::InferContext* ctx) {
  *ctx->MutOutputDType("y", 0) = ctx->InputDType("x", 0);
  *ctx->MutOutputDType("theta", 0) = ctx->InputDType("x", 0);
  return Maybe<void>::Ok();
}

/* static */ Maybe<void> CombinedMarginLossGradOp::InferLogicalTensorDesc(
    user_op::InferContext* ctx) {
  const user_op::TensorDesc& dy = ctx->InputTensorDesc("dy", 0);
  const user_op::TensorDesc& label = ctx->InputTensorDesc("label", 0);
  const user_op::TensorDesc& theta = ctx->InputTensorDesc("theta", 0);
  CHECK_EQ_OR_RETURN(label.shape().At(0), dy.shape().At(0));
  CHECK_EQ_OR_RETURN(label.shape().At(0), theta.shape().At(0));
  CHECK_GE_OR_RETURN(dy.shape().NumAxes(), 2);
<<<<<<< HEAD
  *ctx->OutputShape("dx", 0) = ctx->InputShape("dy", 0);
  *ctx->MutIsDynamic4ArgNameAndIndex("dx", 0) = ctx->InputIsDynamic("dy", 0);
=======
  *ctx->MutOutputShape("dx", 0) = ctx->InputShape("dy", 0);
  *ctx->IsDynamic4ArgNameAndIndex("dx", 0) = ctx->InputIsDynamic("dy", 0);
>>>>>>> d4ac72fc
  return Maybe<void>::Ok();
}

/*static*/ Maybe<void> CombinedMarginLossGradOp::InferPhysicalTensorDesc(
    user_op::InferContext* ctx) {
  return InferLogicalTensorDesc(ctx);
}

/* static */ Maybe<void> CombinedMarginLossGradOp::GetSbp(user_op::SbpContext* ctx) {
  ctx->NewBuilder()
      .Split(user_op::OpArg("dy", 0), 0)
      .Split(user_op::OpArg("label", 0), 0)
      .Split(user_op::OpArg("theta", 0), 0)
      .Split(user_op::OpArg("dx", 0), 0)
      .Build();
  ctx->NewBuilder()
      .Split(user_op::OpArg("dy", 0), 1)
      .Broadcast(user_op::OpArg("label", 0))
      .Broadcast(user_op::OpArg("theta", 0))
      .Split(user_op::OpArg("dx", 0), 1)
      .Build();
  return Maybe<void>::Ok();
}

/* static */ Maybe<void> CombinedMarginLossGradOp::InferDataType(user_op::InferContext* ctx) {
  *ctx->MutOutputDType("dx", 0) = ctx->InputDType("dy", 0);
  return Maybe<void>::Ok();
}

REGISTER_USER_OP_GRAD("combined_margin_loss")
    .SetGenBackwardOpConfFn([](const user_op::UserOpWrapper& op,
                               user_op::AddOpFn AddOp) -> Maybe<void> {
      if (op.NeedGenGradTensor4OpInput("x", 0)) {
        user_op::UserOpConfWrapperBuilder builder(op.op_name() + "_grad");
        user_op::UserOpConfWrapper grad_op = builder.Op("combined_margin_loss_grad")
                                                 .Input("label", op.input("label", 0))
                                                 .Input("theta", op.output("theta", 0))
                                                 .Input("dy", op.GetGradTensorWithOpOutput("y", 0))
                                                 .Output("dx")
                                                 .Attr("m1", op.attr<float>("m1"))
                                                 .Attr("m2", op.attr<float>("m2"))
                                                 .Attr("m3", op.attr<float>("m3"))
                                                 .Attr("depth", op.attr<int64_t>("depth"))
                                                 .Build();
        op.BindGradTensorWithOpInput(grad_op.output("dx", 0), "x", 0);
        AddOp(grad_op);
      }
      return Maybe<void>::Ok();
    });

}  // namespace oneflow<|MERGE_RESOLUTION|>--- conflicted
+++ resolved
@@ -24,13 +24,8 @@
   user_op::TensorDesc* theta = ctx->OutputTensorDesc("theta", 0);
   CHECK_EQ_OR_RETURN(label.shape().At(0), x.shape().At(0));
   CHECK_GE_OR_RETURN(x.shape().NumAxes(), 2);
-<<<<<<< HEAD
-  *ctx->OutputShape("y", 0) = ctx->InputShape("x", 0);
+  *ctx->MutOutputShape("y", 0) = ctx->InputShape("x", 0);
   *ctx->MutIsDynamic4ArgNameAndIndex("y", 0) = ctx->InputIsDynamic("x", 0);
-=======
-  *ctx->MutOutputShape("y", 0) = ctx->InputShape("x", 0);
-  *ctx->IsDynamic4ArgNameAndIndex("y", 0) = ctx->InputIsDynamic("x", 0);
->>>>>>> d4ac72fc
   *theta->mut_is_dynamic() = x.is_dynamic();
   *theta->mut_shape() = label.shape();
   return Maybe<void>::Ok();
@@ -77,13 +72,8 @@
   CHECK_EQ_OR_RETURN(label.shape().At(0), dy.shape().At(0));
   CHECK_EQ_OR_RETURN(label.shape().At(0), theta.shape().At(0));
   CHECK_GE_OR_RETURN(dy.shape().NumAxes(), 2);
-<<<<<<< HEAD
-  *ctx->OutputShape("dx", 0) = ctx->InputShape("dy", 0);
+  *ctx->MutOutputShape("dx", 0) = ctx->InputShape("dy", 0);
   *ctx->MutIsDynamic4ArgNameAndIndex("dx", 0) = ctx->InputIsDynamic("dy", 0);
-=======
-  *ctx->MutOutputShape("dx", 0) = ctx->InputShape("dy", 0);
-  *ctx->IsDynamic4ArgNameAndIndex("dx", 0) = ctx->InputIsDynamic("dy", 0);
->>>>>>> d4ac72fc
   return Maybe<void>::Ok();
 }
 
