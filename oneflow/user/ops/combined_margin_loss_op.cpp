--- conflicted
+++ resolved
@@ -33,15 +33,9 @@
       CHECK_EQ_OR_RETURN(label.shape().At(0), x.shape().At(0));
       CHECK_GE_OR_RETURN(x.shape().NumAxes(), 2);
       *ctx->OutputShape("y", 0) = ctx->InputShape("x", 0);
-<<<<<<< HEAD
-      *ctx->IsDynamic4ArgNameAndIndex("y", 0) = *ctx->IsDynamic4ArgNameAndIndex("x", 0);
+      *ctx->IsDynamic4ArgNameAndIndex("y", 0) = ctx->InputIsDynamic4ArgNameAndIndex("x", 0);
       *theta->mut_is_dynamic() = x.is_dynamic();
       *theta->mut_shape() = label.shape();
-=======
-      *ctx->IsDynamic4ArgNameAndIndex("y", 0) = ctx->InputIsDynamic4ArgNameAndIndex("x", 0);
-      *theta->mut_is_dynamic() = x->is_dynamic();
-      *theta->mut_shape() = label->shape();
->>>>>>> b473aeff
       return Maybe<void>::Ok();
     })
     .SetInputArgModifyFn([](user_op::GetInputArgModifier GetInputArgModifierFn,
