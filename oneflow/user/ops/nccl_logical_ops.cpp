/*
Copyright 2020 The OneFlow Authors. All rights reserved.

Licensed under the Apache License, Version 2.0 (the "License");
you may not use this file except in compliance with the License.
You may obtain a copy of the License at

    http://www.apache.org/licenses/LICENSE-2.0

Unless required by applicable law or agreed to in writing, software
distributed under the License is distributed on an "AS IS" BASIS,
WITHOUT WARRANTIES OR CONDITIONS OF ANY KIND, either express or implied.
See the License for the specific language governing permissions and
limitations under the License.
*/
#include "oneflow/core/framework/framework.h"
#include "oneflow/core/framework/op_generated.h"
#include "oneflow/core/operator/operator.h"
#include "oneflow/user/ops/nccl_logical_util.h"
#include "oneflow/user/ops/comm_net_device_infer_util.h"

namespace oneflow {

/* static */ Maybe<void> _ncclLogicalAllReduceOp::InferLogicalTensorDesc(
    user_op::InferContext* ctx) {
  *ctx->OutputShape("out", 0) = ctx->InputShape("in", 0);
  *ctx->OutputIsDynamic("out", 0) = ctx->InputIsDynamic("in", 0);
  return Maybe<void>::Ok();
}

/* static */ Maybe<void> _ncclLogicalAllReduceOp::GetSbp(user_op::SbpContext* ctx) {
  return user_op::GetSbpFnUtil::DefaultBroadcastToBroadcast(ctx);
}

/* static */ Maybe<void> _ncclLogicalAllReduceOp::InferNdSbp(user_op::InferNdSbpFnContext* ctx) {
<<<<<<< HEAD
  cfg::NdSbp* input_nd_sbp = ctx->NdSbp4ArgNameAndIndex("in", 0);
  cfg::NdSbp* output_nd_sbp = ctx->NdSbp4ArgNameAndIndex("out", 0);
  input_nd_sbp->clear_sbp_parallel();
  output_nd_sbp->clear_sbp_parallel();

  JUST(GetNcclLogicalNdSbpFromAttr(ctx, "src_reduced_nd_sbp", input_nd_sbp));
  JUST(GetNcclLogicalNdSbpFromAttr(ctx, "dst_reduced_nd_sbp", output_nd_sbp));
  // P->B
  CHECK_EQ_OR_RETURN(input_nd_sbp->sbp_parallel_size(), 1);
  CHECK_EQ_OR_RETURN(output_nd_sbp->sbp_parallel_size(), 1);
  CHECK_OR_RETURN(input_nd_sbp->sbp_parallel(0).has_partial_sum_parallel());
  CHECK_OR_RETURN(output_nd_sbp->sbp_parallel(0).has_broadcast_parallel());
  CHECK_EQ_OR_RETURN(ctx->parallel_hierarchy().NumAxes(), 1);

=======
  const NdSbp& in_dis_hint = ctx->NdSbpHint4InputArgNameAndIndex("in", 0);
  NdSbp* in_distribution = ctx->NdSbp4ArgNameAndIndex("in", 0);
  NdSbp* out_distribution = ctx->NdSbp4ArgNameAndIndex("out", 0);
  CHECK_GE_OR_RETURN(in_dis_hint.sbp_parallel_size(), 1);
  for (const auto& sbp_hint : in_dis_hint.sbp_parallel()) {
    CHECK_OR_RETURN(sbp_hint.has_partial_sum_parallel());
  }

  in_distribution->clear_sbp_parallel();
  out_distribution->clear_sbp_parallel();

  // P2B
  const Shape& parallel_hierarchy = ctx->parallel_hierarchy();
  CHECK_GE_OR_RETURN(parallel_hierarchy.NumAxes(), 1);
  for (int32_t i = 0; i < parallel_hierarchy.NumAxes(); ++i) {
    in_distribution->add_sbp_parallel()->mutable_partial_sum_parallel();
    out_distribution->add_sbp_parallel()->mutable_broadcast_parallel();
  }
>>>>>>> 4a454b1e
  return Maybe<void>::Ok();
}

/* static */ Maybe<void> _ncclLogicalAllReduceOp::InferDataType(user_op::InferContext* ctx) {
  *ctx->OutputDType("out", 0) = ctx->InputDType("in", 0);
  return Maybe<void>::Ok();
}

/* static */ Maybe<Symbol<Device>> _ncclLogicalAllReduceOp::InferDevice(
    user_op::DeviceInferContext* ctx) {
  return DeviceInferFn<&SyncLaunched>(ctx);
}

/* static */ Maybe<void> _ncclLogicalReduceScatterOp::InferLogicalTensorDesc(
    user_op::InferContext* ctx) {
  *ctx->OutputShape("out", 0) = ctx->InputShape("in", 0);
  *ctx->OutputIsDynamic("out", 0) = ctx->InputIsDynamic("in", 0);
  return Maybe<void>::Ok();
}

/* static */ Maybe<void> _ncclLogicalReduceScatterOp::GetSbp(user_op::SbpContext* ctx) {
  return user_op::GetSbpFnUtil::DefaultBroadcastToBroadcast(ctx);
}

/* static */ Maybe<void> _ncclLogicalReduceScatterOp::InferNdSbp(
    user_op::InferNdSbpFnContext* ctx) {
<<<<<<< HEAD
  cfg::NdSbp* input_nd_sbp = ctx->NdSbp4ArgNameAndIndex("in", 0);
  cfg::NdSbp* output_nd_sbp = ctx->NdSbp4ArgNameAndIndex("out", 0);
  input_nd_sbp->clear_sbp_parallel();
  output_nd_sbp->clear_sbp_parallel();

  JUST(GetNcclLogicalNdSbpFromAttr(ctx, "src_reduced_nd_sbp", input_nd_sbp));
  JUST(GetNcclLogicalNdSbpFromAttr(ctx, "dst_reduced_nd_sbp", output_nd_sbp));
  // P->S(0)
  CHECK_EQ_OR_RETURN(input_nd_sbp->sbp_parallel_size(), 1);
  CHECK_EQ_OR_RETURN(output_nd_sbp->sbp_parallel_size(), 1);
  CHECK_OR_RETURN(input_nd_sbp->sbp_parallel(0).has_partial_sum_parallel());
  CHECK_OR_RETURN(output_nd_sbp->sbp_parallel(0).has_split_parallel());
  CHECK_EQ_OR_RETURN(output_nd_sbp->sbp_parallel(0).split_parallel().axis(), 0);
  CHECK_EQ_OR_RETURN(ctx->parallel_hierarchy().NumAxes(), 1);

=======
  const NdSbp& in_dis_hint = ctx->NdSbpHint4InputArgNameAndIndex("in", 0);
  NdSbp* in_distribution = ctx->NdSbp4ArgNameAndIndex("in", 0);
  NdSbp* out_distribution = ctx->NdSbp4ArgNameAndIndex("out", 0);
  CHECK_GE_OR_RETURN(in_dis_hint.sbp_parallel_size(), 1);
  for (const auto& sbp_hint : in_dis_hint.sbp_parallel()) {
    CHECK_OR_RETURN(sbp_hint.has_partial_sum_parallel());
  }

  in_distribution->clear_sbp_parallel();
  out_distribution->clear_sbp_parallel();

  // P2S
  const Shape& parallel_hierarchy = ctx->parallel_hierarchy();
  CHECK_GE_OR_RETURN(parallel_hierarchy.NumAxes(), 1);
  for (int32_t i = 0; i < parallel_hierarchy.NumAxes(); ++i) {
    in_distribution->add_sbp_parallel()->mutable_partial_sum_parallel();
    out_distribution->add_sbp_parallel()->mutable_split_parallel()->set_axis(0);
  }
>>>>>>> 4a454b1e
  return Maybe<void>::Ok();
}

/* static */ Maybe<void> _ncclLogicalReduceScatterOp::InferDataType(user_op::InferContext* ctx) {
  *ctx->OutputDType("out", 0) = ctx->InputDType("in", 0);
  return Maybe<void>::Ok();
}

/* static */ Maybe<Symbol<Device>> _ncclLogicalReduceScatterOp::InferDevice(
    user_op::DeviceInferContext* ctx) {
  return DeviceInferFn<&SyncLaunched>(ctx);
}

/* static */ Maybe<void> _ncclLogicalAllGatherOp::InferLogicalTensorDesc(
    user_op::InferContext* ctx) {
  *ctx->OutputShape("out", 0) = ctx->InputShape("in", 0);
  *ctx->OutputIsDynamic("out", 0) = ctx->InputIsDynamic("in", 0);
  return Maybe<void>::Ok();
}

/* static */ Maybe<void> _ncclLogicalAllGatherOp::GetSbp(user_op::SbpContext* ctx) {
  return user_op::GetSbpFnUtil::DefaultBroadcastToBroadcast(ctx);
}

/* static */ Maybe<void> _ncclLogicalAllGatherOp::InferNdSbp(user_op::InferNdSbpFnContext* ctx) {
<<<<<<< HEAD
  cfg::NdSbp* input_nd_sbp = ctx->NdSbp4ArgNameAndIndex("in", 0);
  cfg::NdSbp* output_nd_sbp = ctx->NdSbp4ArgNameAndIndex("out", 0);
  input_nd_sbp->clear_sbp_parallel();
  output_nd_sbp->clear_sbp_parallel();
=======
  const NdSbp& in_dis_hint = ctx->NdSbpHint4InputArgNameAndIndex("in", 0);
  NdSbp* in_distribution = ctx->NdSbp4ArgNameAndIndex("in", 0);
  NdSbp* out_distribution = ctx->NdSbp4ArgNameAndIndex("out", 0);
  CHECK_GE_OR_RETURN(in_dis_hint.sbp_parallel_size(), 1);
  for (const auto& sbp_hint : in_dis_hint.sbp_parallel()) {
    CHECK_OR_RETURN(sbp_hint.has_split_parallel());
    CHECK_EQ_OR_RETURN(sbp_hint.split_parallel().axis(), 0);
  }

  in_distribution->clear_sbp_parallel();
  out_distribution->clear_sbp_parallel();
>>>>>>> 4a454b1e

  JUST(GetNcclLogicalNdSbpFromAttr(ctx, "src_reduced_nd_sbp", input_nd_sbp));
  JUST(GetNcclLogicalNdSbpFromAttr(ctx, "dst_reduced_nd_sbp", output_nd_sbp));
  // S(0)->B
  CHECK_EQ_OR_RETURN(input_nd_sbp->sbp_parallel_size(), 1);
  CHECK_EQ_OR_RETURN(output_nd_sbp->sbp_parallel_size(), 1);
  CHECK_OR_RETURN(input_nd_sbp->sbp_parallel(0).has_split_parallel());
  CHECK_EQ_OR_RETURN(input_nd_sbp->sbp_parallel(0).split_parallel().axis(), 0);
  CHECK_OR_RETURN(output_nd_sbp->sbp_parallel(0).has_broadcast_parallel());
  CHECK_EQ_OR_RETURN(ctx->parallel_hierarchy().NumAxes(), 1);

  return Maybe<void>::Ok();
}

/* static */ Maybe<void> _ncclLogicalAllGatherOp::InferDataType(user_op::InferContext* ctx) {
  *ctx->OutputDType("out", 0) = ctx->InputDType("in", 0);
  return Maybe<void>::Ok();
}

/* static */ Maybe<Symbol<Device>> _ncclLogicalAllGatherOp::InferDevice(
    user_op::DeviceInferContext* ctx) {
  return DeviceInferFn<&SyncLaunched>(ctx);
}

/* static */ Maybe<void> _ncclLogicalAllGatherNoncontinuousOp::InferLogicalTensorDesc(
    user_op::InferContext* ctx) {
  *ctx->OutputShape("out", 0) = ctx->InputShape("in", 0);
  *ctx->OutputIsDynamic("out", 0) = ctx->InputIsDynamic("in", 0);
  return Maybe<void>::Ok();
}

/* static */ Maybe<void> _ncclLogicalAllGatherNoncontinuousOp::GetSbp(user_op::SbpContext* ctx) {
  return user_op::GetSbpFnUtil::DefaultBroadcastToBroadcast(ctx);
}

/* static */ Maybe<void> _ncclLogicalAllGatherNoncontinuousOp::InferNdSbp(
    user_op::InferNdSbpFnContext* ctx) {
<<<<<<< HEAD
  cfg::NdSbp* input_nd_sbp = ctx->NdSbp4ArgNameAndIndex("in", 0);
  cfg::NdSbp* output_nd_sbp = ctx->NdSbp4ArgNameAndIndex("out", 0);
  input_nd_sbp->clear_sbp_parallel();
  output_nd_sbp->clear_sbp_parallel();

  JUST(GetNcclLogicalNdSbpFromAttr(ctx, "src_reduced_nd_sbp", input_nd_sbp));
  JUST(GetNcclLogicalNdSbpFromAttr(ctx, "dst_reduced_nd_sbp", output_nd_sbp));
  // S(>=1)->B
  CHECK_EQ_OR_RETURN(input_nd_sbp->sbp_parallel_size(), 1);
  CHECK_EQ_OR_RETURN(output_nd_sbp->sbp_parallel_size(), 1);
  CHECK_OR_RETURN(input_nd_sbp->sbp_parallel(0).has_split_parallel());
  CHECK_GE_OR_RETURN(input_nd_sbp->sbp_parallel(0).split_parallel().axis(), 1);
  CHECK_OR_RETURN(output_nd_sbp->sbp_parallel(0).has_broadcast_parallel());
  CHECK_EQ_OR_RETURN(ctx->parallel_hierarchy().NumAxes(), 1);

=======
  const NdSbp& in_dis_hint = ctx->NdSbpHint4InputArgNameAndIndex("in", 0);
  CHECK_GE_OR_RETURN(in_dis_hint.sbp_parallel_size(), 1);
  const int64_t in_split_axis = ctx->user_op_conf().attr<int64_t>("in_split_axis");
  CHECK_GE_OR_RETURN(in_split_axis, 1);
  for (const auto& sbp_hint : in_dis_hint.sbp_parallel()) {
    CHECK_OR_RETURN(sbp_hint.has_split_parallel());
    CHECK_EQ_OR_RETURN(sbp_hint.split_parallel().axis(), in_split_axis);
  }

  NdSbp* in_distribution = ctx->NdSbp4ArgNameAndIndex("in", 0);
  NdSbp* out_distribution = ctx->NdSbp4ArgNameAndIndex("out", 0);
  in_distribution->clear_sbp_parallel();
  out_distribution->clear_sbp_parallel();

  // S(1)->(B)
  const Shape& parallel_hierarchy = ctx->parallel_hierarchy();
  CHECK_GE_OR_RETURN(parallel_hierarchy.NumAxes(), 1);
  for (int32_t i = 0; i < parallel_hierarchy.NumAxes(); ++i) {
    in_distribution->add_sbp_parallel()->mutable_split_parallel()->set_axis(in_split_axis);
    out_distribution->add_sbp_parallel()->mutable_broadcast_parallel();
  }
>>>>>>> 4a454b1e
  return Maybe<void>::Ok();
}

/* static */ Maybe<void> _ncclLogicalAllGatherNoncontinuousOp::InferDataType(
    user_op::InferContext* ctx) {
  *ctx->OutputDType("out", 0) = ctx->InputDType("in", 0);
  return Maybe<void>::Ok();
}

/* static */ Maybe<Symbol<Device>> _ncclLogicalAllGatherNoncontinuousOp::InferDevice(
    user_op::DeviceInferContext* ctx) {
  return DeviceInferFn<&SyncLaunched>(ctx);
}

/* static */ Maybe<void> _ncclLogicalS2sOp::InferLogicalTensorDesc(user_op::InferContext* ctx) {
  *ctx->OutputShape("out", 0) = ctx->InputShape("in", 0);
  *ctx->OutputIsDynamic("out", 0) = ctx->InputIsDynamic("in", 0);
  return Maybe<void>::Ok();
}

/* static */ Maybe<void> _ncclLogicalS2sOp::GetSbp(user_op::SbpContext* ctx) {
  return user_op::GetSbpFnUtil::DefaultBroadcastToBroadcast(ctx);
}

/* static */ Maybe<void> _ncclLogicalS2sOp::InferNdSbp(user_op::InferNdSbpFnContext* ctx) {
<<<<<<< HEAD
  cfg::NdSbp* input_nd_sbp = ctx->NdSbp4ArgNameAndIndex("in", 0);
  cfg::NdSbp* output_nd_sbp = ctx->NdSbp4ArgNameAndIndex("out", 0);
  input_nd_sbp->clear_sbp_parallel();
  output_nd_sbp->clear_sbp_parallel();

  JUST(GetNcclLogicalNdSbpFromAttr(ctx, "src_reduced_nd_sbp", input_nd_sbp));
  JUST(GetNcclLogicalNdSbpFromAttr(ctx, "dst_reduced_nd_sbp", output_nd_sbp));
  // S->S
  CHECK_EQ_OR_RETURN(input_nd_sbp->sbp_parallel_size(), 1);
  CHECK_EQ_OR_RETURN(output_nd_sbp->sbp_parallel_size(), 1);
  CHECK_OR_RETURN(input_nd_sbp->sbp_parallel(0).has_split_parallel());
  CHECK_OR_RETURN(output_nd_sbp->sbp_parallel(0).has_split_parallel());
  CHECK_EQ_OR_RETURN(ctx->parallel_hierarchy().NumAxes(), 1);

=======
  const int64_t in_split_axis = ctx->user_op_conf().attr<int64_t>("in_split_axis");
  const int64_t out_split_axis = ctx->user_op_conf().attr<int64_t>("out_split_axis");
  const NdSbp& in_dis_hint = ctx->NdSbpHint4InputArgNameAndIndex("in", 0);
  NdSbp* in_distribution = ctx->NdSbp4ArgNameAndIndex("in", 0);
  NdSbp* out_distribution = ctx->NdSbp4ArgNameAndIndex("out", 0);
  CHECK_GE_OR_RETURN(in_dis_hint.sbp_parallel_size(), 1);
  for (const auto& sbp_hint : in_dis_hint.sbp_parallel()) {
    CHECK_OR_RETURN(sbp_hint.has_split_parallel());
    CHECK_EQ_OR_RETURN(sbp_hint.split_parallel().axis(), in_split_axis);
  }

  in_distribution->clear_sbp_parallel();
  out_distribution->clear_sbp_parallel();

  // S(in)->S(out)
  const Shape& parallel_hierarchy = ctx->parallel_hierarchy();
  CHECK_GE_OR_RETURN(parallel_hierarchy.NumAxes(), 1);
  for (int32_t i = 0; i < parallel_hierarchy.NumAxes(); ++i) {
    in_distribution->add_sbp_parallel()->mutable_split_parallel()->set_axis(in_split_axis);
    out_distribution->add_sbp_parallel()->mutable_split_parallel()->set_axis(out_split_axis);
  }
>>>>>>> 4a454b1e
  return Maybe<void>::Ok();
}

/* static */ Maybe<void> _ncclLogicalS2sOp::InferDataType(user_op::InferContext* ctx) {
  *ctx->OutputDType("out", 0) = ctx->InputDType("in", 0);
  return Maybe<void>::Ok();
}

/* static */ Maybe<Symbol<Device>> _ncclLogicalS2sOp::InferDevice(
    user_op::DeviceInferContext* ctx) {
  return DeviceInferFn<&SyncLaunched>(ctx);
}

}  // namespace oneflow<|MERGE_RESOLUTION|>--- conflicted
+++ resolved
@@ -33,9 +33,8 @@
 }
 
 /* static */ Maybe<void> _ncclLogicalAllReduceOp::InferNdSbp(user_op::InferNdSbpFnContext* ctx) {
-<<<<<<< HEAD
-  cfg::NdSbp* input_nd_sbp = ctx->NdSbp4ArgNameAndIndex("in", 0);
-  cfg::NdSbp* output_nd_sbp = ctx->NdSbp4ArgNameAndIndex("out", 0);
+  NdSbp* input_nd_sbp = ctx->NdSbp4ArgNameAndIndex("in", 0);
+  NdSbp* output_nd_sbp = ctx->NdSbp4ArgNameAndIndex("out", 0);
   input_nd_sbp->clear_sbp_parallel();
   output_nd_sbp->clear_sbp_parallel();
 
@@ -48,26 +47,6 @@
   CHECK_OR_RETURN(output_nd_sbp->sbp_parallel(0).has_broadcast_parallel());
   CHECK_EQ_OR_RETURN(ctx->parallel_hierarchy().NumAxes(), 1);
 
-=======
-  const NdSbp& in_dis_hint = ctx->NdSbpHint4InputArgNameAndIndex("in", 0);
-  NdSbp* in_distribution = ctx->NdSbp4ArgNameAndIndex("in", 0);
-  NdSbp* out_distribution = ctx->NdSbp4ArgNameAndIndex("out", 0);
-  CHECK_GE_OR_RETURN(in_dis_hint.sbp_parallel_size(), 1);
-  for (const auto& sbp_hint : in_dis_hint.sbp_parallel()) {
-    CHECK_OR_RETURN(sbp_hint.has_partial_sum_parallel());
-  }
-
-  in_distribution->clear_sbp_parallel();
-  out_distribution->clear_sbp_parallel();
-
-  // P2B
-  const Shape& parallel_hierarchy = ctx->parallel_hierarchy();
-  CHECK_GE_OR_RETURN(parallel_hierarchy.NumAxes(), 1);
-  for (int32_t i = 0; i < parallel_hierarchy.NumAxes(); ++i) {
-    in_distribution->add_sbp_parallel()->mutable_partial_sum_parallel();
-    out_distribution->add_sbp_parallel()->mutable_broadcast_parallel();
-  }
->>>>>>> 4a454b1e
   return Maybe<void>::Ok();
 }
 
@@ -94,9 +73,8 @@
 
 /* static */ Maybe<void> _ncclLogicalReduceScatterOp::InferNdSbp(
     user_op::InferNdSbpFnContext* ctx) {
-<<<<<<< HEAD
-  cfg::NdSbp* input_nd_sbp = ctx->NdSbp4ArgNameAndIndex("in", 0);
-  cfg::NdSbp* output_nd_sbp = ctx->NdSbp4ArgNameAndIndex("out", 0);
+  NdSbp* input_nd_sbp = ctx->NdSbp4ArgNameAndIndex("in", 0);
+  NdSbp* output_nd_sbp = ctx->NdSbp4ArgNameAndIndex("out", 0);
   input_nd_sbp->clear_sbp_parallel();
   output_nd_sbp->clear_sbp_parallel();
 
@@ -110,26 +88,6 @@
   CHECK_EQ_OR_RETURN(output_nd_sbp->sbp_parallel(0).split_parallel().axis(), 0);
   CHECK_EQ_OR_RETURN(ctx->parallel_hierarchy().NumAxes(), 1);
 
-=======
-  const NdSbp& in_dis_hint = ctx->NdSbpHint4InputArgNameAndIndex("in", 0);
-  NdSbp* in_distribution = ctx->NdSbp4ArgNameAndIndex("in", 0);
-  NdSbp* out_distribution = ctx->NdSbp4ArgNameAndIndex("out", 0);
-  CHECK_GE_OR_RETURN(in_dis_hint.sbp_parallel_size(), 1);
-  for (const auto& sbp_hint : in_dis_hint.sbp_parallel()) {
-    CHECK_OR_RETURN(sbp_hint.has_partial_sum_parallel());
-  }
-
-  in_distribution->clear_sbp_parallel();
-  out_distribution->clear_sbp_parallel();
-
-  // P2S
-  const Shape& parallel_hierarchy = ctx->parallel_hierarchy();
-  CHECK_GE_OR_RETURN(parallel_hierarchy.NumAxes(), 1);
-  for (int32_t i = 0; i < parallel_hierarchy.NumAxes(); ++i) {
-    in_distribution->add_sbp_parallel()->mutable_partial_sum_parallel();
-    out_distribution->add_sbp_parallel()->mutable_split_parallel()->set_axis(0);
-  }
->>>>>>> 4a454b1e
   return Maybe<void>::Ok();
 }
 
@@ -155,24 +113,10 @@
 }
 
 /* static */ Maybe<void> _ncclLogicalAllGatherOp::InferNdSbp(user_op::InferNdSbpFnContext* ctx) {
-<<<<<<< HEAD
-  cfg::NdSbp* input_nd_sbp = ctx->NdSbp4ArgNameAndIndex("in", 0);
-  cfg::NdSbp* output_nd_sbp = ctx->NdSbp4ArgNameAndIndex("out", 0);
-  input_nd_sbp->clear_sbp_parallel();
-  output_nd_sbp->clear_sbp_parallel();
-=======
-  const NdSbp& in_dis_hint = ctx->NdSbpHint4InputArgNameAndIndex("in", 0);
-  NdSbp* in_distribution = ctx->NdSbp4ArgNameAndIndex("in", 0);
-  NdSbp* out_distribution = ctx->NdSbp4ArgNameAndIndex("out", 0);
-  CHECK_GE_OR_RETURN(in_dis_hint.sbp_parallel_size(), 1);
-  for (const auto& sbp_hint : in_dis_hint.sbp_parallel()) {
-    CHECK_OR_RETURN(sbp_hint.has_split_parallel());
-    CHECK_EQ_OR_RETURN(sbp_hint.split_parallel().axis(), 0);
-  }
-
-  in_distribution->clear_sbp_parallel();
-  out_distribution->clear_sbp_parallel();
->>>>>>> 4a454b1e
+  NdSbp* input_nd_sbp = ctx->NdSbp4ArgNameAndIndex("in", 0);
+  NdSbp* output_nd_sbp = ctx->NdSbp4ArgNameAndIndex("out", 0);
+  input_nd_sbp->clear_sbp_parallel();
+  output_nd_sbp->clear_sbp_parallel();
 
   JUST(GetNcclLogicalNdSbpFromAttr(ctx, "src_reduced_nd_sbp", input_nd_sbp));
   JUST(GetNcclLogicalNdSbpFromAttr(ctx, "dst_reduced_nd_sbp", output_nd_sbp));
@@ -210,9 +154,8 @@
 
 /* static */ Maybe<void> _ncclLogicalAllGatherNoncontinuousOp::InferNdSbp(
     user_op::InferNdSbpFnContext* ctx) {
-<<<<<<< HEAD
-  cfg::NdSbp* input_nd_sbp = ctx->NdSbp4ArgNameAndIndex("in", 0);
-  cfg::NdSbp* output_nd_sbp = ctx->NdSbp4ArgNameAndIndex("out", 0);
+  NdSbp* input_nd_sbp = ctx->NdSbp4ArgNameAndIndex("in", 0);
+  NdSbp* output_nd_sbp = ctx->NdSbp4ArgNameAndIndex("out", 0);
   input_nd_sbp->clear_sbp_parallel();
   output_nd_sbp->clear_sbp_parallel();
 
@@ -226,29 +169,6 @@
   CHECK_OR_RETURN(output_nd_sbp->sbp_parallel(0).has_broadcast_parallel());
   CHECK_EQ_OR_RETURN(ctx->parallel_hierarchy().NumAxes(), 1);
 
-=======
-  const NdSbp& in_dis_hint = ctx->NdSbpHint4InputArgNameAndIndex("in", 0);
-  CHECK_GE_OR_RETURN(in_dis_hint.sbp_parallel_size(), 1);
-  const int64_t in_split_axis = ctx->user_op_conf().attr<int64_t>("in_split_axis");
-  CHECK_GE_OR_RETURN(in_split_axis, 1);
-  for (const auto& sbp_hint : in_dis_hint.sbp_parallel()) {
-    CHECK_OR_RETURN(sbp_hint.has_split_parallel());
-    CHECK_EQ_OR_RETURN(sbp_hint.split_parallel().axis(), in_split_axis);
-  }
-
-  NdSbp* in_distribution = ctx->NdSbp4ArgNameAndIndex("in", 0);
-  NdSbp* out_distribution = ctx->NdSbp4ArgNameAndIndex("out", 0);
-  in_distribution->clear_sbp_parallel();
-  out_distribution->clear_sbp_parallel();
-
-  // S(1)->(B)
-  const Shape& parallel_hierarchy = ctx->parallel_hierarchy();
-  CHECK_GE_OR_RETURN(parallel_hierarchy.NumAxes(), 1);
-  for (int32_t i = 0; i < parallel_hierarchy.NumAxes(); ++i) {
-    in_distribution->add_sbp_parallel()->mutable_split_parallel()->set_axis(in_split_axis);
-    out_distribution->add_sbp_parallel()->mutable_broadcast_parallel();
-  }
->>>>>>> 4a454b1e
   return Maybe<void>::Ok();
 }
 
@@ -274,9 +194,8 @@
 }
 
 /* static */ Maybe<void> _ncclLogicalS2sOp::InferNdSbp(user_op::InferNdSbpFnContext* ctx) {
-<<<<<<< HEAD
-  cfg::NdSbp* input_nd_sbp = ctx->NdSbp4ArgNameAndIndex("in", 0);
-  cfg::NdSbp* output_nd_sbp = ctx->NdSbp4ArgNameAndIndex("out", 0);
+  NdSbp* input_nd_sbp = ctx->NdSbp4ArgNameAndIndex("in", 0);
+  NdSbp* output_nd_sbp = ctx->NdSbp4ArgNameAndIndex("out", 0);
   input_nd_sbp->clear_sbp_parallel();
   output_nd_sbp->clear_sbp_parallel();
 
@@ -289,29 +208,6 @@
   CHECK_OR_RETURN(output_nd_sbp->sbp_parallel(0).has_split_parallel());
   CHECK_EQ_OR_RETURN(ctx->parallel_hierarchy().NumAxes(), 1);
 
-=======
-  const int64_t in_split_axis = ctx->user_op_conf().attr<int64_t>("in_split_axis");
-  const int64_t out_split_axis = ctx->user_op_conf().attr<int64_t>("out_split_axis");
-  const NdSbp& in_dis_hint = ctx->NdSbpHint4InputArgNameAndIndex("in", 0);
-  NdSbp* in_distribution = ctx->NdSbp4ArgNameAndIndex("in", 0);
-  NdSbp* out_distribution = ctx->NdSbp4ArgNameAndIndex("out", 0);
-  CHECK_GE_OR_RETURN(in_dis_hint.sbp_parallel_size(), 1);
-  for (const auto& sbp_hint : in_dis_hint.sbp_parallel()) {
-    CHECK_OR_RETURN(sbp_hint.has_split_parallel());
-    CHECK_EQ_OR_RETURN(sbp_hint.split_parallel().axis(), in_split_axis);
-  }
-
-  in_distribution->clear_sbp_parallel();
-  out_distribution->clear_sbp_parallel();
-
-  // S(in)->S(out)
-  const Shape& parallel_hierarchy = ctx->parallel_hierarchy();
-  CHECK_GE_OR_RETURN(parallel_hierarchy.NumAxes(), 1);
-  for (int32_t i = 0; i < parallel_hierarchy.NumAxes(); ++i) {
-    in_distribution->add_sbp_parallel()->mutable_split_parallel()->set_axis(in_split_axis);
-    out_distribution->add_sbp_parallel()->mutable_split_parallel()->set_axis(out_split_axis);
-  }
->>>>>>> 4a454b1e
   return Maybe<void>::Ok();
 }
 
