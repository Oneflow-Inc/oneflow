--- conflicted
+++ resolved
@@ -133,11 +133,7 @@
       CHECK_EQ_OR_RETURN(add_to_output->data_type(), data_type);
       CHECK_EQ_OR_RETURN(add_to_output->shape(), x_shape);
     }
-<<<<<<< HEAD
-    *ctx->TensorDesc4ArgNameAndIndex("y", 0) = x;
-=======
-    *ctx->OutputTensorDesc("y", 0) = *x;
->>>>>>> 52ecdb98
+    *ctx->OutputTensorDesc("y", 0) = x;
     const auto axis = ctx->Attr<int32_t>("axis");
     CHECK_GE_OR_RETURN(axis, 0);
     CHECK_LT_OR_RETURN(axis, x_shape.NumAxes());
@@ -152,11 +148,7 @@
     JUST(SetParamTensorDesc("inv_variance"));
     if (ctx->has_output("reserve_space", 0)) {
       CHECK(reserve_space_infer_fn);
-<<<<<<< HEAD
-      reserve_space_infer_fn(ctx, &x, ctx->TensorDesc4ArgNameAndIndex("reserve_space", 0));
-=======
-      reserve_space_infer_fn(ctx, x, ctx->OutputTensorDesc("reserve_space", 0));
->>>>>>> 52ecdb98
+      reserve_space_infer_fn(ctx, &x, ctx->OutputTensorDesc("reserve_space", 0));
     }
     return Maybe<void>::Ok();
   };
@@ -176,11 +168,7 @@
       const auto& add_to_output = ctx->InputTensorDesc("_add_to_output", 0);
       CHECK_EQ_OR_RETURN(add_to_output.data_type(), data_type);
     }
-<<<<<<< HEAD
-    *ctx->TensorDesc4ArgNameAndIndex("y", 0) = x;
-=======
-    *ctx->OutputTensorDesc("y", 0) = *x;
->>>>>>> 52ecdb98
+    *ctx->OutputTensorDesc("y", 0) = x;
     const DataType param_data_type = data_type == DataType::kFloat16 ? DataType::kFloat : data_type;
     const auto CheckParamDataType = MakeCheckParamDataTypeFn(ctx, param_data_type);
     const auto SetParamDataType = MakeSetParamDataTypeFn(ctx, param_data_type);
@@ -192,11 +180,7 @@
     JUST(SetParamDataType("inv_variance"));
     if (ctx->has_output("reserve_space", 0)) {
       CHECK(reserve_space_infer_fn);
-<<<<<<< HEAD
-      reserve_space_infer_fn(ctx, &x, ctx->TensorDesc4ArgNameAndIndex("reserve_space", 0));
-=======
-      reserve_space_infer_fn(ctx, x, ctx->OutputTensorDesc("reserve_space", 0));
->>>>>>> 52ecdb98
+      reserve_space_infer_fn(ctx, &x, ctx->OutputTensorDesc("reserve_space", 0));
     }
     return Maybe<void>::Ok();
   };
@@ -379,13 +363,8 @@
     const user_op::TensorDesc* y = ctx->TensorDesc4ArgNameAndIndex("y", 0);
     CHECK_EQ_OR_RETURN(y->shape(), x_shape);
   }
-<<<<<<< HEAD
-  *ctx->TensorDesc4ArgNameAndIndex("dx", 0) = x;
-  if (ctx->has_output("addend_diff", 0)) { *ctx->TensorDesc4ArgNameAndIndex("addend_diff", 0) = x; }
-=======
-  *ctx->OutputTensorDesc("dx", 0) = *x;
-  if (ctx->has_output("addend_diff", 0)) { *ctx->OutputTensorDesc("addend_diff", 0) = *x; }
->>>>>>> 52ecdb98
+  *ctx->OutputTensorDesc("dx", 0) = x;
+  if (ctx->has_output("addend_diff", 0)) { *ctx->OutputTensorDesc("addend_diff", 0) = x; }
   const Shape param_shape({x_shape.At(ctx->Attr<int32_t>("axis"))});
   const auto CheckParamTensorDesc = MakeCheckParamTensorDescFn(ctx, param_shape);
   const auto SetParamTensorDesc = MakeSetParamTensorDescFn(ctx, param_shape);
@@ -407,13 +386,8 @@
     const user_op::TensorDesc* y = ctx->TensorDesc4ArgNameAndIndex("y", 0);
     CHECK_EQ_OR_RETURN(y->data_type(), x_type);
   }
-<<<<<<< HEAD
-  *ctx->TensorDesc4ArgNameAndIndex("dx", 0) = x;
-  if (ctx->has_output("addend_diff", 0)) { *ctx->TensorDesc4ArgNameAndIndex("addend_diff", 0) = x; }
-=======
-  *ctx->OutputTensorDesc("dx", 0) = *x;
-  if (ctx->has_output("addend_diff", 0)) { *ctx->OutputTensorDesc("addend_diff", 0) = *x; }
->>>>>>> 52ecdb98
+  *ctx->OutputTensorDesc("dx", 0) = x;
+  if (ctx->has_output("addend_diff", 0)) { *ctx->OutputTensorDesc("addend_diff", 0) = x; }
   const DataType param_data_type = x_type == DataType::kFloat16 ? DataType::kFloat : x_type;
   const auto CheckParamDataType = MakeCheckParamDataTypeFn(ctx, param_data_type);
   const auto SetParamDataType = MakeSetParamDataTypeFn(ctx, param_data_type);
