--- conflicted
+++ resolved
@@ -245,11 +245,7 @@
     int64_t parallel_num = ctx->parallel_num();
     if (parallel_num != 1) {
       // There no need to call SbpParallel4ArgNameAndIndex when parallel_num = 1 in local.
-<<<<<<< HEAD
-      const cfg::SbpParallel& x_sbp = ctx->SbpParallel4ArgNameAndIndex("x", 0);
-=======
       const SbpParallel& x_sbp = ctx->SbpParallel4ArgNameAndIndex("x", 0);
->>>>>>> 55c4c608
       if (x_sbp.has_split_parallel()) {
         CHECK_EQ_OR_RETURN(x_sbp.split_parallel().axis(), 0);
         reserve_space_bits = reserve_space_bits / ctx->parallel_num();
