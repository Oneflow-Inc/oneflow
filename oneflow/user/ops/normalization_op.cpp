/*
Copyright 2020 The OneFlow Authors. All rights reserved.

Licensed under the Apache License, Version 2.0 (the "License");
you may not use this file except in compliance with the License.
You may obtain a copy of the License at

    http://www.apache.org/licenses/LICENSE-2.0

Unless required by applicable law or agreed to in writing, software
distributed under the License is distributed on an "AS IS" BASIS,
WITHOUT WARRANTIES OR CONDITIONS OF ANY KIND, either express or implied.
See the License for the specific language governing permissions and
limitations under the License.
*/
#include "oneflow/core/framework/framework.h"
#ifdef WITH_CUDA
#include "oneflow/core/device/cudnn_util.h"
#endif

namespace oneflow {

namespace {

std::function<Maybe<void>(const std::string&)> MakeCheckParamTensorDescFn(
    user_op::InferContext* ctx, DataType data_type, const Shape& shape) {
  return [=](const std::string& bn) -> Maybe<void> {
    if (ctx->user_op_conf().has_input(bn, 0)) {
      const auto* tensor_desc = ctx->TensorDesc4ArgNameAndIndex(bn, 0);
      CHECK_OR_RETURN(tensor_desc != nullptr);
      CHECK_EQ_OR_RETURN(tensor_desc->data_type(), data_type);
      CHECK_EQ_OR_RETURN(tensor_desc->shape(), shape);
    }
    return Maybe<void>::Ok();
  };
}

std::function<Maybe<void>(const std::string&)> MakeSetParamTensorDescFn(user_op::InferContext* ctx,
                                                                        DataType data_type,
                                                                        const Shape& shape) {
  return [=](const std::string& bn) -> Maybe<void> {
    if (ctx->user_op_conf().has_output(bn, 0)) {
      auto* tensor_desc = ctx->TensorDesc4ArgNameAndIndex(bn, 0);
      CHECK_OR_RETURN(tensor_desc != nullptr);
      *tensor_desc->mut_data_type() = data_type;
      *tensor_desc->mut_shape() = shape;
    }
    return Maybe<void>::Ok();
  };
}

void FwInputArgModifyFn(const user_op::GetInputArgModifier& GetInputArgModifierFn,
                        const user_op::UserOpConfWrapper& conf) {
  bool training;
  if (conf.op_type_name() == "normalization") {
    training = conf.attr<bool>("training");
  } else {
    training = true;
  }
  user_op::InputArgModifier* moving_mean_modifier = GetInputArgModifierFn("moving_mean", 0);
  CHECK(moving_mean_modifier != nullptr);
  moving_mean_modifier->set_is_mutable(training);
  moving_mean_modifier->set_requires_grad(false);
  user_op::InputArgModifier* moving_variance_modifier = GetInputArgModifierFn("moving_variance", 0);
  CHECK(moving_variance_modifier != nullptr);
  moving_variance_modifier->set_is_mutable(training);
  moving_variance_modifier->set_requires_grad(false);
}

Maybe<void> FwBatchAxisInferFn(user_op::BatchAxisContext* ctx) {
  const OptInt64* x_batch_axis = ctx->BatchAxis4ArgNameAndIndex("x", 0);
  *ctx->BatchAxis4ArgNameAndIndex("y", 0) = *x_batch_axis;
  const auto ClearBatchAxis = [ctx](const std::string& name) {
    if (ctx->user_op_conf().has_output(name, 0)) {
      ctx->BatchAxis4ArgNameAndIndex(name, 0)->clear_value();
    }
  };
  ClearBatchAxis("mean");
  ClearBatchAxis("inv_variance");
  ClearBatchAxis("reserve_space");
  return Maybe<void>::Ok();
}

Maybe<void> FwGetSbpFn(user_op::SbpContext* ctx) {
  std::vector<user_op::OpArg> split_args;
  split_args.emplace_back("x", 0);
  split_args.emplace_back("y", 0);
  if (ctx->user_op_conf().has_input("addend", 0)) { split_args.emplace_back("addend", 0); }
  if (ctx->user_op_conf().has_input("_add_to_output", 0)) {
    split_args.emplace_back("_add_to_output", 0);
  }
  std::vector<user_op::OpArg> broadcast_args;
  broadcast_args.emplace_back("moving_mean", 0);
  broadcast_args.emplace_back("moving_variance", 0);
  broadcast_args.emplace_back("gamma", 0);
  broadcast_args.emplace_back("beta", 0);
  if (ctx->user_op_conf().has_output("mean", 0)) { broadcast_args.emplace_back("mean", 0); }
  if (ctx->user_op_conf().has_output("inv_variance", 0)) {
    broadcast_args.emplace_back("inv_variance", 0);
  }
  if (ctx->user_op_conf().has_output("reserve_space", 0)) {
    broadcast_args.emplace_back("reserve_space", 0);
  }
  ctx->NewBuilder().Broadcast(broadcast_args).Split(split_args, 0).Build();
  return Maybe<void>::Ok();
}

user_op::TensorDescInferFn MakeFwTensorDescInferFn(
    const std::function<Maybe<void>(user_op::InferContext* ctx, const user_op::TensorDesc* x,
                                    user_op::TensorDesc* reserve_space)>& reserve_space_infer_fn) {
  return [reserve_space_infer_fn](user_op::InferContext* ctx) -> Maybe<void> {
#ifdef WITH_CUDA
    // assume cudnn is enabled
    CHECK_GE_OR_RETURN(ctx->Attr<float>("epsilon"), CUDNN_BN_MIN_EPSILON);
#endif
    const auto* x = ctx->TensorDesc4ArgNameAndIndex("x", 0);
    const auto data_type = x->data_type();
    const Shape& x_shape = x->shape();
    if (ctx->user_op_conf().has_input("addend", 0)) {
      const auto* addend = ctx->TensorDesc4ArgNameAndIndex("addend", 0);
      CHECK_EQ_OR_RETURN(addend->data_type(), data_type);
      CHECK_EQ_OR_RETURN(addend->shape(), x_shape);
    }
    if (ctx->user_op_conf().has_input("_add_to_output", 0)) {
      const auto* add_to_output = ctx->TensorDesc4ArgNameAndIndex("_add_to_output", 0);
      CHECK_EQ_OR_RETURN(add_to_output->data_type(), data_type);
      CHECK_EQ_OR_RETURN(add_to_output->shape(), x_shape);
    }
    *ctx->TensorDesc4ArgNameAndIndex("y", 0) = *x;
    const auto axis = ctx->Attr<int32_t>("axis");
    CHECK_GE_OR_RETURN(axis, 0);
    CHECK_LT_OR_RETURN(axis, x_shape.NumAxes());
    const Shape param_shape({x_shape.At(axis)});
    const DataType param_data_type = data_type == DataType::kFloat16 ? DataType::kFloat : data_type;
    const auto CheckParamTensorDesc = MakeCheckParamTensorDescFn(ctx, param_data_type, param_shape);
    const auto SetParamTensorDesc = MakeSetParamTensorDescFn(ctx, param_data_type, param_shape);
    JUST(CheckParamTensorDesc("moving_mean"));
    JUST(CheckParamTensorDesc("moving_variance"));
    JUST(CheckParamTensorDesc("beta"));
    JUST(CheckParamTensorDesc("gamma"));
    JUST(SetParamTensorDesc("mean"));
    JUST(SetParamTensorDesc("inv_variance"));
    if (ctx->user_op_conf().has_output("reserve_space", 0)) {
      CHECK(reserve_space_infer_fn);
      reserve_space_infer_fn(ctx, x, ctx->TensorDesc4ArgNameAndIndex("reserve_space", 0));
    }
    return Maybe<void>::Ok();
  };
}

user_op::TensorDescInferFn MakeFwTensorDescInferFn() {
  return MakeFwTensorDescInferFn(
      std::function<Maybe<void>(user_op::InferContext * ctx, const user_op::TensorDesc* x,
                                user_op::TensorDesc* reserve_space)>());
}
/*
Example for normalization:

<<<<<<< HEAD
ComputationCost (mean(|x|), variance (2|x|), moving mean(|x|), moving variance (2|x|), nomalization (2|x|))
= |x| + |x|/m + 2|x| + |x|/m + 2|x| + 2|x|/m + 2|x|
= 7|x| +4|x|/m
≈ 7|x|
*/
Maybe<double> GetComputationCostFn(user_op::ComputeComplexityFnContext* ctx) {
  const user_op::TensorDesc* x = ctx->TensorDesc4ArgNameAndIndex("x", 0);
  double cost = x->shape().elem_cnt() * 7;
=======
ComputationCost
= |x| + |x|/m + 2|x| + |x|/m + 2|x| + 2|x|/m
= 5|x| +4|x|/m
≈ 5|x|
*/
Maybe<double> GetComputationCostFn(user_op::ComputeComplexityFnContext* ctx) {
  const user_op::TensorDesc* x = ctx->TensorDesc4ArgNameAndIndex("x", 0);
  double cost = x->shape().elem_cnt() * 5;
>>>>>>> 1fab6e10
  if (ctx->SbpParallel4ArgNameAndIndex("y", 0).has_split_parallel()) {
    return cost / ctx->parallel_desc().parallel_num();
  }
  return cost;
}

REGISTER_USER_OP("normalization")
    .Input("x")
    .Input("moving_mean")
    .Input("moving_variance")
    .Input("gamma")
    .Input("beta")
    .OptionalInput("_add_to_output")
    .Output("y")
    .OptionalOutput("mean")
    .OptionalOutput("inv_variance")
    .Attr<int32_t>("axis")
    .Attr<float>("epsilon")
    .Attr<bool>("training")
    .Attr<float>("momentum")
    .SetInputArgModifyFn(FwInputArgModifyFn)
    .SetTensorDescInferFn(MakeFwTensorDescInferFn())
    .SetBatchAxisInferFn(FwBatchAxisInferFn)
    .SetGetSbpFn(FwGetSbpFn)
    .SetComputeComplexityFn(GetComputationCostFn);

REGISTER_USER_OP("normalization_add_relu")
    .Input("x")
    .OptionalInput("addend")
    .Input("moving_mean")
    .Input("moving_variance")
    .Input("gamma")
    .Input("beta")
    .Output("y")
    .Output("reserve_space")
    .OptionalOutput("mean")
    .OptionalOutput("inv_variance")
    .Attr<int32_t>("axis")
    .Attr<float>("epsilon")
    .Attr<float>("momentum")
    .SetInputArgModifyFn(FwInputArgModifyFn)
    .SetTensorDescInferFn(
        MakeFwTensorDescInferFn([](user_op::InferContext* ctx, const user_op::TensorDesc* x,
                                   user_op::TensorDesc* reserve_space) -> Maybe<void> {
          const auto* x_desc = ctx->TensorDesc4ArgNameAndIndex("x", 0);
          *reserve_space->mut_data_type() = DataType::kInt32;
          *reserve_space->mut_shape() =
              Shape({static_cast<int64_t>(RoundUp(x_desc->shape().elem_cnt(), 32) / 32)});
          return Maybe<void>::Ok();
        }))
    .SetBatchAxisInferFn(FwBatchAxisInferFn)
    .SetGetSbpFn(FwGetSbpFn)
    .SetComputeComplexityFn(GetComputationCostFn);

#if defined(WITH_CUDA) && (CUDNN_VERSION >= 7401)

REGISTER_USER_OP("cudnn_fused_normalization_add_relu")
    .Input("x")
    .OptionalInput("addend")
    .Input("moving_mean")
    .Input("moving_variance")
    .Input("gamma")
    .Input("beta")
    .Output("y")
    .Output("reserve_space")
    .OptionalOutput("mean")
    .OptionalOutput("inv_variance")
    .Attr<int32_t>("axis")
    .Attr<float>("epsilon")
    .Attr<float>("momentum")
    .SetInputArgModifyFn(FwInputArgModifyFn)
    .SetTensorDescInferFn(
        MakeFwTensorDescInferFn([](user_op::InferContext* ctx, const user_op::TensorDesc* x,
                                   user_op::TensorDesc* reserve_space) -> Maybe<void> {
          const Shape& x_shape = x->shape();
          const auto axis = ctx->Attr<int32_t>("axis");
          CHECK_EQ_OR_RETURN(x_shape.Count(axis + 1), 1);
          int64_t n = x_shape.At(0);
          int64_t h = x_shape.Count(1, axis);
          int64_t w = 1;
          int64_t c = x_shape.At(axis);
          cudnnHandle_t cudnn_handle;
          size_t reserve_space_size;
          OF_CUDNN_CHECK(cudnnCreate(&cudnn_handle));
          CudnnTensorDesc xy_desc(CUDNN_TENSOR_NHWC, x->data_type(), n, c, h, w);
          CudnnActivationDesc activation_desc(CUDNN_ACTIVATION_RELU, CUDNN_PROPAGATE_NAN, 0);
          cudnnBatchNormOps_t ops;
          if (ctx->user_op_conf().has_input("addend", 0)) {
            ops = CUDNN_BATCHNORM_OPS_BN_ADD_ACTIVATION;
          } else {
            ops = CUDNN_BATCHNORM_OPS_BN_ACTIVATION;
          }
          OF_CUDNN_CHECK(cudnnGetBatchNormalizationTrainingExReserveSpaceSize(
              cudnn_handle, CUDNN_BATCHNORM_SPATIAL_PERSISTENT, ops, activation_desc.Get(),
              xy_desc.Get(), &reserve_space_size));
          reserve_space_size = std::max(reserve_space_size, GetOneVal<size_t>());
          *reserve_space->mut_data_type() = DataType::kChar;
          *reserve_space->mut_shape() = Shape({static_cast<int64_t>(reserve_space_size)});
          OF_CUDNN_CHECK(cudnnDestroy(cudnn_handle));
          return Maybe<void>::Ok();
        }))
    .SetBatchAxisInferFn(FwBatchAxisInferFn)
    .SetGetSbpFn(FwGetSbpFn)
    .SetComputeComplexityFn(GetComputationCostFn);

#endif

Maybe<void> BwTensorDescInferFn(user_op::InferContext* ctx) {
#ifdef WITH_CUDA
  // assume cudnn is enabled
  CHECK_GE_OR_RETURN(ctx->Attr<float>("epsilon"), CUDNN_BN_MIN_EPSILON);
#endif
  const user_op::TensorDesc* x = ctx->TensorDesc4ArgNameAndIndex("x", 0);
  const DataType x_type = x->data_type();
  const Shape& x_shape = x->shape();
  const user_op::TensorDesc* dy = ctx->TensorDesc4ArgNameAndIndex("dy", 0);
  CHECK_EQ_OR_RETURN(dy->data_type(), x_type);
  CHECK_EQ_OR_RETURN(dy->shape(), x_shape);
  if (ctx->user_op_conf().has_input("y", 0)) {
    const user_op::TensorDesc* y = ctx->TensorDesc4ArgNameAndIndex("y", 0);
    CHECK_EQ_OR_RETURN(y->data_type(), x_type);
    CHECK_EQ_OR_RETURN(y->shape(), x_shape);
  }
  *ctx->TensorDesc4ArgNameAndIndex("dx", 0) = *x;
  if (ctx->user_op_conf().has_output("addend_diff", 0)) {
    *ctx->TensorDesc4ArgNameAndIndex("addend_diff", 0) = *x;
  }
  const Shape param_shape({x_shape.At(ctx->Attr<int32_t>("axis"))});
  const DataType param_data_type = x_type == DataType::kFloat16 ? DataType::kFloat : x_type;
  const auto CheckParamTensorDesc = MakeCheckParamTensorDescFn(ctx, param_data_type, param_shape);
  const auto SetParamTensorDesc = MakeSetParamTensorDescFn(ctx, param_data_type, param_shape);
  JUST(CheckParamTensorDesc("mean"));
  JUST(CheckParamTensorDesc("inv_variance"));
  JUST(CheckParamTensorDesc("gamma"));
  JUST(CheckParamTensorDesc("beta"));
  JUST(SetParamTensorDesc("gamma_diff"));
  JUST(SetParamTensorDesc("beta_diff"));
  return Maybe<void>::Ok();
}

Maybe<void> BwBatchAxisInferFn(user_op::BatchAxisContext* ctx) {
  const OptInt64* dy_batch_axis = ctx->BatchAxis4ArgNameAndIndex("dy", 0);
  *ctx->BatchAxis4ArgNameAndIndex("dx", 0) = *dy_batch_axis;
  if (ctx->user_op_conf().has_output("addend_diff", 0)) {
    *ctx->BatchAxis4ArgNameAndIndex("addend_diff", 0) = *dy_batch_axis;
  }
  ctx->BatchAxis4ArgNameAndIndex("gamma_diff", 0)->clear_value();
  ctx->BatchAxis4ArgNameAndIndex("beta_diff", 0)->clear_value();
  return Maybe<void>::Ok();
}

Maybe<void> BwGetSbpFn(user_op::SbpContext* ctx) {
  std::vector<user_op::OpArg> broadcast_args;
  broadcast_args.emplace_back("mean", 0);
  broadcast_args.emplace_back("inv_variance", 0);
  broadcast_args.emplace_back("gamma", 0);
  if (ctx->user_op_conf().has_input("beta", 0)) { broadcast_args.emplace_back("beta", 0); }
  if (ctx->user_op_conf().has_input("reserve_space", 0)) {
    broadcast_args.emplace_back("reserve_space", 0);
  }
  std::vector<user_op::OpArg> partial_sum_args;
  partial_sum_args.emplace_back("gamma_diff", 0);
  partial_sum_args.emplace_back("beta_diff", 0);
  std::vector<user_op::OpArg> split_args;
  split_args.emplace_back("x", 0);
  split_args.emplace_back("dy", 0);
  split_args.emplace_back("dx", 0);
  if (ctx->user_op_conf().has_input("y", 0)) { split_args.emplace_back("y", 0); }
  if (ctx->user_op_conf().has_output("addend_diff", 0)) {
    split_args.emplace_back("addend_diff", 0);
  }
  ctx->NewBuilder()
      .Broadcast(broadcast_args)
      .PartialSum(partial_sum_args)
      .Split(split_args, 0)
      .Build();
  return Maybe<void>::Ok();
}

Maybe<double> BwGetComputationCostFn(user_op::ComputeComplexityFnContext* ctx) {
  const user_op::TensorDesc* x = ctx->TensorDesc4ArgNameAndIndex("x", 0);
<<<<<<< HEAD
  double cost = x->shape().elem_cnt() * 7;
=======
  double cost = x->shape().elem_cnt() * 5;
>>>>>>> 1fab6e10
  if (ctx->SbpParallel4ArgNameAndIndex("dy", 0).has_split_parallel()) {
    return cost / ctx->parallel_desc().parallel_num();
  }
  return cost;

}

REGISTER_USER_OP("normalization_grad")
    .Input("x")
    .Input("dy")
    .Input("mean")
    .Input("inv_variance")
    .Input("gamma")
    .Output("gamma_diff")
    .Output("beta_diff")
    .Output("dx")
    .Attr<int32_t>("axis")
    .Attr<float>("epsilon")
    .SetTensorDescInferFn(BwTensorDescInferFn)
    .SetBatchAxisInferFn(BwBatchAxisInferFn)
    .SetGetSbpFn(BwGetSbpFn)
    .SetComputeComplexityFn(BwGetComputationCostFn);

REGISTER_USER_OP("normalization_add_relu_grad")
    .Input("x")
    .Input("dy")
    .Input("mean")
    .Input("inv_variance")
    .Input("gamma")
    .Input("beta")
    .Input("reserve_space")
    .Input("y")
    .Output("gamma_diff")
    .Output("beta_diff")
    .Output("dx")
    .OptionalOutput("addend_diff")
    .Attr<int32_t>("axis")
    .Attr<float>("epsilon")
    .SetTensorDescInferFn(BwTensorDescInferFn)
    .SetBatchAxisInferFn(BwBatchAxisInferFn)
    .SetGetSbpFn(BwGetSbpFn)
    .SetComputeComplexityFn(BwGetComputationCostFn);

#if defined(WITH_CUDA) && (CUDNN_VERSION >= 7401)

REGISTER_USER_OP("cudnn_fused_normalization_add_relu_grad")
    .Input("x")
    .Input("dy")
    .Input("mean")
    .Input("inv_variance")
    .Input("gamma")
    .Input("beta")
    .Input("reserve_space")
    .Input("y")
    .Output("gamma_diff")
    .Output("beta_diff")
    .Output("dx")
    .OptionalOutput("addend_diff")
    .Attr<int32_t>("axis")
    .Attr<float>("epsilon")
    .SetTensorDescInferFn(BwTensorDescInferFn)
    .SetBatchAxisInferFn(BwBatchAxisInferFn)
    .SetGetSbpFn(BwGetSbpFn)
    .SetComputeComplexityFn(BwGetComputationCostFn);

#endif

REGISTER_USER_OP_GRAD("normalization")
    .SetBackwardOpConfGenFn([](user_op::BackwardOpConfContext* ctx) {
      const bool is_training = ctx->FwOp().attr<bool>("training");
      const bool is_fp16 = ctx->FwOp().arg_tensor_desc("y", 0).data_type() == DataType::kFloat16;

      // calculate inv_variance from moving_variance
      const auto var_add_eps_op_name =
          "System-AutoGrad-" + ctx->FwOp().op_name() + "-VarianceAddEpsilon";
      ctx->DefineOp(var_add_eps_op_name, [&ctx](user_op::BackwardOpBuilder& builder) {
        return builder.OpTypeName("scalar_add")
            .InputBind("in", ctx->FwOp().input("moving_variance", 0))
            .Attr("has_float_operand", true)
            .Attr("has_int_operand", false)
            .Attr("int_operand", static_cast<int64_t>(0))
            .Attr("float_operand", static_cast<double>(ctx->FwOp().attr<float>("epsilon")))
            .Output("out")
            .Build();
      });

      const auto var_rsqrt_op_name = "System-AutoGrad-" + ctx->FwOp().op_name() + "-VarianceRsqrt";
      ctx->DefineOp(var_rsqrt_op_name,
                    [&ctx, &var_add_eps_op_name](user_op::BackwardOpBuilder& builder) {
                      return builder.OpTypeName("rsqrt")
                          .InputBind("x", ctx->GetOp(var_add_eps_op_name).output("out", 0))
                          .Output("y")
                          .Build();
                    });

      const auto grad_op_name = ctx->FwOp().op_name() + "_grad";
      ctx->DefineOp(grad_op_name, [&ctx, &is_training,
                                   &var_rsqrt_op_name](user_op::BackwardOpBuilder& builder) {
        builder.OpTypeName("normalization_grad")
            .InputBind("x", ctx->FwOp().input("x", 0))
            .InputBind("dy", ctx->FwOp().output_grad("y", 0))
            .InputBind("gamma", ctx->FwOp().input("gamma", 0))
            .Attr("axis", ctx->FwOp().attr<int32_t>("axis"))
            .Attr("epsilon", ctx->FwOp().attr<float>("epsilon"))
            .Output("gamma_diff")
            .Output("beta_diff")
            .Output("dx");
        if (is_training) {
          builder.InputBind("mean", ctx->FwOp().output("mean", 0))
              .InputBind("inv_variance", ctx->FwOp().output("inv_variance", 0));
        } else {
          builder.InputBind("mean", ctx->FwOp().input("moving_mean", 0))
              .InputBind("inv_variance", ctx->GetOp(var_rsqrt_op_name).output("y", 0));
        }
        return builder.Build();
      });

      // calculate dx manually as cudnn cannot be used in evaluation mode
      // reference: https://github.com/pytorch/pytorch/issues/4284
      const auto axis = ctx->FwOp().attr<int32_t>("axis");
      const auto BroadcastMulAtAxisOpDefine =
          [&ctx, &axis](std::function<std::string()> scale_bn_func,
                        std::function<std::string()> input_bn_func, const std::string& name) {
            // local variable(scale_bn_func) need to be captured by value
            const auto reshape_op_name = "System-AutoGrad-" + name + "-Reshape";
            ctx->DefineOp(reshape_op_name,
                          [&ctx, &axis, scale_bn_func](user_op::BackwardOpBuilder& builder) {
                            DimVector broadcast_dim_vec;
                            const auto& in_shape = ctx->FwOp().arg_tensor_desc("x", 0).shape();
                            FOR_RANGE(size_t, i, 0, in_shape.NumAxes()) {
                              if (i != axis) {
                                broadcast_dim_vec.push_back(1);
                              } else {
                                broadcast_dim_vec.push_back(in_shape.At(axis));
                              }
                            }
                            const Shape broadcast_shape(broadcast_dim_vec);

                            return builder.OpTypeName("reshape")
                                .InputBind("in", scale_bn_func())
                                .Attr("shape", broadcast_shape)
                                .Output("out")
                                .Build();
                          });

            // local variable(reshape_op_name/input_bn_func) need to be captured by value
            const auto mul_op_name = "System-AutoGrad-" + name + "-BroadcastMul";
            ctx->DefineOp(mul_op_name, [&ctx, reshape_op_name,
                                        input_bn_func](user_op::BackwardOpBuilder& builder) {
              return builder.OpTypeName("broadcast_mul")
                  .InputBind("x", ctx->GetOp(reshape_op_name).output("out", 0))
                  .InputBind("y", input_bn_func())
                  .Output("z")
                  .Build();
            });
          };

      const auto dy_h2f_cast_op_name = "System-AutoGrad-" + ctx->FwOp().op_name() + "-Cast-dy-h2f";
      ctx->DefineOp(dy_h2f_cast_op_name, [&ctx](user_op::BackwardOpBuilder& builder) {
        return builder.OpTypeName("cast")
            .Input("in", ctx->FwOp().output_grad("y", 0))
            .Output("out")
            .Attr("dtype", ctx->FwOp().arg_tensor_desc("gamma", 0).data_type())
            .Build();
      });

      const std::string mul_gamma_name = ctx->FwOp().op_name() + "_out_grad_mul_gamma";
      const auto dy_mul_gamma_op_name = "System-AutoGrad-" + mul_gamma_name + "-BroadcastMul";
      BroadcastMulAtAxisOpDefine([&ctx]() { return ctx->FwOp().input("gamma", 0); },
                                 [&ctx, &is_fp16, &dy_h2f_cast_op_name]() {
                                   if (is_fp16) {
                                     return ctx->GetOp(dy_h2f_cast_op_name).output("out", 0);
                                   } else {
                                     return ctx->FwOp().output_grad("y", 0);
                                   }
                                 },
                                 mul_gamma_name);

      const std::string mul_inv_var_name = ctx->FwOp().op_name() + "_out_grad_mul_inv_var";
      const auto dy_mul_inv_var_op_name = "System-AutoGrad-" + mul_inv_var_name + "-BroadcastMul";
      BroadcastMulAtAxisOpDefine(
          [&ctx, &var_rsqrt_op_name]() { return ctx->GetOp(var_rsqrt_op_name).output("y", 0); },
          [&ctx, &dy_mul_gamma_op_name]() {
            return ctx->GetOp(dy_mul_gamma_op_name).output("z", 0);
          },
          mul_inv_var_name);

      const auto dx_f2h_cast_op_name = "System-AutoGrad-" + ctx->FwOp().op_name() + "-Cast-dx-f2h";
      ctx->DefineOp(dx_f2h_cast_op_name,
                    [&ctx, &dy_mul_inv_var_op_name](user_op::BackwardOpBuilder& builder) {
                      return builder.OpTypeName("cast")
                          .InputBind("in", ctx->GetOp(dy_mul_inv_var_op_name).output("z", 0))
                          .Output("out")
                          .Attr("dtype", DataType::kFloat16)
                          .Build();
                    });

      // TODO(liujuncheng): delete identity op when boxing support separated regsts
      const auto gamma_identity_op_name = ctx->FwOp().op_name() + "_grad_gamma_diff_identity";
      ctx->DefineOp(gamma_identity_op_name,
                    [&ctx, &grad_op_name](user_op::BackwardOpBuilder& builder) {
                      return builder.OpTypeName("identity")
                          .InputBind("in", ctx->GetOp(grad_op_name).output("gamma_diff", 0))
                          .Output("out")
                          .Build();
                    });

      // TODO(liujuncheng): delete identity op when boxing support separated regsts
      const auto beta_identity_op_name = ctx->FwOp().op_name() + "_grad_beta_diff_identity";
      ctx->DefineOp(beta_identity_op_name,
                    [&ctx, &grad_op_name](user_op::BackwardOpBuilder& builder) {
                      return builder.OpTypeName("identity")
                          .InputBind("in", ctx->GetOp(grad_op_name).output("beta_diff", 0))
                          .Output("out")
                          .Build();
                    });

      ctx->FwOp().InputGradBind(user_op::OpArg("x", 0),
                                [&ctx, &is_training, &is_fp16, &grad_op_name, &dx_f2h_cast_op_name,
                                 &dy_mul_inv_var_op_name]() -> const std::string& {
                                  if (is_training) {
                                    return ctx->GetOp(grad_op_name).output("dx", 0);
                                  } else {
                                    if (is_fp16) {
                                      return ctx->GetOp(dx_f2h_cast_op_name).output("out", 0);
                                    } else {
                                      return ctx->GetOp(dy_mul_inv_var_op_name).output("z", 0);
                                    }
                                  }
                                });

      ctx->FwOp().InputGradBind(user_op::OpArg("gamma", 0),
                                [&ctx, &gamma_identity_op_name]() -> const std::string& {
                                  return ctx->GetOp(gamma_identity_op_name).output("out", 0);
                                });
      ctx->FwOp().InputGradBind(user_op::OpArg("beta", 0),
                                [&ctx, &beta_identity_op_name]() -> const std::string& {
                                  return ctx->GetOp(beta_identity_op_name).output("out", 0);
                                });
    });

REGISTER_USER_OP_GRAD("normalization_add_relu")
    .SetBackwardOpConfGenFn([](user_op::BackwardOpConfContext* ctx) {
      const auto grad_op_name = ctx->FwOp().op_name() + "_grad";
      ctx->DefineOp(grad_op_name, [&ctx](user_op::BackwardOpBuilder& builder) {
        builder.OpTypeName("normalization_add_relu_grad")
            .InputBind("x", ctx->FwOp().input("x", 0))
            .InputBind("dy", ctx->FwOp().output_grad("y", 0))
            .InputBind("gamma", ctx->FwOp().input("gamma", 0))
            .InputBind("beta", ctx->FwOp().input("beta", 0))
            .InputBind("reserve_space", ctx->FwOp().output("reserve_space", 0))
            .InputBind("mean", ctx->FwOp().output("mean", 0))
            .InputBind("inv_variance", ctx->FwOp().output("inv_variance", 0))
            .InputBind("y", ctx->FwOp().output("y", 0))
            .Attr("axis", ctx->FwOp().attr<int32_t>("axis"))
            .Attr("epsilon", ctx->FwOp().attr<float>("epsilon"))
            .Output("gamma_diff")
            .Output("beta_diff")
            .Output("dx");
        if (ctx->FwOp().input_size("addend") != 0) { builder.Output("addend_diff"); }
        return builder.Build();
      });

      // TODO(liujuncheng): delete identity op when boxing support separated regsts
      const auto gamma_identity_op_name = ctx->FwOp().op_name() + "_grad_gamma_diff_identity";
      ctx->DefineOp(gamma_identity_op_name,
                    [&ctx, &grad_op_name](user_op::BackwardOpBuilder& builder) {
                      return builder.OpTypeName("identity")
                          .InputBind("in", ctx->GetOp(grad_op_name).output("gamma_diff", 0))
                          .Output("out")
                          .Build();
                    });

      // TODO(liujuncheng): delete identity op when boxing support separated regsts
      const auto beta_identity_op_name = ctx->FwOp().op_name() + "_grad_beta_diff_identity";
      ctx->DefineOp(beta_identity_op_name,
                    [&ctx, &grad_op_name](user_op::BackwardOpBuilder& builder) {
                      return builder.OpTypeName("identity")
                          .InputBind("in", ctx->GetOp(grad_op_name).output("beta_diff", 0))
                          .Output("out")
                          .Build();
                    });

      ctx->FwOp().InputGradBind(user_op::OpArg("x", 0),
                                [&ctx, &grad_op_name]() -> const std::string& {
                                  return ctx->GetOp(grad_op_name).output("dx", 0);
                                });
      if (ctx->FwOp().user_op_conf().has_input("addend", 0)) {
        ctx->FwOp().InputGradBind(user_op::OpArg("addend", 0),
                                  [&ctx, &grad_op_name]() -> const std::string& {
                                    return ctx->GetOp(grad_op_name).output("addend_diff", 0);
                                  });
      }
      ctx->FwOp().InputGradBind(user_op::OpArg("gamma", 0),
                                [&ctx, &gamma_identity_op_name]() -> const std::string& {
                                  return ctx->GetOp(gamma_identity_op_name).output("out", 0);
                                });
      ctx->FwOp().InputGradBind(user_op::OpArg("beta", 0),
                                [&ctx, &beta_identity_op_name]() -> const std::string& {
                                  return ctx->GetOp(beta_identity_op_name).output("out", 0);
                                });
    });

}  // namespace

}  // namespace oneflow<|MERGE_RESOLUTION|>--- conflicted
+++ resolved
@@ -156,7 +156,6 @@
 /*
 Example for normalization:
 
-<<<<<<< HEAD
 ComputationCost (mean(|x|), variance (2|x|), moving mean(|x|), moving variance (2|x|), nomalization (2|x|))
 = |x| + |x|/m + 2|x| + |x|/m + 2|x| + 2|x|/m + 2|x|
 = 7|x| +4|x|/m
@@ -165,16 +164,7 @@
 Maybe<double> GetComputationCostFn(user_op::ComputeComplexityFnContext* ctx) {
   const user_op::TensorDesc* x = ctx->TensorDesc4ArgNameAndIndex("x", 0);
   double cost = x->shape().elem_cnt() * 7;
-=======
-ComputationCost
-= |x| + |x|/m + 2|x| + |x|/m + 2|x| + 2|x|/m
-= 5|x| +4|x|/m
-≈ 5|x|
-*/
-Maybe<double> GetComputationCostFn(user_op::ComputeComplexityFnContext* ctx) {
-  const user_op::TensorDesc* x = ctx->TensorDesc4ArgNameAndIndex("x", 0);
-  double cost = x->shape().elem_cnt() * 5;
->>>>>>> 1fab6e10
+
   if (ctx->SbpParallel4ArgNameAndIndex("y", 0).has_split_parallel()) {
     return cost / ctx->parallel_desc().parallel_num();
   }
@@ -356,11 +346,8 @@
 
 Maybe<double> BwGetComputationCostFn(user_op::ComputeComplexityFnContext* ctx) {
   const user_op::TensorDesc* x = ctx->TensorDesc4ArgNameAndIndex("x", 0);
-<<<<<<< HEAD
   double cost = x->shape().elem_cnt() * 7;
-=======
-  double cost = x->shape().elem_cnt() * 5;
->>>>>>> 1fab6e10
+
   if (ctx->SbpParallel4ArgNameAndIndex("dy", 0).has_split_parallel()) {
     return cost / ctx->parallel_desc().parallel_num();
   }
