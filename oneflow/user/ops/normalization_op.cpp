--- conflicted
+++ resolved
@@ -146,13 +146,8 @@
     JUST(SetParamTensorDesc("mean"));
     JUST(SetParamTensorDesc("inv_variance"));
     if (ctx->has_output("reserve_space", 0)) {
-<<<<<<< HEAD
       CHECK_OR_RETURN(reserve_space_infer_fn);
-      reserve_space_infer_fn(ctx, x, ctx->OutputTensorDesc("reserve_space", 0));
-=======
-      CHECK(reserve_space_infer_fn);
       reserve_space_infer_fn(ctx, &x, ctx->OutputTensorDesc("reserve_space", 0));
->>>>>>> bd2d3dc2
     }
     return Maybe<void>::Ok();
   };
@@ -183,13 +178,8 @@
     JUST(SetParamDataType("mean"));
     JUST(SetParamDataType("inv_variance"));
     if (ctx->has_output("reserve_space", 0)) {
-<<<<<<< HEAD
       CHECK_OR_RETURN(reserve_space_infer_fn);
-      reserve_space_infer_fn(ctx, x, ctx->OutputTensorDesc("reserve_space", 0));
-=======
-      CHECK(reserve_space_infer_fn);
       reserve_space_infer_fn(ctx, &x, ctx->OutputTensorDesc("reserve_space", 0));
->>>>>>> bd2d3dc2
     }
     return Maybe<void>::Ok();
   };
