/*
Copyright 2020 The OneFlow Authors. All rights reserved.

Licensed under the Apache License, Version 2.0 (the "License");
you may not use this file except in compliance with the License.
You may obtain a copy of the License at

    http://www.apache.org/licenses/LICENSE-2.0

Unless required by applicable law or agreed to in writing, software
distributed under the License is distributed on an "AS IS" BASIS,
WITHOUT WARRANTIES OR CONDITIONS OF ANY KIND, either express or implied.
See the License for the specific language governing permissions and
limitations under the License.
*/
#include "oneflow/core/framework/framework.h"
#include "oneflow/core/framework/op_generated.h"

namespace oneflow {

/* static */ Maybe<void> NLLOp::InferDataType(user_op::InferContext* ctx) {
  CHECK_OR_RETURN(IsIndexDataType(ctx->InputDType("target", 0)))
      << ctx->op_name() << ": expected target being integer type";

  DataType input_dtype = ctx->InputDType("input", 0);
  if (ctx->has_input("weight", 0)) {
    DataType weight_dtype = ctx->InputDType("weight", 0);
    CHECK_EQ_OR_RETURN(weight_dtype, input_dtype) << ctx->op_name() << ": expected weight dtype "
                                                  << input_dtype << ", but got " << weight_dtype;
  }

  ctx->SetOutputDType("output", 0, input_dtype);
  ctx->SetOutputDType("out_weight", 0, input_dtype);

  return Maybe<void>::Ok();
}

/* static */ Maybe<void> NLLOp::InferLogicalTensorDesc(user_op::InferContext* ctx) {
  const auto& input_desc = ctx->InputTensorDesc("input", 0);
  const auto& target_desc = ctx->InputTensorDesc("target", 0);
<<<<<<< HEAD
  const auto& total_weight_desc = ctx->InputTensorDesc("total_weight", 0);
  const auto& dy_desc = ctx->InputTensorDesc("dy", 0);
  CHECK_EQ_OR_RETURN(input_desc.is_dynamic(), target_desc.is_dynamic());
  CHECK_GE_OR_RETURN(input_desc.shape().NumAxes(), 2);
  CHECK_EQ_OR_RETURN(target_desc.shape().NumAxes(), 1);
  CHECK_EQ_OR_RETURN(input_desc.shape().At(0), target_desc.shape().At(0));
  if(ctx->device_tag()!="npu")
    CHECK_EQ_OR_RETURN(dy_desc.shape(), target_desc.shape());
  CHECK_EQ_OR_RETURN(total_weight_desc.shape(), Shape({}));
=======

  const bool is_dynamic = input_desc.is_dynamic();
  CHECK_EQ_OR_RETURN(target_desc.is_dynamic(), is_dynamic)
      << ctx->op_name() << ": expected the same dynamic with input and target";
  const int64_t K = input_desc.shape().NumAxes();
  CHECK_GE_OR_RETURN(K, 2) << ctx->op_name() << ": expected 2 or more dimensions for input";
  CHECK_EQ_OR_RETURN(target_desc.shape().NumAxes(), K - 1)
      << ctx->op_name() << ": expected 1 less diemensions than input for target";
  const int64_t N = target_desc.shape().elem_cnt();
  const int64_t C = input_desc.shape().At(input_desc.shape().NumAxes() - 1);
  CHECK_EQ_OR_RETURN(input_desc.shape().elem_cnt(), N * C)
      << ctx->op_name() << ": expected input size " << input_desc.shape().ToString()
      << " to match target size " << target_desc.shape().ToString();

>>>>>>> 2431e491
  if (ctx->has_input("weight", 0)) {
    const auto& weight_desc = ctx->InputTensorDesc("weight", 0);
    CHECK_EQ_OR_RETURN(weight_desc.is_dynamic(), is_dynamic)
        << ctx->op_name() << ": expected the same dynamic with input and weight";
    CHECK_EQ_OR_RETURN(weight_desc.shape().elem_cnt(), C)
        << ctx->op_name() << ": expected weight size " << C << ", got "
        << weight_desc.shape().ToString();
  }

  user_op::TensorDesc* output_desc = ctx->MutOutputTensorDesc("output", 0);
  output_desc->set_is_dynamic(is_dynamic);
  output_desc->set_shape(Shape({N}));

  user_op::TensorDesc* out_weight_desc = ctx->MutOutputTensorDesc("out_weight", 0);
  out_weight_desc->set_is_dynamic(is_dynamic);
  out_weight_desc->set_shape(Shape({N}));

  return Maybe<void>::Ok();
}

/* static */ Maybe<void> NLLOp::GetSbp(user_op::SbpContext* ctx) {
  // split batch dim
  auto builder1 = ctx->NewBuilder()
                      .Split(user_op::OpArg("input", 0), 0)
                      .Split(user_op::OpArg("target", 0), 0)
                      .Split(user_op::OpArg("output", 0), 0)
                      .Split(user_op::OpArg("out_weight", 0), 0);
  if (ctx->user_op_conf().has_input("weight", 0)) {
    builder1.Broadcast(user_op::OpArg("weight", 0));
  }
  builder1.Build();

  // split class dim
  const auto& shape = ctx->LogicalTensorDesc4InputArgNameAndIndex("input", 0).shape();
  auto builder2 = ctx->NewBuilder()
                      .Split(user_op::OpArg("input", 0), shape.NumAxes() - 1)
                      .Broadcast(user_op::OpArg("target", 0))
                      .PartialSum(user_op::OpArg("output", 0))
                      .PartialSum(user_op::OpArg("out_weight", 0));
  if (ctx->user_op_conf().has_input("weight", 0)) {
    builder2.Split(user_op::OpArg("weight", 0), 0);
  }
  builder2.Build();

  return Maybe<void>::Ok();
}

/* static */ Maybe<void> NLLOp::ModifyInputArg(const GetInputArgModifier& GetInputArgModifierFn,
                                               const user_op::UserOpConfWrapper& conf) {
  user_op::InputArgModifier* target_modifier = GetInputArgModifierFn("target", 0);
  CHECK_OR_RETURN(target_modifier != nullptr);
  target_modifier->set_requires_grad(false);
  if (conf.has_input("weight", 0)) {
    auto* weight_modifier = GetInputArgModifierFn("weight", 0);
    if (weight_modifier) { weight_modifier->set_requires_grad(false); }
  }
  return Maybe<void>::Ok();
}

/* static */ Maybe<void> NLLGradOp::InferDataType(user_op::InferContext* ctx) {
  CHECK_OR_RETURN(IsIndexDataType(ctx->InputDType("target", 0)))
      << ctx->op_name() << ": expected target being integer type";

  DataType input_dtype = ctx->InputDType("input", 0);
  CHECK_EQ_OR_RETURN(ctx->InputDType("out_grad", 0), input_dtype)
      << ctx->op_name() << ": expected out_grad dtype " << input_dtype << ", got "
      << ctx->InputDType("out_grad", 0);

  if (ctx->has_input("weight", 0)) {
    CHECK_EQ_OR_RETURN(ctx->InputDType("weight", 0), input_dtype)
        << ctx->op_name() << ": expected weight dtype " << input_dtype << ", got "
        << ctx->InputDType("weight", 0);
  }

  ctx->SetOutputDType("in_grad", 0, input_dtype);

  return Maybe<void>::Ok();
}

/* static */ Maybe<void> NLLGradOp::InferLogicalTensorDesc(user_op::InferContext* ctx) {
  const auto& input_desc = ctx->InputTensorDesc("input", 0);
  const auto& target_desc = ctx->InputTensorDesc("target", 0);
  const auto& out_grad_desc = ctx->InputTensorDesc("out_grad", 0);

  bool is_dynamic = input_desc.is_dynamic();
  CHECK_EQ_OR_RETURN(target_desc.is_dynamic(), is_dynamic)
      << ctx->op_name() << ": expected target dynamic " << is_dynamic;
  CHECK_EQ_OR_RETURN(out_grad_desc.is_dynamic(), is_dynamic)
      << ctx->op_name() << ": expected out_grad dynamic " << is_dynamic;

  const int64_t N = target_desc.shape().elem_cnt();
  CHECK_EQ_OR_RETURN(out_grad_desc.shape().elem_cnt(), N)
      << ctx->op_name() << ": expected out_grad size " << N << ", got "
      << out_grad_desc.shape().ToString();

  const int64_t C = input_desc.shape().At(input_desc.shape().NumAxes() - 1);
  CHECK_EQ_OR_RETURN(input_desc.shape().elem_cnt(), N * C)
      << ctx->op_name() << ": expected input size " << N << ", got "
      << input_desc.shape().ToString();

  if (ctx->has_input("weight", 0)) {
    const auto& weight_desc = ctx->InputTensorDesc("weight", 0);
    CHECK_EQ_OR_RETURN(weight_desc.shape().elem_cnt(), C)
        << ctx->op_name() << ": expected weight size " << C << ", got "
        << weight_desc.shape().ToString();
  }

  user_op::TensorDesc* in_grad_desc = ctx->MutOutputTensorDesc("in_grad", 0);
  in_grad_desc->set_is_dynamic(is_dynamic);
  in_grad_desc->set_shape(input_desc.shape());

  return Maybe<void>::Ok();
}

/* static */ Maybe<void> NLLGradOp::GetSbp(user_op::SbpContext* ctx) {
  // split batch dim
  auto builder1 = ctx->NewBuilder()
                      .Split(user_op::OpArg("input", 0), 0)
                      .Split(user_op::OpArg("target", 0), 0)
                      .Split(user_op::OpArg("out_grad", 0), 0)
                      .Split(user_op::OpArg("in_grad", 0), 0);
  if (ctx->user_op_conf().has_input("weight", 0)) {
    builder1.Broadcast(user_op::OpArg("weight", 0));
  }
  builder1.Build();

  // split class dim
  const auto& shape = ctx->LogicalTensorDesc4InputArgNameAndIndex("input", 0).shape();
  auto builder2 = ctx->NewBuilder()
                      .Split(user_op::OpArg("input", 0), shape.NumAxes() - 1)
                      .Broadcast(user_op::OpArg("target", 0))
                      .Broadcast(user_op::OpArg("out_grad", 0))
                      .Split(user_op::OpArg("in_grad", 0), shape.NumAxes() - 1);
  if (ctx->user_op_conf().has_input("weight", 0)) {
    builder2.Split(user_op::OpArg("weight", 0), 0);
  }
  builder2.Build();

  return Maybe<void>::Ok();
}

}  // namespace oneflow<|MERGE_RESOLUTION|>--- conflicted
+++ resolved
@@ -38,17 +38,6 @@
 /* static */ Maybe<void> NLLOp::InferLogicalTensorDesc(user_op::InferContext* ctx) {
   const auto& input_desc = ctx->InputTensorDesc("input", 0);
   const auto& target_desc = ctx->InputTensorDesc("target", 0);
-<<<<<<< HEAD
-  const auto& total_weight_desc = ctx->InputTensorDesc("total_weight", 0);
-  const auto& dy_desc = ctx->InputTensorDesc("dy", 0);
-  CHECK_EQ_OR_RETURN(input_desc.is_dynamic(), target_desc.is_dynamic());
-  CHECK_GE_OR_RETURN(input_desc.shape().NumAxes(), 2);
-  CHECK_EQ_OR_RETURN(target_desc.shape().NumAxes(), 1);
-  CHECK_EQ_OR_RETURN(input_desc.shape().At(0), target_desc.shape().At(0));
-  if(ctx->device_tag()!="npu")
-    CHECK_EQ_OR_RETURN(dy_desc.shape(), target_desc.shape());
-  CHECK_EQ_OR_RETURN(total_weight_desc.shape(), Shape({}));
-=======
 
   const bool is_dynamic = input_desc.is_dynamic();
   CHECK_EQ_OR_RETURN(target_desc.is_dynamic(), is_dynamic)
@@ -63,7 +52,6 @@
       << ctx->op_name() << ": expected input size " << input_desc.shape().ToString()
       << " to match target size " << target_desc.shape().ToString();
 
->>>>>>> 2431e491
   if (ctx->has_input("weight", 0)) {
     const auto& weight_desc = ctx->InputTensorDesc("weight", 0);
     CHECK_EQ_OR_RETURN(weight_desc.is_dynamic(), is_dynamic)
@@ -155,6 +143,7 @@
       << ctx->op_name() << ": expected out_grad dynamic " << is_dynamic;
 
   const int64_t N = target_desc.shape().elem_cnt();
+
   CHECK_EQ_OR_RETURN(out_grad_desc.shape().elem_cnt(), N)
       << ctx->op_name() << ": expected out_grad size " << N << ", got "
       << out_grad_desc.shape().ToString();
