--- conflicted
+++ resolved
@@ -103,27 +103,9 @@
       return Maybe<void>::Ok();
     })
     .SetDataTypeInferFn(InferDataType)
-<<<<<<< HEAD
-    .SetGetSbpFn([](user_op::SbpContext* ctx) -> Maybe<void> {
-      const auto& out_shape = ctx->LogicalTensorDesc4InputArgNameAndIndex("out", 0).shape();
-      auto builder = ctx->NewBuilder()
-                         .Split(user_op::OpArg("input", 0), 0)
-                         .Split(user_op::OpArg("target", 0), 0)
-                         .Broadcast(user_op::OpArg("weight", 0))
-                         .Broadcast(user_op::OpArg("total_weight", 0));
-      if (out_shape.NumAxes() == 0) {
-        builder.Broadcast(user_op::OpArg("out", 0));
-      } else {
-        builder.Split(user_op::OpArg("out", 0), 0);
-      }
-      builder.Build();
-      return Maybe<void>::Ok();
-    });
-=======
     .SetGetSbpFn(GenLossForwardDefaultGetSbpFn([](user_op::UserOpSbpSignatureBuilder& builder) {
       builder.Broadcast(user_op::OpArg("total_weight", 0));
     }));
->>>>>>> 85d79b69
 
 REGISTER_USER_OP("nll_grad")
     .Input("input")
@@ -136,28 +118,9 @@
     .Attr<std::string>("reduction")
     .SetTensorDescInferFn(InferGradTensorDescFn)
     .SetDataTypeInferFn(InferGradDataType)
-<<<<<<< HEAD
-    .SetGetSbpFn([](user_op::SbpContext* ctx) -> Maybe<void> {
-      const auto& dy_shape = ctx->LogicalTensorDesc4InputArgNameAndIndex("dy", 0).shape();
-      auto builder = ctx->NewBuilder()
-                         .Split(user_op::OpArg("input", 0), 0)
-                         .Split(user_op::OpArg("target", 0), 0)
-                         .Broadcast(user_op::OpArg("weight", 0))
-                         .Broadcast(user_op::OpArg("total_weight", 0))
-                         .Split(user_op::OpArg("dx", 0), 0);
-      if (dy_shape.NumAxes() == 0) {
-        builder.Broadcast(user_op::OpArg("dy", 0));
-      } else {
-        builder.Split(user_op::OpArg("dy", 0), 0);
-      }
-      builder.Build();
-      return Maybe<void>::Ok();
-    });
-=======
     .SetGetSbpFn(GenLossBackwardDefaultGetSbpFn([](user_op::UserOpSbpSignatureBuilder& builder) {
       builder.Broadcast(user_op::OpArg("total_weight", 0));
     }));
->>>>>>> 85d79b69
 
 REGISTER_USER_OP_GRAD("nll").SetGenBackwardOpConfFn(
     [](const user_op::UserOpWrapper& op, const user_op::AddOpFn& AddOp) -> Maybe<void> {
