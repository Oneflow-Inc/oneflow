--- conflicted
+++ resolved
@@ -84,13 +84,8 @@
   *ctx->OutputDType("y", 0) = ctx->InputDType("x", 0);
   return Maybe<void>::Ok();
 }
-<<<<<<< HEAD
-/*static*/ Maybe<void> ReflectionPad2DOp::ModifyInputArg(GetInputArgModifier GetInputArgModifierFn,
-                                                         const user_op::UserOpConfWrapper&) {
-=======
 /*static*/ Maybe<void> ReflectionPad2DOp::ModifyInputArg(
     const GetInputArgModifier& GetInputArgModifierFn, const user_op::UserOpConfWrapper&) {
->>>>>>> 955150e3
   user_op::InputArgModifier* x_modifier = GetInputArgModifierFn("x", 0);
   CHECK_NOTNULL_OR_RETURN(x_modifier);
   x_modifier->set_requires_grad(true);
@@ -110,14 +105,8 @@
   const int64_t w_idx = 3;
 
   DimVector dx_dim_vec(dy_shape.NumAxes());
-<<<<<<< HEAD
-  int64_t h_dy, w_dy;
-  h_dy = dy_shape.At(h_idx);
-  w_dy = dy_shape.At(w_idx);
-=======
   int64_t h_dy = dy_shape.At(h_idx);
   int64_t w_dy = dy_shape.At(w_idx);
->>>>>>> 955150e3
 
   dx_dim_vec[n_idx] = dy_shape.At(0);
   dx_dim_vec[c_idx] = dy_shape.At(1);
@@ -183,13 +172,8 @@
   *ctx->OutputDType("y", 0) = ctx->InputDType("x", 0);
   return Maybe<void>::Ok();
 }
-<<<<<<< HEAD
-/*static*/ Maybe<void> ReplicationPad2DOp::ModifyInputArg(GetInputArgModifier GetInputArgModifierFn,
-                                                          const user_op::UserOpConfWrapper&) {
-=======
 /*static*/ Maybe<void> ReplicationPad2DOp::ModifyInputArg(
     const GetInputArgModifier& GetInputArgModifierFn, const user_op::UserOpConfWrapper&) {
->>>>>>> 955150e3
   user_op::InputArgModifier* x_modifier = GetInputArgModifierFn("x", 0);
   CHECK_NOTNULL_OR_RETURN(x_modifier);
   x_modifier->set_requires_grad(true);
@@ -209,14 +193,8 @@
   const int64_t w_idx = 3;
 
   DimVector dx_dim_vec(dy_shape.NumAxes());
-<<<<<<< HEAD
-  int64_t h_dy, w_dy;
-  h_dy = dy_shape.At(h_idx);
-  w_dy = dy_shape.At(w_idx);
-=======
   int64_t h_dy = dy_shape.At(h_idx);
   int64_t w_dy = dy_shape.At(w_idx);
->>>>>>> 955150e3
 
   dx_dim_vec[n_idx] = dy_shape.At(0);
   dx_dim_vec[c_idx] = dy_shape.At(1);
@@ -280,13 +258,8 @@
   *ctx->OutputDType("y", 0) = ctx->InputDType("x", 0);
   return Maybe<void>::Ok();
 }
-<<<<<<< HEAD
-/*static*/ Maybe<void> ConstantPad1DOp::ModifyInputArg(GetInputArgModifier GetInputArgModifierFn,
-                                                       const user_op::UserOpConfWrapper&) {
-=======
 /*static*/ Maybe<void> ConstantPad1DOp::ModifyInputArg(
     const GetInputArgModifier& GetInputArgModifierFn, const user_op::UserOpConfWrapper&) {
->>>>>>> 955150e3
   user_op::InputArgModifier* x_modifier = GetInputArgModifierFn("x", 0);
   CHECK_NOTNULL_OR_RETURN(x_modifier);
   x_modifier->set_requires_grad(true);
@@ -306,12 +279,7 @@
   const int64_t w_idx = 2;
 
   DimVector dx_dim_vec(dy_shape.NumAxes());
-<<<<<<< HEAD
-  int64_t w_dy;
-  w_dy = dy_shape.At(w_idx);
-=======
   int64_t w_dy = dy_shape.At(w_idx);
->>>>>>> 955150e3
 
   dx_dim_vec[n_idx] = dy_shape.At(0);
   dx_dim_vec[c_idx] = dy_shape.At(1);
@@ -378,13 +346,8 @@
   *ctx->OutputDType("y", 0) = ctx->InputDType("x", 0);
   return Maybe<void>::Ok();
 }
-<<<<<<< HEAD
-/*static*/ Maybe<void> ConstantPad2DOp::ModifyInputArg(GetInputArgModifier GetInputArgModifierFn,
-                                                       const user_op::UserOpConfWrapper&) {
-=======
 /*static*/ Maybe<void> ConstantPad2DOp::ModifyInputArg(
     const GetInputArgModifier& GetInputArgModifierFn, const user_op::UserOpConfWrapper&) {
->>>>>>> 955150e3
   user_op::InputArgModifier* x_modifier = GetInputArgModifierFn("x", 0);
   CHECK_NOTNULL_OR_RETURN(x_modifier);
   x_modifier->set_requires_grad(true);
@@ -404,14 +367,8 @@
   const int64_t w_idx = 3;
 
   DimVector dx_dim_vec(dy_shape.NumAxes());
-<<<<<<< HEAD
-  int64_t h_dy, w_dy;
-  h_dy = dy_shape.At(h_idx);
-  w_dy = dy_shape.At(w_idx);
-=======
   int64_t h_dy = dy_shape.At(h_idx);
   int64_t w_dy = dy_shape.At(w_idx);
->>>>>>> 955150e3
 
   dx_dim_vec[n_idx] = dy_shape.At(0);
   dx_dim_vec[c_idx] = dy_shape.At(1);
@@ -484,13 +441,8 @@
   *ctx->OutputDType("y", 0) = ctx->InputDType("x", 0);
   return Maybe<void>::Ok();
 }
-<<<<<<< HEAD
-/*static*/ Maybe<void> ConstantPad3DOp::ModifyInputArg(GetInputArgModifier GetInputArgModifierFn,
-                                                       const user_op::UserOpConfWrapper&) {
-=======
 /*static*/ Maybe<void> ConstantPad3DOp::ModifyInputArg(
     const GetInputArgModifier& GetInputArgModifierFn, const user_op::UserOpConfWrapper&) {
->>>>>>> 955150e3
   user_op::InputArgModifier* x_modifier = GetInputArgModifierFn("x", 0);
   CHECK_NOTNULL_OR_RETURN(x_modifier);
   x_modifier->set_requires_grad(true);
@@ -511,16 +463,9 @@
   const int64_t w_idx = 4;
 
   DimVector dx_dim_vec(dy_shape.NumAxes());
-<<<<<<< HEAD
-  int64_t d_dy, h_dy, w_dy;
-  d_dy = dy_shape.At(d_idx);
-  h_dy = dy_shape.At(h_idx);
-  w_dy = dy_shape.At(w_idx);
-=======
   int64_t d_dy = dy_shape.At(d_idx);
   int64_t h_dy = dy_shape.At(h_idx);
   int64_t w_dy = dy_shape.At(w_idx);
->>>>>>> 955150e3
 
   dx_dim_vec[n_idx] = dy_shape.At(0);
   dx_dim_vec[c_idx] = dy_shape.At(1);
