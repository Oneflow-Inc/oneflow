/*
Copyright 2020 The OneFlow Authors. All rights reserved.

Licensed under the Apache License, Version 2.0 (the "License");
you may not use this file except in compliance with the License.
You may obtain a copy of the License at

    http://www.apache.org/licenses/LICENSE-2.0

Unless required by applicable law or agreed to in writing, software
distributed under the License is distributed on an "AS IS" BASIS,
WITHOUT WARRANTIES OR CONDITIONS OF ANY KIND, either express or implied.
See the License for the specific language governing permissions and
limitations under the License.
*/
#include "oneflow/core/framework/framework.h"
#include "oneflow/core/framework/op_generated.h"

namespace oneflow {

/*static*/ Maybe<void> RoiAlignOp::GetSbp(user_op::SbpContext* ctx) {
  ctx->NewBuilder()
      .Split(user_op::OpArg("x", 0), 0)
      .Split(user_op::OpArg("rois", 0), 0)
      .Split(user_op::OpArg("y", 0), 0)
      .Build();
  return Maybe<void>::Ok();
}
/*static*/ Maybe<void> RoiAlignOp::InferLogicalTensorDesc(user_op::InferContext* ctx) {
  const Shape& x_shape = ctx->InputShape("x", 0);
  const Shape& rois_shape = ctx->InputShape("rois", 0);
  const int32_t pooled_h = ctx->Attr<int32_t>("pooled_h");
  const int32_t pooled_w = ctx->Attr<int32_t>("pooled_w");
  // x: feature map (N, C, H, W)
  CHECK_EQ(x_shape.NumAxes(), 4);
  // rois: (R, 5)
  CHECK_EQ(rois_shape.NumAxes(), 2);
  CHECK_EQ(rois_shape.At(1), 5);
  // y: (R, C, pool_h, pool_w)
  *ctx->OutputShape("y", 0) = Shape({rois_shape.At(0), x_shape.At(1), pooled_h, pooled_w});
  return Maybe<void>::Ok();
}
/*static*/ Maybe<void> RoiAlignOp::InferPhysicalTensorDesc(user_op::InferContext* ctx) {
  return InferLogicalTensorDesc(ctx);
}
/*static*/ Maybe<void> RoiAlignOp::InferDataType(user_op::InferContext* ctx) {
  *ctx->OutputDType("y", 0) = ctx->InputDType("x", 0);
  return Maybe<void>::Ok();
}
<<<<<<< HEAD
/*static*/ Maybe<void> RoiAlignOp::ModifyInputArg(GetInputArgModifier GetInputArgModifierFn,
=======
/*static*/ Maybe<void> RoiAlignOp::ModifyInputArg(const GetInputArgModifier& GetInputArgModifierFn,
>>>>>>> 955150e3
                                                  const user_op::UserOpConfWrapper&) {
  user_op::InputArgModifier* roi_modifier = GetInputArgModifierFn("rois", 0);
  CHECK(roi_modifier != nullptr);
  roi_modifier->set_requires_grad(false);
  user_op::InputArgModifier* feat_modifier = GetInputArgModifierFn("x", 0);
  CHECK(feat_modifier != nullptr);
  feat_modifier->set_requires_grad(true);
  return Maybe<void>::Ok();
}

/*static*/ Maybe<void> RoiAlignGradOp::GetSbp(user_op::SbpContext* ctx) {
  ctx->NewBuilder()
      .Split(user_op::OpArg("dy", 0), 0)
      .Split(user_op::OpArg("x_like", 0), 0)
      .Split(user_op::OpArg("rois", 0), 0)
      .Split(user_op::OpArg("dx", 0), 0)
      .Build();
  return Maybe<void>::Ok();
}
/*static*/ Maybe<void> RoiAlignGradOp::InferLogicalTensorDesc(user_op::InferContext* ctx) {
  const Shape& dy_shape = ctx->InputShape("dy", 0);
  const Shape& x_like_shape = ctx->InputShape("x_like", 0);
  const Shape& rois_shape = ctx->InputShape("rois", 0);
  const int32_t pooled_h = ctx->Attr<int32_t>("pooled_h");
  const int32_t pooled_w = ctx->Attr<int32_t>("pooled_w");
  // x: feature map (N, C, H, W)
  CHECK_EQ_OR_RETURN(x_like_shape.NumAxes(), 4);
  // rois: (R, 5)
  CHECK_EQ_OR_RETURN(rois_shape.NumAxes(), 2);
  CHECK_EQ_OR_RETURN(rois_shape.At(1), 5);
  // y: (R, C, pool_h, pool_w)
  const Shape& y_shape = Shape({rois_shape.At(0), x_like_shape.At(1), pooled_h, pooled_w});
  CHECK_EQ_OR_RETURN(y_shape, dy_shape);
  *ctx->OutputShape("dx", 0) = x_like_shape;
  return Maybe<void>::Ok();
}
/*static*/ Maybe<void> RoiAlignGradOp::InferPhysicalTensorDesc(user_op::InferContext* ctx) {
  return InferLogicalTensorDesc(ctx);
}
/*static*/ Maybe<void> RoiAlignGradOp::InferDataType(user_op::InferContext* ctx) {
  CHECK_EQ_OR_RETURN(ctx->InputDType("dy", 0), ctx->InputDType("x_like", 0));
  *ctx->OutputDType("dx", 0) = ctx->InputDType("x_like", 0);
  return Maybe<void>::Ok();
}

namespace {

Maybe<void> GenerateBackwardOpConf4RoiAlign(const user_op::UserOpWrapper& op,
                                            const user_op::AddOpFn& AddOp) {
  if (op.NeedGenGradTensor4OpInput("x", 0)) {
    user_op::UserOpConfWrapperBuilder builder(op.op_name() + "_grad");
    user_op::UserOpConfWrapper grad_op =
        builder.Op("roi_align_grad")
            .Input("dy", op.GetGradTensorWithOpOutput("y", 0))
            .Input("x_like", op.input("x", 0))
            .Input("rois", op.input("rois", 0))
            .Attr("pooled_h", op.attr<int32_t>("pooled_h"))
            .Attr("pooled_w", op.attr<int32_t>("pooled_w"))
            .Attr("spatial_scale", op.attr<float>("spatial_scale"))
            .Attr("sampling_ratio", op.attr<int32_t>("sampling_ratio"))
            .Attr("aligned", op.attr<bool>("aligned"))
            .Output("dx")
            .Build();
    op.BindGradTensorWithOpInput(grad_op.output("dx", 0), "x", 0);
    AddOp(grad_op);
  }
  return Maybe<void>::Ok();
}

}  // namespace

REGISTER_USER_OP_GRAD("roi_align").SetGenBackwardOpConfFn(GenerateBackwardOpConf4RoiAlign);

}  // namespace oneflow<|MERGE_RESOLUTION|>--- conflicted
+++ resolved
@@ -47,11 +47,7 @@
   *ctx->OutputDType("y", 0) = ctx->InputDType("x", 0);
   return Maybe<void>::Ok();
 }
-<<<<<<< HEAD
-/*static*/ Maybe<void> RoiAlignOp::ModifyInputArg(GetInputArgModifier GetInputArgModifierFn,
-=======
 /*static*/ Maybe<void> RoiAlignOp::ModifyInputArg(const GetInputArgModifier& GetInputArgModifierFn,
->>>>>>> 955150e3
                                                   const user_op::UserOpConfWrapper&) {
   user_op::InputArgModifier* roi_modifier = GetInputArgModifierFn("rois", 0);
   CHECK(roi_modifier != nullptr);
