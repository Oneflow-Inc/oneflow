--- conflicted
+++ resolved
@@ -207,213 +207,8 @@
   return InferDataType4Matmul(ctx);
 }
 
-<<<<<<< HEAD
-REGISTER_USER_OP("broadcast_matmul")
-    .Input("a")
-    .Input("b")
-    .OptionalInput("_add_to_output")
-    .Output("out")
-    .Attr<bool>("transpose_a", false)
-    .Attr<bool>("transpose_b", false)
-    .Attr<double>("alpha", 1.0)
-    .SetDataTypeInferFn(InferDataType4Matmul)
-    .SetTensorDescInferFn([](user_op::InferContext* ctx) -> Maybe<void> {
-      bool transpose_a = ctx->Attr<bool>("transpose_a");
-      bool transpose_b = ctx->Attr<bool>("transpose_b");
-
-      const user_op::TensorDesc& a = ctx->InputTensorDesc("a", 0);
-      const user_op::TensorDesc& b = ctx->InputTensorDesc("b", 0);
-      user_op::TensorDesc* out = ctx->OutputTensorDesc("out", 0);
-
-      const int64_t num_a_dims = a.shape().NumAxes();
-      const int64_t num_b_dims = b.shape().NumAxes();
-      const size_t num_max_batch_dims = std::max(num_a_dims, num_b_dims) - 2;
-      auto MakeGetBatchDim = [num_max_batch_dims](size_t num_dims, const Shape& shape_dim) {
-        const int64_t num_batch_dims = num_dims - 2;
-        const int64_t num_padding_dims = num_max_batch_dims - num_batch_dims;
-        return [num_padding_dims, shape_dim](size_t index) {
-          return index < num_padding_dims ? 1 : shape_dim.At(index - num_padding_dims);
-        };
-      };
-      auto GetABatchDim = MakeGetBatchDim(num_a_dims, a.shape());
-      auto GetBBatchDim = MakeGetBatchDim(num_b_dims, b.shape());
-
-      DimVector out_dim_vec(std::max(num_a_dims, num_b_dims));
-      FOR_RANGE(int64_t, i, 0, out_dim_vec.size() - 2) {
-        // Set broadcast shape
-        //                       m  k          k  n
-        // For example: A(16, 1, 4, 8) B(1, 8, 8, 6)
-        // We First set the previous batch dims to broadcasted shape: C(16, 8)
-        // Then we emplace back m, n -> C(16, 8, 4, 6)
-        out_dim_vec[i] = std::max(GetABatchDim(i), GetBBatchDim(i));
-      }
-      int64_t m = 0; 
-      int64_t n = 0;
-      int64_t k = 0;  // tensor a (no trans): batch_dims*m*k, tensor b (no trans): batch_dims*k*n
-      if (!transpose_a) {
-        m = a.shape().At(num_a_dims - 2);
-        k = a.shape().At(num_a_dims - 1);
-      } else {
-        m = a.shape().At(num_a_dims - 1);
-        k = a.shape().At(num_a_dims - 2);
-      }
-      if (!transpose_b) {
-        CHECK_EQ_OR_RETURN(k, b.shape().At(num_b_dims - 2));
-        n = b.shape().At(num_b_dims - 1);
-      } else {
-        CHECK_EQ_OR_RETURN(k, b.shape().At(num_b_dims - 1));
-        n = b.shape().At(num_b_dims - 2);
-      }
-      out_dim_vec.at(num_max_batch_dims) = m;
-      out_dim_vec.at(num_max_batch_dims + 1) = n;
-      *out->mut_shape() = Shape(out_dim_vec);
-
-      if (ctx->has_input("_add_to_output", 0)) {
-        const user_op::TensorDesc& add_to_output = ctx->InputTensorDesc("_add_to_output", 0);
-        CHECK_EQ_OR_RETURN(add_to_output.shape(), out->shape());
-      }
-
-      return Maybe<void>::Ok();
-    })
-    .SetGetSbpFn([](user_op::SbpContext* ctx) -> Maybe<void> {
-      // (b, m, k) * (k, n) when transpose_b is false
-      // (b, m, k) * (n, k) when transpose_b is true
-      bool transpose_a = ctx->Attr<bool>("transpose_a");
-      bool transpose_b = ctx->Attr<bool>("transpose_b");
-
-      const auto& a_shape = ctx->LogicalTensorDesc4InputArgNameAndIndex("a", 0).shape();
-      const auto& b_shape = ctx->LogicalTensorDesc4InputArgNameAndIndex("b", 0).shape();
-
-      const int64_t a_num_axes = a_shape.NumAxes();
-      const int64_t b_num_axes = b_shape.NumAxes();
-
-      int32_t m_a_axis = -1;
-      int32_t k_a_axis = a_num_axes - 1;
-      int32_t k_b_axis = -1;
-      int32_t n_axis = -1;
-
-      if (transpose_a) {
-        m_a_axis = a_num_axes - 1;
-        k_a_axis = a_num_axes - 2;
-      } else {
-        m_a_axis = a_num_axes - 2;
-        k_a_axis = a_num_axes - 1;
-      }
-      if (transpose_b) {
-        k_b_axis = b_num_axes - 1;
-        n_axis = b_num_axes - 2;
-      } else {
-        k_b_axis = b_num_axes - 2;
-        n_axis = b_num_axes - 1;
-      }
-
-      std::vector<user_op::OpArg> out_and_add_to_output_args;
-      out_and_add_to_output_args.emplace_back("out", 0);
-      if (ctx->user_op_conf().has_input("_add_to_output", 0)) {
-        out_and_add_to_output_args.emplace_back("_add_to_output", 0);
-      }
-
-      const int64_t max_num_axes = std::max(a_num_axes, b_num_axes);
-      const size_t num_max_batch_dims = max_num_axes - 2;
-      auto MakeGetBatchDim = [num_max_batch_dims](size_t num_dims, const Shape& shape_dim) {
-        const int64_t num_batch_dims = num_dims - 2;
-        const int64_t num_padding_dims = num_max_batch_dims - num_batch_dims;
-        return [num_padding_dims, shape_dim](size_t index) {
-          return index < num_padding_dims ? 1 : shape_dim.At(index - num_padding_dims);
-        };
-      };
-      auto GetABatchDim = MakeGetBatchDim(a_num_axes, a_shape);
-      auto GetBBatchDim = MakeGetBatchDim(b_num_axes, b_shape);
-
-      for (int i = 0; i < num_max_batch_dims; i++) {
-        const int64_t a_batch_dim = GetABatchDim(i);
-        const int64_t b_batch_dim = GetBBatchDim(i);
-        if (a_batch_dim == b_batch_dim && a_batch_dim != 1) {
-          // S(b axis) x S(b axis) -> S(b axis)
-          ctx->NewBuilder()
-              .Split(user_op::OpArg("a", 0), i)
-              .Split(user_op::OpArg("b", 0), i)
-              .Split(out_and_add_to_output_args, i)
-              .Build();
-        } else if (a_batch_dim == 1) {
-          // B x S(b axis) -> S(b axis)
-          ctx->NewBuilder()
-              .Broadcast(user_op::OpArg("a", 0))
-              .Split(user_op::OpArg("b", 0), i)
-              .Split(out_and_add_to_output_args, i)
-              .Build();
-        } else if (b_batch_dim == 1) {
-          // S(b axis) x B -> S(b axis)
-          ctx->NewBuilder()
-              .Split(user_op::OpArg("a", 0), i)
-              .Broadcast(user_op::OpArg("b", 0))
-              .Split(out_and_add_to_output_args, i)
-              .Build();
-        }
-      }
-
-      // S(m axis) x B -> S(m axis)
-      ctx->NewBuilder()
-          .Split(user_op::OpArg("a", 0), m_a_axis)
-          .Broadcast(user_op::OpArg("b", 0))
-          .Split(out_and_add_to_output_args, max_num_axes - 2)
-          .Build();
-
-      // B x S(n_axis) -> S(n_axis)
-      ctx->NewBuilder()
-          .Broadcast(user_op::OpArg("a", 0))
-          .Split(user_op::OpArg("b", 0), n_axis)
-          .Split(out_and_add_to_output_args, max_num_axes - 1)
-          .Build();
-
-      // S(a_k_axis) x S(b_k_axis) -> P
-      ctx->NewBuilder()
-          .Split(user_op::OpArg("a", 0), k_a_axis)
-          .Split(user_op::OpArg("b", 0), k_b_axis)
-          .PartialSum(out_and_add_to_output_args)
-          .Build();
-
-      // P x B -> P
-      ctx->NewBuilder()
-          .PartialSum(user_op::OpArg("a", 0))
-          .Broadcast(user_op::OpArg("b", 0))
-          .PartialSum(out_and_add_to_output_args)
-          .Build();
-
-      // B x P -> P
-      ctx->NewBuilder()
-          .Broadcast(user_op::OpArg("a", 0))
-          .PartialSum(user_op::OpArg("b", 0))
-          .PartialSum(out_and_add_to_output_args)
-          .Build();
-      return Maybe<void>::Ok();
-    });
-
-REGISTER_USER_OP("broadcast_matmul_grad_b")
-    .Input("a")
-    .Input("b")
-    .OptionalInput("_add_to_output")
-    .Output("out")
-    .Attr<bool>("transpose_a", false)
-    .Attr<bool>("transpose_b", false)
-    .Attr<double>("alpha", 1.0)
-    .SetDataTypeInferFn(InferDataType4Matmul)
-    .SetTensorDescInferFn([](user_op::InferContext* ctx) -> Maybe<void> {
-      const user_op::TensorDesc& a = ctx->InputTensorDesc("a", 0);
-      const user_op::TensorDesc& b = ctx->InputTensorDesc("b", 0);
-      user_op::TensorDesc* out = ctx->OutputTensorDesc("out", 0);
-
-      CHECK_EQ_OR_RETURN(a.shape().NumAxes(), b.shape().NumAxes());
-      for (int i = 0; i < a.shape().NumAxes() - 1; ++i) {
-        CHECK_EQ_OR_RETURN(a.shape().At(i), b.shape().At(i));
-      }
-      *out->mut_shape() = Shape({a.shape().At(a.shape().NumAxes() - 1), b.shape().At(b.shape().NumAxes() - 1)});
-
-      if (ctx->has_input("_add_to_output", 0)) {
-        const user_op::TensorDesc& add_to_output = ctx->InputTensorDesc("_add_to_output", 0);
-        CHECK_EQ_OR_RETURN(add_to_output.shape(), out->shape());
-      }
-=======
+// BatchMatmul
+
 /* static */ Maybe<void> BatchMatmulOp::InferLogicalTensorDesc(user_op::InferContext* ctx) {
   return InferTensorDesc4Matmul(ctx);
 }
@@ -439,6 +234,8 @@
   return InferDataType4Matmul(ctx);
 }
 
+// BroadcastMatmul
+
 /* static */ Maybe<void> BroadcastMatmulOp::InferLogicalTensorDesc(user_op::InferContext* ctx) {
   bool transpose_a = ctx->Attr<bool>("transpose_a");
   bool transpose_b = ctx->Attr<bool>("transpose_b");
@@ -447,25 +244,47 @@
   const user_op::TensorDesc& b = ctx->InputTensorDesc("b", 0);
   user_op::TensorDesc* out = ctx->OutputTensorDesc("out", 0);
 
-  // NOTE: support broadcast b to a for now
-  // TODO(zwx): support broadcast a to b
-  CHECK_GT_OR_RETURN(a.shape().NumAxes(), b.shape().NumAxes());
-  CHECK_EQ_OR_RETURN(b.shape().NumAxes(), 2);
-  // NOTE: don't support transpose_a for now
-  CHECK_OR_RETURN(!transpose_a);
-
-  DimVector out_dim_vec(a.shape().NumAxes() - 1);
-  FOR_RANGE(int64_t, i, 0, out_dim_vec.size()) { out_dim_vec[i] = a.shape().At(i); }
-  int64_t k = a.shape().At(a.shape().NumAxes() - 1);
-  int64_t n = -1;
+  const int64_t num_a_dims = a.shape().NumAxes();
+  const int64_t num_b_dims = b.shape().NumAxes();
+  const size_t num_max_batch_dims = std::max(num_a_dims, num_b_dims) - 2;
+  auto MakeGetBatchDim = [num_max_batch_dims](size_t num_dims, const Shape& shape_dim) {
+    const int64_t num_batch_dims = num_dims - 2;
+    const int64_t num_padding_dims = num_max_batch_dims - num_batch_dims;
+    return [num_padding_dims, shape_dim](size_t index) {
+      return index < num_padding_dims ? 1 : shape_dim.At(index - num_padding_dims);
+    };
+  };
+  auto GetABatchDim = MakeGetBatchDim(num_a_dims, a.shape());
+  auto GetBBatchDim = MakeGetBatchDim(num_b_dims, b.shape());
+
+  DimVector out_dim_vec(std::max(num_a_dims, num_b_dims));
+  FOR_RANGE(int64_t, i, 0, out_dim_vec.size() - 2) {
+    // Set broadcast shape
+    //                       m  k          k  n
+    // For example: A(16, 1, 4, 8) B(1, 8, 8, 6)
+    // We First set the previous batch dims to broadcasted shape: C(16, 8)
+    // Then we emplace back m, n -> C(16, 8, 4, 6)
+    out_dim_vec[i] = std::max(GetABatchDim(i), GetBBatchDim(i));
+  }
+  int64_t m = 0; 
+  int64_t n = 0;
+  int64_t k = 0;  // tensor a (no trans): batch_dims*m*k, tensor b (no trans): batch_dims*k*n
+  if (!transpose_a) {
+    m = a.shape().At(num_a_dims - 2);
+    k = a.shape().At(num_a_dims - 1);
+  } else {
+    m = a.shape().At(num_a_dims - 1);
+    k = a.shape().At(num_a_dims - 2);
+  }
   if (!transpose_b) {
-    CHECK_EQ_OR_RETURN(k, b.shape().At(b.shape().NumAxes() - 2));
-    n = b.shape().At(b.shape().NumAxes() - 1);
-  } else {
-    CHECK_EQ_OR_RETURN(k, b.shape().At(b.shape().NumAxes() - 1));
-    n = b.shape().At(b.shape().NumAxes() - 2);
-  }
-  out_dim_vec.emplace_back(n);
+    CHECK_EQ_OR_RETURN(k, b.shape().At(num_b_dims - 2));
+    n = b.shape().At(num_b_dims - 1);
+  } else {
+    CHECK_EQ_OR_RETURN(k, b.shape().At(num_b_dims - 1));
+    n = b.shape().At(num_b_dims - 2);
+  }
+  out_dim_vec.at(num_max_batch_dims) = m;
+  out_dim_vec.at(num_max_batch_dims + 1) = n;
   *out->mut_shape() = Shape(out_dim_vec);
 
   if (ctx->has_input("_add_to_output", 0)) {
@@ -485,18 +304,31 @@
   // (b, m, k) * (n, k) when transpose_b is true
   bool transpose_a = ctx->Attr<bool>("transpose_a");
   bool transpose_b = ctx->Attr<bool>("transpose_b");
-  CHECK_OR_RETURN(!transpose_a);
 
   const auto& a_shape = ctx->LogicalTensorDesc4InputArgNameAndIndex("a", 0).shape();
-  int32_t k_a_axis = a_shape.NumAxes() - 1;
+  const auto& b_shape = ctx->LogicalTensorDesc4InputArgNameAndIndex("b", 0).shape();
+
+  const int64_t a_num_axes = a_shape.NumAxes();
+  const int64_t b_num_axes = b_shape.NumAxes();
+
+  int32_t m_a_axis = -1;
+  int32_t k_a_axis = a_num_axes - 1;
   int32_t k_b_axis = -1;
   int32_t n_axis = -1;
+
+  if (transpose_a) {
+    m_a_axis = a_num_axes - 1;
+    k_a_axis = a_num_axes - 2;
+  } else {
+    m_a_axis = a_num_axes - 2;
+    k_a_axis = a_num_axes - 1;
+  }
   if (transpose_b) {
-    k_b_axis = 1;
-    n_axis = 0;
-  } else {
-    k_b_axis = 0;
-    n_axis = 1;
+    k_b_axis = b_num_axes - 1;
+    n_axis = b_num_axes - 2;
+  } else {
+    k_b_axis = b_num_axes - 2;
+    n_axis = b_num_axes - 1;
   }
 
   std::vector<user_op::OpArg> out_and_add_to_output_args;
@@ -505,32 +337,73 @@
     out_and_add_to_output_args.emplace_back("_add_to_output", 0);
   }
 
-  // S(b or m axis) x B -> S(b or m axis)
-  for (int64_t i = 0; i < a_shape.NumAxes() - 1; ++i) {
-    ctx->NewBuilder()
-        .Split(user_op::OpArg("a", 0), i)
-        .Broadcast(user_op::OpArg("b", 0))
-        .Split(out_and_add_to_output_args, i)
-        .Build();
-  }
+  const int64_t max_num_axes = std::max(a_num_axes, b_num_axes);
+  const size_t num_max_batch_dims = max_num_axes - 2;
+  auto MakeGetBatchDim = [num_max_batch_dims](size_t num_dims, const Shape& shape_dim) {
+    const int64_t num_batch_dims = num_dims - 2;
+    const int64_t num_padding_dims = num_max_batch_dims - num_batch_dims;
+    return [num_padding_dims, shape_dim](size_t index) {
+      return index < num_padding_dims ? 1 : shape_dim.At(index - num_padding_dims);
+    };
+  };
+  auto GetABatchDim = MakeGetBatchDim(a_num_axes, a_shape);
+  auto GetBBatchDim = MakeGetBatchDim(b_num_axes, b_shape);
+
+  for (int i = 0; i < num_max_batch_dims; i++) {
+    const int64_t a_batch_dim = GetABatchDim(i);
+    const int64_t b_batch_dim = GetBBatchDim(i);
+    if (a_batch_dim == b_batch_dim && a_batch_dim != 1) {
+      // S(b axis) x S(b axis) -> S(b axis)
+      ctx->NewBuilder()
+          .Split(user_op::OpArg("a", 0), i)
+          .Split(user_op::OpArg("b", 0), i)
+          .Split(out_and_add_to_output_args, i)
+          .Build();
+    } else if (a_batch_dim == 1) {
+      // B x S(b axis) -> S(b axis)
+      ctx->NewBuilder()
+          .Broadcast(user_op::OpArg("a", 0))
+          .Split(user_op::OpArg("b", 0), i)
+          .Split(out_and_add_to_output_args, i)
+          .Build();
+    } else if (b_batch_dim == 1) {
+      // S(b axis) x B -> S(b axis)
+      ctx->NewBuilder()
+          .Split(user_op::OpArg("a", 0), i)
+          .Broadcast(user_op::OpArg("b", 0))
+          .Split(out_and_add_to_output_args, i)
+          .Build();
+    }
+  }
+
+  // S(m axis) x B -> S(m axis)
+  ctx->NewBuilder()
+      .Split(user_op::OpArg("a", 0), m_a_axis)
+      .Broadcast(user_op::OpArg("b", 0))
+      .Split(out_and_add_to_output_args, max_num_axes - 2)
+      .Build();
+
   // B x S(n_axis) -> S(n_axis)
   ctx->NewBuilder()
       .Broadcast(user_op::OpArg("a", 0))
       .Split(user_op::OpArg("b", 0), n_axis)
-      .Split(out_and_add_to_output_args, a_shape.NumAxes() - 1)
-      .Build();
+      .Split(out_and_add_to_output_args, max_num_axes - 1)
+      .Build();
+
   // S(a_k_axis) x S(b_k_axis) -> P
   ctx->NewBuilder()
       .Split(user_op::OpArg("a", 0), k_a_axis)
       .Split(user_op::OpArg("b", 0), k_b_axis)
       .PartialSum(out_and_add_to_output_args)
       .Build();
+
   // P x B -> P
   ctx->NewBuilder()
       .PartialSum(user_op::OpArg("a", 0))
       .Broadcast(user_op::OpArg("b", 0))
       .PartialSum(out_and_add_to_output_args)
       .Build();
+
   // B x P -> P
   ctx->NewBuilder()
       .Broadcast(user_op::OpArg("a", 0))
@@ -545,7 +418,6 @@
 }
 
 /* static */ Maybe<void> BroadcastMatmulGradBOp::InferLogicalTensorDesc(
-    user_op::InferContext* ctx) {
   const user_op::TensorDesc& a = ctx->InputTensorDesc("a", 0);
   const user_op::TensorDesc& b = ctx->InputTensorDesc("b", 0);
   user_op::TensorDesc* out = ctx->OutputTensorDesc("out", 0);
@@ -554,9 +426,7 @@
   for (int i = 0; i < a.shape().NumAxes() - 1; ++i) {
     CHECK_EQ_OR_RETURN(a.shape().At(i), b.shape().At(i));
   }
-
-  *out->mut_shape() =
-      Shape({a.shape().At(a.shape().NumAxes() - 1), b.shape().At(b.shape().NumAxes() - 1)});
+  *out->mut_shape() = Shape({a.shape().At(a.shape().NumAxes() - 1), b.shape().At(b.shape().NumAxes() - 1)});
 
   if (ctx->has_input("_add_to_output", 0)) {
     const user_op::TensorDesc& add_to_output = ctx->InputTensorDesc("_add_to_output", 0);
@@ -573,13 +443,11 @@
 /* static */ Maybe<void> BroadcastMatmulGradBOp::GetSbp(user_op::SbpContext* ctx) {
   const auto& a_shape = ctx->LogicalTensorDesc4InputArgNameAndIndex("a", 0).shape();
   int64_t last_axis = a_shape.NumAxes() - 1;
-
   std::vector<user_op::OpArg> out_and_add_to_output_args;
   out_and_add_to_output_args.emplace_back("out", 0);
   if (ctx->user_op_conf().has_input("_add_to_output", 0)) {
     out_and_add_to_output_args.emplace_back("_add_to_output", 0);
   }
-
   // S(b or m axis) x S(b or m axis) -> P
   for (int64_t i = 0; i < last_axis; ++i) {
     ctx->NewBuilder()
@@ -588,7 +456,6 @@
         .PartialSum(out_and_add_to_output_args)
         .Build();
   }
-
   // (b, m, k) * (b, m, n) -> (k, n) [transpose a]
   // S(k) x B -> S(0) or B x S(n) -> S(1)
   // (b, m, n) * (b, m, k) -> (n, k) [transpose a]
@@ -603,7 +470,6 @@
       .Split(user_op::OpArg("b", 0), last_axis)
       .Split(out_and_add_to_output_args, 1)
       .Build();
-
   return Maybe<void>::Ok();
 }
 
@@ -614,7 +480,6 @@
 REGISTER_USER_OP_GRAD("matmul").SetGenBackwardOpConfFn(
     [](const user_op::UserOpWrapper& op, const user_op::AddOpFn& AddOp) -> Maybe<void> {
       GenBackwardOpConf4Matmul("matmul", op, AddOp);
->>>>>>> 9968dc58
       return Maybe<void>::Ok();
     });
 
