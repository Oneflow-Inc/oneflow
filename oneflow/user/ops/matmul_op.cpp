--- conflicted
+++ resolved
@@ -170,71 +170,6 @@
 
 }  // namespace
 
-<<<<<<< HEAD
-REGISTER_USER_OP("matmul")
-    .Input("a")
-    .Input("b")
-    .OptionalInput("_add_to_output")
-    .Output("out")
-    .Attr<bool>("transpose_a", false)
-    .Attr<bool>("transpose_b", false)
-    .Attr<double>("alpha", 1.0)
-    .SetTensorDescInferFn(InferTensorDesc4Matmul)
-    .SetGetSbpFn([](user_op::SbpContext* ctx) -> Maybe<void> {
-      // (m, k_a) * (k_b, n) where k_a == k_b
-      int32_t m_axis = -1;
-      int32_t k_a_axis = -1;
-      int32_t k_b_axis = -1;
-      int32_t n_axis = -1;
-      if (ctx->Attr<bool>("transpose_a")) {
-        m_axis = 1;
-        k_a_axis = 0;
-      } else {
-        m_axis = 0;
-        k_a_axis = 1;
-      }
-      if (ctx->Attr<bool>("transpose_b")) {
-        k_b_axis = 1;
-        n_axis = 0;
-      } else {
-        k_b_axis = 0;
-        n_axis = 1;
-      }
-      std::vector<user_op::OpArg> out_and_add_to_output_args;
-      out_and_add_to_output_args.emplace_back("out", 0);
-      if (ctx->user_op_conf().has_input("_add_to_output", 0)) {
-        out_and_add_to_output_args.emplace_back("_add_to_output", 0);
-      }
-      ctx->NewBuilder()
-          .Split(user_op::OpArg("a", 0), m_axis)
-          .Broadcast(user_op::OpArg("b", 0))
-          .Split(out_and_add_to_output_args, 0)
-          .Build();
-      ctx->NewBuilder()
-          .Broadcast(user_op::OpArg("a", 0))
-          .Split(user_op::OpArg("b", 0), n_axis)
-          .Split(out_and_add_to_output_args, 1)
-          .Build();
-      ctx->NewBuilder()
-          .Split(user_op::OpArg("a", 0), k_a_axis)
-          .Split(user_op::OpArg("b", 0), k_b_axis)
-          .PartialSum(out_and_add_to_output_args)
-          .Build();
-      ctx->NewBuilder()
-          .PartialSum(user_op::OpArg("a", 0))
-          .Broadcast(user_op::OpArg("b", 0))
-          .PartialSum(out_and_add_to_output_args)
-          .Build();
-      ctx->NewBuilder()
-          .Broadcast(user_op::OpArg("a", 0))
-          .PartialSum(user_op::OpArg("b", 0))
-          .PartialSum(out_and_add_to_output_args)
-          .Build();
-      return Maybe<void>::Ok();
-    })
-    .SetDataTypeInferFn(InferDataType4Matmul)
-    .SetComputeComplexityFn(GetComputationCostFn);
-=======
 /* static */ Maybe<void> MatmulOp::InferLogicalTensorDesc(user_op::InferContext* ctx) {
   return InferTensorDesc4Matmul(ctx);
 }
@@ -242,7 +177,10 @@
 /*static*/ Maybe<void> MatmulOp::InferPhysicalTensorDesc(user_op::InferContext* ctx) {
   return InferLogicalTensorDesc(ctx);
 }
->>>>>>> 4c8da483
+
+/*static*/ Maybe<double> MatmulOp::GetComputeComplexity(user_op::ComputeComplexityFnContext* ctx) {
+  return GetComputationCostFn(ctx);
+}
 
 /* static */ Maybe<void> MatmulOp::GetSbp(user_op::SbpContext* ctx) {
   // (m, k_a) * (k_b, n) where k_a == k_b
@@ -295,35 +233,7 @@
       .PartialSum(out_and_add_to_output_args)
       .Build();
   return Maybe<void>::Ok();
-<<<<<<< HEAD
-});
-
-REGISTER_USER_OP("batch_matmul")
-    .Input("a")
-    .Input("b")
-    .OptionalInput("_add_to_output")
-    .Output("out")
-    .Attr<bool>("transpose_a", false)
-    .Attr<bool>("transpose_b", false)
-    .Attr<double>("alpha", 1.0)
-    .SetTensorDescInferFn(InferTensorDesc4Matmul)
-    .SetGetSbpFn([](user_op::SbpContext* ctx) -> Maybe<void> {
-      const user_op::TensorDesc& a_tensor = ctx->LogicalTensorDesc4InputArgNameAndIndex("a", 0);
-      std::vector<user_op::OpArg> out_and_add_to_output_args;
-      out_and_add_to_output_args.emplace_back("out", 0);
-      if (ctx->user_op_conf().has_input("_add_to_output", 0)) {
-        out_and_add_to_output_args.emplace_back("_add_to_output", 0);
-      }
-      FOR_RANGE(int64_t, i, 0, a_tensor.shape().NumAxes() - 2) {
-        ctx->NewBuilder().Split(ctx->inputs(), i).Split(out_and_add_to_output_args, i).Build();
-      }
-      return Maybe<void>::Ok();
-    })
-    .SetDataTypeInferFn(InferDataType4Matmul)
-    .SetComputeComplexityFn(GetComputationCostFn);
-=======
-}
->>>>>>> 4c8da483
+}
 
 /* static */ Maybe<void> MatmulOp::InferDataType(user_op::InferContext* ctx) {
   return InferDataType4Matmul(ctx);
@@ -350,61 +260,11 @@
   return Maybe<void>::Ok();
 }
 
-<<<<<<< HEAD
-      const auto& a_shape = ctx->LogicalTensorDesc4InputArgNameAndIndex("a", 0).shape();
-      int32_t k_a_axis = a_shape.NumAxes() - 1;
-      int32_t k_b_axis = -1;
-      int32_t n_axis = -1;
-      if (transpose_b) {
-        k_b_axis = 1;
-        n_axis = 0;
-      } else {
-        k_b_axis = 0;
-        n_axis = 1;
-      }
-
-      std::vector<user_op::OpArg> out_and_add_to_output_args;
-      out_and_add_to_output_args.emplace_back("out", 0);
-      if (ctx->user_op_conf().has_input("_add_to_output", 0)) {
-        out_and_add_to_output_args.emplace_back("_add_to_output", 0);
-      }
-
-      // S(b or m axis) x B -> S(b or m axis)
-      for (int64_t i = 0; i < a_shape.NumAxes() - 1; ++i) {
-        ctx->NewBuilder()
-            .Split(user_op::OpArg("a", 0), i)
-            .Broadcast(user_op::OpArg("b", 0))
-            .Split(out_and_add_to_output_args, i)
-            .Build();
-      }
-      // B x S(n_axis) -> S(n_axis)
-      ctx->NewBuilder()
-          .Broadcast(user_op::OpArg("a", 0))
-          .Split(user_op::OpArg("b", 0), n_axis)
-          .Split(out_and_add_to_output_args, a_shape.NumAxes() - 1)
-          .Build();
-      // S(a_k_axis) x S(b_k_axis) -> P
-      ctx->NewBuilder()
-          .Split(user_op::OpArg("a", 0), k_a_axis)
-          .Split(user_op::OpArg("b", 0), k_b_axis)
-          .PartialSum(out_and_add_to_output_args)
-          .Build();
-      // P x B -> P
-      ctx->NewBuilder()
-          .PartialSum(user_op::OpArg("a", 0))
-          .Broadcast(user_op::OpArg("b", 0))
-          .PartialSum(out_and_add_to_output_args)
-          .Build();
-      // B x P -> P
-      ctx->NewBuilder()
-          .Broadcast(user_op::OpArg("a", 0))
-          .PartialSum(user_op::OpArg("b", 0))
-          .PartialSum(out_and_add_to_output_args)
-          .Build();
-      return Maybe<void>::Ok();
-    })
-    .SetComputeComplexityFn(GetComputationCostFn);
-=======
+/*static*/ Maybe<double> BatchMatmulOp::GetComputeComplexity(
+    user_op::ComputeComplexityFnContext* ctx) {
+  return GetComputationCostFn(ctx);
+}
+
 /* static */ Maybe<void> BatchMatmulOp::InferDataType(user_op::InferContext* ctx) {
   return InferDataType4Matmul(ctx);
 }
@@ -412,7 +272,6 @@
 /* static */ Maybe<void> BroadcastMatmulOp::InferLogicalTensorDesc(user_op::InferContext* ctx) {
   bool transpose_a = ctx->Attr<bool>("transpose_a");
   bool transpose_b = ctx->Attr<bool>("transpose_b");
->>>>>>> 4c8da483
 
   const user_op::TensorDesc& a = ctx->InputTensorDesc("a", 0);
   const user_op::TensorDesc& b = ctx->InputTensorDesc("b", 0);
@@ -515,6 +374,11 @@
   return InferDataType4Matmul(ctx);
 }
 
+/*static*/ Maybe<double> BroadcastMatmulOp::GetComputeComplexity(
+    user_op::ComputeComplexityFnContext* ctx) {
+  return GetComputationCostFn(ctx);
+}
+
 /* static */ Maybe<void> BroadcastMatmulGradBOp::InferLogicalTensorDesc(
     user_op::InferContext* ctx) {
   const user_op::TensorDesc& a = ctx->InputTensorDesc("a", 0);
@@ -541,6 +405,23 @@
   return InferLogicalTensorDesc(ctx);
 }
 
+/*static*/ Maybe<double> BroadcastMatmulGradBOp::GetComputeComplexity(
+    user_op::ComputeComplexityFnContext* ctx) {
+  Shape* shape_a = ctx->Shape4ArgNameAndIndex("a", 0);
+  int64_t n = shape_a->At(shape_a->NumAxes() - 2);
+
+  double logical_computation_cost = 2 * ctx->Shape4ArgNameAndIndex("b", 0)->elem_cnt() * n;
+  const auto& nd_sbp_a = ctx->NdSbp4ArgNameAndIndex("a", 0);
+  const auto& nd_sbp_b = ctx->NdSbp4ArgNameAndIndex("b", 0);
+  const auto& parallel_hierarchy = ctx->parallel_desc().hierarchy();
+  for (int32_t sbp_dim = 0; sbp_dim < nd_sbp_a.sbp_parallel_size(); sbp_dim++) {
+    if (nd_sbp_a.sbp_parallel(sbp_dim).has_split_parallel()
+        || nd_sbp_b.sbp_parallel(sbp_dim).has_split_parallel()) {
+      logical_computation_cost /= parallel_hierarchy->At(sbp_dim);
+    }
+  }
+  return logical_computation_cost;
+}
 /* static */ Maybe<void> BroadcastMatmulGradBOp::GetSbp(user_op::SbpContext* ctx) {
   const auto& a_shape = ctx->LogicalTensorDesc4InputArgNameAndIndex("a", 0).shape();
   int64_t last_axis = a_shape.NumAxes() - 1;
@@ -593,22 +474,6 @@
                                const user_op::AddOpFn& AddOp) -> Maybe<void> {
       GenBackwardOpConf4Matmul("batch_matmul", op, AddOp);
       return Maybe<void>::Ok();
-    })
-    .SetComputeComplexityFn([](user_op::ComputeComplexityFnContext* ctx) -> Maybe<double> {
-      Shape* shape_a = ctx->Shape4ArgNameAndIndex("a", 0);
-      int64_t n = shape_a->At(shape_a->NumAxes() - 2);
-
-      double logical_computation_cost = 2 * ctx->Shape4ArgNameAndIndex("b", 0)->elem_cnt() * n;
-      const auto& nd_sbp_a = ctx->NdSbp4ArgNameAndIndex("a", 0);
-      const auto& nd_sbp_b = ctx->NdSbp4ArgNameAndIndex("b", 0);
-      const auto& parallel_hierarchy = ctx->parallel_desc().hierarchy();
-      for (int32_t sbp_dim = 0; sbp_dim < nd_sbp_a.sbp_parallel_size(); sbp_dim++) {
-        if (nd_sbp_a.sbp_parallel(sbp_dim).has_split_parallel()
-            || nd_sbp_b.sbp_parallel(sbp_dim).has_split_parallel()) {
-          logical_computation_cost /= parallel_hierarchy->At(sbp_dim);
-        }
-      }
-      return logical_computation_cost;
     });
 
 REGISTER_USER_OP_GRAD("broadcast_matmul")
