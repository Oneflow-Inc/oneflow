--- conflicted
+++ resolved
@@ -65,18 +65,10 @@
 }
 
 Maybe<void> InferDataType4Matmul(user_op::InferContext* ctx) {
-<<<<<<< HEAD
-  *ctx->Dtype4ArgNameAndIndex("out", 0) = *ctx->Dtype4ArgNameAndIndex("a", 0);
-  if (ctx->has_input("_add_to_output", 0)) {
-    const auto* add_to_output = ctx->TensorDesc4ArgNameAndIndex("_add_to_output", 0);
-    user_op::TensorDesc* out = ctx->TensorDesc4ArgNameAndIndex("out", 0);
-    CHECK_EQ_OR_RETURN(add_to_output->data_type(), out->data_type());
-=======
   DataType dtype = *ctx->Dtype4ArgNameAndIndex("a", 0);
   CHECK_EQ_OR_RETURN(*ctx->Dtype4ArgNameAndIndex("b", 0), dtype);
-  if (ctx->user_op_conf().has_input("_add_to_output", 0)) {
+  if (ctx->has_input("_add_to_output", 0)) {
     CHECK_EQ_OR_RETURN(*ctx->Dtype4ArgNameAndIndex("_add_to_output", 0), dtype);
->>>>>>> e32c763f
   }
   *ctx->Dtype4ArgNameAndIndex("out", 0) = dtype;
   return Maybe<void>::Ok();
