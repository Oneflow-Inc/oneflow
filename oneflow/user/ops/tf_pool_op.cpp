--- conflicted
+++ resolved
@@ -51,13 +51,8 @@
 }
 
 Maybe<void> BwTensorDescInferFn(user_op::InferContext* ctx) {
-<<<<<<< HEAD
-  *ctx->OutputShape("dx", 0) = ctx->InputShape("x", 0);
+  *ctx->MutOutputShape("dx", 0) = ctx->InputShape("x", 0);
   *ctx->MutOutputIsDynamic("dx", 0) = ctx->InputIsDynamic("x", 0);
-=======
-  *ctx->MutOutputShape("dx", 0) = ctx->InputShape("x", 0);
-  *ctx->OutputIsDynamic("dx", 0) = ctx->InputIsDynamic("x", 0);
->>>>>>> d4ac72fc
   return Maybe<void>::Ok();
 }
 
