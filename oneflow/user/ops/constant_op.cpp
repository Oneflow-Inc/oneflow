--- conflicted
+++ resolved
@@ -34,9 +34,6 @@
       *ctx->OutputDType("out", 0) = ctx->Attr<DataType>("dtype");
       return Maybe<void>::Ok();
     })
-<<<<<<< HEAD
-    .SetParallelDistributionInferFn(user_op::InferSourceOpParallelDistribution);
-=======
     .SetGetSbpFn([](user_op::SbpContext* ctx) -> Maybe<void> { return Maybe<void>::Ok(); })
     .SetParallelDistributionInferFn(
         [](user_op::InferParallelDistributionFnContext* ctx) -> Maybe<void> {
@@ -44,6 +41,5 @@
           default_sbp.mutable_broadcast_parallel();
           return user_op::InferNdSbp4SrcOp(ctx, default_sbp);
         });
->>>>>>> 1fa52b43
 
 }  // namespace oneflow