--- conflicted
+++ resolved
@@ -17,11 +17,6 @@
 
 namespace oneflow {
 
-<<<<<<< HEAD
-Maybe<void> InferConstantNdSbp(user_op::InferNdSbpFnContext* ctx);
-
-=======
->>>>>>> 713d30e8
 REGISTER_NO_GRAD_USER_OP("constant")
     .Output("out")
     .SetOutputBufferNum(1)
@@ -39,43 +34,6 @@
       *ctx->OutputDType("out", 0) = ctx->Attr<DataType>("dtype");
       return Maybe<void>::Ok();
     })
-<<<<<<< HEAD
-    .SetNdSbpInferFn([](user_op::InferNdSbpFnContext* ctx)
-                                        -> Maybe<void> {
-      const Shape& hierarchy = ctx->parallel_hierarchy();
-      cfg::NdSbp* output_dist = ctx->NdSbp4ArgNameAndIndex("out", 0);
-      // the input may be produced by iteration variable or tick, and all of them should be
-      // broadcast parallel dist
-      std::vector<cfg::NdSbp*> inputs_dist;
-      for (const auto& arg_pair : ctx->inputs()) {
-        inputs_dist.emplace_back(
-            ctx->NdSbp4ArgNameAndIndex(arg_pair.first, arg_pair.second));
-      }
-      const auto& dist_conf = ctx->user_op_conf().attr<std::vector<std::string>>("nd_sbp");
-      if (dist_conf.size() == 0) {
-        FOR_RANGE(int, i, 0, hierarchy.NumAxes()) {
-          output_dist->add_sbp_parallel()->mutable_broadcast_parallel();
-          for (auto* input_dist : inputs_dist) {
-            input_dist->add_sbp_parallel()->mutable_broadcast_parallel();
-          }
-        }
-      } else {
-        CHECK_EQ_OR_RETURN(dist_conf.size(), hierarchy.NumAxes());
-        for (const std::string& sbp_str : dist_conf) {
-          cfg::SbpParallel sbp_parallel;
-          CHECK_OR_RETURN(ParseSbpParallelFromString(sbp_str, &sbp_parallel));
-          CHECK_OR_RETURN(
-              (sbp_parallel.has_split_parallel() && sbp_parallel.split_parallel().axis() == 0)
-              || sbp_parallel.has_broadcast_parallel());
-          *output_dist->add_sbp_parallel() = sbp_parallel;
-          for (auto* input_dist : inputs_dist) {
-            input_dist->add_sbp_parallel()->mutable_broadcast_parallel();
-          }
-        }
-      }
-      return Maybe<void>::Ok();
-    });
-=======
     .SetGetSbpFn([](user_op::SbpContext* ctx) -> Maybe<void> { return Maybe<void>::Ok(); })
     .SetParallelDistributionInferFn(
         [](user_op::InferParallelDistributionFnContext* ctx) -> Maybe<void> {
@@ -83,6 +41,5 @@
           default_sbp.mutable_broadcast_parallel();
           return user_op::InferNdSbp4SrcOp(ctx, default_sbp);
         });
->>>>>>> 713d30e8
 
 }  // namespace oneflow