--- conflicted
+++ resolved
@@ -43,15 +43,9 @@
 
 /* static */ Maybe<void> EagerSymmetricSToPOp::InferNdSbp(user_op::InferNdSbpFnContext* ctx) {
   const int64_t in_split_axis = ctx->user_op_conf().attr<int64_t>("in_split_axis");
-<<<<<<< HEAD
-  const cfg::NdSbp& in_dis_hint = ctx->NdSbpHint4InputArgNameAndIndex("in", 0);
-  cfg::NdSbp* in_nd_sbp = ctx->NdSbp4ArgNameAndIndex("in", 0);
-  cfg::NdSbp* out_nd_sbp = ctx->NdSbp4ArgNameAndIndex("out", 0);
-=======
   const NdSbp& in_dis_hint = ctx->NdSbpHint4InputArgNameAndIndex("in", 0);
   NdSbp* in_nd_sbp = ctx->NdSbp4ArgNameAndIndex("in", 0);
   NdSbp* out_nd_sbp = ctx->NdSbp4ArgNameAndIndex("out", 0);
->>>>>>> 55c4c608
   CHECK_GE_OR_RETURN(in_dis_hint.sbp_parallel_size(), 1);
   for (const auto& sbp_hint : in_dis_hint.sbp_parallel()) {
     CHECK_OR_RETURN(sbp_hint.has_split_parallel());
