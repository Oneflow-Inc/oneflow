--- conflicted
+++ resolved
@@ -19,26 +19,15 @@
 namespace oneflow {
 
 /*static*/ Maybe<void> ReluOp::GetSbp(user_op::SbpContext* ctx) {
-<<<<<<< HEAD
-  const user_op::TensorDesc& in_tensor = ctx->LogicalTensorDesc4InputArgNameAndIndex("in", 0);
-  FOR_RANGE(int64_t, i, 0, in_tensor.shape().NumAxes()) {
-    ctx->NewBuilder().Split(user_op::OpArg("in", 0), i).Split(user_op::OpArg("out", 0), i).Build();
-=======
   const user_op::TensorDesc& in_tensor = ctx->LogicalTensorDesc4InputArgNameAndIndex("x", 0);
   FOR_RANGE(int64_t, i, 0, in_tensor.shape().NumAxes()) {
     ctx->NewBuilder().Split(user_op::OpArg("x", 0), i).Split(user_op::OpArg("y", 0), i).Build();
->>>>>>> 955150e3
   }
   return Maybe<void>::Ok();
 }
 /*static*/ Maybe<void> ReluOp::InferLogicalTensorDesc(user_op::InferContext* ctx) {
-<<<<<<< HEAD
-  const Shape& in_shape = ctx->InputShape("in", 0);
-  Shape* out_shape = ctx->OutputShape("out", 0);
-=======
   const Shape& in_shape = ctx->InputShape("x", 0);
   Shape* out_shape = ctx->OutputShape("y", 0);
->>>>>>> 955150e3
   *out_shape = in_shape;
   return Maybe<void>::Ok();
 }
@@ -46,11 +35,7 @@
   return InferLogicalTensorDesc(ctx);
 }
 /*static*/ Maybe<void> ReluOp::InferDataType(user_op::InferContext* ctx) {
-<<<<<<< HEAD
-  *ctx->OutputDType("out", 0) = ctx->InputDType("in", 0);
-=======
   *ctx->OutputDType("y", 0) = ctx->InputDType("x", 0);
->>>>>>> 955150e3
   return Maybe<void>::Ok();
 }
 
