--- conflicted
+++ resolved
@@ -27,15 +27,9 @@
       const user_op::TensorDesc& in_desc = ctx->InputTensorDesc("in", 0);
       const Shape& in_shape = in_desc.shape();
       CHECK_GT(in_shape.NumAxes(), 0);
-<<<<<<< HEAD
-      user_op::TensorDesc* out_desc = ctx->TensorDesc4ArgNameAndIndex("out", 0);
+      user_op::TensorDesc* out_desc = ctx->OutputTensorDesc("out", 0);
       *out_desc->mut_is_dynamic() = in_desc.is_dynamic();
       *out_desc->mut_shape() = in_desc.shape();
-=======
-      user_op::TensorDesc* out_desc = ctx->OutputTensorDesc("out", 0);
-      *out_desc->mut_is_dynamic() = in_desc->is_dynamic();
-      *out_desc->mut_shape() = in_desc->shape();
->>>>>>> 52ecdb98
       out_desc->mut_shape()->Set(0, in_shape.At(0) * ctx->Attr<int32_t>("pack_num"));
       return Maybe<void>::Ok();
     })
