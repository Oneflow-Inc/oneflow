--- conflicted
+++ resolved
@@ -26,17 +26,6 @@
     .SetTensorDescInferFn([](user_op::InferContext* ctx) -> Maybe<void> {
       const user_op::TensorDesc& in_desc = ctx->InputTensorDesc("in", 0);
       const Shape& in_shape = in_desc.shape();
-<<<<<<< HEAD
-      CHECK_GE_OR_RETURN(in_shape.NumAxes(), 0);
-      user_op::TensorDesc* out_desc = ctx->OutputTensorDesc("out", 0);
-      *out_desc->mut_is_dynamic() = in_desc.is_dynamic();
-      if (in_shape.NumAxes() == 0 && in_shape.elem_cnt() == 1) {
-        // Pack scalar to 1-D tensor.
-        *out_desc->mut_shape() = Shape({ctx->Attr<int32_t>("pack_num")});
-      } else {
-        *out_desc->mut_shape() = in_desc.shape();
-        out_desc->mut_shape()->Set(0, in_shape.At(0) * ctx->Attr<int32_t>("pack_num"));
-=======
       const int32_t pack_num = ctx->Attr<int32_t>("pack_num");
       CHECK_GT_OR_RETURN(pack_num, 0);
       user_op::TensorDesc* out_desc = ctx->OutputTensorDesc("out", 0);
@@ -48,7 +37,6 @@
         // NOTE(chengcheng): for Scalar input pack
         CHECK_EQ_OR_RETURN(in_shape.elem_cnt(), 1);
         *out_desc->mut_shape() = Shape({pack_num});
->>>>>>> f07754b0
       }
       return Maybe<void>::Ok();
     })
