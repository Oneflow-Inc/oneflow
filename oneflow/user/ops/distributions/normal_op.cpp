--- conflicted
+++ resolved
@@ -36,11 +36,7 @@
 }
 
 /* static */ Maybe<void> NormalOp::InferNdSbp(user_op::InferNdSbpFnContext* ctx) {
-<<<<<<< HEAD
-  cfg::SbpParallel default_sbp;
-=======
   SbpParallel default_sbp;
->>>>>>> 55c4c608
   default_sbp.mutable_broadcast_parallel();
   return user_op::InferNdSbp4SrcOp(ctx, default_sbp);
 }
