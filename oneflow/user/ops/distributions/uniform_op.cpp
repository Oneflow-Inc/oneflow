/*
Copyright 2020 The OneFlow Authors. All rights reserved.

Licensed under the Apache License, Version 2.0 (the "License");
you may not use this file except in compliance with the License.
You may obtain a copy of the License at

    http://www.apache.org/licenses/LICENSE-2.0

Unless required by applicable law or agreed to in writing, software
distributed under the License is distributed on an "AS IS" BASIS,
WITHOUT WARRANTIES OR CONDITIONS OF ANY KIND, either express or implied.
See the License for the specific language governing permissions and
limitations under the License.
*/
#include "oneflow/core/framework/framework.h"
#include "oneflow/core/framework/op_generated.h"
<<<<<<< HEAD
=======
#include "oneflow/core/job/nd_sbp_util.h"
>>>>>>> 55c4c608

namespace oneflow {

/* static */ Maybe<void> UniformOp::InferLogicalTensorDesc(user_op::InferContext* ctx) {
  Shape* out_shape = ctx->OutputShape("out", 0);
  const Shape& shape = ctx->Attr<Shape>("shape");
  DimVector dim_vec;
  if (shape.NumAxes() > 0) {
    dim_vec.insert(dim_vec.end(), shape.dim_vec().cbegin(), shape.dim_vec().cend());
  }
  *out_shape = Shape(dim_vec);
  return Maybe<void>::Ok();
}

/*static*/ Maybe<void> UniformOp::InferPhysicalTensorDesc(user_op::InferContext* ctx) {
<<<<<<< HEAD
  return InferLogicalTensorDesc(ctx);
=======
  const Shape& parallel_hierarchy = *ctx->parallel_desc().hierarchy();
  const NdSbp& nd_sbp = ctx->NdSbp4ArgNameAndIndex("out", 0);
  const Shape& logical_shape = ctx->Attr<Shape>("shape");
  const int64_t parallel_id = ctx->parallel_ctx().parallel_id();
  const Shape& physical_shape =
      GetTensorSliceView4ParallelId(parallel_hierarchy, nd_sbp, logical_shape, parallel_id).shape();

  *ctx->OutputShape("out", 0) = physical_shape;
  return Maybe<void>::Ok();
>>>>>>> 55c4c608
}

/* static */ Maybe<void> UniformOp::GetSbp(user_op::SbpContext* ctx) {
  ctx->NewBuilder().Broadcast(ctx->inputs()).Broadcast(ctx->outputs()).Build();
  return Maybe<void>::Ok();
}

/* static */ Maybe<void> UniformOp::InferNdSbp(user_op::InferNdSbpFnContext* ctx) {
<<<<<<< HEAD
  cfg::SbpParallel default_sbp;
=======
  SbpParallel default_sbp;
>>>>>>> 55c4c608
  default_sbp.mutable_broadcast_parallel();
  return user_op::InferNdSbp4SrcOp(ctx, default_sbp);
}

/* static */ Maybe<void> UniformOp::InferDataType(user_op::InferContext* ctx) {
  auto dtype = ctx->Attr<DataType>("dtype");
  *ctx->OutputDType("out", 0) = dtype;
  return Maybe<void>::Ok();
}

}  // namespace oneflow<|MERGE_RESOLUTION|>--- conflicted
+++ resolved
@@ -15,10 +15,7 @@
 */
 #include "oneflow/core/framework/framework.h"
 #include "oneflow/core/framework/op_generated.h"
-<<<<<<< HEAD
-=======
 #include "oneflow/core/job/nd_sbp_util.h"
->>>>>>> 55c4c608
 
 namespace oneflow {
 
@@ -34,9 +31,6 @@
 }
 
 /*static*/ Maybe<void> UniformOp::InferPhysicalTensorDesc(user_op::InferContext* ctx) {
-<<<<<<< HEAD
-  return InferLogicalTensorDesc(ctx);
-=======
   const Shape& parallel_hierarchy = *ctx->parallel_desc().hierarchy();
   const NdSbp& nd_sbp = ctx->NdSbp4ArgNameAndIndex("out", 0);
   const Shape& logical_shape = ctx->Attr<Shape>("shape");
@@ -46,7 +40,6 @@
 
   *ctx->OutputShape("out", 0) = physical_shape;
   return Maybe<void>::Ok();
->>>>>>> 55c4c608
 }
 
 /* static */ Maybe<void> UniformOp::GetSbp(user_op::SbpContext* ctx) {
@@ -55,11 +48,7 @@
 }
 
 /* static */ Maybe<void> UniformOp::InferNdSbp(user_op::InferNdSbpFnContext* ctx) {
-<<<<<<< HEAD
-  cfg::SbpParallel default_sbp;
-=======
   SbpParallel default_sbp;
->>>>>>> 55c4c608
   default_sbp.mutable_broadcast_parallel();
   return user_op::InferNdSbp4SrcOp(ctx, default_sbp);
 }
