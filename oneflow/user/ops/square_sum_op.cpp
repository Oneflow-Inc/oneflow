/*
Copyright 2020 The OneFlow Authors. All rights reserved.

Licensed under the Apache License, Version 2.0 (the "License");
you may not use this file except in compliance with the License.
You may obtain a copy of the License at

    http://www.apache.org/licenses/LICENSE-2.0

Unless required by applicable law or agreed to in writing, software
distributed under the License is distributed on an "AS IS" BASIS,
WITHOUT WARRANTIES OR CONDITIONS OF ANY KIND, either express or implied.
See the License for the specific language governing permissions and
limitations under the License.
*/
#include "oneflow/core/framework/framework.h"
#include "oneflow/core/framework/op_generated.h"

namespace oneflow {

/*static*/ Maybe<void> SquareSumOp::GetSbp(user_op::SbpContext* ctx) {
  const int64_t num_x_axes = ctx->LogicalTensorDesc4InputArgNameAndIndex("x", 0).shape().NumAxes();
  FOR_RANGE(int64_t, i, 0, num_x_axes) {
    ctx->NewBuilder().Split(user_op::OpArg("x", 0), i).PartialSum(user_op::OpArg("y", 0)).Build();
  }
  return Maybe<void>::Ok();
}
/*static*/ Maybe<void> SquareSumOp::InferLogicalTensorDesc(user_op::InferContext* ctx) {
  user_op::TensorDesc* y = ctx->OutputTensorDesc("y", 0);
  *y->mut_shape() = Shape({1});
  return Maybe<void>::Ok();
}
/*static*/ Maybe<void> SquareSumOp::InferPhysicalTensorDesc(user_op::InferContext* ctx) {
  return InferLogicalTensorDesc(ctx);
}
/*static*/ Maybe<void> SquareSumOp::InferDataType(user_op::InferContext* ctx) {
  *ctx->OutputDType("y", 0) = ctx->InputDType("x", 0);
  return Maybe<void>::Ok();
}
<<<<<<< HEAD

/*static*/ Maybe<void> MultiSquareSumOp::GetSbp(user_op::SbpContext* ctx) {
  int64_t min_num_axes = ctx->LogicalTensorDesc4InputArgNameAndIndex("x", 0).shape().NumAxes();
  for (int64_t i = 1; i < ctx->user_op_conf().input_size("x"); ++i) {
    min_num_axes = std::min(min_num_axes,
                            ctx->LogicalTensorDesc4InputArgNameAndIndex("x", i).shape().NumAxes());
  }
  for (int64_t i = 0; i < min_num_axes; ++i) {
    ctx->NewBuilder().Split(ctx->inputs(), i).PartialSum(user_op::OpArg("y", 0)).Build();
  }
  return Maybe<void>::Ok();
}
/*static*/ Maybe<void> MultiSquareSumOp::InferLogicalTensorDesc(user_op::InferContext* ctx) {
  user_op::TensorDesc* y = ctx->OutputTensorDesc("y", 0);
  *y->mut_shape() = Shape({1});
  return Maybe<void>::Ok();
}
/*static*/ Maybe<void> MultiSquareSumOp::InferPhysicalTensorDesc(user_op::InferContext* ctx) {
  return InferLogicalTensorDesc(ctx);
}
/*static*/ Maybe<void> MultiSquareSumOp::InferDataType(user_op::InferContext* ctx) {
  const user_op::TensorDesc& x_0 = ctx->InputTensorDesc("x", 0);
  user_op::TensorDesc* y = ctx->OutputTensorDesc("y", 0);
  for (int64_t i = 1; i < ctx->input_size("x"); ++i) {
    const user_op::TensorDesc& x_i = ctx->InputTensorDesc("x", i);
    CHECK_EQ_OR_RETURN(x_i.data_type(), x_0.data_type());
  }
  *y->mut_data_type() = x_0.data_type();
  return Maybe<void>::Ok();
}
=======
>>>>>>> 955150e3

/*static*/ Maybe<void> MultiSquareSumOp::GetSbp(user_op::SbpContext* ctx) {
  int64_t min_num_axes = ctx->LogicalTensorDesc4InputArgNameAndIndex("x", 0).shape().NumAxes();
  for (int64_t i = 1; i < ctx->user_op_conf().input_size("x"); ++i) {
    min_num_axes = std::min(min_num_axes,
                            ctx->LogicalTensorDesc4InputArgNameAndIndex("x", i).shape().NumAxes());
  }
  for (int64_t i = 0; i < min_num_axes; ++i) {
    ctx->NewBuilder().Split(ctx->inputs(), i).PartialSum(user_op::OpArg("y", 0)).Build();
  }
  return Maybe<void>::Ok();
}
/*static*/ Maybe<void> MultiSquareSumOp::InferLogicalTensorDesc(user_op::InferContext* ctx) {
  user_op::TensorDesc* y = ctx->OutputTensorDesc("y", 0);
  *y->mut_shape() = Shape({1});
  return Maybe<void>::Ok();
}
/*static*/ Maybe<void> MultiSquareSumOp::InferPhysicalTensorDesc(user_op::InferContext* ctx) {
  return InferLogicalTensorDesc(ctx);
}
/*static*/ Maybe<void> MultiSquareSumOp::InferDataType(user_op::InferContext* ctx) {
  const user_op::TensorDesc& x_0 = ctx->InputTensorDesc("x", 0);
  user_op::TensorDesc* y = ctx->OutputTensorDesc("y", 0);
  for (int64_t i = 1; i < ctx->input_size("x"); ++i) {
    const user_op::TensorDesc& x_i = ctx->InputTensorDesc("x", i);
    CHECK_EQ_OR_RETURN(x_i.data_type(), x_0.data_type());
  }
  *y->mut_data_type() = x_0.data_type();
  return Maybe<void>::Ok();
}
/*static*/ Maybe<void> MultiSquareSumOp::CheckAttr(const user_op::UserOpDefWrapper&,
                                                   const user_op::UserOpConfWrapper& op_conf) {
  CHECK_OR_RETURN(op_conf.input_size("x") >= 1);
  return Maybe<void>::Ok();
}
}  // namespace oneflow<|MERGE_RESOLUTION|>--- conflicted
+++ resolved
@@ -37,39 +37,6 @@
   *ctx->OutputDType("y", 0) = ctx->InputDType("x", 0);
   return Maybe<void>::Ok();
 }
-<<<<<<< HEAD
-
-/*static*/ Maybe<void> MultiSquareSumOp::GetSbp(user_op::SbpContext* ctx) {
-  int64_t min_num_axes = ctx->LogicalTensorDesc4InputArgNameAndIndex("x", 0).shape().NumAxes();
-  for (int64_t i = 1; i < ctx->user_op_conf().input_size("x"); ++i) {
-    min_num_axes = std::min(min_num_axes,
-                            ctx->LogicalTensorDesc4InputArgNameAndIndex("x", i).shape().NumAxes());
-  }
-  for (int64_t i = 0; i < min_num_axes; ++i) {
-    ctx->NewBuilder().Split(ctx->inputs(), i).PartialSum(user_op::OpArg("y", 0)).Build();
-  }
-  return Maybe<void>::Ok();
-}
-/*static*/ Maybe<void> MultiSquareSumOp::InferLogicalTensorDesc(user_op::InferContext* ctx) {
-  user_op::TensorDesc* y = ctx->OutputTensorDesc("y", 0);
-  *y->mut_shape() = Shape({1});
-  return Maybe<void>::Ok();
-}
-/*static*/ Maybe<void> MultiSquareSumOp::InferPhysicalTensorDesc(user_op::InferContext* ctx) {
-  return InferLogicalTensorDesc(ctx);
-}
-/*static*/ Maybe<void> MultiSquareSumOp::InferDataType(user_op::InferContext* ctx) {
-  const user_op::TensorDesc& x_0 = ctx->InputTensorDesc("x", 0);
-  user_op::TensorDesc* y = ctx->OutputTensorDesc("y", 0);
-  for (int64_t i = 1; i < ctx->input_size("x"); ++i) {
-    const user_op::TensorDesc& x_i = ctx->InputTensorDesc("x", i);
-    CHECK_EQ_OR_RETURN(x_i.data_type(), x_0.data_type());
-  }
-  *y->mut_data_type() = x_0.data_type();
-  return Maybe<void>::Ok();
-}
-=======
->>>>>>> 955150e3
 
 /*static*/ Maybe<void> MultiSquareSumOp::GetSbp(user_op::SbpContext* ctx) {
   int64_t min_num_axes = ctx->LogicalTensorDesc4InputArgNameAndIndex("x", 0).shape().NumAxes();
