/*
Copyright 2020 The OneFlow Authors. All rights reserved.

Licensed under the Apache License, Version 2.0 (the "License");
you may not use this file except in compliance with the License.
You may obtain a copy of the License at

    http://www.apache.org/licenses/LICENSE-2.0

Unless required by applicable law or agreed to in writing, software
distributed under the License is distributed on an "AS IS" BASIS,
WITHOUT WARRANTIES OR CONDITIONS OF ANY KIND, either express or implied.
See the License for the specific language governing permissions and
limitations under the License.
*/
#include "oneflow/core/framework/framework.h"

namespace oneflow {

REGISTER_USER_OP("square_sum")
    .Input("x")
    .Output("y")
    .SetTensorDescInferFn([](user_op::InferContext* ctx) -> Maybe<void> {
      user_op::TensorDesc* y = ctx->OutputTensorDesc("y", 0);
      *y->mut_shape() = Shape({1});
      return Maybe<void>::Ok();
    })
    .SetDataTypeInferFn([](user_op::InferContext* ctx) -> Maybe<void> {
      *ctx->OutputDType("y", 0) = ctx->InputDType("x", 0);
      return Maybe<void>::Ok();
    })
    .SetGetSbpFn([](user_op::SbpContext* ctx) -> Maybe<void> {
      const int64_t num_x_axes =
          ctx->LogicalTensorDesc4InputArgNameAndIndex("x", 0).shape().NumAxes();
      FOR_RANGE(int64_t, i, 0, num_x_axes) {
        ctx->NewBuilder()
            .Split(user_op::OpArg("x", 0), i)
            .PartialSum(user_op::OpArg("y", 0))
            .Build();
      }
      return Maybe<void>::Ok();
    });

REGISTER_USER_OP("multi_square_sum")
    .InputWithMinimum("x", 1)
    .Output("y")
    .SetTensorDescInferFn([](user_op::InferContext* ctx) -> Maybe<void> {
      user_op::TensorDesc* y = ctx->OutputTensorDesc("y", 0);
      *y->mut_shape() = Shape({1});
      return Maybe<void>::Ok();
    })
    .SetDataTypeInferFn([](user_op::InferContext* ctx) -> Maybe<void> {
<<<<<<< HEAD
      const user_op::TensorDesc& x_0 = ctx->InputTensorDesc("x", 0);
      user_op::TensorDesc* y = ctx->TensorDesc4ArgNameAndIndex("y", 0);
=======
      const user_op::TensorDesc* x_0 = ctx->TensorDesc4ArgNameAndIndex("x", 0);
      user_op::TensorDesc* y = ctx->OutputTensorDesc("y", 0);
>>>>>>> 52ecdb98
      for (int64_t i = 1; i < ctx->input_size("x"); ++i) {
        const user_op::TensorDesc& x_i = ctx->InputTensorDesc("x", i);
        CHECK_EQ_OR_RETURN(x_i.data_type(), x_0.data_type());
      }
      *y->mut_data_type() = x_0.data_type();
      return Maybe<void>::Ok();
    })
    .SetGetSbpFn([](user_op::SbpContext* ctx) -> Maybe<void> {
      int64_t min_num_axes = ctx->LogicalTensorDesc4InputArgNameAndIndex("x", 0).shape().NumAxes();
      for (int64_t i = 1; i < ctx->user_op_conf().input_size("x"); ++i) {
        min_num_axes = std::min(
            min_num_axes, ctx->LogicalTensorDesc4InputArgNameAndIndex("x", i).shape().NumAxes());
      }
      for (int64_t i = 0; i < min_num_axes; ++i) {
        ctx->NewBuilder().Split(ctx->inputs(), i).PartialSum(user_op::OpArg("y", 0)).Build();
      }
      return Maybe<void>::Ok();
    });

}  // namespace oneflow<|MERGE_RESOLUTION|>--- conflicted
+++ resolved
@@ -50,13 +50,8 @@
       return Maybe<void>::Ok();
     })
     .SetDataTypeInferFn([](user_op::InferContext* ctx) -> Maybe<void> {
-<<<<<<< HEAD
       const user_op::TensorDesc& x_0 = ctx->InputTensorDesc("x", 0);
-      user_op::TensorDesc* y = ctx->TensorDesc4ArgNameAndIndex("y", 0);
-=======
-      const user_op::TensorDesc* x_0 = ctx->TensorDesc4ArgNameAndIndex("x", 0);
       user_op::TensorDesc* y = ctx->OutputTensorDesc("y", 0);
->>>>>>> 52ecdb98
       for (int64_t i = 1; i < ctx->input_size("x"); ++i) {
         const user_op::TensorDesc& x_i = ctx->InputTensorDesc("x", i);
         CHECK_EQ_OR_RETURN(x_i.data_type(), x_0.data_type());
