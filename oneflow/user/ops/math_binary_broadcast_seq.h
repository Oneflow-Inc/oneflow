/*
Copyright 2020 The OneFlow Authors. All rights reserved.

Licensed under the Apache License, Version 2.0 (the "License");
you may not use this file except in compliance with the License.
You may obtain a copy of the License at

    http://www.apache.org/licenses/LICENSE-2.0

Unless required by applicable law or agreed to in writing, software
distributed under the License is distributed on an "AS IS" BASIS,
WITHOUT WARRANTIES OR CONDITIONS OF ANY KIND, either express or implied.
See the License for the specific language governing permissions and
limitations under the License.
*/
#ifndef ONEFLOW_USER_OPS_MATH_BINARY_BROADCAST_SEQ_H_
#define ONEFLOW_USER_OPS_MATH_BINARY_BROADCAST_SEQ_H_

#include "oneflow/core/common/util.h"

namespace oneflow {

<<<<<<< HEAD
#define MATH_BINARY_BROADCAST_FUNC_SEQ                                     \
  OF_PP_MAKE_TUPLE_SEQ("broadcast_add", Add)                               \
  OF_PP_MAKE_TUPLE_SEQ("broadcast_sub", Sub)                               \
  OF_PP_MAKE_TUPLE_SEQ("broadcast_mul", Mul)                               \
  OF_PP_MAKE_TUPLE_SEQ("broadcast_div", Div)                               \
  OF_PP_MAKE_TUPLE_SEQ("broadcast_minimum", Min)                           \
  OF_PP_MAKE_TUPLE_SEQ("broadcast_maximum", Max)                           \
  OF_PP_MAKE_TUPLE_SEQ("broadcast_bitwise_and", BitwiseAnd)                \
  OF_PP_MAKE_TUPLE_SEQ("broadcast_bitwise_or", BitwiseOr)                  \
  OF_PP_MAKE_TUPLE_SEQ("broadcast_bitwise_xor", BitwiseXor)                \
  OF_PP_MAKE_TUPLE_SEQ("broadcast_bitwise_left_shift", BitwiseLeftShift)   \
  OF_PP_MAKE_TUPLE_SEQ("broadcast_bitwise_right_shift", BitwiseRightShift) \
  OF_PP_MAKE_TUPLE_SEQ("broadcast_floor_mod", FloorMod)                    \
  OF_PP_MAKE_TUPLE_SEQ("broadcast_fmod", FMod)                             \
  OF_PP_MAKE_TUPLE_SEQ("broadcast_pow", Pow)
=======
#define MATH_BINARY_BROADCAST_FUNC_SEQ                      \
  OF_PP_MAKE_TUPLE_SEQ("broadcast_add", Add)                \
  OF_PP_MAKE_TUPLE_SEQ("broadcast_sub", Sub)                \
  OF_PP_MAKE_TUPLE_SEQ("broadcast_mul", Mul)                \
  OF_PP_MAKE_TUPLE_SEQ("broadcast_div", Div)                \
  OF_PP_MAKE_TUPLE_SEQ("broadcast_minimum", Min)            \
  OF_PP_MAKE_TUPLE_SEQ("broadcast_maximum", Max)            \
  OF_PP_MAKE_TUPLE_SEQ("broadcast_bitwise_and", BitwiseAnd) \
  OF_PP_MAKE_TUPLE_SEQ("broadcast_bitwise_or", BitwiseOr)   \
  OF_PP_MAKE_TUPLE_SEQ("broadcast_bitwise_xor", BitwiseXor) \
  OF_PP_MAKE_TUPLE_SEQ("broadcast_floor_mod", FloorMod)     \
  OF_PP_MAKE_TUPLE_SEQ("broadcast_fmod", FMod)              \
  OF_PP_MAKE_TUPLE_SEQ("broadcast_pow", Pow)                \
  OF_PP_MAKE_TUPLE_SEQ("broadcast_zeta", Zeta)
>>>>>>> b664acc2

#define MATH_BINARY_BROADCAST_LOGICAL_FUNC_SEQ          \
  OF_PP_MAKE_TUPLE_SEQ("broadcast_equal", EQ)           \
  OF_PP_MAKE_TUPLE_SEQ("broadcast_not_equal", NE)       \
  OF_PP_MAKE_TUPLE_SEQ("broadcast_greater", GT)         \
  OF_PP_MAKE_TUPLE_SEQ("broadcast_greater_equal", GE)   \
  OF_PP_MAKE_TUPLE_SEQ("broadcast_less", LT)            \
  OF_PP_MAKE_TUPLE_SEQ("broadcast_less_equal", LE)      \
  OF_PP_MAKE_TUPLE_SEQ("broadcast_logical_and", AND)    \
  OF_PP_MAKE_TUPLE_SEQ("broadcast_logical_or", OR)      \
  OF_PP_MAKE_TUPLE_SEQ("broadcast_logical_xor", XOR)    \
  OF_PP_MAKE_TUPLE_SEQ("broadcast_isclose_eq_nan", IEN) \
  OF_PP_MAKE_TUPLE_SEQ("broadcast_isclose_neq_nan", INN)

<<<<<<< HEAD
#define MATH_BINARY_BROADCAST_FUNC_SEQ_ODS                              \
  OF_PP_MAKE_TUPLE_SEQ(BroadcastAddOp, Add)                             \
  OF_PP_MAKE_TUPLE_SEQ(BroadcastSubOp, Sub)                             \
  OF_PP_MAKE_TUPLE_SEQ(BroadcastMulOp, Mul)                             \
  OF_PP_MAKE_TUPLE_SEQ(BroadcastDivOp, Div)                             \
  OF_PP_MAKE_TUPLE_SEQ(BroadcastMinimumOp, Min)                         \
  OF_PP_MAKE_TUPLE_SEQ(BroadcastMaximumOp, Max)                         \
  OF_PP_MAKE_TUPLE_SEQ(BroadcastBitwiseAndOp, BitwiseAnd)               \
  OF_PP_MAKE_TUPLE_SEQ(BroadcastBitwiseOrOp, BitwiseOr)                 \
  OF_PP_MAKE_TUPLE_SEQ(BroadcastBitwiseXorOp, BitwiseXor)               \
  OF_PP_MAKE_TUPLE_SEQ(BroadcastBitwiseLeftShiftOp, BitwiseLeftShift)   \
  OF_PP_MAKE_TUPLE_SEQ(BroadcastBitwiseRightShiftOp, BitwiseRightShift) \
  OF_PP_MAKE_TUPLE_SEQ(BroadcastFloorModOp, FloorMod)                   \
  OF_PP_MAKE_TUPLE_SEQ(BroadcastFmodOp, FMod)                           \
  OF_PP_MAKE_TUPLE_SEQ(BroadcastPowOp, Pow)
=======
#define MATH_BINARY_BROADCAST_FUNC_SEQ_ODS                \
  OF_PP_MAKE_TUPLE_SEQ(BroadcastAddOp, Add)               \
  OF_PP_MAKE_TUPLE_SEQ(BroadcastSubOp, Sub)               \
  OF_PP_MAKE_TUPLE_SEQ(BroadcastMulOp, Mul)               \
  OF_PP_MAKE_TUPLE_SEQ(BroadcastDivOp, Div)               \
  OF_PP_MAKE_TUPLE_SEQ(BroadcastMinimumOp, Min)           \
  OF_PP_MAKE_TUPLE_SEQ(BroadcastMaximumOp, Max)           \
  OF_PP_MAKE_TUPLE_SEQ(BroadcastBitwiseAndOp, BitwiseAnd) \
  OF_PP_MAKE_TUPLE_SEQ(BroadcastBitwiseOrOp, BitwiseOr)   \
  OF_PP_MAKE_TUPLE_SEQ(BroadcastBitwiseXorOp, BitwiseXor) \
  OF_PP_MAKE_TUPLE_SEQ(BroadcastFloorModOp, FloorMod)     \
  OF_PP_MAKE_TUPLE_SEQ(BroadcastFmodOp, FMod)             \
  OF_PP_MAKE_TUPLE_SEQ(BroadcastPowOp, Pow)               \
  OF_PP_MAKE_TUPLE_SEQ(BroadcastZetaOp, Zeta)
>>>>>>> b664acc2

#define MATH_BINARY_BROADCAST_LOGICAL_FUNC_SEQ_ODS      \
  OF_PP_MAKE_TUPLE_SEQ(BroadcastEqualOp, EQ)            \
  OF_PP_MAKE_TUPLE_SEQ(BroadcastNotEqualOp, NE)         \
  OF_PP_MAKE_TUPLE_SEQ(BroadcastGreaterOp, GT)          \
  OF_PP_MAKE_TUPLE_SEQ(BroadcastGreaterEqualOp, GE)     \
  OF_PP_MAKE_TUPLE_SEQ(BroadcastLessOp, LT)             \
  OF_PP_MAKE_TUPLE_SEQ(BroadcastLessEqualOp, LE)        \
  OF_PP_MAKE_TUPLE_SEQ(BroadcastLogicalAndOp, AND)      \
  OF_PP_MAKE_TUPLE_SEQ(BroadcastLogicalOrOp, OR)        \
  OF_PP_MAKE_TUPLE_SEQ(BroadcastLogicalXorOp, XOR)      \
  OF_PP_MAKE_TUPLE_SEQ(BroadcastIsCloseEqualNanOp, IEN) \
  OF_PP_MAKE_TUPLE_SEQ(BroadcastIsCloseNotEqualNanOp, INN)

}  // namespace oneflow

#endif  // ONEFLOW_USER_OPS_MATH_BINARY_BROADCAST_SEQ_H_<|MERGE_RESOLUTION|>--- conflicted
+++ resolved
@@ -20,7 +20,6 @@
 
 namespace oneflow {
 
-<<<<<<< HEAD
 #define MATH_BINARY_BROADCAST_FUNC_SEQ                                     \
   OF_PP_MAKE_TUPLE_SEQ("broadcast_add", Add)                               \
   OF_PP_MAKE_TUPLE_SEQ("broadcast_sub", Sub)                               \
@@ -35,23 +34,8 @@
   OF_PP_MAKE_TUPLE_SEQ("broadcast_bitwise_right_shift", BitwiseRightShift) \
   OF_PP_MAKE_TUPLE_SEQ("broadcast_floor_mod", FloorMod)                    \
   OF_PP_MAKE_TUPLE_SEQ("broadcast_fmod", FMod)                             \
-  OF_PP_MAKE_TUPLE_SEQ("broadcast_pow", Pow)
-=======
-#define MATH_BINARY_BROADCAST_FUNC_SEQ                      \
-  OF_PP_MAKE_TUPLE_SEQ("broadcast_add", Add)                \
-  OF_PP_MAKE_TUPLE_SEQ("broadcast_sub", Sub)                \
-  OF_PP_MAKE_TUPLE_SEQ("broadcast_mul", Mul)                \
-  OF_PP_MAKE_TUPLE_SEQ("broadcast_div", Div)                \
-  OF_PP_MAKE_TUPLE_SEQ("broadcast_minimum", Min)            \
-  OF_PP_MAKE_TUPLE_SEQ("broadcast_maximum", Max)            \
-  OF_PP_MAKE_TUPLE_SEQ("broadcast_bitwise_and", BitwiseAnd) \
-  OF_PP_MAKE_TUPLE_SEQ("broadcast_bitwise_or", BitwiseOr)   \
-  OF_PP_MAKE_TUPLE_SEQ("broadcast_bitwise_xor", BitwiseXor) \
-  OF_PP_MAKE_TUPLE_SEQ("broadcast_floor_mod", FloorMod)     \
-  OF_PP_MAKE_TUPLE_SEQ("broadcast_fmod", FMod)              \
-  OF_PP_MAKE_TUPLE_SEQ("broadcast_pow", Pow)                \
+  OF_PP_MAKE_TUPLE_SEQ("broadcast_pow", Pow)                               \
   OF_PP_MAKE_TUPLE_SEQ("broadcast_zeta", Zeta)
->>>>>>> b664acc2
 
 #define MATH_BINARY_BROADCAST_LOGICAL_FUNC_SEQ          \
   OF_PP_MAKE_TUPLE_SEQ("broadcast_equal", EQ)           \
@@ -66,23 +50,6 @@
   OF_PP_MAKE_TUPLE_SEQ("broadcast_isclose_eq_nan", IEN) \
   OF_PP_MAKE_TUPLE_SEQ("broadcast_isclose_neq_nan", INN)
 
-<<<<<<< HEAD
-#define MATH_BINARY_BROADCAST_FUNC_SEQ_ODS                              \
-  OF_PP_MAKE_TUPLE_SEQ(BroadcastAddOp, Add)                             \
-  OF_PP_MAKE_TUPLE_SEQ(BroadcastSubOp, Sub)                             \
-  OF_PP_MAKE_TUPLE_SEQ(BroadcastMulOp, Mul)                             \
-  OF_PP_MAKE_TUPLE_SEQ(BroadcastDivOp, Div)                             \
-  OF_PP_MAKE_TUPLE_SEQ(BroadcastMinimumOp, Min)                         \
-  OF_PP_MAKE_TUPLE_SEQ(BroadcastMaximumOp, Max)                         \
-  OF_PP_MAKE_TUPLE_SEQ(BroadcastBitwiseAndOp, BitwiseAnd)               \
-  OF_PP_MAKE_TUPLE_SEQ(BroadcastBitwiseOrOp, BitwiseOr)                 \
-  OF_PP_MAKE_TUPLE_SEQ(BroadcastBitwiseXorOp, BitwiseXor)               \
-  OF_PP_MAKE_TUPLE_SEQ(BroadcastBitwiseLeftShiftOp, BitwiseLeftShift)   \
-  OF_PP_MAKE_TUPLE_SEQ(BroadcastBitwiseRightShiftOp, BitwiseRightShift) \
-  OF_PP_MAKE_TUPLE_SEQ(BroadcastFloorModOp, FloorMod)                   \
-  OF_PP_MAKE_TUPLE_SEQ(BroadcastFmodOp, FMod)                           \
-  OF_PP_MAKE_TUPLE_SEQ(BroadcastPowOp, Pow)
-=======
 #define MATH_BINARY_BROADCAST_FUNC_SEQ_ODS                \
   OF_PP_MAKE_TUPLE_SEQ(BroadcastAddOp, Add)               \
   OF_PP_MAKE_TUPLE_SEQ(BroadcastSubOp, Sub)               \
@@ -97,7 +64,6 @@
   OF_PP_MAKE_TUPLE_SEQ(BroadcastFmodOp, FMod)             \
   OF_PP_MAKE_TUPLE_SEQ(BroadcastPowOp, Pow)               \
   OF_PP_MAKE_TUPLE_SEQ(BroadcastZetaOp, Zeta)
->>>>>>> b664acc2
 
 #define MATH_BINARY_BROADCAST_LOGICAL_FUNC_SEQ_ODS      \
   OF_PP_MAKE_TUPLE_SEQ(BroadcastEqualOp, EQ)            \
