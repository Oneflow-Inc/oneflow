/*
Copyright 2020 The OneFlow Authors. All rights reserved.

Licensed under the Apache License, Version 2.0 (the "License");
you may not use this file except in compliance with the License.
You may obtain a copy of the License at

    http://www.apache.org/licenses/LICENSE-2.0

Unless required by applicable law or agreed to in writing, software
distributed under the License is distributed on an "AS IS" BASIS,
WITHOUT WARRANTIES OR CONDITIONS OF ANY KIND, either express or implied.
See the License for the specific language governing permissions and
limitations under the License.
*/
#include "oneflow/core/framework/framework.h"

namespace oneflow {

REGISTER_USER_OP("unsorted_batch_segment_sum")
    .Input("data")
    .Input("segment_ids")
    .Output("out")
    .Attr<int64_t>("num_segments")
    .SetTensorDescInferFn([](user_op::InferContext* ctx) -> Maybe<void> {
      const user_op::TensorDesc& data = ctx->InputTensorDesc("data", 0);
      const user_op::TensorDesc& segment_ids = ctx->InputTensorDesc("segment_ids", 0);
      CHECK_GE_OR_RETURN(segment_ids.shape().NumAxes(), 1);
      CHECK_GE_OR_RETURN(data.shape().NumAxes(), segment_ids.shape().NumAxes());
      CHECK_EQ_OR_RETURN(segment_ids.is_dynamic(), data.is_dynamic());
      const int64_t num_segments = ctx->Attr<int64_t>("num_segments");
      CHECK_GE_OR_RETURN(num_segments, 1);
      user_op::TensorDesc* out = ctx->OutputTensorDesc("out", 0);

      FOR_RANGE(int64_t, i, 0, segment_ids.shape().NumAxes() - 1) {
        CHECK_EQ_OR_RETURN(segment_ids.shape().At(i), data.shape().At(i));
      }

      DimVector dim_vec(data.shape().dim_vec());
      dim_vec.at(segment_ids.shape().NumAxes() - 1) = num_segments;
      *out->mut_shape() = Shape(dim_vec);
      return Maybe<void>::Ok();
    })
    .SetDataTypeInferFn([](user_op::InferContext* ctx) -> Maybe<void> {
<<<<<<< HEAD
      const user_op::TensorDesc& data = ctx->InputTensorDesc("data", 0);
      const user_op::TensorDesc& segment_ids = ctx->InputTensorDesc("segment_ids", 0);
      user_op::TensorDesc* out = ctx->TensorDesc4ArgNameAndIndex("out", 0);
      CHECK_OR_RETURN(IsIndexDataType(segment_ids.data_type()));
      *out->mut_data_type() = data.data_type();
=======
      const user_op::TensorDesc* data = ctx->TensorDesc4ArgNameAndIndex("data", 0);
      user_op::TensorDesc* out = ctx->OutputTensorDesc("out", 0);
      const user_op::TensorDesc* segment_ids = ctx->TensorDesc4ArgNameAndIndex("segment_ids", 0);
      CHECK_OR_RETURN(IsIndexDataType(segment_ids->data_type()));
      *out->mut_data_type() = data->data_type();
>>>>>>> 52ecdb98
      return Maybe<void>::Ok();
    })
    .SetInputArgModifyFn([](user_op::GetInputArgModifier GetInputArgModifierFn,
                            const user_op::UserOpConfWrapper&) {
      user_op::InputArgModifier* segment_ids_modifier = GetInputArgModifierFn("segment_ids", 0);
      CHECK_NOTNULL(segment_ids_modifier);
      segment_ids_modifier->set_requires_grad(false);
    })
    .SetGetSbpFn([](user_op::SbpContext* ctx) -> Maybe<void> {
      const int64_t segment_ids_num_axes =
          ctx->LogicalTensorDesc4InputArgNameAndIndex("segment_ids", 0).shape().NumAxes();
      CHECK_GT_OR_RETURN(segment_ids_num_axes, 1)
          << "UnsortedBatchSegmentSumOp: segment_ids_num_axes equals " << segment_ids_num_axes
          << " (should be bigger than 1).";

      FOR_RANGE(int64_t, i, 0, segment_ids_num_axes - 1) {
        ctx->NewBuilder()
            .Split(user_op::OpArg("segment_ids", 0), i)
            .Split(user_op::OpArg("data", 0), i)
            .Split(user_op::OpArg("out", 0), i)
            .Build();
      }
      ctx->NewBuilder()
          .Broadcast(user_op::OpArg("segment_ids", 0))
          .PartialSum(user_op::OpArg("data", 0))
          .PartialSum(user_op::OpArg("out", 0))
          .Build();
      return Maybe<void>::Ok();
    });

REGISTER_USER_OP_GRAD("unsorted_batch_segment_sum")
    .SetGenBackwardOpConfFn([](const user_op::UserOpWrapper& op, user_op::AddOpFn AddOp) {
      bool need_grad_data = op.NeedGenGradTensor4OpInput("data", 0);
      if (need_grad_data) {
        user_op::UserOpConfWrapperBuilder data_grad_builder(op.op_name() + "_grad");
        user_op::UserOpConfWrapper data_grad_op =
            data_grad_builder.Op("batch_gather")
                .Input("in", op.GetGradTensorWithOpOutput("out", 0))
                .Input("indices", op.input("segment_ids", 0))
                .Output("out")
                .Build();
        op.BindGradTensorWithOpInput(data_grad_op.output("out", 0), "data", 0);
        AddOp(data_grad_op);
      }
    });

}  // namespace oneflow<|MERGE_RESOLUTION|>--- conflicted
+++ resolved
@@ -42,19 +42,11 @@
       return Maybe<void>::Ok();
     })
     .SetDataTypeInferFn([](user_op::InferContext* ctx) -> Maybe<void> {
-<<<<<<< HEAD
       const user_op::TensorDesc& data = ctx->InputTensorDesc("data", 0);
       const user_op::TensorDesc& segment_ids = ctx->InputTensorDesc("segment_ids", 0);
-      user_op::TensorDesc* out = ctx->TensorDesc4ArgNameAndIndex("out", 0);
+      user_op::TensorDesc* out = ctx->OutputTensorDesc("out", 0);
       CHECK_OR_RETURN(IsIndexDataType(segment_ids.data_type()));
       *out->mut_data_type() = data.data_type();
-=======
-      const user_op::TensorDesc* data = ctx->TensorDesc4ArgNameAndIndex("data", 0);
-      user_op::TensorDesc* out = ctx->OutputTensorDesc("out", 0);
-      const user_op::TensorDesc* segment_ids = ctx->TensorDesc4ArgNameAndIndex("segment_ids", 0);
-      CHECK_OR_RETURN(IsIndexDataType(segment_ids->data_type()));
-      *out->mut_data_type() = data->data_type();
->>>>>>> 52ecdb98
       return Maybe<void>::Ok();
     })
     .SetInputArgModifyFn([](user_op::GetInputArgModifier GetInputArgModifierFn,
