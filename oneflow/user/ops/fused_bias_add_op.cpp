--- conflicted
+++ resolved
@@ -28,17 +28,10 @@
       const auto bias_add_axis = ctx->Attr<int32_t>("axis");
       CHECK_EQ_OR_RETURN(b_tensor_desc.shape().NumAxes(), 1);
       CHECK_GE_OR_RETURN(bias_add_axis, 0);
-<<<<<<< HEAD
       CHECK_LT_OR_RETURN(bias_add_axis, a_tensor_desc.shape().NumAxes());
       CHECK_EQ_OR_RETURN(a_tensor_desc.shape().At(bias_add_axis), b_tensor_desc.shape().At(0));
       *ctx->OutputShape("out", 0) = a_tensor_desc.shape();
-      *ctx->IsDynamic4ArgNameAndIndex("out", 0) = a_tensor_desc.is_dynamic();
-=======
-      CHECK_LT_OR_RETURN(bias_add_axis, a_tensor_desc->shape().NumAxes());
-      CHECK_EQ_OR_RETURN(a_tensor_desc->shape().At(bias_add_axis), b_tensor_desc->shape().At(0));
-      *ctx->OutputShape("out", 0) = a_tensor_desc->shape();
-      *ctx->OutputIsDynamic4ArgNameAndIndex("out", 0) = a_tensor_desc->is_dynamic();
->>>>>>> b473aeff
+      *ctx->OutputIsDynamic4ArgNameAndIndex("out", 0) = a_tensor_desc.is_dynamic();
       return Maybe<void>::Ok();
     })
     .SetDataTypeInferFn([](user_op::InferContext* ctx) -> Maybe<void> {
@@ -77,17 +70,10 @@
       const auto bias_add_axis = ctx->Attr<int32_t>("axis");
       CHECK_EQ_OR_RETURN(b_tensor_desc.shape().NumAxes(), 1);
       CHECK_GE_OR_RETURN(bias_add_axis, 0);
-<<<<<<< HEAD
       CHECK_LT_OR_RETURN(bias_add_axis, a_tensor_desc.shape().NumAxes());
       CHECK_EQ_OR_RETURN(a_tensor_desc.shape().At(bias_add_axis), b_tensor_desc.shape().At(0));
       *ctx->OutputShape("dx", 0) = a_tensor_desc.shape();
-      *ctx->IsDynamic4ArgNameAndIndex("dx", 0) = a_tensor_desc.is_dynamic();
-=======
-      CHECK_LT_OR_RETURN(bias_add_axis, a_tensor_desc->shape().NumAxes());
-      CHECK_EQ_OR_RETURN(a_tensor_desc->shape().At(bias_add_axis), b_tensor_desc->shape().At(0));
-      *ctx->OutputShape("dx", 0) = a_tensor_desc->shape();
-      *ctx->OutputIsDynamic4ArgNameAndIndex("dx", 0) = a_tensor_desc->is_dynamic();
->>>>>>> b473aeff
+      *ctx->OutputIsDynamic4ArgNameAndIndex("dx", 0) = a_tensor_desc.is_dynamic();
       return Maybe<void>::Ok();
     })
     .SetDataTypeInferFn([](user_op::InferContext* ctx) -> Maybe<void> {
@@ -168,19 +154,11 @@
       const auto bias_add_axis = ctx->Attr<int32_t>("axis");
       CHECK_EQ_OR_RETURN(b_tensor_desc.shape().NumAxes(), 1);
       CHECK_GE_OR_RETURN(bias_add_axis, 0);
-<<<<<<< HEAD
       CHECK_LT_OR_RETURN(bias_add_axis, a_tensor_desc.shape().NumAxes());
       CHECK_EQ_OR_RETURN(a_tensor_desc.shape().At(bias_add_axis), b_tensor_desc.shape().At(0));
       CHECK_EQ_OR_RETURN(a_tensor_desc.shape(), mask_tensor_desc.shape());
       *ctx->OutputShape("out", 0) = a_tensor_desc.shape();
-      *ctx->IsDynamic4ArgNameAndIndex("out", 0) = a_tensor_desc.is_dynamic();
-=======
-      CHECK_LT_OR_RETURN(bias_add_axis, a_tensor_desc->shape().NumAxes());
-      CHECK_EQ_OR_RETURN(a_tensor_desc->shape().At(bias_add_axis), b_tensor_desc->shape().At(0));
-      CHECK_EQ_OR_RETURN(a_tensor_desc->shape(), mask_tensor_desc->shape());
-      *ctx->OutputShape("out", 0) = a_tensor_desc->shape();
-      *ctx->OutputIsDynamic4ArgNameAndIndex("out", 0) = a_tensor_desc->is_dynamic();
->>>>>>> b473aeff
+      *ctx->OutputIsDynamic4ArgNameAndIndex("out", 0) = a_tensor_desc.is_dynamic();
       return Maybe<void>::Ok();
     })
     .SetDataTypeInferFn([](user_op::InferContext* ctx) -> Maybe<void> {
