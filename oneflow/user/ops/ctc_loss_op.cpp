/*
Copyright 2020 The OneFlow Authors. All rights reserved.

Licensed under the Apache License, Version 2.0 (the "License");
you may not use this file except in compliance with the License.
You may obtain a copy of the License at

    http://www.apache.org/licenses/LICENSE-2.0

Unless required by applicable law or agreed to in writing, software
distributed under the License is distributed on an "AS IS" BASIS,
WITHOUT WARRANTIES OR CONDITIONS OF ANY KIND, either express or implied.
See the License for the specific language governing permissions and
limitations under the License.
*/
#include "oneflow/core/framework/framework.h"

namespace oneflow {

REGISTER_USER_OP("ctc_loss")
    .Input("log_probs")
    .Input("targets")
    .Input("input_lengths")
    .Input("target_lengths")
    .Output("loss")
    .Output("alpha")  // 'alpha' is just for compute log_probs's grad, alpha's grad will be ignored
    .Attr<int32_t>("blank")
    .Attr<bool>("zero_infinity")
    .SetTensorDescInferFn([](user_op::InferContext* ctx) -> Maybe<void> {
<<<<<<< HEAD
      const user_op::TensorDesc& log_probs = ctx->InputTensorDesc("log_probs", 0);
      const user_op::TensorDesc& targets = ctx->InputTensorDesc("targets", 0);
      const user_op::TensorDesc& input_lengths =
          ctx->InputTensorDesc("input_lengths", 0);
      const user_op::TensorDesc& target_lengths =
          ctx->InputTensorDesc("target_lengths", 0);
      const int64_t batch_size = log_probs.shape().At(1);
      CHECK_EQ_OR_RETURN(batch_size, targets.shape().At(0));
      CHECK_EQ_OR_RETURN(batch_size, input_lengths.shape().At(0));
      CHECK_EQ_OR_RETURN(batch_size, target_lengths.shape().At(0));
      CHECK_GE_OR_RETURN(ctx->Attr<int>("blank"), 0);
=======
      const user_op::TensorDesc* log_probs = ctx->TensorDesc4ArgNameAndIndex("log_probs", 0);
      const user_op::TensorDesc* targets = ctx->TensorDesc4ArgNameAndIndex("targets", 0);
      const user_op::TensorDesc* input_lengths =
          ctx->TensorDesc4ArgNameAndIndex("input_lengths", 0);
      const user_op::TensorDesc* target_lengths =
          ctx->TensorDesc4ArgNameAndIndex("target_lengths", 0);
      const int64_t batch_size = log_probs->shape().At(1);
      CHECK_EQ_OR_RETURN(batch_size, targets->shape().At(0));
      CHECK_EQ_OR_RETURN(batch_size, input_lengths->shape().At(0));
      CHECK_EQ_OR_RETURN(batch_size, target_lengths->shape().At(0));
      CHECK_GE_OR_RETURN(ctx->Attr<int32_t>("blank"), 0);
>>>>>>> b473aeff
      *ctx->OutputShape("loss", 0) = Shape({batch_size});
      *ctx->OutputShape("alpha", 0) =
          Shape({batch_size, log_probs.shape().At(0), 2 * targets.shape().At(1) + 1});
      return Maybe<void>::Ok();
    })
    .SetGetSbpFn([](user_op::SbpContext* ctx) -> Maybe<void> {
      ctx->NewBuilder()
          .Split(user_op::OpArg("log_probs", 0), 1)  // `log_probs` batch axis is 1
          .Split(user_op::OpArg("targets", 0), 0)
          .Split(user_op::OpArg("input_lengths", 0), 0)
          .Split(user_op::OpArg("target_lengths", 0), 0)
          .Split(user_op::OpArg("loss", 0), 0)
          .Split(user_op::OpArg("alpha", 0), 0)
          .Build();
      return Maybe<void>::Ok();
    })
    .SetDataTypeInferFn([](user_op::InferContext* ctx) -> Maybe<void> {
      *ctx->OutputDType("loss", 0) = ctx->InputDType("log_probs", 0);
      *ctx->OutputDType("alpha", 0) = ctx->InputDType("log_probs", 0);
      return Maybe<void>::Ok();
    });

REGISTER_USER_OP("ctc_loss_grad")
    .Input("grad_out")
    .Input("log_probs")
    .Input("targets")
    .Input("input_lengths")
    .Input("target_lengths")
    .Input("loss")
    .Input("alpha")
    .Output("grad")
    .Attr<int32_t>("blank")
    .Attr<bool>("zero_infinity")
    .SetTensorDescInferFn([](user_op::InferContext* ctx) -> Maybe<void> {
<<<<<<< HEAD
      const user_op::TensorDesc& log_probs = ctx->InputTensorDesc("log_probs", 0);
      const user_op::TensorDesc& targets = ctx->InputTensorDesc("targets", 0);
      const user_op::TensorDesc& input_lengths =
          ctx->InputTensorDesc("input_lengths", 0);
      const user_op::TensorDesc& target_lengths =
          ctx->InputTensorDesc("target_lengths", 0);
      const int64_t batch_size = log_probs.shape().At(1);
      CHECK_EQ_OR_RETURN(batch_size, targets.shape().At(0));
      CHECK_EQ_OR_RETURN(batch_size, input_lengths.shape().At(0));
      CHECK_EQ_OR_RETURN(batch_size, target_lengths.shape().At(0));
      CHECK_GE_OR_RETURN(ctx->Attr<int>("blank"), 0);
      *ctx->OutputShape("grad", 0) = log_probs.shape();
=======
      const user_op::TensorDesc* log_probs = ctx->TensorDesc4ArgNameAndIndex("log_probs", 0);
      const user_op::TensorDesc* targets = ctx->TensorDesc4ArgNameAndIndex("targets", 0);
      const user_op::TensorDesc* input_lengths =
          ctx->TensorDesc4ArgNameAndIndex("input_lengths", 0);
      const user_op::TensorDesc* target_lengths =
          ctx->TensorDesc4ArgNameAndIndex("target_lengths", 0);
      const int64_t batch_size = log_probs->shape().At(1);
      CHECK_EQ_OR_RETURN(batch_size, targets->shape().At(0));
      CHECK_EQ_OR_RETURN(batch_size, input_lengths->shape().At(0));
      CHECK_EQ_OR_RETURN(batch_size, target_lengths->shape().At(0));
      CHECK_GE_OR_RETURN(ctx->Attr<int32_t>("blank"), 0);
      *ctx->OutputShape("grad", 0) = log_probs->shape();
>>>>>>> b473aeff
      return Maybe<void>::Ok();
    })
    .SetGetSbpFn([](user_op::SbpContext* ctx) -> Maybe<void> {
      ctx->NewBuilder()
          .Split(user_op::OpArg("grad_out", 0), 0)
          .Split(user_op::OpArg("log_probs", 0), 1)  // `log_probs` batch axis is 1
          .Split(user_op::OpArg("targets", 0), 0)
          .Split(user_op::OpArg("input_lengths", 0), 0)
          .Split(user_op::OpArg("target_lengths", 0), 0)
          .Split(user_op::OpArg("loss", 0), 0)
          .Split(user_op::OpArg("alpha", 0), 0)
          .Split(user_op::OpArg("grad", 0), 1)
          .Build();
      return Maybe<void>::Ok();
    })
    .SetDataTypeInferFn([](user_op::InferContext* ctx) -> Maybe<void> {
      *ctx->OutputDType("grad", 0) = ctx->InputDType("log_probs", 0);
      return Maybe<void>::Ok();
    });

REGISTER_USER_OP_GRAD("ctc_loss").SetBackwardOpConfGenFn([](user_op::BackwardOpConfContext* ctx) {
  const auto ctc_loss_grad_op_name = ctx->FwOp().op_name() + "_grad";
  ctx->DefineOp(ctc_loss_grad_op_name, [&ctx](user_op::BackwardOpBuilder& builder) {
    return builder.OpTypeName("ctc_loss_grad")
        .InputBind("grad_out", ctx->FwOp().output_grad("loss", 0))
        .InputBind("log_probs", ctx->FwOp().input("log_probs", 0))
        .InputBind("targets", ctx->FwOp().input("targets", 0))
        .InputBind("input_lengths", ctx->FwOp().input("input_lengths", 0))
        .InputBind("target_lengths", ctx->FwOp().input("target_lengths", 0))
        .InputBind("loss", ctx->FwOp().output("loss", 0))
        .InputBind("alpha", ctx->FwOp().output("alpha", 0))
        .Attr("blank", ctx->FwOp().attr<int32_t>("blank"))
        .Attr("zero_infinity", ctx->FwOp().attr<bool>("zero_infinity"))
        .Output("grad")
        .Build();
  });
  ctx->FwOp().InputGradBind(user_op::OpArg("log_probs", 0),
                            [&ctx, &ctc_loss_grad_op_name]() -> const std::string& {
                              return ctx->GetOp(ctc_loss_grad_op_name).output("grad", 0);
                            });
});

}  // namespace oneflow<|MERGE_RESOLUTION|>--- conflicted
+++ resolved
@@ -27,7 +27,6 @@
     .Attr<int32_t>("blank")
     .Attr<bool>("zero_infinity")
     .SetTensorDescInferFn([](user_op::InferContext* ctx) -> Maybe<void> {
-<<<<<<< HEAD
       const user_op::TensorDesc& log_probs = ctx->InputTensorDesc("log_probs", 0);
       const user_op::TensorDesc& targets = ctx->InputTensorDesc("targets", 0);
       const user_op::TensorDesc& input_lengths =
@@ -38,20 +37,7 @@
       CHECK_EQ_OR_RETURN(batch_size, targets.shape().At(0));
       CHECK_EQ_OR_RETURN(batch_size, input_lengths.shape().At(0));
       CHECK_EQ_OR_RETURN(batch_size, target_lengths.shape().At(0));
-      CHECK_GE_OR_RETURN(ctx->Attr<int>("blank"), 0);
-=======
-      const user_op::TensorDesc* log_probs = ctx->TensorDesc4ArgNameAndIndex("log_probs", 0);
-      const user_op::TensorDesc* targets = ctx->TensorDesc4ArgNameAndIndex("targets", 0);
-      const user_op::TensorDesc* input_lengths =
-          ctx->TensorDesc4ArgNameAndIndex("input_lengths", 0);
-      const user_op::TensorDesc* target_lengths =
-          ctx->TensorDesc4ArgNameAndIndex("target_lengths", 0);
-      const int64_t batch_size = log_probs->shape().At(1);
-      CHECK_EQ_OR_RETURN(batch_size, targets->shape().At(0));
-      CHECK_EQ_OR_RETURN(batch_size, input_lengths->shape().At(0));
-      CHECK_EQ_OR_RETURN(batch_size, target_lengths->shape().At(0));
       CHECK_GE_OR_RETURN(ctx->Attr<int32_t>("blank"), 0);
->>>>>>> b473aeff
       *ctx->OutputShape("loss", 0) = Shape({batch_size});
       *ctx->OutputShape("alpha", 0) =
           Shape({batch_size, log_probs.shape().At(0), 2 * targets.shape().At(1) + 1});
@@ -86,7 +72,6 @@
     .Attr<int32_t>("blank")
     .Attr<bool>("zero_infinity")
     .SetTensorDescInferFn([](user_op::InferContext* ctx) -> Maybe<void> {
-<<<<<<< HEAD
       const user_op::TensorDesc& log_probs = ctx->InputTensorDesc("log_probs", 0);
       const user_op::TensorDesc& targets = ctx->InputTensorDesc("targets", 0);
       const user_op::TensorDesc& input_lengths =
@@ -97,22 +82,8 @@
       CHECK_EQ_OR_RETURN(batch_size, targets.shape().At(0));
       CHECK_EQ_OR_RETURN(batch_size, input_lengths.shape().At(0));
       CHECK_EQ_OR_RETURN(batch_size, target_lengths.shape().At(0));
-      CHECK_GE_OR_RETURN(ctx->Attr<int>("blank"), 0);
+      CHECK_GE_OR_RETURN(ctx->Attr<int32_t>("blank"), 0);
       *ctx->OutputShape("grad", 0) = log_probs.shape();
-=======
-      const user_op::TensorDesc* log_probs = ctx->TensorDesc4ArgNameAndIndex("log_probs", 0);
-      const user_op::TensorDesc* targets = ctx->TensorDesc4ArgNameAndIndex("targets", 0);
-      const user_op::TensorDesc* input_lengths =
-          ctx->TensorDesc4ArgNameAndIndex("input_lengths", 0);
-      const user_op::TensorDesc* target_lengths =
-          ctx->TensorDesc4ArgNameAndIndex("target_lengths", 0);
-      const int64_t batch_size = log_probs->shape().At(1);
-      CHECK_EQ_OR_RETURN(batch_size, targets->shape().At(0));
-      CHECK_EQ_OR_RETURN(batch_size, input_lengths->shape().At(0));
-      CHECK_EQ_OR_RETURN(batch_size, target_lengths->shape().At(0));
-      CHECK_GE_OR_RETURN(ctx->Attr<int32_t>("blank"), 0);
-      *ctx->OutputShape("grad", 0) = log_probs->shape();
->>>>>>> b473aeff
       return Maybe<void>::Ok();
     })
     .SetGetSbpFn([](user_op::SbpContext* ctx) -> Maybe<void> {
