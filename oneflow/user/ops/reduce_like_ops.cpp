--- conflicted
+++ resolved
@@ -27,17 +27,10 @@
       const user_op::TensorDesc& x_tensor = ctx->InputTensorDesc("x", 0);
       const user_op::TensorDesc& like_tensor = ctx->InputTensorDesc("like", 0);
       const auto& axis = ctx->Attr<std::vector<int32_t>>("axis");
-<<<<<<< HEAD
       if (axis.empty()) { CHECK_EQ_OR_RETURN(x_tensor.shape(), like_tensor.shape()); }
-      user_op::TensorDesc* y_tensor = ctx->TensorDesc4ArgNameAndIndex("y", 0);
+      user_op::TensorDesc* y_tensor = ctx->OutputTensorDesc("y", 0);
       *y_tensor->mut_shape() = like_tensor.shape();
       *y_tensor->mut_is_dynamic() = like_tensor.is_dynamic();
-=======
-      if (axis.empty()) { CHECK_EQ_OR_RETURN(x_tensor->shape(), like_tensor->shape()); }
-      user_op::TensorDesc* y_tensor = ctx->OutputTensorDesc("y", 0);
-      *y_tensor->mut_shape() = like_tensor->shape();
-      *y_tensor->mut_is_dynamic() = like_tensor->is_dynamic();
->>>>>>> 52ecdb98
       return Maybe<void>::Ok();
     })
     .SetGetSbpFn([](user_op::SbpContext* ctx) -> Maybe<void> {
