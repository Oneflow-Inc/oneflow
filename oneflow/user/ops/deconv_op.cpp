--- conflicted
+++ resolved
@@ -22,13 +22,8 @@
 
 template<size_t NDims>
 Maybe<void> InferTensorDesc4DeConv(user_op::InferContext* ctx) {
-<<<<<<< HEAD
-  const user_op::TensorDesc* in = ctx->TensorDesc4ArgNameAndIndex("in", 0);
-  CHECK_EQ_OR_RETURN(NDims + 2, in->shape().NumAxes());
-=======
   const user_op::TensorDesc& in = ctx->InputTensorDesc("in", 0);
-  CHECK_EQ(NDims + 2, in.shape().NumAxes());
->>>>>>> bd2d3dc2
+  CHECK_EQ_OR_RETURN(NDims + 2, in.shape().NumAxes());
 
   const std::string& data_format = ctx->Attr<std::string>("data_format");
   const auto& kernel_size = ctx->Attr<std::vector<int32_t>>("kernel_size");
@@ -73,13 +68,8 @@
     }
     for (size_t i = 0; i < NDims; ++i) { weight_shape.at(idx_offset + i) = kernel_size.at(i); }
 
-<<<<<<< HEAD
-    const user_op::TensorDesc* weight = ctx->TensorDesc4ArgNameAndIndex("weight", 0);
-    CHECK_EQ_OR_RETURN(weight->shape(), Shape(weight_shape));
-=======
     const user_op::TensorDesc& weight = ctx->InputTensorDesc("weight", 0);
-    CHECK_EQ(weight.shape(), Shape(weight_shape));
->>>>>>> bd2d3dc2
+    CHECK_EQ_OR_RETURN(weight.shape(), Shape(weight_shape));
   }
 
   return Maybe<void>::Ok();
@@ -197,11 +187,7 @@
     op.BindGradTensorWithOpInput(data_grad_op.output("out", 0), "in", 0);
     AddOp(data_grad_op);
   }
-<<<<<<< HEAD
-  Maybe<void>::Ok();
-=======
-  return Maybe<void>::Ok();
->>>>>>> bd2d3dc2
+  return Maybe<void>::Ok();
 }
 
 }  // namespace
