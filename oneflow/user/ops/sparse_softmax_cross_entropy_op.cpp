--- conflicted
+++ resolved
@@ -75,13 +75,8 @@
   CHECK_EQ_OR_RETURN(dy_desc.shape(), label_desc.shape())
       << Error::RuntimeError() << "The size of dy " << dy_desc.shape()
       << " must match the size of label " << label_desc.shape();
-<<<<<<< HEAD
-  *ctx->OutputShape("prediction_diff", 0) = prob_desc.shape();
+  *ctx->MutOutputShape("prediction_diff", 0) = prob_desc.shape();
   *ctx->MutOutputIsDynamic("prediction_diff", 0) = prob_desc.is_dynamic();
-=======
-  *ctx->MutOutputShape("prediction_diff", 0) = prob_desc.shape();
-  *ctx->OutputIsDynamic("prediction_diff", 0) = prob_desc.is_dynamic();
->>>>>>> d4ac72fc
   return Maybe<void>::Ok();
 }
 
