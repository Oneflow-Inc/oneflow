/*
Copyright 2020 The OneFlow Authors. All rights reserved.

Licensed under the Apache License, Version 2.0 (the "License");
you may not use this file except in compliance with the License.
You may obtain a copy of the License at

    http://www.apache.org/licenses/LICENSE-2.0

Unless required by applicable law or agreed to in writing, software
distributed under the License is distributed on an "AS IS" BASIS,
WITHOUT WARRANTIES OR CONDITIONS OF ANY KIND, either express or implied.
See the License for the specific language governing permissions and
limitations under the License.
*/
#include "oneflow/core/framework/framework.h"
#include "oneflow/core/framework/op_generated.h"

namespace oneflow {

namespace {

Maybe<void> InferTensorDescFn(user_op::InferContext* ctx) {
  const user_op::TensorDesc& prediction_desc = ctx->InputTensorDesc("prediction", 0);
  const user_op::TensorDesc& label_desc = ctx->InputTensorDesc("label", 0);
  CHECK_EQ_OR_RETURN(prediction_desc.is_dynamic(), label_desc.is_dynamic());
  CHECK_GE_OR_RETURN(prediction_desc.shape().NumAxes(), 2);
  const int64_t num_out_axes = prediction_desc.shape().NumAxes() - 1;
  CHECK_EQ_OR_RETURN(label_desc.shape().NumAxes(), num_out_axes);
  FOR_RANGE(int64_t, i, 0, num_out_axes) {
    CHECK_EQ_OR_RETURN(prediction_desc.shape().At(i), label_desc.shape().At(i));
  }
  *ctx->OutputIsDynamic("prob", 0) = prediction_desc.is_dynamic();
  // 'prob' is just for compute prediction's grad, prob's grad will be ignored
  *ctx->OutputShape("prob", 0) = prediction_desc.shape();
  user_op::TensorDesc* out_desc = ctx->OutputTensorDesc("out", 0);
  *out_desc->mut_is_dynamic() = prediction_desc.is_dynamic();
  *out_desc->mut_shape() = label_desc.shape();
  return Maybe<void>::Ok();
}

Maybe<void> InferGradTensorDescFn(user_op::InferContext* ctx) {
  const user_op::TensorDesc& prob_desc = ctx->InputTensorDesc("prob", 0);
  const user_op::TensorDesc& label_desc = ctx->InputTensorDesc("label", 0);
  const user_op::TensorDesc& dy_desc = ctx->InputTensorDesc("dy", 0);
  CHECK_EQ_OR_RETURN(prob_desc.is_dynamic(), label_desc.is_dynamic());
  CHECK_GE_OR_RETURN(prob_desc.shape().NumAxes(), 2);
  const int64_t num_out_axes = prob_desc.shape().NumAxes() - 1;
  CHECK_EQ_OR_RETURN(label_desc.shape().NumAxes(), num_out_axes);
  FOR_RANGE(int64_t, i, 0, num_out_axes) {
    CHECK_EQ_OR_RETURN(prob_desc.shape().At(i), label_desc.shape().At(i));
  }
  CHECK_EQ_OR_RETURN(dy_desc.shape(), label_desc.shape());
  *ctx->OutputShape("prediction_diff", 0) = prob_desc.shape();
  *ctx->OutputIsDynamic("prediction_diff", 0) = prob_desc.is_dynamic();
  return Maybe<void>::Ok();
}

Maybe<void> InferDataType(user_op::InferContext* ctx) {
  const user_op::TensorDesc& label_desc = ctx->InputTensorDesc("label", 0);
  CHECK_OR_RETURN(IsIndexDataType(label_desc.data_type()));
  *ctx->OutputDType("prob", 0) = ctx->InputDType("prediction", 0);
  *ctx->OutputDType("out", 0) = ctx->InputDType("prediction", 0);
  return Maybe<void>::Ok();
}

Maybe<void> InferDataTypeGrad(user_op::InferContext* ctx) {
  const user_op::TensorDesc& prob_desc = ctx->InputTensorDesc("prob", 0);
  const user_op::TensorDesc& label_desc = ctx->InputTensorDesc("label", 0);
  CHECK_OR_RETURN(IsIndexDataType(label_desc.data_type()))
      << label_desc.data_type() << " is not index data type, op name: " << ctx->op_name();
  const user_op::TensorDesc& dy_desc = ctx->InputTensorDesc("dy", 0);
  CHECK_EQ_OR_RETURN(dy_desc.data_type(), prob_desc.data_type());
  *ctx->OutputDType("prediction_diff", 0) = prob_desc.data_type();
  return Maybe<void>::Ok();
}

Maybe<void> AddSignature(user_op::SbpContext* ctx) {
  ctx->NewBuilder()
      .Split(user_op::OpArg("prediction", 0), 0)
      .Split(user_op::OpArg("label", 0), 0)
      .Split(user_op::OpArg("prob", 0), 0)
      .Split(user_op::OpArg("out", 0), 0)
      .Build();
  return Maybe<void>::Ok();
}

Maybe<void> AddMsSignature(user_op::SbpContext* ctx) {
  const user_op::TensorDesc& prediction =
      ctx->LogicalTensorDesc4InputArgNameAndIndex("prediction", 0);
  ctx->NewBuilder()
      .Split(user_op::OpArg("prediction", 0), 0)
      .Split(user_op::OpArg("prob", 0), 0)
      .Split(user_op::OpArg("label", 0), 0)
      .Split(user_op::OpArg("out", 0), 0)
      .Build();
  ctx->NewBuilder()
      .Split(user_op::OpArg("prediction", 0), prediction.shape().NumAxes() - 1)
      .Split(user_op::OpArg("prob", 0), prediction.shape().NumAxes() - 1)
      .Broadcast(user_op::OpArg("label", 0))
      .PartialSum(user_op::OpArg("out", 0))
      .Build();
  return Maybe<void>::Ok();
}

Maybe<void> AddGradSignature(user_op::SbpContext* ctx) {
  ctx->NewBuilder()
      .Split(user_op::OpArg("dy", 0), 0)
      .Split(user_op::OpArg("label", 0), 0)
      .Split(user_op::OpArg("prob", 0), 0)
      .Split(user_op::OpArg("prediction_diff", 0), 0)
      .Build();
  return Maybe<void>::Ok();
}

Maybe<void> AddGradMsSignature(user_op::SbpContext* ctx) {
  const user_op::TensorDesc& prob = ctx->LogicalTensorDesc4InputArgNameAndIndex("prob", 0);
  ctx->NewBuilder()
      .Split(user_op::OpArg("prob", 0), 0)
      .Split(user_op::OpArg("label", 0), 0)
      .Split(user_op::OpArg("dy", 0), 0)
      .Split(user_op::OpArg("prediction_diff", 0), 0)
      .Build();
  ctx->NewBuilder()
      .Split(user_op::OpArg("prob", 0), prob.shape().NumAxes() - 1)
      .Broadcast(user_op::OpArg("label", 0))
      .Broadcast(user_op::OpArg("dy", 0))
      .Split(user_op::OpArg("prediction_diff", 0), prob.shape().NumAxes() - 1)
      .Build();
  return Maybe<void>::Ok();
}

template<Maybe<void> (*GetSbpSignature)(user_op::SbpContext*)>
Maybe<void> GetSbpFn(user_op::SbpContext* ctx) {
  JUST(GetSbpSignature(ctx));
  return Maybe<void>::Ok();
}

Maybe<void> GenBackwardOpConf4SparseSoftmaxCrossEntropy(const std::string& op_type_name,
                                                        const user_op::UserOpWrapper& op,
                                                        user_op::AddOpFn AddOp) {
  if (op.NeedGenGradTensor4OpInput("prediction", 0)) {
    user_op::UserOpConfWrapperBuilder builder(op.op_name() + "_grad");
    user_op::UserOpConfWrapper grad_op = builder.Op(op_type_name)
                                             .Input("prob", op.output("prob", 0))
                                             .Input("label", op.input("label", 0))
                                             .Input("dy", op.GetGradTensorWithOpOutput("out", 0))
                                             .Output("prediction_diff")
                                             .Attr("depth", op.attr<int64_t>("depth"))
                                             .Build();
    op.BindGradTensorWithOpInput(grad_op.output("prediction_diff", 0), "prediction", 0);
    AddOp(grad_op);
  }
  return Maybe<void>::Ok();
}

}  // namespace

#define IMPLEMENT_SPAESE_SOFTMAX_CROSS_ENTROPY_OP_FUNCS(op_name, sbp_sig)                       \
  /*static*/ Maybe<void> op_name##Op::GetSbp(user_op::SbpContext* ctx) { return sbp_sig(ctx); } \
  /*static*/ Maybe<void> op_name##Op::InferLogicalTensorDesc(user_op::InferContext* ctx) {      \
    return InferTensorDescFn(ctx);                                                              \
  }                                                                                             \
  /*static*/ Maybe<void> op_name##Op::InferPhysicalTensorDesc(user_op::InferContext* ctx) {     \
    return InferLogicalTensorDesc(ctx);                                                         \
  }                                                                                             \
  /*static*/ Maybe<void> op_name##Op::InferDataType(user_op::InferContext* ctx) {               \
    return oneflow::InferDataType(ctx);                                                         \
  }                                                                                             \
<<<<<<< HEAD
  /*static*/ Maybe<void> op_name##Op::ModifyInputArg(GetInputArgModifier GetInputArgModifierFn, \
                                                     const user_op::UserOpConfWrapper&) {       \
=======
  /*static*/ Maybe<void> op_name##Op::ModifyInputArg(                                           \
      const GetInputArgModifier& GetInputArgModifierFn, const user_op::UserOpConfWrapper&) {    \
>>>>>>> 955150e3
    user_op::InputArgModifier* label_modifier = GetInputArgModifierFn("label", 0);              \
    CHECK_OR_RETURN(label_modifier != nullptr);                                                 \
    label_modifier->set_requires_grad(false);                                                   \
    return Maybe<void>::Ok();                                                                   \
  }

IMPLEMENT_SPAESE_SOFTMAX_CROSS_ENTROPY_OP_FUNCS(SparseSoftmaxCrossEntropy, AddSignature);
IMPLEMENT_SPAESE_SOFTMAX_CROSS_ENTROPY_OP_FUNCS(SparseSoftmaxCrossEntropyMs, AddMsSignature);
#undef IMPLEMENT_SPAESE_SOFTMAX_CROSS_ENTROPY_OP_FUNCS

#define IMPLEMENT_SPAESE_SOFTMAX_CROSS_ENTROPY_GRAD_OP_FUNCS(op_name, sbp_sig)                  \
  /*static*/ Maybe<void> op_name##GradOp::GetSbp(user_op::SbpContext* ctx) {                    \
    return sbp_sig(ctx);                                                                        \
  }                                                                                             \
  /*static*/ Maybe<void> op_name##GradOp::InferLogicalTensorDesc(user_op::InferContext* ctx) {  \
    return InferGradTensorDescFn(ctx);                                                          \
  }                                                                                             \
  /*static*/ Maybe<void> op_name##GradOp::InferPhysicalTensorDesc(user_op::InferContext* ctx) { \
    return InferLogicalTensorDesc(ctx);                                                         \
  }                                                                                             \
  /*static*/ Maybe<void> op_name##GradOp::InferDataType(user_op::InferContext* ctx) {           \
    return InferDataTypeGrad(ctx);                                                              \
  }

IMPLEMENT_SPAESE_SOFTMAX_CROSS_ENTROPY_GRAD_OP_FUNCS(SparseSoftmaxCrossEntropy, AddGradSignature);
IMPLEMENT_SPAESE_SOFTMAX_CROSS_ENTROPY_GRAD_OP_FUNCS(SparseSoftmaxCrossEntropyMs,
                                                     AddGradMsSignature);
#undef IMPLEMENT_SPAESE_SOFTMAX_CROSS_ENTROPY_GRAD_OP_FUNCS

REGISTER_USER_OP_GRAD("sparse_softmax_cross_entropy")
    .SetGenBackwardOpConfFn([](const user_op::UserOpWrapper& op,
                               user_op::AddOpFn AddOp) -> Maybe<void> {
      return GenBackwardOpConf4SparseSoftmaxCrossEntropy("sparse_softmax_cross_entropy_grad", op,
                                                         AddOp);
    });

REGISTER_USER_OP_GRAD("sparse_softmax_cross_entropy_ms")
    .SetGenBackwardOpConfFn([](const user_op::UserOpWrapper& op,
                               user_op::AddOpFn AddOp) -> Maybe<void> {
      return GenBackwardOpConf4SparseSoftmaxCrossEntropy("sparse_softmax_cross_entropy_ms_grad", op,
                                                         AddOp);
    });

}  // namespace oneflow<|MERGE_RESOLUTION|>--- conflicted
+++ resolved
@@ -167,13 +167,8 @@
   /*static*/ Maybe<void> op_name##Op::InferDataType(user_op::InferContext* ctx) {               \
     return oneflow::InferDataType(ctx);                                                         \
   }                                                                                             \
-<<<<<<< HEAD
-  /*static*/ Maybe<void> op_name##Op::ModifyInputArg(GetInputArgModifier GetInputArgModifierFn, \
-                                                     const user_op::UserOpConfWrapper&) {       \
-=======
   /*static*/ Maybe<void> op_name##Op::ModifyInputArg(                                           \
       const GetInputArgModifier& GetInputArgModifierFn, const user_op::UserOpConfWrapper&) {    \
->>>>>>> 955150e3
     user_op::InputArgModifier* label_modifier = GetInputArgModifierFn("label", 0);              \
     CHECK_OR_RETURN(label_modifier != nullptr);                                                 \
     label_modifier->set_requires_grad(false);                                                   \
