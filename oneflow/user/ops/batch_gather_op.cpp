--- conflicted
+++ resolved
@@ -22,29 +22,16 @@
     .Input("indices")
     .Output("out")
     .SetTensorDescInferFn([](user_op::InferContext* ctx) -> Maybe<void> {
-<<<<<<< HEAD
       const user_op::TensorDesc& in = ctx->InputTensorDesc("in", 0);
       CHECK_GT_OR_RETURN(in.shape().NumAxes(), 0);
       const user_op::TensorDesc& indices = ctx->InputTensorDesc("indices", 0);
       CHECK_GT_OR_RETURN(indices.shape().NumAxes(), 0);
-      user_op::TensorDesc* out = ctx->TensorDesc4ArgNameAndIndex("out", 0);
+      user_op::TensorDesc* out = ctx->OutputTensorDesc("out", 0);
       CHECK_LE_OR_RETURN(indices.shape().dim_vec().size(), in.shape().dim_vec().size());
       FOR_RANGE(int64_t, i, 0, indices.shape().dim_vec().size() - 1) {
         if (in.is_dynamic() && indices.is_dynamic() == false) {
           CHECK_GE_OR_RETURN(indices.shape().dim_vec().at(i), in.shape().dim_vec().at(i));
         } else if (in.is_dynamic() == false && indices.is_dynamic()) {
-=======
-      const user_op::TensorDesc* in = ctx->TensorDesc4ArgNameAndIndex("in", 0);
-      CHECK_GT_OR_RETURN(in->shape().NumAxes(), 0);
-      const user_op::TensorDesc* indices = ctx->TensorDesc4ArgNameAndIndex("indices", 0);
-      CHECK_GT_OR_RETURN(indices->shape().NumAxes(), 0);
-      user_op::TensorDesc* out = ctx->OutputTensorDesc("out", 0);
-      CHECK_LE_OR_RETURN(indices->shape().dim_vec().size(), in->shape().dim_vec().size());
-      FOR_RANGE(int64_t, i, 0, indices->shape().dim_vec().size() - 1) {
-        if (in->is_dynamic() && indices->is_dynamic() == false) {
-          CHECK_GE_OR_RETURN(indices->shape().dim_vec().at(i), in->shape().dim_vec().at(i));
-        } else if (in->is_dynamic() == false && indices->is_dynamic()) {
->>>>>>> 52ecdb98
           UNIMPLEMENTED();
         } else {
           CHECK_EQ_OR_RETURN(indices.shape().dim_vec().at(i), in.shape().dim_vec().at(i));
@@ -88,19 +75,11 @@
       return Maybe<void>::Ok();
     })
     .SetDataTypeInferFn([](user_op::InferContext* ctx) -> Maybe<void> {
-<<<<<<< HEAD
       const user_op::TensorDesc& indices = ctx->InputTensorDesc("indices", 0);
       CHECK_OR_RETURN(IsIndexDataType(indices.data_type()));
       const user_op::TensorDesc& in = ctx->InputTensorDesc("in", 0);
-      user_op::TensorDesc* out = ctx->TensorDesc4ArgNameAndIndex("out", 0);
+      user_op::TensorDesc* out = ctx->OutputTensorDesc("out", 0);
       *out->mut_data_type() = in.data_type();
-=======
-      const user_op::TensorDesc* indices = ctx->TensorDesc4ArgNameAndIndex("indices", 0);
-      CHECK_OR_RETURN(IsIndexDataType(indices->data_type()));
-      const user_op::TensorDesc* in = ctx->TensorDesc4ArgNameAndIndex("in", 0);
-      user_op::TensorDesc* out = ctx->OutputTensorDesc("out", 0);
-      *out->mut_data_type() = in->data_type();
->>>>>>> 52ecdb98
       return Maybe<void>::Ok();
     });
 
