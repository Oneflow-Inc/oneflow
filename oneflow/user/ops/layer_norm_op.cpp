/*
Copyright 2020 The OneFlow Authors. All rights reserved.

Licensed under the Apache License, Version 2.0 (the "License");
you may not use this file except in compliance with the License.
You may obtain a copy of the License at

    http://www.apache.org/licenses/LICENSE-2.0

Unless required by applicable law or agreed to in writing, software
distributed under the License is distributed on an "AS IS" BASIS,
WITHOUT WARRANTIES OR CONDITIONS OF ANY KIND, either express or implied.
See the License for the specific language governing permissions and
limitations under the License.
*/
#include "oneflow/core/framework/framework.h"

namespace oneflow {

namespace {

int64_t ShiftNegativeAxisIfNeed(const Shape& shape, int64_t axis) {
  const int64_t shifted = axis < 0 ? axis + shape.NumAxes() : axis;
  CHECK_GE(shifted, 0);
  CHECK_LT(shifted, shape.NumAxes());
  return shifted;
}

Shape InferBnParamShape(const Shape& x_shape, const int64_t begin_norm_axis) {
  DimVector bn_param_shape_dim_vec;
  bn_param_shape_dim_vec.insert(bn_param_shape_dim_vec.end(), x_shape.dim_vec().cbegin(),
                                x_shape.dim_vec().cbegin() + begin_norm_axis);
  const Shape bn_param_shape(bn_param_shape_dim_vec);
  return bn_param_shape;
}

oneflow::DataType InferBnParamDataType(const DataType x_data_type) {
  return x_data_type == DataType::kFloat16 ? DataType::kFloat : x_data_type;
}

}  // namespace

REGISTER_USER_OP("layer_norm")
    .Input("x")
    .OptionalInput("beta")
    .OptionalInput("gamma")
    .Output("y")
    .Output("mean")
    .Output("inv_variance")
    .OptionalOutput("normalized")
    .Attr<bool>("center")
    .Attr<bool>("scale")
    .Attr<int64_t>("begin_norm_axis")
    .Attr<int64_t>("begin_params_axis")
    .Attr<double>("epsilon")
    .SetTensorDescInferFn([](user_op::InferContext* ctx) -> Maybe<void> {
      const user_op::TensorDesc& x = ctx->InputTensorDesc("x", 0);
      user_op::TensorDesc* y = ctx->OutputTensorDesc("y", 0);
      user_op::TensorDesc* mean = ctx->OutputTensorDesc("mean", 0);
      user_op::TensorDesc* inv_variance = ctx->OutputTensorDesc("inv_variance", 0);
      const bool center = ctx->Attr<bool>("center");
      const bool scale = ctx->Attr<bool>("scale");
      const int64_t begin_params_axis =
          ShiftNegativeAxisIfNeed(x.shape(), ctx->Attr<int64_t>("begin_params_axis"));
      *y->mut_shape() = x.shape();
      *y->mut_is_dynamic() = x.is_dynamic();
      DimVector param_shape_dim_vec;
      param_shape_dim_vec.insert(param_shape_dim_vec.end(),
                                 x.shape().dim_vec().cbegin() + begin_params_axis,
                                 x.shape().dim_vec().cend());
      if (param_shape_dim_vec.empty()) { param_shape_dim_vec.push_back(1); }
      const Shape param_shape(param_shape_dim_vec);
      if (center) {
        const user_op::TensorDesc& beta = ctx->InputTensorDesc("beta", 0);
        CHECK_EQ_OR_RETURN(beta.shape(), param_shape);
      }
      if (scale) {
        user_op::TensorDesc* normalized = ctx->OutputTensorDesc("normalized", 0);
        const user_op::TensorDesc& gamma = ctx->InputTensorDesc("gamma", 0);
        CHECK_EQ_OR_RETURN(gamma.shape(), param_shape);
        *normalized = x;
      }
      const int64_t begin_norm_axis =
          ShiftNegativeAxisIfNeed(x.shape(), ctx->Attr<int64_t>("begin_norm_axis"));
      *mean->mut_shape() = InferBnParamShape(x.shape(), begin_norm_axis);
      *inv_variance = *mean;
      return Maybe<void>::Ok();
    })
    .SetGetSbpFn([](user_op::SbpContext* ctx) -> Maybe<void> {
      const Shape& x_shape = ctx->LogicalTensorDesc4InputArgNameAndIndex("x", 0).shape();
      int64_t begin_norm_axis =
          ShiftNegativeAxisIfNeed(x_shape, ctx->Attr<int64_t>("begin_norm_axis"));
      int64_t begin_params_axis =
          ShiftNegativeAxisIfNeed(x_shape, ctx->Attr<int64_t>("begin_params_axis"));
      for (int i = 0; i < std::min(begin_norm_axis, begin_params_axis); ++i) {
        ctx->NewBuilder()
            .Split(ctx->inputs(), i)
            .Split(ctx->outputs(), i)
            .Broadcast(user_op::OpArg("gamma", 0))
            .Broadcast(user_op::OpArg("beta", 0))
            .Build();
      }
      return Maybe<void>::Ok();
    })
    .SetDataTypeInferFn([](user_op::InferContext* ctx) -> Maybe<void> {
      const bool center = ctx->Attr<bool>("center");
      const user_op::TensorDesc& x = ctx->InputTensorDesc("x", 0);
      user_op::TensorDesc* y = ctx->OutputTensorDesc("y", 0);
      *y->mut_data_type() = x.data_type();
      if (center) {
        const user_op::TensorDesc& beta = ctx->InputTensorDesc("beta", 0);
        CHECK_EQ_OR_RETURN(beta.data_type(), x.data_type());
      }
      const bool scale = ctx->Attr<bool>("scale");
      if (scale) {
        const user_op::TensorDesc& gamma = ctx->InputTensorDesc("gamma", 0);
        CHECK_EQ_OR_RETURN(gamma.data_type(), x.data_type());
      }
      user_op::TensorDesc* mean = ctx->OutputTensorDesc("mean", 0);
      user_op::TensorDesc* inv_variance = ctx->OutputTensorDesc("inv_variance", 0);
      *mean->mut_data_type() = InferBnParamDataType(x.data_type());
      *inv_variance->mut_data_type() = mean->data_type();
      return Maybe<void>::Ok();
    });

REGISTER_USER_OP("layer_norm_grad")
    .Input("dy")
    .Input("x")
    .Input("mean")
    .Input("inv_variance")
    .OptionalInput("_add_to_output")
    .Output("dx")
    .Attr<int64_t>("begin_norm_axis")
    .Attr<double>("epsilon")
    .SetTensorDescInferFn([](user_op::InferContext* ctx) -> Maybe<void> {
      const user_op::TensorDesc& dy = ctx->InputTensorDesc("dy", 0);
      const user_op::TensorDesc& x = ctx->InputTensorDesc("x", 0);
      const user_op::TensorDesc& mean = ctx->InputTensorDesc("mean", 0);
      const user_op::TensorDesc& inv_variance = ctx->InputTensorDesc("inv_variance", 0);
      user_op::TensorDesc* dx = ctx->OutputTensorDesc("dx", 0);
      CHECK_EQ_OR_RETURN(dy.shape(), x.shape());
      const int64_t begin_norm_axis = ctx->Attr<int64_t>("begin_norm_axis");
<<<<<<< HEAD
      CHECK_GT_OR_RETURN(begin_norm_axis, 0);
      const Shape& bn_param_shape = InferBnParamShape(x->shape(), begin_norm_axis);
      CHECK_EQ_OR_RETURN(mean->shape(), bn_param_shape);
      CHECK_EQ_OR_RETURN(inv_variance->shape(), bn_param_shape);
      *dx->mut_shape() = dy->shape();
      *dx->mut_is_dynamic() = dy->is_dynamic();
=======
      CHECK_GT(begin_norm_axis, 0);
      const Shape& bn_param_shape = InferBnParamShape(x.shape(), begin_norm_axis);
      CHECK_EQ_OR_RETURN(mean.shape(), bn_param_shape);
      CHECK_EQ_OR_RETURN(inv_variance.shape(), bn_param_shape);
      *dx->mut_shape() = dy.shape();
      *dx->mut_is_dynamic() = dy.is_dynamic();
>>>>>>> bd2d3dc2
      if (ctx->has_input("_add_to_output", 0)) {
        const auto& add_to_output = ctx->InputTensorDesc("_add_to_output", 0);
        CHECK_EQ_OR_RETURN(add_to_output.shape(), dx->shape());
      }
      return Maybe<void>::Ok();
    })
    .SetGetSbpFn([](user_op::SbpContext* ctx) -> Maybe<void> {
      int64_t begin_norm_axis = ctx->Attr<int64_t>("begin_norm_axis");
      for (int i = 0; i < begin_norm_axis; ++i) {
        ctx->NewBuilder().Split(ctx->inputs(), i).Split(ctx->outputs(), i).Build();
      }
      return Maybe<void>::Ok();
    })
    .SetDataTypeInferFn([](user_op::InferContext* ctx) -> Maybe<void> {
      const user_op::TensorDesc& dy = ctx->InputTensorDesc("dy", 0);
      const user_op::TensorDesc& x = ctx->InputTensorDesc("x", 0);
      CHECK_EQ_OR_RETURN(dy.data_type(), x.data_type());
      const user_op::TensorDesc& mean = ctx->InputTensorDesc("mean", 0);
      const user_op::TensorDesc& inv_variance = ctx->InputTensorDesc("inv_variance", 0);
      const DataType& bn_param_data_type = InferBnParamDataType(x.data_type());
      CHECK_EQ_OR_RETURN(mean.data_type(), bn_param_data_type);
      CHECK_EQ_OR_RETURN(inv_variance.data_type(), bn_param_data_type);
      user_op::TensorDesc* dx = ctx->OutputTensorDesc("dx", 0);
      *dx->mut_data_type() = dy.data_type();
      if (ctx->has_input("_add_to_output", 0)) {
        const auto& add_to_output = ctx->InputTensorDesc("_add_to_output", 0);
        CHECK_EQ_OR_RETURN(add_to_output.data_type(), dx->data_type());
      }
      return Maybe<void>::Ok();
    });

REGISTER_USER_OP("layer_norm_param_grad")
    .Input("dy")
    .OptionalInput("normalized")
    .OptionalInput("gamma")
    .OptionalOutput("normalized_diff")
    .OptionalOutput("beta_diff")
    .OptionalOutput("gamma_diff")
    .OptionalOutput("reduce_buf")
    .Attr<int64_t>("begin_params_axis")
    .SetTensorDescInferFn([](user_op::InferContext* ctx) -> Maybe<void> {
      // TODO: tsai: replace lambda with user op if
      auto has_tensor = [ctx](const std::string& bn) -> bool {
        bool ret = false;
        for (auto t : ctx->inputs()) {
          if (bn == t.first) { return true; }
        }
        for (auto t : ctx->outputs()) {
          if (bn == t.first) { return true; }
        }
        return ret;
      };
      const user_op::TensorDesc& dy = ctx->InputTensorDesc("dy", 0);
      const int64_t begin_params_axis = ctx->Attr<int64_t>("begin_params_axis");
      const bool has_beta_diff = has_tensor("beta_diff");
      const bool has_gamma_diff = has_tensor("gamma_diff");
      const bool has_gamma = has_tensor("gamma");
      const bool has_normalized_diff = has_tensor("normalized_diff");
      if (has_beta_diff || has_gamma_diff) {
        user_op::TensorDesc* reduce_buf = ctx->OutputTensorDesc("reduce_buf", 0);
        *reduce_buf = dy;
      }
      CHECK_GE_OR_RETURN(begin_params_axis, 1);
      CHECK_LT_OR_RETURN(begin_params_axis, dy.shape().NumAxes());
      DimVector param_shape_dim_vec;
      param_shape_dim_vec.insert(param_shape_dim_vec.end(),
                                 dy.shape().dim_vec().cbegin() + begin_params_axis,
                                 dy.shape().dim_vec().cend());
      if (param_shape_dim_vec.empty()) { param_shape_dim_vec.push_back(1); }
      const Shape param_shape(param_shape_dim_vec);
      if (has_beta_diff) {
        user_op::TensorDesc* beta_diff = ctx->OutputTensorDesc("beta_diff", 0);
        *beta_diff->mut_shape() = param_shape;
      }
      if (has_gamma_diff) {
        user_op::TensorDesc* gamma_diff = ctx->OutputTensorDesc("gamma_diff", 0);
        const user_op::TensorDesc& normalized = ctx->InputTensorDesc("normalized", 0);
        CHECK_EQ_OR_RETURN(normalized.data_type(), normalized.data_type());
        CHECK_EQ_OR_RETURN(normalized.shape(), normalized.shape());
        *gamma_diff->mut_shape() = param_shape;
      }
      if (has_normalized_diff) {
        user_op::TensorDesc* normalized_diff = ctx->OutputTensorDesc("normalized_diff", 0);
        *normalized_diff = dy;
      }
      if (has_gamma) {
        const user_op::TensorDesc& gamma = ctx->InputTensorDesc("gamma", 0);
        CHECK_EQ_OR_RETURN(gamma.shape(), param_shape);
      }
      return Maybe<void>::Ok();
    })
    .SetGetSbpFn([](user_op::SbpContext* ctx) -> Maybe<void> {
      int64_t begin_params_axis = ctx->Attr<int64_t>("begin_params_axis");
      for (int i = 0; i < begin_params_axis; ++i) {
        ctx->NewBuilder()
            .Split(ctx->inputs(), i)
            .Split(ctx->outputs(), i)
            .Broadcast(user_op::OpArg("gamma", 0))
            .PartialSum(user_op::OpArg("gamma_diff", 0))
            .PartialSum(user_op::OpArg("beta_diff", 0))
            .Build();
      }
      return Maybe<void>::Ok();
    })
    .SetDataTypeInferFn([](user_op::InferContext* ctx) -> Maybe<void> {
      auto has_tensor = [ctx](const std::string& bn) -> bool {
        bool ret = false;
        for (auto& t : ctx->inputs()) {
          if (bn == t.first) { return true; }
        }
        for (auto& t : ctx->outputs()) {
          if (bn == t.first) { return true; }
        }
        return ret;
      };
      const bool has_beta_diff = has_tensor("beta_diff");
      const bool has_gamma_diff = has_tensor("gamma_diff");
      const bool has_gamma = has_tensor("gamma");
      const user_op::TensorDesc& dy = ctx->InputTensorDesc("dy", 0);
      if (has_beta_diff) {
        user_op::TensorDesc* beta_diff = ctx->OutputTensorDesc("beta_diff", 0);
        *beta_diff->mut_data_type() = dy.data_type();
      }
      if (has_gamma_diff) {
        user_op::TensorDesc* gamma_diff = ctx->OutputTensorDesc("gamma_diff", 0);
        const user_op::TensorDesc& normalized = ctx->InputTensorDesc("normalized", 0);
        CHECK_EQ_OR_RETURN(normalized.data_type(), normalized.data_type());
        *gamma_diff->mut_data_type() = dy.data_type();
      }
      if (has_gamma) {
        const user_op::TensorDesc& gamma = ctx->InputTensorDesc("gamma", 0);
        CHECK_EQ_OR_RETURN(gamma.data_type(), dy.data_type());
      }
      return Maybe<void>::Ok();
    });

REGISTER_USER_OP_GRAD("layer_norm")
    .SetGenBackwardOpConfFn([](const user_op::UserOpWrapper& op,
                               user_op::AddOpFn AddOp) -> Maybe<void> {
      const bool center = op.attr<bool>("center");
      const bool scale = op.attr<bool>("scale");
      const bool has_beta = center;
      const bool has_gamma = scale;
      const bool has_beta_diff = has_beta && op.NeedGenGradTensor4OpInput("beta", 0);
      const bool has_gamma_diff = has_gamma && op.NeedGenGradTensor4OpInput("gamma", 0);
      const bool need_scale_out_diff = has_gamma && op.NeedGenGradTensor4OpInput("x", 0);
      const Shape& x_shape = op.TensorDesc4ArgNameAndIndex("x", 0).shape();
      const int64_t begin_norm_axis =
          ShiftNegativeAxisIfNeed(x_shape, op.attr<int64_t>("begin_norm_axis"));
      const int64_t begin_params_axis =
          ShiftNegativeAxisIfNeed(x_shape, op.attr<int64_t>("begin_params_axis"));
      std::string dy = op.GetGradTensorWithOpOutput("y", 0);
      if (has_beta_diff || has_gamma_diff || need_scale_out_diff) {
        user_op::UserOpConfWrapperBuilder builder(op.op_name() + "_param_grad");
        auto grad_op_builder = builder.Op("layer_norm_param_grad")
                                   .Input("dy", op.GetGradTensorWithOpOutput("y", 0))
                                   .Attr("begin_params_axis", begin_params_axis);
        if (has_beta_diff) { grad_op_builder.Output("beta_diff"); }
        if (has_gamma_diff || need_scale_out_diff) {
          grad_op_builder.Input("gamma", op.input("gamma", 0));
        }
        if (has_gamma_diff) {
          grad_op_builder.Input("normalized", op.output("normalized", 0));
          grad_op_builder.Output("gamma_diff");
        }
        if (need_scale_out_diff) { grad_op_builder.Output("normalized_diff"); }
        if (has_beta_diff || has_gamma_diff) { grad_op_builder.Output("reduce_buf"); }
        auto grad_op = grad_op_builder.Build();
        if (has_beta_diff) {
          op.BindGradTensorWithOpInput(grad_op.output("beta_diff", 0), "beta", 0);
        }
        if (has_gamma_diff) {
          op.BindGradTensorWithOpInput(grad_op.output("gamma_diff", 0), "gamma", 0);
        }
        if (need_scale_out_diff) { dy = grad_op.output("normalized_diff", 0); }
        AddOp(grad_op);
      }
      if (op.NeedGenGradTensor4OpInput("x", 0)) {
        user_op::UserOpConfWrapperBuilder builder(op.op_name() + "_grad");
        user_op::UserOpConfWrapper grad_op =
            builder.Op("layer_norm_grad")
                .Input("x", op.input("x", 0))
                .Input("dy", dy)
                .Input("mean", op.output("mean", 0))
                .Input("inv_variance", op.output("inv_variance", 0))
                .Output("dx")
                .Attr("begin_norm_axis", begin_norm_axis)
                .Attr("epsilon", op.attr<double>("epsilon"))
                .Build();
        op.BindGradTensorWithOpInput(grad_op.output("dx", 0), "x", 0);
        AddOp(grad_op);
      }
      return Maybe<void>::Ok();
    });

}  // namespace oneflow<|MERGE_RESOLUTION|>--- conflicted
+++ resolved
@@ -140,21 +140,12 @@
       user_op::TensorDesc* dx = ctx->OutputTensorDesc("dx", 0);
       CHECK_EQ_OR_RETURN(dy.shape(), x.shape());
       const int64_t begin_norm_axis = ctx->Attr<int64_t>("begin_norm_axis");
-<<<<<<< HEAD
       CHECK_GT_OR_RETURN(begin_norm_axis, 0);
-      const Shape& bn_param_shape = InferBnParamShape(x->shape(), begin_norm_axis);
-      CHECK_EQ_OR_RETURN(mean->shape(), bn_param_shape);
-      CHECK_EQ_OR_RETURN(inv_variance->shape(), bn_param_shape);
-      *dx->mut_shape() = dy->shape();
-      *dx->mut_is_dynamic() = dy->is_dynamic();
-=======
-      CHECK_GT(begin_norm_axis, 0);
       const Shape& bn_param_shape = InferBnParamShape(x.shape(), begin_norm_axis);
       CHECK_EQ_OR_RETURN(mean.shape(), bn_param_shape);
       CHECK_EQ_OR_RETURN(inv_variance.shape(), bn_param_shape);
       *dx->mut_shape() = dy.shape();
       *dx->mut_is_dynamic() = dy.is_dynamic();
->>>>>>> bd2d3dc2
       if (ctx->has_input("_add_to_output", 0)) {
         const auto& add_to_output = ctx->InputTensorDesc("_add_to_output", 0);
         CHECK_EQ_OR_RETURN(add_to_output.shape(), dx->shape());
