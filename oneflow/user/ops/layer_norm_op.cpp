--- conflicted
+++ resolved
@@ -261,78 +261,60 @@
   return Maybe<void>::Ok();
 }
 
-<<<<<<< HEAD
-REGISTER_USER_OP_GRAD("layer_norm")
-    .SetGenBackwardOpConfFn([](const user_op::UserOpWrapper& op,
-                               user_op::AddOpFn AddOp) -> Maybe<void> {
-      const bool center = op.attr<bool>("center");
-      const bool scale = op.attr<bool>("scale");
-      const bool has_beta = center;
-      const bool has_gamma = scale;
-      const bool has_beta_diff = has_beta && op.NeedGenGradTensor4OpInput("beta", 0);
-      const bool has_gamma_diff = has_gamma && op.NeedGenGradTensor4OpInput("gamma", 0);
-      const Shape& x_shape = op.TensorDesc4ArgNameAndIndex("x", 0).shape();
-      const int64_t begin_norm_axis =
-          ShiftNegativeAxisIfNeed(x_shape, op.attr<int64_t>("begin_norm_axis"));
-      const int64_t begin_params_axis =
-          ShiftNegativeAxisIfNeed(x_shape, op.attr<int64_t>("begin_params_axis"));
-      if (has_beta_diff || has_gamma_diff) {
-        user_op::UserOpConfWrapperBuilder builder(op.op_name() + "_param_grad");
-        auto grad_op_builder = builder.Op("layer_norm_param_grad")
-                                   .Input("dy", op.GetGradTensorWithOpOutput("y", 0))
-                                   .Input("x", op.input("x", 0))
-                                   .Input("mean", op.output("mean", 0))
-                                   .Input("inv_variance", op.output("inv_variance", 0))
-                                   .Attr("begin_params_axis", begin_params_axis);
-        if (has_beta_diff) { grad_op_builder.Output("beta_diff"); }
-        if (has_gamma_diff) { grad_op_builder.Output("gamma_diff"); }
-        auto grad_op = grad_op_builder.Build();
-        if (has_beta_diff) {
-          op.BindGradTensorWithOpInput(grad_op.output("beta_diff", 0), "beta", 0);
-        }
-        if (has_gamma_diff) {
-          op.BindGradTensorWithOpInput(grad_op.output("gamma_diff", 0), "gamma", 0);
-        }
-        AddOp(grad_op);
-      }
-      if (op.NeedGenGradTensor4OpInput("x", 0)) {
-        user_op::UserOpConfWrapperBuilder builder(op.op_name() + "_grad");
-        builder.Op("layer_norm_grad")
-            .Input("x", op.input("x", 0))
-            .Input("dy", op.GetGradTensorWithOpOutput("y", 0))
-            .Input("mean", op.output("mean", 0))
-            .Input("inv_variance", op.output("inv_variance", 0))
-            .Output("dx")
-            .Attr("begin_norm_axis", begin_norm_axis)
-            .Attr("epsilon", op.attr<double>("epsilon"));
-        if (op.user_op_conf().has_input("gamma", 0)) {
-          builder.Input("gamma", op.input("gamma", 0));
-        }
-        user_op::UserOpConfWrapper grad_op = builder.Build();
-        op.BindGradTensorWithOpInput(grad_op.output("dx", 0), "x", 0);
-        AddOp(grad_op);
-      }
-      return Maybe<void>::Ok();
-    });
+// REGISTER_USER_OP_GRAD("layer_norm")
+//     .SetGenBackwardOpConfFn([](const user_op::UserOpWrapper& op,
+//                                user_op::AddOpFn AddOp) -> Maybe<void> {
+//       const bool center = op.attr<bool>("center");
+//       const bool scale = op.attr<bool>("scale");
+//       const bool has_beta = center;
+//       const bool has_gamma = scale;
+//       const bool has_beta_diff = has_beta && op.NeedGenGradTensor4OpInput("beta", 0);
+//       const bool has_gamma_diff = has_gamma && op.NeedGenGradTensor4OpInput("gamma", 0);
+//       const Shape& x_shape = op.TensorDesc4ArgNameAndIndex("x", 0).shape();
+//       const int64_t begin_norm_axis =
+//           ShiftNegativeAxisIfNeed(x_shape, op.attr<int64_t>("begin_norm_axis"));
+//       const int64_t begin_params_axis =
+//           ShiftNegativeAxisIfNeed(x_shape, op.attr<int64_t>("begin_params_axis"));
+//       if (has_beta_diff || has_gamma_diff) {
+//         user_op::UserOpConfWrapperBuilder builder(op.op_name() + "_param_grad");
+//         auto grad_op_builder = builder.Op("layer_norm_param_grad")
+//                                    .Input("dy", op.GetGradTensorWithOpOutput("y", 0))
+//                                    .Input("x", op.input("x", 0))
+//                                    .Input("mean", op.output("mean", 0))
+//                                    .Input("inv_variance", op.output("inv_variance", 0))
+//                                    .Attr("begin_params_axis", begin_params_axis);
+//         if (has_beta_diff) { grad_op_builder.Output("beta_diff"); }
+//         if (has_gamma_diff) { grad_op_builder.Output("gamma_diff"); }
+//         auto grad_op = grad_op_builder.Build();
+//         if (has_beta_diff) {
+//           op.BindGradTensorWithOpInput(grad_op.output("beta_diff", 0), "beta", 0);
+//         }
+//         if (has_gamma_diff) {
+//           op.BindGradTensorWithOpInput(grad_op.output("gamma_diff", 0), "gamma", 0);
+//         }
+//         AddOp(grad_op);
+//       }
+//       if (op.NeedGenGradTensor4OpInput("x", 0)) {
+//         user_op::UserOpConfWrapperBuilder builder(op.op_name() + "_grad");
+//         builder.Op("layer_norm_grad")
+//             .Input("x", op.input("x", 0))
+//             .Input("dy", op.GetGradTensorWithOpOutput("y", 0))
+//             .Input("mean", op.output("mean", 0))
+//             .Input("inv_variance", op.output("inv_variance", 0))
+//             .Output("dx")
+//             .Attr("begin_norm_axis", begin_norm_axis)
+//             .Attr("epsilon", op.attr<double>("epsilon"));
+//         if (op.user_op_conf().has_input("gamma", 0)) {
+//           builder.Input("gamma", op.input("gamma", 0));
+//         }
+//         user_op::UserOpConfWrapper grad_op = builder.Build();
+//         op.BindGradTensorWithOpInput(grad_op.output("dx", 0), "x", 0);
+//         AddOp(grad_op);
+//       }
+//       return Maybe<void>::Ok();
+//     });
 
 /* static */ Maybe<void> LayerNormNpuGradOp::InferLogicalTensorDesc(user_op::InferContext* ctx) {
-  const user_op::TensorDesc& dy = ctx->InputTensorDesc("dy", 0);
-  const user_op::TensorDesc& x = ctx->InputTensorDesc("x", 0);
-  const user_op::TensorDesc& mean = ctx->InputTensorDesc("mean", 0);
-  const user_op::TensorDesc& inv_variance = ctx->InputTensorDesc("inv_variance", 0);
-  user_op::TensorDesc* dx = ctx->OutputTensorDesc("dx", 0);
-  CHECK_EQ_OR_RETURN(dy.shape(), x.shape());
-  const int64_t begin_norm_axis = ctx->Attr<int64_t>("begin_norm_axis");
-  CHECK_GT_OR_RETURN(begin_norm_axis, 0);
-  const Shape& bn_param_shape = InferBnParamShape(x.shape(), begin_norm_axis);
-  CHECK_EQ_OR_RETURN(mean.shape(), bn_param_shape);
-  CHECK_EQ_OR_RETURN(inv_variance.shape(), bn_param_shape);
-  *dx->mut_shape() = dy.shape();
-  *dx->mut_is_dynamic() = dy.is_dynamic();
-  if (ctx->has_input("_add_to_output", 0)) {
-    const auto& add_to_output = ctx->InputTensorDesc("_add_to_output", 0);
-    CHECK_EQ_OR_RETURN(add_to_output.shape(), dx->shape());
-  }
   return Maybe<void>::Ok();
 }
 
@@ -341,39 +323,11 @@
 }
 
 /* static */ Maybe<void> LayerNormNpuGradOp::GetSbp(user_op::SbpContext* ctx) {
-  std::vector<user_op::OpArg> broadcast_args;
-  if (ctx->user_op_conf().has_input("gamma", 0)) {
-    broadcast_args.emplace_back(user_op::OpArg("gamma", 0));
-  }
-  int64_t begin_norm_axis = ctx->Attr<int64_t>("begin_norm_axis");
-  for (int i = 0; i < begin_norm_axis; ++i) {
-    ctx->NewBuilder()
-        .Split(ctx->inputs(), i)
-        .Split(ctx->outputs(), i)
-        .Broadcast(broadcast_args)
-        .Build();
-  }
   return Maybe<void>::Ok();
 }
 
 /* static */ Maybe<void> LayerNormNpuGradOp::InferDataType(user_op::InferContext* ctx) {
-  const user_op::TensorDesc& dy = ctx->InputTensorDesc("dy", 0);
-  const user_op::TensorDesc& x = ctx->InputTensorDesc("x", 0);
-  CHECK_EQ_OR_RETURN(dy.data_type(), x.data_type());
-  const user_op::TensorDesc& mean = ctx->InputTensorDesc("mean", 0);
-  const user_op::TensorDesc& inv_variance = ctx->InputTensorDesc("inv_variance", 0);
-  const DataType& bn_param_data_type = InferBnParamDataType(x.data_type());
-  CHECK_EQ_OR_RETURN(mean.data_type(), bn_param_data_type);
-  CHECK_EQ_OR_RETURN(inv_variance.data_type(), bn_param_data_type);
-  user_op::TensorDesc* dx = ctx->OutputTensorDesc("dx", 0);
-  *dx->mut_data_type() = dy.data_type();
-  if (ctx->has_input("_add_to_output", 0)) {
-    const auto& add_to_output = ctx->InputTensorDesc("_add_to_output", 0);
-    CHECK_EQ_OR_RETURN(add_to_output.data_type(), dx->data_type());
-  }
-  return Maybe<void>::Ok();
-}
-
-=======
->>>>>>> 2431e491
+  return Maybe<void>::Ok();
+}
+
 }  // namespace oneflow