/*
Copyright 2020 The OneFlow Authors. All rights reserved.

Licensed under the Apache License, Version 2.0 (the "License");
you may not use this file except in compliance with the License.
You may obtain a copy of the License at

    http://www.apache.org/licenses/LICENSE-2.0

Unless required by applicable law or agreed to in writing, software
distributed under the License is distributed on an "AS IS" BASIS,
WITHOUT WARRANTIES OR CONDITIONS OF ANY KIND, either express or implied.
See the License for the specific language governing permissions and
limitations under the License.
*/
#include "oneflow/core/framework/framework.h"

namespace oneflow {

namespace {

int64_t ShiftNegativeAxisIfNeed(const Shape& shape, int64_t axis) {
  const int64_t shifted = axis < 0 ? axis + shape.NumAxes() : axis;
  CHECK_GE(shifted, 0);
  CHECK_LT(shifted, shape.NumAxes());
  return shifted;
}

Shape InferBnParamShape(const Shape& x_shape, const int64_t begin_norm_axis) {
  DimVector bn_param_shape_dim_vec;
  bn_param_shape_dim_vec.insert(bn_param_shape_dim_vec.end(), x_shape.dim_vec().cbegin(),
                                x_shape.dim_vec().cbegin() + begin_norm_axis);
  const Shape bn_param_shape(bn_param_shape_dim_vec);
  return bn_param_shape;
}

oneflow::DataType InferBnParamDataType(const DataType x_data_type) {
  return x_data_type == DataType::kFloat16 ? DataType::kFloat : x_data_type;
}

}  // namespace

REGISTER_USER_OP("layer_norm")
    .Input("x")
    .OptionalInput("beta")
    .OptionalInput("gamma")
    .Output("y")
    .Output("mean")
    .Output("inv_variance")
    .OptionalOutput("normalized")
    .Attr<bool>("center")
    .Attr<bool>("scale")
    .Attr<int64_t>("begin_norm_axis")
    .Attr<int64_t>("begin_params_axis")
    .Attr<double>("epsilon")
    .SetTensorDescInferFn([](user_op::InferContext* ctx) -> Maybe<void> {
<<<<<<< HEAD
      const user_op::TensorDesc& x = ctx->InputTensorDesc("x", 0);
      user_op::TensorDesc* y = ctx->TensorDesc4ArgNameAndIndex("y", 0);
      user_op::TensorDesc* mean = ctx->TensorDesc4ArgNameAndIndex("mean", 0);
      user_op::TensorDesc* inv_variance = ctx->TensorDesc4ArgNameAndIndex("inv_variance", 0);
=======
      const user_op::TensorDesc* x = ctx->TensorDesc4ArgNameAndIndex("x", 0);
      user_op::TensorDesc* y = ctx->OutputTensorDesc("y", 0);
      user_op::TensorDesc* mean = ctx->OutputTensorDesc("mean", 0);
      user_op::TensorDesc* inv_variance = ctx->OutputTensorDesc("inv_variance", 0);
>>>>>>> 52ecdb98
      const bool center = ctx->Attr<bool>("center");
      const bool scale = ctx->Attr<bool>("scale");
      const int64_t begin_params_axis =
          ShiftNegativeAxisIfNeed(x.shape(), ctx->Attr<int64_t>("begin_params_axis"));
      *y->mut_shape() = x.shape();
      *y->mut_is_dynamic() = x.is_dynamic();
      DimVector param_shape_dim_vec;
      param_shape_dim_vec.insert(param_shape_dim_vec.end(),
                                 x.shape().dim_vec().cbegin() + begin_params_axis,
                                 x.shape().dim_vec().cend());
      if (param_shape_dim_vec.empty()) { param_shape_dim_vec.push_back(1); }
      const Shape param_shape(param_shape_dim_vec);
      if (center) {
        const user_op::TensorDesc& beta = ctx->InputTensorDesc("beta", 0);
        CHECK_EQ_OR_RETURN(beta.shape(), param_shape);
      }
      if (scale) {
<<<<<<< HEAD
        user_op::TensorDesc* normalized = ctx->TensorDesc4ArgNameAndIndex("normalized", 0);
        const user_op::TensorDesc& gamma = ctx->InputTensorDesc("gamma", 0);
        CHECK_EQ_OR_RETURN(gamma.shape(), param_shape);
        *normalized = x;
=======
        user_op::TensorDesc* normalized = ctx->OutputTensorDesc("normalized", 0);
        const user_op::TensorDesc* gamma = ctx->TensorDesc4ArgNameAndIndex("gamma", 0);
        CHECK_EQ_OR_RETURN(gamma->shape(), param_shape);
        *normalized = *x;
>>>>>>> 52ecdb98
      }
      const int64_t begin_norm_axis =
          ShiftNegativeAxisIfNeed(x.shape(), ctx->Attr<int64_t>("begin_norm_axis"));
      *mean->mut_shape() = InferBnParamShape(x.shape(), begin_norm_axis);
      *inv_variance = *mean;
      return Maybe<void>::Ok();
    })
    .SetGetSbpFn([](user_op::SbpContext* ctx) -> Maybe<void> {
      const Shape& x_shape = ctx->LogicalTensorDesc4InputArgNameAndIndex("x", 0).shape();
      int64_t begin_norm_axis =
          ShiftNegativeAxisIfNeed(x_shape, ctx->Attr<int64_t>("begin_norm_axis"));
      int64_t begin_params_axis =
          ShiftNegativeAxisIfNeed(x_shape, ctx->Attr<int64_t>("begin_params_axis"));
      for (int i = 0; i < std::min(begin_norm_axis, begin_params_axis); ++i) {
        ctx->NewBuilder()
            .Split(ctx->inputs(), i)
            .Split(ctx->outputs(), i)
            .Broadcast(user_op::OpArg("gamma", 0))
            .Broadcast(user_op::OpArg("beta", 0))
            .Build();
      }
      return Maybe<void>::Ok();
    })
    .SetDataTypeInferFn([](user_op::InferContext* ctx) -> Maybe<void> {
      const bool center = ctx->Attr<bool>("center");
<<<<<<< HEAD
      const user_op::TensorDesc& x = ctx->InputTensorDesc("x", 0);
      user_op::TensorDesc* y = ctx->TensorDesc4ArgNameAndIndex("y", 0);
      *y->mut_data_type() = x.data_type();
=======
      const user_op::TensorDesc* x = ctx->TensorDesc4ArgNameAndIndex("x", 0);
      user_op::TensorDesc* y = ctx->OutputTensorDesc("y", 0);
      *y->mut_data_type() = x->data_type();
>>>>>>> 52ecdb98
      if (center) {
        const user_op::TensorDesc& beta = ctx->InputTensorDesc("beta", 0);
        CHECK_EQ_OR_RETURN(beta.data_type(), x.data_type());
      }
      const bool scale = ctx->Attr<bool>("scale");
      if (scale) {
        const user_op::TensorDesc& gamma = ctx->InputTensorDesc("gamma", 0);
        CHECK_EQ_OR_RETURN(gamma.data_type(), x.data_type());
      }
<<<<<<< HEAD
      user_op::TensorDesc* mean = ctx->TensorDesc4ArgNameAndIndex("mean", 0);
      *mean->mut_data_type() = InferBnParamDataType(x.data_type());
=======
      user_op::TensorDesc* mean = ctx->OutputTensorDesc("mean", 0);
      user_op::TensorDesc* inv_variance = ctx->OutputTensorDesc("inv_variance", 0);
      *mean->mut_data_type() = InferBnParamDataType(x->data_type());
      *inv_variance->mut_data_type() = mean->data_type();
>>>>>>> 52ecdb98
      return Maybe<void>::Ok();
    });

REGISTER_USER_OP("layer_norm_grad")
    .Input("dy")
    .Input("x")
    .Input("mean")
    .Input("inv_variance")
    .OptionalInput("_add_to_output")
    .Output("dx")
    .Attr<int64_t>("begin_norm_axis")
    .Attr<double>("epsilon")
    .SetTensorDescInferFn([](user_op::InferContext* ctx) -> Maybe<void> {
<<<<<<< HEAD
      const user_op::TensorDesc& dy = ctx->InputTensorDesc("dy", 0);
      const user_op::TensorDesc& x = ctx->InputTensorDesc("x", 0);
      const user_op::TensorDesc& mean = ctx->InputTensorDesc("mean", 0);
      const user_op::TensorDesc& inv_variance = ctx->InputTensorDesc("inv_variance", 0);
      user_op::TensorDesc* dx = ctx->TensorDesc4ArgNameAndIndex("dx", 0);
      CHECK_EQ_OR_RETURN(dy.shape(), x.shape());
=======
      const user_op::TensorDesc* dy = ctx->TensorDesc4ArgNameAndIndex("dy", 0);
      const user_op::TensorDesc* x = ctx->TensorDesc4ArgNameAndIndex("x", 0);
      const user_op::TensorDesc* mean = ctx->TensorDesc4ArgNameAndIndex("mean", 0);
      const user_op::TensorDesc* inv_variance = ctx->TensorDesc4ArgNameAndIndex("inv_variance", 0);
      user_op::TensorDesc* dx = ctx->OutputTensorDesc("dx", 0);
      CHECK_EQ_OR_RETURN(dy->shape(), x->shape());
>>>>>>> 52ecdb98
      const int64_t begin_norm_axis = ctx->Attr<int64_t>("begin_norm_axis");
      CHECK_GT(begin_norm_axis, 0);
      const Shape& bn_param_shape = InferBnParamShape(x.shape(), begin_norm_axis);
      CHECK_EQ_OR_RETURN(mean.shape(), bn_param_shape);
      CHECK_EQ_OR_RETURN(inv_variance.shape(), bn_param_shape);
      *dx->mut_shape() = dy.shape();
      *dx->mut_is_dynamic() = dy.is_dynamic();
      if (ctx->has_input("_add_to_output", 0)) {
        const auto& add_to_output = ctx->InputTensorDesc("_add_to_output", 0);
        CHECK_EQ_OR_RETURN(add_to_output.shape(), dx->shape());
      }
      return Maybe<void>::Ok();
    })
    .SetGetSbpFn([](user_op::SbpContext* ctx) -> Maybe<void> {
      int64_t begin_norm_axis = ctx->Attr<int64_t>("begin_norm_axis");
      for (int i = 0; i < begin_norm_axis; ++i) {
        ctx->NewBuilder().Split(ctx->inputs(), i).Split(ctx->outputs(), i).Build();
      }
      return Maybe<void>::Ok();
    })
    .SetDataTypeInferFn([](user_op::InferContext* ctx) -> Maybe<void> {
<<<<<<< HEAD
      const user_op::TensorDesc& dy = ctx->InputTensorDesc("dy", 0);
      const user_op::TensorDesc& x = ctx->InputTensorDesc("x", 0);
      CHECK_EQ_OR_RETURN(dy.data_type(), x.data_type());
      const user_op::TensorDesc& mean = ctx->InputTensorDesc("mean", 0);
      const user_op::TensorDesc& inv_variance = ctx->InputTensorDesc("inv_variance", 0);
      const DataType& bn_param_data_type = InferBnParamDataType(x.data_type());
      CHECK_EQ_OR_RETURN(mean.data_type(), bn_param_data_type);
      CHECK_EQ_OR_RETURN(inv_variance.data_type(), bn_param_data_type);
      user_op::TensorDesc* dx = ctx->TensorDesc4ArgNameAndIndex("dx", 0);
      *dx->mut_data_type() = dy.data_type();
=======
      const user_op::TensorDesc* dy = ctx->TensorDesc4ArgNameAndIndex("dy", 0);
      const user_op::TensorDesc* x = ctx->TensorDesc4ArgNameAndIndex("x", 0);
      CHECK_EQ_OR_RETURN(dy->data_type(), x->data_type());
      const user_op::TensorDesc* mean = ctx->TensorDesc4ArgNameAndIndex("mean", 0);
      const user_op::TensorDesc* inv_variance = ctx->TensorDesc4ArgNameAndIndex("inv_variance", 0);
      const DataType& bn_param_data_type = InferBnParamDataType(x->data_type());
      CHECK_EQ_OR_RETURN(mean->data_type(), bn_param_data_type);
      CHECK_EQ_OR_RETURN(inv_variance->data_type(), bn_param_data_type);
      user_op::TensorDesc* dx = ctx->OutputTensorDesc("dx", 0);
      *dx->mut_data_type() = dy->data_type();
>>>>>>> 52ecdb98
      if (ctx->has_input("_add_to_output", 0)) {
        const auto& add_to_output = ctx->InputTensorDesc("_add_to_output", 0);
        CHECK_EQ_OR_RETURN(add_to_output.data_type(), dx->data_type());
      }
      return Maybe<void>::Ok();
    });

REGISTER_USER_OP("layer_norm_param_grad")
    .Input("dy")
    .OptionalInput("normalized")
    .OptionalInput("gamma")
    .OptionalOutput("normalized_diff")
    .OptionalOutput("beta_diff")
    .OptionalOutput("gamma_diff")
    .OptionalOutput("reduce_buf")
    .Attr<int64_t>("begin_params_axis")
    .SetTensorDescInferFn([](user_op::InferContext* ctx) -> Maybe<void> {
      // TODO: tsai: replace lambda with user op if
      auto has_tensor = [ctx](const std::string& bn) -> bool {
        bool ret = false;
        for (auto t : ctx->inputs()) {
          if (bn == t.first) { return true; }
        }
        for (auto t : ctx->outputs()) {
          if (bn == t.first) { return true; }
        }
        return ret;
      };
      const user_op::TensorDesc& dy = ctx->InputTensorDesc("dy", 0);
      const int64_t begin_params_axis = ctx->Attr<int64_t>("begin_params_axis");
      const bool has_beta_diff = has_tensor("beta_diff");
      const bool has_gamma_diff = has_tensor("gamma_diff");
      const bool has_gamma = has_tensor("gamma");
      const bool has_normalized_diff = has_tensor("normalized_diff");
      if (has_beta_diff || has_gamma_diff) {
<<<<<<< HEAD
        user_op::TensorDesc* reduce_buf = ctx->TensorDesc4ArgNameAndIndex("reduce_buf", 0);
        *reduce_buf = dy;
=======
        user_op::TensorDesc* reduce_buf = ctx->OutputTensorDesc("reduce_buf", 0);
        *reduce_buf = *dy;
>>>>>>> 52ecdb98
      }
      CHECK_GE_OR_RETURN(begin_params_axis, 1);
      CHECK_LT_OR_RETURN(begin_params_axis, dy.shape().NumAxes());
      DimVector param_shape_dim_vec;
      param_shape_dim_vec.insert(param_shape_dim_vec.end(),
                                 dy.shape().dim_vec().cbegin() + begin_params_axis,
                                 dy.shape().dim_vec().cend());
      if (param_shape_dim_vec.empty()) { param_shape_dim_vec.push_back(1); }
      const Shape param_shape(param_shape_dim_vec);
      if (has_beta_diff) {
        user_op::TensorDesc* beta_diff = ctx->OutputTensorDesc("beta_diff", 0);
        *beta_diff->mut_shape() = param_shape;
      }
      if (has_gamma_diff) {
        user_op::TensorDesc* gamma_diff = ctx->OutputTensorDesc("gamma_diff", 0);
        const user_op::TensorDesc* normalized = ctx->TensorDesc4ArgNameAndIndex("normalized", 0);
        CHECK_EQ_OR_RETURN(normalized->data_type(), normalized->data_type());
        CHECK_EQ_OR_RETURN(normalized->shape(), normalized->shape());
        *gamma_diff->mut_shape() = param_shape;
      }
      if (has_normalized_diff) {
<<<<<<< HEAD
        user_op::TensorDesc* normalized_diff =
            ctx->TensorDesc4ArgNameAndIndex("normalized_diff", 0);
        *normalized_diff = dy;
=======
        user_op::TensorDesc* normalized_diff = ctx->OutputTensorDesc("normalized_diff", 0);
        *normalized_diff = *dy;
>>>>>>> 52ecdb98
      }
      if (has_gamma) {
        const user_op::TensorDesc* gamma = ctx->TensorDesc4ArgNameAndIndex("gamma", 0);
        CHECK_EQ_OR_RETURN(gamma->shape(), param_shape);
      }
      return Maybe<void>::Ok();
    })
    .SetGetSbpFn([](user_op::SbpContext* ctx) -> Maybe<void> {
      int64_t begin_params_axis = ctx->Attr<int64_t>("begin_params_axis");
      for (int i = 0; i < begin_params_axis; ++i) {
        ctx->NewBuilder()
            .Split(ctx->inputs(), i)
            .Split(ctx->outputs(), i)
            .Broadcast(user_op::OpArg("gamma", 0))
            .PartialSum(user_op::OpArg("gamma_diff", 0))
            .PartialSum(user_op::OpArg("beta_diff", 0))
            .Build();
      }
      return Maybe<void>::Ok();
    })
    .SetDataTypeInferFn([](user_op::InferContext* ctx) -> Maybe<void> {
      auto has_tensor = [ctx](const std::string& bn) -> bool {
        bool ret = false;
        for (auto& t : ctx->inputs()) {
          if (bn == t.first) { return true; }
        }
        for (auto& t : ctx->outputs()) {
          if (bn == t.first) { return true; }
        }
        return ret;
      };
      const bool has_beta_diff = has_tensor("beta_diff");
      const bool has_gamma_diff = has_tensor("gamma_diff");
      const bool has_gamma = has_tensor("gamma");
      const user_op::TensorDesc& dy = ctx->InputTensorDesc("dy", 0);
      if (has_beta_diff) {
<<<<<<< HEAD
        user_op::TensorDesc* beta_diff = ctx->TensorDesc4ArgNameAndIndex("beta_diff", 0);
        *beta_diff->mut_data_type() = dy.data_type();
=======
        user_op::TensorDesc* beta_diff = ctx->OutputTensorDesc("beta_diff", 0);
        *beta_diff->mut_data_type() = dy->data_type();
>>>>>>> 52ecdb98
      }
      if (has_gamma_diff) {
        user_op::TensorDesc* gamma_diff = ctx->OutputTensorDesc("gamma_diff", 0);
        const user_op::TensorDesc* normalized = ctx->TensorDesc4ArgNameAndIndex("normalized", 0);
        CHECK_EQ_OR_RETURN(normalized->data_type(), normalized->data_type());
        *gamma_diff->mut_data_type() = dy.data_type();
      }
      if (has_gamma) {
        const user_op::TensorDesc* gamma = ctx->TensorDesc4ArgNameAndIndex("gamma", 0);
        CHECK_EQ_OR_RETURN(gamma->data_type(), dy.data_type());
      }
      return Maybe<void>::Ok();
    });

REGISTER_USER_OP_GRAD("layer_norm")
    .SetGenBackwardOpConfFn([](const user_op::UserOpWrapper& op, user_op::AddOpFn AddOp) {
      const bool center = op.attr<bool>("center");
      const bool scale = op.attr<bool>("scale");
      const bool has_beta = center;
      const bool has_gamma = scale;
      const bool has_beta_diff = has_beta && op.NeedGenGradTensor4OpInput("beta", 0);
      const bool has_gamma_diff = has_gamma && op.NeedGenGradTensor4OpInput("gamma", 0);
      const bool need_scale_out_diff = has_gamma && op.NeedGenGradTensor4OpInput("x", 0);
      const Shape& x_shape = op.TensorDesc4ArgNameAndIndex("x", 0).shape();
      const int64_t begin_norm_axis =
          ShiftNegativeAxisIfNeed(x_shape, op.attr<int64_t>("begin_norm_axis"));
      const int64_t begin_params_axis =
          ShiftNegativeAxisIfNeed(x_shape, op.attr<int64_t>("begin_params_axis"));
      std::string dy = op.GetGradTensorWithOpOutput("y", 0);
      if (has_beta_diff || has_gamma_diff || need_scale_out_diff) {
        user_op::UserOpConfWrapperBuilder builder(op.op_name() + "_param_grad");
        auto grad_op_builder = builder.Op("layer_norm_param_grad")
                                   .Input("dy", op.GetGradTensorWithOpOutput("y", 0))
                                   .Attr("begin_params_axis", begin_params_axis);
        if (has_beta_diff) { grad_op_builder.Output("beta_diff"); }
        if (has_gamma_diff || need_scale_out_diff) {
          grad_op_builder.Input("gamma", op.input("gamma", 0));
        }
        if (has_gamma_diff) {
          grad_op_builder.Input("normalized", op.output("normalized", 0));
          grad_op_builder.Output("gamma_diff");
        }
        if (need_scale_out_diff) { grad_op_builder.Output("normalized_diff"); }
        if (has_beta_diff || has_gamma_diff) { grad_op_builder.Output("reduce_buf"); }
        auto grad_op = grad_op_builder.Build();
        if (has_beta_diff) {
          op.BindGradTensorWithOpInput(grad_op.output("beta_diff", 0), "beta", 0);
        }
        if (has_gamma_diff) {
          op.BindGradTensorWithOpInput(grad_op.output("gamma_diff", 0), "gamma", 0);
        }
        if (need_scale_out_diff) { dy = grad_op.output("normalized_diff", 0); }
        AddOp(grad_op);
      }
      if (op.NeedGenGradTensor4OpInput("x", 0)) {
        user_op::UserOpConfWrapperBuilder builder(op.op_name() + "_grad");
        user_op::UserOpConfWrapper grad_op =
            builder.Op("layer_norm_grad")
                .Input("x", op.input("x", 0))
                .Input("dy", dy)
                .Input("mean", op.output("mean", 0))
                .Input("inv_variance", op.output("inv_variance", 0))
                .Output("dx")
                .Attr("begin_norm_axis", begin_norm_axis)
                .Attr("epsilon", op.attr<double>("epsilon"))
                .Build();
        op.BindGradTensorWithOpInput(grad_op.output("dx", 0), "x", 0);
        AddOp(grad_op);
      }
    });

}  // namespace oneflow<|MERGE_RESOLUTION|>--- conflicted
+++ resolved
@@ -54,17 +54,10 @@
     .Attr<int64_t>("begin_params_axis")
     .Attr<double>("epsilon")
     .SetTensorDescInferFn([](user_op::InferContext* ctx) -> Maybe<void> {
-<<<<<<< HEAD
       const user_op::TensorDesc& x = ctx->InputTensorDesc("x", 0);
-      user_op::TensorDesc* y = ctx->TensorDesc4ArgNameAndIndex("y", 0);
-      user_op::TensorDesc* mean = ctx->TensorDesc4ArgNameAndIndex("mean", 0);
-      user_op::TensorDesc* inv_variance = ctx->TensorDesc4ArgNameAndIndex("inv_variance", 0);
-=======
-      const user_op::TensorDesc* x = ctx->TensorDesc4ArgNameAndIndex("x", 0);
       user_op::TensorDesc* y = ctx->OutputTensorDesc("y", 0);
       user_op::TensorDesc* mean = ctx->OutputTensorDesc("mean", 0);
       user_op::TensorDesc* inv_variance = ctx->OutputTensorDesc("inv_variance", 0);
->>>>>>> 52ecdb98
       const bool center = ctx->Attr<bool>("center");
       const bool scale = ctx->Attr<bool>("scale");
       const int64_t begin_params_axis =
@@ -82,17 +75,10 @@
         CHECK_EQ_OR_RETURN(beta.shape(), param_shape);
       }
       if (scale) {
-<<<<<<< HEAD
-        user_op::TensorDesc* normalized = ctx->TensorDesc4ArgNameAndIndex("normalized", 0);
+        user_op::TensorDesc* normalized = ctx->OutputTensorDesc("normalized", 0);
         const user_op::TensorDesc& gamma = ctx->InputTensorDesc("gamma", 0);
         CHECK_EQ_OR_RETURN(gamma.shape(), param_shape);
         *normalized = x;
-=======
-        user_op::TensorDesc* normalized = ctx->OutputTensorDesc("normalized", 0);
-        const user_op::TensorDesc* gamma = ctx->TensorDesc4ArgNameAndIndex("gamma", 0);
-        CHECK_EQ_OR_RETURN(gamma->shape(), param_shape);
-        *normalized = *x;
->>>>>>> 52ecdb98
       }
       const int64_t begin_norm_axis =
           ShiftNegativeAxisIfNeed(x.shape(), ctx->Attr<int64_t>("begin_norm_axis"));
@@ -118,15 +104,9 @@
     })
     .SetDataTypeInferFn([](user_op::InferContext* ctx) -> Maybe<void> {
       const bool center = ctx->Attr<bool>("center");
-<<<<<<< HEAD
       const user_op::TensorDesc& x = ctx->InputTensorDesc("x", 0);
-      user_op::TensorDesc* y = ctx->TensorDesc4ArgNameAndIndex("y", 0);
+      user_op::TensorDesc* y = ctx->OutputTensorDesc("y", 0);
       *y->mut_data_type() = x.data_type();
-=======
-      const user_op::TensorDesc* x = ctx->TensorDesc4ArgNameAndIndex("x", 0);
-      user_op::TensorDesc* y = ctx->OutputTensorDesc("y", 0);
-      *y->mut_data_type() = x->data_type();
->>>>>>> 52ecdb98
       if (center) {
         const user_op::TensorDesc& beta = ctx->InputTensorDesc("beta", 0);
         CHECK_EQ_OR_RETURN(beta.data_type(), x.data_type());
@@ -136,15 +116,10 @@
         const user_op::TensorDesc& gamma = ctx->InputTensorDesc("gamma", 0);
         CHECK_EQ_OR_RETURN(gamma.data_type(), x.data_type());
       }
-<<<<<<< HEAD
-      user_op::TensorDesc* mean = ctx->TensorDesc4ArgNameAndIndex("mean", 0);
-      *mean->mut_data_type() = InferBnParamDataType(x.data_type());
-=======
       user_op::TensorDesc* mean = ctx->OutputTensorDesc("mean", 0);
       user_op::TensorDesc* inv_variance = ctx->OutputTensorDesc("inv_variance", 0);
-      *mean->mut_data_type() = InferBnParamDataType(x->data_type());
+      *mean->mut_data_type() = InferBnParamDataType(x.data_type());
       *inv_variance->mut_data_type() = mean->data_type();
->>>>>>> 52ecdb98
       return Maybe<void>::Ok();
     });
 
@@ -158,21 +133,12 @@
     .Attr<int64_t>("begin_norm_axis")
     .Attr<double>("epsilon")
     .SetTensorDescInferFn([](user_op::InferContext* ctx) -> Maybe<void> {
-<<<<<<< HEAD
       const user_op::TensorDesc& dy = ctx->InputTensorDesc("dy", 0);
       const user_op::TensorDesc& x = ctx->InputTensorDesc("x", 0);
       const user_op::TensorDesc& mean = ctx->InputTensorDesc("mean", 0);
       const user_op::TensorDesc& inv_variance = ctx->InputTensorDesc("inv_variance", 0);
-      user_op::TensorDesc* dx = ctx->TensorDesc4ArgNameAndIndex("dx", 0);
+      user_op::TensorDesc* dx = ctx->OutputTensorDesc("dx", 0);
       CHECK_EQ_OR_RETURN(dy.shape(), x.shape());
-=======
-      const user_op::TensorDesc* dy = ctx->TensorDesc4ArgNameAndIndex("dy", 0);
-      const user_op::TensorDesc* x = ctx->TensorDesc4ArgNameAndIndex("x", 0);
-      const user_op::TensorDesc* mean = ctx->TensorDesc4ArgNameAndIndex("mean", 0);
-      const user_op::TensorDesc* inv_variance = ctx->TensorDesc4ArgNameAndIndex("inv_variance", 0);
-      user_op::TensorDesc* dx = ctx->OutputTensorDesc("dx", 0);
-      CHECK_EQ_OR_RETURN(dy->shape(), x->shape());
->>>>>>> 52ecdb98
       const int64_t begin_norm_axis = ctx->Attr<int64_t>("begin_norm_axis");
       CHECK_GT(begin_norm_axis, 0);
       const Shape& bn_param_shape = InferBnParamShape(x.shape(), begin_norm_axis);
@@ -194,7 +160,6 @@
       return Maybe<void>::Ok();
     })
     .SetDataTypeInferFn([](user_op::InferContext* ctx) -> Maybe<void> {
-<<<<<<< HEAD
       const user_op::TensorDesc& dy = ctx->InputTensorDesc("dy", 0);
       const user_op::TensorDesc& x = ctx->InputTensorDesc("x", 0);
       CHECK_EQ_OR_RETURN(dy.data_type(), x.data_type());
@@ -203,20 +168,8 @@
       const DataType& bn_param_data_type = InferBnParamDataType(x.data_type());
       CHECK_EQ_OR_RETURN(mean.data_type(), bn_param_data_type);
       CHECK_EQ_OR_RETURN(inv_variance.data_type(), bn_param_data_type);
-      user_op::TensorDesc* dx = ctx->TensorDesc4ArgNameAndIndex("dx", 0);
+      user_op::TensorDesc* dx = ctx->OutputTensorDesc("dx", 0);
       *dx->mut_data_type() = dy.data_type();
-=======
-      const user_op::TensorDesc* dy = ctx->TensorDesc4ArgNameAndIndex("dy", 0);
-      const user_op::TensorDesc* x = ctx->TensorDesc4ArgNameAndIndex("x", 0);
-      CHECK_EQ_OR_RETURN(dy->data_type(), x->data_type());
-      const user_op::TensorDesc* mean = ctx->TensorDesc4ArgNameAndIndex("mean", 0);
-      const user_op::TensorDesc* inv_variance = ctx->TensorDesc4ArgNameAndIndex("inv_variance", 0);
-      const DataType& bn_param_data_type = InferBnParamDataType(x->data_type());
-      CHECK_EQ_OR_RETURN(mean->data_type(), bn_param_data_type);
-      CHECK_EQ_OR_RETURN(inv_variance->data_type(), bn_param_data_type);
-      user_op::TensorDesc* dx = ctx->OutputTensorDesc("dx", 0);
-      *dx->mut_data_type() = dy->data_type();
->>>>>>> 52ecdb98
       if (ctx->has_input("_add_to_output", 0)) {
         const auto& add_to_output = ctx->InputTensorDesc("_add_to_output", 0);
         CHECK_EQ_OR_RETURN(add_to_output.data_type(), dx->data_type());
@@ -252,13 +205,8 @@
       const bool has_gamma = has_tensor("gamma");
       const bool has_normalized_diff = has_tensor("normalized_diff");
       if (has_beta_diff || has_gamma_diff) {
-<<<<<<< HEAD
-        user_op::TensorDesc* reduce_buf = ctx->TensorDesc4ArgNameAndIndex("reduce_buf", 0);
+        user_op::TensorDesc* reduce_buf = ctx->OutputTensorDesc("reduce_buf", 0);
         *reduce_buf = dy;
-=======
-        user_op::TensorDesc* reduce_buf = ctx->OutputTensorDesc("reduce_buf", 0);
-        *reduce_buf = *dy;
->>>>>>> 52ecdb98
       }
       CHECK_GE_OR_RETURN(begin_params_axis, 1);
       CHECK_LT_OR_RETURN(begin_params_axis, dy.shape().NumAxes());
@@ -280,14 +228,8 @@
         *gamma_diff->mut_shape() = param_shape;
       }
       if (has_normalized_diff) {
-<<<<<<< HEAD
-        user_op::TensorDesc* normalized_diff =
-            ctx->TensorDesc4ArgNameAndIndex("normalized_diff", 0);
+        user_op::TensorDesc* normalized_diff = ctx->OutputTensorDesc("normalized_diff", 0);
         *normalized_diff = dy;
-=======
-        user_op::TensorDesc* normalized_diff = ctx->OutputTensorDesc("normalized_diff", 0);
-        *normalized_diff = *dy;
->>>>>>> 52ecdb98
       }
       if (has_gamma) {
         const user_op::TensorDesc* gamma = ctx->TensorDesc4ArgNameAndIndex("gamma", 0);
@@ -324,13 +266,8 @@
       const bool has_gamma = has_tensor("gamma");
       const user_op::TensorDesc& dy = ctx->InputTensorDesc("dy", 0);
       if (has_beta_diff) {
-<<<<<<< HEAD
-        user_op::TensorDesc* beta_diff = ctx->TensorDesc4ArgNameAndIndex("beta_diff", 0);
+        user_op::TensorDesc* beta_diff = ctx->OutputTensorDesc("beta_diff", 0);
         *beta_diff->mut_data_type() = dy.data_type();
-=======
-        user_op::TensorDesc* beta_diff = ctx->OutputTensorDesc("beta_diff", 0);
-        *beta_diff->mut_data_type() = dy->data_type();
->>>>>>> 52ecdb98
       }
       if (has_gamma_diff) {
         user_op::TensorDesc* gamma_diff = ctx->OutputTensorDesc("gamma_diff", 0);
