--- conflicted
+++ resolved
@@ -68,15 +68,8 @@
             .Build();
       }
       return Maybe<void>::Ok();
-    })
-    .SetInferDataTypeFn([](user_op::InferContext* ctx) -> Maybe<void> {
-      return Maybe<void>::Ok();
     });
-<<<<<<< HEAD
 
-=======
-    
->>>>>>> a1064959
 REGISTER_USER_OP_GRAD("softmax").SetGenBackwardOpConfFn([](const user_op::UserOpWrapper& op,
                                                            user_op::AddOpFn AddOp) {
   if (op.NeedGenGradTensor4OpInput("in", 0)) {
