--- conflicted
+++ resolved
@@ -40,11 +40,10 @@
   return Maybe<void>::Ok();
 }
 
-<<<<<<< HEAD
 // Logically computation cost of pool op is the product of output data amount and pool kernal data
 // amount. After adding sbp, we just divide it by parallel number if output data is splitted because
 // splitting input and using partial sum for output is not a valid sbp for this op for now.
-Maybe<double> GetComputationCostFn(user_op::ComputeComplexityFnContext* ctx) {
+/*static*/ Maybe<double> SoftmaxOp::GetComputeComplexity(user_op::ComputeComplexityFnContext* ctx) {
   double logical_computation_cost = ctx->Shape4ArgNameAndIndex("in", 0)->elem_cnt() * 10;
   const auto& parallel_hierarchy = ctx->parallel_desc().hierarchy();
   const auto& nd_sbp_in = ctx->NdSbp4ArgNameAndIndex("in", 0);
@@ -56,29 +55,6 @@
   return logical_computation_cost;
 }
 
-REGISTER_USER_OP("softmax")
-    .Input("in")
-    .Output("out")
-    .SetTensorDescInferFn([](user_op::InferContext* ctx) -> Maybe<void> {
-      *ctx->OutputShape("out", 0) = ctx->InputShape("in", 0);
-      return Maybe<void>::Ok();
-    })
-    .SetGetSbpFn([](user_op::SbpContext* ctx) -> Maybe<void> {
-      const user_op::TensorDesc& in_tensor = ctx->LogicalTensorDesc4InputArgNameAndIndex("in", 0);
-      FOR_RANGE(int64_t, axis, 0, in_tensor.shape().NumAxes() - 1) {
-        ctx->NewBuilder()
-            .Split(user_op::OpArg("in", 0), axis)
-            .Split(user_op::OpArg("out", 0), axis)
-            .Build();
-      }
-      return Maybe<void>::Ok();
-    })
-    .SetDataTypeInferFn([](user_op::InferContext* ctx) -> Maybe<void> {
-      *ctx->OutputDType("out", 0) = ctx->InputDType("in", 0);
-      return Maybe<void>::Ok();
-    })
-    .SetComputeComplexityFn(GetComputationCostFn);
-=======
 /*static*/ Maybe<void> SoftmaxGradOp::GetSbp(user_op::SbpContext* ctx) {
   const user_op::TensorDesc& y_tensor = ctx->LogicalTensorDesc4InputArgNameAndIndex("y", 0);
   FOR_RANGE(int64_t, axis, 0, y_tensor.shape().NumAxes() - 1) {
@@ -106,7 +82,6 @@
   *ctx->OutputDType("dx", 0) = ctx->InputDType("y", 0);
   return Maybe<void>::Ok();
 }
->>>>>>> 4c8da483
 
 namespace {
 
