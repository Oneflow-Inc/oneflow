/*
Copyright 2020 The OneFlow Authors. All rights reserved.

Licensed under the Apache License, Version 2.0 (the "License");
you may not use this file except in compliance with the License.
You may obtain a copy of the License at

    http://www.apache.org/licenses/LICENSE-2.0

Unless required by applicable law or agreed to in writing, software
distributed under the License is distributed on an "AS IS" BASIS,
WITHOUT WARRANTIES OR CONDITIONS OF ANY KIND, either express or implied.
See the License for the specific language governing permissions and
limitations under the License.
*/
#include "oneflow/core/framework/framework.h"

namespace oneflow {

namespace {

REGISTER_USER_OP("softmax")
    .Input("in")
    .Output("out")
    .SetTensorDescInferFn([](user_op::InferContext* ctx) -> Maybe<void> {
      *ctx->Shape4ArgNameAndIndex("in", 0) = *ctx->Shape4ArgNameAndIndex("out", 0);
      return Maybe<void>::Ok();
    })
    .SetGetSbpFn([](user_op::SbpContext* ctx) -> Maybe<void> {
      const user_op::TensorDesc& in_tensor = ctx->LogicalTensorDesc4InputArgNameAndIndex("in", 0);
      FOR_RANGE(int64_t, axis, 0, in_tensor.shape().NumAxes()) {
        ctx->NewBuilder()
            .Split(user_op::OpArg("in", 0), axis)
            .Split(user_op::OpArg("out", 0), axis)
            .Build();
      }
      return Maybe<void>::Ok();
    })
    .SetInferDataTypeFn([](user_op::InferContext* ctx) -> Maybe<void> {
      *ctx->Dtype4ArgNameAndIndex("out", 0) = *ctx->Dtype4ArgNameAndIndex("in", 0); 
      return Maybe<void>::Ok();
    });

REGISTER_USER_OP("softmax_grad")
    .Input("y")
    .Input("dy")
    .Output("dx")
    .SetTensorDescInferFn([](user_op::InferContext* ctx) -> Maybe<void> {
      const Shape* y_shape = ctx->Shape4ArgNameAndIndex("y", 0);
      const Shape* dy_shape = ctx->Shape4ArgNameAndIndex("dy", 0);
      Shape* dx_shape = ctx->Shape4ArgNameAndIndex("dx", 0);
      CHECK(*dy_shape == *y_shape);
      *dx_shape = *dy_shape;
      return Maybe<void>::Ok();
    })
    .SetInferDataTypeFn([](user_op::InferContext* ctx) -> Maybe<void> {
      CHECK_EQ_OR_RETURN(*ctx->Dtype4ArgNameAndIndex("y", 0), *ctx->Dtype4ArgNameAndIndex("dy", 0));
      *ctx->Dtype4ArgNameAndIndex("out", 0) = *ctx->Dtype4ArgNameAndIndex("y", 0);
      return Maybe<void>::Ok();
    })
    .SetGetSbpFn([](user_op::SbpContext* ctx) -> Maybe<void> {
      const user_op::TensorDesc& y_tensor = ctx->LogicalTensorDesc4InputArgNameAndIndex("y", 0);
      FOR_RANGE(int64_t, axis, 0, y_tensor.shape().NumAxes()) {
        ctx->NewBuilder()
            .Split(user_op::OpArg("y", 0), axis)
            .Split(user_op::OpArg("dy", 0), axis)
            .Split(user_op::OpArg("dx", 0), axis)
            .Build();
      }
      return Maybe<void>::Ok();
    })
    .SetInferDataTypeFn([](user_op::InferContext* ctx) -> Maybe<void> {
      return Maybe<void>::Ok();
    });
    
<<<<<<< HEAD
=======

>>>>>>> 718831b4
REGISTER_USER_OP_GRAD("softmax").SetGenBackwardOpConfFn([](const user_op::UserOpWrapper& op,
                                                           user_op::AddOpFn AddOp) {
  if (op.NeedGenGradTensor4OpInput("in", 0)) {
    user_op::UserOpConfWrapperBuilder builder(op.op_name() + "_grad");
    user_op::UserOpConfWrapper softmax_grad_op =
        builder.Op("softmax_grad")
            .Input("y", op.output("out", 0))
            .Input("dy", op.GetGradTensorWithOpOutput("out", 0))
            .Output("dx")
            .Build();
    op.BindGradTensorWithOpInput(softmax_grad_op.output("dx", 0), "in", 0);
    AddOp(softmax_grad_op);
  }
});

}  // namespace

}  // namespace oneflow<|MERGE_RESOLUTION|>--- conflicted
+++ resolved
@@ -73,10 +73,6 @@
       return Maybe<void>::Ok();
     });
     
-<<<<<<< HEAD
-=======
-
->>>>>>> 718831b4
 REGISTER_USER_OP_GRAD("softmax").SetGenBackwardOpConfFn([](const user_op::UserOpWrapper& op,
                                                            user_op::AddOpFn AddOp) {
   if (op.NeedGenGradTensor4OpInput("in", 0)) {
