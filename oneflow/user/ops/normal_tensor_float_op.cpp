/*
Copyright 2020 The OneFlow Authors. All rights reserved.

Licensed under the Apache License, Version 2.0 (the "License");
you may not use this file except in compliance with the License.
You may obtain a copy of the License at

    http://www.apache.org/licenses/LICENSE-2.0

Unless required by applicable law or agreed to in writing, software
distributed under the License is distributed on an "AS IS" BASIS,
WITHOUT WARRANTIES OR CONDITIONS OF ANY KIND, either express or implied.
See the License for the specific language governing permissions and
limitations under the License.
*/
/*
Copyright 2020 The OneFlow Authors. All rights reserved.
Licensed under the Apache License, Version 2.0 (the "License");
you may not use this file except in compliance with the License.
You may obtain a copy of the License at
    http://www.apache.org/licenses/LICENSE-2.0
Unless required by applicable law or agreed to in writing, software
distributed under the License is distributed on an "AS IS" BASIS,
WITHOUT WARRANTIES OR CONDITIONS OF ANY KIND, either express or implied.
See the License for the specific language governing permissions and
limitations under the License.
*/

#include "oneflow/core/framework/framework.h"
#include "oneflow/core/framework/op_generated.h"

namespace oneflow {

<<<<<<< HEAD
/* static */ Maybe<void> NormalFloatTensorOp::GetSbp(user_op::SbpContext* ctx) {
   ctx->NewBuilder().Broadcast(ctx->inputs()).Broadcast(ctx->outputs()).Build();
=======
/* static */ Maybe<void> NormalTensorFloatOp::GetSbp(user_op::SbpContext* ctx) {
  ctx->NewBuilder().Broadcast(ctx->inputs()).Broadcast(ctx->outputs()).Build();
>>>>>>> 617a2151
  return Maybe<void>::Ok();
}

/* static */ Maybe<void> NormalFloatTensorOp::InferLogicalTensorDesc(user_op::InferContext* ctx) {
  const Shape& out_shape = ctx->InputShape("std", 0);
  ctx->SetOutputShape("out", 0, out_shape);
<<<<<<< HEAD
  ctx->SetOutputIsDynamic("out", 0, ctx->InputIsDynamic("std", 0));
  
=======
  ctx->SetOutputIsDynamic("out", 0, ctx->InputIsDynamic("mean", 0));

>>>>>>> 617a2151
  return Maybe<void>::Ok();
}

/*static*/ Maybe<void> NormalFloatTensorOp::InferPhysicalTensorDesc(user_op::InferContext* ctx) {
  return InferLogicalTensorDesc(ctx);
}

<<<<<<< HEAD

/* static */ Maybe<void> NormalFloatTensorOp::InferDataType(user_op::InferContext* ctx) {
  ctx->SetOutputDType("out", 0, ctx->InputDType("std", 0));
=======
/* static */ Maybe<void> NormalTensorFloatOp::InferDataType(user_op::InferContext* ctx) {
  ctx->SetOutputDType("out", 0, ctx->InputDType("mean", 0));
>>>>>>> 617a2151
  return Maybe<void>::Ok();
}

}  // namespace oneflow<|MERGE_RESOLUTION|>--- conflicted
+++ resolved
@@ -31,26 +31,16 @@
 
 namespace oneflow {
 
-<<<<<<< HEAD
-/* static */ Maybe<void> NormalFloatTensorOp::GetSbp(user_op::SbpContext* ctx) {
-   ctx->NewBuilder().Broadcast(ctx->inputs()).Broadcast(ctx->outputs()).Build();
-=======
 /* static */ Maybe<void> NormalTensorFloatOp::GetSbp(user_op::SbpContext* ctx) {
   ctx->NewBuilder().Broadcast(ctx->inputs()).Broadcast(ctx->outputs()).Build();
->>>>>>> 617a2151
   return Maybe<void>::Ok();
 }
 
 /* static */ Maybe<void> NormalFloatTensorOp::InferLogicalTensorDesc(user_op::InferContext* ctx) {
   const Shape& out_shape = ctx->InputShape("std", 0);
   ctx->SetOutputShape("out", 0, out_shape);
-<<<<<<< HEAD
   ctx->SetOutputIsDynamic("out", 0, ctx->InputIsDynamic("std", 0));
   
-=======
-  ctx->SetOutputIsDynamic("out", 0, ctx->InputIsDynamic("mean", 0));
-
->>>>>>> 617a2151
   return Maybe<void>::Ok();
 }
 
@@ -58,14 +48,9 @@
   return InferLogicalTensorDesc(ctx);
 }
 
-<<<<<<< HEAD
 
 /* static */ Maybe<void> NormalFloatTensorOp::InferDataType(user_op::InferContext* ctx) {
   ctx->SetOutputDType("out", 0, ctx->InputDType("std", 0));
-=======
-/* static */ Maybe<void> NormalTensorFloatOp::InferDataType(user_op::InferContext* ctx) {
-  ctx->SetOutputDType("out", 0, ctx->InputDType("mean", 0));
->>>>>>> 617a2151
   return Maybe<void>::Ok();
 }
 
