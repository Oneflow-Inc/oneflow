--- conflicted
+++ resolved
@@ -30,16 +30,6 @@
       in_shape, *outshape, {{"in", 0}}, {{"out", 0}}, ctx->parallel_num(), &builder);
 }
 
-<<<<<<< HEAD
-/*static*/ Maybe<void> ReshapeOp::InferNdSbp(user_op::InferNdSbpFnContext* ctx) {
-  const Shape& in_shape = ctx->LogicalTensorDesc4InputArgNameAndIndex("in", 0).shape();
-  const Shape& shape = ctx->user_op_conf().attr<Shape>("shape");
-  const auto& out_shape = JUST(ReshapeUserOpUtil::GetLogicalOutBlobShape(in_shape, shape));
-  return ReshapeUserOpUtil::InferNdSbp(ctx, in_shape, *out_shape);
-}
-
-=======
->>>>>>> 55c4c608
 /*static*/ Maybe<void> ReshapeOp::InferLogicalTensorDesc(user_op::InferContext* ctx) {
   Shape shape = ctx->Attr<Shape>("shape");
   const user_op::TensorDesc& in_tensor_desc = ctx->InputTensorDesc("in", 0);
