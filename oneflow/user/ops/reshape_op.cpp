/*
Copyright 2020 The OneFlow Authors. All rights reserved.

Licensed under the Apache License, Version 2.0 (the "License");
you may not use this file except in compliance with the License.
You may obtain a copy of the License at

    http://www.apache.org/licenses/LICENSE-2.0

Unless required by applicable law or agreed to in writing, software
distributed under the License is distributed on an "AS IS" BASIS,
WITHOUT WARRANTIES OR CONDITIONS OF ANY KIND, either express or implied.
See the License for the specific language governing permissions and
limitations under the License.
*/
#include "oneflow/core/common/balanced_splitter.h"
#include "oneflow/core/framework/framework.h"
#include "oneflow/user/ops/reshape_user_op_util.h"
#include "oneflow/core/operator/operator.h"

namespace oneflow {

namespace {

Maybe<void> GetSbpFn(user_op::SbpContext* ctx) {
  const auto& in_shape = ctx->LogicalTensorDesc4InputArgNameAndIndex("in", 0).shape();
  const Shape& shape = ctx->Attr<Shape>("shape");
  const auto& outshape = JUST(ReshapeUserOpUtil::GetLogicalOutBlobShape(in_shape, shape));
  user_op::UserOpSbpSignatureBuilder builder = ctx->NewBuilder();
  return ReshapeUserOpUtil::GetReshapeUserOpSbpSignatures(
      in_shape, *outshape, {{"in", 0}}, {{"out", 0}}, ctx->parallel_num(), &builder);
}

Maybe<void> InferParallelDistributionFn(user_op::InferParallelDistributionFnContext* ctx) {
  const Shape& in_shape = ctx->LogicalTensorDesc4InputArgNameAndIndex("in", 0).shape();
  const Shape& shape = ctx->user_op_conf().attr<Shape>("shape");
  const auto& out_shape = JUST(ReshapeUserOpUtil::GetLogicalOutBlobShape(in_shape, shape));
  return ReshapeUserOpUtil::InferParallelDistribution(ctx, in_shape, *out_shape);
}

Maybe<void> LogicalTensorDescInferFn(user_op::InferContext* ctx) {
  const Shape& shape = ctx->Attr<Shape>("shape");
<<<<<<< HEAD
  const user_op::TensorDesc& in_tensor_desc = ctx->InputTensorDesc("in", 0);
  user_op::TensorDesc* out_tensor_desc = ctx->TensorDesc4ArgNameAndIndex("out", 0);
  const Shape& in_shape = in_tensor_desc.shape();
=======
  const user_op::TensorDesc* in_tensor_desc = ctx->TensorDesc4ArgNameAndIndex("in", 0);
  user_op::TensorDesc* out_tensor_desc = ctx->OutputTensorDesc("out", 0);
  const Shape& in_shape = in_tensor_desc->shape();
>>>>>>> 52ecdb98
  Shape* out_shape = out_tensor_desc->mut_shape();
  CHECK_OR_RETURN(in_tensor_desc.is_dynamic() == false);
  *out_tensor_desc = in_tensor_desc;
  CHECK_GE_OR_RETURN(shape.NumAxes(), 1);
  DimVector dim_vec = {shape.dim_vec().begin(), shape.dim_vec().end()};
  FOR_RANGE(int32_t, i, 0, dim_vec.size()) { CHECK_GT_OR_RETURN(dim_vec.at(i), 0); }
  *out_shape = Shape(dim_vec);
  CHECK_EQ_OR_RETURN(out_shape->elem_cnt(), in_shape.elem_cnt());
  return Maybe<void>::Ok();
}

Maybe<void> TensorDescInferFn(user_op::InferContext* ctx) {
  const Shape& shape = ctx->Attr<Shape>("shape");
  CHECK_GE_OR_RETURN(shape.NumAxes(), 1);
  FOR_RANGE(int32_t, i, 0, shape.NumAxes()) { CHECK_GT_OR_RETURN(shape.At(i), 0); }
<<<<<<< HEAD
  const user_op::TensorDesc& in_tensor_desc = ctx->InputTensorDesc("in", 0);
  user_op::TensorDesc* out_tensor_desc = ctx->TensorDesc4ArgNameAndIndex("out", 0);
  const Shape& in_shape = in_tensor_desc.shape();
=======
  const user_op::TensorDesc* in_tensor_desc = ctx->TensorDesc4ArgNameAndIndex("in", 0);
  user_op::TensorDesc* out_tensor_desc = ctx->OutputTensorDesc("out", 0);
  const Shape& in_shape = in_tensor_desc->shape();
>>>>>>> 52ecdb98
  Shape* out_shape = out_tensor_desc->mut_shape();
  CHECK_OR_RETURN(in_tensor_desc.is_dynamic() == false);
  *out_tensor_desc->mut_shape() = in_tensor_desc.shape();
  *out_tensor_desc->mut_is_dynamic() = in_tensor_desc.is_dynamic();
  const auto& parallel_distribution = ctx->ParallelDistribution4ArgNameAndIndex("out", 0);
  *out_shape = *JUST(
      GetPhysicalShape(shape, parallel_distribution, ctx->parallel_desc(), ctx->parallel_ctx()));
  CHECK_EQ_OR_RETURN(out_shape->elem_cnt(), in_shape.elem_cnt());
  return Maybe<void>::Ok();
}

Maybe<void> InferDataType(user_op::InferContext* ctx) {
  *ctx->OutputDType("out", 0) = ctx->InputDType("in", 0);
  return Maybe<void>::Ok();
}

REGISTER_USER_OP("reshape")
    .Input("in")
    .Output("out")
    .Attr<Shape>("shape")
    .SetLogicalTensorDescInferFn(LogicalTensorDescInferFn)
    .SetPhysicalTensorDescInferFn(TensorDescInferFn)
    .SetGetSbpFn(GetSbpFn)
    .SetParallelDistributionInferFn(InferParallelDistributionFn)
    .SetDataTypeInferFn(InferDataType);

REGISTER_USER_OP_GRAD("reshape").SetGenBackwardOpConfFn([](const user_op::UserOpWrapper& op,
                                                           user_op::AddOpFn AddOp) {
  if (op.NeedGenGradTensor4OpInput("in", 0)) {
    const auto& in_desc = op.TensorDesc4ArgNameAndIndex("in", 0);
    user_op::UserOpConfWrapperBuilder builder(op.op_name() + "_grad");
    if (in_desc.is_dynamic()) {
      user_op::UserOpConfWrapper reshape_grad_op =
          builder.Op("reshape_like")
              .Input("in", op.GetGradTensorWithOpOutput("out", 0))
              .Input("like", op.input("in", 0))
              .Output("out")
              .Build();
      op.BindGradTensorWithOpInput(reshape_grad_op.output("out", 0), "in", 0);
      AddOp(reshape_grad_op);
    } else {
      user_op::UserOpConfWrapper reshape_grad_op =
          builder.Op("reshape")
              .Input("in", op.GetGradTensorWithOpOutput("out", 0))
              .Attr("shape", in_desc.shape())
              .Output("out")
              .Build();
      op.BindGradTensorWithOpInput(reshape_grad_op.output("out", 0), "in", 0);
      AddOp(reshape_grad_op);
    }
  }
});

}  // namespace
}  // namespace oneflow<|MERGE_RESOLUTION|>--- conflicted
+++ resolved
@@ -40,15 +40,9 @@
 
 Maybe<void> LogicalTensorDescInferFn(user_op::InferContext* ctx) {
   const Shape& shape = ctx->Attr<Shape>("shape");
-<<<<<<< HEAD
   const user_op::TensorDesc& in_tensor_desc = ctx->InputTensorDesc("in", 0);
-  user_op::TensorDesc* out_tensor_desc = ctx->TensorDesc4ArgNameAndIndex("out", 0);
+  user_op::TensorDesc* out_tensor_desc = ctx->OutputTensorDesc("out", 0);
   const Shape& in_shape = in_tensor_desc.shape();
-=======
-  const user_op::TensorDesc* in_tensor_desc = ctx->TensorDesc4ArgNameAndIndex("in", 0);
-  user_op::TensorDesc* out_tensor_desc = ctx->OutputTensorDesc("out", 0);
-  const Shape& in_shape = in_tensor_desc->shape();
->>>>>>> 52ecdb98
   Shape* out_shape = out_tensor_desc->mut_shape();
   CHECK_OR_RETURN(in_tensor_desc.is_dynamic() == false);
   *out_tensor_desc = in_tensor_desc;
@@ -64,15 +58,9 @@
   const Shape& shape = ctx->Attr<Shape>("shape");
   CHECK_GE_OR_RETURN(shape.NumAxes(), 1);
   FOR_RANGE(int32_t, i, 0, shape.NumAxes()) { CHECK_GT_OR_RETURN(shape.At(i), 0); }
-<<<<<<< HEAD
   const user_op::TensorDesc& in_tensor_desc = ctx->InputTensorDesc("in", 0);
-  user_op::TensorDesc* out_tensor_desc = ctx->TensorDesc4ArgNameAndIndex("out", 0);
+  user_op::TensorDesc* out_tensor_desc = ctx->OutputTensorDesc("out", 0);
   const Shape& in_shape = in_tensor_desc.shape();
-=======
-  const user_op::TensorDesc* in_tensor_desc = ctx->TensorDesc4ArgNameAndIndex("in", 0);
-  user_op::TensorDesc* out_tensor_desc = ctx->OutputTensorDesc("out", 0);
-  const Shape& in_shape = in_tensor_desc->shape();
->>>>>>> 52ecdb98
   Shape* out_shape = out_tensor_desc->mut_shape();
   CHECK_OR_RETURN(in_tensor_desc.is_dynamic() == false);
   *out_tensor_desc->mut_shape() = in_tensor_desc.shape();
