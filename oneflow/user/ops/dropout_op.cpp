--- conflicted
+++ resolved
@@ -51,10 +51,7 @@
       return Maybe<void>::Ok();
     })
     .SetInferDataTypeFn([](user_op::InferContext* ctx) -> Maybe<void> {
-<<<<<<< HEAD
-=======
       *ctx->Dtype4ArgNameAndIndex("out", 0) = *ctx->Dtype4ArgNameAndIndex("in", 0);
->>>>>>> d9809b3a
       CHECK_EQ_OR_RETURN(*ctx->Dtype4ArgNameAndIndex("mask", 0), DataType::kInt8);
       return Maybe<void>::Ok();
     });
@@ -89,10 +86,7 @@
       return Maybe<void>::Ok();
     })
     .SetInferDataTypeFn([](user_op::InferContext* ctx) -> Maybe<void> {
-<<<<<<< HEAD
-=======
       *ctx->Dtype4ArgNameAndIndex("dx", 0) = *ctx->Dtype4ArgNameAndIndex("dy", 0);
->>>>>>> d9809b3a
       CHECK_EQ_OR_RETURN(*ctx->Dtype4ArgNameAndIndex("mask", 0), DataType::kInt8);
       return Maybe<void>::Ok();
     });
