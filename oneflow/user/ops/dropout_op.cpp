--- conflicted
+++ resolved
@@ -28,12 +28,8 @@
     .SetTensorDescInferFn([](user_op::InferContext* ctx) -> Maybe<void> {
       const Shape& in_shape = ctx->InputShape("in", 0);
       *ctx->OutputShape("out", 0) = in_shape;
-<<<<<<< HEAD
-      *ctx->OutputIsDynamic4ArgNameAndIndex("out", 0) = ctx->InputIsDynamic4ArgNameAndIndex("in", 0);
-=======
       *ctx->OutputIsDynamic4ArgNameAndIndex("out", 0) =
           ctx->InputIsDynamic4ArgNameAndIndex("in", 0);
->>>>>>> 09b1a8f8
       CHECK_EQ_OR_RETURN(ctx->InputShape("mask", 0), in_shape);
       return Maybe<void>::Ok();
     })
