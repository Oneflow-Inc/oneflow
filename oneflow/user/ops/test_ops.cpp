/*
Copyright 2020 The OneFlow Authors. All rights reserved.

Licensed under the Apache License, Version 2.0 (the "License");
you may not use this file except in compliance with the License.
You may obtain a copy of the License at

    http://www.apache.org/licenses/LICENSE-2.0

Unless required by applicable law or agreed to in writing, software
distributed under the License is distributed on an "AS IS" BASIS,
WITHOUT WARRANTIES OR CONDITIONS OF ANY KIND, either express or implied.
See the License for the specific language governing permissions and
limitations under the License.
*/
#include "oneflow/core/framework/framework.h"
#include "oneflow/core/common/balanced_splitter.h"
#include "oneflow/core/framework/op_generated.h"

namespace oneflow {

/*static*/ Maybe<void> CcreluOp::GetSbp(user_op::SbpContext* ctx) {
  ctx->NewBuilder().Split(ctx->inputs(), 0).Split(ctx->outputs(), 0).Build();
  return Maybe<void>::Ok();
}
/*static*/ Maybe<void> CcreluOp::InferLogicalTensorDesc(user_op::InferContext* ctx) {
<<<<<<< HEAD
  const Shape& in_shape = ctx->InputShape("in", 0);
  Shape* out_shape = ctx->OutputShape("out", 0);
=======
  const Shape& in_shape = ctx->InputShape("x", 0);
  Shape* out_shape = ctx->OutputShape("y", 0);
>>>>>>> 955150e3
  *out_shape = in_shape;
  return Maybe<void>::Ok();
}
/*static*/ Maybe<void> CcreluOp::InferPhysicalTensorDesc(user_op::InferContext* ctx) {
  return InferLogicalTensorDesc(ctx);
}
/*static*/ Maybe<void> CcreluOp::InferDataType(user_op::InferContext* ctx) {
<<<<<<< HEAD
  *ctx->OutputDType("out", 0) = ctx->InputDType("in", 0);
=======
  *ctx->OutputDType("y", 0) = ctx->InputDType("x", 0);
>>>>>>> 955150e3
  return Maybe<void>::Ok();
}

/*static*/ Maybe<void> CcreluGradOp::GetSbp(user_op::SbpContext* ctx) {
  ctx->NewBuilder()
      .Split(user_op::OpArg("y", 0), 0)
      .Split(user_op::OpArg("dy", 0), 0)
      .Split(user_op::OpArg("dx", 0), 0)
      .Build();
  return Maybe<void>::Ok();
}
/*static*/ Maybe<void> CcreluGradOp::InferLogicalTensorDesc(user_op::InferContext* ctx) {
  const Shape& y_shape = ctx->InputShape("y", 0);
  const Shape& dy_shape = ctx->InputShape("dy", 0);
  Shape* dx_shape = ctx->OutputShape("dx", 0);
  CHECK_OR_RETURN(dy_shape == y_shape);
  *dx_shape = y_shape;
  return Maybe<void>::Ok();
}
/*static*/ Maybe<void> CcreluGradOp::InferPhysicalTensorDesc(user_op::InferContext* ctx) {
  return InferLogicalTensorDesc(ctx);
}
/*static*/ Maybe<void> CcreluGradOp::InferDataType(user_op::InferContext* ctx) {
  *ctx->OutputDType("dx", 0) = ctx->InputDType("y", 0);
  return Maybe<void>::Ok();
}

REGISTER_USER_OP_GRAD("ccrelu").SetGenBackwardOpConfFn([](const user_op::UserOpWrapper& op,
                                                          user_op::AddOpFn AddOp) -> Maybe<void> {
  if (op.NeedGenGradTensor4OpInput("x", 0)) {
    user_op::UserOpConfWrapperBuilder builder(op.op_name() + "_grad");
    user_op::UserOpConfWrapper ccrelu_grad_op =
        builder.Op("ccrelu_grad")
            .Input("y", op.output("y", 0))
            .Input("dy", op.GetGradTensorWithOpOutput("y", 0))
            .Output("dx")
            .Build();
    op.BindGradTensorWithOpInput(ccrelu_grad_op.output("dx", 0), "x", 0);
    AddOp(ccrelu_grad_op);
  }
  return Maybe<void>::Ok();
});

/*static*/ Maybe<void> TestReshapeOp::GetSbp(user_op::SbpContext* ctx) {
  return user_op::GetSbpFnUtil::DefaultBroadcastToBroadcast(ctx);
}
/*static*/ Maybe<void> TestReshapeOp::InferLogicalTensorDesc(user_op::InferContext* ctx) {
  const Shape& in_shape = ctx->InputShape("in", 0);
  Shape* out_shape = ctx->OutputShape("out", 0);
  const Shape& conf_shape = ctx->Attr<Shape>("shape");
  CHECK_EQ_OR_RETURN(in_shape.NumAxes(), conf_shape.NumAxes());
  *out_shape = conf_shape;
  return Maybe<void>::Ok();
}
/*static*/ Maybe<void> TestReshapeOp::InferPhysicalTensorDesc(user_op::InferContext* ctx) {
  return InferLogicalTensorDesc(ctx);
}
/*static*/ Maybe<void> TestReshapeOp::InferDataType(user_op::InferContext* ctx) {
  *ctx->OutputDType("out", 0) = ctx->InputDType("in", 0);
  return Maybe<void>::Ok();
}

/*static*/ Maybe<void> TestSourceOp::GetSbp(user_op::SbpContext* ctx) {
  ctx->NewBuilder().Split(ctx->outputs(), 0).Build();
  return Maybe<void>::Ok();
}
/*static*/ Maybe<void> TestSourceOp::InferLogicalTensorDesc(user_op::InferContext* ctx) {
  Shape* out_shape = ctx->OutputShape("out", 0);
  *out_shape = Shape({5});
  return Maybe<void>::Ok();
}
/*static*/ Maybe<void> TestSourceOp::InferPhysicalTensorDesc(user_op::InferContext* ctx) {
  return InferLogicalTensorDesc(ctx);
}
/*static*/ Maybe<void> TestSourceOp::InferDataType(user_op::InferContext* ctx) {
  *ctx->OutputDType("out", 0) = DataType::kFloat;
  return Maybe<void>::Ok();
}

/*static*/ Maybe<void> TestMultiOutputOrderOp::GetSbp(user_op::SbpContext* ctx) {
  ctx->NewBuilder().Split(ctx->inputs(), 0).Split(ctx->outputs(), 0).Build();
  return Maybe<void>::Ok();
}
/*static*/ Maybe<void> TestMultiOutputOrderOp::InferLogicalTensorDesc(user_op::InferContext* ctx) {
  const Shape& in_shape = ctx->InputShape("in", 0);
  Shape* out1_shape = ctx->OutputShape("out1", 0);
  Shape* out2_shape = ctx->OutputShape("out2", 0);
  *out1_shape = in_shape;
  *out2_shape = in_shape;
  int32_t last_axis = in_shape.NumAxes() - 1;
  out2_shape->Set(last_axis, in_shape.At(last_axis) * 2);
  return Maybe<void>::Ok();
}
/*static*/ Maybe<void> TestMultiOutputOrderOp::InferPhysicalTensorDesc(user_op::InferContext* ctx) {
  return InferLogicalTensorDesc(ctx);
}
/*static*/ Maybe<void> TestMultiOutputOrderOp::InferDataType(user_op::InferContext* ctx) {
  *ctx->OutputDType("out1", 0) = ctx->InputDType("in", 0);
  *ctx->OutputDType("out2", 0) = ctx->InputDType("in", 0);
  return Maybe<void>::Ok();
}

/*static*/ Maybe<void> TestSourceMultiGpuFixedOutNumOp::GetSbp(user_op::SbpContext* ctx) {
  int64_t parallel_num = ctx->parallel_num();
  DeviceType device_type = ctx->device_type();
  if (device_type == DeviceType::kCPU && parallel_num > 1) {
    ctx->NewBuilder().Split(ctx->outputs(), 0).Build();
  }
  return Maybe<void>::Ok();
}
/*static*/ Maybe<void> TestSourceMultiGpuFixedOutNumOp::InferLogicalTensorDesc(
    user_op::InferContext* ctx) {
  Shape* out_shape = ctx->OutputShape("out", 0);
  int64_t out_num = ctx->Attr<int64_t>("out_num");
  *out_shape = Shape({out_num});
  return Maybe<void>::Ok();
}
/*static*/ Maybe<void> TestSourceMultiGpuFixedOutNumOp::InferPhysicalTensorDesc(
    user_op::InferContext* ctx) {
  Shape* out_shape = ctx->OutputShape("out", 0);
  int64_t out_num = ctx->Attr<int64_t>("out_num");
  const ParallelContext& parallel_ctx = ctx->parallel_ctx();
  BalancedSplitter bs(out_num, parallel_ctx.parallel_num());
  *out_shape = Shape({bs.At(parallel_ctx.parallel_id()).size()});

  const cfg::SbpParallel& out_sbp = ctx->SbpParallel4ArgNameAndIndex("out", 0);
  CHECK_OR_RETURN(out_sbp.has_split_parallel() && out_sbp.split_parallel().axis() == 0);
  return Maybe<void>::Ok();
}
/*static*/ Maybe<void> TestSourceMultiGpuFixedOutNumOp::InferDataType(user_op::InferContext* ctx) {
  *ctx->OutputDType("out", 0) = DataType::kFloat;
  return Maybe<void>::Ok();
}

/*static*/ Maybe<void> TestMultiInputOp::GetSbp(user_op::SbpContext* ctx) {
  const user_op::TensorDesc& x1_tensor = ctx->LogicalTensorDesc4InputArgNameAndIndex("x1", 0);
  FOR_RANGE(int64_t, i, 0, x1_tensor.shape().NumAxes()) {
    ctx->NewBuilder().Split(ctx->inputs(), i).Split(ctx->outputs(), i).Build();
  }
  return Maybe<void>::Ok();
}
/*static*/ Maybe<void> TestMultiInputOp::InferLogicalTensorDesc(user_op::InferContext* ctx) {
  const Shape& x1_shape = ctx->InputShape("x1", 0);
  const Shape& x2_shape = ctx->InputShape("x2", 0);
  Shape* y_shape = ctx->OutputShape("y", 0);
  CHECK_OR_RETURN(x1_shape == x2_shape);
  *y_shape = x1_shape;
  return Maybe<void>::Ok();
}
/*static*/ Maybe<void> TestMultiInputOp::InferPhysicalTensorDesc(user_op::InferContext* ctx) {
  return InferLogicalTensorDesc(ctx);
}
/*static*/ Maybe<void> TestMultiInputOp::InferDataType(user_op::InferContext* ctx) {
  *ctx->OutputDType("y", 0) = ctx->InputDType("x1", 0);
  return Maybe<void>::Ok();
}

/*static*/ Maybe<void> TestMultiInputGradOp::GetSbp(user_op::SbpContext* ctx) {
  const user_op::TensorDesc& x1_tensor = ctx->LogicalTensorDesc4InputArgNameAndIndex("x1", 0);
  FOR_RANGE(int64_t, i, 0, x1_tensor.shape().NumAxes()) {
    ctx->NewBuilder().Split(ctx->inputs(), i).Split(ctx->outputs(), i).Build();
  }
  return Maybe<void>::Ok();
}
/*static*/ Maybe<void> TestMultiInputGradOp::InferLogicalTensorDesc(user_op::InferContext* ctx) {
  const Shape& x1_shape = ctx->InputShape("x1", 0);
  const Shape& x2_shape = ctx->InputShape("x2", 0);
  Shape* x1_diff_shape = ctx->OutputShape("x1_diff", 0);
  Shape* x2_diff_shape = ctx->OutputShape("x2_diff", 0);
  *x1_diff_shape = x1_shape;
  *x2_diff_shape = x2_shape;
  return Maybe<void>::Ok();
}
/*static*/ Maybe<void> TestMultiInputGradOp::InferPhysicalTensorDesc(user_op::InferContext* ctx) {
  return InferLogicalTensorDesc(ctx);
}
/*static*/ Maybe<void> TestMultiInputGradOp::InferDataType(user_op::InferContext* ctx) {
  *ctx->OutputDType("x1_diff", 0) = ctx->InputDType("x1", 0);
  *ctx->OutputDType("x2_diff", 0) = ctx->InputDType("x2", 0);
  return Maybe<void>::Ok();
}

REGISTER_USER_OP_GRAD("TestMultiInput")
    .SetGenBackwardOpConfFn([](const user_op::UserOpWrapper& op,
                               user_op::AddOpFn AddOp) -> Maybe<void> {
      if (op.NeedGenGradTensor4OpInput("x1", 0) || op.NeedGenGradTensor4OpInput("x2", 0)) {
        user_op::UserOpConfWrapperBuilder builder(op.op_name() + "_grad");
        user_op::UserOpConfWrapper test_multi_input_grad_op =
            builder.Op("TestMultiInputGrad")
                .Input("x1", op.input("x1", 0))
                .Input("x2", op.input("x2", 0))
                .Input("y_diff", op.GetGradTensorWithOpOutput("y", 0))
                .Output("x1_diff")
                .Output("x2_diff")
                .Build();
        op.BindGradTensorWithOpInput(test_multi_input_grad_op.output("x1_diff", 0), "x1", 0);
        op.BindGradTensorWithOpInput(test_multi_input_grad_op.output("x2_diff", 0), "x2", 0);
        AddOp(test_multi_input_grad_op);
      }
      return Maybe<void>::Ok();
    });

/*static*/ Maybe<void> TestDynamicSourceOp::GetSbp(user_op::SbpContext* ctx) {
  ctx->NewBuilder().Split(ctx->outputs(), 0).Build();
  return Maybe<void>::Ok();
}
/*static*/ Maybe<void> TestDynamicSourceOp::InferLogicalTensorDesc(user_op::InferContext* ctx) {
  user_op::TensorDesc* out_tensor = ctx->OutputTensorDesc("out", 0);
  *out_tensor->mut_shape() = Shape({5});
  out_tensor->set_is_dynamic(true);
  return Maybe<void>::Ok();
}
/*static*/ Maybe<void> TestDynamicSourceOp::InferPhysicalTensorDesc(user_op::InferContext* ctx) {
  return InferLogicalTensorDesc(ctx);
}
/*static*/ Maybe<void> TestDynamicSourceOp::InferDataType(user_op::InferContext* ctx) {
  *ctx->OutputDType("out", 0) = DataType::kFloat;
  return Maybe<void>::Ok();
}
/*static*/ Maybe<void> TestDynamicSourceOp::ModifyOutputArg(
<<<<<<< HEAD
    GetOutputArgModifier GetOutputArgModifierFn, const user_op::UserOpConfWrapper&) {
=======
    const GetOutputArgModifier& GetOutputArgModifierFn, const user_op::UserOpConfWrapper&) {
>>>>>>> 955150e3
  user_op::OutputArgModifier* out_modifier = GetOutputArgModifierFn("out", 0);
  CHECK_OR_RETURN(out_modifier != nullptr);
  out_modifier->set_header_infered_before_compute(false);
  return Maybe<void>::Ok();
}

/*static*/ Maybe<void> TestRandomSourceOp::GetSbp(user_op::SbpContext* ctx) {
  return user_op::GetSbpFnUtil::DefaultBroadcastToBroadcast(ctx);
}
/*static*/ Maybe<void> TestRandomSourceOp::InferLogicalTensorDesc(user_op::InferContext* ctx) {
  user_op::TensorDesc* out_tensor = ctx->OutputTensorDesc("out", 0);
  *out_tensor->mut_shape() = Shape({5});
  return Maybe<void>::Ok();
}
/*static*/ Maybe<void> TestRandomSourceOp::InferPhysicalTensorDesc(user_op::InferContext* ctx) {
  return InferLogicalTensorDesc(ctx);
}
/*static*/ Maybe<void> TestRandomSourceOp::InferDataType(user_op::InferContext* ctx) {
  *ctx->OutputDType("out", 0) = DataType::kFloat;
  return Maybe<void>::Ok();
}

/*static*/ Maybe<void> TestDataTypeAttrOp::GetSbp(user_op::SbpContext* ctx) {
  return user_op::GetSbpFnUtil::DefaultBroadcastToBroadcast(ctx);
}
/*static*/ Maybe<void> TestDataTypeAttrOp::InferLogicalTensorDesc(user_op::InferContext* ctx) {
  const Shape& in_shape = ctx->InputShape("in", 0);
  Shape* out_shape = ctx->OutputShape("out", 0);
  *out_shape = in_shape;
  return Maybe<void>::Ok();
}
/*static*/ Maybe<void> TestDataTypeAttrOp::InferPhysicalTensorDesc(user_op::InferContext* ctx) {
  return InferLogicalTensorDesc(ctx);
}
/*static*/ Maybe<void> TestDataTypeAttrOp::InferDataType(user_op::InferContext* ctx) {
  *ctx->OutputDType("out", 0) = ctx->Attr<DataType>("output_type");
  return Maybe<void>::Ok();
}

/*static*/ Maybe<void> TestListDataTypeAndListShapeAndListStringAttrOp::GetSbp(
    user_op::SbpContext* ctx) {
  return user_op::GetSbpFnUtil::DefaultBroadcastToBroadcast(ctx);
}
/*static*/ Maybe<void> TestListDataTypeAndListShapeAndListStringAttrOp::InferLogicalTensorDesc(
    user_op::InferContext* ctx) {
  const auto& out_shapes = ctx->Attr<std::vector<Shape>>("out_shapes");
  const auto& string_list = ctx->Attr<std::vector<std::string>>("string_list");
  FOR_RANGE(int32_t, i, 0, ctx->outputs().size()) {
    *ctx->OutputShape("out", i) = out_shapes.at(i);
  }
  CHECK_GT_OR_RETURN(string_list.size(), 0);
  return Maybe<void>::Ok();
}
/*static*/ Maybe<void> TestListDataTypeAndListShapeAndListStringAttrOp::InferPhysicalTensorDesc(
    user_op::InferContext* ctx) {
  return InferLogicalTensorDesc(ctx);
}
/*static*/ Maybe<void> TestListDataTypeAndListShapeAndListStringAttrOp::InferDataType(
    user_op::InferContext* ctx) {
  const auto& out_types = ctx->Attr<std::vector<DataType>>("out_types");
  FOR_RANGE(int32_t, i, 0, ctx->outputs().size()) { *ctx->OutputDType("out", i) = out_types.at(i); }
  return Maybe<void>::Ok();
}

/*static*/ Maybe<void> TestUserOpAttrAutoTypeOp::GetSbp(user_op::SbpContext* ctx) {
  return user_op::GetSbpFnUtil::DefaultBroadcastToBroadcast(ctx);
}
/*static*/ Maybe<void> TestUserOpAttrAutoTypeOp::InferLogicalTensorDesc(
    user_op::InferContext* ctx) {
  return user_op::TensorDescInferFnUtil::Unchanged(ctx);
}
/*static*/ Maybe<void> TestUserOpAttrAutoTypeOp::InferPhysicalTensorDesc(
    user_op::InferContext* ctx) {
  return InferLogicalTensorDesc(ctx);
}
/*static*/ Maybe<void> TestUserOpAttrAutoTypeOp::InferDataType(user_op::InferContext* ctx) {
  return user_op::TensorDescInferFnUtil::UnchangedDataType(ctx);
}

/*static*/ Maybe<void> CpuOnlyReluTestOp::GetSbp(user_op::SbpContext* ctx) {
  ctx->NewBuilder().Split(ctx->inputs(), 0).Split(ctx->outputs(), 0).Build();
  return Maybe<void>::Ok();
}
/*static*/ Maybe<void> CpuOnlyReluTestOp::InferLogicalTensorDesc(user_op::InferContext* ctx) {
  const auto& in_desc = ctx->InputTensorDesc("in", 0);
  auto* out_desc = ctx->OutputTensorDesc("out", 0);
  *out_desc->mut_shape() = in_desc.shape();
  *out_desc->mut_is_dynamic() = in_desc.is_dynamic();
  return Maybe<void>::Ok();
}
/*static*/ Maybe<void> CpuOnlyReluTestOp::InferPhysicalTensorDesc(user_op::InferContext* ctx) {
  return InferLogicalTensorDesc(ctx);
}
/*static*/ Maybe<void> CpuOnlyReluTestOp::InferDataType(user_op::InferContext* ctx) {
  *ctx->OutputDType("out", 0) = ctx->InputDType("in", 0);
  return Maybe<void>::Ok();
}

}  // namespace oneflow<|MERGE_RESOLUTION|>--- conflicted
+++ resolved
@@ -24,13 +24,8 @@
   return Maybe<void>::Ok();
 }
 /*static*/ Maybe<void> CcreluOp::InferLogicalTensorDesc(user_op::InferContext* ctx) {
-<<<<<<< HEAD
-  const Shape& in_shape = ctx->InputShape("in", 0);
-  Shape* out_shape = ctx->OutputShape("out", 0);
-=======
   const Shape& in_shape = ctx->InputShape("x", 0);
   Shape* out_shape = ctx->OutputShape("y", 0);
->>>>>>> 955150e3
   *out_shape = in_shape;
   return Maybe<void>::Ok();
 }
@@ -38,11 +33,7 @@
   return InferLogicalTensorDesc(ctx);
 }
 /*static*/ Maybe<void> CcreluOp::InferDataType(user_op::InferContext* ctx) {
-<<<<<<< HEAD
-  *ctx->OutputDType("out", 0) = ctx->InputDType("in", 0);
-=======
   *ctx->OutputDType("y", 0) = ctx->InputDType("x", 0);
->>>>>>> 955150e3
   return Maybe<void>::Ok();
 }
 
@@ -263,11 +254,7 @@
   return Maybe<void>::Ok();
 }
 /*static*/ Maybe<void> TestDynamicSourceOp::ModifyOutputArg(
-<<<<<<< HEAD
-    GetOutputArgModifier GetOutputArgModifierFn, const user_op::UserOpConfWrapper&) {
-=======
     const GetOutputArgModifier& GetOutputArgModifierFn, const user_op::UserOpConfWrapper&) {
->>>>>>> 955150e3
   user_op::OutputArgModifier* out_modifier = GetOutputArgModifierFn("out", 0);
   CHECK_OR_RETURN(out_modifier != nullptr);
   out_modifier->set_header_infered_before_compute(false);
