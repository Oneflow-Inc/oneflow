/*
Copyright 2020 The OneFlow Authors. All rights reserved.

Licensed under the Apache License, Version 2.0 (the "License");
you may not use this file except in compliance with the License.
You may obtain a copy of the License at

    http://www.apache.org/licenses/LICENSE-2.0

Unless required by applicable law or agreed to in writing, software
distributed under the License is distributed on an "AS IS" BASIS,
WITHOUT WARRANTIES OR CONDITIONS OF ANY KIND, either express or implied.
See the License for the specific language governing permissions and
limitations under the License.
*/
#include "oneflow/core/framework/framework.h"

namespace oneflow {
namespace {

Maybe<void> TensorDescInfer(user_op::InferContext* ctx) {
<<<<<<< HEAD
  const user_op::TensorDesc& x = ctx->InputTensorDesc("x", 0);
  const user_op::TensorDesc& scale_by_tensor = ctx->InputTensorDesc("scale_by_tensor", 0);
  CHECK_EQ_OR_RETURN(scale_by_tensor.shape().NumAxes(), 1);
  CHECK_EQ_OR_RETURN(scale_by_tensor.shape().At(0), 1);
  user_op::TensorDesc* y = ctx->TensorDesc4ArgNameAndIndex("y", 0);
  *y->mut_is_dynamic() = x.is_dynamic();
  *y->mut_shape() = x.shape();
=======
  const user_op::TensorDesc* x = ctx->TensorDesc4ArgNameAndIndex("x", 0);
  const user_op::TensorDesc* scale_by_tensor =
      ctx->TensorDesc4ArgNameAndIndex("scale_by_tensor", 0);
  CHECK_EQ_OR_RETURN(scale_by_tensor->shape().NumAxes(), 1);
  CHECK_EQ_OR_RETURN(scale_by_tensor->shape().At(0), 1);
  user_op::TensorDesc* y = ctx->OutputTensorDesc("y", 0);
  *y->mut_is_dynamic() = x->is_dynamic();
  *y->mut_shape() = x->shape();
>>>>>>> 52ecdb98
  return Maybe<void>::Ok();
}

Maybe<void> DataTypeInfer(user_op::InferContext* ctx) {
<<<<<<< HEAD
  const user_op::TensorDesc& scale_by_tensor = ctx->InputTensorDesc("scale_by_tensor", 0);
  user_op::TensorDesc* y = ctx->TensorDesc4ArgNameAndIndex("y", 0);
  *y->mut_data_type() = scale_by_tensor.data_type();
=======
  const user_op::TensorDesc* scale_by_tensor =
      ctx->TensorDesc4ArgNameAndIndex("scale_by_tensor", 0);
  user_op::TensorDesc* y = ctx->OutputTensorDesc("y", 0);
  *y->mut_data_type() = scale_by_tensor->data_type();
>>>>>>> 52ecdb98
  return Maybe<void>::Ok();
}

Maybe<void> GetSbpSignatures(user_op::SbpContext* ctx) {
  const auto& x = ctx->LogicalTensorDesc4InputArgNameAndIndex("x", 0);
  for (int i = 0; i < x.shape().NumAxes(); ++i) {
    ctx->NewBuilder()
        .Broadcast(user_op::OpArg("scale_by_tensor", 0))
        .Split(user_op::OpArg("x", 0), i)
        .Split(user_op::OpArg("y", 0), i)
        .Build();
  }
  ctx->NewBuilder()
      .PartialSum(user_op::OpArg("scale_by_tensor", 0))
      .Broadcast(user_op::OpArg("x", 0))
      .PartialSum(user_op::OpArg("y", 0))
      .Build();
  ctx->NewBuilder()
      .Broadcast(user_op::OpArg("scale_by_tensor", 0))
      .PartialSum(user_op::OpArg("x", 0))
      .PartialSum(user_op::OpArg("y", 0))
      .Build();
  return Maybe<void>::Ok();
}

REGISTER_USER_OP("fused_cast_scale")
    .Input("x")
    .Input("scale_by_tensor")
    .Output("y")
    .Attr<double>("scale", 1.0)
    .SetTensorDescInferFn(TensorDescInfer)
    .SetGetSbpFn(GetSbpSignatures)
    .SetDataTypeInferFn(DataTypeInfer);

}  // namespace
}  // namespace oneflow<|MERGE_RESOLUTION|>--- conflicted
+++ resolved
@@ -19,38 +19,20 @@
 namespace {
 
 Maybe<void> TensorDescInfer(user_op::InferContext* ctx) {
-<<<<<<< HEAD
   const user_op::TensorDesc& x = ctx->InputTensorDesc("x", 0);
   const user_op::TensorDesc& scale_by_tensor = ctx->InputTensorDesc("scale_by_tensor", 0);
   CHECK_EQ_OR_RETURN(scale_by_tensor.shape().NumAxes(), 1);
   CHECK_EQ_OR_RETURN(scale_by_tensor.shape().At(0), 1);
-  user_op::TensorDesc* y = ctx->TensorDesc4ArgNameAndIndex("y", 0);
+  user_op::TensorDesc* y = ctx->OutputTensorDesc("y", 0);
   *y->mut_is_dynamic() = x.is_dynamic();
   *y->mut_shape() = x.shape();
-=======
-  const user_op::TensorDesc* x = ctx->TensorDesc4ArgNameAndIndex("x", 0);
-  const user_op::TensorDesc* scale_by_tensor =
-      ctx->TensorDesc4ArgNameAndIndex("scale_by_tensor", 0);
-  CHECK_EQ_OR_RETURN(scale_by_tensor->shape().NumAxes(), 1);
-  CHECK_EQ_OR_RETURN(scale_by_tensor->shape().At(0), 1);
-  user_op::TensorDesc* y = ctx->OutputTensorDesc("y", 0);
-  *y->mut_is_dynamic() = x->is_dynamic();
-  *y->mut_shape() = x->shape();
->>>>>>> 52ecdb98
   return Maybe<void>::Ok();
 }
 
 Maybe<void> DataTypeInfer(user_op::InferContext* ctx) {
-<<<<<<< HEAD
   const user_op::TensorDesc& scale_by_tensor = ctx->InputTensorDesc("scale_by_tensor", 0);
-  user_op::TensorDesc* y = ctx->TensorDesc4ArgNameAndIndex("y", 0);
+  user_op::TensorDesc* y = ctx->OutputTensorDesc("y", 0);
   *y->mut_data_type() = scale_by_tensor.data_type();
-=======
-  const user_op::TensorDesc* scale_by_tensor =
-      ctx->TensorDesc4ArgNameAndIndex("scale_by_tensor", 0);
-  user_op::TensorDesc* y = ctx->OutputTensorDesc("y", 0);
-  *y->mut_data_type() = scale_by_tensor->data_type();
->>>>>>> 52ecdb98
   return Maybe<void>::Ok();
 }
 
