/*
Copyright 2020 The OneFlow Authors. All rights reserved.

Licensed under the Apache License, Version 2.0 (the "License");
you may not use this file except in compliance with the License.
You may obtain a copy of the License at

    http://www.apache.org/licenses/LICENSE-2.0

Unless required by applicable law or agreed to in writing, software
distributed under the License is distributed on an "AS IS" BASIS,
WITHOUT WARRANTIES OR CONDITIONS OF ANY KIND, either express or implied.
See the License for the specific language governing permissions and
limitations under the License.
*/
#include "oneflow/core/framework/framework.h"

namespace oneflow {

namespace {

Maybe<void> CheckScatterNdShape(const Shape& params_shape, const Shape& indices_shape,
                                const Shape& updates_shape) {
  int64_t batch_ndims = indices_shape.NumAxes() - 1;
  int64_t index_ndims = indices_shape.At(batch_ndims);
  CHECK_LE_OR_RETURN(batch_ndims, updates_shape.NumAxes());
  CHECK_LE_OR_RETURN(index_ndims, params_shape.NumAxes());
  FOR_RANGE(int64_t, i, 0, batch_ndims) {
    CHECK_EQ_OR_RETURN(updates_shape.At(i), indices_shape.At(i));
  }
  int64_t slice_ndims = params_shape.NumAxes() - index_ndims;
  CHECK_EQ_OR_RETURN(slice_ndims, updates_shape.NumAxes() - batch_ndims);
  FOR_RANGE(int64_t, i, 0, slice_ndims) {
    CHECK_EQ_OR_RETURN(updates_shape.At(i + batch_ndims), params_shape.At(i + index_ndims));
  }
  return Maybe<void>::Ok();
}

Maybe<void> InferScatterNdTensorDesc(user_op::InferContext* ctx) {
  const Shape& indices_shape = ctx->InputShape("indices", 0);
  const Shape& updates_shape = ctx->InputShape("updates", 0);
  const Shape& params_shape = ctx->Attr<Shape>("shape");
  JUST(CheckScatterNdShape(params_shape, indices_shape, updates_shape));
  *ctx->OutputShape("out", 0) = params_shape;
  return Maybe<void>::Ok();
}

Maybe<void> InferScatterNdDataType(user_op::InferContext* ctx) {
  *ctx->Dtype4ArgNameAndIndex("out", 0) = *ctx->Dtype4ArgNameAndIndex("updates", 0);
  return Maybe<void>::Ok();
}

Maybe<void> InferScatterNdLikeTensorDesc(user_op::InferContext* ctx) {
  const Shape& indices_shape = ctx->InputShape("indices", 0);
  const Shape& updates_shape = ctx->InputShape("updates", 0);
  const Shape& like_shape = ctx->InputShape("like", 0);
  JUST(CheckScatterNdShape(like_shape, indices_shape, updates_shape));
  *ctx->OutputShape("out", 0) = like_shape;
  return Maybe<void>::Ok();
}

Maybe<void> InferScatterNdLikeDataType(user_op::InferContext* ctx) {
  *ctx->Dtype4ArgNameAndIndex("out", 0) = *ctx->Dtype4ArgNameAndIndex("updates", 0);
  return Maybe<void>::Ok();
}

Maybe<void> InferTensorScatterNdOptTensorDesc(user_op::InferContext* ctx) {
  const Shape& params_shape = ctx->InputShape("params", 0);
  const Shape& updates_shape = ctx->InputShape("updates", 0);
  const Shape& indices_shape = ctx->InputShape("indices", 0);
  JUST(CheckScatterNdShape(params_shape, indices_shape, updates_shape));
  *ctx->OutputShape("out", 0) = params_shape;
  return Maybe<void>::Ok();
}

Maybe<void> InferTensorScatterNdOptDataType(user_op::InferContext* ctx) {
  *ctx->Dtype4ArgNameAndIndex("out", 0) = *ctx->Dtype4ArgNameAndIndex("params", 0);
  return Maybe<void>::Ok();
}

Maybe<void> GetTensorScatterNdOptSbpSignatures(user_op::SbpContext* ctx) {
  const user_op::TensorDesc& params_tensor =
      ctx->LogicalTensorDesc4InputArgNameAndIndex("params", 0);
  const user_op::TensorDesc& indices_tensor =
      ctx->LogicalTensorDesc4InputArgNameAndIndex("indices", 0);
  int64_t indices_num_axes = indices_tensor.shape().NumAxes();
  FOR_RANGE(int64_t, i, 0, indices_num_axes - 1) {
    ctx->NewBuilder()
        .Broadcast(user_op::OpArg("params", 0))
        .Split(user_op::OpArg("indices", 0), i)
        .Split(user_op::OpArg("updates", 0), i)
        .Broadcast(user_op::OpArg("out", 0))
        .Build();
  }
  int64_t index_ndims = indices_tensor.shape().At(indices_num_axes - 1);
  FOR_RANGE(int64_t, i, index_ndims, params_tensor.shape().NumAxes()) {
    ctx->NewBuilder()
        .Split(user_op::OpArg("params", 0), i)
        .Broadcast(user_op::OpArg("indices", 0))
        .Split(user_op::OpArg("updates", 0), i - index_ndims + indices_num_axes - 1)
        .Split(user_op::OpArg("out", 0), i)
        .Build();
  }
  ctx->NewBuilder()
      .PartialSum(user_op::OpArg("params", 0))
      .Broadcast(user_op::OpArg("indices", 0))
      .PartialSum(user_op::OpArg("updates", 0))
      .PartialSum(user_op::OpArg("out", 0))
      .Build();
  return Maybe<void>::Ok();
}

}  // namespace

REGISTER_USER_OP("gather_nd")
    .Input("params")
    .Input("indices")
    .Output("out")
    .SetTensorDescInferFn([](user_op::InferContext* ctx) -> Maybe<void> {
      const Shape& params_shape = ctx->InputShape("params", 0);
      const Shape& indices_shape = ctx->InputShape("indices", 0);
      int64_t index_ndims = indices_shape.At(indices_shape.NumAxes() - 1);
      CHECK_LE_OR_RETURN(index_ndims, params_shape.NumAxes());
<<<<<<< HEAD
      DimVector out_shape_vec(indices_shape.dim_vec().cbegin(),
                              indices_shape.dim_vec().cend() - 1);
=======
      DimVector out_shape_vec(indices_shape.dim_vec().cbegin(), indices_shape.dim_vec().cend() - 1);
>>>>>>> d7b2570a
      FOR_RANGE(int64_t, i, index_ndims, params_shape.NumAxes()) {
        out_shape_vec.push_back(params_shape.At(i));
      }
      *ctx->OutputShape("out", 0) = Shape(out_shape_vec);
      return Maybe<void>::Ok();
    })
    .SetInputArgModifyFn([](user_op::GetInputArgModifier GetInputArgModifierFn,
                            const user_op::UserOpConfWrapper&) {
      user_op::InputArgModifier* indices_modifier = GetInputArgModifierFn("indices", 0);
      CHECK(indices_modifier != nullptr);
      indices_modifier->set_requires_grad(false);
    })
    .SetGetSbpFn([](user_op::SbpContext* ctx) -> Maybe<void> {
      const user_op::TensorDesc& params_tensor =
          ctx->LogicalTensorDesc4InputArgNameAndIndex("params", 0);
      const user_op::TensorDesc& indices_tensor =
          ctx->LogicalTensorDesc4InputArgNameAndIndex("indices", 0);
      int64_t indices_num_axes = indices_tensor.shape().NumAxes();
      FOR_RANGE(int64_t, i, 0, indices_num_axes - 1) {
        ctx->NewBuilder()
            .Broadcast(user_op::OpArg("params", 0))
            .Split(user_op::OpArg("indices", 0), i)
            .Split(user_op::OpArg("out", 0), i)
            .Build();
      }
      int64_t index_ndims = indices_tensor.shape().At(indices_num_axes - 1);
      FOR_RANGE(int64_t, i, index_ndims, params_tensor.shape().NumAxes()) {
        ctx->NewBuilder()
            .Split(user_op::OpArg("params", 0), i)
            .Broadcast(user_op::OpArg("indices", 0))
            .Split(user_op::OpArg("out", 0), i - index_ndims + indices_num_axes - 1)
            .Build();
      }
      ctx->NewBuilder()
          .PartialSum(user_op::OpArg("params", 0))
          .Broadcast(user_op::OpArg("indices", 0))
          .PartialSum(user_op::OpArg("out", 0))
          .Build();
      return Maybe<void>::Ok();
    })
    .SetDataTypeInferFn([](user_op::InferContext* ctx) -> Maybe<void> {
      *ctx->Dtype4ArgNameAndIndex("out", 0) = *ctx->Dtype4ArgNameAndIndex("params", 0);
      return Maybe<void>::Ok();
    });

REGISTER_USER_OP("scatter_nd")
    .Input("indices")
    .Input("updates")
    .Output("out")
    .Attr<Shape>("shape")
    .SetTensorDescInferFn(InferScatterNdTensorDesc)
    .SetDataTypeInferFn(InferScatterNdDataType)
    .SetInputArgModifyFn([](user_op::GetInputArgModifier GetInputArgModifierFn,
                            const user_op::UserOpConfWrapper&) {
      user_op::InputArgModifier* indices_modifier = GetInputArgModifierFn("indices", 0);
      CHECK(indices_modifier != nullptr);
      indices_modifier->set_requires_grad(false);
    })
    .SetGetSbpFn([](user_op::SbpContext* ctx) -> Maybe<void> {
      const user_op::TensorDesc& indices_desc =
          ctx->LogicalTensorDesc4InputArgNameAndIndex("indices", 0);
      int64_t indices_num_axes = indices_desc.shape().NumAxes();
      FOR_RANGE(int64_t, i, 0, indices_num_axes - 1) {
        ctx->NewBuilder()
            .Split(user_op::OpArg("indices", 0), i)
            .Split(user_op::OpArg("updates", 0), i)
            .Broadcast(user_op::OpArg("out", 0))
            .Build();
      }
      const Shape& out_shape = ctx->Attr<Shape>("shape");
      int64_t index_ndims = indices_desc.shape().At(indices_num_axes - 1);
      int64_t slice_ndims = out_shape.NumAxes() - index_ndims;
      FOR_RANGE(int64_t, i, 0, slice_ndims) {
        ctx->NewBuilder()
            .Broadcast(user_op::OpArg("indices", 0))
            .Split(user_op::OpArg("updates", 0), i + indices_num_axes - 1)
            .Split(user_op::OpArg("out", 0), i + index_ndims)
            .Build();
      }
      ctx->NewBuilder()
          .PartialSum(user_op::OpArg("updates", 0))
          .Broadcast(user_op::OpArg("indices", 0))
          .PartialSum(user_op::OpArg("out", 0))
          .Build();
      return Maybe<void>::Ok();
    });

REGISTER_USER_OP("scatter_nd_like")
    .Input("like")
    .Input("indices")
    .Input("updates")
    .Output("out")
    .SetTensorDescInferFn(InferScatterNdLikeTensorDesc)
    .SetDataTypeInferFn(InferScatterNdLikeDataType)
    .SetGetSbpFn([](user_op::SbpContext* ctx) -> Maybe<void> {
      const user_op::TensorDesc& indices_tensor =
          ctx->LogicalTensorDesc4InputArgNameAndIndex("indices", 0);
      int64_t indices_num_axes = indices_tensor.shape().NumAxes();
      FOR_RANGE(int64_t, i, 0, indices_num_axes - 1) {
        ctx->NewBuilder()
            .Broadcast(user_op::OpArg("like", 0))
            .Split(user_op::OpArg("indices", 0), i)
            .Split(user_op::OpArg("updates", 0), i)
            .Broadcast(user_op::OpArg("out", 0))
            .Build();
      }
      const Shape& out_shape = ctx->LogicalTensorDesc4InputArgNameAndIndex("like", 0).shape();
      int64_t index_ndims = indices_tensor.shape().At(indices_num_axes - 1);
      int64_t slice_ndims = out_shape.NumAxes() - index_ndims;
      FOR_RANGE(int64_t, i, 0, slice_ndims) {
        ctx->NewBuilder()
            .Split(user_op::OpArg("like", 0), i + index_ndims)
            .Broadcast(user_op::OpArg("indices", 0))
            .Split(user_op::OpArg("updates", 0), i + indices_num_axes - 1)
            .Split(user_op::OpArg("out", 0), i + index_ndims)
            .Build();
      }
      ctx->NewBuilder()
          .PartialSum(user_op::OpArg("like", 0))
          .PartialSum(user_op::OpArg("updates", 0))
          .Broadcast(user_op::OpArg("indices", 0))
          .PartialSum(user_op::OpArg("out", 0))
          .Build();
      return Maybe<void>::Ok();
    });

REGISTER_USER_OP("tensor_scatter_nd_update")
    .Input("params")
    .Input("updates")
    .Input("indices")
    .Output("out")
    .SetTensorDescInferFn(InferTensorScatterNdOptTensorDesc)
    .SetDataTypeInferFn(InferTensorScatterNdOptDataType)
    .SetGetSbpFn(GetTensorScatterNdOptSbpSignatures)
    .SetInputArgModifyFn([](user_op::GetInputArgModifier GetInputArgModifierFn,
                            const user_op::UserOpConfWrapper&) {
      user_op::InputArgModifier* indices_modifier = GetInputArgModifierFn("indices", 0);
      CHECK(indices_modifier != nullptr);
      indices_modifier->set_requires_grad(false);
    });

REGISTER_USER_OP("tensor_scatter_nd_add")
    .Input("params")
    .Input("updates")
    .Input("indices")
    .Output("out")
    .SetTensorDescInferFn(InferTensorScatterNdOptTensorDesc)
    .SetDataTypeInferFn(InferTensorScatterNdOptDataType)
    .SetGetSbpFn(GetTensorScatterNdOptSbpSignatures)
    .SetInputArgModifyFn([](user_op::GetInputArgModifier GetInputArgModifierFn,
                            const user_op::UserOpConfWrapper&) {
      user_op::InputArgModifier* indices_modifier = GetInputArgModifierFn("indices", 0);
      CHECK(indices_modifier != nullptr);
      indices_modifier->set_requires_grad(false);
    });

REGISTER_USER_OP_GRAD("gather_nd")
    .SetGenBackwardOpConfFn([](const user_op::UserOpWrapper& op, user_op::AddOpFn AddOp) {
      if (op.NeedGenGradTensor4OpInput("params", 0)) {
        user_op::UserOpConfWrapperBuilder builder(op.op_name() + "_grad");
        user_op::UserOpConfWrapper grad_op =
            builder.Op("scatter_nd_like")
                .Input("like", op.input("params", 0))
                .Input("updates", op.GetGradTensorWithOpOutput("out", 0))
                .Input("indices", op.input("indices", 0))
                .Output("out")
                .Build();
        op.BindGradTensorWithOpInput(grad_op.output("out", 0), "params", 0);
        AddOp(grad_op);
      }
    });

REGISTER_USER_OP_GRAD("scatter_nd")
    .SetGenBackwardOpConfFn([](const user_op::UserOpWrapper& op, user_op::AddOpFn AddOp) {
      if (op.NeedGenGradTensor4OpInput("updates", 0)) {
        user_op::UserOpConfWrapperBuilder builder(op.op_name() + "_grad");
        user_op::UserOpConfWrapper grad_op =
            builder.Op("gather_nd")
                .Input("params", op.GetGradTensorWithOpOutput("out", 0))
                .Input("indices", op.input("indices", 0))
                .Output("out")
                .Build();
        op.BindGradTensorWithOpInput(grad_op.output("out", 0), "updates", 0);
        AddOp(grad_op);
      }
    });

REGISTER_USER_OP_GRAD("tensor_scatter_nd_update")
    .SetGenBackwardOpConfFn([](const user_op::UserOpWrapper& op, user_op::AddOpFn AddOp) {
      if (op.NeedGenGradTensor4OpInput("updates", 0)) {
        user_op::UserOpConfWrapperBuilder builder(op.op_name() + "_updates_grad");
        user_op::UserOpConfWrapper grad_op =
            builder.Op("gather_nd")
                .Input("params", op.GetGradTensorWithOpOutput("out", 0))
                .Input("indices", op.input("indices", 0))
                .Output("out")
                .Build();
        op.BindGradTensorWithOpInput(grad_op.output("out", 0), "updates", 0);
        AddOp(grad_op);
      }
      if (op.NeedGenGradTensor4OpInput("params", 0)) {
        user_op::UserOpConfWrapperBuilder zero_grad_builder(op.op_name() + "_zero_updates");
        user_op::UserOpConfWrapper zero_grad_op = zero_grad_builder.Op("zero_like")
                                                      .Input("like", op.input("updates", 0))
                                                      .Output("out")
                                                      .Build();
        AddOp(zero_grad_op);
        user_op::UserOpConfWrapperBuilder grad_builder(op.op_name() + "_grad");
        user_op::UserOpConfWrapper grad_op =
            grad_builder.Op("tensor_scatter_nd_update")
                .Input("params", op.GetGradTensorWithOpOutput("out", 0))
                .Input("updates", zero_grad_op.output("out", 0))
                .Input("indices", op.input("indices", 0))
                .Output("out")
                .Build();
        op.BindGradTensorWithOpInput(grad_op.output("out", 0), "params", 0);
        AddOp(grad_op);
      }
    });

REGISTER_USER_OP_GRAD("tensor_scatter_nd_add")
    .SetGenBackwardOpConfFn([](const user_op::UserOpWrapper& op, user_op::AddOpFn AddOp) {
      if (op.NeedGenGradTensor4OpInput("updates", 0)) {
        user_op::UserOpConfWrapperBuilder builder(op.op_name() + "_updates_grad");
        user_op::UserOpConfWrapper grad_op =
            builder.Op("gather_nd")
                .Input("params", op.GetGradTensorWithOpOutput("out", 0))
                .Input("indices", op.input("indices", 0))
                .Output("out")
                .Build();
        op.BindGradTensorWithOpInput(grad_op.output("out", 0), "updates", 0);
        AddOp(grad_op);
      }
      if (op.NeedGenGradTensor4OpInput("params", 0)) {
        op.BindGradTensorWithOpInput(op.GetGradTensorWithOpOutput("out", 0), "params", 0);
      }
    });
}  // namespace oneflow<|MERGE_RESOLUTION|>--- conflicted
+++ resolved
@@ -121,12 +121,7 @@
       const Shape& indices_shape = ctx->InputShape("indices", 0);
       int64_t index_ndims = indices_shape.At(indices_shape.NumAxes() - 1);
       CHECK_LE_OR_RETURN(index_ndims, params_shape.NumAxes());
-<<<<<<< HEAD
-      DimVector out_shape_vec(indices_shape.dim_vec().cbegin(),
-                              indices_shape.dim_vec().cend() - 1);
-=======
       DimVector out_shape_vec(indices_shape.dim_vec().cbegin(), indices_shape.dim_vec().cend() - 1);
->>>>>>> d7b2570a
       FOR_RANGE(int64_t, i, index_ndims, params_shape.NumAxes()) {
         out_shape_vec.push_back(params_shape.At(i));
       }
