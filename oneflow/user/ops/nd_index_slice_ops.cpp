--- conflicted
+++ resolved
@@ -75,12 +75,8 @@
   const Shape& updates_shape = ctx->InputShape("updates", 0);
   const Shape& indices_shape = ctx->InputShape("indices", 0);
   JUST(CheckScatterNdShape(params_shape, indices_shape, updates_shape));
-<<<<<<< HEAD
-  *ctx->OutputShape("out", 0) = params_shape;
-  *ctx->OutputStride("out", 0) = ctx->InputStride("params", 0);
-=======
   *ctx->MutOutputShape("out", 0) = params_shape;
->>>>>>> ad5b1040
+  *ctx->MutOutputStride("out", 0) = ctx->InputStride("params", 0);
   return Maybe<void>::Ok();
 }
 
