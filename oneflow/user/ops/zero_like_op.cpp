--- conflicted
+++ resolved
@@ -43,8 +43,6 @@
   *ctx->OutputDType("out", 0) = ctx->InputDType("like", 0);
   return Maybe<void>::Ok();
 }
-<<<<<<< HEAD
-=======
 /*static*/ Maybe<void> ZeroLikeOp::InferNdSbp(user_op::InferNdSbpFnContext* ctx) {
   const NdSbp& in_sbp = ctx->NdSbpHint4InputArgNameAndIndex("like", 0);
   NdSbp* like_distribution = ctx->NdSbp4ArgNameAndIndex("like", 0);
@@ -53,6 +51,5 @@
   *out_distribution = in_sbp;
   return Maybe<void>::Ok();
 }
->>>>>>> 55c4c608
 
 }  // namespace oneflow