/*
Copyright 2020 The OneFlow Authors. All rights reserved.

Licensed under the Apache License, Version 2.0 (the "License");
you may not use this file except in compliance with the License.
You may obtain a copy of the License at

    http://www.apache.org/licenses/LICENSE-2.0

Unless required by applicable law or agreed to in writing, software
distributed under the License is distributed on an "AS IS" BASIS,
WITHOUT WARRANTIES OR CONDITIONS OF ANY KIND, either express or implied.
See the License for the specific language governing permissions and
limitations under the License.
*/
#include "oneflow/core/framework/framework.h"
#include "oneflow/core/framework/op_generated.h"

namespace oneflow {

namespace {

Maybe<void> InferMaskedFillTensorDesc(user_op::InferContext* ctx) {
  const Shape& mask_shape = ctx->InputShape("mask", 0);
  *ctx->OutputShape("out", 0) = mask_shape;
  return Maybe<void>::Ok();
}

Maybe<void> InferMaskedFillDataType(user_op::InferContext* ctx) {
  const DataType& mask_dtype = ctx->InputDType("mask", 0);
  CHECK_OR_RETURN(IsIntegralDataType(mask_dtype) || IsBoolDataType(mask_dtype));
  *ctx->OutputDType("out", 0) = ctx->InputDType("x", 0);
  return Maybe<void>::Ok();
}

Maybe<void> GetMaskedFillSbpSignatures(user_op::SbpContext* ctx) {
  const Shape& mask_shape = ctx->LogicalTensorDesc4InputArgNameAndIndex("mask", 0).shape();
  const Shape& x_shape = ctx->LogicalTensorDesc4InputArgNameAndIndex("x", 0).shape();
  FOR_RANGE(int64_t, i, 0, mask_shape.NumAxes()) {
    if (mask_shape.At(i) == 1 && x_shape.At(i) == 1) { continue; }
    if (mask_shape.At(i) == x_shape.At(i)) {
      ctx->NewBuilder().Split(ctx->inputs(), i).Split(ctx->outputs(), i).Build();
    } else if (mask_shape.At(i) == 1) {
      ctx->NewBuilder()
          .Broadcast(user_op::OpArg("mask", 0))
          .Split(user_op::OpArg("x", 0), i)
          .Split(ctx->outputs(), i)
          .Build();
    } else if (x_shape.At(i) == 1) {
      ctx->NewBuilder()
          .Split(user_op::OpArg("mask", 0), i)
          .Broadcast(user_op::OpArg("x", 0))
          .Split(ctx->outputs(), i)
          .Build();
    } else {
      UNIMPLEMENTED();
    }
  }
  ctx->NewBuilder()
      .Broadcast(user_op::OpArg("mask", 0))
      .PartialSum(user_op::OpArg("x", 0))
      .PartialSum(user_op::OpArg("out", 0))
      .Build();
  return Maybe<void>::Ok();
}

Maybe<void> GetMaskedFillInputArgModify(const user_op::GetInputArgModifier& GetInputArgModifierFn,
                                        const user_op::UserOpConfWrapper&) {
  user_op::InputArgModifier* mask_arg_modifier = GetInputArgModifierFn("mask", 0);
  mask_arg_modifier->set_requires_grad(false);
  return Maybe<void>::Ok();
}

}  // namespace

<<<<<<< HEAD
REGISTER_USER_OP("masked_fill")
    .Input("x")
    .Input("mask")
    .Output("out")
    .Attr<bool>("has_int_operand")
    .Attr<bool>("has_float_operand")
    .Attr<bool>("has_bool_operand")
    .Attr<int64_t>("int_operand")
    .Attr<double>("float_operand")
    .Attr<bool>("bool_operand")
    .SetTensorDescInferFn(InferMaskedFillTensorDesc)
    .SetInputArgModifyFn(GetMaskedFillInputArgModify)
    .SetDataTypeInferFn(InferMaskedFillDataType)
    .SetGetSbpFn(GetMaskedFillSbpSignatures);
=======
/* static */ Maybe<void> MaskedFillOp::InferLogicalTensorDesc(user_op::InferContext* ctx) {
  return InferMaskedFillTensorDesc(ctx);
}

/*static*/ Maybe<void> MaskedFillOp::InferPhysicalTensorDesc(user_op::InferContext* ctx) {
  return InferLogicalTensorDesc(ctx);
}

/* static */ Maybe<void> MaskedFillOp::GetSbp(user_op::SbpContext* ctx) {
  return GetMaskedFillSbpSignatures(ctx);
}

/* static */ Maybe<void> MaskedFillOp::ModifyInputArg(
    const GetInputArgModifier& GetInputArgModifierFn, const user_op::UserOpConfWrapper& conf) {
  return GetMaskedFillInputArgModify(GetInputArgModifierFn, conf);
}

/* static */ Maybe<void> MaskedFillOp::InferDataType(user_op::InferContext* ctx) {
  return InferMaskedFillDataType(ctx);
}
>>>>>>> 333658f6

}  // namespace oneflow<|MERGE_RESOLUTION|>--- conflicted
+++ resolved
@@ -73,22 +73,6 @@
 
 }  // namespace
 
-<<<<<<< HEAD
-REGISTER_USER_OP("masked_fill")
-    .Input("x")
-    .Input("mask")
-    .Output("out")
-    .Attr<bool>("has_int_operand")
-    .Attr<bool>("has_float_operand")
-    .Attr<bool>("has_bool_operand")
-    .Attr<int64_t>("int_operand")
-    .Attr<double>("float_operand")
-    .Attr<bool>("bool_operand")
-    .SetTensorDescInferFn(InferMaskedFillTensorDesc)
-    .SetInputArgModifyFn(GetMaskedFillInputArgModify)
-    .SetDataTypeInferFn(InferMaskedFillDataType)
-    .SetGetSbpFn(GetMaskedFillSbpSignatures);
-=======
 /* static */ Maybe<void> MaskedFillOp::InferLogicalTensorDesc(user_op::InferContext* ctx) {
   return InferMaskedFillTensorDesc(ctx);
 }
@@ -109,6 +93,5 @@
 /* static */ Maybe<void> MaskedFillOp::InferDataType(user_op::InferContext* ctx) {
   return InferMaskedFillDataType(ctx);
 }
->>>>>>> 333658f6
 
 }  // namespace oneflow