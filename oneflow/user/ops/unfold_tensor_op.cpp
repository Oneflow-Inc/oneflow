--- conflicted
+++ resolved
@@ -36,27 +36,15 @@
   const int32_t size = ctx->Attr<int32_t>("size");
   const int32_t step = ctx->Attr<int32_t>("step");
 
-<<<<<<< HEAD
-      const Shape& in_shape = ctx->InputShape("x", 0);
-      const int32_t in_dim = in_shape.NumAxes();
-      CHECK_GE_OR_RETURN(dimension, 0);
-      // remove -1 for 0-dim tensor
-      CHECK_LE_OR_RETURN(dimension, in_dim);
-      const int32_t max_size = in_dim == 0 ? 1 : in_shape.At(dimension);
-      CHECK_GT_OR_RETURN(size, 0);
-      CHECK_LE_OR_RETURN(size, max_size);
-      CHECK_GT_OR_RETURN(step, 0);
-=======
   const Shape& in_shape = ctx->InputShape("x", 0);
   const int32_t in_dim = in_shape.NumAxes();
   CHECK_GE_OR_RETURN(dimension, 0);
-  CHECK_LE_OR_RETURN(dimension, in_dim - 1);
-
+  // remove -1 for 0-dim tensor
+  CHECK_LE_OR_RETURN(dimension, in_dim);
   const int32_t max_size = in_dim == 0 ? 1 : in_shape.At(dimension);
   CHECK_GT_OR_RETURN(size, 0);
   CHECK_LE_OR_RETURN(size, max_size);
   CHECK_GT_OR_RETURN(step, 0);
->>>>>>> 120ecadf
 
   DimVector out_shape(in_dim + 1);
   out_shape[in_dim] = size;
