--- conflicted
+++ resolved
@@ -99,13 +99,8 @@
         ctx->TensorDesc4ArgNameAndIndex(in_arg_pair.first, in_arg_pair.second);
     CHECK_EQ_OR_RETURN(in_desc->data_type(), first_in_desc.data_type());
   }
-<<<<<<< HEAD
-  user_op::TensorDesc* out_desc = ctx->TensorDesc4ArgNameAndIndex("out", 0);
+  user_op::TensorDesc* out_desc = ctx->OutputTensorDesc("out", 0);
   *out_desc->mut_data_type() = first_in_desc.data_type();
-=======
-  user_op::TensorDesc* out_desc = ctx->OutputTensorDesc("out", 0);
-  *out_desc->mut_data_type() = first_in_desc->data_type();
->>>>>>> 52ecdb98
   return Maybe<void>::Ok();
 }
 
