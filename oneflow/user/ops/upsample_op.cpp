/*
Copyright 2020 The OneFlow Authors. All rights reserved.

Licensed under the Apache License, Version 2.0 (the "License");
you may not use this file except in compliance with the License.
You may obtain a copy of the License at

    http://www.apache.org/licenses/LICENSE-2.0

Unless required by applicable law or agreed to in writing, software
distributed under the License is distributed on an "AS IS" BASIS,
WITHOUT WARRANTIES OR CONDITIONS OF ANY KIND, either express or implied.
See the License for the specific language governing permissions and
limitations under the License.
*/
#include "oneflow/core/framework/framework.h"
#include "oneflow/core/framework/op_generated.h"

namespace oneflow {

/*static*/ Maybe<void> UpsampleLinear1DOp::GetSbp(user_op::SbpContext* ctx) {
  ctx->NewBuilder().Split(user_op::OpArg("x", 0), 0).Split(user_op::OpArg("y", 0), 0).Build();
  return Maybe<void>::Ok();
}
/*static*/ Maybe<void> UpsampleLinear1DOp::InferLogicalTensorDesc(user_op::InferContext* ctx) {
  const user_op::TensorDesc& x_desc = ctx->InputTensorDesc("x", 0);
  user_op::TensorDesc* y_desc = ctx->OutputTensorDesc("y", 0);
  const double scale_factor = ctx->Attr<double>("scale_factor");

  CHECK_OR_RETURN(ctx->Attr<std::string>("data_format") == "channels_first"
                  && x_desc.shape().NumAxes() == 3)
      << "upsample_linear_1d only supports NCH";
  std::vector<int64_t> output_size = ctx->Attr<std::vector<int64_t>>("output_size");
  if (output_size.size()) {
    *y_desc->mut_shape() = Shape({x_desc.shape().At(0), x_desc.shape().At(1), output_size[0]});
  } else {
    *y_desc->mut_shape() = Shape({x_desc.shape().At(0), x_desc.shape().At(1),
                                  static_cast<int64_t>(scale_factor * x_desc.shape().At(2))});
  }
  return Maybe<void>::Ok();
}
/*static*/ Maybe<void> UpsampleLinear1DOp::InferPhysicalTensorDesc(user_op::InferContext* ctx) {
  return InferLogicalTensorDesc(ctx);
}
/*static*/ Maybe<void> UpsampleLinear1DOp::InferDataType(user_op::InferContext* ctx) {
  *ctx->OutputDType("y", 0) = ctx->InputDType("x", 0);
  return Maybe<void>::Ok();
}

/*static*/ Maybe<void> UpsampleNearest1DOp::GetSbp(user_op::SbpContext* ctx) {
  ctx->NewBuilder().Split(user_op::OpArg("x", 0), 0).Split(user_op::OpArg("y", 0), 0).Build();
  return Maybe<void>::Ok();
}
/*static*/ Maybe<void> UpsampleNearest1DOp::InferLogicalTensorDesc(user_op::InferContext* ctx) {
  const user_op::TensorDesc& x_desc = ctx->InputTensorDesc("x", 0);
  user_op::TensorDesc* y_desc = ctx->OutputTensorDesc("y", 0);
  const double scale_factor = ctx->Attr<double>("scale_factor");
  CHECK_OR_RETURN(ctx->Attr<std::string>("data_format") == "channels_first"
                  && x_desc.shape().NumAxes() == 3)
      << "upsample_nearest_1d only supports NCH";
  std::vector<int64_t> output_size = ctx->Attr<std::vector<int64_t>>("output_size");
  if (output_size.size()) {
    *y_desc->mut_shape() = Shape({x_desc.shape().At(0), x_desc.shape().At(1), output_size[0]});
  } else {
    *y_desc->mut_shape() = Shape({x_desc.shape().At(0), x_desc.shape().At(1),
                                  static_cast<int64_t>(scale_factor * x_desc.shape().At(2))});
  }
  return Maybe<void>::Ok();
}
/*static*/ Maybe<void> UpsampleNearest1DOp::InferPhysicalTensorDesc(user_op::InferContext* ctx) {
  return InferLogicalTensorDesc(ctx);
}
/*static*/ Maybe<void> UpsampleNearest1DOp::InferDataType(user_op::InferContext* ctx) {
  *ctx->OutputDType("y", 0) = ctx->InputDType("x", 0);
  return Maybe<void>::Ok();
}

/*static*/ Maybe<void> UpsampleNearest2DOp::GetSbp(user_op::SbpContext* ctx) {
  ctx->NewBuilder().Split(user_op::OpArg("x", 0), 0).Split(user_op::OpArg("y", 0), 0).Build();
  return Maybe<void>::Ok();
}
/*static*/ Maybe<void> UpsampleNearest2DOp::InferLogicalTensorDesc(user_op::InferContext* ctx) {
  const user_op::TensorDesc& x_desc = ctx->InputTensorDesc("x", 0);
  user_op::TensorDesc* y_desc = ctx->OutputTensorDesc("y", 0);
  const double height_scale = ctx->Attr<double>("height_scale");
  const double width_scale = ctx->Attr<double>("width_scale");
  CHECK_OR_RETURN(ctx->Attr<std::string>("data_format") == "channels_first"
                  && x_desc.shape().NumAxes() == 4)
      << "upsample_nearest_2d only supports NCHW";
  std::vector<int64_t> output_size = ctx->Attr<std::vector<int64_t>>("output_size");
  if (output_size.size()) {
    *y_desc->mut_shape() =
        Shape({x_desc.shape().At(0), x_desc.shape().At(1), output_size[0], output_size[1]});
  } else {
    *y_desc->mut_shape() = Shape({x_desc.shape().At(0), x_desc.shape().At(1),
                                  static_cast<int64_t>(height_scale * x_desc.shape().At(2)),
                                  static_cast<int64_t>(width_scale * x_desc.shape().At(3))});
  }
  return Maybe<void>::Ok();
}
/*static*/ Maybe<void> UpsampleNearest2DOp::InferPhysicalTensorDesc(user_op::InferContext* ctx) {
  return InferLogicalTensorDesc(ctx);
}
/*static*/ Maybe<void> UpsampleNearest2DOp::InferDataType(user_op::InferContext* ctx) {
  *ctx->OutputDType("y", 0) = ctx->InputDType("x", 0);
  return Maybe<void>::Ok();
}

/*static*/ Maybe<void> UpsampleBilinear2DOp::GetSbp(user_op::SbpContext* ctx) {
  ctx->NewBuilder().Split(user_op::OpArg("x", 0), 0).Split(user_op::OpArg("y", 0), 0).Build();
  return Maybe<void>::Ok();
}
/*static*/ Maybe<void> UpsampleBilinear2DOp::InferLogicalTensorDesc(user_op::InferContext* ctx) {
  const user_op::TensorDesc& x_desc = ctx->InputTensorDesc("x", 0);
  user_op::TensorDesc* y_desc = ctx->OutputTensorDesc("y", 0);
  const double height_scale = ctx->Attr<double>("height_scale");
  const double width_scale = ctx->Attr<double>("width_scale");
  CHECK_OR_RETURN(ctx->Attr<std::string>("data_format") == "channels_first"
                  && x_desc.shape().NumAxes() == 4)
      << "upsample_bilinear_2d only supports NCHW";
  std::vector<int64_t> output_size = ctx->Attr<std::vector<int64_t>>("output_size");
  if (output_size.size()) {
    *y_desc->mut_shape() =
        Shape({x_desc.shape().At(0), x_desc.shape().At(1), output_size[0], output_size[1]});
  } else {
    *y_desc->mut_shape() = Shape({x_desc.shape().At(0), x_desc.shape().At(1),
                                  static_cast<int64_t>(height_scale * x_desc.shape().At(2)),
                                  static_cast<int64_t>(width_scale * x_desc.shape().At(3))});
  }
  return Maybe<void>::Ok();
}
/*static*/ Maybe<void> UpsampleBilinear2DOp::InferPhysicalTensorDesc(user_op::InferContext* ctx) {
  return InferLogicalTensorDesc(ctx);
}
/*static*/ Maybe<void> UpsampleBilinear2DOp::InferDataType(user_op::InferContext* ctx) {
  *ctx->OutputDType("y", 0) = ctx->InputDType("x", 0);
  return Maybe<void>::Ok();
}

/*static*/ Maybe<void> UpsampleBicubic2DOp::GetSbp(user_op::SbpContext* ctx) {
  ctx->NewBuilder().Split(user_op::OpArg("x", 0), 0).Split(user_op::OpArg("y", 0), 0).Build();
  return Maybe<void>::Ok();
}
/*static*/ Maybe<void> UpsampleBicubic2DOp::InferLogicalTensorDesc(user_op::InferContext* ctx) {
  const user_op::TensorDesc& x_desc = ctx->InputTensorDesc("x", 0);
  user_op::TensorDesc* y_desc = ctx->OutputTensorDesc("y", 0);
  const double height_scale = ctx->Attr<double>("height_scale");
  const double width_scale = ctx->Attr<double>("width_scale");
  CHECK_OR_RETURN(ctx->Attr<std::string>("data_format") == "channels_first"
                  && x_desc.shape().NumAxes() == 4)
      << "upsample_bicubic_2d only supports NCHW";
  std::vector<int64_t> output_size = ctx->Attr<std::vector<int64_t>>("output_size");
  if (output_size.size()) {
    *y_desc->mut_shape() =
        Shape({x_desc.shape().At(0), x_desc.shape().At(1), output_size[0], output_size[1]});
  } else {
    *y_desc->mut_shape() = Shape({x_desc.shape().At(0), x_desc.shape().At(1),
                                  static_cast<int64_t>(height_scale * x_desc.shape().At(2)),
                                  static_cast<int64_t>(width_scale * x_desc.shape().At(3))});
  }
  return Maybe<void>::Ok();
}
/*static*/ Maybe<void> UpsampleBicubic2DOp::InferPhysicalTensorDesc(user_op::InferContext* ctx) {
  return InferLogicalTensorDesc(ctx);
}
/*static*/ Maybe<void> UpsampleBicubic2DOp::InferDataType(user_op::InferContext* ctx) {
  *ctx->OutputDType("y", 0) = ctx->InputDType("x", 0);
  return Maybe<void>::Ok();
}

<<<<<<< HEAD
/*static*/ Maybe<void> UpsampleOp::GetSbp(user_op::SbpContext* ctx) {
  ctx->NewBuilder().Split(user_op::OpArg("x", 0), 0).Split(user_op::OpArg("y", 0), 0).Build();
  return Maybe<void>::Ok();
}
/*static*/ Maybe<void> UpsampleOp::InferLogicalTensorDesc(user_op::InferContext* ctx) {
  const user_op::TensorDesc& x_desc = ctx->InputTensorDesc("x", 0);
  user_op::TensorDesc* y_desc = ctx->OutputTensorDesc("y", 0);
  const double height_scale = ctx->Attr<double>("height_scale");
  const double width_scale = ctx->Attr<double>("width_scale");
  if (ctx->Attr<std::string>("data_format") != "channels_first" || x_desc.shape().NumAxes() != 4) {
    LOG(FATAL) << "upsample only supports NCHW";
  }
  *y_desc->mut_shape() = Shape({x_desc.shape().At(0), x_desc.shape().At(1),
                                static_cast<int64_t>(height_scale * x_desc.shape().At(2)),
                                static_cast<int64_t>(width_scale * x_desc.shape().At(3))});
  return Maybe<void>::Ok();
}
/*static*/ Maybe<void> UpsampleOp::InferPhysicalTensorDesc(user_op::InferContext* ctx) {
  return InferLogicalTensorDesc(ctx);
}
/*static*/ Maybe<void> UpsampleOp::InferDataType(user_op::InferContext* ctx) {
  *ctx->OutputDType("y", 0) = ctx->InputDType("x", 0);
  return Maybe<void>::Ok();
}

=======
>>>>>>> 51844800
/*static*/ Maybe<void> UpsampleNearest3DOp::GetSbp(user_op::SbpContext* ctx) {
  ctx->NewBuilder().Split(user_op::OpArg("x", 0), 0).Split(user_op::OpArg("y", 0), 0).Build();
  return Maybe<void>::Ok();
}
/*static*/ Maybe<void> UpsampleNearest3DOp::InferLogicalTensorDesc(user_op::InferContext* ctx) {
  const user_op::TensorDesc& x_desc = ctx->InputTensorDesc("x", 0);
  user_op::TensorDesc* y_desc = ctx->OutputTensorDesc("y", 0);
  const double depth_scale = ctx->Attr<double>("depth_scale");
  const double height_scale = ctx->Attr<double>("height_scale");
  const double width_scale = ctx->Attr<double>("width_scale");
  CHECK_OR_RETURN(ctx->Attr<std::string>("data_format") == "channels_first"
                  && x_desc.shape().NumAxes() == 5)
      << "upsample_nearest_3d only supports NCDHW";
  std::vector<int64_t> output_size = ctx->Attr<std::vector<int64_t>>("output_size");
  if (output_size.size()) {
    *y_desc->mut_shape() = Shape({x_desc.shape().At(0), x_desc.shape().At(1), output_size[0],
                                  output_size[1], output_size[2]});
  } else {
    *y_desc->mut_shape() = Shape({x_desc.shape().At(0), x_desc.shape().At(1),
                                  static_cast<int64_t>(depth_scale * x_desc.shape().At(2)),
                                  static_cast<int64_t>(height_scale * x_desc.shape().At(3)),
                                  static_cast<int64_t>(width_scale * x_desc.shape().At(4))});
  }
  return Maybe<void>::Ok();
}
/*static*/ Maybe<void> UpsampleNearest3DOp::InferPhysicalTensorDesc(user_op::InferContext* ctx) {
  return InferLogicalTensorDesc(ctx);
}
/*static*/ Maybe<void> UpsampleNearest3DOp::InferDataType(user_op::InferContext* ctx) {
  *ctx->OutputDType("y", 0) = ctx->InputDType("x", 0);
  return Maybe<void>::Ok();
}

/*static*/ Maybe<void> UpsampleTrilinear3DOp::GetSbp(user_op::SbpContext* ctx) {
  ctx->NewBuilder().Split(user_op::OpArg("x", 0), 0).Split(user_op::OpArg("y", 0), 0).Build();
  return Maybe<void>::Ok();
}
/*static*/ Maybe<void> UpsampleTrilinear3DOp::InferLogicalTensorDesc(user_op::InferContext* ctx) {
  const user_op::TensorDesc& x_desc = ctx->InputTensorDesc("x", 0);
  user_op::TensorDesc* y_desc = ctx->OutputTensorDesc("y", 0);
  const double depth_scale = ctx->Attr<double>("depth_scale");
  const double height_scale = ctx->Attr<double>("height_scale");
  const double width_scale = ctx->Attr<double>("width_scale");
  CHECK_OR_RETURN(ctx->Attr<std::string>("data_format") == "channels_first"
                  && x_desc.shape().NumAxes() == 5)
      << "upsample_trilinear_3d only supports NCDHW";
  std::vector<int64_t> output_size = ctx->Attr<std::vector<int64_t>>("output_size");
  if (output_size.size()) {
    *y_desc->mut_shape() = Shape({x_desc.shape().At(0), x_desc.shape().At(1), output_size[0],
                                  output_size[1], output_size[2]});
  } else {
    *y_desc->mut_shape() = Shape({x_desc.shape().At(0), x_desc.shape().At(1),
                                  static_cast<int64_t>(depth_scale * x_desc.shape().At(2)),
                                  static_cast<int64_t>(height_scale * x_desc.shape().At(3)),
                                  static_cast<int64_t>(width_scale * x_desc.shape().At(4))});
  }
  return Maybe<void>::Ok();
}
/*static*/ Maybe<void> UpsampleTrilinear3DOp::InferPhysicalTensorDesc(user_op::InferContext* ctx) {
  return InferLogicalTensorDesc(ctx);
}
/*static*/ Maybe<void> UpsampleTrilinear3DOp::InferDataType(user_op::InferContext* ctx) {
  *ctx->OutputDType("y", 0) = ctx->InputDType("x", 0);
  return Maybe<void>::Ok();
}

/*static*/ Maybe<void> UpsampleLinear1DGradOp::GetSbp(user_op::SbpContext* ctx) {
  ctx->NewBuilder()
      .Split(user_op::OpArg("dy", 0), 0)
      .Split(user_op::OpArg("x", 0), 0)
      .Split(user_op::OpArg("dx", 0), 0)
      .Build();
  return Maybe<void>::Ok();
}
/*static*/ Maybe<void> UpsampleLinear1DGradOp::InferLogicalTensorDesc(user_op::InferContext* ctx) {
  const Shape& dy_shape = ctx->InputShape("dy", 0);
  Shape* dx_shape = ctx->OutputShape("dx", 0);
  CHECK_OR_RETURN(ctx->Attr<std::string>("data_format") == "channels_first"
                  && dy_shape.NumAxes() == 3)
      << "upsample_linear_1d_grad only supports NCH";
  *dx_shape = ctx->InputShape("x", 0);
  return Maybe<void>::Ok();
}
/*static*/ Maybe<void> UpsampleLinear1DGradOp::InferPhysicalTensorDesc(user_op::InferContext* ctx) {
  return InferLogicalTensorDesc(ctx);
}
/*static*/ Maybe<void> UpsampleLinear1DGradOp::InferDataType(user_op::InferContext* ctx) {
  *ctx->OutputDType("dx", 0) = ctx->InputDType("dy", 0);
  return Maybe<void>::Ok();
}

/*static*/ Maybe<void> UpsampleNearest1DGradOp::GetSbp(user_op::SbpContext* ctx) {
  ctx->NewBuilder()
      .Split(user_op::OpArg("dy", 0), 0)
      .Split(user_op::OpArg("x", 0), 0)
      .Split(user_op::OpArg("dx", 0), 0)
      .Build();
  return Maybe<void>::Ok();
}
/*static*/ Maybe<void> UpsampleNearest1DGradOp::InferLogicalTensorDesc(user_op::InferContext* ctx) {
  const Shape& dy_shape = ctx->InputShape("dy", 0);
  Shape* dx_shape = ctx->OutputShape("dx", 0);
  CHECK_OR_RETURN(ctx->Attr<std::string>("data_format") == "channels_first"
                  && dy_shape.NumAxes() == 3)
      << "upsample_nearest_1d_grad only supports NCH";
  *dx_shape = ctx->InputShape("x", 0);
  return Maybe<void>::Ok();
}
/*static*/ Maybe<void> UpsampleNearest1DGradOp::InferPhysicalTensorDesc(
    user_op::InferContext* ctx) {
  return InferLogicalTensorDesc(ctx);
}
/*static*/ Maybe<void> UpsampleNearest1DGradOp::InferDataType(user_op::InferContext* ctx) {
  *ctx->OutputDType("dx", 0) = ctx->InputDType("dy", 0);
  return Maybe<void>::Ok();
}

/*static*/ Maybe<void> UpsampleNearest2DGradOp::GetSbp(user_op::SbpContext* ctx) {
  ctx->NewBuilder()
      .Split(user_op::OpArg("dy", 0), 0)
      .Split(user_op::OpArg("x", 0), 0)
      .Split(user_op::OpArg("dx", 0), 0)
      .Build();
  return Maybe<void>::Ok();
}
/*static*/ Maybe<void> UpsampleNearest2DGradOp::InferLogicalTensorDesc(user_op::InferContext* ctx) {
  const Shape& dy_shape = ctx->InputShape("dy", 0);
  Shape* dx_shape = ctx->OutputShape("dx", 0);
  CHECK_OR_RETURN(ctx->Attr<std::string>("data_format") == "channels_first"
                  && dy_shape.NumAxes() == 4)
      << "upsample_nearest_2d_grad only supports NCHW";
  *dx_shape = ctx->InputShape("x", 0);
  return Maybe<void>::Ok();
}
/*static*/ Maybe<void> UpsampleNearest2DGradOp::InferPhysicalTensorDesc(
    user_op::InferContext* ctx) {
  return InferLogicalTensorDesc(ctx);
}
/*static*/ Maybe<void> UpsampleNearest2DGradOp::InferDataType(user_op::InferContext* ctx) {
  *ctx->OutputDType("dx", 0) = ctx->InputDType("dy", 0);
  return Maybe<void>::Ok();
}

/*static*/ Maybe<void> UpsampleBilinear2DGradOp::GetSbp(user_op::SbpContext* ctx) {
  ctx->NewBuilder()
      .Split(user_op::OpArg("dy", 0), 0)
      .Split(user_op::OpArg("x", 0), 0)
      .Split(user_op::OpArg("dx", 0), 0)
      .Build();
  return Maybe<void>::Ok();
}
/*static*/ Maybe<void> UpsampleBilinear2DGradOp::InferLogicalTensorDesc(
    user_op::InferContext* ctx) {
  const Shape& dy_shape = ctx->InputShape("dy", 0);
  Shape* dx_shape = ctx->OutputShape("dx", 0);
  CHECK_OR_RETURN(ctx->Attr<std::string>("data_format") == "channels_first"
                  && dy_shape.NumAxes() == 4)
      << "upsample_bilinear_2d_grad only supports NCHW";
  *dx_shape = ctx->InputShape("x", 0);
  return Maybe<void>::Ok();
}
/*static*/ Maybe<void> UpsampleBilinear2DGradOp::InferPhysicalTensorDesc(
    user_op::InferContext* ctx) {
  return InferLogicalTensorDesc(ctx);
}
/*static*/ Maybe<void> UpsampleBilinear2DGradOp::InferDataType(user_op::InferContext* ctx) {
  *ctx->OutputDType("dx", 0) = ctx->InputDType("dy", 0);
  return Maybe<void>::Ok();
}

/*static*/ Maybe<void> UpsampleBicubic2DGradOp::GetSbp(user_op::SbpContext* ctx) {
  ctx->NewBuilder()
      .Split(user_op::OpArg("dy", 0), 0)
      .Split(user_op::OpArg("x", 0), 0)
      .Split(user_op::OpArg("dx", 0), 0)
      .Build();
  return Maybe<void>::Ok();
}
/*static*/ Maybe<void> UpsampleBicubic2DGradOp::InferLogicalTensorDesc(user_op::InferContext* ctx) {
  const Shape& dy_shape = ctx->InputShape("dy", 0);
  Shape* dx_shape = ctx->OutputShape("dx", 0);
  CHECK_OR_RETURN(ctx->Attr<std::string>("data_format") == "channels_first"
                  && dy_shape.NumAxes() == 4)
      << "upsample_bicubic_2d_grad only supports NCHW";
  *dx_shape = ctx->InputShape("x", 0);
  return Maybe<void>::Ok();
}
/*static*/ Maybe<void> UpsampleBicubic2DGradOp::InferPhysicalTensorDesc(
    user_op::InferContext* ctx) {
  return InferLogicalTensorDesc(ctx);
}
/*static*/ Maybe<void> UpsampleBicubic2DGradOp::InferDataType(user_op::InferContext* ctx) {
  *ctx->OutputDType("dx", 0) = ctx->InputDType("dy", 0);
  return Maybe<void>::Ok();
}

/*static*/ Maybe<void> UpsampleNearest3DGradOp::GetSbp(user_op::SbpContext* ctx) {
  ctx->NewBuilder()
      .Split(user_op::OpArg("dy", 0), 0)
      .Split(user_op::OpArg("x", 0), 0)
      .Split(user_op::OpArg("dx", 0), 0)
      .Build();
  return Maybe<void>::Ok();
}
/*static*/ Maybe<void> UpsampleNearest3DGradOp::InferLogicalTensorDesc(user_op::InferContext* ctx) {
  const Shape& dy_shape = ctx->InputShape("dy", 0);
  Shape* dx_shape = ctx->OutputShape("dx", 0);
  CHECK_OR_RETURN(ctx->Attr<std::string>("data_format") == "channels_first"
                  && dy_shape.NumAxes() == 5)
      << "upsample_nearest_3d_grad only supports NCDHW";
  *dx_shape = ctx->InputShape("x", 0);
  return Maybe<void>::Ok();
}
/*static*/ Maybe<void> UpsampleNearest3DGradOp::InferPhysicalTensorDesc(
    user_op::InferContext* ctx) {
  return InferLogicalTensorDesc(ctx);
}
/*static*/ Maybe<void> UpsampleNearest3DGradOp::InferDataType(user_op::InferContext* ctx) {
  *ctx->OutputDType("dx", 0) = ctx->InputDType("dy", 0);
  return Maybe<void>::Ok();
}

/*static*/ Maybe<void> UpsampleTrilinear3DGradOp::GetSbp(user_op::SbpContext* ctx) {
  ctx->NewBuilder()
      .Split(user_op::OpArg("dy", 0), 0)
      .Split(user_op::OpArg("x", 0), 0)
      .Split(user_op::OpArg("dx", 0), 0)
      .Build();
  return Maybe<void>::Ok();
}
/*static*/ Maybe<void> UpsampleTrilinear3DGradOp::InferLogicalTensorDesc(
    user_op::InferContext* ctx) {
  const Shape& dy_shape = ctx->InputShape("dy", 0);
  Shape* dx_shape = ctx->OutputShape("dx", 0);
  CHECK_OR_RETURN(ctx->Attr<std::string>("data_format") == "channels_first"
                  && dy_shape.NumAxes() == 5)
      << "upsample_trilinear_3d_grad only supports NCDHW";
  *dx_shape = ctx->InputShape("x", 0);
  return Maybe<void>::Ok();
}
/*static*/ Maybe<void> UpsampleTrilinear3DGradOp::InferPhysicalTensorDesc(
    user_op::InferContext* ctx) {
  return InferLogicalTensorDesc(ctx);
}
/*static*/ Maybe<void> UpsampleTrilinear3DGradOp::InferDataType(user_op::InferContext* ctx) {
  *ctx->OutputDType("dx", 0) = ctx->InputDType("dy", 0);
  return Maybe<void>::Ok();
}

REGISTER_USER_OP_GRAD("upsample_linear_1d")
    .SetGenBackwardOpConfFn([](const user_op::UserOpWrapper& op,
                               user_op::AddOpFn AddOp) -> Maybe<void> {
      if (op.NeedGenGradTensor4OpInput("x", 0)) {
        user_op::UserOpConfWrapperBuilder builder(op.op_name() + "_grad");
        user_op::UserOpConfWrapper grad_op =
            builder.Op("upsample_linear_1d_grad")
                .Input("dy", op.GetGradTensorWithOpOutput("y", 0))
                .Input("x", op.input("x", 0))
                .Output("dx")
                .Attr("scale_factor", op.attr<double>("scale_factor"))
                .Attr("align_corners", op.attr<bool>("align_corners"))
                .Attr("output_size", op.attr<std::vector<int64_t>>("output_size"))
                .Attr("data_format", op.attr<std::string>("data_format"))
                .Build();
        op.BindGradTensorWithOpInput(grad_op.output("dx", 0), "x", 0);
        AddOp(grad_op);
      }
      return Maybe<void>::Ok();
    });

REGISTER_USER_OP_GRAD("upsample_nearest_1d")
    .SetGenBackwardOpConfFn([](const user_op::UserOpWrapper& op,
                               user_op::AddOpFn AddOp) -> Maybe<void> {
      if (op.NeedGenGradTensor4OpInput("x", 0)) {
        user_op::UserOpConfWrapperBuilder builder(op.op_name() + "_grad");
        user_op::UserOpConfWrapper grad_op =
            builder.Op("upsample_nearest_1d_grad")
                .Input("dy", op.GetGradTensorWithOpOutput("y", 0))
                .Input("x", op.input("x", 0))
                .Output("dx")
                .Attr("scale_factor", op.attr<double>("scale_factor"))
                .Attr("output_size", op.attr<std::vector<int64_t>>("output_size"))
                .Attr("data_format", op.attr<std::string>("data_format"))
                .Build();
        op.BindGradTensorWithOpInput(grad_op.output("dx", 0), "x", 0);
        AddOp(grad_op);
      }
      return Maybe<void>::Ok();
    });

REGISTER_USER_OP_GRAD("upsample_nearest_2d")
    .SetGenBackwardOpConfFn([](const user_op::UserOpWrapper& op,
                               user_op::AddOpFn AddOp) -> Maybe<void> {
      if (op.NeedGenGradTensor4OpInput("x", 0)) {
        user_op::UserOpConfWrapperBuilder builder(op.op_name() + "_grad");
        user_op::UserOpConfWrapper grad_op =
            builder.Op("upsample_nearest_2d_grad")
                .Input("dy", op.GetGradTensorWithOpOutput("y", 0))
                .Input("x", op.input("x", 0))
                .Output("dx")
                .Attr("height_scale", op.attr<double>("height_scale"))
                .Attr("width_scale", op.attr<double>("width_scale"))
                .Attr("output_size", op.attr<std::vector<int64_t>>("output_size"))
                .Attr("data_format", op.attr<std::string>("data_format"))
                .Build();
        op.BindGradTensorWithOpInput(grad_op.output("dx", 0), "x", 0);
        AddOp(grad_op);
      }
      return Maybe<void>::Ok();
    });

REGISTER_USER_OP_GRAD("upsample_bilinear_2d")
    .SetGenBackwardOpConfFn([](const user_op::UserOpWrapper& op,
                               user_op::AddOpFn AddOp) -> Maybe<void> {
      if (op.NeedGenGradTensor4OpInput("x", 0)) {
        user_op::UserOpConfWrapperBuilder builder(op.op_name() + "_grad");
        user_op::UserOpConfWrapper grad_op =
            builder.Op("upsample_bilinear_2d_grad")
                .Input("dy", op.GetGradTensorWithOpOutput("y", 0))
                .Input("x", op.input("x", 0))
                .Output("dx")
                .Attr("height_scale", op.attr<double>("height_scale"))
                .Attr("width_scale", op.attr<double>("width_scale"))
                .Attr("align_corners", op.attr<bool>("align_corners"))
                .Attr("output_size", op.attr<std::vector<int64_t>>("output_size"))
                .Attr("data_format", op.attr<std::string>("data_format"))
                .Build();
        op.BindGradTensorWithOpInput(grad_op.output("dx", 0), "x", 0);
        AddOp(grad_op);
      }
      return Maybe<void>::Ok();
    });

REGISTER_USER_OP_GRAD("upsample_bicubic_2d")
    .SetGenBackwardOpConfFn([](const user_op::UserOpWrapper& op,
                               user_op::AddOpFn AddOp) -> Maybe<void> {
      if (op.NeedGenGradTensor4OpInput("x", 0)) {
        user_op::UserOpConfWrapperBuilder builder(op.op_name() + "_grad");
        user_op::UserOpConfWrapper grad_op =
            builder.Op("upsample_bicubic_2d_grad")
                .Input("dy", op.GetGradTensorWithOpOutput("y", 0))
                .Input("x", op.input("x", 0))
                .Output("dx")
                .Attr("height_scale", op.attr<double>("height_scale"))
                .Attr("width_scale", op.attr<double>("width_scale"))
                .Attr("align_corners", op.attr<bool>("align_corners"))
                .Attr("output_size", op.attr<std::vector<int64_t>>("output_size"))
                .Attr("data_format", op.attr<std::string>("data_format"))
                .Build();
        op.BindGradTensorWithOpInput(grad_op.output("dx", 0), "x", 0);
        AddOp(grad_op);
      }
      return Maybe<void>::Ok();
    });

<<<<<<< HEAD
REGISTER_USER_OP_GRAD("upsample")
    .SetGenBackwardOpConfFn([](const user_op::UserOpWrapper& op,
                               user_op::AddOpFn AddOp) -> Maybe<void> {
      if (op.NeedGenGradTensor4OpInput("x", 0)) {
        user_op::UserOpConfWrapperBuilder builder(op.op_name() + "_grad");
        user_op::UserOpConfWrapper grad_op =
            builder.Op("upsample_grad")
                .Input("dy", op.GetGradTensorWithOpOutput("y", 0))
                .Input("x", op.input("x", 0))
                .Output("dx")
                .Attr("height_scale", op.attr<double>("height_scale"))
                .Attr("width_scale", op.attr<double>("width_scale"))
                .Attr("align_corners", op.attr<bool>("align_corners"))
                .Attr("data_format", op.attr<std::string>("data_format"))
                .Attr("interpolation", op.attr<std::string>("interpolation"))
                .Build();
        op.BindGradTensorWithOpInput(grad_op.output("dx", 0), "x", 0);
        AddOp(grad_op);
      }
      return Maybe<void>::Ok();
    });

=======
>>>>>>> 51844800
REGISTER_USER_OP_GRAD("upsample_nearest_3d")
    .SetGenBackwardOpConfFn([](const user_op::UserOpWrapper& op,
                               user_op::AddOpFn AddOp) -> Maybe<void> {
      if (op.NeedGenGradTensor4OpInput("x", 0)) {
        user_op::UserOpConfWrapperBuilder builder(op.op_name() + "_grad");
        user_op::UserOpConfWrapper grad_op =
            builder.Op("upsample_nearest_3d_grad")
                .Input("dy", op.GetGradTensorWithOpOutput("y", 0))
                .Input("x", op.input("x", 0))
                .Output("dx")
                .Attr("depth_scale", op.attr<double>("depth_scale"))
                .Attr("height_scale", op.attr<double>("height_scale"))
                .Attr("width_scale", op.attr<double>("width_scale"))
                .Attr("output_size", op.attr<std::vector<int64_t>>("output_size"))
                .Attr("data_format", op.attr<std::string>("data_format"))
                .Build();
        op.BindGradTensorWithOpInput(grad_op.output("dx", 0), "x", 0);
        AddOp(grad_op);
      }
      return Maybe<void>::Ok();
    });

REGISTER_USER_OP_GRAD("upsample_trilinear_3d")
    .SetGenBackwardOpConfFn([](const user_op::UserOpWrapper& op,
                               user_op::AddOpFn AddOp) -> Maybe<void> {
      if (op.NeedGenGradTensor4OpInput("x", 0)) {
        user_op::UserOpConfWrapperBuilder builder(op.op_name() + "_grad");
        user_op::UserOpConfWrapper grad_op =
            builder.Op("upsample_trilinear_3d_grad")
                .Input("dy", op.GetGradTensorWithOpOutput("y", 0))
                .Input("x", op.input("x", 0))
                .Output("dx")
                .Attr("depth_scale", op.attr<double>("depth_scale"))
                .Attr("height_scale", op.attr<double>("height_scale"))
                .Attr("width_scale", op.attr<double>("width_scale"))
                .Attr("align_corners", op.attr<bool>("align_corners"))
                .Attr("output_size", op.attr<std::vector<int64_t>>("output_size"))
                .Attr("data_format", op.attr<std::string>("data_format"))
                .Build();
        op.BindGradTensorWithOpInput(grad_op.output("dx", 0), "x", 0);
        AddOp(grad_op);
      }
      return Maybe<void>::Ok();
    });

}  // namespace oneflow<|MERGE_RESOLUTION|>--- conflicted
+++ resolved
@@ -168,34 +168,6 @@
   return Maybe<void>::Ok();
 }
 
-<<<<<<< HEAD
-/*static*/ Maybe<void> UpsampleOp::GetSbp(user_op::SbpContext* ctx) {
-  ctx->NewBuilder().Split(user_op::OpArg("x", 0), 0).Split(user_op::OpArg("y", 0), 0).Build();
-  return Maybe<void>::Ok();
-}
-/*static*/ Maybe<void> UpsampleOp::InferLogicalTensorDesc(user_op::InferContext* ctx) {
-  const user_op::TensorDesc& x_desc = ctx->InputTensorDesc("x", 0);
-  user_op::TensorDesc* y_desc = ctx->OutputTensorDesc("y", 0);
-  const double height_scale = ctx->Attr<double>("height_scale");
-  const double width_scale = ctx->Attr<double>("width_scale");
-  if (ctx->Attr<std::string>("data_format") != "channels_first" || x_desc.shape().NumAxes() != 4) {
-    LOG(FATAL) << "upsample only supports NCHW";
-  }
-  *y_desc->mut_shape() = Shape({x_desc.shape().At(0), x_desc.shape().At(1),
-                                static_cast<int64_t>(height_scale * x_desc.shape().At(2)),
-                                static_cast<int64_t>(width_scale * x_desc.shape().At(3))});
-  return Maybe<void>::Ok();
-}
-/*static*/ Maybe<void> UpsampleOp::InferPhysicalTensorDesc(user_op::InferContext* ctx) {
-  return InferLogicalTensorDesc(ctx);
-}
-/*static*/ Maybe<void> UpsampleOp::InferDataType(user_op::InferContext* ctx) {
-  *ctx->OutputDType("y", 0) = ctx->InputDType("x", 0);
-  return Maybe<void>::Ok();
-}
-
-=======
->>>>>>> 51844800
 /*static*/ Maybe<void> UpsampleNearest3DOp::GetSbp(user_op::SbpContext* ctx) {
   ctx->NewBuilder().Split(user_op::OpArg("x", 0), 0).Split(user_op::OpArg("y", 0), 0).Build();
   return Maybe<void>::Ok();
@@ -551,31 +523,6 @@
       return Maybe<void>::Ok();
     });
 
-<<<<<<< HEAD
-REGISTER_USER_OP_GRAD("upsample")
-    .SetGenBackwardOpConfFn([](const user_op::UserOpWrapper& op,
-                               user_op::AddOpFn AddOp) -> Maybe<void> {
-      if (op.NeedGenGradTensor4OpInput("x", 0)) {
-        user_op::UserOpConfWrapperBuilder builder(op.op_name() + "_grad");
-        user_op::UserOpConfWrapper grad_op =
-            builder.Op("upsample_grad")
-                .Input("dy", op.GetGradTensorWithOpOutput("y", 0))
-                .Input("x", op.input("x", 0))
-                .Output("dx")
-                .Attr("height_scale", op.attr<double>("height_scale"))
-                .Attr("width_scale", op.attr<double>("width_scale"))
-                .Attr("align_corners", op.attr<bool>("align_corners"))
-                .Attr("data_format", op.attr<std::string>("data_format"))
-                .Attr("interpolation", op.attr<std::string>("interpolation"))
-                .Build();
-        op.BindGradTensorWithOpInput(grad_op.output("dx", 0), "x", 0);
-        AddOp(grad_op);
-      }
-      return Maybe<void>::Ok();
-    });
-
-=======
->>>>>>> 51844800
 REGISTER_USER_OP_GRAD("upsample_nearest_3d")
     .SetGenBackwardOpConfFn([](const user_op::UserOpWrapper& op,
                                user_op::AddOpFn AddOp) -> Maybe<void> {
