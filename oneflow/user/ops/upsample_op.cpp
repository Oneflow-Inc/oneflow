--- conflicted
+++ resolved
@@ -26,13 +26,8 @@
     .Attr<std::string>("data_format")
     .Attr<std::string>("interpolation")
     .SetTensorDescInferFn([](user_op::InferContext* ctx) -> Maybe<void> {
-<<<<<<< HEAD
       const user_op::TensorDesc& x_desc = ctx->InputTensorDesc("x", 0);
-      user_op::TensorDesc* y_desc = ctx->TensorDesc4ArgNameAndIndex("y", 0);
-=======
-      const user_op::TensorDesc* x_desc = ctx->TensorDesc4ArgNameAndIndex("x", 0);
       user_op::TensorDesc* y_desc = ctx->OutputTensorDesc("y", 0);
->>>>>>> 52ecdb98
       const float height_scale = ctx->Attr<float>("height_scale");
       const float width_scale = ctx->Attr<float>("width_scale");
       if (ctx->Attr<std::string>("data_format") != "channels_first"
