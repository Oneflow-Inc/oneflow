--- conflicted
+++ resolved
@@ -576,8 +576,6 @@
         AddOp(grad_op);
       }
       return Maybe<void>::Ok();
-<<<<<<< HEAD
-=======
     });
 
 REGISTER_USER_OP_GRAD("upsample_nearest_3d")
@@ -621,7 +619,6 @@
         AddOp(grad_op);
       }
       return Maybe<void>::Ok();
->>>>>>> bd2d3dc2
     });
 
 }  // namespace oneflow