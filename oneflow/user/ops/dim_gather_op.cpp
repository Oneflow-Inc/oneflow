/*
Copyright 2020 The OneFlow Authors. All rights reserved.

Licensed under the Apache License, Version 2.0 (the "License");
you may not use this file except in compliance with the License.
You may obtain a copy of the License at

    http://www.apache.org/licenses/LICENSE-2.0

Unless required by applicable law or agreed to in writing, software
distributed under the License is distributed on an "AS IS" BASIS,
WITHOUT WARRANTIES OR CONDITIONS OF ANY KIND, either express or implied.
See the License for the specific language governing permissions and
limitations under the License.
*/
#include "oneflow/core/framework/framework.h"
#include "oneflow/user/kernels/dim_gather_kernel_util.h"

namespace oneflow {

namespace user_op {
REGISTER_USER_OP("dim_gather")
    .Input("input")
    .Input("index")
    .Output("output")
    .Attr<int32_t>("dim")
    .SetTensorDescInferFn([](user_op::InferContext* ctx) -> Maybe<void> {
      const TensorDesc& in = ctx->InputTensorDesc("input", 0);
      int64_t input_num_axes = in.shape().NumAxes();
      CHECK_GT_OR_RETURN(input_num_axes, 0);
      CHECK_LE_OR_RETURN(input_num_axes, kDimGatherMaxDimCount);

      const TensorDesc& index = ctx->InputTensorDesc("index", 0);
      int64_t index_num_axes = index.shape().NumAxes();

      const int32_t dim = ctx->Attr<int32_t>("dim");
      CHECK_GE_OR_RETURN(dim, 0);
      CHECK_LT_OR_RETURN(dim, input_num_axes);
      CHECK_EQ_OR_RETURN(input_num_axes, index_num_axes);

      CHECK_EQ_OR_RETURN(in.is_dynamic(), index.is_dynamic());

      FOR_RANGE(int64_t, i, 0, input_num_axes) {
        if (i == dim) { continue; }
        CHECK_EQ_OR_RETURN(in.shape().At(i), index.shape().At(i));
      }

<<<<<<< HEAD
      user_op::TensorDesc* out = ctx->TensorDesc4ArgNameAndIndex("output", 0);
      *out->mut_shape() = index.shape();
=======
      user_op::TensorDesc* out = ctx->OutputTensorDesc("output", 0);
      *out->mut_shape() = index->shape();
>>>>>>> 52ecdb98

      return Maybe<void>::Ok();
    })
    .SetDataTypeInferFn([](user_op::InferContext* ctx) -> Maybe<void> {
<<<<<<< HEAD
      const TensorDesc& index = ctx->InputTensorDesc("index", 0);
      CHECK_OR_RETURN(IsIndexDataType(index.data_type()));
      const TensorDesc& in = ctx->InputTensorDesc("input", 0);
      user_op::TensorDesc* out = ctx->TensorDesc4ArgNameAndIndex("output", 0);
      *out->mut_data_type() = in.data_type();
=======
      const TensorDesc* index = ctx->TensorDesc4ArgNameAndIndex("index", 0);
      CHECK_OR_RETURN(IsIndexDataType(index->data_type()));
      const TensorDesc* in = ctx->TensorDesc4ArgNameAndIndex("input", 0);
      user_op::TensorDesc* out = ctx->OutputTensorDesc("output", 0);
      *out->mut_data_type() = in->data_type();
>>>>>>> 52ecdb98
      return Maybe<void>::Ok();
    })
    .SetInputArgModifyFn([](user_op::GetInputArgModifier GetInputArgModifierFn,
                            const user_op::UserOpConfWrapper&) {
      user_op::InputArgModifier* indices_modifier = GetInputArgModifierFn("index", 0);
      CHECK(indices_modifier != nullptr);
      indices_modifier->set_requires_grad(false);
    })
    .SetGetSbpFn([](user_op::SbpContext* ctx) -> Maybe<void> {
      const user_op::TensorDesc& index_tensor =
          ctx->LogicalTensorDesc4InputArgNameAndIndex("index", 0);
      int64_t index_num_axes = index_tensor.shape().NumAxes();
      const int32_t dim = ctx->Attr<int32_t>("dim");

      FOR_RANGE(int64_t, i, 0, index_num_axes) {
        if (i != dim) {
          ctx->NewBuilder()
              .Split(user_op::OpArg("index", 0), i)
              .Split(user_op::OpArg("input", 0), i)
              .Split(user_op::OpArg("output", 0), i)
              .Build();
        } else if (i == dim) {
          ctx->NewBuilder()
              .Broadcast(user_op::OpArg("input", 0))
              .Split(user_op::OpArg("index", 0), i)
              .Split(user_op::OpArg("output", 0), i)
              .Build();
        }
      }

      ctx->NewBuilder()
          .PartialSum(user_op::OpArg("input", 0))
          .Broadcast(user_op::OpArg("index", 0))
          .PartialSum(user_op::OpArg("output", 0))
          .Build();
      return Maybe<void>::Ok();
    });

REGISTER_USER_OP("dim_scatter_add_like")
    .Input("like")
    .Input("input")
    .Input("index")
    .Output("output")
    .Attr<int32_t>("dim")
    .SetTensorDescInferFn([](user_op::InferContext* ctx) -> Maybe<void> {
      const TensorDesc& input = ctx->InputTensorDesc("input", 0);
      const TensorDesc& index = ctx->InputTensorDesc("index", 0);
      const TensorDesc& like = ctx->InputTensorDesc("like", 0);

      const Shape& like_shape = like.shape();

      int64_t input_num_axes = input.shape().NumAxes();
      CHECK_GT_OR_RETURN(input_num_axes, 0);
      CHECK_LE_OR_RETURN(input_num_axes, kDimGatherMaxDimCount);

      int64_t index_num_axes = index.shape().NumAxes();
      CHECK_EQ_OR_RETURN(input_num_axes, index_num_axes);
      CHECK_EQ_OR_RETURN(input_num_axes, like_shape.NumAxes());

      FOR_RANGE(int64_t, i, 0, input_num_axes) {
        CHECK_EQ_OR_RETURN(index.shape().At(i), input.shape().At(i));
      }

      user_op::TensorDesc* out = ctx->OutputTensorDesc("output", 0);
      *out->mut_shape() = like_shape;

      return Maybe<void>::Ok();
    })
    .SetDataTypeInferFn([](user_op::InferContext* ctx) -> Maybe<void> {
<<<<<<< HEAD
      const TensorDesc& input = ctx->InputTensorDesc("input", 0);
      user_op::TensorDesc* out = ctx->TensorDesc4ArgNameAndIndex("output", 0);
      *out->mut_data_type() = input.data_type();
=======
      const TensorDesc* input = ctx->TensorDesc4ArgNameAndIndex("input", 0);
      user_op::TensorDesc* out = ctx->OutputTensorDesc("output", 0);
      *out->mut_data_type() = input->data_type();
>>>>>>> 52ecdb98
      return Maybe<void>::Ok();
    })
    .SetInputArgModifyFn([](user_op::GetInputArgModifier GetInputArgModifierFn,
                            const user_op::UserOpConfWrapper&) {
      user_op::InputArgModifier* like_arg_modifier = GetInputArgModifierFn("like", 0);
      CHECK(like_arg_modifier != nullptr);
      like_arg_modifier->set_requires_grad(false);
    })
    .SetGetSbpFn([](user_op::SbpContext* ctx) -> Maybe<void> {
      const user_op::TensorDesc& index_tensor =
          ctx->LogicalTensorDesc4InputArgNameAndIndex("index", 0);
      int64_t index_num_axes = index_tensor.shape().NumAxes();
      const int32_t dim = ctx->Attr<int32_t>("dim");

      FOR_RANGE(int64_t, i, 0, index_num_axes) {
        if (i != dim) {
          ctx->NewBuilder()
              .Split(user_op::OpArg("index", 0), i)
              .Split(user_op::OpArg("input", 0), i)
              .Split(user_op::OpArg("output", 0), i)
              .Split(user_op::OpArg("like", 0), i)
              .Build();
        } else {
          ctx->NewBuilder()
              .Split(user_op::OpArg("index", 0), i)
              .Split(user_op::OpArg("input", 0), i)
              .PartialSum(user_op::OpArg("output", 0))
              .Broadcast(user_op::OpArg("like", 0))
              .Build();

          ctx->NewBuilder()
              .Split(user_op::OpArg("index", 0), i)
              .Split(user_op::OpArg("input", 0), i)
              .PartialSum(user_op::OpArg("output", 0))
              .PartialSum(user_op::OpArg("like", 0))
              .Build();
        }
      }

      ctx->NewBuilder()
          .PartialSum(user_op::OpArg("input", 0))
          .Broadcast(user_op::OpArg("index", 0))
          .PartialSum(user_op::OpArg("output", 0))
          .PartialSum(user_op::OpArg("like", 0))
          .Build();
      return Maybe<void>::Ok();
    });

REGISTER_USER_OP_GRAD("dim_gather").SetBackwardOpConfGenFn([](user_op::BackwardOpConfContext* ctx) {
  const auto op_grad_name = ctx->FwOp().op_name() + "_grad";

  ctx->DefineOp(op_grad_name, [&ctx](user_op::BackwardOpBuilder& builder) {
    return builder
        .OpTypeName(
            "dim_scatter_add_like")  // dim_scatter_add_like(like, dim, index, input) -> output
        .InputBind("index", ctx->FwOp().input("index", 0))  // scatter.index <- gather.index
        .InputBind("input",
                   ctx->FwOp().output_grad("output", 0))  // scatter.input <- grad of gather.out
        .InputBind("like", ctx->FwOp().input("input", 0))
        .Output("output")
        .Attr("dim", ctx->FwOp().attr<int32_t>("dim"))
        .Build();
  });

  ctx->FwOp().InputGradBind(user_op::OpArg("input", 0),
                            [&ctx, &op_grad_name]() -> const std::string& {
                              return ctx->GetOp(op_grad_name).output("output", 0);
                            });
});

}  // namespace user_op

}  // namespace oneflow<|MERGE_RESOLUTION|>--- conflicted
+++ resolved
@@ -45,30 +45,17 @@
         CHECK_EQ_OR_RETURN(in.shape().At(i), index.shape().At(i));
       }
 
-<<<<<<< HEAD
-      user_op::TensorDesc* out = ctx->TensorDesc4ArgNameAndIndex("output", 0);
+      user_op::TensorDesc* out = ctx->OutputTensorDesc("output", 0);
       *out->mut_shape() = index.shape();
-=======
-      user_op::TensorDesc* out = ctx->OutputTensorDesc("output", 0);
-      *out->mut_shape() = index->shape();
->>>>>>> 52ecdb98
 
       return Maybe<void>::Ok();
     })
     .SetDataTypeInferFn([](user_op::InferContext* ctx) -> Maybe<void> {
-<<<<<<< HEAD
       const TensorDesc& index = ctx->InputTensorDesc("index", 0);
       CHECK_OR_RETURN(IsIndexDataType(index.data_type()));
       const TensorDesc& in = ctx->InputTensorDesc("input", 0);
-      user_op::TensorDesc* out = ctx->TensorDesc4ArgNameAndIndex("output", 0);
+      user_op::TensorDesc* out = ctx->OutputTensorDesc("output", 0);
       *out->mut_data_type() = in.data_type();
-=======
-      const TensorDesc* index = ctx->TensorDesc4ArgNameAndIndex("index", 0);
-      CHECK_OR_RETURN(IsIndexDataType(index->data_type()));
-      const TensorDesc* in = ctx->TensorDesc4ArgNameAndIndex("input", 0);
-      user_op::TensorDesc* out = ctx->OutputTensorDesc("output", 0);
-      *out->mut_data_type() = in->data_type();
->>>>>>> 52ecdb98
       return Maybe<void>::Ok();
     })
     .SetInputArgModifyFn([](user_op::GetInputArgModifier GetInputArgModifierFn,
@@ -138,15 +125,9 @@
       return Maybe<void>::Ok();
     })
     .SetDataTypeInferFn([](user_op::InferContext* ctx) -> Maybe<void> {
-<<<<<<< HEAD
       const TensorDesc& input = ctx->InputTensorDesc("input", 0);
-      user_op::TensorDesc* out = ctx->TensorDesc4ArgNameAndIndex("output", 0);
+      user_op::TensorDesc* out = ctx->OutputTensorDesc("output", 0);
       *out->mut_data_type() = input.data_type();
-=======
-      const TensorDesc* input = ctx->TensorDesc4ArgNameAndIndex("input", 0);
-      user_op::TensorDesc* out = ctx->OutputTensorDesc("output", 0);
-      *out->mut_data_type() = input->data_type();
->>>>>>> 52ecdb98
       return Maybe<void>::Ok();
     })
     .SetInputArgModifyFn([](user_op::GetInputArgModifier GetInputArgModifierFn,
