/*
Copyright 2020 The OneFlow Authors. All rights reserved.

Licensed under the Apache License, Version 2.0 (the "License");
you may not use this file except in compliance with the License.
You may obtain a copy of the License at

    http://www.apache.org/licenses/LICENSE-2.0

Unless required by applicable law or agreed to in writing, software
distributed under the License is distributed on an "AS IS" BASIS,
WITHOUT WARRANTIES OR CONDITIONS OF ANY KIND, either express or implied.
See the License for the specific language governing permissions and
limitations under the License.
*/
#include "oneflow/core/framework/framework.h"
#include "oneflow/user/kernels/dim_gather_kernel_util.h"

namespace oneflow {
namespace user_op {
<<<<<<< HEAD
=======
REGISTER_USER_OP("dim_gather")
    .Input("input")
    .Input("index")
    .Output("output")
    .Attr<int32_t>("dim")
    .SetTensorDescInferFn([](user_op::InferContext* ctx) -> Maybe<void> {
      const TensorDesc* in = ctx->TensorDesc4ArgNameAndIndex("input", 0);
      int64_t input_num_axes = in->shape().NumAxes();
      CHECK_GT_OR_RETURN(input_num_axes, 0);
      CHECK_LE_OR_RETURN(input_num_axes, kDimGatherMaxDimCount);

      const TensorDesc* index = ctx->TensorDesc4ArgNameAndIndex("index", 0);
      int64_t index_num_axes = index->shape().NumAxes();

      const int32_t dim = ctx->Attr<int32_t>("dim");
      CHECK_GE_OR_RETURN(dim, 0);
      CHECK_LT_OR_RETURN(dim, input_num_axes);
      CHECK_EQ_OR_RETURN(input_num_axes, index_num_axes);

      CHECK_EQ_OR_RETURN(in->is_dynamic(), index->is_dynamic());

      FOR_RANGE(int64_t, i, 0, input_num_axes) {
        if (i == dim) { continue; }
        CHECK_EQ_OR_RETURN(in->shape().At(i), index->shape().At(i));
      }

      user_op::TensorDesc* out = ctx->OutputTensorDesc("output", 0);
      *out->mut_shape() = index->shape();

      return Maybe<void>::Ok();
    })
    .SetDataTypeInferFn([](user_op::InferContext* ctx) -> Maybe<void> {
      const TensorDesc* index = ctx->TensorDesc4ArgNameAndIndex("index", 0);
      CHECK_OR_RETURN(IsIndexDataType(index->data_type()));
      const TensorDesc* in = ctx->TensorDesc4ArgNameAndIndex("input", 0);
      user_op::TensorDesc* out = ctx->OutputTensorDesc("output", 0);
      *out->mut_data_type() = in->data_type();
      return Maybe<void>::Ok();
    })
    .SetInputArgModifyFn([](user_op::GetInputArgModifier GetInputArgModifierFn,
                            const user_op::UserOpConfWrapper&) {
      user_op::InputArgModifier* indices_modifier = GetInputArgModifierFn("index", 0);
      CHECK(indices_modifier != nullptr);
      indices_modifier->set_requires_grad(false);
    })
    .SetGetSbpFn([](user_op::SbpContext* ctx) -> Maybe<void> {
      const user_op::TensorDesc& index_tensor =
          ctx->LogicalTensorDesc4InputArgNameAndIndex("index", 0);
      int64_t index_num_axes = index_tensor.shape().NumAxes();
      const int32_t dim = ctx->Attr<int32_t>("dim");

      FOR_RANGE(int64_t, i, 0, index_num_axes) {
        if (i != dim) {
          ctx->NewBuilder()
              .Split(user_op::OpArg("index", 0), i)
              .Split(user_op::OpArg("input", 0), i)
              .Split(user_op::OpArg("output", 0), i)
              .Build();
        } else if (i == dim) {
          ctx->NewBuilder()
              .Broadcast(user_op::OpArg("input", 0))
              .Split(user_op::OpArg("index", 0), i)
              .Split(user_op::OpArg("output", 0), i)
              .Build();
        }
      }
>>>>>>> 10117199

namespace {
Maybe<void> InferTensorDesc(user_op::InferContext* ctx) {
  const TensorDesc* in = ctx->TensorDesc4ArgNameAndIndex("input", 0);
  int64_t input_num_axes = in->shape().NumAxes();
  CHECK_GT_OR_RETURN(input_num_axes, 0);
  CHECK_LE_OR_RETURN(input_num_axes, kDimGatherMaxDimCount);

  const TensorDesc* index = ctx->TensorDesc4ArgNameAndIndex("index", 0);
  int64_t index_num_axes = index->shape().NumAxes();
  CHECK_OR_RETURN(IsIndexDataType(index->data_type()));

  const int32_t dim = ctx->Attr<int32_t>("dim");
  CHECK_GE_OR_RETURN(dim, 0);
  CHECK_LT_OR_RETURN(dim, input_num_axes);
  CHECK_EQ_OR_RETURN(input_num_axes, index_num_axes);

  // split_axs should NOT equals dim when in consistent view
  const SbpParallel& in_sbp = ctx->SbpParallel4ArgNameAndIndex("input", 0);
  auto is_split = in_sbp.has_split_parallel();
  if (ctx->parallel_ctx().parallel_num() != 1 && is_split) {
    int64_t split_axis = in_sbp.split_parallel().axis();
    CHECK_NE_OR_RETURN(split_axis, dim) << "split_axis should NOT equal dim";
  }

  CHECK_OR_RETURN(!in->is_dynamic());
  CHECK_OR_RETURN(!index->is_dynamic());

  // for scatter backword, this check moved to python
  // FOR_RANGE(int64_t, i, 0, input_num_axes) {
  //   if (i == dim) { continue; }
  //   CHECK_EQ_OR_RETURN(in->shape().At(i), index->shape().At(i));
  // }

  user_op::TensorDesc* out = ctx->TensorDesc4ArgNameAndIndex("output", 0);
  *out->mut_shape() = index->shape();
  *out->mut_data_type() = in->data_type();

  return Maybe<void>::Ok();
}

void GatherInputArgModifierFn(user_op::GetInputArgModifier GetInputArgModifierFn,
                              const user_op::UserOpConfWrapper&) {
  user_op::InputArgModifier* indices_modifier = GetInputArgModifierFn("index", 0);
  CHECK(indices_modifier != nullptr);
  indices_modifier->set_requires_grad(false);
}

Maybe<void> InferBatchAxis(user_op::BatchAxisContext* ctx) {
  OptInt64* indices_batch_axis = ctx->BatchAxis4ArgNameAndIndex("index", 0);
  if (indices_batch_axis->has_value()) {
    CHECK_GE_OR_RETURN(indices_batch_axis->value(), 0);
    CHECK_LE_OR_RETURN(
        indices_batch_axis->value(),
        ctx->LogicalTensorDesc4InputArgNameAndIndex("index", 0).shape().NumAxes() - 1);
  }
  *ctx->BatchAxis4ArgNameAndIndex("output", 0) = *indices_batch_axis;
  return Maybe<void>::Ok();
}

Maybe<void> BuildSbp(user_op::SbpContext* ctx) {
  const user_op::TensorDesc& index_tensor = ctx->LogicalTensorDesc4InputArgNameAndIndex("index", 0);
  int64_t index_num_axes = index_tensor.shape().NumAxes();
  const int32_t dim = ctx->Attr<int32_t>("dim");

  FOR_RANGE(int64_t, i, 0, index_num_axes) {
    if (i != dim) {
      ctx->NewBuilder()
          .Split(user_op::OpArg("index", 0), i)
          .Split(user_op::OpArg("input", 0), i)
          .Split(user_op::OpArg("output", 0), i)
          .Build();
    } else if (i == dim) {
      ctx->NewBuilder()
          .Broadcast(user_op::OpArg("input", 0))
          .Split(user_op::OpArg("index", 0), i)
          .Split(user_op::OpArg("output", 0), i)
          .Build();
    }
  }

  ctx->NewBuilder()
      .PartialSum(user_op::OpArg("input", 0))
      .Broadcast(user_op::OpArg("index", 0))
      .PartialSum(user_op::OpArg("output", 0))
      .Build();
  return Maybe<void>::Ok();
}
}  // namespace

REGISTER_USER_OP("dim_gather")
    .Input("input")
    .Input("index")
    .Output("output")
    .Attr<int32_t>("dim")
<<<<<<< HEAD
    .SetTensorDescInferFn(InferTensorDesc)
    .SetInputArgModifyFn(GatherInputArgModifierFn)
    .SetBatchAxisInferFn(InferBatchAxis)
    .SetGetSbpFn(BuildSbp);
=======
    .SetTensorDescInferFn([](user_op::InferContext* ctx) -> Maybe<void> {
      const TensorDesc* input = ctx->TensorDesc4ArgNameAndIndex("input", 0);
      const TensorDesc* index = ctx->TensorDesc4ArgNameAndIndex("index", 0);
      const TensorDesc* like = ctx->TensorDesc4ArgNameAndIndex("like", 0);

      const Shape& like_shape = like->shape();

      int64_t input_num_axes = input->shape().NumAxes();
      CHECK_GT_OR_RETURN(input_num_axes, 0);
      CHECK_LE_OR_RETURN(input_num_axes, kDimGatherMaxDimCount);

      int64_t index_num_axes = index->shape().NumAxes();
      CHECK_EQ_OR_RETURN(input_num_axes, index_num_axes);
      CHECK_EQ_OR_RETURN(input_num_axes, like_shape.NumAxes());

      FOR_RANGE(int64_t, i, 0, input_num_axes) {
        CHECK_EQ_OR_RETURN(index->shape().At(i), input->shape().At(i));
      }

      user_op::TensorDesc* out = ctx->OutputTensorDesc("output", 0);
      *out->mut_shape() = like_shape;

      return Maybe<void>::Ok();
    })
    .SetDataTypeInferFn([](user_op::InferContext* ctx) -> Maybe<void> {
      const TensorDesc* input = ctx->TensorDesc4ArgNameAndIndex("input", 0);
      user_op::TensorDesc* out = ctx->OutputTensorDesc("output", 0);
      *out->mut_data_type() = input->data_type();
      return Maybe<void>::Ok();
    })
    .SetInputArgModifyFn([](user_op::GetInputArgModifier GetInputArgModifierFn,
                            const user_op::UserOpConfWrapper&) {
      user_op::InputArgModifier* like_arg_modifier = GetInputArgModifierFn("like", 0);
      CHECK(like_arg_modifier != nullptr);
      like_arg_modifier->set_requires_grad(false);
    })
    .SetGetSbpFn([](user_op::SbpContext* ctx) -> Maybe<void> {
      const user_op::TensorDesc& index_tensor =
          ctx->LogicalTensorDesc4InputArgNameAndIndex("index", 0);
      int64_t index_num_axes = index_tensor.shape().NumAxes();
      const int32_t dim = ctx->Attr<int32_t>("dim");

      FOR_RANGE(int64_t, i, 0, index_num_axes) {
        if (i != dim) {
          ctx->NewBuilder()
              .Split(user_op::OpArg("index", 0), i)
              .Split(user_op::OpArg("input", 0), i)
              .Split(user_op::OpArg("output", 0), i)
              .Split(user_op::OpArg("like", 0), i)
              .Build();
        } else {
          ctx->NewBuilder()
              .Split(user_op::OpArg("index", 0), i)
              .Split(user_op::OpArg("input", 0), i)
              .PartialSum(user_op::OpArg("output", 0))
              .Broadcast(user_op::OpArg("like", 0))
              .Build();

          ctx->NewBuilder()
              .Split(user_op::OpArg("index", 0), i)
              .Split(user_op::OpArg("input", 0), i)
              .PartialSum(user_op::OpArg("output", 0))
              .PartialSum(user_op::OpArg("like", 0))
              .Build();
        }
      }

      ctx->NewBuilder()
          .PartialSum(user_op::OpArg("input", 0))
          .Broadcast(user_op::OpArg("index", 0))
          .PartialSum(user_op::OpArg("output", 0))
          .PartialSum(user_op::OpArg("like", 0))
          .Build();
      return Maybe<void>::Ok();
    });
>>>>>>> 10117199

REGISTER_USER_OP_GRAD("dim_gather").SetBackwardOpConfGenFn([](user_op::BackwardOpConfContext* ctx) {
  const auto op_grad_name = ctx->FwOp().op_name() + "_grad";

  ctx->DefineOp(op_grad_name, [&ctx](user_op::BackwardOpBuilder& builder) {
    return builder
        .OpTypeName(
            "dim_scatter_add_like")  // dim_scatter_add_like(like, dim, index, input) -> output
        .InputBind("index", ctx->FwOp().input("index", 0))  // scatter.index <- gather.index
        .InputBind("input",
                   ctx->FwOp().output_grad("output", 0))  // scatter.input <- grad of gather.out
        .InputBind("like", ctx->FwOp().input("input", 0))
        .Output("output")
        .Attr("dim", ctx->FwOp().attr<int32_t>("dim"))
        .Build();
  });

  ctx->FwOp().InputGradBind(user_op::OpArg("input", 0),
                            [&ctx, &op_grad_name]() -> const std::string& {
                              return ctx->GetOp(op_grad_name).output("output", 0);
                            });
});

}  // namespace user_op

}  // namespace oneflow<|MERGE_RESOLUTION|>--- conflicted
+++ resolved
@@ -18,75 +18,6 @@
 
 namespace oneflow {
 namespace user_op {
-<<<<<<< HEAD
-=======
-REGISTER_USER_OP("dim_gather")
-    .Input("input")
-    .Input("index")
-    .Output("output")
-    .Attr<int32_t>("dim")
-    .SetTensorDescInferFn([](user_op::InferContext* ctx) -> Maybe<void> {
-      const TensorDesc* in = ctx->TensorDesc4ArgNameAndIndex("input", 0);
-      int64_t input_num_axes = in->shape().NumAxes();
-      CHECK_GT_OR_RETURN(input_num_axes, 0);
-      CHECK_LE_OR_RETURN(input_num_axes, kDimGatherMaxDimCount);
-
-      const TensorDesc* index = ctx->TensorDesc4ArgNameAndIndex("index", 0);
-      int64_t index_num_axes = index->shape().NumAxes();
-
-      const int32_t dim = ctx->Attr<int32_t>("dim");
-      CHECK_GE_OR_RETURN(dim, 0);
-      CHECK_LT_OR_RETURN(dim, input_num_axes);
-      CHECK_EQ_OR_RETURN(input_num_axes, index_num_axes);
-
-      CHECK_EQ_OR_RETURN(in->is_dynamic(), index->is_dynamic());
-
-      FOR_RANGE(int64_t, i, 0, input_num_axes) {
-        if (i == dim) { continue; }
-        CHECK_EQ_OR_RETURN(in->shape().At(i), index->shape().At(i));
-      }
-
-      user_op::TensorDesc* out = ctx->OutputTensorDesc("output", 0);
-      *out->mut_shape() = index->shape();
-
-      return Maybe<void>::Ok();
-    })
-    .SetDataTypeInferFn([](user_op::InferContext* ctx) -> Maybe<void> {
-      const TensorDesc* index = ctx->TensorDesc4ArgNameAndIndex("index", 0);
-      CHECK_OR_RETURN(IsIndexDataType(index->data_type()));
-      const TensorDesc* in = ctx->TensorDesc4ArgNameAndIndex("input", 0);
-      user_op::TensorDesc* out = ctx->OutputTensorDesc("output", 0);
-      *out->mut_data_type() = in->data_type();
-      return Maybe<void>::Ok();
-    })
-    .SetInputArgModifyFn([](user_op::GetInputArgModifier GetInputArgModifierFn,
-                            const user_op::UserOpConfWrapper&) {
-      user_op::InputArgModifier* indices_modifier = GetInputArgModifierFn("index", 0);
-      CHECK(indices_modifier != nullptr);
-      indices_modifier->set_requires_grad(false);
-    })
-    .SetGetSbpFn([](user_op::SbpContext* ctx) -> Maybe<void> {
-      const user_op::TensorDesc& index_tensor =
-          ctx->LogicalTensorDesc4InputArgNameAndIndex("index", 0);
-      int64_t index_num_axes = index_tensor.shape().NumAxes();
-      const int32_t dim = ctx->Attr<int32_t>("dim");
-
-      FOR_RANGE(int64_t, i, 0, index_num_axes) {
-        if (i != dim) {
-          ctx->NewBuilder()
-              .Split(user_op::OpArg("index", 0), i)
-              .Split(user_op::OpArg("input", 0), i)
-              .Split(user_op::OpArg("output", 0), i)
-              .Build();
-        } else if (i == dim) {
-          ctx->NewBuilder()
-              .Broadcast(user_op::OpArg("input", 0))
-              .Split(user_op::OpArg("index", 0), i)
-              .Split(user_op::OpArg("output", 0), i)
-              .Build();
-        }
-      }
->>>>>>> 10117199
 
 namespace {
 Maybe<void> InferTensorDesc(user_op::InferContext* ctx) {
@@ -135,17 +66,6 @@
   indices_modifier->set_requires_grad(false);
 }
 
-Maybe<void> InferBatchAxis(user_op::BatchAxisContext* ctx) {
-  OptInt64* indices_batch_axis = ctx->BatchAxis4ArgNameAndIndex("index", 0);
-  if (indices_batch_axis->has_value()) {
-    CHECK_GE_OR_RETURN(indices_batch_axis->value(), 0);
-    CHECK_LE_OR_RETURN(
-        indices_batch_axis->value(),
-        ctx->LogicalTensorDesc4InputArgNameAndIndex("index", 0).shape().NumAxes() - 1);
-  }
-  *ctx->BatchAxis4ArgNameAndIndex("output", 0) = *indices_batch_axis;
-  return Maybe<void>::Ok();
-}
 
 Maybe<void> BuildSbp(user_op::SbpContext* ctx) {
   const user_op::TensorDesc& index_tensor = ctx->LogicalTensorDesc4InputArgNameAndIndex("index", 0);
@@ -182,88 +102,18 @@
     .Input("index")
     .Output("output")
     .Attr<int32_t>("dim")
-<<<<<<< HEAD
     .SetTensorDescInferFn(InferTensorDesc)
     .SetInputArgModifyFn(GatherInputArgModifierFn)
-    .SetBatchAxisInferFn(InferBatchAxis)
-    .SetGetSbpFn(BuildSbp);
-=======
-    .SetTensorDescInferFn([](user_op::InferContext* ctx) -> Maybe<void> {
-      const TensorDesc* input = ctx->TensorDesc4ArgNameAndIndex("input", 0);
+    .SetDataTypeInferFn([](user_op::InferContext* ctx) -> Maybe<void> {
       const TensorDesc* index = ctx->TensorDesc4ArgNameAndIndex("index", 0);
-      const TensorDesc* like = ctx->TensorDesc4ArgNameAndIndex("like", 0);
-
-      const Shape& like_shape = like->shape();
-
-      int64_t input_num_axes = input->shape().NumAxes();
-      CHECK_GT_OR_RETURN(input_num_axes, 0);
-      CHECK_LE_OR_RETURN(input_num_axes, kDimGatherMaxDimCount);
-
-      int64_t index_num_axes = index->shape().NumAxes();
-      CHECK_EQ_OR_RETURN(input_num_axes, index_num_axes);
-      CHECK_EQ_OR_RETURN(input_num_axes, like_shape.NumAxes());
-
-      FOR_RANGE(int64_t, i, 0, input_num_axes) {
-        CHECK_EQ_OR_RETURN(index->shape().At(i), input->shape().At(i));
-      }
-
+      CHECK_OR_RETURN(IsIndexDataType(index->data_type()));
+      const TensorDesc* in = ctx->TensorDesc4ArgNameAndIndex("input", 0);
       user_op::TensorDesc* out = ctx->OutputTensorDesc("output", 0);
-      *out->mut_shape() = like_shape;
-
+      *out->mut_data_type() = in->data_type();
       return Maybe<void>::Ok();
     })
-    .SetDataTypeInferFn([](user_op::InferContext* ctx) -> Maybe<void> {
-      const TensorDesc* input = ctx->TensorDesc4ArgNameAndIndex("input", 0);
-      user_op::TensorDesc* out = ctx->OutputTensorDesc("output", 0);
-      *out->mut_data_type() = input->data_type();
-      return Maybe<void>::Ok();
-    })
-    .SetInputArgModifyFn([](user_op::GetInputArgModifier GetInputArgModifierFn,
-                            const user_op::UserOpConfWrapper&) {
-      user_op::InputArgModifier* like_arg_modifier = GetInputArgModifierFn("like", 0);
-      CHECK(like_arg_modifier != nullptr);
-      like_arg_modifier->set_requires_grad(false);
-    })
-    .SetGetSbpFn([](user_op::SbpContext* ctx) -> Maybe<void> {
-      const user_op::TensorDesc& index_tensor =
-          ctx->LogicalTensorDesc4InputArgNameAndIndex("index", 0);
-      int64_t index_num_axes = index_tensor.shape().NumAxes();
-      const int32_t dim = ctx->Attr<int32_t>("dim");
+    .SetGetSbpFn(BuildSbp);
 
-      FOR_RANGE(int64_t, i, 0, index_num_axes) {
-        if (i != dim) {
-          ctx->NewBuilder()
-              .Split(user_op::OpArg("index", 0), i)
-              .Split(user_op::OpArg("input", 0), i)
-              .Split(user_op::OpArg("output", 0), i)
-              .Split(user_op::OpArg("like", 0), i)
-              .Build();
-        } else {
-          ctx->NewBuilder()
-              .Split(user_op::OpArg("index", 0), i)
-              .Split(user_op::OpArg("input", 0), i)
-              .PartialSum(user_op::OpArg("output", 0))
-              .Broadcast(user_op::OpArg("like", 0))
-              .Build();
-
-          ctx->NewBuilder()
-              .Split(user_op::OpArg("index", 0), i)
-              .Split(user_op::OpArg("input", 0), i)
-              .PartialSum(user_op::OpArg("output", 0))
-              .PartialSum(user_op::OpArg("like", 0))
-              .Build();
-        }
-      }
-
-      ctx->NewBuilder()
-          .PartialSum(user_op::OpArg("input", 0))
-          .Broadcast(user_op::OpArg("index", 0))
-          .PartialSum(user_op::OpArg("output", 0))
-          .PartialSum(user_op::OpArg("like", 0))
-          .Build();
-      return Maybe<void>::Ok();
-    });
->>>>>>> 10117199
 
 REGISTER_USER_OP_GRAD("dim_gather").SetBackwardOpConfGenFn([](user_op::BackwardOpConfContext* ctx) {
   const auto op_grad_name = ctx->FwOp().op_name() + "_grad";
