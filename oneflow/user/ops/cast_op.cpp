/*
Copyright 2020 The OneFlow Authors. All rights reserved.

Licensed under the Apache License, Version 2.0 (the "License");
you may not use this file except in compliance with the License.
You may obtain a copy of the License at

    http://www.apache.org/licenses/LICENSE-2.0

Unless required by applicable law or agreed to in writing, software
distributed under the License is distributed on an "AS IS" BASIS,
WITHOUT WARRANTIES OR CONDITIONS OF ANY KIND, either express or implied.
See the License for the specific language governing permissions and
limitations under the License.
*/
#include "oneflow/core/framework/framework.h"
#include "oneflow/core/framework/op_generated.h"
#include "oneflow/core/framework/device.h"
#include "oneflow/core/framework/stream.h"

namespace oneflow {

namespace {

Maybe<Symbol<Stream>> MakeCastStream(const Symbol<Device>& in_device,
                                     const Symbol<Device>& out_device, const bool pin_memory) {
  if (pin_memory) {
    CHECK_OR_RETURN(in_device->type() == "cpu")
        << "cast op only support pin_memory in cpu device but got " << in_device->type();
<<<<<<< HEAD
=======
    // TODO:(zhaoluyang) Parsing pin-memory-device from python
>>>>>>> 6e4d5ae8
    auto pin_device = JUST(Device::New("cuda"));
    return Stream::New(pin_device, StreamRole::kPinnedCompute);
  }
  return Stream::New(out_device, StreamRole::kCompute);
}

}  // namespace

/* static */ Maybe<void> CastOp::InferLogicalTensorDesc(user_op::InferContext* ctx) {
  const user_op::TensorDesc& input_tensor_desc = ctx->InputTensorDesc("in", 0);
  user_op::TensorDesc* output_tensor_desc = ctx->OutputTensorDesc("out", 0);
  *output_tensor_desc->mut_shape() = input_tensor_desc.shape();
  *output_tensor_desc->mut_stride() =
      input_tensor_desc.stride();  // output's stride should consistent with input's
  *output_tensor_desc->mut_is_dynamic() = input_tensor_desc.is_dynamic();
  return Maybe<void>::Ok();
}

/*static*/ Maybe<void> CastOp::InferPhysicalTensorDesc(user_op::InferContext* ctx) {
  return InferLogicalTensorDesc(ctx);
}

/* static */ Maybe<void> CastOp::GetSbp(user_op::SbpContext* ctx) {
  const auto& in_tensor = ctx->LogicalTensorDesc4InputArgNameAndIndex("in", 0);
  for (int i = 0; i < in_tensor.shape().NumAxes(); ++i) {
    ctx->NewBuilder().Split(ctx->inputs(), i).Split(ctx->outputs(), i).Build();
  }
  ctx->NewBuilder().PartialSum(ctx->inputs()).PartialSum(ctx->outputs()).Build();
  return Maybe<void>::Ok();
}

/* static */ Maybe<void> CastOp::InferDataType(user_op::InferContext* ctx) {
  user_op::TensorDesc* output_tensor_desc = ctx->OutputTensorDesc("out", 0);
  DataType* dtype = output_tensor_desc->mut_data_type();
  *dtype = ctx->Attr<DataType>("dtype");
  return Maybe<void>::Ok();
}

/* static */ Maybe<Symbol<Stream>> CastOp::InferDeviceAndStream(
    user_op::DeviceAndStreamInferContext* ctx) {
  const Symbol<Device>& in_device = ctx->InputTensorDevice4ArgNameAndIndex("in", 0);
  Symbol<Device> out_device = JUST(Device::New(in_device->type(), in_device->device_id()));
  *ctx->OutputTensorDevice4ArgNameAndIndex("out", 0) = out_device;
  const bool pin_memory = ctx->Attr<bool>("pin_memory");
  return MakeCastStream(in_device, out_device, pin_memory);
}

REGISTER_USER_OP_GRAD("cast").SetGenBackwardOpConfFn([](const user_op::UserOpWrapper& op,
                                                        user_op::AddOpFn AddOp) -> Maybe<void> {
  if (op.NeedGenGradTensor4OpInput("in", 0)) {
    user_op::UserOpConfWrapperBuilder builder(op.op_name() + "_grad");
    const DataType& dtype = op.TensorDesc4ArgNameAndIndex("in", 0).data_type();
    user_op::UserOpConfWrapper cast_grad_op =
        builder.Op("cast")
            .Input("in", op.GetGradTensorWithOpOutput("out", 0))
            .Output("out")
            .Attr<DataType>("dtype", dtype)
            .Build();
    op.BindGradTensorWithOpInput(cast_grad_op.output("out", 0), "in", 0);
    AddOp(cast_grad_op);
  }
  return Maybe<void>::Ok();
});

}  // namespace oneflow<|MERGE_RESOLUTION|>--- conflicted
+++ resolved
@@ -27,10 +27,7 @@
   if (pin_memory) {
     CHECK_OR_RETURN(in_device->type() == "cpu")
         << "cast op only support pin_memory in cpu device but got " << in_device->type();
-<<<<<<< HEAD
-=======
     // TODO:(zhaoluyang) Parsing pin-memory-device from python
->>>>>>> 6e4d5ae8
     auto pin_device = JUST(Device::New("cuda"));
     return Stream::New(pin_device, StreamRole::kPinnedCompute);
   }
