/*
Copyright 2020 The OneFlow Authors. All rights reserved.

Licensed under the Apache License, Version 2.0 (the "License");
you may not use this file except in compliance with the License.
You may obtain a copy of the License at

    http://www.apache.org/licenses/LICENSE-2.0

Unless required by applicable law or agreed to in writing, software
distributed under the License is distributed on an "AS IS" BASIS,
WITHOUT WARRANTIES OR CONDITIONS OF ANY KIND, either express or implied.
See the License for the specific language governing permissions and
limitations under the License.
*/
#include "oneflow/core/framework/framework.h"
#include "oneflow/user/ops/loss_op_util.h"
#include "oneflow/core/framework/op_generated.h"

namespace oneflow {

/*static*/ Maybe<void> SmoothL1LossOp::GetSbp(user_op::SbpContext* ctx) {
  const auto& input_shape = ctx->LogicalTensorDesc4InputArgNameAndIndex("input", 0).shape();
  FOR_RANGE(int64_t, i, 0, input_shape.NumAxes()) {
    ctx->NewBuilder().Split(ctx->inputs(), i).Split(user_op::OpArg("out", 0), i).Build();
  }
  return Maybe<void>::Ok();
}
/*static*/ Maybe<void> SmoothL1LossOp::InferLogicalTensorDesc(user_op::InferContext* ctx) {
  const auto& input_desc = ctx->InputTensorDesc("input", 0);
  const auto& target_desc = ctx->InputTensorDesc("target", 0);
  CHECK_EQ_OR_RETURN(input_desc.is_dynamic(), target_desc.is_dynamic());
  CHECK_EQ_OR_RETURN(input_desc.shape(), target_desc.shape());
  CHECK_GE_OR_RETURN(ctx->Attr<float>("beta"), 0);

  user_op::TensorDesc* out_desc = ctx->OutputTensorDesc("out", 0);
  *out_desc->mut_is_dynamic() = input_desc.is_dynamic();
  *out_desc->mut_shape() = input_desc.shape();

  return Maybe<void>::Ok();
}
/*static*/ Maybe<void> SmoothL1LossOp::InferPhysicalTensorDesc(user_op::InferContext* ctx) {
  return InferLogicalTensorDesc(ctx);
}
/*static*/ Maybe<void> SmoothL1LossOp::InferDataType(user_op::InferContext* ctx) {
  const user_op::TensorDesc& input_desc = ctx->InputTensorDesc("input", 0);
  const user_op::TensorDesc& target_desc = ctx->InputTensorDesc("target", 0);
  CHECK_EQ_OR_RETURN(input_desc.data_type(), target_desc.data_type());

  *ctx->OutputDType("out", 0) = ctx->InputDType("input", 0);

  return Maybe<void>::Ok();
}
<<<<<<< HEAD
/*static*/ Maybe<void> SmoothL1LossOp::ModifyInputArg(GetInputArgModifier GetInputArgModifierFn,
                                                      const user_op::UserOpConfWrapper&) {
=======
/*static*/ Maybe<void> SmoothL1LossOp::ModifyInputArg(
    const GetInputArgModifier& GetInputArgModifierFn, const user_op::UserOpConfWrapper&) {
>>>>>>> 955150e3
  user_op::InputArgModifier* target_modifier = GetInputArgModifierFn("target", 0);
  CHECK_OR_RETURN(target_modifier != nullptr);
  target_modifier->set_requires_grad(false);
  return Maybe<void>::Ok();
}

/*static*/ Maybe<void> SmoothL1LossGradOp::GetSbp(user_op::SbpContext* ctx) {
  const auto& input_shape = ctx->LogicalTensorDesc4InputArgNameAndIndex("input", 0).shape();
  FOR_RANGE(int64_t, i, 0, input_shape.NumAxes()) {
    ctx->NewBuilder()
        .Split(user_op::OpArg("input", 0), i)
        .Split(user_op::OpArg("target", 0), i)
        .Split(user_op::OpArg("dx", 0), i)
        .Split(user_op::OpArg("dy", 0), i)
        .Build();
  }
  return Maybe<void>::Ok();
}
/*static*/ Maybe<void> SmoothL1LossGradOp::InferLogicalTensorDesc(user_op::InferContext* ctx) {
  const auto& input_desc = ctx->InputTensorDesc("input", 0);
  const auto& target_desc = ctx->InputTensorDesc("target", 0);
  const auto& dy_desc = ctx->InputTensorDesc("dy", 0);
  CHECK_EQ_OR_RETURN(input_desc.is_dynamic(), target_desc.is_dynamic());
  CHECK_EQ_OR_RETURN(input_desc.shape(), target_desc.shape());
  CHECK_EQ_OR_RETURN(dy_desc.shape(), target_desc.shape());

  CHECK_GE_OR_RETURN(ctx->Attr<float>("beta"), 0);

  user_op::TensorDesc* dx_desc = ctx->OutputTensorDesc("dx", 0);
  *dx_desc->mut_is_dynamic() = input_desc.is_dynamic();
  *dx_desc->mut_shape() = input_desc.shape();

  return Maybe<void>::Ok();
}
/*static*/ Maybe<void> SmoothL1LossGradOp::InferPhysicalTensorDesc(user_op::InferContext* ctx) {
  return InferLogicalTensorDesc(ctx);
}
/*static*/ Maybe<void> SmoothL1LossGradOp::InferDataType(user_op::InferContext* ctx) {
  const user_op::TensorDesc& input_desc = ctx->InputTensorDesc("input", 0);
  const user_op::TensorDesc& target_desc = ctx->InputTensorDesc("target", 0);
  CHECK_EQ_OR_RETURN(input_desc.data_type(), target_desc.data_type());

  *ctx->OutputDType("dx", 0) = ctx->InputDType("dy", 0);

  return Maybe<void>::Ok();
}

REGISTER_USER_OP_GRAD("smooth_l1_loss")
    .SetGenBackwardOpConfFn([](const user_op::UserOpWrapper& op,
                               const user_op::AddOpFn& AddOp) -> Maybe<void> {
      if (op.NeedGenGradTensor4OpInput("input", 0)) {
        user_op::UserOpConfWrapperBuilder builder(op.op_name() + "_grad");
        user_op::UserOpConfWrapper grad_op =
            builder.Op("smooth_l1_loss_grad")
                .Input("dy", op.GetGradTensorWithOpOutput("out", 0))
                .Input("input", op.input("input", 0))
                .Input("target", op.input("target", 0))
                .Output("dx")
                .Attr("beta", op.attr<float>("beta"))
                .Build();
        op.BindGradTensorWithOpInput(grad_op.output("dx", 0), "input", 0);
        AddOp(grad_op);
      }
      return Maybe<void>::Ok();
    });

}  // namespace oneflow<|MERGE_RESOLUTION|>--- conflicted
+++ resolved
@@ -51,13 +51,8 @@
 
   return Maybe<void>::Ok();
 }
-<<<<<<< HEAD
-/*static*/ Maybe<void> SmoothL1LossOp::ModifyInputArg(GetInputArgModifier GetInputArgModifierFn,
-                                                      const user_op::UserOpConfWrapper&) {
-=======
 /*static*/ Maybe<void> SmoothL1LossOp::ModifyInputArg(
     const GetInputArgModifier& GetInputArgModifierFn, const user_op::UserOpConfWrapper&) {
->>>>>>> 955150e3
   user_op::InputArgModifier* target_modifier = GetInputArgModifierFn("target", 0);
   CHECK_OR_RETURN(target_modifier != nullptr);
   target_modifier->set_requires_grad(false);
