/*
Copyright 2020 The OneFlow Authors. All rights reserved.

Licensed under the Apache License, Version 2.0 (the "License");
you may not use this file except in compliance with the License.
You may obtain a copy of the License at

    http://www.apache.org/licenses/LICENSE-2.0

Unless required by applicable law or agreed to in writing, software
distributed under the License is distributed on an "AS IS" BASIS,
WITHOUT WARRANTIES OR CONDITIONS OF ANY KIND, either express or implied.
See the License for the specific language governing permissions and
limitations under the License.
*/
#include "oneflow/core/framework/framework.h"
<<<<<<< HEAD
#include "oneflow/core/operator/operator.h"
=======
>>>>>>> 55c4c608
#include "oneflow/core/framework/op_generated.h"

namespace oneflow {
/* static */ Maybe<void> OFRecordReaderOp::InferLogicalTensorDesc(user_op::InferContext* ctx) {
  user_op::TensorDesc* out_tensor = ctx->OutputTensorDesc("out", 0);
  *out_tensor->mut_shape() = Shape({ctx->Attr<int32_t>("batch_size")});
  return Maybe<void>::Ok();
}

<<<<<<< HEAD
/* static */ Maybe<void> OFRecordReaderOp::InferPhysicalTensorDesc(user_op::InferContext* ctx) {
  user_op::TensorDesc* out_tensor = ctx->OutputTensorDesc("out", 0);
  int32_t batch_size = ctx->Attr<int32_t>("batch_size");
  const cfg::SbpParallel& sbp = ctx->SbpParallel4ArgNameAndIndex("out", 0);
=======
/* static */ Maybe<void> OFRecordReaderOp::InferLogicalTensorDesc(user_op::InferContext* ctx) {
  user_op::TensorDesc* out_tensor = ctx->OutputTensorDesc("out", 0);
  *out_tensor->mut_shape() = Shape({ctx->Attr<int32_t>("batch_size")});
  return Maybe<void>::Ok();
}

/* static */ Maybe<void> OFRecordReaderOp::InferPhysicalTensorDesc(user_op::InferContext* ctx) {
  user_op::TensorDesc* out_tensor = ctx->OutputTensorDesc("out", 0);
  int32_t batch_size = ctx->Attr<int32_t>("batch_size");
  const SbpParallel& sbp = ctx->SbpParallel4ArgNameAndIndex("out", 0);
>>>>>>> 55c4c608
  int64_t parallel_num = ctx->parallel_ctx().parallel_num();
  if (sbp.has_split_parallel() && parallel_num > 1) {
    CHECK_EQ_OR_RETURN(batch_size % parallel_num, 0);
    batch_size /= parallel_num;
  }
  *out_tensor->mut_shape() = Shape({batch_size});
  return Maybe<void>::Ok();
}

/* static */ Maybe<void> OFRecordReaderOp::GetSbp(user_op::SbpContext* ctx) {
  ctx->NewBuilder().Split(ctx->outputs(), 0).Build();
  return Maybe<void>::Ok();
}

<<<<<<< HEAD
/* static */ Maybe<void> OFRecordReaderOp::GetNdSbpSignatureList(
    user_op::GetNdSbpSignatureListContext* ctx) {
  cfg::NdSbpSignature nd_sbp_signature;
  cfg::SbpParallel split_sbp_parallel;
  split_sbp_parallel.mutable_split_parallel()->set_axis(0);
  for (int32_t dim_sbp = 0; dim_sbp < ctx->parallel_hierarchy().NumAxes(); dim_sbp++) {
    *(*nd_sbp_signature.mutable_bn_in_op2nd_sbp())[GenRepeatedBn("out", 0)].add_sbp_parallel() =
        split_sbp_parallel;
  }
  ctx->AddNdSbpSignature(nd_sbp_signature);
  return Maybe<void>::Ok();
}

/* static */ Maybe<double> OFRecordReaderOp::GetComputeComplexity(
    user_op::ComputeComplexityFnContext* ctx) {
  // Don't support broadcast.
  return double(ctx->Shape4ArgNameAndIndex("out", 0)->elem_cnt()
                * GetSizeOfDataType(DataType::kOFRecord))
         / ctx->parallel_desc().hierarchy()->elem_cnt();
}

=======
>>>>>>> 55c4c608
/* static */ Maybe<void> OFRecordReaderOp::ModifyOutputArg(
    const GetOutputArgModifier& GetOutputArgModifierFn, const user_op::UserOpConfWrapper& conf) {
  user_op::OutputArgModifier* out_modifier = GetOutputArgModifierFn("out", 0);
  CHECK_OR_RETURN(out_modifier != nullptr);
  // NOTE(chengcheng): OFRecordReader Only support static shape infer which will read all batch
  //  size data with output shape (batch_size,)
  // out_modifier->set_header_infered_before_compute(false);
  return Maybe<void>::Ok();
}

/* static */ Maybe<void> OFRecordReaderOp::InferNdSbp(user_op::InferNdSbpFnContext* ctx) {
<<<<<<< HEAD
  cfg::SbpParallel default_sbp;
=======
  SbpParallel default_sbp;
>>>>>>> 55c4c608
  default_sbp.mutable_split_parallel()->set_axis(0);
  return user_op::InferNdSbp4SrcOp(ctx, default_sbp);
}

/* static */ Maybe<void> OFRecordReaderOp::InferDataType(user_op::InferContext* ctx) {
  *ctx->OutputDType("out", 0) = DataType::kOFRecord;
  return Maybe<void>::Ok();
}

}  // namespace oneflow<|MERGE_RESOLUTION|>--- conflicted
+++ resolved
@@ -14,10 +14,6 @@
 limitations under the License.
 */
 #include "oneflow/core/framework/framework.h"
-<<<<<<< HEAD
-#include "oneflow/core/operator/operator.h"
-=======
->>>>>>> 55c4c608
 #include "oneflow/core/framework/op_generated.h"
 
 namespace oneflow {
@@ -27,12 +23,6 @@
   return Maybe<void>::Ok();
 }
 
-<<<<<<< HEAD
-/* static */ Maybe<void> OFRecordReaderOp::InferPhysicalTensorDesc(user_op::InferContext* ctx) {
-  user_op::TensorDesc* out_tensor = ctx->OutputTensorDesc("out", 0);
-  int32_t batch_size = ctx->Attr<int32_t>("batch_size");
-  const cfg::SbpParallel& sbp = ctx->SbpParallel4ArgNameAndIndex("out", 0);
-=======
 /* static */ Maybe<void> OFRecordReaderOp::InferLogicalTensorDesc(user_op::InferContext* ctx) {
   user_op::TensorDesc* out_tensor = ctx->OutputTensorDesc("out", 0);
   *out_tensor->mut_shape() = Shape({ctx->Attr<int32_t>("batch_size")});
@@ -43,7 +33,6 @@
   user_op::TensorDesc* out_tensor = ctx->OutputTensorDesc("out", 0);
   int32_t batch_size = ctx->Attr<int32_t>("batch_size");
   const SbpParallel& sbp = ctx->SbpParallel4ArgNameAndIndex("out", 0);
->>>>>>> 55c4c608
   int64_t parallel_num = ctx->parallel_ctx().parallel_num();
   if (sbp.has_split_parallel() && parallel_num > 1) {
     CHECK_EQ_OR_RETURN(batch_size % parallel_num, 0);
@@ -58,30 +47,6 @@
   return Maybe<void>::Ok();
 }
 
-<<<<<<< HEAD
-/* static */ Maybe<void> OFRecordReaderOp::GetNdSbpSignatureList(
-    user_op::GetNdSbpSignatureListContext* ctx) {
-  cfg::NdSbpSignature nd_sbp_signature;
-  cfg::SbpParallel split_sbp_parallel;
-  split_sbp_parallel.mutable_split_parallel()->set_axis(0);
-  for (int32_t dim_sbp = 0; dim_sbp < ctx->parallel_hierarchy().NumAxes(); dim_sbp++) {
-    *(*nd_sbp_signature.mutable_bn_in_op2nd_sbp())[GenRepeatedBn("out", 0)].add_sbp_parallel() =
-        split_sbp_parallel;
-  }
-  ctx->AddNdSbpSignature(nd_sbp_signature);
-  return Maybe<void>::Ok();
-}
-
-/* static */ Maybe<double> OFRecordReaderOp::GetComputeComplexity(
-    user_op::ComputeComplexityFnContext* ctx) {
-  // Don't support broadcast.
-  return double(ctx->Shape4ArgNameAndIndex("out", 0)->elem_cnt()
-                * GetSizeOfDataType(DataType::kOFRecord))
-         / ctx->parallel_desc().hierarchy()->elem_cnt();
-}
-
-=======
->>>>>>> 55c4c608
 /* static */ Maybe<void> OFRecordReaderOp::ModifyOutputArg(
     const GetOutputArgModifier& GetOutputArgModifierFn, const user_op::UserOpConfWrapper& conf) {
   user_op::OutputArgModifier* out_modifier = GetOutputArgModifierFn("out", 0);
@@ -93,11 +58,7 @@
 }
 
 /* static */ Maybe<void> OFRecordReaderOp::InferNdSbp(user_op::InferNdSbpFnContext* ctx) {
-<<<<<<< HEAD
-  cfg::SbpParallel default_sbp;
-=======
   SbpParallel default_sbp;
->>>>>>> 55c4c608
   default_sbp.mutable_split_parallel()->set_axis(0);
   return user_op::InferNdSbp4SrcOp(ctx, default_sbp);
 }
