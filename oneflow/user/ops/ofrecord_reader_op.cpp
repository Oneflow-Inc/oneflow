--- conflicted
+++ resolved
@@ -14,85 +14,10 @@
 limitations under the License.
 */
 #include "oneflow/core/framework/framework.h"
-<<<<<<< HEAD
-#include "oneflow/core/job/sbp_parallel.cfg.h"
 #include "oneflow/core/operator/operator.h"
-
-namespace oneflow {
-
-REGISTER_NO_GRAD_CPU_ONLY_USER_OP("OFRecordReader")
-    .Output("out")
-    .Attr<std::string>("data_dir")
-    .Attr<int32_t>("data_part_num")
-    .Attr<int32_t>("batch_size")
-    .Attr<std::string>("part_name_prefix", "part-")
-    .Attr<int32_t>("part_name_suffix_length", -1)
-    .Attr<bool>("random_shuffle", false)
-    .Attr<int64_t>("seed", -1)
-    .Attr<int32_t>("shuffle_buffer_size", 1024)
-    .Attr<bool>("shuffle_after_epoch", false)
-    .Attr<std::vector<std::string>>("nd_sbp")
-    .SetPhysicalTensorDescInferFn([](user_op::InferContext* ctx) -> Maybe<void> {
-      user_op::TensorDesc* out_tensor = ctx->OutputTensorDesc("out", 0);
-      int32_t batch_size = ctx->Attr<int32_t>("batch_size");
-      const cfg::SbpParallel& sbp = ctx->SbpParallel4ArgNameAndIndex("out", 0);
-      int64_t parallel_num = ctx->parallel_ctx().parallel_num();
-      if (sbp.has_split_parallel() && parallel_num > 1) {
-        CHECK_EQ_OR_RETURN(batch_size % parallel_num, 0);
-        batch_size /= parallel_num;
-      }
-      *out_tensor->mut_shape() = Shape({batch_size});
-      return Maybe<void>::Ok();
-    })
-    .SetLogicalTensorDescInferFn([](user_op::InferContext* ctx) -> Maybe<void> {
-      user_op::TensorDesc* out_tensor = ctx->OutputTensorDesc("out", 0);
-      *out_tensor->mut_shape() = Shape({ctx->Attr<int32_t>("batch_size")});
-      return Maybe<void>::Ok();
-    })
-    .SetDataTypeInferFn([](user_op::InferContext* ctx) -> Maybe<void> {
-      *ctx->OutputDType("out", 0) = DataType::kOFRecord;
-      return Maybe<void>::Ok();
-    })
-    .SetGetSbpFn([](user_op::SbpContext* ctx) -> Maybe<void> {
-      ctx->NewBuilder().Split(ctx->outputs(), 0).Build();
-      return Maybe<void>::Ok();
-    })
-    .SetNdSbpInferFn([](user_op::InferNdSbpFnContext* ctx) -> Maybe<void> {
-      cfg::SbpParallel default_sbp;
-      default_sbp.mutable_split_parallel()->set_axis(0);
-      return user_op::InferNdSbp4SrcOp(ctx, default_sbp);
-    })
-    .SetGetNdSbpSignatureListFn([](user_op::GetNdSbpSignatureListContext* ctx) -> Maybe<void> {
-      cfg::NdSbpSignature nd_sbp_signature;
-      cfg::SbpParallel split_sbp_parallel;
-      split_sbp_parallel.mutable_split_parallel()->set_axis(0);
-      for (int32_t dim_sbp = 0; dim_sbp < ctx->parallel_hierarchy().NumAxes(); dim_sbp++) {
-        *(*nd_sbp_signature.mutable_bn_in_op2nd_sbp())[GenRepeatedBn("out", 0)].add_sbp_parallel() =
-            split_sbp_parallel;
-      }
-      ctx->AddNdSbpSignature(nd_sbp_signature);
-      return Maybe<void>::Ok();
-    })
-    .SetOutputArgModifyFn([](user_op::GetOutputArgModifier GetOutputArgModifierFn,
-                             const user_op::UserOpConfWrapper& conf) -> Maybe<void> {
-      user_op::OutputArgModifier* out_modifier = GetOutputArgModifierFn("out", 0);
-      CHECK_OR_RETURN(out_modifier != nullptr);
-      // NOTE(chengcheng): OFRecordReader Only support static shape infer which will read all batch
-      //  size data with output shape (batch_size,)
-      // out_modifier->set_header_infered_before_compute(false);
-      return Maybe<void>::Ok();
-    })
-    .SetComputeComplexityFn([](user_op::ComputeComplexityFnContext* ctx) -> Maybe<double> {
-      // Don't support broadcast.
-      return double(ctx->Shape4ArgNameAndIndex("out", 0)->elem_cnt()
-                    * GetSizeOfDataType(DataType::kOFRecord))
-             / ctx->parallel_desc().hierarchy()->elem_cnt();
-    });
-=======
 #include "oneflow/core/framework/op_generated.h"
 
 namespace oneflow {
-
 /* static */ Maybe<void> OFRecordReaderOp::InferLogicalTensorDesc(user_op::InferContext* ctx) {
   user_op::TensorDesc* out_tensor = ctx->OutputTensorDesc("out", 0);
   *out_tensor->mut_shape() = Shape({ctx->Attr<int32_t>("batch_size")});
@@ -117,6 +42,27 @@
   return Maybe<void>::Ok();
 }
 
+/* static */ Maybe<void> OFRecordReaderOp::GetNdSbpSignatureList(
+    user_op::GetNdSbpSignatureListContext* ctx) {
+  cfg::NdSbpSignature nd_sbp_signature;
+  cfg::SbpParallel split_sbp_parallel;
+  split_sbp_parallel.mutable_split_parallel()->set_axis(0);
+  for (int32_t dim_sbp = 0; dim_sbp < ctx->parallel_hierarchy().NumAxes(); dim_sbp++) {
+    *(*nd_sbp_signature.mutable_bn_in_op2nd_sbp())[GenRepeatedBn("out", 0)].add_sbp_parallel() =
+        split_sbp_parallel;
+  }
+  ctx->AddNdSbpSignature(nd_sbp_signature);
+  return Maybe<void>::Ok();
+}
+
+/* static */ Maybe<double> OFRecordReaderOp::GetComputeComplexity(
+    user_op::ComputeComplexityFnContext* ctx) {
+  // Don't support broadcast.
+  return double(ctx->Shape4ArgNameAndIndex("out", 0)->elem_cnt()
+                * GetSizeOfDataType(DataType::kOFRecord))
+         / ctx->parallel_desc().hierarchy()->elem_cnt();
+}
+
 /* static */ Maybe<void> OFRecordReaderOp::ModifyOutputArg(
     const GetOutputArgModifier& GetOutputArgModifierFn, const user_op::UserOpConfWrapper& conf) {
   user_op::OutputArgModifier* out_modifier = GetOutputArgModifierFn("out", 0);
@@ -137,6 +83,5 @@
   *ctx->OutputDType("out", 0) = DataType::kOFRecord;
   return Maybe<void>::Ok();
 }
->>>>>>> 4c8da483
 
 }  // namespace oneflow