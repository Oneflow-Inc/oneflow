/*
Copyright 2020 The OneFlow Authors. All rights reserved.

Licensed under the Apache License, Version 2.0 (the "License");
you may not use this file except in compliance with the License.
You may obtain a copy of the License at

    http://www.apache.org/licenses/LICENSE-2.0

Unless required by applicable law or agreed to in writing, software
distributed under the License is distributed on an "AS IS" BASIS,
WITHOUT WARRANTIES OR CONDITIONS OF ANY KIND, either express or implied.
See the License for the specific language governing permissions and
limitations under the License.
*/
#include "oneflow/core/framework/framework.h"

namespace oneflow {

REGISTER_NO_GRAD_USER_OP("in_top_k")
    .Input("targets")
    .Input("predictions")
    .Attr<int32_t>("k")
    .Output("out")
    .SetTensorDescInferFn([](user_op::InferContext* ctx) -> Maybe<void> {
<<<<<<< HEAD
      const user_op::TensorDesc& targets = ctx->InputTensorDesc("targets", 0);
      const user_op::TensorDesc& predictions = ctx->InputTensorDesc("predictions", 0);
      user_op::TensorDesc* out = ctx->TensorDesc4ArgNameAndIndex("out", 0);
      CHECK_EQ_OR_RETURN(targets.shape().NumAxes(), 1);
      CHECK_EQ_OR_RETURN(predictions.shape().NumAxes(), 2);
      const bool is_dynamic = targets.is_dynamic();
      CHECK_EQ_OR_RETURN(is_dynamic, predictions.is_dynamic());
=======
      const user_op::TensorDesc* targets = ctx->TensorDesc4ArgNameAndIndex("targets", 0);
      const user_op::TensorDesc* predictions = ctx->TensorDesc4ArgNameAndIndex("predictions", 0);
      user_op::TensorDesc* out = ctx->OutputTensorDesc("out", 0);
      CHECK_EQ_OR_RETURN(targets->shape().NumAxes(), 1);
      CHECK_EQ_OR_RETURN(predictions->shape().NumAxes(), 2);
      const bool is_dynamic = targets->is_dynamic();
      CHECK_EQ_OR_RETURN(is_dynamic, predictions->is_dynamic());
>>>>>>> 52ecdb98
      out->set_is_dynamic(is_dynamic);
      *out->mut_shape() = targets.shape();
      return Maybe<void>::Ok();
    })
    .SetGetSbpFn([](user_op::SbpContext* ctx) -> Maybe<void> {
      ctx->NewBuilder().Split(ctx->inputs(), 0).Split(ctx->outputs(), 0).Build();
      return Maybe<void>::Ok();
    })
    .SetDataTypeInferFn([](user_op::InferContext* ctx) -> Maybe<void> {
<<<<<<< HEAD
      const user_op::TensorDesc& targets = ctx->InputTensorDesc("targets", 0);
      CHECK_OR_RETURN(IsIndexDataType(targets.data_type()));
      const user_op::TensorDesc& predictions = ctx->InputTensorDesc("predictions", 0);
      CHECK_EQ_OR_RETURN(predictions.data_type(), DataType::kFloat);
      user_op::TensorDesc* out = ctx->TensorDesc4ArgNameAndIndex("out", 0);
=======
      const user_op::TensorDesc* targets = ctx->TensorDesc4ArgNameAndIndex("targets", 0);
      CHECK_OR_RETURN(IsIndexDataType(targets->data_type()));
      const user_op::TensorDesc* predictions = ctx->TensorDesc4ArgNameAndIndex("predictions", 0);
      CHECK_EQ_OR_RETURN(predictions->data_type(), DataType::kFloat);
      user_op::TensorDesc* out = ctx->OutputTensorDesc("out", 0);
>>>>>>> 52ecdb98
      *out->mut_data_type() = kInt8;
      return Maybe<void>::Ok();
    });

}<|MERGE_RESOLUTION|>--- conflicted
+++ resolved
@@ -23,23 +23,13 @@
     .Attr<int32_t>("k")
     .Output("out")
     .SetTensorDescInferFn([](user_op::InferContext* ctx) -> Maybe<void> {
-<<<<<<< HEAD
       const user_op::TensorDesc& targets = ctx->InputTensorDesc("targets", 0);
       const user_op::TensorDesc& predictions = ctx->InputTensorDesc("predictions", 0);
-      user_op::TensorDesc* out = ctx->TensorDesc4ArgNameAndIndex("out", 0);
+      user_op::TensorDesc* out = ctx->OutputTensorDesc("out", 0);
       CHECK_EQ_OR_RETURN(targets.shape().NumAxes(), 1);
       CHECK_EQ_OR_RETURN(predictions.shape().NumAxes(), 2);
       const bool is_dynamic = targets.is_dynamic();
       CHECK_EQ_OR_RETURN(is_dynamic, predictions.is_dynamic());
-=======
-      const user_op::TensorDesc* targets = ctx->TensorDesc4ArgNameAndIndex("targets", 0);
-      const user_op::TensorDesc* predictions = ctx->TensorDesc4ArgNameAndIndex("predictions", 0);
-      user_op::TensorDesc* out = ctx->OutputTensorDesc("out", 0);
-      CHECK_EQ_OR_RETURN(targets->shape().NumAxes(), 1);
-      CHECK_EQ_OR_RETURN(predictions->shape().NumAxes(), 2);
-      const bool is_dynamic = targets->is_dynamic();
-      CHECK_EQ_OR_RETURN(is_dynamic, predictions->is_dynamic());
->>>>>>> 52ecdb98
       out->set_is_dynamic(is_dynamic);
       *out->mut_shape() = targets.shape();
       return Maybe<void>::Ok();
@@ -49,19 +39,11 @@
       return Maybe<void>::Ok();
     })
     .SetDataTypeInferFn([](user_op::InferContext* ctx) -> Maybe<void> {
-<<<<<<< HEAD
       const user_op::TensorDesc& targets = ctx->InputTensorDesc("targets", 0);
       CHECK_OR_RETURN(IsIndexDataType(targets.data_type()));
       const user_op::TensorDesc& predictions = ctx->InputTensorDesc("predictions", 0);
       CHECK_EQ_OR_RETURN(predictions.data_type(), DataType::kFloat);
-      user_op::TensorDesc* out = ctx->TensorDesc4ArgNameAndIndex("out", 0);
-=======
-      const user_op::TensorDesc* targets = ctx->TensorDesc4ArgNameAndIndex("targets", 0);
-      CHECK_OR_RETURN(IsIndexDataType(targets->data_type()));
-      const user_op::TensorDesc* predictions = ctx->TensorDesc4ArgNameAndIndex("predictions", 0);
-      CHECK_EQ_OR_RETURN(predictions->data_type(), DataType::kFloat);
       user_op::TensorDesc* out = ctx->OutputTensorDesc("out", 0);
->>>>>>> 52ecdb98
       *out->mut_data_type() = kInt8;
       return Maybe<void>::Ok();
     });
