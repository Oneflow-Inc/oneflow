--- conflicted
+++ resolved
@@ -282,13 +282,8 @@
   /*static*/ Maybe<void> op_name##Op::InferDataType(user_op::InferContext* ctx) {                \
     return InferReduceGlobalStageDtypeFn(ctx);                                                   \
   }                                                                                              \
-<<<<<<< HEAD
-  /*static*/ Maybe<void> op_name##Op::ModifyInputArg(GetInputArgModifier GetInputArgModifierFn,  \
-                                                     const user_op::UserOpConfWrapper&) {        \
-=======
   /*static*/ Maybe<void> op_name##Op::ModifyInputArg(                                            \
       const GetInputArgModifier& GetInputArgModifierFn, const user_op::UserOpConfWrapper&) {     \
->>>>>>> 955150e3
     user_op::InputArgModifier* device_count_modifier = GetInputArgModifierFn("device_count", 0); \
     device_count_modifier->set_requires_grad(false);                                             \
     return Maybe<void>::Ok();                                                                    \
