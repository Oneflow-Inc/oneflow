--- conflicted
+++ resolved
@@ -95,12 +95,7 @@
 }
 
 Maybe<void> InferReduceDeviceStageGradTensorDescFn(user_op::InferContext* ctx) {
-<<<<<<< HEAD
-  CHECK_EQ_OR_RETURN(ctx->InputShape("out_diff", 0),
-                     ctx->InputShape("count", 0));
-=======
   CHECK_EQ_OR_RETURN(ctx->InputShape("out_diff", 0), ctx->InputShape("count", 0));
->>>>>>> d7b2570a
   *ctx->OutputShape("in_diff", 0) = ctx->InputShape("mask", 0);
   return Maybe<void>::Ok();
 }
