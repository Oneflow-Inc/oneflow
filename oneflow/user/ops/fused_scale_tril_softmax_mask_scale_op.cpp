/*
Copyright 2020 The OneFlow Authors. All rights reserved.

Licensed under the Apache License, Version 2.0 (the "License");
you may not use this file except in compliance with the License.
You may obtain a copy of the License at

    http://www.apache.org/licenses/LICENSE-2.0

Unless required by applicable law or agreed to in writing, software
distributed under the License is distributed on an "AS IS" BASIS,
WITHOUT WARRANTIES OR CONDITIONS OF ANY KIND, either express or implied.
See the License for the specific language governing permissions and
limitations under the License.
*/
#include "oneflow/core/framework/framework.h"

namespace oneflow {

namespace {

REGISTER_USER_OP("fused_tril_scale_softmax_mask_scale")
    .Input("x")
    .Input("mask")
    .Output("y")
    .Output("softmax_y")
    .Attr<int64_t>("diagonal")
    .Attr<float>("tril_fill_value", 0)
    .Attr<float>("tril_scale_value", 1.0)
    .Attr<float>("mask_scale_value", 1.0)
    .SetTensorDescInferFn([](user_op::InferContext* ctx) -> Maybe<void> {
<<<<<<< HEAD
      const user_op::TensorDesc& x_desc = ctx->InputTensorDesc("x", 0);
      *ctx->OutputShape("y", 0) = x_desc.shape();
      *ctx->OutputIsDynamic4ArgNameAndIndex("y", 0) = x_desc.is_dynamic();
      *ctx->OutputShape("softmax_y", 0) = x_desc.shape();
      *ctx->OutputIsDynamic4ArgNameAndIndex("softmax_y", 0) = x_desc.is_dynamic();
=======
      const user_op::TensorDesc* x_desc = ctx->TensorDesc4ArgNameAndIndex("x", 0);
      *ctx->OutputShape("y", 0) = x_desc->shape();
      *ctx->OutputIsDynamic("y", 0) = x_desc->is_dynamic();
      *ctx->OutputShape("softmax_y", 0) = x_desc->shape();
      *ctx->OutputIsDynamic("softmax_y", 0) = x_desc->is_dynamic();
>>>>>>> 52ecdb98
      return Maybe<void>::Ok();
    })
    .SetDataTypeInferFn([](user_op::InferContext* ctx) -> Maybe<void> {
      const user_op::TensorDesc& x_desc = ctx->InputTensorDesc("x", 0);
      *ctx->OutputDType("y", 0) = x_desc.data_type();
      *ctx->OutputDType("softmax_y", 0) = x_desc.data_type();
      return Maybe<void>::Ok();
    })
    .SetInputArgModifyFn([](user_op::GetInputArgModifier GetInputArgModifierFn,
                            const user_op::UserOpConfWrapper&) {
      user_op::InputArgModifier* mask_modifier = GetInputArgModifierFn("mask", 0);
      CHECK(mask_modifier != nullptr);
      mask_modifier->set_requires_grad(false);
    })
    .SetGetSbpFn([](user_op::SbpContext* ctx) -> Maybe<void> {
      const user_op::TensorDesc& x_tensor = ctx->LogicalTensorDesc4InputArgNameAndIndex("x", 0);
      CHECK_GE(x_tensor.shape().NumAxes(), 2);
      FOR_RANGE(int64_t, axis, 0, x_tensor.shape().NumAxes() - 2) {
        ctx->NewBuilder()
            .Split(user_op::OpArg("x", 0), axis)
            .Split(user_op::OpArg("mask", 0), axis)
            .Split(user_op::OpArg("y", 0), axis)
            .Split(user_op::OpArg("softmax_y", 0), axis)
            .Build();
      }
      return Maybe<void>::Ok();
    });

REGISTER_USER_OP("fused_tril_scale_softmax_mask_scale_grad")
    .Input("softmax_y")
    .Input("dy")
    .Input("mask")
    .Output("dx")
    .Attr<int64_t>("diagonal")
    .Attr<float>("tril_scale_value")
    .Attr<float>("mask_scale_value")
    .SetTensorDescInferFn([](user_op::InferContext* ctx) -> Maybe<void> {
<<<<<<< HEAD
      const user_op::TensorDesc& softmax_y_desc = ctx->InputTensorDesc("softmax_y", 0);
      const user_op::TensorDesc& dy_desc = ctx->InputTensorDesc("dy", 0);
      user_op::TensorDesc* dx_desc = ctx->TensorDesc4ArgNameAndIndex("dx", 0);
      CHECK(dy_desc.shape() == softmax_y_desc.shape());
      *dx_desc->mut_shape() = dy_desc.shape();
      *dx_desc->mut_is_dynamic() = dy_desc.is_dynamic();
      return Maybe<void>::Ok();
    })
    .SetDataTypeInferFn([](user_op::InferContext* ctx) -> Maybe<void> {
      const user_op::TensorDesc& softmax_y_desc = ctx->InputTensorDesc("softmax_y", 0);
      const user_op::TensorDesc& dy_desc = ctx->InputTensorDesc("dy", 0);
      user_op::TensorDesc* dx_desc = ctx->TensorDesc4ArgNameAndIndex("dx", 0);
      CHECK(dy_desc.data_type() == softmax_y_desc.data_type());
      *dx_desc->mut_data_type() = dy_desc.data_type();
=======
      const user_op::TensorDesc* softmax_y_desc = ctx->TensorDesc4ArgNameAndIndex("softmax_y", 0);
      const user_op::TensorDesc* dy_desc = ctx->TensorDesc4ArgNameAndIndex("dy", 0);
      user_op::TensorDesc* dx_desc = ctx->OutputTensorDesc("dx", 0);
      CHECK(dy_desc->shape() == softmax_y_desc->shape());
      *dx_desc->mut_shape() = dy_desc->shape();
      *dx_desc->mut_is_dynamic() = dy_desc->is_dynamic();
      return Maybe<void>::Ok();
    })
    .SetDataTypeInferFn([](user_op::InferContext* ctx) -> Maybe<void> {
      const user_op::TensorDesc* softmax_y_desc = ctx->TensorDesc4ArgNameAndIndex("softmax_y", 0);
      const user_op::TensorDesc* dy_desc = ctx->TensorDesc4ArgNameAndIndex("dy", 0);
      user_op::TensorDesc* dx_desc = ctx->OutputTensorDesc("dx", 0);
      CHECK(dy_desc->data_type() == softmax_y_desc->data_type());
      *dx_desc->mut_data_type() = dy_desc->data_type();
>>>>>>> 52ecdb98
      return Maybe<void>::Ok();
    })
    .SetGetSbpFn([](user_op::SbpContext* ctx) -> Maybe<void> {
      const user_op::TensorDesc& dy_tensor = ctx->LogicalTensorDesc4InputArgNameAndIndex("dy", 0);
      CHECK_GE(dy_tensor.shape().NumAxes(), 2);
      FOR_RANGE(int64_t, axis, 0, dy_tensor.shape().NumAxes() - 2) {
        ctx->NewBuilder()
            .Split(user_op::OpArg("softmax_y", 0), axis)
            .Split(user_op::OpArg("dy", 0), axis)
            .Split(user_op::OpArg("mask", 0), axis)
            .Split(user_op::OpArg("dx", 0), axis)
            .Build();
      }
      return Maybe<void>::Ok();
    });

REGISTER_USER_OP_GRAD("fused_tril_scale_softmax_mask_scale")
    .SetGenBackwardOpConfFn([](const user_op::UserOpWrapper& op, user_op::AddOpFn AddOp) {
      if (op.NeedGenGradTensor4OpInput("x", 0)) {
        user_op::UserOpConfWrapperBuilder builder(op.op_name() + "_grad");
        user_op::UserOpConfWrapper grad_op =
            builder.Op("fused_tril_scale_softmax_mask_scale_grad")
                .Input("softmax_y", op.output("softmax_y", 0))
                .Input("mask", op.input("mask", 0))
                .Input("dy", op.GetGradTensorWithOpOutput("y", 0))
                .Output("dx")
                .Attr("diagonal", op.attr<int64_t>("diagonal"))
                .Attr("tril_scale_value", op.attr<float>("tril_scale_value"))
                .Attr("mask_scale_value", op.attr<float>("mask_scale_value"))
                .Build();
        op.BindGradTensorWithOpInput(grad_op.output("dx", 0), "x", 0);
        AddOp(grad_op);
      }
    });

}  // namespace

}  // namespace oneflow<|MERGE_RESOLUTION|>--- conflicted
+++ resolved
@@ -29,19 +29,11 @@
     .Attr<float>("tril_scale_value", 1.0)
     .Attr<float>("mask_scale_value", 1.0)
     .SetTensorDescInferFn([](user_op::InferContext* ctx) -> Maybe<void> {
-<<<<<<< HEAD
       const user_op::TensorDesc& x_desc = ctx->InputTensorDesc("x", 0);
       *ctx->OutputShape("y", 0) = x_desc.shape();
       *ctx->OutputIsDynamic4ArgNameAndIndex("y", 0) = x_desc.is_dynamic();
       *ctx->OutputShape("softmax_y", 0) = x_desc.shape();
-      *ctx->OutputIsDynamic4ArgNameAndIndex("softmax_y", 0) = x_desc.is_dynamic();
-=======
-      const user_op::TensorDesc* x_desc = ctx->TensorDesc4ArgNameAndIndex("x", 0);
-      *ctx->OutputShape("y", 0) = x_desc->shape();
-      *ctx->OutputIsDynamic("y", 0) = x_desc->is_dynamic();
-      *ctx->OutputShape("softmax_y", 0) = x_desc->shape();
-      *ctx->OutputIsDynamic("softmax_y", 0) = x_desc->is_dynamic();
->>>>>>> 52ecdb98
+      *ctx->OutputIsDynamic("softmax_y", 0) = x_desc.is_dynamic();
       return Maybe<void>::Ok();
     })
     .SetDataTypeInferFn([](user_op::InferContext* ctx) -> Maybe<void> {
@@ -79,10 +71,9 @@
     .Attr<float>("tril_scale_value")
     .Attr<float>("mask_scale_value")
     .SetTensorDescInferFn([](user_op::InferContext* ctx) -> Maybe<void> {
-<<<<<<< HEAD
       const user_op::TensorDesc& softmax_y_desc = ctx->InputTensorDesc("softmax_y", 0);
       const user_op::TensorDesc& dy_desc = ctx->InputTensorDesc("dy", 0);
-      user_op::TensorDesc* dx_desc = ctx->TensorDesc4ArgNameAndIndex("dx", 0);
+      user_op::TensorDesc* dx_desc = ctx->OutputTensorDesc("dx", 0);
       CHECK(dy_desc.shape() == softmax_y_desc.shape());
       *dx_desc->mut_shape() = dy_desc.shape();
       *dx_desc->mut_is_dynamic() = dy_desc.is_dynamic();
@@ -91,25 +82,9 @@
     .SetDataTypeInferFn([](user_op::InferContext* ctx) -> Maybe<void> {
       const user_op::TensorDesc& softmax_y_desc = ctx->InputTensorDesc("softmax_y", 0);
       const user_op::TensorDesc& dy_desc = ctx->InputTensorDesc("dy", 0);
-      user_op::TensorDesc* dx_desc = ctx->TensorDesc4ArgNameAndIndex("dx", 0);
+      user_op::TensorDesc* dx_desc = ctx->OutputTensorDesc("dx", 0);
       CHECK(dy_desc.data_type() == softmax_y_desc.data_type());
       *dx_desc->mut_data_type() = dy_desc.data_type();
-=======
-      const user_op::TensorDesc* softmax_y_desc = ctx->TensorDesc4ArgNameAndIndex("softmax_y", 0);
-      const user_op::TensorDesc* dy_desc = ctx->TensorDesc4ArgNameAndIndex("dy", 0);
-      user_op::TensorDesc* dx_desc = ctx->OutputTensorDesc("dx", 0);
-      CHECK(dy_desc->shape() == softmax_y_desc->shape());
-      *dx_desc->mut_shape() = dy_desc->shape();
-      *dx_desc->mut_is_dynamic() = dy_desc->is_dynamic();
-      return Maybe<void>::Ok();
-    })
-    .SetDataTypeInferFn([](user_op::InferContext* ctx) -> Maybe<void> {
-      const user_op::TensorDesc* softmax_y_desc = ctx->TensorDesc4ArgNameAndIndex("softmax_y", 0);
-      const user_op::TensorDesc* dy_desc = ctx->TensorDesc4ArgNameAndIndex("dy", 0);
-      user_op::TensorDesc* dx_desc = ctx->OutputTensorDesc("dx", 0);
-      CHECK(dy_desc->data_type() == softmax_y_desc->data_type());
-      *dx_desc->mut_data_type() = dy_desc->data_type();
->>>>>>> 52ecdb98
       return Maybe<void>::Ok();
     })
     .SetGetSbpFn([](user_op::SbpContext* ctx) -> Maybe<void> {
