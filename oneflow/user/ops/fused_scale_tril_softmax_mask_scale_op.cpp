/*
Copyright 2020 The OneFlow Authors. All rights reserved.

Licensed under the Apache License, Version 2.0 (the "License");
you may not use this file except in compliance with the License.
You may obtain a copy of the License at

    http://www.apache.org/licenses/LICENSE-2.0

Unless required by applicable law or agreed to in writing, software
distributed under the License is distributed on an "AS IS" BASIS,
WITHOUT WARRANTIES OR CONDITIONS OF ANY KIND, either express or implied.
See the License for the specific language governing permissions and
limitations under the License.
*/
#include "oneflow/core/framework/framework.h"
#include "oneflow/core/framework/op_generated.h"

namespace oneflow {
/*static*/ auto FusedTrilScaleSoftmaxMaskScaleOp::InferLogicalTensorDesc(user_op::InferContext* ctx)
    -> Maybe<void> {
  const user_op::TensorDesc& x_desc = ctx->InputTensorDesc("x", 0);
<<<<<<< HEAD
  *ctx->OutputShape("y", 0) = x_desc.shape();
  *ctx->MutOutputIsDynamic("y", 0) = x_desc.is_dynamic();
  *ctx->OutputShape("softmax_y", 0) = x_desc.shape();
  *ctx->MutOutputIsDynamic("softmax_y", 0) = x_desc.is_dynamic();
=======
  *ctx->MutOutputShape("y", 0) = x_desc.shape();
  *ctx->OutputIsDynamic("y", 0) = x_desc.is_dynamic();
  *ctx->MutOutputShape("softmax_y", 0) = x_desc.shape();
  *ctx->OutputIsDynamic("softmax_y", 0) = x_desc.is_dynamic();
>>>>>>> d4ac72fc
  return Maybe<void>::Ok();
}
/*static*/ auto FusedTrilScaleSoftmaxMaskScaleOp::InferPhysicalTensorDesc(
    user_op::InferContext* ctx) -> Maybe<void> {
  return FusedTrilScaleSoftmaxMaskScaleOp::InferLogicalTensorDesc(ctx);
}
/*static*/ auto FusedTrilScaleSoftmaxMaskScaleOp::InferDataType(user_op::InferContext* ctx)
    -> Maybe<void> {
  const user_op::TensorDesc& x_desc = ctx->InputTensorDesc("x", 0);
  *ctx->MutOutputDType("y", 0) = x_desc.data_type();
  *ctx->MutOutputDType("softmax_y", 0) = x_desc.data_type();
  return Maybe<void>::Ok();
}
/*static*/ auto FusedTrilScaleSoftmaxMaskScaleOp::ModifyInputArg(
    const user_op::GetInputArgModifier& GetInputArgModifierFn, const user_op::UserOpConfWrapper&)
    -> Maybe<void> {
  user_op::InputArgModifier* mask_modifier = GetInputArgModifierFn("mask", 0);
  CHECK_OR_RETURN(mask_modifier != nullptr);
  mask_modifier->set_requires_grad(false);
  return Maybe<void>::Ok();
}
/*static*/ auto FusedTrilScaleSoftmaxMaskScaleOp::GetSbp(user_op::SbpContext* ctx) -> Maybe<void> {
  const user_op::TensorDesc& x_tensor = ctx->LogicalTensorDesc4InputArgNameAndIndex("x", 0);
  CHECK_GE_OR_RETURN(x_tensor.shape().NumAxes(), 2);
  FOR_RANGE(int64_t, axis, 0, x_tensor.shape().NumAxes() - 2) {
    ctx->NewBuilder()
        .Split(user_op::OpArg("x", 0), axis)
        .Split(user_op::OpArg("mask", 0), axis)
        .Split(user_op::OpArg("y", 0), axis)
        .Split(user_op::OpArg("softmax_y", 0), axis)
        .Build();
  }
  return Maybe<void>::Ok();
}

/*static*/ auto FusedTrilScaleSoftmaxMaskScaleGradOp::InferLogicalTensorDesc(
    user_op::InferContext* ctx) -> Maybe<void> {
  const user_op::TensorDesc& softmax_y_desc = ctx->InputTensorDesc("softmax_y", 0);
  const user_op::TensorDesc& dy_desc = ctx->InputTensorDesc("dy", 0);
  user_op::TensorDesc* dx_desc = ctx->OutputTensorDesc("dx", 0);
  CHECK_OR_RETURN(dy_desc.shape() == softmax_y_desc.shape());
  *dx_desc->mut_shape() = dy_desc.shape();
  *dx_desc->mut_is_dynamic() = dy_desc.is_dynamic();
  return Maybe<void>::Ok();
}
/*static*/ auto FusedTrilScaleSoftmaxMaskScaleGradOp::InferPhysicalTensorDesc(
    user_op::InferContext* ctx) -> Maybe<void> {
  return FusedTrilScaleSoftmaxMaskScaleGradOp::InferLogicalTensorDesc(ctx);
}
/*static*/ auto FusedTrilScaleSoftmaxMaskScaleGradOp::InferDataType(user_op::InferContext* ctx)
    -> Maybe<void> {
  const user_op::TensorDesc& softmax_y_desc = ctx->InputTensorDesc("softmax_y", 0);
  const user_op::TensorDesc& dy_desc = ctx->InputTensorDesc("dy", 0);
  user_op::TensorDesc* dx_desc = ctx->OutputTensorDesc("dx", 0);
  CHECK_OR_RETURN(dy_desc.data_type() == softmax_y_desc.data_type());
  *dx_desc->mut_data_type() = dy_desc.data_type();
  return Maybe<void>::Ok();
}
/*static*/ auto FusedTrilScaleSoftmaxMaskScaleGradOp::GetSbp(user_op::SbpContext* ctx)
    -> Maybe<void> {
  const user_op::TensorDesc& dy_tensor = ctx->LogicalTensorDesc4InputArgNameAndIndex("dy", 0);
  CHECK_GE_OR_RETURN(dy_tensor.shape().NumAxes(), 2);
  FOR_RANGE(int64_t, axis, 0, dy_tensor.shape().NumAxes() - 2) {
    ctx->NewBuilder()
        .Split(user_op::OpArg("softmax_y", 0), axis)
        .Split(user_op::OpArg("dy", 0), axis)
        .Split(user_op::OpArg("mask", 0), axis)
        .Split(user_op::OpArg("dx", 0), axis)
        .Build();
  }
  return Maybe<void>::Ok();
}

REGISTER_USER_OP_GRAD("fused_tril_scale_softmax_mask_scale")
    .SetGenBackwardOpConfFn([](const user_op::UserOpWrapper& op,
                               user_op::AddOpFn AddOp) -> Maybe<void> {
      if (op.NeedGenGradTensor4OpInput("x", 0)) {
        user_op::UserOpConfWrapperBuilder builder(op.op_name() + "_grad");
        user_op::UserOpConfWrapper grad_op =
            builder.Op("fused_tril_scale_softmax_mask_scale_grad")
                .Input("softmax_y", op.output("softmax_y", 0))
                .Input("mask", op.input("mask", 0))
                .Input("dy", op.GetGradTensorWithOpOutput("y", 0))
                .Output("dx")
                .Attr("diagonal", op.attr<int64_t>("diagonal"))
                .Attr("tril_scale_value", op.attr<float>("tril_scale_value"))
                .Attr("mask_scale_value", op.attr<float>("mask_scale_value"))
                .Build();
        op.BindGradTensorWithOpInput(grad_op.output("dx", 0), "x", 0);
        AddOp(grad_op);
      }
      return Maybe<void>::Ok();
    });

}  // namespace oneflow<|MERGE_RESOLUTION|>--- conflicted
+++ resolved
@@ -20,17 +20,10 @@
 /*static*/ auto FusedTrilScaleSoftmaxMaskScaleOp::InferLogicalTensorDesc(user_op::InferContext* ctx)
     -> Maybe<void> {
   const user_op::TensorDesc& x_desc = ctx->InputTensorDesc("x", 0);
-<<<<<<< HEAD
-  *ctx->OutputShape("y", 0) = x_desc.shape();
+  *ctx->MutOutputShape("y", 0) = x_desc.shape();
   *ctx->MutOutputIsDynamic("y", 0) = x_desc.is_dynamic();
-  *ctx->OutputShape("softmax_y", 0) = x_desc.shape();
+  *ctx->MutOutputShape("softmax_y", 0) = x_desc.shape();
   *ctx->MutOutputIsDynamic("softmax_y", 0) = x_desc.is_dynamic();
-=======
-  *ctx->MutOutputShape("y", 0) = x_desc.shape();
-  *ctx->OutputIsDynamic("y", 0) = x_desc.is_dynamic();
-  *ctx->MutOutputShape("softmax_y", 0) = x_desc.shape();
-  *ctx->OutputIsDynamic("softmax_y", 0) = x_desc.is_dynamic();
->>>>>>> d4ac72fc
   return Maybe<void>::Ok();
 }
 /*static*/ auto FusedTrilScaleSoftmaxMaskScaleOp::InferPhysicalTensorDesc(
