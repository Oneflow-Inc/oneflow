/*
Copyright 2020 The OneFlow Authors. All rights reserved.

Licensed under the Apache License, Version 2.0 (the "License");
you may not use this file except in compliance with the License.
You may obtain a copy of the License at

    http://www.apache.org/licenses/LICENSE-2.0

Unless required by applicable law or agreed to in writing, software
distributed under the License is distributed on an "AS IS" BASIS,
WITHOUT WARRANTIES OR CONDITIONS OF ANY KIND, either express or implied.
See the License for the specific language governing permissions and
limitations under the License.
*/
#include "oneflow/core/framework/framework.h"

namespace oneflow {

namespace {

REGISTER_USER_OP("fused_tril_scale_softmax_mask_scale")
    .Input("x")
    .Input("mask")
    .Output("y")
    .Output("softmax_y")
    .Attr<int64_t>("diagonal")
    .Attr<float>("tril_fill_value", 0)
    .Attr<float>("tril_scale_value", 1.0)
    .Attr<float>("mask_scale_value", 1.0)
    .SetTensorDescInferFn([](user_op::InferContext* ctx) -> Maybe<void> {
      const user_op::TensorDesc& x_desc = ctx->InputTensorDesc("x", 0);
      *ctx->OutputShape("y", 0) = x_desc.shape();
      *ctx->OutputIsDynamic("y", 0) = x_desc.is_dynamic();
      *ctx->OutputShape("softmax_y", 0) = x_desc.shape();
      *ctx->OutputIsDynamic("softmax_y", 0) = x_desc.is_dynamic();
      return Maybe<void>::Ok();
    })
    .SetDataTypeInferFn([](user_op::InferContext* ctx) -> Maybe<void> {
      const user_op::TensorDesc& x_desc = ctx->InputTensorDesc("x", 0);
      *ctx->OutputDType("y", 0) = x_desc.data_type();
      *ctx->OutputDType("softmax_y", 0) = x_desc.data_type();
      return Maybe<void>::Ok();
    })
    .SetInputArgModifyFn([](user_op::GetInputArgModifier GetInputArgModifierFn,
                            const user_op::UserOpConfWrapper&) -> Maybe<void> {
      user_op::InputArgModifier* mask_modifier = GetInputArgModifierFn("mask", 0);
      CHECK_OR_RETURN(mask_modifier != nullptr);
      mask_modifier->set_requires_grad(false);
      return Maybe<void>::Ok();
    })
    .SetGetSbpFn([](user_op::SbpContext* ctx) -> Maybe<void> {
      const user_op::TensorDesc& x_tensor = ctx->LogicalTensorDesc4InputArgNameAndIndex("x", 0);
      CHECK_GE_OR_RETURN(x_tensor.shape().NumAxes(), 2);
      FOR_RANGE(int64_t, axis, 0, x_tensor.shape().NumAxes() - 2) {
        ctx->NewBuilder()
            .Split(user_op::OpArg("x", 0), axis)
            .Split(user_op::OpArg("mask", 0), axis)
            .Split(user_op::OpArg("y", 0), axis)
            .Split(user_op::OpArg("softmax_y", 0), axis)
            .Build();
      }
      return Maybe<void>::Ok();
    });

REGISTER_USER_OP("fused_tril_scale_softmax_mask_scale_grad")
    .Input("softmax_y")
    .Input("dy")
    .Input("mask")
    .Output("dx")
    .Attr<int64_t>("diagonal")
    .Attr<float>("tril_scale_value")
    .Attr<float>("mask_scale_value")
    .SetTensorDescInferFn([](user_op::InferContext* ctx) -> Maybe<void> {
      const user_op::TensorDesc& softmax_y_desc = ctx->InputTensorDesc("softmax_y", 0);
      const user_op::TensorDesc& dy_desc = ctx->InputTensorDesc("dy", 0);
      user_op::TensorDesc* dx_desc = ctx->OutputTensorDesc("dx", 0);
<<<<<<< HEAD
      CHECK_OR_RETURN(dy_desc->shape() == softmax_y_desc->shape());
      *dx_desc->mut_shape() = dy_desc->shape();
      *dx_desc->mut_is_dynamic() = dy_desc->is_dynamic();
=======
      CHECK(dy_desc.shape() == softmax_y_desc.shape());
      *dx_desc->mut_shape() = dy_desc.shape();
      *dx_desc->mut_is_dynamic() = dy_desc.is_dynamic();
>>>>>>> bd2d3dc2
      return Maybe<void>::Ok();
    })
    .SetDataTypeInferFn([](user_op::InferContext* ctx) -> Maybe<void> {
      const user_op::TensorDesc& softmax_y_desc = ctx->InputTensorDesc("softmax_y", 0);
      const user_op::TensorDesc& dy_desc = ctx->InputTensorDesc("dy", 0);
      user_op::TensorDesc* dx_desc = ctx->OutputTensorDesc("dx", 0);
<<<<<<< HEAD
      CHECK_OR_RETURN(dy_desc->data_type() == softmax_y_desc->data_type());
      *dx_desc->mut_data_type() = dy_desc->data_type();
=======
      CHECK(dy_desc.data_type() == softmax_y_desc.data_type());
      *dx_desc->mut_data_type() = dy_desc.data_type();
>>>>>>> bd2d3dc2
      return Maybe<void>::Ok();
    })
    .SetGetSbpFn([](user_op::SbpContext* ctx) -> Maybe<void> {
      const user_op::TensorDesc& dy_tensor = ctx->LogicalTensorDesc4InputArgNameAndIndex("dy", 0);
      CHECK_GE_OR_RETURN(dy_tensor.shape().NumAxes(), 2);
      FOR_RANGE(int64_t, axis, 0, dy_tensor.shape().NumAxes() - 2) {
        ctx->NewBuilder()
            .Split(user_op::OpArg("softmax_y", 0), axis)
            .Split(user_op::OpArg("dy", 0), axis)
            .Split(user_op::OpArg("mask", 0), axis)
            .Split(user_op::OpArg("dx", 0), axis)
            .Build();
      }
      return Maybe<void>::Ok();
    });

REGISTER_USER_OP_GRAD("fused_tril_scale_softmax_mask_scale")
    .SetGenBackwardOpConfFn([](const user_op::UserOpWrapper& op,
                               user_op::AddOpFn AddOp) -> Maybe<void> {
      if (op.NeedGenGradTensor4OpInput("x", 0)) {
        user_op::UserOpConfWrapperBuilder builder(op.op_name() + "_grad");
        user_op::UserOpConfWrapper grad_op =
            builder.Op("fused_tril_scale_softmax_mask_scale_grad")
                .Input("softmax_y", op.output("softmax_y", 0))
                .Input("mask", op.input("mask", 0))
                .Input("dy", op.GetGradTensorWithOpOutput("y", 0))
                .Output("dx")
                .Attr("diagonal", op.attr<int64_t>("diagonal"))
                .Attr("tril_scale_value", op.attr<float>("tril_scale_value"))
                .Attr("mask_scale_value", op.attr<float>("mask_scale_value"))
                .Build();
        op.BindGradTensorWithOpInput(grad_op.output("dx", 0), "x", 0);
        AddOp(grad_op);
      }
      return Maybe<void>::Ok();
    });

}  // namespace

}  // namespace oneflow<|MERGE_RESOLUTION|>--- conflicted
+++ resolved
@@ -75,28 +75,17 @@
       const user_op::TensorDesc& softmax_y_desc = ctx->InputTensorDesc("softmax_y", 0);
       const user_op::TensorDesc& dy_desc = ctx->InputTensorDesc("dy", 0);
       user_op::TensorDesc* dx_desc = ctx->OutputTensorDesc("dx", 0);
-<<<<<<< HEAD
-      CHECK_OR_RETURN(dy_desc->shape() == softmax_y_desc->shape());
-      *dx_desc->mut_shape() = dy_desc->shape();
-      *dx_desc->mut_is_dynamic() = dy_desc->is_dynamic();
-=======
-      CHECK(dy_desc.shape() == softmax_y_desc.shape());
+      CHECK_OR_RETURN(dy_desc.shape() == softmax_y_desc.shape());
       *dx_desc->mut_shape() = dy_desc.shape();
       *dx_desc->mut_is_dynamic() = dy_desc.is_dynamic();
->>>>>>> bd2d3dc2
       return Maybe<void>::Ok();
     })
     .SetDataTypeInferFn([](user_op::InferContext* ctx) -> Maybe<void> {
       const user_op::TensorDesc& softmax_y_desc = ctx->InputTensorDesc("softmax_y", 0);
       const user_op::TensorDesc& dy_desc = ctx->InputTensorDesc("dy", 0);
       user_op::TensorDesc* dx_desc = ctx->OutputTensorDesc("dx", 0);
-<<<<<<< HEAD
-      CHECK_OR_RETURN(dy_desc->data_type() == softmax_y_desc->data_type());
-      *dx_desc->mut_data_type() = dy_desc->data_type();
-=======
-      CHECK(dy_desc.data_type() == softmax_y_desc.data_type());
+      CHECK_OR_RETURN(dy_desc.data_type() == softmax_y_desc.data_type());
       *dx_desc->mut_data_type() = dy_desc.data_type();
->>>>>>> bd2d3dc2
       return Maybe<void>::Ok();
     })
     .SetGetSbpFn([](user_op::SbpContext* ctx) -> Maybe<void> {
