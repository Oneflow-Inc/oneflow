/*
Copyright 2020 The OneFlow Authors. All rights reserved.

Licensed under the Apache License, Version 2.0 (the "License");
you may not use this file except in compliance with the License.
You may obtain a copy of the License at

    http://www.apache.org/licenses/LICENSE-2.0

Unless required by applicable law or agreed to in writing, software
distributed under the License is distributed on an "AS IS" BASIS,
WITHOUT WARRANTIES OR CONDITIONS OF ANY KIND, either express or implied.
See the License for the specific language governing permissions and
limitations under the License.
*/
#include "oneflow/core/framework/framework.h"

namespace oneflow {

REGISTER_USER_OP("argmax")
    .Input("in")
    .Output("out")
    .SetTensorDescInferFn([](user_op::InferContext* ctx) -> Maybe<void> {
      auto dim_vec = ctx->InputShape("in", 0).dim_vec();
      dim_vec.pop_back();
<<<<<<< HEAD
      *ctx->OutputShape("out", 0) =
          dim_vec.empty() ? Shape({1}) : Shape(std::move(dim_vec));
=======
      *ctx->OutputShape("out", 0) = dim_vec.empty() ? Shape({1}) : Shape(std::move(dim_vec));
>>>>>>> d7b2570a
      return Maybe<void>::Ok();
    })
    .SetGetSbpFn([](user_op::SbpContext* ctx) -> Maybe<void> {
      const user_op::TensorDesc& in_tensor = ctx->LogicalTensorDesc4InputArgNameAndIndex("in", 0);
      FOR_RANGE(int64_t, i, 0, in_tensor.shape().NumAxes() - 1) {
        ctx->NewBuilder().Split(ctx->inputs(), i).Split(ctx->outputs(), i).Build();
      }
      return Maybe<void>::Ok();
    })
    .SetDataTypeInferFn([](user_op::InferContext* ctx) -> Maybe<void> {
      *ctx->Dtype4ArgNameAndIndex("out", 0) = DataType::kInt32;
      return Maybe<void>::Ok();
    });

}  // namespace oneflow<|MERGE_RESOLUTION|>--- conflicted
+++ resolved
@@ -23,12 +23,7 @@
     .SetTensorDescInferFn([](user_op::InferContext* ctx) -> Maybe<void> {
       auto dim_vec = ctx->InputShape("in", 0).dim_vec();
       dim_vec.pop_back();
-<<<<<<< HEAD
-      *ctx->OutputShape("out", 0) =
-          dim_vec.empty() ? Shape({1}) : Shape(std::move(dim_vec));
-=======
       *ctx->OutputShape("out", 0) = dim_vec.empty() ? Shape({1}) : Shape(std::move(dim_vec));
->>>>>>> d7b2570a
       return Maybe<void>::Ok();
     })
     .SetGetSbpFn([](user_op::SbpContext* ctx) -> Maybe<void> {
