/*
Copyright 2020 The OneFlow Authors. All rights reserved.

Licensed under the Apache License, Version 2.0 (the "License");
you may not use this file except in compliance with the License.
You may obtain a copy of the License at

    http://www.apache.org/licenses/LICENSE-2.0

Unless required by applicable law or agreed to in writing, software
distributed under the License is distributed on an "AS IS" BASIS,
WITHOUT WARRANTIES OR CONDITIONS OF ANY KIND, either express or implied.
See the License for the specific language governing permissions and
limitations under the License.
*/
#include "oneflow/core/framework/framework.h"

namespace oneflow {

REGISTER_NO_GRAD_CPU_ONLY_USER_OP("COCOReader")
    .Output("image")
    .Output("image_id")
    .Output("image_size")
    .Output("gt_bbox")
    .Output("gt_label")
    .Output("gt_segm")
    .Output("gt_segm_index")
    .Attr<int64_t>("session_id")
    .Attr<std::string>("annotation_file")
    .Attr<std::string>("image_dir")
    .Attr<int64_t>("batch_size")
    .Attr<bool>("shuffle_after_epoch", true)
    .Attr<int64_t>("random_seed", -1)
    .Attr<bool>("group_by_ratio", true)
    .Attr<bool>("remove_images_without_annotations", true)
    .Attr<bool>("stride_partition", false)
    .Attr<std::vector<std::string>>("nd_sbp")
    .SetPhysicalTensorDescInferFn([](user_op::InferContext* ctx) -> Maybe<void> {
      const cfg::SbpParallel& sbp = ctx->SbpParallel4ArgNameAndIndex("image", 0);
      CHECK_OR_RETURN(sbp == ctx->SbpParallel4ArgNameAndIndex("image_id", 0));
      CHECK_OR_RETURN(sbp == ctx->SbpParallel4ArgNameAndIndex("image_size", 0));
      CHECK_OR_RETURN(sbp == ctx->SbpParallel4ArgNameAndIndex("gt_bbox", 0));
      CHECK_OR_RETURN(sbp == ctx->SbpParallel4ArgNameAndIndex("gt_label", 0));
      CHECK_OR_RETURN(sbp == ctx->SbpParallel4ArgNameAndIndex("gt_segm", 0));
      CHECK_OR_RETURN(sbp == ctx->SbpParallel4ArgNameAndIndex("gt_segm_index", 0));

      int64_t batch_size = ctx->Attr<int64_t>("batch_size");
      int64_t parallel_num = ctx->parallel_ctx().parallel_num();
      int64_t device_batch_size = batch_size;
      if (sbp.has_split_parallel() && parallel_num > 1) {
        CHECK_EQ_OR_RETURN(device_batch_size % parallel_num, 0);
        device_batch_size /= parallel_num;
      }

      user_op::TensorDesc* image_desc = ctx->OutputTensorDesc("image", 0);
      *image_desc->mut_shape() = Shape({device_batch_size});
      user_op::TensorDesc* image_id_desc = ctx->OutputTensorDesc("image_id", 0);
      *image_id_desc->mut_shape() = Shape({device_batch_size});
      user_op::TensorDesc* image_size_desc = ctx->OutputTensorDesc("image_size", 0);
      *image_size_desc->mut_shape() = Shape({device_batch_size, 2});
      user_op::TensorDesc* bbox_desc = ctx->OutputTensorDesc("gt_bbox", 0);
      *bbox_desc->mut_shape() = Shape({device_batch_size});
      user_op::TensorDesc* label_desc = ctx->OutputTensorDesc("gt_label", 0);
      *label_desc->mut_shape() = Shape({device_batch_size});
      user_op::TensorDesc* segm_desc = ctx->OutputTensorDesc("gt_segm", 0);
      *segm_desc->mut_shape() = Shape({device_batch_size});
      user_op::TensorDesc* segm_index_desc = ctx->OutputTensorDesc("gt_segm_index", 0);
      *segm_index_desc->mut_shape() = Shape({device_batch_size});
      return Maybe<void>::Ok();
    })
    .SetLogicalTensorDescInferFn([](user_op::InferContext* ctx) -> Maybe<void> {
      int64_t batch_size = ctx->Attr<int64_t>("batch_size");
      user_op::TensorDesc* image_desc = ctx->OutputTensorDesc("image", 0);
      *image_desc->mut_shape() = Shape({batch_size});
      user_op::TensorDesc* image_id_desc = ctx->OutputTensorDesc("image_id", 0);
      *image_id_desc->mut_shape() = Shape({batch_size});
      user_op::TensorDesc* image_size_desc = ctx->OutputTensorDesc("image_size", 0);
      *image_size_desc->mut_shape() = Shape({batch_size, 2});
      user_op::TensorDesc* bbox_desc = ctx->OutputTensorDesc("gt_bbox", 0);
      *bbox_desc->mut_shape() = Shape({batch_size});
      user_op::TensorDesc* label_desc = ctx->OutputTensorDesc("gt_label", 0);
      *label_desc->mut_shape() = Shape({batch_size});
      user_op::TensorDesc* segm_desc = ctx->OutputTensorDesc("gt_segm", 0);
      *segm_desc->mut_shape() = Shape({batch_size});
      user_op::TensorDesc* segm_index_desc = ctx->OutputTensorDesc("gt_segm_index", 0);
      *segm_index_desc->mut_shape() = Shape({batch_size});
      return Maybe<void>::Ok();
    })
    .SetDataTypeInferFn([](user_op::InferContext* ctx) -> Maybe<void> {
      user_op::TensorDesc* image_desc = ctx->OutputTensorDesc("image", 0);
      *image_desc->mut_data_type() = DataType::kTensorBuffer;
      user_op::TensorDesc* image_id_desc = ctx->OutputTensorDesc("image_id", 0);
      *image_id_desc->mut_data_type() = DataType::kInt64;
      user_op::TensorDesc* image_size_desc = ctx->OutputTensorDesc("image_size", 0);
      *image_size_desc->mut_data_type() = DataType::kInt32;
      user_op::TensorDesc* bbox_desc = ctx->OutputTensorDesc("gt_bbox", 0);
      *bbox_desc->mut_data_type() = DataType::kTensorBuffer;
      user_op::TensorDesc* label_desc = ctx->OutputTensorDesc("gt_label", 0);
      *label_desc->mut_data_type() = DataType::kTensorBuffer;
      user_op::TensorDesc* segm_desc = ctx->OutputTensorDesc("gt_segm", 0);
      *segm_desc->mut_data_type() = DataType::kTensorBuffer;
      user_op::TensorDesc* segm_index_desc = ctx->OutputTensorDesc("gt_segm_index", 0);
      *segm_index_desc->mut_data_type() = DataType::kTensorBuffer;
      return Maybe<void>::Ok();
    })
    .SetGetSbpFn([](user_op::SbpContext* ctx) -> Maybe<void> {
      ctx->NewBuilder().Split(ctx->outputs(), 0).Build();
      return Maybe<void>::Ok();
    })
<<<<<<< HEAD
    .SetNdSbpInferFn(
        [](user_op::InferNdSbpFnContext* ctx) -> Maybe<void> {
          const auto& dist_conf = ctx->user_op_conf().attr<std::vector<std::string>>("nd_sbp");
          const Shape& hierarchy = ctx->parallel_hierarchy();

          // the inputs may be produced by tick and others, whose sbp should be broadcast parallel
          // dist
          for (const auto& arg_pair : ctx->inputs()) {
            cfg::NdSbp* input_dist =
                ctx->NdSbp4ArgNameAndIndex(arg_pair.first, arg_pair.second);
            FOR_RANGE(int, i, 0, hierarchy.NumAxes()) {
              input_dist->add_sbp_parallel()->mutable_broadcast_parallel();
            }
          }

          for (const auto& arg_pair : ctx->outputs()) {
            cfg::NdSbp* output_dist =
                ctx->NdSbp4ArgNameAndIndex(arg_pair.first, arg_pair.second);
            if (dist_conf.size() == 0) {
              // the default parallel dist of outputs of dataset op should be split(0)
              FOR_RANGE(int, i, 0, hierarchy.NumAxes()) {
                output_dist->add_sbp_parallel()->mutable_split_parallel()->set_axis(0);
              }
            } else {
              CHECK_EQ_OR_RETURN(dist_conf.size(), hierarchy.NumAxes());
              for (const std::string& sbp_str : dist_conf) {
                cfg::SbpParallel sbp_parallel;
                CHECK_OR_RETURN(ParseSbpParallelFromString(sbp_str, &sbp_parallel));
                CHECK_OR_RETURN(
                    (sbp_parallel.has_split_parallel() && sbp_parallel.split_parallel().axis() == 0)
                    || sbp_parallel.has_broadcast_parallel());
                *output_dist->add_sbp_parallel() = sbp_parallel;
              }
            }
          }
          return Maybe<void>::Ok();
=======
    .SetParallelDistributionInferFn(
        [](user_op::InferParallelDistributionFnContext* ctx) -> Maybe<void> {
          cfg::SbpParallel default_sbp;
          default_sbp.mutable_split_parallel()->set_axis(0);
          return user_op::InferNdSbp4SrcOp(ctx, default_sbp);
>>>>>>> 713d30e8
        })
    .SetOutputArgModifyFn([](user_op::GetOutputArgModifier GetOutputArgModifierFn,
                             const user_op::UserOpConfWrapper& conf) -> Maybe<void> {
      user_op::OutputArgModifier* image_modifier = GetOutputArgModifierFn("image", 0);
      CHECK_OR_RETURN(image_modifier != nullptr);
      image_modifier->set_header_infered_before_compute(false);

      user_op::OutputArgModifier* image_id_modifier = GetOutputArgModifierFn("image_id", 0);
      CHECK_OR_RETURN(image_id_modifier != nullptr);
      image_id_modifier->set_header_infered_before_compute(false);

      user_op::OutputArgModifier* image_size_modifier = GetOutputArgModifierFn("image_size", 0);
      CHECK_OR_RETURN(image_size_modifier != nullptr);
      image_size_modifier->set_header_infered_before_compute(false);

      user_op::OutputArgModifier* gt_bbox_modifier = GetOutputArgModifierFn("gt_bbox", 0);
      CHECK_OR_RETURN(gt_bbox_modifier != nullptr);
      gt_bbox_modifier->set_header_infered_before_compute(false);

      user_op::OutputArgModifier* gt_label_modifier = GetOutputArgModifierFn("gt_label", 0);
      CHECK_OR_RETURN(gt_label_modifier != nullptr);
      gt_label_modifier->set_header_infered_before_compute(false);

      user_op::OutputArgModifier* gt_segm_modifier = GetOutputArgModifierFn("gt_segm", 0);
      CHECK_OR_RETURN(gt_segm_modifier != nullptr);
      gt_segm_modifier->set_header_infered_before_compute(false);

      user_op::OutputArgModifier* gt_segm_index_modifier =
          GetOutputArgModifierFn("gt_segm_index", 0);
      CHECK_OR_RETURN(gt_segm_index_modifier != nullptr);
      gt_segm_index_modifier->set_header_infered_before_compute(false);
      return Maybe<void>::Ok();
    });

}  // namespace oneflow<|MERGE_RESOLUTION|>--- conflicted
+++ resolved
@@ -107,50 +107,11 @@
       ctx->NewBuilder().Split(ctx->outputs(), 0).Build();
       return Maybe<void>::Ok();
     })
-<<<<<<< HEAD
-    .SetNdSbpInferFn(
-        [](user_op::InferNdSbpFnContext* ctx) -> Maybe<void> {
-          const auto& dist_conf = ctx->user_op_conf().attr<std::vector<std::string>>("nd_sbp");
-          const Shape& hierarchy = ctx->parallel_hierarchy();
-
-          // the inputs may be produced by tick and others, whose sbp should be broadcast parallel
-          // dist
-          for (const auto& arg_pair : ctx->inputs()) {
-            cfg::NdSbp* input_dist =
-                ctx->NdSbp4ArgNameAndIndex(arg_pair.first, arg_pair.second);
-            FOR_RANGE(int, i, 0, hierarchy.NumAxes()) {
-              input_dist->add_sbp_parallel()->mutable_broadcast_parallel();
-            }
-          }
-
-          for (const auto& arg_pair : ctx->outputs()) {
-            cfg::NdSbp* output_dist =
-                ctx->NdSbp4ArgNameAndIndex(arg_pair.first, arg_pair.second);
-            if (dist_conf.size() == 0) {
-              // the default parallel dist of outputs of dataset op should be split(0)
-              FOR_RANGE(int, i, 0, hierarchy.NumAxes()) {
-                output_dist->add_sbp_parallel()->mutable_split_parallel()->set_axis(0);
-              }
-            } else {
-              CHECK_EQ_OR_RETURN(dist_conf.size(), hierarchy.NumAxes());
-              for (const std::string& sbp_str : dist_conf) {
-                cfg::SbpParallel sbp_parallel;
-                CHECK_OR_RETURN(ParseSbpParallelFromString(sbp_str, &sbp_parallel));
-                CHECK_OR_RETURN(
-                    (sbp_parallel.has_split_parallel() && sbp_parallel.split_parallel().axis() == 0)
-                    || sbp_parallel.has_broadcast_parallel());
-                *output_dist->add_sbp_parallel() = sbp_parallel;
-              }
-            }
-          }
-          return Maybe<void>::Ok();
-=======
     .SetParallelDistributionInferFn(
         [](user_op::InferParallelDistributionFnContext* ctx) -> Maybe<void> {
           cfg::SbpParallel default_sbp;
           default_sbp.mutable_split_parallel()->set_axis(0);
           return user_op::InferNdSbp4SrcOp(ctx, default_sbp);
->>>>>>> 713d30e8
         })
     .SetOutputArgModifyFn([](user_op::GetOutputArgModifier GetOutputArgModifierFn,
                              const user_op::UserOpConfWrapper& conf) -> Maybe<void> {
