--- conflicted
+++ resolved
@@ -107,16 +107,12 @@
       ctx->NewBuilder().Split(ctx->outputs(), 0).Build();
       return Maybe<void>::Ok();
     })
-<<<<<<< HEAD
-    .SetParallelDistributionInferFn(&user_op::InferSourceOpParallelDistribution)
-=======
     .SetParallelDistributionInferFn(
         [](user_op::InferParallelDistributionFnContext* ctx) -> Maybe<void> {
           cfg::SbpParallel default_sbp;
           default_sbp.mutable_split_parallel()->set_axis(0);
           return user_op::InferNdSbp4SrcOp(ctx, default_sbp);
         })
->>>>>>> 1fa52b43
     .SetOutputArgModifyFn([](user_op::GetOutputArgModifier GetOutputArgModifierFn,
                              const user_op::UserOpConfWrapper& conf) -> Maybe<void> {
       user_op::OutputArgModifier* image_modifier = GetOutputArgModifierFn("image", 0);
