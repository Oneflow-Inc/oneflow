--- conflicted
+++ resolved
@@ -21,13 +21,8 @@
 
 /* static */ Maybe<void> HierarchicalParallelCastOp::InferLogicalTensorDesc(
     user_op::InferContext* ctx) {
-<<<<<<< HEAD
-  *ctx->OutputShape("out", 0) = ctx->InputShape("in", 0);
+  *ctx->MutOutputShape("out", 0) = ctx->InputShape("in", 0);
   *ctx->MutOutputIsDynamic("out", 0) = ctx->InputIsDynamic("in", 0);
-=======
-  *ctx->MutOutputShape("out", 0) = ctx->InputShape("in", 0);
-  *ctx->OutputIsDynamic("out", 0) = ctx->InputIsDynamic("in", 0);
->>>>>>> d4ac72fc
   return Maybe<void>::Ok();
 }
 
@@ -62,13 +57,8 @@
 
 /* static */ Maybe<void> HierarchicalParallelCastLikeOp::InferLogicalTensorDesc(
     user_op::InferContext* ctx) {
-<<<<<<< HEAD
-  *ctx->OutputShape("out", 0) = ctx->InputShape("in", 0);
+  *ctx->MutOutputShape("out", 0) = ctx->InputShape("in", 0);
   *ctx->MutOutputIsDynamic("out", 0) = ctx->InputIsDynamic("in", 0);
-=======
-  *ctx->MutOutputShape("out", 0) = ctx->InputShape("in", 0);
-  *ctx->OutputIsDynamic("out", 0) = ctx->InputIsDynamic("in", 0);
->>>>>>> d4ac72fc
   return Maybe<void>::Ok();
 }
 
