--- conflicted
+++ resolved
@@ -29,25 +29,6 @@
       *ctx->OutputIsDynamic("out", 0) = ctx->InputIsDynamic("in", 0);
       return Maybe<void>::Ok();
     })
-<<<<<<< HEAD
-    .SetParallelDistributionInferFn(
-        [](user_op::InferParallelDistributionFnContext* ctx) -> Maybe<void> {
-          cfg::ParallelDistribution* in_distribution =
-              ctx->ParallelDistribution4ArgNameAndIndex("in", 0);
-          cfg::ParallelDistribution* out_distribution =
-              ctx->ParallelDistribution4ArgNameAndIndex("out", 0);
-          const Shape& parallel_hierarchy = ctx->parallel_hierarchy();
-          const auto& conf = ctx->user_op_conf().attr<std::vector<std::string>>("nd_sbp");
-          CHECK_EQ_OR_RETURN(conf.size(), parallel_hierarchy.NumAxes());
-          for (const std::string& sbp_str : conf) {
-            cfg::SbpParallel sbp_parallel;
-            CHECK_OR_RETURN(ParseSbpParallelFromString(sbp_str, &sbp_parallel));
-            *in_distribution->add_sbp_parallel() = sbp_parallel;
-            *out_distribution->add_sbp_parallel() = sbp_parallel;
-          }
-          return Maybe<void>::Ok();
-        })
-=======
     .SetNdSbpInferFn([](user_op::InferNdSbpFnContext* ctx) -> Maybe<void> {
       cfg::NdSbp* in_distribution = ctx->NdSbp4ArgNameAndIndex("in", 0);
       cfg::NdSbp* out_distribution = ctx->NdSbp4ArgNameAndIndex("out", 0);
@@ -62,7 +43,6 @@
       }
       return Maybe<void>::Ok();
     })
->>>>>>> 924fb9f7
     .SetDataTypeInferFn([](user_op::InferContext* ctx) -> Maybe<void> {
       *ctx->OutputDType("out", 0) = ctx->InputDType("in", 0);
       return Maybe<void>::Ok();
