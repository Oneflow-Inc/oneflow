--- conflicted
+++ resolved
@@ -37,22 +37,13 @@
 }
 
 /* static */ Maybe<void> HierarchicalParallelCastOp::InferNdSbp(user_op::InferNdSbpFnContext* ctx) {
-<<<<<<< HEAD
-  cfg::NdSbp* in_distribution = ctx->NdSbp4ArgNameAndIndex("in", 0);
-  cfg::NdSbp* out_distribution = ctx->NdSbp4ArgNameAndIndex("out", 0);
-=======
   NdSbp* in_distribution = ctx->NdSbp4ArgNameAndIndex("in", 0);
   NdSbp* out_distribution = ctx->NdSbp4ArgNameAndIndex("out", 0);
->>>>>>> 55c4c608
   const Shape& parallel_hierarchy = ctx->parallel_hierarchy();
   const auto& conf = ctx->user_op_conf().attr<std::vector<std::string>>("nd_sbp");
   CHECK_EQ_OR_RETURN(conf.size(), parallel_hierarchy.NumAxes());
   for (const std::string& sbp_str : conf) {
-<<<<<<< HEAD
-    cfg::SbpParallel sbp_parallel;
-=======
     SbpParallel sbp_parallel;
->>>>>>> 55c4c608
     CHECK_OR_RETURN(ParseSbpParallelFromString(sbp_str, &sbp_parallel));
     *in_distribution->add_sbp_parallel() = sbp_parallel;
     *out_distribution->add_sbp_parallel() = sbp_parallel;
@@ -60,25 +51,6 @@
   return Maybe<void>::Ok();
 }
 
-<<<<<<< HEAD
-/* static */ Maybe<void> HierarchicalParallelCastOp::GetNdSbpSignatureList(
-    user_op::GetNdSbpSignatureListContext* ctx) {
-  const auto& conf = ctx->Attr<std::vector<std::string>>("nd_sbp");
-  cfg::NdSbpSignature nd_sbp_signature;
-  for (const std::string& sbp_str : conf) {
-    cfg::SbpParallel sbp_parallel;
-    CHECK_OR_RETURN(ParseSbpParallelFromString(sbp_str, &sbp_parallel));
-    *(*nd_sbp_signature.mutable_bn_in_op2nd_sbp())[GenRepeatedBn("in", 0)].add_sbp_parallel() =
-        sbp_parallel;
-    *(*nd_sbp_signature.mutable_bn_in_op2nd_sbp())[GenRepeatedBn("out", 0)].add_sbp_parallel() =
-        sbp_parallel;
-  }
-  ctx->AddNdSbpSignature(nd_sbp_signature);
-  return Maybe<void>::Ok();
-}
-
-=======
->>>>>>> 55c4c608
 /* static */ Maybe<void> HierarchicalParallelCastOp::InferDataType(user_op::InferContext* ctx) {
   *ctx->OutputDType("out", 0) = ctx->InputDType("in", 0);
   return Maybe<void>::Ok();
@@ -102,17 +74,10 @@
 
 /* static */ Maybe<void> HierarchicalParallelCastLikeOp::InferNdSbp(
     user_op::InferNdSbpFnContext* ctx) {
-<<<<<<< HEAD
-  cfg::NdSbp* in_distribution = ctx->NdSbp4ArgNameAndIndex("in", 0);
-  cfg::NdSbp* out_distribution = ctx->NdSbp4ArgNameAndIndex("out", 0);
-  cfg::NdSbp* like_distribution = ctx->NdSbp4ArgNameAndIndex("like", 0);
-  const cfg::NdSbp& hint_distribution = ctx->NdSbpHint4InputArgNameAndIndex("like", 0);
-=======
   NdSbp* in_distribution = ctx->NdSbp4ArgNameAndIndex("in", 0);
   NdSbp* out_distribution = ctx->NdSbp4ArgNameAndIndex("out", 0);
   NdSbp* like_distribution = ctx->NdSbp4ArgNameAndIndex("like", 0);
   const NdSbp& hint_distribution = ctx->NdSbpHint4InputArgNameAndIndex("like", 0);
->>>>>>> 55c4c608
   *in_distribution = hint_distribution;
   *out_distribution = hint_distribution;
   *like_distribution = hint_distribution;
