/*
Copyright 2020 The OneFlow Authors. All rights reserved.

Licensed under the Apache License, Version 2.0 (the "License");
you may not use this file except in compliance with the License.
You may obtain a copy of the License at

    http://www.apache.org/licenses/LICENSE-2.0

Unless required by applicable law or agreed to in writing, software
distributed under the License is distributed on an "AS IS" BASIS,
WITHOUT WARRANTIES OR CONDITIONS OF ANY KIND, either express or implied.
See the License for the specific language governing permissions and
limitations under the License.
*/
#include "oneflow/core/framework/framework.h"

namespace oneflow {

namespace {

Maybe<void> GetSbp(user_op::SbpContext* ctx) {
  ctx->NewBuilder().Split(ctx->inputs(), 0).Split(ctx->outputs(), 0).Build();
  return Maybe<void>::Ok();
}

}  // namespace

REGISTER_CPU_ONLY_USER_OP("image_flip")
    .Input("in")
    .Input("flip_code")
    .Output("out")
    .SetTensorDescInferFn([](user_op::InferContext* ctx) -> Maybe<void> {
      const user_op::TensorDesc& in_desc = ctx->InputTensorDesc("in", 0);
      CHECK_EQ_OR_RETURN(in_desc.shape().NumAxes(), 1);
      const int N = in_desc.shape().elem_cnt();

      const user_op::TensorDesc& flip_code_desc = ctx->InputTensorDesc("flip_code", 0);
      CHECK_EQ_OR_RETURN(flip_code_desc.shape().elem_cnt(), N);

      *ctx->OutputShape("out", 0) = ctx->InputShape("in", 0);
      *ctx->OutputIsDynamic4ArgNameAndIndex("out", 0) =
          ctx->InputIsDynamic4ArgNameAndIndex("in", 0);
      return Maybe<void>::Ok();
    })
    .SetGetSbpFn(GetSbp)
    .SetDataTypeInferFn([](user_op::InferContext* ctx) -> Maybe<void> {
<<<<<<< HEAD
      const user_op::TensorDesc& in_desc = ctx->InputTensorDesc("in", 0);
      CHECK_EQ_OR_RETURN(in_desc.data_type(), DataType::kTensorBuffer);
      const user_op::TensorDesc& flip_code_desc = ctx->InputTensorDesc("flip_code", 0);
      CHECK_EQ_OR_RETURN(flip_code_desc.data_type(), DataType::kInt8);
      *ctx->OutputDType("out", 0) = *ctx->Dtype4ArgNameAndIndex("in", 0);
=======
      const user_op::TensorDesc* in_desc = ctx->TensorDesc4ArgNameAndIndex("in", 0);
      CHECK_EQ_OR_RETURN(in_desc->data_type(), DataType::kTensorBuffer);
      const user_op::TensorDesc* flip_code_desc = ctx->TensorDesc4ArgNameAndIndex("flip_code", 0);
      CHECK_EQ_OR_RETURN(flip_code_desc->data_type(), DataType::kInt8);
      *ctx->OutputDType("out", 0) = ctx->InputDType("in", 0);
>>>>>>> b473aeff
      return Maybe<void>::Ok();
    });

REGISTER_CPU_ONLY_USER_OP("object_bbox_flip")
    .Input("bbox")
    .Input("image_size")
    .Input("flip_code")
    .Output("out")
    .SetTensorDescInferFn([](user_op::InferContext* ctx) -> Maybe<void> {
      const user_op::TensorDesc& bbox_desc = ctx->InputTensorDesc("bbox", 0);
      CHECK_EQ_OR_RETURN(bbox_desc.shape().NumAxes(), 1);
      const int N = bbox_desc.shape().elem_cnt();

      const user_op::TensorDesc& image_size_desc = ctx->InputTensorDesc("image_size", 0);
      CHECK_EQ_OR_RETURN(image_size_desc.shape().elem_cnt(), N * 2);

      const user_op::TensorDesc& flip_code_desc = ctx->InputTensorDesc("flip_code", 0);
      CHECK_EQ_OR_RETURN(flip_code_desc.shape().elem_cnt(), N);

      *ctx->OutputShape("out", 0) = ctx->InputShape("bbox", 0);
      *ctx->OutputIsDynamic4ArgNameAndIndex("out", 0) =
          ctx->InputIsDynamic4ArgNameAndIndex("bbox", 0);
      return Maybe<void>::Ok();
    })
    .SetGetSbpFn(GetSbp)
    .SetDataTypeInferFn([](user_op::InferContext* ctx) -> Maybe<void> {
<<<<<<< HEAD
      const user_op::TensorDesc& bbox_desc = ctx->InputTensorDesc("bbox", 0);
      CHECK_EQ_OR_RETURN(bbox_desc.data_type(), DataType::kTensorBuffer);
      const user_op::TensorDesc& image_size_desc = ctx->InputTensorDesc("image_size", 0);
      CHECK_EQ_OR_RETURN(image_size_desc.data_type(), DataType::kInt32);
      const user_op::TensorDesc& flip_code_desc = ctx->InputTensorDesc("flip_code", 0);
      CHECK_EQ_OR_RETURN(flip_code_desc.data_type(), DataType::kInt8);
      *ctx->OutputDType("out", 0) = *ctx->Dtype4ArgNameAndIndex("bbox", 0);
=======
      const user_op::TensorDesc* bbox_desc = ctx->TensorDesc4ArgNameAndIndex("bbox", 0);
      CHECK_EQ_OR_RETURN(bbox_desc->data_type(), DataType::kTensorBuffer);
      const user_op::TensorDesc* image_size_desc = ctx->TensorDesc4ArgNameAndIndex("image_size", 0);
      CHECK_EQ_OR_RETURN(image_size_desc->data_type(), DataType::kInt32);
      const user_op::TensorDesc* flip_code_desc = ctx->TensorDesc4ArgNameAndIndex("flip_code", 0);
      CHECK_EQ_OR_RETURN(flip_code_desc->data_type(), DataType::kInt8);
      *ctx->OutputDType("out", 0) = ctx->InputDType("bbox", 0);
>>>>>>> b473aeff
      return Maybe<void>::Ok();
    });

REGISTER_CPU_ONLY_USER_OP("object_bbox_scale")
    .Input("bbox")
    .Input("scale")
    .Output("out")
    .SetTensorDescInferFn([](user_op::InferContext* ctx) -> Maybe<void> {
      const user_op::TensorDesc& bbox_desc = ctx->InputTensorDesc("bbox", 0);
      CHECK_EQ_OR_RETURN(bbox_desc.shape().NumAxes(), 1);
      const int N = bbox_desc.shape().elem_cnt();

      const user_op::TensorDesc& scale_desc = ctx->InputTensorDesc("scale", 0);
      CHECK_EQ_OR_RETURN(scale_desc.shape().elem_cnt(), N * 2);

      *ctx->OutputShape("out", 0) = ctx->InputShape("bbox", 0);
      *ctx->OutputIsDynamic4ArgNameAndIndex("out", 0) =
          ctx->InputIsDynamic4ArgNameAndIndex("bbox", 0);
      return Maybe<void>::Ok();
    })
    .SetGetSbpFn(GetSbp)
    .SetDataTypeInferFn([](user_op::InferContext* ctx) -> Maybe<void> {
<<<<<<< HEAD
      const user_op::TensorDesc& bbox_desc = ctx->InputTensorDesc("bbox", 0);
      CHECK_EQ_OR_RETURN(bbox_desc.data_type(), DataType::kTensorBuffer);
      const user_op::TensorDesc& scale_desc = ctx->InputTensorDesc("scale", 0);
      CHECK_EQ_OR_RETURN(scale_desc.data_type(), DataType::kFloat);
      *ctx->OutputDType("out", 0) = *ctx->Dtype4ArgNameAndIndex("bbox", 0);
=======
      const user_op::TensorDesc* bbox_desc = ctx->TensorDesc4ArgNameAndIndex("bbox", 0);
      CHECK_EQ_OR_RETURN(bbox_desc->data_type(), DataType::kTensorBuffer);
      const user_op::TensorDesc* scale_desc = ctx->TensorDesc4ArgNameAndIndex("scale", 0);
      CHECK_EQ_OR_RETURN(scale_desc->data_type(), DataType::kFloat);
      *ctx->OutputDType("out", 0) = ctx->InputDType("bbox", 0);
>>>>>>> b473aeff
      return Maybe<void>::Ok();
    });

REGISTER_CPU_ONLY_USER_OP("object_segmentation_polygon_flip")
    .Input("poly")
    .Input("image_size")
    .Input("flip_code")
    .Output("out")
    .SetTensorDescInferFn([](user_op::InferContext* ctx) -> Maybe<void> {
      const user_op::TensorDesc& poly_desc = ctx->InputTensorDesc("poly", 0);
      CHECK_EQ_OR_RETURN(poly_desc.shape().NumAxes(), 1);
      const int N = poly_desc.shape().elem_cnt();

      const user_op::TensorDesc& image_size_desc = ctx->InputTensorDesc("image_size", 0);
      CHECK_EQ_OR_RETURN(image_size_desc.shape().elem_cnt(), N * 2);

      const user_op::TensorDesc& flip_code_desc = ctx->InputTensorDesc("flip_code", 0);
      CHECK_EQ_OR_RETURN(flip_code_desc.shape().elem_cnt(), N);

      *ctx->OutputShape("out", 0) = ctx->InputShape("ploy", 0);
      *ctx->OutputIsDynamic4ArgNameAndIndex("out", 0) =
          ctx->InputIsDynamic4ArgNameAndIndex("ploy", 0);
      return Maybe<void>::Ok();
    })
    .SetGetSbpFn(GetSbp)
    .SetDataTypeInferFn([](user_op::InferContext* ctx) -> Maybe<void> {
<<<<<<< HEAD
      const user_op::TensorDesc& poly_desc = ctx->InputTensorDesc("poly", 0);
      CHECK_EQ_OR_RETURN(poly_desc.data_type(), DataType::kTensorBuffer);
      const user_op::TensorDesc& image_size_desc = ctx->InputTensorDesc("image_size", 0);
      CHECK_EQ_OR_RETURN(image_size_desc.data_type(), DataType::kInt32);
      const user_op::TensorDesc& flip_code_desc = ctx->InputTensorDesc("flip_code", 0);
      CHECK_EQ_OR_RETURN(flip_code_desc.data_type(), DataType::kInt8);
      *ctx->OutputDType("out", 0) = *ctx->Dtype4ArgNameAndIndex("ploy", 0);
=======
      const user_op::TensorDesc* poly_desc = ctx->TensorDesc4ArgNameAndIndex("poly", 0);
      CHECK_EQ_OR_RETURN(poly_desc->data_type(), DataType::kTensorBuffer);
      const user_op::TensorDesc* image_size_desc = ctx->TensorDesc4ArgNameAndIndex("image_size", 0);
      CHECK_EQ_OR_RETURN(image_size_desc->data_type(), DataType::kInt32);
      const user_op::TensorDesc* flip_code_desc = ctx->TensorDesc4ArgNameAndIndex("flip_code", 0);
      CHECK_EQ_OR_RETURN(flip_code_desc->data_type(), DataType::kInt8);
      *ctx->OutputDType("out", 0) = ctx->InputDType("ploy", 0);
>>>>>>> b473aeff
      return Maybe<void>::Ok();
    });

REGISTER_CPU_ONLY_USER_OP("object_segmentation_polygon_scale")
    .Input("poly")
    .Input("scale")
    .Output("out")
    .SetTensorDescInferFn([](user_op::InferContext* ctx) -> Maybe<void> {
      const user_op::TensorDesc& poly_desc = ctx->InputTensorDesc("poly", 0);
      CHECK_EQ_OR_RETURN(poly_desc.shape().NumAxes(), 1);
      const int N = poly_desc.shape().elem_cnt();

      const user_op::TensorDesc& scale_desc = ctx->InputTensorDesc("scale", 0);
      CHECK_EQ_OR_RETURN(scale_desc.shape().elem_cnt(), N * 2);

      *ctx->OutputShape("out", 0) = ctx->InputShape("ploy", 0);
      *ctx->OutputIsDynamic4ArgNameAndIndex("out", 0) =
          ctx->InputIsDynamic4ArgNameAndIndex("ploy", 0);
      return Maybe<void>::Ok();
    })
    .SetGetSbpFn(GetSbp)
    .SetDataTypeInferFn([](user_op::InferContext* ctx) -> Maybe<void> {
<<<<<<< HEAD
      const user_op::TensorDesc& poly_desc = ctx->InputTensorDesc("poly", 0);
      CHECK_EQ_OR_RETURN(poly_desc.data_type(), DataType::kTensorBuffer);
      const user_op::TensorDesc& scale_desc = ctx->InputTensorDesc("scale", 0);
      CHECK_EQ_OR_RETURN(scale_desc.data_type(), DataType::kFloat);
      *ctx->OutputDType("out", 0) = *ctx->Dtype4ArgNameAndIndex("ploy", 0);
=======
      const user_op::TensorDesc* poly_desc = ctx->TensorDesc4ArgNameAndIndex("poly", 0);
      CHECK_EQ_OR_RETURN(poly_desc->data_type(), DataType::kTensorBuffer);
      const user_op::TensorDesc* scale_desc = ctx->TensorDesc4ArgNameAndIndex("scale", 0);
      CHECK_EQ_OR_RETURN(scale_desc->data_type(), DataType::kFloat);
      *ctx->OutputDType("out", 0) = ctx->InputDType("ploy", 0);
>>>>>>> b473aeff
      return Maybe<void>::Ok();
    });

REGISTER_CPU_ONLY_USER_OP("image_normalize")
    .Input("in")
    .Attr<std::vector<float>>("std")
    .Attr<std::vector<float>>("mean")
    .Output("out")
    .SetTensorDescInferFn([](user_op::InferContext* ctx) -> Maybe<void> {
      const user_op::TensorDesc& in_desc = ctx->InputTensorDesc("in", 0);
      CHECK_EQ_OR_RETURN(in_desc.shape().NumAxes(), 1);
      *ctx->OutputShape("out", 0) = ctx->InputShape("in", 0);
      *ctx->OutputIsDynamic4ArgNameAndIndex("out", 0) =
          ctx->InputIsDynamic4ArgNameAndIndex("in", 0);
      return Maybe<void>::Ok();
    })
    .SetGetSbpFn(GetSbp)
    .SetDataTypeInferFn([](user_op::InferContext* ctx) -> Maybe<void> {
<<<<<<< HEAD
      const user_op::TensorDesc& in_desc = ctx->InputTensorDesc("in", 0);
      CHECK_EQ_OR_RETURN(in_desc.data_type(), DataType::kTensorBuffer);
      *ctx->OutputDType("out", 0) = *ctx->Dtype4ArgNameAndIndex("in", 0);
=======
      const user_op::TensorDesc* in_desc = ctx->TensorDesc4ArgNameAndIndex("in", 0);
      CHECK_EQ_OR_RETURN(in_desc->data_type(), DataType::kTensorBuffer);
      *ctx->OutputDType("out", 0) = ctx->InputDType("in", 0);
>>>>>>> b473aeff
      return Maybe<void>::Ok();
    });

REGISTER_CPU_ONLY_USER_OP("object_segmentation_polygon_to_mask")
    .Input("poly")
    .Input("poly_index")
    .Input("image_size")
    .Output("out")
    .SetTensorDescInferFn([](user_op::InferContext* ctx) -> Maybe<void> {
      const user_op::TensorDesc& poly_desc = ctx->InputTensorDesc("poly", 0);
      CHECK_EQ_OR_RETURN(poly_desc.shape().NumAxes(), 1);
      const int N = poly_desc.shape().elem_cnt();

      const user_op::TensorDesc& poly_index_desc = ctx->InputTensorDesc("poly_index", 0);
      CHECK_EQ_OR_RETURN(poly_index_desc.shape().NumAxes(), 1);
      CHECK_EQ_OR_RETURN(poly_index_desc.shape().elem_cnt(), N);

      const user_op::TensorDesc& image_size_desc = ctx->InputTensorDesc("image_size", 0);
      CHECK_EQ_OR_RETURN(image_size_desc.shape().elem_cnt(), N * 2);

      *ctx->OutputShape("out", 0) = ctx->InputShape("ploy", 0);
      *ctx->OutputIsDynamic4ArgNameAndIndex("out", 0) =
          ctx->InputIsDynamic4ArgNameAndIndex("ploy", 0);
      return Maybe<void>::Ok();
    })
    .SetGetSbpFn(GetSbp)
    .SetDataTypeInferFn([](user_op::InferContext* ctx) -> Maybe<void> {
<<<<<<< HEAD
      const user_op::TensorDesc& poly_desc = ctx->InputTensorDesc("poly", 0);
      CHECK_EQ_OR_RETURN(poly_desc.data_type(), DataType::kTensorBuffer);
      const user_op::TensorDesc& poly_index_desc = ctx->InputTensorDesc("poly_index", 0);
      CHECK_EQ_OR_RETURN(poly_index_desc.data_type(), DataType::kTensorBuffer);
      const user_op::TensorDesc& image_size_desc = ctx->InputTensorDesc("image_size", 0);
      CHECK_EQ_OR_RETURN(image_size_desc.data_type(), DataType::kInt32);
      *ctx->OutputDType("out", 0) = *ctx->Dtype4ArgNameAndIndex("ploy", 0);
=======
      const user_op::TensorDesc* poly_desc = ctx->TensorDesc4ArgNameAndIndex("poly", 0);
      CHECK_EQ_OR_RETURN(poly_desc->data_type(), DataType::kTensorBuffer);
      const user_op::TensorDesc* poly_index_desc = ctx->TensorDesc4ArgNameAndIndex("poly_index", 0);
      CHECK_EQ_OR_RETURN(poly_index_desc->data_type(), DataType::kTensorBuffer);
      const user_op::TensorDesc* image_size_desc = ctx->TensorDesc4ArgNameAndIndex("image_size", 0);
      CHECK_EQ_OR_RETURN(image_size_desc->data_type(), DataType::kInt32);
      *ctx->OutputDType("out", 0) = ctx->InputDType("ploy", 0);
>>>>>>> b473aeff
      return Maybe<void>::Ok();
    });

}  // namespace oneflow<|MERGE_RESOLUTION|>--- conflicted
+++ resolved
@@ -45,19 +45,11 @@
     })
     .SetGetSbpFn(GetSbp)
     .SetDataTypeInferFn([](user_op::InferContext* ctx) -> Maybe<void> {
-<<<<<<< HEAD
       const user_op::TensorDesc& in_desc = ctx->InputTensorDesc("in", 0);
       CHECK_EQ_OR_RETURN(in_desc.data_type(), DataType::kTensorBuffer);
       const user_op::TensorDesc& flip_code_desc = ctx->InputTensorDesc("flip_code", 0);
       CHECK_EQ_OR_RETURN(flip_code_desc.data_type(), DataType::kInt8);
-      *ctx->OutputDType("out", 0) = *ctx->Dtype4ArgNameAndIndex("in", 0);
-=======
-      const user_op::TensorDesc* in_desc = ctx->TensorDesc4ArgNameAndIndex("in", 0);
-      CHECK_EQ_OR_RETURN(in_desc->data_type(), DataType::kTensorBuffer);
-      const user_op::TensorDesc* flip_code_desc = ctx->TensorDesc4ArgNameAndIndex("flip_code", 0);
-      CHECK_EQ_OR_RETURN(flip_code_desc->data_type(), DataType::kInt8);
       *ctx->OutputDType("out", 0) = ctx->InputDType("in", 0);
->>>>>>> b473aeff
       return Maybe<void>::Ok();
     });
 
@@ -84,23 +76,13 @@
     })
     .SetGetSbpFn(GetSbp)
     .SetDataTypeInferFn([](user_op::InferContext* ctx) -> Maybe<void> {
-<<<<<<< HEAD
       const user_op::TensorDesc& bbox_desc = ctx->InputTensorDesc("bbox", 0);
       CHECK_EQ_OR_RETURN(bbox_desc.data_type(), DataType::kTensorBuffer);
       const user_op::TensorDesc& image_size_desc = ctx->InputTensorDesc("image_size", 0);
       CHECK_EQ_OR_RETURN(image_size_desc.data_type(), DataType::kInt32);
       const user_op::TensorDesc& flip_code_desc = ctx->InputTensorDesc("flip_code", 0);
       CHECK_EQ_OR_RETURN(flip_code_desc.data_type(), DataType::kInt8);
-      *ctx->OutputDType("out", 0) = *ctx->Dtype4ArgNameAndIndex("bbox", 0);
-=======
-      const user_op::TensorDesc* bbox_desc = ctx->TensorDesc4ArgNameAndIndex("bbox", 0);
-      CHECK_EQ_OR_RETURN(bbox_desc->data_type(), DataType::kTensorBuffer);
-      const user_op::TensorDesc* image_size_desc = ctx->TensorDesc4ArgNameAndIndex("image_size", 0);
-      CHECK_EQ_OR_RETURN(image_size_desc->data_type(), DataType::kInt32);
-      const user_op::TensorDesc* flip_code_desc = ctx->TensorDesc4ArgNameAndIndex("flip_code", 0);
-      CHECK_EQ_OR_RETURN(flip_code_desc->data_type(), DataType::kInt8);
       *ctx->OutputDType("out", 0) = ctx->InputDType("bbox", 0);
->>>>>>> b473aeff
       return Maybe<void>::Ok();
     });
 
@@ -123,19 +105,11 @@
     })
     .SetGetSbpFn(GetSbp)
     .SetDataTypeInferFn([](user_op::InferContext* ctx) -> Maybe<void> {
-<<<<<<< HEAD
       const user_op::TensorDesc& bbox_desc = ctx->InputTensorDesc("bbox", 0);
       CHECK_EQ_OR_RETURN(bbox_desc.data_type(), DataType::kTensorBuffer);
       const user_op::TensorDesc& scale_desc = ctx->InputTensorDesc("scale", 0);
       CHECK_EQ_OR_RETURN(scale_desc.data_type(), DataType::kFloat);
-      *ctx->OutputDType("out", 0) = *ctx->Dtype4ArgNameAndIndex("bbox", 0);
-=======
-      const user_op::TensorDesc* bbox_desc = ctx->TensorDesc4ArgNameAndIndex("bbox", 0);
-      CHECK_EQ_OR_RETURN(bbox_desc->data_type(), DataType::kTensorBuffer);
-      const user_op::TensorDesc* scale_desc = ctx->TensorDesc4ArgNameAndIndex("scale", 0);
-      CHECK_EQ_OR_RETURN(scale_desc->data_type(), DataType::kFloat);
       *ctx->OutputDType("out", 0) = ctx->InputDType("bbox", 0);
->>>>>>> b473aeff
       return Maybe<void>::Ok();
     });
 
@@ -162,23 +136,13 @@
     })
     .SetGetSbpFn(GetSbp)
     .SetDataTypeInferFn([](user_op::InferContext* ctx) -> Maybe<void> {
-<<<<<<< HEAD
       const user_op::TensorDesc& poly_desc = ctx->InputTensorDesc("poly", 0);
       CHECK_EQ_OR_RETURN(poly_desc.data_type(), DataType::kTensorBuffer);
       const user_op::TensorDesc& image_size_desc = ctx->InputTensorDesc("image_size", 0);
       CHECK_EQ_OR_RETURN(image_size_desc.data_type(), DataType::kInt32);
       const user_op::TensorDesc& flip_code_desc = ctx->InputTensorDesc("flip_code", 0);
       CHECK_EQ_OR_RETURN(flip_code_desc.data_type(), DataType::kInt8);
-      *ctx->OutputDType("out", 0) = *ctx->Dtype4ArgNameAndIndex("ploy", 0);
-=======
-      const user_op::TensorDesc* poly_desc = ctx->TensorDesc4ArgNameAndIndex("poly", 0);
-      CHECK_EQ_OR_RETURN(poly_desc->data_type(), DataType::kTensorBuffer);
-      const user_op::TensorDesc* image_size_desc = ctx->TensorDesc4ArgNameAndIndex("image_size", 0);
-      CHECK_EQ_OR_RETURN(image_size_desc->data_type(), DataType::kInt32);
-      const user_op::TensorDesc* flip_code_desc = ctx->TensorDesc4ArgNameAndIndex("flip_code", 0);
-      CHECK_EQ_OR_RETURN(flip_code_desc->data_type(), DataType::kInt8);
       *ctx->OutputDType("out", 0) = ctx->InputDType("ploy", 0);
->>>>>>> b473aeff
       return Maybe<void>::Ok();
     });
 
@@ -201,19 +165,11 @@
     })
     .SetGetSbpFn(GetSbp)
     .SetDataTypeInferFn([](user_op::InferContext* ctx) -> Maybe<void> {
-<<<<<<< HEAD
       const user_op::TensorDesc& poly_desc = ctx->InputTensorDesc("poly", 0);
       CHECK_EQ_OR_RETURN(poly_desc.data_type(), DataType::kTensorBuffer);
       const user_op::TensorDesc& scale_desc = ctx->InputTensorDesc("scale", 0);
       CHECK_EQ_OR_RETURN(scale_desc.data_type(), DataType::kFloat);
-      *ctx->OutputDType("out", 0) = *ctx->Dtype4ArgNameAndIndex("ploy", 0);
-=======
-      const user_op::TensorDesc* poly_desc = ctx->TensorDesc4ArgNameAndIndex("poly", 0);
-      CHECK_EQ_OR_RETURN(poly_desc->data_type(), DataType::kTensorBuffer);
-      const user_op::TensorDesc* scale_desc = ctx->TensorDesc4ArgNameAndIndex("scale", 0);
-      CHECK_EQ_OR_RETURN(scale_desc->data_type(), DataType::kFloat);
       *ctx->OutputDType("out", 0) = ctx->InputDType("ploy", 0);
->>>>>>> b473aeff
       return Maybe<void>::Ok();
     });
 
@@ -232,15 +188,9 @@
     })
     .SetGetSbpFn(GetSbp)
     .SetDataTypeInferFn([](user_op::InferContext* ctx) -> Maybe<void> {
-<<<<<<< HEAD
       const user_op::TensorDesc& in_desc = ctx->InputTensorDesc("in", 0);
       CHECK_EQ_OR_RETURN(in_desc.data_type(), DataType::kTensorBuffer);
-      *ctx->OutputDType("out", 0) = *ctx->Dtype4ArgNameAndIndex("in", 0);
-=======
-      const user_op::TensorDesc* in_desc = ctx->TensorDesc4ArgNameAndIndex("in", 0);
-      CHECK_EQ_OR_RETURN(in_desc->data_type(), DataType::kTensorBuffer);
       *ctx->OutputDType("out", 0) = ctx->InputDType("in", 0);
->>>>>>> b473aeff
       return Maybe<void>::Ok();
     });
 
@@ -268,23 +218,13 @@
     })
     .SetGetSbpFn(GetSbp)
     .SetDataTypeInferFn([](user_op::InferContext* ctx) -> Maybe<void> {
-<<<<<<< HEAD
       const user_op::TensorDesc& poly_desc = ctx->InputTensorDesc("poly", 0);
       CHECK_EQ_OR_RETURN(poly_desc.data_type(), DataType::kTensorBuffer);
       const user_op::TensorDesc& poly_index_desc = ctx->InputTensorDesc("poly_index", 0);
       CHECK_EQ_OR_RETURN(poly_index_desc.data_type(), DataType::kTensorBuffer);
       const user_op::TensorDesc& image_size_desc = ctx->InputTensorDesc("image_size", 0);
       CHECK_EQ_OR_RETURN(image_size_desc.data_type(), DataType::kInt32);
-      *ctx->OutputDType("out", 0) = *ctx->Dtype4ArgNameAndIndex("ploy", 0);
-=======
-      const user_op::TensorDesc* poly_desc = ctx->TensorDesc4ArgNameAndIndex("poly", 0);
-      CHECK_EQ_OR_RETURN(poly_desc->data_type(), DataType::kTensorBuffer);
-      const user_op::TensorDesc* poly_index_desc = ctx->TensorDesc4ArgNameAndIndex("poly_index", 0);
-      CHECK_EQ_OR_RETURN(poly_index_desc->data_type(), DataType::kTensorBuffer);
-      const user_op::TensorDesc* image_size_desc = ctx->TensorDesc4ArgNameAndIndex("image_size", 0);
-      CHECK_EQ_OR_RETURN(image_size_desc->data_type(), DataType::kInt32);
       *ctx->OutputDType("out", 0) = ctx->InputDType("ploy", 0);
->>>>>>> b473aeff
       return Maybe<void>::Ok();
     });
 
