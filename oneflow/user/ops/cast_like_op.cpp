--- conflicted
+++ resolved
@@ -59,16 +59,9 @@
       return Maybe<void>::Ok();
     })
     .SetDataTypeInferFn([](user_op::InferContext* ctx) -> Maybe<void> {
-<<<<<<< HEAD
       const user_op::TensorDesc& dtype_like_tensor_desc = ctx->InputTensorDesc("dtype_like", 0);
-      user_op::TensorDesc* output_tensor_desc = ctx->TensorDesc4ArgNameAndIndex("out", 0);
+      user_op::TensorDesc* output_tensor_desc = ctx->OutputTensorDesc("out", 0);
       *output_tensor_desc->mut_data_type() = dtype_like_tensor_desc.data_type();
-=======
-      const user_op::TensorDesc* dtype_like_tensor_desc =
-          ctx->TensorDesc4ArgNameAndIndex("dtype_like", 0);
-      user_op::TensorDesc* output_tensor_desc = ctx->OutputTensorDesc("out", 0);
-      *output_tensor_desc->mut_data_type() = dtype_like_tensor_desc->data_type();
->>>>>>> 52ecdb98
       return Maybe<void>::Ok();
     });
 
