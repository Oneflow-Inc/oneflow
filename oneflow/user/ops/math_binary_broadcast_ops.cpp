/*
Copyright 2020 The OneFlow Authors. All rights reserved.

Licensed under the Apache License, Version 2.0 (the "License");
you may not use this file except in compliance with the License.
You may obtain a copy of the License at

    http://www.apache.org/licenses/LICENSE-2.0

Unless required by applicable law or agreed to in writing, software
distributed under the License is distributed on an "AS IS" BASIS,
WITHOUT WARRANTIES OR CONDITIONS OF ANY KIND, either express or implied.
See the License for the specific language governing permissions and
limitations under the License.
*/
#include "oneflow/core/framework/framework.h"
#include "oneflow/core/ndarray/binary_func.h"
#include "oneflow/user/ops/math_binary_broadcast_seq.h"

namespace oneflow {

namespace {

bool IsScalarTensor(const user_op::TensorDesc* tensor) {
  return tensor->shape().NumAxes() == 1 && tensor->shape().At(0) == 1;
}

Maybe<void> InferTensorDescBinaryBroadcastNormal(user_op::InferContext* ctx) {
<<<<<<< HEAD
  const user_op::TensorDesc& tensor_x = ctx->InputTensorDesc("x", 0);
  const user_op::TensorDesc& tensor_y = ctx->InputTensorDesc("y", 0);
  user_op::TensorDesc* tensor_z = ctx->TensorDesc4ArgNameAndIndex("z", 0);
=======
  const user_op::TensorDesc* tensor_x = ctx->TensorDesc4ArgNameAndIndex("x", 0);
  const user_op::TensorDesc* tensor_y = ctx->TensorDesc4ArgNameAndIndex("y", 0);
  user_op::TensorDesc* tensor_z = ctx->OutputTensorDesc("z", 0);
>>>>>>> 52ecdb98

  size_t output_num_axes = std::max(tensor_x.shape().NumAxes(), tensor_y.shape().NumAxes());
  if (IsScalarTensor(&tensor_x)) {
    *ctx->OutputShape("z", 0) = ctx->InputShape("y", 0);
<<<<<<< HEAD
    *ctx->OutputIsDynamic4ArgNameAndIndex("z", 0) = ctx->InputIsDynamic4ArgNameAndIndex("y", 0);
  } else if (IsScalarTensor(&tensor_y)) {
=======
    *ctx->OutputIsDynamic("z", 0) = ctx->InputIsDynamic("y", 0);
  } else if (IsScalarTensor(tensor_y)) {
>>>>>>> 52ecdb98
    *ctx->OutputShape("z", 0) = ctx->InputShape("x", 0);
    *ctx->OutputIsDynamic("z", 0) = ctx->InputIsDynamic("x", 0);
  } else {
    const auto& x_shape = CreateLeftExtendedShape(ShapeView(tensor_x.shape()), output_num_axes);
    const auto& y_shape = CreateLeftExtendedShape(ShapeView(tensor_y.shape()), output_num_axes);
    *ctx->OutputShape("z", 0) = ctx->InputShape("x", 0);
    *ctx->OutputIsDynamic("z", 0) = ctx->InputIsDynamic("x", 0);
    Shape out_shape(x_shape);
    FOR_RANGE(int64_t, i, 0, x_shape.NumAxes()) {
      CHECK_OR_RETURN(x_shape.At(i) == 1 || y_shape.At(i) == 1 || x_shape.At(i) == y_shape.At(i))
          << "op: " << ctx->op_name() << ", type: " << ctx->op_type_name() << ", i: " << i
          << ", x_shape: " << x_shape << ", y_shape: " << y_shape;
      out_shape.Set(i, std::max(x_shape.At(i), y_shape.At(i)));
    }
    *tensor_z->mut_shape() = out_shape;
  }
  tensor_z->set_is_dynamic(tensor_x.is_dynamic() || tensor_y.is_dynamic());
  return Maybe<void>::Ok();
}

Maybe<void> InferTensorDescBinaryBroadcastLogical(user_op::InferContext* ctx) {
  return InferTensorDescBinaryBroadcastNormal(ctx);
}

Maybe<void> InferDataTypeBinaryBroadcastNormal(user_op::InferContext* ctx) {
  const user_op::TensorDesc& tensor_x = ctx->InputTensorDesc("x", 0);
  const user_op::TensorDesc& tensor_y = ctx->InputTensorDesc("y", 0);
  CHECK_EQ_OR_RETURN(tensor_x.data_type(), tensor_y.data_type());
  *ctx->OutputDType("z", 0) = ctx->InputDType("x", 0);
  return Maybe<void>::Ok();
}

Maybe<void> InferDataTypeBinaryBroadcastLogical(user_op::InferContext* ctx) {
  const user_op::TensorDesc& tensor_x = ctx->InputTensorDesc("x", 0);
  const user_op::TensorDesc& tensor_y = ctx->InputTensorDesc("y", 0);
  CHECK_EQ_OR_RETURN(tensor_x.data_type(), tensor_y.data_type());
  *ctx->OutputDType("z", 0) = DataType::kInt8;
  return Maybe<void>::Ok();
}

template<template<typename> class binary_func>
void GenPartialSbpSign(user_op::SbpContext* ctx) {}

template<>
void GenPartialSbpSign<BinaryFuncAdd>(user_op::SbpContext* ctx) {
  ctx->NewBuilder()
      .PartialSum(user_op::OpArg("x", 0))
      .PartialSum(user_op::OpArg("y", 0))
      .PartialSum(user_op::OpArg("z", 0))
      .Build();
}

template<>
void GenPartialSbpSign<BinaryFuncSub>(user_op::SbpContext* ctx) {
  ctx->NewBuilder()
      .PartialSum(user_op::OpArg("x", 0))
      .PartialSum(user_op::OpArg("y", 0))
      .PartialSum(user_op::OpArg("z", 0))
      .Build();
}

template<>
void GenPartialSbpSign<BinaryFuncMul>(user_op::SbpContext* ctx) {
  ctx->NewBuilder()
      .Broadcast(user_op::OpArg("x", 0))
      .PartialSum(user_op::OpArg("y", 0))
      .PartialSum(user_op::OpArg("z", 0))
      .Build();
  ctx->NewBuilder()
      .PartialSum(user_op::OpArg("x", 0))
      .Broadcast(user_op::OpArg("y", 0))
      .PartialSum(user_op::OpArg("z", 0))
      .Build();
}

template<>
void GenPartialSbpSign<BinaryFuncDiv>(user_op::SbpContext* ctx) {
  ctx->NewBuilder()
      .PartialSum(user_op::OpArg("x", 0))
      .Broadcast(user_op::OpArg("y", 0))
      .PartialSum(user_op::OpArg("z", 0))
      .Build();
}

template<template<typename> class binary_func>
Maybe<void> GetBinaryBroadcastSbpSignature(user_op::SbpContext* ctx) {
  const Shape& x_shape = ctx->LogicalTensorDesc4InputArgNameAndIndex("x", 0).shape();
  const Shape& y_shape = ctx->LogicalTensorDesc4InputArgNameAndIndex("y", 0).shape();
  if (x_shape.NumAxes() < y_shape.NumAxes()) {
    FOR_RANGE(int64_t, i, 0, y_shape.NumAxes() - x_shape.NumAxes()) {
      ctx->NewBuilder()
          .Broadcast(user_op::OpArg("x", 0))
          .Split(user_op::OpArg("y", 0), i)
          .Split(user_op::OpArg("z", 0), i)
          .Build();
    }
    FOR_RANGE(int64_t, i, 0, x_shape.NumAxes()) {
      ctx->NewBuilder()
          .Split(user_op::OpArg("x", 0), x_shape.NumAxes() - 1 - i)
          .Split(user_op::OpArg("y", 0), y_shape.NumAxes() - 1 - i)
          .Split(ctx->outputs(), y_shape.NumAxes() - 1 - i)
          .Build();
    }
  } else if (x_shape.NumAxes() > y_shape.NumAxes()) {
    FOR_RANGE(int64_t, i, 0, x_shape.NumAxes() - y_shape.NumAxes()) {
      ctx->NewBuilder()
          .Split(user_op::OpArg("x", 0), i)
          .Broadcast(user_op::OpArg("y", 0))
          .Split(user_op::OpArg("z", 0), i)
          .Build();
    }
    FOR_RANGE(int64_t, i, 0, y_shape.NumAxes()) {
      ctx->NewBuilder()
          .Split(user_op::OpArg("x", 0), x_shape.NumAxes() - 1 - i)
          .Split(user_op::OpArg("y", 0), y_shape.NumAxes() - 1 - i)
          .Split(ctx->outputs(), x_shape.NumAxes() - 1 - i)
          .Build();
    }
  } else {
    FOR_RANGE(int64_t, i, 0, x_shape.NumAxes()) {
      if (x_shape.At(i) == 1 && y_shape.At(i) == 1) { continue; }
      if (x_shape.At(i) == y_shape.At(i)) {
        ctx->NewBuilder().Split(ctx->inputs(), i).Split(ctx->outputs(), i).Build();
      } else if (x_shape.At(i) == 1) {
        ctx->NewBuilder()
            .Broadcast(user_op::OpArg("x", 0))
            .Split(user_op::OpArg("y", 0), i)
            .Split(ctx->outputs(), i)
            .Build();
      } else if (y_shape.At(i) == 1) {
        ctx->NewBuilder()
            .Split(user_op::OpArg("x", 0), i)
            .Broadcast(user_op::OpArg("y", 0))
            .Split(ctx->outputs(), i)
            .Build();
      } else {
        UNIMPLEMENTED();
      }
    }
  }
  GenPartialSbpSign<binary_func>(ctx);
  return Maybe<void>::Ok();
}

}  // namespace

#define REGISTER_BINARY_BROADCAST_NORMAL_USER_OP(op_name, suffix)      \
  REGISTER_USER_OP(op_name)                                            \
      .Input("x")                                                      \
      .Input("y")                                                      \
      .Output("z")                                                     \
      .SetTensorDescInferFn(InferTensorDescBinaryBroadcastNormal)      \
      .SetGetSbpFn(GetBinaryBroadcastSbpSignature<BinaryFunc##suffix>) \
      .SetDataTypeInferFn(InferDataTypeBinaryBroadcastNormal);

#define REGISTER_BINARY_BROADCAST_LOGICAL_USER_OP(op_name, suffix)     \
  REGISTER_NO_GRAD_USER_OP(op_name)                                    \
      .Input("x")                                                      \
      .Input("y")                                                      \
      .Output("z")                                                     \
      .SetTensorDescInferFn(InferTensorDescBinaryBroadcastLogical)     \
      .SetGetSbpFn(GetBinaryBroadcastSbpSignature<BinaryFunc##suffix>) \
      .SetDataTypeInferFn(InferDataTypeBinaryBroadcastLogical);

OF_PP_FOR_EACH_TUPLE(REGISTER_BINARY_BROADCAST_NORMAL_USER_OP, MATH_BINARY_BROADCAST_FUNC_SEQ)
OF_PP_FOR_EACH_TUPLE(REGISTER_BINARY_BROADCAST_LOGICAL_USER_OP,
                     MATH_BINARY_BROADCAST_LOGICAL_FUNC_SEQ)

}  // namespace oneflow<|MERGE_RESOLUTION|>--- conflicted
+++ resolved
@@ -26,26 +26,15 @@
 }
 
 Maybe<void> InferTensorDescBinaryBroadcastNormal(user_op::InferContext* ctx) {
-<<<<<<< HEAD
   const user_op::TensorDesc& tensor_x = ctx->InputTensorDesc("x", 0);
   const user_op::TensorDesc& tensor_y = ctx->InputTensorDesc("y", 0);
-  user_op::TensorDesc* tensor_z = ctx->TensorDesc4ArgNameAndIndex("z", 0);
-=======
-  const user_op::TensorDesc* tensor_x = ctx->TensorDesc4ArgNameAndIndex("x", 0);
-  const user_op::TensorDesc* tensor_y = ctx->TensorDesc4ArgNameAndIndex("y", 0);
   user_op::TensorDesc* tensor_z = ctx->OutputTensorDesc("z", 0);
->>>>>>> 52ecdb98
 
   size_t output_num_axes = std::max(tensor_x.shape().NumAxes(), tensor_y.shape().NumAxes());
   if (IsScalarTensor(&tensor_x)) {
     *ctx->OutputShape("z", 0) = ctx->InputShape("y", 0);
-<<<<<<< HEAD
-    *ctx->OutputIsDynamic4ArgNameAndIndex("z", 0) = ctx->InputIsDynamic4ArgNameAndIndex("y", 0);
+    *ctx->OutputIsDynamic("z", 0) = ctx->InputIsDynamic("y", 0);
   } else if (IsScalarTensor(&tensor_y)) {
-=======
-    *ctx->OutputIsDynamic("z", 0) = ctx->InputIsDynamic("y", 0);
-  } else if (IsScalarTensor(tensor_y)) {
->>>>>>> 52ecdb98
     *ctx->OutputShape("z", 0) = ctx->InputShape("x", 0);
     *ctx->OutputIsDynamic("z", 0) = ctx->InputIsDynamic("x", 0);
   } else {
