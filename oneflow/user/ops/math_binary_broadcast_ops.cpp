/*
Copyright 2020 The OneFlow Authors. All rights reserved.

Licensed under the Apache License, Version 2.0 (the "License");
you may not use this file except in compliance with the License.
You may obtain a copy of the License at

    http://www.apache.org/licenses/LICENSE-2.0

Unless required by applicable law or agreed to in writing, software
distributed under the License is distributed on an "AS IS" BASIS,
WITHOUT WARRANTIES OR CONDITIONS OF ANY KIND, either express or implied.
See the License for the specific language governing permissions and
limitations under the License.
*/
#include "oneflow/core/framework/framework.h"
#include "oneflow/core/ndarray/binary_func.h"
#include "oneflow/user/ops/math_binary_broadcast_seq.h"

namespace oneflow {

namespace {

bool IsScalarTensor(const user_op::TensorDesc* tensor) {
  return tensor->shape().NumAxes() == 1 && tensor->shape().At(0) == 1;
}

Maybe<void> InferTensorDescBinaryBroadcastNormal(user_op::InferContext* ctx) {
  const user_op::TensorDesc& tensor_x = ctx->InputTensorDesc("x", 0);
  const user_op::TensorDesc& tensor_y = ctx->InputTensorDesc("y", 0);
  user_op::TensorDesc* tensor_z = ctx->TensorDesc4ArgNameAndIndex("z", 0);

  size_t output_num_axes = std::max(tensor_x.shape().NumAxes(), tensor_y.shape().NumAxes());
  if (IsScalarTensor(&tensor_x)) {
    *ctx->OutputShape("z", 0) = ctx->InputShape("y", 0);
<<<<<<< HEAD
    *ctx->IsDynamic4ArgNameAndIndex("z", 0) = *ctx->IsDynamic4ArgNameAndIndex("y", 0);
  } else if (IsScalarTensor(&tensor_y)) {
=======
    *ctx->OutputIsDynamic4ArgNameAndIndex("z", 0) = ctx->InputIsDynamic4ArgNameAndIndex("y", 0);
  } else if (IsScalarTensor(tensor_y)) {
>>>>>>> b473aeff
    *ctx->OutputShape("z", 0) = ctx->InputShape("x", 0);
    *ctx->OutputIsDynamic4ArgNameAndIndex("z", 0) = ctx->InputIsDynamic4ArgNameAndIndex("x", 0);
  } else {
    const auto& x_shape = CreateLeftExtendedShape(ShapeView(tensor_x.shape()), output_num_axes);
    const auto& y_shape = CreateLeftExtendedShape(ShapeView(tensor_y.shape()), output_num_axes);
    *ctx->OutputShape("z", 0) = ctx->InputShape("x", 0);
    *ctx->OutputIsDynamic4ArgNameAndIndex("z", 0) = ctx->InputIsDynamic4ArgNameAndIndex("x", 0);
    Shape out_shape(x_shape);
    FOR_RANGE(int64_t, i, 0, x_shape.NumAxes()) {
      CHECK_OR_RETURN(x_shape.At(i) == 1 || y_shape.At(i) == 1 || x_shape.At(i) == y_shape.At(i))
          << "op: " << ctx->op_name() << ", type: " << ctx->op_type_name() << ", i: " << i
          << ", x_shape: " << x_shape << ", y_shape: " << y_shape;
      out_shape.Set(i, std::max(x_shape.At(i), y_shape.At(i)));
    }
    *tensor_z->mut_shape() = out_shape;
  }
  tensor_z->set_is_dynamic(tensor_x.is_dynamic() || tensor_y.is_dynamic());
  return Maybe<void>::Ok();
}

Maybe<void> InferTensorDescBinaryBroadcastLogical(user_op::InferContext* ctx) {
  return InferTensorDescBinaryBroadcastNormal(ctx);
}

Maybe<void> InferDataTypeBinaryBroadcastNormal(user_op::InferContext* ctx) {
<<<<<<< HEAD
  const user_op::TensorDesc& tensor_x = ctx->InputTensorDesc("x", 0);
  const user_op::TensorDesc& tensor_y = ctx->InputTensorDesc("y", 0);
  CHECK_EQ_OR_RETURN(tensor_x.data_type(), tensor_y.data_type());
  *ctx->OutputDType("z", 0) = *ctx->Dtype4ArgNameAndIndex("x", 0);
=======
  const user_op::TensorDesc* tensor_x = ctx->TensorDesc4ArgNameAndIndex("x", 0);
  const user_op::TensorDesc* tensor_y = ctx->TensorDesc4ArgNameAndIndex("y", 0);
  CHECK_EQ_OR_RETURN(tensor_x->data_type(), tensor_y->data_type());
  *ctx->OutputDType("z", 0) = ctx->InputDType("x", 0);
>>>>>>> b473aeff
  return Maybe<void>::Ok();
}

Maybe<void> InferDataTypeBinaryBroadcastLogical(user_op::InferContext* ctx) {
  const user_op::TensorDesc& tensor_x = ctx->InputTensorDesc("x", 0);
  const user_op::TensorDesc& tensor_y = ctx->InputTensorDesc("y", 0);
  CHECK_EQ_OR_RETURN(tensor_x.data_type(), tensor_y.data_type());
  *ctx->OutputDType("z", 0) = DataType::kInt8;
  return Maybe<void>::Ok();
}

template<template<typename> class binary_func>
void GenPartialSbpSign(user_op::SbpContext* ctx) {}

template<>
void GenPartialSbpSign<BinaryFuncAdd>(user_op::SbpContext* ctx) {
  ctx->NewBuilder()
      .PartialSum(user_op::OpArg("x", 0))
      .PartialSum(user_op::OpArg("y", 0))
      .PartialSum(user_op::OpArg("z", 0))
      .Build();
}

template<>
void GenPartialSbpSign<BinaryFuncSub>(user_op::SbpContext* ctx) {
  ctx->NewBuilder()
      .PartialSum(user_op::OpArg("x", 0))
      .PartialSum(user_op::OpArg("y", 0))
      .PartialSum(user_op::OpArg("z", 0))
      .Build();
}

template<>
void GenPartialSbpSign<BinaryFuncMul>(user_op::SbpContext* ctx) {
  ctx->NewBuilder()
      .Broadcast(user_op::OpArg("x", 0))
      .PartialSum(user_op::OpArg("y", 0))
      .PartialSum(user_op::OpArg("z", 0))
      .Build();
  ctx->NewBuilder()
      .PartialSum(user_op::OpArg("x", 0))
      .Broadcast(user_op::OpArg("y", 0))
      .PartialSum(user_op::OpArg("z", 0))
      .Build();
}

template<>
void GenPartialSbpSign<BinaryFuncDiv>(user_op::SbpContext* ctx) {
  ctx->NewBuilder()
      .PartialSum(user_op::OpArg("x", 0))
      .Broadcast(user_op::OpArg("y", 0))
      .PartialSum(user_op::OpArg("z", 0))
      .Build();
}

template<template<typename> class binary_func>
Maybe<void> GetBinaryBroadcastSbpSignature(user_op::SbpContext* ctx) {
  const Shape& x_shape = ctx->LogicalTensorDesc4InputArgNameAndIndex("x", 0).shape();
  const Shape& y_shape = ctx->LogicalTensorDesc4InputArgNameAndIndex("y", 0).shape();
  if (x_shape.NumAxes() < y_shape.NumAxes()) {
    FOR_RANGE(int64_t, i, 0, y_shape.NumAxes() - x_shape.NumAxes()) {
      ctx->NewBuilder()
          .Broadcast(user_op::OpArg("x", 0))
          .Split(user_op::OpArg("y", 0), i)
          .Split(user_op::OpArg("z", 0), i)
          .Build();
    }
    FOR_RANGE(int64_t, i, 0, x_shape.NumAxes()) {
      ctx->NewBuilder()
          .Split(user_op::OpArg("x", 0), x_shape.NumAxes() - 1 - i)
          .Split(user_op::OpArg("y", 0), y_shape.NumAxes() - 1 - i)
          .Split(ctx->outputs(), y_shape.NumAxes() - 1 - i)
          .Build();
    }
  } else if (x_shape.NumAxes() > y_shape.NumAxes()) {
    FOR_RANGE(int64_t, i, 0, x_shape.NumAxes() - y_shape.NumAxes()) {
      ctx->NewBuilder()
          .Split(user_op::OpArg("x", 0), i)
          .Broadcast(user_op::OpArg("y", 0))
          .Split(user_op::OpArg("z", 0), i)
          .Build();
    }
    FOR_RANGE(int64_t, i, 0, y_shape.NumAxes()) {
      ctx->NewBuilder()
          .Split(user_op::OpArg("x", 0), x_shape.NumAxes() - 1 - i)
          .Split(user_op::OpArg("y", 0), y_shape.NumAxes() - 1 - i)
          .Split(ctx->outputs(), x_shape.NumAxes() - 1 - i)
          .Build();
    }
  } else {
    FOR_RANGE(int64_t, i, 0, x_shape.NumAxes()) {
      if (x_shape.At(i) == 1 && y_shape.At(i) == 1) { continue; }
      if (x_shape.At(i) == y_shape.At(i)) {
        ctx->NewBuilder().Split(ctx->inputs(), i).Split(ctx->outputs(), i).Build();
      } else if (x_shape.At(i) == 1) {
        ctx->NewBuilder()
            .Broadcast(user_op::OpArg("x", 0))
            .Split(user_op::OpArg("y", 0), i)
            .Split(ctx->outputs(), i)
            .Build();
      } else if (y_shape.At(i) == 1) {
        ctx->NewBuilder()
            .Split(user_op::OpArg("x", 0), i)
            .Broadcast(user_op::OpArg("y", 0))
            .Split(ctx->outputs(), i)
            .Build();
      } else {
        UNIMPLEMENTED();
      }
    }
  }
  GenPartialSbpSign<binary_func>(ctx);
  return Maybe<void>::Ok();
}

}  // namespace

#define REGISTER_BINARY_BROADCAST_USER_OP(op_name, sbp_suffix, tensor_suffix) \
  REGISTER_USER_OP(op_name)                                                   \
      .Input("x")                                                             \
      .Input("y")                                                             \
      .Output("z")                                                            \
      .SetTensorDescInferFn(InferTensorDescBinaryBroadcast##tensor_suffix)    \
      .SetGetSbpFn(GetBinaryBroadcastSbpSignature<BinaryFunc##sbp_suffix>)    \
      .SetDataTypeInferFn(InferDataTypeBinaryBroadcast##tensor_suffix);

#define REGISTER_BINARY_BROADCAST_NORMAL_USER_OP(op_name, suffix) \
  REGISTER_BINARY_BROADCAST_USER_OP(op_name, suffix, Normal)

#define REGISTER_BINARY_BROADCAST_LOGICAL_USER_OP(op_name, suffix) \
  REGISTER_BINARY_BROADCAST_USER_OP(op_name, suffix, Logical)

OF_PP_FOR_EACH_TUPLE(REGISTER_BINARY_BROADCAST_NORMAL_USER_OP, MATH_BINARY_BROADCAST_FUNC_SEQ)
OF_PP_FOR_EACH_TUPLE(REGISTER_BINARY_BROADCAST_LOGICAL_USER_OP,
                     MATH_BINARY_BROADCAST_LOGICAL_FUNC_SEQ)

}  // namespace oneflow<|MERGE_RESOLUTION|>--- conflicted
+++ resolved
@@ -33,13 +33,8 @@
   size_t output_num_axes = std::max(tensor_x.shape().NumAxes(), tensor_y.shape().NumAxes());
   if (IsScalarTensor(&tensor_x)) {
     *ctx->OutputShape("z", 0) = ctx->InputShape("y", 0);
-<<<<<<< HEAD
-    *ctx->IsDynamic4ArgNameAndIndex("z", 0) = *ctx->IsDynamic4ArgNameAndIndex("y", 0);
+    *ctx->OutputIsDynamic4ArgNameAndIndex("z", 0) = ctx->InputIsDynamic4ArgNameAndIndex("y", 0);
   } else if (IsScalarTensor(&tensor_y)) {
-=======
-    *ctx->OutputIsDynamic4ArgNameAndIndex("z", 0) = ctx->InputIsDynamic4ArgNameAndIndex("y", 0);
-  } else if (IsScalarTensor(tensor_y)) {
->>>>>>> b473aeff
     *ctx->OutputShape("z", 0) = ctx->InputShape("x", 0);
     *ctx->OutputIsDynamic4ArgNameAndIndex("z", 0) = ctx->InputIsDynamic4ArgNameAndIndex("x", 0);
   } else {
@@ -65,17 +60,10 @@
 }
 
 Maybe<void> InferDataTypeBinaryBroadcastNormal(user_op::InferContext* ctx) {
-<<<<<<< HEAD
   const user_op::TensorDesc& tensor_x = ctx->InputTensorDesc("x", 0);
   const user_op::TensorDesc& tensor_y = ctx->InputTensorDesc("y", 0);
   CHECK_EQ_OR_RETURN(tensor_x.data_type(), tensor_y.data_type());
-  *ctx->OutputDType("z", 0) = *ctx->Dtype4ArgNameAndIndex("x", 0);
-=======
-  const user_op::TensorDesc* tensor_x = ctx->TensorDesc4ArgNameAndIndex("x", 0);
-  const user_op::TensorDesc* tensor_y = ctx->TensorDesc4ArgNameAndIndex("y", 0);
-  CHECK_EQ_OR_RETURN(tensor_x->data_type(), tensor_y->data_type());
   *ctx->OutputDType("z", 0) = ctx->InputDType("x", 0);
->>>>>>> b473aeff
   return Maybe<void>::Ok();
 }
 
