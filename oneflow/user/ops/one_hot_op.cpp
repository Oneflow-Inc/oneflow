--- conflicted
+++ resolved
@@ -30,19 +30,11 @@
     .SetTensorDescInferFn([](user_op::InferContext* ctx) -> Maybe<void> {
       const int64_t depth = ctx->Attr<int64_t>("depth");
       CHECK_GT_OR_RETURN(depth, 0);
-<<<<<<< HEAD
       const user_op::TensorDesc& indices_desc = ctx->InputTensorDesc("indices", 0);
       CHECK_GT_OR_RETURN(indices_desc.shape().NumAxes(), 0);
-      user_op::TensorDesc* out_desc = ctx->TensorDesc4ArgNameAndIndex("out", 0);
+      user_op::TensorDesc* out_desc = ctx->OutputTensorDesc("out", 0);
       *out_desc->mut_is_dynamic() = indices_desc.is_dynamic();
       DimVector dim_vec = indices_desc.shape().dim_vec();
-=======
-      const user_op::TensorDesc* indices_desc = ctx->TensorDesc4ArgNameAndIndex("indices", 0);
-      CHECK_GT_OR_RETURN(indices_desc->shape().NumAxes(), 0);
-      user_op::TensorDesc* out_desc = ctx->OutputTensorDesc("out", 0);
-      *out_desc->mut_is_dynamic() = indices_desc->is_dynamic();
-      DimVector dim_vec = indices_desc->shape().dim_vec();
->>>>>>> 52ecdb98
       dim_vec.push_back(depth);
       *out_desc->mut_shape() = Shape(dim_vec);
       return Maybe<void>::Ok();
@@ -66,15 +58,9 @@
       return Maybe<void>::Ok();
     })
     .SetDataTypeInferFn([](user_op::InferContext* ctx) -> Maybe<void> {
-<<<<<<< HEAD
       const user_op::TensorDesc& indices_desc = ctx->InputTensorDesc("indices", 0);
       CHECK_OR_RETURN(IsIndexDataType(indices_desc.data_type()));
-      user_op::TensorDesc* out_desc = ctx->TensorDesc4ArgNameAndIndex("out", 0);
-=======
-      const user_op::TensorDesc* indices_desc = ctx->TensorDesc4ArgNameAndIndex("indices", 0);
-      CHECK_OR_RETURN(IsIndexDataType(indices_desc->data_type()));
       user_op::TensorDesc* out_desc = ctx->OutputTensorDesc("out", 0);
->>>>>>> 52ecdb98
       DataType dtype = ctx->Attr<DataType>("dtype");
       *out_desc->mut_data_type() = dtype;
       return Maybe<void>::Ok();
