--- conflicted
+++ resolved
@@ -55,21 +55,13 @@
       .Broadcast(user_op::OpArg("y", 0))
       .PartialSum(user_op::OpArg("z", 0))
       .Broadcast(user_op::OpArg("dz", 0))
-<<<<<<< HEAD
-      .Broadcast(user_op::OpArg("dy", 0))
-=======
       .PartialSum(user_op::OpArg("dy", 0))
->>>>>>> 55c4c608
       .Build();
   ctx->NewBuilder()
       .Broadcast(user_op::OpArg("y", 0))
       .Broadcast(user_op::OpArg("z", 0))
       .PartialSum(user_op::OpArg("dz", 0))
-<<<<<<< HEAD
-      .Broadcast(user_op::OpArg("dy", 0))
-=======
       .PartialSum(user_op::OpArg("dy", 0))
->>>>>>> 55c4c608
       .Build();
   return Maybe<void>::Ok();
 }
