--- conflicted
+++ resolved
@@ -63,15 +63,9 @@
     .Attr<int32_t>("diagonal", 0)
     .Output("dx")
     .SetTensorDescInferFn([](user_op::InferContext* ctx) -> Maybe<void> {
-<<<<<<< HEAD
       const user_op::TensorDesc& in = ctx->InputTensorDesc("in", 0);
       const Shape& in_shape = in.shape();
-      user_op::TensorDesc* dx_desc = ctx->TensorDesc4ArgNameAndIndex("dx", 0);
-=======
-      const user_op::TensorDesc* in = ctx->TensorDesc4ArgNameAndIndex("in", 0);
-      const Shape& in_shape = in->shape();
       user_op::TensorDesc* dx_desc = ctx->OutputTensorDesc("dx", 0);
->>>>>>> 52ecdb98
       *dx_desc->mut_shape() = Shape(in_shape.dim_vec());
       return Maybe<void>::Ok();
     })
