--- conflicted
+++ resolved
@@ -78,13 +78,8 @@
   *ctx->OutputDType("out", 0) = ctx->InputDType("in", 0);
   return Maybe<void>::Ok();
 }
-<<<<<<< HEAD
-/*static*/ Maybe<void> QuantizationOp::ModifyInputArg(GetInputArgModifier GetInputArgModifierFn,
-                                                      const user_op::UserOpConfWrapper&) {
-=======
 /*static*/ Maybe<void> QuantizationOp::ModifyInputArg(
     const GetInputArgModifier& GetInputArgModifierFn, const user_op::UserOpConfWrapper&) {
->>>>>>> 955150e3
   user_op::InputArgModifier* scale = GetInputArgModifierFn("scale", 0);
   CHECK_OR_RETURN(scale != nullptr);
   scale->set_requires_grad(false);
