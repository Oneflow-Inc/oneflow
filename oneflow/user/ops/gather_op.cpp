--- conflicted
+++ resolved
@@ -26,15 +26,9 @@
       const user_op::TensorDesc& in = ctx->InputTensorDesc("in", 0);
       CHECK_GT_OR_RETURN(in.shape().NumAxes(), 0);
       const int64_t axis = ctx->Attr<int64_t>("axis");
-<<<<<<< HEAD
       const user_op::TensorDesc& indices = ctx->InputTensorDesc("indices", 0);
       CHECK_GT_OR_RETURN(indices.shape().NumAxes(), 0);
-      user_op::TensorDesc* out = ctx->TensorDesc4ArgNameAndIndex("out", 0);
-=======
-      const user_op::TensorDesc* indices = ctx->TensorDesc4ArgNameAndIndex("indices", 0);
-      CHECK_GT_OR_RETURN(indices->shape().NumAxes(), 0);
       user_op::TensorDesc* out = ctx->OutputTensorDesc("out", 0);
->>>>>>> 52ecdb98
 
       DimVector dim_vec;
       dim_vec.insert(dim_vec.end(), in.shape().dim_vec().cbegin(),
@@ -86,19 +80,11 @@
       return Maybe<void>::Ok();
     })
     .SetDataTypeInferFn([](user_op::InferContext* ctx) -> Maybe<void> {
-<<<<<<< HEAD
       const user_op::TensorDesc& in = ctx->InputTensorDesc("in", 0);
       const user_op::TensorDesc& indices = ctx->InputTensorDesc("indices", 0);
-      user_op::TensorDesc* out = ctx->TensorDesc4ArgNameAndIndex("out", 0);
+      user_op::TensorDesc* out = ctx->OutputTensorDesc("out", 0);
       CHECK_OR_RETURN(IsIndexDataType(indices.data_type()));
       *out->mut_data_type() = in.data_type();
-=======
-      const user_op::TensorDesc* in = ctx->TensorDesc4ArgNameAndIndex("in", 0);
-      const user_op::TensorDesc* indices = ctx->TensorDesc4ArgNameAndIndex("indices", 0);
-      user_op::TensorDesc* out = ctx->OutputTensorDesc("out", 0);
-      CHECK_OR_RETURN(IsIndexDataType(indices->data_type()));
-      *out->mut_data_type() = in->data_type();
->>>>>>> 52ecdb98
       return Maybe<void>::Ok();
     });
 
