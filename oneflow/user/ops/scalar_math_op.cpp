/*
Copyright 2020 The OneFlow Authors. All rights reserved.

Licensed under the Apache License, Version 2.0 (the "License");
you may not use this file except in compliance with the License.
You may obtain a copy of the License at

    http://www.apache.org/licenses/LICENSE-2.0

Unless required by applicable law or agreed to in writing, software
distributed under the License is distributed on an "AS IS" BASIS,
WITHOUT WARRANTIES OR CONDITIONS OF ANY KIND, either express or implied.
See the License for the specific language governing permissions and
limitations under the License.
*/
#include "oneflow/core/framework/framework.h"
#include "oneflow/core/framework/op_generated.h"

namespace oneflow {

namespace {

Maybe<void> GetSbp4ScalarMath(user_op::SbpContext* ctx) {
  const user_op::TensorDesc& in_tensor = ctx->LogicalTensorDesc4InputArgNameAndIndex("in", 0);
  FOR_RANGE(int64_t, i, 0, in_tensor.shape().NumAxes()) {
    ctx->NewBuilder().Split(ctx->inputs(), i).Split(ctx->outputs(), i).Build();
  }
  return Maybe<void>::Ok();
}

Maybe<void> GetSbp4ScalarMul(user_op::SbpContext* ctx) {
  const user_op::TensorDesc& in_tensor = ctx->LogicalTensorDesc4InputArgNameAndIndex("in", 0);
  FOR_RANGE(int64_t, i, 0, in_tensor.shape().NumAxes()) {
    ctx->NewBuilder().Split(ctx->inputs(), i).Split(ctx->outputs(), i).Build();
  }
  ctx->NewBuilder().PartialSum(ctx->inputs()).PartialSum(ctx->outputs()).Build();
  return Maybe<void>::Ok();
}

}  // namespace

#define IMPLEMENT_SCALAR_MATH_OP_FUNCS(op_name, get_sbp_fn)                                        \
  /*static*/ Maybe<void> op_name##Op::GetSbp(user_op::SbpContext* ctx) { return get_sbp_fn(ctx); } \
  /*static*/ Maybe<void> op_name##Op::InferLogicalTensorDesc(user_op::InferContext* ctx) {         \
<<<<<<< HEAD
    *ctx->OutputShape("out", 0) = ctx->InputShape("in", 0);                                        \
    *ctx->MutOutputIsDynamic("out", 0) = ctx->InputIsDynamic("in", 0);                             \
=======
    *ctx->MutOutputShape("out", 0) = ctx->InputShape("in", 0);                                     \
    *ctx->OutputIsDynamic("out", 0) = ctx->InputIsDynamic("in", 0);                                \
>>>>>>> d4ac72fc
    return Maybe<void>::Ok();                                                                      \
  }                                                                                                \
  /*static*/ Maybe<void> op_name##Op::InferPhysicalTensorDesc(user_op::InferContext* ctx) {        \
    return InferLogicalTensorDesc(ctx);                                                            \
  }                                                                                                \
  /*static*/ Maybe<void> op_name##Op::InferDataType(user_op::InferContext* ctx) {                  \
    *ctx->MutOutputDType("out", 0) = ctx->InputDType("in", 0);                                     \
    return Maybe<void>::Ok();                                                                      \
  }

IMPLEMENT_SCALAR_MATH_OP_FUNCS(ScalarAdd, GetSbp4ScalarMath)
IMPLEMENT_SCALAR_MATH_OP_FUNCS(ScalarFloordiv, GetSbp4ScalarMath)
IMPLEMENT_SCALAR_MATH_OP_FUNCS(ScalarFmod, GetSbp4ScalarMath)
IMPLEMENT_SCALAR_MATH_OP_FUNCS(ScalarMul, GetSbp4ScalarMul)
IMPLEMENT_SCALAR_MATH_OP_FUNCS(ScalarDiv, GetSbp4ScalarMul)
IMPLEMENT_SCALAR_MATH_OP_FUNCS(ScalarPow, GetSbp4ScalarMath)
IMPLEMENT_SCALAR_MATH_OP_FUNCS(ScalarReversePow, GetSbp4ScalarMath)
#undef IMPLEMENT_SCALAR_MATH_OP_FUNCS

/*static*/ Maybe<void> ScalarPowGradOp::GetSbp(user_op::SbpContext* ctx) {
  const user_op::TensorDesc& x_tensor = ctx->LogicalTensorDesc4InputArgNameAndIndex("x", 0);
  FOR_RANGE(int64_t, i, 0, x_tensor.shape().NumAxes()) {
    ctx->NewBuilder().Split(ctx->inputs(), i).Split(ctx->outputs(), i).Build();
  }
  return Maybe<void>::Ok();
}
/*static*/ Maybe<void> ScalarPowGradOp::InferLogicalTensorDesc(user_op::InferContext* ctx) {
  *ctx->MutOutputShape("dx", 0) = ctx->InputShape("x", 0);
  return Maybe<void>::Ok();
}
/*static*/ Maybe<void> ScalarPowGradOp::InferPhysicalTensorDesc(user_op::InferContext* ctx) {
  return InferLogicalTensorDesc(ctx);
}
/*static*/ Maybe<void> ScalarPowGradOp::InferDataType(user_op::InferContext* ctx) {
  CHECK_EQ_OR_RETURN(ctx->InputDType("x", 0), ctx->InputDType("dy", 0))
      << Error::TypeError() << "Tensors dy and x must have same type";
  *ctx->MutOutputDType("dx", 0) = ctx->InputDType("x", 0);
  return Maybe<void>::Ok();
}

/*static*/ Maybe<void> ScalarReversePowGradOp::GetSbp(user_op::SbpContext* ctx) {
  const user_op::TensorDesc& x_tensor = ctx->LogicalTensorDesc4InputArgNameAndIndex("x", 0);
  FOR_RANGE(int64_t, i, 0, x_tensor.shape().NumAxes()) {
    ctx->NewBuilder().Split(ctx->inputs(), i).Split(ctx->outputs(), i).Build();
  }
  return Maybe<void>::Ok();
}
/*static*/ Maybe<void> ScalarReversePowGradOp::InferLogicalTensorDesc(user_op::InferContext* ctx) {
  *ctx->MutOutputShape("dx", 0) = ctx->InputShape("x", 0);
  return Maybe<void>::Ok();
}
/*static*/ Maybe<void> ScalarReversePowGradOp::InferPhysicalTensorDesc(user_op::InferContext* ctx) {
  return InferLogicalTensorDesc(ctx);
}
/*static*/ Maybe<void> ScalarReversePowGradOp::InferDataType(user_op::InferContext* ctx) {
  CHECK_EQ_OR_RETURN(ctx->InputDType("x", 0), ctx->InputDType("dy", 0))
      << Error::TypeError() << "Tensors dy and x must have same type";
  *ctx->MutOutputDType("dx", 0) = ctx->InputDType("x", 0);
  return Maybe<void>::Ok();
}

REGISTER_USER_OP_GRAD("scalar_add")
    .SetGenBackwardOpConfFn([](const user_op::UserOpWrapper& op,
                               const user_op::AddOpFn& AddOp) -> Maybe<void> {
      if (op.NeedGenGradTensor4OpInput("in", 0)) {
        op.BindGradTensorWithOpInput(op.GetGradTensorWithOpOutput("out", 0), "in", 0);
      }
      return Maybe<void>::Ok();
    });

REGISTER_USER_OP_GRAD("scalar_mul")
    .SetGenBackwardOpConfFn([](const user_op::UserOpWrapper& op,
                               const user_op::AddOpFn& AddOp) -> Maybe<void> {
      if (op.NeedGenGradTensor4OpInput("in", 0)) {
        user_op::UserOpConfWrapperBuilder builder(op.op_name() + "_grad");
        user_op::UserOpConfWrapper grad_op =
            builder.Op("scalar_mul")
                .Input("in", op.GetGradTensorWithOpOutput("out", 0))
                .Output("out")
                .Attr("has_int_operand", op.attr<bool>("has_int_operand"))
                .Attr("int_operand", op.attr_or_default<int64_t>("int_operand", 0))
                .Attr("has_float_operand", op.attr<bool>("has_float_operand"))
                .Attr("float_operand", op.attr_or_default<double>("float_operand", 0.0))
                .Build();
        op.BindGradTensorWithOpInput(grad_op.output("out", 0), "in", 0);
        AddOp(grad_op);
      }
      return Maybe<void>::Ok();
    });

REGISTER_USER_OP_GRAD("scalar_div")
    .SetGenBackwardOpConfFn([](const user_op::UserOpWrapper& op,
                               const user_op::AddOpFn& AddOp) -> Maybe<void> {
      if (op.NeedGenGradTensor4OpInput("in", 0)) {
        user_op::UserOpConfWrapperBuilder builder(op.op_name() + "_grad");
        user_op::UserOpConfWrapper grad_op =
            builder.Op("scalar_div")
                .Input("in", op.GetGradTensorWithOpOutput("out", 0))
                .Output("out")
                .Attr("has_int_operand", op.attr<bool>("has_int_operand"))
                .Attr("int_operand", op.attr_or_default<int64_t>("int_operand", 0))
                .Attr("has_float_operand", op.attr<bool>("has_float_operand"))
                .Attr("float_operand", op.attr_or_default<double>("float_operand", 0.0))
                .Build();
        op.BindGradTensorWithOpInput(grad_op.output("out", 0), "in", 0);
        AddOp(grad_op);
      }
      return Maybe<void>::Ok();
    });

REGISTER_USER_OP_GRAD("scalar_pow")
    .SetGenBackwardOpConfFn([](const user_op::UserOpWrapper& op,
                               const user_op::AddOpFn& AddOp) -> Maybe<void> {
      if (op.NeedGenGradTensor4OpInput("in", 0)) {
        user_op::UserOpConfWrapperBuilder builder(op.op_name() + "_grad");
        user_op::UserOpConfWrapper grad_op =
            builder.Op("scalar_pow_grad")
                .Input("x", op.input("in", 0))
                .Input("dy", op.GetGradTensorWithOpOutput("out", 0))
                .Output("dx")
                .Attr("has_int_operand", op.attr<bool>("has_int_operand"))
                .Attr("int_operand", op.attr_or_default<int64_t>("int_operand", 0))
                .Attr("has_float_operand", op.attr<bool>("has_float_operand"))
                .Attr("float_operand", op.attr_or_default<double>("float_operand", 0.0))
                .Build();
        op.BindGradTensorWithOpInput(grad_op.output("dx", 0), "in", 0);
        AddOp(grad_op);
      }
      return Maybe<void>::Ok();
    });

REGISTER_USER_OP_GRAD("scalar_reverse_pow")
    .SetGenBackwardOpConfFn([](const user_op::UserOpWrapper& op,
                               const user_op::AddOpFn& AddOp) -> Maybe<void> {
      if (op.NeedGenGradTensor4OpInput("in", 0)) {
        user_op::UserOpConfWrapperBuilder builder(op.op_name() + "_grad");
        user_op::UserOpConfWrapper grad_op =
            builder.Op("scalar_reverse_pow_grad")
                .Input("x", op.input("in", 0))
                .Input("dy", op.GetGradTensorWithOpOutput("out", 0))
                .Output("dx")
                .Attr("has_int_operand", op.attr<bool>("has_int_operand"))
                .Attr("int_operand", op.attr_or_default<int64_t>("int_operand", 0))
                .Attr("has_float_operand", op.attr<bool>("has_float_operand"))
                .Attr("float_operand", op.attr_or_default<double>("float_operand", 0.0))
                .Build();
        op.BindGradTensorWithOpInput(grad_op.output("dx", 0), "in", 0);
        AddOp(grad_op);
      }
      return Maybe<void>::Ok();
    });

}  // namespace oneflow<|MERGE_RESOLUTION|>--- conflicted
+++ resolved
@@ -42,13 +42,8 @@
 #define IMPLEMENT_SCALAR_MATH_OP_FUNCS(op_name, get_sbp_fn)                                        \
   /*static*/ Maybe<void> op_name##Op::GetSbp(user_op::SbpContext* ctx) { return get_sbp_fn(ctx); } \
   /*static*/ Maybe<void> op_name##Op::InferLogicalTensorDesc(user_op::InferContext* ctx) {         \
-<<<<<<< HEAD
-    *ctx->OutputShape("out", 0) = ctx->InputShape("in", 0);                                        \
+    *ctx->MutOutputShape("out", 0) = ctx->InputShape("in", 0);                                     \
     *ctx->MutOutputIsDynamic("out", 0) = ctx->InputIsDynamic("in", 0);                             \
-=======
-    *ctx->MutOutputShape("out", 0) = ctx->InputShape("in", 0);                                     \
-    *ctx->OutputIsDynamic("out", 0) = ctx->InputIsDynamic("in", 0);                                \
->>>>>>> d4ac72fc
     return Maybe<void>::Ok();                                                                      \
   }                                                                                                \
   /*static*/ Maybe<void> op_name##Op::InferPhysicalTensorDesc(user_op::InferContext* ctx) {        \
