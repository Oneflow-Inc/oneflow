/*
Copyright 2020 The OneFlow Authors. All rights reserved.

Licensed under the Apache License, Version 2.0 (the "License");
you may not use this file except in compliance with the License.
You may obtain a copy of the License at

    http://www.apache.org/licenses/LICENSE-2.0

Unless required by applicable law or agreed to in writing, software
distributed under the License is distributed on an "AS IS" BASIS,
WITHOUT WARRANTIES OR CONDITIONS OF ANY KIND, either express or implied.
See the License for the specific language governing permissions and
limitations under the License.
*/
#include "oneflow/core/framework/framework.h"
#include "oneflow/core/common/balanced_splitter.h"

namespace oneflow {

REGISTER_NO_GRAD_CPU_ONLY_USER_OP("ofrecord_raw_decoder")
    .Input("in")
    .Output("out")
    .Attr<std::string>("name")
    .Attr<Shape>("shape")
    .Attr<DataType>("data_type")
    .Attr<bool>("dim1_varying_length", false)
    .Attr<bool>("auto_zero_padding", false)
    .SetTensorDescInferFn([](user_op::InferContext* ctx) -> Maybe<void> {
<<<<<<< HEAD
      const user_op::TensorDesc& in_tensor = ctx->InputTensorDesc("in", 0);
      user_op::TensorDesc* out_tensor = ctx->TensorDesc4ArgNameAndIndex("out", 0);
      CHECK_OR_RETURN(in_tensor.shape().NumAxes() == 1 && in_tensor.shape().At(0) >= 1);
=======
      user_op::TensorDesc* in_tensor = ctx->TensorDesc4ArgNameAndIndex("in", 0);
      user_op::TensorDesc* out_tensor = ctx->OutputTensorDesc("out", 0);
      CHECK_OR_RETURN(in_tensor->shape().NumAxes() == 1 && in_tensor->shape().At(0) >= 1);
>>>>>>> 52ecdb98
      Shape conf_shape = ctx->Attr<Shape>("shape");
      DimVector dim_vec(1 + conf_shape.NumAxes());
      dim_vec[0] = in_tensor.shape().At(0);
      for (int i = 1; i < dim_vec.size(); ++i) { dim_vec[i] = conf_shape.At(i - 1); }
      *out_tensor->mut_shape() = Shape(dim_vec);
      return Maybe<void>::Ok();
    })
    .SetInputArgModifyFn([](user_op::GetInputArgModifier GetInputArgModifierFn,
                            const user_op::UserOpConfWrapper&) {
      user_op::InputArgModifier* in_modifier = GetInputArgModifierFn("in", 0);
      CHECK_NOTNULL(in_modifier);
      in_modifier->set_requires_grad(false);
    })
    .SetGetSbpFn([](user_op::SbpContext* ctx) -> Maybe<void> {
      ctx->NewBuilder()
          .Split(user_op::OpArg("in", 0), 0)
          .Split(user_op::OpArg("out", 0), 0)
          .Build();
      return Maybe<void>::Ok();
    })
    .SetDataTypeInferFn([](user_op::InferContext* ctx) -> Maybe<void> {
<<<<<<< HEAD
      const user_op::TensorDesc& in_tensor = ctx->InputTensorDesc("in", 0);
      user_op::TensorDesc* out_tensor = ctx->TensorDesc4ArgNameAndIndex("out", 0);
      CHECK_OR_RETURN(in_tensor.data_type() == DataType::kOFRecord);
=======
      user_op::TensorDesc* in_tensor = ctx->TensorDesc4ArgNameAndIndex("in", 0);
      user_op::TensorDesc* out_tensor = ctx->OutputTensorDesc("out", 0);
      CHECK_OR_RETURN(in_tensor->data_type() == DataType::kOFRecord);
>>>>>>> 52ecdb98
      *out_tensor->mut_data_type() = ctx->Attr<DataType>("data_type");
      return Maybe<void>::Ok();
    });

REGISTER_NO_GRAD_CPU_ONLY_USER_OP("ofrecord_bytes_decoder")
    .Input("in")
    .Output("out")
    .Attr<std::string>("name")
    .SetTensorDescInferFn([](user_op::InferContext* ctx) -> Maybe<void> {
<<<<<<< HEAD
      const user_op::TensorDesc& in = ctx->InputTensorDesc("in", 0);
      user_op::TensorDesc* out = ctx->TensorDesc4ArgNameAndIndex("out", 0);
      *out->mut_is_dynamic() = in.is_dynamic();
      *out->mut_shape() = in.shape();
=======
      const user_op::TensorDesc* in = ctx->TensorDesc4ArgNameAndIndex("in", 0);
      user_op::TensorDesc* out = ctx->OutputTensorDesc("out", 0);
      *out->mut_is_dynamic() = in->is_dynamic();
      *out->mut_shape() = in->shape();
>>>>>>> 52ecdb98
      return Maybe<void>::Ok();
    })
    .SetInputArgModifyFn([](user_op::GetInputArgModifier GetInputArgModifierFn,
                            const user_op::UserOpConfWrapper&) {
      user_op::InputArgModifier* in_modifier = GetInputArgModifierFn("in", 0);
      CHECK_NOTNULL(in_modifier);
      in_modifier->set_requires_grad(false);
    })
    .SetGetSbpFn(user_op::GetSbpFnUtil::SplitForEachAxis)
    .SetDataTypeInferFn([](user_op::InferContext* ctx) -> Maybe<void> {
<<<<<<< HEAD
      const user_op::TensorDesc& in = ctx->InputTensorDesc("in", 0);
      user_op::TensorDesc* out = ctx->TensorDesc4ArgNameAndIndex("out", 0);
      CHECK_OR_RETURN(in.data_type() == DataType::kOFRecord);
=======
      const user_op::TensorDesc* in = ctx->TensorDesc4ArgNameAndIndex("in", 0);
      user_op::TensorDesc* out = ctx->OutputTensorDesc("out", 0);
      CHECK_OR_RETURN(in->data_type() == DataType::kOFRecord);
>>>>>>> 52ecdb98
      *out->mut_data_type() = DataType::kTensorBuffer;
      return Maybe<void>::Ok();
    });

REGISTER_NO_GRAD_CPU_ONLY_USER_OP("ofrecord_image_decoder")
    .Input("in")
    .Output("out")
    .Attr<std::string>("name")
    .Attr<std::string>("color_space", "BGR")
    .SetTensorDescInferFn([](user_op::InferContext* ctx) -> Maybe<void> {
<<<<<<< HEAD
      const user_op::TensorDesc& in_tensor = ctx->InputTensorDesc("in", 0);
      user_op::TensorDesc* out_tensor = ctx->TensorDesc4ArgNameAndIndex("out", 0);
      CHECK_OR_RETURN(in_tensor.shape().NumAxes() == 1 && in_tensor.shape().At(0) >= 1);
      *out_tensor->mut_shape() = in_tensor.shape();
=======
      user_op::TensorDesc* in_tensor = ctx->TensorDesc4ArgNameAndIndex("in", 0);
      user_op::TensorDesc* out_tensor = ctx->OutputTensorDesc("out", 0);
      CHECK_OR_RETURN(in_tensor->shape().NumAxes() == 1 && in_tensor->shape().At(0) >= 1);
      *out_tensor->mut_shape() = in_tensor->shape();
>>>>>>> 52ecdb98
      return Maybe<void>::Ok();
    })
    .SetInputArgModifyFn([](user_op::GetInputArgModifier GetInputArgModifierFn,
                            const user_op::UserOpConfWrapper&) {
      user_op::InputArgModifier* in_modifier = GetInputArgModifierFn("in", 0);
      CHECK_NOTNULL(in_modifier);
      in_modifier->set_requires_grad(false);
    })
    .SetGetSbpFn([](user_op::SbpContext* ctx) -> Maybe<void> {
      ctx->NewBuilder()
          .Split(user_op::OpArg("in", 0), 0)
          .Split(user_op::OpArg("out", 0), 0)
          .Build();
      return Maybe<void>::Ok();
    })
    .SetDataTypeInferFn([](user_op::InferContext* ctx) -> Maybe<void> {
<<<<<<< HEAD
      const user_op::TensorDesc& in_tensor = ctx->InputTensorDesc("in", 0);
      user_op::TensorDesc* out_tensor = ctx->TensorDesc4ArgNameAndIndex("out", 0);
      CHECK_OR_RETURN(in_tensor.data_type() == DataType::kOFRecord);
=======
      user_op::TensorDesc* in_tensor = ctx->TensorDesc4ArgNameAndIndex("in", 0);
      user_op::TensorDesc* out_tensor = ctx->OutputTensorDesc("out", 0);
      CHECK_OR_RETURN(in_tensor->data_type() == DataType::kOFRecord);
>>>>>>> 52ecdb98
      *out_tensor->mut_data_type() = DataType::kTensorBuffer;
      return Maybe<void>::Ok();
    });

REGISTER_NO_GRAD_CPU_ONLY_USER_OP("ofrecord_image_decoder_random_crop")
    .Input("in")
    .Output("out")
    .Attr<std::string>("name")
    .Attr<std::string>("color_space", "BGR")
    .Attr<int32_t>("num_attempts", 10)
    .Attr<int64_t>("seed", -1)
    .Attr<bool>("has_seed", false)
    .Attr<std::vector<float>>("random_area", {0.08, 1.0})
    .Attr<std::vector<float>>("random_aspect_ratio", {0.75, 1.333333})
    .SetTensorDescInferFn([](user_op::InferContext* ctx) -> Maybe<void> {
<<<<<<< HEAD
      const user_op::TensorDesc& in_tensor = ctx->InputTensorDesc("in", 0);
      user_op::TensorDesc* out_tensor = ctx->TensorDesc4ArgNameAndIndex("out", 0);
      CHECK_OR_RETURN(in_tensor.shape().NumAxes() == 1 && in_tensor.shape().At(0) >= 1);
      *out_tensor->mut_shape() = in_tensor.shape();
=======
      user_op::TensorDesc* in_tensor = ctx->TensorDesc4ArgNameAndIndex("in", 0);
      user_op::TensorDesc* out_tensor = ctx->OutputTensorDesc("out", 0);
      CHECK_OR_RETURN(in_tensor->shape().NumAxes() == 1 && in_tensor->shape().At(0) >= 1);
      *out_tensor->mut_shape() = in_tensor->shape();
>>>>>>> 52ecdb98
      return Maybe<void>::Ok();
    })
    .SetGetSbpFn([](user_op::SbpContext* ctx) -> Maybe<void> {
      ctx->NewBuilder()
          .Split(user_op::OpArg("in", 0), 0)
          .Split(user_op::OpArg("out", 0), 0)
          .Build();
      return Maybe<void>::Ok();
    })
    .SetInputArgModifyFn([](user_op::GetInputArgModifier GetInputArgModifierFn,
                            const user_op::UserOpConfWrapper&) {
      user_op::InputArgModifier* in_modifier = GetInputArgModifierFn("in", 0);
      CHECK_NOTNULL(in_modifier);
      in_modifier->set_requires_grad(false);
    })
    .SetDataTypeInferFn([](user_op::InferContext* ctx) -> Maybe<void> {
<<<<<<< HEAD
      const user_op::TensorDesc& in_tensor = ctx->InputTensorDesc("in", 0);
      user_op::TensorDesc* out_tensor = ctx->TensorDesc4ArgNameAndIndex("out", 0);
      CHECK_OR_RETURN(in_tensor.data_type() == DataType::kOFRecord);
=======
      user_op::TensorDesc* in_tensor = ctx->TensorDesc4ArgNameAndIndex("in", 0);
      user_op::TensorDesc* out_tensor = ctx->OutputTensorDesc("out", 0);
      CHECK_OR_RETURN(in_tensor->data_type() == DataType::kOFRecord);
>>>>>>> 52ecdb98
      *out_tensor->mut_data_type() = DataType::kTensorBuffer;
      return Maybe<void>::Ok();
    });

}  // namespace oneflow<|MERGE_RESOLUTION|>--- conflicted
+++ resolved
@@ -27,15 +27,9 @@
     .Attr<bool>("dim1_varying_length", false)
     .Attr<bool>("auto_zero_padding", false)
     .SetTensorDescInferFn([](user_op::InferContext* ctx) -> Maybe<void> {
-<<<<<<< HEAD
       const user_op::TensorDesc& in_tensor = ctx->InputTensorDesc("in", 0);
-      user_op::TensorDesc* out_tensor = ctx->TensorDesc4ArgNameAndIndex("out", 0);
+      user_op::TensorDesc* out_tensor = ctx->OutputTensorDesc("out", 0);
       CHECK_OR_RETURN(in_tensor.shape().NumAxes() == 1 && in_tensor.shape().At(0) >= 1);
-=======
-      user_op::TensorDesc* in_tensor = ctx->TensorDesc4ArgNameAndIndex("in", 0);
-      user_op::TensorDesc* out_tensor = ctx->OutputTensorDesc("out", 0);
-      CHECK_OR_RETURN(in_tensor->shape().NumAxes() == 1 && in_tensor->shape().At(0) >= 1);
->>>>>>> 52ecdb98
       Shape conf_shape = ctx->Attr<Shape>("shape");
       DimVector dim_vec(1 + conf_shape.NumAxes());
       dim_vec[0] = in_tensor.shape().At(0);
@@ -57,15 +51,9 @@
       return Maybe<void>::Ok();
     })
     .SetDataTypeInferFn([](user_op::InferContext* ctx) -> Maybe<void> {
-<<<<<<< HEAD
       const user_op::TensorDesc& in_tensor = ctx->InputTensorDesc("in", 0);
-      user_op::TensorDesc* out_tensor = ctx->TensorDesc4ArgNameAndIndex("out", 0);
+      user_op::TensorDesc* out_tensor = ctx->OutputTensorDesc("out", 0);
       CHECK_OR_RETURN(in_tensor.data_type() == DataType::kOFRecord);
-=======
-      user_op::TensorDesc* in_tensor = ctx->TensorDesc4ArgNameAndIndex("in", 0);
-      user_op::TensorDesc* out_tensor = ctx->OutputTensorDesc("out", 0);
-      CHECK_OR_RETURN(in_tensor->data_type() == DataType::kOFRecord);
->>>>>>> 52ecdb98
       *out_tensor->mut_data_type() = ctx->Attr<DataType>("data_type");
       return Maybe<void>::Ok();
     });
@@ -75,17 +63,10 @@
     .Output("out")
     .Attr<std::string>("name")
     .SetTensorDescInferFn([](user_op::InferContext* ctx) -> Maybe<void> {
-<<<<<<< HEAD
       const user_op::TensorDesc& in = ctx->InputTensorDesc("in", 0);
-      user_op::TensorDesc* out = ctx->TensorDesc4ArgNameAndIndex("out", 0);
+      user_op::TensorDesc* out = ctx->OutputTensorDesc("out", 0);
       *out->mut_is_dynamic() = in.is_dynamic();
       *out->mut_shape() = in.shape();
-=======
-      const user_op::TensorDesc* in = ctx->TensorDesc4ArgNameAndIndex("in", 0);
-      user_op::TensorDesc* out = ctx->OutputTensorDesc("out", 0);
-      *out->mut_is_dynamic() = in->is_dynamic();
-      *out->mut_shape() = in->shape();
->>>>>>> 52ecdb98
       return Maybe<void>::Ok();
     })
     .SetInputArgModifyFn([](user_op::GetInputArgModifier GetInputArgModifierFn,
@@ -96,15 +77,9 @@
     })
     .SetGetSbpFn(user_op::GetSbpFnUtil::SplitForEachAxis)
     .SetDataTypeInferFn([](user_op::InferContext* ctx) -> Maybe<void> {
-<<<<<<< HEAD
       const user_op::TensorDesc& in = ctx->InputTensorDesc("in", 0);
-      user_op::TensorDesc* out = ctx->TensorDesc4ArgNameAndIndex("out", 0);
+      user_op::TensorDesc* out = ctx->OutputTensorDesc("out", 0);
       CHECK_OR_RETURN(in.data_type() == DataType::kOFRecord);
-=======
-      const user_op::TensorDesc* in = ctx->TensorDesc4ArgNameAndIndex("in", 0);
-      user_op::TensorDesc* out = ctx->OutputTensorDesc("out", 0);
-      CHECK_OR_RETURN(in->data_type() == DataType::kOFRecord);
->>>>>>> 52ecdb98
       *out->mut_data_type() = DataType::kTensorBuffer;
       return Maybe<void>::Ok();
     });
@@ -115,17 +90,10 @@
     .Attr<std::string>("name")
     .Attr<std::string>("color_space", "BGR")
     .SetTensorDescInferFn([](user_op::InferContext* ctx) -> Maybe<void> {
-<<<<<<< HEAD
       const user_op::TensorDesc& in_tensor = ctx->InputTensorDesc("in", 0);
-      user_op::TensorDesc* out_tensor = ctx->TensorDesc4ArgNameAndIndex("out", 0);
+      user_op::TensorDesc* out_tensor = ctx->OutputTensorDesc("out", 0);
       CHECK_OR_RETURN(in_tensor.shape().NumAxes() == 1 && in_tensor.shape().At(0) >= 1);
       *out_tensor->mut_shape() = in_tensor.shape();
-=======
-      user_op::TensorDesc* in_tensor = ctx->TensorDesc4ArgNameAndIndex("in", 0);
-      user_op::TensorDesc* out_tensor = ctx->OutputTensorDesc("out", 0);
-      CHECK_OR_RETURN(in_tensor->shape().NumAxes() == 1 && in_tensor->shape().At(0) >= 1);
-      *out_tensor->mut_shape() = in_tensor->shape();
->>>>>>> 52ecdb98
       return Maybe<void>::Ok();
     })
     .SetInputArgModifyFn([](user_op::GetInputArgModifier GetInputArgModifierFn,
@@ -142,15 +110,9 @@
       return Maybe<void>::Ok();
     })
     .SetDataTypeInferFn([](user_op::InferContext* ctx) -> Maybe<void> {
-<<<<<<< HEAD
       const user_op::TensorDesc& in_tensor = ctx->InputTensorDesc("in", 0);
-      user_op::TensorDesc* out_tensor = ctx->TensorDesc4ArgNameAndIndex("out", 0);
+      user_op::TensorDesc* out_tensor = ctx->OutputTensorDesc("out", 0);
       CHECK_OR_RETURN(in_tensor.data_type() == DataType::kOFRecord);
-=======
-      user_op::TensorDesc* in_tensor = ctx->TensorDesc4ArgNameAndIndex("in", 0);
-      user_op::TensorDesc* out_tensor = ctx->OutputTensorDesc("out", 0);
-      CHECK_OR_RETURN(in_tensor->data_type() == DataType::kOFRecord);
->>>>>>> 52ecdb98
       *out_tensor->mut_data_type() = DataType::kTensorBuffer;
       return Maybe<void>::Ok();
     });
@@ -166,17 +128,10 @@
     .Attr<std::vector<float>>("random_area", {0.08, 1.0})
     .Attr<std::vector<float>>("random_aspect_ratio", {0.75, 1.333333})
     .SetTensorDescInferFn([](user_op::InferContext* ctx) -> Maybe<void> {
-<<<<<<< HEAD
       const user_op::TensorDesc& in_tensor = ctx->InputTensorDesc("in", 0);
-      user_op::TensorDesc* out_tensor = ctx->TensorDesc4ArgNameAndIndex("out", 0);
+      user_op::TensorDesc* out_tensor = ctx->OutputTensorDesc("out", 0);
       CHECK_OR_RETURN(in_tensor.shape().NumAxes() == 1 && in_tensor.shape().At(0) >= 1);
       *out_tensor->mut_shape() = in_tensor.shape();
-=======
-      user_op::TensorDesc* in_tensor = ctx->TensorDesc4ArgNameAndIndex("in", 0);
-      user_op::TensorDesc* out_tensor = ctx->OutputTensorDesc("out", 0);
-      CHECK_OR_RETURN(in_tensor->shape().NumAxes() == 1 && in_tensor->shape().At(0) >= 1);
-      *out_tensor->mut_shape() = in_tensor->shape();
->>>>>>> 52ecdb98
       return Maybe<void>::Ok();
     })
     .SetGetSbpFn([](user_op::SbpContext* ctx) -> Maybe<void> {
@@ -193,15 +148,9 @@
       in_modifier->set_requires_grad(false);
     })
     .SetDataTypeInferFn([](user_op::InferContext* ctx) -> Maybe<void> {
-<<<<<<< HEAD
       const user_op::TensorDesc& in_tensor = ctx->InputTensorDesc("in", 0);
-      user_op::TensorDesc* out_tensor = ctx->TensorDesc4ArgNameAndIndex("out", 0);
+      user_op::TensorDesc* out_tensor = ctx->OutputTensorDesc("out", 0);
       CHECK_OR_RETURN(in_tensor.data_type() == DataType::kOFRecord);
-=======
-      user_op::TensorDesc* in_tensor = ctx->TensorDesc4ArgNameAndIndex("in", 0);
-      user_op::TensorDesc* out_tensor = ctx->OutputTensorDesc("out", 0);
-      CHECK_OR_RETURN(in_tensor->data_type() == DataType::kOFRecord);
->>>>>>> 52ecdb98
       *out_tensor->mut_data_type() = DataType::kTensorBuffer;
       return Maybe<void>::Ok();
     });
