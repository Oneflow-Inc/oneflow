--- conflicted
+++ resolved
@@ -26,12 +26,8 @@
     .Attr<double>("float_operand")
     .SetTensorDescInferFn([](user_op::InferContext* ctx) -> Maybe<void> {
       *ctx->OutputShape("out", 0) = ctx->InputShape("in", 0);
-<<<<<<< HEAD
-      *ctx->OutputIsDynamic4ArgNameAndIndex("out", 0) = ctx->InputIsDynamic4ArgNameAndIndex("in", 0);
-=======
       *ctx->OutputIsDynamic4ArgNameAndIndex("out", 0) =
           ctx->InputIsDynamic4ArgNameAndIndex("in", 0);
->>>>>>> 09b1a8f8
       return Maybe<void>::Ok();
     })
     .SetGetSbpFn([](user_op::SbpContext* ctx) -> Maybe<void> {
