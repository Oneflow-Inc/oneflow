--- conflicted
+++ resolved
@@ -239,7 +239,6 @@
   }
 }
 
-<<<<<<< HEAD
 Maybe<void> InferSliceAssignTensorDesc(user_op::InferContext* ctx) {
   user_op::TensorDesc* ref_desc = ctx->TensorDesc4ArgNameAndIndex("ref", 0);
   user_op::TensorDesc* value_desc = ctx->TensorDesc4ArgNameAndIndex("value", 0);
@@ -314,7 +313,8 @@
         .Build();
   }
   return Maybe<void>::Ok();
-=======
+}
+
 void GenSliceUpdateGradOp(user_op::BackwardOpConfContext* ctx) {
   const std::string update_grad_op_name = ctx->FwOp().op_name() + "_update_grad";
   ctx->DefineOp(update_grad_op_name, [&](user_op::BackwardOpBuilder& builder) {
@@ -351,7 +351,6 @@
   ctx->FwOp().InputGradBind(user_op::OpArg("x", 0), [&]() -> const std::string& {
     return ctx->GetOp(x_grad_op_name).output("y", 0);
   });
->>>>>>> cbcb8b5c
 }
 
 }  // namespace
