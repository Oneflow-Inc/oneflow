--- conflicted
+++ resolved
@@ -140,11 +140,7 @@
   *ctx->OutputDType("dx", 0) = ctx->InputDType("dy", 0);
   return Maybe<void>::Ok();
 }
-<<<<<<< HEAD
-/*static*/ Maybe<void> SliceGradOp::ModifyInputArg(GetInputArgModifier GetInputArgModifierFn,
-=======
 /*static*/ Maybe<void> SliceGradOp::ModifyInputArg(const GetInputArgModifier& GetInputArgModifierFn,
->>>>>>> 955150e3
                                                    const user_op::UserOpConfWrapper&) {
   user_op::InputArgModifier* dy_modifier = GetInputArgModifierFn("dy", 0);
   CHECK_NOTNULL_OR_RETURN(dy_modifier);
@@ -198,11 +194,7 @@
 }
 
 /*static*/ Maybe<void> LogicalSliceAssignOp::ModifyInputArg(
-<<<<<<< HEAD
-    GetInputArgModifier GetInputArgModifierFn, const user_op::UserOpConfWrapper&) {
-=======
     const GetInputArgModifier& GetInputArgModifierFn, const user_op::UserOpConfWrapper&) {
->>>>>>> 955150e3
   user_op::InputArgModifier* ref_modifier = GetInputArgModifierFn("ref", 0);
   CHECK_OR_RETURN(ref_modifier != nullptr);
   ref_modifier->set_is_mutable(true);
