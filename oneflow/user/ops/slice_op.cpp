--- conflicted
+++ resolved
@@ -178,32 +178,18 @@
         << "sliced dim size " << sliced_dim_size << " at axis " << i
         << " not equal to the update shape " << update_desc.shape().ToString();
   }
-<<<<<<< HEAD
-  auto* y_desc = ctx->TensorDesc4ArgNameAndIndex("y", 0);
+  auto* y_desc = ctx->OutputTensorDesc("y", 0);
   *y_desc->mut_shape() = x_desc.shape();
   *y_desc->mut_is_dynamic() = x_desc.is_dynamic();
-=======
-  auto* y_desc = ctx->OutputTensorDesc("y", 0);
-  *y_desc->mut_shape() = x_desc->shape();
-  *y_desc->mut_is_dynamic() = x_desc->is_dynamic();
->>>>>>> 52ecdb98
   return Maybe<void>::Ok();
 }
 
 Maybe<void> InferSliceUpdateOpDataType(user_op::InferContext* ctx) {
-<<<<<<< HEAD
   const auto& x_desc = ctx->InputTensorDesc("x", 0);
   const auto& update_desc = ctx->InputTensorDesc("update", 0);
   CHECK_EQ_OR_RETURN(update_desc.data_type(), x_desc.data_type());
-  auto* y_desc = ctx->TensorDesc4ArgNameAndIndex("y", 0);
+  auto* y_desc = ctx->OutputTensorDesc("y", 0);
   *y_desc->mut_data_type() = x_desc.data_type();
-=======
-  const auto* x_desc = ctx->TensorDesc4ArgNameAndIndex("x", 0);
-  const auto* update_desc = ctx->TensorDesc4ArgNameAndIndex("update", 0);
-  CHECK_EQ_OR_RETURN(update_desc->data_type(), x_desc->data_type());
-  auto* y_desc = ctx->OutputTensorDesc("y", 0);
-  *y_desc->mut_data_type() = x_desc->data_type();
->>>>>>> 52ecdb98
   return Maybe<void>::Ok();
 }
 
