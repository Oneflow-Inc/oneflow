/*
Copyright 2020 The OneFlow Authors. All rights reserved.

Licensed under the Apache License, Version 2.0 (the "License");
you may not use this file except in compliance with the License.
You may obtain a copy of the License at

    http://www.apache.org/licenses/LICENSE-2.0

Unless required by applicable law or agreed to in writing, software
distributed under the License is distributed on an "AS IS" BASIS,
WITHOUT WARRANTIES OR CONDITIONS OF ANY KIND, either express or implied.
See the License for the specific language governing permissions and
limitations under the License.
*/
#include "oneflow/core/framework/framework.h"
#include "oneflow/user/kernels/slice_util.h"
#include "oneflow/core/framework/op_generated.h"
#include "oneflow/core/operator/operator.h"

namespace oneflow {

namespace {
bool IsFullSlice(int64_t start, int64_t stop, int64_t step, int64_t size) {
  if (step != 1) { return false; }
  if (start != 0) { return false; }
  if (stop != size) { return false; }
  return true;
}
}  // namespace
<<<<<<< HEAD

/*static*/ Maybe<void> SliceOp::GetSbp(user_op::SbpContext* ctx) {
  const Shape& x_shape = ctx->LogicalTensorDesc4InputArgNameAndIndex("x", 0).shape();
  const int64_t ndim = x_shape.NumAxes();
  const auto& start_vec = ctx->Attr<std::vector<int64_t>>("start");
  const auto& stop_vec = ctx->Attr<std::vector<int64_t>>("stop");
  const auto& step_vec = ctx->Attr<std::vector<int64_t>>("step");
  CHECK_EQ_OR_RETURN(start_vec.size(), ndim);
  CHECK_EQ_OR_RETURN(stop_vec.size(), ndim);
  CHECK_EQ_OR_RETURN(step_vec.size(), ndim);

=======

/*static*/ Maybe<void> SliceOp::GetSbp(user_op::SbpContext* ctx) {
  const Shape& x_shape = ctx->LogicalTensorDesc4InputArgNameAndIndex("x", 0).shape();
  const int64_t ndim = x_shape.NumAxes();
  const auto& start_vec = ctx->Attr<std::vector<int64_t>>("start");
  const auto& stop_vec = ctx->Attr<std::vector<int64_t>>("stop");
  const auto& step_vec = ctx->Attr<std::vector<int64_t>>("step");
  CHECK_EQ_OR_RETURN(start_vec.size(), ndim);
  CHECK_EQ_OR_RETURN(stop_vec.size(), ndim);
  CHECK_EQ_OR_RETURN(step_vec.size(), ndim);

>>>>>>> 55c4c608
  FOR_RANGE(int, i, 0, ndim) {
    if (IsFullSlice(start_vec.at(i), stop_vec.at(i), step_vec.at(i), x_shape.At(i))) {
      ctx->NewBuilder().Split(ctx->inputs(), i).Split(ctx->outputs(), i).Build();
    }
  }
  ctx->NewBuilder().PartialSum(ctx->inputs()).PartialSum(ctx->outputs()).Build();
  return Maybe<void>::Ok();
}
/*static*/ Maybe<void> SliceOp::InferLogicalTensorDesc(user_op::InferContext* ctx) {
<<<<<<< HEAD
  const Shape& x_shape = ctx->InputShape("x", 0);
=======
  const Shape& x_shape = ZeroDimCompatiableShape(ctx->InputShape("x", 0));
>>>>>>> 55c4c608
  const int64_t ndim = x_shape.NumAxes();
  const auto& start_vec = ctx->Attr<std::vector<int64_t>>("start");
  const auto& stop_vec = ctx->Attr<std::vector<int64_t>>("stop");
  const auto& step_vec = ctx->Attr<std::vector<int64_t>>("step");
  CHECK_EQ_OR_RETURN(start_vec.size(), ndim);
  CHECK_EQ_OR_RETURN(stop_vec.size(), ndim);
  CHECK_EQ_OR_RETURN(step_vec.size(), ndim);

  DimVector dim_vec(ndim);
  FOR_RANGE(size_t, i, 0, dim_vec.size()) {
    const int64_t dim_size = x_shape.At(i);
    const int64_t step = step_vec.at(i);
    int64_t start = start_vec.at(i);
    int64_t stop = stop_vec.at(i);
    if (dim_size == 0 || start == stop) {
      dim_vec[i] = 0;
      continue;
    }
    CHECK_NE_OR_RETURN(step, 0) << "slice step cannot be 0";
    start = RegulateSliceStart(start, dim_size);
    stop = RegulateSliceStop(stop, dim_size);
    if (step > 0) {
      CHECK_LE_OR_RETURN(start, stop) << "slice start must be less than stop when step > 0"
                                         ", otherwise empty result will be outputted.";
    } else {
      CHECK_GT_OR_RETURN(start, stop) << "slice start must be more than stop when step < 0"
                                         ", otherwise empty result will be outputted.";
    }
    const int64_t diff = (step > 0) ? (stop - start - 1) : (stop - start + 1);
    dim_vec[i] = diff / step + 1;
  }
  *ctx->OutputShape("y", 0) = Shape(dim_vec);
  return Maybe<void>::Ok();
}
/*static*/ Maybe<void> SliceOp::InferPhysicalTensorDesc(user_op::InferContext* ctx) {
  return InferLogicalTensorDesc(ctx);
}
/*static*/ Maybe<void> SliceOp::InferDataType(user_op::InferContext* ctx) {
  *ctx->OutputDType("y", 0) = ctx->InputDType("x", 0);
  return Maybe<void>::Ok();
}

/*static*/ Maybe<void> SliceGradOp::GetSbp(user_op::SbpContext* ctx) {
  const Shape& like_shape = ctx->Attr<Shape>("like_shape");
  const int64_t ndim = like_shape.NumAxes();
  const auto& start_vec = ctx->Attr<std::vector<int64_t>>("start");
  const auto& stop_vec = ctx->Attr<std::vector<int64_t>>("stop");
  const auto& step_vec = ctx->Attr<std::vector<int64_t>>("step");
  CHECK_EQ_OR_RETURN(start_vec.size(), ndim);
  CHECK_EQ_OR_RETURN(stop_vec.size(), ndim);
  CHECK_EQ_OR_RETURN(step_vec.size(), ndim);

  FOR_RANGE(int, i, 0, ndim) {
    if (IsFullSlice(start_vec.at(i), stop_vec.at(i), step_vec.at(i), like_shape.At(i))) {
      ctx->NewBuilder().Split(ctx->inputs(), i).Split(ctx->outputs(), i).Build();
    }
  }
  ctx->NewBuilder().PartialSum(user_op::OpArg("dy", 0)).PartialSum(user_op::OpArg("dx", 0)).Build();
  ctx->NewBuilder().Broadcast(user_op::OpArg("dy", 0)).Broadcast(user_op::OpArg("dx", 0)).Build();
  return Maybe<void>::Ok();
}
/*static*/ Maybe<void> SliceGradOp::InferLogicalTensorDesc(user_op::InferContext* ctx) {
  const Shape& like_shape = ctx->Attr<Shape>("like_shape");
  const Shape& dy_shape = ctx->InputShape("dy", 0);
  const auto& start_vec = ctx->Attr<std::vector<int64_t>>("start");
  const auto& stop_vec = ctx->Attr<std::vector<int64_t>>("stop");
  const auto& step_vec = ctx->Attr<std::vector<int64_t>>("step");

  const int64_t ndim = dy_shape.NumAxes();
  CHECK_EQ_OR_RETURN(like_shape.NumAxes(), ndim);
  CHECK_EQ_OR_RETURN(start_vec.size(), ndim);
  CHECK_EQ_OR_RETURN(stop_vec.size(), ndim);
  CHECK_EQ_OR_RETURN(step_vec.size(), ndim);
  *ctx->OutputShape("dx", 0) = like_shape;
  return Maybe<void>::Ok();
}
/*static*/ Maybe<void> SliceGradOp::InferPhysicalTensorDesc(user_op::InferContext* ctx) {
  Shape logical_shape = ctx->Attr<Shape>("like_shape");
  const user_op::TensorDesc& dy_desc = ctx->InputTensorDesc("dy", 0);
  user_op::TensorDesc* dx_desc = ctx->OutputTensorDesc("dx", 0);
  *dx_desc->mut_is_dynamic() = dy_desc.is_dynamic();

  const auto& nd_sbp = ctx->NdSbp4ArgNameAndIndex("dx", 0);
  *(dx_desc->mut_shape()) =
      *JUST(GetPhysicalShape(logical_shape, nd_sbp, ctx->parallel_desc(), ctx->parallel_ctx()));
  int dx_ndim = dx_desc->shape().NumAxes();
  int dy_ndim = dy_desc.shape().NumAxes();
  CHECK_EQ_OR_RETURN(dx_ndim, dy_ndim)
      << "Output dimension (" << dx_ndim << ") should equal to the input dimension (" << dy_ndim
      << ") for slice backward.";
  return Maybe<void>::Ok();
}
/*static*/ Maybe<void> SliceGradOp::InferDataType(user_op::InferContext* ctx) {
  *ctx->OutputDType("dx", 0) = ctx->InputDType("dy", 0);
  return Maybe<void>::Ok();
}
/*static*/ Maybe<void> SliceGradOp::ModifyInputArg(const GetInputArgModifier& GetInputArgModifierFn,
                                                   const user_op::UserOpConfWrapper&) {
  user_op::InputArgModifier* dy_modifier = GetInputArgModifierFn("dy", 0);
  CHECK_NOTNULL_OR_RETURN(dy_modifier);
  dy_modifier->set_requires_grad(false);
  return Maybe<void>::Ok();
}

/*static*/ Maybe<void> LogicalSliceAssignOp::GetSbp(user_op::SbpContext* ctx) {
  const user_op::TensorDesc& ref_desc = ctx->LogicalTensorDesc4InputArgNameAndIndex("ref", 0);
  FOR_RANGE(int64_t, axis, 0, ref_desc.shape().NumAxes()) {
    ctx->NewBuilder()
        .Split(user_op::OpArg("ref", 0), axis)
        // TODO(jianhao): Support (S(n), S(n)) when axis n is not sliced
        .Broadcast(user_op::OpArg("value", 0))
        .Build();
  }
  ctx->NewBuilder()
      .PartialSum(user_op::OpArg("ref", 0))
      .PartialSum(user_op::OpArg("value", 0))
      .Build();
  return Maybe<void>::Ok();
}
/*static*/ Maybe<void> LogicalSliceAssignOp::InferLogicalTensorDesc(user_op::InferContext* ctx) {
  const user_op::TensorDesc& ref_desc = ctx->InputTensorDesc("ref", 0);
  const auto& start_vec = ctx->Attr<std::vector<int64_t>>("start");
  const auto& stop_vec = ctx->Attr<std::vector<int64_t>>("stop");
  const auto& step_vec = ctx->Attr<std::vector<int64_t>>("step");
  CHECK_OR_RETURN(!ref_desc.is_dynamic());
  FOR_RANGE(size_t, i, 0, step_vec.size()) {
    const int64_t step = step_vec.at(i);
    const int64_t start = start_vec.at(i);
    const int64_t stop = stop_vec.at(i);
    CHECK_GT_OR_RETURN(step, 0) << "logical_slice_assign step must be greater than 0";
    CHECK_GE_OR_RETURN(start, 0) << "logical_slice_assign start must be greater or equal to 0";
    CHECK_GT_OR_RETURN(stop, 0) << "logical_slice_assign stop must be greater than 0";
    CHECK_LT_OR_RETURN(start, stop) << "logical_slice_assign start must be less than stop";
  }
  return Maybe<void>::Ok();
}
/*static*/ Maybe<void> LogicalSliceAssignOp::InferPhysicalTensorDesc(user_op::InferContext* ctx) {
  return InferLogicalTensorDesc(ctx);
}
/*static*/ Maybe<void> LogicalSliceAssignOp::InferDataType(user_op::InferContext* ctx) {
  const user_op::TensorDesc& ref_desc = ctx->InputTensorDesc("ref", 0);
  const user_op::TensorDesc& value_desc = ctx->InputTensorDesc("value", 0);
  CHECK_OR_RETURN(ref_desc.data_type() == value_desc.data_type());
  return Maybe<void>::Ok();
}

/*static*/ Maybe<void> LogicalSliceAssignOp::ModifyInputArg(
    const GetInputArgModifier& GetInputArgModifierFn, const user_op::UserOpConfWrapper&) {
  user_op::InputArgModifier* ref_modifier = GetInputArgModifierFn("ref", 0);
  CHECK_OR_RETURN(ref_modifier != nullptr);
  ref_modifier->set_is_mutable(true);
  user_op::InputArgModifier* value_modifier = GetInputArgModifierFn("value", 0);
  CHECK_OR_RETURN(value_modifier != nullptr);
  value_modifier->set_requires_grad(false);
  return Maybe<void>::Ok();
}

/*static*/ Maybe<void> LogicalSliceOp::GetSbp(user_op::SbpContext* ctx) {
  const user_op::TensorDesc& input_desc = ctx->LogicalTensorDesc4InputArgNameAndIndex("x", 0);
  FOR_RANGE(int64_t, axis, 0, input_desc.shape().NumAxes()) {
    ctx->NewBuilder()
        .Split(user_op::OpArg("x", 0), axis)
        // TODO(jianhao): Support S(n) -> S(n) when axis n is not sliced
        .PartialSum(user_op::OpArg("y", 0))
        .Build();
  }
  ctx->NewBuilder().PartialSum(user_op::OpArg("x", 0)).PartialSum(user_op::OpArg("y", 0)).Build();
  return Maybe<void>::Ok();
}
/*static*/ Maybe<void> LogicalSliceOp::InferLogicalTensorDesc(user_op::InferContext* ctx) {
  const Shape& x_shape = ctx->InputShape("x", 0);
  const int64_t ndim = x_shape.NumAxes();
  const auto& start_vec = ctx->Attr<std::vector<int64_t>>("start");
  const auto& stop_vec = ctx->Attr<std::vector<int64_t>>("stop");
  const auto& step_vec = ctx->Attr<std::vector<int64_t>>("step");
  DimVector dim_vec(ndim);
  FOR_RANGE(size_t, i, 0, dim_vec.size()) {
    const int64_t step = step_vec.at(i);
    const int64_t start = start_vec.at(i);
    const int64_t stop = stop_vec.at(i);
    CHECK_GT_OR_RETURN(step, 0) << "LogicalSlice step must be greater than 0";
    CHECK_GE_OR_RETURN(start, 0) << "LogicalSlice start must be greater or equal to 0";
    CHECK_GT_OR_RETURN(stop, 0) << "LogicalSlice stop must be greater than 0";
    CHECK_LT_OR_RETURN(start, stop) << "LogicalSlice start must be less than stop";
    const int64_t diff = stop - start - 1;
    dim_vec[i] = diff / step + 1;
  }
  *ctx->OutputShape("y", 0) = Shape(dim_vec);
  return Maybe<void>::Ok();
}
/*static*/ Maybe<void> LogicalSliceOp::InferPhysicalTensorDesc(user_op::InferContext* ctx) {
  return InferLogicalTensorDesc(ctx);
}
/*static*/ Maybe<void> LogicalSliceOp::InferDataType(user_op::InferContext* ctx) {
  *ctx->OutputDType("y", 0) = ctx->InputDType("x", 0);
  return Maybe<void>::Ok();
}

/*static*/ Maybe<void> SliceUpdateOp::GetSbp(user_op::SbpContext* ctx) {
  const Shape& x_shape = ctx->LogicalTensorDesc4InputArgNameAndIndex("x", 0).shape();
  const int64_t ndim = x_shape.NumAxes();
  const auto& start_vec = ctx->Attr<std::vector<int64_t>>("start");
  const auto& stop_vec = ctx->Attr<std::vector<int64_t>>("stop");
  const auto& step_vec = ctx->Attr<std::vector<int64_t>>("step");
  CHECK_EQ_OR_RETURN(start_vec.size(), ndim);
  CHECK_EQ_OR_RETURN(stop_vec.size(), ndim);
  CHECK_EQ_OR_RETURN(step_vec.size(), ndim);

  FOR_RANGE(int, i, 0, ndim) {
    if (IsFullSlice(start_vec.at(i), stop_vec.at(i), step_vec.at(i), x_shape.At(i))) {
      ctx->NewBuilder().Split(ctx->inputs(), i).Split(ctx->outputs(), i).Build();
    }
  }
  ctx->NewBuilder().PartialSum(ctx->inputs()).PartialSum(ctx->outputs()).Build();
  return Maybe<void>::Ok();
}
/*static*/ Maybe<void> SliceUpdateOp::InferLogicalTensorDesc(user_op::InferContext* ctx) {
  const auto& x_desc = ctx->InputTensorDesc("x", 0);
  const int64_t ndim = x_desc.shape().NumAxes();
  const auto& update_desc = ctx->InputTensorDesc("update", 0);
  CHECK_EQ_OR_RETURN(update_desc.shape().NumAxes(), ndim);
  const auto& start_vec = ctx->Attr<std::vector<int64_t>>("start");
  const auto& stop_vec = ctx->Attr<std::vector<int64_t>>("stop");
  const auto& step_vec = ctx->Attr<std::vector<int64_t>>("step");
  CHECK_EQ_OR_RETURN(start_vec.size(), ndim);
  CHECK_EQ_OR_RETURN(stop_vec.size(), ndim);
  CHECK_EQ_OR_RETURN(step_vec.size(), ndim);
  // validate update shape and start, stop, step attributes
  FOR_RANGE(int, i, 0, ndim) {
    const int64_t dim_size = x_desc.shape().At(i);
    const int64_t step = step_vec.at(i);
    CHECK_NE_OR_RETURN(step, 0) << "slice step cannot be 0";
    int64_t start = RegulateSliceStart(start_vec.at(i), dim_size);
    int64_t stop = RegulateSliceStop(stop_vec.at(i), dim_size);
    if (step > 0) {
      CHECK_LT_OR_RETURN(start, stop) << "slice start must be less than stop when step > 0"
                                         ", otherwise empty result will be outputted.";
    } else {
      CHECK_GT_OR_RETURN(start, stop) << "slice start must be more than stop when step < 0"
                                         ", otherwise empty result will be outputted.";
    }
    const int64_t diff = (step > 0) ? (stop - start - 1) : (stop - start + 1);
    const int64_t sliced_dim_size = diff / step + 1;
    CHECK_EQ_OR_RETURN(sliced_dim_size, update_desc.shape().At(i))
        << "sliced dim size " << sliced_dim_size << " at axis " << i
        << " not equal to the update shape " << update_desc.shape().ToString();
  }
  auto* y_desc = ctx->OutputTensorDesc("y", 0);
  *y_desc->mut_shape() = x_desc.shape();
  *y_desc->mut_is_dynamic() = x_desc.is_dynamic();
  return Maybe<void>::Ok();
}
/*static*/ Maybe<void> SliceUpdateOp::InferPhysicalTensorDesc(user_op::InferContext* ctx) {
  return InferLogicalTensorDesc(ctx);
}
/*static*/ Maybe<void> SliceUpdateOp::InferDataType(user_op::InferContext* ctx) {
  const auto& x_desc = ctx->InputTensorDesc("x", 0);
  const auto& update_desc = ctx->InputTensorDesc("update", 0);
  CHECK_EQ_OR_RETURN(update_desc.data_type(), x_desc.data_type());
  auto* y_desc = ctx->OutputTensorDesc("y", 0);
  *y_desc->mut_data_type() = x_desc.data_type();
  return Maybe<void>::Ok();
}

namespace {

Maybe<void> GenSliceGradOp(const user_op::UserOpWrapper& op, user_op::AddOpFn AddOp) {
  if (op.NeedGenGradTensor4OpInput("x", 0)) {
    const auto& x_desc = op.TensorDesc4ArgNameAndIndex("x", 0);
    user_op::UserOpConfWrapperBuilder builder(op.op_name() + "_grad");
    user_op::UserOpConfWrapper grad_op = builder.Op("slice_grad")
                                             .Input("dy", op.GetGradTensorWithOpOutput("y", 0))
                                             .Attr("like_shape", x_desc.shape())
                                             .Attr("start", op.attr<std::vector<int64_t>>("start"))
                                             .Attr("stop", op.attr<std::vector<int64_t>>("stop"))
                                             .Attr("step", op.attr<std::vector<int64_t>>("step"))
                                             .Output("dx")
                                             .Build();
    op.BindGradTensorWithOpInput(grad_op.output("dx", 0), "x", 0);
    AddOp(grad_op);
  }
  return Maybe<void>::Ok();
}

Maybe<void> GenSliceUpdateGradOp(user_op::BackwardOpConfContext* ctx) {
  const std::string update_grad_op_name = ctx->FwOp().op_name() + "_update_grad";
  ctx->DefineOp(update_grad_op_name, [&](user_op::BackwardOpBuilder& builder) {
    return builder.OpTypeName("slice")
        .InputBind("x", ctx->FwOp().output_grad("y", 0))
        .Attr("start", ctx->FwOp().attr<std::vector<int64_t>>("start"))
        .Attr("stop", ctx->FwOp().attr<std::vector<int64_t>>("stop"))
        .Attr("step", ctx->FwOp().attr<std::vector<int64_t>>("step"))
        .Output("y")
        .Build();
  });
  ctx->FwOp().InputGradBind(user_op::OpArg("update", 0), [&]() -> const std::string& {
    return ctx->GetOp(update_grad_op_name).output("y", 0);
  });

  const std::string zero_grad_op_name = ctx->FwOp().op_name() + "_zero_grad";
  ctx->DefineOp(zero_grad_op_name, [&](user_op::BackwardOpBuilder& builder) {
    return builder.OpTypeName("zero_like")
        .InputBind("like", ctx->FwOp().input("update", 0))
        .Output("out")
        .Build();
  });
  const std::string x_grad_op_name = ctx->FwOp().op_name() + "_x_grad";
  ctx->DefineOp(x_grad_op_name, [&](user_op::BackwardOpBuilder& builder) {
    return builder.OpTypeName("slice_update")
        .InputBind("x", ctx->FwOp().output_grad("y", 0))
        .InputBind("update", ctx->GetOp(zero_grad_op_name).output("out", 0))
        .Attr("start", ctx->FwOp().attr<std::vector<int64_t>>("start"))
        .Attr("stop", ctx->FwOp().attr<std::vector<int64_t>>("stop"))
        .Attr("step", ctx->FwOp().attr<std::vector<int64_t>>("step"))
        .Output("y")
        .Build();
  });
  ctx->FwOp().InputGradBind(user_op::OpArg("x", 0), [&]() -> const std::string& {
    return ctx->GetOp(x_grad_op_name).output("y", 0);
  });
  return Maybe<void>::Ok();
}

}  // namespace

REGISTER_USER_OP_GRAD("slice").SetGenBackwardOpConfFn(GenSliceGradOp);
REGISTER_USER_OP_GRAD("slice_update").SetBackwardOpConfGenFn(GenSliceUpdateGradOp);

}  // namespace oneflow<|MERGE_RESOLUTION|>--- conflicted
+++ resolved
@@ -28,7 +28,6 @@
   return true;
 }
 }  // namespace
-<<<<<<< HEAD
 
 /*static*/ Maybe<void> SliceOp::GetSbp(user_op::SbpContext* ctx) {
   const Shape& x_shape = ctx->LogicalTensorDesc4InputArgNameAndIndex("x", 0).shape();
@@ -40,19 +39,6 @@
   CHECK_EQ_OR_RETURN(stop_vec.size(), ndim);
   CHECK_EQ_OR_RETURN(step_vec.size(), ndim);
 
-=======
-
-/*static*/ Maybe<void> SliceOp::GetSbp(user_op::SbpContext* ctx) {
-  const Shape& x_shape = ctx->LogicalTensorDesc4InputArgNameAndIndex("x", 0).shape();
-  const int64_t ndim = x_shape.NumAxes();
-  const auto& start_vec = ctx->Attr<std::vector<int64_t>>("start");
-  const auto& stop_vec = ctx->Attr<std::vector<int64_t>>("stop");
-  const auto& step_vec = ctx->Attr<std::vector<int64_t>>("step");
-  CHECK_EQ_OR_RETURN(start_vec.size(), ndim);
-  CHECK_EQ_OR_RETURN(stop_vec.size(), ndim);
-  CHECK_EQ_OR_RETURN(step_vec.size(), ndim);
-
->>>>>>> 55c4c608
   FOR_RANGE(int, i, 0, ndim) {
     if (IsFullSlice(start_vec.at(i), stop_vec.at(i), step_vec.at(i), x_shape.At(i))) {
       ctx->NewBuilder().Split(ctx->inputs(), i).Split(ctx->outputs(), i).Build();
@@ -62,11 +48,7 @@
   return Maybe<void>::Ok();
 }
 /*static*/ Maybe<void> SliceOp::InferLogicalTensorDesc(user_op::InferContext* ctx) {
-<<<<<<< HEAD
-  const Shape& x_shape = ctx->InputShape("x", 0);
-=======
   const Shape& x_shape = ZeroDimCompatiableShape(ctx->InputShape("x", 0));
->>>>>>> 55c4c608
   const int64_t ndim = x_shape.NumAxes();
   const auto& start_vec = ctx->Attr<std::vector<int64_t>>("start");
   const auto& stop_vec = ctx->Attr<std::vector<int64_t>>("stop");
