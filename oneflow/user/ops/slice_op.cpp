--- conflicted
+++ resolved
@@ -239,11 +239,7 @@
   }
 }
 
-<<<<<<< HEAD
-Maybe<void> InferSliceAssignTensorDesc(user_op::InferContext* ctx) {
-=======
 Maybe<void> InferLogicalSliceAssignTensorDesc(user_op::InferContext* ctx) {
->>>>>>> 24dec54c
   user_op::TensorDesc* ref_desc = ctx->TensorDesc4ArgNameAndIndex("ref", 0);
   user_op::TensorDesc* value_desc = ctx->TensorDesc4ArgNameAndIndex("value", 0);
   const auto& start_vec = ctx->Attr<std::vector<int64_t>>("start");
@@ -255,41 +251,20 @@
     const int64_t step = step_vec.at(i);
     const int64_t start = start_vec.at(i);
     const int64_t stop = stop_vec.at(i);
-<<<<<<< HEAD
-    CHECK_GT_OR_RETURN(step, 0) << "slice_assign step must be greater than 0";
-    CHECK_GE_OR_RETURN(start, 0) << "slice_assign start must be greater or equal to 0";
-    CHECK_GT_OR_RETURN(stop, 0) << "slice_assign stop must be greater than 0";
-    CHECK_LT_OR_RETURN(start, stop) << "slice_assign start must be less than stop";
-=======
     CHECK_GT_OR_RETURN(step, 0) << "logical_slice_assign step must be greater than 0";
     CHECK_GE_OR_RETURN(start, 0) << "logical_slice_assign start must be greater or equal to 0";
     CHECK_GT_OR_RETURN(stop, 0) << "logical_slice_assign stop must be greater than 0";
     CHECK_LT_OR_RETURN(start, stop) << "logical_slice_assign start must be less than stop";
->>>>>>> 24dec54c
   }
   CHECK_OR_RETURN(ref_desc->is_tensor_list() == value_desc->is_tensor_list());
   return Maybe<void>::Ok();
 }
 
-<<<<<<< HEAD
-Maybe<void> GetSliceAssignSbpSignatures(user_op::SbpContext* ctx) {
-=======
 Maybe<void> GetLogicalSliceAssignSbpSignatures(user_op::SbpContext* ctx) {
->>>>>>> 24dec54c
   const user_op::TensorDesc& ref_desc = ctx->LogicalTensorDesc4InputArgNameAndIndex("ref", 0);
   FOR_RANGE(int64_t, axis, 0, ref_desc.shape().NumAxes()) {
     ctx->NewBuilder()
         .Split(user_op::OpArg("ref", 0), axis)
-<<<<<<< HEAD
-        .Broadcast(user_op::OpArg("value", 0))
-        .Build();
-  }
-  return Maybe<void>::Ok();
-}
-
-void InferSliceAssignInputArgModifier(user_op::GetInputArgModifier GetInputArgModifierFn,
-                                      const user_op::UserOpConfWrapper& conf) {
-=======
         // TODO(jianhao): Support (S(n), S(n)) when axis n is not sliced
         .Broadcast(user_op::OpArg("value", 0))
         .Build();
@@ -303,7 +278,6 @@
 
 void InferLogicalSliceAssignInputArgModifier(user_op::GetInputArgModifier GetInputArgModifierFn,
                                              const user_op::UserOpConfWrapper& conf) {
->>>>>>> 24dec54c
   user_op::InputArgModifier* ref_modifier = GetInputArgModifierFn("ref", 0);
   CHECK(ref_modifier != nullptr);
   ref_modifier->set_is_mutable(true);
@@ -340,12 +314,6 @@
   FOR_RANGE(int64_t, axis, 0, input_desc.shape().NumAxes()) {
     ctx->NewBuilder()
         .Split(user_op::OpArg("x", 0), axis)
-<<<<<<< HEAD
-        .PartialSum(user_op::OpArg("y", 0))
-        .Build();
-  }
-  return Maybe<void>::Ok();
-=======
         // TODO(jianhao): Support S(n) -> S(n) when axis n is not sliced
         .PartialSum(user_op::OpArg("y", 0))
         .Build();
@@ -353,7 +321,6 @@
   ctx->NewBuilder().PartialSum(user_op::OpArg("x", 0)).PartialSum(user_op::OpArg("y", 0)).Build();
   return Maybe<void>::Ok();
 }
->>>>>>> 24dec54c
 
 void GenSliceUpdateGradOp(user_op::BackwardOpConfContext* ctx) {
   const std::string update_grad_op_name = ctx->FwOp().op_name() + "_update_grad";
@@ -415,25 +382,15 @@
     .SetGetSbpFn(GetSliceGradOpSbpSignature)
     .SetInputArgModifyFn(InferSliceGradInputArgModifier);
 
-<<<<<<< HEAD
-REGISTER_USER_OP("slice_assign")
-=======
 REGISTER_USER_OP("logical_slice_assign")
->>>>>>> 24dec54c
     .Input("ref")
     .Input("value")
     .Attr("start", UserOpAttrType::kAtListInt64)
     .Attr("stop", UserOpAttrType::kAtListInt64)
     .Attr("step", UserOpAttrType::kAtListInt64)
-<<<<<<< HEAD
-    .SetTensorDescInferFn(InferSliceAssignTensorDesc)
-    .SetGetSbpFn(GetSliceAssignSbpSignatures)
-    .SetInputArgModifyFn(InferSliceAssignInputArgModifier);
-=======
     .SetTensorDescInferFn(InferLogicalSliceAssignTensorDesc)
     .SetGetSbpFn(GetLogicalSliceAssignSbpSignatures)
     .SetInputArgModifyFn(InferLogicalSliceAssignInputArgModifier);
->>>>>>> 24dec54c
 
 REGISTER_USER_OP("logical_slice")
     .Input("x")
