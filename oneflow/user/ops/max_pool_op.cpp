/*
Copyright 2020 The OneFlow Authors. All rights reserved.

Licensed under the Apache License, Version 2.0 (the "License");
you may not use this file except in compliance with the License.
You may obtain a copy of the License at

    http://www.apache.org/licenses/LICENSE-2.0

Unless required by applicable law or agreed to in writing, software
distributed under the License is distributed on an "AS IS" BASIS,
WITHOUT WARRANTIES OR CONDITIONS OF ANY KIND, either express or implied.
See the License for the specific language governing permissions and
limitations under the License.
*/
#include "oneflow/core/framework/framework.h"
#include "oneflow/user/kernels/max_pool_kernel_util.h"
#include "oneflow/core/framework/op_generated.h"

namespace oneflow {

namespace {

typedef std::function<Maybe<void>(user_op::InferContext* ctx)> TensorDescInferFn;

TensorDescInferFn MaxPoolMakeForwardTensorDescInferFn(const int32_t dim) {
  return [dim](user_op::InferContext* ctx) -> Maybe<void> {
    const Shape& x_shape = ctx->InputShape("x", 0);
    const std::string& data_format = ctx->Attr<std::string>("data_format");
    const std::vector<int32_t>& padding = ctx->Attr<std::vector<int32_t>>("padding");
    const std::vector<int32_t>& kernel_size = ctx->Attr<std::vector<int32_t>>("kernel_size");
    const std::vector<int32_t>& stride = ctx->Attr<std::vector<int32_t>>("stride");
    const std::vector<int32_t>& dilation = ctx->Attr<std::vector<int32_t>>("dilation");
    const bool return_indices = ctx->Attr<bool>("return_indices");
    const bool ceil_mode = ctx->Attr<bool>("ceil_mode");

    CHECK_EQ_OR_RETURN(kernel_size.size(), dim);
    for (int32_t pool_dim : kernel_size) { CHECK_GT_OR_RETURN(pool_dim, 0); }
    CHECK_EQ_OR_RETURN(stride.size(), dim);
    for (int32_t stride_dim : stride) { CHECK_GT_OR_RETURN(stride_dim, 0); }
    for (int32_t i = 0; i < padding.size(); i++) {
      CHECK_GE_OR_RETURN(kernel_size[i], 2 * padding[i])
          << "pad should be smaller than half of kernel size";
    }

    const MaxPoolParams3D params_3d(dim, x_shape, data_format, padding, kernel_size, stride,
                                    dilation, return_indices, ceil_mode);
    user_op::TensorDesc* y_desc = ctx->MutOutputTensorDesc("y", 0);
    *y_desc = ctx->InputTensorDesc("x", 0);
    y_desc->set_shape(params_3d.GetYShape());

    user_op::TensorDesc* indice_desc = ctx->MutOutputTensorDesc("indice", 0);
    *indice_desc = *ctx->MutOutputTensorDesc("y", 0);
    indice_desc->set_shape(y_desc->shape());
    indice_desc->set_data_type(kInt64);
    return Maybe<void>::Ok();
  };
}

Maybe<void> MaxPoolForwardGetSbpFn(user_op::SbpContext* ctx) {
  const user_op::TensorDesc& tensor = ctx->LogicalTensorDesc4InputArgNameAndIndex("x", 0);
  FOR_RANGE(int64_t, i, 0, std::min(2, (int)tensor.shape().NumAxes() - 2)) {
    ctx->NewBuilder()
        .Split(user_op::OpArg("x", 0), i)
        .Split(user_op::OpArg("y", 0), i)
        .Split(user_op::OpArg("indice", 0), i)
        .Build();
  }
  return Maybe<void>::Ok();
}

Maybe<void> MaxPoolBackwardGetSbpFn(user_op::SbpContext* ctx) {
  const user_op::TensorDesc& tensor = ctx->LogicalTensorDesc4InputArgNameAndIndex("x", 0);
  FOR_RANGE(int64_t, i, 0, std::min(2, (int)tensor.shape().NumAxes())) {
    ctx->NewBuilder()
        .Split(user_op::OpArg("x", 0), i)
        .Split(user_op::OpArg("indice", 0), i)
        .Split(user_op::OpArg("dy", 0), i)
        .Split(user_op::OpArg("dx", 0), i)
        .Build();
  }
  return Maybe<void>::Ok();
}

Maybe<void> BackwardTensorDescInferFn(user_op::InferContext* ctx) {
  *ctx->MutOutputTensorDesc("dx", 0) = ctx->InputTensorDesc("x", 0);
  return Maybe<void>::Ok();
}

Maybe<void> FwInferDataType(user_op::InferContext* ctx) {
  ctx->SetOutputDType("y", 0, ctx->InputDType("x", 0));
  return Maybe<void>::Ok();
}

Maybe<void> BwInferDataType(user_op::InferContext* ctx) {
  ctx->SetOutputDType("dx", 0, ctx->InputDType("x", 0));
  return Maybe<void>::Ok();
}
}  // namespace

#define IMPLEMENT_MAXPOOL_FUNCS(name, dim)                                               \
  /*static*/ Maybe<void> name##Op::GetSbp(user_op::SbpContext* ctx) {                    \
    return MaxPoolForwardGetSbpFn(ctx);                                                  \
  }                                                                                      \
  /*static*/ Maybe<void> name##Op::InferLogicalTensorDesc(user_op::InferContext* ctx) {  \
    return MaxPoolMakeForwardTensorDescInferFn(dim)(ctx);                                \
  }                                                                                      \
  /*static*/ Maybe<void> name##Op::InferDataType(user_op::InferContext* ctx) {           \
    return FwInferDataType(ctx);                                                         \
  }

IMPLEMENT_MAXPOOL_FUNCS(MaxPool1D, 1)
IMPLEMENT_MAXPOOL_FUNCS(MaxPool2D, 2)
IMPLEMENT_MAXPOOL_FUNCS(MaxPool3D, 3)
#undef IMPLEMENT_MAXPOOL_FUNCS

#define IMPLEMENT_MAXPOOL_BACKWARD_FUNCS(name)                                               \
  /*static*/ Maybe<void> name##GradOp::GetSbp(user_op::SbpContext* ctx) {                    \
    return MaxPoolBackwardGetSbpFn(ctx);                                                     \
  }                                                                                          \
  /*static*/ Maybe<void> name##GradOp::InferLogicalTensorDesc(user_op::InferContext* ctx) {  \
    return BackwardTensorDescInferFn(ctx);                                                   \
  }                                                                                          \
  /*static*/ Maybe<void> name##GradOp::InferDataType(user_op::InferContext* ctx) {           \
    return BwInferDataType(ctx);                                                             \
  }

IMPLEMENT_MAXPOOL_BACKWARD_FUNCS(MaxPool1D)
IMPLEMENT_MAXPOOL_BACKWARD_FUNCS(MaxPool2D)
IMPLEMENT_MAXPOOL_BACKWARD_FUNCS(MaxPool3D)
#undef IMPLEMENT_MAXPOOL_BACKWARD_FUNCS

<<<<<<< HEAD
REGISTER_USER_OP_GRAD("max_pool_1d").SetGenBackwardOpConfFn(MaxPoolMakeBackwardOpConfFn(1));
REGISTER_USER_OP_GRAD("max_pool_2d").SetGenBackwardOpConfFn(MaxPoolMakeBackwardOpConfFn(2));
REGISTER_USER_OP_GRAD("max_pool_3d").SetGenBackwardOpConfFn(MaxPoolMakeBackwardOpConfFn(3));

#define IMPLEMENT_AVGPOOL_FUNCS(name, ndim)                                              \
  /*static*/ Maybe<void> name##Op::GetSbp(user_op::SbpContext* ctx) {                    \
    return AvgPoolForwardGetSbpFn(ctx);                                                  \
  }                                                                                      \
  /*static*/ Maybe<void> name##Op::InferLogicalTensorDesc(user_op::InferContext* ctx) {  \
    return AvgPoolMakeForwardTensorDescInferFn(ndim)(ctx);                               \
  }                                                                                      \
  /*static*/ Maybe<void> name##Op::InferDataType(user_op::InferContext* ctx) {           \
    return FwInferDataType(ctx);                                                         \
  }

=======
>>>>>>> 9b068f11
}  // namespace oneflow<|MERGE_RESOLUTION|>--- conflicted
+++ resolved
@@ -130,22 +130,4 @@
 IMPLEMENT_MAXPOOL_BACKWARD_FUNCS(MaxPool3D)
 #undef IMPLEMENT_MAXPOOL_BACKWARD_FUNCS
 
-<<<<<<< HEAD
-REGISTER_USER_OP_GRAD("max_pool_1d").SetGenBackwardOpConfFn(MaxPoolMakeBackwardOpConfFn(1));
-REGISTER_USER_OP_GRAD("max_pool_2d").SetGenBackwardOpConfFn(MaxPoolMakeBackwardOpConfFn(2));
-REGISTER_USER_OP_GRAD("max_pool_3d").SetGenBackwardOpConfFn(MaxPoolMakeBackwardOpConfFn(3));
-
-#define IMPLEMENT_AVGPOOL_FUNCS(name, ndim)                                              \
-  /*static*/ Maybe<void> name##Op::GetSbp(user_op::SbpContext* ctx) {                    \
-    return AvgPoolForwardGetSbpFn(ctx);                                                  \
-  }                                                                                      \
-  /*static*/ Maybe<void> name##Op::InferLogicalTensorDesc(user_op::InferContext* ctx) {  \
-    return AvgPoolMakeForwardTensorDescInferFn(ndim)(ctx);                               \
-  }                                                                                      \
-  /*static*/ Maybe<void> name##Op::InferDataType(user_op::InferContext* ctx) {           \
-    return FwInferDataType(ctx);                                                         \
-  }
-
-=======
->>>>>>> 9b068f11
 }  // namespace oneflow