--- conflicted
+++ resolved
@@ -72,19 +72,14 @@
     }
     for (size_t i = 0; i < NDims; ++i) { weight_shape.at(idx_offset + i) = kernel_size.at(i); }
 
-<<<<<<< HEAD
     const user_op::TensorDesc& weight = ctx->InputTensorDesc("weight", 0);
-    CHECK_EQ(weight.shape(), Shape(weight_shape));
+    CHECK_EQ_OR_RETURN(weight.shape(), Shape(weight_shape));
   }
 
   bool has_bias = ctx->has_input("bias", 0);
   if (has_bias) {
     const user_op::TensorDesc& bias = ctx->InputTensorDesc("bias", 0);
     CHECK_EQ_OR_RETURN(bias.shape(), Shape({filters}));
-=======
-    const user_op::TensorDesc* weight = ctx->TensorDesc4ArgNameAndIndex("weight", 0);
-    CHECK_EQ_OR_RETURN(weight->shape(), Shape(weight_shape));
->>>>>>> 52ecdb98
   }
 
   return Maybe<void>::Ok();
@@ -414,19 +409,11 @@
       return Maybe<void>::Ok();
     })
     .SetDataTypeInferFn([](user_op::InferContext* ctx) -> Maybe<void> {
-<<<<<<< HEAD
       const user_op::TensorDesc& dy = ctx->InputTensorDesc("dy", 0);
       const user_op::TensorDesc& x = ctx->InputTensorDesc("x", 0);
       CHECK_EQ_OR_RETURN(x.data_type(), dy.data_type());
-      user_op::TensorDesc* filter_diff = ctx->TensorDesc4ArgNameAndIndex("filter_diff", 0);
+      user_op::TensorDesc* filter_diff = ctx->OutputTensorDesc("filter_diff", 0);
       *filter_diff->mut_data_type() = x.data_type();
-=======
-      const user_op::TensorDesc* dy = ctx->TensorDesc4ArgNameAndIndex("dy", 0);
-      const user_op::TensorDesc* x = ctx->TensorDesc4ArgNameAndIndex("x", 0);
-      CHECK_EQ_OR_RETURN(x->data_type(), dy->data_type());
-      user_op::TensorDesc* filter_diff = ctx->OutputTensorDesc("filter_diff", 0);
-      *filter_diff->mut_data_type() = x->data_type();
->>>>>>> 52ecdb98
       return Maybe<void>::Ok();
     });
 
