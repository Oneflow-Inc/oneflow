/*
Copyright 2020 The OneFlow Authors. All rights reserved.

Licensed under the Apache License, Version 2.0 (the "License");
you may not use this file except in compliance with the License.
You may obtain a copy of the License at

    http://www.apache.org/licenses/LICENSE-2.0

Unless required by applicable law or agreed to in writing, software
distributed under the License is distributed on an "AS IS" BASIS,
WITHOUT WARRANTIES OR CONDITIONS OF ANY KIND, either express or implied.
See the License for the specific language governing permissions and
limitations under the License.
*/
#include "oneflow/core/framework/framework.h"
#include "oneflow/core/framework/device.h"
#include "oneflow/core/framework/stream.h"
#include "oneflow/core/framework/op_generated.h"

namespace oneflow {

namespace {

Maybe<Symbol<Stream>> MakeCopyStream(const Symbol<Device>& in_device,
<<<<<<< HEAD
                                     const Symbol<Device>& out_device) {
  if (JUST(in_device->of_type()) == "gpu" && JUST(out_device->of_type()) == "cpu") {
    const auto device = JUST(Device::New("cuda", in_device->device_id()));
    return Stream::New(device, StreamRole::kDevice2Host);
  } else if (JUST(in_device->of_type()) == "cpu" && JUST(out_device->of_type()) == "gpu") {
    const auto device = JUST(Device::New("cuda", out_device->device_id()));
    return Stream::New(device, StreamRole::kHost2Device);
  } else if (JUST(in_device->of_type()) == "cpu" && JUST(out_device->of_type()) == "npu") {
    const auto device = JUST(Device::New("npu", out_device->device_id()));
    return Stream::New(device, StreamRole::kHost2Npu);
  } else if (JUST(in_device->of_type()) == "npu" && JUST(out_device->of_type()) == "cpu") {
    const auto device = JUST(Device::New("npu", out_device->device_id()));
    return Stream::New(device, StreamRole::kNpu2Host);
=======
                                     const Symbol<Device>& out_device, const bool pin_memory) {
  if (in_device->type() != "cpu" && out_device->type() == "cpu") {
    return Stream::New(in_device, StreamType::kDevice2Host);
  } else if (in_device->type() == "cpu" && out_device->type() != "cpu") {
    const auto device = JUST(Device::New(out_device->type(), out_device->device_id()));
    return Stream::New(device, StreamType::kHost2Device);
  } else if (in_device->type() == "cpu" && out_device->type() == "cpu" && pin_memory) {
    // TODO:(zhaoluyang) Parsing pin-memory-device from python
    auto pin_device = JUST(Device::New("cuda"));
    return Stream::New(pin_device, StreamType::kPinnedCompute);
>>>>>>> 2431e491
  } else {
    CHECK_EQ_OR_RETURN(in_device->type(), out_device->type());
    return Stream::New(out_device, StreamType::kCompute);
  }
}

}  // namespace

/* static */ Maybe<void> CopyOp::InferLogicalTensorDesc(user_op::InferContext* ctx) {
  ctx->SetOutputShape("out", 0, ctx->InputShape("in", 0));
  ctx->SetOutputStride("out", 0, ctx->InputStride("in", 0));
  ctx->SetOutputIsDynamic("out", 0, ctx->InputIsDynamic("in", 0));
  return Maybe<void>::Ok();
}

/*static*/ Maybe<void> CopyOp::InferPhysicalTensorDesc(user_op::InferContext* ctx) {
  return InferLogicalTensorDesc(ctx);
}

/* static */ Maybe<void> CopyOp::GetSbp(user_op::SbpContext* ctx) {
  const auto& inputs = ctx->inputs();
  CHECK_EQ_OR_RETURN(inputs.size(), 1);
  const auto& input =
      ctx->LogicalTensorDesc4InputArgNameAndIndex(inputs[0].first, inputs[0].second);
  for (int64_t axis = 0; axis < input.shape().NumAxes(); ++axis) {
    ctx->NewBuilder().Split(inputs, axis).Split(ctx->outputs(), axis).Build();
  }
  ctx->NewBuilder().PartialSum(inputs).PartialSum(ctx->outputs()).Build();
  return Maybe<void>::Ok();
}

/* static */ Maybe<void> CopyOp::InferDataType(user_op::InferContext* ctx) {
  ctx->SetOutputDType("out", 0, ctx->InputDType("in", 0));
  return Maybe<void>::Ok();
}

/* static */ Maybe<Symbol<Stream>> CopyOp::InferDeviceAndStream(
    user_op::DeviceAndStreamInferContext* ctx) {
  Symbol<Device> out_device =
      JUST(Device::New(ctx->Attr<std::string>("device_type"), ctx->Attr<int64_t>("device_id")));
  *ctx->OutputTensorDevice4ArgNameAndIndex("out", 0) = out_device;
  const Symbol<Device>& in_device = ctx->InputTensorDevice4ArgNameAndIndex("in", 0);
  const bool pin_memory = ctx->Attr<bool>("pin_memory");
  return MakeCopyStream(in_device, out_device, pin_memory);
}

}  // namespace oneflow<|MERGE_RESOLUTION|>--- conflicted
+++ resolved
@@ -23,21 +23,7 @@
 namespace {
 
 Maybe<Symbol<Stream>> MakeCopyStream(const Symbol<Device>& in_device,
-<<<<<<< HEAD
-                                     const Symbol<Device>& out_device) {
-  if (JUST(in_device->of_type()) == "gpu" && JUST(out_device->of_type()) == "cpu") {
-    const auto device = JUST(Device::New("cuda", in_device->device_id()));
-    return Stream::New(device, StreamRole::kDevice2Host);
-  } else if (JUST(in_device->of_type()) == "cpu" && JUST(out_device->of_type()) == "gpu") {
-    const auto device = JUST(Device::New("cuda", out_device->device_id()));
-    return Stream::New(device, StreamRole::kHost2Device);
-  } else if (JUST(in_device->of_type()) == "cpu" && JUST(out_device->of_type()) == "npu") {
-    const auto device = JUST(Device::New("npu", out_device->device_id()));
-    return Stream::New(device, StreamRole::kHost2Npu);
-  } else if (JUST(in_device->of_type()) == "npu" && JUST(out_device->of_type()) == "cpu") {
-    const auto device = JUST(Device::New("npu", out_device->device_id()));
-    return Stream::New(device, StreamRole::kNpu2Host);
-=======
+
                                      const Symbol<Device>& out_device, const bool pin_memory) {
   if (in_device->type() != "cpu" && out_device->type() == "cpu") {
     return Stream::New(in_device, StreamType::kDevice2Host);
@@ -46,9 +32,9 @@
     return Stream::New(device, StreamType::kHost2Device);
   } else if (in_device->type() == "cpu" && out_device->type() == "cpu" && pin_memory) {
     // TODO:(zhaoluyang) Parsing pin-memory-device from python
+    UNIMPLEMENTED();
     auto pin_device = JUST(Device::New("cuda"));
     return Stream::New(pin_device, StreamType::kPinnedCompute);
->>>>>>> 2431e491
   } else {
     CHECK_EQ_OR_RETURN(in_device->type(), out_device->type());
     return Stream::New(out_device, StreamType::kCompute);
