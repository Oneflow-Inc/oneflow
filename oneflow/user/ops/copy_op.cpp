/*
Copyright 2020 The OneFlow Authors. All rights reserved.

Licensed under the Apache License, Version 2.0 (the "License");
you may not use this file except in compliance with the License.
You may obtain a copy of the License at

    http://www.apache.org/licenses/LICENSE-2.0

Unless required by applicable law or agreed to in writing, software
distributed under the License is distributed on an "AS IS" BASIS,
WITHOUT WARRANTIES OR CONDITIONS OF ANY KIND, either express or implied.
See the License for the specific language governing permissions and
limitations under the License.
*/
#include "oneflow/core/framework/framework.h"
#include "oneflow/core/framework/device.h"
#include "oneflow/core/framework/stream.h"
#include "oneflow/core/framework/op_generated.h"

namespace oneflow {

namespace {

Maybe<Symbol<Stream>> MakeCopyStream(const Symbol<Device>& in_device,
                                     const Symbol<Device>& out_device, const bool pin_memory) {
  if (in_device->type() != "cpu" && out_device->type() == "cpu") {
    return Stream::New(in_device, StreamRole::kDevice2Host);
  } else if (in_device->type() == "cpu" && out_device->type() != "cpu") {
    const auto device = JUST(Device::New(out_device->type(), out_device->device_id()));
    return Stream::New(device, StreamRole::kHost2Device);
  } else if (in_device->type() == "cpu" && out_device->type() == "cpu" && pin_memory) {
<<<<<<< HEAD
=======
    // TODO:(zhaoluyang) Parsing pin-memory-device from python
>>>>>>> 6e4d5ae8
    auto pin_device = JUST(Device::New("cuda"));
    return Stream::New(pin_device, StreamRole::kPinnedCompute);
  } else {
    CHECK_EQ_OR_RETURN(in_device->type(), out_device->type());
    return Stream::New(out_device, StreamRole::kCompute);
  }
}

}  // namespace

/* static */ Maybe<void> CopyOp::InferLogicalTensorDesc(user_op::InferContext* ctx) {
  *ctx->OutputShape("out", 0) = ctx->InputShape("in", 0);
  *ctx->OutputStride("out", 0) = ctx->InputStride("in", 0);
  *ctx->OutputIsDynamic("out", 0) = ctx->InputIsDynamic("in", 0);
  return Maybe<void>::Ok();
}

/*static*/ Maybe<void> CopyOp::InferPhysicalTensorDesc(user_op::InferContext* ctx) {
  return InferLogicalTensorDesc(ctx);
}

/* static */ Maybe<void> CopyOp::GetSbp(user_op::SbpContext* ctx) {
  const auto& inputs = ctx->inputs();
  CHECK_EQ_OR_RETURN(inputs.size(), 1);
  const auto& input =
      ctx->LogicalTensorDesc4InputArgNameAndIndex(inputs[0].first, inputs[0].second);
  for (int64_t axis = 0; axis < input.shape().NumAxes(); ++axis) {
    ctx->NewBuilder().Split(inputs, axis).Split(ctx->outputs(), axis).Build();
  }
  ctx->NewBuilder().PartialSum(inputs).PartialSum(ctx->outputs()).Build();
  return Maybe<void>::Ok();
}

/* static */ Maybe<void> CopyOp::InferDataType(user_op::InferContext* ctx) {
  *ctx->OutputDType("out", 0) = ctx->InputDType("in", 0);
  return Maybe<void>::Ok();
}

/* static */ Maybe<Symbol<Stream>> CopyOp::InferDeviceAndStream(
    user_op::DeviceAndStreamInferContext* ctx) {
  Symbol<Device> out_device =
      JUST(Device::New(ctx->Attr<std::string>("device_type"), ctx->Attr<int64_t>("device_id")));
  *ctx->OutputTensorDevice4ArgNameAndIndex("out", 0) = out_device;
  const Symbol<Device>& in_device = ctx->InputTensorDevice4ArgNameAndIndex("in", 0);
  const bool pin_memory = ctx->Attr<bool>("pin_memory");
  return MakeCopyStream(in_device, out_device, pin_memory);
}

}  // namespace oneflow<|MERGE_RESOLUTION|>--- conflicted
+++ resolved
@@ -30,10 +30,7 @@
     const auto device = JUST(Device::New(out_device->type(), out_device->device_id()));
     return Stream::New(device, StreamRole::kHost2Device);
   } else if (in_device->type() == "cpu" && out_device->type() == "cpu" && pin_memory) {
-<<<<<<< HEAD
-=======
     // TODO:(zhaoluyang) Parsing pin-memory-device from python
->>>>>>> 6e4d5ae8
     auto pin_device = JUST(Device::New("cuda"));
     return Stream::New(pin_device, StreamRole::kPinnedCompute);
   } else {
