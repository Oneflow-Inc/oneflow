"""
Copyright 2020 The OneFlow Authors. All rights reserved.

Licensed under the Apache License, Version 2.0 (the "License");
you may not use this file except in compliance with the License.
You may obtain a copy of the License at

    http://www.apache.org/licenses/LICENSE-2.0

Unless required by applicable law or agreed to in writing, software
distributed under the License is distributed on an "AS IS" BASIS,
WITHOUT WARRANTIES OR CONDITIONS OF ANY KIND, either express or implied.
See the License for the specific language governing permissions and
limitations under the License.
"""
import inspect
import re
import collections

import oneflow.compatible.single_client.python.lib.core.enable_if as enable_if_util
import oneflow.compatible.single_client.python.lib.core.traceinfo as traceinfo
from oneflow.compatible.single_client.python.lib.core.high_order_bool import always_true
import oneflow._oneflow_internal


def oneflow_export(*api_names, **kwargs):
    def Decorator(func_or_class):
        new_api_names = list(api_names)
        if hasattr(func_or_class, "_ONEFLOW_API_TAG"):
            if func_or_class._ONEFLOW_API_TAG == "experimental_api":
                new_api_names = ["experimental." + n for n in new_api_names]
        else:
            new_api_names = ["experimental." + n for n in new_api_names] + new_api_names
<<<<<<< HEAD
        # func_or_class._ONEFLOW_API = [
        #     "compatible.single_client." + x for x in new_api_names
        # ]
        func_or_class._ONEFLOW_API = new_api_names
=======
        func_or_class._ONEFLOW_API = [
            "compatible.single_client." + x for x in new_api_names
        ]
>>>>>>> 6b1a60c9
        func_or_class._IS_VALUE = False
        return func_or_class

    return Decorator


def oneflow_export_value(*api_names, **kwargs):
    def Decorator(func_or_class):
        new_api_names = list(api_names)
        if hasattr(func_or_class, "_ONEFLOW_API_TAG"):
            if func_or_class._ONEFLOW_API_TAG == "experimental_api":
                new_api_names = ["experimental." + n for n in new_api_names]
        else:
            new_api_names = ["experimental." + n for n in new_api_names] + new_api_names
<<<<<<< HEAD
        # func_or_class._ONEFLOW_API = [
        #     "compatible.single_client." + x for x in new_api_names
        # ]
        func_or_class._ONEFLOW_API = new_api_names
=======
        func_or_class._ONEFLOW_API = [
            "compatible.single_client." + x for x in new_api_names
        ]
>>>>>>> 6b1a60c9
        func_or_class._IS_VALUE = True
        return func_or_class

    return Decorator


def stable_api(func_or_class):
    func_or_class._ONEFLOW_API_TAG = "stable_api"
    return func_or_class


def experimental_api(func_or_class):
    func_or_class._ONEFLOW_API_TAG = "experimental_api"
    return func_or_class


_DEPRECATED = set()


def oneflow_deprecate(*api_names, **kwargs):
    def Decorator(func_or_class):
        _DEPRECATED.add(func_or_class)
        return func_or_class

    return Decorator


@oneflow_export("is_deprecated")
def is_deprecated(func_or_class):
    return (
        isinstance(func_or_class, collections.Hashable) and func_or_class in _DEPRECATED
    )


def export_oneflow_api_internal_symbols(internal_name, api_name):
    names = internal_name.split(".")
    api = oneflow._oneflow_internal
    for n in names:
        api = getattr(api, n)
    globals()[api_name] = api
    oneflow_export(api_name)(api)


internal_names_2_api_names = {
    "placement": "placement",
    "Size": "Size",
    "device": "device",
    "autograd.no_grad": "no_grad",
}


for internal_name, api_name in internal_names_2_api_names.items():
    export_oneflow_api_internal_symbols(internal_name, api_name)<|MERGE_RESOLUTION|>--- conflicted
+++ resolved
@@ -17,8 +17,8 @@
 import re
 import collections
 
-import oneflow.compatible.single_client.python.lib.core.enable_if as enable_if_util
-import oneflow.compatible.single_client.python.lib.core.traceinfo as traceinfo
+from oneflow.compatible.single_client.python.lib.core import enable_if as enable_if_util
+from oneflow.compatible.single_client.python.lib.core import traceinfo as traceinfo
 from oneflow.compatible.single_client.python.lib.core.high_order_bool import always_true
 import oneflow._oneflow_internal
 
@@ -31,16 +31,10 @@
                 new_api_names = ["experimental." + n for n in new_api_names]
         else:
             new_api_names = ["experimental." + n for n in new_api_names] + new_api_names
-<<<<<<< HEAD
         # func_or_class._ONEFLOW_API = [
         #     "compatible.single_client." + x for x in new_api_names
         # ]
         func_or_class._ONEFLOW_API = new_api_names
-=======
-        func_or_class._ONEFLOW_API = [
-            "compatible.single_client." + x for x in new_api_names
-        ]
->>>>>>> 6b1a60c9
         func_or_class._IS_VALUE = False
         return func_or_class
 
@@ -55,16 +49,10 @@
                 new_api_names = ["experimental." + n for n in new_api_names]
         else:
             new_api_names = ["experimental." + n for n in new_api_names] + new_api_names
-<<<<<<< HEAD
         # func_or_class._ONEFLOW_API = [
         #     "compatible.single_client." + x for x in new_api_names
         # ]
         func_or_class._ONEFLOW_API = new_api_names
-=======
-        func_or_class._ONEFLOW_API = [
-            "compatible.single_client." + x for x in new_api_names
-        ]
->>>>>>> 6b1a60c9
         func_or_class._IS_VALUE = True
         return func_or_class
 
