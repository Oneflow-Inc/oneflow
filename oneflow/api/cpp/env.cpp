/*
Copyright 2020 The OneFlow Authors. All rights reserved.

Licensed under the Apache License, Version 2.0 (the "License");
you may not use this file except in compliance with the License.
You may obtain a copy of the License at

    http://www.apache.org/licenses/LICENSE-2.0

Unless required by applicable law or agreed to in writing, software
distributed under the License is distributed on an "AS IS" BASIS,
WITHOUT WARRANTIES OR CONDITIONS OF ANY KIND, either express or implied.
See the License for the specific language governing permissions and
limitations under the License.
*/

#include <glog/logging.h>
#include <sys/socket.h>
#include <netinet/in.h>
#include <arpa/inet.h>
#include <cstddef>
#include <cstdint>
#include <cstdlib>
#include <random>
#include <type_traits>
#include "oneflow/api/cpp/env.h"
#include "oneflow/core/common/just.h"
#include "oneflow/core/common/multi_client.h"
#include "oneflow/core/common/optional.h"
#include "oneflow/core/framework/shut_down_util.h"
#include "oneflow/core/job/cluster_instruction.h"
#include "oneflow/core/job/env.pb.h"
#include "oneflow/core/job/env_global_objects_scope.h"
#include "oneflow/core/control/ctrl_bootstrap.h"
#include "oneflow/core/rpc/include/base.h"
#include "oneflow/core/vm/vm_util.h"
#include "oneflow/core/thread/thread_consistent_id.h"

namespace oneflow_api {

namespace of = oneflow;

namespace {  // for inltialize

inline bool IsEnvInited() { return of::Global<of::EnvGlobalObjectsScope>::Get() != nullptr; }

bool HasEnvVar(const std::string& key) {
  const char* value = getenv(key.c_str());
  return value != nullptr;
}

std::string GetEnvVar(const std::string& key, const std::string& default_value) {
  const char* value = getenv(key.c_str());
  if (value == nullptr) { return default_value; }
  return std::string(value);
}

int64_t GetEnvVar(const std::string& key, int64_t default_value) {
  const char* value = getenv(key.c_str());
  if (value == nullptr) { return default_value; }
  return std::atoll(value);
}

int32_t FindFreePort(const std::string& addr) {
#ifdef __linux__
  int sock = socket(AF_INET, SOCK_STREAM, IPPROTO_TCP);
  CHECK_GE(sock, 0) << "fail to find a free port.";
  int optval = 1;
  setsockopt(sock, SOL_SOCKET, SO_REUSEADDR, &optval, sizeof(optval));

  std::mt19937 rng;
  rng.seed(std::random_device()());
  std::uniform_int_distribution<std::mt19937::result_type> dist(1, 1000);

  int count = 0;
  int num_attempts = 200;
  do {
    int port = 5000 + dist(rng);
    struct sockaddr_in sockaddr {};
    memset(&sockaddr, 0, sizeof(sockaddr));
    sockaddr.sin_family = AF_INET;
    sockaddr.sin_port = htons(port);
    sockaddr.sin_addr.s_addr = inet_addr(addr.c_str());
    int error = bind(sock, (struct sockaddr*)&sockaddr, sizeof(sockaddr));
    if (error == 0) { return port; }
    ++count;
  } while (count < num_attempts);
  CHECK_NE(count, num_attempts) << "fail to find a free port.";
#endif  // __linux__
  return -1;
}

void CompleteEnvProto(of::EnvProto& env_proto) {
  auto bootstrap_conf = env_proto.mutable_ctrl_bootstrap_conf();
  auto master_addr = bootstrap_conf->mutable_master_addr();
  const std::string addr = GetEnvVar("MASTER_ADDR", "127.0.0.1");
  master_addr->set_host(addr);
  master_addr->set_port(GetEnvVar("MASTER_PORT", FindFreePort(addr)));
  bootstrap_conf->set_world_size(GetEnvVar("WORLD_SIZE", 1));
  bootstrap_conf->set_rank(GetEnvVar("RANK", 0));

  auto cpp_logging_conf = env_proto.mutable_cpp_logging_conf();
  if (HasEnvVar("GLOG_log_dir")) { cpp_logging_conf->set_log_dir(GetEnvVar("GLOG_log_dir", "")); }
  if (HasEnvVar("GLOG_logtostderr")) {
    cpp_logging_conf->set_logtostderr(GetEnvVar("GLOG_logtostderr", -1));
  }
  if (HasEnvVar("GLOG_logbuflevel")) {
    cpp_logging_conf->set_logbuflevel(GetEnvVar("GLOG_logbuflevel", -1));
  }
}

of::Maybe<void> initEnv() {
  of::EnvProto env_proto;
  CompleteEnvProto(env_proto);
  of::Global<of::EnvGlobalObjectsScope>::SetAllocated(new of::EnvGlobalObjectsScope());
  JUST(of::Global<of::EnvGlobalObjectsScope>::Get()->Init(env_proto));
  return of::Maybe<void>::Ok();
}

}  // namespace

void initialize() {
  of::SetIsMultiClient(true).GetOrThrow();
<<<<<<< HEAD
  if (!isEnvInited()) { initEnv().GetOrThrow(); }
=======
  if (!IsEnvInited()) { initEnv().GetOrThrow(); }
>>>>>>> 7aeae315
  of::SetShuttingDown(false);
}

void release() {
  if (IsEnvInited()) {
    // sync multi_client
    of::vm::ClusterSync().GetOrThrow();
    // destory env
    if (of::IsMultiClient().GetOrThrow()) {
      OF_ENV_BARRIER();
    } else {
      of::ClusterInstruction::MasterSendHalt();
    }
    of::Global<of::EnvGlobalObjectsScope>::Delete();
  }
  // TODO close session
  of::SetShuttingDown();
  of::ResetThisThreadUniqueConsistentId().GetOrThrow();
}

}  // namespace oneflow_api<|MERGE_RESOLUTION|>--- conflicted
+++ resolved
@@ -121,11 +121,7 @@
 
 void initialize() {
   of::SetIsMultiClient(true).GetOrThrow();
-<<<<<<< HEAD
-  if (!isEnvInited()) { initEnv().GetOrThrow(); }
-=======
   if (!IsEnvInited()) { initEnv().GetOrThrow(); }
->>>>>>> 7aeae315
   of::SetShuttingDown(false);
 }
 
