/*
Copyright 2020 The OneFlow Authors. All rights reserved.

Licensed under the Apache License, Version 2.0 (the "License");
you may not use this file except in compliance with the License.
You may obtain a copy of the License at

    http://www.apache.org/licenses/LICENSE-2.0

Unless required by applicable law or agreed to in writing, software
distributed under the License is distributed on an "AS IS" BASIS,
WITHOUT WARRANTIES OR CONDITIONS OF ANY KIND, either express or implied.
See the License for the specific language governing permissions and
limitations under the License.
*/
#include <pybind11/pybind11.h>
#include <pybind11/stl.h>
#include <pybind11/functional.h>
#include <pybind11/numpy.h>

#include "oneflow/api/python/of_api_registry.h"
#include "oneflow/api/python/ofblob/ofblob.e.h"
#include "oneflow/api/python/framework/device.h"
#include "oneflow/core/autograd/autograd_mode.h"
#include "oneflow/core/common/container_util.h"
#include "oneflow/core/common/tensor_buffer.h"
#include "oneflow/core/framework/instructions_builder.h"
#include "oneflow/core/framework/tensor.h"
#include "oneflow/core/framework/tensor_rpc_util.h"
#include "oneflow/core/framework/tensor_method.h"
#include "oneflow/core/framework/device.h"
#include "oneflow/core/framework/stride.h"
#include "oneflow/core/framework/py_distribute.h"
#include "oneflow/core/functional/value_types.h"
#include "oneflow/core/job/placement.cfg.h"
#include "oneflow/core/job/global_for.h"
#include "oneflow/core/framework/dtype.h"
#include "oneflow/core/autograd/autograd_engine.h"
#include "oneflow/core/autograd/autograd_meta.h"
#include "oneflow/core/functional/functional.h"
#include "oneflow/extension/python/numpy.h"

namespace py = pybind11;

namespace oneflow {

namespace one {

namespace {

const Symbol<DType> GetTensorDType(const Tensor& tensor) { return tensor.dtype(); }

<<<<<<< HEAD
std::shared_ptr<Tensor> MakeLocalTensor(const std::shared_ptr<const Shape>& shape,
                                        const Symbol<DType> dtype, const Symbol<Device>& device,
                                        bool is_lazy, bool requires_grad, bool is_leaf) {
  return MirroredTensor::MakeTensor(shape, dtype->data_type(), device, is_lazy, requires_grad,
                                    is_leaf)
      .GetPtrOrThrow();
}

std::shared_ptr<Tensor> MakeConsistentTensor(
    const std::shared_ptr<const Shape>& shape, const Symbol<DType> dtype,
    Symbol<cfg::ParallelDistribution>& parallel_distribution, Symbol<ParallelDesc> parallel_desc,
    bool is_lazy, bool requires_grad, bool is_leaf) {
  return ConsistentTensor::MakeTensor(shape, dtype->data_type(), parallel_distribution,
                                      parallel_desc, is_lazy, requires_grad, is_leaf)
      .GetPtrOrThrow();
}

=======
>>>>>>> 3848a5bf
Maybe<void> EagerMirroredTensorZeros(const std::shared_ptr<Tensor>& t) {
  const auto& tensor = JUST(t->AsMirroredTensor());
  CHECK_OR_RETURN(tensor->is_eager()) << "eager tensors supported only";
  JUST(PhysicalRun([&](InstructionsBuilder* builder) -> Maybe<void> {
    JUST(builder->AccessBlobByCallback(
        tensor,
        [](uint64_t of_blob_ptr) {
          auto* of_blob = reinterpret_cast<OfBlob*>(of_blob_ptr);
          of_blob->AsyncAutoMemset(0);
        },
        "mut"));
    return Maybe<void>::Ok();
  }));
  return Maybe<void>::Ok();
}

void ApiEagerMirroredTensorZeros(const std::shared_ptr<Tensor>& tensor) {
  return EagerMirroredTensorZeros(tensor).GetOrThrow();
}

template<typename T>
Maybe<void> CopyBetweenMirroredTensorAndNumpy(const std::shared_ptr<Tensor>& t,
                                              py::array_t<T> array,
                                              void (*Copy)(uint64_t, py::array_t<T>),
                                              const std::string& modifier) {
  auto tensor = JUST(t->AsMirroredTensor());
  CHECK_OR_RETURN(tensor->is_eager()) << "eager tensors supported only";
  std::atomic<bool> synced(false);

  JUST(PhysicalRun([&](InstructionsBuilder* builder) -> Maybe<void> {
    JUST(builder->AccessBlobByCallback(
        tensor,
        [&array, &synced, &Copy](uint64_t ofblob_ptr) {
          Copy(ofblob_ptr, array);
          synced = true;
        },
        modifier));
    return Maybe<void>::Ok();
  }));

  Global<ForeignLockHelper>::Get()->WithScopedRelease([&synced]() { /* spin wait */
                                                                    while (!synced) {}
  });

  return Maybe<void>::Ok();
}

template<typename T>
void ApiCopyMirroredTensorToNumpy(const std::shared_ptr<Tensor>& tensor, py::array_t<T> array) {
  return CopyBetweenMirroredTensorAndNumpy(tensor, array, OfBlob_CopyToBuffer, "const")
      .GetOrThrow();
}

template<typename T>
void ApiCopyMirroredTensorFromNumpy(const std::shared_ptr<Tensor>& tensor, py::array_t<T> array) {
  return CopyBetweenMirroredTensorAndNumpy(tensor, array, OfBlob_CopyFromBuffer, "mut")
      .GetOrThrow();
}

template<typename T>
Maybe<void> CopyMirroredTensorFromUntypedArray(const std::shared_ptr<Tensor>& tensor,
                                               py::object array) {
  return CopyBetweenMirroredTensorAndNumpy(tensor, array.cast<py::array_t<T>>(),
                                           OfBlob_CopyFromBuffer, "mut");
}

#define MAKE_SWITCH_ENTRY(func_name, dtype) func_name<dtype>
DEFINE_STATIC_SWITCH_FUNC(Maybe<void>, CopyMirroredTensorFromUntypedArray, MAKE_SWITCH_ENTRY,
                          MAKE_DATA_TYPE_CTRV_SEQ(POD_DATA_TYPE_SEQ));

Maybe<std::string> GetCopyMirroredTensorToNumpyFuncName(DataType dtype) {
  using namespace oneflow;
  static const HashMap<int64_t, std::shared_ptr<std::string>> data_type2func_name{
#define DATA_TYPE_FUNC_NAME_PAIR(type_cpp, type_proto) \
  {type_proto, std::make_shared<std::string>("_copy_to_numpy_" #type_cpp)},
      OF_PP_FOR_EACH_TUPLE(DATA_TYPE_FUNC_NAME_PAIR, POD_DATA_TYPE_SEQ)
#undef DATA_TYPE_FUNC_NAME_PAIR
  };
  return JUST(MapAt(data_type2func_name, static_cast<int64_t>(dtype)));
}

const std::string& ApiGetCopyMirroredTensorToNumpyFuncName(const Tensor& tensor) {
  return *GetCopyMirroredTensorToNumpyFuncName(tensor.dtype()->data_type()).GetPtrOrThrow();
}

Maybe<std::string> GetCopyMirroredTensorFromNumpyFuncName(DataType dtype) {
  using namespace oneflow;
  static const HashMap<int64_t, std::shared_ptr<std::string>> data_type2func_name{
#define DATA_TYPE_FUNC_NAME_PAIR(type_cpp, type_proto) \
  {type_proto, std::make_shared<std::string>("_copy_from_numpy_" #type_cpp)},
      OF_PP_FOR_EACH_TUPLE(DATA_TYPE_FUNC_NAME_PAIR, POD_DATA_TYPE_SEQ)
#undef DATA_TYPE_FUNC_NAME_PAIR
  };
  return JUST(MapAt(data_type2func_name, static_cast<int64_t>(dtype)));
}

const std::string& ApiGetCopyMirroredTensorFromNumpyFuncName(const Tensor& tensor) {
  return *GetCopyMirroredTensorFromNumpyFuncName(tensor.dtype()->data_type()).GetPtrOrThrow();
}

Maybe<Tensor> MakeLocalTensorByNumpy(py::object array, Symbol<DType> desired_dtype,
                                     const Symbol<Device>& device, bool requires_grad) {
  // Executing any numpy c api before _import_array() results in segfault
  if (PyArray_API == nullptr) { _import_array(); }
  auto* np_arr_pyobject = PyArray_FromAny(array.ptr(), nullptr, 0, 0, NPY_ARRAY_DEFAULT, nullptr);
  CHECK_NOTNULL_OR_RETURN(np_arr_pyobject) << "input data cannot convert to a numpy array";
  // transfer the ownership to np_arr_raii so that the ref count
  // can be decreased automatically when function exits either normally or abnormally
  auto np_arr_raii = py::reinterpret_steal<py::array>(np_arr_pyobject);
  auto* np_arr = reinterpret_cast<PyArrayObject*>(np_arr_pyobject);
  bool init_from_numpy = py::isinstance<py::array>(array);
  const npy_intp* dims_ptr = PyArray_SHAPE(np_arr);
  const Shape shape = Shape(DimVector(dims_ptr, dims_ptr + PyArray_NDIM(np_arr)));
  DataType flow_dtype = JUST(numpy::GetOFDataTypeFromNpArray(np_arr));
  std::shared_ptr<Tensor> tensor = JUST(functional::Empty(shape, flow_dtype, device));
  JUST(SwitchCopyMirroredTensorFromUntypedArray(SwitchCase(flow_dtype), tensor, np_arr_raii));
  if (flow_dtype == DataType::kDouble && !init_from_numpy && !desired_dtype) {
    desired_dtype = DType::DType4DataType(DataType::kFloat);
  }
<<<<<<< HEAD
  if (desired_dtype) {
    autograd::NoGradGuard no_grad;
    tensor = JUST(functional::Cast(tensor, desired_dtype));
    tensor->set_requires_grad(requires_grad);
=======
  if (desired_dtype != nullptr) {
    tensor = JUST(functional::Cast(tensor, desired_dtype->data_type()));
>>>>>>> 3848a5bf
  }
  tensor->set_requires_grad(requires_grad);
  return tensor;
}

Symbol<Device> TensorGetDevice(const Tensor& tensor) { return tensor.device().GetOrThrow(); }

Symbol<ParallelDesc> TensorGetParallelDesc(const Tensor& tensor) {
  return tensor.parallel_desc().GetOrThrow();
}

Maybe<std::tuple<std::vector<Shape>, std::vector<Symbol<DType>>>>
MaybeGetTensorBufferShapesAndDTypes(const std::shared_ptr<Tensor>& t) {
  const auto& tensor = JUST(t->AsMirroredTensor());
  CHECK_OR_RETURN(tensor->is_eager()) << "eager tensors supported only";
  std::vector<Shape> shapes;
  // std::vector<const DType*> dtypes;
  std::vector<Symbol<DType>> dtypes;
  std::atomic<bool> synced(false);

  JUST(PhysicalRun([&](InstructionsBuilder* builder) -> Maybe<void> {
    JUST(builder->AccessBlobByCallback(
        tensor, [&synced](uint64_t of_blob_ptr) { synced = true; }, "const"));
    return Maybe<void>::Ok();
  }));

  Global<ForeignLockHelper>::Get()->WithScopedRelease([&synced]() {
    while (!synced) {}
  });

  const Blob& blob = JUST(tensor->eager_blob_object())->blob();
  const Shape& blob_shape = blob.static_shape();
  const auto* tensor_buffer_ptr = blob.dptr<TensorBuffer>();
  for (int64_t i = 0; i < blob_shape.elem_cnt(); ++i) {
    const TensorBuffer* tensor_buffer = tensor_buffer_ptr + i;
    shapes.push_back(tensor_buffer->shape());
    dtypes.push_back(DType::Get(tensor_buffer->data_type()).GetOrThrow());
  }
  return std::make_tuple(shapes, dtypes);
}

std::tuple<std::vector<Shape>, std::vector<Symbol<DType>>> GetTensorBufferShapesAndDTypes(
    const std::shared_ptr<Tensor>& tensor) {
  return MaybeGetTensorBufferShapesAndDTypes(tensor).GetOrThrow();
}

Maybe<void> RegisterTensorHook(const std::shared_ptr<Tensor>& self,
                               const AutogradMeta::Hook& hook) {
  if (!self->grad_fn_node()) { JUST(AddAccumulateFunctionNode(self)); }
  self->mut_autograd_meta()->add_hook(hook);
  return Maybe<void>::Ok();
}
void ApiRegisterTensorHook(const std::shared_ptr<Tensor>& self, const AutogradMeta::Hook& hook) {
  return RegisterTensorHook(self, hook).GetOrThrow();
}

Maybe<void> CheckConsistentTensorMeta(const one::Tensor& tensor, int64_t seconds) {
  const auto& ctx = JUST(LaunchTensorMetaConsistencyCheck(tensor));
  JUST(TransportUtil::WaitUntilDoneOrTimeout(*ctx, seconds));
  JUST(ctx->Check());
  return Maybe<void>::Ok();
}

bool ApiIsContiguous(const std::shared_ptr<Tensor>& tensor) {
  return IsContiguous(tensor).GetOrThrow();
}

Maybe<py::tuple> TensorGetPyTupleOfSbp(const Tensor& tensor) {
  const auto& nd_sbp = JUST(tensor.parallel_distribution());
  const auto& tuple = std::make_shared<py::tuple>(nd_sbp->sbp_parallel_size());
  for (int i = 0; i < nd_sbp->sbp_parallel_size(); ++i) {
    (*tuple)[i] = SymbolOf(nd_sbp->sbp_parallel(i));
  }
  return tuple;
}

py::tuple ApiTensorGetPyTupleOfSbp(const Tensor& tensor) {
  return *TensorGetPyTupleOfSbp(tensor).GetPtrOrThrow();
}

<<<<<<< HEAD
Maybe<Tensor> NewTensor(py::args args, py::kwargs kwargs, Symbol<DType> desired_dtype,
=======
// Supports such constructors:
// 1. shape             -> LocalTensor
// 2. shape             -> ConsistentTensor
// 3. LocalTensor       -> LocalTensor
// 4. LocalTensor       -> ConsistentTensor
// 5. ConsistentTensor  -> LocalTensor
// 6. ConsistentTensor  -> ConsistentTensor
// 7. ndarray           -> LocalTensor
// 8. ndarray           -> ConsistentTensor  // TODO
Maybe<Tensor> NewTensor(py::args args, py::kwargs kwargs, const DType* desired_dtype,
>>>>>>> 3848a5bf
                        bool treat_single_int_as_size) {
  Symbol<Device> device;
  Symbol<ParallelDesc> placement;
  std::vector<Symbol<cfg::SbpParallel>> sbp_tuple;
  if (kwargs.contains("device")) {
    CHECK_OR_RETURN(!kwargs.contains("placement"));
    const auto& device_kwarg = kwargs["device"];
    CHECK_OR_RETURN(py::isinstance<Symbol<Device>>(device_kwarg)
                    || py::isinstance<py::str>(device_kwarg));

    if (py::isinstance<py::str>(device_kwarg)) {
      device = DeviceExportUtil::New(py::cast<std::string>(device_kwarg));
    } else {
      device = py::cast<Symbol<Device>>(device_kwarg);
    }
  } else if (kwargs.contains("placement")) {
    // Get placement
    const auto& placement_kwarg = kwargs["placement"];
    CHECK_OR_RETURN(py::isinstance<Symbol<ParallelDesc>>(placement_kwarg));
    placement = py::cast<Symbol<ParallelDesc>>(placement_kwarg);
    // Get SBP
    const auto& sbp_kwarg = kwargs["sbp"];
    if (py::isinstance<Symbol<cfg::SbpParallel>>(sbp_kwarg)) {
      sbp_tuple.push_back(py::cast<Symbol<cfg::SbpParallel>>(sbp_kwarg));
    } else {
      sbp_tuple = py::cast<std::vector<Symbol<cfg::SbpParallel>>>(sbp_kwarg);
    }
    CHECK_OR_RETURN(sbp_tuple.size() == placement->hierarchy()->NumAxes());
  }

  desired_dtype = kwargs.contains("dtype") ? kwargs["dtype"].cast<Symbol<DType>>() : desired_dtype;

  bool requires_grad = false;
  if (kwargs.contains("requires_grad")) { requires_grad = kwargs["requires_grad"].cast<bool>(); }

  // Constructs from Tensor or ndarray
  if (args.size() == 1) {
    const auto& arg = args[0];
    // Constructs from Tensor
    if (py::isinstance<Tensor>(arg)) {
      std::shared_ptr<Tensor> other_tensor = py::cast<std::shared_ptr<Tensor>>(arg);
<<<<<<< HEAD
      std::shared_ptr<Tensor> tensor =
          JUST(functional::Copy(other_tensor, device->type(), device->device_id()));
      if (desired_dtype && desired_dtype != tensor->dtype()) {
        tensor = JUST(functional::Cast(tensor, desired_dtype));
=======
      std::shared_ptr<Tensor> tensor;
      if (other_tensor->is_local()) {
        if (placement) {
          // LocalTensor -> ConsistentTensor
          tensor =
              JUST(functional::ToConsistent(other_tensor, placement, sbp_tuple, Optional<Shape>()));
        } else {
          // LocalTensor -> LocalTensor
          if (!device) { device = JUST(Device::New("cpu")); }
          tensor = JUST(functional::Copy(other_tensor, device->type(), device->device_id()));
        }
      } else {
        if (placement) {
          // ConsistentTensor -> ConsistentTensor
          tensor =
              JUST(functional::ToConsistent(other_tensor, placement, sbp_tuple, Optional<Shape>()));
        } else {
          // ConsistentTensor -> LocalTensor
          tensor = JUST(functional::ConsistentToLocal(other_tensor));
          if (device && (*device != *JUST(tensor->device()))) {
            tensor = JUST(functional::Copy(tensor, JUST(device->of_type()), device->device_id()));
          }
        }
      }
      if (desired_dtype != nullptr && desired_dtype->data_type() != tensor->dtype()) {
        tensor = JUST(functional::Cast(tensor, desired_dtype->data_type()));
>>>>>>> 3848a5bf
      }
      return tensor;
    } else {
      // Constructs from ndarray
      if (!treat_single_int_as_size || !py::isinstance<py::int_>(arg)) {
        // TODO: ConsistentTensor supports in constructing from ndarray
        CHECK_OR_RETURN(!placement)
            << "ConsistentTensor don't support in constucting from ndarray now";
        // ndarray -> LocalTensor
        if (!device) { device = JUST(Device::New("cpu")); }
        return MakeLocalTensorByNumpy(arg, desired_dtype, device, requires_grad);
      }
    }
  }
  DimVector dim_vector;
  for (const auto& arg : args) {
    try {
      dim_vector.push_back(py::cast<int64_t>(arg));
    } catch (const py::cast_error& e) {
      return Error::ValueError("invalid arg: " + py::str(arg).cast<std::string>());
    }
  }
<<<<<<< HEAD

  if (!desired_dtype) { return Error::ValueError("Dtype is Null, please check!"); }

  std::shared_ptr<MirroredTensor> tensor = JUST(
      MirroredTensor::MakeTensor(std::make_shared<Shape>(dim_vector), desired_dtype->data_type(),
                                 device, /* is_lazy */ false, requires_grad, /* is_leaf */ true));
  return std::static_pointer_cast<Tensor>(tensor);
=======
  const Shape shape = Shape(dim_vector);
  CHECK_NOTNULL_OR_RETURN(desired_dtype);
  std::shared_ptr<Tensor> tensor;
  if (placement) {
    // Shape -> ConsistentTensor
    tensor =
        JUST(functional::ConsistentEmpty(shape, desired_dtype->data_type(), placement, sbp_tuple));
  } else {
    // Shape -> LocalTensor
    if (!device) { device = JUST(Device::New("cpu")); }
    tensor = JUST(functional::Empty(shape, desired_dtype->data_type(), device));
  }
  tensor->set_requires_grad(requires_grad);
  return tensor;
>>>>>>> 3848a5bf
}

std::shared_ptr<Tensor> ApiNewTensor(py::args args, py::kwargs kwargs) {
  return NewTensor(args, kwargs, DType::DType4DataType(DataType::kFloat), true).GetPtrOrThrow();
}

void ApiSetRequiresGrad(Tensor& tensor, bool requires_grad) {
  if (tensor.is_leaf()) {
    tensor.set_requires_grad(requires_grad);
  } else {
    throw std::runtime_error("You can only change requires_grad flags of leaf tensors.");
  }
}

std::shared_ptr<Parameter> ApiNewParameter(const std::shared_ptr<Tensor>& data,
                                           bool requires_grad) {
  return std::make_shared<Parameter>(data, requires_grad);
}

}  // namespace

using namespace pybind11::literals;

ONEFLOW_API_PYBIND11_MODULE("", m) {
  m.def("tensor", [](py::args args, py::kwargs kwargs) -> std::shared_ptr<Tensor> {
    return NewTensor(args, kwargs, DType::DType4DataType(DataType::kFloat), false).GetPtrOrThrow();
  });
  py::class_<Tensor, std::shared_ptr<Tensor>>(m, "Tensor")
      .def(py::init(&ApiNewTensor))
      // Properties of pytorch
      .def_property_readonly("ndim", &Tensor::ndim)
      .def_property_readonly("shape", &Tensor::shape)
      .def_property_readonly("dtype", &GetTensorDType)
      .def_property_readonly("is_cuda", &Tensor::is_cuda)
      .def_property(
          "grad",
          [](const Tensor& t) -> std::shared_ptr<Tensor> {
            if (t.has_autograd_meta()) {
              return t.acc_grad().GetPtrOrThrow();
            } else {
              return std::shared_ptr<Tensor>();
            }
          },
          [](Tensor& t, const std::shared_ptr<Tensor>& grad) {
            if (t.is_leaf()) {
              if (grad != nullptr) {
                t.set_acc_grad(grad->detach().GetPtrOrThrow()).GetOrThrow();
              } else {
                t.set_acc_grad(nullptr).GetOrThrow();
              }
            } else {
              throw std::runtime_error("You can only change gradient of leaf tensors.");
            }
          })
      .def("storage_offset", [](const Tensor& t) { return t.storage_offset().GetOrThrow(); })
      .def("stride",
           [](const Tensor& t) {
             const auto& stride = t.stride().GetPtrOrThrow()->StrideVec();
             return py::tuple(py::make_iterator(stride.begin(), stride.end()));
           })
      .def("is_contiguous", &ApiIsContiguous)
      .def_property_readonly("grad_fn", &Tensor::grad_fn_node)
      .def_property_readonly("is_leaf", &Tensor::is_leaf)
      .def_property("requires_grad", &Tensor::requires_grad, &ApiSetRequiresGrad)
      // Methods of pytorch
      .def(
          "requires_grad_",
          [](Tensor& t, bool requires_grad) -> Tensor& {
            ApiSetRequiresGrad(t, requires_grad);
            return t;
          },
          "requires_grad"_a = true)
      .def("retain_grad",
           [](Tensor& t) {
             if (!t.is_leaf()) { t.set_retain_grad(true).GetOrThrow(); }
           })
      .def("detach", [](const Tensor& t) { return t.detach().GetPtrOrThrow(); })
      .def("clone", [](const Tensor& t) { return t.clone().GetPtrOrThrow(); })
      // OneFlow tensor properties other than pytorch tensor
      .def_property_readonly("is_lazy", &Tensor::is_lazy)
      .def_property_readonly("is_eager", &Tensor::is_eager)
      .def_property_readonly("is_consistent", &Tensor::is_consistent)
      .def_property_readonly("is_local", &Tensor::is_local)
      .def("zeros_", &ApiEagerMirroredTensorZeros)
      .def("register_hook", &ApiRegisterTensorHook)
      // local tensor only
      .def_property_readonly("_tensor_buffer_shapes_and_dtypes", &GetTensorBufferShapesAndDTypes)
      .def_property_readonly("device", &TensorGetDevice)
      .def_property_readonly("data", &Tensor::data)
      .def("consistent_id",
           [](const one::Tensor& tensor) -> int64_t {
             return static_cast<uint64_t>(tensor.transport_token().GetOrThrow());
           })
      .def("check_meta_consistency",
           [](const one::Tensor& tensor) {
             return CheckConsistentTensorMeta(tensor, 60 * 5).GetOrThrow();
           })
      .def("check_meta_consistency",
           [](const one::Tensor& tensor, int64_t seconds) {
             return CheckConsistentTensorMeta(tensor, seconds).GetOrThrow();
           })
#define DEFINE_TENSOR_METHOD(T, type_proto)                    \
  .def("_copy_to_numpy_" #T, &ApiCopyMirroredTensorToNumpy<T>) \
      .def("_copy_from_numpy_" #T, &ApiCopyMirroredTensorFromNumpy<T>)
          OF_PP_FOR_EACH_TUPLE(DEFINE_TENSOR_METHOD, POD_DATA_TYPE_SEQ)
#undef DEFINE_TENSOR_METHOD
      .def("_get_copy_mirrored_tensor_to_numpy_func_name", &ApiGetCopyMirroredTensorToNumpyFuncName)
      .def("_get_copy_mirrored_tensor_from_numpy_func_name",
           &ApiGetCopyMirroredTensorFromNumpyFuncName)
      // consistent tensor only
      .def_property_readonly("placement", &TensorGetParallelDesc)
      .def_property_readonly("sbp", &ApiTensorGetPyTupleOfSbp);

  auto nn = m.def_submodule("nn");
  py::class_<Parameter, std::shared_ptr<Parameter>, Tensor>(nn, "Parameter")
      .def(py::init(&ApiNewParameter), "data"_a, "requires_grad"_a = true);
}

}  // namespace one

}  // namespace oneflow<|MERGE_RESOLUTION|>--- conflicted
+++ resolved
@@ -50,26 +50,6 @@
 
 const Symbol<DType> GetTensorDType(const Tensor& tensor) { return tensor.dtype(); }
 
-<<<<<<< HEAD
-std::shared_ptr<Tensor> MakeLocalTensor(const std::shared_ptr<const Shape>& shape,
-                                        const Symbol<DType> dtype, const Symbol<Device>& device,
-                                        bool is_lazy, bool requires_grad, bool is_leaf) {
-  return MirroredTensor::MakeTensor(shape, dtype->data_type(), device, is_lazy, requires_grad,
-                                    is_leaf)
-      .GetPtrOrThrow();
-}
-
-std::shared_ptr<Tensor> MakeConsistentTensor(
-    const std::shared_ptr<const Shape>& shape, const Symbol<DType> dtype,
-    Symbol<cfg::ParallelDistribution>& parallel_distribution, Symbol<ParallelDesc> parallel_desc,
-    bool is_lazy, bool requires_grad, bool is_leaf) {
-  return ConsistentTensor::MakeTensor(shape, dtype->data_type(), parallel_distribution,
-                                      parallel_desc, is_lazy, requires_grad, is_leaf)
-      .GetPtrOrThrow();
-}
-
-=======
->>>>>>> 3848a5bf
 Maybe<void> EagerMirroredTensorZeros(const std::shared_ptr<Tensor>& t) {
   const auto& tensor = JUST(t->AsMirroredTensor());
   CHECK_OR_RETURN(tensor->is_eager()) << "eager tensors supported only";
@@ -189,15 +169,8 @@
   if (flow_dtype == DataType::kDouble && !init_from_numpy && !desired_dtype) {
     desired_dtype = DType::DType4DataType(DataType::kFloat);
   }
-<<<<<<< HEAD
-  if (desired_dtype) {
-    autograd::NoGradGuard no_grad;
-    tensor = JUST(functional::Cast(tensor, desired_dtype));
-    tensor->set_requires_grad(requires_grad);
-=======
   if (desired_dtype != nullptr) {
     tensor = JUST(functional::Cast(tensor, desired_dtype->data_type()));
->>>>>>> 3848a5bf
   }
   tensor->set_requires_grad(requires_grad);
   return tensor;
@@ -278,9 +251,6 @@
   return *TensorGetPyTupleOfSbp(tensor).GetPtrOrThrow();
 }
 
-<<<<<<< HEAD
-Maybe<Tensor> NewTensor(py::args args, py::kwargs kwargs, Symbol<DType> desired_dtype,
-=======
 // Supports such constructors:
 // 1. shape             -> LocalTensor
 // 2. shape             -> ConsistentTensor
@@ -291,7 +261,6 @@
 // 7. ndarray           -> LocalTensor
 // 8. ndarray           -> ConsistentTensor  // TODO
 Maybe<Tensor> NewTensor(py::args args, py::kwargs kwargs, const DType* desired_dtype,
->>>>>>> 3848a5bf
                         bool treat_single_int_as_size) {
   Symbol<Device> device;
   Symbol<ParallelDesc> placement;
@@ -333,12 +302,6 @@
     // Constructs from Tensor
     if (py::isinstance<Tensor>(arg)) {
       std::shared_ptr<Tensor> other_tensor = py::cast<std::shared_ptr<Tensor>>(arg);
-<<<<<<< HEAD
-      std::shared_ptr<Tensor> tensor =
-          JUST(functional::Copy(other_tensor, device->type(), device->device_id()));
-      if (desired_dtype && desired_dtype != tensor->dtype()) {
-        tensor = JUST(functional::Cast(tensor, desired_dtype));
-=======
       std::shared_ptr<Tensor> tensor;
       if (other_tensor->is_local()) {
         if (placement) {
@@ -365,7 +328,6 @@
       }
       if (desired_dtype != nullptr && desired_dtype->data_type() != tensor->dtype()) {
         tensor = JUST(functional::Cast(tensor, desired_dtype->data_type()));
->>>>>>> 3848a5bf
       }
       return tensor;
     } else {
@@ -388,15 +350,6 @@
       return Error::ValueError("invalid arg: " + py::str(arg).cast<std::string>());
     }
   }
-<<<<<<< HEAD
-
-  if (!desired_dtype) { return Error::ValueError("Dtype is Null, please check!"); }
-
-  std::shared_ptr<MirroredTensor> tensor = JUST(
-      MirroredTensor::MakeTensor(std::make_shared<Shape>(dim_vector), desired_dtype->data_type(),
-                                 device, /* is_lazy */ false, requires_grad, /* is_leaf */ true));
-  return std::static_pointer_cast<Tensor>(tensor);
-=======
   const Shape shape = Shape(dim_vector);
   CHECK_NOTNULL_OR_RETURN(desired_dtype);
   std::shared_ptr<Tensor> tensor;
@@ -411,7 +364,6 @@
   }
   tensor->set_requires_grad(requires_grad);
   return tensor;
->>>>>>> 3848a5bf
 }
 
 std::shared_ptr<Tensor> ApiNewTensor(py::args args, py::kwargs kwargs) {
