/*
Copyright 2020 The OneFlow Authors. All rights reserved.

Licensed under the Apache License, Version 2.0 (the "License");
you may not use this file except in compliance with the License.
You may obtain a copy of the License at

    http://www.apache.org/licenses/LICENSE-2.0

Unless required by applicable law or agreed to in writing, software
distributed under the License is distributed on an "AS IS" BASIS,
WITHOUT WARRANTIES OR CONDITIONS OF ANY KIND, either express or implied.
See the License for the specific language governing permissions and
limitations under the License.
*/
#include <pybind11/pybind11.h>
#include <pybind11/stl.h>
#include <pybind11/functional.h>
#include <pybind11/numpy.h>

#include "oneflow/api/python/of_api_registry.h"
#include "oneflow/api/python/ofblob/ofblob.e.h"
#include "oneflow/api/python/framework/device.h"
#include "oneflow/core/autograd/autograd_mode.h"
#include "oneflow/core/common/container_util.h"
#include "oneflow/core/common/tensor_buffer.h"
#include "oneflow/core/framework/instructions_builder.h"
#include "oneflow/core/framework/tensor.h"
#include "oneflow/core/framework/tensor_method.h"
#include "oneflow/core/framework/device.h"
#include "oneflow/core/framework/stride.h"
#include "oneflow/core/framework/py_distribute.h"
#include "oneflow/core/job/placement.cfg.h"
#include "oneflow/core/job/global_for.h"
#include "oneflow/core/framework/dtype.h"
#include "oneflow/core/autograd/autograd_engine.h"
#include "oneflow/core/autograd/autograd_meta.h"
#include "oneflow/core/functional/functional.h"
#include "oneflow/extension/python/numpy.h"

namespace py = pybind11;

namespace oneflow {

namespace one {

namespace {

const DType* GetTensorDType(const Tensor& tensor) {
  return DType::Get(tensor.dtype()).GetOrThrow().get();
}

std::shared_ptr<Tensor> MakeLocalTensor(const std::shared_ptr<const Shape>& shape,
                                        const DType* dtype, const Symbol<Device>& device,
                                        bool is_lazy, bool requires_grad, bool is_leaf) {
  return MirroredTensor::MakeTensor(shape, dtype->data_type(), device, is_lazy, requires_grad,
                                    is_leaf)
      .GetPtrOrThrow();
}

std::shared_ptr<Tensor> MakeConsistentTensor(
    const std::shared_ptr<const Shape>& shape, const DType* dtype,
    Symbol<cfg::ParallelDistribution>& parallel_distribution, Symbol<ParallelDesc> parallel_desc,
    bool is_lazy, bool requires_grad, bool is_leaf) {
  return ConsistentTensor::MakeTensor(shape, dtype->data_type(), parallel_distribution,
                                      parallel_desc, is_lazy, requires_grad, is_leaf)
      .GetPtrOrThrow();
}

Maybe<void> EagerMirroredTensorZeros(const std::shared_ptr<Tensor>& t) {
  const auto& tensor = JUST(t->AsMirroredTensor());
  CHECK_OR_RETURN(tensor->is_eager()) << "eager tensors supported only";
  JUST(PhysicalRun([&](InstructionsBuilder* builder) -> Maybe<void> {
    JUST(builder->AccessBlobByCallback(
        tensor,
        [](uint64_t of_blob_ptr) {
          auto* of_blob = reinterpret_cast<OfBlob*>(of_blob_ptr);
          of_blob->AsyncAutoMemset(0);
        },
        "mut"));
    return Maybe<void>::Ok();
  }));
  return Maybe<void>::Ok();
}

void ApiEagerMirroredTensorZeros(const std::shared_ptr<Tensor>& tensor) {
  return EagerMirroredTensorZeros(tensor).GetOrThrow();
}

template<typename T>
Maybe<void> CopyBetweenMirroredTensorAndNumpy(const std::shared_ptr<Tensor>& t,
                                              py::array_t<T> array,
                                              void (*Copy)(uint64_t, py::array_t<T>),
                                              const std::string& modifier) {
  auto tensor = JUST(t->AsMirroredTensor());
  CHECK_OR_RETURN(tensor->is_eager()) << "eager tensors supported only";
  std::atomic<bool> synced(false);

  JUST(PhysicalRun([&](InstructionsBuilder* builder) -> Maybe<void> {
    JUST(builder->AccessBlobByCallback(
        tensor,
        [&array, &synced, &Copy](uint64_t ofblob_ptr) {
          Copy(ofblob_ptr, array);
          synced = true;
        },
        modifier));
    return Maybe<void>::Ok();
  }));

  Global<ForeignLockHelper>::Get()->WithScopedRelease([&synced]() { /* spin wait */
                                                                    while (!synced) {}
  });

  return Maybe<void>::Ok();
}

template<typename T>
void ApiCopyMirroredTensorToNumpy(const std::shared_ptr<Tensor>& tensor, py::array_t<T> array) {
  return CopyBetweenMirroredTensorAndNumpy(tensor, array, OfBlob_CopyToBuffer, "const")
      .GetOrThrow();
}

template<typename T>
void ApiCopyMirroredTensorFromNumpy(const std::shared_ptr<Tensor>& tensor, py::array_t<T> array) {
  return CopyBetweenMirroredTensorAndNumpy(tensor, array, OfBlob_CopyFromBuffer, "mut")
      .GetOrThrow();
}

template<typename T>
Maybe<void> CopyMirroredTensorFromUntypedArray(const std::shared_ptr<Tensor>& tensor,
                                               py::object array) {
  return CopyBetweenMirroredTensorAndNumpy(tensor, array.cast<py::array_t<T>>(),
                                           OfBlob_CopyFromBuffer, "mut");
}

#define MAKE_SWITCH_ENTRY(func_name, dtype) func_name<dtype>
DEFINE_STATIC_SWITCH_FUNC(Maybe<void>, CopyMirroredTensorFromUntypedArray, MAKE_SWITCH_ENTRY,
                          MAKE_DATA_TYPE_CTRV_SEQ(POD_DATA_TYPE_SEQ));

Maybe<std::string> GetCopyMirroredTensorToNumpyFuncName(DataType dtype) {
  using namespace oneflow;
  static const HashMap<int64_t, std::shared_ptr<std::string>> data_type2func_name{
#define DATA_TYPE_FUNC_NAME_PAIR(type_cpp, type_proto) \
  {type_proto, std::make_shared<std::string>("_copy_to_numpy_" #type_cpp)},
      OF_PP_FOR_EACH_TUPLE(DATA_TYPE_FUNC_NAME_PAIR, POD_DATA_TYPE_SEQ)
#undef DATA_TYPE_FUNC_NAME_PAIR
  };
  return JUST(MapAt(data_type2func_name, static_cast<int64_t>(dtype)));
}

const std::string& ApiGetCopyMirroredTensorToNumpyFuncName(const Tensor& tensor) {
  return *GetCopyMirroredTensorToNumpyFuncName(tensor.dtype()).GetPtrOrThrow();
}

Maybe<std::string> GetCopyMirroredTensorFromNumpyFuncName(DataType dtype) {
  using namespace oneflow;
  static const HashMap<int64_t, std::shared_ptr<std::string>> data_type2func_name{
#define DATA_TYPE_FUNC_NAME_PAIR(type_cpp, type_proto) \
  {type_proto, std::make_shared<std::string>("_copy_from_numpy_" #type_cpp)},
      OF_PP_FOR_EACH_TUPLE(DATA_TYPE_FUNC_NAME_PAIR, POD_DATA_TYPE_SEQ)
#undef DATA_TYPE_FUNC_NAME_PAIR
  };
  return JUST(MapAt(data_type2func_name, static_cast<int64_t>(dtype)));
}

const std::string& ApiGetCopyMirroredTensorFromNumpyFuncName(const Tensor& tensor) {
  return *GetCopyMirroredTensorFromNumpyFuncName(tensor.dtype()).GetPtrOrThrow();
}

Maybe<Tensor> MakeLocalTensorByNumpy(py::object array, const DType* desired_dtype,
                                     const Symbol<Device>& device, bool requires_grad) {
  // Executing any numpy c api before _import_array() results in segfault
  if (PyArray_API == nullptr) { _import_array(); }
  auto* np_arr_pyobject = PyArray_FromAny(array.ptr(), nullptr, 0, 0, NPY_ARRAY_DEFAULT, nullptr);
  CHECK_NOTNULL_OR_RETURN(np_arr_pyobject) << "input data cannot convert to a numpy array";
  // transfer the ownership to np_arr_raii so that the ref count
  // can be decreased automatically when function exits either normally or abnormally
  auto np_arr_raii = py::reinterpret_steal<py::array>(np_arr_pyobject);
  auto* np_arr = reinterpret_cast<PyArrayObject*>(np_arr_pyobject);
  bool init_from_numpy = py::isinstance<py::array>(array);
  const npy_intp* dims_ptr = PyArray_SHAPE(np_arr);
  const auto shape = std::make_shared<Shape>(DimVector(dims_ptr, dims_ptr + PyArray_NDIM(np_arr)));
  DataType flow_dtype = JUST(numpy::GetOFDataTypeFromNpArray(np_arr));
  std::shared_ptr<Tensor> tensor =
      MirroredTensor::MakeTensor(shape, flow_dtype, device, /* is_lazy */ false, requires_grad,
                                 /* is_leaf */ true)
          .GetPtrOrThrow();
  JUST(SwitchCopyMirroredTensorFromUntypedArray(SwitchCase(flow_dtype), tensor, np_arr_raii));
  if (flow_dtype == DataType::kDouble && !init_from_numpy && desired_dtype == nullptr) {
    desired_dtype = DType::Float().get();
  }
  if (desired_dtype != nullptr) {
    autograd::NoGradGuard no_grad;
    tensor = JUST(functional::Cast(tensor, desired_dtype->data_type()));
    tensor->set_requires_grad(requires_grad);
  }
  return tensor;
}

Symbol<Device> TensorGetDevice(const Tensor& tensor) { return tensor.device().GetOrThrow(); }

Symbol<ParallelDesc> TensorGetParallelDesc(const Tensor& tensor) {
  return tensor.parallel_desc().GetOrThrow();
}

Maybe<std::tuple<std::vector<Shape>, std::vector<const DType*>>>
MaybeGetTensorBufferShapesAndDTypes(const std::shared_ptr<Tensor>& t) {
  const auto& tensor = JUST(t->AsMirroredTensor());
  CHECK_OR_RETURN(tensor->is_eager()) << "eager tensors supported only";
  std::vector<Shape> shapes;
  std::vector<const DType*> dtypes;
  std::atomic<bool> synced(false);

  JUST(PhysicalRun([&](InstructionsBuilder* builder) -> Maybe<void> {
    JUST(builder->AccessBlobByCallback(
        tensor, [&synced](uint64_t of_blob_ptr) { synced = true; }, "const"));
    return Maybe<void>::Ok();
  }));

  Global<ForeignLockHelper>::Get()->WithScopedRelease([&synced]() {
    while (!synced) {}
  });

  const Blob& blob = JUST(tensor->eager_blob_object())->blob();
  const Shape& blob_shape = blob.static_shape();
  const auto* tensor_buffer_ptr = blob.dptr<TensorBuffer>();
  for (int64_t i = 0; i < blob_shape.elem_cnt(); ++i) {
    const TensorBuffer* tensor_buffer = tensor_buffer_ptr + i;
    shapes.push_back(tensor_buffer->shape());
    dtypes.push_back(DType::Get(tensor_buffer->data_type()).GetOrThrow().get());
  }
  return std::make_tuple(shapes, dtypes);
}

std::tuple<std::vector<Shape>, std::vector<const DType*>> GetTensorBufferShapesAndDTypes(
    const std::shared_ptr<Tensor>& tensor) {
  return MaybeGetTensorBufferShapesAndDTypes(tensor).GetOrThrow();
}

Maybe<void> RegisterTensorHook(const std::shared_ptr<Tensor>& self,
                               const AutogradMeta::Hook& hook) {
  if (!self->grad_fn_node()) { JUST(AddAccumulateFunctionNode(self)); }
  self->mut_autograd_meta()->add_hook(hook);
  return Maybe<void>::Ok();
}
void ApiRegisterTensorHook(const std::shared_ptr<Tensor>& self, const AutogradMeta::Hook& hook) {
  return RegisterTensorHook(self, hook).GetOrThrow();
}

bool ApiIsContiguous(const std::shared_ptr<Tensor>& tensor) {
  return IsContiguous(tensor).GetOrThrow();
}

<<<<<<< HEAD
Maybe<py::tuple> TensorGetPyTupleOfSbp(const Tensor& tensor) {
  const auto& nd_sbp = JUST(tensor.parallel_distribution());
  const auto& tuple = std::make_shared<py::tuple>(nd_sbp->sbp_parallel_size());
  for (int i = 0; i < nd_sbp->sbp_parallel_size(); ++i) {
    (*tuple)[i] = SymbolOf(nd_sbp->sbp_parallel(i));
  }
  return tuple;
}

py::tuple ApiTensorGetPyTupleOfSbp(const Tensor& tensor) {
  return *TensorGetPyTupleOfSbp(tensor).GetPtrOrThrow();
=======
Maybe<Tensor> NewTensor(py::args args, py::kwargs kwargs, const DType* desired_dtype,
                        bool treat_single_int_as_size) {
  Symbol<Device> device;
  if (kwargs.contains("device")) {
    const auto& device_kwarg = kwargs["device"];
    CHECK_OR_RETURN(py::isinstance<Symbol<Device>>(device_kwarg)
                    || py::isinstance<py::str>(device_kwarg));

    if (py::isinstance<py::str>(device_kwarg)) {
      device = DeviceExportUtil::MakeDevice(py::cast<std::string>(device_kwarg));
    } else {
      device = py::cast<Symbol<Device>>(device_kwarg);
    }
  } else {
    device = JUST(Device::New("cpu"));
  }

  desired_dtype = kwargs.contains("dtype") ? kwargs["dtype"].cast<const DType*>() : desired_dtype;

  bool requires_grad = false;
  if (kwargs.contains("requires_grad")) { requires_grad = kwargs["requires_grad"].cast<bool>(); }

  if (args.size() == 1) {
    const auto& arg = args[0];
    if (py::isinstance<Tensor>(arg)) {
      std::shared_ptr<Tensor> other_tensor = py::cast<std::shared_ptr<Tensor>>(arg);
      std::shared_ptr<Tensor> tensor =
          JUST(functional::Copy(other_tensor, device->type(), device->device_id()));
      if (desired_dtype != nullptr && desired_dtype->data_type() != tensor->dtype()) {
        tensor = JUST(functional::Cast(tensor, desired_dtype->data_type()));
      }
      return tensor;
    } else {
      if (!treat_single_int_as_size || !py::isinstance<py::int_>(arg)) {
        return MakeLocalTensorByNumpy(arg, desired_dtype, device, requires_grad);
      }
    }
  }
  DimVector dim_vector;
  for (const auto& arg : args) {
    try {
      dim_vector.push_back(py::cast<int64_t>(arg));
    } catch (const py::cast_error& e) {
      return Error::ValueError("invalid arg: " + py::str(arg).cast<std::string>());
    }
  }
  CHECK_NOTNULL_OR_RETURN(desired_dtype);
  std::shared_ptr<MirroredTensor> tensor = JUST(
      MirroredTensor::MakeTensor(std::make_shared<Shape>(dim_vector), desired_dtype->data_type(),
                                 device, /* is_lazy */ false, requires_grad, /* is_leaf */ true));
  return std::static_pointer_cast<Tensor>(tensor);
}

std::shared_ptr<Tensor> ApiNewTensor(py::args args, py::kwargs kwargs) {
  return NewTensor(args, kwargs, DType::Float().get(), true).GetPtrOrThrow();
}

void ApiSetRequiresGrad(Tensor& tensor, bool requires_grad) {
  if (tensor.is_leaf()) {
    tensor.set_requires_grad(requires_grad);
  } else {
    throw std::runtime_error("You can only change requires_grad flags of leaf tensors.");
  }
}

std::shared_ptr<Parameter> ApiNewParameter(const std::shared_ptr<Tensor>& data,
                                           bool requires_grad) {
  return std::make_shared<Parameter>(data, requires_grad);
>>>>>>> 3a2b3386
}

}  // namespace

using namespace pybind11::literals;

ONEFLOW_API_PYBIND11_MODULE("", m) {
  m.def("tensor", [](py::args args, py::kwargs kwargs) -> std::shared_ptr<Tensor> {
    return NewTensor(args, kwargs, nullptr, false).GetPtrOrThrow();
  });
  py::class_<Tensor, std::shared_ptr<Tensor>>(m, "Tensor")
      .def(py::init(&ApiNewTensor))
      // Properties of pytorch
      .def_property_readonly("shape", &Tensor::shape)
      .def_property_readonly("dtype", &GetTensorDType)
      .def_property_readonly("is_cuda", &Tensor::is_cuda)
      .def_property(
          "grad",
          [](const Tensor& t) -> std::shared_ptr<Tensor> {
            if (t.has_autograd_meta()) {
              return t.acc_grad().GetPtrOrThrow();
            } else {
              return std::shared_ptr<Tensor>();
            }
          },
          [](Tensor& t, const std::shared_ptr<Tensor>& grad) {
            if (t.is_leaf()) {
              if (grad != nullptr) {
                t.set_acc_grad(grad->detach().GetPtrOrThrow()).GetOrThrow();
              } else {
                t.set_acc_grad(nullptr).GetOrThrow();
              }
            } else {
              throw std::runtime_error("You can only change gradient of leaf tensors.");
            }
          })
      .def("storage_offset", [](const Tensor& t) { return t.storage_offset().GetOrThrow(); })
      .def("stride",
           [](const Tensor& t) {
             const auto& stride = t.stride().GetPtrOrThrow()->StrideVec();
             return py::tuple(py::make_iterator(stride.begin(), stride.end()));
           })
      .def("is_contiguous", &ApiIsContiguous)
      .def_property_readonly("grad_fn", &Tensor::grad_fn_node)
      .def_property_readonly("is_leaf", &Tensor::is_leaf)
      .def_property("requires_grad", &Tensor::requires_grad, &ApiSetRequiresGrad)
      // Methods of pytorch
      .def(
          "requires_grad_",
          [](Tensor& t, bool requires_grad) -> Tensor& {
            ApiSetRequiresGrad(t, requires_grad);
            return t;
          },
          "requires_grad"_a = true)
      .def("retain_grad",
           [](Tensor& t) {
             if (!t.is_leaf()) { t.set_retain_grad(true).GetOrThrow(); }
           })
      .def("detach", [](const Tensor& t) { return t.detach().GetPtrOrThrow(); })
      .def("clone", [](const Tensor& t) { return t.clone().GetPtrOrThrow(); })
      // OneFlow tensor properties other than pytorch tensor
      .def_property_readonly("is_lazy", &Tensor::is_lazy)
      .def_property_readonly("is_eager", &Tensor::is_eager)
      .def_property_readonly("is_consistent", &Tensor::is_consistent)
      .def_property_readonly("is_local", &Tensor::is_local)
      .def("zeros_", &ApiEagerMirroredTensorZeros)
      .def("register_hook", &ApiRegisterTensorHook)
      // local tensor only
      .def_property_readonly("_tensor_buffer_shapes_and_dtypes", &GetTensorBufferShapesAndDTypes)
      .def_property_readonly("device", &TensorGetDevice)
      .def_property_readonly("data", &Tensor::data)
#define DEFINE_TENSOR_METHOD(T, type_proto)                    \
  .def("_copy_to_numpy_" #T, &ApiCopyMirroredTensorToNumpy<T>) \
      .def("_copy_from_numpy_" #T, &ApiCopyMirroredTensorFromNumpy<T>)
          OF_PP_FOR_EACH_TUPLE(DEFINE_TENSOR_METHOD, POD_DATA_TYPE_SEQ)
#undef DEFINE_TENSOR_METHOD
      .def("_get_copy_mirrored_tensor_to_numpy_func_name", &ApiGetCopyMirroredTensorToNumpyFuncName)
      .def("_get_copy_mirrored_tensor_from_numpy_func_name",
           &ApiGetCopyMirroredTensorFromNumpyFuncName)
      // consistent tensor only
<<<<<<< HEAD
      .def_property_readonly("placement", &TensorGetParallelDesc)
      .def_property_readonly("sbp", &ApiTensorGetPyTupleOfSbp);
=======
      .def_property_readonly("placement", &TensorGetParallelDesc);

  auto nn = m.def_submodule("nn");
  py::class_<Parameter, std::shared_ptr<Parameter>, Tensor>(nn, "Parameter")
      .def(py::init(&ApiNewParameter), "data"_a, "requires_grad"_a = true);
>>>>>>> 3a2b3386
}

}  // namespace one

}  // namespace oneflow<|MERGE_RESOLUTION|>--- conflicted
+++ resolved
@@ -251,7 +251,6 @@
   return IsContiguous(tensor).GetOrThrow();
 }
 
-<<<<<<< HEAD
 Maybe<py::tuple> TensorGetPyTupleOfSbp(const Tensor& tensor) {
   const auto& nd_sbp = JUST(tensor.parallel_distribution());
   const auto& tuple = std::make_shared<py::tuple>(nd_sbp->sbp_parallel_size());
@@ -263,7 +262,8 @@
 
 py::tuple ApiTensorGetPyTupleOfSbp(const Tensor& tensor) {
   return *TensorGetPyTupleOfSbp(tensor).GetPtrOrThrow();
-=======
+}
+
 Maybe<Tensor> NewTensor(py::args args, py::kwargs kwargs, const DType* desired_dtype,
                         bool treat_single_int_as_size) {
   Symbol<Device> device;
@@ -332,7 +332,6 @@
 std::shared_ptr<Parameter> ApiNewParameter(const std::shared_ptr<Tensor>& data,
                                            bool requires_grad) {
   return std::make_shared<Parameter>(data, requires_grad);
->>>>>>> 3a2b3386
 }
 
 }  // namespace
@@ -413,16 +412,12 @@
       .def("_get_copy_mirrored_tensor_from_numpy_func_name",
            &ApiGetCopyMirroredTensorFromNumpyFuncName)
       // consistent tensor only
-<<<<<<< HEAD
       .def_property_readonly("placement", &TensorGetParallelDesc)
       .def_property_readonly("sbp", &ApiTensorGetPyTupleOfSbp);
-=======
-      .def_property_readonly("placement", &TensorGetParallelDesc);
 
   auto nn = m.def_submodule("nn");
   py::class_<Parameter, std::shared_ptr<Parameter>, Tensor>(nn, "Parameter")
       .def(py::init(&ApiNewParameter), "data"_a, "requires_grad"_a = true);
->>>>>>> 3a2b3386
 }
 
 }  // namespace one
