--- conflicted
+++ resolved
@@ -587,11 +587,8 @@
   return heap_type;
 }
 
-<<<<<<< HEAD
 extern PyNumberMethods PyTensorObject_as_number;
 extern PyObject* PyTensorObject_richcompare(PyObject*, PyObject*, int);
-=======
->>>>>>> a4346fc0
 extern PyMethodDef PyTensorObject_extra_methods[];
 
 static PyHeapTypeObject* TensorMetaclass_Type = MakeTensorMetaclass();
@@ -611,19 +608,13 @@
   type->tp_init = PyTensorObject_init;
   type->tp_dealloc = PyTensorObject_dealloc;
   type->tp_getset = PyTensorObject_properties;
-<<<<<<< HEAD
-=======
-  type->tp_as_number = &heap_type->as_number;
->>>>>>> a4346fc0
 
   static std::vector<PyMethodDef> total_methods =
       concat_method_def(PyTensorObject_methods, PyTensorObject_extra_methods);
   type->tp_methods = total_methods.data();
 
-<<<<<<< HEAD
+
   type->tp_as_number = &PyTensorObject_as_number;
-=======
->>>>>>> a4346fc0
   type->tp_as_sequence = &PyTensorObject_as_sequence;
   type->tp_as_mapping = &PyTensorObject_as_mapping;
   type->tp_richcompare = PyTensorObject_richcompare;
