--- conflicted
+++ resolved
@@ -181,12 +181,7 @@
   const auto& tensor = JUST(t->AsMirroredTensor());
   CHECK_OR_RETURN(tensor->is_eager()) << "eager tensors supported only";
   std::vector<Shape> shapes;
-<<<<<<< HEAD
   std::vector<Symbol<DType>> dtypes;
-  std::atomic<bool> synced(false);
-=======
-  std::vector<const DType*> dtypes;
->>>>>>> 4227343f
 
   const auto& Callback = std::make_shared<std::function<void(uint64_t)>>([](uint64_t) {});
   JUST(SpinCounter::SpinWait(1, [&](const std::shared_ptr<SpinCounter>& sc) -> Maybe<void> {
