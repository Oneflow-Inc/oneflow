/*
Copyright 2020 The OneFlow Authors. All rights reserved.

Licensed under the Apache License, Version 2.0 (the "License");
you may not use this file except in compliance with the License.
You may obtain a copy of the License at

    http://www.apache.org/licenses/LICENSE-2.0

Unless required by applicable law or agreed to in writing, software
distributed under the License is distributed on an "AS IS" BASIS,
WITHOUT WARRANTIES OR CONDITIONS OF ANY KIND, either express or implied.
See the License for the specific language governing permissions and
limitations under the License.
*/
#include "oneflow/api/python/framework/tensor.h"

#include <pybind11/pybind11.h>
#include <Python.h>
#include "oneflow/api/python/exception/exception.h"
#include "oneflow/api/python/framework/size.h"
#include "oneflow/api/python/functional/common.h"
#include "oneflow/api/python/functional/python_arg.h"
#include "oneflow/api/python/functional/functional_api.yaml.pybind.h"
#include "oneflow/api/python/functional/tensor_api.yaml.pybind.h"
#include "oneflow/api/python/of_api_registry.h"
#include "oneflow/api/python/ofblob/ofblob.e.h"
#include "oneflow/api/python/utils/tensor_utils.h"
#include "oneflow/core/autograd/autograd_engine.h"
#include "oneflow/core/framework/tensor.h"
#include "oneflow/core/framework/tensor_rpc_util.h"
#include "oneflow/core/framework/device.h"
#include "oneflow/core/framework/stride.h"
#include "oneflow/core/framework/dtype.h"
#include "oneflow/core/framework/placement_utils.h"
#include "oneflow/core/functional/functional.h"
#include "oneflow/core/functional/tensor_index.h"

namespace py = pybind11;

namespace oneflow {
namespace one {

#define ASSERT(x) (x).GetOrThrow()
#define ASSERT_PTR(x) (x).GetPtrOrThrow()
#define PY_XINCREF(p) (({ Py_XINCREF(p); }), (p))

#if PY_VERSION_HEX < 0x03070000
#define PYGETSET_NAME(name) const_cast<char*>(name)
#else
#define PYGETSET_NAME(name) (name)
#endif

PyTypeObject* PyTensorObject_Type = NULL;
PyTypeObject* PyParameterObject_Type = NULL;

static int PyTensorObject_init(PyObject* self, PyObject* args, PyObject* kwargs) {
  HANDLE_ERRORS
  auto* temp = functional::_legacy_tensor_ctor(NULL, args, kwargs);
  if (PyErr_Occurred()) { throw py::error_already_set(); }
  auto* _self = (PyTensorObject*)self;
  _self->data = PyTensor_Unpack(temp);
  _self->data->set_pyobject(self);

  // reset temp data to prevent clearing the pyobject
  // when the temp is deallocated
  ((PyTensorObject*)temp)->data.reset();
  Py_XDECREF(temp);
  return 0;
  END_HANDLE_ERRORS_RET(-1)
}

static void PyTensorObject_dealloc(PyObject* self) {
  auto* _self = (PyTensorObject*)self;
  // clear pyobject
  if (_self->data) {
    _self->data->set_pyobject(NULL);
    _self->data.reset();
  }
  // clear __dict__
  PyObject** dict_ptr = _PyObject_GetDictPtr(self);
  if (dict_ptr) { Py_CLEAR(*dict_ptr); }
  auto* type = Py_TYPE(self);
  type->tp_free(self);
  Py_DECREF(type);
}

static int PyParameterObject_init(PyObject* self, PyObject* args, PyObject* kwargs) {
  HANDLE_ERRORS
  PyObject* data = NULL;
  int requires_grad = 1;
  static const char* keywords[3] = {"data", "requires_grad", NULL};
  if (!PyArg_ParseTupleAndKeywords(args, kwargs, "O|p:__init__", const_cast<char**>(keywords),
                                   &data, &requires_grad)) {
    return -1;
  }
  if (self) {
    auto* _self = (PyTensorObject*)self;
    _self->data = ASSERT_PTR(Parameter::MakeTensor(PyTensor_Unpack(data), requires_grad));
    _self->data->set_pyobject(self);
  }
  return 0;
  END_HANDLE_ERRORS_RET(-1)
}

static Py_ssize_t PyTensorObject_length(PyTensorObject* self) {
  if (self->data->ndim() == 0) { return 0; }
  return self->data->dim(0);
}

static PyObject* PyTensorObject_getitem(PyObject* self, Py_ssize_t item) {
  HANDLE_ERRORS
  const auto& p = PyTensor_Unpack(self);
  return PyTensor_New(
      ASSERT_PTR(functional::TensorGetItem(p, {functional::detail::IndexItem(item)})));
  END_HANDLE_ERRORS
}

static PyObject* PyTensorObject_subscript(PyObject* self, PyObject* item) {
  HANDLE_ERRORS
  const auto& p = PyTensor_Unpack(self);
  functional::PythonArg arg(item);
  return PyTensor_New(ASSERT_PTR(functional::TensorGetItem(p, arg.As<functional::TensorIndex>())));
  END_HANDLE_ERRORS
}

static int PyTensorObject_ass_subscript(PyObject* self, PyObject* item, PyObject* value) {
  HANDLE_ERRORS
  const auto& p = PyTensor_Unpack(self);
  const auto& v = PyTensor_Unpack(value);
  functional::PythonArg arg(item);
  ASSERT(functional::TensorSetItem(p, arg.As<functional::TensorIndex>(), v));
  return 0;
  END_HANDLE_ERRORS_RET(-1)
}

static PySequenceMethods PyTensorObject_as_sequence = {
    (lenfunc)PyTensorObject_length, NULL, /*sq_concat*/
    NULL,                                 /*sq_repeat*/
    (ssizeargfunc)PyTensorObject_getitem, /*sq_item*/
};

static PyMappingMethods PyTensorObject_as_mapping = {
    (lenfunc)PyTensorObject_length,
    (binaryfunc)PyTensorObject_subscript,
    (objobjargproc)PyTensorObject_ass_subscript,
};

static PyObject* PyTensorObject_storage_offset(PyObject* self, PyObject* unused) {
  HANDLE_ERRORS
  return functional::CastToPyObject(PyTensor_Unpack(self)->storage_offset());
  END_HANDLE_ERRORS
}

static PyObject* PyTensorObject_stride(PyObject* self, PyObject* unused) {
  HANDLE_ERRORS
  const auto& stride = ASSERT_PTR(PyTensor_Unpack(self)->stride());
  PyObject* tup = PyTuple_New(stride->NumAxes());
  for (int i = 0; i < stride->NumAxes(); ++i) {
    PyTuple_SetItem(tup, i, PyLong_FromUnsignedLong(stride->At(i)));
  }
  return tup;
  END_HANDLE_ERRORS
}

static PyObject* PyTensorObject_is_contiguous(PyObject* self, PyObject* unused) {
  HANDLE_ERRORS
  return functional::CastToPyObject(PyTensor_Unpack(self)->is_contiguous());
  END_HANDLE_ERRORS
}

static PyObject* PyTensorObject_contiguous(PyObject* self, PyObject* unused) {
  HANDLE_ERRORS
  return PyTensor_New(PyTensor_Unpack(self)->contiguous());
  END_HANDLE_ERRORS
}

static PyObject* PyTensorObject_requires_grad_(PyObject* self, PyObject* args, PyObject* kwargs) {
  HANDLE_ERRORS
  int requires_grad = 1;
  static const char* keywords[2] = {"requires_grad", NULL};
  if (!PyArg_ParseTupleAndKeywords(args, kwargs, "|p:requires_grad_", const_cast<char**>(keywords),
                                   &requires_grad)) {
    return NULL;
  }
  ASSERT(PyTensor_Unpack(self)->set_requires_grad(requires_grad));
  Py_XINCREF(self);
  return self;
  END_HANDLE_ERRORS
}

static PyObject* PyTensorObject_retain_grad(PyObject* self, PyObject* unused) {
  HANDLE_ERRORS
  const auto& t = PyTensor_Unpack(self);
  if (!t->requires_grad()) {
    return PyErr_Format(PyExc_RuntimeError,
                        "can't retain_grad on Tensor that has requires_grad=False");
  }
  ASSERT(t->set_retain_grad(true));
  Py_RETURN_NONE;
  END_HANDLE_ERRORS
}

static PyObject* PyTensorObject_detach(PyObject* self, PyObject* unused) {
  HANDLE_ERRORS
  return PyTensor_New(ASSERT_PTR(PyTensor_Unpack(self)->detach()));
  END_HANDLE_ERRORS
}

static PyObject* PyTensorObject_clone(PyObject* self, PyObject* unused) {
  HANDLE_ERRORS
  return PyTensor_New(ASSERT_PTR(PyTensor_Unpack(self)->clone()));
  END_HANDLE_ERRORS
}

static PyObject* PyTensorObject_zero_(PyObject* self, PyObject* unused) {
  HANDLE_ERRORS
  ASSERT(EagerMirroredTensorZeros(PyTensor_Unpack(self)));
  Py_XINCREF(self);
  return self;
  END_HANDLE_ERRORS
}

static PyObject* PyTensorObject_register_hook(PyObject* self, PyObject* hook) {
  HANDLE_ERRORS
  const auto& _hook = py::cast<AutogradMeta::Hook>(py::reinterpret_borrow<py::object>(hook));
  ASSERT(RegisterTensorHook(PyTensor_Unpack(self), _hook));
  Py_RETURN_NONE;
  END_HANDLE_ERRORS
}

static PyObject* PyTensorObject__register_post_grad_accumulation_hook(PyObject* self,
                                                                      PyObject* hook) {
  HANDLE_ERRORS
  const auto& _hook = py::cast<AutogradMeta::Hook>(py::reinterpret_borrow<py::object>(hook));
  ASSERT(RegisterTensorPostGradAccumulationHook(PyTensor_Unpack(self), _hook));
  Py_RETURN_NONE;
  END_HANDLE_ERRORS
}

static PyObject* PyTensorObject_global_id(PyObject* self, PyObject* unused) {
  HANDLE_ERRORS
  uint64_t global_id = static_cast<uint64_t>(ASSERT(PyTensor_Unpack(self)->transport_token()));
  return functional::CastToPyObject(global_id);
  END_HANDLE_ERRORS
}

static PyObject* PyTensorObject_check_meta_consistency(PyObject* self, PyObject* unused) {
  HANDLE_ERRORS
  ASSERT(CheckMetaConsistency(PyTensor_Unpack(self)));
  Py_RETURN_NONE;
  END_HANDLE_ERRORS
}

static PyObject* PyTensorObject_to_numpy(PyObject* self, PyObject* unused) {
  HANDLE_ERRORS
  const auto& t = PyTensor_Unpack(self);
  DataType data_type = t->dtype()->data_type();
  switch (data_type) {
#define SWITCH_EAGER_TENSOR_TO_NUMPY(cpp_type, of_type) \
  case of_type: return ASSERT(EagerMirroredTensorToNumpy<cpp_type>(self));
    OF_PP_FOR_EACH_TUPLE(SWITCH_EAGER_TENSOR_TO_NUMPY, POD_DATA_TYPE_SEQ)
    case DataType::kFloat16: return ASSERT(EagerMirroredTensorToNumpy<float16>(self));
    default: {
      return PyErr_Format(PyExc_RuntimeError, "Invalid datatype");
    }
  }
#undef SWITCH_EAGER_TENSOR_TO_NUMPY
  END_HANDLE_ERRORS
}

<<<<<<< HEAD
template<typename T>
Maybe<void> CopyMirroredTensorToNumpy(const std::shared_ptr<Tensor>& tensor, py::array_t<T> array) {
  return CopyBetweenMirroredTensorAndNumpy<T>(tensor->contiguous(), array.ptr(),
                                              BlobNumpyCopyUtil<T>::To, "const",
                                              /*block_host_until_done=*/true);
=======
#define DEFINE_TENSOR_METHOD(T, type_proto)                                               \
  static PyObject* PyTensorObject__copy_to_numpy_##T(PyObject* self, PyObject* array) {   \
    HANDLE_ERRORS                                                                         \
    ASSERT(CopyBetweenMirroredTensorAndNumpy<T>(PyTensor_Unpack(self), array,             \
                                                BlobNumpyCopyUtil<T>::To, "const",        \
                                                /*block_host_until_done=*/true));         \
    Py_RETURN_NONE;                                                                       \
    END_HANDLE_ERRORS                                                                     \
  }                                                                                       \
  static PyObject* PyTensorObject__copy_from_numpy_##T(PyObject* self, PyObject* array) { \
    HANDLE_ERRORS                                                                         \
    auto* copied = PyArray_NewCopy((PyArrayObject*)array, NPY_CORDER);                    \
    ASSERT(CopyBetweenMirroredTensorAndNumpy<T>(PyTensor_Unpack(self), copied,            \
                                                BlobNumpyCopyUtil<T>::From, "mut",        \
                                                /*block_host_until_done=*/false));        \
    Py_RETURN_NONE;                                                                       \
    END_HANDLE_ERRORS                                                                     \
  }
OF_PP_FOR_EACH_TUPLE(DEFINE_TENSOR_METHOD, POD_DATA_TYPE_SEQ)
#undef DEFINE_TENSOR_METHOD

static PyObject* PyTensorObject__get_copy_mirrored_tensor_to_numpy_func_name(PyObject* self,
                                                                             PyObject* unused) {
  HANDLE_ERRORS
  return functional::CastToPyObject(
      GetCopyMirroredTensorToNumpyFuncName(PyTensor_Unpack(self)->dtype()->data_type()));
  END_HANDLE_ERRORS
>>>>>>> d8dc9610
}

static PyObject* PyTensorObject__get_copy_mirrored_tensor_from_numpy_func_name(PyObject* self,
                                                                               PyObject* unused) {
  HANDLE_ERRORS
  return functional::CastToPyObject(
      GetCopyMirroredTensorFromNumpyFuncName(PyTensor_Unpack(self)->dtype()->data_type()));
  END_HANDLE_ERRORS
}

static PyObject* PyTensorObject__register_storage_delete_hook(PyObject* self, PyObject* hook) {
  HANDLE_ERRORS
  auto _hook = py::cast<std::function<void()>>(py::reinterpret_borrow<py::object>(hook));
  ASSERT(PyTensor_Unpack(self)->RegisterStorageDeleteHook(_hook));
  Py_RETURN_NONE;
  END_HANDLE_ERRORS
}

static PyMethodDef PyTensorObject_methods[] = {
    {"storage_offset", PyTensorObject_storage_offset, METH_NOARGS, NULL},
    {"stride", PyTensorObject_stride, METH_NOARGS, NULL},
    {"is_contiguous", PyTensorObject_is_contiguous, METH_NOARGS, NULL},
    {"contiguous", PyTensorObject_contiguous, METH_NOARGS, NULL},
    {"requires_grad_", (PyCFunction)PyTensorObject_requires_grad_, METH_VARARGS | METH_KEYWORDS,
     NULL},
    {"retain_grad", PyTensorObject_retain_grad, METH_NOARGS, NULL},
    {"detach", PyTensorObject_detach, METH_NOARGS, NULL},
    {"clone", PyTensorObject_clone, METH_NOARGS, NULL},
    {"zero_", PyTensorObject_zero_, METH_NOARGS, NULL},
    {"register_hook", PyTensorObject_register_hook, METH_O, NULL},
    {"_register_post_grad_accumulation_hook", PyTensorObject__register_post_grad_accumulation_hook,
     METH_O, NULL},
    {"global_id", PyTensorObject_global_id, METH_NOARGS, NULL},
    {"check_meta_consistency", PyTensorObject_check_meta_consistency, METH_NOARGS, NULL},
    {"to_numpy", PyTensorObject_to_numpy, METH_NOARGS, NULL},
#define DEFINE_TENSOR_METHOD(T, type_proto)                                \
  {"_copy_to_numpy_" #T, PyTensorObject__copy_to_numpy_##T, METH_O, NULL}, \
      {"_copy_from_numpy_" #T, PyTensorObject__copy_from_numpy_##T, METH_O, NULL},
    OF_PP_FOR_EACH_TUPLE(DEFINE_TENSOR_METHOD, POD_DATA_TYPE_SEQ)
#undef DEFINE_TENSOR_METHOD
        {"_get_copy_mirrored_tensor_to_numpy_func_name",
         PyTensorObject__get_copy_mirrored_tensor_to_numpy_func_name, METH_NOARGS, NULL},
    {"_get_copy_mirrored_tensor_from_numpy_func_name",
     PyTensorObject__get_copy_mirrored_tensor_from_numpy_func_name, METH_NOARGS, NULL},
    {"_register_storage_delete_hook", PyTensorObject__register_storage_delete_hook, METH_O, NULL},
    {NULL}};

static PyObject* PyTensorObject_ndim(PyObject* self, void* unused) {
  return functional::CastToPyObject(PyTensor_Unpack(self)->ndim());
}

static PyObject* PyTensorObject_shape(PyObject* self, void* unused) {
  return functional::CastToPyObject(PyTensor_Unpack(self)->shape());
}

static PyObject* PyTensorObject_dtype(PyObject* self, void* unused) {
  HANDLE_ERRORS
  const Symbol<DType>* dtype = &ASSERT(DType::Get(PyTensor_Unpack(self)->dtype()->data_type()));
  return functional::CastToPyObject(dtype);
  END_HANDLE_ERRORS
}

static PyObject* PyTensorObject_is_cuda(PyObject* self, void* unused) {
  return functional::CastToPyObject(PyTensor_Unpack(self)->is_cuda());
}

static PyObject* PyTensorObject_grad(PyObject* self, void* unused) {
  HANDLE_ERRORS
  return PyTensor_New(ASSERT_PTR(PyTensor_Unpack(self)->acc_grad()));
  END_HANDLE_ERRORS
}

static int PyTensorObject_set_grad(PyObject* self, PyObject* grad, void* unused) {
  HANDLE_ERRORS
  const auto& t = PyTensor_Unpack(self);
  if (self == grad) { PyErr_Format(PyExc_RuntimeError, "can't assign Tensor as its own grad"); }
  if (grad && grad != Py_None) {
    ASSERT(t->set_acc_grad(ASSERT_PTR(PyTensor_Unpack(grad)->detach())));
  } else {
    ASSERT(t->set_acc_grad(NULL));
  }
  return 0;
  END_HANDLE_ERRORS_RET(-1)
}

static PyObject* PyTensorObject__is_grad_acc_inplace(PyObject* self, void* unused) {
  return functional::CastToPyObject(PyTensor_Unpack(self)->autograd_meta()->is_grad_acc_inplace());
}

static int PyTensorObject_set__is_grad_acc_inplace(PyObject* self, PyObject* is_inplace,
                                                   void* unused) {
  PyTensor_Unpack(self)->mut_autograd_meta()->set_is_grad_acc_inplace(is_inplace);
  return 0;
}

static PyObject* PyTensorObject_data(PyObject* self, void* unused) {
  HANDLE_ERRORS
  return PyTensor_New(ASSERT_PTR(PyTensor_Unpack(self)->data()));
  END_HANDLE_ERRORS
}

static int PyTensorObject_set_data(PyObject* self, PyObject* data, void* unused) {
  HANDLE_ERRORS
  const auto& t = PyTensor_Unpack(self);
  auto hooks = t->autograd_meta()->hooks();
  ASSERT(t->set_data(PyTensor_Unpack(data)));
  // Re-register hooks
  for (const auto& hook : hooks) { ASSERT(RegisterTensorHook(t, hook)); }
  return 0;
  END_HANDLE_ERRORS_RET(-1)
}

static PyObject* PyTensorObject_grad_fn(PyObject* self, void* unused) {
  return functional::CastToPyObject(PyTensor_Unpack(self)->grad_fn_node());
}

static PyObject* PyTensorObject_is_leaf(PyObject* self, void* unused) {
  return functional::CastToPyObject(PyTensor_Unpack(self)->is_leaf());
}

static PyObject* PyTensorObject_requires_grad(PyObject* self, void* unused) {
  return functional::CastToPyObject(PyTensor_Unpack(self)->requires_grad());
}

static int PyTensorObject_set_requires_grad(PyObject* self, PyObject* requires_grad, void* unused) {
  HANDLE_ERRORS
  const auto& t = PyTensor_Unpack(self);
  CHECK_OR_THROW(t->is_leaf()) << Error::RuntimeError()
                               << "You can only change requires_grad flags of leaf tensors.";
  ASSERT(t->set_requires_grad(requires_grad == Py_True));
  return 0;
  END_HANDLE_ERRORS_RET(-1)
}

static PyObject* PyTensorObject_is_lazy(PyObject* self, void* unused) {
  return functional::CastToPyObject(PyTensor_Unpack(self)->is_lazy());
}

static PyObject* PyTensorObject_is_eager(PyObject* self, void* unused) {
  return functional::CastToPyObject(PyTensor_Unpack(self)->is_eager());
}

static PyObject* PyTensorObject_is_global(PyObject* self, void* unused) {
  return functional::CastToPyObject(PyTensor_Unpack(self)->is_consistent());
}

static PyObject* PyTensorObject_is_local(PyObject* self, void* unused) {
  return functional::CastToPyObject(PyTensor_Unpack(self)->is_local());
}

static PyObject* PyTensorObject__tensor_buffer_shapes_and_dtypes(PyObject* self, void* unused) {
  HANDLE_ERRORS
  return functional::CastToPyObject(MaybeGetTensorBufferShapesAndDTypes(PyTensor_Unpack(self)));
  END_HANDLE_ERRORS
}

static PyObject* PyTensorObject_device(PyObject* self, void* unused) {
  HANDLE_ERRORS
  return functional::CastToPyObject(PyTensor_Unpack(self)->device());
  END_HANDLE_ERRORS
}

static PyObject* PyTensorObject_placement(PyObject* self, void* unused) {
  HANDLE_ERRORS
  return functional::CastToPyObject(PyTensor_Unpack(self)->parallel_desc());
  END_HANDLE_ERRORS
}

static PyObject* PyTensorObject_sbp(PyObject* self, void* unused) {
  HANDLE_ERRORS
  return functional::CastToPyObject(TensorGetPyTupleOfSbp(*PyTensor_Unpack(self)));
  END_HANDLE_ERRORS
}

// NOLINTNEXTLINE
static PyGetSetDef PyTensorObject_properties[] = {
    {PYGETSET_NAME("ndim"), (getter)PyTensorObject_ndim, NULL, NULL, NULL},
    {PYGETSET_NAME("shape"), (getter)PyTensorObject_shape, NULL, NULL, NULL},
    {PYGETSET_NAME("dtype"), (getter)PyTensorObject_dtype, NULL, NULL, NULL},
    {PYGETSET_NAME("is_cuda"), (getter)PyTensorObject_is_cuda, NULL, NULL, NULL},
    {PYGETSET_NAME("grad"), (getter)PyTensorObject_grad, (setter)PyTensorObject_set_grad, NULL,
     NULL},
    {PYGETSET_NAME("_is_grad_acc_inplace"), (getter)PyTensorObject__is_grad_acc_inplace,
     (setter)PyTensorObject_set__is_grad_acc_inplace, NULL, NULL},
    {PYGETSET_NAME("data"), (getter)PyTensorObject_data, (setter)PyTensorObject_set_data, NULL,
     NULL},
    {PYGETSET_NAME("grad_fn"), (getter)PyTensorObject_grad_fn, NULL, NULL, NULL},
    {PYGETSET_NAME("is_leaf"), (getter)PyTensorObject_is_leaf, NULL, NULL, NULL},
    {PYGETSET_NAME("requires_grad"), (getter)PyTensorObject_requires_grad,
     (setter)PyTensorObject_set_requires_grad, NULL, NULL},
    {PYGETSET_NAME("is_lazy"), (getter)PyTensorObject_is_lazy, NULL, NULL, NULL},
    {PYGETSET_NAME("is_eager"), (getter)PyTensorObject_is_eager, NULL, NULL, NULL},
    {PYGETSET_NAME("is_global"), (getter)PyTensorObject_is_global, NULL, NULL, NULL},
    {PYGETSET_NAME("is_local"), (getter)PyTensorObject_is_local, NULL, NULL, NULL},
    {PYGETSET_NAME("_tensor_buffer_shapes_and_dtypes"),
     (getter)PyTensorObject__tensor_buffer_shapes_and_dtypes, NULL, NULL, NULL},
    {PYGETSET_NAME("device"), (getter)PyTensorObject_device, NULL, NULL, NULL},
    {PYGETSET_NAME("placement"), (getter)PyTensorObject_placement, NULL, NULL, NULL},
    {PYGETSET_NAME("sbp"), (getter)PyTensorObject_sbp, NULL, NULL, NULL},
    {NULL}};

// create a Tensor instance
static PyObject* TensorMetaCls_call(PyObject* type, PyObject* args, PyObject* kwargs) {
  return PyType_Type.tp_call(type, args, kwargs);
}

static void TensorMetaCls_dealloc(PyObject* type) { PyType_Type.tp_dealloc(type); }

static PyHeapTypeObject* MakeTensorMetaclass() {
  PyObject* name = PyUnicode_FromString("_TensorMeta");

  auto* heap_type = (PyHeapTypeObject*)PyType_Type.tp_alloc(&PyType_Type, 0);
  heap_type->ht_name = name;
  heap_type->ht_qualname = PY_XINCREF(name);

  auto* type = &heap_type->ht_type;
  type->tp_name = "_TensorMeta";
  type->tp_base = PY_XINCREF(&PyType_Type);
  type->tp_flags = Py_TPFLAGS_DEFAULT | Py_TPFLAGS_BASETYPE | Py_TPFLAGS_HEAPTYPE;

  type->tp_call = TensorMetaCls_call;
  type->tp_dealloc = TensorMetaCls_dealloc;

  if (PyType_Ready(type) < 0) { return NULL; }
  PyObject_SetAttrString((PyObject*)type, "__module__", PyUnicode_FromString("oneflow._C"));
  return heap_type;
}

static PyHeapTypeObject* TensorMetaclass_Type = MakeTensorMetaclass();

static PyTypeObject* MakeTensorType() {
  PyObject* name = PyUnicode_FromString("Tensor");

  auto* metaclass = &TensorMetaclass_Type->ht_type;
  auto* heap_type = (PyHeapTypeObject*)metaclass->tp_alloc(metaclass, 0);
  if (!heap_type) { return NULL; }
  heap_type->ht_name = name;
  heap_type->ht_qualname = PY_XINCREF(name);
  auto* type = &heap_type->ht_type;
  type->tp_name = "Tensor";
  type->tp_basicsize = sizeof(PyTensorObject);

  type->tp_init = PyTensorObject_init;
  type->tp_dealloc = PyTensorObject_dealloc;
  type->tp_getset = PyTensorObject_properties;
  type->tp_methods = PyTensorObject_methods;

  type->tp_as_number = &heap_type->as_number;
  type->tp_as_sequence = &PyTensorObject_as_sequence;
  type->tp_as_mapping = &PyTensorObject_as_mapping;

  type->tp_flags = Py_TPFLAGS_DEFAULT | Py_TPFLAGS_BASETYPE | Py_TPFLAGS_HEAPTYPE;

  if (PyType_Ready(type) < 0) { return NULL; }
  PyObject_SetAttrString((PyObject*)type, "__module__", PyUnicode_FromString("oneflow"));
  return type;
}

static PyTypeObject* MakeParameterType() {
  PyObject* name = PyUnicode_FromString("Parameter");

  auto* metaclass = &TensorMetaclass_Type->ht_type;
  auto* heap_type = (PyHeapTypeObject*)metaclass->tp_alloc(metaclass, 0);
  if (!heap_type) { return NULL; }
  heap_type->ht_name = name;
  heap_type->ht_qualname = PY_XINCREF(name);
  auto* type = &heap_type->ht_type;
  type->tp_name = "Parameter";
  type->tp_basicsize = sizeof(PyTensorObject);

  type->tp_init = PyParameterObject_init;

  type->tp_base = PY_XINCREF(PyTensorObject_Type);

  type->tp_flags = Py_TPFLAGS_DEFAULT | Py_TPFLAGS_BASETYPE | Py_TPFLAGS_HEAPTYPE;

  if (PyType_Ready(type) < 0) { return NULL; }
  PyObject_SetAttrString((PyObject*)type, "__module__", PyUnicode_FromString("oneflow.nn"));
  return type;
}

PyObject* PyTensor_New(const std::shared_ptr<Tensor>& data) {
  if (!data) { Py_RETURN_NONE; }
  if (data->pyobject()) { return PY_XINCREF((PyObject*)(data->pyobject())); }
  auto* self = (PyTensorObject*)PyTensorObject_Type->tp_alloc(PyTensorObject_Type, 0);
  if (self) {
    self->data = data;
    self->data->set_pyobject(self);
  }
  return (PyObject*)self;
}

PyObject* PyParameter_New(const std::shared_ptr<Parameter>& data) {
  if (!data) { Py_RETURN_NONE; }
  if (data->pyobject()) { return PY_XINCREF((PyObject*)(data->pyobject())); }
  auto* self = (PyTensorObject*)PyTensorObject_Type->tp_alloc(PyParameterObject_Type, 0);
  if (self) {
    self->data = data;
    self->data->set_pyobject(self);
  }
  return (PyObject*)self;
}

PyObject* PyParameter_New(const std::shared_ptr<Tensor>& data, bool requires_grad) {
  if (!data) { Py_RETURN_NONE; }
  auto* self = (PyTensorObject*)PyTensorObject_Type->tp_alloc(PyParameterObject_Type, 0);
  if (self) {
    self->data = ASSERT_PTR(Parameter::MakeTensor(data, requires_grad));
    self->data->set_pyobject(self);
  }
  return (PyObject*)self;
}

}  // namespace one
}  // namespace oneflow

#undef ASSERT
#undef ASSERT_PTR

using namespace oneflow::one;

ONEFLOW_API_PYBIND11_MODULE("", m) {
  PyTensorObject_Type = MakeTensorType();
  PyParameterObject_Type = MakeParameterType();
  if (PyTensorObject_Type
      && PyModule_AddObject(m.ptr(), "Tensor", (PyObject*)PyTensorObject_Type) < 0) {
    return;
  }
  auto nn = m.def_submodule("nn");
  if (PyParameterObject_Type
      && PyModule_AddObject(nn.ptr(), "Parameter", (PyObject*)PyParameterObject_Type) < 0) {
    return;
  }
}<|MERGE_RESOLUTION|>--- conflicted
+++ resolved
@@ -269,13 +269,6 @@
   END_HANDLE_ERRORS
 }
 
-<<<<<<< HEAD
-template<typename T>
-Maybe<void> CopyMirroredTensorToNumpy(const std::shared_ptr<Tensor>& tensor, py::array_t<T> array) {
-  return CopyBetweenMirroredTensorAndNumpy<T>(tensor->contiguous(), array.ptr(),
-                                              BlobNumpyCopyUtil<T>::To, "const",
-                                              /*block_host_until_done=*/true);
-=======
 #define DEFINE_TENSOR_METHOD(T, type_proto)                                               \
   static PyObject* PyTensorObject__copy_to_numpy_##T(PyObject* self, PyObject* array) {   \
     HANDLE_ERRORS                                                                         \
@@ -303,7 +296,6 @@
   return functional::CastToPyObject(
       GetCopyMirroredTensorToNumpyFuncName(PyTensor_Unpack(self)->dtype()->data_type()));
   END_HANDLE_ERRORS
->>>>>>> d8dc9610
 }
 
 static PyObject* PyTensorObject__get_copy_mirrored_tensor_from_numpy_func_name(PyObject* self,
