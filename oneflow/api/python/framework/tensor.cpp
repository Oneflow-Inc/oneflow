--- conflicted
+++ resolved
@@ -209,20 +209,92 @@
   return RegisterTensorHook(self, hook).GetOrThrow();
 }
 
-<<<<<<< HEAD
-template<typename T>
-py::class_<T, Tensor, std::shared_ptr<T>> ExportTensor(py::module& m, const char* name) {
-  py::class_<T, Tensor, std::shared_ptr<T>> tensor_api(m, name);
-  tensor_api
-      .def(py::init(&TensorExportUtil<T>::MakeTensor))
-=======
+// used in mirrored_tensor.to_consistent(sbp, placement)
+Maybe<Tensor> CastLocalToConsistent(const std::shared_ptr<Tensor>& tensor,
+                                    const std::vector<Symbol<cfg::SbpParallel>>& sbp_parallels,
+                                    Symbol<ParallelDesc> parallel_desc) {
+  const auto& mirrored_tensor = std::dynamic_pointer_cast<MirroredTensor>(tensor);
+  CHECK_NOTNULL_OR_RETURN(mirrored_tensor) << "local tensors supported only";
+  CHECK_OR_RETURN(mirrored_tensor->is_eager()) << "eager tensors supported only";
+  TensorTuple input_list;
+  input_list.emplace_back(mirrored_tensor);
+  std::shared_ptr<TensorTuple> outputs = std::make_shared<TensorTuple>(1);
+  const auto& op_expr = JUST(CastToConsistentOpExpr::New(*JUST(UniqueStr("cast_to_consistent")),
+                                                         sbp_parallels, parallel_desc));
+  const auto& session = JUST(GetDefaultSession());
+  session->PushMirroredStrategyEnabled(false);
+  auto interperter = JUST(one::OpInterpUtil::GetInterpreter());
+  JUST(interperter->Apply(*op_expr, input_list, outputs.get(), AttrMap{}));
+  session->PopMirroredStrategyEnabled();
+  return outputs->at(0);
+}
+
+// used consistent_tensor.to_local()
+Maybe<Tensor> CastConsistentToLocal(const std::shared_ptr<Tensor>& tensor) {
+  const auto& consistent_tensor = std::dynamic_pointer_cast<ConsistentTensor>(tensor);
+  CHECK_NOTNULL_OR_RETURN(consistent_tensor) << "local tensors supported only";
+  CHECK_OR_RETURN(consistent_tensor->is_eager()) << "eager tensors supported only";
+  int64_t machine_id = 0;
+  int64_t device_id = 0;
+  const auto& parallel_desc = JUST(consistent_tensor->parallel_desc());
+  GlobalProcessCtx::GetCurrentMachineIdAndDeviceId(&machine_id, &device_id);
+  if (!parallel_desc->Containing(machine_id, device_id)) {
+    // should return UndefinesdLocalTensor here, the impl of which need to be discussed
+    return std::shared_ptr<Tensor>();
+  }
+  TensorTuple input_list;
+  input_list.emplace_back(consistent_tensor);
+  auto outputs = std::make_shared<one::TensorTuple>(1);
+  const auto& parallel_distribution = JUST(consistent_tensor->parallel_distribution());
+  const auto& op_expr = JUST(CastFromConsistentOpExpr::New(*JUST(UniqueStr("cast_from_consistent")),
+                                                           *parallel_distribution, parallel_desc));
+  const auto& session = JUST(GetDefaultSession());
+  session->PushMirroredStrategyEnabled(false);
+  auto interperter = JUST(one::OpInterpUtil::GetInterpreter());
+  JUST(interperter->Apply(*op_expr, input_list, outputs.get(), AttrMap{}));
+  session->PopMirroredStrategyEnabled();
+  return outputs->at(0);
+}
+
+// used in consistent_tensor.to_consistent(sbp)
+Maybe<Tensor> CastParallelDistribution(const std::shared_ptr<Tensor>& tensor,
+                                       const std::vector<Symbol<cfg::SbpParallel>>& sbp_parallels,
+                                       Symbol<ParallelDesc> parallel_desc) {
+  const auto& consistent_tensor = std::dynamic_pointer_cast<ConsistentTensor>(tensor);
+  CHECK_NOTNULL_OR_RETURN(consistent_tensor) << "local tensors supported only";
+  CHECK_OR_RETURN(consistent_tensor->is_eager()) << "eager tensors supported only";
+  TensorTuple input_list;
+  input_list.emplace_back(consistent_tensor);
+  auto outputs = std::make_shared<one::TensorTuple>(1);
+  std::vector<std::string> sbp_parallel_str_list(sbp_parallels.size());
+  {
+    for (int64_t i = 0; i < sbp_parallel_str_list.size(); ++i) {
+      sbp_parallel_str_list.at(i) = SbpParallelToString(*sbp_parallels.at(i));
+    }
+  }
+  const auto& parallel_distribution_cast_op_expr =
+      JUST(OpBuilder("hierarchical_parallel_cast", *JUST(UniqueStr("hierarchical_parallel_cast")))
+               .Input("in")
+               .Output("out")
+               .Attr<std::vector<std::string>>("parallel_distribution", sbp_parallel_str_list)
+               .Attr<std::string>("grad_mode", "restore")
+               .Attr<std::vector<std::string>>("grad_parallel_distribution", sbp_parallel_str_list)
+               .Build());
+  const auto& session = JUST(GetDefaultSession());
+  session->PushMirroredStrategyEnabled(false);
+  auto interperter = JUST(one::OpInterpUtil::GetInterpreter());
+  JUST(interperter->Apply(*parallel_distribution_cast_op_expr, input_list, outputs.get(),
+                          AttrMap{}));
+  session->PopMirroredStrategyEnabled();
+  return outputs->at(0);
+}
+
 }  // namespace
 
 ONEFLOW_API_PYBIND11_MODULE("", m) {
   py::class_<Tensor, std::shared_ptr<Tensor>>(m, "Tensor")
       .def(py::init(&MakeLocalTensor))
       .def(py::init(&MakeConsistentTensor))
->>>>>>> 809944fc
       // Properties of pytorch
       .def_property_readonly("shape", &Tensor::shape)
       .def_property_readonly("dtype", &GetTensorDType)
@@ -263,117 +335,6 @@
       .def("detach", [](const Tensor& t) { return t.detach().GetPtrOrThrow(); })
       .def("clone", [](const Tensor& t) { return t.clone().GetPtrOrThrow(); })
       // OneFlow tensor properties other than pytorch tensor
-<<<<<<< HEAD
-      .def_property_readonly("is_lazy", &T::is_lazy)
-      .def_property_readonly("is_consistent", &T::is_consistent);
-  SpecializedDef(&tensor_api);
-  return tensor_api;
-}
-
-// used in mirrored_tensor.to_consistent(sbp, placement)
-Maybe<ConsistentTensor> CastLocalToConsistent(
-    const std::shared_ptr<MirroredTensor>& mirrored_tensor,
-    const std::vector<Symbol<cfg::SbpParallel>>& sbp_parallels,
-    Symbol<ParallelDesc> parallel_desc) {
-  TensorTuple input_list;
-  input_list.emplace_back(mirrored_tensor);
-  std::shared_ptr<TensorTuple> outputs = std::make_shared<TensorTuple>(1);
-  const auto& op_expr = JUST(CastToConsistentOpExpr::New(*JUST(UniqueStr("cast_to_consistent")),
-                                                         sbp_parallels, parallel_desc));
-  const auto& session = JUST(GetDefaultSession());
-  session->PushMirroredStrategyEnabled(false);
-  auto interperter = JUST(one::OpInterpUtil::GetInterpreter());
-  JUST(interperter->Apply(*op_expr, input_list, outputs.get(), AttrMap{}));
-  session->PopMirroredStrategyEnabled();
-  const auto& out_tensor = std::dynamic_pointer_cast<ConsistentTensor>(outputs->at(0));
-  return out_tensor;
-}
-
-// used consistent_tensor.to_local()
-Maybe<MirroredTensor> CastConsistentToLocal(
-    const std::shared_ptr<ConsistentTensor>& consistent_tensor) {
-  int64_t machine_id = 0;
-  int64_t device_id = 0;
-  const auto& parallel_desc = JUST(consistent_tensor->parallel_desc());
-  GlobalProcessCtx::GetCurrentMachineIdAndDeviceId(&machine_id, &device_id);
-  if (!parallel_desc->Containing(machine_id, device_id)) {
-    // should return UndefinesdLocalTensor here, the impl of which need to be discussed
-    return std::shared_ptr<MirroredTensor>();
-  }
-  TensorTuple input_list;
-  input_list.emplace_back(consistent_tensor);
-  auto outputs = std::make_shared<one::TensorTuple>(1);
-  const auto& parallel_distribution = JUST(consistent_tensor->parallel_distribution());
-  const auto& op_expr = JUST(CastFromConsistentOpExpr::New(*JUST(UniqueStr("cast_from_consistent")),
-                                                           *parallel_distribution, parallel_desc));
-  const auto& session = JUST(GetDefaultSession());
-  session->PushMirroredStrategyEnabled(false);
-  auto interperter = JUST(one::OpInterpUtil::GetInterpreter());
-  JUST(interperter->Apply(*op_expr, input_list, outputs.get(), AttrMap{}));
-  session->PopMirroredStrategyEnabled();
-  const auto& out_tensor = std::dynamic_pointer_cast<MirroredTensor>(outputs->at(0));
-  return out_tensor;
-}
-
-// used in consistent_tensor.to_consistent(sbp)
-Maybe<ConsistentTensor> CastParallelDistribution(
-    const std::shared_ptr<ConsistentTensor>& consistent_tensor,
-    const std::vector<Symbol<cfg::SbpParallel>>& sbp_parallels,
-    Symbol<ParallelDesc> parallel_desc) {
-  TensorTuple input_list;
-  input_list.emplace_back(consistent_tensor);
-  auto outputs = std::make_shared<one::TensorTuple>(1);
-  std::vector<std::string> sbp_parallel_str_list(sbp_parallels.size());
-  {
-    for (int64_t i = 0; i < sbp_parallel_str_list.size(); ++i) {
-      sbp_parallel_str_list.at(i) = SbpParallelToString(*sbp_parallels.at(i));
-    }
-  }
-  const auto& parallel_distribution_cast_op_expr =
-      JUST(OpBuilder("hierarchical_parallel_cast", *JUST(UniqueStr("hierarchical_parallel_cast")))
-               .Input("in")
-               .Output("out")
-               .Attr<std::vector<std::string>>("parallel_distribution", sbp_parallel_str_list)
-               .Attr<std::string>("grad_mode", "restore")
-               .Attr<std::vector<std::string>>("grad_parallel_distribution", sbp_parallel_str_list)
-               .Build());
-  const auto& session = JUST(GetDefaultSession());
-  session->PushMirroredStrategyEnabled(false);
-  auto interperter = JUST(one::OpInterpUtil::GetInterpreter());
-  JUST(interperter->Apply(*parallel_distribution_cast_op_expr, input_list, outputs.get(),
-                          AttrMap{}));
-  session->PopMirroredStrategyEnabled();
-  const auto& out_tensor = std::dynamic_pointer_cast<ConsistentTensor>(outputs->at(0));
-  return out_tensor;
-}
-
-}  // namespace
-
-ONEFLOW_API_PYBIND11_MODULE("", m) {
-  py::class_<Tensor, std::shared_ptr<Tensor>>(m, "Tensor");
-  // args of tensor.to(...) need to be discussed
-  ExportTensor<MirroredTensor>(m, "LocalTensor")
-      .def("to_consistent",
-           [](const std::shared_ptr<MirroredTensor>& mirrored_tensor,
-              const std::vector<Symbol<cfg::SbpParallel>>& sbp_parallels,
-              Symbol<ParallelDesc> parallel_desc) -> std::shared_ptr<ConsistentTensor> {
-             return CastLocalToConsistent(mirrored_tensor, sbp_parallels, parallel_desc)
-                 .GetPtrOrThrow();
-           });
-  ExportTensor<ConsistentTensor>(m, "ConsistentTensor")
-      .def("to_consistent",
-           [](const std::shared_ptr<ConsistentTensor>& consistent_tensor,
-              const std::vector<Symbol<cfg::SbpParallel>>& sbp_parallels,
-              Symbol<ParallelDesc> parallel_desc) -> std::shared_ptr<ConsistentTensor> {
-             return CastParallelDistribution(consistent_tensor, sbp_parallels, parallel_desc)
-                 .GetPtrOrThrow();
-           })
-      .def("to_local",
-           [](const std::shared_ptr<ConsistentTensor>& consistent_tensor)
-               -> std::shared_ptr<MirroredTensor> {
-             return CastConsistentToLocal(consistent_tensor).GetPtrOrThrow();
-           });
-=======
       .def_property_readonly("is_lazy", &Tensor::is_lazy)
       .def_property_readonly("is_eager", &Tensor::is_eager)
       .def_property_readonly("is_consistent", &Tensor::is_consistent)
@@ -393,8 +354,22 @@
       .def("_get_copy_mirrored_tensor_from_numpy_func_name",
            &ApiGetCopyMirroredTensorFromNumpyFuncName)
       // consistent tensor only
-      .def_property_readonly("placement", &TensorGetParallelDesc);
->>>>>>> 809944fc
+      .def_property_readonly("placement", &TensorGetParallelDesc)
+      .def(
+          "to_consistent",
+          [](const std::shared_ptr<Tensor>& tensor,
+             const std::vector<Symbol<cfg::SbpParallel>>& sbp_parallels,
+             Symbol<ParallelDesc> parallel_desc) -> std::shared_ptr<Tensor> {
+            return CastLocalToConsistent(tensor, sbp_parallels, parallel_desc).GetPtrOrThrow();
+            if (tensor->is_consistent()) {
+              return CastParallelDistribution(tensor, sbp_parallels, parallel_desc).GetPtrOrThrow();
+            } else {
+              return CastLocalToConsistent(tensor, sbp_parallels, parallel_desc).GetPtrOrThrow();
+            }
+          })
+      .def("to_local", [](const std::shared_ptr<Tensor>& tensor) -> std::shared_ptr<Tensor> {
+        return CastConsistentToLocal(tensor).GetPtrOrThrow();
+      });
 }
 
 }  // namespace one
