/*
Copyright 2020 The OneFlow Authors. All rights reserved.

Licensed under the Apache License, Version 2.0 (the "License");
you may not use this file except in compliance with the License.
You may obtain a copy of the License at

    http://www.apache.org/licenses/LICENSE-2.0

Unless required by applicable law or agreed to in writing, software
distributed under the License is distributed on an "AS IS" BASIS,
WITHOUT WARRANTIES OR CONDITIONS OF ANY KIND, either express or implied.
See the License for the specific language governing permissions and
limitations under the License.
*/
#include <pybind11/pybind11.h>
#include <pybind11/stl.h>
#include <pybind11/functional.h>
<<<<<<< HEAD
#include "oneflow/api/python/common.h"
=======
#include <pybind11/numpy.h>

>>>>>>> b62e104f
#include "oneflow/api/python/of_api_registry.h"
#include "oneflow/api/python/ofblob/ofblob.e.h"
#include "oneflow/api/python/framework/device.h"
#include "oneflow/core/autograd/autograd_mode.h"
#include "oneflow/core/common/container_util.h"
#include "oneflow/core/common/tensor_buffer.h"
#include "oneflow/core/control/global_process_ctx.h"
#include "oneflow/core/framework/instructions_builder.h"
#include "oneflow/core/framework/tensor.h"
#include "oneflow/core/framework/tensor_method.h"
#include "oneflow/core/framework/device.h"
#include "oneflow/core/framework/stride.h"
#include "oneflow/core/framework/py_distribute.h"
#include "oneflow/core/job/placement.cfg.h"
#include "oneflow/core/job/global_for.h"
#include "oneflow/core/job/sbp_parallel.h"
#include "oneflow/core/job/resource_desc.h"
#include "oneflow/core/framework/dtype.h"
#include "oneflow/core/autograd/autograd_engine.h"
#include "oneflow/core/autograd/autograd_meta.h"
<<<<<<< HEAD
#include "oneflow/core/framework/id_util.h"
#include "oneflow/core/framework/op_interpreter/op_interpreter_util.h"
#include "oneflow/core/framework/session_util.h"
#include "oneflow/core/functional/functional.h"
#include "oneflow/core/autograd/autograd_mode.h"
#include "oneflow/core/framework/op_expr_helper.h"
=======
#include "oneflow/core/functional/functional.h"
#include "oneflow/extension/python/numpy.h"
>>>>>>> b62e104f

namespace py = pybind11;

namespace oneflow {

namespace one {

namespace {

const DType* GetTensorDType(const Tensor& tensor) {
  return DType::Get(tensor.dtype()).GetOrThrow().get();
}

std::shared_ptr<Tensor> MakeLocalTensor(const std::shared_ptr<const Shape>& shape,
                                        const DType* dtype, const Symbol<Device>& device,
                                        bool is_lazy, bool requires_grad, bool is_leaf) {
  return MirroredTensor::MakeTensor(shape, dtype->data_type(), device, is_lazy, requires_grad,
                                    is_leaf)
      .GetPtrOrThrow();
}

std::shared_ptr<Tensor> MakeConsistentTensor(
    const std::shared_ptr<const Shape>& shape, const DType* dtype,
    Symbol<cfg::ParallelDistribution>& parallel_distribution, Symbol<ParallelDesc> parallel_desc,
    bool is_lazy, bool requires_grad, bool is_leaf) {
  return ConsistentTensor::MakeTensor(shape, dtype->data_type(), parallel_distribution,
                                      parallel_desc, is_lazy, requires_grad, is_leaf)
      .GetPtrOrThrow();
}

Maybe<void> EagerMirroredTensorZeros(const std::shared_ptr<Tensor>& t) {
  const auto& tensor = JUST(t->AsMirroredTensor());
  CHECK_OR_RETURN(tensor->is_eager()) << "eager tensors supported only";
  JUST(PhysicalRun([&](InstructionsBuilder* builder) -> Maybe<void> {
    JUST(builder->AccessBlobByCallback(
        tensor,
        [](uint64_t of_blob_ptr) {
          auto* of_blob = reinterpret_cast<OfBlob*>(of_blob_ptr);
          of_blob->AsyncAutoMemset(0);
        },
        "mut"));
    return Maybe<void>::Ok();
  }));
  return Maybe<void>::Ok();
}

void ApiEagerMirroredTensorZeros(const std::shared_ptr<Tensor>& tensor) {
  return EagerMirroredTensorZeros(tensor).GetOrThrow();
}

template<typename T>
Maybe<void> CopyBetweenMirroredTensorAndNumpy(const std::shared_ptr<Tensor>& t,
                                              py::array_t<T> array,
                                              void (*Copy)(uint64_t, py::array_t<T>),
                                              const std::string& modifier) {
  auto tensor = JUST(t->AsMirroredTensor());
  CHECK_OR_RETURN(tensor->is_eager()) << "eager tensors supported only";
  std::atomic<bool> synced(false);

  JUST(PhysicalRun([&](InstructionsBuilder* builder) -> Maybe<void> {
    JUST(builder->AccessBlobByCallback(
        tensor,
        [&array, &synced, &Copy](uint64_t ofblob_ptr) {
          Copy(ofblob_ptr, array);
          synced = true;
        },
        modifier));
    return Maybe<void>::Ok();
  }));

  Global<ForeignLockHelper>::Get()->WithScopedRelease([&synced]() { /* spin wait */
                                                                    while (!synced) {}
  });

  return Maybe<void>::Ok();
}

template<typename T>
void ApiCopyMirroredTensorToNumpy(const std::shared_ptr<Tensor>& tensor, py::array_t<T> array) {
  return CopyBetweenMirroredTensorAndNumpy(tensor, array, OfBlob_CopyToBuffer, "const")
      .GetOrThrow();
}

template<typename T>
void ApiCopyMirroredTensorFromNumpy(const std::shared_ptr<Tensor>& tensor, py::array_t<T> array) {
  return CopyBetweenMirroredTensorAndNumpy(tensor, array, OfBlob_CopyFromBuffer, "mut")
      .GetOrThrow();
}

template<typename T>
Maybe<void> CopyMirroredTensorFromUntypedArray(const std::shared_ptr<Tensor>& tensor,
                                               py::object array) {
  return CopyBetweenMirroredTensorAndNumpy(tensor, array.cast<py::array_t<T>>(),
                                           OfBlob_CopyFromBuffer, "mut");
}

#define MAKE_SWITCH_ENTRY(func_name, dtype) func_name<dtype>
DEFINE_STATIC_SWITCH_FUNC(Maybe<void>, CopyMirroredTensorFromUntypedArray, MAKE_SWITCH_ENTRY,
                          MAKE_DATA_TYPE_CTRV_SEQ(POD_DATA_TYPE_SEQ));

Maybe<std::string> GetCopyMirroredTensorToNumpyFuncName(DataType dtype) {
  using namespace oneflow;
  static const HashMap<int64_t, std::shared_ptr<std::string>> data_type2func_name{
#define DATA_TYPE_FUNC_NAME_PAIR(type_cpp, type_proto) \
  {type_proto, std::make_shared<std::string>("_copy_to_numpy_" #type_cpp)},
      OF_PP_FOR_EACH_TUPLE(DATA_TYPE_FUNC_NAME_PAIR, POD_DATA_TYPE_SEQ)
#undef DATA_TYPE_FUNC_NAME_PAIR
  };
  return JUST(MapAt(data_type2func_name, static_cast<int64_t>(dtype)));
}

const std::string& ApiGetCopyMirroredTensorToNumpyFuncName(const Tensor& tensor) {
  return *GetCopyMirroredTensorToNumpyFuncName(tensor.dtype()).GetPtrOrThrow();
}

Maybe<std::string> GetCopyMirroredTensorFromNumpyFuncName(DataType dtype) {
  using namespace oneflow;
  static const HashMap<int64_t, std::shared_ptr<std::string>> data_type2func_name{
#define DATA_TYPE_FUNC_NAME_PAIR(type_cpp, type_proto) \
  {type_proto, std::make_shared<std::string>("_copy_from_numpy_" #type_cpp)},
      OF_PP_FOR_EACH_TUPLE(DATA_TYPE_FUNC_NAME_PAIR, POD_DATA_TYPE_SEQ)
#undef DATA_TYPE_FUNC_NAME_PAIR
  };
  return JUST(MapAt(data_type2func_name, static_cast<int64_t>(dtype)));
}

const std::string& ApiGetCopyMirroredTensorFromNumpyFuncName(const Tensor& tensor) {
  return *GetCopyMirroredTensorFromNumpyFuncName(tensor.dtype()).GetPtrOrThrow();
}

Maybe<Tensor> MakeLocalTensorByNumpy(py::object array, const DType* desired_dtype,
                                     const Symbol<Device>& device, bool requires_grad) {
  // Executing any numpy c api before _import_array() results in segfault
  if (PyArray_API == nullptr) { _import_array(); }
  auto* np_arr_pyobject = PyArray_FromAny(array.ptr(), nullptr, 0, 0, NPY_ARRAY_DEFAULT, nullptr);
  CHECK_NOTNULL_OR_RETURN(np_arr_pyobject) << "input data cannot convert to a numpy array";
  // transfer the ownership to np_arr_raii so that the ref count
  // can be decreased automatically when function exits either normally or abnormally
  auto np_arr_raii = py::reinterpret_steal<py::array>(np_arr_pyobject);
  auto* np_arr = reinterpret_cast<PyArrayObject*>(np_arr_pyobject);
  bool init_from_numpy = py::isinstance<py::array>(array);
  const npy_intp* dims_ptr = PyArray_SHAPE(np_arr);
  const auto shape = std::make_shared<Shape>(DimVector(dims_ptr, dims_ptr + PyArray_NDIM(np_arr)));
  DataType flow_dtype = JUST(numpy::GetOFDataTypeFromNpArray(np_arr));
  std::shared_ptr<Tensor> tensor =
      MirroredTensor::MakeTensor(shape, flow_dtype, device, /* is_lazy */ false, requires_grad,
                                 /* is_leaf */ true)
          .GetPtrOrThrow();
  JUST(SwitchCopyMirroredTensorFromUntypedArray(SwitchCase(flow_dtype), tensor, np_arr_raii));
  if (flow_dtype == DataType::kDouble && !init_from_numpy && desired_dtype == nullptr) {
    desired_dtype = DType::Float().get();
  }
  if (desired_dtype != nullptr) {
    autograd::NoGradGuard no_grad;
    tensor = JUST(functional::Cast(tensor, desired_dtype->data_type()));
    tensor->set_requires_grad(requires_grad);
  }
  return tensor;
}

Symbol<Device> TensorGetDevice(const Tensor& tensor) { return tensor.device().GetOrThrow(); }

Symbol<ParallelDesc> TensorGetParallelDesc(const Tensor& tensor) {
  return tensor.parallel_desc().GetOrThrow();
}

Maybe<std::tuple<std::vector<Shape>, std::vector<const DType*>>>
MaybeGetTensorBufferShapesAndDTypes(const std::shared_ptr<Tensor>& t) {
  const auto& tensor = JUST(t->AsMirroredTensor());
  CHECK_OR_RETURN(tensor->is_eager()) << "eager tensors supported only";
  std::vector<Shape> shapes;
  std::vector<const DType*> dtypes;
  std::atomic<bool> synced(false);

  JUST(PhysicalRun([&](InstructionsBuilder* builder) -> Maybe<void> {
    JUST(builder->AccessBlobByCallback(
        tensor, [&synced](uint64_t of_blob_ptr) { synced = true; }, "const"));
    return Maybe<void>::Ok();
  }));

  Global<ForeignLockHelper>::Get()->WithScopedRelease([&synced]() {
    while (!synced) {}
  });

  const Blob& blob = JUST(tensor->eager_blob_object())->blob();
  const Shape& blob_shape = blob.static_shape();
  const auto* tensor_buffer_ptr = blob.dptr<TensorBuffer>();
  for (int64_t i = 0; i < blob_shape.elem_cnt(); ++i) {
    const TensorBuffer* tensor_buffer = tensor_buffer_ptr + i;
    shapes.push_back(tensor_buffer->shape());
    dtypes.push_back(DType::Get(tensor_buffer->data_type()).GetOrThrow().get());
  }
  return std::make_tuple(shapes, dtypes);
}

std::tuple<std::vector<Shape>, std::vector<const DType*>> GetTensorBufferShapesAndDTypes(
    const std::shared_ptr<Tensor>& tensor) {
  return MaybeGetTensorBufferShapesAndDTypes(tensor).GetOrThrow();
}

Maybe<void> RegisterTensorHook(const std::shared_ptr<Tensor>& self,
                               const AutogradMeta::Hook& hook) {
  if (!self->grad_fn_node()) { JUST(AddAccumulateFunctionNode(self)); }
  self->mut_autograd_meta()->add_hook(hook);
  return Maybe<void>::Ok();
}
void ApiRegisterTensorHook(const std::shared_ptr<Tensor>& self, const AutogradMeta::Hook& hook) {
  return RegisterTensorHook(self, hook).GetOrThrow();
}

bool ApiIsContiguous(const std::shared_ptr<Tensor>& tensor) {
  return IsContiguous(tensor).GetOrThrow();
}

<<<<<<< HEAD
Maybe<py::tuple> TensorGetPyTupleOfSbp(const Tensor& tensor) {
  const auto& nd_sbp = JUST(tensor.parallel_distribution());
  const auto& tuple = std::make_shared<py::tuple>(nd_sbp->sbp_parallel_size());
  for (int i = 0; i < nd_sbp->sbp_parallel_size(); ++i) {
    (*tuple)[i] = SymbolOf(nd_sbp->sbp_parallel(i));
  }
  return tuple;
}

py::tuple ApiTensorGetPyTupleOfSbp(const Tensor& tensor) {
  return *TensorGetPyTupleOfSbp(tensor).GetPtrOrThrow();
=======
Maybe<Tensor> NewTensor(py::args args, py::kwargs kwargs, const DType* desired_dtype,
                        bool treat_single_int_as_size) {
  Symbol<Device> device;
  if (kwargs.contains("device")) {
    const auto& device_kwarg = kwargs["device"];
    CHECK_OR_RETURN(py::isinstance<Symbol<Device>>(device_kwarg)
                    || py::isinstance<py::str>(device_kwarg));

    if (py::isinstance<py::str>(device_kwarg)) {
      device = DeviceExportUtil::MakeDevice(py::cast<std::string>(device_kwarg));
    } else {
      device = py::cast<Symbol<Device>>(device_kwarg);
    }
  } else {
    device = JUST(Device::New("cpu"));
  }

  desired_dtype = kwargs.contains("dtype") ? kwargs["dtype"].cast<const DType*>() : desired_dtype;

  bool requires_grad = false;
  if (kwargs.contains("requires_grad")) { requires_grad = kwargs["requires_grad"].cast<bool>(); }

  if (args.size() == 1) {
    const auto& arg = args[0];
    if (py::isinstance<Tensor>(arg)) {
      std::shared_ptr<Tensor> other_tensor = py::cast<std::shared_ptr<Tensor>>(arg);
      std::shared_ptr<Tensor> tensor =
          JUST(functional::Copy(other_tensor, device->type(), device->device_id()));
      if (desired_dtype != nullptr && desired_dtype->data_type() != tensor->dtype()) {
        tensor = JUST(functional::Cast(tensor, desired_dtype->data_type()));
      }
      return tensor;
    } else {
      if (!treat_single_int_as_size || !py::isinstance<py::int_>(arg)) {
        return MakeLocalTensorByNumpy(arg, desired_dtype, device, requires_grad);
      }
    }
  }
  DimVector dim_vector;
  for (const auto& arg : args) {
    try {
      dim_vector.push_back(py::cast<int64_t>(arg));
    } catch (const py::cast_error& e) {
      return Error::ValueError("invalid arg: " + py::str(arg).cast<std::string>());
    }
  }
  CHECK_NOTNULL_OR_RETURN(desired_dtype);
  std::shared_ptr<MirroredTensor> tensor = JUST(
      MirroredTensor::MakeTensor(std::make_shared<Shape>(dim_vector), desired_dtype->data_type(),
                                 device, /* is_lazy */ false, requires_grad, /* is_leaf */ true));
  return std::static_pointer_cast<Tensor>(tensor);
}

std::shared_ptr<Tensor> ApiNewTensor(py::args args, py::kwargs kwargs) {
  return NewTensor(args, kwargs, DType::Float().get(), true).GetPtrOrThrow();
}

void ApiSetRequiresGrad(Tensor& tensor, bool requires_grad) {
  if (tensor.is_leaf()) {
    tensor.set_requires_grad(requires_grad);
  } else {
    throw std::runtime_error("You can only change requires_grad flags of leaf tensors.");
  }
}

std::shared_ptr<Parameter> ApiNewParameter(const std::shared_ptr<Tensor>& data,
                                           bool requires_grad) {
  return std::make_shared<Parameter>(data, requires_grad);
>>>>>>> b62e104f
}

}  // namespace

using namespace pybind11::literals;

ONEFLOW_API_PYBIND11_MODULE("", m) {
  m.def("tensor", [](py::args args, py::kwargs kwargs) -> std::shared_ptr<Tensor> {
    return NewTensor(args, kwargs, nullptr, false).GetPtrOrThrow();
  });
  py::class_<Tensor, std::shared_ptr<Tensor>>(m, "Tensor")
      .def(py::init(&ApiNewTensor))
      // Properties of pytorch
      .def_property_readonly("shape", &Tensor::shape)
      .def_property_readonly("dtype", &GetTensorDType)
      .def_property_readonly("is_cuda", &Tensor::is_cuda)
      .def_property(
          "grad",
          [](const Tensor& t) -> std::shared_ptr<Tensor> {
            if (t.has_autograd_meta()) {
              return t.acc_grad().GetPtrOrThrow();
            } else {
              return std::shared_ptr<Tensor>();
            }
          },
          [](Tensor& t, const std::shared_ptr<Tensor>& grad) {
            if (t.is_leaf()) {
              if (grad != nullptr) {
                t.set_acc_grad(grad->detach().GetPtrOrThrow()).GetOrThrow();
              } else {
                t.set_acc_grad(nullptr).GetOrThrow();
              }
            } else {
              throw std::runtime_error("You can only change gradient of leaf tensors.");
            }
          })
      .def("storage_offset", [](const Tensor& t) { return t.storage_offset().GetOrThrow(); })
      .def("stride",
           [](const Tensor& t) {
             const auto& stride = t.stride().GetPtrOrThrow()->StrideVec();
             return py::tuple(py::make_iterator(stride.begin(), stride.end()));
           })
      .def("is_contiguous", &ApiIsContiguous)
      .def_property_readonly("grad_fn", &Tensor::grad_fn_node)
      .def_property_readonly("is_leaf", &Tensor::is_leaf)
      .def_property("requires_grad", &Tensor::requires_grad, &ApiSetRequiresGrad)
      // Methods of pytorch
      .def(
          "requires_grad_",
          [](Tensor& t, bool requires_grad) -> Tensor& {
            ApiSetRequiresGrad(t, requires_grad);
            return t;
          },
          "requires_grad"_a = true)
      .def("retain_grad",
           [](Tensor& t) {
             if (!t.is_leaf()) { t.set_retain_grad(true).GetOrThrow(); }
           })
      .def("detach", [](const Tensor& t) { return t.detach().GetPtrOrThrow(); })
      .def("clone", [](const Tensor& t) { return t.clone().GetPtrOrThrow(); })
      // OneFlow tensor properties other than pytorch tensor
      .def_property_readonly("is_lazy", &Tensor::is_lazy)
      .def_property_readonly("is_eager", &Tensor::is_eager)
      .def_property_readonly("is_consistent", &Tensor::is_consistent)
      .def_property_readonly("is_local", &Tensor::is_local)
      .def("zeros_", &ApiEagerMirroredTensorZeros)
      .def("register_hook", &ApiRegisterTensorHook)
      // local tensor only
      .def_property_readonly("_tensor_buffer_shapes_and_dtypes", &GetTensorBufferShapesAndDTypes)
      .def_property_readonly("device", &TensorGetDevice)
      .def_property_readonly("data", &Tensor::data)
#define DEFINE_TENSOR_METHOD(T, type_proto)                    \
  .def("_copy_to_numpy_" #T, &ApiCopyMirroredTensorToNumpy<T>) \
      .def("_copy_from_numpy_" #T, &ApiCopyMirroredTensorFromNumpy<T>)
          OF_PP_FOR_EACH_TUPLE(DEFINE_TENSOR_METHOD, POD_DATA_TYPE_SEQ)
#undef DEFINE_TENSOR_METHOD
      .def("_get_copy_mirrored_tensor_to_numpy_func_name", &ApiGetCopyMirroredTensorToNumpyFuncName)
      .def("_get_copy_mirrored_tensor_from_numpy_func_name",
           &ApiGetCopyMirroredTensorFromNumpyFuncName)
      // consistent tensor only
<<<<<<< HEAD
      .def_property_readonly("placement", &TensorGetParallelDesc)
      .def_property_readonly("sbp", &ApiTensorGetPyTupleOfSbp);
=======
      .def_property_readonly("placement", &TensorGetParallelDesc);

  auto nn = m.def_submodule("nn");
  py::class_<Parameter, std::shared_ptr<Parameter>, Tensor>(nn, "Parameter")
      .def(py::init(&ApiNewParameter), "data"_a, "requires_grad"_a = true);
>>>>>>> b62e104f
}

}  // namespace one

}  // namespace oneflow<|MERGE_RESOLUTION|>--- conflicted
+++ resolved
@@ -16,12 +16,8 @@
 #include <pybind11/pybind11.h>
 #include <pybind11/stl.h>
 #include <pybind11/functional.h>
-<<<<<<< HEAD
+#include <pybind11/numpy.h>
 #include "oneflow/api/python/common.h"
-=======
-#include <pybind11/numpy.h>
-
->>>>>>> b62e104f
 #include "oneflow/api/python/of_api_registry.h"
 #include "oneflow/api/python/ofblob/ofblob.e.h"
 #include "oneflow/api/python/framework/device.h"
@@ -42,17 +38,8 @@
 #include "oneflow/core/framework/dtype.h"
 #include "oneflow/core/autograd/autograd_engine.h"
 #include "oneflow/core/autograd/autograd_meta.h"
-<<<<<<< HEAD
-#include "oneflow/core/framework/id_util.h"
-#include "oneflow/core/framework/op_interpreter/op_interpreter_util.h"
-#include "oneflow/core/framework/session_util.h"
-#include "oneflow/core/functional/functional.h"
-#include "oneflow/core/autograd/autograd_mode.h"
-#include "oneflow/core/framework/op_expr_helper.h"
-=======
 #include "oneflow/core/functional/functional.h"
 #include "oneflow/extension/python/numpy.h"
->>>>>>> b62e104f
 
 namespace py = pybind11;
 
@@ -267,7 +254,6 @@
   return IsContiguous(tensor).GetOrThrow();
 }
 
-<<<<<<< HEAD
 Maybe<py::tuple> TensorGetPyTupleOfSbp(const Tensor& tensor) {
   const auto& nd_sbp = JUST(tensor.parallel_distribution());
   const auto& tuple = std::make_shared<py::tuple>(nd_sbp->sbp_parallel_size());
@@ -279,7 +265,8 @@
 
 py::tuple ApiTensorGetPyTupleOfSbp(const Tensor& tensor) {
   return *TensorGetPyTupleOfSbp(tensor).GetPtrOrThrow();
-=======
+}
+
 Maybe<Tensor> NewTensor(py::args args, py::kwargs kwargs, const DType* desired_dtype,
                         bool treat_single_int_as_size) {
   Symbol<Device> device;
@@ -348,7 +335,6 @@
 std::shared_ptr<Parameter> ApiNewParameter(const std::shared_ptr<Tensor>& data,
                                            bool requires_grad) {
   return std::make_shared<Parameter>(data, requires_grad);
->>>>>>> b62e104f
 }
 
 }  // namespace
@@ -429,16 +415,12 @@
       .def("_get_copy_mirrored_tensor_from_numpy_func_name",
            &ApiGetCopyMirroredTensorFromNumpyFuncName)
       // consistent tensor only
-<<<<<<< HEAD
       .def_property_readonly("placement", &TensorGetParallelDesc)
       .def_property_readonly("sbp", &ApiTensorGetPyTupleOfSbp);
-=======
-      .def_property_readonly("placement", &TensorGetParallelDesc);
 
   auto nn = m.def_submodule("nn");
   py::class_<Parameter, std::shared_ptr<Parameter>, Tensor>(nn, "Parameter")
       .def(py::init(&ApiNewParameter), "data"_a, "requires_grad"_a = true);
->>>>>>> b62e104f
 }
 
 }  // namespace one
