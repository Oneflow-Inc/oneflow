/*
Copyright 2020 The OneFlow Authors. All rights reserved.

Licensed under the Apache License, Version 2.0 (the "License");
you may not use this file except in compliance with the License.
You may obtain a copy of the License at

    http://www.apache.org/licenses/LICENSE-2.0

Unless required by applicable law or agreed to in writing, software
distributed under the License is distributed on an "AS IS" BASIS,
WITHOUT WARRANTIES OR CONDITIONS OF ANY KIND, either express or implied.
See the License for the specific language governing permissions and
limitations under the License.
*/
#include <pybind11/pybind11.h>
#include <pybind11/stl.h>
#include "oneflow/api/python/of_api_registry.h"
#include "oneflow/api/python/ofblob/ofblob.e.h"
#include "oneflow/core/common/container_util.h"
#include "oneflow/core/common/tensor_buffer.h"
#include "oneflow/core/framework/instructions_builder.h"
#include "oneflow/core/framework/tensor.h"
#include "oneflow/core/framework/device.h"
#include "oneflow/core/framework/py_distribute.h"
#include "oneflow/core/job/placement.cfg.h"
#include "oneflow/core/job/global_for.h"
#include "oneflow/core/framework/dtype.h"
#include "oneflow/core/autograd/autograd_engine.h"

namespace py = pybind11;

namespace oneflow {

namespace one {

namespace {

template<typename T>
const DType* GetTensorDType(const T& tensor) {
  return DType::Get(tensor.dtype()).GetOrThrow().get();
}

template<typename T>
struct TensorExportUtil final {};

template<>
struct TensorExportUtil<MirroredTensor> final {
  static std::shared_ptr<MirroredTensor> MakeTensor(const std::shared_ptr<const Shape>& shape,
                                                    const DType* dtype,
                                                    const std::shared_ptr<const Device>& device,
                                                    bool is_lazy, bool requires_grad,
                                                    bool is_leaf) {
<<<<<<< HEAD
    return MirroredTensor::MakeTensor(shape, dtype, device, is_lazy, requires_grad, is_leaf)
=======
    return MirroredTensor::MakeTensor(shape, dtype->data_type(), device, is_lazy, requires_grad,
                                      is_leaf)
>>>>>>> 350ef561
        .GetPtrOrThrow();
  }
};

template<>
struct TensorExportUtil<ConsistentTensor> final {
  static std::shared_ptr<ConsistentTensor> MakeTensor(
<<<<<<< HEAD
      const std::shared_ptr<const Shape>& shape, const std::shared_ptr<const DType>& dtype,
      const std::shared_ptr<const cfg::ParallelDistribution>& parallel_distribution,
      const std::shared_ptr<const ParallelDesc>& parallel_desc, bool is_lazy, bool requires_grad,
      bool is_leaf) {
    return ConsistentTensor::MakeTensor(shape, dtype, SymbolOf(*parallel_distribution),
=======
      const std::shared_ptr<const Shape>& shape, const DType* dtype,
      const std::shared_ptr<const cfg::ParallelDistribution>& parallel_distribution,
      const std::shared_ptr<const ParallelDesc>& parallel_desc, bool is_lazy, bool requires_grad,
      bool is_leaf) {
    return ConsistentTensor::MakeTensor(shape, dtype->data_type(), SymbolOf(*parallel_distribution),
>>>>>>> 350ef561
                                        SymbolOf(*parallel_desc), is_lazy, requires_grad, is_leaf)
        .GetPtrOrThrow();
  }
};

namespace {

Maybe<void> EagerMirroredTensorZeros(const std::shared_ptr<MirroredTensor>& tensor) {
  JUST(PhysicalRun([&](InstructionsBuilder* builder) {
    builder->AccessBlobByCallback(
        tensor,
        [](uint64_t of_blob_ptr) {
          auto* of_blob = reinterpret_cast<OfBlob*>(of_blob_ptr);
          of_blob->AsyncAutoMemset(0);
        },
        "mut");
  }));

  return Maybe<void>::Ok();
}

void ApiEagerMirroredTensorZeros(const std::shared_ptr<MirroredTensor>& tensor) {
  return EagerMirroredTensorZeros(tensor).GetOrThrow();
}

template<typename T>
Maybe<void> CopyBetweenMirroredTensorAndNumpy(const std::shared_ptr<MirroredTensor>& tensor,
                                              py::array_t<T> array,
                                              void (*Copy)(uint64_t, py::array_t<T>),
                                              const std::string& modifier) {
  std::atomic<bool> synced(false);

  JUST(PhysicalRun([&](InstructionsBuilder* builder) {
    builder->AccessBlobByCallback(
        tensor,
        [&array, &synced, &Copy](uint64_t ofblob_ptr) {
          Copy(ofblob_ptr, array);
          synced = true;
        },
        modifier);
  }));

  Global<ForeignLockHelper>::Get()->WithScopedRelease([&synced]() { /* spin wait */
                                                                    while (!synced) {}
  });

  return Maybe<void>::Ok();
}

template<typename T>
void ApiCopyMirroredTensorToNumpy(const std::shared_ptr<MirroredTensor>& tensor,
                                  py::array_t<T> array) {
  return CopyBetweenMirroredTensorAndNumpy(tensor, array, OfBlob_CopyToBuffer, "const")
      .GetOrThrow();
}

template<typename T>
void ApiCopyMirroredTensorFromNumpy(const std::shared_ptr<MirroredTensor>& tensor,
                                    py::array_t<T> array) {
  return CopyBetweenMirroredTensorAndNumpy(tensor, array, OfBlob_CopyFromBuffer, "mut")
      .GetOrThrow();
}

Maybe<std::string> GetCopyMirroredTensorToNumpyFuncName(DataType dtype) {
  using namespace oneflow;
  static const HashMap<int64_t, std::shared_ptr<std::string>> data_type2func_name{
#define DATA_TYPE_FUNC_NAME_PAIR(type_cpp, type_proto) \
  {type_proto, std::make_shared<std::string>("_copy_to_numpy_" #type_cpp)},
      OF_PP_FOR_EACH_TUPLE(DATA_TYPE_FUNC_NAME_PAIR, POD_DATA_TYPE_SEQ)
#undef DATA_TYPE_FUNC_NAME_PAIR
  };
  return JUST(MapAt(data_type2func_name, static_cast<int64_t>(dtype)));
}

const std::string& ApiGetCopyMirroredTensorToNumpyFuncName(const Tensor& tensor) {
  return *GetCopyMirroredTensorToNumpyFuncName(tensor.dtype()).GetPtrOrThrow();
}

Maybe<std::string> GetCopyMirroredTensorFromNumpyFuncName(DataType dtype) {
  using namespace oneflow;
  static const HashMap<int64_t, std::shared_ptr<std::string>> data_type2func_name{
#define DATA_TYPE_FUNC_NAME_PAIR(type_cpp, type_proto) \
  {type_proto, std::make_shared<std::string>("_copy_from_numpy_" #type_cpp)},
      OF_PP_FOR_EACH_TUPLE(DATA_TYPE_FUNC_NAME_PAIR, POD_DATA_TYPE_SEQ)
#undef DATA_TYPE_FUNC_NAME_PAIR
  };
  return JUST(MapAt(data_type2func_name, static_cast<int64_t>(dtype)));
}

const std::string& ApiGetCopyMirroredTensorFromNumpyFuncName(const Tensor& tensor) {
  return *GetCopyMirroredTensorFromNumpyFuncName(tensor.dtype()).GetPtrOrThrow();
}

std::shared_ptr<const Device> TensorGetDevice(const MirroredTensor& tensor) {
  return tensor.device().GetPtrOrThrow();
}

std::shared_ptr<const ParallelDesc> TensorGetParallelDesc(const ConsistentTensor& tensor) {
  return tensor.parallel_desc().GetOrThrow().shared_from_symbol();
<<<<<<< HEAD
=======
}

std::tuple<std::vector<Shape>, std::vector<const DType*>> GetTensorBufferShapesAndDTypes(
    const std::shared_ptr<MirroredTensor>& tensor) {
  std::vector<Shape> shapes;
  std::vector<const DType*> dtypes;
  std::atomic<bool> synced(false);

  PhysicalRun([&](InstructionsBuilder* builder) {
    builder->AccessBlobByCallback(
        tensor, [&synced](uint64_t of_blob_ptr) { synced = true; }, "const");
  });

  Global<ForeignLockHelper>::Get()->WithScopedRelease([&synced]() {
    while (!synced) {}
  });

  const Blob& blob = CHECK_JUST(tensor->eager_blob_object())->blob();
  const Shape& blob_shape = blob.static_shape();
  const auto* tensor_buffer_ptr = blob.dptr<TensorBuffer>();
  for (int64_t i = 0; i < blob_shape.elem_cnt(); ++i) {
    const TensorBuffer* tensor_buffer = tensor_buffer_ptr + i;
    shapes.push_back(tensor_buffer->shape());
    dtypes.push_back(DType::Get(tensor_buffer->data_type()).GetOrThrow().get());
  }

  return std::make_tuple(shapes, dtypes);
>>>>>>> 350ef561
}

}  // namespace

void SpecializedDef(py::class_<MirroredTensor, Tensor, std::shared_ptr<MirroredTensor>>* api) {
  using T = MirroredTensor;
  api->def_property_readonly("device", &TensorGetDevice);
  api->def_property_readonly("data", &T::data);
  api->def_property_readonly("_tensor_buffer_shapes_and_dtypes", &GetTensorBufferShapesAndDTypes);
#define DEFINE_TENSOR_METHOD(T, type_proto)                         \
  api->def("_copy_to_numpy_" #T, &ApiCopyMirroredTensorToNumpy<T>); \
  api->def("_copy_from_numpy_" #T, &ApiCopyMirroredTensorFromNumpy<T>);
  OF_PP_FOR_EACH_TUPLE(DEFINE_TENSOR_METHOD, POD_DATA_TYPE_SEQ);

#undef DEFINE_TENSOR_METHOD
  api->def("_get_copy_mirrored_tensor_to_numpy_func_name",
           &ApiGetCopyMirroredTensorToNumpyFuncName);
  api->def("_get_copy_mirrored_tensor_from_numpy_func_name",
           &ApiGetCopyMirroredTensorFromNumpyFuncName);
  api->def("zeros_", &ApiEagerMirroredTensorZeros);
}

void SpecializedDef(py::class_<ConsistentTensor, Tensor, std::shared_ptr<ConsistentTensor>>* api) {
  api->def_property_readonly("placement", &TensorGetParallelDesc);
}

template<typename T>
void ExportTensor(py::module& m, const char* name) {
  py::class_<T, Tensor, std::shared_ptr<T>> tensor_api(m, name);
  tensor_api
      .def(py::init(&TensorExportUtil<T>::MakeTensor))
      // Properties of pytorch
      .def_property_readonly("shape", &T::shape)
      .def_property_readonly("dtype", &GetTensorDType<T>)
      .def_property_readonly("is_cuda", &T::is_cuda)
      .def_property_readonly("grad", [](const T& t) { return t.api_acc_grad().GetPtrOrThrow(); })
      .def_property_readonly("grad_fn", &T::grad_fn_node)
      .def_property_readonly("is_leaf", &T::is_leaf)
      .def_property(
          "requires_grad", &T::requires_grad,
          [](T& t, bool requires_grad) {
            if (t.is_leaf()) {
              t.set_requires_grad(requires_grad);
            } else {
              throw std::runtime_error("You can only change requires_grad flags of leaf tensors.");
            }
          })
      // Methods of pytorch
      .def("retain_grad",
           [](T& t) {
             if (!t.is_leaf()) { t.set_retain_grad(true); }
           })
      .def("detach", [](const T& t) { return t.api_detach().GetPtrOrThrow(); })
      // OneFlow tensor properties other than pytorch tensor
      .def_property_readonly("is_lazy", &T::is_lazy)
      .def_property_readonly("is_consistent", &T::is_consistent);
  SpecializedDef(&tensor_api);
}

}  // namespace

ONEFLOW_API_PYBIND11_MODULE("", m) {
  py::class_<Tensor, std::shared_ptr<Tensor>>(m, "Tensor");
  ExportTensor<MirroredTensor>(m, "LocalTensor");
  ExportTensor<ConsistentTensor>(m, "ConsistentTensor");
}

}  // namespace one

}  // namespace oneflow<|MERGE_RESOLUTION|>--- conflicted
+++ resolved
@@ -51,12 +51,8 @@
                                                     const std::shared_ptr<const Device>& device,
                                                     bool is_lazy, bool requires_grad,
                                                     bool is_leaf) {
-<<<<<<< HEAD
-    return MirroredTensor::MakeTensor(shape, dtype, device, is_lazy, requires_grad, is_leaf)
-=======
     return MirroredTensor::MakeTensor(shape, dtype->data_type(), device, is_lazy, requires_grad,
                                       is_leaf)
->>>>>>> 350ef561
         .GetPtrOrThrow();
   }
 };
@@ -64,19 +60,11 @@
 template<>
 struct TensorExportUtil<ConsistentTensor> final {
   static std::shared_ptr<ConsistentTensor> MakeTensor(
-<<<<<<< HEAD
-      const std::shared_ptr<const Shape>& shape, const std::shared_ptr<const DType>& dtype,
-      const std::shared_ptr<const cfg::ParallelDistribution>& parallel_distribution,
-      const std::shared_ptr<const ParallelDesc>& parallel_desc, bool is_lazy, bool requires_grad,
-      bool is_leaf) {
-    return ConsistentTensor::MakeTensor(shape, dtype, SymbolOf(*parallel_distribution),
-=======
       const std::shared_ptr<const Shape>& shape, const DType* dtype,
       const std::shared_ptr<const cfg::ParallelDistribution>& parallel_distribution,
       const std::shared_ptr<const ParallelDesc>& parallel_desc, bool is_lazy, bool requires_grad,
       bool is_leaf) {
     return ConsistentTensor::MakeTensor(shape, dtype->data_type(), SymbolOf(*parallel_distribution),
->>>>>>> 350ef561
                                         SymbolOf(*parallel_desc), is_lazy, requires_grad, is_leaf)
         .GetPtrOrThrow();
   }
@@ -176,8 +164,6 @@
 
 std::shared_ptr<const ParallelDesc> TensorGetParallelDesc(const ConsistentTensor& tensor) {
   return tensor.parallel_desc().GetOrThrow().shared_from_symbol();
-<<<<<<< HEAD
-=======
 }
 
 std::tuple<std::vector<Shape>, std::vector<const DType*>> GetTensorBufferShapesAndDTypes(
@@ -205,7 +191,6 @@
   }
 
   return std::make_tuple(shapes, dtypes);
->>>>>>> 350ef561
 }
 
 }  // namespace
