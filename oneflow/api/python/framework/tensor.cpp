--- conflicted
+++ resolved
@@ -55,12 +55,7 @@
 
 template<typename T>
 void ApiCopyMirroredTensorToNumpy(const std::shared_ptr<Tensor>& tensor, py::array_t<T> array) {
-<<<<<<< HEAD
-  CopyBetweenMirroredTensorAndNumpy<T>(tensor->contiguous(), array.ptr(),
-                                       OfBlob_CopyBuffer::template To<T>, "const",
-=======
   CopyBetweenMirroredTensorAndNumpy<T>(tensor, array.ptr(), BlobNumpyCopyUtil<T>::To, "const",
->>>>>>> 932065d3
                                        /*block_host_until_done=*/true)
       .GetOrThrow();
 }
