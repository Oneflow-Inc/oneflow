/*
Copyright 2020 The OneFlow Authors. All rights reserved.

Licensed under the Apache License, Version 2.0 (the "License");
you may not use this file except in compliance with the License.
You may obtain a copy of the License at

    http://www.apache.org/licenses/LICENSE-2.0

Unless required by applicable law or agreed to in writing, software
distributed under the License is distributed on an "AS IS" BASIS,
WITHOUT WARRANTIES OR CONDITIONS OF ANY KIND, either express or implied.
See the License for the specific language governing permissions and
limitations under the License.
*/
#include <pybind11/pybind11.h>
#include <pybind11/stl.h>
#include <pybind11/functional.h>
#include "oneflow/api/python/common.h"
#include "oneflow/api/python/of_api_registry.h"
#include "oneflow/api/python/ofblob/ofblob.e.h"
#include "oneflow/core/common/container_util.h"
#include "oneflow/core/common/tensor_buffer.h"
#include "oneflow/core/control/global_process_ctx.h"
#include "oneflow/core/framework/instructions_builder.h"
#include "oneflow/core/framework/tensor.h"
#include "oneflow/core/framework/tensor_method.h"
#include "oneflow/core/framework/device.h"
#include "oneflow/core/framework/stride.h"
#include "oneflow/core/framework/py_distribute.h"
#include "oneflow/core/job/placement.cfg.h"
#include "oneflow/core/job/global_for.h"
#include "oneflow/core/job/sbp_parallel.h"
#include "oneflow/core/framework/dtype.h"
#include "oneflow/core/autograd/autograd_engine.h"
#include "oneflow/core/autograd/autograd_meta.h"
#include "oneflow/core/framework/id_util.h"
#include "oneflow/core/framework/op_builder.h"
#include "oneflow/core/framework/op_expr.h"
#include "oneflow/core/framework/op_interpreter.h"
#include "oneflow/core/framework/op_interpreter/op_interpreter_util.h"
#include "oneflow/core/framework/session_util.h"
#include "oneflow/core/functional/functional.h"

namespace py = pybind11;

namespace oneflow {

namespace one {

namespace {

const DType* GetTensorDType(const Tensor& tensor) {
  return DType::Get(tensor.dtype()).GetOrThrow().get();
}

std::shared_ptr<Tensor> MakeLocalTensor(const std::shared_ptr<const Shape>& shape,
                                        const DType* dtype, const Symbol<Device>& device,
                                        bool is_lazy, bool requires_grad, bool is_leaf) {
  return MirroredTensor::MakeTensor(shape, dtype->data_type(), device, is_lazy, requires_grad,
                                    is_leaf)
      .GetPtrOrThrow();
}

std::shared_ptr<Tensor> MakeConsistentTensor(
    const std::shared_ptr<const Shape>& shape, const DType* dtype,
    Symbol<cfg::ParallelDistribution>& parallel_distribution, Symbol<ParallelDesc> parallel_desc,
    bool is_lazy, bool requires_grad, bool is_leaf) {
  return ConsistentTensor::MakeTensor(shape, dtype->data_type(), parallel_distribution,
                                      parallel_desc, is_lazy, requires_grad, is_leaf)
      .GetPtrOrThrow();
}

Maybe<void> EagerMirroredTensorZeros(const std::shared_ptr<Tensor>& t) {
  const auto& tensor = std::dynamic_pointer_cast<MirroredTensor>(t);
  CHECK_NOTNULL_OR_RETURN(tensor) << "local tensors supported only";
  CHECK_OR_RETURN(tensor->is_eager()) << "eager tensors supported only";
  JUST(PhysicalRun([&](InstructionsBuilder* builder) -> Maybe<void> {
    JUST(builder->AccessBlobByCallback(
        tensor,
        [](uint64_t of_blob_ptr) {
          auto* of_blob = reinterpret_cast<OfBlob*>(of_blob_ptr);
          of_blob->AsyncAutoMemset(0);
        },
        "mut"));
    return Maybe<void>::Ok();
  }));
  return Maybe<void>::Ok();
}

void ApiEagerMirroredTensorZeros(const std::shared_ptr<Tensor>& tensor) {
  return EagerMirroredTensorZeros(tensor).GetOrThrow();
}

template<typename T>
Maybe<void> CopyBetweenMirroredTensorAndNumpy(const std::shared_ptr<Tensor>& t,
                                              py::array_t<T> array,
                                              void (*Copy)(uint64_t, py::array_t<T>),
                                              const std::string& modifier) {
  const auto& tensor = std::dynamic_pointer_cast<MirroredTensor>(t);
  CHECK_NOTNULL_OR_RETURN(tensor) << "local tensors supported only";
  CHECK_OR_RETURN(tensor->is_eager()) << "eager tensors supported only";
  std::atomic<bool> synced(false);

  JUST(PhysicalRun([&](InstructionsBuilder* builder) -> Maybe<void> {
    JUST(builder->AccessBlobByCallback(
        tensor,
        [&array, &synced, &Copy](uint64_t ofblob_ptr) {
          Copy(ofblob_ptr, array);
          synced = true;
        },
        modifier));
    return Maybe<void>::Ok();
  }));

  Global<ForeignLockHelper>::Get()->WithScopedRelease([&synced]() { /* spin wait */
                                                                    while (!synced) {}
  });

  return Maybe<void>::Ok();
}

template<typename T>
void ApiCopyMirroredTensorToNumpy(const std::shared_ptr<Tensor>& tensor, py::array_t<T> array) {
  return CopyBetweenMirroredTensorAndNumpy(tensor, array, OfBlob_CopyToBuffer, "const")
      .GetOrThrow();
}

template<typename T>
void ApiCopyMirroredTensorFromNumpy(const std::shared_ptr<Tensor>& tensor, py::array_t<T> array) {
  return CopyBetweenMirroredTensorAndNumpy(tensor, array, OfBlob_CopyFromBuffer, "mut")
      .GetOrThrow();
}

Maybe<std::string> GetCopyMirroredTensorToNumpyFuncName(DataType dtype) {
  using namespace oneflow;
  static const HashMap<int64_t, std::shared_ptr<std::string>> data_type2func_name{
#define DATA_TYPE_FUNC_NAME_PAIR(type_cpp, type_proto) \
  {type_proto, std::make_shared<std::string>("_copy_to_numpy_" #type_cpp)},
      OF_PP_FOR_EACH_TUPLE(DATA_TYPE_FUNC_NAME_PAIR, POD_DATA_TYPE_SEQ)
#undef DATA_TYPE_FUNC_NAME_PAIR
  };
  return JUST(MapAt(data_type2func_name, static_cast<int64_t>(dtype)));
}

const std::string& ApiGetCopyMirroredTensorToNumpyFuncName(const Tensor& tensor) {
  return *GetCopyMirroredTensorToNumpyFuncName(tensor.dtype()).GetPtrOrThrow();
}

Maybe<std::string> GetCopyMirroredTensorFromNumpyFuncName(DataType dtype) {
  using namespace oneflow;
  static const HashMap<int64_t, std::shared_ptr<std::string>> data_type2func_name{
#define DATA_TYPE_FUNC_NAME_PAIR(type_cpp, type_proto) \
  {type_proto, std::make_shared<std::string>("_copy_from_numpy_" #type_cpp)},
      OF_PP_FOR_EACH_TUPLE(DATA_TYPE_FUNC_NAME_PAIR, POD_DATA_TYPE_SEQ)
#undef DATA_TYPE_FUNC_NAME_PAIR
  };
  return JUST(MapAt(data_type2func_name, static_cast<int64_t>(dtype)));
}

const std::string& ApiGetCopyMirroredTensorFromNumpyFuncName(const Tensor& tensor) {
  return *GetCopyMirroredTensorFromNumpyFuncName(tensor.dtype()).GetPtrOrThrow();
}

Symbol<Device> TensorGetDevice(const Tensor& tensor) { return tensor.device().GetOrThrow(); }

Symbol<ParallelDesc> TensorGetParallelDesc(const Tensor& tensor) {
  return tensor.parallel_desc().GetOrThrow();
}

Maybe<std::tuple<std::vector<Shape>, std::vector<const DType*>>>
MaybeGetTensorBufferShapesAndDTypes(const std::shared_ptr<Tensor>& t) {
  const auto& tensor = std::dynamic_pointer_cast<MirroredTensor>(t);
  CHECK_NOTNULL_OR_RETURN(tensor) << "local tensors supported only";
  CHECK_OR_RETURN(tensor->is_eager()) << "eager tensors supported only";
  std::vector<Shape> shapes;
  std::vector<const DType*> dtypes;
  std::atomic<bool> synced(false);

  JUST(PhysicalRun([&](InstructionsBuilder* builder) -> Maybe<void> {
    JUST(builder->AccessBlobByCallback(
        tensor, [&synced](uint64_t of_blob_ptr) { synced = true; }, "const"));
    return Maybe<void>::Ok();
  }));

  Global<ForeignLockHelper>::Get()->WithScopedRelease([&synced]() {
    while (!synced) {}
  });

  const Blob& blob = JUST(tensor->eager_blob_object())->blob();
  const Shape& blob_shape = blob.static_shape();
  const auto* tensor_buffer_ptr = blob.dptr<TensorBuffer>();
  for (int64_t i = 0; i < blob_shape.elem_cnt(); ++i) {
    const TensorBuffer* tensor_buffer = tensor_buffer_ptr + i;
    shapes.push_back(tensor_buffer->shape());
    dtypes.push_back(DType::Get(tensor_buffer->data_type()).GetOrThrow().get());
  }
  return std::make_tuple(shapes, dtypes);
}

std::tuple<std::vector<Shape>, std::vector<const DType*>> GetTensorBufferShapesAndDTypes(
    const std::shared_ptr<Tensor>& tensor) {
  return MaybeGetTensorBufferShapesAndDTypes(tensor).GetOrThrow();
}

Maybe<void> RegisterTensorHook(const std::shared_ptr<Tensor>& self,
                               const AutogradMeta::Hook& hook) {
  if (!self->grad_fn_node()) { JUST(AddAccumulateFunctionNode(self)); }
  self->mut_autograd_meta()->add_hook(hook);
  return Maybe<void>::Ok();
}
void ApiRegisterTensorHook(const std::shared_ptr<Tensor>& self, const AutogradMeta::Hook& hook) {
  return RegisterTensorHook(self, hook).GetOrThrow();
}

<<<<<<< HEAD
// used in mirrored_tensor.to_consistent(sbp, placement)
Maybe<Tensor> CastLocalToConsistent(const std::shared_ptr<Tensor>& tensor,
                                    const std::vector<Symbol<cfg::SbpParallel>>& sbp_parallels,
                                    Symbol<ParallelDesc> parallel_desc) {
  const auto& mirrored_tensor = std::dynamic_pointer_cast<MirroredTensor>(tensor);
  CHECK_NOTNULL_OR_RETURN(mirrored_tensor) << "local tensors supported only";
  CHECK_OR_RETURN(mirrored_tensor->is_eager()) << "eager tensors supported only";
  TensorTuple input_list;
  input_list.emplace_back(mirrored_tensor);
  std::shared_ptr<TensorTuple> outputs = std::make_shared<TensorTuple>(1);
  const auto& op_expr = JUST(CastToConsistentOpExpr::New(*JUST(UniqueStr("cast_to_consistent")),
                                                         sbp_parallels, parallel_desc));
  const auto& session = JUST(GetDefaultSession());
  session->PushMirroredStrategyEnabled(false);
  auto interperter = JUST(one::OpInterpUtil::GetInterpreter());
  JUST(interperter->Apply(*op_expr, input_list, outputs.get(), AttrMap{}));
  session->PopMirroredStrategyEnabled();
  return outputs->at(0);
}

// used consistent_tensor.to_local()
Maybe<Tensor> CastConsistentToLocal(const std::shared_ptr<Tensor>& tensor) {
  const auto& consistent_tensor = std::dynamic_pointer_cast<ConsistentTensor>(tensor);
  CHECK_NOTNULL_OR_RETURN(consistent_tensor) << "local tensors supported only";
  CHECK_OR_RETURN(consistent_tensor->is_eager()) << "eager tensors supported only";
  int64_t machine_id = 0;
  int64_t device_id = 0;
  const auto& parallel_desc = JUST(consistent_tensor->parallel_desc());
  GlobalProcessCtx::GetCurrentMachineIdAndDeviceId(&machine_id, &device_id);
  if (!parallel_desc->Containing(machine_id, device_id)) {
    // should return UndefinesdLocalTensor here, the impl of which need to be discussed
    return std::shared_ptr<Tensor>();
  }
  TensorTuple input_list;
  input_list.emplace_back(consistent_tensor);
  auto outputs = std::make_shared<one::TensorTuple>(1);
  const auto& parallel_distribution = JUST(consistent_tensor->parallel_distribution());
  const auto& op_expr = JUST(CastFromConsistentOpExpr::New(*JUST(UniqueStr("cast_from_consistent")),
                                                           *parallel_distribution, parallel_desc));
  const auto& session = JUST(GetDefaultSession());
  session->PushMirroredStrategyEnabled(false);
  auto interperter = JUST(one::OpInterpUtil::GetInterpreter());
  JUST(interperter->Apply(*op_expr, input_list, outputs.get(), AttrMap{}));
  session->PopMirroredStrategyEnabled();
  return outputs->at(0);
}

// used in consistent_tensor.to_consistent(sbp)
Maybe<Tensor> CastParallelDistribution(const std::shared_ptr<Tensor>& tensor,
                                       const std::vector<Symbol<cfg::SbpParallel>>& sbp_parallels,
                                       Symbol<ParallelDesc> parallel_desc) {
  const auto& consistent_tensor = std::dynamic_pointer_cast<ConsistentTensor>(tensor);
  CHECK_NOTNULL_OR_RETURN(consistent_tensor) << "local tensors supported only";
  CHECK_OR_RETURN(consistent_tensor->is_eager()) << "eager tensors supported only";
  TensorTuple input_list;
  input_list.emplace_back(consistent_tensor);
  auto outputs = std::make_shared<one::TensorTuple>(1);
  std::vector<std::string> sbp_parallel_str_list(sbp_parallels.size());
  {
    for (int64_t i = 0; i < sbp_parallel_str_list.size(); ++i) {
      sbp_parallel_str_list.at(i) = SbpParallelToString(*sbp_parallels.at(i));
    }
  }
  const auto& parallel_distribution_cast_op_expr =
      JUST(OpBuilder("hierarchical_parallel_cast", *JUST(UniqueStr("hierarchical_parallel_cast")))
               .Input("in")
               .Output("out")
               .Attr<std::vector<std::string>>("parallel_distribution", sbp_parallel_str_list)
               .Attr<std::string>("grad_mode", "restore")
               .Attr<std::vector<std::string>>("grad_parallel_distribution", sbp_parallel_str_list)
               .Build());
  const auto& session = JUST(GetDefaultSession());
  session->PushMirroredStrategyEnabled(false);
  auto interperter = JUST(one::OpInterpUtil::GetInterpreter());
  JUST(interperter->Apply(*parallel_distribution_cast_op_expr, input_list, outputs.get(),
                          AttrMap{}));
  session->PopMirroredStrategyEnabled();
  return outputs->at(0);
}

Maybe<Tensor> ConvertTensorDevice(const std::shared_ptr<Tensor>& tensor,
                                  const std::string& device_type, int64_t device_id) {
  return functional::Copy(tensor, device_type, device_id);
=======
bool ApiIsContiguous(const std::shared_ptr<Tensor>& tensor) {
  return IsContiguous(tensor).GetOrThrow();
>>>>>>> 809ffef1
}

}  // namespace

ONEFLOW_API_PYBIND11_MODULE("", m) {
  py::class_<Tensor, std::shared_ptr<Tensor>>(m, "Tensor")
      .def(py::init(&MakeLocalTensor))
      .def(py::init(&MakeConsistentTensor))
      // Properties of pytorch
      .def_property_readonly("shape", &Tensor::shape)
      .def_property_readonly("dtype", &GetTensorDType)
      .def_property_readonly("is_cuda", &Tensor::is_cuda)
      .def_property_readonly("grad",
                             [](const Tensor& t) -> std::shared_ptr<Tensor> {
                               if (t.has_autograd_meta()) {
                                 return t.acc_grad().GetPtrOrThrow();
                               } else {
                                 return std::shared_ptr<Tensor>();
                               }
                             })
      .def("storage_offset", [](const Tensor& t) { return t.storage_offset().GetOrThrow(); })
      .def("stride",
           [](const Tensor& t) {
             const auto& stride = t.stride().GetPtrOrThrow()->StrideVec();
             return py::tuple(py::make_iterator(stride.begin(), stride.end()));
           })
      .def("is_contiguous", &ApiIsContiguous)
      // setter of grad
      .def("set_grad",
           [](Tensor& t, const std::shared_ptr<Tensor>& grad) {
             if (t.is_leaf()) {
               t.set_acc_grad(grad).GetOrThrow();
             } else {
               throw std::runtime_error("You can only change gradient of leaf tensors.");
             }
           })
      .def_property_readonly("grad_fn", &Tensor::grad_fn_node)
      .def_property_readonly("is_leaf", &Tensor::is_leaf)
      .def_property(
          "requires_grad", &Tensor::requires_grad,
          [](Tensor& t, bool requires_grad) {
            if (t.is_leaf()) {
              t.set_requires_grad(requires_grad);
            } else {
              throw std::runtime_error("You can only change requires_grad flags of leaf tensors.");
            }
          })
      // Methods of pytorch
      .def("retain_grad",
           [](Tensor& t) {
             if (!t.is_leaf()) { t.set_retain_grad(true).GetOrThrow(); }
           })
      .def("detach", [](const Tensor& t) { return t.detach().GetPtrOrThrow(); })
      .def("clone", [](const Tensor& t) { return t.clone().GetPtrOrThrow(); })
      // OneFlow tensor properties other than pytorch tensor
      .def_property_readonly("is_lazy", &Tensor::is_lazy)
      .def_property_readonly("is_eager", &Tensor::is_eager)
      .def_property_readonly("is_consistent", &Tensor::is_consistent)
      .def_property_readonly("is_local", &Tensor::is_local)
      .def("zeros_", &ApiEagerMirroredTensorZeros)
      .def("_register_hook", &ApiRegisterTensorHook)
      // local tensor only
      .def_property_readonly("_tensor_buffer_shapes_and_dtypes", &GetTensorBufferShapesAndDTypes)
      .def_property_readonly("device", &TensorGetDevice)
      .def_property_readonly("data", &Tensor::data)
#define DEFINE_TENSOR_METHOD(T, type_proto)                    \
  .def("_copy_to_numpy_" #T, &ApiCopyMirroredTensorToNumpy<T>) \
      .def("_copy_from_numpy_" #T, &ApiCopyMirroredTensorFromNumpy<T>)
          OF_PP_FOR_EACH_TUPLE(DEFINE_TENSOR_METHOD, POD_DATA_TYPE_SEQ)
#undef DEFINE_TENSOR_METHOD
      .def("_get_copy_mirrored_tensor_to_numpy_func_name", &ApiGetCopyMirroredTensorToNumpyFuncName)
      .def("_get_copy_mirrored_tensor_from_numpy_func_name",
           &ApiGetCopyMirroredTensorFromNumpyFuncName)
      // consistent tensor only
      .def_property_readonly("placement", &TensorGetParallelDesc)
      .def(
          "to_consistent",
          [](const std::shared_ptr<Tensor>& tensor,
             const std::vector<Symbol<cfg::SbpParallel>>& sbp_parallels,
             Symbol<ParallelDesc> parallel_desc) -> std::shared_ptr<Tensor> {
            return CastLocalToConsistent(tensor, sbp_parallels, parallel_desc).GetPtrOrThrow();
            if (tensor->is_consistent()) {
              return CastParallelDistribution(tensor, sbp_parallels, parallel_desc).GetPtrOrThrow();
            } else {
              return CastLocalToConsistent(tensor, sbp_parallels, parallel_desc).GetPtrOrThrow();
            }
          })
      .def("to_local",
           [](const std::shared_ptr<Tensor>& tensor) -> std::shared_ptr<Tensor> {
             return CastConsistentToLocal(tensor).GetPtrOrThrow();
           })
      .def("to",
           [](const std::shared_ptr<Tensor>& tensor,
              const std::string& type_and_id) -> std::shared_ptr<Tensor> {
             std::string type;
             int device_id = -1;
             ParsingDeviceTag(type_and_id, &type, &device_id).GetOrThrow();
             if (device_id == -1) { device_id = 0; }
             return ConvertTensorDevice(tensor, type, device_id).GetPtrOrThrow();
           })
      .def(
          "to",
          [](const std::shared_ptr<Tensor>& tensor,
             Symbol<Device> device) -> std::shared_ptr<Tensor> {
            return ConvertTensorDevice(tensor, device->type(), device->device_id()).GetPtrOrThrow();
          });
}

}  // namespace one

}  // namespace oneflow<|MERGE_RESOLUTION|>--- conflicted
+++ resolved
@@ -213,7 +213,6 @@
   return RegisterTensorHook(self, hook).GetOrThrow();
 }
 
-<<<<<<< HEAD
 // used in mirrored_tensor.to_consistent(sbp, placement)
 Maybe<Tensor> CastLocalToConsistent(const std::shared_ptr<Tensor>& tensor,
                                     const std::vector<Symbol<cfg::SbpParallel>>& sbp_parallels,
@@ -297,10 +296,10 @@
 Maybe<Tensor> ConvertTensorDevice(const std::shared_ptr<Tensor>& tensor,
                                   const std::string& device_type, int64_t device_id) {
   return functional::Copy(tensor, device_type, device_id);
-=======
+}
+
 bool ApiIsContiguous(const std::shared_ptr<Tensor>& tensor) {
   return IsContiguous(tensor).GetOrThrow();
->>>>>>> 809ffef1
 }
 
 }  // namespace
