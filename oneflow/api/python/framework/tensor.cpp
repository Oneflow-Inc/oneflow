--- conflicted
+++ resolved
@@ -233,11 +233,6 @@
       .def_property_readonly("shape", &T::shape)
       .def_property_readonly("dtype", &GetTensorDType<T>)
       .def_property_readonly("is_cuda", &T::is_cuda)
-<<<<<<< HEAD
-      .def_property(
-          "grad", [](const T& t) { return t.api_acc_grad().GetPtrOrThrow(); },
-          [](T& t, const std::shared_ptr<T>& grad) { t.set_acc_grad(grad); })
-=======
       .def_property_readonly("grad", [](const T& t) { return t.api_acc_grad().GetPtrOrThrow(); })
       // setter of grad
       .def("set_grad",
@@ -248,7 +243,6 @@
                throw std::runtime_error("You can only change gradient of leaf tensors.");
              }
            })
->>>>>>> 041e441f
       .def_property_readonly("grad_fn", &T::grad_fn_node)
       .def_property_readonly("is_leaf", &T::is_leaf)
       .def_property(
