--- conflicted
+++ resolved
@@ -230,13 +230,8 @@
   return RegisterTensorHook(self, hook).GetOrThrow();
 }
 
-<<<<<<< HEAD
-Maybe<void> TouchConsistentTensor(const one::Tensor& tensor) {
-  CHECK_OR_RETURN(tensor.is_consistent());
-=======
 Maybe<void> TouchConsistentTensor(const std::shared_ptr<one::Tensor>& tensor) {
   CHECK_OR_RETURN(tensor->is_consistent());
->>>>>>> c071635f
   return Maybe<void>::Ok();
 }
 
@@ -468,13 +463,9 @@
              return static_cast<uint64_t>(tensor.transport_token().GetOrThrow());
            })
       .def("check_meta_consistency",
-<<<<<<< HEAD
-           [](const one::Tensor& tensor) { return CheckMetaConsistency(tensor).GetOrThrow(); })
-=======
            [](const std::shared_ptr<one::Tensor>& tensor) {
              return CheckMetaConsistency(tensor).GetOrThrow();
            })
->>>>>>> c071635f
 #define DEFINE_TENSOR_METHOD(T, type_proto)                    \
   .def("_copy_to_numpy_" #T, &ApiCopyMirroredTensorToNumpy<T>) \
       .def("_copy_from_numpy_" #T, &ApiCopyMirroredTensorFromNumpy<T>)
