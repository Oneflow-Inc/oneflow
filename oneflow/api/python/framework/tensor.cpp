/*
Copyright 2020 The OneFlow Authors. All rights reserved.

Licensed under the Apache License, Version 2.0 (the "License");
you may not use this file except in compliance with the License.
You may obtain a copy of the License at

    http://www.apache.org/licenses/LICENSE-2.0

Unless required by applicable law or agreed to in writing, software
distributed under the License is distributed on an "AS IS" BASIS,
WITHOUT WARRANTIES OR CONDITIONS OF ANY KIND, either express or implied.
See the License for the specific language governing permissions and
limitations under the License.
*/
#include <pybind11/pybind11.h>
#include <pybind11/stl.h>
#include <pybind11/functional.h>
#include <pybind11/numpy.h>

#include "oneflow/api/python/of_api_registry.h"
#include "oneflow/api/python/ofblob/ofblob.e.h"
#include "oneflow/api/python/framework/device.h"
#include "oneflow/core/autograd/autograd_mode.h"
#include "oneflow/core/common/container_util.h"
#include "oneflow/core/common/tensor_buffer.h"
#include "oneflow/core/framework/instructions_builder.h"
#include "oneflow/core/framework/tensor.h"
#include "oneflow/core/framework/tensor_rpc_util.h"
#include "oneflow/core/framework/tensor_method.h"
#include "oneflow/core/framework/device.h"
#include "oneflow/core/framework/stride.h"
#include "oneflow/core/framework/nd_sbp.h"
#include "oneflow/core/framework/py_distribute.h"
#include "oneflow/core/functional/value_types.h"
#include "oneflow/core/job/placement.cfg.h"
#include "oneflow/core/job/global_for.h"
#include "oneflow/core/job/lazy_mode.h"
#include "oneflow/core/framework/dtype.h"
#include "oneflow/core/autograd/autograd_engine.h"
#include "oneflow/core/autograd/autograd_meta.h"
#include "oneflow/core/functional/functional.h"
#include "oneflow/core/common/decorator.h"
#include "oneflow/extension/python/numpy.h"

namespace py = pybind11;

namespace oneflow {

namespace one {

namespace {

const DType* GetTensorDType(const Tensor& tensor) {
  return DType::Get(tensor.dtype()).GetOrThrow().get();
}

Maybe<void> EagerMirroredTensorZeros(const std::shared_ptr<Tensor>& t) {
  const auto& tensor = JUST(t->AsMirroredTensor());
  CHECK_OR_RETURN(tensor->is_eager()) << "eager tensors supported only";
  JUST(PhysicalRun([&](InstructionsBuilder* builder) -> Maybe<void> {
    JUST(builder->AccessBlobByCallback(
        tensor,
        [](uint64_t of_blob_ptr) {
          auto* of_blob = reinterpret_cast<OfBlob*>(of_blob_ptr);
          of_blob->AsyncAutoMemset(0);
        },
        "mut"));
    return Maybe<void>::Ok();
  }));
  return Maybe<void>::Ok();
}

void ApiEagerMirroredTensorZeros(const std::shared_ptr<Tensor>& tensor) {
  return EagerMirroredTensorZeros(tensor).GetOrThrow();
}

template<typename T>
Maybe<void> CopyBetweenMirroredTensorAndNumpy(const std::shared_ptr<Tensor>& t,
                                              py::array_t<T> array,
                                              Maybe<void> (*Copy)(uint64_t, py::array_t<T>),
                                              const std::string& modifier) {
  auto tensor = JUST(t->AsMirroredTensor());
  CHECK_OR_RETURN(tensor->is_eager()) << "eager tensors supported only";

  const auto& Callback = std::make_shared<std::function<void(uint64_t)>>(
      [&array, &Copy](uint64_t ofblob_ptr) { CHECK_JUST(Copy(ofblob_ptr, array)); });
  JUST(SpinCounter::SpinWait(1, [&](const std::shared_ptr<SpinCounter>& sc) -> Maybe<void> {
    return PhysicalRun([&](InstructionsBuilder* builder) -> Maybe<void> {
      return builder->SyncAccessBlobByCallback(tensor, sc, Callback, modifier);
    });
  }));
  return Maybe<void>::Ok();
}

template<typename T>
void ApiCopyMirroredTensorToNumpy(const std::shared_ptr<Tensor>& tensor, py::array_t<T> array) {
  return CopyBetweenMirroredTensorAndNumpy(tensor, array, OfBlob_CopyToBuffer, "const")
      .GetOrThrow();
}

template<typename T>
void ApiCopyMirroredTensorFromNumpy(const std::shared_ptr<Tensor>& tensor, py::array_t<T> array) {
  return CopyBetweenMirroredTensorAndNumpy(tensor, array, OfBlob_CopyFromBuffer, "mut")
      .GetOrThrow();
}

template<typename T>
Maybe<void> CopyMirroredTensorFromUntypedArray(const std::shared_ptr<Tensor>& tensor,
                                               py::object array) {
  return CopyBetweenMirroredTensorAndNumpy(tensor, array.cast<py::array_t<T>>(),
                                           OfBlob_CopyFromBuffer, "mut");
}

#define MAKE_SWITCH_ENTRY(func_name, dtype) func_name<dtype>
DEFINE_STATIC_SWITCH_FUNC(Maybe<void>, CopyMirroredTensorFromUntypedArray, MAKE_SWITCH_ENTRY,
                          MAKE_DATA_TYPE_CTRV_SEQ(POD_DATA_TYPE_SEQ));

Maybe<std::string> GetCopyMirroredTensorToNumpyFuncName(DataType dtype) {
  using namespace oneflow;
  static const HashMap<int64_t, std::shared_ptr<std::string>> data_type2func_name{
#define DATA_TYPE_FUNC_NAME_PAIR(type_cpp, type_proto) \
  {type_proto, std::make_shared<std::string>("_copy_to_numpy_" #type_cpp)},
      OF_PP_FOR_EACH_TUPLE(DATA_TYPE_FUNC_NAME_PAIR, POD_DATA_TYPE_SEQ)
#undef DATA_TYPE_FUNC_NAME_PAIR
  };
  return JUST(MapAt(data_type2func_name, static_cast<int64_t>(dtype)));
}

const std::string& ApiGetCopyMirroredTensorToNumpyFuncName(const Tensor& tensor) {
  return *GetCopyMirroredTensorToNumpyFuncName(tensor.dtype()).GetPtrOrThrow();
}

Maybe<std::string> GetCopyMirroredTensorFromNumpyFuncName(DataType dtype) {
  using namespace oneflow;
  static const HashMap<int64_t, std::shared_ptr<std::string>> data_type2func_name{
#define DATA_TYPE_FUNC_NAME_PAIR(type_cpp, type_proto) \
  {type_proto, std::make_shared<std::string>("_copy_from_numpy_" #type_cpp)},
      OF_PP_FOR_EACH_TUPLE(DATA_TYPE_FUNC_NAME_PAIR, POD_DATA_TYPE_SEQ)
#undef DATA_TYPE_FUNC_NAME_PAIR
  };
  return JUST(MapAt(data_type2func_name, static_cast<int64_t>(dtype)));
}

const std::string& ApiGetCopyMirroredTensorFromNumpyFuncName(const Tensor& tensor) {
  return *GetCopyMirroredTensorFromNumpyFuncName(tensor.dtype()).GetPtrOrThrow();
}

Maybe<Tensor> MakeLocalTensorByNumpy(py::object array, const DType* desired_dtype,
                                     const Symbol<Device>& device, bool requires_grad) {
  // Executing any numpy c api before _import_array() results in segfault
  if (PyArray_API == nullptr) { _import_array(); }
  auto* np_arr_pyobject = PyArray_FromAny(array.ptr(), nullptr, 0, 0, NPY_ARRAY_DEFAULT, nullptr);
  CHECK_NOTNULL_OR_RETURN(np_arr_pyobject) << "input data cannot convert to a numpy array";
  // transfer the ownership to np_arr_raii so that the ref count
  // can be decreased automatically when function exits either normally or abnormally
  auto np_arr_raii = py::reinterpret_steal<py::array>(np_arr_pyobject);
  auto* np_arr = reinterpret_cast<PyArrayObject*>(np_arr_pyobject);
  bool init_from_numpy = py::isinstance<py::array>(array);
  const npy_intp* dims_ptr = PyArray_SHAPE(np_arr);
  const Shape shape = Shape(DimVector(dims_ptr, dims_ptr + PyArray_NDIM(np_arr)));
  DataType flow_dtype = JUST(numpy::GetOFDataTypeFromNpArray(np_arr));
  std::shared_ptr<Tensor> tensor = JUST(functional::Empty(shape, flow_dtype, device));
  JUST(SwitchCopyMirroredTensorFromUntypedArray(SwitchCase(flow_dtype), tensor, np_arr_raii));
  if (flow_dtype == DataType::kDouble && !init_from_numpy && desired_dtype == nullptr) {
    desired_dtype = DType::Float().get();
  }
  if (desired_dtype != nullptr) {
    tensor = JUST(functional::Cast(tensor, desired_dtype->data_type()));
  }
  tensor->set_requires_grad(requires_grad);
  return tensor;
}

Symbol<Device> TensorGetDevice(const Tensor& tensor) { return tensor.device().GetOrThrow(); }

Symbol<ParallelDesc> TensorGetParallelDesc(const Tensor& tensor) {
  return tensor.parallel_desc().GetOrThrow();
}

Maybe<std::tuple<std::vector<Shape>, std::vector<const DType*>>>
MaybeGetTensorBufferShapesAndDTypes(const std::shared_ptr<Tensor>& t) {
  const auto& tensor = JUST(t->AsMirroredTensor());
  CHECK_OR_RETURN(tensor->is_eager()) << "eager tensors supported only";
  std::vector<Shape> shapes;
  std::vector<const DType*> dtypes;

  const auto& Callback = std::make_shared<std::function<void(uint64_t)>>([](uint64_t) {});
  JUST(SpinCounter::SpinWait(1, [&](const std::shared_ptr<SpinCounter>& sc) -> Maybe<void> {
    return PhysicalRun([&](InstructionsBuilder* builder) -> Maybe<void> {
      return builder->SyncAccessBlobByCallback(tensor, sc, Callback, "const");
    });
  }));

  const Blob& blob = JUST(tensor->eager_blob_object())->blob();
  const Shape& blob_shape = blob.static_shape();
  const auto* tensor_buffer_ptr = blob.dptr<TensorBuffer>();
  for (int64_t i = 0; i < blob_shape.elem_cnt(); ++i) {
    const TensorBuffer* tensor_buffer = tensor_buffer_ptr + i;
    shapes.push_back(tensor_buffer->shape());
    dtypes.push_back(DType::Get(tensor_buffer->data_type()).GetOrThrow().get());
  }
  return std::make_tuple(shapes, dtypes);
}

std::tuple<std::vector<Shape>, std::vector<const DType*>> GetTensorBufferShapesAndDTypes(
    const std::shared_ptr<Tensor>& tensor) {
  return MaybeGetTensorBufferShapesAndDTypes(tensor).GetOrThrow();
}

Maybe<void> RegisterTensorHook(const std::shared_ptr<Tensor>& self,
                               const AutogradMeta::Hook& hook) {
  if (!self->grad_fn_node()) { JUST(AddAccumulateFunctionNode(self)); }
  self->mut_autograd_meta()->add_hook(hook);
  return Maybe<void>::Ok();
}
void ApiRegisterTensorHook(const std::shared_ptr<Tensor>& self, const AutogradMeta::Hook& hook) {
  return RegisterTensorHook(self, hook).GetOrThrow();
}

Maybe<void> TouchConsistentTensor(const std::shared_ptr<one::Tensor>& tensor) {
  CHECK_OR_RETURN(tensor->is_consistent());
  return Maybe<void>::Ok();
}

auto* CheckMetaConsistency = DECORATE(&TouchConsistentTensor, CheckConsistentTensorMeta);

bool ApiIsContiguous(const std::shared_ptr<Tensor>& tensor) {
  return IsContiguous(tensor).GetOrThrow();
}

Maybe<py::tuple> TensorGetPyTupleOfSbp(const Tensor& tensor) {
  const auto& nd_sbp = JUST(tensor.nd_sbp());
  const auto& tuple = std::make_shared<py::tuple>(nd_sbp->sbp_parallel_size());
  for (int i = 0; i < nd_sbp->sbp_parallel_size(); ++i) {
    (*tuple)[i] = SymbolOf(nd_sbp->sbp_parallel(i));
  }
  return tuple;
}

py::tuple ApiTensorGetPyTupleOfSbp(const Tensor& tensor) {
  return *TensorGetPyTupleOfSbp(tensor).GetPtrOrThrow();
}

// Supports such constructors:
// 1. shape             -> LocalTensor
// 2. shape             -> ConsistentTensor
// 3. LocalTensor       -> LocalTensor
// 4. LocalTensor       -> ConsistentTensor
// 5. ConsistentTensor  -> LocalTensor
// 6. ConsistentTensor  -> ConsistentTensor
// 7. ndarray           -> LocalTensor
// 8. ndarray           -> ConsistentTensor  // TODO
Maybe<Tensor> NewTensor(py::args args, py::kwargs kwargs, const DType* desired_dtype,
                        bool treat_single_int_as_size) {
  // NOTE(chengcheng): flow.Tensor or flow.tensor ONLY created by EagerTensor now.
  //  even if in nn.Graph build (module forward function), if you create a flow.Tensor,
  //  its a eager tensor by Run functional::Empty() in LazyMode::Grad(false)
  auto lazy_mode_disabled_guard = LazyMode::Guard(/* is_enabled */ false);
  Symbol<Device> device;
  Symbol<ParallelDesc> placement;
  std::vector<Symbol<cfg::SbpParallel>> sbp_tuple;
  if (kwargs.contains("device")) {
    CHECK_OR_RETURN(!kwargs.contains("placement"));
    const auto& device_kwarg = kwargs["device"];
    CHECK_OR_RETURN(py::isinstance<Symbol<Device>>(device_kwarg)
                    || py::isinstance<py::str>(device_kwarg));

    if (py::isinstance<py::str>(device_kwarg)) {
      device = DeviceExportUtil::ParseAndNew(py::cast<std::string>(device_kwarg));
    } else {
      device = py::cast<Symbol<Device>>(device_kwarg);
    }
  } else if (kwargs.contains("placement")) {
    // Get placement
    const auto& placement_kwarg = kwargs["placement"];
    CHECK_OR_RETURN(py::isinstance<Symbol<ParallelDesc>>(placement_kwarg));
    placement = py::cast<Symbol<ParallelDesc>>(placement_kwarg);
    // Get SBP
    const auto& sbp_kwarg = kwargs["sbp"];
    if (py::isinstance<Symbol<cfg::SbpParallel>>(sbp_kwarg)) {
      sbp_tuple.push_back(py::cast<Symbol<cfg::SbpParallel>>(sbp_kwarg));
    } else {
      sbp_tuple = py::cast<std::vector<Symbol<cfg::SbpParallel>>>(sbp_kwarg);
    }
    CHECK_OR_RETURN(sbp_tuple.size() == placement->hierarchy()->NumAxes());
  }

  desired_dtype = kwargs.contains("dtype") ? kwargs["dtype"].cast<const DType*>() : desired_dtype;

  bool requires_grad = false;
  if (kwargs.contains("requires_grad")) { requires_grad = kwargs["requires_grad"].cast<bool>(); }

  // Constructs from Tensor or ndarray
  if (args.size() == 1) {
    const auto& arg = args[0];
    // Constructs from Tensor
    if (py::isinstance<Tensor>(arg)) {
      std::shared_ptr<Tensor> other_tensor = py::cast<std::shared_ptr<Tensor>>(arg);
      std::shared_ptr<Tensor> tensor;
      if (other_tensor->is_local()) {
        if (placement) {
          // LocalTensor -> ConsistentTensor
<<<<<<< HEAD
          tensor = JUST(functional::ToConsistent(other_tensor, placement, sbp_tuple,
                                                 /* grad_sbp_parallels */ {}));
=======
          tensor =
              JUST(functional::ToConsistent(other_tensor, placement, sbp_tuple, GetNoneSbpList()));
>>>>>>> 77b3f754
        } else {
          // LocalTensor -> LocalTensor
          if (!device) { device = JUST(Device::New("cpu")); }
          tensor = JUST(functional::Copy(other_tensor, device->type(), device->device_id()));
        }
      } else {
        if (placement) {
          // ConsistentTensor -> ConsistentTensor
<<<<<<< HEAD
          tensor = JUST(functional::ToConsistent(other_tensor, placement, sbp_tuple,
                                                 /* grad_sbp_parallels */ {}));
=======
          tensor =
              JUST(functional::ToConsistent(other_tensor, placement, sbp_tuple, GetNoneSbpList()));
>>>>>>> 77b3f754
        } else {
          // ConsistentTensor -> LocalTensor
          tensor = JUST(functional::ConsistentToLocal(other_tensor));
          if (device && (*device != *JUST(tensor->device()))) {
            tensor = JUST(functional::Copy(tensor, JUST(device->of_type()), device->device_id()));
          }
        }
      }
      if (desired_dtype != nullptr && desired_dtype->data_type() != tensor->dtype()) {
        tensor = JUST(functional::Cast(tensor, desired_dtype->data_type()));
      }
      return tensor;
    } else {
      // Constructs from ndarray
      if (!treat_single_int_as_size || !py::isinstance<py::int_>(arg)) {
        // TODO: ConsistentTensor supports in constructing from ndarray
        CHECK_OR_RETURN(!placement)
            << "ConsistentTensor don't support in constucting from ndarray now";
        // ndarray -> LocalTensor
        if (!device) { device = JUST(Device::New("cpu")); }
        return MakeLocalTensorByNumpy(arg, desired_dtype, device, requires_grad);
      }
    }
  }
  DimVector dim_vector;
  for (const auto& arg : args) {
    try {
      dim_vector.push_back(py::cast<int64_t>(arg));
    } catch (const py::cast_error& e) {
      return Error::ValueError("invalid arg: " + py::str(arg).cast<std::string>());
    }
  }
  const Shape shape = Shape(dim_vector);
  CHECK_NOTNULL_OR_RETURN(desired_dtype);
  std::shared_ptr<Tensor> tensor;
  if (placement) {
    // Shape -> ConsistentTensor
    tensor =
        JUST(functional::ConsistentEmpty(shape, desired_dtype->data_type(), placement, sbp_tuple));
  } else {
    // Shape -> LocalTensor
    if (!device) { device = JUST(Device::New("cpu")); }
    tensor = JUST(functional::Empty(shape, desired_dtype->data_type(), device));
  }
  tensor->set_requires_grad(requires_grad);
  return tensor;
}

std::shared_ptr<Tensor> ApiNewTensor(py::args args, py::kwargs kwargs) {
  return NewTensor(args, kwargs, DType::Float().get(), true).GetPtrOrThrow();
}

void ApiSetRequiresGrad(Tensor& tensor, bool requires_grad) {
  if (tensor.is_leaf()) {
    tensor.set_requires_grad(requires_grad);
  } else {
    throw std::runtime_error("You can only change requires_grad flags of leaf tensors.");
  }
}

std::shared_ptr<Parameter> ApiNewParameter(const std::shared_ptr<Tensor>& data,
                                           bool requires_grad) {
  return std::make_shared<Parameter>(data, requires_grad);
}

}  // namespace

using namespace pybind11::literals;

ONEFLOW_API_PYBIND11_MODULE("", m) {
  m.def("tensor", [](py::args args, py::kwargs kwargs) -> std::shared_ptr<Tensor> {
    return NewTensor(args, kwargs, nullptr, false).GetPtrOrThrow();
  });
  py::class_<Tensor, std::shared_ptr<Tensor>>(m, "Tensor")
      .def(py::init(&ApiNewTensor))
      // Properties of pytorch
      .def_property_readonly("ndim", &Tensor::ndim)
      .def_property_readonly("shape", &Tensor::shape)
      .def_property_readonly("dtype", &GetTensorDType)
      .def_property_readonly("is_cuda", &Tensor::is_cuda)
      .def_property(
          "grad",
          [](const Tensor& t) -> std::shared_ptr<Tensor> {
            if (t.has_autograd_meta()) {
              return t.acc_grad().GetPtrOrThrow();
            } else {
              return std::shared_ptr<Tensor>();
            }
          },
          [](Tensor& t, const std::shared_ptr<Tensor>& grad) {
            if (t.is_leaf()) {
              if (grad != nullptr) {
                t.set_acc_grad(grad->detach().GetPtrOrThrow()).GetOrThrow();
              } else {
                t.set_acc_grad(nullptr).GetOrThrow();
              }
            } else {
              throw std::runtime_error("You can only change gradient of leaf tensors.");
            }
          })
      .def("storage_offset", [](const Tensor& t) { return t.storage_offset().GetOrThrow(); })
      .def("stride",
           [](const Tensor& t) {
             const auto& stride = t.stride().GetPtrOrThrow()->StrideVec();
             return py::tuple(py::make_iterator(stride.begin(), stride.end()));
           })
      .def("is_contiguous", &ApiIsContiguous)
      .def_property_readonly("grad_fn", &Tensor::grad_fn_node)
      .def_property_readonly("is_leaf", &Tensor::is_leaf)
      .def_property("requires_grad", &Tensor::requires_grad, &ApiSetRequiresGrad)
      // Methods of pytorch
      .def(
          "requires_grad_",
          [](Tensor& t, bool requires_grad) -> Tensor& {
            ApiSetRequiresGrad(t, requires_grad);
            return t;
          },
          "requires_grad"_a = true)
      .def("retain_grad",
           [](Tensor& t) {
             if (!t.is_leaf()) { t.set_retain_grad(true).GetOrThrow(); }
           })
      .def("detach", [](const Tensor& t) { return t.detach().GetPtrOrThrow(); })
      .def("clone", [](const Tensor& t) { return t.clone().GetPtrOrThrow(); })
      // OneFlow tensor properties other than pytorch tensor
      .def_property_readonly("is_lazy", &Tensor::is_lazy)
      .def_property_readonly("is_eager", &Tensor::is_eager)
      .def_property_readonly("is_consistent", &Tensor::is_consistent)
      .def_property_readonly("is_local", &Tensor::is_local)
      .def("zeros_", &ApiEagerMirroredTensorZeros)
      .def("register_hook", &ApiRegisterTensorHook)
      // local tensor only
      .def_property_readonly("_tensor_buffer_shapes_and_dtypes", &GetTensorBufferShapesAndDTypes)
      .def_property_readonly("device", &TensorGetDevice)
      .def_property_readonly("data", &Tensor::data)
      .def("consistent_id",
           [](const one::Tensor& tensor) -> int64_t {
             return static_cast<uint64_t>(tensor.transport_token().GetOrThrow());
           })
      .def("check_meta_consistency",
           [](const std::shared_ptr<one::Tensor>& tensor) {
             return CheckMetaConsistency(tensor).GetOrThrow();
           })
#define DEFINE_TENSOR_METHOD(T, type_proto)                    \
  .def("_copy_to_numpy_" #T, &ApiCopyMirroredTensorToNumpy<T>) \
      .def("_copy_from_numpy_" #T, &ApiCopyMirroredTensorFromNumpy<T>)
          OF_PP_FOR_EACH_TUPLE(DEFINE_TENSOR_METHOD, POD_DATA_TYPE_SEQ)
#undef DEFINE_TENSOR_METHOD
      .def("_get_copy_mirrored_tensor_to_numpy_func_name", &ApiGetCopyMirroredTensorToNumpyFuncName)
      .def("_get_copy_mirrored_tensor_from_numpy_func_name",
           &ApiGetCopyMirroredTensorFromNumpyFuncName)
      // consistent tensor only
      .def_property_readonly("placement", &TensorGetParallelDesc)
      .def_property_readonly("sbp", &ApiTensorGetPyTupleOfSbp);

  auto nn = m.def_submodule("nn");
  py::class_<Parameter, std::shared_ptr<Parameter>, Tensor>(nn, "Parameter")
      .def(py::init(&ApiNewParameter), "data"_a, "requires_grad"_a = true);
}

}  // namespace one

}  // namespace oneflow<|MERGE_RESOLUTION|>--- conflicted
+++ resolved
@@ -301,13 +301,8 @@
       if (other_tensor->is_local()) {
         if (placement) {
           // LocalTensor -> ConsistentTensor
-<<<<<<< HEAD
-          tensor = JUST(functional::ToConsistent(other_tensor, placement, sbp_tuple,
-                                                 /* grad_sbp_parallels */ {}));
-=======
           tensor =
               JUST(functional::ToConsistent(other_tensor, placement, sbp_tuple, GetNoneSbpList()));
->>>>>>> 77b3f754
         } else {
           // LocalTensor -> LocalTensor
           if (!device) { device = JUST(Device::New("cpu")); }
@@ -316,13 +311,8 @@
       } else {
         if (placement) {
           // ConsistentTensor -> ConsistentTensor
-<<<<<<< HEAD
-          tensor = JUST(functional::ToConsistent(other_tensor, placement, sbp_tuple,
-                                                 /* grad_sbp_parallels */ {}));
-=======
           tensor =
               JUST(functional::ToConsistent(other_tensor, placement, sbp_tuple, GetNoneSbpList()));
->>>>>>> 77b3f754
         } else {
           // ConsistentTensor -> LocalTensor
           tensor = JUST(functional::ConsistentToLocal(other_tensor));
