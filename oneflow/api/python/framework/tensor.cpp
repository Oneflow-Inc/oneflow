--- conflicted
+++ resolved
@@ -108,14 +108,8 @@
   return RegisterTensorHook(self, hook).GetOrThrow();
 }
 
-<<<<<<< HEAD
 void ApiRegisterTensorPostHook(const std::shared_ptr<Tensor>& self, const AutogradMeta::Hook& hook) {
   return RegisterTensorPostHook(self, hook).GetOrThrow();
-=======
-void ApiRegisterTensorPostGradAccumutaionHook(const std::shared_ptr<Tensor>& self,
-                                              const AutogradMeta::Hook& hook) {
-  return RegisterTensorPostGradAccumulationHook(self, hook).GetOrThrow();
->>>>>>> cf2ce575
 }
 
 bool ApiIsContiguous(const std::shared_ptr<Tensor>& tensor) {
@@ -214,11 +208,7 @@
       .def_property_readonly("is_local", &Tensor::is_local)
       .def("zeros_", &ApiEagerMirroredTensorZeros)
       .def("register_hook", &ApiRegisterTensorHook)
-<<<<<<< HEAD
-      .def("_register_post_hook", &ApiRegisterTensorPostHook)
-=======
       .def("_register_post_grad_accumulation_hook", &ApiRegisterTensorPostGradAccumutaionHook)
->>>>>>> cf2ce575
       // local tensor only
       .def_property_readonly("_tensor_buffer_shapes_and_dtypes", &GetTensorBufferShapesAndDTypes)
       .def_property_readonly("device", &TensorGetDevice)
