/*
Copyright 2020 The OneFlow Authors. All rights reserved.

Licensed under the Apache License, Version 2.0 (the "License");
you may not use this file except in compliance with the License.
You may obtain a copy of the License at

    http://www.apache.org/licenses/LICENSE-2.0

Unless required by applicable law or agreed to in writing, software
distributed under the License is distributed on an "AS IS" BASIS,
WITHOUT WARRANTIES OR CONDITIONS OF ANY KIND, either express or implied.
See the License for the specific language governing permissions and
limitations under the License.
*/
#include <pybind11/pybind11.h>
#include <string>
#include "oneflow/api/python/of_api_registry.h"
#include "oneflow/core/common/util.h"
#include "oneflow/core/job/foreign_callback.h"
#include "oneflow/core/job/foreign_callback_mgr.h"

namespace py = pybind11;

namespace oneflow {

class PyForeignCallback : public ForeignCallback {
 public:
  // Inherit the constructors
  using ForeignCallback::ForeignCallback;

  // Trampoline (need one for each virtual function)
<<<<<<< HEAD
  void EagerMirroredCast(std::shared_ptr<cfg::OpAttribute> op_attribute,
                         std::shared_ptr<cfg::ParallelConf> parallel_conf) const override {
=======
  void EagerMirroredCast(const std::shared_ptr<cfg::OpAttribute>& op_attribute,
                         const std::shared_ptr<cfg::ParallelConf>& parallel_conf) const override {
>>>>>>> a0051e66
    PYBIND11_OVERRIDE(void,              /* Return type */
                      ForeignCallback,   /* Parent class */
                      EagerMirroredCast, /* Name of function in C++ (must match Python name) */
                      op_attribute, parallel_conf /* Argument(s) */
    );
  }

<<<<<<< HEAD
  void EagerInterpretCompletedOp(std::shared_ptr<cfg::OpAttribute> op_attribute,
                                 std::shared_ptr<cfg::ParallelConf> parallel_conf) const override {
=======
  void EagerInterpretCompletedOp(
      const std::shared_ptr<cfg::OpAttribute>& op_attribute,
      const std::shared_ptr<cfg::ParallelConf>& parallel_conf) const override {
>>>>>>> a0051e66
    PYBIND11_OVERRIDE(void, ForeignCallback, EagerInterpretCompletedOp, op_attribute,
                      parallel_conf);
  }

  void OfBlobCall(int64_t unique_id, int64_t ofblob_ptr) const override {
    PYBIND11_OVERRIDE(void, ForeignCallback, OfBlobCall, unique_id, ofblob_ptr);
  }

  void RemoveForeignCallback(int64_t unique_id) const override {
    PYBIND11_OVERRIDE(void, ForeignCallback, RemoveForeignCallback, unique_id);
  }

<<<<<<< HEAD
  int64_t MakeScopeSymbol(std::shared_ptr<cfg::JobConfigProto> job_conf,
                          std::shared_ptr<cfg::ParallelConf> parallel_conf,
=======
  int64_t MakeScopeSymbol(const std::shared_ptr<cfg::JobConfigProto>& job_conf,
                          const std::shared_ptr<cfg::ParallelConf>& parallel_conf,
>>>>>>> a0051e66
                          bool is_mirrored) const override {
    PYBIND11_OVERRIDE(int64_t, ForeignCallback, MakeScopeSymbol, job_conf, parallel_conf,
                      is_mirrored);
  }

<<<<<<< HEAD
  int64_t MakeParallelDescSymbol(std::shared_ptr<cfg::ParallelConf> parallel_conf) const override {
=======
  int64_t MakeParallelDescSymbol(
      const std::shared_ptr<cfg::ParallelConf>& parallel_conf) const override {
>>>>>>> a0051e66
    PYBIND11_OVERRIDE(int64_t, ForeignCallback, MakeParallelDescSymbol, parallel_conf);
  }
};

}  // namespace oneflow

ONEFLOW_API_PYBIND11_MODULE("", m) {
  using namespace oneflow;

  py::class_<ForeignCallback, PyForeignCallback>(m, "ForeignCallback")
      .def(py::init<>())
      .def("EagerMirroredCast", &ForeignCallback::EagerMirroredCast)
      .def("EagerInterpretCompletedOp", &ForeignCallback::EagerInterpretCompletedOp)
      .def("OfBlobCall", &ForeignCallback::OfBlobCall)
      .def("RemoveForeignCallback", &ForeignCallback::RemoveForeignCallback)
      .def("MakeScopeSymbol", &ForeignCallback::MakeScopeSymbol)
      .def("MakeParallelDescSymbol", &ForeignCallback::MakeParallelDescSymbol);
  m.def("RegisterForeignCallbackOnlyOnce", &RegisterForeignCallbackOnlyOnce);
}<|MERGE_RESOLUTION|>--- conflicted
+++ resolved
@@ -30,13 +30,8 @@
   using ForeignCallback::ForeignCallback;
 
   // Trampoline (need one for each virtual function)
-<<<<<<< HEAD
-  void EagerMirroredCast(std::shared_ptr<cfg::OpAttribute> op_attribute,
-                         std::shared_ptr<cfg::ParallelConf> parallel_conf) const override {
-=======
   void EagerMirroredCast(const std::shared_ptr<cfg::OpAttribute>& op_attribute,
                          const std::shared_ptr<cfg::ParallelConf>& parallel_conf) const override {
->>>>>>> a0051e66
     PYBIND11_OVERRIDE(void,              /* Return type */
                       ForeignCallback,   /* Parent class */
                       EagerMirroredCast, /* Name of function in C++ (must match Python name) */
@@ -44,14 +39,9 @@
     );
   }
 
-<<<<<<< HEAD
-  void EagerInterpretCompletedOp(std::shared_ptr<cfg::OpAttribute> op_attribute,
-                                 std::shared_ptr<cfg::ParallelConf> parallel_conf) const override {
-=======
   void EagerInterpretCompletedOp(
       const std::shared_ptr<cfg::OpAttribute>& op_attribute,
       const std::shared_ptr<cfg::ParallelConf>& parallel_conf) const override {
->>>>>>> a0051e66
     PYBIND11_OVERRIDE(void, ForeignCallback, EagerInterpretCompletedOp, op_attribute,
                       parallel_conf);
   }
@@ -64,24 +54,15 @@
     PYBIND11_OVERRIDE(void, ForeignCallback, RemoveForeignCallback, unique_id);
   }
 
-<<<<<<< HEAD
-  int64_t MakeScopeSymbol(std::shared_ptr<cfg::JobConfigProto> job_conf,
-                          std::shared_ptr<cfg::ParallelConf> parallel_conf,
-=======
   int64_t MakeScopeSymbol(const std::shared_ptr<cfg::JobConfigProto>& job_conf,
                           const std::shared_ptr<cfg::ParallelConf>& parallel_conf,
->>>>>>> a0051e66
                           bool is_mirrored) const override {
     PYBIND11_OVERRIDE(int64_t, ForeignCallback, MakeScopeSymbol, job_conf, parallel_conf,
                       is_mirrored);
   }
 
-<<<<<<< HEAD
-  int64_t MakeParallelDescSymbol(std::shared_ptr<cfg::ParallelConf> parallel_conf) const override {
-=======
   int64_t MakeParallelDescSymbol(
       const std::shared_ptr<cfg::ParallelConf>& parallel_conf) const override {
->>>>>>> a0051e66
     PYBIND11_OVERRIDE(int64_t, ForeignCallback, MakeParallelDescSymbol, parallel_conf);
   }
 };
