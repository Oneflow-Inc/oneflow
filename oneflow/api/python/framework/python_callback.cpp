/*
Copyright 2020 The OneFlow Authors. All rights reserved.

Licensed under the Apache License, Version 2.0 (the "License");
you may not use this file except in compliance with the License.
You may obtain a copy of the License at

    http://www.apache.org/licenses/LICENSE-2.0

Unless required by applicable law or agreed to in writing, software
distributed under the License is distributed on an "AS IS" BASIS,
WITHOUT WARRANTIES OR CONDITIONS OF ANY KIND, either express or implied.
See the License for the specific language governing permissions and
limitations under the License.
*/
#include <pybind11/pybind11.h>
#include <string>
#include "oneflow/api/python/of_api_registry.h"
#include "oneflow/core/common/util.h"
#include "oneflow/core/job/foreign_callback.h"
#include "oneflow/core/job/foreign_callback_mgr.h"

namespace py = pybind11;

namespace oneflow {

class PyForeignCallback : public ForeignCallback {
 public:
  // Inherit the constructors
  using ForeignCallback::ForeignCallback;

  // Trampoline (need one for each virtual function)
  void EagerMirroredCast(const std::shared_ptr<cfg::OpAttribute>& op_attribute,
                         const std::shared_ptr<cfg::ParallelConf>& parallel_conf) const override {
    PYBIND11_OVERRIDE(void,              /* Return type */
                      ForeignCallback,   /* Parent class */
                      EagerMirroredCast, /* Name of function in C++ (must match Python name) */
                      op_attribute, parallel_conf /* Argument(s) */
    );
  }

  void EagerInterpretCompletedOp(
      const std::shared_ptr<cfg::OpAttribute>& op_attribute,
      const std::shared_ptr<cfg::ParallelConf>& parallel_conf) const override {
    PYBIND11_OVERRIDE(void, ForeignCallback, EagerInterpretCompletedOp, op_attribute,
                      parallel_conf);
  }

  void OfBlobCall(int64_t unique_id, int64_t ofblob_ptr) const override {
    PYBIND11_OVERRIDE(void, ForeignCallback, OfBlobCall, unique_id, ofblob_ptr);
  }

  void RemoveForeignCallback(int64_t unique_id) const override {
    PYBIND11_OVERRIDE(void, ForeignCallback, RemoveForeignCallback, unique_id);
  }

  int64_t MakeScopeSymbol(const std::shared_ptr<cfg::JobConfigProto>& job_conf,
                          const std::shared_ptr<cfg::ParallelConf>& parallel_conf,
                          bool is_mirrored) const override {
    PYBIND11_OVERRIDE(int64_t, ForeignCallback, MakeScopeSymbol, job_conf, parallel_conf,
                      is_mirrored);
  }

<<<<<<< HEAD
    // TODO(lixinqi): remove this urgly api after python code migrated into cpp code
    void AddScopeToPyStorage(int64_t scope_symbol_id,
                             const std::string& scope_proto_str) const override {
      PYBIND11_OVERRIDE(void, ForeignCallback, AddScopeToPyStorage, scope_symbol_id,
                        scope_proto_str);
    }

    int64_t MakeScopeSymbol(const std::string& job_conf, const std::string& parallel_conf,
                            bool is_mirrored) const override {
      PYBIND11_OVERRIDE(int64_t, ForeignCallback, MakeScopeSymbol, job_conf, parallel_conf,
                        is_mirrored);
    }
=======
  int64_t MakeParallelDescSymbol(
      const std::shared_ptr<cfg::ParallelConf>& parallel_conf) const override {
    PYBIND11_OVERRIDE(int64_t, ForeignCallback, MakeParallelDescSymbol, parallel_conf);
  }
};
>>>>>>> a0051e66

}  // namespace oneflow

ONEFLOW_API_PYBIND11_MODULE("", m) {
  using namespace oneflow;

  py::class_<ForeignCallback, PyForeignCallback>(m, "ForeignCallback")
      .def(py::init<>())
      .def("EagerMirroredCast", &ForeignCallback::EagerMirroredCast)
      .def("EagerInterpretCompletedOp", &ForeignCallback::EagerInterpretCompletedOp)
      .def("OfBlobCall", &ForeignCallback::OfBlobCall)
      .def("RemoveForeignCallback", &ForeignCallback::RemoveForeignCallback)
      .def("MakeScopeSymbol", &ForeignCallback::MakeScopeSymbol)
      .def("MakeParallelDescSymbol", &ForeignCallback::MakeParallelDescSymbol);
  m.def("RegisterForeignCallbackOnlyOnce", &RegisterForeignCallbackOnlyOnce);
}<|MERGE_RESOLUTION|>--- conflicted
+++ resolved
@@ -61,26 +61,17 @@
                       is_mirrored);
   }
 
-<<<<<<< HEAD
-    // TODO(lixinqi): remove this urgly api after python code migrated into cpp code
-    void AddScopeToPyStorage(int64_t scope_symbol_id,
-                             const std::string& scope_proto_str) const override {
-      PYBIND11_OVERRIDE(void, ForeignCallback, AddScopeToPyStorage, scope_symbol_id,
-                        scope_proto_str);
-    }
+  // TODO(lixinqi): remove this urgly api after python code migrated into cpp code
+  void AddScopeToPyStorage(int64_t scope_symbol_id,
+                           const std::string& scope_proto_str) const override {
+    PYBIND11_OVERRIDE(void, ForeignCallback, AddScopeToPyStorage, scope_symbol_id, scope_proto_str);
+  }
 
-    int64_t MakeScopeSymbol(const std::string& job_conf, const std::string& parallel_conf,
-                            bool is_mirrored) const override {
-      PYBIND11_OVERRIDE(int64_t, ForeignCallback, MakeScopeSymbol, job_conf, parallel_conf,
-                        is_mirrored);
-    }
-=======
   int64_t MakeParallelDescSymbol(
       const std::shared_ptr<cfg::ParallelConf>& parallel_conf) const override {
     PYBIND11_OVERRIDE(int64_t, ForeignCallback, MakeParallelDescSymbol, parallel_conf);
   }
 };
->>>>>>> a0051e66
 
 }  // namespace oneflow
 
