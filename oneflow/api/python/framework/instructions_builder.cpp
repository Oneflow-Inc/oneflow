--- conflicted
+++ resolved
@@ -296,16 +296,6 @@
           py::keep_alive<0, 1>());
 
   py::class_<InstructionsBuilder, std::shared_ptr<InstructionsBuilder>>(m, "InstructionsBuilder")
-<<<<<<< HEAD
-      .def(py::init([](const std::shared_ptr<vm::IdGenerator>& id_generator,
-                       const std::shared_ptr<vm::InstructionMsgList>& instruction_list,
-                       const std::shared_ptr<vm::cfg::EagerSymbolList>& symbol_list,
-                       const std::function<void(compatible_py::Object*)>& release_object) {
-        return std::make_shared<InstructionsBuilder>(id_generator, instruction_list, symbol_list,
-                                                     release_object);
-      }))
-=======
->>>>>>> 8b0abc80
       .def("id_generator", &InstructionsBuilder::id_generator)
       .def("eager_symbol_list", &InstructionsBuilder::eager_symbol_list)
       .def("object_releaser", &InstructionsBuilder::object_releaser)
