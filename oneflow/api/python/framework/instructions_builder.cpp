/*
Copyright 2020 The OneFlow Authors. All rights reserved.

Licensed under the Apache License, Version 2.0 (the "License");
you may not use this file except in compliance with the License.
You may obtain a copy of the License at

    http://www.apache.org/licenses/LICENSE-2.0

Unless required by applicable law or agreed to in writing, software
distributed under the License is distributed on an "AS IS" BASIS,
WITHOUT WARRANTIES OR CONDITIONS OF ANY KIND, either express or implied.
See the License for the specific language governing permissions and
limitations under the License.
*/
#include <pybind11/pybind11.h>
#include <pybind11/functional.h>
#include <pybind11/stl.h>
#include <functional>
#include "oneflow/api/python/of_api_registry.h"
#include "oneflow/core/framework/instructions_builder.h"

namespace py = pybind11;

PYBIND11_MAKE_OPAQUE(
    std::unordered_map<std::string, std::shared_ptr<::oneflow::compatible_py::BlobObject>>);

namespace oneflow {

namespace {

std::shared_ptr<compatible_py::BlobObject> PackPhysicalBlobsToLogicalBlob(
    const std::shared_ptr<InstructionsBuilder>& x,
    std::vector<std::shared_ptr<compatible_py::BlobObject>> physical_blob_objects,
    const std::shared_ptr<compatible_py::OpArgParallelAttribute>& op_arg_parallel_attr,
    const std::shared_ptr<compatible_py::OpArgBlobAttribute>& op_arg_blob_attr) {
  return x
      ->PackPhysicalBlobsToLogicalBlob(physical_blob_objects, op_arg_parallel_attr,
                                       op_arg_blob_attr)
      .GetPtrOrThrow();
}

std::shared_ptr<StringSymbol> GetSymbol4String(const std::shared_ptr<InstructionsBuilder>& x,
                                               std::string str) {
  return x->GetSymbol4String(str).GetPtrOrThrow();
}

std::shared_ptr<JobDesc> GetJobConfSymbol(const std::shared_ptr<InstructionsBuilder>& x,
                                          const std::shared_ptr<cfg::JobConfigProto>& job_conf) {
  return x->GetJobConfSymbol(job_conf).GetPtrOrThrow();
}

std::shared_ptr<ParallelDesc> GetParallelDescSymbol(
    const std::shared_ptr<InstructionsBuilder>& x,
    const std::shared_ptr<cfg::ParallelConf>& parallel_conf) {
  return x->GetParallelDescSymbol(parallel_conf).GetPtrOrThrow();
}

std::shared_ptr<Scope> GetScopeSymbol(const std::shared_ptr<InstructionsBuilder>& x,
                                      const std::shared_ptr<cfg::ScopeProto>& scope_proto) {
  return x->GetScopeSymbol(scope_proto).GetPtrOrThrow();
}

std::vector<std::shared_ptr<ParallelDesc>> GetPhysicalParallelDescSymbols(
    const std::shared_ptr<InstructionsBuilder>& x,
    const std::shared_ptr<ParallelDesc>& parallel_desc_symbol) {
  return *(x->GetPhysicalParallelDescSymbols(parallel_desc_symbol).GetPtrOrThrow());
}

std::vector<std::shared_ptr<compatible_py::BlobObject>> UnpackLogicalBlobToPhysicalBlobs(
    const std::shared_ptr<InstructionsBuilder>& x,
    const std::shared_ptr<compatible_py::BlobObject>& blob_object) {
  return *(x->UnpackLogicalBlobToPhysicalBlobs(blob_object).GetPtrOrThrow());
}

std::shared_ptr<compatible_py::BlobObject> MakeReferenceBlobObject(
    const std::shared_ptr<InstructionsBuilder>& x,
    const std::shared_ptr<compatible_py::BlobObject>& blob_object,
    const std::shared_ptr<compatible_py::OpArgParallelAttribute>& op_arg_parallel_attr) {
  return x->MakeReferenceBlobObject(blob_object, op_arg_parallel_attr).GetPtrOrThrow();
}

std::shared_ptr<Scope> BuildInitialScope(const std::shared_ptr<InstructionsBuilder>& x,
                                         int64_t session_id,
                                         const std::shared_ptr<cfg::JobConfigProto>& job_conf,
                                         const std::string& device_tag,
                                         const std::vector<std::string>& machine_device_ids,
                                         bool is_mirrored) {
  return x->BuildInitialScope(session_id, job_conf, device_tag, machine_device_ids, is_mirrored)
      .GetPtrOrThrow();
}

std::shared_ptr<Scope> BuildScopeWithNewParallelDesc(
    const std::shared_ptr<InstructionsBuilder>& x, const std::shared_ptr<Scope>& scope,
    const std::string& device_tag, const std::vector<std::string>& machine_device_ids) {
  return x->BuildScopeWithNewParallelDesc(scope, device_tag, machine_device_ids).GetPtrOrThrow();
}

std::shared_ptr<Scope> BuildScopeWithNewParallelConf(
    const std::shared_ptr<InstructionsBuilder>& x, const std::shared_ptr<Scope>& scope,
    const std::shared_ptr<cfg::ParallelConf>& parallel_conf) {
  return x->BuildScopeWithNewParallelConf(scope, parallel_conf).GetPtrOrThrow();
}

std::shared_ptr<Scope> BuildScopeWithNewIsMirrored(const std::shared_ptr<InstructionsBuilder>& x,
                                                   const std::shared_ptr<Scope>& scope,
                                                   bool is_mirrored) {
  return x->BuildScopeWithNewIsMirrored(scope, is_mirrored).GetPtrOrThrow();
}

std::shared_ptr<Scope> BuildScopeWithNewScopeName(const std::shared_ptr<InstructionsBuilder>& x,
                                                  const std::shared_ptr<Scope>& scope,
                                                  std::string scope_name) {
  return x->BuildScopeWithNewScopeName(scope, scope_name).GetPtrOrThrow();
}

std::shared_ptr<Scope> BuildScopeByProtoSetter(
    const std::shared_ptr<InstructionsBuilder>& x, const std::shared_ptr<Scope>& scope,
    const std::function<void(const std::shared_ptr<cfg::ScopeProto>&)>& setter) {
  return x->BuildScopeByProtoSetter(scope, setter).GetPtrOrThrow();
}

std::shared_ptr<compatible_py::BlobObject> BroadcastBlobReference(
    const std::shared_ptr<InstructionsBuilder>& x,
    const std::shared_ptr<compatible_py::BlobObject>& sole_mirrored_blob_object,
    const std::shared_ptr<ParallelDesc>& parallel_desc_sym) {
  return x->BroadcastBlobReference(sole_mirrored_blob_object, parallel_desc_sym).GetPtrOrThrow();
}

void Build121AssignInstruction(
    const std::shared_ptr<InstructionsBuilder>& x,
    const std::shared_ptr<compatible_py::BlobObject>& ref_blob_object,
    const std::shared_ptr<compatible_py::BlobObject>& value_blob_object) {
  return x->Build121AssignInstruction(ref_blob_object, value_blob_object).GetOrThrow();
}

void CudaHostRegisterBlob(const std::shared_ptr<InstructionsBuilder>& x,
                          const std::shared_ptr<compatible_py::BlobObject>& blob_object) {
  return x->CudaHostRegisterBlob(blob_object).GetOrThrow();
}

void CudaHostUnregisterBlob(const std::shared_ptr<InstructionsBuilder>& x,
                            const std::shared_ptr<compatible_py::BlobObject>& blob_object) {
  return x->CudaHostUnregisterBlob(blob_object).GetOrThrow();
}

std::shared_ptr<compatible_py::OpKernelObject> NewOpKernelObject(
    const std::shared_ptr<InstructionsBuilder>& x,
    const std::shared_ptr<cfg::OperatorConf>& op_conf) {
  return x->NewOpKernelObject(op_conf).GetPtrOrThrow();
}

std::shared_ptr<compatible_py::BlobObject> MakeLazyRefBlobObject(
    const std::shared_ptr<InstructionsBuilder>& x, const std::string& interface_op_name,
    const std::shared_ptr<cfg::OpAttribute>& op_attribute,
    const std::shared_ptr<cfg::ParallelConf>& parallel_conf) {
  return x->MakeLazyRefBlobObject(interface_op_name, op_attribute, parallel_conf).GetPtrOrThrow();
}

std::shared_ptr<compatible_py::Object> GetSharedOpKernelObject4ParallelConfSymbol(
    const std::shared_ptr<InstructionsBuilder>& x,
    const std::shared_ptr<ParallelDesc>& parallel_desc_sym) {
  return x->GetSharedOpKernelObject4ParallelConfSymbol(parallel_desc_sym).GetPtrOrThrow();
}

void DeleteObject(const std::shared_ptr<InstructionsBuilder>& x,
                  compatible_py::Object* blob_object) {
  return x->DeleteObject(blob_object).GetOrThrow();
}

<<<<<<< HEAD
// signature of python func _FindOrCreateDelegateBlobObject, it will be removed after blobcache is
=======
// signature of python fun _FindOrCreateDelegateBlobObject, it will be removed after blobcache is
>>>>>>> 2099d9f7
// migrated
using FindOrCreateDelegateBlobObjectFun = std::function<std::shared_ptr<compatible_py::BlobObject>(
    const std::shared_ptr<InstructionsBuilder>&,
    const std::function<std::shared_ptr<compatible_py::BlobObject>(
        const std::shared_ptr<compatible_py::BlobObject>&,
        const std::shared_ptr<compatible_py::OpArgParallelAttribute>&)>&,
    const std::shared_ptr<compatible_py::BlobObject>&,
    const std::shared_ptr<compatible_py::OpArgParallelAttribute>&)>;

void StatefulCall(
    const std::shared_ptr<InstructionsBuilder>& x,
    const std::shared_ptr<cfg::OpAttribute>& op_attribute,
    const std::shared_ptr<compatible_py::OpKernelObject>& opkernel_object,
    const std::shared_ptr<HashMap<std::string, std::shared_ptr<compatible_py::BlobObject>>>&
        bn_in_op2blob_object,
    const std::function<std::shared_ptr<compatible_py::BlobObject>(
        const std::shared_ptr<InstructionsBuilder>&,
        const std::shared_ptr<compatible_py::BlobObject>&,
        const std::shared_ptr<compatible_py::OpArgParallelAttribute>&)>& boxing_to,
    const FindOrCreateDelegateBlobObjectFun& find_or_creat_delegate_blob_object) {
  return x
      ->StatefulCall(op_attribute, opkernel_object, bn_in_op2blob_object, boxing_to,
                     find_or_creat_delegate_blob_object)
      .GetOrThrow();
}

void StatelessCall(
    const std::shared_ptr<InstructionsBuilder>& x,
    const std::shared_ptr<cfg::OpAttribute>& op_attribute,
    const std::shared_ptr<cfg::ParallelConf>& parallel_conf,
    const std::shared_ptr<HashMap<std::string, std::shared_ptr<compatible_py::BlobObject>>>&
        bn_in_op2blob_object,
    const std::function<std::shared_ptr<compatible_py::BlobObject>(
        const std::shared_ptr<InstructionsBuilder>&,
        const std::shared_ptr<compatible_py::BlobObject>&,
        const std::shared_ptr<compatible_py::OpArgParallelAttribute>&)>& boxing_to,
    const FindOrCreateDelegateBlobObjectFun& find_or_creat_delegate_blob_object) {
  return x
      ->StatelessCall(op_attribute, parallel_conf, bn_in_op2blob_object, boxing_to,
                      find_or_creat_delegate_blob_object)
      .GetOrThrow();
}

void NoBoxingStatelessCall(
    const std::shared_ptr<InstructionsBuilder>& x,
    const std::shared_ptr<cfg::OpAttribute>& op_attribute,
    const std::shared_ptr<cfg::ParallelConf>& parallel_conf,
    const std::shared_ptr<HashMap<std::string, std::shared_ptr<compatible_py::BlobObject>>>&
        bn_in_op2blob_object,
    const FindOrCreateDelegateBlobObjectFun& find_or_creat_delegate_blob_object) {
  return x
      ->NoBoxingStatelessCall(op_attribute, parallel_conf, bn_in_op2blob_object,
                              find_or_creat_delegate_blob_object)
      .GetOrThrow();
}

void NoBoxingCudaD2HStatelessCall(
    const std::shared_ptr<InstructionsBuilder>& x,
    const std::shared_ptr<cfg::OpAttribute>& op_attribute,
    const std::shared_ptr<cfg::ParallelConf>& in_parallel_conf,
    const std::shared_ptr<HashMap<std::string, std::shared_ptr<compatible_py::BlobObject>>>&
        bn_in_op2blob_object,
    const std::function<std::shared_ptr<ParallelDesc>(
        const std::shared_ptr<InstructionsBuilder>&, const std::shared_ptr<ParallelDesc>&,
        const std::string&)>& try_replace_device_tag) {
  return x
      ->NoBoxingCudaD2HStatelessCall(op_attribute, in_parallel_conf, bn_in_op2blob_object,
                                     try_replace_device_tag)
      .GetOrThrow();
}

void NoBoxingCudaH2DStatelessCall(
    const std::shared_ptr<InstructionsBuilder>& x,
    const std::shared_ptr<cfg::OpAttribute>& op_attribute,
    const std::shared_ptr<cfg::ParallelConf>& out_parallel_conf,
    const std::shared_ptr<HashMap<std::string, std::shared_ptr<compatible_py::BlobObject>>>&
        bn_in_op2blob_object) {
  return x->NoBoxingCudaH2DStatelessCall(op_attribute, out_parallel_conf, bn_in_op2blob_object)
      .GetOrThrow();
}

void RawStatelessCall(
    const std::shared_ptr<InstructionsBuilder>& x,
    const std::shared_ptr<cfg::OpAttribute>& op_attribute,
    const std::shared_ptr<cfg::ParallelConf>& parallel_conf,
    const std::shared_ptr<HashMap<std::string, std::shared_ptr<compatible_py::BlobObject>>>&
        bn_in_op2blob_object) {
  return x->RawStatelessCall(op_attribute, parallel_conf, bn_in_op2blob_object).GetOrThrow();
}

std::shared_ptr<compatible_py::BlobObject> Build121To(
    const std::shared_ptr<InstructionsBuilder>& x,
    const std::shared_ptr<compatible_py::BlobObject>& blob_object,
    const std::shared_ptr<ParallelDesc>& parallel_desc_symbol) {
  return x->Build121To(blob_object, parallel_desc_symbol).GetPtrOrThrow();
}

}  // namespace

ONEFLOW_API_PYBIND11_MODULE("deprecated", m) {
  using BnInOp2BlobObject =
      std::unordered_map<std::string, std::shared_ptr<compatible_py::BlobObject>>;

  py::class_<BnInOp2BlobObject, std::shared_ptr<BnInOp2BlobObject>>(m, "BnInOp2BlobObject")
      .def(py::init<>())
      .def("__len__", [](const std::shared_ptr<BnInOp2BlobObject>& x) { return x->size(); })
      .def("items",
           [](std::shared_ptr<BnInOp2BlobObject>& x) {
             return py::make_iterator(x->begin(), x->end());
           },
           py::keep_alive<0, 1>())
      .def("__getitem__", (BnInOp2BlobObject::mapped_type
                           & (BnInOp2BlobObject::*)(const BnInOp2BlobObject::key_type& pos))
                              & BnInOp2BlobObject::operator[])
      .def("__setitem__",
           [](std::shared_ptr<BnInOp2BlobObject>& x, const BnInOp2BlobObject::key_type& k,
              BnInOp2BlobObject::mapped_type& v) {
             auto it = x->find(k);
             if (it != x->end()) {
               it->second = v;
             } else {
               x->emplace(k, v);
             }
           })
      .def("__iter__",
           [](std::shared_ptr<BnInOp2BlobObject>& x) {
             return py::make_iterator(x->begin(), x->end());
           },
           py::keep_alive<0, 1>());

  py::class_<InstructionsBuilder, std::shared_ptr<InstructionsBuilder>>(m, "InstructionsBuilder")
      .def(py::init([](const std::shared_ptr<vm::IdGenerator>& id_generator,
                       const std::shared_ptr<vm::cfg::InstructionListProto>& instruction_list,
                       const std::shared_ptr<eager::cfg::EagerSymbolList>& symbol_list,
                       const std::function<void(compatible_py::Object*)>& release_object) {
        return std::make_shared<InstructionsBuilder>(id_generator, instruction_list, symbol_list,
                                                     release_object);
      }))
      .def("id_generator", &InstructionsBuilder::id_generator)
      .def("instruction_list", &InstructionsBuilder::instruction_list)
      .def("eager_symbol_list", &InstructionsBuilder::eager_symbol_list)
      .def("object_releaser", &InstructionsBuilder::object_releaser)
      .def("PackPhysicalBlobsToLogicalBlob", &PackPhysicalBlobsToLogicalBlob)
      .def("GetSymbol4String", &GetSymbol4String)
      .def("GetJobConfSymbol", &GetJobConfSymbol)
      .def("GetParallelDescSymbol", &GetParallelDescSymbol)
      .def("GetScopeSymbol", &GetScopeSymbol)
      .def("GetPhysicalParallelDescSymbols", &GetPhysicalParallelDescSymbols)
      .def("UnpackLogicalBlobToPhysicalBlobs", &UnpackLogicalBlobToPhysicalBlobs)
      .def("MakeReferenceBlobObject", &MakeReferenceBlobObject)
      .def("BuildInitialScope", &BuildInitialScope)
      .def("BuildScopeWithNewParallelDesc", &BuildScopeWithNewParallelDesc)
      .def("BuildScopeWithNewParallelConf", &BuildScopeWithNewParallelConf)
      .def("BuildScopeWithNewIsMirrored", &BuildScopeWithNewIsMirrored)
      .def("BuildScopeWithNewScopeName", &BuildScopeWithNewScopeName)
      .def("BuildScopeByProtoSetter", &BuildScopeByProtoSetter)
      .def("BroadcastBlobReference", &BroadcastBlobReference)
      .def("Build121AssignInstruction", &Build121AssignInstruction)
      .def("CudaHostRegisterBlob", &CudaHostRegisterBlob)
      .def("CudaHostUnregisterBlob", &CudaHostUnregisterBlob)
      .def("NewOpKernelObject", &NewOpKernelObject)
      .def("MakeLazyRefBlobObject", &MakeLazyRefBlobObject)
      .def("GetSharedOpKernelObject4ParallelConfSymbol",
           &GetSharedOpKernelObject4ParallelConfSymbol)
      .def("DeleteObject", &DeleteObject)
      .def("StatefulCall", &StatefulCall)
      .def("InsertRemoveForeignCallbackInstruction", &InsertRemoveForeignCallbackInstruction)
      .def("FetchBlobHeader", &FetchBlobHeader)
      .def("FetchBlobBody", &FetchBlobBody)
      .def("FeedBlob", &FeedBlob)
      .def("StatelessCall", &StatelessCall)
      .def("NoBoxingStatelessCall", &NoBoxingStatelessCall)
      .def("NoBoxingCudaD2HStatelessCall", &NoBoxingCudaD2HStatelessCall)
      .def("NoBoxingCudaH2DStatelessCall", &NoBoxingCudaH2DStatelessCall)
      .def("RawStatelessCall", &RawStatelessCall)
      .def("Build121To", &Build121To);
<<<<<<< HEAD
=======

  // these API will be removed when InstructionsBuilder is refactor competely
  py::module_ vm_sub_module = m.def_submodule("vm");

  vm_sub_module.def("DelObjectOperand", &DelObjectOperand);
  vm_sub_module.def("MutOperand", &MutOperand);
  vm_sub_module.def("Int64Operand", &Int64Operand);

  vm_sub_module.def("InitSymbolOperand", &InitSymbolOperand);
  vm_sub_module.def("SymbolOperand", &SymbolOperand);
  vm_sub_module.def("ConstOperand", &ConstOperand);

  vm_sub_module.def("OperandSeparator", &OperandSeparator);
  vm_sub_module.def("Uint64Operand", &Uint64Operand);
  vm_sub_module.def("Mut2Operand", &Mut2Operand);
>>>>>>> 2099d9f7
}

}  // namespace oneflow<|MERGE_RESOLUTION|>--- conflicted
+++ resolved
@@ -168,11 +168,7 @@
   return x->DeleteObject(blob_object).GetOrThrow();
 }
 
-<<<<<<< HEAD
-// signature of python func _FindOrCreateDelegateBlobObject, it will be removed after blobcache is
-=======
 // signature of python fun _FindOrCreateDelegateBlobObject, it will be removed after blobcache is
->>>>>>> 2099d9f7
 // migrated
 using FindOrCreateDelegateBlobObjectFun = std::function<std::shared_ptr<compatible_py::BlobObject>(
     const std::shared_ptr<InstructionsBuilder>&,
@@ -349,24 +345,6 @@
       .def("NoBoxingCudaH2DStatelessCall", &NoBoxingCudaH2DStatelessCall)
       .def("RawStatelessCall", &RawStatelessCall)
       .def("Build121To", &Build121To);
-<<<<<<< HEAD
-=======
-
-  // these API will be removed when InstructionsBuilder is refactor competely
-  py::module_ vm_sub_module = m.def_submodule("vm");
-
-  vm_sub_module.def("DelObjectOperand", &DelObjectOperand);
-  vm_sub_module.def("MutOperand", &MutOperand);
-  vm_sub_module.def("Int64Operand", &Int64Operand);
-
-  vm_sub_module.def("InitSymbolOperand", &InitSymbolOperand);
-  vm_sub_module.def("SymbolOperand", &SymbolOperand);
-  vm_sub_module.def("ConstOperand", &ConstOperand);
-
-  vm_sub_module.def("OperandSeparator", &OperandSeparator);
-  vm_sub_module.def("Uint64Operand", &Uint64Operand);
-  vm_sub_module.def("Mut2Operand", &Mut2Operand);
->>>>>>> 2099d9f7
 }
 
 }  // namespace oneflow