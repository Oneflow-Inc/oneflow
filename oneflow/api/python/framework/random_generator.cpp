--- conflicted
+++ resolved
@@ -48,9 +48,6 @@
       .def("get_state", &one::Generator::GetState)
       .def("set_state", &one::Generator::SetState);
 
-<<<<<<< HEAD
-  m.def("manual_seed", [](uint64_t seed) { return one::ManualSeed(seed); });
-=======
   m.def("manual_seed", [](const py::object& seed) -> Maybe<one::Generator> {
     int64_t seed_val = JUST(one::functional::PyUnpackLong(seed.ptr()));
     return one::ManualSeed(seed_val);
@@ -60,20 +57,16 @@
           int64_t seed_val = JUST(one::functional::PyUnpackLong(seed.ptr()));
           return one::ManualSeed(seed_val, device, device_index);
         });
->>>>>>> d4b391e8
   m.def("create_generator", &CreateGenerator);
   m.def("default_generator", [](const std::string& device_tag) -> Maybe<one::Generator> {
     std::string device_name = "";
     int device_index = -1;
     JUST(ParsingDeviceTag(device_tag, &device_name, &device_index));
     return one::DefaultGenerator(device_name, device_index);
-<<<<<<< HEAD
-=======
   });
   m.def("ManualSeedAllCudaGenerator", [](const py::object& seed) -> Maybe<void> {
     int64_t seed_val = JUST(one::functional::PyUnpackLong(seed.ptr()));
     return one::ManualSeedAllCudaGenerator(seed_val);
->>>>>>> d4b391e8
   });
 }
 
