/*
Copyright 2020 The OneFlow Authors. All rights reserved.

Licensed under the Apache License, Version 2.0 (the "License");
you may not use this file except in compliance with the License.
You may obtain a copy of the License at

    http://www.apache.org/licenses/LICENSE-2.0

Unless required by applicable law or agreed to in writing, software
distributed under the License is distributed on an "AS IS" BASIS,
WITHOUT WARRANTIES OR CONDITIONS OF ANY KIND, either express or implied.
See the License for the specific language governing permissions and
limitations under the License.
*/
#include <pybind11/pybind11.h>
#include <pybind11/stl.h>
#include "oneflow/api/python/common.h"
#include "oneflow/api/python/of_api_registry.h"
#include "oneflow/core/framework/random_generator.h"

namespace py = pybind11;

namespace oneflow {

namespace {

Maybe<one::Generator> CreateGenerator(const std::string& device_tag) {
  std::string device_name = "";
  int device_index = -1;
  ParsingDeviceTag(device_tag, &device_name, &device_index).GetOrThrow();
  return one::MakeGenerator(device_name, device_index).GetPtrOrThrow();
}

}  // namespace

ONEFLOW_API_PYBIND11_MODULE("", m) {
  py::class_<one::Generator, std::shared_ptr<one::Generator>>(m, "Generator")
      .def("manual_seed", &one::Generator::set_current_seed)
      .def("initial_seed", &one::Generator::current_seed);

  m.def("manual_seed", [](uint64_t seed) { return one::ManualSeed(seed).GetOrThrow(); });
<<<<<<< HEAD
  m.def("create_generator",
        [](const std::string& device_tag) { CreateGenerator(device_tag).GetOrThrow(); });
=======
  m.def("create_generator", [](const std::string& device_tag) {
    std::string device_name = "";
    int device_index = -1;
    ParsingDeviceTag(device_tag, &device_name, &device_index).GetOrThrow();
    return one::MakeGenerator(device_name, device_index).GetPtrOrThrow();
  });
  m.def("default_generator", [](const std::string& device_tag) {
    std::string device_name = "";
    int device_index = -1;
    ParsingDeviceTag(device_tag, &device_name, &device_index).GetOrThrow();
    return one::DefaultGenerator(device_name, device_index).GetPtrOrThrow();
  });
>>>>>>> b37a3c7a
}

}  // namespace oneflow<|MERGE_RESOLUTION|>--- conflicted
+++ resolved
@@ -23,27 +23,12 @@
 
 namespace oneflow {
 
-namespace {
-
-Maybe<one::Generator> CreateGenerator(const std::string& device_tag) {
-  std::string device_name = "";
-  int device_index = -1;
-  ParsingDeviceTag(device_tag, &device_name, &device_index).GetOrThrow();
-  return one::MakeGenerator(device_name, device_index).GetPtrOrThrow();
-}
-
-}  // namespace
-
 ONEFLOW_API_PYBIND11_MODULE("", m) {
   py::class_<one::Generator, std::shared_ptr<one::Generator>>(m, "Generator")
       .def("manual_seed", &one::Generator::set_current_seed)
       .def("initial_seed", &one::Generator::current_seed);
 
   m.def("manual_seed", [](uint64_t seed) { return one::ManualSeed(seed).GetOrThrow(); });
-<<<<<<< HEAD
-  m.def("create_generator",
-        [](const std::string& device_tag) { CreateGenerator(device_tag).GetOrThrow(); });
-=======
   m.def("create_generator", [](const std::string& device_tag) {
     std::string device_name = "";
     int device_index = -1;
@@ -56,7 +41,6 @@
     ParsingDeviceTag(device_tag, &device_name, &device_index).GetOrThrow();
     return one::DefaultGenerator(device_name, device_index).GetPtrOrThrow();
   });
->>>>>>> b37a3c7a
 }
 
 }  // namespace oneflow