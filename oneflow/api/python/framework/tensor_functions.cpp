/*
Copyright 2020 The OneFlow Authors. All rights reserved.

Licensed under the Apache License, Version 2.0 (the "License");
you may not use this file except in compliance with the License.
You may obtain a copy of the License at

    http://www.apache.org/licenses/LICENSE-2.0

Unless required by applicable law or agreed to in writing, software
distributed under the License is distributed on an "AS IS" BASIS,
WITHOUT WARRANTIES OR CONDITIONS OF ANY KIND, either express or implied.
See the License for the specific language governing permissions and
limitations under the License.
*/

#include "oneflow/api/python/exception/exception.h"
#include "oneflow/api/python/framework/size.h"
#include "oneflow/api/python/functional/common.h"
#include "oneflow/api/python/functional/functional_api.yaml.pybind.h"
#include "oneflow/core/functional/functional.h"
#include "oneflow/core/common/wrap_dim_utils.h"

namespace oneflow {
namespace one {

#define ASSERT(x) (x).GetOrThrow()
#define ASSERT_PTR(x) (x).GetPtrOrThrow()

using functional::PyObjectPtr;

static PyObject* concat_self(PyObject* self, PyObject* args) {
  PyObjectPtr self_tuple(PyTuple_Pack(1, self));
  PyObject* tuple = PySequence_Concat(self_tuple.get(), args);
  CHECK_OR_THROW(tuple != NULL);
  return tuple;
}

#define NB_UNARY_FUNC(func_name, bind_func)                  \
  static PyObject* func_name(PyObject* self) {               \
    HANDLE_ERRORS                                            \
    PyObjectPtr tuple(PyTuple_Pack(1, self));                \
    auto* result = bind_func(NULL, tuple.get(), NULL);       \
    if (PyErr_Occurred()) { throw py::error_already_set(); } \
    return result;                                           \
    END_HANDLE_ERRORS                                        \
  }

#define NB_BINARY_FUNC(func_name, bind_func)                 \
  static PyObject* func_name(PyObject* a, PyObject* b) {     \
    HANDLE_ERRORS                                            \
    PyObjectPtr tuple(PyTuple_Pack(2, a, b));                \
    auto* result = bind_func(NULL, tuple.get(), NULL);       \
    if (PyErr_Occurred()) { throw py::error_already_set(); } \
    return result;                                           \
    END_HANDLE_ERRORS                                        \
  }

NB_UNARY_FUNC(PyTensorObject_nb_absolute, functional::abs);
NB_UNARY_FUNC(PyTensorObject_nb_negative, functional::negative);
// TODO: not implemented yet
// NB_UNARY_FUNC(PyTensorObject_positive, functional::positive);

NB_BINARY_FUNC(PyTensorObject_nb_add, functional::add);
NB_BINARY_FUNC(PyTensorObject_nb_sub, functional::sub);
NB_BINARY_FUNC(PyTensorObject_nb_mul, functional::mul);
NB_BINARY_FUNC(PyTensorObject_nb_fmod, functional::fmod);
NB_BINARY_FUNC(PyTensorObject_nb_div, functional::div);
NB_BINARY_FUNC(PyTensorObject_nb_and, functional::logical_and);
NB_BINARY_FUNC(PyTensorObject_nb_xor, functional::logical_xor);
NB_BINARY_FUNC(PyTensorObject_nb_or, functional::logical_or);
NB_BINARY_FUNC(PyTensorObject_nb_floor_div, functional::floor_divide);
NB_BINARY_FUNC(PyTensorObject_nb_true_div, functional::div);
NB_BINARY_FUNC(PyTensorObject_nb_matrix_multiply, functional::matmul);

static PyObject* PyTensorObject_nb_pow(PyObject* a, PyObject* b, PyObject* unsed) {
  HANDLE_ERRORS
  PyObjectPtr tuple(PyTuple_Pack(2, a, b));
  PyObject* result = functional::pow(NULL, tuple.get(), NULL);
  if (PyErr_Occurred()) { throw py::error_already_set(); }
  return result;
  END_HANDLE_ERRORS
}

static PyObject* PyTensorObject_nb_invert(PyObject* self) {
  HANDLE_ERRORS
  CHECK_OR_THROW(PyTensor_Unpack(self)->dtype()->data_type() == DataType::kBool)
      << "~ (operator.invert) is only implemented on integer and Boolean-type tensors";
  PyObjectPtr tuple(PyTuple_Pack(1, self));
  PyObject* result = functional::logical_not(NULL, tuple.get(), NULL);
  if (PyErr_Occurred()) { throw py::error_already_set(); }
  return result;
  END_HANDLE_ERRORS
}

#define NB_INPLACE_BINARY_FUNC(func_name, bind_func)                           \
  static PyObject* func_name(PyObject* a, PyObject* b) {                       \
    HANDLE_ERRORS                                                              \
    PyObjectPtr tuple(PyTuple_Pack(2, a, b));                                  \
    PyObjectPtr dict(PyDict_New());                                            \
    CHECK_OR_THROW(PyDict_SetItemString(dict.get(), "inplace", Py_True) > -1); \
    PyObject* result = bind_func(NULL, tuple.get(), dict.get());               \
    if (PyErr_Occurred()) { throw py::error_already_set(); }                   \
    return result;                                                             \
    END_HANDLE_ERRORS                                                          \
  }

// inplace operators
NB_INPLACE_BINARY_FUNC(PyTensorObject_nb_inplace_add, functional::add);
NB_INPLACE_BINARY_FUNC(PyTensorObject_nb_inplace_sub, functional::sub);
// The interface of inplace mul not mul(*, inplace=True) but mul_
NB_BINARY_FUNC(PyTensorObject_nb_inplace_mul, functional::mul_);
NB_BINARY_FUNC(PyTensorObject_nb_inplace_true_div, functional::div_);

PyObject* PyTensorObject_nb_inplace_pow(PyObject* a, PyObject* b, PyObject* unsed) {
  HANDLE_ERRORS
  PyObjectPtr tuple(PyTuple_Pack(2, a, b));
  PyObjectPtr dict(PyDict_New());
  CHECK_OR_THROW(PyDict_SetItemString(dict.get(), "inplace", Py_True) > -1);
  auto* result = functional::pow(NULL, tuple.get(), NULL);
  if (PyErr_Occurred()) { throw py::error_already_set(); }
  return result;
  END_HANDLE_ERRORS
}

PyNumberMethods PyTensorObject_as_number = {
    PyTensorObject_nb_add,       // nb_add
    PyTensorObject_nb_sub,       // nb_subtract
    PyTensorObject_nb_mul,       // nb_multiply
    PyTensorObject_nb_fmod,      // nb_remainder
    NULL,                        // nb_divmod
    PyTensorObject_nb_pow,       // nb_power
    PyTensorObject_nb_negative,  // nb_negative
    NULL,                        // nb_positive
    PyTensorObject_nb_absolute,  // nb_absolute
    NULL,                        // nb_bool
    PyTensorObject_nb_invert,    // nb_invert
    NULL,                        // nb_lshift
    NULL,                        // nb_rshift
    PyTensorObject_nb_and,       // nb_and
    PyTensorObject_nb_xor,       // nb_xor
    PyTensorObject_nb_or,        // nb_or
    NULL,                        // nb_int
    NULL,                        // nb_reserved
    NULL,                        // nb_float

    PyTensorObject_nb_inplace_add,  // nb_inplace_add
    PyTensorObject_nb_inplace_sub,  // nb_inplace_sub
    PyTensorObject_nb_inplace_mul,  // nb_inplace_mul
    NULL,                           // nb_inplace_remainder
    PyTensorObject_nb_inplace_pow,  // nb_inplace_pow
    NULL,                           // nb_inplace_lshift
    NULL,                           // nb_inplace_rshift
    NULL,                           // nb_inplace_and
    NULL,                           // nb_inplace_xor
    NULL,                           // nb_inplace_or

    PyTensorObject_nb_floor_div,         // nb_floor_div
    PyTensorObject_nb_true_div,          // nb_true_div
    NULL,                                // nb_inplace_floor_div
    PyTensorObject_nb_inplace_true_div,  // nb_inplace_true_div

    NULL,                               // nb_index
    PyTensorObject_nb_matrix_multiply,  // nb_matrix_multiply
    NULL,                               // nb_inplace_matrix_multiply

};

// extra methods

// functions that accept only one Tensor
#define UNARY_METHOD(func_name, bind_func)                             \
  static PyObject* func_name(PyObject* self, PyObject* unused) {       \
    HANDLE_ERRORS                                                      \
    return PyTensor_New(ASSERT_PTR(bind_func(PyTensor_Unpack(self)))); \
    END_HANDLE_ERRORS                                                  \
  }

UNARY_METHOD(PyTensorObject_abs, functional::Abs);
UNARY_METHOD(PyTensorObject_exp, functional::Exp);
UNARY_METHOD(PyTensorObject_floor, functional::Floor);
UNARY_METHOD(PyTensorObject_floor_, functional::Floor_);
UNARY_METHOD(PyTensorObject_sign, functional::Sign);
UNARY_METHOD(PyTensorObject_gelu, functional::Gelu);
UNARY_METHOD(PyTensorObject_mish, functional::Mish);
UNARY_METHOD(PyTensorObject_negative, functional::Negative);
UNARY_METHOD(PyTensorObject_sigmoid, functional::Sigmoid);
UNARY_METHOD(PyTensorObject_silu, functional::Silu);
UNARY_METHOD(PyTensorObject_selu, functional::Selu);
UNARY_METHOD(PyTensorObject_softsign, functional::SoftSign);
UNARY_METHOD(PyTensorObject_log1p, functional::Log1p);
UNARY_METHOD(PyTensorObject_log2, functional::Log2);
UNARY_METHOD(PyTensorObject_log10, functional::Log10);
UNARY_METHOD(PyTensorObject_reciprocal, functional::Reciprocal);
UNARY_METHOD(PyTensorObject_ceil, functional::Ceil);
UNARY_METHOD(PyTensorObject_erf, functional::Erf);
UNARY_METHOD(PyTensorObject_erfc, functional::Erfc);
UNARY_METHOD(PyTensorObject_erfinv, functional::Erfinv);
UNARY_METHOD(PyTensorObject_erfinv_, functional::ErfinvInplace);
UNARY_METHOD(PyTensorObject_expm1, functional::Expm1);
UNARY_METHOD(PyTensorObject_log, functional::Log);
UNARY_METHOD(PyTensorObject_rsqrt, functional::Rsqrt);
UNARY_METHOD(PyTensorObject_sqrt, functional::Sqrt);
UNARY_METHOD(PyTensorObject_square, functional::Square);
UNARY_METHOD(PyTensorObject_round, functional::Round);
UNARY_METHOD(PyTensorObject_t, functional::TransposeAllDimFunction);
UNARY_METHOD(PyTensorObject_isnan, functional::IsNan);
UNARY_METHOD(PyTensorObject_isinf, functional::IsInf);
UNARY_METHOD(PyTensorObject_sin, functional::Sin);
UNARY_METHOD(PyTensorObject_sin_, functional::Sin_);
UNARY_METHOD(PyTensorObject_asin, functional::Asin);
UNARY_METHOD(PyTensorObject_cos, functional::Cos);
UNARY_METHOD(PyTensorObject_acos, functional::Acos);
UNARY_METHOD(PyTensorObject_tan, functional::Tan);
UNARY_METHOD(PyTensorObject_atan, functional::Atan);
UNARY_METHOD(PyTensorObject_sinh, functional::Sinh);
UNARY_METHOD(PyTensorObject_asinh, functional::Asinh);
UNARY_METHOD(PyTensorObject_cosh, functional::Cosh);
UNARY_METHOD(PyTensorObject_acosh, functional::Acosh);
UNARY_METHOD(PyTensorObject_tanh, functional::Tanh);
UNARY_METHOD(PyTensorObject_atanh, functional::Atanh);
UNARY_METHOD(PyTensorObject_logical_not, functional::LogicalNot);
UNARY_METHOD(PyTensorObject_inverse, functional::Inv);
UNARY_METHOD(PyTensorObject_trunc, functional::Trunc);

// functions that directly pass arguments without parsing
#define DIRECT_PASS_FUNC(func_name, bind_func)                                   \
  static PyObject* func_name(PyObject* self, PyObject* args, PyObject* kwargs) { \
    HANDLE_ERRORS                                                                \
    PyObjectPtr concat_args(concat_self(self, args));                            \
    PyObject* result = bind_func(NULL, concat_args.get(), kwargs);               \
    if (PyErr_Occurred()) { throw py::error_already_set(); }                     \
    return result;                                                               \
    END_HANDLE_ERRORS                                                            \
  }

DIRECT_PASS_FUNC(PyTensorObject_floor_divide, functional::floor_divide)
DIRECT_PASS_FUNC(PyTensorObject_atan2, functional::atan2)
DIRECT_PASS_FUNC(PyTensorObject_gt, functional::greater)
DIRECT_PASS_FUNC(PyTensorObject_ge, functional::greater_equal)
DIRECT_PASS_FUNC(PyTensorObject_div, functional::div)
DIRECT_PASS_FUNC(PyTensorObject_div_, functional::div_)
DIRECT_PASS_FUNC(PyTensorObject_mul, functional::mul)
DIRECT_PASS_FUNC(PyTensorObject_mul_, functional::mul_)
DIRECT_PASS_FUNC(PyTensorObject_fmod, functional::fmod)
DIRECT_PASS_FUNC(PyTensorObject_logical_and, functional::logical_and)
DIRECT_PASS_FUNC(PyTensorObject_logical_or, functional::logical_or)
DIRECT_PASS_FUNC(PyTensorObject_logical_xor, functional::logical_xor)
DIRECT_PASS_FUNC(PyTensorObject_ne, functional::not_equal)
DIRECT_PASS_FUNC(PyTensorObject_lt, functional::less)
DIRECT_PASS_FUNC(PyTensorObject_le, functional::less_equal)
DIRECT_PASS_FUNC(PyTensorObject_bmm, functional::batch_matmul)
DIRECT_PASS_FUNC(PyTensorObject_argmax, functional::argmax)
DIRECT_PASS_FUNC(PyTensorObject_argmin, functional::argmin)
DIRECT_PASS_FUNC(PyTensorObject_amin, functional::amin)
DIRECT_PASS_FUNC(PyTensorObject_amax, functional::amax)
DIRECT_PASS_FUNC(PyTensorObject_addcmul, functional::addcmul)
DIRECT_PASS_FUNC(PyTensorObject_addcmul_, functional::addcmul_)
DIRECT_PASS_FUNC(PyTensorObject_addcdiv, functional::addcdiv)
DIRECT_PASS_FUNC(PyTensorObject_addcdiv_, functional::addcdiv_)
DIRECT_PASS_FUNC(PyTensorObject_clip, functional::clip)
DIRECT_PASS_FUNC(PyTensorObject_clip_, functional::clip_)
DIRECT_PASS_FUNC(PyTensorObject_clamp, functional::clamp)
DIRECT_PASS_FUNC(PyTensorObject_clamp_min, functional::clamp_min)
DIRECT_PASS_FUNC(PyTensorObject_clamp_max, functional::clamp_max)
DIRECT_PASS_FUNC(PyTensorObject_clamp_, functional::clamp_)
DIRECT_PASS_FUNC(PyTensorObject_clamp_min_, functional::clamp_min_)
DIRECT_PASS_FUNC(PyTensorObject_clamp_max_, functional::clamp_max_)
DIRECT_PASS_FUNC(PyTensorObject_flatten, functional::flatten)
DIRECT_PASS_FUNC(PyTensorObject_in_top_k, functional::in_top_k)
DIRECT_PASS_FUNC(PyTensorObject_index_select, functional::index_select)
DIRECT_PASS_FUNC(PyTensorObject_logsumexp, functional::logsumexp)
DIRECT_PASS_FUNC(PyTensorObject_maximum, functional::maximum)
DIRECT_PASS_FUNC(PyTensorObject_minimum, functional::minimum)
DIRECT_PASS_FUNC(PyTensorObject_tril, functional::tril)
DIRECT_PASS_FUNC(PyTensorObject_triu, functional::triu)
DIRECT_PASS_FUNC(PyTensorObject_triu_, functional::triu_)
DIRECT_PASS_FUNC(PyTensorObject_softmax, functional::softmax)
DIRECT_PASS_FUNC(PyTensorObject_log_softmax, functional::log_softmax)
DIRECT_PASS_FUNC(PyTensorObject_roll, functional::roll)
DIRECT_PASS_FUNC(PyTensorObject_unbind, functional::unbind)
DIRECT_PASS_FUNC(PyTensorObject_squeeze, functional::squeeze)
DIRECT_PASS_FUNC(PyTensorObject_swapaxes, functional::swapaxes)
DIRECT_PASS_FUNC(PyTensorObject_swapdims, functional::swapdims)
DIRECT_PASS_FUNC(PyTensorObject_unfold, functional::unfold_tensor)
DIRECT_PASS_FUNC(PyTensorObject_unsqueeze, functional::unsqueeze)
DIRECT_PASS_FUNC(PyTensorObject_max, functional::max)
DIRECT_PASS_FUNC(PyTensorObject_min, functional::min)
DIRECT_PASS_FUNC(PyTensorObject_median, functional::median)
DIRECT_PASS_FUNC(PyTensorObject_pow, functional::pow)
DIRECT_PASS_FUNC(PyTensorObject_chunk, functional::chunk)
DIRECT_PASS_FUNC(PyTensorObject_narrow, functional::narrow)
DIRECT_PASS_FUNC(PyTensorObject_masked_fill, functional::masked_fill)
DIRECT_PASS_FUNC(PyTensorObject_repeat_interleave, functional::repeat_interleave);
DIRECT_PASS_FUNC(PyTensorObject_prod, functional::reduce_prod);
DIRECT_PASS_FUNC(PyTensorObject_masked_fill_, functional::masked_fill_)
DIRECT_PASS_FUNC(PyTensorObject_dot, functional::dot)
DIRECT_PASS_FUNC(PyTensorObject_nansum, functional::reduce_nansum)
DIRECT_PASS_FUNC(PyTensorObject_cross, functional::linalg_cross)
DIRECT_PASS_FUNC(PyTensorObject_cumsum, functional::cumsum)
DIRECT_PASS_FUNC(PyTensorObject_cumprod, functional::cumprod)
DIRECT_PASS_FUNC(PyTensorObject_mv, functional::matrix_vector_product)
DIRECT_PASS_FUNC(PyTensorObject_fill_, functional::fill_)
DIRECT_PASS_FUNC(PyTensorObject_mm, functional::mm)
DIRECT_PASS_FUNC(PyTensorObject_exponential, functional::exponential_)
DIRECT_PASS_FUNC(PyTensorObject_diag, functional::diag)
DIRECT_PASS_FUNC(PyTensorObject_diagonal, functional::diagonal)
DIRECT_PASS_FUNC(PyTensorObject_matmul, functional::matmul)
DIRECT_PASS_FUNC(PyTensorObject_std, functional::std)
DIRECT_PASS_FUNC(PyTensorObject_var, functional::var)
DIRECT_PASS_FUNC(PyTensorObject_softplus, functional::softplus)
DIRECT_PASS_FUNC(PyTensorObject_cast, functional::cast)
DIRECT_PASS_FUNC(PyTensorObject_gather, functional::dim_gather)
DIRECT_PASS_FUNC(PyTensorObject_type_as, functional::type_as)
DIRECT_PASS_FUNC(PyTensorObject_split, functional::split)
DIRECT_PASS_FUNC(PyTensorObject_bernoulli, functional::bernoulli)
DIRECT_PASS_FUNC(PyTensorObject_bernoulli_, functional::bernoulli_)
DIRECT_PASS_FUNC(PyTensorObject_bincount, functional::bincount)
DIRECT_PASS_FUNC(PyTensorObject_isclose, functional::isclose)

// functions that parsing at Python C api layer
static PyObject* PyTensorObject_eq(PyObject* self, PyObject* args, PyObject* kwargs) {
  HANDLE_ERRORS
  PyObject* other = NULL;
  static const char* keywords[2] = {"other", NULL};
  if (!PyArg_ParseTupleAndKeywords(args, kwargs, "O:eq", const_cast<char**>(keywords), &other)) {
    return NULL;
  }
  if (other == Py_None) { Py_RETURN_FALSE; }
  CHECK_OR_THROW(functional::PyScalarCheck(other) || PyTensor_Check(other))
      << Error::TypeError() << "eq(): argument 'other' must be tensor or scalar, but found "
      << functional::PyStringAsString(PyObject_Str((PyObject*)Py_TYPE(other)));
  if (PyTensor_Check(other)) {
    return PyTensor_New(
        ASSERT_PTR(functional::BroadcastEqual(PyTensor_Unpack(self), PyTensor_Unpack(other))));
  }
  return PyTensor_New(ASSERT_PTR(
      functional::ScalarLogicalEqual(PyTensor_Unpack(self), functional::PyUnpackScalar(other))));
  END_HANDLE_ERRORS
}

static PyObject* PyTensorObject_byte(PyObject* self, PyObject* unused) {
  HANDLE_ERRORS
  return PyTensor_New(ASSERT_PTR(functional::To(PyTensor_Unpack(self), DType::UInt8(), false)));
  END_HANDLE_ERRORS
}

static PyObject* PyTensorObject_dim(PyObject* self, PyObject* unused) {
  HANDLE_ERRORS
  return functional::CastToPyObject(PyTensor_Unpack(self)->ndim());
  END_HANDLE_ERRORS
}

static PyObject* PyTensorObject_nelement(PyObject* self, PyObject* unused) {
  HANDLE_ERRORS
  return functional::CastToPyObject(PyTensor_Unpack(self)->nelement());
  END_HANDLE_ERRORS
}

static PyObject* PyTensorObject_element_size(PyObject* self, PyObject* unused) {
  HANDLE_ERRORS
  return functional::CastToPyObject(PyTensor_Unpack(self)->dtype()->bytes());
  END_HANDLE_ERRORS
}

static PyObject* PyTensorObject_get_device(PyObject* self, PyObject* unused) {
  HANDLE_ERRORS
  DeviceType device_type = ASSERT(PyTensor_Unpack(self)->device())->enum_type();
  CHECK_OR_THROW(device_type == DeviceType::kCUDA)
      << "get_device is only available for GPU tensor.";
  return functional::CastToPyObject(ASSERT(PyTensor_Unpack(self)->device())->device_id());
  END_HANDLE_ERRORS
}

static PyObject* PyTensorObject_size(PyObject* self, PyObject* args, PyObject* kwargs) {
  HANDLE_ERRORS
  PyObject* idx_obj = Py_None;
  static const char* keywords[2] = {"idx", NULL};
  if (!PyArg_ParseTupleAndKeywords(args, kwargs, "|O:size", const_cast<char**>(keywords),
                                   &idx_obj)) {
    return NULL;
  }
  auto shape = PyTensor_Unpack(self)->shape();
  if (idx_obj == NULL || idx_obj == Py_None) { return TensorSize_NewFromShape(*shape); }
  int64_t idx = PyLong_AsLongLong(idx_obj);
  int64_t ndim = shape->NumAxes();
  idx = CHECK_JUST(maybe_wrap_dim(idx, ndim));
  idx = idx < 0 ? idx + ndim : idx;
  return PyLong_FromLongLong(shape->At(idx));
  END_HANDLE_ERRORS
}

static PyObject* PyTensorObject_reshape_as(PyObject* self, PyObject* args, PyObject* kwargs) {
  HANDLE_ERRORS
  auto tensor = PyTensor_Unpack(self);
  PyObject* other = NULL;
  static const char* keywords[2] = {"other", NULL};
  if (!PyArg_ParseTupleAndKeywords(args, kwargs, "O|:reshape_as", const_cast<char**>(keywords),
                                   &other)) {
    return NULL;
  }
  return PyTensor_New(ASSERT_PTR(functional::Reshape(tensor, *PyTensor_Unpack(other)->shape())));
  END_HANDLE_ERRORS
}

static PyObject* PyTensorObject_cpu(PyObject* self, PyObject* unused) {
  HANDLE_ERRORS
  Optional<std::string> device = "cpu";
  return PyTensor_New(ASSERT_PTR(functional::To(PyTensor_Unpack(self), device, NullOpt, false)));
  END_HANDLE_ERRORS
}

static PyObject* PyTensorObject_cuda(PyObject* self, PyObject* args, PyObject* kwargs) {
  HANDLE_ERRORS
  PyObject* device_obj = Py_None;
  static const char* keywords[2] = {"device", NULL};
  if (!PyArg_ParseTupleAndKeywords(args, kwargs, "|O:cuda", const_cast<char**>(keywords),
                                   &device_obj)) {
    return NULL;
  }
  CHECK_OR_THROW(functional::PyDeviceCheck(device_obj) || device_obj == Py_None
                 || PyLong_Check(device_obj))
      << Error::TypeError() << "cuda(): argument 'device' must be oneflow.device or int, not "
      << functional::PyStringAsString(PyObject_Str((PyObject*)Py_TYPE(device_obj)));
  auto tensor = PyTensor_Unpack(self);
  if (functional::PyDeviceCheck(device_obj)) {
    Optional<Symbol<Device>> device = functional::PyUnpackDevice(device_obj);
    return PyTensor_New(ASSERT_PTR(functional::To(tensor, device, NullOpt, false)));
  }
  Optional<std::string> device_str;
  if (device_obj == Py_None) {
    device_str = "cuda";
  } else if (PyLong_Check(device_obj)) {
    device_str = "cuda:" + std::to_string(PyLong_AsLongLong(device_obj));
  }
  return PyTensor_New(ASSERT_PTR(functional::To(tensor, device_str, tensor->dtype(), false)));
  END_HANDLE_ERRORS
}

static PyObject* PyTensorObject_relu(PyObject* self, PyObject* unused) {
  HANDLE_ERRORS
  return PyTensor_New(ASSERT_PTR(functional::Relu(PyTensor_Unpack(self), false)));
  END_HANDLE_ERRORS
}

static PyObject* PyTensorObject_relu_(PyObject* self, PyObject* unused) {
  HANDLE_ERRORS
  return PyTensor_New(ASSERT_PTR(functional::Relu(PyTensor_Unpack(self), true)));
  END_HANDLE_ERRORS
}

#define REDUCE_FUNC(func_name, bind_func, whole_func)                            \
  static PyObject* func_name(PyObject* self, PyObject* args, PyObject* kwargs) { \
    HANDLE_ERRORS                                                                \
    if ((args == NULL || PyTuple_Size(args) == 0)                                \
        && (kwargs == NULL || PyDict_Size(kwargs) == 0)) {                       \
      return PyTensor_New(ASSERT_PTR(whole_func(PyTensor_Unpack(self))));        \
    }                                                                            \
    PyObjectPtr concat_args(concat_self(self, args));                            \
    PyObject* result = bind_func(NULL, concat_args.get(), kwargs);               \
    if (PyErr_Occurred()) { throw py::error_already_set(); }                     \
    return result;                                                               \
    END_HANDLE_ERRORS                                                            \
  }

REDUCE_FUNC(PyTensorObject_any, functional::reduce_any, functional::ReduceAnyWhole)
REDUCE_FUNC(PyTensorObject_all, functional::reduce_all, functional::ReduceAllWhole)
REDUCE_FUNC(PyTensorObject_sum, functional::reduce_sum, functional::ReduceSumWhole)
REDUCE_FUNC(PyTensorObject_mean, functional::reduce_mean, functional::ReduceMeanWhole)

#define DATATYPE_FUNC(func_name, dtype)                                    \
  static PyObject* func_name(PyObject* self, PyObject* unused) {           \
    HANDLE_ERRORS                                                          \
    auto tensor = PyTensor_Unpack(self);                                   \
    return PyTensor_New(ASSERT_PTR(functional::To(tensor, dtype, false))); \
    END_HANDLE_ERRORS                                                      \
  }

DATATYPE_FUNC(PyTensorObject_bool, DType::Bool());
DATATYPE_FUNC(PyTensorObject_int, DType::Int32());
DATATYPE_FUNC(PyTensorObject_long, DType::Int64());
DATATYPE_FUNC(PyTensorObject_half, DType::Float16());
DATATYPE_FUNC(PyTensorObject_float, DType::Float());
DATATYPE_FUNC(PyTensorObject_double, DType::Double());
DATATYPE_FUNC(PyTensorObject_bfloat16, DType::BFloat16());

static PyObject* PyTensorObject_view_as(PyObject* self, PyObject* args, PyObject* kwargs) {
  HANDLE_ERRORS
  auto tensor = PyTensor_Unpack(self);
  PyObject* other = NULL;
  static const char* keywords[2] = {"other", NULL};
  if (!PyArg_ParseTupleAndKeywords(args, kwargs, "O|:view_as", const_cast<char**>(keywords),
                                   &other)) {
    return NULL;
  }
  return PyTensor_New(ASSERT_PTR(functional::View(tensor, *PyTensor_Unpack(other)->shape())));
  END_HANDLE_ERRORS
}

static PyObject* PyTensorObject_transpose(PyObject* self, PyObject* args, PyObject* kwargs) {
  HANDLE_ERRORS
  auto tensor = PyTensor_Unpack(self);
  int dim0 = 0;
  int dim1 = 0;
  static const char* keywords[3] = {"dim0", "dim1", NULL};
  if (!PyArg_ParseTupleAndKeywords(args, kwargs, "ii:transpose", const_cast<char**>(keywords),
                                   &dim0, &dim1)) {
    return NULL;
  }
  return PyTensor_New(ASSERT_PTR(functional::Transpose2dim(tensor, dim0, dim1)));
  END_HANDLE_ERRORS
}

#define ARGS_ONLY_METHODS(func_name, bind_func, param_name, convert, data_type)                   \
  static PyObject* PyTensorObject_##func_name(PyObject* self, PyObject* args, PyObject* kwargs) { \
    HANDLE_ERRORS                                                                                 \
    PyObject* shape_obj = NULL;                                                                   \
    std::vector<data_type> shape_vec;                                                             \
    int args_size = PyTuple_Size(args);                                                           \
    if (args_size == 0) {                                                                         \
      static const char* keywords[2] = {"" #param_name, NULL};                                    \
      if (!PyArg_ParseTupleAndKeywords(args, kwargs, "O:" #func_name,                             \
                                       const_cast<char**>(keywords), &shape_obj)) {               \
        return NULL;                                                                              \
      }                                                                                           \
    } else {                                                                                      \
      CHECK_OR_THROW(kwargs == NULL);                                                             \
    }                                                                                             \
    if (PyTuple_Size(args) == 1) {                                                                \
      shape_obj = PyTuple_GetItem(args, 0);                                                       \
    } else if (shape_obj == NULL) {                                                               \
      shape_obj = args;                                                                           \
    }                                                                                             \
    CHECK_OR_THROW(PyLong_Check(shape_obj) || functional::PyLongSequenceCheck(shape_obj))         \
        << Error::TypeError() << #func_name "(): argument '" #param_name "' must be shape, not "  \
        << functional::PyStringAsString(PyObject_Str((PyObject*)Py_TYPE(shape_obj)));             \
    if (PyLong_Check(shape_obj)) {                                                                \
      shape_vec.emplace_back(PyLong_AsLongLong(shape_obj));                                       \
    } else {                                                                                      \
      shape_vec = functional::PyUnpackLongSequence<data_type>(shape_obj);                         \
    }                                                                                             \
    return PyTensor_New(ASSERT_PTR(bind_func(PyTensor_Unpack(self), convert(shape_vec))));        \
    END_HANDLE_ERRORS                                                                             \
  }

#define SHAPE_ONLY_METHODS(func_name, bind_func, param_name) \
  ARGS_ONLY_METHODS(func_name, bind_func, param_name, Shape, int64_t)
#define DIMS_ONLY_METHODS(func_name, bind_func, param_name) \
  ARGS_ONLY_METHODS(func_name, bind_func, param_name, , int32_t)

SHAPE_ONLY_METHODS(repeat, functional::Repeat, "repeat_shape");
SHAPE_ONLY_METHODS(tile, functional::Tile, "shape");
SHAPE_ONLY_METHODS(reshape, functional::Reshape, "shape");
SHAPE_ONLY_METHODS(view, functional::View, "shape")
DIMS_ONLY_METHODS(flip, functional::Flip, "dims")
DIMS_ONLY_METHODS(permute, functional::Permute, "dims")

static PyObject* PyTensorObject_is_floating_point(PyObject* self, PyObject* unused) {
  HANDLE_ERRORS
  if (PyTensor_Unpack(self)->dtype()->is_floating_point()) {
    Py_RETURN_TRUE;
  } else {
    Py_RETURN_FALSE;
  }
  END_HANDLE_ERRORS
}

static PyObject* PyTensorObject_local_to_global(PyObject* self, PyObject* args, PyObject* kwargs) {
  HANDLE_ERRORS
  auto tensor = PyTensor_Unpack(self);
  CHECK_OR_THROW(tensor->is_local()) << Error::RuntimeError() << "input must be a local tensor";
  PyObject* placement_obj = Py_None;
  PyObject* sbp_obj = Py_None;
  PyObject* check_meta_obj = Py_True;
  PyObject* copy_obj = Py_False;
  static const char* keywords[5] = {"placement", "sbp", "check_meta", "copy", NULL};
  if (!PyArg_ParseTupleAndKeywords(args, kwargs, "|OO$O!O!:local_to_global",
                                   const_cast<char**>(keywords), &placement_obj, &sbp_obj,
                                   &PyBool_Type, &check_meta_obj, &PyBool_Type, &copy_obj)) {
    return NULL;
  }
  const bool check_meta = (check_meta_obj == Py_True);
  const bool copy = (copy_obj == Py_True);

  CHECK_OR_THROW(placement_obj != Py_None && sbp_obj != Py_None)
      << Error::InvalidValueError()
      << "Converting a local tensor to global tensor must have placement and sbp parameters.";
  CHECK_OR_THROW(functional::PyParallelDescCheck(placement_obj))
      << Error::TypeError() << "Invalid parameter placement with type "
      << functional::PyStringAsString(PyObject_Str((PyObject*)Py_TYPE(placement_obj)));

  std::vector<Symbol<SbpParallel>> sbp;
  if (functional::PySbpParallelCheck(sbp_obj)) {
    sbp.emplace_back(functional::PyUnpackSbpParallel(sbp_obj));
  } else {
    CHECK_OR_THROW(functional::PySbpParallelSequenceCheck(sbp_obj))
        << Error::TypeError() << "Invalid parameter sbp with type "
        << functional::PyStringAsString(PyObject_Str((PyObject*)Py_TYPE(sbp_obj)));
    sbp = functional::PyUnpackSbpParallelSequence(sbp_obj);
  }
  return PyTensor_New(ASSERT_PTR(functional::ToGlobal(
      tensor, functional::PyUnpackParallelDesc(placement_obj), sbp, {}, check_meta, copy)));
  END_HANDLE_ERRORS
}

static PyObject* PyTensorObject_global_to_global(PyObject* self, PyObject* args, PyObject* kwargs) {
  HANDLE_ERRORS
  auto tensor = PyTensor_Unpack(self);
  CHECK_OR_THROW(tensor->is_global()) << Error::RuntimeError() << "input must be a global tensor";
  PyObject* placement_obj = Py_None;
  PyObject* sbp_obj = Py_None;
  PyObject* grad_sbp_obj = Py_None;
  Symbol<ParallelDesc> placement;
  std::vector<Symbol<SbpParallel>> sbp;
  std::vector<Symbol<SbpParallel>> grad_sbp;
  PyObject* check_meta_obj = Py_False;
  PyObject* copy_obj = Py_False;
  static const char* keywords[6] = {"placement", "sbp", "grad_sbp", "check_meta", "copy", NULL};
  if (!PyArg_ParseTupleAndKeywords(args, kwargs, "|OO$OO!O!:global_to_global",
                                   const_cast<char**>(keywords), &placement_obj, &sbp_obj,
                                   &grad_sbp_obj, &PyBool_Type, &check_meta_obj, &copy_obj)) {
    return NULL;
  }
  const bool check_meta = (check_meta_obj == Py_True);
  const bool copy = (copy_obj == Py_True);

  // sbp
  CHECK_OR_THROW(sbp_obj == Py_None || functional::PySbpParallelCheck(sbp_obj)
                 || functional::PySbpParallelSequenceCheck(sbp_obj))
      << Error::TypeError()
      << "sbp parameter must be type of oneflow.sbp.sbp or list/tuple of oneflow.sbp.sbp";
  if (functional::PySbpParallelCheck(sbp_obj)) {
    sbp.emplace_back(functional::PyUnpackSbpParallel(sbp_obj));
  } else if (functional::PySbpParallelSequenceCheck(sbp_obj)) {
    sbp = functional::PyUnpackSbpParallelSequence(sbp_obj);
  } else {
    for (int32_t i = 0; i < ASSERT(tensor->nd_sbp())->sbp_parallel_size(); i++) {
      sbp.emplace_back(ASSERT(tensor->nd_sbp())->sbp_parallel(i));
    }
  }

  // placement
  CHECK_OR_THROW(placement_obj == Py_None || functional::PyParallelDescCheck(placement_obj))
      << Error::TypeError() << "Invalid parameter placement with type "
      << functional::PyStringAsString(PyObject_Str((PyObject*)Py_TYPE(placement_obj)));
  if (placement_obj == Py_None) {
    placement = ASSERT(tensor->parallel_desc());
  } else {
    placement = functional::PyUnpackParallelDesc(placement_obj);
  }

  // grad_sbp
  CHECK_OR_THROW(grad_sbp_obj == Py_None || functional::PySbpParallelCheck(grad_sbp_obj)
                 || functional::PySbpParallelSequenceCheck(grad_sbp_obj))
      << Error::TypeError()
      << "grad_sbp parameter must be type of oneflow.sbp.sbp or list/tuple of oneflow.sbp.sbp";
  if (functional::PySbpParallelCheck(grad_sbp_obj)) {
    grad_sbp.emplace_back(functional::PyUnpackSbpParallel(grad_sbp_obj));
  } else if (functional::PySbpParallelSequenceCheck(grad_sbp_obj)) {
    grad_sbp = functional::PyUnpackSbpParallelSequence(grad_sbp_obj);
  }
  return PyTensor_New(
      ASSERT_PTR(functional::ToGlobal(tensor, placement, sbp, grad_sbp, check_meta, copy)));
  END_HANDLE_ERRORS
}

static PyObject* PyTensorObject_to_global(PyObject* self, PyObject* args, PyObject* kwargs) {
  HANDLE_ERRORS
  const auto& tensor = PyTensor_Unpack(self);
  PyObject* result = NULL;
  if (tensor->is_global()) {
    result = PyTensorObject_global_to_global(self, args, kwargs);
  } else {
    result = PyTensorObject_local_to_global(self, args, kwargs);
  }
  if (PyErr_Occurred()) { throw py::error_already_set(); }
  return result;
  END_HANDLE_ERRORS
}

static PyObject* PyTensorObject_to_local(PyObject* self, PyObject* unused, PyObject* kwargs) {
  HANDLE_ERRORS
  auto tensor = PyTensor_Unpack(self);
  CHECK_OR_THROW(tensor->is_global())
      << Error::RuntimeError() << "Expected global tensor for to_local but got local tensor!";
  bool copy = false;
  static const char* keywords[2] = {"copy", NULL};
  if (!PyArg_ParseTupleAndKeywords(unused, kwargs, "|$O!:to_local", const_cast<char**>(keywords),
                                   &PyBool_Type, &copy)) {
    return NULL;
  };
  return PyTensor_New(ASSERT_PTR(functional::GlobalToLocal(tensor, /*copy=*/copy)));
  END_HANDLE_ERRORS
}

int PyTensorObject_setitem(PyObject* self, PyObject* item, PyObject* value) {
  HANDLE_ERRORS
  auto tensor = PyTensor_Unpack(self);
  std::shared_ptr<Tensor> value_tensor;
  CHECK_OR_THROW(functional::PyTensorIndexCheck(item))
      << Error::TypeError() << "tensor_setitem(): argument 'index' must be index, not "
      << functional::PyStringAsString(PyObject_Str((PyObject*)Py_TYPE(item)));
  CHECK_OR_THROW(functional::PyScalarCheck(value) || PyTensor_Check(value))
      << Error::TypeError() << "tensor_setitem(): argument 'value' must be tensor or scalar, not "
      << functional::PyStringAsString(PyObject_Str((PyObject*)Py_TYPE(value)));

  if (tensor->is_global()) {
    Symbol<ParallelDesc> placement = ASSERT(tensor->parallel_desc());
    auto ndsbp = ASSERT(tensor->nd_sbp());
    std::vector<Symbol<SbpParallel>> sbp(ndsbp->sbp_parallel_size(),
                                         ASSERT(MakeBroadcastSbpParallel()));
    if (functional::PyScalarCheck(value)) {
      Scalar value_scalar = functional::PyUnpackScalar(value);
      value_tensor = ASSERT_PTR(
          functional::GlobalConstant(Shape({}), value_scalar, tensor->dtype(), placement, sbp));
    } else {
      value_tensor = PyTensor_Unpack(value);
      CHECK_OR_THROW(value_tensor->is_global())
          << Error::RuntimeError()
          << "tensor_setitem(): value must be a global tensor when self is global";
      value_tensor =
          ASSERT_PTR(functional::ToGlobal(value_tensor, placement, sbp, {}, true, /*copy=*/false));
    }
  } else {
    if (functional::PyScalarCheck(value)) {
      Scalar value_scalar = functional::PyUnpackScalar(value);
      value_tensor = ASSERT_PTR(
          functional::Constant(Shape({}), value_scalar, tensor->dtype(), ASSERT(tensor->device())));
    } else {
      value_tensor = PyTensor_Unpack(value);
      CHECK_OR_THROW(value_tensor->is_local())
          << Error::RuntimeError()
          << "tensor_setitem(): value must be a local tensor when self is local";
      Optional<Symbol<Device>> device = ASSERT(tensor->device());
      value_tensor = ASSERT_PTR(functional::To(value_tensor, device, value_tensor->dtype(), false));
    }
  }
  ASSERT(functional::TensorSetItem(tensor, functional::PyUnpackTensorIndex(item), value_tensor));
  return 0;
  END_HANDLE_ERRORS_RET(-1)
}

PyMethodDef PyTensorObject_extra_methods[] = {
    {"eq", (PyCFunction)PyTensorObject_eq, METH_VARARGS | METH_KEYWORDS, NULL},
    {"byte", PyTensorObject_byte, METH_NOARGS, NULL},
    {"size", (PyCFunction)PyTensorObject_size, METH_VARARGS | METH_KEYWORDS, NULL},
    {"argmax", (PyCFunction)PyTensorObject_argmax, METH_VARARGS | METH_KEYWORDS, NULL},
    {"argmin", (PyCFunction)PyTensorObject_argmin, METH_VARARGS | METH_KEYWORDS, NULL},
    {"amin", (PyCFunction)PyTensorObject_amin, METH_VARARGS | METH_KEYWORDS, NULL},
    {"dim", PyTensorObject_dim, METH_NOARGS, NULL},
    {"ndimension", PyTensorObject_dim, METH_NOARGS, NULL},
    {"nelement", PyTensorObject_nelement, METH_NOARGS, NULL},
    {"numel", PyTensorObject_nelement, METH_NOARGS, NULL},
    {"element_size", PyTensorObject_element_size, METH_NOARGS, NULL},
    {"get_device", PyTensorObject_get_device, METH_NOARGS, NULL},
    {"addcmul", (PyCFunction)PyTensorObject_addcmul, METH_VARARGS | METH_KEYWORDS, NULL},
    {"addcmul_", (PyCFunction)PyTensorObject_addcmul_, METH_VARARGS | METH_KEYWORDS, NULL},
    {"addcdiv", (PyCFunction)PyTensorObject_addcdiv, METH_VARARGS | METH_KEYWORDS, NULL},
    {"addcdiv_", (PyCFunction)PyTensorObject_addcdiv_, METH_VARARGS | METH_KEYWORDS, NULL},
    {"bool", PyTensorObject_bool, METH_NOARGS, NULL},
    {"int", PyTensorObject_int, METH_NOARGS, NULL},
    {"long", PyTensorObject_long, METH_NOARGS, NULL},
    {"half", PyTensorObject_half, METH_NOARGS, NULL},
    {"float", PyTensorObject_float, METH_NOARGS, NULL},
    {"double", PyTensorObject_double, METH_NOARGS, NULL},
    {"bfloat16", PyTensorObject_bfloat16, METH_NOARGS, NULL},
    {"local_to_global", (PyCFunction)PyTensorObject_local_to_global, METH_VARARGS | METH_KEYWORDS,
     NULL},
    {"global_to_global", (PyCFunction)PyTensorObject_global_to_global, METH_VARARGS | METH_KEYWORDS,
     NULL},
    {"to_local", (PyCFunction)PyTensorObject_to_local, METH_VARARGS | METH_KEYWORDS, NULL},
    {"to_global", (PyCFunction)PyTensorObject_to_global, METH_VARARGS | METH_KEYWORDS, NULL},
    {"cpu", PyTensorObject_cpu, METH_NOARGS, NULL},
    {"cuda", (PyCFunction)PyTensorObject_cuda, METH_VARARGS | METH_KEYWORDS, NULL},
    {"relu", PyTensorObject_relu, METH_NOARGS, NULL},
    {"relu_", PyTensorObject_relu_, METH_NOARGS, NULL},
    {"all", (PyCFunction)PyTensorObject_all, METH_VARARGS | METH_KEYWORDS, NULL},
    {"any", (PyCFunction)PyTensorObject_any, METH_VARARGS | METH_KEYWORDS, NULL},
    {"sum", (PyCFunction)PyTensorObject_sum, METH_VARARGS | METH_KEYWORDS, NULL},
    {"mean", (PyCFunction)PyTensorObject_mean, METH_VARARGS | METH_KEYWORDS, NULL},
    {"repeat", (PyCFunction)PyTensorObject_repeat, METH_VARARGS | METH_KEYWORDS, NULL},
    {"tile", (PyCFunction)PyTensorObject_tile, METH_VARARGS, NULL},
    {"is_floating_point", (PyCFunction)PyTensorObject_is_floating_point, METH_NOARGS, NULL},
    {"split", (PyCFunction)PyTensorObject_split, METH_VARARGS | METH_KEYWORDS, NULL},
    {"type_as", (PyCFunction)PyTensorObject_type_as, METH_VARARGS | METH_KEYWORDS, NULL},

    // macro DIRECT_PASS_FUNC
    {"floor_divide", (PyCFunction)PyTensorObject_floor_divide, METH_VARARGS | METH_KEYWORDS, NULL},
    {"atan2", (PyCFunction)PyTensorObject_atan2, METH_VARARGS | METH_KEYWORDS, NULL},
    {"gt", (PyCFunction)PyTensorObject_gt, METH_VARARGS | METH_KEYWORDS, NULL},
    {"ge", (PyCFunction)PyTensorObject_ge, METH_VARARGS | METH_KEYWORDS, NULL},
    {"div", (PyCFunction)PyTensorObject_div, METH_VARARGS | METH_KEYWORDS, NULL},
    {"div_", (PyCFunction)PyTensorObject_div_, METH_VARARGS | METH_KEYWORDS, NULL},
    {"mul", (PyCFunction)PyTensorObject_mul, METH_VARARGS | METH_KEYWORDS, NULL},
    {"mul_", (PyCFunction)PyTensorObject_mul_, METH_VARARGS | METH_KEYWORDS, NULL},
    {"fmod", (PyCFunction)PyTensorObject_fmod, METH_VARARGS | METH_KEYWORDS, NULL},
    {"logical_and", (PyCFunction)PyTensorObject_logical_and, METH_VARARGS | METH_KEYWORDS, NULL},
    {"logical_or", (PyCFunction)PyTensorObject_logical_or, METH_VARARGS | METH_KEYWORDS, NULL},
    {"logical_xor", (PyCFunction)PyTensorObject_logical_xor, METH_VARARGS | METH_KEYWORDS, NULL},
    {"bmm", (PyCFunction)PyTensorObject_bmm, METH_VARARGS | METH_KEYWORDS, NULL},
    {"ne", (PyCFunction)PyTensorObject_ne, METH_VARARGS | METH_KEYWORDS, NULL},
    {"lt", (PyCFunction)PyTensorObject_lt, METH_VARARGS | METH_KEYWORDS, NULL},
    {"le", (PyCFunction)PyTensorObject_le, METH_VARARGS | METH_KEYWORDS, NULL},
    {"clip", (PyCFunction)PyTensorObject_clip, METH_VARARGS | METH_KEYWORDS, NULL},
    {"clip_", (PyCFunction)PyTensorObject_clip_, METH_VARARGS | METH_KEYWORDS, NULL},
    {"clamp", (PyCFunction)PyTensorObject_clamp, METH_VARARGS | METH_KEYWORDS, NULL},
    {"clamp_min", (PyCFunction)PyTensorObject_clamp_min, METH_VARARGS | METH_KEYWORDS, NULL},
    {"clamp_max", (PyCFunction)PyTensorObject_clamp_max, METH_VARARGS | METH_KEYWORDS, NULL},
    {"clamp_", (PyCFunction)PyTensorObject_clamp_, METH_VARARGS | METH_KEYWORDS, NULL},
    {"clamp_min_", (PyCFunction)PyTensorObject_clamp_min_, METH_VARARGS | METH_KEYWORDS, NULL},
    {"clamp_max_", (PyCFunction)PyTensorObject_clamp_max_, METH_VARARGS | METH_KEYWORDS, NULL},
    {"flatten", (PyCFunction)PyTensorObject_flatten, METH_VARARGS | METH_KEYWORDS, NULL},
    {"in_top_k", (PyCFunction)PyTensorObject_in_top_k, METH_VARARGS | METH_KEYWORDS, NULL},
    {"index_select", (PyCFunction)PyTensorObject_index_select, METH_VARARGS | METH_KEYWORDS, NULL},
    {"maximum", (PyCFunction)PyTensorObject_maximum, METH_VARARGS | METH_KEYWORDS, NULL},
    {"minimum", (PyCFunction)PyTensorObject_minimum, METH_VARARGS | METH_KEYWORDS, NULL},
    {"tril", (PyCFunction)PyTensorObject_tril, METH_VARARGS | METH_KEYWORDS, NULL},
    {"triu", (PyCFunction)PyTensorObject_triu, METH_VARARGS | METH_KEYWORDS, NULL},
    {"triu_", (PyCFunction)PyTensorObject_triu_, METH_VARARGS | METH_KEYWORDS, NULL},
    {"softmax", (PyCFunction)PyTensorObject_softmax, METH_VARARGS | METH_KEYWORDS, NULL},
    {"log_softmax", (PyCFunction)PyTensorObject_log_softmax, METH_VARARGS | METH_KEYWORDS, NULL},
    {"roll", (PyCFunction)PyTensorObject_roll, METH_VARARGS | METH_KEYWORDS, NULL},
    {"unbind", (PyCFunction)PyTensorObject_unbind, METH_VARARGS | METH_KEYWORDS, NULL},
    {"squeeze", (PyCFunction)PyTensorObject_squeeze, METH_VARARGS | METH_KEYWORDS, NULL},
    {"swapaxes", (PyCFunction)PyTensorObject_swapaxes, METH_VARARGS | METH_KEYWORDS, NULL},
    {"amax", (PyCFunction)PyTensorObject_amax, METH_VARARGS | METH_KEYWORDS, NULL},
    {"swapdims", (PyCFunction)PyTensorObject_swapdims, METH_VARARGS | METH_KEYWORDS, NULL},
    {"unfold", (PyCFunction)PyTensorObject_unfold, METH_VARARGS | METH_KEYWORDS, NULL},
    {"unsqueeze", (PyCFunction)PyTensorObject_unsqueeze, METH_VARARGS | METH_KEYWORDS, NULL},
    {"max", (PyCFunction)PyTensorObject_max, METH_VARARGS | METH_KEYWORDS, NULL},
    {"min", (PyCFunction)PyTensorObject_min, METH_VARARGS | METH_KEYWORDS, NULL},
    {"median", (PyCFunction)PyTensorObject_median, METH_VARARGS | METH_KEYWORDS, NULL},
    {"pow", (PyCFunction)PyTensorObject_pow, METH_VARARGS | METH_KEYWORDS, NULL},
    {"chunk", (PyCFunction)PyTensorObject_chunk, METH_VARARGS | METH_KEYWORDS, NULL},
    {"narrow", (PyCFunction)PyTensorObject_narrow, METH_VARARGS | METH_KEYWORDS, NULL},
    {"masked_fill", (PyCFunction)PyTensorObject_masked_fill, METH_VARARGS | METH_KEYWORDS, NULL},
    {"masked_fill_", (PyCFunction)PyTensorObject_masked_fill_, METH_VARARGS | METH_KEYWORDS, NULL},
    {"repeat_interleave", (PyCFunction)PyTensorObject_repeat_interleave,
     METH_VARARGS | METH_KEYWORDS, NULL},
    {"prod", (PyCFunction)PyTensorObject_prod, METH_VARARGS | METH_KEYWORDS, NULL},
    {"dot", (PyCFunction)PyTensorObject_dot, METH_VARARGS | METH_KEYWORDS, NULL},
    {"nansum", (PyCFunction)PyTensorObject_nansum, METH_VARARGS | METH_KEYWORDS, NULL},
    {"cross", (PyCFunction)PyTensorObject_cross, METH_VARARGS | METH_KEYWORDS, NULL},
    {"flip", (PyCFunction)PyTensorObject_flip, METH_VARARGS | METH_KEYWORDS, NULL},
    {"cumsum", (PyCFunction)PyTensorObject_cumsum, METH_VARARGS | METH_KEYWORDS, NULL},
    {"cumprod", (PyCFunction)PyTensorObject_cumprod, METH_VARARGS | METH_KEYWORDS, NULL},
    {"mv", (PyCFunction)PyTensorObject_mv, METH_VARARGS | METH_KEYWORDS, NULL},
    {"fill_", (PyCFunction)PyTensorObject_fill_, METH_VARARGS | METH_KEYWORDS, NULL},
    {"mm", (PyCFunction)PyTensorObject_mm, METH_VARARGS | METH_KEYWORDS, NULL},
    {"exponential_", (PyCFunction)PyTensorObject_exponential, METH_VARARGS | METH_KEYWORDS, NULL},
    {"diag", (PyCFunction)PyTensorObject_diag, METH_VARARGS | METH_KEYWORDS, NULL},
    {"diagonal", (PyCFunction)PyTensorObject_diagonal, METH_VARARGS | METH_KEYWORDS, NULL},
    {"matmul", (PyCFunction)PyTensorObject_matmul, METH_VARARGS | METH_KEYWORDS, NULL},
    {"var", (PyCFunction)PyTensorObject_var, METH_VARARGS | METH_KEYWORDS, NULL},
    {"std", (PyCFunction)PyTensorObject_std, METH_VARARGS | METH_KEYWORDS, NULL},
    {"softplus", (PyCFunction)PyTensorObject_softplus, METH_VARARGS | METH_KEYWORDS, NULL},
    {"cast", (PyCFunction)PyTensorObject_cast, METH_VARARGS | METH_KEYWORDS, NULL},
    {"gather", (PyCFunction)PyTensorObject_gather, METH_VARARGS | METH_KEYWORDS, NULL},
    {"bernoulli", (PyCFunction)PyTensorObject_bernoulli, METH_VARARGS | METH_KEYWORDS, NULL},
    {"bernoulli_", (PyCFunction)PyTensorObject_bernoulli_, METH_VARARGS | METH_KEYWORDS, NULL},
    {"bincount", (PyCFunction)PyTensorObject_bincount, METH_VARARGS | METH_KEYWORDS, NULL},
<<<<<<< HEAD
    {"reshape", (PyCFunction)PyTensorObject_reshape, METH_VARARGS | METH_KEYWORDS, NULL},
    {"reshape_as", (PyCFunction)PyTensorObject_reshape_as, METH_VARARGS | METH_KEYWORDS, NULL},
    {"view", (PyCFunction)PyTensorObject_view, METH_VARARGS | METH_KEYWORDS, NULL},
    {"view_as", (PyCFunction)PyTensorObject_view_as, METH_VARARGS | METH_KEYWORDS, NULL},
    {"permute", (PyCFunction)PyTensorObject_permute, METH_VARARGS | METH_KEYWORDS, NULL},
    {"transpose", (PyCFunction)PyTensorObject_transpose, METH_VARARGS | METH_KEYWORDS, NULL},
=======
    {"isclose", (PyCFunction)PyTensorObject_isclose, METH_VARARGS | METH_KEYWORDS, NULL},
>>>>>>> e925a446

    // macro UNARY_METHOD
    {"abs", PyTensorObject_abs, METH_NOARGS, NULL},
    {"exp", PyTensorObject_exp, METH_NOARGS, NULL},
    {"floor", PyTensorObject_floor, METH_NOARGS, NULL},
    {"floor_", PyTensorObject_floor_, METH_NOARGS, NULL},
    {"acos", PyTensorObject_acos, METH_NOARGS, NULL},
    {"arccos", PyTensorObject_acos, METH_NOARGS, NULL},
    {"acosh", PyTensorObject_acosh, METH_NOARGS, NULL},
    {"arccosh", PyTensorObject_acosh, METH_NOARGS, NULL},
    {"atanh", PyTensorObject_atanh, METH_NOARGS, NULL},
    {"arctanh", PyTensorObject_atanh, METH_NOARGS, NULL},
    {"sign", PyTensorObject_sign, METH_NOARGS, NULL},
    {"sinh", PyTensorObject_sinh, METH_NOARGS, NULL},
    {"tan", PyTensorObject_tan, METH_NOARGS, NULL},
    {"gelu", PyTensorObject_gelu, METH_NOARGS, NULL},
    {"mish", PyTensorObject_mish, METH_NOARGS, NULL},
    {"negative", PyTensorObject_negative, METH_NOARGS, NULL},
    {"neg", PyTensorObject_negative, METH_NOARGS, NULL},
    {"sigmoid", PyTensorObject_sigmoid, METH_NOARGS, NULL},
    {"tanh", PyTensorObject_tanh, METH_NOARGS, NULL},
    {"silu", PyTensorObject_silu, METH_NOARGS, NULL},
    {"selu", PyTensorObject_selu, METH_NOARGS, NULL},
    {"softsign", PyTensorObject_softsign, METH_NOARGS, NULL},
    {"log1p", PyTensorObject_log1p, METH_NOARGS, NULL},
    {"log2", PyTensorObject_log2, METH_NOARGS, NULL},
    {"log10", PyTensorObject_log10, METH_NOARGS, NULL},
    {"reciprocal", PyTensorObject_reciprocal, METH_NOARGS, NULL},
    {"asin", PyTensorObject_asin, METH_NOARGS, NULL},
    {"arcsin", PyTensorObject_asin, METH_NOARGS, NULL},
    {"asinh", PyTensorObject_asinh, METH_NOARGS, NULL},
    {"arcsinh", PyTensorObject_asinh, METH_NOARGS, NULL},
    {"atan", PyTensorObject_atan, METH_NOARGS, NULL},
    {"arctan", PyTensorObject_atan, METH_NOARGS, NULL},
    {"ceil", PyTensorObject_ceil, METH_NOARGS, NULL},
    {"cos", PyTensorObject_cos, METH_NOARGS, NULL},
    {"cosh", PyTensorObject_cosh, METH_NOARGS, NULL},
    {"erf", PyTensorObject_erf, METH_NOARGS, NULL},
    {"erfc", PyTensorObject_erfc, METH_NOARGS, NULL},
    {"erfinv", PyTensorObject_erfinv, METH_NOARGS, NULL},
    {"erfinv_", PyTensorObject_erfinv_, METH_NOARGS, NULL},
    {"expm1", PyTensorObject_expm1, METH_NOARGS, NULL},
    {"log", PyTensorObject_log, METH_NOARGS, NULL},
    {"rsqrt", PyTensorObject_rsqrt, METH_NOARGS, NULL},
    {"sqrt", PyTensorObject_sqrt, METH_NOARGS, NULL},
    {"square", PyTensorObject_square, METH_NOARGS, NULL},
    {"round", PyTensorObject_round, METH_NOARGS, NULL},
    {"t", PyTensorObject_t, METH_NOARGS, NULL},
    {"sin", PyTensorObject_sin, METH_NOARGS, NULL},
    {"sin_", PyTensorObject_sin_, METH_NOARGS, NULL},
    {"isnan", PyTensorObject_isnan, METH_NOARGS, NULL},
    {"isinf", PyTensorObject_isinf, METH_NOARGS, NULL},
    {"logical_not", PyTensorObject_logical_not, METH_NOARGS, NULL},
    {"floor", PyTensorObject_floor, METH_NOARGS, NULL},
    {"floor_", PyTensorObject_floor_, METH_NOARGS, NULL},
<<<<<<< HEAD
    {"inverse", PyTensorObject_inverse, METH_NOARGS, NULL},
    {"trunc", PyTensorObject_trunc, METH_NOARGS, NULL},
=======
    {"reshape", (PyCFunction)PyTensorObject_reshape, METH_VARARGS | METH_KEYWORDS, NULL},
    {"reshape_as", (PyCFunction)PyTensorObject_reshape_as, METH_VARARGS | METH_KEYWORDS, NULL},
    {"view", (PyCFunction)PyTensorObject_view, METH_VARARGS | METH_KEYWORDS, NULL},
    {"view_as", (PyCFunction)PyTensorObject_view_as, METH_VARARGS | METH_KEYWORDS, NULL},
    {"permute", (PyCFunction)PyTensorObject_permute, METH_VARARGS | METH_KEYWORDS, NULL},
    {"transpose", (PyCFunction)PyTensorObject_transpose, METH_VARARGS | METH_KEYWORDS, NULL},
    {"logsumexp", (PyCFunction)PyTensorObject_logsumexp, METH_VARARGS | METH_KEYWORDS, NULL},
>>>>>>> e925a446
    {NULL},
};

// tp_richcompare
PyObject* PyTensorObject_richcompare(PyObject* self, PyObject* other, int op) {
  PyObjectPtr tuple(PyTuple_Pack(2, self, other));

  switch (op) {
    case Py_LT: return functional::less(NULL, tuple.get(), NULL);
    case Py_LE: return functional::less_equal(NULL, tuple.get(), NULL);
    case Py_EQ: {
      if (self == Py_None || other == Py_None) {
        Py_RETURN_FALSE;
      } else {
        return functional::equal(NULL, tuple.get(), NULL);
      }
    }
    case Py_NE: return functional::not_equal(NULL, tuple.get(), NULL);
    case Py_GT: return functional::greater(NULL, tuple.get(), NULL);
    case Py_GE: return functional::greater_equal(NULL, tuple.get(), NULL);
  }
  return NULL;
}

}  // namespace one
}  // namespace oneflow

#undef ASSERT
#undef ASSERT_PTR<|MERGE_RESOLUTION|>--- conflicted
+++ resolved
@@ -859,16 +859,15 @@
     {"bernoulli", (PyCFunction)PyTensorObject_bernoulli, METH_VARARGS | METH_KEYWORDS, NULL},
     {"bernoulli_", (PyCFunction)PyTensorObject_bernoulli_, METH_VARARGS | METH_KEYWORDS, NULL},
     {"bincount", (PyCFunction)PyTensorObject_bincount, METH_VARARGS | METH_KEYWORDS, NULL},
-<<<<<<< HEAD
     {"reshape", (PyCFunction)PyTensorObject_reshape, METH_VARARGS | METH_KEYWORDS, NULL},
     {"reshape_as", (PyCFunction)PyTensorObject_reshape_as, METH_VARARGS | METH_KEYWORDS, NULL},
     {"view", (PyCFunction)PyTensorObject_view, METH_VARARGS | METH_KEYWORDS, NULL},
     {"view_as", (PyCFunction)PyTensorObject_view_as, METH_VARARGS | METH_KEYWORDS, NULL},
     {"permute", (PyCFunction)PyTensorObject_permute, METH_VARARGS | METH_KEYWORDS, NULL},
     {"transpose", (PyCFunction)PyTensorObject_transpose, METH_VARARGS | METH_KEYWORDS, NULL},
-=======
+    {"logsumexp", (PyCFunction)PyTensorObject_logsumexp, METH_VARARGS | METH_KEYWORDS, NULL},
     {"isclose", (PyCFunction)PyTensorObject_isclose, METH_VARARGS | METH_KEYWORDS, NULL},
->>>>>>> e925a446
+
 
     // macro UNARY_METHOD
     {"abs", PyTensorObject_abs, METH_NOARGS, NULL},
@@ -924,18 +923,8 @@
     {"logical_not", PyTensorObject_logical_not, METH_NOARGS, NULL},
     {"floor", PyTensorObject_floor, METH_NOARGS, NULL},
     {"floor_", PyTensorObject_floor_, METH_NOARGS, NULL},
-<<<<<<< HEAD
     {"inverse", PyTensorObject_inverse, METH_NOARGS, NULL},
     {"trunc", PyTensorObject_trunc, METH_NOARGS, NULL},
-=======
-    {"reshape", (PyCFunction)PyTensorObject_reshape, METH_VARARGS | METH_KEYWORDS, NULL},
-    {"reshape_as", (PyCFunction)PyTensorObject_reshape_as, METH_VARARGS | METH_KEYWORDS, NULL},
-    {"view", (PyCFunction)PyTensorObject_view, METH_VARARGS | METH_KEYWORDS, NULL},
-    {"view_as", (PyCFunction)PyTensorObject_view_as, METH_VARARGS | METH_KEYWORDS, NULL},
-    {"permute", (PyCFunction)PyTensorObject_permute, METH_VARARGS | METH_KEYWORDS, NULL},
-    {"transpose", (PyCFunction)PyTensorObject_transpose, METH_VARARGS | METH_KEYWORDS, NULL},
-    {"logsumexp", (PyCFunction)PyTensorObject_logsumexp, METH_VARARGS | METH_KEYWORDS, NULL},
->>>>>>> e925a446
     {NULL},
 };
 
