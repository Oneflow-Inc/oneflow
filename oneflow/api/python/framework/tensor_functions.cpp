--- conflicted
+++ resolved
@@ -286,12 +286,9 @@
 DIRECT_PASS_FUNC(PyTensorObject_chunk, functional::chunk)
 DIRECT_PASS_FUNC(PyTensorObject_narrow, functional::narrow)
 DIRECT_PASS_FUNC(PyTensorObject_masked_fill, functional::masked_fill)
-<<<<<<< HEAD
 DIRECT_PASS_FUNC(PyTensorObject_repeat_interleave, functional::repeat_interleave);
 DIRECT_PASS_FUNC(PyTensorObject_prod, functional::reduce_prod);
-=======
 DIRECT_PASS_FUNC(PyTensorObject_dot, functional::dot)
->>>>>>> 2170a125
 
 // functions that parsing at Python C api layer
 static PyObject* PyTensorObject_eq(PyObject* self, PyObject* args, PyObject* kwargs) {
@@ -955,11 +952,7 @@
   HANDLE_ERRORS
   const auto& tensor = PyTensor_Unpack(self);
   PyObject* result = NULL;
-<<<<<<< HEAD
-  if (tensor->is_consistent()) {
-=======
   if (tensor->is_global())
->>>>>>> 2170a125
     result = PyTensorObject_global_to_global(self, args, kwargs);
   } else {
     result = PyTensorObject_local_to_global(self, args, kwargs);
@@ -1124,13 +1117,10 @@
     {"chunk", (PyCFunction)PyTensorObject_chunk, METH_VARARGS | METH_KEYWORDS, NULL},
     {"narrow", (PyCFunction)PyTensorObject_narrow, METH_VARARGS | METH_KEYWORDS, NULL},
     {"masked_fill", (PyCFunction)PyTensorObject_masked_fill, METH_VARARGS | METH_KEYWORDS, NULL},
-<<<<<<< HEAD
     {"repeat_interleave", (PyCFunction)PyTensorObject_repeat_interleave,
      METH_VARARGS | METH_KEYWORDS, NULL},
     {"prod", (PyCFunction)PyTensorObject_prod, METH_VARARGS | METH_KEYWORDS, NULL},
-=======
     {"dot", (PyCFunction)PyTensorObject_dot, METH_VARARGS | METH_KEYWORDS, NULL},
->>>>>>> 2170a125
 
     // macro UNARY_METHOD
     {"abs", PyTensorObject_abs, METH_NOARGS, NULL},
