/*
Copyright 2020 The OneFlow Authors. All rights reserved.

Licensed under the Apache License, Version 2.0 (the "License");
you may not use this file except in compliance with the License.
You may obtain a copy of the License at

    http://www.apache.org/licenses/LICENSE-2.0

Unless required by applicable law or agreed to in writing, software
distributed under the License is distributed on an "AS IS" BASIS,
WITHOUT WARRANTIES OR CONDITIONS OF ANY KIND, either express or implied.
See the License for the specific language governing permissions and
limitations under the License.
*/

#include <Python.h>
#include "oneflow/api/python/exception/exception.h"
#include "oneflow/api/python/framework/size.h"
#include "oneflow/api/python/functional/common.h"
#include "oneflow/api/python/functional/functional_api.yaml.pybind.h"
#include "oneflow/core/common/shape_vec.h"
#include "oneflow/core/functional/functional.h"
#include "oneflow/core/common/shape.h"
#include "oneflow/core/common/container_util.h"
#include "oneflow/core/common/wrap_dim_utils.h"

namespace oneflow {
namespace one {

#define ASSERT(x) (x).GetOrThrow()
#define ASSERT_PTR(x) (x).GetPtrOrThrow()

using functional::PyObjectPtr;

static PyObject* concat_self(PyObject* self, PyObject* args) {
  PyObjectPtr self_tuple(PyTuple_Pack(1, self));
  PyObject* tuple = PySequence_Concat(self_tuple.get(), args);
  CHECK_OR_THROW(tuple != NULL);
  return tuple;
}

#define NB_UNARY_FUNC(func_name, bind_func)                  \
  static PyObject* func_name(PyObject* self) {               \
    HANDLE_ERRORS                                            \
    PyObjectPtr tuple(PyTuple_Pack(1, self));                \
    auto* result = bind_func(NULL, tuple.get(), NULL);       \
    if (PyErr_Occurred()) { throw py::error_already_set(); } \
    return result;                                           \
    END_HANDLE_ERRORS                                        \
  }

#define NB_BINARY_FUNC(func_name, bind_func)                 \
  static PyObject* func_name(PyObject* a, PyObject* b) {     \
    HANDLE_ERRORS                                            \
    PyObjectPtr tuple(PyTuple_Pack(2, a, b));                \
    auto* result = bind_func(NULL, tuple.get(), NULL);       \
    if (PyErr_Occurred()) { throw py::error_already_set(); } \
    return result;                                           \
    END_HANDLE_ERRORS                                        \
  }

NB_UNARY_FUNC(PyTensorObject_nb_absolute, functional::abs);
NB_UNARY_FUNC(PyTensorObject_nb_negative, functional::negative);
// TODO: not implemented yet
// NB_UNARY_FUNC(PyTensorObject_positive, functional::positive);

NB_BINARY_FUNC(PyTensorObject_nb_add, functional::add);
NB_BINARY_FUNC(PyTensorObject_nb_sub, functional::sub);
NB_BINARY_FUNC(PyTensorObject_nb_mul, functional::mul);
NB_BINARY_FUNC(PyTensorObject_nb_fmod, functional::fmod);
NB_BINARY_FUNC(PyTensorObject_nb_div, functional::div);
NB_BINARY_FUNC(PyTensorObject_nb_and, functional::logical_and);
NB_BINARY_FUNC(PyTensorObject_nb_xor, functional::logical_xor);
NB_BINARY_FUNC(PyTensorObject_nb_or, functional::logical_or);
NB_BINARY_FUNC(PyTensorObject_nb_floor_div, functional::floor_divide);
NB_BINARY_FUNC(PyTensorObject_nb_true_div, functional::div);
NB_BINARY_FUNC(PyTensorObject_nb_matrix_multiply, functional::matmul);

static PyObject* PyTensorObject_nb_pow(PyObject* a, PyObject* b, PyObject* unsed) {
  HANDLE_ERRORS
  PyObjectPtr tuple(PyTuple_Pack(2, a, b));
  PyObject* result = functional::pow(NULL, tuple.get(), NULL);
  if (PyErr_Occurred()) { throw py::error_already_set(); }
  return result;
  END_HANDLE_ERRORS
}

static PyObject* PyTensorObject_nb_invert(PyObject* self) {
  HANDLE_ERRORS
  CHECK_OR_THROW(PyTensor_Unpack(self)->dtype()->data_type() == DataType::kBool)
      << "~ (operator.invert) is only implemented on integer and Boolean-type tensors";
  PyObjectPtr tuple(PyTuple_Pack(1, self));
  PyObject* result = functional::logical_not(NULL, tuple.get(), NULL);
  if (PyErr_Occurred()) { throw py::error_already_set(); }
  return result;
  END_HANDLE_ERRORS
}

#define NB_INPLACE_BINARY_FUNC(func_name, bind_func)                           \
  static PyObject* func_name(PyObject* a, PyObject* b) {                       \
    HANDLE_ERRORS                                                              \
    PyObjectPtr tuple(PyTuple_Pack(2, a, b));                                  \
    PyObjectPtr dict(PyDict_New());                                            \
    CHECK_OR_THROW(PyDict_SetItemString(dict.get(), "inplace", Py_True) > -1); \
    PyObject* result = bind_func(NULL, tuple.get(), dict.get());               \
    if (PyErr_Occurred()) { throw py::error_already_set(); }                   \
    return result;                                                             \
    END_HANDLE_ERRORS                                                          \
  }

// inplace operators
NB_INPLACE_BINARY_FUNC(PyTensorObject_nb_inplace_add, functional::add);
NB_INPLACE_BINARY_FUNC(PyTensorObject_nb_inplace_sub, functional::sub);
// The interface of inplace mul not mul(*, inplace=True) but mul_
NB_BINARY_FUNC(PyTensorObject_nb_inplace_mul, functional::mul_);
NB_BINARY_FUNC(PyTensorObject_nb_inplace_true_div, functional::div_);

PyObject* PyTensorObject_nb_inplace_pow(PyObject* a, PyObject* b, PyObject* unsed) {
  HANDLE_ERRORS
  PyObjectPtr tuple(PyTuple_Pack(2, a, b));
  PyObjectPtr dict(PyDict_New());
  CHECK_OR_THROW(PyDict_SetItemString(dict.get(), "inplace", Py_True) > -1);
  auto* result = functional::pow(NULL, tuple.get(), NULL);
  if (PyErr_Occurred()) { throw py::error_already_set(); }
  return result;
  END_HANDLE_ERRORS
}

PyNumberMethods PyTensorObject_as_number = {
    PyTensorObject_nb_add,       // nb_add
    PyTensorObject_nb_sub,       // nb_subtract
    PyTensorObject_nb_mul,       // nb_multiply
    PyTensorObject_nb_fmod,      // nb_remainder
    NULL,                        // nb_divmod
    PyTensorObject_nb_pow,       // nb_power
    PyTensorObject_nb_negative,  // nb_negative
    NULL,                        // nb_positive
    PyTensorObject_nb_absolute,  // nb_absolute
    NULL,                        // nb_bool
    PyTensorObject_nb_invert,    // nb_invert
    NULL,                        // nb_lshift
    NULL,                        // nb_rshift
    PyTensorObject_nb_and,       // nb_and
    PyTensorObject_nb_xor,       // nb_xor
    PyTensorObject_nb_or,        // nb_or
    NULL,                        // nb_int
    NULL,                        // nb_reserved
    NULL,                        // nb_float

    PyTensorObject_nb_inplace_add,  // nb_inplace_add
    PyTensorObject_nb_inplace_sub,  // nb_inplace_sub
    PyTensorObject_nb_inplace_mul,  // nb_inplace_mul
    NULL,                           // nb_inplace_remainder
    PyTensorObject_nb_inplace_pow,  // nb_inplace_pow
    NULL,                           // nb_inplace_lshift
    NULL,                           // nb_inplace_rshift
    NULL,                           // nb_inplace_and
    NULL,                           // nb_inplace_xor
    NULL,                           // nb_inplace_or

    PyTensorObject_nb_floor_div,         // nb_floor_div
    PyTensorObject_nb_true_div,          // nb_true_div
    NULL,                                // nb_inplace_floor_div
    PyTensorObject_nb_inplace_true_div,  // nb_inplace_true_div

    NULL,                               // nb_index
    PyTensorObject_nb_matrix_multiply,  // nb_matrix_multiply
    NULL,                               // nb_inplace_matrix_multiply

};

// extra methods

// functions that accept only one Tensor
#define UNARY_METHOD(func_name, bind_func)                             \
  static PyObject* func_name(PyObject* self, PyObject* unused) {       \
    HANDLE_ERRORS                                                      \
    return PyTensor_New(ASSERT_PTR(bind_func(PyTensor_Unpack(self)))); \
    END_HANDLE_ERRORS                                                  \
  }

UNARY_METHOD(PyTensorObject_abs, functional::Abs);
UNARY_METHOD(PyTensorObject_exp, functional::Exp);
UNARY_METHOD(PyTensorObject_floor, functional::Floor);
UNARY_METHOD(PyTensorObject_floor_, functional::Floor_);
UNARY_METHOD(PyTensorObject_sign, functional::Sign);
UNARY_METHOD(PyTensorObject_gelu, functional::Gelu);
UNARY_METHOD(PyTensorObject_mish, functional::Mish);
UNARY_METHOD(PyTensorObject_negative, functional::Negative);
UNARY_METHOD(PyTensorObject_sigmoid, functional::Sigmoid);
UNARY_METHOD(PyTensorObject_silu, functional::Silu);
UNARY_METHOD(PyTensorObject_selu, functional::Selu);
UNARY_METHOD(PyTensorObject_softsign, functional::SoftSign);
UNARY_METHOD(PyTensorObject_log1p, functional::Log1p);
UNARY_METHOD(PyTensorObject_log2, functional::Log2);
UNARY_METHOD(PyTensorObject_reciprocal, functional::Reciprocal);
UNARY_METHOD(PyTensorObject_ceil, functional::Ceil);
UNARY_METHOD(PyTensorObject_erf, functional::Erf);
UNARY_METHOD(PyTensorObject_erfc, functional::Erfc);
UNARY_METHOD(PyTensorObject_erfinv, functional::Erfinv);
UNARY_METHOD(PyTensorObject_erfinv_, functional::ErfinvInplace);
UNARY_METHOD(PyTensorObject_expm1, functional::Expm1);
UNARY_METHOD(PyTensorObject_log, functional::Log);
UNARY_METHOD(PyTensorObject_rsqrt, functional::Rsqrt);
UNARY_METHOD(PyTensorObject_sqrt, functional::Sqrt);
UNARY_METHOD(PyTensorObject_square, functional::Square);
UNARY_METHOD(PyTensorObject_round, functional::Round);
UNARY_METHOD(PyTensorObject_t, functional::TransposeAllDimFunction);
UNARY_METHOD(PyTensorObject_isnan, functional::IsNan);
UNARY_METHOD(PyTensorObject_isinf, functional::IsInf);
UNARY_METHOD(PyTensorObject_sin, functional::Sin);
UNARY_METHOD(PyTensorObject_sin_, functional::Sin_);
UNARY_METHOD(PyTensorObject_asin, functional::Asin);
UNARY_METHOD(PyTensorObject_cos, functional::Cos);
UNARY_METHOD(PyTensorObject_acos, functional::Acos);
UNARY_METHOD(PyTensorObject_tan, functional::Tan);
UNARY_METHOD(PyTensorObject_atan, functional::Atan);
UNARY_METHOD(PyTensorObject_sinh, functional::Sinh);
UNARY_METHOD(PyTensorObject_asinh, functional::Asinh);
UNARY_METHOD(PyTensorObject_cosh, functional::Cosh);
UNARY_METHOD(PyTensorObject_acosh, functional::Acosh);
UNARY_METHOD(PyTensorObject_tanh, functional::Tanh);
UNARY_METHOD(PyTensorObject_atanh, functional::Atanh);
UNARY_METHOD(PyTensorObject_logical_not, functional::LogicalNot);

// functions that directly pass arguments without parsing
#define DIRECT_PASS_FUNC(func_name, bind_func)                                   \
  static PyObject* func_name(PyObject* self, PyObject* args, PyObject* kwargs) { \
    HANDLE_ERRORS                                                                \
    PyObjectPtr concat_args(concat_self(self, args));                            \
    PyObject* result = bind_func(NULL, concat_args.get(), kwargs);               \
    if (PyErr_Occurred()) { throw py::error_already_set(); }                     \
    return result;                                                               \
    END_HANDLE_ERRORS                                                            \
  }

DIRECT_PASS_FUNC(PyTensorObject_floor_divide, functional::floor_divide)
DIRECT_PASS_FUNC(PyTensorObject_atan2, functional::atan2)
DIRECT_PASS_FUNC(PyTensorObject_gt, functional::greater)
DIRECT_PASS_FUNC(PyTensorObject_ge, functional::greater_equal)
DIRECT_PASS_FUNC(PyTensorObject_div, functional::div)
DIRECT_PASS_FUNC(PyTensorObject_div_, functional::div_)
DIRECT_PASS_FUNC(PyTensorObject_mul, functional::mul)
DIRECT_PASS_FUNC(PyTensorObject_mul_, functional::mul_)
DIRECT_PASS_FUNC(PyTensorObject_fmod, functional::fmod)
DIRECT_PASS_FUNC(PyTensorObject_logical_and, functional::logical_and)
DIRECT_PASS_FUNC(PyTensorObject_logical_or, functional::logical_or)
DIRECT_PASS_FUNC(PyTensorObject_logical_xor, functional::logical_xor)
DIRECT_PASS_FUNC(PyTensorObject_ne, functional::not_equal)
DIRECT_PASS_FUNC(PyTensorObject_lt, functional::less)
DIRECT_PASS_FUNC(PyTensorObject_le, functional::less_equal)
DIRECT_PASS_FUNC(PyTensorObject_bmm, functional::batch_matmul)
DIRECT_PASS_FUNC(PyTensorObject_argmax, functional::argmax)
DIRECT_PASS_FUNC(PyTensorObject_argmin, functional::argmin)
DIRECT_PASS_FUNC(PyTensorObject_amin, functional::amin)
DIRECT_PASS_FUNC(PyTensorObject_amax, functional::amax)
DIRECT_PASS_FUNC(PyTensorObject_addcmul, functional::addcmul)
DIRECT_PASS_FUNC(PyTensorObject_addcmul_, functional::addcmul_)
DIRECT_PASS_FUNC(PyTensorObject_clip, functional::clip)
DIRECT_PASS_FUNC(PyTensorObject_clip_, functional::clip_)
DIRECT_PASS_FUNC(PyTensorObject_clamp, functional::clamp)
DIRECT_PASS_FUNC(PyTensorObject_clamp_, functional::clamp_)
DIRECT_PASS_FUNC(PyTensorObject_flatten, functional::flatten)
DIRECT_PASS_FUNC(PyTensorObject_in_top_k, functional::in_top_k)
DIRECT_PASS_FUNC(PyTensorObject_index_select, functional::index_select)
DIRECT_PASS_FUNC(PyTensorObject_maximum, functional::maximum)
DIRECT_PASS_FUNC(PyTensorObject_minimum, functional::minimum)
DIRECT_PASS_FUNC(PyTensorObject_tril, functional::tril)
DIRECT_PASS_FUNC(PyTensorObject_triu, functional::triu)
DIRECT_PASS_FUNC(PyTensorObject_softmax, functional::softmax)
DIRECT_PASS_FUNC(PyTensorObject_log_softmax, functional::log_softmax)
DIRECT_PASS_FUNC(PyTensorObject_roll, functional::roll)
DIRECT_PASS_FUNC(PyTensorObject_unbind, functional::unbind)
DIRECT_PASS_FUNC(PyTensorObject_squeeze, functional::squeeze)
DIRECT_PASS_FUNC(PyTensorObject_swapaxes, functional::swapaxes)
DIRECT_PASS_FUNC(PyTensorObject_swapdims, functional::swapdims)
DIRECT_PASS_FUNC(PyTensorObject_unfold, functional::unfold_tensor)
DIRECT_PASS_FUNC(PyTensorObject_unsqueeze, functional::unsqueeze)
DIRECT_PASS_FUNC(PyTensorObject_max, functional::max)
DIRECT_PASS_FUNC(PyTensorObject_min, functional::min)
DIRECT_PASS_FUNC(PyTensorObject_median, functional::median)
DIRECT_PASS_FUNC(PyTensorObject_pow, functional::pow)
DIRECT_PASS_FUNC(PyTensorObject_chunk, functional::chunk)
DIRECT_PASS_FUNC(PyTensorObject_narrow, functional::narrow)
DIRECT_PASS_FUNC(PyTensorObject_masked_fill, functional::masked_fill)
DIRECT_PASS_FUNC(PyTensorObject_repeat_interleave, functional::repeat_interleave);
DIRECT_PASS_FUNC(PyTensorObject_prod, functional::reduce_prod);

// functions that parsing at Python C api layer
static PyObject* PyTensorObject_eq(PyObject* self, PyObject* args, PyObject* kwargs) {
  HANDLE_ERRORS
  PyObject* other = NULL;
  static const char* keywords[2] = {"other", NULL};
  if (!PyArg_ParseTupleAndKeywords(args, kwargs, "O:eq", const_cast<char**>(keywords), &other)) {
    return NULL;
  }
  if (other == Py_None) return Py_False;
  CHECK_OR_THROW(functional::PyScalarCheck(other) || PyTensor_Check(other))
      << Error::TypeError() << "eq(): argument 'other' must be tensor or scalar, but found "
      << functional::PyStringAsString(PyObject_Str((PyObject*)Py_TYPE(other)));
  if (PyTensor_Check(other))
    return PyTensor_New(
        ASSERT_PTR(functional::BroadcastEqual(PyTensor_Unpack(self), PyTensor_Unpack(other))));
  return PyTensor_New(ASSERT_PTR(
      functional::ScalarLogicalEqual(PyTensor_Unpack(self), functional::PyUnpackScalar(other))));
  END_HANDLE_ERRORS
}

static PyObject* PyTensorObject_byte(PyObject* self, PyObject* unused) {
  HANDLE_ERRORS
  return PyTensor_New(ASSERT_PTR(functional::To(PyTensor_Unpack(self), DType::UInt8(), false)));
  END_HANDLE_ERRORS
}

static PyObject* PyTensorObject_dim(PyObject* self, PyObject* unused) {
  HANDLE_ERRORS
  return functional::CastToPyObject(PyTensor_Unpack(self)->ndim());
  END_HANDLE_ERRORS
}

static PyObject* PyTensorObject_nelement(PyObject* self, PyObject* unused) {
  HANDLE_ERRORS
  return functional::CastToPyObject(PyTensor_Unpack(self)->nelement());
  END_HANDLE_ERRORS
}

static PyObject* PyTensorObject_element_size(PyObject* self, PyObject* unused) {
  HANDLE_ERRORS
  return functional::CastToPyObject(PyTensor_Unpack(self)->dtype()->bytes());
  END_HANDLE_ERRORS
}

static PyObject* PyTensorObject_get_device(PyObject* self, PyObject* unused) {
  HANDLE_ERRORS
  DeviceType device_type = ASSERT(PyTensor_Unpack(self)->device())->enum_type();
  CHECK_OR_THROW(device_type == DeviceType::kCUDA)
      << "get_device is only available for GPU tensor.";
  return functional::CastToPyObject(ASSERT(PyTensor_Unpack(self)->device())->device_id());
  END_HANDLE_ERRORS
}

static PyObject* PyTensorObject_size(PyObject* self, PyObject* args, PyObject* kwargs) {
  HANDLE_ERRORS
  PyObject* idx_obj = Py_None;
  static const char* keywords[2] = {"idx", NULL};
  if (!PyArg_ParseTupleAndKeywords(args, kwargs, "|O:size", const_cast<char**>(keywords),
                                   &idx_obj)) {
    return NULL;
  }
  auto shape = PyTensor_Unpack(self)->shape();
  if (idx_obj == NULL || idx_obj == Py_None) return TensorSize_NewFromShape(*shape);
  int64_t idx = PyLong_AsLongLong(idx_obj);
  int64_t ndim = shape->NumAxes();
  idx = CHECK_JUST(maybe_wrap_dim(idx, ndim));
  idx = idx < 0 ? idx + ndim : idx;
  return PyLong_FromLongLong(shape->At(idx));
  END_HANDLE_ERRORS
}

static PyObject* PyTensorObject_cast(PyObject* self, PyObject* args, PyObject* kwargs) {
  HANDLE_ERRORS
  PyObject* dtype = NULL;
  PyObject* pin_memory = Py_False;
  static const char* keywords[3] = {"dtype", "pin_memory", NULL};
  if (!PyArg_ParseTupleAndKeywords(args, kwargs, "O|O!:cast", const_cast<char**>(keywords), &dtype,
                                   &PyBool_Type, &pin_memory)) {
    return NULL;
  }
  CHECK_OR_THROW(functional::PyDTypeCheck(dtype))
      << Error::TypeError() << "cast(): argument 'dtype' must be data type, but found "
      << functional::PyStringAsString(PyObject_Str((PyObject*)Py_TYPE(dtype)));
  const auto& result = functional::Cast(PyTensor_Unpack(self), functional::PyUnpackDType(dtype),
                                        pin_memory == Py_True);
  return PyTensor_New(ASSERT_PTR(result));
  END_HANDLE_ERRORS
}

static PyObject* PyTensorObject_diag(PyObject* self, PyObject* args, PyObject* kwargs) {
  HANDLE_ERRORS
  int32_t diagonal = 0;
  static const char* keywords[2] = {"diagonal", NULL};
  if (!PyArg_ParseTupleAndKeywords(args, kwargs, "|i:diag", const_cast<char**>(keywords),
                                   &diagonal)) {
    return NULL;
  }
  return PyTensor_New(ASSERT_PTR(functional::Diag(PyTensor_Unpack(self), diagonal)));
  END_HANDLE_ERRORS
}

static PyObject* PyTensorObject_diagonal(PyObject* self, PyObject* args, PyObject* kwargs) {
  HANDLE_ERRORS
  int32_t offset = 0;
  int32_t dim1 = 0;
  int32_t dim2 = 1;
  static const char* keywords[4] = {"offset", "dim1", "dim2", NULL};
  if (!PyArg_ParseTupleAndKeywords(args, kwargs, "|iii:diagonal", const_cast<char**>(keywords),
                                   &offset, &dim1, &dim2)) {
    return NULL;
  }
  return PyTensor_New(ASSERT_PTR(functional::Diagonal(PyTensor_Unpack(self), offset, dim1, dim2)));
  END_HANDLE_ERRORS
}

static PyObject* PyTensorObject_matmul(PyObject* self, PyObject* args, PyObject* kwargs) {
  HANDLE_ERRORS
  PyObject* other = NULL;
  static const char* keywords[2] = {"other", NULL};
  if (!PyArg_ParseTupleAndKeywords(args, kwargs, "O:matmul", const_cast<char**>(keywords),
                                   &other)) {
    return NULL;
  }
  PyObjectPtr concat_args(PyTuple_Pack(2, self, other));
  PyObject* result = functional::matmul(NULL, concat_args.get(), NULL);
  if (PyErr_Occurred()) { throw py::error_already_set(); }
  return result;
  END_HANDLE_ERRORS
}

static PyObject* PyTensorObject_reshape(PyObject* self, PyObject* args, PyObject* kwargs) {
  HANDLE_ERRORS
  PyObject* shape = args;
  if (PyTuple_Size(args) == 1) {
    PyObject* item = PyTuple_GetItem(args, 0);
    if (!PyLong_Check(item)) { shape = item; }
  }

  PyObjectPtr _args = PyObjectPtr(PyTuple_Pack(2, self, shape));
  PyObject* result = functional::reshape(NULL, _args.get(), kwargs);
  if (PyErr_Occurred()) { throw py::error_already_set(); }
  return result;
  END_HANDLE_ERRORS
}

static PyObject* PyTensorObject_reshape_as(PyObject* self, PyObject* args, PyObject* kwargs) {
  HANDLE_ERRORS
  auto tensor = PyTensor_Unpack(self);
  PyObject* other = NULL;
  static const char* keywords[2] = {"other", NULL};
  if (!PyArg_ParseTupleAndKeywords(args, kwargs, "O|:reshape_as", const_cast<char**>(keywords),
                                   &other)) {
    return NULL;
  }
  return PyTensor_New(ASSERT_PTR(functional::Reshape(tensor, *PyTensor_Unpack(other)->shape())));
  END_HANDLE_ERRORS
}

static PyObject* PyTensorObject_cpu(PyObject* self, PyObject* unused) {
  HANDLE_ERRORS
  Optional<std::string> device = "cpu";
  return PyTensor_New(ASSERT_PTR(functional::To(PyTensor_Unpack(self), device, NullOpt, false)));
  END_HANDLE_ERRORS
}

static PyObject* PyTensorObject_cuda(PyObject* self, PyObject* args, PyObject* kwargs) {
  HANDLE_ERRORS
  PyObject* device_obj = Py_None;
  static const char* keywords[2] = {"device", NULL};
  if (!PyArg_ParseTupleAndKeywords(args, kwargs, "|O:cuda", const_cast<char**>(keywords),
                                   &device_obj)) {
    return NULL;
  }
  CHECK_OR_THROW(functional::PyDeviceCheck(device_obj) || device_obj == Py_None
                 || PyLong_Check(device_obj))
      << Error::TypeError() << "cuda(): argument 'device' must be oneflow.device or int, not "
      << functional::PyStringAsString(PyObject_Str((PyObject*)Py_TYPE(device_obj)));
  auto tensor = PyTensor_Unpack(self);
  if (functional::PyDeviceCheck(device_obj)) {
    Optional<Symbol<Device>> device = functional::PyUnpackDevice(device_obj);
    return PyTensor_New(ASSERT_PTR(functional::To(tensor, device, NullOpt, false)));
  }
  Optional<std::string> device_str;
  if (device_obj == Py_None) {
    device_str = "cuda";
  } else if (PyLong_Check(device_obj)) {
    device_str = "cuda:" + std::to_string(PyLong_AsLongLong(device_obj));
  }
  return PyTensor_New(ASSERT_PTR(functional::To(tensor, device_str, tensor->dtype(), false)));
  END_HANDLE_ERRORS
}

static PyObject* PyTensorObject_var(PyObject* self, PyObject* args, PyObject* kwargs) {
  HANDLE_ERRORS
  PyObject* dim_obj = Py_None;
  PyObject* unbiased_obj = Py_True;
  PyObject* keepdim_obj = Py_False;
  static const char* keywords[4] = {"dim", "unbiased", "keepdim", NULL};
  if (!PyArg_ParseTupleAndKeywords(args, kwargs, "|OO!O!:var", const_cast<char**>(keywords),
                                   &dim_obj, &PyBool_Type, &unbiased_obj, &PyBool_Type,
                                   &keepdim_obj)) {
    return NULL;
  }
  bool unbiased = unbiased_obj == Py_True;
  bool keepdim = keepdim_obj == Py_True;
  CHECK_OR_THROW(dim_obj == Py_None || PyLong_Check(dim_obj)
                 || functional::PyLongSequenceCheck(dim_obj))
      << Error::TypeError() << "var(): argument 'dim' must be int32 list, not "
      << functional::PyStringAsString(PyObject_Str((PyObject*)Py_TYPE(dim_obj)));
  auto tensor = PyTensor_Unpack(self);
  if (dim_obj == Py_None) {
    return PyTensor_New(ASSERT_PTR(functional::Variance(tensor, NullOpt, unbiased, keepdim)));
  }
  std::vector<int32_t> dim;
  if (PyLong_Check(dim_obj)) {
    dim.emplace_back(static_cast<int32_t>(PyLong_AsLong(dim_obj)));
    return PyTensor_New(ASSERT_PTR(functional::Variance(tensor, dim, unbiased, keepdim)));
  }
  dim = functional::PyUnpackLongSequence<int32_t>(dim_obj);
  return PyTensor_New(ASSERT_PTR(functional::Variance(tensor, dim, unbiased, keepdim)));
  END_HANDLE_ERRORS
}

static PyObject* PyTensorObject_std(PyObject* self, PyObject* args, PyObject* kwargs) {
  HANDLE_ERRORS
  PyObject* dim_obj = Py_None;
  PyObject* unbiased_obj = Py_True;
  PyObject* keepdim_obj = Py_False;
  static const char* keywords[4] = {"dim", "unbiased", "keepdim", NULL};
  if (!PyArg_ParseTupleAndKeywords(args, kwargs, "|OO!O!:std", const_cast<char**>(keywords),
                                   &dim_obj, &PyBool_Type, &unbiased_obj, &PyBool_Type,
                                   &keepdim_obj)) {
    return NULL;
  }
  bool unbiased = unbiased_obj == Py_True;
  bool keepdim = keepdim_obj == Py_True;
  CHECK_OR_THROW(dim_obj == Py_None || PyLong_Check(dim_obj)
                 || functional::PyLongSequenceCheck(dim_obj))
      << Error::TypeError() << "std(): argument 'dim' must be int32 list, not "
      << functional::PyStringAsString(PyObject_Str((PyObject*)Py_TYPE(dim_obj)));
  auto tensor = PyTensor_Unpack(self);
  if (dim_obj == Py_None) {
    return PyTensor_New(
        ASSERT_PTR(functional::StandardDeviation(tensor, NullOpt, unbiased, keepdim)));
  }
  std::vector<int32_t> dim;
  if (PyLong_Check(dim_obj)) {
    dim.emplace_back(static_cast<int32_t>(PyLong_AsLong(dim_obj)));
    return PyTensor_New(ASSERT_PTR(functional::StandardDeviation(tensor, dim, unbiased, keepdim)));
  }
  dim = functional::PyUnpackLongSequence<int32_t>(dim_obj);
  return PyTensor_New(ASSERT_PTR(functional::StandardDeviation(tensor, dim, unbiased, keepdim)));
  END_HANDLE_ERRORS
}

static PyObject* PyTensorObject_softplus(PyObject* self, PyObject* args, PyObject* kwargs) {
  HANDLE_ERRORS
  double beta = 1.0;
  double threshold = 20.0;
  static const char* keywords[3] = {"beta", "threshold", NULL};
  if (!PyArg_ParseTupleAndKeywords(args, kwargs, "dd:softplus", const_cast<char**>(keywords), &beta,
                                   &threshold)) {
    return NULL;
  }
  return PyTensor_New(ASSERT_PTR(functional::Softplus(PyTensor_Unpack(self), beta, threshold)));
  END_HANDLE_ERRORS
}

static PyObject* PyTensorObject_relu(PyObject* self, PyObject* unused) {
  HANDLE_ERRORS
  return PyTensor_New(ASSERT_PTR(functional::Relu(PyTensor_Unpack(self), false)));
  END_HANDLE_ERRORS
}

static PyObject* PyTensorObject_relu_(PyObject* self, PyObject* unused) {
  HANDLE_ERRORS
  return PyTensor_New(ASSERT_PTR(functional::Relu(PyTensor_Unpack(self), true)));
  END_HANDLE_ERRORS
}

#define REDUCE_FUNC(func_name, bind_func, whole_func)                            \
  static PyObject* func_name(PyObject* self, PyObject* args, PyObject* kwargs) { \
    HANDLE_ERRORS                                                                \
    if ((args == NULL || PyTuple_Size(args) == 0)                                \
        && (kwargs == NULL || PyDict_Size(kwargs) == 0)) {                       \
      return PyTensor_New(ASSERT_PTR(whole_func(PyTensor_Unpack(self))));        \
    }                                                                            \
    PyObjectPtr concat_args(concat_self(self, args));                            \
    PyObject* result = bind_func(NULL, concat_args.get(), kwargs);               \
    if (PyErr_Occurred()) { throw py::error_already_set(); }                     \
    return result;                                                               \
    END_HANDLE_ERRORS                                                            \
  }

REDUCE_FUNC(PyTensorObject_any, functional::reduce_any, functional::ReduceAnyWhole)
REDUCE_FUNC(PyTensorObject_all, functional::reduce_all, functional::ReduceAllWhole)
REDUCE_FUNC(PyTensorObject_sum, functional::reduce_sum, functional::ReduceSumWhole)
REDUCE_FUNC(PyTensorObject_mean, functional::reduce_mean, functional::ReduceMeanWhole)

#define DATATYPE_FUNC(func_name, dtype)                                    \
  static PyObject* func_name(PyObject* self, PyObject* unused) {           \
    HANDLE_ERRORS                                                          \
    auto tensor = PyTensor_Unpack(self);                                   \
    return PyTensor_New(ASSERT_PTR(functional::To(tensor, dtype, false))); \
    END_HANDLE_ERRORS                                                      \
  }

DATATYPE_FUNC(PyTensorObject_int, DType::Int32());
DATATYPE_FUNC(PyTensorObject_long, DType::Int64());
DATATYPE_FUNC(PyTensorObject_half, DType::Float16());
DATATYPE_FUNC(PyTensorObject_float, DType::Float());
DATATYPE_FUNC(PyTensorObject_double, DType::Double());

static PyObject* PyTensorObject_view(PyObject* self, PyObject* args, PyObject* kwargs) {
  HANDLE_ERRORS
  PyObject* shape = args;
  if (PyTuple_Size(args) == 1) {
    PyObject* item = PyTuple_GetItem(args, 0);
    if (!PyLong_Check(item)) { shape = item; }
  }

  PyObjectPtr _args = PyObjectPtr(PyTuple_Pack(2, self, shape));
  PyObject* result = functional::view(NULL, _args.get(), kwargs);
  if (PyErr_Occurred()) { throw py::error_already_set(); }
  return result;
  END_HANDLE_ERRORS
}

static PyObject* PyTensorObject_view_as(PyObject* self, PyObject* args, PyObject* kwargs) {
  HANDLE_ERRORS
  auto tensor = PyTensor_Unpack(self);
  PyObject* other = NULL;
  static const char* keywords[2] = {"other", NULL};
  if (!PyArg_ParseTupleAndKeywords(args, kwargs, "O|:view_as", const_cast<char**>(keywords),
                                   &other)) {
    return NULL;
  }
  return PyTensor_New(ASSERT_PTR(functional::View(tensor, *PyTensor_Unpack(other)->shape())));
  END_HANDLE_ERRORS
}

static PyObject* PyTensorObject_permute(PyObject* self, PyObject* args, PyObject* kwargs) {
  HANDLE_ERRORS
  PyObject* dims = args;
  if (PyTuple_Size(args) == 1) {
    PyObject* item = PyTuple_GetItem(args, 0);
    if (!PyLong_Check(item)) { dims = item; }
  }

  PyObjectPtr _args = PyObjectPtr(PyTuple_Pack(2, self, dims));
  PyObject* result = functional::permute(NULL, _args.get(), kwargs);
  if (PyErr_Occurred()) { throw py::error_already_set(); }
  return result;

  END_HANDLE_ERRORS
}

static PyObject* PyTensorObject_transpose(PyObject* self, PyObject* args, PyObject* kwargs) {
  HANDLE_ERRORS
  auto tensor = PyTensor_Unpack(self);
  int dim0 = 0;
  int dim1 = 0;
  static const char* keywords[3] = {"dim0", "dim1", NULL};
  if (!PyArg_ParseTupleAndKeywords(args, kwargs, "ii:transpose", const_cast<char**>(keywords),
                                   &dim0, &dim1)) {
    return NULL;
  }
  return PyTensor_New(ASSERT_PTR(functional::Transpose2dim(tensor, dim0, dim1)));
  END_HANDLE_ERRORS
}

<<<<<<< HEAD
static PyObject* PyTensorObject_flip(PyObject* self, PyObject* args, PyObject* kwargs) {
  HANDLE_ERRORS
  PyObject* dims = NULL;
  static const char* keywords[2] = {"dims", NULL};
  if (!PyArg_ParseTupleAndKeywords(args, kwargs, "O:flip", const_cast<char**>(keywords), &dims)) {
    return NULL;
  }
  CHECK_OR_THROW(PyLong_Check(dims) || functional::PyLongSequenceCheck(dims))
      << Error::TypeError() << "dims must be int, list or tuple, but got "
      << functional::PyStringAsString(PyObject_Str((PyObject*)Py_TYPE(dims)));
  if (PyLong_Check(dims)) {
    int32_t dim = PyLong_AsLong(dims);
    return PyTensor_New(ASSERT_PTR(functional::Flip(PyTensor_Unpack(self), {dim})));
  }
  return PyTensor_New(ASSERT_PTR(
      functional::Flip(PyTensor_Unpack(self), functional::PyUnpackLongSequence<int32_t>(dims))));
  END_HANDLE_ERRORS
}

static PyObject* PyTensorObject_repeat(PyObject* self, PyObject* args, PyObject* kwargs) {
  HANDLE_ERRORS
  PyObject* shape_obj = NULL;
  DimVector shape_vec;
  if (PyTuple_Size(args) == 1) {
    shape_obj = PyTuple_GetItem(args, 0);
    CHECK_OR_THROW(PyLong_Check(shape_obj) || functional::PyLongSequenceCheck(shape_obj))
        << Error::TypeError() << "repeat(): argument 'repeat_shape' must be shape, not "
        << functional::PyStringAsString(PyObject_Str((PyObject*)Py_TYPE(shape_obj)));
    if (PyLong_Check(shape_obj))
      shape_vec.emplace_back(PyLong_AsLong(shape_obj));
    else {
      std::vector<int64_t> shape = functional::PyUnpackLongSequence<int64_t>(shape_obj);
      shape_vec = DimVector(shape.begin(), shape.end());
    }
    return PyTensor_New(ASSERT_PTR(functional::Repeat(PyTensor_Unpack(self), Shape(shape_vec))));
  }
  CHECK_OR_THROW(functional::PyLongSequenceCheck(args))
      << Error::TypeError() << "repeat(): argument 'repeat_shape' must be shape, not "
      << functional::PyStringAsString(PyObject_Str((PyObject*)Py_TYPE(args)));
  std::vector<int64_t> shape = functional::PyUnpackLongSequence<int64_t>(args);
  shape_vec = DimVector(shape.begin(), shape.end());
  return PyTensor_New(ASSERT_PTR(functional::Repeat(PyTensor_Unpack(self), Shape(shape_vec))));
  END_HANDLE_ERRORS
}

static PyObject* PyTensorObject_tile(PyObject* self, PyObject* args, PyObject* kwargs) {
  HANDLE_ERRORS
  PyObject* dim_obj = NULL;
  DimVector dim_vec;
  if (PyTuple_Size(args) == 1) {
    dim_obj = PyTuple_GetItem(args, 0);
    CHECK_OR_THROW(PyLong_Check(dim_obj) || functional::PyLongSequenceCheck(dim_obj))
        << Error::TypeError() << "tile(): argument 'dims' must be shape, not "
        << functional::PyStringAsString(PyObject_Str((PyObject*)Py_TYPE(dim_obj)));
    if (PyLong_Check(dim_obj))
      dim_vec.emplace_back(PyLong_AsLong(dim_obj));
    else {
      std::vector<int64_t> shape = functional::PyUnpackLongSequence<int64_t>(dim_obj);
      dim_vec = DimVector(shape.begin(), shape.end());
    }
    return PyTensor_New(ASSERT_PTR(functional::Tile(PyTensor_Unpack(self), Shape(dim_vec))));
  }
  CHECK_OR_THROW(functional::PyLongSequenceCheck(args))
      << Error::TypeError() << "tile(): argument 'dims' must be shape, not "
      << functional::PyStringAsString(PyObject_Str((PyObject*)Py_TYPE(args)));
  std::vector<int64_t> shape = functional::PyUnpackLongSequence<int64_t>(args);
  dim_vec = DimVector(shape.begin(), shape.end());
  return PyTensor_New(ASSERT_PTR(functional::Tile(PyTensor_Unpack(self), Shape(dim_vec))));
  END_HANDLE_ERRORS
}

static PyObject* PyTensorObject_gather(PyObject* self, PyObject* args, PyObject* kwargs) {
  HANDLE_ERRORS
  int64_t dim = 0;
  PyObject* index = NULL;
  static const char* keywords[3] = {"dim", "index", NULL};
  if (!PyArg_ParseTupleAndKeywords(args, kwargs, "iO!:gather", const_cast<char**>(keywords), &dim,
                                   PyTensorObject_Type, &index)) {
    return NULL;
  }
  return PyTensor_New(
      ASSERT_PTR(functional::DimGather(PyTensor_Unpack(self), dim, PyTensor_Unpack(index), false)));
  END_HANDLE_ERRORS
}

static PyObject* PyTensorObject_split(PyObject* self, PyObject* args, PyObject* kwargs) {
  HANDLE_ERRORS
  PyObject* split_size_or_sections = NULL;
  int64_t dim = 0;
  static const char* keywords[3] = {"split_size_or_sections", "dim", NULL};
  if (!PyArg_ParseTupleAndKeywords(args, kwargs, "O|i:split", const_cast<char**>(keywords),
                                   &split_size_or_sections, &dim)) {
    return NULL;
  }
  CHECK_OR_THROW(PyLong_Check(split_size_or_sections)
                 || functional::PyLongSequenceCheck(split_size_or_sections))
      << Error::TypeError()
      << "split(): argument 'split_size_or_sections' must be int or list of int, not "
      << functional::PyStringAsString(PyObject_Str((PyObject*)Py_TYPE(split_size_or_sections)));
  if (PyLong_Check(split_size_or_sections))
    return functional::CastToPyObject(
        functional::Split(PyTensor_Unpack(self), PyLong_AsLong(split_size_or_sections), dim));
  std::vector<int64_t> split_sections =
      functional::PyUnpackLongSequence<int64_t>(split_size_or_sections);
  return functional::CastToPyObject(
      functional::SplitWithSize(PyTensor_Unpack(self), split_sections, dim));
  END_HANDLE_ERRORS
}

static PyObject* PyTensorObject_cumsum(PyObject* self, PyObject* args, PyObject* kwargs) {
  HANDLE_ERRORS
  int64_t dim = 0;
  PyObject* dtype_obj = Py_None;
  static const char* keywords[3] = {"dim", "dtype", NULL};
  if (!PyArg_ParseTupleAndKeywords(args, kwargs, "i|$O:cumsum", const_cast<char**>(keywords), &dim,
                                   &dtype_obj)) {
    return NULL;
  }
  CHECK_OR_THROW(dtype_obj == Py_None || functional::PyDTypeCheck(dtype_obj))
      << "cumsum(): argument 'dtype' must be data type, not "
      << functional::PyStringAsString(PyObject_Str((PyObject*)Py_TYPE(dtype_obj)));
  if (dtype_obj == Py_None)
    return PyTensor_New(ASSERT_PTR(functional::Cumsum(PyTensor_Unpack(self), dim, NullOpt)));
  Symbol<DType> dtype = functional::PyUnpackDType(dtype_obj);
  return PyTensor_New(ASSERT_PTR(functional::Cumsum(PyTensor_Unpack(self), dim, dtype)));
  END_HANDLE_ERRORS
}

static PyObject* PyTensorObject_cumprod(PyObject* self, PyObject* args, PyObject* kwargs) {
  HANDLE_ERRORS
  int64_t dim = 0;
  PyObject* dtype_obj = Py_None;
  static const char* keywords[3] = {"dim", "dtype", NULL};
  if (!PyArg_ParseTupleAndKeywords(args, kwargs, "i|$O:cumprod", const_cast<char**>(keywords), &dim,
                                   &dtype_obj)) {
    return NULL;
  }
  CHECK_OR_THROW(dtype_obj == Py_None || functional::PyDTypeCheck(dtype_obj))
      << "cumprod(): argument 'dtype' must be data type, not "
      << functional::PyStringAsString(PyObject_Str((PyObject*)Py_TYPE(dtype_obj)));
  if (dtype_obj == Py_None)
    return PyTensor_New(ASSERT_PTR(functional::Cumprod(PyTensor_Unpack(self), dim, NullOpt)));
  Symbol<DType> dtype = functional::PyUnpackDType(dtype_obj);
  return PyTensor_New(ASSERT_PTR(functional::Cumprod(PyTensor_Unpack(self), dim, dtype)));
  END_HANDLE_ERRORS
}

static PyObject* PyTensorObject_is_floating_point(PyObject* self, PyObject* unused) {
  HANDLE_ERRORS
  return PyTensor_Unpack(self)->dtype()->is_floating_point() ? Py_True : Py_False;
  END_HANDLE_ERRORS
}

static PyObject* PyTensorObject_type_as(PyObject* self, PyObject* args, PyObject* kwargs) {
  HANDLE_ERRORS
  PyObject* target = NULL;
  static const char* keywords[2] = {"target", NULL};
  if (!PyArg_ParseTupleAndKeywords(args, kwargs, "O!:type_as", const_cast<char**>(keywords),
                                   PyTensorObject_Type, &target)) {
    return NULL;
  }
  auto tensor = PyTensor_Unpack(self);
  auto target_tensor = PyTensor_Unpack(target);
  Optional<Symbol<DType>> dtype = target_tensor->dtype();

  // local / global to global
  if (target_tensor->is_consistent()) {
    Symbol<ParallelDesc> placement = ASSERT(target_tensor->parallel_desc());
    std::vector<Symbol<SbpParallel>> sbp(ASSERT(target_tensor->nd_sbp())->sbp_parallel_size());
    for (int32_t i = 0; i < sbp.size(); i++)
      sbp[i] = ASSERT(target_tensor->nd_sbp())->sbp_parallel(i);
    std::vector<Symbol<SbpParallel>> grad_sbp;
    std::shared_ptr<Tensor> global_tensor =
        ASSERT_PTR(functional::ToConsistent(tensor, placement, sbp, grad_sbp, false));
    return PyTensor_New(ASSERT_PTR(functional::To(global_tensor, dtype, false)));
  }

  // global to local
  if (tensor->is_consistent()) {
    std::shared_ptr<Tensor> local_tensor = ASSERT_PTR(functional::ConsistentToLocal(tensor));
    return PyTensor_New(ASSERT_PTR(functional::To(local_tensor, dtype, false)));
  }

  // local to local
  return PyTensor_New(ASSERT_PTR(functional::To(tensor, target_tensor, false)));
  END_HANDLE_ERRORS
}

=======
>>>>>>> 4af9b7a4
static PyObject* PyTensorObject_local_to_global(PyObject* self, PyObject* args, PyObject* kwargs) {
  HANDLE_ERRORS
  auto tensor = PyTensor_Unpack(self);
  CHECK_OR_THROW(tensor->is_local()) << Error::RuntimeError() << "input must be a local tensor";
  PyObject* placement_obj = Py_None;
  PyObject* sbp_obj = Py_None;
  bool check_meta = true;
  static const char* keywords[4] = {"placement", "sbp", "check_meta", NULL};
  if (!PyArg_ParseTupleAndKeywords(args, kwargs, "|OO$O!:local_to_global",
                                   const_cast<char**>(keywords), &placement_obj, &sbp_obj,
                                   &PyBool_Type, &check_meta)) {
    return NULL;
  };

  CHECK_OR_THROW(placement_obj != Py_None && sbp_obj != Py_None) << Error::InvalidValueError(
      "Converting a local tensor to global tensor must have placement and sbp parameters.");
  CHECK_OR_THROW(functional::PyParallelDescCheck(placement_obj))
      << Error::TypeError() << "Invalid parameter placement with type "
      << functional::PyStringAsString(PyObject_Str((PyObject*)Py_TYPE(placement_obj)));

  std::vector<Symbol<SbpParallel>> sbp;
  if (functional::PySbpParallelCheck(sbp_obj)) {
    sbp.emplace_back(functional::PyUnpackSbpParallel(sbp_obj));
  } else {
    CHECK_OR_THROW(functional::PySbpParallelSequenceCheck(sbp_obj))
        << Error::TypeError() << "Invalid parameter sbp with type "
        << functional::PyStringAsString(PyObject_Str((PyObject*)Py_TYPE(sbp_obj)));
    sbp = functional::PyUnpackSbpParallelSequence(sbp_obj);
  }
  return PyTensor_New(ASSERT_PTR(functional::ToConsistent(
      tensor, functional::PyUnpackParallelDesc(placement_obj), sbp, {}, check_meta)));
  END_HANDLE_ERRORS
}

static PyObject* PyTensorObject_global_to_global(PyObject* self, PyObject* args, PyObject* kwargs) {
  HANDLE_ERRORS
  auto tensor = PyTensor_Unpack(self);
  CHECK_OR_THROW(tensor->is_consistent())
      << Error::RuntimeError() << "input must be a global tensor";
  PyObject* placement_obj = Py_None;
  PyObject* sbp_obj = Py_None;
  PyObject* grad_sbp_obj = Py_None;
  Symbol<ParallelDesc> placement;
  std::vector<Symbol<SbpParallel>> sbp;
  std::vector<Symbol<SbpParallel>> grad_sbp;
  bool check_meta = false;
  static const char* keywords[5] = {"placement", "sbp", "grad_sbp", "check_meta", NULL};
  if (!PyArg_ParseTupleAndKeywords(args, kwargs, "|OO$OO!:global_to_global",
                                   const_cast<char**>(keywords), &placement_obj, &sbp_obj,
                                   &grad_sbp_obj, &PyBool_Type, &check_meta)) {
    return NULL;
  };

  // sbp
  CHECK_OR_THROW(sbp_obj == Py_None || functional::PySbpParallelCheck(sbp_obj)
                 || functional::PySbpParallelSequenceCheck(sbp_obj))
      << Error::TypeError()
      << "sbp parameter must be type of oneflow.sbp.sbp or list/tuple of oneflow.sbp.sbp";
  if (functional::PySbpParallelCheck(sbp_obj)) {
    sbp.emplace_back(functional::PyUnpackSbpParallel(sbp_obj));
  } else if (functional::PySbpParallelSequenceCheck(sbp_obj)) {
    sbp = functional::PyUnpackSbpParallelSequence(sbp_obj);
  } else {
    for (int32_t i = 0; i < ASSERT(tensor->nd_sbp())->sbp_parallel_size(); i++)
      sbp.emplace_back(ASSERT(tensor->nd_sbp())->sbp_parallel(i));
  }

  // placement
  CHECK_OR_THROW(placement_obj == Py_None || functional::PyParallelDescCheck(placement_obj))
      << Error::TypeError() << "Invalid parameter placement with type "
      << functional::PyStringAsString(PyObject_Str((PyObject*)Py_TYPE(placement_obj)));
  if (placement_obj == Py_None) {
    placement = ASSERT(tensor->parallel_desc());
  } else {
    placement = functional::PyUnpackParallelDesc(placement_obj);
  }

  // grad_sbp
  CHECK_OR_THROW(grad_sbp_obj == Py_None || functional::PySbpParallelCheck(grad_sbp_obj)
                 || functional::PySbpParallelSequenceCheck(grad_sbp_obj))
      << Error::TypeError()
      << "grad_sbp parameter must be type of oneflow.sbp.sbp or list/tuple of oneflow.sbp.sbp";
  if (functional::PySbpParallelCheck(grad_sbp_obj)) {
    grad_sbp.emplace_back(functional::PyUnpackSbpParallel(grad_sbp_obj));
  } else if (functional::PySbpParallelSequenceCheck(grad_sbp_obj)) {
    grad_sbp = functional::PyUnpackSbpParallelSequence(grad_sbp_obj);
<<<<<<< HEAD
  };
=======
  }
>>>>>>> 4af9b7a4
  return PyTensor_New(
      ASSERT_PTR(functional::ToConsistent(tensor, placement, sbp, grad_sbp, check_meta)));
  END_HANDLE_ERRORS
}

static PyObject* PyTensorObject_to_global(PyObject* self, PyObject* args, PyObject* kwargs) {
  HANDLE_ERRORS
  const auto& tensor = PyTensor_Unpack(self);
  PyObject* result = NULL;
  if (tensor->is_consistent())
    result = PyTensorObject_global_to_global(self, args, kwargs);
  else {
    result = PyTensorObject_local_to_global(self, args, kwargs);
  }
  if (PyErr_Occurred()) { throw py::error_already_set(); }
  return result;

  END_HANDLE_ERRORS
}

static PyObject* PyTensorObject_to_local(PyObject* self, PyObject* unused) {
  HANDLE_ERRORS
  auto tensor = PyTensor_Unpack(self);
  CHECK_OR_THROW(tensor->is_consistent())
      << Error::RuntimeError() << "Expected global tensor for to_local but got local tensor!";
  return PyTensor_New(ASSERT_PTR(functional::ConsistentToLocal(tensor)));
  END_HANDLE_ERRORS
}

int PyTensorObject_setitem(PyObject* self, PyObject* item, PyObject* value) {
  HANDLE_ERRORS
  auto tensor = PyTensor_Unpack(self);
  std::shared_ptr<Tensor> value_tensor;
  CHECK_OR_THROW(functional::PyTensorIndexCheck(item))
      << Error::TypeError() << "tensor_setitem(): argument 'index' must be index, not "
      << functional::PyStringAsString(PyObject_Str((PyObject*)Py_TYPE(item)));
  CHECK_OR_THROW(functional::PyScalarCheck(value) || PyTensor_Check(value))
      << Error::TypeError() << "tensor_setitem(): argument 'value' must be tensor or scalar, not "
      << functional::PyStringAsString(PyObject_Str((PyObject*)Py_TYPE(value)));

  if (tensor->is_consistent()) {
    Symbol<ParallelDesc> placement = ASSERT(tensor->parallel_desc());
    auto ndsbp = ASSERT(tensor->nd_sbp());
    std::vector<Symbol<SbpParallel>> sbp(ndsbp->sbp_parallel_size(),
                                         ASSERT(MakeBroadcastSbpParallel()));
    if (functional::PyScalarCheck(value)) {
      Scalar value_scalar = functional::PyUnpackScalar(value);
      value_tensor = ASSERT_PTR(
          functional::ConsistentConstant({1}, value_scalar, tensor->dtype(), placement, sbp));
    } else {
      value_tensor = PyTensor_Unpack(value);
<<<<<<< HEAD
=======
      CHECK_OR_THROW(value_tensor->is_consistent())
          << Error::RuntimeError()
          << "tensor_setitem(): value must be a global tensor when self is global";
>>>>>>> 4af9b7a4
      value_tensor = ASSERT_PTR(functional::ToConsistent(value_tensor, placement, sbp, {}, true));
    }
  } else {
    if (functional::PyScalarCheck(value)) {
      Scalar value_scalar = functional::PyUnpackScalar(value);
      value_tensor = ASSERT_PTR(
          functional::Constant({1}, value_scalar, tensor->dtype(), ASSERT(tensor->device())));
    } else {
      value_tensor = PyTensor_Unpack(value);
<<<<<<< HEAD
=======
      CHECK_OR_THROW(value_tensor->is_local())
          << Error::RuntimeError()
          << "tensor_setitem(): value must be a local tensor when self is local";
>>>>>>> 4af9b7a4
      Optional<Symbol<Device>> device = ASSERT(tensor->device());
      value_tensor = ASSERT_PTR(functional::To(value_tensor, device, value_tensor->dtype(), false));
    }
  }
  ASSERT(functional::TensorSetItem(tensor, functional::PyUnpackTensorIndex(item), value_tensor));
  return 0;
  END_HANDLE_ERRORS_RET(-1)
}

PyMethodDef PyTensorObject_extra_methods[] = {
    {"eq", (PyCFunction)PyTensorObject_eq, METH_VARARGS | METH_KEYWORDS, NULL},
    {"byte", PyTensorObject_byte, METH_NOARGS, NULL},
    {"size", (PyCFunction)PyTensorObject_size, METH_VARARGS | METH_KEYWORDS, NULL},
    {"argmax", (PyCFunction)PyTensorObject_argmax, METH_VARARGS | METH_KEYWORDS, NULL},
    {"argmin", (PyCFunction)PyTensorObject_argmin, METH_VARARGS | METH_KEYWORDS, NULL},
    {"amin", (PyCFunction)PyTensorObject_amin, METH_VARARGS | METH_KEYWORDS, NULL},
    {"dim", PyTensorObject_dim, METH_NOARGS, NULL},
    {"ndimension", PyTensorObject_dim, METH_NOARGS, NULL},
    {"nelement", PyTensorObject_nelement, METH_NOARGS, NULL},
    {"numel", PyTensorObject_nelement, METH_NOARGS, NULL},
    {"element_size", PyTensorObject_element_size, METH_NOARGS, NULL},
    {"get_device", PyTensorObject_get_device, METH_NOARGS, NULL},
    {"cast", (PyCFunction)PyTensorObject_cast, METH_VARARGS | METH_KEYWORDS, NULL},
    {"diag", (PyCFunction)PyTensorObject_diag, METH_VARARGS | METH_KEYWORDS, NULL},
    {"diagonal", (PyCFunction)PyTensorObject_diagonal, METH_VARARGS | METH_KEYWORDS, NULL},
    {"addcmul", (PyCFunction)PyTensorObject_addcmul, METH_VARARGS | METH_KEYWORDS, NULL},
    {"addcmul_", (PyCFunction)PyTensorObject_addcmul_, METH_VARARGS | METH_KEYWORDS, NULL},
    {"matmul", (PyCFunction)PyTensorObject_matmul, METH_VARARGS | METH_KEYWORDS, NULL},
    {"int", PyTensorObject_int, METH_NOARGS, NULL},
    {"long", PyTensorObject_long, METH_NOARGS, NULL},
    {"half", PyTensorObject_half, METH_NOARGS, NULL},
    {"float", PyTensorObject_float, METH_NOARGS, NULL},
    {"double", PyTensorObject_double, METH_NOARGS, NULL},
    {"local_to_global", (PyCFunction)PyTensorObject_local_to_global, METH_VARARGS | METH_KEYWORDS,
     NULL},
    {"global_to_global", (PyCFunction)PyTensorObject_global_to_global, METH_VARARGS | METH_KEYWORDS,
     NULL},
    {"to_local", PyTensorObject_to_local, METH_NOARGS, NULL},
    {"to_global", (PyCFunction)PyTensorObject_to_global, METH_VARARGS | METH_KEYWORDS, NULL},
    {"cpu", PyTensorObject_cpu, METH_NOARGS, NULL},
    {"cuda", (PyCFunction)PyTensorObject_cuda, METH_VARARGS | METH_KEYWORDS, NULL},
    {"var", (PyCFunction)PyTensorObject_var, METH_VARARGS | METH_KEYWORDS, NULL},
    {"std", (PyCFunction)PyTensorObject_std, METH_VARARGS | METH_KEYWORDS, NULL},
    {"softplus", (PyCFunction)PyTensorObject_softplus, METH_VARARGS | METH_KEYWORDS, NULL},
    {"relu", PyTensorObject_relu, METH_NOARGS, NULL},
    {"relu_", PyTensorObject_relu_, METH_NOARGS, NULL},
    {"all", (PyCFunction)PyTensorObject_all, METH_VARARGS | METH_KEYWORDS, NULL},
    {"any", (PyCFunction)PyTensorObject_any, METH_VARARGS | METH_KEYWORDS, NULL},
    {"sum", (PyCFunction)PyTensorObject_sum, METH_VARARGS | METH_KEYWORDS, NULL},
    {"mean", (PyCFunction)PyTensorObject_mean, METH_VARARGS | METH_KEYWORDS, NULL},
    {"flip", (PyCFunction)PyTensorObject_flip, METH_VARARGS | METH_KEYWORDS, NULL},
    {"repeat", (PyCFunction)PyTensorObject_repeat, METH_VARARGS, NULL},
    {"tile", (PyCFunction)PyTensorObject_tile, METH_VARARGS, NULL},
    {"gather", (PyCFunction)PyTensorObject_gather, METH_VARARGS | METH_KEYWORDS, NULL},
    {"is_floating_point", (PyCFunction)PyTensorObject_is_floating_point, METH_NOARGS, NULL},
    {"split", (PyCFunction)PyTensorObject_split, METH_VARARGS | METH_KEYWORDS, NULL},
    {"cumsum", (PyCFunction)PyTensorObject_cumsum, METH_VARARGS | METH_KEYWORDS, NULL},
    {"cumprod", (PyCFunction)PyTensorObject_cumprod, METH_VARARGS | METH_KEYWORDS, NULL},
    {"type_as", (PyCFunction)PyTensorObject_type_as, METH_VARARGS | METH_KEYWORDS, NULL},

    // macro DIRECT_PASS_FUNC
    {"floor_divide", (PyCFunction)PyTensorObject_floor_divide, METH_VARARGS | METH_KEYWORDS, NULL},
    {"atan2", (PyCFunction)PyTensorObject_atan2, METH_VARARGS | METH_KEYWORDS, NULL},
    {"gt", (PyCFunction)PyTensorObject_gt, METH_VARARGS | METH_KEYWORDS, NULL},
    {"ge", (PyCFunction)PyTensorObject_ge, METH_VARARGS | METH_KEYWORDS, NULL},
    {"div", (PyCFunction)PyTensorObject_div, METH_VARARGS | METH_KEYWORDS, NULL},
    {"div_", (PyCFunction)PyTensorObject_div_, METH_VARARGS | METH_KEYWORDS, NULL},
    {"mul", (PyCFunction)PyTensorObject_mul, METH_VARARGS | METH_KEYWORDS, NULL},
    {"mul_", (PyCFunction)PyTensorObject_mul_, METH_VARARGS | METH_KEYWORDS, NULL},
    {"fmod", (PyCFunction)PyTensorObject_fmod, METH_VARARGS | METH_KEYWORDS, NULL},
    {"logical_and", (PyCFunction)PyTensorObject_logical_and, METH_VARARGS | METH_KEYWORDS, NULL},
    {"logical_or", (PyCFunction)PyTensorObject_logical_or, METH_VARARGS | METH_KEYWORDS, NULL},
    {"logical_xor", (PyCFunction)PyTensorObject_logical_xor, METH_VARARGS | METH_KEYWORDS, NULL},
    {"bmm", (PyCFunction)PyTensorObject_bmm, METH_VARARGS | METH_KEYWORDS, NULL},
    {"ne", (PyCFunction)PyTensorObject_ne, METH_VARARGS | METH_KEYWORDS, NULL},
    {"lt", (PyCFunction)PyTensorObject_lt, METH_VARARGS | METH_KEYWORDS, NULL},
    {"le", (PyCFunction)PyTensorObject_le, METH_VARARGS | METH_KEYWORDS, NULL},
    {"clip", (PyCFunction)PyTensorObject_clip, METH_VARARGS | METH_KEYWORDS, NULL},
    {"clip_", (PyCFunction)PyTensorObject_clip_, METH_VARARGS | METH_KEYWORDS, NULL},
    {"clamp", (PyCFunction)PyTensorObject_clamp, METH_VARARGS | METH_KEYWORDS, NULL},
    {"clamp_", (PyCFunction)PyTensorObject_clamp_, METH_VARARGS | METH_KEYWORDS, NULL},
    {"flatten", (PyCFunction)PyTensorObject_flatten, METH_VARARGS | METH_KEYWORDS, NULL},
    {"in_top_k", (PyCFunction)PyTensorObject_in_top_k, METH_VARARGS | METH_KEYWORDS, NULL},
    {"index_select", (PyCFunction)PyTensorObject_index_select, METH_VARARGS | METH_KEYWORDS, NULL},
    {"maximum", (PyCFunction)PyTensorObject_maximum, METH_VARARGS | METH_KEYWORDS, NULL},
    {"minimum", (PyCFunction)PyTensorObject_minimum, METH_VARARGS | METH_KEYWORDS, NULL},
    {"tril", (PyCFunction)PyTensorObject_tril, METH_VARARGS | METH_KEYWORDS, NULL},
    {"triu", (PyCFunction)PyTensorObject_triu, METH_VARARGS | METH_KEYWORDS, NULL},
    {"softmax", (PyCFunction)PyTensorObject_softmax, METH_VARARGS | METH_KEYWORDS, NULL},
    {"log_softmax", (PyCFunction)PyTensorObject_log_softmax, METH_VARARGS | METH_KEYWORDS, NULL},
    {"roll", (PyCFunction)PyTensorObject_roll, METH_VARARGS | METH_KEYWORDS, NULL},
    {"unbind", (PyCFunction)PyTensorObject_unbind, METH_VARARGS | METH_KEYWORDS, NULL},
    {"squeeze", (PyCFunction)PyTensorObject_squeeze, METH_VARARGS | METH_KEYWORDS, NULL},
    {"swapaxes", (PyCFunction)PyTensorObject_swapaxes, METH_VARARGS | METH_KEYWORDS, NULL},
    {"amax", (PyCFunction)PyTensorObject_amax, METH_VARARGS | METH_KEYWORDS, NULL},
    {"swapdims", (PyCFunction)PyTensorObject_swapdims, METH_VARARGS | METH_KEYWORDS, NULL},
    {"unfold", (PyCFunction)PyTensorObject_unfold, METH_VARARGS | METH_KEYWORDS, NULL},
    {"unsqueeze", (PyCFunction)PyTensorObject_unsqueeze, METH_VARARGS | METH_KEYWORDS, NULL},
    {"max", (PyCFunction)PyTensorObject_max, METH_VARARGS | METH_KEYWORDS, NULL},
    {"min", (PyCFunction)PyTensorObject_min, METH_VARARGS | METH_KEYWORDS, NULL},
    {"median", (PyCFunction)PyTensorObject_median, METH_VARARGS | METH_KEYWORDS, NULL},
    {"pow", (PyCFunction)PyTensorObject_pow, METH_VARARGS | METH_KEYWORDS, NULL},
    {"chunk", (PyCFunction)PyTensorObject_chunk, METH_VARARGS | METH_KEYWORDS, NULL},
    {"narrow", (PyCFunction)PyTensorObject_narrow, METH_VARARGS | METH_KEYWORDS, NULL},
    {"masked_fill", (PyCFunction)PyTensorObject_masked_fill, METH_VARARGS | METH_KEYWORDS, NULL},
    {"repeat_interleave", (PyCFunction)PyTensorObject_repeat_interleave,
     METH_VARARGS | METH_KEYWORDS, NULL},
    {"prod", (PyCFunction)PyTensorObject_prod, METH_VARARGS | METH_KEYWORDS, NULL},

    // macro UNARY_METHOD
    {"abs", PyTensorObject_abs, METH_NOARGS, NULL},
    {"exp", PyTensorObject_exp, METH_NOARGS, NULL},
    {"floor", PyTensorObject_floor, METH_NOARGS, NULL},
    {"floor_", PyTensorObject_floor_, METH_NOARGS, NULL},
    {"acos", PyTensorObject_acos, METH_NOARGS, NULL},
    {"arccos", PyTensorObject_acos, METH_NOARGS, NULL},
    {"acosh", PyTensorObject_acosh, METH_NOARGS, NULL},
    {"arccosh", PyTensorObject_acosh, METH_NOARGS, NULL},
    {"atanh", PyTensorObject_atanh, METH_NOARGS, NULL},
    {"arctanh", PyTensorObject_atanh, METH_NOARGS, NULL},
    {"sign", PyTensorObject_sign, METH_NOARGS, NULL},
    {"sinh", PyTensorObject_sinh, METH_NOARGS, NULL},
    {"tan", PyTensorObject_tan, METH_NOARGS, NULL},
    {"gelu", PyTensorObject_gelu, METH_NOARGS, NULL},
    {"mish", PyTensorObject_mish, METH_NOARGS, NULL},
    {"negative", PyTensorObject_negative, METH_NOARGS, NULL},
    {"neg", PyTensorObject_negative, METH_NOARGS, NULL},
    {"sigmoid", PyTensorObject_sigmoid, METH_NOARGS, NULL},
    {"tanh", PyTensorObject_tanh, METH_NOARGS, NULL},
    {"silu", PyTensorObject_silu, METH_NOARGS, NULL},
    {"selu", PyTensorObject_selu, METH_NOARGS, NULL},
    {"softsign", PyTensorObject_softsign, METH_NOARGS, NULL},
    {"log1p", PyTensorObject_log1p, METH_NOARGS, NULL},
    {"log2", PyTensorObject_log2, METH_NOARGS, NULL},
    {"reciprocal", PyTensorObject_reciprocal, METH_NOARGS, NULL},
    {"asin", PyTensorObject_asin, METH_NOARGS, NULL},
    {"arcsin", PyTensorObject_asin, METH_NOARGS, NULL},
    {"asinh", PyTensorObject_asinh, METH_NOARGS, NULL},
    {"arcsinh", PyTensorObject_asinh, METH_NOARGS, NULL},
    {"atan", PyTensorObject_atan, METH_NOARGS, NULL},
    {"arctan", PyTensorObject_atan, METH_NOARGS, NULL},
    {"ceil", PyTensorObject_ceil, METH_NOARGS, NULL},
    {"cos", PyTensorObject_cos, METH_NOARGS, NULL},
    {"cosh", PyTensorObject_cosh, METH_NOARGS, NULL},
    {"erf", PyTensorObject_erf, METH_NOARGS, NULL},
    {"erfc", PyTensorObject_erfc, METH_NOARGS, NULL},
    {"erfinv", PyTensorObject_erfinv, METH_NOARGS, NULL},
    {"erfinv_", PyTensorObject_erfinv_, METH_NOARGS, NULL},
    {"expm1", PyTensorObject_expm1, METH_NOARGS, NULL},
    {"log", PyTensorObject_log, METH_NOARGS, NULL},
    {"rsqrt", PyTensorObject_rsqrt, METH_NOARGS, NULL},
    {"sqrt", PyTensorObject_sqrt, METH_NOARGS, NULL},
    {"square", PyTensorObject_square, METH_NOARGS, NULL},
    {"round", PyTensorObject_round, METH_NOARGS, NULL},
    {"t", PyTensorObject_t, METH_NOARGS, NULL},
    {"sin", PyTensorObject_sin, METH_NOARGS, NULL},
    {"sin_", PyTensorObject_sin_, METH_NOARGS, NULL},
    {"isnan", PyTensorObject_isnan, METH_NOARGS, NULL},
    {"isinf", PyTensorObject_isinf, METH_NOARGS, NULL},
    {"logical_not", PyTensorObject_logical_not, METH_NOARGS, NULL},
    {"floor", PyTensorObject_floor, METH_NOARGS, NULL},
    {"floor_", PyTensorObject_floor_, METH_NOARGS, NULL},
    {"reshape", (PyCFunction)PyTensorObject_reshape, METH_VARARGS | METH_KEYWORDS, NULL},
    {"reshape_as", (PyCFunction)PyTensorObject_reshape_as, METH_VARARGS | METH_KEYWORDS, NULL},
    {"view", (PyCFunction)PyTensorObject_view, METH_VARARGS | METH_KEYWORDS, NULL},
    {"view_as", (PyCFunction)PyTensorObject_view_as, METH_VARARGS | METH_KEYWORDS, NULL},
    {"permute", (PyCFunction)PyTensorObject_permute, METH_VARARGS | METH_KEYWORDS, NULL},
    {"transpose", (PyCFunction)PyTensorObject_transpose, METH_VARARGS | METH_KEYWORDS, NULL},
    {NULL},
};

// tp_richcompare
PyObject* PyTensorObject_richcompare(PyObject* self, PyObject* other, int op) {
  PyObjectPtr tuple(PyTuple_Pack(2, self, other));

  switch (op) {
    case Py_LT: return functional::less(NULL, tuple.get(), NULL);
    case Py_LE: return functional::less_equal(NULL, tuple.get(), NULL);
    case Py_EQ: {
      if (self == Py_None || other == Py_None) return Py_False;
      return functional::equal(NULL, tuple.get(), NULL);
    }
    case Py_NE: return functional::not_equal(NULL, tuple.get(), NULL);
    case Py_GT: return functional::greater(NULL, tuple.get(), NULL);
    case Py_GE: return functional::greater_equal(NULL, tuple.get(), NULL);
  }
  return NULL;
}

}  // namespace one
}  // namespace oneflow

#undef ASSERT
#undef ASSERT_PTR<|MERGE_RESOLUTION|>--- conflicted
+++ resolved
@@ -658,7 +658,6 @@
   END_HANDLE_ERRORS
 }
 
-<<<<<<< HEAD
 static PyObject* PyTensorObject_flip(PyObject* self, PyObject* args, PyObject* kwargs) {
   HANDLE_ERRORS
   PyObject* dims = NULL;
@@ -847,8 +846,6 @@
   END_HANDLE_ERRORS
 }
 
-=======
->>>>>>> 4af9b7a4
 static PyObject* PyTensorObject_local_to_global(PyObject* self, PyObject* args, PyObject* kwargs) {
   HANDLE_ERRORS
   auto tensor = PyTensor_Unpack(self);
@@ -935,11 +932,7 @@
     grad_sbp.emplace_back(functional::PyUnpackSbpParallel(grad_sbp_obj));
   } else if (functional::PySbpParallelSequenceCheck(grad_sbp_obj)) {
     grad_sbp = functional::PyUnpackSbpParallelSequence(grad_sbp_obj);
-<<<<<<< HEAD
-  };
-=======
-  }
->>>>>>> 4af9b7a4
+  }
   return PyTensor_New(
       ASSERT_PTR(functional::ToConsistent(tensor, placement, sbp, grad_sbp, check_meta)));
   END_HANDLE_ERRORS
@@ -991,12 +984,9 @@
           functional::ConsistentConstant({1}, value_scalar, tensor->dtype(), placement, sbp));
     } else {
       value_tensor = PyTensor_Unpack(value);
-<<<<<<< HEAD
-=======
       CHECK_OR_THROW(value_tensor->is_consistent())
           << Error::RuntimeError()
           << "tensor_setitem(): value must be a global tensor when self is global";
->>>>>>> 4af9b7a4
       value_tensor = ASSERT_PTR(functional::ToConsistent(value_tensor, placement, sbp, {}, true));
     }
   } else {
@@ -1006,12 +996,9 @@
           functional::Constant({1}, value_scalar, tensor->dtype(), ASSERT(tensor->device())));
     } else {
       value_tensor = PyTensor_Unpack(value);
-<<<<<<< HEAD
-=======
       CHECK_OR_THROW(value_tensor->is_local())
           << Error::RuntimeError()
           << "tensor_setitem(): value must be a local tensor when self is local";
->>>>>>> 4af9b7a4
       Optional<Symbol<Device>> device = ASSERT(tensor->device());
       value_tensor = ASSERT_PTR(functional::To(value_tensor, device, value_tensor->dtype(), false));
     }
