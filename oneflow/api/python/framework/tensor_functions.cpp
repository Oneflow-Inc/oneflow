/*
Copyright 2020 The OneFlow Authors. All rights reserved.

Licensed under the Apache License, Version 2.0 (the "License");
you may not use this file except in compliance with the License.
You may obtain a copy of the License at

    http://www.apache.org/licenses/LICENSE-2.0

Unless required by applicable law or agreed to in writing, software
distributed under the License is distributed on an "AS IS" BASIS,
WITHOUT WARRANTIES OR CONDITIONS OF ANY KIND, either express or implied.
See the License for the specific language governing permissions and
limitations under the License.
*/

#include <Python.h>
#include "oneflow/api/python/exception/exception.h"
#include "oneflow/api/python/framework/size.h"
#include "oneflow/api/python/functional/common.h"
#include "oneflow/api/python/functional/functional_api.yaml.pybind.h"
#include "oneflow/core/common/shape_vec.h"
#include "oneflow/core/functional/functional.h"
#include "oneflow/core/common/shape.h"
#include "oneflow/core/common/container_util.h"
#include "oneflow/core/common/wrap_dim_utils.h"

namespace oneflow {
namespace one {

#define ASSERT(x) (x).GetOrThrow()
#define ASSERT_PTR(x) (x).GetPtrOrThrow()

using functional::PyObjectPtr;

static PyObject* concat_self(PyObject* self, PyObject* args) {
  PyObjectPtr self_tuple(PyTuple_Pack(1, self));
  PyObject* tuple = PySequence_Concat(self_tuple.get(), args);
  CHECK_OR_THROW(tuple != NULL);
  return tuple;
}

#define NB_UNARY_FUNC(func_name, bind_func)                  \
  static PyObject* func_name(PyObject* self) {               \
    HANDLE_ERRORS                                            \
    PyObjectPtr tuple(PyTuple_Pack(1, self));                \
    auto* result = bind_func(NULL, tuple.get(), NULL);       \
    if (PyErr_Occurred()) { throw py::error_already_set(); } \
    return result;                                           \
    END_HANDLE_ERRORS                                        \
  }

#define NB_BINARY_FUNC(func_name, bind_func)                 \
  static PyObject* func_name(PyObject* a, PyObject* b) {     \
    HANDLE_ERRORS                                            \
    PyObjectPtr tuple(PyTuple_Pack(2, a, b));                \
    auto* result = bind_func(NULL, tuple.get(), NULL);       \
    if (PyErr_Occurred()) { throw py::error_already_set(); } \
    return result;                                           \
    END_HANDLE_ERRORS                                        \
  }

NB_UNARY_FUNC(PyTensorObject_nb_absolute, functional::abs);
NB_UNARY_FUNC(PyTensorObject_nb_negative, functional::negative);
// TODO: not implemented yet
// NB_UNARY_FUNC(PyTensorObject_positive, functional::positive);

NB_BINARY_FUNC(PyTensorObject_nb_add, functional::add);
NB_BINARY_FUNC(PyTensorObject_nb_sub, functional::sub);
NB_BINARY_FUNC(PyTensorObject_nb_mul, functional::mul);
NB_BINARY_FUNC(PyTensorObject_nb_fmod, functional::fmod);
NB_BINARY_FUNC(PyTensorObject_nb_div, functional::div);
NB_BINARY_FUNC(PyTensorObject_nb_and, functional::logical_and);
NB_BINARY_FUNC(PyTensorObject_nb_xor, functional::logical_xor);
NB_BINARY_FUNC(PyTensorObject_nb_or, functional::logical_or);
NB_BINARY_FUNC(PyTensorObject_nb_floor_div, functional::floor_divide);
NB_BINARY_FUNC(PyTensorObject_nb_true_div, functional::div);
NB_BINARY_FUNC(PyTensorObject_nb_matrix_multiply, functional::matmul);

static PyObject* PyTensorObject_nb_pow(PyObject* a, PyObject* b, PyObject* unsed) {
  HANDLE_ERRORS
  PyObjectPtr tuple(PyTuple_Pack(2, a, b));
  PyObject* result = functional::pow(NULL, tuple.get(), NULL);
  if (PyErr_Occurred()) { throw py::error_already_set(); }
  return result;
  END_HANDLE_ERRORS
}

static PyObject* PyTensorObject_nb_invert(PyObject* self) {
  HANDLE_ERRORS
  CHECK_OR_THROW(PyTensor_Unpack(self)->dtype()->data_type() == DataType::kBool)
      << "~ (operator.invert) is only implemented on integer and Boolean-type tensors";
  PyObjectPtr tuple(PyTuple_Pack(1, self));
  PyObject* result = functional::logical_not(NULL, tuple.get(), NULL);
  if (PyErr_Occurred()) { throw py::error_already_set(); }
  return result;
  END_HANDLE_ERRORS
}

#define NB_INPLACE_BINARY_FUNC(func_name, bind_func)                           \
  static PyObject* func_name(PyObject* a, PyObject* b) {                       \
    HANDLE_ERRORS                                                              \
    PyObjectPtr tuple(PyTuple_Pack(2, a, b));                                  \
    PyObjectPtr dict(PyDict_New());                                            \
    CHECK_OR_THROW(PyDict_SetItemString(dict.get(), "inplace", Py_True) > -1); \
    PyObject* result = bind_func(NULL, tuple.get(), dict.get());               \
    if (PyErr_Occurred()) { throw py::error_already_set(); }                   \
    return result;                                                             \
    END_HANDLE_ERRORS                                                          \
  }

// inplace operators
NB_INPLACE_BINARY_FUNC(PyTensorObject_nb_inplace_add, functional::add);
NB_INPLACE_BINARY_FUNC(PyTensorObject_nb_inplace_sub, functional::sub);
// The interface of inplace mul not mul(*, inplace=True) but mul_
NB_BINARY_FUNC(PyTensorObject_nb_inplace_mul, functional::mul_);
NB_BINARY_FUNC(PyTensorObject_nb_inplace_true_div, functional::div_);

PyObject* PyTensorObject_nb_inplace_pow(PyObject* a, PyObject* b, PyObject* unsed) {
  HANDLE_ERRORS
  PyObjectPtr tuple(PyTuple_Pack(2, a, b));
  PyObjectPtr dict(PyDict_New());
  CHECK_OR_THROW(PyDict_SetItemString(dict.get(), "inplace", Py_True) > -1);
  auto* result = functional::pow(NULL, tuple.get(), NULL);
  if (PyErr_Occurred()) { throw py::error_already_set(); }
  return result;
  END_HANDLE_ERRORS
}

PyNumberMethods PyTensorObject_as_number = {
    PyTensorObject_nb_add,       // nb_add
    PyTensorObject_nb_sub,       // nb_subtract
    PyTensorObject_nb_mul,       // nb_multiply
    PyTensorObject_nb_fmod,      // nb_remainder
    NULL,                        // nb_divmod
    PyTensorObject_nb_pow,       // nb_power
    PyTensorObject_nb_negative,  // nb_negative
    NULL,                        // nb_positive
    PyTensorObject_nb_absolute,  // nb_absolute
    NULL,                        // nb_bool
    PyTensorObject_nb_invert,    // nb_invert
    NULL,                        // nb_lshift
    NULL,                        // nb_rshift
    PyTensorObject_nb_and,       // nb_and
    PyTensorObject_nb_xor,       // nb_xor
    PyTensorObject_nb_or,        // nb_or
    NULL,                        // nb_int
    NULL,                        // nb_reserved
    NULL,                        // nb_float

    PyTensorObject_nb_inplace_add,  // nb_inplace_add
    PyTensorObject_nb_inplace_sub,  // nb_inplace_sub
    PyTensorObject_nb_inplace_mul,  // nb_inplace_mul
    NULL,                           // nb_inplace_remainder
    PyTensorObject_nb_inplace_pow,  // nb_inplace_pow
    NULL,                           // nb_inplace_lshift
    NULL,                           // nb_inplace_rshift
    NULL,                           // nb_inplace_and
    NULL,                           // nb_inplace_xor
    NULL,                           // nb_inplace_or

    PyTensorObject_nb_floor_div,         // nb_floor_div
    PyTensorObject_nb_true_div,          // nb_true_div
    NULL,                                // nb_inplace_floor_div
    PyTensorObject_nb_inplace_true_div,  // nb_inplace_true_div

    NULL,                               // nb_index
    PyTensorObject_nb_matrix_multiply,  // nb_matrix_multiply
    NULL,                               // nb_inplace_matrix_multiply

};

// extra methods

// functions that accept only one Tensor
#define UNARY_METHOD(func_name, bind_func)                             \
  static PyObject* func_name(PyObject* self, PyObject* unused) {       \
    HANDLE_ERRORS                                                      \
    return PyTensor_New(ASSERT_PTR(bind_func(PyTensor_Unpack(self)))); \
    END_HANDLE_ERRORS                                                  \
  }

UNARY_METHOD(PyTensorObject_abs, functional::Abs);
UNARY_METHOD(PyTensorObject_exp, functional::Exp);
UNARY_METHOD(PyTensorObject_floor, functional::Floor);
UNARY_METHOD(PyTensorObject_floor_, functional::Floor_);
UNARY_METHOD(PyTensorObject_sign, functional::Sign);
UNARY_METHOD(PyTensorObject_gelu, functional::Gelu);
UNARY_METHOD(PyTensorObject_mish, functional::Mish);
UNARY_METHOD(PyTensorObject_negative, functional::Negative);
UNARY_METHOD(PyTensorObject_sigmoid, functional::Sigmoid);
UNARY_METHOD(PyTensorObject_silu, functional::Silu);
UNARY_METHOD(PyTensorObject_selu, functional::Selu);
UNARY_METHOD(PyTensorObject_softsign, functional::SoftSign);
UNARY_METHOD(PyTensorObject_log1p, functional::Log1p);
UNARY_METHOD(PyTensorObject_log2, functional::Log2);
UNARY_METHOD(PyTensorObject_reciprocal, functional::Reciprocal);
UNARY_METHOD(PyTensorObject_ceil, functional::Ceil);
UNARY_METHOD(PyTensorObject_erf, functional::Erf);
UNARY_METHOD(PyTensorObject_erfc, functional::Erfc);
UNARY_METHOD(PyTensorObject_erfinv, functional::Erfinv);
UNARY_METHOD(PyTensorObject_erfinv_, functional::ErfinvInplace);
UNARY_METHOD(PyTensorObject_expm1, functional::Expm1);
UNARY_METHOD(PyTensorObject_log, functional::Log);
UNARY_METHOD(PyTensorObject_rsqrt, functional::Rsqrt);
UNARY_METHOD(PyTensorObject_sqrt, functional::Sqrt);
UNARY_METHOD(PyTensorObject_square, functional::Square);
UNARY_METHOD(PyTensorObject_round, functional::Round);
UNARY_METHOD(PyTensorObject_t, functional::TransposeAllDimFunction);
UNARY_METHOD(PyTensorObject_isnan, functional::IsNan);
UNARY_METHOD(PyTensorObject_isinf, functional::IsInf);
UNARY_METHOD(PyTensorObject_sin, functional::Sin);
UNARY_METHOD(PyTensorObject_sin_, functional::Sin_);
UNARY_METHOD(PyTensorObject_asin, functional::Asin);
UNARY_METHOD(PyTensorObject_cos, functional::Cos);
UNARY_METHOD(PyTensorObject_acos, functional::Acos);
UNARY_METHOD(PyTensorObject_tan, functional::Tan);
UNARY_METHOD(PyTensorObject_atan, functional::Atan);
UNARY_METHOD(PyTensorObject_sinh, functional::Sinh);
UNARY_METHOD(PyTensorObject_asinh, functional::Asinh);
UNARY_METHOD(PyTensorObject_cosh, functional::Cosh);
UNARY_METHOD(PyTensorObject_acosh, functional::Acosh);
UNARY_METHOD(PyTensorObject_tanh, functional::Tanh);
UNARY_METHOD(PyTensorObject_atanh, functional::Atanh);
UNARY_METHOD(PyTensorObject_logical_not, functional::LogicalNot);

// functions that directly pass arguments without parsing
#define DIRECT_PASS_FUNC(func_name, bind_func)                                   \
  static PyObject* func_name(PyObject* self, PyObject* args, PyObject* kwargs) { \
    HANDLE_ERRORS                                                                \
    PyObjectPtr concat_args(concat_self(self, args));                            \
    PyObject* result = bind_func(NULL, concat_args.get(), kwargs);               \
    if (PyErr_Occurred()) { throw py::error_already_set(); }                     \
    return result;                                                               \
    END_HANDLE_ERRORS                                                            \
  }

DIRECT_PASS_FUNC(PyTensorObject_floor_divide, functional::floor_divide)
DIRECT_PASS_FUNC(PyTensorObject_atan2, functional::atan2)
DIRECT_PASS_FUNC(PyTensorObject_gt, functional::greater)
DIRECT_PASS_FUNC(PyTensorObject_ge, functional::greater_equal)
DIRECT_PASS_FUNC(PyTensorObject_div, functional::div)
DIRECT_PASS_FUNC(PyTensorObject_div_, functional::div_)
DIRECT_PASS_FUNC(PyTensorObject_mul, functional::mul)
DIRECT_PASS_FUNC(PyTensorObject_mul_, functional::mul_)
DIRECT_PASS_FUNC(PyTensorObject_fmod, functional::fmod)
DIRECT_PASS_FUNC(PyTensorObject_logical_and, functional::logical_and)
DIRECT_PASS_FUNC(PyTensorObject_logical_or, functional::logical_or)
DIRECT_PASS_FUNC(PyTensorObject_logical_xor, functional::logical_xor)
DIRECT_PASS_FUNC(PyTensorObject_ne, functional::not_equal)
DIRECT_PASS_FUNC(PyTensorObject_lt, functional::less)
DIRECT_PASS_FUNC(PyTensorObject_le, functional::less_equal)
DIRECT_PASS_FUNC(PyTensorObject_bmm, functional::batch_matmul)
DIRECT_PASS_FUNC(PyTensorObject_argmax, functional::argmax)
DIRECT_PASS_FUNC(PyTensorObject_argmin, functional::argmin)
DIRECT_PASS_FUNC(PyTensorObject_amin, functional::amin)
DIRECT_PASS_FUNC(PyTensorObject_amax, functional::amax)
DIRECT_PASS_FUNC(PyTensorObject_addcmul, functional::addcmul)
DIRECT_PASS_FUNC(PyTensorObject_addcmul_, functional::addcmul_)
DIRECT_PASS_FUNC(PyTensorObject_clip, functional::clip)
DIRECT_PASS_FUNC(PyTensorObject_clip_, functional::clip_)
DIRECT_PASS_FUNC(PyTensorObject_clamp, functional::clamp)
DIRECT_PASS_FUNC(PyTensorObject_clamp_, functional::clamp_)
DIRECT_PASS_FUNC(PyTensorObject_flatten, functional::flatten)
DIRECT_PASS_FUNC(PyTensorObject_in_top_k, functional::in_top_k)
DIRECT_PASS_FUNC(PyTensorObject_index_select, functional::index_select)
DIRECT_PASS_FUNC(PyTensorObject_maximum, functional::maximum)
DIRECT_PASS_FUNC(PyTensorObject_minimum, functional::minimum)
DIRECT_PASS_FUNC(PyTensorObject_tril, functional::tril)
DIRECT_PASS_FUNC(PyTensorObject_triu, functional::triu)
DIRECT_PASS_FUNC(PyTensorObject_softmax, functional::softmax)
DIRECT_PASS_FUNC(PyTensorObject_log_softmax, functional::log_softmax)
DIRECT_PASS_FUNC(PyTensorObject_roll, functional::roll)
DIRECT_PASS_FUNC(PyTensorObject_unbind, functional::unbind)
DIRECT_PASS_FUNC(PyTensorObject_squeeze, functional::squeeze)
DIRECT_PASS_FUNC(PyTensorObject_swapaxes, functional::swapaxes)
DIRECT_PASS_FUNC(PyTensorObject_swapdims, functional::swapdims)
DIRECT_PASS_FUNC(PyTensorObject_unfold, functional::unfold_tensor)
DIRECT_PASS_FUNC(PyTensorObject_unsqueeze, functional::unsqueeze)
DIRECT_PASS_FUNC(PyTensorObject_max, functional::max)
DIRECT_PASS_FUNC(PyTensorObject_min, functional::min)
DIRECT_PASS_FUNC(PyTensorObject_median, functional::median)
DIRECT_PASS_FUNC(PyTensorObject_pow, functional::pow)
DIRECT_PASS_FUNC(PyTensorObject_chunk, functional::chunk)
DIRECT_PASS_FUNC(PyTensorObject_narrow, functional::narrow)
DIRECT_PASS_FUNC(PyTensorObject_masked_fill, functional::masked_fill)
DIRECT_PASS_FUNC(PyTensorObject_repeat_interleave, functional::repeat_interleave);
DIRECT_PASS_FUNC(PyTensorObject_prod, functional::reduce_prod);

// functions that parsing at Python C api layer
static PyObject* PyTensorObject_eq(PyObject* self, PyObject* args, PyObject* kwargs) {
  HANDLE_ERRORS
  PyObject* other = NULL;
  static const char* keywords[2] = {"other", NULL};
  if (!PyArg_ParseTupleAndKeywords(args, kwargs, "O:eq", const_cast<char**>(keywords), &other)) {
    return NULL;
  }
  if (other == Py_None) return Py_False;
  CHECK_OR_THROW(functional::PyScalarCheck(other) || PyTensor_Check(other))
      << Error::TypeError() << "eq(): argument 'other' must be tensor or scalar, but found "
      << functional::PyStringAsString(PyObject_Str((PyObject*)Py_TYPE(other)));
  if (PyTensor_Check(other))
    return PyTensor_New(
        ASSERT_PTR(functional::BroadcastEqual(PyTensor_Unpack(self), PyTensor_Unpack(other))));
  return PyTensor_New(ASSERT_PTR(
      functional::ScalarLogicalEqual(PyTensor_Unpack(self), functional::PyUnpackScalar(other))));
  // // CHECK_OR_THROW()
  // return PyTensor_New(ASSERT_PTR(functional::To(PyTensor_Unpack(self), DType::UInt8(), false)));
  END_HANDLE_ERRORS
}

static PyObject* PyTensorObject_byte(PyObject* self, PyObject* unused) {
  HANDLE_ERRORS
  return PyTensor_New(ASSERT_PTR(functional::To(PyTensor_Unpack(self), DType::UInt8(), false)));
  END_HANDLE_ERRORS
}

static PyObject* PyTensorObject_dim(PyObject* self, PyObject* unused) {
  HANDLE_ERRORS
  return functional::CastToPyObject(PyTensor_Unpack(self)->ndim());
  END_HANDLE_ERRORS
}

static PyObject* PyTensorObject_nelement(PyObject* self, PyObject* unused) {
  HANDLE_ERRORS
  return functional::CastToPyObject(PyTensor_Unpack(self)->nelement());
  END_HANDLE_ERRORS
}

static PyObject* PyTensorObject_element_size(PyObject* self, PyObject* unused) {
  HANDLE_ERRORS
  return functional::CastToPyObject(PyTensor_Unpack(self)->dtype()->bytes());
  END_HANDLE_ERRORS
}

static PyObject* PyTensorObject_get_device(PyObject* self, PyObject* unused) {
  HANDLE_ERRORS
  DeviceType device_type = ASSERT(PyTensor_Unpack(self)->device())->enum_type();
  CHECK_OR_THROW(device_type == DeviceType::kCUDA)
      << "get_device is only available for GPU tensor.";
  return functional::CastToPyObject(ASSERT(PyTensor_Unpack(self)->device())->device_id());
  END_HANDLE_ERRORS
}

static PyObject* PyTensorObject_size(PyObject* self, PyObject* args, PyObject* kwargs) {
  HANDLE_ERRORS
  PyObject* idx_obj = Py_None;
  static const char* keywords[2] = {"idx", NULL};
  if (!PyArg_ParseTupleAndKeywords(args, kwargs, "|O:size", const_cast<char**>(keywords),
                                   &idx_obj)) {
    return NULL;
  }
  auto shape = PyTensor_Unpack(self)->shape();
  if (idx_obj == NULL || idx_obj == Py_None) return TensorSize_NewFromShape(*shape);
  int64_t idx = PyLong_AsLongLong(idx_obj);
  int64_t ndim = shape->NumAxes();
  idx = CHECK_JUST(maybe_wrap_dim(idx, ndim));
  idx = idx < 0 ? idx + ndim : idx;
  return PyLong_FromLongLong(shape->At(idx));
  END_HANDLE_ERRORS
}

static PyObject* PyTensorObject_cast(PyObject* self, PyObject* args, PyObject* kwargs) {
  HANDLE_ERRORS
  PyObject* dtype = NULL;
  PyObject* pin_memory = Py_False;
  static const char* keywords[3] = {"dtype", "pin_memory", NULL};
  if (!PyArg_ParseTupleAndKeywords(args, kwargs, "O|O!:cast", const_cast<char**>(keywords), &dtype,
                                   &PyBool_Type, &pin_memory)) {
    return NULL;
  }
  CHECK_OR_THROW(functional::PyDTypeCheck(dtype))
      << Error::TypeError() << "cast(): argument 'dtype' must be data type, but found "
      << functional::PyStringAsString(PyObject_Str((PyObject*)Py_TYPE(dtype)));
  const auto& result = functional::Cast(PyTensor_Unpack(self), functional::PyUnpackDType(dtype),
                                        pin_memory == Py_True);
  return PyTensor_New(ASSERT_PTR(result));
  END_HANDLE_ERRORS
}

static PyObject* PyTensorObject_diag(PyObject* self, PyObject* args, PyObject* kwargs) {
  HANDLE_ERRORS
  int32_t diagonal = 0;
  static const char* keywords[2] = {"diagonal", NULL};
  if (!PyArg_ParseTupleAndKeywords(args, kwargs, "|i:diag", const_cast<char**>(keywords),
                                   &diagonal)) {
    return NULL;
  }
  return PyTensor_New(ASSERT_PTR(functional::Diag(PyTensor_Unpack(self), diagonal)));
  END_HANDLE_ERRORS
}

static PyObject* PyTensorObject_diagonal(PyObject* self, PyObject* args, PyObject* kwargs) {
  HANDLE_ERRORS
  int32_t offset = 0;
  int32_t dim1 = 0;
  int32_t dim2 = 1;
  static const char* keywords[4] = {"offset", "dim1", "dim2", NULL};
  if (!PyArg_ParseTupleAndKeywords(args, kwargs, "|iii:diagonal", const_cast<char**>(keywords),
                                   &offset, &dim1, &dim2)) {
    return NULL;
  }
  return PyTensor_New(ASSERT_PTR(functional::Diagonal(PyTensor_Unpack(self), offset, dim1, dim2)));
  END_HANDLE_ERRORS
}

static PyObject* PyTensorObject_matmul(PyObject* self, PyObject* args, PyObject* kwargs) {
  HANDLE_ERRORS
  PyObject* other = NULL;
  static const char* keywords[2] = {"other", NULL};
  if (!PyArg_ParseTupleAndKeywords(args, kwargs, "O:matmul", const_cast<char**>(keywords),
                                   &other)) {
    return NULL;
  }
  PyObjectPtr concat_args(PyTuple_Pack(2, self, other));
  PyObject* result = functional::matmul(NULL, concat_args.get(), NULL);
  if (PyErr_Occurred()) { throw py::error_already_set(); }
  return result;
  END_HANDLE_ERRORS
}

static PyObject* PyTensorObject_reshape(PyObject* self, PyObject* args, PyObject* kwargs) {
  HANDLE_ERRORS
  PyObject* shape = args;
  if (PyTuple_Size(args) == 1) {
    PyObject* item = PyTuple_GetItem(args, 0);
    if (!PyLong_Check(item)) { shape = item; }
  }

  PyObjectPtr _args = PyObjectPtr(PyTuple_Pack(2, self, shape));
  PyObject* result = functional::reshape(NULL, _args.get(), kwargs);
  if (PyErr_Occurred()) { throw py::error_already_set(); }
  return result;
  END_HANDLE_ERRORS
}

static PyObject* PyTensorObject_reshape_as(PyObject* self, PyObject* args, PyObject* kwargs) {
  HANDLE_ERRORS
  auto tensor = PyTensor_Unpack(self);
  PyObject* other = NULL;
  static const char* keywords[2] = {"other", NULL};
  if (!PyArg_ParseTupleAndKeywords(args, kwargs, "O|:reshape_as", const_cast<char**>(keywords),
                                   &other)) {
    return NULL;
  }
  return PyTensor_New(ASSERT_PTR(functional::Reshape(tensor, *PyTensor_Unpack(other)->shape())));
  END_HANDLE_ERRORS
}

static PyObject* PyTensorObject_cpu(PyObject* self, PyObject* unused) {
  HANDLE_ERRORS
  Optional<std::string> device = "cpu";
  return PyTensor_New(ASSERT_PTR(functional::To(PyTensor_Unpack(self), device, NullOpt, false)));
  END_HANDLE_ERRORS
}

static PyObject* PyTensorObject_cuda(PyObject* self, PyObject* args, PyObject* kwargs) {
  HANDLE_ERRORS
  PyObject* device_obj = Py_None;
  static const char* keywords[2] = {"device", NULL};
  if (!PyArg_ParseTupleAndKeywords(args, kwargs, "|O:cuda", const_cast<char**>(keywords),
                                   &device_obj)) {
    return NULL;
  }
  CHECK_OR_THROW(functional::PyDeviceCheck(device_obj) || device_obj == Py_None
                 || PyLong_Check(device_obj))
      << Error::TypeError() << "cuda(): argument 'device' must be oneflow.device or int, not "
      << functional::PyStringAsString(PyObject_Str((PyObject*)Py_TYPE(device_obj)));
  auto tensor = PyTensor_Unpack(self);
  if (functional::PyDeviceCheck(device_obj)) {
    Optional<Symbol<Device>> device = functional::PyUnpackDevice(device_obj);
    return PyTensor_New(ASSERT_PTR(functional::To(tensor, device, NullOpt, false)));
  }
  Optional<std::string> device_str;
  if (device_obj == Py_None) {
    device_str = "cuda";
  } else if (PyLong_Check(device_obj)) {
    device_str = "cuda:" + std::to_string(PyLong_AsLongLong(device_obj));
  }
  return PyTensor_New(ASSERT_PTR(functional::To(tensor, device_str, tensor->dtype(), false)));
  END_HANDLE_ERRORS
}

static PyObject* PyTensorObject_var(PyObject* self, PyObject* args, PyObject* kwargs) {
  HANDLE_ERRORS
  PyObject* dim_obj = Py_None;
  PyObject* unbiased_obj = Py_True;
  PyObject* keepdim_obj = Py_False;
  static const char* keywords[4] = {"dim", "unbiased", "keepdim", NULL};
  if (!PyArg_ParseTupleAndKeywords(args, kwargs, "|OO!O!:var", const_cast<char**>(keywords),
                                   &dim_obj, &PyBool_Type, &unbiased_obj, &PyBool_Type,
                                   &keepdim_obj)) {
    return NULL;
  }
  bool unbiased = unbiased_obj == Py_True;
  bool keepdim = keepdim_obj == Py_True;
  CHECK_OR_THROW(dim_obj == Py_None || PyLong_Check(dim_obj)
                 || functional::PyLongSequenceCheck(dim_obj))
      << Error::TypeError() << "var(): argument 'dim' must be int32 list, not "
      << functional::PyStringAsString(PyObject_Str((PyObject*)Py_TYPE(dim_obj)));
  auto tensor = PyTensor_Unpack(self);
  if (dim_obj == Py_None) {
    return PyTensor_New(ASSERT_PTR(functional::Variance(tensor, NullOpt, unbiased, keepdim)));
  }
  std::vector<int32_t> dim;
  if (PyLong_Check(dim_obj)) {
    dim.emplace_back(static_cast<int32_t>(PyLong_AsLong(dim_obj)));
    return PyTensor_New(ASSERT_PTR(functional::Variance(tensor, dim, unbiased, keepdim)));
  }
  dim = functional::PyUnpackLongSequence<int32_t>(dim_obj);
  return PyTensor_New(ASSERT_PTR(functional::Variance(tensor, dim, unbiased, keepdim)));
  END_HANDLE_ERRORS
}

static PyObject* PyTensorObject_std(PyObject* self, PyObject* args, PyObject* kwargs) {
  HANDLE_ERRORS
  PyObject* dim_obj = Py_None;
  PyObject* unbiased_obj = Py_True;
  PyObject* keepdim_obj = Py_False;
  static const char* keywords[4] = {"dim", "unbiased", "keepdim", NULL};
  if (!PyArg_ParseTupleAndKeywords(args, kwargs, "|OO!O!:std", const_cast<char**>(keywords),
                                   &dim_obj, &PyBool_Type, &unbiased_obj, &PyBool_Type,
                                   &keepdim_obj)) {
    return NULL;
  }
  bool unbiased = unbiased_obj == Py_True;
  bool keepdim = keepdim_obj == Py_True;
  CHECK_OR_THROW(dim_obj == Py_None || PyLong_Check(dim_obj)
                 || functional::PyLongSequenceCheck(dim_obj))
      << Error::TypeError() << "std(): argument 'dim' must be int32 list, not "
      << functional::PyStringAsString(PyObject_Str((PyObject*)Py_TYPE(dim_obj)));
  auto tensor = PyTensor_Unpack(self);
  if (dim_obj == Py_None) {
    return PyTensor_New(
        ASSERT_PTR(functional::StandardDeviation(tensor, NullOpt, unbiased, keepdim)));
  }
  std::vector<int32_t> dim;
  if (PyLong_Check(dim_obj)) {
    dim.emplace_back(static_cast<int32_t>(PyLong_AsLong(dim_obj)));
    return PyTensor_New(ASSERT_PTR(functional::StandardDeviation(tensor, dim, unbiased, keepdim)));
  }
  dim = functional::PyUnpackLongSequence<int32_t>(dim_obj);
  return PyTensor_New(ASSERT_PTR(functional::StandardDeviation(tensor, dim, unbiased, keepdim)));
  END_HANDLE_ERRORS
}

static PyObject* PyTensorObject_softplus(PyObject* self, PyObject* args, PyObject* kwargs) {
  HANDLE_ERRORS
  double beta = 1.0;
  double threshold = 20.0;
  static const char* keywords[3] = {"beta", "threshold", NULL};
  if (!PyArg_ParseTupleAndKeywords(args, kwargs, "dd:softplus", const_cast<char**>(keywords), &beta,
                                   &threshold)) {
    return NULL;
  }
  return PyTensor_New(ASSERT_PTR(functional::Softplus(PyTensor_Unpack(self), beta, threshold)));
  END_HANDLE_ERRORS
}

static PyObject* PyTensorObject_relu(PyObject* self, PyObject* unused) {
  HANDLE_ERRORS
  return PyTensor_New(ASSERT_PTR(functional::Relu(PyTensor_Unpack(self), false)));
  END_HANDLE_ERRORS
}

static PyObject* PyTensorObject_relu_(PyObject* self, PyObject* unused) {
  HANDLE_ERRORS
  return PyTensor_New(ASSERT_PTR(functional::Relu(PyTensor_Unpack(self), true)));
  END_HANDLE_ERRORS
}

#define REDUCE_FUNC(func_name, bind_func, whole_func)                            \
  static PyObject* func_name(PyObject* self, PyObject* args, PyObject* kwargs) { \
    HANDLE_ERRORS                                                                \
    if ((args == NULL || PyTuple_Size(args) == 0)                                \
        && (kwargs == NULL || PyDict_Size(kwargs) == 0)) {                       \
      return PyTensor_New(ASSERT_PTR(whole_func(PyTensor_Unpack(self))));        \
    }                                                                            \
    PyObjectPtr concat_args(concat_self(self, args));                            \
    PyObject* result = bind_func(NULL, concat_args.get(), kwargs);               \
    if (PyErr_Occurred()) { throw py::error_already_set(); }                     \
    return result;                                                               \
    END_HANDLE_ERRORS                                                            \
  }

REDUCE_FUNC(PyTensorObject_any, functional::reduce_any, functional::ReduceAnyWhole)
REDUCE_FUNC(PyTensorObject_all, functional::reduce_all, functional::ReduceAllWhole)
REDUCE_FUNC(PyTensorObject_sum, functional::reduce_sum, functional::ReduceSumWhole)
REDUCE_FUNC(PyTensorObject_mean, functional::reduce_mean, functional::ReduceMeanWhole)

#define DATATYPE_FUNC(func_name, dtype)                                    \
  static PyObject* func_name(PyObject* self, PyObject* unused) {           \
    HANDLE_ERRORS                                                          \
    auto tensor = PyTensor_Unpack(self);                                   \
    return PyTensor_New(ASSERT_PTR(functional::To(tensor, dtype, false))); \
    END_HANDLE_ERRORS                                                      \
  }

DATATYPE_FUNC(PyTensorObject_int, DType::Int32());
DATATYPE_FUNC(PyTensorObject_long, DType::Int64());
DATATYPE_FUNC(PyTensorObject_half, DType::Float16());
DATATYPE_FUNC(PyTensorObject_float, DType::Float());
DATATYPE_FUNC(PyTensorObject_double, DType::Double());

static PyObject* PyTensorObject_view(PyObject* self, PyObject* args, PyObject* kwargs) {
  HANDLE_ERRORS
  PyObject* shape = args;
  if (PyTuple_Size(args) == 1) {
    PyObject* item = PyTuple_GetItem(args, 0);
    if (!PyLong_Check(item)) { shape = item; }
  }

  PyObjectPtr _args = PyObjectPtr(PyTuple_Pack(2, self, shape));
  PyObject* result = functional::view(NULL, _args.get(), kwargs);
  if (PyErr_Occurred()) { throw py::error_already_set(); }
  return result;
  END_HANDLE_ERRORS
}

static PyObject* PyTensorObject_view_as(PyObject* self, PyObject* args, PyObject* kwargs) {
  HANDLE_ERRORS
  auto tensor = PyTensor_Unpack(self);
  PyObject* other = NULL;
  static const char* keywords[2] = {"other", NULL};
  if (!PyArg_ParseTupleAndKeywords(args, kwargs, "O|:view_as", const_cast<char**>(keywords),
                                   &other)) {
    return NULL;
  }
  return PyTensor_New(ASSERT_PTR(functional::View(tensor, *PyTensor_Unpack(other)->shape())));
  END_HANDLE_ERRORS
}

static PyObject* PyTensorObject_permute(PyObject* self, PyObject* args, PyObject* kwargs) {
  HANDLE_ERRORS
  PyObject* dims = args;
  if (PyTuple_Size(args) == 1) {
    PyObject* item = PyTuple_GetItem(args, 0);
    if (!PyLong_Check(item)) { dims = item; }
  }

  PyObjectPtr _args = PyObjectPtr(PyTuple_Pack(2, self, dims));
  PyObject* result = functional::permute(NULL, _args.get(), kwargs);
  if (PyErr_Occurred()) { throw py::error_already_set(); }
  return result;

  END_HANDLE_ERRORS
}

static PyObject* PyTensorObject_transpose(PyObject* self, PyObject* args, PyObject* kwargs) {
  HANDLE_ERRORS
  auto tensor = PyTensor_Unpack(self);
  int dim0 = 0;
  int dim1 = 0;
  static const char* keywords[3] = {"dim0", "dim1", NULL};
  if (!PyArg_ParseTupleAndKeywords(args, kwargs, "ii:transpose", const_cast<char**>(keywords),
                                   &dim0, &dim1)) {
    return NULL;
  }
  return PyTensor_New(ASSERT_PTR(functional::Transpose2dim(tensor, dim0, dim1)));
  END_HANDLE_ERRORS
}

<<<<<<< HEAD
static PyObject* PyTensorObject_flip(PyObject* self, PyObject* args, PyObject* kwargs) {
  HANDLE_ERRORS
  PyObject* dims = NULL;
  static const char* keywords[2] = {"dims", NULL};
  if (!PyArg_ParseTupleAndKeywords(args, kwargs, "O:flip", const_cast<char**>(keywords), &dims)) {
    return NULL;
  }
  CHECK_OR_THROW(PyLong_Check(dims) || functional::PyLongSequenceCheck(dims))
      << Error::TypeError() << "dims must be int, list or tuple, but got "
      << functional::PyStringAsString(PyObject_Str((PyObject*)Py_TYPE(dims)));
  if (PyLong_Check(dims)) {
    int32_t dim = PyLong_AsLong(dims);
    return PyTensor_New(ASSERT_PTR(functional::Flip(PyTensor_Unpack(self), {dim})));
  }
  return PyTensor_New(ASSERT_PTR(
      functional::Flip(PyTensor_Unpack(self), functional::PyUnpackLongSequence<int32_t>(dims))));
  END_HANDLE_ERRORS
}

static PyObject* PyTensorObject_repeat(PyObject* self, PyObject* args, PyObject* kwargs) {
  HANDLE_ERRORS
  PyObject* shape_obj = NULL;
  DimVector shape_vec;
  if (PyTuple_Size(args) == 1) {
    shape_obj = PyTuple_GetItem(args, 0);
    CHECK_OR_THROW(PyLong_Check(shape_obj) || functional::PyLongSequenceCheck(shape_obj))
        << Error::TypeError() << "repeat(): argument 'repeat_shape' must be shape, not "
        << functional::PyStringAsString(PyObject_Str((PyObject*)Py_TYPE(shape_obj)));
    if (PyLong_Check(shape_obj))
      shape_vec.emplace_back(PyLong_AsLong(shape_obj));
    else {
      std::vector<int64_t> shape = functional::PyUnpackLongSequence<int64_t>(shape_obj);
      shape_vec = DimVector(shape.begin(), shape.end());
    }
    return PyTensor_New(ASSERT_PTR(functional::Repeat(PyTensor_Unpack(self), Shape(shape_vec))));
  }
  CHECK_OR_THROW(functional::PyLongSequenceCheck(args))
      << Error::TypeError() << "repeat(): argument 'repeat_shape' must be shape, not "
      << functional::PyStringAsString(PyObject_Str((PyObject*)Py_TYPE(args)));
  std::vector<int64_t> shape = functional::PyUnpackLongSequence<int64_t>(args);
  shape_vec = DimVector(shape.begin(), shape.end());
  return PyTensor_New(ASSERT_PTR(functional::Repeat(PyTensor_Unpack(self), Shape(shape_vec))));
  END_HANDLE_ERRORS
}

static PyObject* PyTensorObject_tile(PyObject* self, PyObject* args, PyObject* kwargs) {
  HANDLE_ERRORS
  PyObject* dim_obj = NULL;
  DimVector dim_vec;
  if (PyTuple_Size(args) == 1) {
    dim_obj = PyTuple_GetItem(args, 0);
    CHECK_OR_THROW(PyLong_Check(dim_obj) || functional::PyLongSequenceCheck(dim_obj))
        << Error::TypeError() << "tile(): argument 'dims' must be shape, not "
        << functional::PyStringAsString(PyObject_Str((PyObject*)Py_TYPE(dim_obj)));
    if (PyLong_Check(dim_obj))
      dim_vec.emplace_back(PyLong_AsLong(dim_obj));
    else {
      std::vector<int64_t> shape = functional::PyUnpackLongSequence<int64_t>(dim_obj);
      dim_vec = DimVector(shape.begin(), shape.end());
    }
    return PyTensor_New(ASSERT_PTR(functional::Tile(PyTensor_Unpack(self), Shape(dim_vec))));
  }
  CHECK_OR_THROW(functional::PyLongSequenceCheck(args))
      << Error::TypeError() << "tile(): argument 'dims' must be shape, not "
      << functional::PyStringAsString(PyObject_Str((PyObject*)Py_TYPE(args)));
  std::vector<int64_t> shape = functional::PyUnpackLongSequence<int64_t>(args);
  dim_vec = DimVector(shape.begin(), shape.end());
  return PyTensor_New(ASSERT_PTR(functional::Tile(PyTensor_Unpack(self), Shape(dim_vec))));
  END_HANDLE_ERRORS
}

static PyObject* PyTensorObject_gather(PyObject* self, PyObject* args, PyObject* kwargs) {
  HANDLE_ERRORS
  int64_t dim = 0;
  PyObject* index = NULL;
  static const char* keywords[3] = {"dim", "index", NULL};
  if (!PyArg_ParseTupleAndKeywords(args, kwargs, "iO:gather", const_cast<char**>(keywords), &dim,
                                   &index)) {
    return NULL;
  }
  CHECK_OR_THROW(PyTensor_Check(index))
      << "dim_gather(): argument 'index' must be tensor, not "
      << functional::PyStringAsString(PyObject_Str((PyObject*)Py_TYPE(index)));
  return PyTensor_New(
      ASSERT_PTR(functional::DimGather(PyTensor_Unpack(self), dim, PyTensor_Unpack(index), false)));
  END_HANDLE_ERRORS
}

static PyObject* PyTensorObject_split(PyObject* self, PyObject* args, PyObject* kwargs) {
  HANDLE_ERRORS
  PyObject* split_size_or_sections = NULL;
  int64_t dim = 0;
  static const char* keywords[3] = {"split_size_or_sections", "dim", NULL};
  if (!PyArg_ParseTupleAndKeywords(args, kwargs, "O|i:split", const_cast<char**>(keywords),
                                   &split_size_or_sections, &dim)) {
    return NULL;
  }
  CHECK_OR_THROW(PyLong_Check(split_size_or_sections)
                 || functional::PyLongSequenceCheck(split_size_or_sections))
      << Error::TypeError()
      << "split(): argument 'split_size_or_sections' must be int or list of int, not "
      << functional::PyStringAsString(PyObject_Str((PyObject*)Py_TYPE(split_size_or_sections)));
  if (PyLong_Check(split_size_or_sections))
    return functional::CastToPyObject(
        functional::Split(PyTensor_Unpack(self), PyLong_AsLong(split_size_or_sections), dim));
  std::vector<int64_t> split_sections =
      functional::PyUnpackLongSequence<int64_t>(split_size_or_sections);
  return functional::CastToPyObject(
      functional::SplitWithSize(PyTensor_Unpack(self), split_sections, dim));
  END_HANDLE_ERRORS
}

static PyObject* PyTensorObject_cumsum(PyObject* self, PyObject* args, PyObject* kwargs) {
  HANDLE_ERRORS
  int64_t dim = 0;
  PyObject* dtype_obj = Py_None;
  static const char* keywords[3] = {"dim", "dtype", NULL};
  if (!PyArg_ParseTupleAndKeywords(args, kwargs, "i|$O:cumsum", const_cast<char**>(keywords), &dim,
                                   &dtype_obj)) {
    return NULL;
  }
  CHECK_OR_THROW(dtype_obj == Py_None || functional::PyDTypeCheck(dtype_obj))
      << "cumsum(): argument 'dtype' must be data type, not "
      << functional::PyStringAsString(PyObject_Str((PyObject*)Py_TYPE(dtype_obj)));
  if (dtype_obj == Py_None)
    return PyTensor_New(ASSERT_PTR(functional::Cumsum(PyTensor_Unpack(self), dim, NullOpt)));
  Symbol<DType> dtype = functional::PyUnpackDType(dtype_obj);
  return PyTensor_New(ASSERT_PTR(functional::Cumsum(PyTensor_Unpack(self), dim, dtype)));
  END_HANDLE_ERRORS
}

static PyObject* PyTensorObject_cumprod(PyObject* self, PyObject* args, PyObject* kwargs) {
  HANDLE_ERRORS
  int64_t dim = 0;
  PyObject* dtype_obj = Py_None;
  static const char* keywords[3] = {"dim", "dtype", NULL};
  if (!PyArg_ParseTupleAndKeywords(args, kwargs, "i|$O:cumprod", const_cast<char**>(keywords), &dim,
                                   &dtype_obj)) {
    return NULL;
  }
  CHECK_OR_THROW(dtype_obj == Py_None || functional::PyDTypeCheck(dtype_obj))
      << "cumprod(): argument 'dtype' must be data type, not "
      << functional::PyStringAsString(PyObject_Str((PyObject*)Py_TYPE(dtype_obj)));
  if (dtype_obj == Py_None)
    return PyTensor_New(ASSERT_PTR(functional::Cumprod(PyTensor_Unpack(self), dim, NullOpt)));
  Symbol<DType> dtype = functional::PyUnpackDType(dtype_obj);
  return PyTensor_New(ASSERT_PTR(functional::Cumprod(PyTensor_Unpack(self), dim, dtype)));
  END_HANDLE_ERRORS
}

static PyObject* PyTensorObject_is_floating_point(PyObject* self, PyObject* unused) {
  HANDLE_ERRORS
  return PyTensor_Unpack(self)->dtype()->is_floating_point() ? Py_True : Py_False;
  END_HANDLE_ERRORS
}

static PyObject* PyTensorObject_type_as(PyObject* self, PyObject* args, PyObject* kwargs) {
  HANDLE_ERRORS
  PyObject* target = NULL;
  static const char* keywords[2] = {"target", NULL};
  if (!PyArg_ParseTupleAndKeywords(args, kwargs, "O!:type_as", const_cast<char**>(keywords),
                                   PyTensorObject_Type, &target)) {
    return NULL;
  }
  auto tensor = PyTensor_Unpack(self);
  auto target_tensor = PyTensor_Unpack(target);
  Optional<Symbol<DType>> dtype = target_tensor->dtype();

  // local / global to global
  if (target_tensor->is_consistent()) {
    Symbol<ParallelDesc> placement = ASSERT(target_tensor->parallel_desc());
    std::vector<Symbol<SbpParallel>> sbp(ASSERT(target_tensor->nd_sbp())->sbp_parallel_size());
    for (int32_t i = 0; i < sbp.size(); i++)
      sbp[i] = ASSERT(target_tensor->nd_sbp())->sbp_parallel(i);
    std::vector<Symbol<SbpParallel>> grad_sbp;
    std::shared_ptr<Tensor> global_tensor =
        ASSERT_PTR(functional::ToConsistent(tensor, placement, sbp, grad_sbp, false));
    return PyTensor_New(ASSERT_PTR(functional::To(global_tensor, dtype, false)));
  }

  // global to local
  if (tensor->is_consistent()) {
    std::shared_ptr<Tensor> local_tensor = ASSERT_PTR(functional::ConsistentToLocal(tensor));
    return PyTensor_New(ASSERT_PTR(functional::To(local_tensor, dtype, false)));
  }

  // local to local
  return PyTensor_New(ASSERT_PTR(functional::To(tensor, target_tensor, false)));
  END_HANDLE_ERRORS
}

=======
>>>>>>> 8bafe1b9
static PyObject* PyTensorObject_local_to_global(PyObject* self, PyObject* args, PyObject* kwargs) {
  HANDLE_ERRORS
  auto tensor = PyTensor_Unpack(self);
  CHECK_OR_THROW(tensor->is_local()) << Error::RuntimeError() << "input must be a local tensor";
<<<<<<< HEAD
  PyObject* placement = Py_None;
=======
  PyObject* placement_obj = Py_None;
>>>>>>> 8bafe1b9
  PyObject* sbp_obj = Py_None;
  bool check_meta = true;
  static const char* keywords[4] = {"placement", "sbp", "check_meta", NULL};
  if (!PyArg_ParseTupleAndKeywords(args, kwargs, "|OO$O!:local_to_global",
<<<<<<< HEAD
                                   const_cast<char**>(keywords), &placement, &sbp_obj, &PyBool_Type,
=======
                                   const_cast<char**>(keywords), &placement_obj, &sbp_obj, &PyBool_Type,
>>>>>>> 8bafe1b9
                                   &check_meta)) {
    return NULL;
  };

<<<<<<< HEAD
  CHECK_OR_THROW(placement != Py_None && sbp_obj != Py_None) << Error::InvalidValueError(
      "Converting a local tensor to global tensor must have placement and sbp parameters.");
  CHECK_OR_THROW(functional::PyParallelDescCheck(placement))
      << Error::TypeError() << "Invalid parameter placement with type "
      << functional::PyStringAsString(PyObject_Str((PyObject*)Py_TYPE(placement)));
=======
  CHECK_OR_THROW(placement_obj != Py_None && sbp_obj != Py_None) << Error::InvalidValueError(
      "Converting a local tensor to global tensor must have placement and sbp parameters.");
  CHECK_OR_THROW(functional::PyParallelDescCheck(placement_obj))
      << Error::TypeError() << "Invalid parameter placement with type "
      << functional::PyStringAsString(PyObject_Str((PyObject*)Py_TYPE(placement_obj)));
>>>>>>> 8bafe1b9

  std::vector<Symbol<SbpParallel>> sbp;
  if (functional::PySbpParallelCheck(sbp_obj)) {
    sbp.emplace_back(functional::PyUnpackSbpParallel(sbp_obj));
  } else {
    CHECK_OR_THROW(functional::PySbpParallelSequenceCheck(sbp_obj))
        << Error::TypeError() << "Invalid parameter sbp with type "
        << functional::PyStringAsString(PyObject_Str((PyObject*)Py_TYPE(sbp_obj)));
    sbp = functional::PyUnpackSbpParallelSequence(sbp_obj);
  }
  return PyTensor_New(ASSERT_PTR(functional::ToConsistent(
<<<<<<< HEAD
      tensor, functional::PyUnpackParallelDesc(placement), sbp, {}, check_meta)));
=======
      tensor, functional::PyUnpackParallelDesc(placement_obj), sbp, {}, check_meta)));
>>>>>>> 8bafe1b9
  END_HANDLE_ERRORS
}

static PyObject* PyTensorObject_global_to_global(PyObject* self, PyObject* args, PyObject* kwargs) {
  HANDLE_ERRORS
  auto tensor = PyTensor_Unpack(self);
  CHECK_OR_THROW(tensor->is_consistent())
      << Error::RuntimeError() << "input must be a global tensor";
  PyObject* placement_obj = Py_None;
  PyObject* sbp_obj = Py_None;
  PyObject* grad_sbp_obj = Py_None;
  Symbol<ParallelDesc> placement;
  std::vector<Symbol<SbpParallel>> sbp;
  std::vector<Symbol<SbpParallel>> grad_sbp;
  bool check_meta = false;
  static const char* keywords[5] = {"placement", "sbp", "grad_sbp", "check_meta", NULL};
  if (!PyArg_ParseTupleAndKeywords(args, kwargs, "|OO$OO!:global_to_global",
                                   const_cast<char**>(keywords), &placement_obj, &sbp_obj,
                                   &grad_sbp_obj, &PyBool_Type, &check_meta)) {
    return NULL;
  };

  // sbp
  CHECK_OR_THROW(sbp_obj == Py_None || functional::PySbpParallelCheck(sbp_obj)
                 || functional::PySbpParallelSequenceCheck(sbp_obj))
      << Error::TypeError()
      << "sbp parameter must be type of oneflow.sbp.sbp or list/tuple of oneflow.sbp.sbp";
  if (functional::PySbpParallelCheck(sbp_obj)) {
    sbp.emplace_back(functional::PyUnpackSbpParallel(sbp_obj));
  } else if (functional::PySbpParallelSequenceCheck(sbp_obj)) {
    sbp = functional::PyUnpackSbpParallelSequence(sbp_obj);
  } else {
    for (int32_t i = 0; i < ASSERT(tensor->nd_sbp())->sbp_parallel_size(); i++)
      sbp.emplace_back(ASSERT(tensor->nd_sbp())->sbp_parallel(i));
  }

  // placement
  CHECK_OR_THROW(placement_obj == Py_None || functional::PyParallelDescCheck(placement_obj))
      << Error::TypeError() << "Invalid parameter placement with type "
      << functional::PyStringAsString(PyObject_Str((PyObject*)Py_TYPE(placement_obj)));
  if (placement_obj == Py_None) {
    placement = ASSERT(tensor->parallel_desc());
  } else {
    placement = functional::PyUnpackParallelDesc(placement_obj);
  }

  // grad_sbp
  CHECK_OR_THROW(grad_sbp_obj == Py_None || functional::PySbpParallelCheck(grad_sbp_obj)
                 || functional::PySbpParallelSequenceCheck(grad_sbp_obj))
      << Error::TypeError()
      << "grad_sbp parameter must be type of oneflow.sbp.sbp or list/tuple of oneflow.sbp.sbp";
  if (functional::PySbpParallelCheck(grad_sbp_obj)) {
    grad_sbp.emplace_back(functional::PyUnpackSbpParallel(grad_sbp_obj));
  } else if (functional::PySbpParallelSequenceCheck(grad_sbp_obj)) {
    grad_sbp = functional::PyUnpackSbpParallelSequence(grad_sbp_obj);
  };
  return PyTensor_New(
      ASSERT_PTR(functional::ToConsistent(tensor, placement, sbp, grad_sbp, check_meta)));
  END_HANDLE_ERRORS
}

static PyObject* PyTensorObject_to_global(PyObject* self, PyObject* args, PyObject* kwargs) {
  HANDLE_ERRORS
  const auto& tensor = PyTensor_Unpack(self);
  PyObject* result = NULL;
  if (tensor->is_consistent())
    result = PyTensorObject_global_to_global(self, args, kwargs);
  else {
    result = PyTensorObject_local_to_global(self, args, kwargs);
  }
  if (PyErr_Occurred()) { throw py::error_already_set(); }
  return result;

  END_HANDLE_ERRORS
}

static PyObject* PyTensorObject_to_local(PyObject* self, PyObject* unused) {
  HANDLE_ERRORS
  auto tensor = PyTensor_Unpack(self);
  CHECK_OR_THROW(tensor->is_consistent())
      << Error::RuntimeError() << "Expected global tensor for to_local but got local tensor!";
  return PyTensor_New(ASSERT_PTR(functional::ConsistentToLocal(tensor)));
  END_HANDLE_ERRORS
}

int PyTensorObject_setitem(PyObject* self, PyObject* item, PyObject* value) {
  HANDLE_ERRORS
  auto tensor = PyTensor_Unpack(self);
  std::shared_ptr<Tensor> value_tensor;
  CHECK_OR_THROW(functional::PyTensorIndexCheck(item))
      << Error::TypeError() << "tensor_setitem(): argument 'index' must be index, not "
      << functional::PyStringAsString(PyObject_Str((PyObject*)Py_TYPE(item)));
  CHECK_OR_THROW(functional::PyScalarCheck(value) || PyTensor_Check(value))
      << Error::TypeError() << "tensor_setitem(): argument 'value' must be tensor or scalar, not "
      << functional::PyStringAsString(PyObject_Str((PyObject*)Py_TYPE(value)));

  if (tensor->is_consistent()) {
    Symbol<ParallelDesc> placement = ASSERT(tensor->parallel_desc());
    auto ndsbp = ASSERT(tensor->nd_sbp());
    std::vector<Symbol<SbpParallel>> sbp(ndsbp->sbp_parallel_size(),
                                         ASSERT(MakeBroadcastSbpParallel()));
    if (functional::PyScalarCheck(value)) {
      Scalar value_scalar = functional::PyUnpackScalar(value);
      value_tensor = ASSERT_PTR(
          functional::ConsistentConstant({1}, value_scalar, tensor->dtype(), placement, sbp));
    } else {
      value_tensor = PyTensor_Unpack(value);
      value_tensor = ASSERT_PTR(functional::ToConsistent(value_tensor, placement, sbp, {}, true));
    }
  } else {
    if (functional::PyScalarCheck(value)) {
      Scalar value_scalar = functional::PyUnpackScalar(value);
      value_tensor = ASSERT_PTR(
          functional::Constant({1}, value_scalar, tensor->dtype(), ASSERT(tensor->device())));
    } else {
      value_tensor = PyTensor_Unpack(value);
      Optional<Symbol<Device>> device = ASSERT(tensor->device());
      value_tensor = ASSERT_PTR(functional::To(value_tensor, device, value_tensor->dtype(), false));
    }
  }
  ASSERT(functional::TensorSetItem(tensor, functional::PyUnpackTensorIndex(item), value_tensor));
  return 0;
  END_HANDLE_ERRORS_RET(-1)
}

PyMethodDef PyTensorObject_extra_methods[] = {
    {"eq", (PyCFunction)PyTensorObject_eq, METH_VARARGS | METH_KEYWORDS, NULL},
    {"byte", PyTensorObject_byte, METH_NOARGS, NULL},
    {"size", (PyCFunction)PyTensorObject_size, METH_VARARGS | METH_KEYWORDS, NULL},
    {"argmax", (PyCFunction)PyTensorObject_argmax, METH_VARARGS | METH_KEYWORDS, NULL},
    {"argmin", (PyCFunction)PyTensorObject_argmin, METH_VARARGS | METH_KEYWORDS, NULL},
    {"amin", (PyCFunction)PyTensorObject_amin, METH_VARARGS | METH_KEYWORDS, NULL},
    {"dim", PyTensorObject_dim, METH_NOARGS, NULL},
    {"ndimension", PyTensorObject_dim, METH_NOARGS, NULL},
    {"nelement", PyTensorObject_nelement, METH_NOARGS, NULL},
    {"numel", PyTensorObject_nelement, METH_NOARGS, NULL},
    {"element_size", PyTensorObject_element_size, METH_NOARGS, NULL},
    {"get_device", PyTensorObject_get_device, METH_NOARGS, NULL},
    {"cast", (PyCFunction)PyTensorObject_cast, METH_VARARGS | METH_KEYWORDS, NULL},
    {"diag", (PyCFunction)PyTensorObject_diag, METH_VARARGS | METH_KEYWORDS, NULL},
    {"diagonal", (PyCFunction)PyTensorObject_diagonal, METH_VARARGS | METH_KEYWORDS, NULL},
    {"addcmul", (PyCFunction)PyTensorObject_addcmul, METH_VARARGS | METH_KEYWORDS, NULL},
    {"addcmul_", (PyCFunction)PyTensorObject_addcmul_, METH_VARARGS | METH_KEYWORDS, NULL},
    {"matmul", (PyCFunction)PyTensorObject_matmul, METH_VARARGS | METH_KEYWORDS, NULL},
    {"int", PyTensorObject_int, METH_NOARGS, NULL},
    {"long", PyTensorObject_long, METH_NOARGS, NULL},
    {"half", PyTensorObject_half, METH_NOARGS, NULL},
    {"float", PyTensorObject_float, METH_NOARGS, NULL},
    {"double", PyTensorObject_double, METH_NOARGS, NULL},
    {"local_to_global", (PyCFunction)PyTensorObject_local_to_global, METH_VARARGS | METH_KEYWORDS,
     NULL},
    {"global_to_global", (PyCFunction)PyTensorObject_global_to_global, METH_VARARGS | METH_KEYWORDS,
     NULL},
    {"to_local", PyTensorObject_to_local, METH_NOARGS, NULL},
    {"to_global", (PyCFunction)PyTensorObject_to_global, METH_VARARGS | METH_KEYWORDS, NULL},
    {"cpu", PyTensorObject_cpu, METH_NOARGS, NULL},
    {"cuda", (PyCFunction)PyTensorObject_cuda, METH_VARARGS | METH_KEYWORDS, NULL},
    {"var", (PyCFunction)PyTensorObject_var, METH_VARARGS | METH_KEYWORDS, NULL},
    {"std", (PyCFunction)PyTensorObject_std, METH_VARARGS | METH_KEYWORDS, NULL},
    {"softplus", (PyCFunction)PyTensorObject_softplus, METH_VARARGS | METH_KEYWORDS, NULL},
    {"relu", PyTensorObject_relu, METH_NOARGS, NULL},
    {"relu_", PyTensorObject_relu_, METH_NOARGS, NULL},
    {"all", (PyCFunction)PyTensorObject_all, METH_VARARGS | METH_KEYWORDS, NULL},
    {"any", (PyCFunction)PyTensorObject_any, METH_VARARGS | METH_KEYWORDS, NULL},
    {"sum", (PyCFunction)PyTensorObject_sum, METH_VARARGS | METH_KEYWORDS, NULL},
    {"mean", (PyCFunction)PyTensorObject_mean, METH_VARARGS | METH_KEYWORDS, NULL},
    {"flip", (PyCFunction)PyTensorObject_flip, METH_VARARGS | METH_KEYWORDS, NULL},
    {"repeat", (PyCFunction)PyTensorObject_repeat, METH_VARARGS, NULL},
    {"tile", (PyCFunction)PyTensorObject_tile, METH_VARARGS, NULL},
    {"gather", (PyCFunction)PyTensorObject_gather, METH_VARARGS | METH_KEYWORDS, NULL},
    {"is_floating_point", (PyCFunction)PyTensorObject_is_floating_point, METH_NOARGS, NULL},
    {"split", (PyCFunction)PyTensorObject_split, METH_VARARGS | METH_KEYWORDS, NULL},
    {"cumsum", (PyCFunction)PyTensorObject_cumsum, METH_VARARGS | METH_KEYWORDS, NULL},
    {"cumprod", (PyCFunction)PyTensorObject_cumprod, METH_VARARGS | METH_KEYWORDS, NULL},
    {"type_as", (PyCFunction)PyTensorObject_type_as, METH_VARARGS | METH_KEYWORDS, NULL},

    // macro DIRECT_PASS_FUNC
    {"floor_divide", (PyCFunction)PyTensorObject_floor_divide, METH_VARARGS | METH_KEYWORDS, NULL},
    {"atan2", (PyCFunction)PyTensorObject_atan2, METH_VARARGS | METH_KEYWORDS, NULL},
    {"gt", (PyCFunction)PyTensorObject_gt, METH_VARARGS | METH_KEYWORDS, NULL},
    {"ge", (PyCFunction)PyTensorObject_ge, METH_VARARGS | METH_KEYWORDS, NULL},
    {"div", (PyCFunction)PyTensorObject_div, METH_VARARGS | METH_KEYWORDS, NULL},
    {"div_", (PyCFunction)PyTensorObject_div_, METH_VARARGS | METH_KEYWORDS, NULL},
    {"mul", (PyCFunction)PyTensorObject_mul, METH_VARARGS | METH_KEYWORDS, NULL},
    {"mul_", (PyCFunction)PyTensorObject_mul_, METH_VARARGS | METH_KEYWORDS, NULL},
    {"fmod", (PyCFunction)PyTensorObject_fmod, METH_VARARGS | METH_KEYWORDS, NULL},
    {"logical_and", (PyCFunction)PyTensorObject_logical_and, METH_VARARGS | METH_KEYWORDS, NULL},
    {"logical_or", (PyCFunction)PyTensorObject_logical_or, METH_VARARGS | METH_KEYWORDS, NULL},
    {"logical_xor", (PyCFunction)PyTensorObject_logical_xor, METH_VARARGS | METH_KEYWORDS, NULL},
    {"bmm", (PyCFunction)PyTensorObject_bmm, METH_VARARGS | METH_KEYWORDS, NULL},
    {"ne", (PyCFunction)PyTensorObject_ne, METH_VARARGS | METH_KEYWORDS, NULL},
    {"lt", (PyCFunction)PyTensorObject_lt, METH_VARARGS | METH_KEYWORDS, NULL},
    {"le", (PyCFunction)PyTensorObject_le, METH_VARARGS | METH_KEYWORDS, NULL},
    {"clip", (PyCFunction)PyTensorObject_clip, METH_VARARGS | METH_KEYWORDS, NULL},
    {"clip_", (PyCFunction)PyTensorObject_clip_, METH_VARARGS | METH_KEYWORDS, NULL},
    {"clamp", (PyCFunction)PyTensorObject_clamp, METH_VARARGS | METH_KEYWORDS, NULL},
    {"clamp_", (PyCFunction)PyTensorObject_clamp_, METH_VARARGS | METH_KEYWORDS, NULL},
    {"flatten", (PyCFunction)PyTensorObject_flatten, METH_VARARGS | METH_KEYWORDS, NULL},
    {"in_top_k", (PyCFunction)PyTensorObject_in_top_k, METH_VARARGS | METH_KEYWORDS, NULL},
    {"index_select", (PyCFunction)PyTensorObject_index_select, METH_VARARGS | METH_KEYWORDS, NULL},
    {"maximum", (PyCFunction)PyTensorObject_maximum, METH_VARARGS | METH_KEYWORDS, NULL},
    {"minimum", (PyCFunction)PyTensorObject_minimum, METH_VARARGS | METH_KEYWORDS, NULL},
    {"tril", (PyCFunction)PyTensorObject_tril, METH_VARARGS | METH_KEYWORDS, NULL},
    {"triu", (PyCFunction)PyTensorObject_triu, METH_VARARGS | METH_KEYWORDS, NULL},
    {"softmax", (PyCFunction)PyTensorObject_softmax, METH_VARARGS | METH_KEYWORDS, NULL},
    {"log_softmax", (PyCFunction)PyTensorObject_log_softmax, METH_VARARGS | METH_KEYWORDS, NULL},
    {"roll", (PyCFunction)PyTensorObject_roll, METH_VARARGS | METH_KEYWORDS, NULL},
    {"unbind", (PyCFunction)PyTensorObject_unbind, METH_VARARGS | METH_KEYWORDS, NULL},
    {"squeeze", (PyCFunction)PyTensorObject_squeeze, METH_VARARGS | METH_KEYWORDS, NULL},
    {"swapaxes", (PyCFunction)PyTensorObject_swapaxes, METH_VARARGS | METH_KEYWORDS, NULL},
    {"amax", (PyCFunction)PyTensorObject_amax, METH_VARARGS | METH_KEYWORDS, NULL},
    {"swapdims", (PyCFunction)PyTensorObject_swapdims, METH_VARARGS | METH_KEYWORDS, NULL},
    {"unfold", (PyCFunction)PyTensorObject_unfold, METH_VARARGS | METH_KEYWORDS, NULL},
    {"unsqueeze", (PyCFunction)PyTensorObject_unsqueeze, METH_VARARGS | METH_KEYWORDS, NULL},
    {"max", (PyCFunction)PyTensorObject_max, METH_VARARGS | METH_KEYWORDS, NULL},
    {"min", (PyCFunction)PyTensorObject_min, METH_VARARGS | METH_KEYWORDS, NULL},
    {"median", (PyCFunction)PyTensorObject_median, METH_VARARGS | METH_KEYWORDS, NULL},
    {"pow", (PyCFunction)PyTensorObject_pow, METH_VARARGS | METH_KEYWORDS, NULL},
    {"chunk", (PyCFunction)PyTensorObject_chunk, METH_VARARGS | METH_KEYWORDS, NULL},
    {"narrow", (PyCFunction)PyTensorObject_narrow, METH_VARARGS | METH_KEYWORDS, NULL},
    {"masked_fill", (PyCFunction)PyTensorObject_masked_fill, METH_VARARGS | METH_KEYWORDS, NULL},
    {"repeat_interleave", (PyCFunction)PyTensorObject_repeat_interleave,
     METH_VARARGS | METH_KEYWORDS, NULL},
    {"prod", (PyCFunction)PyTensorObject_prod, METH_VARARGS | METH_KEYWORDS, NULL},

    // macro UNARY_METHOD
    {"abs", PyTensorObject_abs, METH_NOARGS, NULL},
    {"exp", PyTensorObject_exp, METH_NOARGS, NULL},
    {"floor", PyTensorObject_floor, METH_NOARGS, NULL},
    {"floor_", PyTensorObject_floor_, METH_NOARGS, NULL},
    {"acos", PyTensorObject_acos, METH_NOARGS, NULL},
    {"arccos", PyTensorObject_acos, METH_NOARGS, NULL},
    {"acosh", PyTensorObject_acosh, METH_NOARGS, NULL},
    {"arccosh", PyTensorObject_acosh, METH_NOARGS, NULL},
    {"atanh", PyTensorObject_atanh, METH_NOARGS, NULL},
    {"arctanh", PyTensorObject_atanh, METH_NOARGS, NULL},
    {"sign", PyTensorObject_sign, METH_NOARGS, NULL},
    {"sinh", PyTensorObject_sinh, METH_NOARGS, NULL},
    {"tan", PyTensorObject_tan, METH_NOARGS, NULL},
    {"gelu", PyTensorObject_gelu, METH_NOARGS, NULL},
    {"mish", PyTensorObject_mish, METH_NOARGS, NULL},
    {"negative", PyTensorObject_negative, METH_NOARGS, NULL},
    {"neg", PyTensorObject_negative, METH_NOARGS, NULL},
    {"sigmoid", PyTensorObject_sigmoid, METH_NOARGS, NULL},
    {"tanh", PyTensorObject_tanh, METH_NOARGS, NULL},
    {"silu", PyTensorObject_silu, METH_NOARGS, NULL},
    {"selu", PyTensorObject_selu, METH_NOARGS, NULL},
    {"softsign", PyTensorObject_softsign, METH_NOARGS, NULL},
    {"log1p", PyTensorObject_log1p, METH_NOARGS, NULL},
    {"log2", PyTensorObject_log2, METH_NOARGS, NULL},
    {"reciprocal", PyTensorObject_reciprocal, METH_NOARGS, NULL},
    {"asin", PyTensorObject_asin, METH_NOARGS, NULL},
    {"arcsin", PyTensorObject_asin, METH_NOARGS, NULL},
    {"asinh", PyTensorObject_asinh, METH_NOARGS, NULL},
    {"arcsinh", PyTensorObject_asinh, METH_NOARGS, NULL},
    {"atan", PyTensorObject_atan, METH_NOARGS, NULL},
    {"arctan", PyTensorObject_atan, METH_NOARGS, NULL},
    {"ceil", PyTensorObject_ceil, METH_NOARGS, NULL},
    {"cos", PyTensorObject_cos, METH_NOARGS, NULL},
    {"cosh", PyTensorObject_cosh, METH_NOARGS, NULL},
    {"erf", PyTensorObject_erf, METH_NOARGS, NULL},
    {"erfc", PyTensorObject_erfc, METH_NOARGS, NULL},
    {"erfinv", PyTensorObject_erfinv, METH_NOARGS, NULL},
    {"erfinv_", PyTensorObject_erfinv_, METH_NOARGS, NULL},
    {"expm1", PyTensorObject_expm1, METH_NOARGS, NULL},
    {"log", PyTensorObject_log, METH_NOARGS, NULL},
    {"rsqrt", PyTensorObject_rsqrt, METH_NOARGS, NULL},
    {"sqrt", PyTensorObject_sqrt, METH_NOARGS, NULL},
    {"square", PyTensorObject_square, METH_NOARGS, NULL},
    {"round", PyTensorObject_round, METH_NOARGS, NULL},
    {"t", PyTensorObject_t, METH_NOARGS, NULL},
    {"sin", PyTensorObject_sin, METH_NOARGS, NULL},
    {"sin_", PyTensorObject_sin_, METH_NOARGS, NULL},
    {"isnan", PyTensorObject_isnan, METH_NOARGS, NULL},
    {"isinf", PyTensorObject_isinf, METH_NOARGS, NULL},
    {"logical_not", PyTensorObject_logical_not, METH_NOARGS, NULL},
    {"floor", PyTensorObject_floor, METH_NOARGS, NULL},
    {"floor_", PyTensorObject_floor_, METH_NOARGS, NULL},
    {"reshape", (PyCFunction)PyTensorObject_reshape, METH_VARARGS | METH_KEYWORDS, NULL},
    {"reshape_as", (PyCFunction)PyTensorObject_reshape_as, METH_VARARGS | METH_KEYWORDS, NULL},
    {"view", (PyCFunction)PyTensorObject_view, METH_VARARGS | METH_KEYWORDS, NULL},
    {"view_as", (PyCFunction)PyTensorObject_view_as, METH_VARARGS | METH_KEYWORDS, NULL},
    {"permute", (PyCFunction)PyTensorObject_permute, METH_VARARGS | METH_KEYWORDS, NULL},
    {"transpose", (PyCFunction)PyTensorObject_transpose, METH_VARARGS | METH_KEYWORDS, NULL},
    {NULL},
};

// tp_richcompare
PyObject* PyTensorObject_richcompare(PyObject* self, PyObject* other, int op) {
  PyObjectPtr tuple(PyTuple_Pack(2, self, other));

  switch (op) {
    case Py_LT: return functional::less(NULL, tuple.get(), NULL);
    case Py_LE: return functional::less_equal(NULL, tuple.get(), NULL);
    case Py_EQ: {
      if (self == Py_None || other == Py_None) return Py_False;
      return functional::equal(NULL, tuple.get(), NULL);
    }
    case Py_NE: return functional::not_equal(NULL, tuple.get(), NULL);
    case Py_GT: return functional::greater(NULL, tuple.get(), NULL);
    case Py_GE: return functional::greater_equal(NULL, tuple.get(), NULL);
  }
  return NULL;
}

}  // namespace one
}  // namespace oneflow

#undef ASSERT
#undef ASSERT_PTR<|MERGE_RESOLUTION|>--- conflicted
+++ resolved
@@ -660,7 +660,6 @@
   END_HANDLE_ERRORS
 }
 
-<<<<<<< HEAD
 static PyObject* PyTensorObject_flip(PyObject* self, PyObject* args, PyObject* kwargs) {
   HANDLE_ERRORS
   PyObject* dims = NULL;
@@ -852,43 +851,25 @@
   END_HANDLE_ERRORS
 }
 
-=======
->>>>>>> 8bafe1b9
 static PyObject* PyTensorObject_local_to_global(PyObject* self, PyObject* args, PyObject* kwargs) {
   HANDLE_ERRORS
   auto tensor = PyTensor_Unpack(self);
   CHECK_OR_THROW(tensor->is_local()) << Error::RuntimeError() << "input must be a local tensor";
-<<<<<<< HEAD
-  PyObject* placement = Py_None;
-=======
   PyObject* placement_obj = Py_None;
->>>>>>> 8bafe1b9
   PyObject* sbp_obj = Py_None;
   bool check_meta = true;
   static const char* keywords[4] = {"placement", "sbp", "check_meta", NULL};
   if (!PyArg_ParseTupleAndKeywords(args, kwargs, "|OO$O!:local_to_global",
-<<<<<<< HEAD
-                                   const_cast<char**>(keywords), &placement, &sbp_obj, &PyBool_Type,
-=======
                                    const_cast<char**>(keywords), &placement_obj, &sbp_obj, &PyBool_Type,
->>>>>>> 8bafe1b9
                                    &check_meta)) {
     return NULL;
   };
 
-<<<<<<< HEAD
-  CHECK_OR_THROW(placement != Py_None && sbp_obj != Py_None) << Error::InvalidValueError(
-      "Converting a local tensor to global tensor must have placement and sbp parameters.");
-  CHECK_OR_THROW(functional::PyParallelDescCheck(placement))
-      << Error::TypeError() << "Invalid parameter placement with type "
-      << functional::PyStringAsString(PyObject_Str((PyObject*)Py_TYPE(placement)));
-=======
   CHECK_OR_THROW(placement_obj != Py_None && sbp_obj != Py_None) << Error::InvalidValueError(
       "Converting a local tensor to global tensor must have placement and sbp parameters.");
   CHECK_OR_THROW(functional::PyParallelDescCheck(placement_obj))
       << Error::TypeError() << "Invalid parameter placement with type "
       << functional::PyStringAsString(PyObject_Str((PyObject*)Py_TYPE(placement_obj)));
->>>>>>> 8bafe1b9
 
   std::vector<Symbol<SbpParallel>> sbp;
   if (functional::PySbpParallelCheck(sbp_obj)) {
@@ -900,11 +881,7 @@
     sbp = functional::PyUnpackSbpParallelSequence(sbp_obj);
   }
   return PyTensor_New(ASSERT_PTR(functional::ToConsistent(
-<<<<<<< HEAD
-      tensor, functional::PyUnpackParallelDesc(placement), sbp, {}, check_meta)));
-=======
       tensor, functional::PyUnpackParallelDesc(placement_obj), sbp, {}, check_meta)));
->>>>>>> 8bafe1b9
   END_HANDLE_ERRORS
 }
 
