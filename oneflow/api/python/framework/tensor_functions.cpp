/*
Copyright 2020 The OneFlow Authors. All rights reserved.

Licensed under the Apache License, Version 2.0 (the "License");
you may not use this file except in compliance with the License.
You may obtain a copy of the License at

    http://www.apache.org/licenses/LICENSE-2.0

Unless required by applicable law or agreed to in writing, software
distributed under the License is distributed on an "AS IS" BASIS,
WITHOUT WARRANTIES OR CONDITIONS OF ANY KIND, either express or implied.
See the License for the specific language governing permissions and
limitations under the License.
*/

#include <Python.h>
#include "oneflow/api/python/exception/exception.h"
#include "oneflow/api/python/framework/size.h"
#include "oneflow/api/python/functional/common.h"
#include "oneflow/api/python/functional/functional_api.yaml.pybind.h"
#include "oneflow/core/common/shape_vec.h"
#include "oneflow/core/functional/functional.h"
#include "oneflow/core/common/shape.h"
#include "oneflow/core/common/wrap_dim_utils.h"
#include "oneflow/core/functional/functional_api.yaml.h"

namespace oneflow {
namespace one {

#define ASSERT(x) (x).GetOrThrow()
#define ASSERT_PTR(x) (x).GetPtrOrThrow()

using functional::PyObjectPtr;

static PyObject* concat_self(PyObject* self, PyObject* args) {
  PyObjectPtr self_tuple(PyTuple_Pack(1, self));
  PyObject* tuple = PySequence_Concat(self_tuple.get(), args);
  CHECK_OR_THROW(tuple != NULL);
  return tuple;
}

#define NB_UNARY_FUNC(func_name, bind_func)                  \
  static PyObject* func_name(PyObject* self) {               \
    HANDLE_ERRORS                                            \
    PyObjectPtr tuple(PyTuple_Pack(1, self));                \
    auto* result = bind_func(NULL, tuple.get(), NULL);       \
    if (PyErr_Occurred()) { throw py::error_already_set(); } \
    return result;                                           \
    END_HANDLE_ERRORS                                        \
  }

#define NB_BINARY_FUNC(func_name, bind_func)                 \
  static PyObject* func_name(PyObject* a, PyObject* b) {     \
    HANDLE_ERRORS                                            \
    PyObjectPtr tuple(PyTuple_Pack(2, a, b));                \
    auto* result = bind_func(NULL, tuple.get(), NULL);       \
    if (PyErr_Occurred()) { throw py::error_already_set(); } \
    return result;                                           \
    END_HANDLE_ERRORS                                        \
  }

NB_UNARY_FUNC(PyTensorObject_nb_absolute, functional::abs);
NB_UNARY_FUNC(PyTensorObject_nb_negative, functional::negative);
// TODO: not implemented yet
// NB_UNARY_FUNC(PyTensorObject_positive, functional::positive);

NB_BINARY_FUNC(PyTensorObject_nb_add, functional::add);
NB_BINARY_FUNC(PyTensorObject_nb_sub, functional::sub);
NB_BINARY_FUNC(PyTensorObject_nb_mul, functional::mul);
NB_BINARY_FUNC(PyTensorObject_nb_fmod, functional::fmod);
NB_BINARY_FUNC(PyTensorObject_nb_div, functional::div);
NB_BINARY_FUNC(PyTensorObject_nb_and, functional::logical_and);
NB_BINARY_FUNC(PyTensorObject_nb_xor, functional::logical_xor);
NB_BINARY_FUNC(PyTensorObject_nb_or, functional::logical_or);
NB_BINARY_FUNC(PyTensorObject_nb_floor_div, functional::floor_divide);
NB_BINARY_FUNC(PyTensorObject_nb_true_div, functional::div);
NB_BINARY_FUNC(PyTensorObject_nb_matrix_multiply, functional::matmul);

static PyObject* PyTensorObject_nb_pow(PyObject* a, PyObject* b, PyObject* unsed) {
  HANDLE_ERRORS
  PyObjectPtr tuple(PyTuple_Pack(2, a, b));
  PyObject* result = functional::pow(NULL, tuple.get(), NULL);
  if (PyErr_Occurred()) { throw py::error_already_set(); }
  return result;
  END_HANDLE_ERRORS
}

static PyObject* PyTensorObject_nb_invert(PyObject* self) {
  HANDLE_ERRORS
  CHECK_OR_THROW(PyTensor_Unpack(self)->dtype()->data_type() == DataType::kBool)
      << "~ (operator.invert) is only implemented on integer and Boolean-type tensors";
  PyObjectPtr tuple(PyTuple_Pack(1, self));
  PyObject* result = functional::logical_not(NULL, tuple.get(), NULL);
  if (PyErr_Occurred()) { throw py::error_already_set(); }
  return result;
  END_HANDLE_ERRORS
}

#define NB_INPLACE_BINARY_FUNC(func_name, bind_func)                           \
  static PyObject* func_name(PyObject* a, PyObject* b) {                       \
    HANDLE_ERRORS                                                              \
    PyObjectPtr tuple(PyTuple_Pack(2, a, b));                                  \
    PyObjectPtr dict(PyDict_New());                                            \
    CHECK_OR_THROW(PyDict_SetItemString(dict.get(), "inplace", Py_True) > -1); \
    PyObject* result = bind_func(NULL, tuple.get(), dict.get());               \
    if (PyErr_Occurred()) { throw py::error_already_set(); }                   \
    return result;                                                             \
    END_HANDLE_ERRORS                                                          \
  }

// inplace operators
NB_INPLACE_BINARY_FUNC(PyTensorObject_nb_inplace_add, functional::add);
NB_INPLACE_BINARY_FUNC(PyTensorObject_nb_inplace_sub, functional::sub);
// The interface of inplace mul not mul(*, inplace=True) but mul_
NB_BINARY_FUNC(PyTensorObject_nb_inplace_mul, functional::mul_);
NB_BINARY_FUNC(PyTensorObject_nb_inplace_true_div, functional::div_);

PyObject* PyTensorObject_nb_inplace_pow(PyObject* a, PyObject* b, PyObject* unsed) {
  HANDLE_ERRORS
  PyObjectPtr tuple(PyTuple_Pack(2, a, b));
  PyObjectPtr dict(PyDict_New());
  CHECK_OR_THROW(PyDict_SetItemString(dict.get(), "inplace", Py_True) > -1);
  auto* result = functional::pow(NULL, tuple.get(), NULL);
  if (PyErr_Occurred()) { throw py::error_already_set(); }
  return result;
  END_HANDLE_ERRORS
}

PyNumberMethods PyTensorObject_as_number = {
    PyTensorObject_nb_add,       // nb_add
    PyTensorObject_nb_sub,       // nb_subtract
    PyTensorObject_nb_mul,       // nb_multiply
    PyTensorObject_nb_fmod,      // nb_remainder
    NULL,                        // nb_divmod
    PyTensorObject_nb_pow,       // nb_power
    PyTensorObject_nb_negative,  // nb_negative
    NULL,                        // nb_positive
    PyTensorObject_nb_absolute,  // nb_absolute
    NULL,                        // nb_bool
    PyTensorObject_nb_invert,    // nb_invert
    NULL,                        // nb_lshift
    NULL,                        // nb_rshift
    PyTensorObject_nb_and,       // nb_and
    PyTensorObject_nb_xor,       // nb_xor
    PyTensorObject_nb_or,        // nb_or
    NULL,                        // nb_int
    NULL,                        // nb_reserved
    NULL,                        // nb_float

    PyTensorObject_nb_inplace_add,  // nb_inplace_add
    PyTensorObject_nb_inplace_sub,  // nb_inplace_sub
    PyTensorObject_nb_inplace_mul,  // nb_inplace_mul
    NULL,                           // nb_inplace_remainder
    PyTensorObject_nb_inplace_pow,  // nb_inplace_pow
    NULL,                           // nb_inplace_lshift
    NULL,                           // nb_inplace_rshift
    NULL,                           // nb_inplace_and
    NULL,                           // nb_inplace_xor
    NULL,                           // nb_inplace_or

    PyTensorObject_nb_floor_div,         // nb_floor_div
    PyTensorObject_nb_true_div,          // nb_true_div
    NULL,                                // nb_inplace_floor_div
    PyTensorObject_nb_inplace_true_div,  // nb_inplace_true_div

    NULL,                               // nb_index
    PyTensorObject_nb_matrix_multiply,  // nb_matrix_multiply
    NULL,                               // nb_inplace_matrix_multiply

};

// extra methods

// functions that accept only one Tensor
#define UNARY_METHOD(func_name, bind_func)                             \
  static PyObject* func_name(PyObject* self, PyObject* unused) {       \
    HANDLE_ERRORS                                                      \
    return PyTensor_New(ASSERT_PTR(bind_func(PyTensor_Unpack(self)))); \
    END_HANDLE_ERRORS                                                  \
  }

UNARY_METHOD(PyTensorObject_abs, functional::Abs);
UNARY_METHOD(PyTensorObject_exp, functional::Exp);
UNARY_METHOD(PyTensorObject_floor, functional::Floor);
UNARY_METHOD(PyTensorObject_floor_, functional::Floor_);
UNARY_METHOD(PyTensorObject_sign, functional::Sign);
UNARY_METHOD(PyTensorObject_gelu, functional::Gelu);
UNARY_METHOD(PyTensorObject_mish, functional::Mish);
UNARY_METHOD(PyTensorObject_negative, functional::Negative);
UNARY_METHOD(PyTensorObject_sigmoid, functional::Sigmoid);
UNARY_METHOD(PyTensorObject_silu, functional::Silu);
UNARY_METHOD(PyTensorObject_selu, functional::Selu);
UNARY_METHOD(PyTensorObject_softsign, functional::SoftSign);
UNARY_METHOD(PyTensorObject_log1p, functional::Log1p);
UNARY_METHOD(PyTensorObject_log2, functional::Log2);
UNARY_METHOD(PyTensorObject_log10, functional::Log10);
UNARY_METHOD(PyTensorObject_reciprocal, functional::Reciprocal);
UNARY_METHOD(PyTensorObject_ceil, functional::Ceil);
UNARY_METHOD(PyTensorObject_erf, functional::Erf);
UNARY_METHOD(PyTensorObject_erfc, functional::Erfc);
UNARY_METHOD(PyTensorObject_erfinv, functional::Erfinv);
UNARY_METHOD(PyTensorObject_erfinv_, functional::ErfinvInplace);
UNARY_METHOD(PyTensorObject_expm1, functional::Expm1);
UNARY_METHOD(PyTensorObject_log, functional::Log);
UNARY_METHOD(PyTensorObject_rsqrt, functional::Rsqrt);
UNARY_METHOD(PyTensorObject_sqrt, functional::Sqrt);
UNARY_METHOD(PyTensorObject_square, functional::Square);
UNARY_METHOD(PyTensorObject_round, functional::Round);
UNARY_METHOD(PyTensorObject_t, functional::TransposeAllDimFunction);
UNARY_METHOD(PyTensorObject_isnan, functional::IsNan);
UNARY_METHOD(PyTensorObject_isinf, functional::IsInf);
UNARY_METHOD(PyTensorObject_sin, functional::Sin);
UNARY_METHOD(PyTensorObject_sin_, functional::Sin_);
UNARY_METHOD(PyTensorObject_asin, functional::Asin);
UNARY_METHOD(PyTensorObject_cos, functional::Cos);
UNARY_METHOD(PyTensorObject_acos, functional::Acos);
UNARY_METHOD(PyTensorObject_tan, functional::Tan);
UNARY_METHOD(PyTensorObject_atan, functional::Atan);
UNARY_METHOD(PyTensorObject_sinh, functional::Sinh);
UNARY_METHOD(PyTensorObject_asinh, functional::Asinh);
UNARY_METHOD(PyTensorObject_cosh, functional::Cosh);
UNARY_METHOD(PyTensorObject_acosh, functional::Acosh);
UNARY_METHOD(PyTensorObject_tanh, functional::Tanh);
UNARY_METHOD(PyTensorObject_atanh, functional::Atanh);
UNARY_METHOD(PyTensorObject_logical_not, functional::LogicalNot);

// functions that directly pass arguments without parsing
#define DIRECT_PASS_FUNC(func_name, bind_func)                                   \
  static PyObject* func_name(PyObject* self, PyObject* args, PyObject* kwargs) { \
    HANDLE_ERRORS                                                                \
    PyObjectPtr concat_args(concat_self(self, args));                            \
    PyObject* result = bind_func(NULL, concat_args.get(), kwargs);               \
    if (PyErr_Occurred()) { throw py::error_already_set(); }                     \
    return result;                                                               \
    END_HANDLE_ERRORS                                                            \
  }

DIRECT_PASS_FUNC(PyTensorObject_floor_divide, functional::floor_divide)
DIRECT_PASS_FUNC(PyTensorObject_atan2, functional::atan2)
DIRECT_PASS_FUNC(PyTensorObject_gt, functional::greater)
DIRECT_PASS_FUNC(PyTensorObject_ge, functional::greater_equal)
DIRECT_PASS_FUNC(PyTensorObject_div, functional::div)
DIRECT_PASS_FUNC(PyTensorObject_div_, functional::div_)
DIRECT_PASS_FUNC(PyTensorObject_mul, functional::mul)
DIRECT_PASS_FUNC(PyTensorObject_mul_, functional::mul_)
DIRECT_PASS_FUNC(PyTensorObject_fmod, functional::fmod)
DIRECT_PASS_FUNC(PyTensorObject_logical_and, functional::logical_and)
DIRECT_PASS_FUNC(PyTensorObject_logical_or, functional::logical_or)
DIRECT_PASS_FUNC(PyTensorObject_logical_xor, functional::logical_xor)
DIRECT_PASS_FUNC(PyTensorObject_ne, functional::not_equal)
DIRECT_PASS_FUNC(PyTensorObject_lt, functional::less)
DIRECT_PASS_FUNC(PyTensorObject_le, functional::less_equal)
DIRECT_PASS_FUNC(PyTensorObject_bmm, functional::batch_matmul)
DIRECT_PASS_FUNC(PyTensorObject_argmax, functional::argmax)
DIRECT_PASS_FUNC(PyTensorObject_argmin, functional::argmin)
DIRECT_PASS_FUNC(PyTensorObject_amin, functional::amin)
DIRECT_PASS_FUNC(PyTensorObject_amax, functional::amax)
DIRECT_PASS_FUNC(PyTensorObject_addcmul, functional::addcmul)
DIRECT_PASS_FUNC(PyTensorObject_addcmul_, functional::addcmul_)
DIRECT_PASS_FUNC(PyTensorObject_addcdiv, functional::addcdiv)
DIRECT_PASS_FUNC(PyTensorObject_addcdiv_, functional::addcdiv_)
DIRECT_PASS_FUNC(PyTensorObject_flip, functional::flip)
DIRECT_PASS_FUNC(PyTensorObject_clip, functional::clip)
DIRECT_PASS_FUNC(PyTensorObject_clip_, functional::clip_)
DIRECT_PASS_FUNC(PyTensorObject_clamp, functional::clamp)
DIRECT_PASS_FUNC(PyTensorObject_clamp_min, functional::clamp_min)
DIRECT_PASS_FUNC(PyTensorObject_clamp_max, functional::clamp_max)
DIRECT_PASS_FUNC(PyTensorObject_clamp_, functional::clamp_)
DIRECT_PASS_FUNC(PyTensorObject_clamp_min_, functional::clamp_min_)
DIRECT_PASS_FUNC(PyTensorObject_clamp_max_, functional::clamp_max_)
DIRECT_PASS_FUNC(PyTensorObject_flatten, functional::flatten)
DIRECT_PASS_FUNC(PyTensorObject_in_top_k, functional::in_top_k)
DIRECT_PASS_FUNC(PyTensorObject_index_select, functional::index_select)
DIRECT_PASS_FUNC(PyTensorObject_logsumexp, functional::logsumexp)
DIRECT_PASS_FUNC(PyTensorObject_maximum, functional::maximum)
DIRECT_PASS_FUNC(PyTensorObject_minimum, functional::minimum)
DIRECT_PASS_FUNC(PyTensorObject_tril, functional::tril)
DIRECT_PASS_FUNC(PyTensorObject_triu, functional::triu)
DIRECT_PASS_FUNC(PyTensorObject_triu_, functional::triu_)
DIRECT_PASS_FUNC(PyTensorObject_softmax, functional::softmax)
DIRECT_PASS_FUNC(PyTensorObject_log_softmax, functional::log_softmax)
DIRECT_PASS_FUNC(PyTensorObject_roll, functional::roll)
DIRECT_PASS_FUNC(PyTensorObject_unbind, functional::unbind)
DIRECT_PASS_FUNC(PyTensorObject_squeeze, functional::squeeze)
DIRECT_PASS_FUNC(PyTensorObject_swapaxes, functional::swapaxes)
DIRECT_PASS_FUNC(PyTensorObject_swapdims, functional::swapdims)
DIRECT_PASS_FUNC(PyTensorObject_unfold, functional::unfold_tensor)
DIRECT_PASS_FUNC(PyTensorObject_unsqueeze, functional::unsqueeze)
DIRECT_PASS_FUNC(PyTensorObject_max, functional::max)
DIRECT_PASS_FUNC(PyTensorObject_min, functional::min)
DIRECT_PASS_FUNC(PyTensorObject_median, functional::median)
DIRECT_PASS_FUNC(PyTensorObject_pow, functional::pow)
DIRECT_PASS_FUNC(PyTensorObject_chunk, functional::chunk)
DIRECT_PASS_FUNC(PyTensorObject_split, functional::split)
DIRECT_PASS_FUNC(PyTensorObject_narrow, functional::narrow)
DIRECT_PASS_FUNC(PyTensorObject_masked_fill, functional::masked_fill)
DIRECT_PASS_FUNC(PyTensorObject_masked_fill_, functional::masked_fill_)
DIRECT_PASS_FUNC(PyTensorObject_dot, functional::dot)
DIRECT_PASS_FUNC(PyTensorObject_nansum, functional::reduce_nansum)
DIRECT_PASS_FUNC(PyTensorObject_bernoulli, functional::bernoulli)
DIRECT_PASS_FUNC(PyTensorObject_bernoulli_, functional::bernoulli_)
DIRECT_PASS_FUNC(PyTensorObject_bincount, functional::bincount)
DIRECT_PASS_FUNC(PyTensorObject_isclose, functional::isclose)
DIRECT_PASS_FUNC(PyTensorObject_broadcast_to, functional::broadcast_to)

// functions that parsing at Python C api layer
static PyObject* PyTensorObject_byte(PyObject* self, PyObject* unused) {
  HANDLE_ERRORS
  return PyTensor_New(ASSERT_PTR(functional::To(PyTensor_Unpack(self), DType::UInt8(), false)));
  END_HANDLE_ERRORS
}

static PyObject* PyTensorObject_dim(PyObject* self, PyObject* unused) {
  HANDLE_ERRORS
  return functional::CastToPyObject(PyTensor_Unpack(self)->ndim());
  END_HANDLE_ERRORS
}

static PyObject* PyTensorObject_nelement(PyObject* self, PyObject* unused) {
  HANDLE_ERRORS
  return functional::CastToPyObject(PyTensor_Unpack(self)->nelement());
  END_HANDLE_ERRORS
}

static PyObject* PyTensorObject_element_size(PyObject* self, PyObject* unused) {
  HANDLE_ERRORS
  return functional::CastToPyObject(PyTensor_Unpack(self)->dtype()->bytes());
  END_HANDLE_ERRORS
}

static PyObject* PyTensorObject_get_device(PyObject* self, PyObject* unused) {
  HANDLE_ERRORS
  DeviceType device_type = ASSERT(PyTensor_Unpack(self)->device())->enum_type();
  CHECK_OR_THROW(device_type == DeviceType::kCUDA)
      << "get_device is only available for GPU tensor.";
  return functional::CastToPyObject(ASSERT(PyTensor_Unpack(self)->device())->device_id());
  END_HANDLE_ERRORS
}

static PyObject* PyTensorObject_size(PyObject* self, PyObject* args, PyObject* kwargs) {
  HANDLE_ERRORS
  PyObject* idx_obj = Py_None;
  static const char* keywords[2] = {"idx", NULL};
  if (!PyArg_ParseTupleAndKeywords(args, kwargs, "|O:size", const_cast<char**>(keywords),
                                   &idx_obj)) {
    return NULL;
  }
  auto shape = PyTensor_Unpack(self)->shape();
  if (idx_obj == NULL || idx_obj == Py_None) return TensorSize_NewFromShape(*shape);
  int64_t idx = PyLong_AsLongLong(idx_obj);
  int64_t ndim = shape->NumAxes();
  idx = CHECK_JUST(maybe_wrap_dim(idx, ndim));
  idx = idx < 0 ? idx + ndim : idx;
  return PyLong_FromLongLong(shape->At(idx));
  END_HANDLE_ERRORS
}

static PyObject* PyTensorObject_cast(PyObject* self, PyObject* args, PyObject* kwargs) {
  HANDLE_ERRORS
  PyObject* dtype = NULL;
  PyObject* pin_memory = Py_False;
  static const char* keywords[3] = {"dtype", "pin_memory", NULL};
  if (!PyArg_ParseTupleAndKeywords(args, kwargs, "O|O!:cast", const_cast<char**>(keywords), &dtype,
                                   &PyBool_Type, &pin_memory)) {
    return NULL;
  }
  CHECK_OR_THROW(functional::PyDTypeCheck(dtype))
      << Error::TypeError() << "cast(): argument 'dtype' must be data type, but found "
      << functional::PyStringAsString(PyObject_Str((PyObject*)Py_TYPE(dtype)));
  const auto& result = functional::Cast(PyTensor_Unpack(self), functional::PyUnpackDType(dtype),
                                        pin_memory == Py_True);
  return PyTensor_New(ASSERT_PTR(result));
  END_HANDLE_ERRORS
}

static PyObject* PyTensorObject_diag(PyObject* self, PyObject* args, PyObject* kwargs) {
  HANDLE_ERRORS
  int32_t diagonal = 0;
  static const char* keywords[2] = {"diagonal", NULL};
  if (!PyArg_ParseTupleAndKeywords(args, kwargs, "|i:diag", const_cast<char**>(keywords),
                                   &diagonal)) {
    return NULL;
  }
  return PyTensor_New(ASSERT_PTR(functional::Diag(PyTensor_Unpack(self), diagonal)));
  END_HANDLE_ERRORS
}

static PyObject* PyTensorObject_diagonal(PyObject* self, PyObject* args, PyObject* kwargs) {
  HANDLE_ERRORS
  int32_t offset = 0;
  int32_t dim1 = 0;
  int32_t dim2 = 1;
  static const char* keywords[4] = {"offset", "dim1", "dim2", NULL};
  if (!PyArg_ParseTupleAndKeywords(args, kwargs, "|iii:diagonal", const_cast<char**>(keywords),
                                   &offset, &dim1, &dim2)) {
    return NULL;
  }
  return PyTensor_New(ASSERT_PTR(functional::Diagonal(PyTensor_Unpack(self), offset, dim1, dim2)));
  END_HANDLE_ERRORS
}

static PyObject* PyTensorObject_matmul(PyObject* self, PyObject* args, PyObject* kwargs) {
  HANDLE_ERRORS
  PyObject* other = NULL;
  static const char* keywords[2] = {"other", NULL};
  if (!PyArg_ParseTupleAndKeywords(args, kwargs, "O:matmul", const_cast<char**>(keywords),
                                   &other)) {
    return NULL;
  }
  PyObjectPtr concat_args(PyTuple_Pack(2, self, other));
  PyObject* result = functional::matmul(NULL, concat_args.get(), NULL);
  if (PyErr_Occurred()) { throw py::error_already_set(); }
  return result;
  END_HANDLE_ERRORS
}

static PyObject* PyTensorObject_reshape(PyObject* self, PyObject* args, PyObject* kwargs) {
  HANDLE_ERRORS
  PyObject* shape = args;
  if (PyTuple_Size(args) == 1) {
    PyObject* item = PyTuple_GetItem(args, 0);
    if (!PyLong_Check(item)) { shape = item; }
  }

  PyObjectPtr _args = PyObjectPtr(PyTuple_Pack(2, self, shape));
  PyObject* result = functional::reshape(NULL, _args.get(), kwargs);
  if (PyErr_Occurred()) { throw py::error_already_set(); }
  return result;
  END_HANDLE_ERRORS
}

static PyObject* PyTensorObject_reshape_as(PyObject* self, PyObject* args, PyObject* kwargs) {
  HANDLE_ERRORS
  auto tensor = PyTensor_Unpack(self);
  PyObject* other = NULL;
  static const char* keywords[2] = {"other", NULL};
  if (!PyArg_ParseTupleAndKeywords(args, kwargs, "O|:reshape_as", const_cast<char**>(keywords),
                                   &other)) {
    return NULL;
  }
  return PyTensor_New(ASSERT_PTR(functional::Reshape(tensor, *PyTensor_Unpack(other)->shape())));
  END_HANDLE_ERRORS
}

static PyObject* PyTensorObject_cpu(PyObject* self, PyObject* unused) {
  HANDLE_ERRORS
  Optional<std::string> device = "cpu";
  return PyTensor_New(ASSERT_PTR(functional::To(PyTensor_Unpack(self), device, NullOpt, false)));
  END_HANDLE_ERRORS
}

static PyObject* PyTensorObject_cuda(PyObject* self, PyObject* args, PyObject* kwargs) {
  HANDLE_ERRORS
  PyObject* device_obj = Py_None;
  static const char* keywords[2] = {"device", NULL};
  if (!PyArg_ParseTupleAndKeywords(args, kwargs, "|O:cuda", const_cast<char**>(keywords),
                                   &device_obj)) {
    return NULL;
  }
  auto tensor = PyTensor_Unpack(self);
  if (functional::PyDeviceCheck(device_obj)) {
    Optional<Symbol<Device>> device = functional::PyUnpackDevice(device_obj);
    return PyTensor_New(ASSERT_PTR(functional::To(tensor, device, NullOpt, false)));
  }
  Optional<std::string> device_str;
  if (device_obj == Py_None) {
    device_str = "cuda";
  } else if (PyLong_Check(device_obj)) {
    device_str = "cuda:" + std::to_string(PyLong_AsLongLong(device_obj));
  }
  return PyTensor_New(ASSERT_PTR(functional::To(tensor, device_str, tensor->dtype(), false)));
  END_HANDLE_ERRORS
}

static PyObject* PyTensorObject_var(PyObject* self, PyObject* args, PyObject* kwargs) {
  HANDLE_ERRORS
  PyObject* dim_obj = Py_None;
  PyObject* unbiased_obj = Py_True;
  PyObject* keepdim_obj = Py_False;
  static const char* keywords[4] = {"dim", "unbiased", "keepdim", NULL};
  if (!PyArg_ParseTupleAndKeywords(args, kwargs, "|OO!O!:var", const_cast<char**>(keywords),
                                   &dim_obj, &PyBool_Type, &unbiased_obj, &PyBool_Type,
                                   &keepdim_obj)) {
    return NULL;
  }
  bool unbiased = unbiased_obj == Py_True;
  bool keepdim = keepdim_obj == Py_True;
  CHECK_OR_THROW(dim_obj == Py_None || PyLong_Check(dim_obj)
                 || functional::PyLongSequenceCheck(dim_obj))
      << Error::TypeError() << "var(): argument 'dim' must be int32 list, not "
      << functional::PyStringAsString(PyObject_Str((PyObject*)Py_TYPE(dim_obj)));
  auto tensor = PyTensor_Unpack(self);
  if (dim_obj == Py_None) {
    return PyTensor_New(ASSERT_PTR(functional::Variance(tensor, NullOpt, unbiased, keepdim)));
  }
  std::vector<int32_t> dim;
  if (PyLong_Check(dim_obj)) {
    dim.emplace_back(static_cast<int32_t>(PyLong_AsLong(dim_obj)));
    return PyTensor_New(ASSERT_PTR(functional::Variance(tensor, dim, unbiased, keepdim)));
  }
  dim = functional::PyUnpackLongSequence<int32_t>(dim_obj);
  return PyTensor_New(ASSERT_PTR(functional::Variance(tensor, dim, unbiased, keepdim)));
  END_HANDLE_ERRORS
}

static PyObject* PyTensorObject_std(PyObject* self, PyObject* args, PyObject* kwargs) {
  HANDLE_ERRORS
  PyObject* dim_obj = Py_None;
  PyObject* unbiased_obj = Py_True;
  PyObject* keepdim_obj = Py_False;
  static const char* keywords[4] = {"dim", "unbiased", "keepdim", NULL};
  if (!PyArg_ParseTupleAndKeywords(args, kwargs, "|OO!O!:std", const_cast<char**>(keywords),
                                   &dim_obj, &PyBool_Type, &unbiased_obj, &PyBool_Type,
                                   &keepdim_obj)) {
    return NULL;
  }
  bool unbiased = unbiased_obj == Py_True;
  bool keepdim = keepdim_obj == Py_True;
  CHECK_OR_THROW(dim_obj == Py_None || PyLong_Check(dim_obj)
                 || functional::PyLongSequenceCheck(dim_obj))
      << Error::TypeError() << "std(): argument 'dim' must be int32 list, not "
      << functional::PyStringAsString(PyObject_Str((PyObject*)Py_TYPE(dim_obj)));
  auto tensor = PyTensor_Unpack(self);
  if (dim_obj == Py_None) {
    return PyTensor_New(
        ASSERT_PTR(functional::StandardDeviation(tensor, NullOpt, unbiased, keepdim)));
  }
  std::vector<int32_t> dim;
  if (PyLong_Check(dim_obj)) {
    dim.emplace_back(static_cast<int32_t>(PyLong_AsLong(dim_obj)));
    return PyTensor_New(ASSERT_PTR(functional::StandardDeviation(tensor, dim, unbiased, keepdim)));
  }
  dim = functional::PyUnpackLongSequence<int32_t>(dim_obj);
  return PyTensor_New(ASSERT_PTR(functional::StandardDeviation(tensor, dim, unbiased, keepdim)));
  END_HANDLE_ERRORS
}

static PyObject* PyTensorObject_softplus(PyObject* self, PyObject* args, PyObject* kwargs) {
  HANDLE_ERRORS
  double beta = 1.0;
  double threshold = 20.0;
  static const char* keywords[3] = {"beta", "threshold", NULL};
  if (!PyArg_ParseTupleAndKeywords(args, kwargs, "dd:softplus", const_cast<char**>(keywords), &beta,
                                   &threshold)) {
    return NULL;
  }
  return PyTensor_New(ASSERT_PTR(functional::Softplus(PyTensor_Unpack(self), beta, threshold)));
  END_HANDLE_ERRORS
}

static PyObject* PyTensorObject_relu(PyObject* self, PyObject* unused) {
  HANDLE_ERRORS
  return PyTensor_New(ASSERT_PTR(functional::Relu(PyTensor_Unpack(self), false)));
  END_HANDLE_ERRORS
}

static PyObject* PyTensorObject_relu_(PyObject* self, PyObject* unused) {
  HANDLE_ERRORS
  return PyTensor_New(ASSERT_PTR(functional::Relu(PyTensor_Unpack(self), true)));
  END_HANDLE_ERRORS
}

#define REDUCE_FUNC(func_name, bind_func, whole_func)                            \
  static PyObject* func_name(PyObject* self, PyObject* args, PyObject* kwargs) { \
    HANDLE_ERRORS                                                                \
    if ((args == NULL || PyTuple_Size(args) == 0)                                \
        && (kwargs == NULL || PyDict_Size(kwargs) == 0)) {                       \
      return PyTensor_New(ASSERT_PTR(whole_func(PyTensor_Unpack(self))));        \
    }                                                                            \
    PyObjectPtr concat_args(concat_self(self, args));                            \
    PyObject* result = bind_func(NULL, concat_args.get(), kwargs);               \
    if (PyErr_Occurred()) { throw py::error_already_set(); }                     \
    return result;                                                               \
    END_HANDLE_ERRORS                                                            \
  }

REDUCE_FUNC(PyTensorObject_any, functional::reduce_any, functional::ReduceAnyWhole)
REDUCE_FUNC(PyTensorObject_all, functional::reduce_all, functional::ReduceAllWhole)
REDUCE_FUNC(PyTensorObject_sum, functional::reduce_sum, functional::ReduceSumWhole)
REDUCE_FUNC(PyTensorObject_mean, functional::reduce_mean, functional::ReduceMeanWhole)

#define DATATYPE_FUNC(func_name, dtype)                                    \
  static PyObject* func_name(PyObject* self, PyObject* unused) {           \
    HANDLE_ERRORS                                                          \
    auto tensor = PyTensor_Unpack(self);                                   \
    return PyTensor_New(ASSERT_PTR(functional::To(tensor, dtype, false))); \
    END_HANDLE_ERRORS                                                      \
  }

DATATYPE_FUNC(PyTensorObject_bool, DType::Bool());
DATATYPE_FUNC(PyTensorObject_int, DType::Int32());
DATATYPE_FUNC(PyTensorObject_long, DType::Int64());
DATATYPE_FUNC(PyTensorObject_half, DType::Float16());
DATATYPE_FUNC(PyTensorObject_float, DType::Float());
DATATYPE_FUNC(PyTensorObject_double, DType::Double());
DATATYPE_FUNC(PyTensorObject_bfloat16, DType::BFloat16());

static PyObject* PyTensorObject_view(PyObject* self, PyObject* args, PyObject* kwargs) {
  HANDLE_ERRORS
  PyObject* shape = args;
  if (PyTuple_Size(args) == 1) {
    PyObject* item = PyTuple_GetItem(args, 0);
    if (!PyLong_Check(item)) { shape = item; }
  }

  PyObjectPtr _args = PyObjectPtr(PyTuple_Pack(2, self, shape));
  PyObject* result = functional::view(NULL, _args.get(), kwargs);
  if (PyErr_Occurred()) { throw py::error_already_set(); }
  return result;
  END_HANDLE_ERRORS
}

static PyObject* PyTensorObject_view_as(PyObject* self, PyObject* args, PyObject* kwargs) {
  HANDLE_ERRORS
  auto tensor = PyTensor_Unpack(self);
  PyObject* other = NULL;
  static const char* keywords[2] = {"other", NULL};
  if (!PyArg_ParseTupleAndKeywords(args, kwargs, "O|:view_as", const_cast<char**>(keywords),
                                   &other)) {
    return NULL;
  }
  return PyTensor_New(ASSERT_PTR(functional::View(tensor, *PyTensor_Unpack(other)->shape())));
  END_HANDLE_ERRORS
}

static PyObject* PyTensorObject_permute(PyObject* self, PyObject* args, PyObject* kwargs) {
  HANDLE_ERRORS
  PyObject* dims = args;
  if (PyTuple_Size(args) == 1) {
    PyObject* item = PyTuple_GetItem(args, 0);
    if (!PyLong_Check(item)) { dims = item; }
  }

  PyObjectPtr _args = PyObjectPtr(PyTuple_Pack(2, self, dims));
  PyObject* result = functional::permute(NULL, _args.get(), kwargs);
  if (PyErr_Occurred()) { throw py::error_already_set(); }
  return result;

  END_HANDLE_ERRORS
}

static PyObject* PyTensorObject_transpose(PyObject* self, PyObject* args, PyObject* kwargs) {
  HANDLE_ERRORS
  auto tensor = PyTensor_Unpack(self);
  int dim0 = 0;
  int dim1 = 0;
  static const char* keywords[3] = {"dim0", "dim1", NULL};
  if (!PyArg_ParseTupleAndKeywords(args, kwargs, "ii:transpose", const_cast<char**>(keywords),
                                   &dim0, &dim1)) {
    return NULL;
  }
  return PyTensor_New(ASSERT_PTR(functional::Transpose2dim(tensor, dim0, dim1)));
  END_HANDLE_ERRORS
}

static PyObject* PyTensorObject_local_to_global(PyObject* self, PyObject* args, PyObject* kwargs) {
  HANDLE_ERRORS
  auto tensor = PyTensor_Unpack(self);
  CHECK_OR_THROW(tensor->is_local()) << Error::RuntimeError() << "input must be a local tensor";
  PyObject* placement_obj = Py_None;
  PyObject* sbp_obj = Py_None;
  PyObject* check_meta_obj = Py_True;
  PyObject* copy_obj = Py_False;
  static const char* keywords[5] = {"placement", "sbp", "check_meta", "copy", NULL};
  if (!PyArg_ParseTupleAndKeywords(args, kwargs, "|OO$O!O!:local_to_global",
                                   const_cast<char**>(keywords), &placement_obj, &sbp_obj,
                                   &PyBool_Type, &check_meta_obj, &PyBool_Type, &copy_obj)) {
    return NULL;
  }
  const bool check_meta = (check_meta_obj == Py_True);
  const bool copy = (copy_obj == Py_True);

  CHECK_OR_THROW(placement_obj != Py_None && sbp_obj != Py_None)
      << Error::InvalidValueError()
      << "Converting a local tensor to global tensor must have placement and sbp parameters.";
  CHECK_OR_THROW(functional::PyParallelDescCheck(placement_obj))
      << Error::TypeError() << "Invalid parameter placement with type "
      << functional::PyStringAsString(PyObject_Str((PyObject*)Py_TYPE(placement_obj)));

  std::vector<Symbol<SbpParallel>> sbp;
  if (functional::PySbpParallelCheck(sbp_obj)) {
    sbp.emplace_back(functional::PyUnpackSbpParallel(sbp_obj));
  } else {
    CHECK_OR_THROW(functional::PySbpParallelSequenceCheck(sbp_obj))
        << Error::TypeError() << "Invalid parameter sbp with type "
        << functional::PyStringAsString(PyObject_Str((PyObject*)Py_TYPE(sbp_obj)));
    sbp = functional::PyUnpackSbpParallelSequence(sbp_obj);
  }
  return PyTensor_New(ASSERT_PTR(functional::ToGlobal(
      tensor, functional::PyUnpackParallelDesc(placement_obj), sbp, {}, check_meta, copy)));
  END_HANDLE_ERRORS
}

static PyObject* PyTensorObject_global_to_global(PyObject* self, PyObject* args, PyObject* kwargs) {
  HANDLE_ERRORS
  auto tensor = PyTensor_Unpack(self);
  CHECK_OR_THROW(tensor->is_global()) << Error::RuntimeError() << "input must be a global tensor";
  PyObject* placement_obj = Py_None;
  PyObject* sbp_obj = Py_None;
  PyObject* grad_sbp_obj = Py_None;
  Symbol<ParallelDesc> placement;
  std::vector<Symbol<SbpParallel>> sbp;
  std::vector<Symbol<SbpParallel>> grad_sbp;
  PyObject* check_meta_obj = Py_False;
  PyObject* copy_obj = Py_False;
  static const char* keywords[6] = {"placement", "sbp", "grad_sbp", "check_meta", "copy", NULL};
  if (!PyArg_ParseTupleAndKeywords(args, kwargs, "|OO$OO!O!:global_to_global",
                                   const_cast<char**>(keywords), &placement_obj, &sbp_obj,
                                   &grad_sbp_obj, &PyBool_Type, &check_meta_obj, &copy_obj)) {
    return NULL;
  }
  const bool check_meta = (check_meta_obj == Py_True);
  const bool copy = (copy_obj == Py_True);

  // sbp
  CHECK_OR_THROW(sbp_obj == Py_None || functional::PySbpParallelCheck(sbp_obj)
                 || functional::PySbpParallelSequenceCheck(sbp_obj))
      << Error::TypeError()
      << "sbp parameter must be type of oneflow.sbp.sbp or list/tuple of oneflow.sbp.sbp";
  if (functional::PySbpParallelCheck(sbp_obj)) {
    sbp.emplace_back(functional::PyUnpackSbpParallel(sbp_obj));
  } else if (functional::PySbpParallelSequenceCheck(sbp_obj)) {
    sbp = functional::PyUnpackSbpParallelSequence(sbp_obj);
  } else {
    for (int32_t i = 0; i < ASSERT(tensor->nd_sbp())->sbp_parallel_size(); i++)
      sbp.emplace_back(ASSERT(tensor->nd_sbp())->sbp_parallel(i));
  }

  // placement
  CHECK_OR_THROW(placement_obj == Py_None || functional::PyParallelDescCheck(placement_obj))
      << Error::TypeError() << "Invalid parameter placement with type "
      << functional::PyStringAsString(PyObject_Str((PyObject*)Py_TYPE(placement_obj)));
  if (placement_obj == Py_None) {
    placement = ASSERT(tensor->parallel_desc());
  } else {
    placement = functional::PyUnpackParallelDesc(placement_obj);
  }

  // grad_sbp
  CHECK_OR_THROW(grad_sbp_obj == Py_None || functional::PySbpParallelCheck(grad_sbp_obj)
                 || functional::PySbpParallelSequenceCheck(grad_sbp_obj))
      << Error::TypeError()
      << "grad_sbp parameter must be type of oneflow.sbp.sbp or list/tuple of oneflow.sbp.sbp";
  if (functional::PySbpParallelCheck(grad_sbp_obj)) {
    grad_sbp.emplace_back(functional::PyUnpackSbpParallel(grad_sbp_obj));
  } else if (functional::PySbpParallelSequenceCheck(grad_sbp_obj)) {
    grad_sbp = functional::PyUnpackSbpParallelSequence(grad_sbp_obj);
  }
  return PyTensor_New(
      ASSERT_PTR(functional::ToGlobal(tensor, placement, sbp, grad_sbp, check_meta, copy)));
  END_HANDLE_ERRORS
}

static PyObject* PyTensorObject_to_global(PyObject* self, PyObject* args, PyObject* kwargs) {
  HANDLE_ERRORS
  const auto& tensor = PyTensor_Unpack(self);
  PyObject* result = NULL;
  if (tensor->is_global())
    result = PyTensorObject_global_to_global(self, args, kwargs);
  else {
    result = PyTensorObject_local_to_global(self, args, kwargs);
  }
  if (PyErr_Occurred()) { throw py::error_already_set(); }
  return result;

  END_HANDLE_ERRORS
}

static PyObject* PyTensorObject_to_local(PyObject* self, PyObject* unused, PyObject* kwargs) {
  HANDLE_ERRORS
  auto tensor = PyTensor_Unpack(self);
  CHECK_OR_THROW(tensor->is_global())
      << Error::RuntimeError() << "Expected global tensor for to_local but got local tensor!";
  bool copy = false;
  static const char* keywords[2] = {"copy", NULL};
  if (!PyArg_ParseTupleAndKeywords(unused, kwargs, "|$O!:to_local", const_cast<char**>(keywords),
                                   &PyBool_Type, &copy)) {
    return NULL;
  };
  return PyTensor_New(ASSERT_PTR(functional::GlobalToLocal(tensor, /*copy=*/copy)));
  END_HANDLE_ERRORS
}

int PyTensorObject_setitem(PyObject* self, PyObject* item, PyObject* value) {
  HANDLE_ERRORS
  CHECK_OR_THROW(functional::PyTensorIndexCheck(item))
      << Error::TypeError() << "tensor_setitem(): argument 'index' must be index, not "
      << functional::PyStringAsString(PyObject_Str((PyObject*)Py_TYPE(item)));
  CHECK_OR_THROW(functional::PyScalarCheck(value) || PyTensor_Check(value))
      << Error::TypeError() << "tensor_setitem(): argument 'value' must be tensor or scalar, not "
      << functional::PyStringAsString(PyObject_Str((PyObject*)Py_TYPE(value)));
  const auto& index_item = functional::PyUnpackTensorIndex(item);

  auto tensor = PyTensor_Unpack(self);
  // NOTE: use masked_fill_(local,global) to avoid D2H in TensorSetItem if index is bool tensor
  if (functional::PyScalarCheck(value) && index_item.size() == 1 && index_item[0].IsTensor()) {
    const auto& index_tensor = index_item[0].tensor();
    if (index_tensor->shape() == tensor->shape()
        && (index_tensor->dtype() == DType::Bool() || index_tensor->dtype() == DType::UInt8())) {
      ASSERT_PTR(
          functional::MaskedFillInplace(tensor, index_tensor, functional::PyUnpackScalar(value)));
      return 0;
    }
  }

<<<<<<< HEAD
  if (tensor->is_global()) {
    Symbol<ParallelDesc> placement = ASSERT(tensor->parallel_desc());
    auto ndsbp = ASSERT(tensor->nd_sbp());
    std::vector<Symbol<SbpParallel>> sbp(ndsbp->sbp_parallel_size(),
                                         ASSERT(MakeBroadcastSbpParallel()));
    if (functional::PyScalarCheck(value)) {
      Scalar value_scalar = functional::PyUnpackScalar(value);
      value_tensor = ASSERT_PTR(
          functional::GlobalConstant(Shape({}), value_scalar, tensor->dtype(), placement, sbp));
    } else {
      value_tensor = PyTensor_Unpack(value);
      CHECK_OR_THROW(value_tensor->is_global())
          << Error::RuntimeError()
          << "tensor_setitem(): value must be a global tensor when self is global";
      value_tensor =
          ASSERT_PTR(functional::ToGlobal(value_tensor, placement, sbp, {}, true, /*copy=*/false));
    }
  } else {
    if (functional::PyScalarCheck(value)) {
      Scalar value_scalar = functional::PyUnpackScalar(value);
      VLOG(1) << "a";
      value_tensor = ASSERT_PTR(
          functional::Constant(Shape({}), value_scalar, tensor->dtype(), ASSERT(tensor->device())));
      VLOG(1) << "b";
=======
  std::shared_ptr<Tensor> value_tensor;
  {
    if (tensor->is_global()) {
      Symbol<ParallelDesc> placement = ASSERT(tensor->parallel_desc());
      auto ndsbp = ASSERT(tensor->nd_sbp());
      std::vector<Symbol<SbpParallel>> sbp(ndsbp->sbp_parallel_size(),
                                           ASSERT(MakeBroadcastSbpParallel()));
      if (functional::PyScalarCheck(value)) {
        Scalar value_scalar = functional::PyUnpackScalar(value);
        value_tensor = ASSERT_PTR(
            functional::GlobalConstant(Shape({}), value_scalar, tensor->dtype(), placement, sbp));
      } else {
        value_tensor = PyTensor_Unpack(value);
        CHECK_OR_THROW(value_tensor->is_global())
            << Error::RuntimeError()
            << "tensor_setitem(): value must be a global tensor when self is global";
        value_tensor = ASSERT_PTR(
            functional::ToGlobal(value_tensor, placement, sbp, {}, true, /*copy=*/false));
      }
>>>>>>> 950a4298
    } else {
      if (functional::PyScalarCheck(value)) {
        // NOTE: initialize value_tensor in eager mode
        LazyMode::Guard lazy_mode_disabled_guard(/*is_enabled=*/false);
        Scalar value_scalar = functional::PyUnpackScalar(value);
        value_tensor = ASSERT_PTR(functional::Constant(Shape({}), value_scalar, tensor->dtype(),
                                                       ASSERT(tensor->device())));
      } else {
        value_tensor = PyTensor_Unpack(value);
        CHECK_OR_THROW(value_tensor->is_local())
            << Error::RuntimeError()
            << "tensor_setitem(): value must be a local tensor when self is local";
        Optional<Symbol<Device>> device = ASSERT(tensor->device());
        value_tensor =
            ASSERT_PTR(functional::To(value_tensor, device, value_tensor->dtype(), false));
      }
    }
  }
  ASSERT(functional::TensorSetItem(tensor, index_item, value_tensor));
  return 0;
  END_HANDLE_ERRORS_RET(-1)
}

PyMethodDef PyTensorObject_extra_methods[] = {
    {"byte", PyTensorObject_byte, METH_NOARGS, NULL},
    {"size", (PyCFunction)PyTensorObject_size, METH_VARARGS | METH_KEYWORDS, NULL},
    {"argmax", (PyCFunction)PyTensorObject_argmax, METH_VARARGS | METH_KEYWORDS, NULL},
    {"argmin", (PyCFunction)PyTensorObject_argmin, METH_VARARGS | METH_KEYWORDS, NULL},
    {"amin", (PyCFunction)PyTensorObject_amin, METH_VARARGS | METH_KEYWORDS, NULL},
    {"dim", PyTensorObject_dim, METH_NOARGS, NULL},
    {"ndimension", PyTensorObject_dim, METH_NOARGS, NULL},
    {"nelement", PyTensorObject_nelement, METH_NOARGS, NULL},
    {"numel", PyTensorObject_nelement, METH_NOARGS, NULL},
    {"element_size", PyTensorObject_element_size, METH_NOARGS, NULL},
    {"get_device", PyTensorObject_get_device, METH_NOARGS, NULL},
    {"cast", (PyCFunction)PyTensorObject_cast, METH_VARARGS | METH_KEYWORDS, NULL},
    {"diag", (PyCFunction)PyTensorObject_diag, METH_VARARGS | METH_KEYWORDS, NULL},
    {"diagonal", (PyCFunction)PyTensorObject_diagonal, METH_VARARGS | METH_KEYWORDS, NULL},
    {"addcmul", (PyCFunction)PyTensorObject_addcmul, METH_VARARGS | METH_KEYWORDS, NULL},
    {"addcmul_", (PyCFunction)PyTensorObject_addcmul_, METH_VARARGS | METH_KEYWORDS, NULL},
    {"addcdiv", (PyCFunction)PyTensorObject_addcdiv, METH_VARARGS | METH_KEYWORDS, NULL},
    {"addcdiv_", (PyCFunction)PyTensorObject_addcdiv_, METH_VARARGS | METH_KEYWORDS, NULL},
    {"matmul", (PyCFunction)PyTensorObject_matmul, METH_VARARGS | METH_KEYWORDS, NULL},
    {"bool", PyTensorObject_bool, METH_NOARGS, NULL},
    {"int", PyTensorObject_int, METH_NOARGS, NULL},
    {"long", PyTensorObject_long, METH_NOARGS, NULL},
    {"half", PyTensorObject_half, METH_NOARGS, NULL},
    {"float", PyTensorObject_float, METH_NOARGS, NULL},
    {"double", PyTensorObject_double, METH_NOARGS, NULL},
    {"bfloat16", PyTensorObject_bfloat16, METH_NOARGS, NULL},
    {"local_to_global", (PyCFunction)PyTensorObject_local_to_global, METH_VARARGS | METH_KEYWORDS,
     NULL},
    {"global_to_global", (PyCFunction)PyTensorObject_global_to_global, METH_VARARGS | METH_KEYWORDS,
     NULL},
    {"to_local", (PyCFunction)PyTensorObject_to_local, METH_VARARGS | METH_KEYWORDS, NULL},
    {"to_global", (PyCFunction)PyTensorObject_to_global, METH_VARARGS | METH_KEYWORDS, NULL},
    {"cpu", PyTensorObject_cpu, METH_NOARGS, NULL},
    {"cuda", (PyCFunction)PyTensorObject_cuda, METH_VARARGS | METH_KEYWORDS, NULL},
    {"var", (PyCFunction)PyTensorObject_var, METH_VARARGS | METH_KEYWORDS, NULL},
    {"std", (PyCFunction)PyTensorObject_std, METH_VARARGS | METH_KEYWORDS, NULL},
    {"softplus", (PyCFunction)PyTensorObject_softplus, METH_VARARGS | METH_KEYWORDS, NULL},
    {"relu", PyTensorObject_relu, METH_NOARGS, NULL},
    {"relu_", PyTensorObject_relu_, METH_NOARGS, NULL},
    {"all", (PyCFunction)PyTensorObject_all, METH_VARARGS | METH_KEYWORDS, NULL},
    {"any", (PyCFunction)PyTensorObject_any, METH_VARARGS | METH_KEYWORDS, NULL},
    {"sum", (PyCFunction)PyTensorObject_sum, METH_VARARGS | METH_KEYWORDS, NULL},
    {"mean", (PyCFunction)PyTensorObject_mean, METH_VARARGS | METH_KEYWORDS, NULL},

    // macro DIRECT_PASS_FUNC
    {"floor_divide", (PyCFunction)PyTensorObject_floor_divide, METH_VARARGS | METH_KEYWORDS, NULL},
    {"atan2", (PyCFunction)PyTensorObject_atan2, METH_VARARGS | METH_KEYWORDS, NULL},
    {"gt", (PyCFunction)PyTensorObject_gt, METH_VARARGS | METH_KEYWORDS, NULL},
    {"ge", (PyCFunction)PyTensorObject_ge, METH_VARARGS | METH_KEYWORDS, NULL},
    {"div", (PyCFunction)PyTensorObject_div, METH_VARARGS | METH_KEYWORDS, NULL},
    {"div_", (PyCFunction)PyTensorObject_div_, METH_VARARGS | METH_KEYWORDS, NULL},
    {"mul", (PyCFunction)PyTensorObject_mul, METH_VARARGS | METH_KEYWORDS, NULL},
    {"mul_", (PyCFunction)PyTensorObject_mul_, METH_VARARGS | METH_KEYWORDS, NULL},
    {"fmod", (PyCFunction)PyTensorObject_fmod, METH_VARARGS | METH_KEYWORDS, NULL},
    {"logical_and", (PyCFunction)PyTensorObject_logical_and, METH_VARARGS | METH_KEYWORDS, NULL},
    {"logical_or", (PyCFunction)PyTensorObject_logical_or, METH_VARARGS | METH_KEYWORDS, NULL},
    {"logical_xor", (PyCFunction)PyTensorObject_logical_xor, METH_VARARGS | METH_KEYWORDS, NULL},
    {"bmm", (PyCFunction)PyTensorObject_bmm, METH_VARARGS | METH_KEYWORDS, NULL},
    {"ne", (PyCFunction)PyTensorObject_ne, METH_VARARGS | METH_KEYWORDS, NULL},
    {"lt", (PyCFunction)PyTensorObject_lt, METH_VARARGS | METH_KEYWORDS, NULL},
    {"le", (PyCFunction)PyTensorObject_le, METH_VARARGS | METH_KEYWORDS, NULL},
    {"flip", (PyCFunction)PyTensorObject_flip, METH_VARARGS | METH_KEYWORDS, NULL},
    {"clip", (PyCFunction)PyTensorObject_clip, METH_VARARGS | METH_KEYWORDS, NULL},
    {"clip_", (PyCFunction)PyTensorObject_clip_, METH_VARARGS | METH_KEYWORDS, NULL},
    {"clamp", (PyCFunction)PyTensorObject_clamp, METH_VARARGS | METH_KEYWORDS, NULL},
    {"clamp_min", (PyCFunction)PyTensorObject_clamp_min, METH_VARARGS | METH_KEYWORDS, NULL},
    {"clamp_max", (PyCFunction)PyTensorObject_clamp_max, METH_VARARGS | METH_KEYWORDS, NULL},
    {"clamp_", (PyCFunction)PyTensorObject_clamp_, METH_VARARGS | METH_KEYWORDS, NULL},
    {"clamp_min_", (PyCFunction)PyTensorObject_clamp_min_, METH_VARARGS | METH_KEYWORDS, NULL},
    {"clamp_max_", (PyCFunction)PyTensorObject_clamp_max_, METH_VARARGS | METH_KEYWORDS, NULL},
    {"flatten", (PyCFunction)PyTensorObject_flatten, METH_VARARGS | METH_KEYWORDS, NULL},
    {"in_top_k", (PyCFunction)PyTensorObject_in_top_k, METH_VARARGS | METH_KEYWORDS, NULL},
    {"index_select", (PyCFunction)PyTensorObject_index_select, METH_VARARGS | METH_KEYWORDS, NULL},
    {"maximum", (PyCFunction)PyTensorObject_maximum, METH_VARARGS | METH_KEYWORDS, NULL},
    {"minimum", (PyCFunction)PyTensorObject_minimum, METH_VARARGS | METH_KEYWORDS, NULL},
    {"tril", (PyCFunction)PyTensorObject_tril, METH_VARARGS | METH_KEYWORDS, NULL},
    {"triu", (PyCFunction)PyTensorObject_triu, METH_VARARGS | METH_KEYWORDS, NULL},
    {"triu_", (PyCFunction)PyTensorObject_triu_, METH_VARARGS | METH_KEYWORDS, NULL},
    {"softmax", (PyCFunction)PyTensorObject_softmax, METH_VARARGS | METH_KEYWORDS, NULL},
    {"log_softmax", (PyCFunction)PyTensorObject_log_softmax, METH_VARARGS | METH_KEYWORDS, NULL},
    {"roll", (PyCFunction)PyTensorObject_roll, METH_VARARGS | METH_KEYWORDS, NULL},
    {"unbind", (PyCFunction)PyTensorObject_unbind, METH_VARARGS | METH_KEYWORDS, NULL},
    {"squeeze", (PyCFunction)PyTensorObject_squeeze, METH_VARARGS | METH_KEYWORDS, NULL},
    {"swapaxes", (PyCFunction)PyTensorObject_swapaxes, METH_VARARGS | METH_KEYWORDS, NULL},
    {"amax", (PyCFunction)PyTensorObject_amax, METH_VARARGS | METH_KEYWORDS, NULL},
    {"swapdims", (PyCFunction)PyTensorObject_swapdims, METH_VARARGS | METH_KEYWORDS, NULL},
    {"unfold", (PyCFunction)PyTensorObject_unfold, METH_VARARGS | METH_KEYWORDS, NULL},
    {"unsqueeze", (PyCFunction)PyTensorObject_unsqueeze, METH_VARARGS | METH_KEYWORDS, NULL},
    {"max", (PyCFunction)PyTensorObject_max, METH_VARARGS | METH_KEYWORDS, NULL},
    {"min", (PyCFunction)PyTensorObject_min, METH_VARARGS | METH_KEYWORDS, NULL},
    {"median", (PyCFunction)PyTensorObject_median, METH_VARARGS | METH_KEYWORDS, NULL},
    {"pow", (PyCFunction)PyTensorObject_pow, METH_VARARGS | METH_KEYWORDS, NULL},
    {"chunk", (PyCFunction)PyTensorObject_chunk, METH_VARARGS | METH_KEYWORDS, NULL},
    {"split", (PyCFunction)PyTensorObject_split, METH_VARARGS | METH_KEYWORDS, NULL},
    {"narrow", (PyCFunction)PyTensorObject_narrow, METH_VARARGS | METH_KEYWORDS, NULL},
    {"masked_fill", (PyCFunction)PyTensorObject_masked_fill, METH_VARARGS | METH_KEYWORDS, NULL},
    {"masked_fill_", (PyCFunction)PyTensorObject_masked_fill_, METH_VARARGS | METH_KEYWORDS, NULL},
    {"dot", (PyCFunction)PyTensorObject_dot, METH_VARARGS | METH_KEYWORDS, NULL},
    {"nansum", (PyCFunction)PyTensorObject_nansum, METH_VARARGS | METH_KEYWORDS, NULL},
    {"bernoulli", (PyCFunction)PyTensorObject_bernoulli, METH_VARARGS | METH_KEYWORDS, NULL},
    {"bernoulli_", (PyCFunction)PyTensorObject_bernoulli_, METH_VARARGS | METH_KEYWORDS, NULL},
    {"bincount", (PyCFunction)PyTensorObject_bincount, METH_VARARGS | METH_KEYWORDS, NULL},
    {"isclose", (PyCFunction)PyTensorObject_isclose, METH_VARARGS | METH_KEYWORDS, NULL},
    {"broadcast_to", (PyCFunction)PyTensorObject_broadcast_to, METH_VARARGS | METH_KEYWORDS, NULL},

    // macro UNARY_METHOD
    {"abs", PyTensorObject_abs, METH_NOARGS, NULL},
    {"exp", PyTensorObject_exp, METH_NOARGS, NULL},
    {"floor", PyTensorObject_floor, METH_NOARGS, NULL},
    {"floor_", PyTensorObject_floor_, METH_NOARGS, NULL},
    {"acos", PyTensorObject_acos, METH_NOARGS, NULL},
    {"arccos", PyTensorObject_acos, METH_NOARGS, NULL},
    {"acosh", PyTensorObject_acosh, METH_NOARGS, NULL},
    {"arccosh", PyTensorObject_acosh, METH_NOARGS, NULL},
    {"atanh", PyTensorObject_atanh, METH_NOARGS, NULL},
    {"arctanh", PyTensorObject_atanh, METH_NOARGS, NULL},
    {"sign", PyTensorObject_sign, METH_NOARGS, NULL},
    {"sinh", PyTensorObject_sinh, METH_NOARGS, NULL},
    {"tan", PyTensorObject_tan, METH_NOARGS, NULL},
    {"gelu", PyTensorObject_gelu, METH_NOARGS, NULL},
    {"mish", PyTensorObject_mish, METH_NOARGS, NULL},
    {"negative", PyTensorObject_negative, METH_NOARGS, NULL},
    {"neg", PyTensorObject_negative, METH_NOARGS, NULL},
    {"sigmoid", PyTensorObject_sigmoid, METH_NOARGS, NULL},
    {"tanh", PyTensorObject_tanh, METH_NOARGS, NULL},
    {"silu", PyTensorObject_silu, METH_NOARGS, NULL},
    {"selu", PyTensorObject_selu, METH_NOARGS, NULL},
    {"softsign", PyTensorObject_softsign, METH_NOARGS, NULL},
    {"log1p", PyTensorObject_log1p, METH_NOARGS, NULL},
    {"log2", PyTensorObject_log2, METH_NOARGS, NULL},
    {"log10", PyTensorObject_log10, METH_NOARGS, NULL},
    {"reciprocal", PyTensorObject_reciprocal, METH_NOARGS, NULL},
    {"asin", PyTensorObject_asin, METH_NOARGS, NULL},
    {"arcsin", PyTensorObject_asin, METH_NOARGS, NULL},
    {"asinh", PyTensorObject_asinh, METH_NOARGS, NULL},
    {"arcsinh", PyTensorObject_asinh, METH_NOARGS, NULL},
    {"atan", PyTensorObject_atan, METH_NOARGS, NULL},
    {"arctan", PyTensorObject_atan, METH_NOARGS, NULL},
    {"ceil", PyTensorObject_ceil, METH_NOARGS, NULL},
    {"cos", PyTensorObject_cos, METH_NOARGS, NULL},
    {"cosh", PyTensorObject_cosh, METH_NOARGS, NULL},
    {"erf", PyTensorObject_erf, METH_NOARGS, NULL},
    {"erfc", PyTensorObject_erfc, METH_NOARGS, NULL},
    {"erfinv", PyTensorObject_erfinv, METH_NOARGS, NULL},
    {"erfinv_", PyTensorObject_erfinv_, METH_NOARGS, NULL},
    {"expm1", PyTensorObject_expm1, METH_NOARGS, NULL},
    {"log", PyTensorObject_log, METH_NOARGS, NULL},
    {"rsqrt", PyTensorObject_rsqrt, METH_NOARGS, NULL},
    {"sqrt", PyTensorObject_sqrt, METH_NOARGS, NULL},
    {"square", PyTensorObject_square, METH_NOARGS, NULL},
    {"round", PyTensorObject_round, METH_NOARGS, NULL},
    {"t", PyTensorObject_t, METH_NOARGS, NULL},
    {"sin", PyTensorObject_sin, METH_NOARGS, NULL},
    {"sin_", PyTensorObject_sin_, METH_NOARGS, NULL},
    {"isnan", PyTensorObject_isnan, METH_NOARGS, NULL},
    {"isinf", PyTensorObject_isinf, METH_NOARGS, NULL},
    {"logical_not", PyTensorObject_logical_not, METH_NOARGS, NULL},
    {"floor", PyTensorObject_floor, METH_NOARGS, NULL},
    {"floor_", PyTensorObject_floor_, METH_NOARGS, NULL},
    {"reshape", (PyCFunction)PyTensorObject_reshape, METH_VARARGS | METH_KEYWORDS, NULL},
    {"reshape_as", (PyCFunction)PyTensorObject_reshape_as, METH_VARARGS | METH_KEYWORDS, NULL},
    {"view", (PyCFunction)PyTensorObject_view, METH_VARARGS | METH_KEYWORDS, NULL},
    {"view_as", (PyCFunction)PyTensorObject_view_as, METH_VARARGS | METH_KEYWORDS, NULL},
    {"permute", (PyCFunction)PyTensorObject_permute, METH_VARARGS | METH_KEYWORDS, NULL},
    {"transpose", (PyCFunction)PyTensorObject_transpose, METH_VARARGS | METH_KEYWORDS, NULL},
    {"logsumexp", (PyCFunction)PyTensorObject_logsumexp, METH_VARARGS | METH_KEYWORDS, NULL},
    {NULL},
};

// tp_richcompare
PyObject* PyTensorObject_richcompare(PyObject* self, PyObject* other, int op) {
  PyObjectPtr tuple(PyTuple_Pack(2, self, other));

  switch (op) {
    case Py_LT: return functional::less(NULL, tuple.get(), NULL);
    case Py_LE: return functional::less_equal(NULL, tuple.get(), NULL);
    case Py_EQ: {
      if (self == Py_None || other == Py_None) return Py_False;
      return functional::equal(NULL, tuple.get(), NULL);
    }
    case Py_NE: return functional::not_equal(NULL, tuple.get(), NULL);
    case Py_GT: return functional::greater(NULL, tuple.get(), NULL);
    case Py_GE: return functional::greater_equal(NULL, tuple.get(), NULL);
  }
  return NULL;
}

}  // namespace one
}  // namespace oneflow

#undef ASSERT
#undef ASSERT_PTR<|MERGE_RESOLUTION|>--- conflicted
+++ resolved
@@ -804,32 +804,6 @@
     }
   }
 
-<<<<<<< HEAD
-  if (tensor->is_global()) {
-    Symbol<ParallelDesc> placement = ASSERT(tensor->parallel_desc());
-    auto ndsbp = ASSERT(tensor->nd_sbp());
-    std::vector<Symbol<SbpParallel>> sbp(ndsbp->sbp_parallel_size(),
-                                         ASSERT(MakeBroadcastSbpParallel()));
-    if (functional::PyScalarCheck(value)) {
-      Scalar value_scalar = functional::PyUnpackScalar(value);
-      value_tensor = ASSERT_PTR(
-          functional::GlobalConstant(Shape({}), value_scalar, tensor->dtype(), placement, sbp));
-    } else {
-      value_tensor = PyTensor_Unpack(value);
-      CHECK_OR_THROW(value_tensor->is_global())
-          << Error::RuntimeError()
-          << "tensor_setitem(): value must be a global tensor when self is global";
-      value_tensor =
-          ASSERT_PTR(functional::ToGlobal(value_tensor, placement, sbp, {}, true, /*copy=*/false));
-    }
-  } else {
-    if (functional::PyScalarCheck(value)) {
-      Scalar value_scalar = functional::PyUnpackScalar(value);
-      VLOG(1) << "a";
-      value_tensor = ASSERT_PTR(
-          functional::Constant(Shape({}), value_scalar, tensor->dtype(), ASSERT(tensor->device())));
-      VLOG(1) << "b";
-=======
   std::shared_ptr<Tensor> value_tensor;
   {
     if (tensor->is_global()) {
@@ -849,7 +823,6 @@
         value_tensor = ASSERT_PTR(
             functional::ToGlobal(value_tensor, placement, sbp, {}, true, /*copy=*/false));
       }
->>>>>>> 950a4298
     } else {
       if (functional::PyScalarCheck(value)) {
         // NOTE: initialize value_tensor in eager mode
