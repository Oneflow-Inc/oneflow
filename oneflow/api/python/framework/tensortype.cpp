/*
Copyright 2020 The OneFlow Authors. All rights reserved.

Licensed under the Apache License, Version 2.0 (the "License");
you may not use this file except in compliance with the License.
You may obtain a copy of the License at

    http://www.apache.org/licenses/LICENSE-2.0

Unless required by applicable law or agreed to in writing, software
distributed under the License is distributed on an "AS IS" BASIS,
WITHOUT WARRANTIES OR CONDITIONS OF ANY KIND, either express or implied.
See the License for the specific language governing permissions and
limitations under the License.
*/
#include <Python.h>
#include <pybind11/pybind11.h>
#include "oneflow/api/python/framework/tensor.h"
#include "oneflow/api/python/framework/tensortype.h"
#include "oneflow/api/python/of_api_registry.h"
#include "oneflow/core/common/symbol.h"
#include "oneflow/api/python/functional/common.h"
#include "oneflow/api/python/functional/tensor_api.yaml.pybind.h"
#include "oneflow/core/framework/device.h"
#include "oneflow/core/framework/dtype.h"
#include "oneflow/core/functional/functional_api.yaml.h"
#include "oneflow/api/python/exception/exception.h"

namespace oneflow {
namespace one {

#define ASSERT(x) (x).GetOrThrow()
#define ASSERT_PTR(x) (x).GetPtrOrThrow()

static PyTypeObject PyTensorTypeMetaClass{
    PyVarObject_HEAD_INIT(NULL, 0) "oneflow.tensortype",  // tp_name
    sizeof(PyTypeObject),                                 // tp_basicsize
};

static PyTypeObject PyTensorTypeTemplate{
    PyVarObject_HEAD_INIT(&PyTensorTypeMetaClass, 0) NULL,  // tp_name
    sizeof(PyTensorType),                                   // tp_basicsize
};

static std::vector<PyTensorType*> tensor_types;

static std::vector<std::pair<const Symbol<DType>&, std::string>> all_data_types = {
    {DType::Float(), "FloatTensor"},  {DType::Double(), "DoubleTensor"},     {DType::Int8(), "CharTensor"},
    {DType::Int32(), "IntTensor"},    {DType::Int64(), "LongTensor"},        {DType::UInt8(), "ByteTensor"},
    {DType::Float16(), "HalfTensor"}, {DType::BFloat16(), "BFloat16Tensor"}, {DType::Bool(), "BoolTensor"},
};

static std::vector<std::pair<DeviceType, std::string>> all_device_types = {
    {kCPU, "oneflow"},
    {kCUDA, "oneflow.cuda"},
};

static PyObject* PyTensorTypeMetaCls_call(PyObject* self, PyObject* args, PyObject* kwargs) {
  HANDLE_ERRORS
  auto* tensor = functional::_legacy_tensor_ctor(NULL, args, kwargs);
  if (PyErr_Occurred()) { throw py::error_already_set(); }

  Optional<std::string> device = ASSERT(DeviceTag4DeviceType(PyTensorType_UnpackDevice(self)));
  const auto& data_type = PyTensorType_UnpackDType(self);
  return PyTensor_New(
      ASSERT_PTR(functional::To(PyTensor_Unpack(tensor), device, data_type, /*copy=*/false)));
  END_HANDLE_ERRORS
};

PyObject* PyTensorType_FromString(const std::string& tensortype) {
  auto it = std::find_if(
      tensor_types.begin(), tensor_types.end(),
      [tensortype](PyTensorType* type) { return std::string(type->name) == tensortype; });
  if (it == tensor_types.end()) {
<<<<<<< HEAD
    // return PyErr_Format(PyExc_ValueError, "invalid type: %s", tensortype.data());
=======
>>>>>>> 61932061
    PyErr_Format(PyExc_ValueError, "invalid type: %s", tensortype.data());
    throw py::error_already_set();
  }
  return (PyObject*)(*it);
}

static const char* get_doc(PyTensorType* tensortype) {
  // all tensortype docs
  static std::vector<std::string> tensortype_doc;

  std::string dtype = PyTensorType_UnpackDType((PyObject*)tensortype)->name();
  std::string device = ASSERT(DeviceTag4DeviceType(tensortype->devicetype));
  std::string doc = "Creates a Tensor with the dtype of " + dtype + " and the device on " + device
                    + ", it has the same parameters as :func:`oneflow.Tensor`";
  tensortype_doc.emplace_back(doc);
  return tensortype_doc.back().data();
}

static void init_tensortype_metaclass(PyTypeObject* metaclass) {
  metaclass->tp_flags = Py_TPFLAGS_DEFAULT | Py_TPFLAGS_BASETYPE;
  metaclass->tp_base = &PyType_Type;
  metaclass->tp_call = PyTensorTypeMetaCls_call;
  if (PyType_Ready(metaclass) < 0) { return; }
}

static void init_tensortype(PyTypeObject* type, PyTypeObject& type_template, const char* name,
                            const char* doc) {
  memcpy(type, &type_template, sizeof(PyTypeObject));
  type->tp_name = name;
  type->tp_doc = doc;
  type->tp_flags = Py_TPFLAGS_DEFAULT;
  if (PyType_Ready(type) < 0) { THROW(RuntimeError) << "tensortype initialization failed"; }
}

static void generalize_tensor_types() {
  init_tensortype_metaclass(&PyTensorTypeMetaClass);

  for (const auto& devicetype : all_device_types) {
    for (const auto& datatype : all_data_types) {
      PyTensorType* tensortype = new PyTensorType();
      // set name
      std::string name = devicetype.second + "." + datatype.second;
      size_t n = sizeof(tensortype->name);
      strncpy(tensortype->name, name.c_str(), n);
      tensortype->name[n - 1] = '\0';

      // set type
      tensortype->datatype = datatype.first;
      tensortype->devicetype = devicetype.first;
      tensortype->is_cuda = tensortype->devicetype == DeviceType::kCUDA;
      tensor_types.push_back(tensortype);

      const char* doc = get_doc(tensortype);
      init_tensortype(&tensortype->py_type, PyTensorTypeTemplate, tensortype->name, doc);
    }
  }
}

bool PyTensorType_Check(PyObject* obj) { return PyObject_TypeCheck(obj, &PyTensorTypeMetaClass); }

PyObject* PyTensorType_FromDTypeAndDeviceType(Symbol<DType> datatype, DeviceType device) {
  auto it =
      std::find_if(tensor_types.begin(), tensor_types.end(), [datatype, device](PyTensorType* x) {
        return (x->datatype == datatype) && (x->devicetype == device);
      });
  if (it == tensor_types.end())
    return PyErr_Format(PyExc_ValueError, "unsupported data type (%s) or device (%s)",
                        datatype->name(), ASSERT(DeviceTag4DeviceType(device)));
  return (PyObject*)(*it);
};

}  // namespace one
}  // namespace oneflow

#undef ASSERT

using namespace oneflow::one;

ONEFLOW_API_PYBIND11_MODULE("_C", m) {
  static std::string oneflow_prefix = "oneflow.";
  generalize_tensor_types();

  for (PyTensorType* tensortype : tensor_types) {
    Py_INCREF(tensortype);
    std::string name = std::string(tensortype->name);
    size_t idx = name.rfind('.');
    std::string type_name = name.substr(idx + 1);

    name = name.substr(0, idx);
    std::string module_name = name.size() > oneflow_prefix.size() ? name.substr(oneflow_prefix.size()) : "";
    auto module = m;
    if (!module_name.empty()) { module = m.def_submodule(module_name.data()); }
    if (tensortype
        && PyModule_AddObject(module.ptr(), type_name.c_str(), (PyObject*)tensortype) < 0) {
      return;
    }
  }
}<|MERGE_RESOLUTION|>--- conflicted
+++ resolved
@@ -72,10 +72,6 @@
       tensor_types.begin(), tensor_types.end(),
       [tensortype](PyTensorType* type) { return std::string(type->name) == tensortype; });
   if (it == tensor_types.end()) {
-<<<<<<< HEAD
-    // return PyErr_Format(PyExc_ValueError, "invalid type: %s", tensortype.data());
-=======
->>>>>>> 61932061
     PyErr_Format(PyExc_ValueError, "invalid type: %s", tensortype.data());
     throw py::error_already_set();
   }
