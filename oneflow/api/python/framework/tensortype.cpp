/*
Copyright 2020 The OneFlow Authors. All rights reserved.

Licensed under the Apache License, Version 2.0 (the "License");
you may not use this file except in compliance with the License.
You may obtain a copy of the License at

    http://www.apache.org/licenses/LICENSE-2.0

Unless required by applicable law or agreed to in writing, software
distributed under the License is distributed on an "AS IS" BASIS,
WITHOUT WARRANTIES OR CONDITIONS OF ANY KIND, either express or implied.
See the License for the specific language governing permissions and
limitations under the License.
*/
#include <Python.h>
#include <pybind11/pybind11.h>
#include "oneflow/api/python/framework/tensor.h"
#include "oneflow/api/python/framework/tensortype.h"
#include "oneflow/api/python/of_api_registry.h"
#include "oneflow/core/common/symbol.h"
#include "oneflow/api/python/functional/common.h"
#include "oneflow/api/python/functional/tensor_api.yaml.pybind.h"
#include "oneflow/core/framework/device.h"
#include "oneflow/core/framework/dtype.h"
#include "oneflow/core/functional/functional_api.yaml.h"
#include "oneflow/api/python/exception/exception.h"

namespace oneflow {
namespace one {

#define ASSERT(x) (x).GetOrThrow()
#define ASSERT_PTR(x) (x).GetPtrOrThrow()

static PyTypeObject PyTensorTypeMetaClass{
    PyVarObject_HEAD_INIT(NULL, 0) "oneflow.tensortype",  // tp_name
    sizeof(PyTypeObject),                                 // tp_basicsize
};

static PyTypeObject PyTensorTypeTemplate{
    PyVarObject_HEAD_INIT(&PyTensorTypeMetaClass, 0) NULL,  // tp_name
    sizeof(PyTensorType),                                   // tp_basicsize
};

static std::vector<PyTensorType*> tensor_types;

static std::vector<std::pair<const Symbol<DType>&, std::string>> all_data_types = {
    {DType::Float(), "FloatTensor"},  {DType::Double(), "DoubleTensor"},
    {DType::Int8(), "CharTensor"},    {DType::Int32(), "IntTensor"},
    {DType::Int64(), "LongTensor"},   {DType::UInt8(), "ByteTensor"},
    {DType::Float16(), "HalfTensor"}, {DType::BFloat16(), "BFloat16Tensor"},
    {DType::Bool(), "BoolTensor"},
};

static std::vector<std::pair<DeviceType, std::string>> all_device_types = {
    {kCPU, "oneflow"},
    {kCUDA, "oneflow.cuda"},
};

static PyObject* PyTensorTypeMetaCls_call(PyObject* self, PyObject* args, PyObject* kwargs) {
  HANDLE_ERRORS
  const auto& dtype = PyTensorType_UnpackDType(self);
  PyObject* dtype_value = functional::CastToPyObject(dtype);
  if (!kwargs) { kwargs = PyDict_New(); }
  CHECK_OR_THROW(PyDict_SetItemString(kwargs, "dtype", dtype_value) > -1);
  auto* tensor = functional::_legacy_tensor_generic_ctor(NULL, args, kwargs);
  if (PyErr_Occurred()) { throw py::error_already_set(); }

  if (!TRY(DeviceTag4DeviceType(PyTensorType_UnpackDevice(self))).IsOk())
    return PyErr_Format(PyExc_ValueError, "invalid device");
  Optional<std::string> device = ASSERT(DeviceTag4DeviceType(PyTensorType_UnpackDevice(self)));
<<<<<<< HEAD
  return PyTensor_New(ASSERT_PTR(
      functional::To(PyTensor_Unpack(tensor), device, dtype, /*copy=*/false)));
=======
  return PyTensor_New(
      ASSERT_PTR(functional::To(PyTensor_Unpack(tensor), device, dtype, /*copy=*/false)));
>>>>>>> ee4daace
  END_HANDLE_ERRORS
};

PyObject* PyTensorType_FromString(const std::string& tensortype) {
  auto it = std::find_if(
      tensor_types.begin(), tensor_types.end(),
      [tensortype](PyTensorType* type) { return std::string(type->name) == tensortype; });
  if (it == tensor_types.end()) {
    PyErr_Format(PyExc_ValueError, "invalid type: %s", tensortype.data());
    throw py::error_already_set();
  }
  return (PyObject*)(*it);
}

static const char* get_doc(PyTensorType* tensortype) {
  // all tensortype docs
  static std::vector<std::string> tensortype_doc;

  std::string dtype = tensortype->dtype->name();
  std::string doc = "";
  if (!TRY(DeviceTag4DeviceType(tensortype->devicetype)).IsOk())
    doc = "The tensortype " + std::string(tensortype->name) + " is not available.";
  else {
    std::string device = ASSERT(DeviceTag4DeviceType(tensortype->devicetype));
    doc = "Creates a Tensor with the dtype of " + dtype + " and the device on " + device
          + ", it has the same parameters as :func:`oneflow.Tensor`";
  }
  tensortype_doc.emplace_back(doc);
  return tensortype_doc.back().data();
}

static void init_tensortype_metaclass(PyTypeObject* metaclass) {
  metaclass->tp_flags = Py_TPFLAGS_DEFAULT | Py_TPFLAGS_BASETYPE;
  metaclass->tp_base = &PyType_Type;
  metaclass->tp_call = PyTensorTypeMetaCls_call;
  if (PyType_Ready(metaclass) < 0) { return; }
}

static void init_tensortype(PyTypeObject* type, PyTypeObject& type_template, const char* name,
                            const char* doc) {
  memcpy(type, &type_template, sizeof(PyTypeObject));
  type->tp_name = name;
  type->tp_doc = doc;
  type->tp_flags = Py_TPFLAGS_DEFAULT;
  if (PyType_Ready(type) < 0) { THROW(RuntimeError) << "tensortype initialization failed"; }
}

static void generalize_tensor_types() {
  init_tensortype_metaclass(&PyTensorTypeMetaClass);

  for (const auto& devicetype : all_device_types) {
    for (const auto& dtype : all_data_types) {
      PyTensorType* tensortype = new PyTensorType();
      // set name
      std::string name = devicetype.second + "." + dtype.second;
      size_t n = sizeof(tensortype->name);
      strncpy(tensortype->name, name.c_str(), n - 1);
      tensortype->name[n - 1] = '\0';

      // set type
      tensortype->dtype = dtype.first;
      tensortype->devicetype = devicetype.first;
      tensortype->is_cuda = tensortype->devicetype == DeviceType::kCUDA;
      tensor_types.push_back(tensortype);

      const char* doc = get_doc(tensortype);
      init_tensortype(&tensortype->py_type, PyTensorTypeTemplate, tensortype->name, doc);
    }
  }
}

bool PyTensorType_Check(PyObject* obj) { return PyObject_TypeCheck(obj, &PyTensorTypeMetaClass); }

PyObject* PyTensorType_FromDTypeAndDeviceType(Symbol<DType> dtype, DeviceType device) {
  auto it =
      std::find_if(tensor_types.begin(), tensor_types.end(), [dtype, device](PyTensorType* x) {
        return (x->dtype == dtype) && (x->devicetype == device);
      });
  if (it == tensor_types.end()) {
    if (!TRY(DeviceTag4DeviceType(device)).IsOk())
      return PyErr_Format(PyExc_ValueError, "unsupported device");
    return PyErr_Format(PyExc_ValueError, "unsupported data type (%s) or device (%s)",
                        dtype->name().c_str(), ASSERT(DeviceTag4DeviceType(device)).c_str());
  }
  return (PyObject*)(*it);
};

}  // namespace one
}  // namespace oneflow

#undef ASSERT

using namespace oneflow::one;

ONEFLOW_API_PYBIND11_MODULE("_C", m) {
  static std::string oneflow_prefix = "oneflow.";
  generalize_tensor_types();

  for (PyTensorType* tensortype : tensor_types) {
    Py_INCREF(tensortype);
    std::string name = std::string(tensortype->name);
    size_t idx = name.rfind('.');
    std::string type_name = name.substr(idx + 1);

    name = name.substr(0, idx);
    std::string module_name =
        name.size() > oneflow_prefix.size() ? name.substr(oneflow_prefix.size()) : "";
    auto module = m;
    if (!module_name.empty()) { module = m.def_submodule(module_name.data()); }
    if (tensortype
        && PyModule_AddObject(module.ptr(), type_name.c_str(), (PyObject*)tensortype) < 0) {
      return;
    }
  }
}<|MERGE_RESOLUTION|>--- conflicted
+++ resolved
@@ -69,13 +69,8 @@
   if (!TRY(DeviceTag4DeviceType(PyTensorType_UnpackDevice(self))).IsOk())
     return PyErr_Format(PyExc_ValueError, "invalid device");
   Optional<std::string> device = ASSERT(DeviceTag4DeviceType(PyTensorType_UnpackDevice(self)));
-<<<<<<< HEAD
-  return PyTensor_New(ASSERT_PTR(
-      functional::To(PyTensor_Unpack(tensor), device, dtype, /*copy=*/false)));
-=======
   return PyTensor_New(
       ASSERT_PTR(functional::To(PyTensor_Unpack(tensor), device, dtype, /*copy=*/false)));
->>>>>>> ee4daace
   END_HANDLE_ERRORS
 };
 
