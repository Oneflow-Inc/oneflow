--- conflicted
+++ resolved
@@ -17,14 +17,10 @@
 #include <string>
 #include "oneflow/api/python/job_build/job_build_and_infer.h"
 #include "oneflow/api/python/of_api_registry.h"
-<<<<<<< HEAD
-#include "oneflow/core/framework/nn_graph_if.h"
 #include "oneflow/core/framework/tensor.h"
-=======
 #include "oneflow/core/framework/nn_graph.h"
 #include "oneflow/core/job/runtime.h"
 #include "oneflow/core/register/blob.h"
->>>>>>> 47e9e661
 
 namespace py = pybind11;
 
@@ -33,11 +29,6 @@
   using namespace oneflow;
   py::class_<NNGraph, std::shared_ptr<NNGraph>>(m, "CNNGraph")
       .def(py::init<const std::string&>())
-<<<<<<< HEAD
-      .def_property_readonly("name", &NNGraph::job_name);
-  m.def("AddTensorAsGraphLoss",
-        [](const std::shared_ptr<one::Tensor>& t) { return AddTensorAsGraphLoss(t).GetOrThrow(); });
-=======
       .def_property_readonly("name", &NNGraph::job_name)
       .def("register_input_op_names",
            [](NNGraph& graph, const std::vector<std::string>& input_op_names) {
@@ -62,6 +53,7 @@
                              const std::shared_ptr<NNGraph>& nn_graph) {
     return RunLazyNNGraph(inputs, outputs, parameters, nn_graph).GetOrThrow();
   });
->>>>>>> 47e9e661
+  m.def("AddTensorAsGraphLoss",
+        [](const std::shared_ptr<one::Tensor>& t) { return AddTensorAsGraphLoss(t).GetOrThrow(); });
 }
 }  // namespace oneflow