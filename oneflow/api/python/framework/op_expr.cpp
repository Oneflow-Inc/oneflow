--- conflicted
+++ resolved
@@ -37,13 +37,8 @@
       << " is given.";
   one::OpExprInterpState state;
   auto outputs = std::make_shared<one::TensorTuple>(op->output_num());
-<<<<<<< HEAD
   auto interperter = JUST(one::OpInterpUtil::GetInterpreter());
   JUST(interperter->Apply(*op.get(), &state, inputs, outputs.get()));
-=======
-  auto interperter = JUST(one::OpInterpUtil::GetOrCreateInterpreter());
-  JUST(interperter->Apply(*op.get(), inputs, outputs.get()));
->>>>>>> a73a66bc
   return outputs;
 }
 
