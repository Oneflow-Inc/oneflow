/*
Copyright 2020 The OneFlow Authors. All rights reserved.

Licensed under the Apache License, Version 2.0 (the "License");
you may not use this file except in compliance with the License.
You may obtain a copy of the License at

    http://www.apache.org/licenses/LICENSE-2.0

Unless required by applicable law or agreed to in writing, software
distributed under the License is distributed on an "AS IS" BASIS,
WITHOUT WARRANTIES OR CONDITIONS OF ANY KIND, either express or implied.
See the License for the specific language governing permissions and
limitations under the License.
*/
#include <pybind11/pybind11.h>
#include <pybind11/stl.h>
#include "oneflow/api/python/of_api_registry.h"
#include "oneflow/core/common/protobuf.h"
#include "oneflow/core/framework/attr_map.h"
#include "oneflow/core/framework/op_expr.h"
#include "oneflow/core/framework/op_interpreter.h"
#include "oneflow/core/framework/op_interpreter/op_interpreter_util.h"
#include "oneflow/core/framework/tensor.h"
#include "oneflow/core/framework/tensor_tuple.h"
#include "oneflow/core/framework/user_op_conf.cfg.h"

namespace py = pybind11;

namespace oneflow {

namespace {

Maybe<one::TensorTuple> Interpret(const one::OpExpr& op, const one::TensorTuple& inputs,
                                  const AttrMap& attrs) {
  CHECK_EQ_OR_RETURN(op.input_size(), inputs.size())
      << "The operation requires " << op.input_size() << " inputs, but " << inputs.size()
      << " is given.";
  auto outputs = std::make_shared<one::TensorTuple>(op.output_size());
  auto interperter = JUST(one::OpInterpUtil::GetInterpreter());
  JUST(interperter->Apply(op, inputs, outputs.get(), attrs));
  return outputs;
}

Maybe<one::TensorTuple> Interpret(const one::OpExpr& op,
                                  const std::vector<std::shared_ptr<one::Tensor>>& inputs,
                                  const AttrMap& attrs) {
  one::TensorTuple input_list(inputs.size());
  for (int i = 0; i < inputs.size(); ++i) { input_list[i] = inputs[i]; }
  return JUST(Interpret(op, input_list, attrs));
}

template<typename OpT, typename ConfT,
         typename std::enable_if<std::is_base_of<one::BuiltinOpExpr, OpT>::value>::type* = nullptr>
py::class_<OpT, one::BuiltinOpExpr, std::shared_ptr<OpT>> PybindExportOpExpr(
    py::module& m, const char* op_type_name) {
  using ProtoConfT = decltype(std::declval<OpT>().proto());
  return py::class_<OpT, one::BuiltinOpExpr, std::shared_ptr<OpT>>(m, op_type_name)
      .def(py::init([](const std::string& op_name, const std::shared_ptr<ConfT>& op_conf,
                       const std::vector<std::string>& indexed_ibns,
                       const std::vector<std::string>& indexed_obns) {
        typename std::decay<ProtoConfT>::type proto_op_conf;
        op_conf->ToProto(&proto_op_conf);
        return OpT::New(op_name, std::move(proto_op_conf), indexed_ibns, indexed_obns)
            .GetPtrOrThrow();
      }))
      .def_property_readonly("proto",
                             [](const OpT& op) { return std::make_shared<ConfT>(op.proto()); });
}

}  // namespace

ONEFLOW_API_PYBIND11_MODULE("one", m) {
  py::class_<one::OpExpr, std::shared_ptr<one::OpExpr>>(m, "OpExpr")
      .def_property_readonly("op_type_name", &one::OpExpr::op_type_name)
      .def_property_readonly("input_size", &one::OpExpr::input_size)
      .def_property_readonly("output_size", &one::OpExpr::output_size)
      .def("apply",
           [](const one::OpExpr& op_expr, const std::vector<std::shared_ptr<one::Tensor>>& inputs,
              const MutableCfgAttrMap& attrs) {
             return Interpret(op_expr, inputs, attrs).GetPtrOrThrow();
           })
      .def("apply", [](const one::OpExpr& op_expr, const one::TensorTuple& inputs,
                       const MutableCfgAttrMap& attrs) {
        return Interpret(op_expr, inputs, attrs).GetPtrOrThrow();
      });

  py::class_<one::BuiltinOpExpr, one::OpExpr, std::shared_ptr<one::BuiltinOpExpr>>(m,
                                                                                   "BuiltinOpExpr")
      .def_property_readonly("name", &one::BuiltinOpExpr::op_name)
      .def_property_readonly("indexed_ibns", &one::BuiltinOpExpr::indexed_ibns)
      .def_property_readonly("indexed_obns", &one::BuiltinOpExpr::indexed_obns);

  auto py_user_op_class = PybindExportOpExpr<one::UserOpExpr, cfg::UserOpConf>(m, "UserOpExpr");
  py_user_op_class.def_property_readonly(
      "op_type_name", [](const one::UserOpExpr& op) { return op.proto().op_type_name(); });
  PybindExportOpExpr<one::VariableOpExpr, cfg::VariableOpConf>(m, "VariableOpExpr");
<<<<<<< HEAD

  py::class_<one::CastConsistentOpExpr, one::OpExpr, std::shared_ptr<one::CastConsistentOpExpr>>(
      m, "CastConsistentOpExpr");

  py::class_<one::CastToConsistentOpExpr, one::CastConsistentOpExpr,
             std::shared_ptr<one::CastToConsistentOpExpr>>(m, "CastToConsistentOpExpr")
      .def(py::init([](const std::string& op_name,
                       const std::vector<Symbol<cfg::SbpParallel>>& sbp_parallels,
                       Symbol<ParallelDesc> parallel_desc) {
        return one::CastToConsistentOpExpr::New(op_name, sbp_parallels, parallel_desc)
            .GetPtrOrThrow();
      }));
=======
  // NOTE(chengcheng): export for Lazy nn.Graph Feed/Fetch EagerTensor to/from LazyTensor.
  PybindExportOpExpr<one::FeedInputOpExpr, cfg::FeedInputOpConf>(m, "FeedInputOpExpr");
  PybindExportOpExpr<one::FeedVariableOpExpr, cfg::FeedVariableOpConf>(m, "FeedVariableOpExpr");
  PybindExportOpExpr<one::FetchOutputOpExpr, cfg::FetchOutputOpConf>(m, "FetchOutputOpExpr");
>>>>>>> 809944fc
}

}  // namespace oneflow<|MERGE_RESOLUTION|>--- conflicted
+++ resolved
@@ -95,7 +95,6 @@
   py_user_op_class.def_property_readonly(
       "op_type_name", [](const one::UserOpExpr& op) { return op.proto().op_type_name(); });
   PybindExportOpExpr<one::VariableOpExpr, cfg::VariableOpConf>(m, "VariableOpExpr");
-<<<<<<< HEAD
 
   py::class_<one::CastConsistentOpExpr, one::OpExpr, std::shared_ptr<one::CastConsistentOpExpr>>(
       m, "CastConsistentOpExpr");
@@ -108,12 +107,10 @@
         return one::CastToConsistentOpExpr::New(op_name, sbp_parallels, parallel_desc)
             .GetPtrOrThrow();
       }));
-=======
   // NOTE(chengcheng): export for Lazy nn.Graph Feed/Fetch EagerTensor to/from LazyTensor.
   PybindExportOpExpr<one::FeedInputOpExpr, cfg::FeedInputOpConf>(m, "FeedInputOpExpr");
   PybindExportOpExpr<one::FeedVariableOpExpr, cfg::FeedVariableOpConf>(m, "FeedVariableOpExpr");
   PybindExportOpExpr<one::FetchOutputOpExpr, cfg::FetchOutputOpConf>(m, "FetchOutputOpExpr");
->>>>>>> 809944fc
 }
 
 }  // namespace oneflow