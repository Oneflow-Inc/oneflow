/*
Copyright 2020 The OneFlow Authors. All rights reserved.

Licensed under the Apache License, Version 2.0 (the "License");
you may not use this file except in compliance with the License.
You may obtain a copy of the License at

    http://www.apache.org/licenses/LICENSE-2.0

Unless required by applicable law or agreed to in writing, software
distributed under the License is distributed on an "AS IS" BASIS,
WITHOUT WARRANTIES OR CONDITIONS OF ANY KIND, either express or implied.
See the License for the specific language governing permissions and
limitations under the License.
*/
#include <pybind11/pybind11.h>
#include <pybind11/stl.h>
#include "oneflow/api/python/of_api_registry.h"
#include "oneflow/core/common/protobuf.h"
#include "oneflow/core/framework/op_expr.h"
#include "oneflow/core/framework/op_interpreter.h"
#include "oneflow/core/framework/op_interpreter_util.h"
#include "oneflow/core/framework/tensor.h"
#include "oneflow/core/framework/tensor_tuple.h"
<<<<<<< HEAD
#include "oneflow/core/framework/user_op_conf.cfg.h"
=======
>>>>>>> 8c7476c3

namespace py = pybind11;

namespace oneflow {

namespace {

<<<<<<< HEAD
Maybe<one::TensorTuple> Interpret(const std::shared_ptr<one::OpExpr>& op,
                                  const one::TensorTuple& inputs) {
  CHECK_EQ_OR_RETURN(op->input_num(), inputs.size())
      << "The operation requires " << op->input_num() << " inputs, but " << inputs.size()
      << " is given.";
  one::OpExprInterpState state;
  auto outputs = std::make_shared<one::TensorTuple>(op->output_num());
  auto interperter = JUST(one::OpInterpUtil::GetInterpreter());
  JUST(interperter->Apply(*op.get(), &state, inputs, outputs.get()));
=======
Maybe<one::TensorTuple> Interpret(const one::OpExpr& op, const one::TensorTuple& inputs) {
  CHECK_EQ_OR_RETURN(op.input_num(), inputs.size())
      << "The operation requires " << op.input_num() << " inputs, but " << inputs.size()
      << " is given.";
  auto outputs = std::make_shared<one::TensorTuple>(op.output_num());
  auto interperter = JUST(one::OpInterpUtil::GetInterpreter());
  JUST(interperter->Apply(op, inputs, outputs.get()));
>>>>>>> 8c7476c3
  return outputs;
}

Maybe<std::vector<std::shared_ptr<one::Tensor>>> Interpret(
<<<<<<< HEAD
    const std::shared_ptr<one::OpExpr>& op,
    const std::vector<std::shared_ptr<one::Tensor>>& inputs) {
=======
    const one::OpExpr& op, const std::vector<std::shared_ptr<one::Tensor>>& inputs) {
>>>>>>> 8c7476c3
  one::TensorTuple input_list(inputs.size());
  for (int i = 0; i < inputs.size(); ++i) { input_list[i] = inputs[i]; }
  const auto& outputs = JUST(Interpret(op, input_list));
  return static_cast<std::shared_ptr<std::vector<std::shared_ptr<one::Tensor>>>>(outputs);
}

}  // namespace

ONEFLOW_API_PYBIND11_MODULE("one", m) {
  py::class_<one::OpExpr, std::shared_ptr<one::OpExpr>>(m, "OpExpr")
<<<<<<< HEAD
      .def_property_readonly("type", &one::OpExpr::type)
      .def_property_readonly("input_num", &one::OpExpr::input_num)
      .def_property_readonly("output_num", &one::OpExpr::output_num)
      .def("apply",
           [](const std::shared_ptr<one::OpExpr>& op_expr,
              const std::vector<std::shared_ptr<one::Tensor>>& inputs) {
             return Interpret(op_expr, inputs).GetOrThrow();
           })
      .def("apply", [](const std::shared_ptr<one::OpExpr>& op_expr,
                       const std::shared_ptr<one::TensorTuple>& inputs) {
        return Interpret(op_expr, *inputs).GetPtrOrThrow();
=======
      .def("apply",
           [](const one::OpExpr& op_expr, const std::vector<std::shared_ptr<one::Tensor>>& inputs) {
             return Interpret(op_expr, inputs).GetOrThrow();
           })
      .def("apply", [](const one::OpExpr& op_expr, const one::TensorTuple& inputs) {
        return Interpret(op_expr, inputs).GetPtrOrThrow();
>>>>>>> 8c7476c3
      });

  py::class_<one::BuiltinOpExpr, one::OpExpr, std::shared_ptr<one::BuiltinOpExpr>>(m,
                                                                                   "BuiltinOpExpr")
<<<<<<< HEAD
      .def_property_readonly("name", &one::BuiltinOpExpr::op_name)
      .def_property_readonly("indexed_ibns", &one::BuiltinOpExpr::indexed_ibns)
      .def_property_readonly("indexed_obns", &one::BuiltinOpExpr::indexed_obns);

#define PYBIND_EXPORT_OP_EXPR(_op_type) PYBIND_EXPORT_OP_EXPR_IMPL(_op_type##Expr, _op_type##Conf)

#define PYBIND_EXPORT_OP_EXPR_IMPL(_op_expr_type, _op_conf_type)                      \
  {                                                                                   \
    using T = one::_op_expr_type;                                                     \
    py::class_<T, one::BuiltinOpExpr, std::shared_ptr<T>>(m, #_op_expr_type)          \
        .def(py::init([](const std::string& op_name,                                  \
                         const std::shared_ptr<cfg::_op_conf_type>& op_conf,          \
                         const std::vector<std::string>& indexed_ibns,                \
                         const std::vector<std::string>& indexed_obns) {              \
          _op_conf_type proto_op_conf;                                                \
          op_conf->ToProto(&proto_op_conf);                                           \
          return std::make_shared<T>(op_name, std::move(proto_op_conf), indexed_ibns, \
                                     indexed_obns);                                   \
        }))                                                                           \
        .def_property_readonly("proto", [](const T& op) {                             \
          return std::make_shared<cfg::_op_conf_type>(op.proto());                    \
        });                                                                           \
  }

  PYBIND_EXPORT_OP_EXPR(UserOp);
  PYBIND_EXPORT_OP_EXPR(VariableOp);

#undef PYBIND_EXPORT_OP_EXPR
=======
      .def_property_readonly("name", &one::BuiltinOpExpr::op_name);

  py::class_<one::UserOpExpr, one::BuiltinOpExpr, std::shared_ptr<one::UserOpExpr>>(m, "UserOpExpr")
      .def_property_readonly("type", &one::UserOpExpr::type)
      .def_property_readonly(
          "proto", [](const one::UserOpExpr& op) { return PbMessage2TxtString(op.proto()); })
      .def_property_readonly("indexed_ibns", &one::UserOpExpr::indexed_ibns)
      .def_property_readonly("indexed_obns", &one::UserOpExpr::indexed_obns);
>>>>>>> 8c7476c3
}

}  // namespace oneflow<|MERGE_RESOLUTION|>--- conflicted
+++ resolved
@@ -22,10 +22,7 @@
 #include "oneflow/core/framework/op_interpreter_util.h"
 #include "oneflow/core/framework/tensor.h"
 #include "oneflow/core/framework/tensor_tuple.h"
-<<<<<<< HEAD
 #include "oneflow/core/framework/user_op_conf.cfg.h"
-=======
->>>>>>> 8c7476c3
 
 namespace py = pybind11;
 
@@ -33,17 +30,6 @@
 
 namespace {
 
-<<<<<<< HEAD
-Maybe<one::TensorTuple> Interpret(const std::shared_ptr<one::OpExpr>& op,
-                                  const one::TensorTuple& inputs) {
-  CHECK_EQ_OR_RETURN(op->input_num(), inputs.size())
-      << "The operation requires " << op->input_num() << " inputs, but " << inputs.size()
-      << " is given.";
-  one::OpExprInterpState state;
-  auto outputs = std::make_shared<one::TensorTuple>(op->output_num());
-  auto interperter = JUST(one::OpInterpUtil::GetInterpreter());
-  JUST(interperter->Apply(*op.get(), &state, inputs, outputs.get()));
-=======
 Maybe<one::TensorTuple> Interpret(const one::OpExpr& op, const one::TensorTuple& inputs) {
   CHECK_EQ_OR_RETURN(op.input_num(), inputs.size())
       << "The operation requires " << op.input_num() << " inputs, but " << inputs.size()
@@ -51,17 +37,11 @@
   auto outputs = std::make_shared<one::TensorTuple>(op.output_num());
   auto interperter = JUST(one::OpInterpUtil::GetInterpreter());
   JUST(interperter->Apply(op, inputs, outputs.get()));
->>>>>>> 8c7476c3
   return outputs;
 }
 
 Maybe<std::vector<std::shared_ptr<one::Tensor>>> Interpret(
-<<<<<<< HEAD
-    const std::shared_ptr<one::OpExpr>& op,
-    const std::vector<std::shared_ptr<one::Tensor>>& inputs) {
-=======
     const one::OpExpr& op, const std::vector<std::shared_ptr<one::Tensor>>& inputs) {
->>>>>>> 8c7476c3
   one::TensorTuple input_list(inputs.size());
   for (int i = 0; i < inputs.size(); ++i) { input_list[i] = inputs[i]; }
   const auto& outputs = JUST(Interpret(op, input_list));
@@ -72,31 +52,19 @@
 
 ONEFLOW_API_PYBIND11_MODULE("one", m) {
   py::class_<one::OpExpr, std::shared_ptr<one::OpExpr>>(m, "OpExpr")
-<<<<<<< HEAD
       .def_property_readonly("type", &one::OpExpr::type)
       .def_property_readonly("input_num", &one::OpExpr::input_num)
       .def_property_readonly("output_num", &one::OpExpr::output_num)
-      .def("apply",
-           [](const std::shared_ptr<one::OpExpr>& op_expr,
-              const std::vector<std::shared_ptr<one::Tensor>>& inputs) {
-             return Interpret(op_expr, inputs).GetOrThrow();
-           })
-      .def("apply", [](const std::shared_ptr<one::OpExpr>& op_expr,
-                       const std::shared_ptr<one::TensorTuple>& inputs) {
-        return Interpret(op_expr, *inputs).GetPtrOrThrow();
-=======
       .def("apply",
            [](const one::OpExpr& op_expr, const std::vector<std::shared_ptr<one::Tensor>>& inputs) {
              return Interpret(op_expr, inputs).GetOrThrow();
            })
       .def("apply", [](const one::OpExpr& op_expr, const one::TensorTuple& inputs) {
         return Interpret(op_expr, inputs).GetPtrOrThrow();
->>>>>>> 8c7476c3
       });
 
   py::class_<one::BuiltinOpExpr, one::OpExpr, std::shared_ptr<one::BuiltinOpExpr>>(m,
                                                                                    "BuiltinOpExpr")
-<<<<<<< HEAD
       .def_property_readonly("name", &one::BuiltinOpExpr::op_name)
       .def_property_readonly("indexed_ibns", &one::BuiltinOpExpr::indexed_ibns)
       .def_property_readonly("indexed_obns", &one::BuiltinOpExpr::indexed_obns);
@@ -125,16 +93,6 @@
   PYBIND_EXPORT_OP_EXPR(VariableOp);
 
 #undef PYBIND_EXPORT_OP_EXPR
-=======
-      .def_property_readonly("name", &one::BuiltinOpExpr::op_name);
-
-  py::class_<one::UserOpExpr, one::BuiltinOpExpr, std::shared_ptr<one::UserOpExpr>>(m, "UserOpExpr")
-      .def_property_readonly("type", &one::UserOpExpr::type)
-      .def_property_readonly(
-          "proto", [](const one::UserOpExpr& op) { return PbMessage2TxtString(op.proto()); })
-      .def_property_readonly("indexed_ibns", &one::UserOpExpr::indexed_ibns)
-      .def_property_readonly("indexed_obns", &one::UserOpExpr::indexed_obns);
->>>>>>> 8c7476c3
 }
 
 }  // namespace oneflow