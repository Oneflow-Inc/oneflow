/*
Copyright 2020 The OneFlow Authors. All rights reserved.

Licensed under the Apache License, Version 2.0 (the "License");
you may not use this file except in compliance with the License.
You may obtain a copy of the License at

    http://www.apache.org/licenses/LICENSE-2.0

Unless required by applicable law or agreed to in writing, software
distributed under the License is distributed on an "AS IS" BASIS,
WITHOUT WARRANTIES OR CONDITIONS OF ANY KIND, either express or implied.
See the License for the specific language governing permissions and
limitations under the License.
*/
#include <pybind11/pybind11.h>
#include <pybind11/stl.h>
#include "oneflow/api/python/of_api_registry.h"
#include "oneflow/core/framework/session_util.h"

namespace py = pybind11;

namespace oneflow {

class PySession : public Session {
 public:
  using Session::Session;
  PySession(int64_t id)
      : Session(id, std::make_shared<vm::cfg::InstructionListProto>(),
                std::make_shared<eager::cfg::EagerSymbolList>()) {}

  virtual ~PySession() {}

  std::pair<std::shared_ptr<one::Tensor>, std::shared_ptr<one::Tensor>>
  TryGetVariableBlobOfJobFromStash(const std::string& job_name,
                                   const std::string& variable_name) const override {
    using P = std::pair<std::shared_ptr<one::Tensor>, std::shared_ptr<one::Tensor>>;
    PYBIND11_OVERRIDE(P, Session, TryGetVariableBlobOfJobFromStash, job_name, variable_name);
  }

  std::string GetJobNameScopePrefix(const std::string& job_name) const override {
    PYBIND11_OVERRIDE(std::string, Session, GetJobNameScopePrefix, job_name);
  }
};

ONEFLOW_API_PYBIND11_MODULE("", m) {
<<<<<<< HEAD
  py::class_<Session, std::shared_ptr<Session>>(m, "Session")
      .def_property_readonly("id", &Session::id);
=======
  py::class_<Session, PySession>(m, "Session")
      .def(py::init<int64_t>())
      .def_property_readonly("id_", &Session::id)
      .def("instruction_list_", &Session::instruction_list)
      .def("eager_symbol_list_", &Session::eager_symbol_list)
      .def("snapshot_mgr_", &Session::snapshot_mgr)
      .def("TryGetVariableBlobOfJobFromStash", &Session::TryGetVariableBlobOfJobFromStash)
      .def("GetJobNameScopePrefix", &Session::GetJobNameScopePrefix);
>>>>>>> 4c2e8251

  m.def("GetDefaultSessionId", []() { return GetDefaultSessionId().GetOrThrow(); });
  m.def("RegsiterSession", [](int64_t id, py::object object) {
    /*object.inc_ref();*/
    Session* sess = object.cast<Session*>();
    RegsiterSession(
        id, std::shared_ptr<Session>(sess, [/*object*/](Session* p) { /*object.dec_ref();*/ }))
        .GetOrThrow();
  });
  m.def("GetDefaultSession", []() { return GetDefaultSession().GetPtrOrThrow(); });
  m.def("ClearSessionById", [](int64_t id) { return ClearSessionById(id).GetOrThrow(); });
}

}  // namespace oneflow<|MERGE_RESOLUTION|>--- conflicted
+++ resolved
@@ -44,10 +44,6 @@
 };
 
 ONEFLOW_API_PYBIND11_MODULE("", m) {
-<<<<<<< HEAD
-  py::class_<Session, std::shared_ptr<Session>>(m, "Session")
-      .def_property_readonly("id", &Session::id);
-=======
   py::class_<Session, PySession>(m, "Session")
       .def(py::init<int64_t>())
       .def_property_readonly("id_", &Session::id)
@@ -56,7 +52,6 @@
       .def("snapshot_mgr_", &Session::snapshot_mgr)
       .def("TryGetVariableBlobOfJobFromStash", &Session::TryGetVariableBlobOfJobFromStash)
       .def("GetJobNameScopePrefix", &Session::GetJobNameScopePrefix);
->>>>>>> 4c2e8251
 
   m.def("GetDefaultSessionId", []() { return GetDefaultSessionId().GetOrThrow(); });
   m.def("RegsiterSession", [](int64_t id, py::object object) {
