--- conflicted
+++ resolved
@@ -14,7 +14,6 @@
 limitations under the License.
 */
 #include <pybind11/pybind11.h>
-#include <pybind11/stl.h>
 #include "oneflow/api/python/of_api_registry.h"
 #include "oneflow/core/framework/session_util.h"
 
@@ -22,11 +21,6 @@
 
 namespace oneflow {
 
-<<<<<<< HEAD
-class PySession : public Session {
- public:
-  using Session::Session;
-=======
 ONEFLOW_API_PYBIND11_MODULE("", m) {
   py::class_<Session, std::shared_ptr<Session>>(m, "Session")
       .def_property_readonly("id", &Session::id)
@@ -42,44 +36,10 @@
            [](const Session* sess) { return sess->IsConsistentStrategyEnabled().GetOrThrow(); })
       .def("IsMirroredStrategyEnabledStackSize",
            [](const Session* sess) { return sess->is_mirrored_strategy_enabled_stack()->size(); });
->>>>>>> d3f40270
-
-  std::pair<std::shared_ptr<one::Tensor>, std::shared_ptr<one::Tensor>>
-  TryGetVariableBlobOfJobFromStash(const std::string& job_name,
-                                   const std::string& variable_name) const override {
-    using P = std::pair<std::shared_ptr<one::Tensor>, std::shared_ptr<one::Tensor>>;
-    PYBIND11_OVERRIDE(P, Session, TryGetVariableBlobOfJobFromStash, job_name, variable_name);
-  }
-
-  std::string GetJobNameScopePrefix(const std::string& job_name) const override {
-    PYBIND11_OVERRIDE(std::string, Session, GetJobNameScopePrefix, job_name);
-  }
-
-  bool IsMirroredStrategyEnabled() const override {
-    PYBIND11_OVERRIDE(bool, Session, IsMirroredStrategyEnabled);
-  }
-  bool IsConsistentStrategyEnabled() const override {
-    PYBIND11_OVERRIDE(bool, Session, IsConsistentStrategyEnabled);
-  }
-};
-
-ONEFLOW_API_PYBIND11_MODULE("deprecated", m) {
-  py::class_<Session, PySession, std::shared_ptr<Session>>(m, "Session")
-      .def(py::init([](int64_t id) {
-        return std::make_shared<PySession>(id, std::make_shared<vm::cfg::InstructionListProto>(),
-                                           std::make_shared<eager::cfg::EagerSymbolList>());
-      }))
-      .def_property_readonly("id_", &Session::id)
-      .def("snapshot_mgr_", &Session::snapshot_mgr)
-      .def("TryGetVariableBlobOfJobFromStash", &Session::TryGetVariableBlobOfJobFromStash)
-      .def("GetJobNameScopePrefix", &Session::GetJobNameScopePrefix)
-      .def("IsMirroredStrategyEnabled", &Session::IsMirroredStrategyEnabled)
-      .def("IsConsistentStrategyEnabled", &Session::IsConsistentStrategyEnabled);
 
   m.def("GetDefaultSessionId", []() { return GetDefaultSessionId().GetOrThrow(); });
-  m.def("RegsiterSession", [](int64_t id, const std::shared_ptr<Session>& sess) {
-    RegsiterSession(id, sess).GetOrThrow();
-  });
+  m.def("RegsiterSession", [](int64_t id) { return RegsiterSession(id).GetPtrOrThrow(); });
+
   m.def("GetDefaultSession", []() { return GetDefaultSession().GetPtrOrThrow(); });
   m.def("ClearSessionById", [](int64_t id) { return ClearSessionById(id).GetOrThrow(); });
 }
