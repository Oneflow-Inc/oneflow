--- conflicted
+++ resolved
@@ -47,15 +47,10 @@
       .def_property_readonly("is_floating_point", &DType::is_floating_point)
       .def("__str__", &DType::name)
       .def("__repr__", &DType::name)
-<<<<<<< HEAD
+      .def("__eq__", &DTypeExportUtil::IsEqual)
+      .def("__hash__", &DTypeExportUtil::Hash)
       .def_property_readonly("bytes",
                              [](const DType& dtype) { return dtype.bytes().GetOrThrow(); });
-=======
-      .def("__eq__", &DTypeExportUtil::IsEqual)
-      .def("__hash__", &DTypeExportUtil::Hash)
-      .def_property_readonly(
-          "bytes", [](const std::shared_ptr<DType>& x) { return x->bytes().GetOrThrow(); });
->>>>>>> e7bb21bb
 
   m.attr("char") = DType::Char();
   m.attr("float16") = DType::Float16();
