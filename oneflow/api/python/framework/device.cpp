--- conflicted
+++ resolved
@@ -27,20 +27,7 @@
 
 namespace oneflow {
 
-<<<<<<< HEAD
 /* static */ void DeviceExportUtil::CheckDeviceType(const std::string& type) {
-=======
-/* static */ Symbol<Device> DeviceExportUtil::MakeDevice(const std::string& type_and_id) {
-  std::string type;
-  int device_id = -1;
-  ParsingDeviceTag(type_and_id, &type, &device_id).GetOrThrow();
-  if (device_id == -1) { device_id = GlobalProcessCtx::LocalRank(); }
-  return MakeDevice(type, device_id);
-}
-
-/* static */ Symbol<Device> DeviceExportUtil::MakeDevice(const std::string& type,
-                                                         int64_t device_id) {
->>>>>>> a72c21d9
   if (Device::type_supported.find(type) == Device::type_supported.end()) {
     std::string error_msg =
         "Expected one of cpu, cuda device type at start of device string " + type;
