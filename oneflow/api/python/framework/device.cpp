/*
Copyright 2020 The OneFlow Authors. All rights reserved.

Licensed under the Apache License, Version 2.0 (the "License");
you may not use this file except in compliance with the License.
You may obtain a copy of the License at

    http://www.apache.org/licenses/LICENSE-2.0

Unless required by applicable law or agreed to in writing, software
distributed under the License is distributed on an "AS IS" BASIS,
WITHOUT WARRANTIES OR CONDITIONS OF ANY KIND, either express or implied.
See the License for the specific language governing permissions and
limitations under the License.
*/
#include <pybind11/pybind11.h>
#include "oneflow/api/python/common.h"
#include "oneflow/api/python/framework/device.h"
#include "oneflow/api/python/of_api_registry.h"
#include "oneflow/core/framework/device.h"
#include "oneflow/core/common/str_util.h"
#include "oneflow/core/control/global_process_ctx.h"

namespace py = pybind11;

namespace oneflow {

<<<<<<< HEAD
namespace {

struct DeviceExportUtil final {
  static void CheckDeviceType(const std::string& type) {
    if (Device::type_supported.find(type) == Device::type_supported.end()) {
      std::string error_msg =
          "Expected one of cpu, cuda device type at start of device string " + type;
      throw std::runtime_error(error_msg);
    }
  }

  static Symbol<Device> ParseAndNew(const std::string& type_and_id) {
    std::string type;
    int device_id = -1;
    ParsingDeviceTag(type_and_id, &type, &device_id).GetOrThrow();
    if (device_id == -1) {
      return New(type);
    } else {
      return New(type, device_id);
    }
  }

  static Symbol<Device> New(const std::string& type) {
    CheckDeviceType(type);
    return Device::New(type).GetOrThrow();
  }

  static Symbol<Device> New(const std::string& type, int64_t device_id) {
    CheckDeviceType(type);
    return Device::New(type, device_id).GetOrThrow();
=======
/* static */ Symbol<Device> DeviceExportUtil::MakeDevice(const std::string& type_and_id) {
  std::string type;
  int device_id = -1;
  ParsingDeviceTag(type_and_id, &type, &device_id).GetOrThrow();
  if (device_id == -1) { device_id = 0; }
  return MakeDevice(type, device_id);
}

/* static */ Symbol<Device> DeviceExportUtil::MakeDevice(const std::string& type,
                                                         int64_t device_id) {
  if (Device::type_supported.find(type) == Device::type_supported.end()) {
    std::string error_msg =
        "Expected one of cpu, cuda device type at start of device string " + type;
    throw std::runtime_error(error_msg);
>>>>>>> 5628713d
  }
  return Device::New(type, device_id).GetOrThrow();
}

ONEFLOW_API_PYBIND11_MODULE("", m) {
  py::class_<Symbol<Device>, std::shared_ptr<Symbol<Device>>>(m, "device")
      .def(py::init([](const std::string& type_and_id) {
        return DeviceExportUtil::ParseAndNew(type_and_id);
      }))
      .def(py::init([](const std::string& type, int64_t device_id) {
        return DeviceExportUtil::New(type, device_id);
      }))
      .def_property_readonly("type", [](const Symbol<Device>& d) { return d->type(); })
      .def_property_readonly("index", [](const Symbol<Device>& d) { return d->device_id(); })
      .def("__eq__", [](const Symbol<Device>& d1, const Symbol<Device>& d2) { return *d1 == *d2; })
      .def("__str__", [](const Symbol<Device>& d) { return d->ToString(); })
      .def("__repr__", [](const Symbol<Device>& d) { return d->ToRepr(); });
}

}  // namespace oneflow<|MERGE_RESOLUTION|>--- conflicted
+++ resolved
@@ -25,38 +25,6 @@
 
 namespace oneflow {
 
-<<<<<<< HEAD
-namespace {
-
-struct DeviceExportUtil final {
-  static void CheckDeviceType(const std::string& type) {
-    if (Device::type_supported.find(type) == Device::type_supported.end()) {
-      std::string error_msg =
-          "Expected one of cpu, cuda device type at start of device string " + type;
-      throw std::runtime_error(error_msg);
-    }
-  }
-
-  static Symbol<Device> ParseAndNew(const std::string& type_and_id) {
-    std::string type;
-    int device_id = -1;
-    ParsingDeviceTag(type_and_id, &type, &device_id).GetOrThrow();
-    if (device_id == -1) {
-      return New(type);
-    } else {
-      return New(type, device_id);
-    }
-  }
-
-  static Symbol<Device> New(const std::string& type) {
-    CheckDeviceType(type);
-    return Device::New(type).GetOrThrow();
-  }
-
-  static Symbol<Device> New(const std::string& type, int64_t device_id) {
-    CheckDeviceType(type);
-    return Device::New(type, device_id).GetOrThrow();
-=======
 /* static */ Symbol<Device> DeviceExportUtil::MakeDevice(const std::string& type_and_id) {
   std::string type;
   int device_id = -1;
@@ -71,7 +39,6 @@
     std::string error_msg =
         "Expected one of cpu, cuda device type at start of device string " + type;
     throw std::runtime_error(error_msg);
->>>>>>> 5628713d
   }
   return Device::New(type, device_id).GetOrThrow();
 }
