/*
Copyright 2020 The OneFlow Authors. All rights reserved.

Licensed under the Apache License, Version 2.0 (the "License");
you may not use this file except in compliance with the License.
You may obtain a copy of the License at

    http://www.apache.org/licenses/LICENSE-2.0

Unless required by applicable law or agreed to in writing, software
distributed under the License is distributed on an "AS IS" BASIS,
WITHOUT WARRANTIES OR CONDITIONS OF ANY KIND, either express or implied.
See the License for the specific language governing permissions and
limitations under the License.
*/
#include <pybind11/pybind11.h>
#include "oneflow/api/python/common.h"
#include "oneflow/api/python/of_api_registry.h"
#include "oneflow/core/framework/device.h"
<<<<<<< HEAD
#include "oneflow/core/common/str_util.h"
#include "oneflow/core/control/global_process_ctx.h"
=======
>>>>>>> 041e441f

namespace py = pybind11;

namespace oneflow {

namespace {

struct DeviceExportUtil final {
<<<<<<< HEAD
  static void CheckDeviceType(const std::string& type) {
    if (Device::type_supported.find(type) == Device::type_supported.end()) {
      std::string error_msg =
          "Expected one of cpu, cuda device type at start of device string " + type;
      throw std::runtime_error(error_msg);
    }
  }

  static Symbol<Device> ParseAndNew(const std::string& type_and_id) {
    std::string::size_type pos = type_and_id.find(':');
    if (pos == std::string::npos) { pos = type_and_id.size(); }
    std::string type = type_and_id.substr(0, pos);
    if (pos < type_and_id.size()) {
      std::string id = type_and_id.substr(pos + 1);
      if (!IsStrInt(id)) { throw std::runtime_error("Invalid device string: " + type_and_id); }
      int device_id = std::stoi(id);
      if (type == "cpu" && device_id != 0) {
        throw std::runtime_error("CPU device index must be 0");
      }
      return New(type, device_id);
    } else {
      return New(type);
    }
=======
  static Symbol<Device> MakeDevice(const std::string& type_and_id) {
    std::string type;
    int device_id = -1;
    ParsingDeviceTag(type_and_id, &type, &device_id).GetOrThrow();
    if (device_id == -1) { device_id = 0; }
    return MakeDevice(type, device_id);
>>>>>>> 041e441f
  }

  static Symbol<Device> New(const std::string& type) {
    CheckDeviceType(type);
    return Device::New(type).GetOrThrow();
  }

  static Symbol<Device> New(const std::string& type, int64_t device_id) {
    CheckDeviceType(type);
    return Device::New(type, device_id).GetOrThrow();
  }
};

}  // namespace

ONEFLOW_API_PYBIND11_MODULE("", m) {
  py::class_<Symbol<Device>, std::shared_ptr<Symbol<Device>>>(m, "device")
      .def(py::init([](const std::string& type_and_id) {
        return DeviceExportUtil::ParseAndNew(type_and_id);
      }))
      .def(py::init([](const std::string& type, int64_t device_id) {
        return DeviceExportUtil::New(type, device_id);
      }))
      .def_property_readonly("type", [](const Symbol<Device>& d) { return d->type(); })
      .def_property_readonly("index", [](const Symbol<Device>& d) { return d->device_id(); })
      .def("__eq__", [](const Symbol<Device>& d1, const Symbol<Device>& d2) { return *d1 == *d2; })
      .def("__str__", [](const Symbol<Device>& d) { return d->ToString(); })
      .def("__repr__", [](const Symbol<Device>& d) { return d->ToRepr(); });
}

}  // namespace oneflow<|MERGE_RESOLUTION|>--- conflicted
+++ resolved
@@ -17,11 +17,8 @@
 #include "oneflow/api/python/common.h"
 #include "oneflow/api/python/of_api_registry.h"
 #include "oneflow/core/framework/device.h"
-<<<<<<< HEAD
 #include "oneflow/core/common/str_util.h"
 #include "oneflow/core/control/global_process_ctx.h"
-=======
->>>>>>> 041e441f
 
 namespace py = pybind11;
 
@@ -30,7 +27,6 @@
 namespace {
 
 struct DeviceExportUtil final {
-<<<<<<< HEAD
   static void CheckDeviceType(const std::string& type) {
     if (Device::type_supported.find(type) == Device::type_supported.end()) {
       std::string error_msg =
@@ -40,28 +36,14 @@
   }
 
   static Symbol<Device> ParseAndNew(const std::string& type_and_id) {
-    std::string::size_type pos = type_and_id.find(':');
-    if (pos == std::string::npos) { pos = type_and_id.size(); }
-    std::string type = type_and_id.substr(0, pos);
-    if (pos < type_and_id.size()) {
-      std::string id = type_and_id.substr(pos + 1);
-      if (!IsStrInt(id)) { throw std::runtime_error("Invalid device string: " + type_and_id); }
-      int device_id = std::stoi(id);
-      if (type == "cpu" && device_id != 0) {
-        throw std::runtime_error("CPU device index must be 0");
-      }
-      return New(type, device_id);
-    } else {
-      return New(type);
-    }
-=======
-  static Symbol<Device> MakeDevice(const std::string& type_and_id) {
     std::string type;
     int device_id = -1;
     ParsingDeviceTag(type_and_id, &type, &device_id).GetOrThrow();
-    if (device_id == -1) { device_id = 0; }
-    return MakeDevice(type, device_id);
->>>>>>> 041e441f
+    if (device_id == -1) {
+      return New(type);
+    } else {
+      return New(type, device_id);
+    }
   }
 
   static Symbol<Device> New(const std::string& type) {
