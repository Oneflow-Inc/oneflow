--- conflicted
+++ resolved
@@ -56,10 +56,6 @@
       .def_property_readonly("type", [](const Symbol<Device>& d) { return d->type(); })
       .def_property_readonly("index", [](const Symbol<Device>& d) { return d->device_id(); })
       .def("__int__", [](Symbol<Device> p) { return reinterpret_cast<const int64_t>(&*p); })
-<<<<<<< HEAD
-      .def("__eq__", [](const Symbol<Device>& d1, const Symbol<Device>& d2) { return *d1 == *d2; })
-=======
->>>>>>> 43a2ac5f
       .def("__str__", [](const Symbol<Device>& d) { return d->ToString(); })
       .def("__repr__", [](const Symbol<Device>& d) { return d->ToRepr(); })
       .def(py::self == py::self)
