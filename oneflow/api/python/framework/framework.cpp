/*
Copyright 2020 The OneFlow Authors. All rights reserved.

Licensed under the Apache License, Version 2.0 (the "License");
you may not use this file except in compliance with the License.
You may obtain a copy of the License at

    http://www.apache.org/licenses/LICENSE-2.0

Unless required by applicable law or agreed to in writing, software
distributed under the License is distributed on an "AS IS" BASIS,
WITHOUT WARRANTIES OR CONDITIONS OF ANY KIND, either express or implied.
See the License for the specific language governing permissions and
limitations under the License.
*/
#include <pybind11/pybind11.h>
#include <string>
#include "oneflow/api/python/of_api_registry.h"
#include "oneflow/core/job/job_build_and_infer_ctx_mgr.h"
#include "oneflow/api/python/framework/framework.h"
#include "oneflow/core/framework/load_library.h"

namespace py = pybind11;

namespace oneflow {

ONEFLOW_API_PYBIND11_MODULE("", m) {
  m.def("GetSerializedCurrentJob",
        []() -> Maybe<py::bytes> { return py::bytes(*JUST(GetSerializedCurrentJob())); });
  m.def("GetFunctionConfigDef", &GetFunctionConfigDef);
  m.def("GetScopeConfigDef", &GetScopeConfigDef);
<<<<<<< HEAD
  m.def("GetMachine2DeviceIdListOFRecordFromParallelConf",
        &GetSerializedMachineId2DeviceIdListOFRecord);

  m.def("EagerExecutionEnabled", EagerExecutionEnabled);
=======

>>>>>>> dad9f886
  m.def("LoadLibrary", &LoadLibrary);
}

}  // namespace oneflow<|MERGE_RESOLUTION|>--- conflicted
+++ resolved
@@ -29,14 +29,7 @@
         []() -> Maybe<py::bytes> { return py::bytes(*JUST(GetSerializedCurrentJob())); });
   m.def("GetFunctionConfigDef", &GetFunctionConfigDef);
   m.def("GetScopeConfigDef", &GetScopeConfigDef);
-<<<<<<< HEAD
-  m.def("GetMachine2DeviceIdListOFRecordFromParallelConf",
-        &GetSerializedMachineId2DeviceIdListOFRecord);
 
-  m.def("EagerExecutionEnabled", EagerExecutionEnabled);
-=======
-
->>>>>>> dad9f886
   m.def("LoadLibrary", &LoadLibrary);
 }
 
