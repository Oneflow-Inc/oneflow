/*
Copyright 2020 The OneFlow Authors. All rights reserved.

Licensed under the Apache License, Version 2.0 (the "License");
you may not use this file except in compliance with the License.
You may obtain a copy of the License at

    http://www.apache.org/licenses/LICENSE-2.0

Unless required by applicable law or agreed to in writing, software
distributed under the License is distributed on an "AS IS" BASIS,
WITHOUT WARRANTIES OR CONDITIONS OF ANY KIND, either express or implied.
See the License for the specific language governing permissions and
limitations under the License.
*/
#include <atomic>
#include <pybind11/pybind11.h>
#include "oneflow/core/job/job_build_and_infer_ctx_mgr.h"
#include "oneflow/api/python/of_api_registry.h"

namespace py = pybind11;

namespace oneflow {

uint64_t NewTokenId() {
  static std::atomic<uint64_t> token_id(0);
  token_id++;
  return token_id;
}

PYBIND11_MODULE(oneflow_api, m) {
  m.def("EagerExecutionEnabled", []() { return EagerExecutionEnabled(); });
<<<<<<< HEAD
  m.def("NewTokenId", &NewTokenId);
=======
  ::oneflow::OneflowModuleRegistry().ImportAll(m);
>>>>>>> 5a928df7
}

}  // namespace oneflow<|MERGE_RESOLUTION|>--- conflicted
+++ resolved
@@ -30,11 +30,8 @@
 
 PYBIND11_MODULE(oneflow_api, m) {
   m.def("EagerExecutionEnabled", []() { return EagerExecutionEnabled(); });
-<<<<<<< HEAD
   m.def("NewTokenId", &NewTokenId);
-=======
   ::oneflow::OneflowModuleRegistry().ImportAll(m);
->>>>>>> 5a928df7
 }
 
 }  // namespace oneflow