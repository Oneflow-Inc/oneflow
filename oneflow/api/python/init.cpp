--- conflicted
+++ resolved
@@ -32,11 +32,8 @@
 PYBIND11_MODULE(oneflow_api, m) {
   m.def("EagerExecutionEnabled", []() { return EagerExecutionEnabled(); });
   m.def("NewTokenId", &NewTokenId);
-<<<<<<< HEAD
-=======
   ::oneflow::cfg::Pybind11ModuleRegistry().ImportAll(m);
   ::oneflow::OneflowModuleRegistry().ImportAll(m);
->>>>>>> cf430f19
 }
 
 }  // namespace oneflow