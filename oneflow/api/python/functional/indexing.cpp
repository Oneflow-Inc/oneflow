--- conflicted
+++ resolved
@@ -63,13 +63,9 @@
   } else if (PyLong_Check(object)) {
     return DataType::kInt64;
   } else if (PyArray_Check(object)) {
-<<<<<<< HEAD
     return numpy::GetOFDataTypeFromNpArray(reinterpret_cast<PyArrayObject*>(object)).GetOrThrow();
-=======
-    return numpy::GetOFDataTypeFromNpArray(reinterpret_cast<PyArrayObject*>(object));
   } else if (PyArray_CheckScalar(object)) {
-    return numpy::NumpyTypeToOFDataType(PyArray_DescrFromScalar(object)->type_num);
->>>>>>> 6c29b9c3
+    return numpy::NumpyTypeToOFDataType(PyArray_DescrFromScalar(object)->type_num).GetOrThrow();
   } else if (PySequence_Check(object)) {
     int64_t length = PySequence_Length(object);
     CHECK_GT_OR_THROW(length, 0) << "Index should not be empty.";
@@ -92,25 +88,16 @@
 
 void ParseScalar(PyObject* object, char* data, const DataType& dtype) {
   if (dtype == DataType::kInt64) {
-<<<<<<< HEAD
-    CHECK_OR_THROW(PyLong_Check(object)) << "Expected a long value.";
-    *(reinterpret_cast<int64_t*>(data)) = PyLong_AsLongLong(object);
-  } else if (dtype == DataType::kUInt8 || dtype == DataType::kBool) {
-    CHECK_OR_THROW(PyBool_Check(object) || PyLong_Check(object))
-=======
-    CHECK_OR_RETURN(PyLong_Check(object) || numpy::PyArrayCheckLongScalar(object))
+    CHECK_OR_THROW(PyLong_Check(object) || numpy::PyArrayCheckLongScalar(object))
         << "Expected a long value.";
     *(reinterpret_cast<int64_t*>(data)) = PyLong_AsLongLong(object);
-    return Maybe<void>::Ok();
   } else if (dtype == DataType::kInt32) {
-    CHECK_OR_RETURN(PyLong_Check(object) || numpy::PyArrayCheckLongScalar(object))
+    CHECK_OR_THROW(PyLong_Check(object) || numpy::PyArrayCheckLongScalar(object))
         << "Expected a long value.";
     *(reinterpret_cast<int32_t*>(data)) = PyLong_AsLongLong(object);
-    return Maybe<void>::Ok();
   } else if (dtype == DataType::kUInt8 || dtype == DataType::kBool) {
-    CHECK_OR_RETURN(PyBool_Check(object) || PyLong_Check(object)
-                    || numpy::PyArrayCheckLongScalar(object))
->>>>>>> 6c29b9c3
+    CHECK_OR_THROW(PyBool_Check(object) || PyLong_Check(object)
+                   || numpy::PyArrayCheckLongScalar(object))
         << "Expected a boolean or long value.";
     if (PyBool_Check(object) || numpy::PyArrayCheckBoolScalar(object)) {
       *(reinterpret_cast<bool*>(data)) = (object == Py_True);
@@ -209,13 +196,9 @@
     PySliceUnpack(object, &start, &end, &step);
     return IndexItem(start, end, step);
   } else if (PyLong_Check(object) && object != Py_False && object != Py_True) {
-<<<<<<< HEAD
     return IndexItem(static_cast<int64_t>(PyLong_AsLongLong(object)));
-=======
-    return std::make_shared<IndexItem>(static_cast<int64_t>(PyLong_AsLongLong(object)));
   } else if (numpy::PyArrayCheckLongScalar(object)) {
-    return std::make_shared<IndexItem>(static_cast<int64_t>(PyLong_AsLongLong(object)));
->>>>>>> 6c29b9c3
+    return IndexItem(static_cast<int64_t>(PyLong_AsLongLong(object)));
   } else if (object == Py_False || object == Py_True) {
     return IndexItem(object == Py_True);
   } else if (object == Py_None) {
