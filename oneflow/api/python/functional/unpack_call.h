/*
Copyright 2020 The OneFlow Authors. All rights reserved.

Licensed under the Apache License, Version 2.0 (the "License");
you may not use this file except in compliance with the License.
You may obtain a copy of the License at

    http://www.apache.org/licenses/LICENSE-2.0

Unless required by applicable law or agreed to in writing, software
distributed under the License is distributed on an "AS IS" BASIS,
WITHOUT WARRANTIES OR CONDITIONS OF ANY KIND, either express or implied.
See the License for the specific language governing permissions and
limitations under the License.
*/
#ifndef ONEFLOW_API_PYTHON_FUNCTIONAL_UNPACK_CALL_H_
#define ONEFLOW_API_PYTHON_FUNCTIONAL_UNPACK_CALL_H_

#include "oneflow/api/python/functional/python_arg.h"

#include <tuple>
#include "oneflow/core/framework/tensor.h"
#include "oneflow/core/framework/tensor_tuple.h"
#include "oneflow/core/common/function_traits.h"

namespace oneflow {
namespace one {
namespace functional {

namespace detail {

template<typename F, typename R, int nleft, int index>
struct unpack_call_dispatcher {
  template<typename... Args>
  static R apply(const F& f, const std::vector<PythonArg>& args, Args&&... unpacked_args) {
    using type = typename std::tuple_element<index, typename function_traits<F>::args_type>::type;
    return unpack_call_dispatcher<F, R, nleft - 1, index + 1>::apply(
<<<<<<< HEAD
        f, args, std::forward<Args>(unpacked_args)..., args[index].As<oneflow::detail::remove_cvref_t<type>>());
=======
        f, args, std::forward<Args>(unpacked_args)...,
        args[index].As<oneflow::detail::remove_cvref_t<type>>());
>>>>>>> 6301749e
  }
};

template<typename F, typename R, int index>
struct unpack_call_dispatcher<F, R, 0, index> {
  template<typename... Args>
  static R apply(const F& f, const std::vector<PythonArg>& args, Args&&... unpacked_args) {
    return f(std::forward<Args>(unpacked_args)...);
  }
};

template<typename F, typename R>
struct unpack_call {
  static R apply(const F& f, const std::vector<PythonArg>& args) {
    constexpr size_t nargs = function_traits<F>::nargs;
    CHECK_EQ(nargs, args.size()) << "Requires " << nargs << " arguments, but " << args.size()
                                 << " is given.";
    return unpack_call_dispatcher<F, R, nargs, 0>::apply(f, args);
  }
};

#define INSTANCE_MAYBE_UNPACK_CALL(K, R, return_fn)                                     \
<<<<<<< HEAD
  template<typename F>                                                      \
  struct unpack_call<F, K> {                                                         \
    static R apply(const F& f, const std::vector<PythonArg>& args) {                            \
      constexpr size_t nargs = function_traits<F>::nargs;                               \
      CHECK_EQ(nargs, args.size())                                                      \
          << "Requires " << nargs << " arguments, but " << args.size() << " is given."; \
      return (return_fn)(unpack_call_dispatcher<F, K, nargs, 0>::apply(f, args));    \
=======
  template<typename F>                                                                  \
  struct unpack_call<F, K> {                                                            \
    static R apply(const F& f, const std::vector<PythonArg>& args) {                    \
      constexpr size_t nargs = function_traits<F>::nargs;                               \
      CHECK_EQ(nargs, args.size())                                                      \
          << "Requires " << nargs << " arguments, but " << args.size() << " is given."; \
      return (return_fn)(unpack_call_dispatcher<F, K, nargs, 0>::apply(f, args));       \
>>>>>>> 6301749e
    }                                                                                   \
  };

INSTANCE_MAYBE_UNPACK_CALL(Maybe<one::Tensor>, std::shared_ptr<one::Tensor>,
                           ([](const Maybe<one::Tensor>& t) { return t.GetPtrOrThrow(); }));
INSTANCE_MAYBE_UNPACK_CALL(Maybe<one::TensorTuple>, std::shared_ptr<one::TensorTuple>,
                           ([](const Maybe<one::TensorTuple>& t) { return t.GetPtrOrThrow(); }));
INSTANCE_MAYBE_UNPACK_CALL(Maybe<void>, bool, ([](const Maybe<void>& t) {
                             t.GetOrThrow();
                             return true;
                           }));

#undef INSTANCE_MAYBE_UNPACK_CALL

}  // namespace detail

}  // namespace functional
}  // namespace one
}  // namespace oneflow

#endif  // ONEFLOW_API_PYTHON_FUNCTIONAL_UNPACK_CALL_H_<|MERGE_RESOLUTION|>--- conflicted
+++ resolved
@@ -35,12 +35,8 @@
   static R apply(const F& f, const std::vector<PythonArg>& args, Args&&... unpacked_args) {
     using type = typename std::tuple_element<index, typename function_traits<F>::args_type>::type;
     return unpack_call_dispatcher<F, R, nleft - 1, index + 1>::apply(
-<<<<<<< HEAD
-        f, args, std::forward<Args>(unpacked_args)..., args[index].As<oneflow::detail::remove_cvref_t<type>>());
-=======
         f, args, std::forward<Args>(unpacked_args)...,
         args[index].As<oneflow::detail::remove_cvref_t<type>>());
->>>>>>> 6301749e
   }
 };
 
@@ -63,15 +59,6 @@
 };
 
 #define INSTANCE_MAYBE_UNPACK_CALL(K, R, return_fn)                                     \
-<<<<<<< HEAD
-  template<typename F>                                                      \
-  struct unpack_call<F, K> {                                                         \
-    static R apply(const F& f, const std::vector<PythonArg>& args) {                            \
-      constexpr size_t nargs = function_traits<F>::nargs;                               \
-      CHECK_EQ(nargs, args.size())                                                      \
-          << "Requires " << nargs << " arguments, but " << args.size() << " is given."; \
-      return (return_fn)(unpack_call_dispatcher<F, K, nargs, 0>::apply(f, args));    \
-=======
   template<typename F>                                                                  \
   struct unpack_call<F, K> {                                                            \
     static R apply(const F& f, const std::vector<PythonArg>& args) {                    \
@@ -79,7 +66,6 @@
       CHECK_EQ(nargs, args.size())                                                      \
           << "Requires " << nargs << " arguments, but " << args.size() << " is given."; \
       return (return_fn)(unpack_call_dispatcher<F, K, nargs, 0>::apply(f, args));       \
->>>>>>> 6301749e
     }                                                                                   \
   };
 
