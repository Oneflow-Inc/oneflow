--- conflicted
+++ resolved
@@ -59,15 +59,11 @@
   if (size == 0) { return index; }
   for (size_t i = 0; i < size; ++i) {
     PyObject* item = is_tuple ? PyTuple_GET_ITEM(obj, i) : PyList_GET_ITEM(obj, i);
-<<<<<<< HEAD
     if(item_check(item)){
       index++;
     }else{
       break;
     }
-=======
-    if (item_check(item)) { index++; }
->>>>>>> ef6b3c0c
   }
   return index;
 }
