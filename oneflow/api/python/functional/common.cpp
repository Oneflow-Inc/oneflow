--- conflicted
+++ resolved
@@ -187,34 +187,20 @@
 
 // Tensor index
 bool PyTensorIndexCheck(PyObject* obj) {
-<<<<<<< HEAD
   return PySlice_Check(obj) || PyLong_Check(obj) || obj == Py_Ellipsis || obj == Py_None
-         || PyTensor_Check(obj) || PySequence_Check(obj) || PyUnicode_Check(obj);
-=======
-  return PySlice_Check(obj) || PyLong_Check(obj) || numpy::PyArrayCheckLongScalar(obj)
-         || obj == Py_Ellipsis || obj == Py_None || PyTensorCheck(obj) || PySequence_Check(obj)
-         || PyUnicode_Check(obj);
->>>>>>> 6c29b9c3
+         || PyTensor_Check(obj) || PySequence_Check(obj) || PyUnicode_Check(obj)
+         || numpy::PyArrayCheckLongScalar(obj);
 }
 TensorIndex PyUnpackTensorIndex(PyObject* obj) {
   TensorIndex tensor_index;
   // Obvious single-entry cases.
-<<<<<<< HEAD
-  if (PySlice_Check(obj)         // NOLINT
-      || PyLong_Check(obj)       // NOLINT
-      || obj == Py_Ellipsis      // NOLINT
-      || obj == Py_None          // NOLINT
-      || PyTensor_Check(obj)     // NOLINT
-      || !PySequence_Check(obj)  // NOLINT
-=======
   if (PySlice_Check(obj)                     // NOLINT
       || PyLong_Check(obj)                   // NOLINT
-      || numpy::PyArrayCheckLongScalar(obj)  // NOLINT
       || obj == Py_Ellipsis                  // NOLINT
       || obj == Py_None                      // NOLINT
-      || PyTensorCheck(obj)                  // NOLINT
+      || PyTensor_Check(obj)                 // NOLINT
       || !PySequence_Check(obj)              // NOLINT
->>>>>>> 6c29b9c3
+      || numpy::PyArrayCheckLongScalar(obj)  // NOLINT
       || PyUnicode_Check(obj)) {
     tensor_index.emplace_back(detail::UnpackIndexItem(obj));
     return tensor_index;
