/*
Copyright 2020 The OneFlow Authors. All rights reserved.

Licensed under the Apache License, Version 2.0 (the "License");
you may not use this file except in compliance with the License.
You may obtain a copy of the License at

    http://www.apache.org/licenses/LICENSE-2.0

Unless required by applicable law or agreed to in writing, software
distributed under the License is distributed on an "AS IS" BASIS,
WITHOUT WARRANTIES OR CONDITIONS OF ANY KIND, either express or implied.
See the License for the specific language governing permissions and
limitations under the License.
*/

#include "oneflow/core/common/scalar.h"
#include "oneflow/core/common/cached_functor_ptr.h"
#include "oneflow/core/framework/attr_map.h"
#include "oneflow/core/framework/nd_sbp.h"
#include "oneflow/core/framework/op_interpreter/op_interpreter_util.h"
#include "oneflow/core/framework/tensor.h"
#include "oneflow/core/framework/tensor_tuple.h"
#include "oneflow/core/functional/functional.h"
#include "oneflow/core/functional/function_library.h"

namespace oneflow {
namespace one {
namespace functional {

namespace impl {

ONEFLOW_FUNCTION_LIBRARY(m) {
  m.add_functor(
      "DispatchFeedInput",
      [](const std::shared_ptr<OpExpr>& op, const std::shared_ptr<Tensor>& input) -> Maybe<Tensor> {
        return OpInterpUtil::Dispatch<Tensor>(*op, {input});
      });
  m.add_functor(
      "DispatchFetchOutput",
      [](const std::shared_ptr<OpExpr>& op, const std::shared_ptr<Tensor>& input) -> Maybe<Tensor> {
        return OpInterpUtil::Dispatch<Tensor>(*op, {input});
      });
  struct DispatchFeedVariable final {
    Maybe<AttrMap> operator()(double l2) const {
      MutableAttrMap attrs;
      JUST(attrs.SetAttr<double>("l2", l2));
      return AttrMap(attrs);
    }
  };
  m.add_functor("DispatchFeedVariable",
                [](const std::shared_ptr<OpExpr>& op, const std::shared_ptr<Tensor>& input,
                   const Scalar& l2) -> Maybe<Tensor> {
                  constexpr static auto* GetAttrs = CACHED_FUNCTOR_PTR(DispatchFeedVariable);
                  const auto& attrs = JUST(GetAttrs(l2.As<double>()));
                  return OpInterpUtil::Dispatch<Tensor>(*op, {input}, *attrs);
                });
  struct DispatchOfrecordReader {
    Maybe<AttrMap> operator()(const std::string& data_dir, int32_t data_part_num,
                              const std::string& part_name_prefix, int32_t part_name_suffix_length,
                              int32_t batch_size, int32_t shuffle_buffer_size, bool random_shuffle,
                              bool shuffle_after_epoch, int64_t seed) const {
      MutableAttrMap attrs;
      JUST(attrs.SetAttr("data_dir", data_dir));
      JUST(attrs.SetAttr("data_part_num", data_part_num));
      JUST(attrs.SetAttr("part_name_prefix", part_name_prefix));
      JUST(attrs.SetAttr("part_name_suffix_length", part_name_suffix_length));
      JUST(attrs.SetAttr("batch_size", batch_size));
      JUST(attrs.SetAttr("shuffle_buffer_size", shuffle_buffer_size));
      JUST(attrs.SetAttr("random_shuffle", random_shuffle));
      JUST(attrs.SetAttr("shuffle_after_epoch", shuffle_after_epoch));
      JUST(attrs.SetAttr("seed", seed));
      return AttrMap(attrs);
    }
  };
  m.add_functor(
      "DispatchOfrecordReader",
      [](const std::shared_ptr<OpExpr>& op, const std::string& data_dir, int32_t data_part_num,
         const std::string& part_name_prefix, int32_t part_name_suffix_length, int32_t batch_size,
         int32_t shuffle_buffer_size, bool random_shuffle, bool shuffle_after_epoch, int64_t seed,
         const Optional<Symbol<Device>>& device) -> Maybe<Tensor> {
        constexpr static auto* GetAttrs = CACHED_FUNCTOR_PTR(DispatchOfrecordReader);
        const auto& attrs = JUST(GetAttrs(data_dir, data_part_num, part_name_prefix,
                                          part_name_suffix_length, batch_size, shuffle_buffer_size,
                                          random_shuffle, shuffle_after_epoch, seed));
        return OpInterpUtil::Dispatch<Tensor>(*op, {}, OpExprInterpContext(*attrs, JUST(device)));
      });
  struct DispatchOfrecordReaderWithNdSbp {
    Maybe<AttrMap> operator()(const std::string& data_dir, int32_t data_part_num,
                              const std::string& part_name_prefix, int32_t part_name_suffix_length,
                              int32_t batch_size, int32_t shuffle_buffer_size, bool random_shuffle,
                              bool shuffle_after_epoch, int64_t seed,
                              const std::vector<std::string>& nd_sbp) {
      MutableAttrMap attrs;
      JUST(attrs.SetAttr("data_dir", data_dir));
      JUST(attrs.SetAttr("data_part_num", data_part_num));
      JUST(attrs.SetAttr("part_name_prefix", part_name_prefix));
      JUST(attrs.SetAttr("part_name_suffix_length", part_name_suffix_length));
      JUST(attrs.SetAttr("batch_size", batch_size));
      JUST(attrs.SetAttr("shuffle_buffer_size", shuffle_buffer_size));
      JUST(attrs.SetAttr("random_shuffle", random_shuffle));
      JUST(attrs.SetAttr("shuffle_after_epoch", shuffle_after_epoch));
      JUST(attrs.SetAttr("seed", seed));
      JUST(attrs.SetAttr("nd_sbp", nd_sbp));
      return AttrMap(attrs);
    }
  };
  m.add_functor(
      "DispatchOfrecordReader",
      [](const std::shared_ptr<OpExpr>& op, const std::string& data_dir, int32_t data_part_num,
         const std::string& part_name_prefix, int32_t part_name_suffix_length, int32_t batch_size,
         int32_t shuffle_buffer_size, bool random_shuffle, bool shuffle_after_epoch, int64_t seed,
         const Symbol<ParallelDesc>& placement,
         const std::vector<Symbol<SbpParallel>>& sbp_tuple) -> Maybe<Tensor> {
        constexpr static auto* GetAttrs = CACHED_FUNCTOR_PTR(DispatchOfrecordReaderWithNdSbp);
        const auto& attrs =
            JUST(GetAttrs(data_dir, data_part_num, part_name_prefix, part_name_suffix_length,
                          batch_size, shuffle_buffer_size, random_shuffle, shuffle_after_epoch,
                          seed, *JUST(GetNdSbpStrList(sbp_tuple))));
        auto nd_sbp = JUST(GetNdSbp(sbp_tuple));
        return OpInterpUtil::Dispatch<Tensor>(*op, {},
                                              OpExprInterpContext(*attrs, placement, nd_sbp));
      });
  struct DispatchOfrecordRawDecoder {
    Maybe<AttrMap> operator()(const std::string& name, const Shape& shape,
                              const Symbol<DType>& data_type, bool dim1_varying_length,
                              bool truncate) {
      MutableAttrMap attrs;
      JUST(attrs.SetAttr("name", name));
      JUST(attrs.SetAttr("shape", shape));
      JUST(attrs.SetAttr("data_type", data_type->data_type()));
      JUST(attrs.SetAttr("dim1_varying_length", dim1_varying_length));
      JUST(attrs.SetAttr("truncate", truncate));
      return AttrMap(attrs);
    }
  };
  m.add_functor("DispatchOfrecordRawDecoder",
                [](const std::shared_ptr<OpExpr>& op, const std::shared_ptr<Tensor>& input,
                   const std::string& name, const Shape& shape, const Symbol<DType>& data_type,
                   bool dim1_varying_length, bool truncate) -> Maybe<Tensor> {
                  constexpr static auto* GetAttrs = CACHED_FUNCTOR_PTR(DispatchOfrecordRawDecoder);
                  const auto& attrs =
                      JUST(GetAttrs(name, shape, data_type, dim1_varying_length, truncate));
                  return OpInterpUtil::Dispatch<Tensor>(*op, {input}, *attrs);
                });
  struct DispatchCoinFlip {
    Maybe<AttrMap> operator()(int64_t batch_size, float probability, int64_t seed, bool has_seed) {
      MutableAttrMap attrs;
      JUST(attrs.SetAttr("probability", probability));
      JUST(attrs.SetAttr("batch_size", batch_size));
      JUST(attrs.SetAttr("seed", seed));
      JUST(attrs.SetAttr("has_seed", has_seed));
      return AttrMap(attrs);
    }
  };
  m.add_functor(
      "DispatchCoinFlip",
      [](const std::shared_ptr<OpExpr>& op, int64_t batch_size, Scalar probability, int64_t seed,
         bool has_seed, const Optional<Symbol<Device>>& device) -> Maybe<Tensor> {
        constexpr static auto* GetAttrs = CACHED_FUNCTOR_PTR(DispatchCoinFlip);
        const auto& attrs = JUST(GetAttrs(batch_size, probability.As<float>(), seed, has_seed));
        return OpInterpUtil::Dispatch<Tensor>(*op, {}, OpExprInterpContext(*attrs, JUST(device)));
      });
  struct DispatchCoinFlipWithNdSbp {
    Maybe<AttrMap> operator()(int64_t batch_size, float probability, int64_t seed, bool has_seed,
                              const std::vector<std::string>& nd_sbp) {
      MutableAttrMap attrs;
      JUST(attrs.SetAttr("batch_size", batch_size));
      JUST(attrs.SetAttr("probability", probability));
      JUST(attrs.SetAttr("seed", seed));
      JUST(attrs.SetAttr("has_seed", has_seed));
      JUST(attrs.SetAttr("nd_sbp", nd_sbp));
      return AttrMap(attrs);
    }
  };
  m.add_functor("DispatchCoinFlip",
                [](const std::shared_ptr<OpExpr>& op, int64_t batch_size, Scalar probability,
                   int64_t seed, bool has_seed, const Symbol<ParallelDesc>& placement,
                   const std::vector<Symbol<SbpParallel>>& sbp_tuple) -> Maybe<Tensor> {
                  constexpr static auto* GetAttrs = CACHED_FUNCTOR_PTR(DispatchCoinFlipWithNdSbp);
                  const auto& attrs = JUST(GetAttrs(batch_size, probability.As<float>(), seed,
                                                    has_seed, *JUST(GetNdSbpStrList(sbp_tuple))));
                  auto nd_sbp = JUST(GetNdSbp(sbp_tuple));
                  return OpInterpUtil::Dispatch<Tensor>(
                      *op, {}, OpExprInterpContext(*attrs, placement, nd_sbp));
                });
  struct DispatchDistributedPariticalFCSample {
    Maybe<AttrMap> operator()(int64_t num_sample) {
      MutableAttrMap attrs;
      JUST(attrs.SetAttr<int64_t>("num_sample", num_sample));
      return AttrMap(attrs);
    }
  };
  m.add_functor(
      "DispatchDistributedPariticalFCSample",
      [](const std::shared_ptr<OpExpr>& op, const std::shared_ptr<Tensor>& weight,
         const std::shared_ptr<Tensor>& label, const int64_t& num_sample) -> Maybe<TensorTuple> {
        constexpr static auto* GetAttrs = CACHED_FUNCTOR_PTR(DispatchDistributedPariticalFCSample);
        const auto& attrs = JUST(GetAttrs(num_sample));
        return OpInterpUtil::Dispatch<TensorTuple>(*op, {weight, label}, *attrs);
      });
  struct DispatchCropMirrorNormalizeFromUint8 {
    Maybe<AttrMap> operator()(int64_t crop_h, int64_t crop_w, float crop_pos_x, float crop_pos_y,
                              const std::vector<float>& mean, const std::vector<float>& std,
                              const Symbol<DType>& output_dtype, const std::string& output_layout,
                              const std::string& color_space) {
      MutableAttrMap attrs;
      JUST(attrs.SetAttr("color_space", color_space));
      JUST(attrs.SetAttr("output_layout", output_layout));
      JUST(attrs.SetAttr("mean", mean));
      JUST(attrs.SetAttr("std", std));
      JUST(attrs.SetAttr("crop_h", crop_h));
      JUST(attrs.SetAttr("crop_w", crop_w));
      JUST(attrs.SetAttr("crop_pos_x", crop_pos_x));
      JUST(attrs.SetAttr("crop_pos_y", crop_pos_y));
      JUST(attrs.SetAttr("output_dtype", output_dtype->data_type()));
      return AttrMap(attrs);
    }
  };
  m.add_functor(
      "DispatchCropMirrorNormalizeFromUint8",
      [](const std::shared_ptr<OpExpr>& op, const TensorTuple& input, int64_t crop_h,
         int64_t crop_w, float crop_pos_x, float crop_pos_y, const std::vector<float>& mean,
         const std::vector<float>& std, const Symbol<DType>& output_dtype,
         const std::string& output_layout, const std::string& color_space) -> Maybe<Tensor> {
        constexpr static auto* GetAttrs = CACHED_FUNCTOR_PTR(DispatchCropMirrorNormalizeFromUint8);
        const auto& attrs = JUST(GetAttrs(crop_h, crop_w, crop_pos_x, crop_pos_y, mean, std,
                                          output_dtype, output_layout, color_space));
        return OpInterpUtil::Dispatch<Tensor>(*op, input, *attrs);
      });
  struct DispatchCropMirrorNormalizeFromTensorBuffer {
    Maybe<AttrMap> operator()(int64_t crop_h, int64_t crop_w, float crop_pos_x, float crop_pos_y,
                              const std::vector<float>& mean, const std::vector<float>& std,
                              const Symbol<DType>& output_dtype, const std::string& output_layout,
                              const std::string& color_space) {
      MutableAttrMap attrs;
      JUST(attrs.SetAttr("color_space", color_space));
      JUST(attrs.SetAttr("output_layout", output_layout));
      JUST(attrs.SetAttr("mean", mean));
      JUST(attrs.SetAttr("std", std));
      JUST(attrs.SetAttr("crop_h", crop_h));
      JUST(attrs.SetAttr("crop_w", crop_w));
      JUST(attrs.SetAttr("crop_pos_x", crop_pos_x));
      JUST(attrs.SetAttr("crop_pos_y", crop_pos_y));
      JUST(attrs.SetAttr("output_dtype", output_dtype->data_type()));
      return AttrMap(attrs);
    }
  };
  m.add_functor(
      "DispatchCropMirrorNormalizeFromTensorBuffer",
      [](const std::shared_ptr<OpExpr>& op, const TensorTuple& input, int64_t crop_h,
         int64_t crop_w, float crop_pos_x, float crop_pos_y, const std::vector<float>& mean,
         const std::vector<float>& std, const Symbol<DType>& output_dtype,
         const std::string& output_layout, const std::string& color_space) -> Maybe<Tensor> {
        constexpr static auto* GetAttrs =
            CACHED_FUNCTOR_PTR(DispatchCropMirrorNormalizeFromTensorBuffer);
        const auto& attrs = JUST(GetAttrs(crop_h, crop_w, crop_pos_x, crop_pos_y, mean, std,
                                          output_dtype, output_layout, color_space));
        return OpInterpUtil::Dispatch<Tensor>(*op, {input}, *attrs);
      });
  struct DispatchOfrecordImageDecoderRandomCrop {
    Maybe<AttrMap> operator()(const std::string& name, const std::string& color_space,
                              const std::vector<float>& random_area,
                              const std::vector<float>& random_aspect_ratio, int32_t num_attempts,
                              int64_t seed, bool has_seed) {
      MutableAttrMap attrs;
      JUST(attrs.SetAttr("name", name));
      JUST(attrs.SetAttr("color_space", color_space));
      JUST(attrs.SetAttr("num_attempts", num_attempts));
      JUST(attrs.SetAttr("seed", seed));
      JUST(attrs.SetAttr("has_seed", has_seed));
      JUST(attrs.SetAttr("random_area", random_area));
      JUST(attrs.SetAttr("random_aspect_ratio", random_aspect_ratio));
      return AttrMap(attrs);
    }
  };
  m.add_functor(
      "DispatchOfrecordImageDecoderRandomCrop",
      [](const std::shared_ptr<OpExpr>& op, const std::shared_ptr<Tensor>& input,
         const std::string& name, const std::string& color_space,
         const std::vector<float>& random_area, const std::vector<float>& random_aspect_ratio,
         int32_t num_attempts, int64_t seed, bool has_seed) -> Maybe<Tensor> {
        constexpr auto* GetAttrs = CACHED_FUNCTOR_PTR(DispatchOfrecordImageDecoderRandomCrop);
        const auto& attrs = JUST(GetAttrs(name, color_space, random_area, random_aspect_ratio,
                                          num_attempts, seed, has_seed));
        return OpInterpUtil::Dispatch<Tensor>(*op, {input}, *attrs);
      });
  struct DispatchOfrecordImageDecoder {
    Maybe<AttrMap> operator()(const std::string& name, const std::string& color_space) {
      MutableAttrMap attrs;
      JUST(attrs.SetAttr("name", name));
      JUST(attrs.SetAttr("color_space", color_space));
      return AttrMap(attrs);
    }
  };
  m.add_functor("DispatchOfrecordImageDecoder",
                [](const std::shared_ptr<OpExpr>& op, const std::shared_ptr<Tensor>& input,
                   const std::string& name, const std::string& color_space) -> Maybe<Tensor> {
                  constexpr auto* GetAttrs = CACHED_FUNCTOR_PTR(DispatchOfrecordImageDecoder);
                  const auto& attrs = JUST(GetAttrs(name, color_space));
                  return OpInterpUtil::Dispatch<Tensor>(*op, {input}, *attrs);
                });
  struct DispatchImageDecoderRandomCropResize {
    Maybe<AttrMap> operator()(int64_t target_width, int64_t target_height, int64_t seed,
                              int64_t num_workers, int64_t max_num_pixels, float random_area_min,
                              float random_area_max, float random_aspect_ratio_min,
                              float random_aspect_ratio_max, int64_t warmup_size,
                              int64_t num_attempts) {
      MutableAttrMap attrs;
      JUST(attrs.SetAttr("target_width", target_width));
      JUST(attrs.SetAttr("target_height", target_height));
      JUST(attrs.SetAttr("seed", seed));
      JUST(attrs.SetAttr("num_workers", num_workers));
      JUST(attrs.SetAttr("max_num_pixels", max_num_pixels));
      JUST(attrs.SetAttr("random_area_min", random_area_min));
      JUST(attrs.SetAttr("random_area_max", random_area_max));
      JUST(attrs.SetAttr("random_aspect_ratio_min", random_aspect_ratio_min));
      JUST(attrs.SetAttr("random_aspect_ratio_max", random_aspect_ratio_max));
      JUST(attrs.SetAttr("warmup_size", warmup_size));
      JUST(attrs.SetAttr("num_attempts", num_attempts));
      return AttrMap(attrs);
    }
  };
  m.add_functor("DispatchImageDecoderRandomCropResize",
                [](const std::shared_ptr<OpExpr>& op, const std::shared_ptr<Tensor>& input,
                   int64_t target_width, int64_t target_height, int64_t seed, int64_t num_workers,
                   int64_t max_num_pixels, float random_area_min, float random_area_max,
                   float random_aspect_ratio_min, float random_aspect_ratio_max,
                   int64_t warmup_size, int64_t num_attempts) -> Maybe<Tensor> {
                  constexpr auto* GetAttrs =
                      CACHED_FUNCTOR_PTR(DispatchImageDecoderRandomCropResize);
                  const auto& attrs =
                      JUST(GetAttrs(target_width, target_height, seed, num_workers, max_num_pixels,
                                    random_area_min, random_area_max, random_aspect_ratio_min,
                                    random_aspect_ratio_max, warmup_size, num_attempts));
                  return OpInterpUtil::Dispatch<Tensor>(*op, {input}, *attrs);
                });
  struct DispatchTensorBufferToListOfTensorsV2 {
    Maybe<AttrMap> operator()(const std::vector<Shape>& out_shapes,
                              const std::vector<Symbol<DType>>& out_dtypes, bool dynamic_out) {
      MutableAttrMap attrs;
      JUST(attrs.SetAttr("out_shapes", out_shapes));
      JUST(attrs.SetAttr("dynamic_out", dynamic_out));
      auto out_data_types = std::vector<DataType>();
      for (auto it = out_dtypes.begin(); it != out_dtypes.end(); it++) {
        out_data_types.emplace_back((*it)->data_type());
      }
      JUST(attrs.SetAttr("out_dtypes", out_data_types));
      return AttrMap(attrs);
    }
  };
  m.add_functor(
      "DispatchTensorBufferToListOfTensorsV2",
      [](const std::shared_ptr<OpExpr>& op, const std::shared_ptr<Tensor>& input,
         const std::vector<Shape>& out_shapes, const std::vector<Symbol<DType>>& out_dtypes,
         bool dynamic_out) -> Maybe<TensorTuple> {
        constexpr auto* GetAttrs = CACHED_FUNCTOR_PTR(DispatchTensorBufferToListOfTensorsV2);
        const auto& attrs = JUST(GetAttrs(out_shapes, out_dtypes, dynamic_out));
        return OpInterpUtil::Dispatch<TensorTuple>(*op, {input}, *attrs);
      });
  struct DispatchImageResizeKeepAspectRatio {
    Maybe<AttrMap> operator()(int32_t target_size, int32_t min_size, int32_t max_size,
                              bool resize_longer, const std::string& interpolation_type) {
      MutableAttrMap attrs;
      JUST(attrs.SetAttr("target_size", target_size));
      JUST(attrs.SetAttr("min_size", min_size));
      JUST(attrs.SetAttr("max_size", max_size));
      JUST(attrs.SetAttr("resize_longer", resize_longer));
      JUST(attrs.SetAttr("interpolation_type", interpolation_type));
      return AttrMap(attrs);
    }
  };
  m.add_functor("DispatchImageResizeKeepAspectRatio",
                [](const std::shared_ptr<OpExpr>& op, const std::shared_ptr<Tensor>& input,
                   int32_t target_size, int32_t min_size, int32_t max_size, bool resize_longer,
                   const std::string& interpolation_type) -> Maybe<TensorTuple> {
                  constexpr auto* GetAttrs = CACHED_FUNCTOR_PTR(DispatchImageResizeKeepAspectRatio);
                  const auto& attrs = JUST(
                      GetAttrs(target_size, min_size, max_size, resize_longer, interpolation_type));
                  return OpInterpUtil::Dispatch<TensorTuple>(*op, {input}, *attrs);
                });
  struct DispatchImageResizeToFixed {
    Maybe<AttrMap> operator()(int64_t target_width, int64_t target_height, int64_t channels,
                              const Symbol<DType>& data_type,
                              const std::string& interpolation_type) {
      MutableAttrMap attrs;
      JUST(attrs.SetAttr("target_width", target_width));
      JUST(attrs.SetAttr("target_height", target_height));
      JUST(attrs.SetAttr("channels", channels));
      JUST(attrs.SetAttr("data_type", data_type->data_type()));
      JUST(attrs.SetAttr("interpolation_type", interpolation_type));
      return AttrMap(attrs);
    }
  };
  m.add_functor("DispatchImageResizeToFixed",
                [](const std::shared_ptr<OpExpr>& op, const std::shared_ptr<Tensor>& input,
                   int64_t target_width, int64_t target_height, int64_t channels,
                   const Symbol<DType>& data_type,
                   const std::string& interpolation_type) -> Maybe<TensorTuple> {
                  constexpr auto* GetAttrs = CACHED_FUNCTOR_PTR(DispatchImageResizeToFixed);
                  const auto& attrs = JUST(GetAttrs(target_width, target_height, channels,
                                                    data_type, interpolation_type));
                  return OpInterpUtil::Dispatch<TensorTuple>(*op, {input}, *attrs);
                });
  struct DispatchImageDecode {
    Maybe<AttrMap> operator()(const std::string& color_space, const Symbol<DType>& data_type) {
      MutableAttrMap attrs;
      JUST(attrs.SetAttr("color_space", color_space));
      JUST(attrs.SetAttr("data_type", data_type->data_type()));
      return AttrMap(attrs);
    }
  };
  m.add_functor(
      "DispatchImageDecode",
      [](const std::shared_ptr<OpExpr>& op, const std::shared_ptr<Tensor>& input,
         const std::string& color_space, const Symbol<DType>& data_type) -> Maybe<Tensor> {
        constexpr auto* GetAttrs = CACHED_FUNCTOR_PTR(DispatchImageDecode);
        const auto& attrs = JUST(GetAttrs(color_space, data_type));
        return OpInterpUtil::Dispatch<Tensor>(*op, {input}, *attrs);
      });
  struct DispatchImageNormalize {
    Maybe<AttrMap> operator()(const std::vector<float>& mean, const std::vector<float>& std) {
      MutableAttrMap attrs;
      JUST(attrs.SetAttr("std", std));
      JUST(attrs.SetAttr("mean", mean));
      return AttrMap(attrs);
    }
  };
  m.add_functor("DispatchImageNormalize",
                [](const std::shared_ptr<OpExpr>& op, const std::shared_ptr<Tensor>& input,
                   const std::vector<float>& mean, const std::vector<float>& std) -> Maybe<Tensor> {
                  constexpr auto* GetAttrs = CACHED_FUNCTOR_PTR(DispatchImageNormalize);
                  const auto& attrs = JUST(GetAttrs(mean, std));
                  return OpInterpUtil::Dispatch<Tensor>(*op, {input}, *attrs);
                });
  struct DispatchCOCOReader {
    Maybe<AttrMap> operator()(const std::string& image_dir, const std::string& annotation_file,
                              int64_t batch_size, bool shuffle_after_epoch, int64_t random_seed,
                              bool group_by_ratio, bool remove_images_without_annotations,
                              bool stride_partition, int64_t session_id) {
      MutableAttrMap attrs;
      JUST(attrs.SetAttr("session_id", session_id));
      JUST(attrs.SetAttr("annotation_file", annotation_file));
      JUST(attrs.SetAttr("image_dir", image_dir));
      JUST(attrs.SetAttr("batch_size", batch_size));
      JUST(attrs.SetAttr("shuffle_after_epoch", shuffle_after_epoch));
      JUST(attrs.SetAttr("random_seed", random_seed));
      JUST(attrs.SetAttr("group_by_ratio", group_by_ratio));
      JUST(attrs.SetAttr("remove_images_without_annotations", remove_images_without_annotations));
      JUST(attrs.SetAttr("stride_partition", stride_partition));
      return AttrMap(attrs);
    }
  };
  m.add_functor("DispatchCOCOReader",
                [](const std::shared_ptr<OpExpr>& op, const std::string& image_dir,
                   const std::string& annotation_file, int64_t batch_size, bool shuffle_after_epoch,
                   int64_t random_seed, bool group_by_ratio, bool remove_images_without_annotations,
                   bool stride_partition, int64_t session_id,
                   const Optional<Symbol<Device>>& device) -> Maybe<TensorTuple> {
                  constexpr auto* GetAttrs = CACHED_FUNCTOR_PTR(DispatchCOCOReader);
                  const auto& attrs =
                      JUST(GetAttrs(image_dir, annotation_file, batch_size, shuffle_after_epoch,
                                    random_seed, group_by_ratio, remove_images_without_annotations,
                                    stride_partition, session_id));
                  return OpInterpUtil::Dispatch<TensorTuple>(
                      *op, {}, OpExprInterpContext(*attrs, JUST(device)));
                });
  struct DispatchGlobalCOCOReader {
    Maybe<AttrMap> operator()(const std::string& image_dir, const std::string& annotation_file,
                              int64_t batch_size, bool shuffle_after_epoch, int64_t random_seed,
                              bool group_by_ratio, bool remove_images_without_annotations,
                              bool stride_partition, int64_t session_id,
                              const Symbol<ParallelDesc>& placement,
                              const std::vector<Symbol<SbpParallel>>& sbp_tuple) {
      MutableAttrMap attrs;
      JUST(attrs.SetAttr("session_id", session_id));
      JUST(attrs.SetAttr("annotation_file", annotation_file));
      JUST(attrs.SetAttr("image_dir", image_dir));
      JUST(attrs.SetAttr("batch_size", batch_size));
      JUST(attrs.SetAttr("shuffle_after_epoch", shuffle_after_epoch));
      JUST(attrs.SetAttr("random_seed", random_seed));
      JUST(attrs.SetAttr("group_by_ratio", group_by_ratio));
      JUST(attrs.SetAttr("remove_images_without_annotations", remove_images_without_annotations));
      JUST(attrs.SetAttr("stride_partition", stride_partition));
      JUST(attrs.SetAttr("nd_sbp", *JUST(GetNdSbpStrList(sbp_tuple))));
      return AttrMap(attrs);
    }
  };
  m.add_functor("DispatchCOCOReader",
                [](const std::shared_ptr<OpExpr>& op, const std::string& image_dir,
                   const std::string& annotation_file, int64_t batch_size, bool shuffle_after_epoch,
                   int64_t random_seed, bool group_by_ratio, bool remove_images_without_annotations,
                   bool stride_partition, int64_t session_id, const Symbol<ParallelDesc>& placement,
                   const std::vector<Symbol<SbpParallel>>& sbp_tuple) -> Maybe<TensorTuple> {
                  constexpr auto* GetAttrs = CACHED_FUNCTOR_PTR(DispatchGlobalCOCOReader);
                  const auto& attrs =
                      JUST(GetAttrs(image_dir, annotation_file, batch_size, shuffle_after_epoch,
                                    random_seed, group_by_ratio, remove_images_without_annotations,
                                    stride_partition, session_id, placement, sbp_tuple));
                  auto nd_sbp = JUST(GetNdSbp(sbp_tuple));
                  return OpInterpUtil::Dispatch<TensorTuple>(
                      *op, {}, OpExprInterpContext(*attrs, placement, nd_sbp));
                });
  struct DispatchImageBatchAlign {
    Maybe<AttrMap> operator()(int32_t alignment, const Shape& shape, const Symbol<DType>& data_type,
                              bool dynamic_out) {
      MutableAttrMap attrs;
      JUST(attrs.SetAttr("shape", shape));
      JUST(attrs.SetAttr("data_type", data_type->data_type()));
      JUST(attrs.SetAttr("alignment", alignment));
      JUST(attrs.SetAttr("dynamic_out", dynamic_out));
      return AttrMap(attrs);
    };
  };
  m.add_functor(
      "DispatchImageBatchAlign",
      [](const std::shared_ptr<OpExpr>& op, const std::shared_ptr<Tensor>& input, int32_t alignment,
         const Shape& shape, const Symbol<DType>& data_type, bool dynamic_out) -> Maybe<Tensor> {
        constexpr auto* GetAttrs = CACHED_FUNCTOR_PTR(DispatchImageBatchAlign);
        const auto& attrs = JUST(GetAttrs(alignment, shape, data_type, dynamic_out));
        return OpInterpUtil::Dispatch<Tensor>(*op, {input}, *attrs);
      });
  struct DispatchOfrecordBytesDecoder {
    Maybe<AttrMap> operator()(const std::string& name) {
      MutableAttrMap attrs;
      JUST(attrs.SetAttr("name", name));
      return AttrMap(attrs);
    }
  };
  m.add_functor("DispatchOfrecordBytesDecoder",
                [](const std::shared_ptr<OpExpr>& op, const std::shared_ptr<Tensor>& input,
                   const std::string& name) -> Maybe<Tensor> {
                  constexpr auto* GetAttrs = CACHED_FUNCTOR_PTR(DispatchOfrecordBytesDecoder);
                  const auto& attrs = JUST(GetAttrs(name));
                  return OpInterpUtil::Dispatch<Tensor>(*op, {input}, *attrs);
                });
  struct DispatchOneRecReader {
    Maybe<AttrMap> operator()(const std::vector<std::string>& files, const int64_t batch_size,
                              const bool random_shuffle, const std::string& shuffle_mode,
                              const int32_t shuffle_buffer_size, const bool shuffle_after_epoch,
                              int64_t random_seed, const bool verify_example) {
      MutableAttrMap attrs;
      JUST(attrs.SetAttr<std::vector<std::string>>("files", files));
      JUST(attrs.SetAttr<int64_t>("batch_size", batch_size));
      JUST(attrs.SetAttr<bool>("random_shuffle", random_shuffle));
      JUST(attrs.SetAttr<std::string>("shuffle_mode", shuffle_mode));
      JUST(attrs.SetAttr<int32_t>("shuffle_buffer_size", shuffle_buffer_size));
      JUST(attrs.SetAttr<bool>("shuffle_after_epoch", shuffle_after_epoch));
      JUST(attrs.SetAttr<int64_t>("seed", random_seed));
      JUST(attrs.SetAttr<bool>("verify_example", verify_example));
      return AttrMap(attrs);
    }
  };
  m.add_functor(
      "DispatchOneRecReader",
      [](const std::shared_ptr<OpExpr>& op, const std::vector<std::string>& files,
         const int64_t batch_size, const bool random_shuffle, const std::string& shuffle_mode,
         const int32_t shuffle_buffer_size, const bool shuffle_after_epoch, int64_t random_seed,
         const bool verify_example, const Optional<Symbol<Device>>& device) -> Maybe<Tensor> {
        constexpr auto* GetAttrs = CACHED_FUNCTOR_PTR(DispatchOneRecReader);
        const auto& attrs =
            JUST(GetAttrs(files, batch_size, random_shuffle, shuffle_mode, shuffle_buffer_size,
                          shuffle_after_epoch, random_seed, verify_example));
        return OpInterpUtil::Dispatch<Tensor>(*op, {}, OpExprInterpContext(*attrs, JUST(device)));
      });
  struct DispatchGlobalOneRecReader {
    Maybe<AttrMap> operator()(const std::vector<std::string>& files, const int64_t batch_size,
                              const bool random_shuffle, const std::string& shuffle_mode,
                              const int32_t shuffle_buffer_size, const bool shuffle_after_epoch,
                              int64_t random_seed, const bool verify_example,
                              const Symbol<ParallelDesc>& placement,
                              const std::vector<Symbol<SbpParallel>>& sbp_tuple) {
      MutableAttrMap attrs;
      JUST(attrs.SetAttr<std::vector<std::string>>("files", files));
      JUST(attrs.SetAttr<int64_t>("batch_size", batch_size));
      JUST(attrs.SetAttr<bool>("random_shuffle", random_shuffle));
      JUST(attrs.SetAttr<std::string>("shuffle_mode", shuffle_mode));
      JUST(attrs.SetAttr<int32_t>("shuffle_buffer_size", shuffle_buffer_size));
      JUST(attrs.SetAttr<bool>("shuffle_after_epoch", shuffle_after_epoch));
      JUST(attrs.SetAttr<int64_t>("seed", random_seed));
      JUST(attrs.SetAttr<bool>("verify_example", verify_example));
      JUST(attrs.SetAttr("nd_sbp", *JUST(GetNdSbpStrList(sbp_tuple))));
      return AttrMap(attrs);
    }
  };
  m.add_functor(
      "DispatchOneRecReader",
      [](const std::shared_ptr<OpExpr>& op, const std::vector<std::string>& files,
         const int64_t batch_size, const bool random_shuffle, const std::string& shuffle_mode,
         const int32_t shuffle_buffer_size, const bool shuffle_after_epoch, int64_t random_seed,
         const bool verify_example, const Symbol<ParallelDesc>& placement,
         const std::vector<Symbol<SbpParallel>>& sbp_tuple) -> Maybe<Tensor> {
        constexpr auto* GetAttrs = CACHED_FUNCTOR_PTR(DispatchGlobalOneRecReader);
        const auto& attrs =
            JUST(GetAttrs(files, batch_size, random_shuffle, shuffle_mode, shuffle_buffer_size,
                          shuffle_after_epoch, random_seed, verify_example, placement, sbp_tuple));
        auto nd_sbp = JUST(GetNdSbp(sbp_tuple));
        return OpInterpUtil::Dispatch<Tensor>(*op, {},
                                              OpExprInterpContext(*attrs, placement, nd_sbp));
      });
  struct DispatchMegatronGptMmapDataLoader {
    Maybe<AttrMap> operator()(const std::string& data_file_prefix, int64_t seq_length,
                              int64_t label_length, int64_t num_samples, int64_t batch_size,
                              const Symbol<DType>& dtype, const std::vector<int64_t>& split_sizes,
                              int64_t split_index, bool shuffle, int64_t random_seed) {
      MutableAttrMap attrs;
      JUST(attrs.SetAttr("data_file_prefix", data_file_prefix));
      JUST(attrs.SetAttr("seq_length", seq_length));
      JUST(attrs.SetAttr("label_length", label_length));
      JUST(attrs.SetAttr("num_samples", num_samples));
      JUST(attrs.SetAttr("batch_size", batch_size));
      JUST(attrs.SetAttr("dtype", dtype->data_type()));
      JUST(attrs.SetAttr("split_sizes", split_sizes));
      JUST(attrs.SetAttr("split_index", split_index));
      JUST(attrs.SetAttr("shuffle", shuffle));
      JUST(attrs.SetAttr("random_seed", random_seed));
      return AttrMap(attrs);
    }
  };
  m.add_functor(
      "DispatchMegatronGptMmapDataLoader",
      [](const std::shared_ptr<OpExpr>& op, const std::string& data_file_prefix, int64_t seq_length,
         int64_t label_length, int64_t num_samples, int64_t batch_size, const Symbol<DType>& dtype,
         const std::vector<int64_t>& split_sizes, int64_t split_index, bool shuffle,
         int64_t random_seed, const Optional<Symbol<Device>>& device) -> Maybe<Tensor> {
        constexpr auto* GetAttrs = CACHED_FUNCTOR_PTR(DispatchMegatronGptMmapDataLoader);
        const auto& attrs =
            JUST(GetAttrs(data_file_prefix, seq_length, label_length, num_samples, batch_size,
                          dtype, split_sizes, split_index, shuffle, random_seed));
        return OpInterpUtil::Dispatch<Tensor>(*op, {}, OpExprInterpContext(*attrs, JUST(device)));
      });
  struct DispatchGlobalMegatronGptMmapDataLoader {
    Maybe<AttrMap> operator()(const std::string& data_file_prefix, int64_t seq_length,
                              int64_t label_length, int64_t num_samples, int64_t batch_size,
                              const Symbol<DType>& dtype, const std::vector<int64_t>& split_sizes,
                              int64_t split_index, bool shuffle, int64_t random_seed,
                              const Symbol<ParallelDesc>& placement,
                              const std::vector<Symbol<SbpParallel>>& sbp_tuple) {
      MutableAttrMap attrs;
      JUST(attrs.SetAttr("data_file_prefix", data_file_prefix));
      JUST(attrs.SetAttr("seq_length", seq_length));
      JUST(attrs.SetAttr("label_length", label_length));
      JUST(attrs.SetAttr("num_samples", num_samples));
      JUST(attrs.SetAttr("batch_size", batch_size));
      JUST(attrs.SetAttr("dtype", dtype->data_type()));
      JUST(attrs.SetAttr("split_sizes", split_sizes));
      JUST(attrs.SetAttr("split_index", split_index));
      JUST(attrs.SetAttr("shuffle", shuffle));
      JUST(attrs.SetAttr("random_seed", random_seed));
      return AttrMap(attrs);
    }
  };
  m.add_functor(
      "DispatchMegatronGptMmapDataLoader",
      [](const std::shared_ptr<OpExpr>& op, const std::string& data_file_prefix, int64_t seq_length,
         int64_t label_length, int64_t num_samples, int64_t batch_size, const Symbol<DType>& dtype,
         const std::vector<int64_t>& split_sizes, int64_t split_index, bool shuffle,
         int64_t random_seed, const Symbol<ParallelDesc>& placement,
         const std::vector<Symbol<SbpParallel>>& sbp_tuple) -> Maybe<Tensor> {
        constexpr auto* GetAttrs = CACHED_FUNCTOR_PTR(DispatchGlobalMegatronGptMmapDataLoader);
        const auto& attrs = JUST(GetAttrs(data_file_prefix, seq_length, label_length, num_samples,
                                          batch_size, dtype, split_sizes, split_index, shuffle,
                                          random_seed, placement, sbp_tuple));
        auto nd_sbp = JUST(GetNdSbp(sbp_tuple));
        return OpInterpUtil::Dispatch<Tensor>(*op, {},
                                              OpExprInterpContext(*attrs, placement, nd_sbp));
      });
  struct DispatchRmspropUpdate {
    Maybe<AttrMap> operator()(float learning_rate, double scale, float l1, float l2, bool centered,
                              float epsilon, float decay_rate, float weight_decay) {
      MutableAttrMap attrs;
      JUST(attrs.SetAttr("learning_rate_val", learning_rate));
      JUST(attrs.SetAttr("scale", scale));
      JUST(attrs.SetAttr("l1", l1));
      JUST(attrs.SetAttr("l2", l2));
      JUST(attrs.SetAttr("centered", centered));
      JUST(attrs.SetAttr("epsilon", epsilon));
      JUST(attrs.SetAttr("decay_rate", decay_rate));
      JUST(attrs.SetAttr("weight_decay", weight_decay));
      return AttrMap(attrs);
    }
  };
  m.add_functor("DispatchRmspropUpdate",
                [](const std::shared_ptr<OpExpr>& op, const TensorTuple& inputs,
                   float learning_rate, double scale, float l1, float l2, bool centered,
                   float epsilon, float decay_rate, float weight_decay) -> Maybe<void> {
                  constexpr auto* GetAttrs = CACHED_FUNCTOR_PTR(DispatchRmspropUpdate);
                  const auto& attrs = JUST(GetAttrs(learning_rate, scale, l1, l2, centered, epsilon,
                                                    decay_rate, weight_decay));
                  JUST(OpInterpUtil::Dispatch<TensorTuple>(*op, inputs, *attrs));
                  return Maybe<void>::Ok();
                });
  struct DispatchAdamUpdate {
    Maybe<AttrMap> operator()(float learning_rate, float bias_correction1, float bias_correction2,
                              double scale, float l1, float l2, float beta1, float beta2,
                              float epsilon, float weight_decay, bool amsgrad,
                              bool do_bias_correction) {
      MutableAttrMap attrs;
      JUST(attrs.SetAttr("learning_rate_val", learning_rate));
      JUST(attrs.SetAttr("bias_correction1_val", bias_correction1));
      JUST(attrs.SetAttr("bias_correction2_val", bias_correction2));
      JUST(attrs.SetAttr("scale", scale));
      JUST(attrs.SetAttr("l1", l1));
      JUST(attrs.SetAttr("l2", l2));
      JUST(attrs.SetAttr("beta1", beta1));
      JUST(attrs.SetAttr("beta2", beta2));
      JUST(attrs.SetAttr("epsilon", epsilon));
      JUST(attrs.SetAttr("weight_decay", weight_decay));
      JUST(attrs.SetAttr("amsgrad", amsgrad));
      JUST(attrs.SetAttr("do_bias_correction", do_bias_correction));
      return AttrMap(attrs);
    }
  };
  m.add_functor("DispatchAdamUpdate",
                [](const std::shared_ptr<OpExpr>& op, const TensorTuple& inputs,
                   float learning_rate, float bias_correction1, float bias_correction2,
                   double scale, float l1, float l2, float beta1, float beta2, float epsilon,
                   float weight_decay, bool amsgrad, bool do_bias_correction) -> Maybe<void> {
                  constexpr auto* GetAttrs = CACHED_FUNCTOR_PTR(DispatchAdamUpdate);
                  const auto& attrs = JUST(
                      GetAttrs(learning_rate, bias_correction1, bias_correction2, scale, l1, l2,
                               beta1, beta2, epsilon, weight_decay, amsgrad, do_bias_correction));
                  JUST(OpInterpUtil::Dispatch<TensorTuple>(*op, inputs, *attrs));
                  return Maybe<void>::Ok();
                });
  struct DispatchAdagradUpdate {
    Maybe<AttrMap> operator()(float learning_rate, double scale, float l1, float l2, float lr_decay,
                              float weight_decay, float epsilon, int32_t train_step) {
      MutableAttrMap attrs;
      JUST(attrs.SetAttr("learning_rate_val", learning_rate));
      JUST(attrs.SetAttr("scale", scale));
      JUST(attrs.SetAttr("l1", l1));
      JUST(attrs.SetAttr("l2", l2));
      JUST(attrs.SetAttr("lr_decay", lr_decay));
      JUST(attrs.SetAttr("weight_decay", weight_decay));
      JUST(attrs.SetAttr("epsilon", epsilon));
      JUST(attrs.SetAttr("train_step_val", train_step));
      return AttrMap(attrs);
    }
  };
  m.add_functor("DispatchAdagradUpdate",
                [](const std::shared_ptr<OpExpr>& op, const TensorTuple& inputs,
                   float learning_rate, double scale, float l1, float l2, float lr_decay,
                   float weight_decay, float epsilon, int32_t train_step) -> Maybe<void> {
                  constexpr auto* GetAttrs = CACHED_FUNCTOR_PTR(DispatchAdagradUpdate);
                  const auto& attrs = JUST(GetAttrs(learning_rate, scale, l1, l2, lr_decay,
                                                    weight_decay, epsilon, train_step));
                  JUST(OpInterpUtil::Dispatch<TensorTuple>(*op, inputs, *attrs));
                  return Maybe<void>::Ok();
                });

  struct DispatchMomentumUpdate {
    Maybe<AttrMap> operator()(float learning_rate_val, double scale, float l1, float l2, float beta,
                              float dampening, bool nesterov, bool maximize,
                              float weight_decay) const {
      MutableAttrMap attrs;
      JUST(attrs.SetAttr("learning_rate_val", learning_rate_val));
      JUST(attrs.SetAttr("scale", scale));
      JUST(attrs.SetAttr("l1", l1));
      JUST(attrs.SetAttr("l2", l2));
      JUST(attrs.SetAttr("beta", beta));
      JUST(attrs.SetAttr("dampening", dampening));
      JUST(attrs.SetAttr("nesterov", nesterov));
      JUST(attrs.SetAttr("maximize", maximize));
      JUST(attrs.SetAttr("weight_decay", weight_decay));
      return AttrMap(attrs);
    }
  };
  m.add_functor(
      "DispatchMomentumUpdate",
      [](const std::shared_ptr<OpExpr>& op, const TensorTuple& inputs, float learning_rate,
         double scale, float l1, float l2, float beta, float dampening, bool nesterov,
         bool maximize, float weight_decay) -> Maybe<void> {
        constexpr static auto* GetAttrs = CACHED_FUNCTOR_PTR(DispatchMomentumUpdate);
        const auto& attrs = JUST(GetAttrs(learning_rate, scale, l1, l2, beta, dampening, nesterov,
                                          maximize, weight_decay));
        JUST(OpInterpUtil::Dispatch<TensorTuple>(*op, inputs, *attrs));
        return Maybe<void>::Ok();
      });

  struct DispatchSgdUpdate {
    Maybe<AttrMap> operator()(float learning_rate, double scale, float l1, float l2,
                              float weight_decay) {
      MutableAttrMap attrs;
      JUST(attrs.SetAttr("learning_rate_val", learning_rate));
      JUST(attrs.SetAttr("scale", scale));
      JUST(attrs.SetAttr("l1", l1));
      JUST(attrs.SetAttr("l2", l2));
      JUST(attrs.SetAttr("weight_decay", weight_decay));
      return AttrMap(attrs);
    }
  };
  m.add_functor(
      "DispatchSgdUpdate",
      [](const std::shared_ptr<OpExpr>& op, const TensorTuple& inputs, float learning_rate,
         double scale, float l1, float l2, float weight_decay) -> Maybe<void> {
        constexpr auto* GetAttrs = CACHED_FUNCTOR_PTR(DispatchSgdUpdate);
        const auto& attrs = JUST(GetAttrs(learning_rate, scale, l1, l2, weight_decay));
        JUST(OpInterpUtil::Dispatch<TensorTuple>(*op, inputs, *attrs));
        return Maybe<void>::Ok();
      });
  struct DispatchLambUpdate {
    Maybe<AttrMap> operator()(float learning_rate, float bias_correction1, float bias_correction2,
                              double scale, float l1, float l2, float beta1, float beta2,
                              float epsilon, float weight_decay, bool do_bias_correction) {
      MutableAttrMap attrs;
      JUST(attrs.SetAttr("learning_rate_val", learning_rate));
      JUST(attrs.SetAttr("bias_correction1_val", bias_correction1));
      JUST(attrs.SetAttr("bias_correction2_val", bias_correction2));
      JUST(attrs.SetAttr("scale", scale));
      JUST(attrs.SetAttr("l1", l1));
      JUST(attrs.SetAttr("l2", l2));
      JUST(attrs.SetAttr("beta1", beta1));
      JUST(attrs.SetAttr("beta2", beta2));
      JUST(attrs.SetAttr("epsilon", epsilon));
      JUST(attrs.SetAttr("weight_decay", weight_decay));
      JUST(attrs.SetAttr("do_bias_correction", do_bias_correction));
      return AttrMap(attrs);
    }
  };
  m.add_functor("DispatchLambUpdate",
                [](const std::shared_ptr<OpExpr>& op, const TensorTuple& inputs,
                   float learning_rate, float bias_correction1, float bias_correction2,
                   double scale, float l1, float l2, float beta1, float beta2, float epsilon,
                   float weight_decay, bool do_bias_correction) -> Maybe<void> {
                  constexpr auto* GetAttrs = CACHED_FUNCTOR_PTR(DispatchLambUpdate);
                  const auto& attrs =
                      JUST(GetAttrs(learning_rate, bias_correction1, bias_correction2, scale, l1,
                                    l2, beta1, beta2, epsilon, weight_decay, do_bias_correction));
                  JUST(OpInterpUtil::Dispatch<TensorTuple>(*op, inputs, *attrs));
                  return Maybe<void>::Ok();
                });
  struct DispatchFtrlUpdate {
    Maybe<AttrMap> operator()(float learning_rate, double scale, float l1, float l2, float lr_power,
                              float lambda1, float lambda2, float beta, float weight_decay) {
      MutableAttrMap attrs;
      JUST(attrs.SetAttr("learning_rate_val", learning_rate));
      JUST(attrs.SetAttr("scale", scale));
      JUST(attrs.SetAttr("l1", l1));
      JUST(attrs.SetAttr("l2", l2));
      JUST(attrs.SetAttr("lr_power", lr_power));
      JUST(attrs.SetAttr("lambda1", lambda1));
      JUST(attrs.SetAttr("lambda2", lambda2));
      JUST(attrs.SetAttr("beta", beta));
      JUST(attrs.SetAttr("weight_decay", weight_decay));
      return AttrMap(attrs);
    }
  };
  m.add_functor("DispatchFtrlUpdate",
                [](const std::shared_ptr<OpExpr>& op, const TensorTuple& inputs,
                   float learning_rate, double scale, float l1, float l2, float lr_power,
                   float lambda1, float lambda2, float beta, float weight_decay) -> Maybe<void> {
                  constexpr auto* GetAttrs = CACHED_FUNCTOR_PTR(DispatchFtrlUpdate);
                  const auto& attrs = JUST(GetAttrs(learning_rate, scale, l1, l2, lr_power, lambda1,
                                                    lambda2, beta, weight_decay));
                  JUST(OpInterpUtil::Dispatch<TensorTuple>(*op, inputs, *attrs));
                  return Maybe<void>::Ok();
                });
<<<<<<< HEAD
  struct DispatchEagerCclAllReduce {
    Maybe<AttrMap> operator()(const std::string& parallel_conf, bool async_launch) {
      MutableAttrMap attrs;
      JUST(attrs.SetAttr("parallel_conf", parallel_conf));
      JUST(attrs.SetAttr("async_launch", async_launch));
      return AttrMap(attrs);
    }
  };
=======
  m.add_functor("DispatchAdadeltaUpdate",
                [](const std::shared_ptr<OpExpr>& op, const TensorTuple& inputs,
                   float learning_rate, double scale, float l1, float l2, float rho, float epsilon,
                   bool maximize, float weight_decay) -> Maybe<void> {
                  MutableAttrMap attrs;
                  JUST(attrs.SetAttr("learning_rate_val", learning_rate));
                  JUST(attrs.SetAttr("scale", scale));
                  JUST(attrs.SetAttr("l1", l1));
                  JUST(attrs.SetAttr("l2", l2));
                  JUST(attrs.SetAttr("rho", rho));
                  JUST(attrs.SetAttr("epsilon", epsilon));
                  JUST(attrs.SetAttr("maximize", maximize));
                  JUST(attrs.SetAttr("weight_decay", weight_decay));
                  JUST(OpInterpUtil::Dispatch<TensorTuple>(*op, inputs, attrs));
                  return Maybe<void>::Ok();
                });
>>>>>>> 4de4d3b0
  m.add_functor("DispatchEagerCclAllReduce",
                [](const std::shared_ptr<OpExpr>& op, const std::shared_ptr<Tensor>& input,
                   const std::string& parallel_conf, bool async_launch) -> Maybe<Tensor> {
                  constexpr auto* GetAttrs = CACHED_FUNCTOR_PTR(DispatchEagerCclAllReduce);
                  const auto& attrs = JUST(GetAttrs(parallel_conf, async_launch));
                  return OpInterpUtil::Dispatch<Tensor>(*op, {input}, *attrs);
                });
  struct DispatchRawReader {
    Maybe<AttrMap> operator()(const std::vector<std::string>& files, const Shape& shape,
                              const Symbol<DType>& data_type, const int64_t batch_size,
                              const bool random_shuffle, const int64_t shuffle_block_size,
                              int64_t random_seed) {
      MutableAttrMap attrs;
      JUST(attrs.SetAttr<std::vector<std::string>>("files", files));
      JUST(attrs.SetAttr<Shape>("shape", shape));
      JUST(attrs.SetAttr<DataType>("data_type", data_type->data_type()));
      JUST(attrs.SetAttr<int64_t>("batch_size", batch_size));
      JUST(attrs.SetAttr<bool>("random_shuffle", random_shuffle));
      JUST(attrs.SetAttr<int64_t>("shuffle_block_size", shuffle_block_size));
      JUST(attrs.SetAttr<int64_t>("seed", random_seed));
      JUST(attrs.SetAttr("nd_sbp", std::vector<std::string>()));
      return AttrMap(attrs);
    }
  };

  m.add_functor(
      "DispatchRawReader",
      [](const std::shared_ptr<OpExpr>& op, const std::vector<std::string>& files,
         const Shape& shape, const Symbol<DType>& data_type, const int64_t batch_size,
         const bool random_shuffle, const int64_t shuffle_block_size, int64_t random_seed,
         const Optional<Symbol<Device>>& device) -> Maybe<Tensor> {
        constexpr auto* GetAttrs = CACHED_FUNCTOR_PTR(DispatchRawReader);
        const auto attrs = *JUST(GetAttrs(files, shape, data_type, batch_size, random_shuffle,
                                          shuffle_block_size, random_seed));
        return OpInterpUtil::Dispatch<Tensor>(*op, {}, OpExprInterpContext(attrs, JUST(device)));
      });
  struct DispatchGlobalRawReader {
    Maybe<AttrMap> operator()(const std::vector<std::string>& files, const Shape& shape,
                              const Symbol<DType>& data_type, const int64_t batch_size,
                              const bool random_shuffle, const int64_t shuffle_block_size,
                              int64_t random_seed, const Symbol<ParallelDesc>& placement,
                              const std::vector<Symbol<SbpParallel>>& sbp_tuple) {
      MutableAttrMap attrs;
      JUST(attrs.SetAttr<std::vector<std::string>>("files", files));
      JUST(attrs.SetAttr<Shape>("shape", shape));
      JUST(attrs.SetAttr<DataType>("data_type", data_type->data_type()));
      JUST(attrs.SetAttr<int64_t>("batch_size", batch_size));
      JUST(attrs.SetAttr<bool>("random_shuffle", random_shuffle));
      JUST(attrs.SetAttr<int64_t>("shuffle_block_size", shuffle_block_size));
      JUST(attrs.SetAttr<int64_t>("seed", random_seed));
      JUST(attrs.SetAttr("nd_sbp", *JUST(GetNdSbpStrList(sbp_tuple))));
      return AttrMap(attrs);
    }
  };

  m.add_functor("DispatchRawReader",
                [](const std::shared_ptr<OpExpr>& op, const std::vector<std::string>& files,
                   const Shape& shape, const Symbol<DType>& data_type, const int64_t batch_size,
                   const bool random_shuffle, const int64_t shuffle_block_size, int64_t random_seed,
                   const Symbol<ParallelDesc>& placement,
                   const std::vector<Symbol<SbpParallel>>& sbp_tuple) -> Maybe<Tensor> {
                  constexpr auto* GetAttrs = CACHED_FUNCTOR_PTR(DispatchGlobalRawReader);
                  const auto attrs =
                      *JUST(GetAttrs(files, shape, data_type, batch_size, random_shuffle,
                                     shuffle_block_size, random_seed, placement, sbp_tuple));
                  auto nd_sbp = JUST(GetNdSbp(sbp_tuple));
                  return OpInterpUtil::Dispatch<Tensor>(
                      *op, {}, OpExprInterpContext(attrs, placement, nd_sbp));
                });
}

}  // namespace impl

}  // namespace functional
}  // namespace one
}  // namespace oneflow<|MERGE_RESOLUTION|>--- conflicted
+++ resolved
@@ -856,33 +856,41 @@
                   JUST(OpInterpUtil::Dispatch<TensorTuple>(*op, inputs, *attrs));
                   return Maybe<void>::Ok();
                 });
-<<<<<<< HEAD
+
   struct DispatchEagerCclAllReduce {
-    Maybe<AttrMap> operator()(const std::string& parallel_conf, bool async_launch) {
-      MutableAttrMap attrs;
-      JUST(attrs.SetAttr("parallel_conf", parallel_conf));
-      JUST(attrs.SetAttr("async_launch", async_launch));
-      return AttrMap(attrs);
-    }
-  };
-=======
+    Maybe<AttrMap> operator()(float learning_rate, double scale, float l1, float l2, float rho,
+                              float epsilon, bool maximize, float weight_decay) {
+      MutableAttrMap attrs;
+      JUST(attrs.SetAttr("learning_rate_val", learning_rate));
+      JUST(attrs.SetAttr("scale", scale));
+      JUST(attrs.SetAttr("l1", l1));
+      JUST(attrs.SetAttr("l2", l2));
+      JUST(attrs.SetAttr("rho", rho));
+      JUST(attrs.SetAttr("epsilon", epsilon));
+      JUST(attrs.SetAttr("maximize", maximize));
+      JUST(attrs.SetAttr("weight_decay", weight_decay));
+      return AttrMap(attrs);
+    }
+  };
+
   m.add_functor("DispatchAdadeltaUpdate",
                 [](const std::shared_ptr<OpExpr>& op, const TensorTuple& inputs,
                    float learning_rate, double scale, float l1, float l2, float rho, float epsilon,
                    bool maximize, float weight_decay) -> Maybe<void> {
-                  MutableAttrMap attrs;
-                  JUST(attrs.SetAttr("learning_rate_val", learning_rate));
-                  JUST(attrs.SetAttr("scale", scale));
-                  JUST(attrs.SetAttr("l1", l1));
-                  JUST(attrs.SetAttr("l2", l2));
-                  JUST(attrs.SetAttr("rho", rho));
-                  JUST(attrs.SetAttr("epsilon", epsilon));
-                  JUST(attrs.SetAttr("maximize", maximize));
-                  JUST(attrs.SetAttr("weight_decay", weight_decay));
+                  constexpr auto* GetAttrs = CACHED_FUNCTOR_PTR(DispatchEagerCclAllReduce);
+                  const auto attrs = *JUST(
+                      GetAttrs(learning_rate, scale, l1, l2, rho, epsilon, maximize, weight_decay));
                   JUST(OpInterpUtil::Dispatch<TensorTuple>(*op, inputs, attrs));
                   return Maybe<void>::Ok();
                 });
->>>>>>> 4de4d3b0
+  struct DispatchEagerCclAllReduce {
+    Maybe<AttrMap> operator()(const std::string& parallel_conf, bool async_launch) {
+      MutableAttrMap attrs;
+      JUST(attrs.SetAttr("parallel_conf", parallel_conf));
+      JUST(attrs.SetAttr("async_launch", async_launch));
+      return AttrMap(attrs);
+    }
+  };
   m.add_functor("DispatchEagerCclAllReduce",
                 [](const std::shared_ptr<OpExpr>& op, const std::shared_ptr<Tensor>& input,
                    const std::string& parallel_conf, bool async_launch) -> Maybe<Tensor> {
