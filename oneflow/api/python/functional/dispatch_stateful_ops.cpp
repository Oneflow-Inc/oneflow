/*
Copyright 2020 The OneFlow Authors. All rights reserved.

Licensed under the Apache License, Version 2.0 (the "License");
you may not use this file except in compliance with the License.
You may obtain a copy of the License at

    http://www.apache.org/licenses/LICENSE-2.0

Unless required by applicable law or agreed to in writing, software
distributed under the License is distributed on an "AS IS" BASIS,
WITHOUT WARRANTIES OR CONDITIONS OF ANY KIND, either express or implied.
See the License for the specific language governing permissions and
limitations under the License.
*/

#include "oneflow/core/common/scalar.h"
#include "oneflow/core/common/cached_functor_ptr.h"
#include "oneflow/core/framework/attr_map.h"
#include "oneflow/core/framework/nd_sbp.h"
#include "oneflow/core/framework/op_interpreter/op_interpreter_util.h"
#include "oneflow/core/framework/tensor.h"
#include "oneflow/core/framework/tensor_tuple.h"
#include "oneflow/core/functional/functional.h"
#include "oneflow/core/functional/function_library.h"

namespace oneflow {
namespace one {
namespace functional {

namespace impl {

ONEFLOW_FUNCTION_LIBRARY(m) {
  m.add_functor(
      "DispatchFeedInput",
      [](const std::shared_ptr<OpExpr>& op, const std::shared_ptr<Tensor>& input) -> Maybe<Tensor> {
        return OpInterpUtil::Dispatch<Tensor>(*op, {input});
      });
  m.add_functor(
      "DispatchFetchOutput",
      [](const std::shared_ptr<OpExpr>& op, const std::shared_ptr<Tensor>& input) -> Maybe<Tensor> {
        return OpInterpUtil::Dispatch<Tensor>(*op, {input});
      });
  struct DispatchFeedVariable final {
    Maybe<AttrMap> operator()(double l2) const {
      MutableAttrMap attrs;
      JUST(attrs.SetAttr<double>("l2", l2));
      return AttrMap(attrs);
    }
  };
  m.add_functor("DispatchFeedVariable",
                [](const std::shared_ptr<OpExpr>& op, const std::shared_ptr<Tensor>& input,
                   const Scalar& l2) -> Maybe<Tensor> {
                  constexpr static auto* GetAttrs = CACHED_FUNCTOR_PTR(DispatchFeedVariable);
                  const auto& attrs = JUST(GetAttrs(l2.As<double>()));
                  return OpInterpUtil::Dispatch<Tensor>(*op, {input}, *attrs);
                });
  struct DispatchOfrecordReader {
    Maybe<AttrMap> operator()(const std::string& data_dir, int32_t data_part_num,
                              const std::string& part_name_prefix, int32_t part_name_suffix_length,
                              int32_t batch_size, int32_t shuffle_buffer_size, bool random_shuffle,
                              bool shuffle_after_epoch, int64_t seed) const {
      MutableAttrMap attrs;
      JUST(attrs.SetAttr("data_dir", data_dir));
      JUST(attrs.SetAttr("data_part_num", data_part_num));
      JUST(attrs.SetAttr("part_name_prefix", part_name_prefix));
      JUST(attrs.SetAttr("part_name_suffix_length", part_name_suffix_length));
      JUST(attrs.SetAttr("batch_size", batch_size));
      JUST(attrs.SetAttr("shuffle_buffer_size", shuffle_buffer_size));
      JUST(attrs.SetAttr("random_shuffle", random_shuffle));
      JUST(attrs.SetAttr("shuffle_after_epoch", shuffle_after_epoch));
      JUST(attrs.SetAttr("seed", seed));
      return AttrMap(attrs);
    }
  };
  m.add_functor(
      "DispatchOfrecordReader",
      [](const std::shared_ptr<OpExpr>& op, const std::string& data_dir, int32_t data_part_num,
         const std::string& part_name_prefix, int32_t part_name_suffix_length, int32_t batch_size,
         int32_t shuffle_buffer_size, bool random_shuffle, bool shuffle_after_epoch, int64_t seed,
         const Optional<Symbol<Device>>& device) -> Maybe<Tensor> {
        constexpr static auto* GetAttrs = CACHED_FUNCTOR_PTR(DispatchOfrecordReader);
        const auto& attrs = JUST(GetAttrs(data_dir, data_part_num, part_name_prefix,
                                          part_name_suffix_length, batch_size, shuffle_buffer_size,
                                          random_shuffle, shuffle_after_epoch, seed));
        return OpInterpUtil::Dispatch<Tensor>(*op, {}, OpExprInterpContext(*attrs, JUST(device)));
      });
  struct DispatchOfrecordReaderWithNdSbp {
    Maybe<AttrMap> operator()(const std::string& data_dir, int32_t data_part_num,
                              const std::string& part_name_prefix, int32_t part_name_suffix_length,
                              int32_t batch_size, int32_t shuffle_buffer_size, bool random_shuffle,
                              bool shuffle_after_epoch, int64_t seed,
                              const std::vector<std::string>& nd_sbp) {
      MutableAttrMap attrs;
      JUST(attrs.SetAttr("data_dir", data_dir));
      JUST(attrs.SetAttr("data_part_num", data_part_num));
      JUST(attrs.SetAttr("part_name_prefix", part_name_prefix));
      JUST(attrs.SetAttr("part_name_suffix_length", part_name_suffix_length));
      JUST(attrs.SetAttr("batch_size", batch_size));
      JUST(attrs.SetAttr("shuffle_buffer_size", shuffle_buffer_size));
      JUST(attrs.SetAttr("random_shuffle", random_shuffle));
      JUST(attrs.SetAttr("shuffle_after_epoch", shuffle_after_epoch));
      JUST(attrs.SetAttr("seed", seed));
      JUST(attrs.SetAttr("nd_sbp", nd_sbp));
      return AttrMap(attrs);
    }
  };
  m.add_functor(
      "DispatchOfrecordReader",
      [](const std::shared_ptr<OpExpr>& op, const std::string& data_dir, int32_t data_part_num,
         const std::string& part_name_prefix, int32_t part_name_suffix_length, int32_t batch_size,
         int32_t shuffle_buffer_size, bool random_shuffle, bool shuffle_after_epoch, int64_t seed,
         const Symbol<ParallelDesc>& placement,
         const std::vector<Symbol<SbpParallel>>& sbp_tuple) -> Maybe<Tensor> {
        constexpr static auto* GetAttrs = CACHED_FUNCTOR_PTR(DispatchOfrecordReaderWithNdSbp);
        const auto& attrs =
            JUST(GetAttrs(data_dir, data_part_num, part_name_prefix, part_name_suffix_length,
                          batch_size, shuffle_buffer_size, random_shuffle, shuffle_after_epoch,
                          seed, *JUST(GetNdSbpStrList(sbp_tuple))));
        auto nd_sbp = JUST(GetNdSbp(sbp_tuple));
        return OpInterpUtil::Dispatch<Tensor>(*op, {},
                                              OpExprInterpContext(*attrs, placement, nd_sbp));
      });
  struct DispatchOfrecordRawDecoder {
    Maybe<AttrMap> operator()(const std::string& name, const Shape& shape,
                              const Symbol<DType>& data_type, bool dim1_varying_length,
                              bool truncate) {
      MutableAttrMap attrs;
      JUST(attrs.SetAttr("name", name));
      JUST(attrs.SetAttr("shape", shape));
      JUST(attrs.SetAttr("data_type", data_type->data_type()));
      JUST(attrs.SetAttr("dim1_varying_length", dim1_varying_length));
      JUST(attrs.SetAttr("truncate", truncate));
      return AttrMap(attrs);
    }
  };
  m.add_functor("DispatchOfrecordRawDecoder",
                [](const std::shared_ptr<OpExpr>& op, const std::shared_ptr<Tensor>& input,
                   const std::string& name, const Shape& shape, const Symbol<DType>& data_type,
                   bool dim1_varying_length, bool truncate) -> Maybe<Tensor> {
                  constexpr static auto* GetAttrs = CACHED_FUNCTOR_PTR(DispatchOfrecordRawDecoder);
                  const auto& attrs =
                      JUST(GetAttrs(name, shape, data_type, dim1_varying_length, truncate));
                  return OpInterpUtil::Dispatch<Tensor>(*op, {input}, *attrs);
                });
  struct DispatchCoinFlip {
    Maybe<AttrMap> operator()(int64_t batch_size, float probability, int64_t seed, bool has_seed) {
      MutableAttrMap attrs;
      JUST(attrs.SetAttr("probability", probability));
      JUST(attrs.SetAttr("batch_size", batch_size));
      JUST(attrs.SetAttr("seed", seed));
      JUST(attrs.SetAttr("has_seed", has_seed));
      return AttrMap(attrs);
    }
  };
  m.add_functor(
      "DispatchCoinFlip",
      [](const std::shared_ptr<OpExpr>& op, int64_t batch_size, Scalar probability, int64_t seed,
         bool has_seed, const Optional<Symbol<Device>>& device) -> Maybe<Tensor> {
        constexpr static auto* GetAttrs = CACHED_FUNCTOR_PTR(DispatchCoinFlip);
        const auto& attrs = JUST(GetAttrs(batch_size, probability.As<float>(), seed, has_seed));
        return OpInterpUtil::Dispatch<Tensor>(*op, {}, OpExprInterpContext(*attrs, JUST(device)));
      });
  struct DispatchCoinFlipWithNdSbp {
    Maybe<AttrMap> operator()(int64_t batch_size, float probability, int64_t seed, bool has_seed,
                              const std::vector<std::string>& nd_sbp) {
      MutableAttrMap attrs;
      JUST(attrs.SetAttr("batch_size", batch_size));
      JUST(attrs.SetAttr("probability", probability));
      JUST(attrs.SetAttr("seed", seed));
      JUST(attrs.SetAttr("has_seed", has_seed));
      JUST(attrs.SetAttr("nd_sbp", nd_sbp));
      return AttrMap(attrs);
    }
  };
  m.add_functor("DispatchCoinFlip",
                [](const std::shared_ptr<OpExpr>& op, int64_t batch_size, Scalar probability,
                   int64_t seed, bool has_seed, const Symbol<ParallelDesc>& placement,
                   const std::vector<Symbol<SbpParallel>>& sbp_tuple) -> Maybe<Tensor> {
                  constexpr static auto* GetAttrs = CACHED_FUNCTOR_PTR(DispatchCoinFlipWithNdSbp);
                  const auto& attrs = JUST(GetAttrs(batch_size, probability.As<float>(), seed,
                                                    has_seed, *JUST(GetNdSbpStrList(sbp_tuple))));
                  auto nd_sbp = JUST(GetNdSbp(sbp_tuple));
                  return OpInterpUtil::Dispatch<Tensor>(
                      *op, {}, OpExprInterpContext(*attrs, placement, nd_sbp));
                });
  struct DispatchDistributedPariticalFCSample {
    Maybe<AttrMap> operator()(int64_t num_sample) {
      MutableAttrMap attrs;
      JUST(attrs.SetAttr<int64_t>("num_sample", num_sample));
      return AttrMap(attrs);
    }
  };
  m.add_functor(
      "DispatchDistributedPariticalFCSample",
      [](const std::shared_ptr<OpExpr>& op, const std::shared_ptr<Tensor>& weight,
         const std::shared_ptr<Tensor>& label, const int64_t& num_sample) -> Maybe<TensorTuple> {
        constexpr static auto* GetAttrs = CACHED_FUNCTOR_PTR(DispatchDistributedPariticalFCSample);
        const auto& attrs = JUST(GetAttrs(num_sample));
        return OpInterpUtil::Dispatch<TensorTuple>(*op, {weight, label}, *attrs);
      });
  struct DispatchCropMirrorNormalizeFromUint8 {
    Maybe<AttrMap> operator()(int64_t crop_h, int64_t crop_w, float crop_pos_x, float crop_pos_y,
                              const std::vector<float>& mean, const std::vector<float>& std,
                              const Symbol<DType>& output_dtype, const std::string& output_layout,
                              const std::string& color_space) {
      MutableAttrMap attrs;
      JUST(attrs.SetAttr("color_space", color_space));
      JUST(attrs.SetAttr("output_layout", output_layout));
      JUST(attrs.SetAttr("mean", mean));
      JUST(attrs.SetAttr("std", std));
      JUST(attrs.SetAttr("crop_h", crop_h));
      JUST(attrs.SetAttr("crop_w", crop_w));
      JUST(attrs.SetAttr("crop_pos_x", crop_pos_x));
      JUST(attrs.SetAttr("crop_pos_y", crop_pos_y));
      JUST(attrs.SetAttr("output_dtype", output_dtype->data_type()));
      return AttrMap(attrs);
    }
  };
  m.add_functor(
      "DispatchCropMirrorNormalizeFromUint8",
      [](const std::shared_ptr<OpExpr>& op, const TensorTuple& input, int64_t crop_h,
         int64_t crop_w, float crop_pos_x, float crop_pos_y, const std::vector<float>& mean,
         const std::vector<float>& std, const Symbol<DType>& output_dtype,
         const std::string& output_layout, const std::string& color_space) -> Maybe<Tensor> {
        constexpr static auto* GetAttrs = CACHED_FUNCTOR_PTR(DispatchCropMirrorNormalizeFromUint8);
        const auto& attrs = JUST(GetAttrs(crop_h, crop_w, crop_pos_x, crop_pos_y, mean, std,
                                          output_dtype, output_layout, color_space));
        return OpInterpUtil::Dispatch<Tensor>(*op, input, *attrs);
      });
  struct DispatchCropMirrorNormalizeFromTensorBuffer {
    Maybe<AttrMap> operator()(int64_t crop_h, int64_t crop_w, float crop_pos_x, float crop_pos_y,
                              const std::vector<float>& mean, const std::vector<float>& std,
                              const Symbol<DType>& output_dtype, const std::string& output_layout,
                              const std::string& color_space) {
      MutableAttrMap attrs;
      JUST(attrs.SetAttr("color_space", color_space));
      JUST(attrs.SetAttr("output_layout", output_layout));
      JUST(attrs.SetAttr("mean", mean));
      JUST(attrs.SetAttr("std", std));
      JUST(attrs.SetAttr("crop_h", crop_h));
      JUST(attrs.SetAttr("crop_w", crop_w));
      JUST(attrs.SetAttr("crop_pos_x", crop_pos_x));
      JUST(attrs.SetAttr("crop_pos_y", crop_pos_y));
      JUST(attrs.SetAttr("output_dtype", output_dtype->data_type()));
      return AttrMap(attrs);
    }
  };
  m.add_functor(
      "DispatchCropMirrorNormalizeFromTensorBuffer",
      [](const std::shared_ptr<OpExpr>& op, const TensorTuple& input, int64_t crop_h,
         int64_t crop_w, float crop_pos_x, float crop_pos_y, const std::vector<float>& mean,
         const std::vector<float>& std, const Symbol<DType>& output_dtype,
         const std::string& output_layout, const std::string& color_space) -> Maybe<Tensor> {
        constexpr static auto* GetAttrs =
            CACHED_FUNCTOR_PTR(DispatchCropMirrorNormalizeFromTensorBuffer);
        const auto& attrs = JUST(GetAttrs(crop_h, crop_w, crop_pos_x, crop_pos_y, mean, std,
                                          output_dtype, output_layout, color_space));
        return OpInterpUtil::Dispatch<Tensor>(*op, {input}, *attrs);
      });
  struct DispatchOfrecordImageDecoderRandomCrop {
    Maybe<AttrMap> operator()(const std::string& name, const std::string& color_space,
                              const std::vector<float>& random_area,
                              const std::vector<float>& random_aspect_ratio, int32_t num_attempts,
                              int64_t seed, bool has_seed) {
      MutableAttrMap attrs;
      JUST(attrs.SetAttr("name", name));
      JUST(attrs.SetAttr("color_space", color_space));
      JUST(attrs.SetAttr("num_attempts", num_attempts));
      JUST(attrs.SetAttr("seed", seed));
      JUST(attrs.SetAttr("has_seed", has_seed));
      JUST(attrs.SetAttr("random_area", random_area));
      JUST(attrs.SetAttr("random_aspect_ratio", random_aspect_ratio));
      return AttrMap(attrs);
    }
  };
  m.add_functor(
      "DispatchOfrecordImageDecoderRandomCrop",
      [](const std::shared_ptr<OpExpr>& op, const std::shared_ptr<Tensor>& input,
         const std::string& name, const std::string& color_space,
         const std::vector<float>& random_area, const std::vector<float>& random_aspect_ratio,
         int32_t num_attempts, int64_t seed, bool has_seed) -> Maybe<Tensor> {
        constexpr auto* GetAttrs = CACHED_FUNCTOR_PTR(DispatchOfrecordImageDecoderRandomCrop);
        const auto& attrs = JUST(GetAttrs(name, color_space, random_area, random_aspect_ratio,
                                          num_attempts, seed, has_seed));
        return OpInterpUtil::Dispatch<Tensor>(*op, {input}, *attrs);
      });
  struct DispatchOfrecordImageDecoder {
    Maybe<AttrMap> operator()(const std::string& name, const std::string& color_space) {
      MutableAttrMap attrs;
      JUST(attrs.SetAttr("name", name));
      JUST(attrs.SetAttr("color_space", color_space));
      return AttrMap(attrs);
    }
  };
  m.add_functor("DispatchOfrecordImageDecoder",
                [](const std::shared_ptr<OpExpr>& op, const std::shared_ptr<Tensor>& input,
                   const std::string& name, const std::string& color_space) -> Maybe<Tensor> {
                  constexpr auto* GetAttrs = CACHED_FUNCTOR_PTR(DispatchOfrecordImageDecoder);
                  const auto& attrs = JUST(GetAttrs(name, color_space));
                  return OpInterpUtil::Dispatch<Tensor>(*op, {input}, *attrs);
                });
  struct DispatchImageDecoderRandomCropResize {
    Maybe<AttrMap> operator()(int64_t target_width, int64_t target_height, int64_t seed,
                              int64_t num_workers, int64_t max_num_pixels, float random_area_min,
                              float random_area_max, float random_aspect_ratio_min,
                              float random_aspect_ratio_max, int64_t warmup_size,
                              int64_t num_attempts) {
      MutableAttrMap attrs;
      JUST(attrs.SetAttr("target_width", target_width));
      JUST(attrs.SetAttr("target_height", target_height));
      JUST(attrs.SetAttr("seed", seed));
      JUST(attrs.SetAttr("num_workers", num_workers));
      JUST(attrs.SetAttr("max_num_pixels", max_num_pixels));
      JUST(attrs.SetAttr("random_area_min", random_area_min));
      JUST(attrs.SetAttr("random_area_max", random_area_max));
      JUST(attrs.SetAttr("random_aspect_ratio_min", random_aspect_ratio_min));
      JUST(attrs.SetAttr("random_aspect_ratio_max", random_aspect_ratio_max));
      JUST(attrs.SetAttr("warmup_size", warmup_size));
      JUST(attrs.SetAttr("num_attempts", num_attempts));
      return AttrMap(attrs);
    }
  };
  m.add_functor("DispatchImageDecoderRandomCropResize",
                [](const std::shared_ptr<OpExpr>& op, const std::shared_ptr<Tensor>& input,
                   int64_t target_width, int64_t target_height, int64_t seed, int64_t num_workers,
                   int64_t max_num_pixels, float random_area_min, float random_area_max,
                   float random_aspect_ratio_min, float random_aspect_ratio_max,
                   int64_t warmup_size, int64_t num_attempts) -> Maybe<Tensor> {
                  constexpr auto* GetAttrs =
                      CACHED_FUNCTOR_PTR(DispatchImageDecoderRandomCropResize);
                  const auto& attrs =
                      JUST(GetAttrs(target_width, target_height, seed, num_workers, max_num_pixels,
                                    random_area_min, random_area_max, random_aspect_ratio_min,
                                    random_aspect_ratio_max, warmup_size, num_attempts));
                  return OpInterpUtil::Dispatch<Tensor>(*op, {input}, *attrs);
                });
  struct DispatchTensorBufferToListOfTensorsV2 {
    Maybe<AttrMap> operator()(const std::vector<Shape>& out_shapes,
                              const std::vector<Symbol<DType>>& out_dtypes, bool dynamic_out) {
      MutableAttrMap attrs;
      JUST(attrs.SetAttr("out_shapes", out_shapes));
      JUST(attrs.SetAttr("dynamic_out", dynamic_out));
      auto out_data_types = std::vector<DataType>();
      for (auto it = out_dtypes.begin(); it != out_dtypes.end(); it++) {
        out_data_types.emplace_back((*it)->data_type());
      }
      JUST(attrs.SetAttr("out_dtypes", out_data_types));
      return AttrMap(attrs);
    }
  };
  m.add_functor(
      "DispatchTensorBufferToListOfTensorsV2",
      [](const std::shared_ptr<OpExpr>& op, const std::shared_ptr<Tensor>& input,
         const std::vector<Shape>& out_shapes, const std::vector<Symbol<DType>>& out_dtypes,
         bool dynamic_out) -> Maybe<TensorTuple> {
        constexpr auto* GetAttrs = CACHED_FUNCTOR_PTR(DispatchTensorBufferToListOfTensorsV2);
        const auto& attrs = JUST(GetAttrs(out_shapes, out_dtypes, dynamic_out));
        return OpInterpUtil::Dispatch<TensorTuple>(*op, {input}, *attrs);
      });
  struct DispatchImageResizeKeepAspectRatio {
    Maybe<AttrMap> operator()(int32_t target_size, int32_t min_size, int32_t max_size,
                              bool resize_longer, const std::string& interpolation_type) {
      MutableAttrMap attrs;
      JUST(attrs.SetAttr("target_size", target_size));
      JUST(attrs.SetAttr("min_size", min_size));
      JUST(attrs.SetAttr("max_size", max_size));
      JUST(attrs.SetAttr("resize_longer", resize_longer));
      JUST(attrs.SetAttr("interpolation_type", interpolation_type));
      return AttrMap(attrs);
    }
  };
  m.add_functor("DispatchImageResizeKeepAspectRatio",
                [](const std::shared_ptr<OpExpr>& op, const std::shared_ptr<Tensor>& input,
                   int32_t target_size, int32_t min_size, int32_t max_size, bool resize_longer,
                   const std::string& interpolation_type) -> Maybe<TensorTuple> {
                  constexpr auto* GetAttrs = CACHED_FUNCTOR_PTR(DispatchImageResizeKeepAspectRatio);
                  const auto& attrs = JUST(
                      GetAttrs(target_size, min_size, max_size, resize_longer, interpolation_type));
                  return OpInterpUtil::Dispatch<TensorTuple>(*op, {input}, *attrs);
                });
  struct DispatchImageResizeToFixed {
    Maybe<AttrMap> operator()(int64_t target_width, int64_t target_height, int64_t channels,
                              const Symbol<DType>& data_type,
                              const std::string& interpolation_type) {
      MutableAttrMap attrs;
      JUST(attrs.SetAttr("target_width", target_width));
      JUST(attrs.SetAttr("target_height", target_height));
      JUST(attrs.SetAttr("channels", channels));
      JUST(attrs.SetAttr("data_type", data_type->data_type()));
      JUST(attrs.SetAttr("interpolation_type", interpolation_type));
      return AttrMap(attrs);
    }
  };
  m.add_functor("DispatchImageResizeToFixed",
                [](const std::shared_ptr<OpExpr>& op, const std::shared_ptr<Tensor>& input,
                   int64_t target_width, int64_t target_height, int64_t channels,
                   const Symbol<DType>& data_type,
                   const std::string& interpolation_type) -> Maybe<TensorTuple> {
                  constexpr auto* GetAttrs = CACHED_FUNCTOR_PTR(DispatchImageResizeToFixed);
                  const auto& attrs = JUST(GetAttrs(target_width, target_height, channels,
                                                    data_type, interpolation_type));
                  return OpInterpUtil::Dispatch<TensorTuple>(*op, {input}, *attrs);
                });
  struct DispatchImageDecode {
    Maybe<AttrMap> operator()(const std::string& color_space, const Symbol<DType>& data_type) {
      MutableAttrMap attrs;
      JUST(attrs.SetAttr("color_space", color_space));
      JUST(attrs.SetAttr("data_type", data_type->data_type()));
      return AttrMap(attrs);
    }
  };
  m.add_functor(
      "DispatchImageDecode",
      [](const std::shared_ptr<OpExpr>& op, const std::shared_ptr<Tensor>& input,
         const std::string& color_space, const Symbol<DType>& data_type) -> Maybe<Tensor> {
        constexpr auto* GetAttrs = CACHED_FUNCTOR_PTR(DispatchImageDecode);
        const auto& attrs = JUST(GetAttrs(color_space, data_type));
        return OpInterpUtil::Dispatch<Tensor>(*op, {input}, *attrs);
      });
  struct DispatchImageNormalize {
    Maybe<AttrMap> operator()(const std::vector<float>& mean, const std::vector<float>& std) {
      MutableAttrMap attrs;
      JUST(attrs.SetAttr("std", std));
      JUST(attrs.SetAttr("mean", mean));
      return AttrMap(attrs);
    }
  };
  m.add_functor("DispatchImageNormalize",
                [](const std::shared_ptr<OpExpr>& op, const std::shared_ptr<Tensor>& input,
                   const std::vector<float>& mean, const std::vector<float>& std) -> Maybe<Tensor> {
                  constexpr auto* GetAttrs = CACHED_FUNCTOR_PTR(DispatchImageNormalize);
                  const auto& attrs = JUST(GetAttrs(mean, std));
                  return OpInterpUtil::Dispatch<Tensor>(*op, {input}, *attrs);
                });
  struct DispatchCOCOReader {
    Maybe<AttrMap> operator()(const std::string& image_dir, const std::string& annotation_file,
                              int64_t batch_size, bool shuffle_after_epoch, int64_t random_seed,
                              bool group_by_ratio, bool remove_images_without_annotations,
                              bool stride_partition, int64_t session_id) {
      MutableAttrMap attrs;
      JUST(attrs.SetAttr("session_id", session_id));
      JUST(attrs.SetAttr("annotation_file", annotation_file));
      JUST(attrs.SetAttr("image_dir", image_dir));
      JUST(attrs.SetAttr("batch_size", batch_size));
      JUST(attrs.SetAttr("shuffle_after_epoch", shuffle_after_epoch));
      JUST(attrs.SetAttr("random_seed", random_seed));
      JUST(attrs.SetAttr("group_by_ratio", group_by_ratio));
      JUST(attrs.SetAttr("remove_images_without_annotations", remove_images_without_annotations));
      JUST(attrs.SetAttr("stride_partition", stride_partition));
      return AttrMap(attrs);
    }
  };
  m.add_functor("DispatchCOCOReader",
                [](const std::shared_ptr<OpExpr>& op, const std::string& image_dir,
                   const std::string& annotation_file, int64_t batch_size, bool shuffle_after_epoch,
                   int64_t random_seed, bool group_by_ratio, bool remove_images_without_annotations,
                   bool stride_partition, int64_t session_id,
                   const Optional<Symbol<Device>>& device) -> Maybe<TensorTuple> {
                  constexpr auto* GetAttrs = CACHED_FUNCTOR_PTR(DispatchCOCOReader);
                  const auto& attrs =
                      JUST(GetAttrs(image_dir, annotation_file, batch_size, shuffle_after_epoch,
                                    random_seed, group_by_ratio, remove_images_without_annotations,
                                    stride_partition, session_id));
                  return OpInterpUtil::Dispatch<TensorTuple>(
                      *op, {}, OpExprInterpContext(*attrs, JUST(device)));
                });
  struct DispatchGlobalCOCOReader {
    Maybe<AttrMap> operator()(const std::string& image_dir, const std::string& annotation_file,
                              int64_t batch_size, bool shuffle_after_epoch, int64_t random_seed,
                              bool group_by_ratio, bool remove_images_without_annotations,
                              bool stride_partition, int64_t session_id,
                              const Symbol<ParallelDesc>& placement,
                              const std::vector<Symbol<SbpParallel>>& sbp_tuple) {
      MutableAttrMap attrs;
      JUST(attrs.SetAttr("session_id", session_id));
      JUST(attrs.SetAttr("annotation_file", annotation_file));
      JUST(attrs.SetAttr("image_dir", image_dir));
      JUST(attrs.SetAttr("batch_size", batch_size));
      JUST(attrs.SetAttr("shuffle_after_epoch", shuffle_after_epoch));
      JUST(attrs.SetAttr("random_seed", random_seed));
      JUST(attrs.SetAttr("group_by_ratio", group_by_ratio));
      JUST(attrs.SetAttr("remove_images_without_annotations", remove_images_without_annotations));
      JUST(attrs.SetAttr("stride_partition", stride_partition));
      JUST(attrs.SetAttr("nd_sbp", *JUST(GetNdSbpStrList(sbp_tuple))));
      return AttrMap(attrs);
    }
  };
  m.add_functor("DispatchCOCOReader",
                [](const std::shared_ptr<OpExpr>& op, const std::string& image_dir,
                   const std::string& annotation_file, int64_t batch_size, bool shuffle_after_epoch,
                   int64_t random_seed, bool group_by_ratio, bool remove_images_without_annotations,
                   bool stride_partition, int64_t session_id, const Symbol<ParallelDesc>& placement,
                   const std::vector<Symbol<SbpParallel>>& sbp_tuple) -> Maybe<TensorTuple> {
                  constexpr auto* GetAttrs = CACHED_FUNCTOR_PTR(DispatchGlobalCOCOReader);
                  const auto& attrs =
                      JUST(GetAttrs(image_dir, annotation_file, batch_size, shuffle_after_epoch,
                                    random_seed, group_by_ratio, remove_images_without_annotations,
                                    stride_partition, session_id, placement, sbp_tuple));
                  auto nd_sbp = JUST(GetNdSbp(sbp_tuple));
                  return OpInterpUtil::Dispatch<TensorTuple>(
                      *op, {}, OpExprInterpContext(*attrs, placement, nd_sbp));
                });
  struct DispatchImageBatchAlign {
    Maybe<AttrMap> operator()(int32_t alignment, const Shape& shape, const Symbol<DType>& data_type,
                              bool dynamic_out) {
      MutableAttrMap attrs;
      JUST(attrs.SetAttr("shape", shape));
      JUST(attrs.SetAttr("data_type", data_type->data_type()));
      JUST(attrs.SetAttr("alignment", alignment));
      JUST(attrs.SetAttr("dynamic_out", dynamic_out));
      return AttrMap(attrs);
    };
  };
  m.add_functor(
      "DispatchImageBatchAlign",
      [](const std::shared_ptr<OpExpr>& op, const std::shared_ptr<Tensor>& input, int32_t alignment,
         const Shape& shape, const Symbol<DType>& data_type, bool dynamic_out) -> Maybe<Tensor> {
        constexpr auto* GetAttrs = CACHED_FUNCTOR_PTR(DispatchImageBatchAlign);
        const auto& attrs = JUST(GetAttrs(alignment, shape, data_type, dynamic_out));
        return OpInterpUtil::Dispatch<Tensor>(*op, {input}, *attrs);
      });
  struct DispatchOfrecordBytesDecoder {
    Maybe<AttrMap> operator()(const std::string& name) {
      MutableAttrMap attrs;
      JUST(attrs.SetAttr("name", name));
      return AttrMap(attrs);
    }
  };
  m.add_functor("DispatchOfrecordBytesDecoder",
                [](const std::shared_ptr<OpExpr>& op, const std::shared_ptr<Tensor>& input,
                   const std::string& name) -> Maybe<Tensor> {
                  constexpr auto* GetAttrs = CACHED_FUNCTOR_PTR(DispatchOfrecordBytesDecoder);
                  const auto& attrs = JUST(GetAttrs(name));
                  return OpInterpUtil::Dispatch<Tensor>(*op, {input}, *attrs);
                });
  struct DispatchOneRecReader {
    Maybe<AttrMap> operator()(const std::vector<std::string>& files, const int64_t batch_size,
                              const bool random_shuffle, const std::string& shuffle_mode,
                              const int32_t shuffle_buffer_size, const bool shuffle_after_epoch,
                              int64_t random_seed, const bool verify_example) {
      MutableAttrMap attrs;
      JUST(attrs.SetAttr<std::vector<std::string>>("files", files));
      JUST(attrs.SetAttr<int64_t>("batch_size", batch_size));
      JUST(attrs.SetAttr<bool>("random_shuffle", random_shuffle));
      JUST(attrs.SetAttr<std::string>("shuffle_mode", shuffle_mode));
      JUST(attrs.SetAttr<int32_t>("shuffle_buffer_size", shuffle_buffer_size));
      JUST(attrs.SetAttr<bool>("shuffle_after_epoch", shuffle_after_epoch));
      JUST(attrs.SetAttr<int64_t>("seed", random_seed));
      JUST(attrs.SetAttr<bool>("verify_example", verify_example));
      return AttrMap(attrs);
    }
  };
  m.add_functor(
      "DispatchOneRecReader",
      [](const std::shared_ptr<OpExpr>& op, const std::vector<std::string>& files,
         const int64_t batch_size, const bool random_shuffle, const std::string& shuffle_mode,
         const int32_t shuffle_buffer_size, const bool shuffle_after_epoch, int64_t random_seed,
         const bool verify_example, const Optional<Symbol<Device>>& device) -> Maybe<Tensor> {
        constexpr auto* GetAttrs = CACHED_FUNCTOR_PTR(DispatchOneRecReader);
        const auto& attrs =
            JUST(GetAttrs(files, batch_size, random_shuffle, shuffle_mode, shuffle_buffer_size,
                          shuffle_after_epoch, random_seed, verify_example));
        return OpInterpUtil::Dispatch<Tensor>(*op, {}, OpExprInterpContext(*attrs, JUST(device)));
      });
  struct DispatchGlobalOneRecReader {
    Maybe<AttrMap> operator()(const std::vector<std::string>& files, const int64_t batch_size,
                              const bool random_shuffle, const std::string& shuffle_mode,
                              const int32_t shuffle_buffer_size, const bool shuffle_after_epoch,
                              int64_t random_seed, const bool verify_example,
                              const Symbol<ParallelDesc>& placement,
                              const std::vector<Symbol<SbpParallel>>& sbp_tuple) {
      MutableAttrMap attrs;
      JUST(attrs.SetAttr<std::vector<std::string>>("files", files));
      JUST(attrs.SetAttr<int64_t>("batch_size", batch_size));
      JUST(attrs.SetAttr<bool>("random_shuffle", random_shuffle));
      JUST(attrs.SetAttr<std::string>("shuffle_mode", shuffle_mode));
      JUST(attrs.SetAttr<int32_t>("shuffle_buffer_size", shuffle_buffer_size));
      JUST(attrs.SetAttr<bool>("shuffle_after_epoch", shuffle_after_epoch));
      JUST(attrs.SetAttr<int64_t>("seed", random_seed));
      JUST(attrs.SetAttr<bool>("verify_example", verify_example));
      JUST(attrs.SetAttr("nd_sbp", *JUST(GetNdSbpStrList(sbp_tuple))));
      return AttrMap(attrs);
    }
  };
  m.add_functor(
      "DispatchOneRecReader",
      [](const std::shared_ptr<OpExpr>& op, const std::vector<std::string>& files,
         const int64_t batch_size, const bool random_shuffle, const std::string& shuffle_mode,
         const int32_t shuffle_buffer_size, const bool shuffle_after_epoch, int64_t random_seed,
         const bool verify_example, const Symbol<ParallelDesc>& placement,
         const std::vector<Symbol<SbpParallel>>& sbp_tuple) -> Maybe<Tensor> {
        constexpr auto* GetAttrs = CACHED_FUNCTOR_PTR(DispatchGlobalOneRecReader);
        const auto& attrs =
            JUST(GetAttrs(files, batch_size, random_shuffle, shuffle_mode, shuffle_buffer_size,
                          shuffle_after_epoch, random_seed, verify_example, placement, sbp_tuple));
        auto nd_sbp = JUST(GetNdSbp(sbp_tuple));
        return OpInterpUtil::Dispatch<Tensor>(*op, {},
                                              OpExprInterpContext(*attrs, placement, nd_sbp));
      });
  struct DispatchMegatronGptMmapDataLoader {
    Maybe<AttrMap> operator()(const std::string& data_file_prefix, int64_t seq_length,
                              int64_t label_length, int64_t num_samples, int64_t batch_size,
                              const Symbol<DType>& dtype, const std::vector<int64_t>& split_sizes,
                              int64_t split_index, bool shuffle, int64_t random_seed) {
      MutableAttrMap attrs;
      JUST(attrs.SetAttr("data_file_prefix", data_file_prefix));
      JUST(attrs.SetAttr("seq_length", seq_length));
      JUST(attrs.SetAttr("label_length", label_length));
      JUST(attrs.SetAttr("num_samples", num_samples));
      JUST(attrs.SetAttr("batch_size", batch_size));
      JUST(attrs.SetAttr("dtype", dtype->data_type()));
      JUST(attrs.SetAttr("split_sizes", split_sizes));
      JUST(attrs.SetAttr("split_index", split_index));
      JUST(attrs.SetAttr("shuffle", shuffle));
      JUST(attrs.SetAttr("random_seed", random_seed));
      return AttrMap(attrs);
    }
  };
  m.add_functor(
      "DispatchMegatronGptMmapDataLoader",
      [](const std::shared_ptr<OpExpr>& op, const std::string& data_file_prefix, int64_t seq_length,
         int64_t label_length, int64_t num_samples, int64_t batch_size, const Symbol<DType>& dtype,
         const std::vector<int64_t>& split_sizes, int64_t split_index, bool shuffle,
         int64_t random_seed, const Optional<Symbol<Device>>& device) -> Maybe<Tensor> {
        constexpr auto* GetAttrs = CACHED_FUNCTOR_PTR(DispatchMegatronGptMmapDataLoader);
        const auto& attrs =
            JUST(GetAttrs(data_file_prefix, seq_length, label_length, num_samples, batch_size,
                          dtype, split_sizes, split_index, shuffle, random_seed));
        return OpInterpUtil::Dispatch<Tensor>(*op, {}, OpExprInterpContext(*attrs, JUST(device)));
      });
  struct DispatchGlobalMegatronGptMmapDataLoader {
    Maybe<AttrMap> operator()(const std::string& data_file_prefix, int64_t seq_length,
                              int64_t label_length, int64_t num_samples, int64_t batch_size,
                              const Symbol<DType>& dtype, const std::vector<int64_t>& split_sizes,
                              int64_t split_index, bool shuffle, int64_t random_seed,
                              const Symbol<ParallelDesc>& placement,
                              const std::vector<Symbol<SbpParallel>>& sbp_tuple) {
      MutableAttrMap attrs;
      JUST(attrs.SetAttr("data_file_prefix", data_file_prefix));
      JUST(attrs.SetAttr("seq_length", seq_length));
      JUST(attrs.SetAttr("label_length", label_length));
      JUST(attrs.SetAttr("num_samples", num_samples));
      JUST(attrs.SetAttr("batch_size", batch_size));
      JUST(attrs.SetAttr("dtype", dtype->data_type()));
      JUST(attrs.SetAttr("split_sizes", split_sizes));
      JUST(attrs.SetAttr("split_index", split_index));
      JUST(attrs.SetAttr("shuffle", shuffle));
      JUST(attrs.SetAttr("random_seed", random_seed));
      return AttrMap(attrs);
    }
  };
  m.add_functor(
      "DispatchMegatronGptMmapDataLoader",
      [](const std::shared_ptr<OpExpr>& op, const std::string& data_file_prefix, int64_t seq_length,
         int64_t label_length, int64_t num_samples, int64_t batch_size, const Symbol<DType>& dtype,
         const std::vector<int64_t>& split_sizes, int64_t split_index, bool shuffle,
         int64_t random_seed, const Symbol<ParallelDesc>& placement,
         const std::vector<Symbol<SbpParallel>>& sbp_tuple) -> Maybe<Tensor> {
        constexpr auto* GetAttrs = CACHED_FUNCTOR_PTR(DispatchGlobalMegatronGptMmapDataLoader);
        const auto& attrs = JUST(GetAttrs(data_file_prefix, seq_length, label_length, num_samples,
                                          batch_size, dtype, split_sizes, split_index, shuffle,
                                          random_seed, placement, sbp_tuple));
        auto nd_sbp = JUST(GetNdSbp(sbp_tuple));
        return OpInterpUtil::Dispatch<Tensor>(*op, {},
                                              OpExprInterpContext(*attrs, placement, nd_sbp));
      });
  struct DispatchRmspropUpdate {
    Maybe<AttrMap> operator()(float learning_rate, double scale, float l1, float l2, bool centered,
                              float epsilon, float decay_rate, float weight_decay) {
      MutableAttrMap attrs;
      JUST(attrs.SetAttr("learning_rate_val", learning_rate));
      JUST(attrs.SetAttr("scale", scale));
      JUST(attrs.SetAttr("l1", l1));
      JUST(attrs.SetAttr("l2", l2));
      JUST(attrs.SetAttr("centered", centered));
      JUST(attrs.SetAttr("epsilon", epsilon));
      JUST(attrs.SetAttr("decay_rate", decay_rate));
      JUST(attrs.SetAttr("weight_decay", weight_decay));
      return AttrMap(attrs);
    }
  };
  m.add_functor("DispatchRmspropUpdate",
                [](const std::shared_ptr<OpExpr>& op, const TensorTuple& inputs,
                   float learning_rate, double scale, float l1, float l2, bool centered,
                   float epsilon, float decay_rate, float weight_decay) -> Maybe<void> {
                  constexpr auto* GetAttrs = CACHED_FUNCTOR_PTR(DispatchRmspropUpdate);
                  const auto& attrs = JUST(GetAttrs(learning_rate, scale, l1, l2, centered, epsilon,
                                                    decay_rate, weight_decay));
                  JUST(OpInterpUtil::Dispatch<TensorTuple>(*op, inputs, *attrs));
                  return Maybe<void>::Ok();
                });
  struct DispatchAdamUpdate {
    Maybe<AttrMap> operator()(float learning_rate, float bias_correction1, float bias_correction2,
                              double scale, float l1, float l2, float beta1, float beta2,
                              float epsilon, float weight_decay, bool amsgrad,
                              bool do_bias_correction) {
      MutableAttrMap attrs;
      JUST(attrs.SetAttr("learning_rate_val", learning_rate));
      JUST(attrs.SetAttr("bias_correction1_val", bias_correction1));
      JUST(attrs.SetAttr("bias_correction2_val", bias_correction2));
      JUST(attrs.SetAttr("scale", scale));
      JUST(attrs.SetAttr("l1", l1));
      JUST(attrs.SetAttr("l2", l2));
      JUST(attrs.SetAttr("beta1", beta1));
      JUST(attrs.SetAttr("beta2", beta2));
      JUST(attrs.SetAttr("epsilon", epsilon));
      JUST(attrs.SetAttr("weight_decay", weight_decay));
      JUST(attrs.SetAttr("amsgrad", amsgrad));
      JUST(attrs.SetAttr("do_bias_correction", do_bias_correction));
      return AttrMap(attrs);
    }
  };
  m.add_functor("DispatchAdamUpdate",
                [](const std::shared_ptr<OpExpr>& op, const TensorTuple& inputs,
                   float learning_rate, float bias_correction1, float bias_correction2,
                   double scale, float l1, float l2, float beta1, float beta2, float epsilon,
                   float weight_decay, bool amsgrad, bool do_bias_correction) -> Maybe<void> {
                  constexpr auto* GetAttrs = CACHED_FUNCTOR_PTR(DispatchAdamUpdate);
                  const auto& attrs = JUST(
                      GetAttrs(learning_rate, bias_correction1, bias_correction2, scale, l1, l2,
                               beta1, beta2, epsilon, weight_decay, amsgrad, do_bias_correction));
                  JUST(OpInterpUtil::Dispatch<TensorTuple>(*op, inputs, *attrs));
                  return Maybe<void>::Ok();
                });
  struct DispatchAdagradUpdate {
    Maybe<AttrMap> operator()(float learning_rate, double scale, float l1, float l2, float lr_decay,
                              float weight_decay, float epsilon, int32_t train_step) {
      MutableAttrMap attrs;
      JUST(attrs.SetAttr("learning_rate_val", learning_rate));
      JUST(attrs.SetAttr("scale", scale));
      JUST(attrs.SetAttr("l1", l1));
      JUST(attrs.SetAttr("l2", l2));
      JUST(attrs.SetAttr("lr_decay", lr_decay));
      JUST(attrs.SetAttr("weight_decay", weight_decay));
      JUST(attrs.SetAttr("epsilon", epsilon));
      JUST(attrs.SetAttr("train_step_val", train_step));
      return AttrMap(attrs);
    }
  };
  m.add_functor("DispatchAdagradUpdate",
                [](const std::shared_ptr<OpExpr>& op, const TensorTuple& inputs,
                   float learning_rate, double scale, float l1, float l2, float lr_decay,
                   float weight_decay, float epsilon, int32_t train_step) -> Maybe<void> {
                  constexpr auto* GetAttrs = CACHED_FUNCTOR_PTR(DispatchAdagradUpdate);
                  const auto& attrs = JUST(GetAttrs(learning_rate, scale, l1, l2, lr_decay,
                                                    weight_decay, epsilon, train_step));
                  JUST(OpInterpUtil::Dispatch<TensorTuple>(*op, inputs, *attrs));
                  return Maybe<void>::Ok();
                });

  struct DispatchMomentumUpdate {
    Maybe<AttrMap> operator()(float learning_rate_val, double scale, float l1, float l2, float beta,
                              float dampening, bool nesterov, bool maximize,
                              float weight_decay) const {
      MutableAttrMap attrs;
      JUST(attrs.SetAttr("learning_rate_val", learning_rate_val));
      JUST(attrs.SetAttr("scale", scale));
      JUST(attrs.SetAttr("l1", l1));
      JUST(attrs.SetAttr("l2", l2));
      JUST(attrs.SetAttr("beta", beta));
      JUST(attrs.SetAttr("dampening", dampening));
      JUST(attrs.SetAttr("nesterov", nesterov));
      JUST(attrs.SetAttr("maximize", maximize));
      JUST(attrs.SetAttr("weight_decay", weight_decay));
      return AttrMap(attrs);
    }
  };
  m.add_functor(
      "DispatchMomentumUpdate",
      [](const std::shared_ptr<OpExpr>& op, const TensorTuple& inputs, float learning_rate,
         double scale, float l1, float l2, float beta, float dampening, bool nesterov,
         bool maximize, float weight_decay) -> Maybe<void> {
        constexpr static auto* GetAttrs = CACHED_FUNCTOR_PTR(DispatchMomentumUpdate);
        const auto& attrs = JUST(GetAttrs(learning_rate, scale, l1, l2, beta, dampening, nesterov,
                                          maximize, weight_decay));
        JUST(OpInterpUtil::Dispatch<TensorTuple>(*op, inputs, *attrs));
        return Maybe<void>::Ok();
      });

  struct DispatchSgdUpdate {
    Maybe<AttrMap> operator()(float learning_rate, double scale, float l1, float l2,
                              float weight_decay) {
      MutableAttrMap attrs;
      JUST(attrs.SetAttr("learning_rate_val", learning_rate));
      JUST(attrs.SetAttr("scale", scale));
      JUST(attrs.SetAttr("l1", l1));
      JUST(attrs.SetAttr("l2", l2));
      JUST(attrs.SetAttr("weight_decay", weight_decay));
      return AttrMap(attrs);
    }
  };
  m.add_functor(
      "DispatchSgdUpdate",
      [](const std::shared_ptr<OpExpr>& op, const TensorTuple& inputs, float learning_rate,
         double scale, float l1, float l2, float weight_decay) -> Maybe<void> {
        constexpr auto* GetAttrs = CACHED_FUNCTOR_PTR(DispatchSgdUpdate);
        const auto& attrs = JUST(GetAttrs(learning_rate, scale, l1, l2, weight_decay));
        JUST(OpInterpUtil::Dispatch<TensorTuple>(*op, inputs, *attrs));
        return Maybe<void>::Ok();
      });
  struct DispatchLambUpdate {
    Maybe<AttrMap> operator()(float learning_rate, float bias_correction1, float bias_correction2,
                              double scale, float l1, float l2, float beta1, float beta2,
                              float epsilon, float weight_decay, bool do_bias_correction) {
      MutableAttrMap attrs;
      JUST(attrs.SetAttr("learning_rate_val", learning_rate));
      JUST(attrs.SetAttr("bias_correction1_val", bias_correction1));
      JUST(attrs.SetAttr("bias_correction2_val", bias_correction2));
      JUST(attrs.SetAttr("scale", scale));
      JUST(attrs.SetAttr("l1", l1));
      JUST(attrs.SetAttr("l2", l2));
      JUST(attrs.SetAttr("beta1", beta1));
      JUST(attrs.SetAttr("beta2", beta2));
      JUST(attrs.SetAttr("epsilon", epsilon));
      JUST(attrs.SetAttr("weight_decay", weight_decay));
      JUST(attrs.SetAttr("do_bias_correction", do_bias_correction));
      return AttrMap(attrs);
    }
  };
  m.add_functor("DispatchLambUpdate",
                [](const std::shared_ptr<OpExpr>& op, const TensorTuple& inputs,
                   float learning_rate, float bias_correction1, float bias_correction2,
                   double scale, float l1, float l2, float beta1, float beta2, float epsilon,
                   float weight_decay, bool do_bias_correction) -> Maybe<void> {
                  constexpr auto* GetAttrs = CACHED_FUNCTOR_PTR(DispatchLambUpdate);
                  const auto& attrs =
                      JUST(GetAttrs(learning_rate, bias_correction1, bias_correction2, scale, l1,
                                    l2, beta1, beta2, epsilon, weight_decay, do_bias_correction));
                  JUST(OpInterpUtil::Dispatch<TensorTuple>(*op, inputs, *attrs));
                  return Maybe<void>::Ok();
                });
  struct DispatchFtrlUpdate {
    Maybe<AttrMap> operator()(float learning_rate, double scale, float l1, float l2, float lr_power,
                              float lambda1, float lambda2, float beta, float weight_decay) {
      MutableAttrMap attrs;
      JUST(attrs.SetAttr("learning_rate_val", learning_rate));
      JUST(attrs.SetAttr("scale", scale));
      JUST(attrs.SetAttr("l1", l1));
      JUST(attrs.SetAttr("l2", l2));
      JUST(attrs.SetAttr("lr_power", lr_power));
      JUST(attrs.SetAttr("lambda1", lambda1));
      JUST(attrs.SetAttr("lambda2", lambda2));
      JUST(attrs.SetAttr("beta", beta));
      JUST(attrs.SetAttr("weight_decay", weight_decay));
      return AttrMap(attrs);
    }
  };
  m.add_functor("DispatchFtrlUpdate",
                [](const std::shared_ptr<OpExpr>& op, const TensorTuple& inputs,
                   float learning_rate, double scale, float l1, float l2, float lr_power,
                   float lambda1, float lambda2, float beta, float weight_decay) -> Maybe<void> {
                  constexpr auto* GetAttrs = CACHED_FUNCTOR_PTR(DispatchFtrlUpdate);
                  const auto& attrs = JUST(GetAttrs(learning_rate, scale, l1, l2, lr_power, lambda1,
                                                    lambda2, beta, weight_decay));
                  JUST(OpInterpUtil::Dispatch<TensorTuple>(*op, inputs, *attrs));
                  return Maybe<void>::Ok();
                });
<<<<<<< HEAD
  struct DispatchEagerNcclAllReduce {
    Maybe<AttrMap> operator()(const std::string& parallel_conf, bool async_launch) {
      MutableAttrMap attrs;
      JUST(attrs.SetAttr("parallel_conf", parallel_conf));
      JUST(attrs.SetAttr("async_launch", async_launch));
      return AttrMap(attrs);
    }
  };
  m.add_functor("DispatchEagerNcclAllReduce",
=======
  m.add_functor("DispatchEagerCclAllReduce",
>>>>>>> 700c39a5
                [](const std::shared_ptr<OpExpr>& op, const std::shared_ptr<Tensor>& input,
                   const std::string& parallel_conf, bool async_launch) -> Maybe<Tensor> {
                  constexpr auto* GetAttrs = CACHED_FUNCTOR_PTR(DispatchEagerNcclAllReduce);
                  const auto& attrs = JUST(GetAttrs(parallel_conf, async_launch));
                  return OpInterpUtil::Dispatch<Tensor>(*op, {input}, *attrs);
                });
  m.add_functor("DispatchRawReader",
                [](const std::shared_ptr<OpExpr>& op, const std::vector<std::string>& files,
                   const Shape& shape, const Symbol<DType>& data_type, const int64_t batch_size,
                   const bool random_shuffle, const int64_t shuffle_block_size, int64_t random_seed,
                   const Optional<Symbol<Device>>& device) -> Maybe<Tensor> {
                  MutableAttrMap attrs;
                  JUST(attrs.SetAttr<std::vector<std::string>>("files", files));
                  JUST(attrs.SetAttr<Shape>("shape", shape));
                  JUST(attrs.SetAttr<DataType>("data_type", data_type->data_type()));
                  JUST(attrs.SetAttr<int64_t>("batch_size", batch_size));
                  JUST(attrs.SetAttr<bool>("random_shuffle", random_shuffle));
                  JUST(attrs.SetAttr<int64_t>("shuffle_block_size", shuffle_block_size));
                  JUST(attrs.SetAttr<int64_t>("seed", random_seed));
                  JUST(attrs.SetAttr("nd_sbp", std::vector<std::string>()));
                  return OpInterpUtil::Dispatch<Tensor>(*op, {},
                                                        OpExprInterpContext(attrs, JUST(device)));
                });
  m.add_functor("DispatchRawReader",
                [](const std::shared_ptr<OpExpr>& op, const std::vector<std::string>& files,
                   const Shape& shape, const Symbol<DType>& data_type, const int64_t batch_size,
                   const bool random_shuffle, const int64_t shuffle_block_size, int64_t random_seed,
                   const Symbol<ParallelDesc>& placement,
                   const std::vector<Symbol<SbpParallel>>& sbp_tuple) -> Maybe<Tensor> {
                  MutableAttrMap attrs;
                  JUST(attrs.SetAttr<std::vector<std::string>>("files", files));
                  JUST(attrs.SetAttr<Shape>("shape", shape));
                  JUST(attrs.SetAttr<DataType>("data_type", data_type->data_type()));
                  JUST(attrs.SetAttr<int64_t>("batch_size", batch_size));
                  JUST(attrs.SetAttr<bool>("random_shuffle", random_shuffle));
                  JUST(attrs.SetAttr<int64_t>("shuffle_block_size", shuffle_block_size));
                  JUST(attrs.SetAttr<int64_t>("seed", random_seed));
                  JUST(attrs.SetAttr("nd_sbp", *JUST(GetNdSbpStrList(sbp_tuple))));
                  auto nd_sbp = JUST(GetNdSbp(sbp_tuple));
                  return OpInterpUtil::Dispatch<Tensor>(
                      *op, {}, OpExprInterpContext(attrs, placement, nd_sbp));
                });
}

}  // namespace impl

}  // namespace functional
}  // namespace one
}  // namespace oneflow<|MERGE_RESOLUTION|>--- conflicted
+++ resolved
@@ -856,8 +856,7 @@
                   JUST(OpInterpUtil::Dispatch<TensorTuple>(*op, inputs, *attrs));
                   return Maybe<void>::Ok();
                 });
-<<<<<<< HEAD
-  struct DispatchEagerNcclAllReduce {
+  struct DispatchEagerCclAllReduce {
     Maybe<AttrMap> operator()(const std::string& parallel_conf, bool async_launch) {
       MutableAttrMap attrs;
       JUST(attrs.SetAttr("parallel_conf", parallel_conf));
@@ -865,48 +864,71 @@
       return AttrMap(attrs);
     }
   };
-  m.add_functor("DispatchEagerNcclAllReduce",
-=======
   m.add_functor("DispatchEagerCclAllReduce",
->>>>>>> 700c39a5
                 [](const std::shared_ptr<OpExpr>& op, const std::shared_ptr<Tensor>& input,
                    const std::string& parallel_conf, bool async_launch) -> Maybe<Tensor> {
-                  constexpr auto* GetAttrs = CACHED_FUNCTOR_PTR(DispatchEagerNcclAllReduce);
+                  constexpr auto* GetAttrs = CACHED_FUNCTOR_PTR(DispatchEagerCclAllReduce);
                   const auto& attrs = JUST(GetAttrs(parallel_conf, async_launch));
                   return OpInterpUtil::Dispatch<Tensor>(*op, {input}, *attrs);
                 });
-  m.add_functor("DispatchRawReader",
-                [](const std::shared_ptr<OpExpr>& op, const std::vector<std::string>& files,
-                   const Shape& shape, const Symbol<DType>& data_type, const int64_t batch_size,
-                   const bool random_shuffle, const int64_t shuffle_block_size, int64_t random_seed,
-                   const Optional<Symbol<Device>>& device) -> Maybe<Tensor> {
-                  MutableAttrMap attrs;
-                  JUST(attrs.SetAttr<std::vector<std::string>>("files", files));
-                  JUST(attrs.SetAttr<Shape>("shape", shape));
-                  JUST(attrs.SetAttr<DataType>("data_type", data_type->data_type()));
-                  JUST(attrs.SetAttr<int64_t>("batch_size", batch_size));
-                  JUST(attrs.SetAttr<bool>("random_shuffle", random_shuffle));
-                  JUST(attrs.SetAttr<int64_t>("shuffle_block_size", shuffle_block_size));
-                  JUST(attrs.SetAttr<int64_t>("seed", random_seed));
-                  JUST(attrs.SetAttr("nd_sbp", std::vector<std::string>()));
-                  return OpInterpUtil::Dispatch<Tensor>(*op, {},
-                                                        OpExprInterpContext(attrs, JUST(device)));
-                });
+  struct DispatchRawReader {
+    Maybe<AttrMap> operator()(const std::vector<std::string>& files, const Shape& shape,
+                              const Symbol<DType>& data_type, const int64_t batch_size,
+                              const bool random_shuffle, const int64_t shuffle_block_size,
+                              int64_t random_seed) {
+      MutableAttrMap attrs;
+      JUST(attrs.SetAttr<std::vector<std::string>>("files", files));
+      JUST(attrs.SetAttr<Shape>("shape", shape));
+      JUST(attrs.SetAttr<DataType>("data_type", data_type->data_type()));
+      JUST(attrs.SetAttr<int64_t>("batch_size", batch_size));
+      JUST(attrs.SetAttr<bool>("random_shuffle", random_shuffle));
+      JUST(attrs.SetAttr<int64_t>("shuffle_block_size", shuffle_block_size));
+      JUST(attrs.SetAttr<int64_t>("seed", random_seed));
+      JUST(attrs.SetAttr("nd_sbp", std::vector<std::string>()));
+      return AttrMap(attrs);
+    }
+  };
+
+  m.add_functor(
+      "DispatchRawReader",
+      [](const std::shared_ptr<OpExpr>& op, const std::vector<std::string>& files,
+         const Shape& shape, const Symbol<DType>& data_type, const int64_t batch_size,
+         const bool random_shuffle, const int64_t shuffle_block_size, int64_t random_seed,
+         const Optional<Symbol<Device>>& device) -> Maybe<Tensor> {
+        constexpr auto* GetAttrs = CACHED_FUNCTOR_PTR(DispatchRawReader);
+        const auto attrs = *JUST(GetAttrs(files, shape, data_type, batch_size, random_shuffle,
+                                          shuffle_block_size, random_seed));
+        return OpInterpUtil::Dispatch<Tensor>(*op, {}, OpExprInterpContext(attrs, JUST(device)));
+      });
+  struct DispatchGlobalRawReader {
+    Maybe<AttrMap> operator()(const std::vector<std::string>& files, const Shape& shape,
+                              const Symbol<DType>& data_type, const int64_t batch_size,
+                              const bool random_shuffle, const int64_t shuffle_block_size,
+                              int64_t random_seed, const Symbol<ParallelDesc>& placement,
+                              const std::vector<Symbol<SbpParallel>>& sbp_tuple) {
+      MutableAttrMap attrs;
+      JUST(attrs.SetAttr<std::vector<std::string>>("files", files));
+      JUST(attrs.SetAttr<Shape>("shape", shape));
+      JUST(attrs.SetAttr<DataType>("data_type", data_type->data_type()));
+      JUST(attrs.SetAttr<int64_t>("batch_size", batch_size));
+      JUST(attrs.SetAttr<bool>("random_shuffle", random_shuffle));
+      JUST(attrs.SetAttr<int64_t>("shuffle_block_size", shuffle_block_size));
+      JUST(attrs.SetAttr<int64_t>("seed", random_seed));
+      JUST(attrs.SetAttr("nd_sbp", *JUST(GetNdSbpStrList(sbp_tuple))));
+      return AttrMap(attrs);
+    }
+  };
+
   m.add_functor("DispatchRawReader",
                 [](const std::shared_ptr<OpExpr>& op, const std::vector<std::string>& files,
                    const Shape& shape, const Symbol<DType>& data_type, const int64_t batch_size,
                    const bool random_shuffle, const int64_t shuffle_block_size, int64_t random_seed,
                    const Symbol<ParallelDesc>& placement,
                    const std::vector<Symbol<SbpParallel>>& sbp_tuple) -> Maybe<Tensor> {
-                  MutableAttrMap attrs;
-                  JUST(attrs.SetAttr<std::vector<std::string>>("files", files));
-                  JUST(attrs.SetAttr<Shape>("shape", shape));
-                  JUST(attrs.SetAttr<DataType>("data_type", data_type->data_type()));
-                  JUST(attrs.SetAttr<int64_t>("batch_size", batch_size));
-                  JUST(attrs.SetAttr<bool>("random_shuffle", random_shuffle));
-                  JUST(attrs.SetAttr<int64_t>("shuffle_block_size", shuffle_block_size));
-                  JUST(attrs.SetAttr<int64_t>("seed", random_seed));
-                  JUST(attrs.SetAttr("nd_sbp", *JUST(GetNdSbpStrList(sbp_tuple))));
+                  constexpr auto* GetAttrs = CACHED_FUNCTOR_PTR(DispatchGlobalRawReader);
+                  const auto attrs =
+                      *JUST(GetAttrs(files, shape, data_type, batch_size, random_shuffle,
+                                     shuffle_block_size, random_seed, placement, sbp_tuple));
                   auto nd_sbp = JUST(GetNdSbp(sbp_tuple));
                   return OpInterpUtil::Dispatch<Tensor>(
                       *op, {}, OpExprInterpContext(attrs, placement, nd_sbp));
