--- conflicted
+++ resolved
@@ -43,12 +43,7 @@
       [](const std::shared_ptr<OpExpr>& op, const std::shared_ptr<Tensor>& input) -> Maybe<Tensor> {
         // Pack output when do grad acc
         const auto& pack_input = JUST(GradAccTryInsertPackBeforeOutput(input));
-<<<<<<< HEAD
-        const auto& output = JUST(OpInterpUtil::Dispatch<Tensor>(*op, {pack_input}));
-        return output;
-=======
         return OpInterpUtil::Dispatch<Tensor>(*op, {pack_input});
->>>>>>> afc90f83
       });
   m.add_functor("DispatchFeedVariable",
                 [](const std::shared_ptr<OpExpr>& op, const std::shared_ptr<Tensor>& input,
