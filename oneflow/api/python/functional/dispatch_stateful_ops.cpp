/*
Copyright 2020 The OneFlow Authors. All rights reserved.

Licensed under the Apache License, Version 2.0 (the "License");
you may not use this file except in compliance with the License.
You may obtain a copy of the License at

    http://www.apache.org/licenses/LICENSE-2.0

Unless required by applicable law or agreed to in writing, software
distributed under the License is distributed on an "AS IS" BASIS,
WITHOUT WARRANTIES OR CONDITIONS OF ANY KIND, either express or implied.
See the License for the specific language governing permissions and
limitations under the License.
*/

#include "oneflow/core/common/scalar.h"
#include "oneflow/core/framework/attr_map.h"
#include "oneflow/core/framework/nd_sbp.h"
#include "oneflow/core/framework/op_interpreter/op_interpreter_util.h"
#include "oneflow/core/framework/tensor.h"
#include "oneflow/core/framework/tensor_tuple.h"
#include "oneflow/core/functional/functional.h"
#include "oneflow/core/functional/function_library.h"

namespace oneflow {
namespace one {
namespace functional {

namespace impl {

ONEFLOW_FUNCTION_LIBRARY(m) {
  m.add_functor(
      "DispatchFeedInput",
      [](const std::shared_ptr<OpExpr>& op, const std::shared_ptr<Tensor>& input) -> Maybe<Tensor> {
        return OpInterpUtil::Dispatch<Tensor>(*op, {input});
      });
  m.add_functor(
      "DispatchFetchOutput",
      [](const std::shared_ptr<OpExpr>& op, const std::shared_ptr<Tensor>& input) -> Maybe<Tensor> {
        return OpInterpUtil::Dispatch<Tensor>(*op, {input});
      });
  m.add_functor("DispatchFeedVariable",
                [](const std::shared_ptr<OpExpr>& op, const std::shared_ptr<Tensor>& input,
                   const Scalar& l2) -> Maybe<Tensor> {
                  MutableAttrMap attrs;
                  JUST(attrs.SetAttr<double>("l2", l2.As<double>()));
                  return OpInterpUtil::Dispatch<Tensor>(*op, {input}, attrs);
                });
  m.add_functor(
      "DispatchOfrecordReader",
      [](const std::shared_ptr<OpExpr>& op, const std::string& data_dir, int32_t data_part_num,
         const std::string& part_name_prefix, int32_t part_name_suffix_length, int32_t batch_size,
         int32_t shuffle_buffer_size, bool random_shuffle, bool shuffle_after_epoch, int64_t seed,
         const Optional<Symbol<Device>>& device) -> Maybe<Tensor> {
        MutableAttrMap attrs;
        JUST(attrs.SetAttr("data_dir", data_dir));
        JUST(attrs.SetAttr("data_part_num", data_part_num));
        JUST(attrs.SetAttr("part_name_prefix", part_name_prefix));
        JUST(attrs.SetAttr("part_name_suffix_length", part_name_suffix_length));
        JUST(attrs.SetAttr("batch_size", batch_size));
        JUST(attrs.SetAttr("shuffle_buffer_size", shuffle_buffer_size));
        JUST(attrs.SetAttr("random_shuffle", random_shuffle));
        JUST(attrs.SetAttr("shuffle_after_epoch", shuffle_after_epoch));
        JUST(attrs.SetAttr("seed", seed));
        return OpInterpUtil::Dispatch<Tensor>(*op, {}, OpExprInterpContext(attrs, JUST(device)));
      });
  m.add_functor(
      "DispatchOfrecordReader",
      [](const std::shared_ptr<OpExpr>& op, const std::string& data_dir, int32_t data_part_num,
         const std::string& part_name_prefix, int32_t part_name_suffix_length, int32_t batch_size,
         int32_t shuffle_buffer_size, bool random_shuffle, bool shuffle_after_epoch, int64_t seed,
         const Symbol<ParallelDesc>& placement,
         const std::vector<Symbol<SbpParallel>>& sbp_tuple) -> Maybe<Tensor> {
        MutableAttrMap attrs;
        JUST(attrs.SetAttr("data_dir", data_dir));
        JUST(attrs.SetAttr("data_part_num", data_part_num));
        JUST(attrs.SetAttr("part_name_prefix", part_name_prefix));
        JUST(attrs.SetAttr("part_name_suffix_length", part_name_suffix_length));
        JUST(attrs.SetAttr("batch_size", batch_size));
        JUST(attrs.SetAttr("shuffle_buffer_size", shuffle_buffer_size));
        JUST(attrs.SetAttr("random_shuffle", random_shuffle));
        JUST(attrs.SetAttr("shuffle_after_epoch", shuffle_after_epoch));
        JUST(attrs.SetAttr("seed", seed));
        JUST(attrs.SetAttr("nd_sbp", *JUST(GetNdSbpStrList(sbp_tuple))));
        auto nd_sbp = JUST(GetNdSbp(sbp_tuple));
        return OpInterpUtil::Dispatch<Tensor>(*op, {},
                                              OpExprInterpContext(attrs, placement, nd_sbp));
      });
  m.add_functor("DispatchOfrecordRawDecoder",
                [](const std::shared_ptr<OpExpr>& op, const std::shared_ptr<Tensor>& input,
                   const std::string& name, const Shape& shape, const Symbol<DType>& data_type,
                   bool dim1_varying_length, bool truncate) -> Maybe<Tensor> {
                  MutableAttrMap attrs;
                  JUST(attrs.SetAttr("name", name));
                  JUST(attrs.SetAttr("shape", shape));
                  JUST(attrs.SetAttr("data_type", data_type->data_type()));
                  JUST(attrs.SetAttr("dim1_varying_length", dim1_varying_length));
                  JUST(attrs.SetAttr("truncate", truncate));
                  return OpInterpUtil::Dispatch<Tensor>(*op, {input}, attrs);
                });
  m.add_functor(
      "DispatchCoinFlip",
      [](const std::shared_ptr<OpExpr>& op, int64_t batch_size, Scalar probability, int64_t seed,
         bool has_seed, const Optional<Symbol<Device>>& device) -> Maybe<Tensor> {
        MutableAttrMap attrs;
        JUST(attrs.SetAttr("probability", probability.As<float>()));
        JUST(attrs.SetAttr("batch_size", batch_size));
        JUST(attrs.SetAttr("seed", seed));
        JUST(attrs.SetAttr("has_seed", has_seed));
        return OpInterpUtil::Dispatch<Tensor>(*op, {}, OpExprInterpContext(attrs, JUST(device)));
      });
  m.add_functor("DispatchCoinFlip",
                [](const std::shared_ptr<OpExpr>& op, int64_t batch_size, Scalar probability,
                   int64_t seed, bool has_seed, const Symbol<ParallelDesc>& placement,
                   const std::vector<Symbol<SbpParallel>>& sbp_tuple) -> Maybe<Tensor> {
                  MutableAttrMap attrs;
                  JUST(attrs.SetAttr("probability", probability.As<float>()));
                  JUST(attrs.SetAttr("batch_size", batch_size));
                  JUST(attrs.SetAttr("seed", seed));
                  JUST(attrs.SetAttr("has_seed", has_seed));
                  JUST(attrs.SetAttr("nd_sbp", *JUST(GetNdSbpStrList(sbp_tuple))));
                  auto nd_sbp = JUST(GetNdSbp(sbp_tuple));
                  return OpInterpUtil::Dispatch<Tensor>(
                      *op, {}, OpExprInterpContext(attrs, placement, nd_sbp));
                });
  m.add_functor(
      "DispatchDistributedPariticalFCSample",
      [](const std::shared_ptr<OpExpr>& op, const std::shared_ptr<Tensor>& weight,
         const std::shared_ptr<Tensor>& label, const int64_t& num_sample) -> Maybe<TensorTuple> {
        MutableAttrMap attrs;
        JUST(attrs.SetAttr<int64_t>("num_sample", num_sample));
        return OpInterpUtil::Dispatch<TensorTuple>(*op, {weight, label}, attrs);
      });
  m.add_functor(
      "DispatchCropMirrorNormalizeFromUint8",
      [](const std::shared_ptr<OpExpr>& op, const TensorTuple& input, int64_t crop_h,
         int64_t crop_w, float crop_pos_x, float crop_pos_y, const std::vector<float>& mean,
         const std::vector<float>& std, const Symbol<DType>& output_dtype,
         const std::string& output_layout, const std::string& color_space) -> Maybe<Tensor> {
        MutableAttrMap attrs;
        JUST(attrs.SetAttr("color_space", color_space));
        JUST(attrs.SetAttr("output_layout", output_layout));
        JUST(attrs.SetAttr("mean", mean));
        JUST(attrs.SetAttr("std", std));
        JUST(attrs.SetAttr("crop_h", crop_h));
        JUST(attrs.SetAttr("crop_w", crop_w));
        JUST(attrs.SetAttr("crop_pos_x", crop_pos_x));
        JUST(attrs.SetAttr("crop_pos_y", crop_pos_y));
        JUST(attrs.SetAttr("output_dtype", output_dtype->data_type()));
        return OpInterpUtil::Dispatch<Tensor>(*op, input, attrs);
      });
  m.add_functor(
      "DispatchCropMirrorNormalizeFromTensorBuffer",
      [](const std::shared_ptr<OpExpr>& op, const TensorTuple& input, int64_t crop_h,
         int64_t crop_w, float crop_pos_x, float crop_pos_y, const std::vector<float>& mean,
         const std::vector<float>& std, const Symbol<DType>& output_dtype,
         const std::string& output_layout, const std::string& color_space) -> Maybe<Tensor> {
        MutableAttrMap attrs;
        JUST(attrs.SetAttr("color_space", color_space));
        JUST(attrs.SetAttr("output_layout", output_layout));
        JUST(attrs.SetAttr("mean", mean));
        JUST(attrs.SetAttr("std", std));
        JUST(attrs.SetAttr("crop_h", crop_h));
        JUST(attrs.SetAttr("crop_w", crop_w));
        JUST(attrs.SetAttr("crop_pos_x", crop_pos_x));
        JUST(attrs.SetAttr("crop_pos_y", crop_pos_y));
        JUST(attrs.SetAttr("output_dtype", output_dtype->data_type()));
        return OpInterpUtil::Dispatch<Tensor>(*op, {input}, attrs);
      });
  m.add_functor(
      "DispatchOfrecordImageDecoderRandomCrop",
      [](const std::shared_ptr<OpExpr>& op, const std::shared_ptr<Tensor>& input,
         const std::string& name, const std::string& color_space,
         const std::vector<float>& random_area, const std::vector<float>& random_aspect_ratio,
         int32_t num_attempts, int64_t seed, bool has_seed) -> Maybe<Tensor> {
        MutableAttrMap attrs;
        JUST(attrs.SetAttr("name", name));
        JUST(attrs.SetAttr("color_space", color_space));
        JUST(attrs.SetAttr("num_attempts", num_attempts));
        JUST(attrs.SetAttr("seed", seed));
        JUST(attrs.SetAttr("has_seed", has_seed));
        JUST(attrs.SetAttr("random_area", random_area));
        JUST(attrs.SetAttr("random_aspect_ratio", random_aspect_ratio));
        return OpInterpUtil::Dispatch<Tensor>(*op, {input}, attrs);
      });
  m.add_functor("DispatchOfrecordImageDecoder",
                [](const std::shared_ptr<OpExpr>& op, const std::shared_ptr<Tensor>& input,
                   const std::string& name, const std::string& color_space) -> Maybe<Tensor> {
                  MutableAttrMap attrs;
                  JUST(attrs.SetAttr("name", name));
                  JUST(attrs.SetAttr("color_space", color_space));
                  return OpInterpUtil::Dispatch<Tensor>(*op, {input}, attrs);
                });
  m.add_functor("DispatchImageDecoderRandomCropResize",
                [](const std::shared_ptr<OpExpr>& op, const std::shared_ptr<Tensor>& input,
                   int64_t target_width, int64_t target_height, int64_t seed, int64_t num_workers,
                   int64_t max_num_pixels, float random_area_min, float random_area_max,
                   float random_aspect_ratio_min, float random_aspect_ratio_max,
                   int64_t warmup_size, int64_t num_attempts) -> Maybe<Tensor> {
                  MutableAttrMap attrs;
                  JUST(attrs.SetAttr("target_width", target_width));
                  JUST(attrs.SetAttr("target_height", target_height));
                  JUST(attrs.SetAttr("seed", seed));
                  JUST(attrs.SetAttr("num_workers", num_workers));
                  JUST(attrs.SetAttr("max_num_pixels", max_num_pixels));
                  JUST(attrs.SetAttr("random_area_min", random_area_min));
                  JUST(attrs.SetAttr("random_area_max", random_area_max));
                  JUST(attrs.SetAttr("random_aspect_ratio_min", random_aspect_ratio_min));
                  JUST(attrs.SetAttr("random_aspect_ratio_max", random_aspect_ratio_max));
                  JUST(attrs.SetAttr("warmup_size", warmup_size));
                  JUST(attrs.SetAttr("num_attempts", num_attempts));
                  return OpInterpUtil::Dispatch<Tensor>(*op, {input}, attrs);
                });
  m.add_functor(
      "DispatchTensorBufferToListOfTensorsV2",
      [](const std::shared_ptr<OpExpr>& op, const std::shared_ptr<Tensor>& input,
         const std::vector<Shape>& out_shapes, const std::vector<Symbol<DType>>& out_dtypes,
         bool dynamic_out) -> Maybe<TensorTuple> {
        MutableAttrMap attrs;
        JUST(attrs.SetAttr("out_shapes", out_shapes));
        JUST(attrs.SetAttr("dynamic_out", dynamic_out));
        auto out_data_types = std::vector<DataType>();
        for (auto it = out_dtypes.begin(); it != out_dtypes.end(); it++) {
          out_data_types.emplace_back((*it)->data_type());
        }
        JUST(attrs.SetAttr("out_dtypes", out_data_types));
        return OpInterpUtil::Dispatch<TensorTuple>(*op, {input}, attrs);
      });
  m.add_functor("DispatchImageResizeKeepAspectRatio",
                [](const std::shared_ptr<OpExpr>& op, const std::shared_ptr<Tensor>& input,
                   int32_t target_size, int32_t min_size, int32_t max_size, bool resize_longer,
                   const std::string& interpolation_type) -> Maybe<TensorTuple> {
                  MutableAttrMap attrs;
                  JUST(attrs.SetAttr("target_size", target_size));
                  JUST(attrs.SetAttr("min_size", min_size));
                  JUST(attrs.SetAttr("max_size", max_size));
                  JUST(attrs.SetAttr("resize_longer", resize_longer));
                  JUST(attrs.SetAttr("interpolation_type", interpolation_type));
                  return OpInterpUtil::Dispatch<TensorTuple>(*op, {input}, attrs);
                });
  m.add_functor("DispatchImageResizeToFixed",
                [](const std::shared_ptr<OpExpr>& op, const std::shared_ptr<Tensor>& input,
                   int64_t target_width, int64_t target_height, int64_t channels,
                   const Symbol<DType>& data_type,
                   const std::string& interpolation_type) -> Maybe<TensorTuple> {
                  MutableAttrMap attrs;
                  JUST(attrs.SetAttr("target_width", target_width));
                  JUST(attrs.SetAttr("target_height", target_height));
                  JUST(attrs.SetAttr("channels", channels));
                  JUST(attrs.SetAttr("data_type", data_type->data_type()));
                  JUST(attrs.SetAttr("interpolation_type", interpolation_type));
                  return OpInterpUtil::Dispatch<TensorTuple>(*op, {input}, attrs);
                });
  m.add_functor(
      "DispatchImageDecode",
      [](const std::shared_ptr<OpExpr>& op, const std::shared_ptr<Tensor>& input,
         const std::string& color_space, const Symbol<DType>& data_type) -> Maybe<Tensor> {
        MutableAttrMap attrs;
        JUST(attrs.SetAttr("color_space", color_space));
        JUST(attrs.SetAttr("data_type", data_type->data_type()));
        return OpInterpUtil::Dispatch<Tensor>(*op, {input}, attrs);
      });
  m.add_functor("DispatchImageNormalize",
                [](const std::shared_ptr<OpExpr>& op, const std::shared_ptr<Tensor>& input,
                   const std::vector<float>& mean, const std::vector<float>& std) -> Maybe<Tensor> {
                  MutableAttrMap attrs;
                  JUST(attrs.SetAttr("std", std));
                  JUST(attrs.SetAttr("mean", mean));
                  return OpInterpUtil::Dispatch<Tensor>(*op, {input}, attrs);
                });
  m.add_functor(
      "DispatchCOCOReader",
      [](const std::shared_ptr<OpExpr>& op, const std::string& image_dir,
         const std::string& annotation_file, int64_t batch_size, bool shuffle_after_epoch,
         int64_t random_seed, bool group_by_ratio, bool remove_images_without_annotations,
         bool stride_partition, int64_t session_id,
         const Optional<Symbol<Device>>& device) -> Maybe<TensorTuple> {
        MutableAttrMap attrs;
        JUST(attrs.SetAttr("session_id", session_id));
        JUST(attrs.SetAttr("annotation_file", annotation_file));
        JUST(attrs.SetAttr("image_dir", image_dir));
        JUST(attrs.SetAttr("batch_size", batch_size));
        JUST(attrs.SetAttr("shuffle_after_epoch", shuffle_after_epoch));
        JUST(attrs.SetAttr("random_seed", random_seed));
        JUST(attrs.SetAttr("group_by_ratio", group_by_ratio));
        JUST(attrs.SetAttr("remove_images_without_annotations", remove_images_without_annotations));
        JUST(attrs.SetAttr("stride_partition", stride_partition));
        return OpInterpUtil::Dispatch<TensorTuple>(*op, {},
                                                   OpExprInterpContext(attrs, JUST(device)));
      });
  m.add_functor(
      "DispatchCOCOReader",
      [](const std::shared_ptr<OpExpr>& op, const std::string& image_dir,
         const std::string& annotation_file, int64_t batch_size, bool shuffle_after_epoch,
         int64_t random_seed, bool group_by_ratio, bool remove_images_without_annotations,
         bool stride_partition, int64_t session_id, const Symbol<ParallelDesc>& placement,
         const std::vector<Symbol<SbpParallel>>& sbp_tuple) -> Maybe<TensorTuple> {
        MutableAttrMap attrs;
        JUST(attrs.SetAttr("session_id", session_id));
        JUST(attrs.SetAttr("annotation_file", annotation_file));
        JUST(attrs.SetAttr("image_dir", image_dir));
        JUST(attrs.SetAttr("batch_size", batch_size));
        JUST(attrs.SetAttr("shuffle_after_epoch", shuffle_after_epoch));
        JUST(attrs.SetAttr("random_seed", random_seed));
        JUST(attrs.SetAttr("group_by_ratio", group_by_ratio));
        JUST(attrs.SetAttr("remove_images_without_annotations", remove_images_without_annotations));
        JUST(attrs.SetAttr("stride_partition", stride_partition));
        JUST(attrs.SetAttr("nd_sbp", *JUST(GetNdSbpStrList(sbp_tuple))));
        auto nd_sbp = JUST(GetNdSbp(sbp_tuple));
        return OpInterpUtil::Dispatch<TensorTuple>(*op, {},
                                                   OpExprInterpContext(attrs, placement, nd_sbp));
      });
  m.add_functor(
      "DispatchImageBatchAlign",
      [](const std::shared_ptr<OpExpr>& op, const std::shared_ptr<Tensor>& input, int32_t alignment,
         const Shape& shape, const Symbol<DType>& data_type, bool dynamic_out) -> Maybe<Tensor> {
        MutableAttrMap attrs;
        JUST(attrs.SetAttr("shape", shape));
        JUST(attrs.SetAttr("data_type", data_type->data_type()));
        JUST(attrs.SetAttr("alignment", alignment));
        JUST(attrs.SetAttr("dynamic_out", dynamic_out));
        return OpInterpUtil::Dispatch<Tensor>(*op, {input}, attrs);
      });
  m.add_functor("DispatchOfrecordBytesDecoder",
                [](const std::shared_ptr<OpExpr>& op, const std::shared_ptr<Tensor>& input,
                   const std::string& name) -> Maybe<Tensor> {
                  MutableAttrMap attrs;
                  JUST(attrs.SetAttr("name", name));
                  return OpInterpUtil::Dispatch<Tensor>(*op, {input}, attrs);
                });
  m.add_functor(
      "DispatchOneRecReader",
      [](const std::shared_ptr<OpExpr>& op, const std::vector<std::string>& files,
         const int64_t batch_size, const bool random_shuffle, const std::string& shuffle_mode,
         const int32_t shuffle_buffer_size, const bool shuffle_after_epoch, int64_t random_seed,
         const bool verify_example, const Optional<Symbol<Device>>& device) -> Maybe<Tensor> {
        MutableAttrMap attrs;
        JUST(attrs.SetAttr<std::vector<std::string>>("files", files));
        JUST(attrs.SetAttr<int64_t>("batch_size", batch_size));
        JUST(attrs.SetAttr<bool>("random_shuffle", random_shuffle));
        JUST(attrs.SetAttr<std::string>("shuffle_mode", shuffle_mode));
        JUST(attrs.SetAttr<int32_t>("shuffle_buffer_size", shuffle_buffer_size));
        JUST(attrs.SetAttr<bool>("shuffle_after_epoch", shuffle_after_epoch));
        JUST(attrs.SetAttr<int64_t>("seed", random_seed));
        JUST(attrs.SetAttr<bool>("verify_example", verify_example));
        return OpInterpUtil::Dispatch<Tensor>(*op, {}, OpExprInterpContext(attrs, JUST(device)));
      });
  m.add_functor(
      "DispatchOneRecReader",
      [](const std::shared_ptr<OpExpr>& op, const std::vector<std::string>& files,
         const int64_t batch_size, const bool random_shuffle, const std::string& shuffle_mode,
         const int32_t shuffle_buffer_size, const bool shuffle_after_epoch, int64_t random_seed,
         const bool verify_example, const Symbol<ParallelDesc>& placement,
         const std::vector<Symbol<SbpParallel>>& sbp_tuple) -> Maybe<Tensor> {
        MutableAttrMap attrs;
        JUST(attrs.SetAttr<std::vector<std::string>>("files", files));
        JUST(attrs.SetAttr<int64_t>("batch_size", batch_size));
        JUST(attrs.SetAttr<bool>("random_shuffle", random_shuffle));
        JUST(attrs.SetAttr<std::string>("shuffle_mode", shuffle_mode));
        JUST(attrs.SetAttr<int32_t>("shuffle_buffer_size", shuffle_buffer_size));
        JUST(attrs.SetAttr<bool>("shuffle_after_epoch", shuffle_after_epoch));
        JUST(attrs.SetAttr<int64_t>("seed", random_seed));
        JUST(attrs.SetAttr<bool>("verify_example", verify_example));
        JUST(attrs.SetAttr("nd_sbp", *JUST(GetNdSbpStrList(sbp_tuple))));
        auto nd_sbp = JUST(GetNdSbp(sbp_tuple));
        return OpInterpUtil::Dispatch<Tensor>(*op, {},
                                              OpExprInterpContext(attrs, placement, nd_sbp));
      });
  m.add_functor(
      "DispatchMegatronGptMmapDataLoader",
      [](const std::shared_ptr<OpExpr>& op, const std::string& data_file_prefix, int64_t seq_length,
         int64_t label_length, int64_t num_samples, int64_t batch_size, const Symbol<DType>& dtype,
         const std::vector<int64_t>& split_sizes, int64_t split_index, bool shuffle,
         int64_t random_seed, const Optional<Symbol<Device>>& device) -> Maybe<Tensor> {
        MutableAttrMap attrs;
        JUST(attrs.SetAttr("data_file_prefix", data_file_prefix));
        JUST(attrs.SetAttr("seq_length", seq_length));
        JUST(attrs.SetAttr("label_length", label_length));
        JUST(attrs.SetAttr("num_samples", num_samples));
        JUST(attrs.SetAttr("batch_size", batch_size));
        JUST(attrs.SetAttr("dtype", dtype->data_type()));
        JUST(attrs.SetAttr("split_sizes", split_sizes));
        JUST(attrs.SetAttr("split_index", split_index));
        JUST(attrs.SetAttr("shuffle", shuffle));
        JUST(attrs.SetAttr("random_seed", random_seed));
        return OpInterpUtil::Dispatch<Tensor>(*op, {}, OpExprInterpContext(attrs, JUST(device)));
      });
  m.add_functor(
      "DispatchMegatronGptMmapDataLoader",
      [](const std::shared_ptr<OpExpr>& op, const std::string& data_file_prefix, int64_t seq_length,
         int64_t label_length, int64_t num_samples, int64_t batch_size, const Symbol<DType>& dtype,
         const std::vector<int64_t>& split_sizes, int64_t split_index, bool shuffle,
         int64_t random_seed, const Symbol<ParallelDesc>& placement,
         const std::vector<Symbol<SbpParallel>>& sbp_tuple) -> Maybe<Tensor> {
        MutableAttrMap attrs;
        JUST(attrs.SetAttr("data_file_prefix", data_file_prefix));
        JUST(attrs.SetAttr("seq_length", seq_length));
        JUST(attrs.SetAttr("label_length", label_length));
        JUST(attrs.SetAttr("num_samples", num_samples));
        JUST(attrs.SetAttr("batch_size", batch_size));
        JUST(attrs.SetAttr("dtype", dtype->data_type()));
        JUST(attrs.SetAttr("split_sizes", split_sizes));
        JUST(attrs.SetAttr("split_index", split_index));
        JUST(attrs.SetAttr("shuffle", shuffle));
        JUST(attrs.SetAttr("random_seed", random_seed));
        auto nd_sbp = JUST(GetNdSbp(sbp_tuple));
        return OpInterpUtil::Dispatch<Tensor>(*op, {},
                                              OpExprInterpContext(attrs, placement, nd_sbp));
      });
  m.add_functor("DispatchRmspropUpdate",
                [](const std::shared_ptr<OpExpr>& op, const TensorTuple& inputs,
                   float learning_rate, double scale, float l1, float l2, bool centered,
                   float epsilon, float decay_rate, float weight_decay) -> Maybe<void> {
                  MutableAttrMap attrs;
                  JUST(attrs.SetAttr("learning_rate_val", learning_rate));
                  JUST(attrs.SetAttr("scale", scale));
                  JUST(attrs.SetAttr("l1", l1));
                  JUST(attrs.SetAttr("l2", l2));
                  JUST(attrs.SetAttr("centered", centered));
                  JUST(attrs.SetAttr("epsilon", epsilon));
                  JUST(attrs.SetAttr("decay_rate", decay_rate));
                  JUST(attrs.SetAttr("weight_decay", weight_decay));
                  JUST(OpInterpUtil::Dispatch<TensorTuple>(*op, inputs, attrs));
                  return Maybe<void>::Ok();
                });
  m.add_functor("DispatchAdamUpdate",
                [](const std::shared_ptr<OpExpr>& op, const TensorTuple& inputs,
                   float learning_rate, float bias_correction1, float bias_correction2,
                   double scale, float l1, float l2, float beta1, float beta2, float epsilon,
                   float weight_decay, bool amsgrad, bool do_bias_correction) -> Maybe<void> {
                  MutableAttrMap attrs;
                  JUST(attrs.SetAttr("learning_rate_val", learning_rate));
                  JUST(attrs.SetAttr("bias_correction1_val", bias_correction1));
                  JUST(attrs.SetAttr("bias_correction2_val", bias_correction2));
                  JUST(attrs.SetAttr("scale", scale));
                  JUST(attrs.SetAttr("l1", l1));
                  JUST(attrs.SetAttr("l2", l2));
                  JUST(attrs.SetAttr("beta1", beta1));
                  JUST(attrs.SetAttr("beta2", beta2));
                  JUST(attrs.SetAttr("epsilon", epsilon));
                  JUST(attrs.SetAttr("weight_decay", weight_decay));
                  JUST(attrs.SetAttr("amsgrad", amsgrad));
                  JUST(attrs.SetAttr("do_bias_correction", do_bias_correction));
                  JUST(OpInterpUtil::Dispatch<TensorTuple>(*op, inputs, attrs));
                  return Maybe<void>::Ok();
                });
  m.add_functor("DispatchAdagradUpdate",
                [](const std::shared_ptr<OpExpr>& op, const TensorTuple& inputs,
                   float learning_rate, double scale, float l1, float l2, float lr_decay,
                   float weight_decay, float epsilon, int32_t train_step) -> Maybe<void> {
                  MutableAttrMap attrs;
                  JUST(attrs.SetAttr("learning_rate_val", learning_rate));
                  JUST(attrs.SetAttr("scale", scale));
                  JUST(attrs.SetAttr("l1", l1));
                  JUST(attrs.SetAttr("l2", l2));
                  JUST(attrs.SetAttr("lr_decay", lr_decay));
                  JUST(attrs.SetAttr("weight_decay", weight_decay));
                  JUST(attrs.SetAttr("epsilon", epsilon));
                  JUST(attrs.SetAttr("train_step_val", train_step));
                  JUST(OpInterpUtil::Dispatch<TensorTuple>(*op, inputs, attrs));
                  return Maybe<void>::Ok();
                });
  m.add_functor(
      "DispatchMomentumUpdate",
      [](const std::shared_ptr<OpExpr>& op, const TensorTuple& inputs, float learning_rate,
         double scale, float l1, float l2, float beta, float dampening, bool nesterov,
         bool maximize, float weight_decay) -> Maybe<void> {
        MutableAttrMap attrs;
        JUST(attrs.SetAttr("learning_rate_val", learning_rate));
        JUST(attrs.SetAttr("scale", scale));
        JUST(attrs.SetAttr("l1", l1));
        JUST(attrs.SetAttr("l2", l2));
        JUST(attrs.SetAttr("beta", beta));
        JUST(attrs.SetAttr("dampening", dampening));
        JUST(attrs.SetAttr("nesterov", nesterov));
        JUST(attrs.SetAttr("maximize", maximize));
        JUST(attrs.SetAttr("weight_decay", weight_decay));
        JUST(OpInterpUtil::Dispatch<TensorTuple>(*op, inputs, attrs));
        return Maybe<void>::Ok();
      });
  m.add_functor(
      "DispatchSgdUpdate",
      [](const std::shared_ptr<OpExpr>& op, const TensorTuple& inputs, float learning_rate,
         double scale, float l1, float l2, float weight_decay) -> Maybe<void> {
        MutableAttrMap attrs;
        JUST(attrs.SetAttr("learning_rate_val", learning_rate));
        JUST(attrs.SetAttr("scale", scale));
        JUST(attrs.SetAttr("l1", l1));
        JUST(attrs.SetAttr("l2", l2));
        JUST(attrs.SetAttr("weight_decay", weight_decay));
        JUST(OpInterpUtil::Dispatch<TensorTuple>(*op, inputs, attrs));
        return Maybe<void>::Ok();
      });
  m.add_functor("DispatchLambUpdate",
                [](const std::shared_ptr<OpExpr>& op, const TensorTuple& inputs,
                   float learning_rate, float bias_correction1, float bias_correction2,
                   double scale, float l1, float l2, float beta1, float beta2, float epsilon,
                   float weight_decay, bool do_bias_correction) -> Maybe<void> {
                  MutableAttrMap attrs;
                  JUST(attrs.SetAttr("learning_rate_val", learning_rate));
                  JUST(attrs.SetAttr("bias_correction1_val", bias_correction1));
                  JUST(attrs.SetAttr("bias_correction2_val", bias_correction2));
                  JUST(attrs.SetAttr("scale", scale));
                  JUST(attrs.SetAttr("l1", l1));
                  JUST(attrs.SetAttr("l2", l2));
                  JUST(attrs.SetAttr("beta1", beta1));
                  JUST(attrs.SetAttr("beta2", beta2));
                  JUST(attrs.SetAttr("epsilon", epsilon));
                  JUST(attrs.SetAttr("weight_decay", weight_decay));
                  JUST(attrs.SetAttr("do_bias_correction", do_bias_correction));
                  JUST(OpInterpUtil::Dispatch<TensorTuple>(*op, inputs, attrs));
                  return Maybe<void>::Ok();
                });
  m.add_functor("DispatchFtrlUpdate",
                [](const std::shared_ptr<OpExpr>& op, const TensorTuple& inputs,
                   float learning_rate, double scale, float l1, float l2, float lr_power,
                   float lambda1, float lambda2, float beta, float weight_decay) -> Maybe<void> {
                  MutableAttrMap attrs;
                  JUST(attrs.SetAttr("learning_rate_val", learning_rate));
                  JUST(attrs.SetAttr("scale", scale));
                  JUST(attrs.SetAttr("l1", l1));
                  JUST(attrs.SetAttr("l2", l2));
                  JUST(attrs.SetAttr("lr_power", lr_power));
                  JUST(attrs.SetAttr("lambda1", lambda1));
                  JUST(attrs.SetAttr("lambda2", lambda2));
                  JUST(attrs.SetAttr("beta", beta));
                  JUST(attrs.SetAttr("weight_decay", weight_decay));
                  JUST(OpInterpUtil::Dispatch<TensorTuple>(*op, inputs, attrs));
                  return Maybe<void>::Ok();
                });
<<<<<<< HEAD
  m.add_functor("DispatchAdadeltaUpdate",
                [](const std::shared_ptr<OpExpr>& op, const TensorTuple& inputs,
                   float learning_rate, double scale, float l1, float l2, float rho, float epsilon,
                   bool maximize, float weight_decay) -> Maybe<void> {
                  MutableAttrMap attrs;
                  JUST(attrs.SetAttr("learning_rate_val", learning_rate));
                  JUST(attrs.SetAttr("scale", scale));
                  JUST(attrs.SetAttr("l1", l1));
                  JUST(attrs.SetAttr("l2", l2));
                  JUST(attrs.SetAttr("rho", rho));
                  JUST(attrs.SetAttr("epsilon", epsilon));
                  JUST(attrs.SetAttr("maximize", maximize));
                  JUST(attrs.SetAttr("weight_decay", weight_decay));
                  JUST(OpInterpUtil::Dispatch<TensorTuple>(*op, inputs, attrs));
                  return Maybe<void>::Ok();
                });
  m.add_functor("DispatchEagerNcclAllReduce",
=======
  m.add_functor("DispatchEagerCclAllReduce",
>>>>>>> dad9f886
                [](const std::shared_ptr<OpExpr>& op, const std::shared_ptr<Tensor>& input,
                   const std::string& parallel_conf, bool async_launch) -> Maybe<Tensor> {
                  MutableAttrMap attrs;
                  JUST(attrs.SetAttr("parallel_conf", parallel_conf));
                  JUST(attrs.SetAttr("async_launch", async_launch));
                  return OpInterpUtil::Dispatch<Tensor>(*op, {input}, attrs);
                });
  m.add_functor("DispatchRawReader",
                [](const std::shared_ptr<OpExpr>& op, const std::vector<std::string>& files,
                   const Shape& shape, const Symbol<DType>& data_type, const int64_t batch_size,
                   const bool random_shuffle, const int64_t shuffle_block_size, int64_t random_seed,
                   const Optional<Symbol<Device>>& device) -> Maybe<Tensor> {
                  MutableAttrMap attrs;
                  JUST(attrs.SetAttr<std::vector<std::string>>("files", files));
                  JUST(attrs.SetAttr<Shape>("shape", shape));
                  JUST(attrs.SetAttr<DataType>("data_type", data_type->data_type()));
                  JUST(attrs.SetAttr<int64_t>("batch_size", batch_size));
                  JUST(attrs.SetAttr<bool>("random_shuffle", random_shuffle));
                  JUST(attrs.SetAttr<int64_t>("shuffle_block_size", shuffle_block_size));
                  JUST(attrs.SetAttr<int64_t>("seed", random_seed));
                  JUST(attrs.SetAttr("nd_sbp", std::vector<std::string>()));
                  return OpInterpUtil::Dispatch<Tensor>(*op, {},
                                                        OpExprInterpContext(attrs, JUST(device)));
                });
  m.add_functor("DispatchRawReader",
                [](const std::shared_ptr<OpExpr>& op, const std::vector<std::string>& files,
                   const Shape& shape, const Symbol<DType>& data_type, const int64_t batch_size,
                   const bool random_shuffle, const int64_t shuffle_block_size, int64_t random_seed,
                   const Symbol<ParallelDesc>& placement,
                   const std::vector<Symbol<SbpParallel>>& sbp_tuple) -> Maybe<Tensor> {
                  MutableAttrMap attrs;
                  JUST(attrs.SetAttr<std::vector<std::string>>("files", files));
                  JUST(attrs.SetAttr<Shape>("shape", shape));
                  JUST(attrs.SetAttr<DataType>("data_type", data_type->data_type()));
                  JUST(attrs.SetAttr<int64_t>("batch_size", batch_size));
                  JUST(attrs.SetAttr<bool>("random_shuffle", random_shuffle));
                  JUST(attrs.SetAttr<int64_t>("shuffle_block_size", shuffle_block_size));
                  JUST(attrs.SetAttr<int64_t>("seed", random_seed));
                  JUST(attrs.SetAttr("nd_sbp", *JUST(GetNdSbpStrList(sbp_tuple))));
                  auto nd_sbp = JUST(GetNdSbp(sbp_tuple));
                  return OpInterpUtil::Dispatch<Tensor>(
                      *op, {}, OpExprInterpContext(attrs, placement, nd_sbp));
                });
}

}  // namespace impl

}  // namespace functional
}  // namespace one
}  // namespace oneflow<|MERGE_RESOLUTION|>--- conflicted
+++ resolved
@@ -529,7 +529,6 @@
                   JUST(OpInterpUtil::Dispatch<TensorTuple>(*op, inputs, attrs));
                   return Maybe<void>::Ok();
                 });
-<<<<<<< HEAD
   m.add_functor("DispatchAdadeltaUpdate",
                 [](const std::shared_ptr<OpExpr>& op, const TensorTuple& inputs,
                    float learning_rate, double scale, float l1, float l2, float rho, float epsilon,
@@ -546,10 +545,7 @@
                   JUST(OpInterpUtil::Dispatch<TensorTuple>(*op, inputs, attrs));
                   return Maybe<void>::Ok();
                 });
-  m.add_functor("DispatchEagerNcclAllReduce",
-=======
   m.add_functor("DispatchEagerCclAllReduce",
->>>>>>> dad9f886
                 [](const std::shared_ptr<OpExpr>& op, const std::shared_ptr<Tensor>& input,
                    const std::string& parallel_conf, bool async_launch) -> Maybe<Tensor> {
                   MutableAttrMap attrs;
