/*
Copyright 2020 The OneFlow Authors. All rights reserved.

Licensed under the Apache License, Version 2.0 (the "License");
you may not use this file except in compliance with the License.
You may obtain a copy of the License at

    http://www.apache.org/licenses/LICENSE-2.0

Unless required by applicable law or agreed to in writing, software
distributed under the License is distributed on an "AS IS" BASIS,
WITHOUT WARRANTIES OR CONDITIONS OF ANY KIND, either express or implied.
See the License for the specific language governing permissions and
limitations under the License.
*/
#include <Python.h>
#include <memory>

#include "oneflow/api/python/utils/tensor_utils.h"
#include "oneflow/api/python/dlpack/converter.h"
#include "oneflow/api/python/framework/size.h"
#include "oneflow/api/python/functional/common.h"
#include "oneflow/api/python/functional/tensor_api.yaml.h"
#include "oneflow/core/common/optional.h"
#include "oneflow/core/common/scalar.h"
#include "oneflow/core/eager/tensor_storage.h"
#include "oneflow/core/framework/stream.h"
#include "oneflow/core/framework/op_builder.h"
#include "oneflow/core/framework/op_expr.h"
#include "oneflow/core/framework/op_interpreter/op_interpreter_util.h"
#include "oneflow/core/framework/tensor.h"
#include "oneflow/core/framework/tensor_tuple.h"
#include "oneflow/core/functional/functional.h"
#include "oneflow/core/functional/function_library.h"
#include "oneflow/core/functional/impl/common.h"
#include "oneflow/core/job/lazy_mode.h"
#include "oneflow/core/framework/nd_sbp.h"
#include "oneflow/core/common/foreign_lock_helper.h"

namespace oneflow {
namespace one {
namespace functional {

namespace impl {

class TensorWithDataFunctor {
 public:
  Maybe<Tensor> operator()(PyObject* data, const Optional<Symbol<DType>>& dtype,
                           const Optional<Symbol<Device>>& device, const bool requires_grad,
                           const bool pin_memory) const {
    // NOTE(chengcheng): flow.Tensor or flow.tensor ONLY created by EagerTensor now.
    //  even if in nn.Graph build (module forward function), if you create a flow.Tensor,
    //  its a eager tensor by Run functional::Empty() in LazyMode::Grad(false)
    LazyMode::Guard lazy_mode_disabled_guard(/*is_enabled*/ false);
    if (GlobalMode::is_enabled()) {
      return JUST(
          functional::GlobalTensorWithData(data, dtype, GetGlobalParallelDescFromDevice(device),
                                           *JUST(GetSbpList(GlobalMode::nd_sbp())), requires_grad));
    }

    if (PyTensor_Check(data)) {
      // Throw warnings like pytorch.
      auto ret = PyErr_WarnEx(
          PyExc_UserWarning,
          "To copy construct from a tensor, it is recommended to use sourceTensor.clone().detach() "
          "or sourceTensor.clone().detach().requires_grad_(True), rather than "
          "oneflow.tensor(sourceTensor).",
          1);
      if (ret != 0) { return Error::RuntimeError(); }

      const auto& other = PyTensor_Unpack(data);
      return MakeTensorFromOtherTensor(other, dtype, device, requires_grad, pin_memory);
    } else {
      // Make tensor from python sequence or numpy array.
      return MakeLocalTensorFromData(data, dtype, device, requires_grad, pin_memory);
    }
  }
};

class GlobalTensorWithDataFunctor {
 public:
  Maybe<Tensor> operator()(PyObject* data, const Optional<Symbol<DType>>& dtype,
                           const Symbol<ParallelDesc>& placement,
                           const std::vector<Symbol<SbpParallel>>& sbp_tuple,
                           const bool requires_grad) const {
    // NOTE(chengcheng): flow.Tensor or flow.tensor ONLY created by EagerTensor now.
    LazyMode::Guard lazy_mode_disabled_guard(/*is_enabled*/ false);
    JUST(CheckDeviceIdsIsValid(placement));

    if (PyTensor_Check(data)) {
      // Throw warnings like pytorch.
      auto ret = PyErr_WarnEx(
          PyExc_UserWarning,
          "To copy construct from a tensor, it is recommended to use sourceTensor.clone().detach() "
          "or sourceTensor.clone().detach().requires_grad_(True), rather than "
          "oneflow.tensor(sourceTensor).",
          1);
      if (ret != 0) { return Error::RuntimeError(); }

      const auto& other = PyTensor_Unpack(data);
      return MakeTensorFromOtherTensor(other, dtype, placement, sbp_tuple, requires_grad);
    }
    // Make global tensor from python sequence or numpy array.
    return MakeGlobalTensorFromData(data, dtype, placement, sbp_tuple, requires_grad);
  }
};

class TensorEmptyGenericCtorFunctor {
 public:
  Maybe<Tensor> operator()(const Symbol<DType>& dtype,
                           const Optional<Symbol<Device>>& device) const {
    Shape shape(DimVector{0});
    return TensorWithShapeGenericCtor(shape, dtype, device);
  }
};

class GlobalTensorEmptyGenericCtorFunctor {
 public:
  Maybe<Tensor> operator()(const Symbol<DType>& dtype, const Symbol<ParallelDesc>& placement,
                           const std::vector<Symbol<SbpParallel>>& sbp_tuple) const {
    Shape shape(DimVector{0});
    JUST(CheckDeviceIdsIsValid(placement));
    return GlobalTensorWithShapeGenericCtor(shape, dtype, placement, sbp_tuple);
  }
};

class TensorWithOtherGenericCtorFunctor {
 public:
  Maybe<Tensor> operator()(const std::shared_ptr<Tensor>& other,
                           const Optional<Symbol<DType>>& dtype) const {
    // NOTE(chengcheng): flow.Tensor or flow.tensor ONLY created by EagerTensor now.
    LazyMode::Guard lazy_mode_disabled_guard(/*is_enabled*/ false);
    bool is_pinned = false;
    if (other->is_local()) { is_pinned = JUST(CHECK_JUST(other->AsLocalTensor())->is_pinned()); }
    return To(JUST(MakeTensorFromOtherTensor(other, is_pinned)), dtype, false);
  }
};

class TensorWithDataGenericCtorFunctor {
 public:
  Maybe<Tensor> operator()(PyObject* data, const Symbol<DType>& dtype,
                           const Optional<Symbol<Device>>& device) const {
    // Treat the single long as shape.
    if (PyLong_Check(data)) {
      int64_t size = PyLong_AsLongLong(data);
      Shape shape(DimVector{size});
      return TensorWithShapeGenericCtor(shape, dtype, device);
    }
    if (TensorSize_Check(data)) {
      return TensorWithShapeGenericCtor(TensorSize_AsShape(data), dtype, device);
    }

    // NOTE(chengcheng): flow.Tensor or flow.tensor ONLY created by EagerTensor now.
    LazyMode::Guard lazy_mode_disabled_guard(/*is_enabled*/ false);

    if (PyTensor_Check(data)) {
      const auto& other = PyTensor_Unpack(data);
      const bool pin_memory =
          other->is_local() ? JUST(JUST(other->AsLocalTensor())->is_pinned()) : false;
      return MakeTensorFromOtherTensor(other, dtype, device,
                                       /*requires_grad=*/false, /*pin_memory=*/pin_memory);
    }
    // Make tensor from python sequence or numpy array.
    return MakeLocalTensorFromData(data, dtype, device, /*requires_grad=*/false,
                                   /*pin_memory=*/false);
  }
};

class GlobalTensorWithDataGenericCtorFunctor {
 public:
  Maybe<Tensor> operator()(PyObject* data, const Symbol<DType>& dtype,
                           const Symbol<ParallelDesc>& placement,
                           const std::vector<Symbol<SbpParallel>>& sbp_tuple) const {
    JUST(CheckDeviceIdsIsValid(placement));
    // Treat the single long as shape.
    if (PyLong_Check(data)) {
      int64_t size = PyLong_AsLongLong(data);
      Shape shape(DimVector{size});
      return GlobalTensorWithShapeGenericCtor(shape, dtype, placement, sbp_tuple);
    }
    if (TensorSize_Check(data)) {
      return GlobalTensorWithShapeGenericCtor(TensorSize_AsShape(data), dtype, placement,
                                              sbp_tuple);
    }

    // NOTE(chengcheng): flow.Tensor or flow.tensor ONLY created by EagerTensor now.
    LazyMode::Guard lazy_mode_disabled_guard(/*is_enabled*/ false);

    if (PyTensor_Check(data)) {
      const auto& other = PyTensor_Unpack(data);
      return MakeTensorFromOtherTensor(other, dtype, placement, sbp_tuple,
                                       /*requires_grad=*/false);
    }
    // Make global tensor from python sequence or numpy array.
    return MakeGlobalTensorFromData(data, dtype, placement, sbp_tuple, /*requires_grad=*/false);
  }
};

class TensorWithShapeGenericCtorFunctor {
 public:
  Maybe<Tensor> operator()(const Shape& shape, const Symbol<DType>& dtype,
                           const Optional<Symbol<Device>>& device) const {
    // NOTE(chengcheng): flow.Tensor or flow.tensor ONLY created by EagerTensor now.
    LazyMode::Guard lazy_mode_disabled_guard(/*is_enabled*/ false);
    Symbol<Device> device_;
    if (device) {
      device_ = JUST(device);
    } else {
      device_ = JUST(Device::New("cpu"));
    }
    return functional::Empty(shape, dtype, device_, /*pin_memory=*/false);
  }
};

class GlobalTensorWithShapeGenericCtorFunctor {
 public:
  Maybe<Tensor> operator()(const Shape& shape, const Symbol<DType>& dtype,
                           const Symbol<ParallelDesc>& placement,
                           const std::vector<Symbol<SbpParallel>>& sbp_tuple) const {
    // NOTE(chengcheng): flow.Tensor or flow.tensor ONLY created by EagerTensor now.
    LazyMode::Guard lazy_mode_disabled_guard(/*is_enabled*/ false);
    JUST(CheckDeviceIdsIsValid(placement));
    return functional::GlobalEmpty(shape, dtype, placement, sbp_tuple);
  }
};

class AssignLocalTensorFunctor {
 public:
  AssignLocalTensorFunctor() {
    op_ = CHECK_JUST(one::OpBuilder("assign").Input("ref").Input("value").Build());
  }
  Maybe<void> operator()(const std::shared_ptr<one::Tensor>& ref,
                         const std::shared_ptr<one::Tensor>& value) const {
    // JUST(CheckInplaceValid(ref)); // align check to torch
    CHECK_OR_RETURN(ref->is_local() && value->is_local())
        << "Both ref and value must be local tensor.";
    std::shared_ptr<one::Tensor> src = value;
    if (ref->dtype() != src->dtype()) { src = JUST(To(src, ref->dtype(), false)); }
    JUST(OpInterpUtil::Dispatch<TensorTuple>(*op_, {ref, src}));
    return Maybe<void>::Ok();
  }

 private:
  std::shared_ptr<OpExpr> op_;
};

static std::vector<int64_t> get_shape_or_stride_from_numpy(size_t ndim, npy_intp* values) {
  auto result = std::vector<int64_t>(ndim);
  for (size_t i = 0; i < ndim; ++i) { result[i] = static_cast<int64_t>(values[i]); }
  return result;
}

class LocalTensorSharedDlPackDataFunctor {
 public:
  LocalTensorSharedDlPackDataFunctor() {}
  Maybe<Tensor> operator()(PyObject* obj) const {
    DLManagedTensor* dlMTensor = (DLManagedTensor*)PyCapsule_GetPointer(obj, "dltensor");
    CHECK_NOTNULL_OR_RETURN(dlMTensor)
        << "from_dlpack received an invalid capsule. "
           "Note that DLTensor capsules can be consumed only once, "
           "so you might have already constructed a tensor from it once.";

    // `tensor` steals the ownership of the underlying storage. It also passes a
    // destructor function that will be called when the underlying storage goes
    // out of scope. When the destructor is called, the dlMTensor is destructed
    // too.
    auto tensor = fromDLPack(dlMTensor);

    // Make sure this capsule will never be used again.
    PyCapsule_SetName(obj, "used_dltensor");

    return tensor;
  }
};

class LocalTensorSharedNumpyDataFunctor {
 public:
  LocalTensorSharedNumpyDataFunctor() {}
  Maybe<Tensor> operator()(PyObject* obj) const {
    if (!PyArray_Check(obj)) {
      return Error::TypeError() << "expected np.ndarray, but got " << Py_TYPE(obj)->tp_name;
    }
    auto* array = reinterpret_cast<PyArrayObject*>(obj);
    const size_t ndim = PyArray_NDIM(array);
    std::vector<int64_t> sizes = get_shape_or_stride_from_numpy(ndim, PyArray_DIMS(array));
    std::vector<int64_t> strides = get_shape_or_stride_from_numpy(ndim, PyArray_STRIDES(array));
    // NumPy strides use bytes. OneFlow strides use element counts.
    // These checks are consistent with pytorch(v1.10.0):
    // https://github.com/pytorch/pytorch/blob/v1.10.0/torch/csrc/utils/tensor_numpy.cpp#L171
    const auto element_size_in_bytes = PyArray_ITEMSIZE(array);
    for (auto& stride : strides) {
      if (stride % element_size_in_bytes != 0) {
        return Error::InvalidValueError()
               << "given numpy array strides not a multiple of the element byte size. "
               << "Copy the numpy array to reallocate the memory.";
      }
      stride /= element_size_in_bytes;
    }
    for (size_t i = 0; i < ndim; ++i) {
      if (strides[i] < 0) {
        return Error::InvalidValueError()
               << "At least one stride in the given numpy array is negative, "
               << "and tensors with negative strides are not currently supported. "
               << "(You can probably work around this by making a copy of your array "
               << " with array.copy().) ";
      }
    }
    void* data_ptr = PyArray_DATA(array);
    if (!PyArray_EquivByteorders(PyArray_DESCR(array)->byteorder, NPY_NATIVE)) {
      return Error::InvalidValueError()
             << "given numpy array has byte order different from the native byte order. "
             << "Conversion between byte orders is currently not supported.";
    }
    Py_INCREF(obj);

    // Build TensorMeta
    const auto shape = Shape(DimVector(sizes.begin(), sizes.end()));
    const auto stride = Stride(strides.begin(), strides.end());
    DataType data_type = JUST(numpy::GetOFDataTypeFromNpArray(array));
    Symbol<Device> device = JUST(Device::New("cpu"));

    auto tensor_meta = SymbolOf(LocalTensorMeta(shape, stride, data_type, device));

    // Build TensorBuffer
    const auto& Free = [array](char* dptr) {
      CHECK_JUST(Singleton<ForeignLockHelper>::Get()->WithScopedAcquire([&]() -> Maybe<void> {
        Py_DECREF(array);
        return Maybe<void>::Ok();
      }));
    };

    const auto array_size_in_bytes = PyArray_NBYTES(array);
    auto tensor_data = std::make_shared<vm::TensorStorage>(false);
    tensor_data->set_blob_dptr(
        std::unique_ptr<char, std::function<void(char*)>>(static_cast<char*>(data_ptr), Free),
        array_size_in_bytes);

    // Build TensorStorage: decrease ndarray reference count before releasing
    auto tensor_storage = std::make_shared<TensorStorage>(tensor_data);

    // Build Tensor
    auto tensor_impl = std::make_shared<EagerLocalTensorImpl>(tensor_storage,
                                                              /*requires_grad=*/false,
                                                              /*ls_leaf=*/true);

    // Init blob
    JUST(tensor_impl->InitEagerBlobObject(tensor_meta, NewLocalDepObject()));
    const auto& stream = JUST(GetDefaultStreamByDevice(device));
    const auto& eager_blob_object = JUST(tensor_impl->eager_blob_object());
    JUST(eager_blob_object->init_producer_stream(stream));
    eager_blob_object->set_last_used_stream(stream);
    std::shared_ptr<Tensor> out(new LocalTensor(tensor_impl));
    return out;
  }
};

}  // namespace impl

ONEFLOW_FUNCTION_LIBRARY(m) {
  m.add_functor<impl::TensorWithDataFunctor>("TensorWithData");
  m.add_functor<impl::GlobalTensorWithDataFunctor>("GlobalTensorWithData");
  m.add_functor<impl::TensorEmptyGenericCtorFunctor>("TensorEmptyGenericCtor");
  m.add_functor<impl::GlobalTensorEmptyGenericCtorFunctor>("GlobalTensorEmptyGenericCtor");
  m.add_functor<impl::TensorWithOtherGenericCtorFunctor>("TensorWithOtherGenericCtor");
  m.add_functor<impl::TensorWithDataGenericCtorFunctor>("TensorWithDataGenericCtor");
  m.add_functor<impl::GlobalTensorWithDataGenericCtorFunctor>("GlobalTensorWithDataGenericCtor");
  m.add_functor<impl::TensorWithShapeGenericCtorFunctor>("TensorWithShapeGenericCtor");
  m.add_functor<impl::GlobalTensorWithShapeGenericCtorFunctor>("GlobalTensorWithShapeGenericCtor");
  m.add_functor<impl::AssignLocalTensorFunctor>("AssignLocalTensor");
  m.add_functor<impl::LocalTensorSharedNumpyDataFunctor>("LocalTensorSharedNumpyData");
  m.add_functor("TensorEmptyCtor", [](const Optional<Symbol<Device>>& device) -> Maybe<Tensor> {
    return TensorEmptyGenericCtor(GetDefaultDType(), device);
  });
  m.add_functor("GlobalTensorEmptyCtor",
                [](const Symbol<ParallelDesc>& placement,
                   const std::vector<Symbol<SbpParallel>>& sbp_tuple) -> Maybe<Tensor> {
                  return GlobalTensorEmptyGenericCtor(GetDefaultDType(), placement, sbp_tuple);
                });
  m.add_functor("TensorWithOtherCtor", [](const std::shared_ptr<Tensor>& other) -> Maybe<Tensor> {
    return TensorWithOtherGenericCtor(other, NullOpt);
  });
  m.add_functor("TensorWithDataCtor",
                [](PyObject* data, const Optional<Symbol<Device>>& device) -> Maybe<Tensor> {
                  return TensorWithDataGenericCtor(data, GetDefaultDType(), device);
                });
  m.add_functor("GlobalTensorWithDataCtor",
                [](PyObject* data, const Symbol<ParallelDesc>& placement,
                   const std::vector<Symbol<SbpParallel>>& sbp_tuple) -> Maybe<Tensor> {
                  return GlobalTensorWithDataGenericCtor(data, GetDefaultDType(), placement,
                                                         sbp_tuple);
                });
  m.add_functor("TensorWithShapeCtor",
                [](const Shape& shape, const Optional<Symbol<Device>>& device) -> Maybe<Tensor> {
                  return TensorWithShapeGenericCtor(shape, GetDefaultDType(), device);
                });
<<<<<<< HEAD
  m.add_functor(
      "GlobalTensorWithShapeCtor",
      [](const Shape& shape, const Symbol<ParallelDesc>& placement,
         const std::vector<Symbol<SbpParallel>>& sbp_tuple) -> Maybe<Tensor> {
        return GlobalTensorWithShapeGenericCtor(shape, GetDefaultDType(), placement, sbp_tuple);
      });
=======
  m.add_functor("GlobalTensorWithShapeCtor",
                [](const Shape& shape, const Symbol<ParallelDesc>& placement,
                   const std::vector<Symbol<SbpParallel>>& sbp_tuple) -> Maybe<Tensor> {
                  return GlobalTensorWithShapeGenericCtor(shape, GetDefaultDType(), placement,
                                                          sbp_tuple);
                });
  m.add_functor<impl::LocalTensorSharedDlPackDataFunctor>("LocalTensorSharedDlPackData");
>>>>>>> a2d34208
}

}  // namespace functional
}  // namespace one
}  // namespace oneflow<|MERGE_RESOLUTION|>--- conflicted
+++ resolved
@@ -393,14 +393,6 @@
                 [](const Shape& shape, const Optional<Symbol<Device>>& device) -> Maybe<Tensor> {
                   return TensorWithShapeGenericCtor(shape, GetDefaultDType(), device);
                 });
-<<<<<<< HEAD
-  m.add_functor(
-      "GlobalTensorWithShapeCtor",
-      [](const Shape& shape, const Symbol<ParallelDesc>& placement,
-         const std::vector<Symbol<SbpParallel>>& sbp_tuple) -> Maybe<Tensor> {
-        return GlobalTensorWithShapeGenericCtor(shape, GetDefaultDType(), placement, sbp_tuple);
-      });
-=======
   m.add_functor("GlobalTensorWithShapeCtor",
                 [](const Shape& shape, const Symbol<ParallelDesc>& placement,
                    const std::vector<Symbol<SbpParallel>>& sbp_tuple) -> Maybe<Tensor> {
@@ -408,7 +400,6 @@
                                                           sbp_tuple);
                 });
   m.add_functor<impl::LocalTensorSharedDlPackDataFunctor>("LocalTensorSharedDlPackData");
->>>>>>> a2d34208
 }
 
 }  // namespace functional
