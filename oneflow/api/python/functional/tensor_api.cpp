/*
Copyright 2020 The OneFlow Authors. All rights reserved.

Licensed under the Apache License, Version 2.0 (the "License");
you may not use this file except in compliance with the License.
You may obtain a copy of the License at

    http://www.apache.org/licenses/LICENSE-2.0

Unless required by applicable law or agreed to in writing, software
distributed under the License is distributed on an "AS IS" BASIS,
WITHOUT WARRANTIES OR CONDITIONS OF ANY KIND, either express or implied.
See the License for the specific language governing permissions and
limitations under the License.
*/
#include <Python.h>
#include <memory>

#include "oneflow/api/python/utils/tensor_utils.h"
#include "oneflow/api/python/functional/common.h"
#include "oneflow/api/python/functional/tensor_api.yaml.h"
#include "oneflow/core/common/optional.h"
#include "oneflow/core/common/scalar.h"
#include "oneflow/core/framework/stream.h"
#include "oneflow/core/framework/op_builder.h"
#include "oneflow/core/framework/op_expr.h"
#include "oneflow/core/framework/op_interpreter/op_interpreter_util.h"
#include "oneflow/core/framework/tensor.h"
#include "oneflow/core/framework/tensor_tuple.h"
#include "oneflow/core/functional/functional.h"
#include "oneflow/core/functional/function_library.h"
#include "oneflow/core/functional/impl/common.h"
#include "oneflow/core/job/lazy_mode.h"
#include "oneflow/core/framework/nd_sbp.h"
#include "oneflow/core/common/foreign_lock_helper.h"

namespace oneflow {
namespace one {
namespace functional {

namespace impl {

class TensorWithDataFunctor {
 public:
  Maybe<Tensor> operator()(PyObject* data, const Optional<Symbol<DType>>& dtype,
                           const Optional<Symbol<Device>>& device, const bool requires_grad,
                           const bool pin_memory) const {
    // NOTE(chengcheng): flow.Tensor or flow.tensor ONLY created by EagerTensor now.
    //  even if in nn.Graph build (module forward function), if you create a flow.Tensor,
    //  its a eager tensor by Run functional::Empty() in LazyMode::Grad(false)
    LazyMode::Guard lazy_mode_disabled_guard(/*is_enabled*/ false);

    if (PyTensor_Check(data)) {
      // Throw warnings like pytorch.
      auto ret = PyErr_WarnEx(
          PyExc_UserWarning,
          "To copy construct from a tensor, it is recommended to use sourceTensor.clone().detach() "
          "or sourceTensor.clone().detach().requires_grad_(True), rather than "
          "oneflow.tensor(sourceTensor).",
          1);
      if (ret != 0) { return Error::RuntimeError(); }

      const auto& other = PyTensor_Unpack(data);
      return MakeTensorFromOtherTensor(other, dtype, device, requires_grad, pin_memory);
    } else {
      // Make tensor from python sequence or numpy array.
      return MakeLocalTensorFromData(data, dtype, device, requires_grad, pin_memory);
    }
  }
};

class ConsistentTensorWithDataFunctor {
 public:
  Maybe<Tensor> operator()(PyObject* data, const Optional<Symbol<DType>>& dtype,
                           const Symbol<ParallelDesc>& placement,
                           const std::vector<Symbol<SbpParallel>>& sbp_tuple,
                           const bool requires_grad) const {
    // NOTE(chengcheng): flow.Tensor or flow.tensor ONLY created by EagerTensor now.
    LazyMode::Guard lazy_mode_disabled_guard(/*is_enabled*/ false);
    JUST(CheckDeviceIdsIsValid(placement));

    if (PyTensor_Check(data)) {
      // Throw warnings like pytorch.
      auto ret = PyErr_WarnEx(
          PyExc_UserWarning,
          "To copy construct from a tensor, it is recommended to use sourceTensor.clone().detach() "
          "or sourceTensor.clone().detach().requires_grad_(True), rather than "
          "oneflow.tensor(sourceTensor).",
          1);
      if (ret != 0) { return Error::RuntimeError(); }

      const auto& other = PyTensor_Unpack(data);
      return MakeTensorFromOtherTensor(other, dtype, placement, sbp_tuple, requires_grad);
    }
    // Make consistent tensor from python sequence or numpy array.
    return MakeConsistentTensorFromData(data, dtype, placement, sbp_tuple, requires_grad);
  }
};

class TensorEmptyCtorFunctor {
 public:
  Maybe<Tensor> operator()(const Optional<Symbol<Device>>& device) const {
    Shape shape(DimVector{0});
    return TensorWithShapeCtor(shape, device);
  }
};

class ConsistentTensorEmptyCtorFunctor {
 public:
  Maybe<Tensor> operator()(const Symbol<ParallelDesc>& placement,
                           const std::vector<Symbol<SbpParallel>>& sbp_tuple) const {
    Shape shape(DimVector{0});
    JUST(CheckDeviceIdsIsValid(placement));
    return ConsistentTensorWithShapeCtor(shape, placement, sbp_tuple);
  }
};

class TensorWithOtherCtorFunctor {
 public:
  Maybe<Tensor> operator()(const std::shared_ptr<Tensor>& other) const {
    // NOTE(chengcheng): flow.Tensor or flow.tensor ONLY created by EagerTensor now.
    LazyMode::Guard lazy_mode_disabled_guard(/*is_enabled*/ false);
    bool pin_memory = false;
    if (other->is_local()) {
      pin_memory = JUST(JUST(other->AsMirroredTensor())->eager_blob_object())->pin_memory();
    }
    return MakeTensorFromOtherTensor(other, pin_memory);
  }
};

class TensorWithDataCtorFunctor {
 public:
  Maybe<Tensor> operator()(PyObject* data, const Optional<Symbol<Device>>& device) const {
    // Treat the single long as shape.
    if (PyLong_Check(data)) {
      int64_t size = PyLong_AsLongLong(data);
      Shape shape(DimVector{size});
      return TensorWithShapeCtor(shape, device);
    }

    // NOTE(chengcheng): flow.Tensor or flow.tensor ONLY created by EagerTensor now.
    LazyMode::Guard lazy_mode_disabled_guard(/*is_enabled*/ false);

    const auto& dtype = DType::Float();
    if (PyTensor_Check(data)) {
      const auto& other = PyTensor_Unpack(data);
      const bool pin_memory =
          other->is_local()
              ? JUST(JUST(other->AsMirroredTensor())->eager_blob_object())->pin_memory()
              : false;
      return MakeTensorFromOtherTensor(other, dtype, device,
                                       /*requires_grad=*/false, /*pin_memory=*/pin_memory);
    }
    // Make tensor from python sequence or numpy array.
    return MakeLocalTensorFromData(data, dtype, device, /*requires_grad=*/false,
                                   /*pin_memory=*/false);
  }
};

class ConsistentTensorWithDataCtorFunctor {
 public:
  Maybe<Tensor> operator()(PyObject* data, const Symbol<ParallelDesc>& placement,
                           const std::vector<Symbol<SbpParallel>>& sbp_tuple) const {
    JUST(CheckDeviceIdsIsValid(placement));
    // Treat the single long as shape.
    if (PyLong_Check(data)) {
      int64_t size = PyLong_AsLongLong(data);
      Shape shape(DimVector{size});
      return ConsistentTensorWithShapeCtor(shape, placement, sbp_tuple);
    }

    // NOTE(chengcheng): flow.Tensor or flow.tensor ONLY created by EagerTensor now.
    LazyMode::Guard lazy_mode_disabled_guard(/*is_enabled*/ false);

    const auto& dtype = DType::Float();
    if (PyTensor_Check(data)) {
      const auto& other = PyTensor_Unpack(data);
      return MakeTensorFromOtherTensor(other, dtype, placement, sbp_tuple,
                                       /*requires_grad=*/false);
    }
    // Make consistent tensor from python sequence or numpy array.
    return MakeConsistentTensorFromData(data, dtype, placement, sbp_tuple, /*requires_grad=*/false);
  }
};

class TensorWithShapeCtorFunctor {
 public:
  Maybe<Tensor> operator()(const Shape& shape, const Optional<Symbol<Device>>& device) const {
    // NOTE(chengcheng): flow.Tensor or flow.tensor ONLY created by EagerTensor now.
    LazyMode::Guard lazy_mode_disabled_guard(/*is_enabled*/ false);
    Symbol<Device> device_;
    if (device) {
      device_ = JUST(device);
    } else {
      device_ = JUST(Device::New("cpu"));
    }
    return functional::Empty(shape, DType::Float(), device_, /*pin_memory=*/false);
  }
};

class ConsistentTensorWithShapeCtorFunctor {
 public:
  Maybe<Tensor> operator()(const Shape& shape, const Symbol<ParallelDesc>& placement,
                           const std::vector<Symbol<SbpParallel>>& sbp_tuple) const {
    // NOTE(chengcheng): flow.Tensor or flow.tensor ONLY created by EagerTensor now.
    LazyMode::Guard lazy_mode_disabled_guard(/*is_enabled*/ false);
    JUST(CheckDeviceIdsIsValid(placement));
    return functional::ConsistentEmpty(shape, DType::Float(), placement, sbp_tuple);
  }
};

class AssignLocalTensorFunctor {
 public:
  AssignLocalTensorFunctor() {
    op_ = CHECK_JUST(one::OpBuilder("assign").Input("ref").Input("value").Build());
  }
  Maybe<void> operator()(const std::shared_ptr<one::Tensor>& ref,
                         const std::shared_ptr<one::Tensor>& value) const {
    // JUST(CheckInplaceValid(ref)); // align check to torch
    CHECK_OR_RETURN(ref->is_local() && value->is_local())
        << "Both ref and value must be local tensor.";
    JUST(OpInterpUtil::Dispatch<TensorTuple>(*op_, {ref, value}));
    return Maybe<void>::Ok();
  }

 private:
  std::shared_ptr<OpExpr> op_;
};

class LocalTensorSharedNumpyDataFunctor {
 public:
  LocalTensorSharedNumpyDataFunctor() {}
  Maybe<Tensor> operator()(PyObject* obj) const {
    if (!PyArray_Check(obj)) {
      return Error::TypeError() << "expected np.ndarray, but got " << Py_TYPE(obj)->tp_name;
    }
    auto* array = reinterpret_cast<PyArrayObject*>(obj);
    // TODO(wyg): support non-contiguous array.
    if (!PyArray_IS_C_CONTIGUOUS(array)) {
      OF_LOG_ONCE(LOG(WARNING) << "OneFlow don't support non-contiguous array now, "
                                  "and we will copy the array to a contiguous one.");
      array = PyArray_GETCONTIGUOUS(array);
    }

    // Build TensorMeta
    int32_t dim = PyArray_NDIM(array);
    const npy_intp* dims_ptr = PyArray_SHAPE(array);
    const auto shape = std::make_shared<Shape>(DimVector(dims_ptr, dims_ptr + dim));
    DataType data_type = JUST(numpy::GetOFDataTypeFromNpArray(array));
    Symbol<Device> device = JUST(Device::New("cpu"));
    const npy_intp* stride_ptr = PyArray_STRIDES(array);
    // stride
    auto strides_vec = DimVector(stride_ptr, stride_ptr + dim);
    auto element_size_in_bytes = PyArray_ITEMSIZE(array);
    // NumPy strides use bytes. OneFlow strides use element counts.
    for (auto& stride : strides_vec) {
      if (stride % element_size_in_bytes != 0) {
        return Error::RuntimeError() << "given numpy array strides not a multiple of the element "
                                        "byte size. Copy the numpy array to reallocate the memory.";
      }
      stride /= element_size_in_bytes;
    }
    const auto strides = std::make_shared<Stride>(strides_vec);
    auto tensor_meta = std::make_shared<MirroredTensorMeta>(shape, strides, data_type, device, 0);

    // Build TensorBuffer
    const auto& Free = [obj](char* dptr) {
      CHECK_JUST(Global<ForeignLockHelper>::Get()->WithScopedAcquire([&]() -> Maybe<void> {
        Py_DECREF(obj);
        return Maybe<void>::Ok();
      }));
    };
    Py_INCREF(obj);  // make TensorBuffer hold ndarray
    void* data_ptr = PyArray_DATA(array);
    auto array_size_in_bytes = PyArray_NBYTES(array);
    auto tensor_data = std::make_shared<vm::TensorStorage>();
    tensor_data->set_blob_dptr(
        std::unique_ptr<char, std::function<void(char*)>>(static_cast<char*>(data_ptr), Free),
        array_size_in_bytes);

    // Build TensorStorage: decrease ndarray reference count before releasing
    auto tensor_storage = std::make_shared<TensorStorage>(tensor_data);

    // Build Tensor
    auto tensor_impl = std::make_shared<EagerMirroredTensorImpl>(tensor_meta, tensor_storage,
                                                                 /*requires_grad=*/false,
                                                                 /*ls_leaf=*/true);

    // Init blob
<<<<<<< HEAD
    JUST(tensor_impl->InitEagerBlobObject(NewLocalDepObject()));
    const auto& stream = JUST(GetDefaultStreamByDevice(device));
    JUST(tensor_impl->eager_blob_object())->init_producer_stream(stream);
=======
    JUST(tensor_impl->InitEagerBlobObject(NewLocalDepObject(), /*pin_memory=*/false));
    const auto& stream = GetDefaultStreamByDevice(device);
>>>>>>> 55c163c6
    JUST(tensor_impl->eager_blob_object())->set_last_used_stream(stream);
    std::shared_ptr<Tensor> out(new MirroredTensor(tensor_impl));
    return out;
  }
};

}  // namespace impl

ONEFLOW_FUNCTION_LIBRARY(m) {
  m.add_functor<impl::TensorWithDataFunctor>("TensorWithData");
  m.add_functor<impl::ConsistentTensorWithDataFunctor>("ConsistentTensorWithData");
  m.add_functor<impl::TensorEmptyCtorFunctor>("TensorEmptyCtor");
  m.add_functor<impl::ConsistentTensorEmptyCtorFunctor>("ConsistentTensorEmptyCtor");
  m.add_functor<impl::TensorWithOtherCtorFunctor>("TensorWithOtherCtor");
  m.add_functor<impl::TensorWithDataCtorFunctor>("TensorWithDataCtor");
  m.add_functor<impl::ConsistentTensorWithDataCtorFunctor>("ConsistentTensorWithDataCtor");
  m.add_functor<impl::TensorWithShapeCtorFunctor>("TensorWithShapeCtor");
  m.add_functor<impl::ConsistentTensorWithShapeCtorFunctor>("ConsistentTensorWithShapeCtor");
  m.add_functor<impl::AssignLocalTensorFunctor>("AssignLocalTensor");
  m.add_functor<impl::LocalTensorSharedNumpyDataFunctor>("LocalTensorSharedNumpyData");
}

}  // namespace functional
}  // namespace one
}  // namespace oneflow<|MERGE_RESOLUTION|>--- conflicted
+++ resolved
@@ -287,14 +287,9 @@
                                                                  /*ls_leaf=*/true);
 
     // Init blob
-<<<<<<< HEAD
-    JUST(tensor_impl->InitEagerBlobObject(NewLocalDepObject()));
+    JUST(tensor_impl->InitEagerBlobObject(NewLocalDepObject(), /*pin_memory=*/false));
     const auto& stream = JUST(GetDefaultStreamByDevice(device));
     JUST(tensor_impl->eager_blob_object())->init_producer_stream(stream);
-=======
-    JUST(tensor_impl->InitEagerBlobObject(NewLocalDepObject(), /*pin_memory=*/false));
-    const auto& stream = GetDefaultStreamByDevice(device);
->>>>>>> 55c163c6
     JUST(tensor_impl->eager_blob_object())->set_last_used_stream(stream);
     std::shared_ptr<Tensor> out(new MirroredTensor(tensor_impl));
     return out;
