/*
Copyright 2020 The OneFlow Authors. All rights reserved.

Licensed under the Apache License, Version 2.0 (the "License");
you may not use this file except in compliance with the License.
You may obtain a copy of the License at

    http://www.apache.org/licenses/LICENSE-2.0

Unless required by applicable law or agreed to in writing, software
distributed under the License is distributed on an "AS IS" BASIS,
WITHOUT WARRANTIES OR CONDITIONS OF ANY KIND, either express or implied.
See the License for the specific language governing permissions and
limitations under the License.
*/
#include <Python.h>
#include <memory>

#include "oneflow/api/python/utils/tensor_utils.h"
#include "oneflow/api/python/functional/common.h"
#include "oneflow/api/python/functional/tensor_api.yaml.h"
#include "oneflow/core/common/optional.h"
#include "oneflow/core/common/scalar.h"
#include "oneflow/core/framework/stream.h"
#include "oneflow/core/framework/op_builder.h"
#include "oneflow/core/framework/op_expr.h"
#include "oneflow/core/framework/op_interpreter/op_interpreter_util.h"
#include "oneflow/core/framework/tensor.h"
#include "oneflow/core/framework/tensor_tuple.h"
#include "oneflow/core/functional/functional.h"
#include "oneflow/core/functional/function_library.h"
#include "oneflow/core/functional/impl/common.h"
#include "oneflow/core/job/lazy_mode.h"
#include "oneflow/core/framework/nd_sbp.h"
#include "oneflow/core/common/foreign_lock_helper.h"

namespace oneflow {
namespace one {
namespace functional {

namespace impl {

class TensorWithDataFunctor {
 public:
  Maybe<Tensor> operator()(PyObject* data, const Optional<Symbol<DType>>& dtype,
                           const Optional<Symbol<Device>>& device, const bool requires_grad,
                           const bool pin_memory) const {
    // NOTE(chengcheng): flow.Tensor or flow.tensor ONLY created by EagerTensor now.
    //  even if in nn.Graph build (module forward function), if you create a flow.Tensor,
    //  its a eager tensor by Run functional::Empty() in LazyMode::Grad(false)
    LazyMode::Guard lazy_mode_disabled_guard(/*is_enabled*/ false);

    if (PyTensor_Check(data)) {
      // Throw warnings like pytorch.
      auto ret = PyErr_WarnEx(
          PyExc_UserWarning,
          "To copy construct from a tensor, it is recommended to use sourceTensor.clone().detach() "
          "or sourceTensor.clone().detach().requires_grad_(True), rather than "
          "oneflow.tensor(sourceTensor).",
          1);
      if (ret != 0) { return Error::RuntimeError(); }

      const auto& other = PyTensor_Unpack(data);
      return MakeTensorFromOtherTensor(other, dtype, device, requires_grad, pin_memory);
    } else {
      // Make tensor from python sequence or numpy array.
      return MakeLocalTensorFromData(data, dtype, device, requires_grad, pin_memory);
    }
  }
};

class ConsistentTensorWithDataFunctor {
 public:
  Maybe<Tensor> operator()(PyObject* data, const Optional<Symbol<DType>>& dtype,
                           const Symbol<ParallelDesc>& placement,
                           const std::vector<Symbol<SbpParallel>>& sbp_tuple,
                           const bool requires_grad) const {
    // NOTE(chengcheng): flow.Tensor or flow.tensor ONLY created by EagerTensor now.
    LazyMode::Guard lazy_mode_disabled_guard(/*is_enabled*/ false);
    JUST(CheckDeviceIdsIsValid(placement));

    if (PyTensor_Check(data)) {
      // Throw warnings like pytorch.
      auto ret = PyErr_WarnEx(
          PyExc_UserWarning,
          "To copy construct from a tensor, it is recommended to use sourceTensor.clone().detach() "
          "or sourceTensor.clone().detach().requires_grad_(True), rather than "
          "oneflow.tensor(sourceTensor).",
          1);
      if (ret != 0) { return Error::RuntimeError(); }

      const auto& other = PyTensor_Unpack(data);
      return MakeTensorFromOtherTensor(other, dtype, placement, sbp_tuple, requires_grad);
    }
    // Make consistent tensor from python sequence or numpy array.
    return MakeConsistentTensorFromData(data, dtype, placement, sbp_tuple, requires_grad);
  }
};

class TensorEmptyCtorFunctor {
 public:
  Maybe<Tensor> operator()(const Optional<Symbol<Device>>& device) const {
    Shape shape(DimVector{0});
    return TensorWithShapeCtor(shape, device);
  }
};

class ConsistentTensorEmptyCtorFunctor {
 public:
  Maybe<Tensor> operator()(const Symbol<ParallelDesc>& placement,
                           const std::vector<Symbol<SbpParallel>>& sbp_tuple) const {
    Shape shape(DimVector{0});
    JUST(CheckDeviceIdsIsValid(placement));
    return ConsistentTensorWithShapeCtor(shape, placement, sbp_tuple);
  }
};

class TensorWithOtherCtorFunctor {
 public:
  Maybe<Tensor> operator()(const std::shared_ptr<Tensor>& other) const {
    // NOTE(chengcheng): flow.Tensor or flow.tensor ONLY created by EagerTensor now.
    LazyMode::Guard lazy_mode_disabled_guard(/*is_enabled*/ false);
    bool pin_memory = false;
    if (other->is_local()) {
      pin_memory = JUST(JUST(other->AsMirroredTensor())->eager_blob_object())->pin_memory();
    }
    return MakeTensorFromOtherTensor(other, pin_memory);
  }
};

class TensorWithDataCtorFunctor {
 public:
  Maybe<Tensor> operator()(PyObject* data, const Optional<Symbol<Device>>& device) const {
    // Treat the single long as shape.
    if (PyLong_Check(data)) {
      int64_t size = PyLong_AsLongLong(data);
      Shape shape(DimVector{size});
      return TensorWithShapeCtor(shape, device);
    }

    // NOTE(chengcheng): flow.Tensor or flow.tensor ONLY created by EagerTensor now.
    LazyMode::Guard lazy_mode_disabled_guard(/*is_enabled*/ false);

    const auto& dtype = DType::Float();
    if (PyTensor_Check(data)) {
      const auto& other = PyTensor_Unpack(data);
      const bool pin_memory =
          other->is_local()
              ? JUST(JUST(other->AsMirroredTensor())->eager_blob_object())->pin_memory()
              : false;
      return MakeTensorFromOtherTensor(other, dtype, device,
                                       /*requires_grad=*/false, /*pin_memory=*/pin_memory);
    }
    // Make tensor from python sequence or numpy array.
    return MakeLocalTensorFromData(data, dtype, device, /*requires_grad=*/false,
                                   /*pin_memory=*/false);
  }
};

class ConsistentTensorWithDataCtorFunctor {
 public:
  Maybe<Tensor> operator()(PyObject* data, const Symbol<ParallelDesc>& placement,
                           const std::vector<Symbol<SbpParallel>>& sbp_tuple) const {
    JUST(CheckDeviceIdsIsValid(placement));
    // Treat the single long as shape.
    if (PyLong_Check(data)) {
      int64_t size = PyLong_AsLongLong(data);
      Shape shape(DimVector{size});
      return ConsistentTensorWithShapeCtor(shape, placement, sbp_tuple);
    }

    // NOTE(chengcheng): flow.Tensor or flow.tensor ONLY created by EagerTensor now.
    LazyMode::Guard lazy_mode_disabled_guard(/*is_enabled*/ false);

    const auto& dtype = DType::Float();
    if (PyTensor_Check(data)) {
      const auto& other = PyTensor_Unpack(data);
      return MakeTensorFromOtherTensor(other, dtype, placement, sbp_tuple,
                                       /*requires_grad=*/false);
    }
    // Make consistent tensor from python sequence or numpy array.
    return MakeConsistentTensorFromData(data, dtype, placement, sbp_tuple, /*requires_grad=*/false);
  }
};

class TensorWithShapeCtorFunctor {
 public:
  Maybe<Tensor> operator()(const Shape& shape, const Optional<Symbol<Device>>& device) const {
    // NOTE(chengcheng): flow.Tensor or flow.tensor ONLY created by EagerTensor now.
    LazyMode::Guard lazy_mode_disabled_guard(/*is_enabled*/ false);
    Symbol<Device> device_;
    if (device) {
      device_ = JUST(device);
    } else {
      device_ = JUST(Device::New("cpu"));
    }
    return functional::Empty(shape, DType::Float(), device_, /*pin_memory=*/false);
  }
};

class ConsistentTensorWithShapeCtorFunctor {
 public:
  Maybe<Tensor> operator()(const Shape& shape, const Symbol<ParallelDesc>& placement,
                           const std::vector<Symbol<SbpParallel>>& sbp_tuple) const {
    // NOTE(chengcheng): flow.Tensor or flow.tensor ONLY created by EagerTensor now.
    LazyMode::Guard lazy_mode_disabled_guard(/*is_enabled*/ false);
    JUST(CheckDeviceIdsIsValid(placement));
    return functional::ConsistentEmpty(shape, DType::Float(), placement, sbp_tuple);
  }
};

class AssignLocalTensorFunctor {
 public:
  AssignLocalTensorFunctor() {
    op_ = CHECK_JUST(one::OpBuilder("assign").Input("ref").Input("value").Build());
  }
  Maybe<void> operator()(const std::shared_ptr<one::Tensor>& ref,
                         const std::shared_ptr<one::Tensor>& value) const {
    // JUST(CheckInplaceValid(ref)); // align check to torch
    CHECK_OR_RETURN(ref->is_local() && value->is_local())
        << "Both ref and value must be local tensor.";
    JUST(OpInterpUtil::Dispatch<TensorTuple>(*op_, {ref, value}));
    return Maybe<void>::Ok();
  }

 private:
  std::shared_ptr<OpExpr> op_;
};

class LocalTensorSharedNumpyDataFunctor {
 public:
  LocalTensorSharedNumpyDataFunctor() {}
  Maybe<Tensor> operator()(PyObject* obj) const {
    if (!PyArray_Check(obj)) {
      return Error::TypeError() << "expected np.ndarray, but got " << Py_TYPE(obj)->tp_name;
    }
    auto* array = reinterpret_cast<PyArrayObject*>(obj);
    // TODO(wyg): support non-contiguous array.
    if (!PyArray_IS_C_CONTIGUOUS(array)) {
      OF_LOG_ONCE(LOG(WARNING) << "OneFlow don't support non-contiguous array now, "
                                  "and we will copy the array to a contiguous one.");
      array = PyArray_GETCONTIGUOUS(array);
    } else {
      Py_INCREF(obj);
    }
<<<<<<< HEAD
=======
    // PyArray_GETCONTIGUOUS will return a reference if array is already contiguous,
    // otherwise return a (contiguous) copy of the array.
    // Note: Increment the reference count for array occurs whether the array is continuous or not
    array = PyArray_GETCONTIGUOUS(array);
>>>>>>> f2da8ca4

    // Build TensorMeta
    int32_t dim = PyArray_NDIM(array);
    const npy_intp* dims_ptr = PyArray_SHAPE(array);
    const auto shape = std::make_shared<Shape>(DimVector(dims_ptr, dims_ptr + dim));
    DataType data_type = JUST(numpy::GetOFDataTypeFromNpArray(array));
    Symbol<Device> device = JUST(Device::New("cpu"));
    const npy_intp* stride_ptr = PyArray_STRIDES(array);
    // stride
    auto strides_vec = DimVector(stride_ptr, stride_ptr + dim);
    auto element_size_in_bytes = PyArray_ITEMSIZE(array);
    // NumPy strides use bytes. OneFlow strides use element counts.
    for (auto& stride : strides_vec) {
      if (stride % element_size_in_bytes != 0) {
        return Error::RuntimeError() << "given numpy array strides not a multiple of the element "
                                        "byte size. Copy the numpy array to reallocate the memory.";
      }
      stride /= element_size_in_bytes;
    }
    const auto strides = std::make_shared<Stride>(strides_vec);
    auto tensor_meta = std::make_shared<MirroredTensorMeta>(shape, strides, data_type, device, 0);

    // Build TensorBuffer
    const auto& Free = [array](char* dptr) {
      CHECK_JUST(Global<ForeignLockHelper>::Get()->WithScopedAcquire([&]() -> Maybe<void> {
        Py_DECREF(array);
        return Maybe<void>::Ok();
      }));
    };
    void* data_ptr = PyArray_DATA(array);
    auto array_size_in_bytes = PyArray_NBYTES(array);
    auto tensor_data = std::make_shared<vm::TensorStorage>();
    tensor_data->set_blob_dptr(
        std::unique_ptr<char, std::function<void(char*)>>(static_cast<char*>(data_ptr), Free),
        array_size_in_bytes);

    // Build TensorStorage: decrease ndarray reference count before releasing
    auto tensor_storage = std::make_shared<TensorStorage>(tensor_data);

    // Build Tensor
    auto tensor_impl = std::make_shared<EagerMirroredTensorImpl>(tensor_meta, tensor_storage,
                                                                 /*requires_grad=*/false,
                                                                 /*ls_leaf=*/true);

    // Init blob
    JUST(tensor_impl->InitEagerBlobObject(NewLocalDepObject(), /*pin_memory=*/false));
    const auto& stream = GetDefaultStreamByDevice(device);
    JUST(tensor_impl->eager_blob_object())->set_last_used_stream(stream);
    std::shared_ptr<Tensor> out(new MirroredTensor(tensor_impl));
    return out;
  }
};

}  // namespace impl

ONEFLOW_FUNCTION_LIBRARY(m) {
  m.add_functor<impl::TensorWithDataFunctor>("TensorWithData");
  m.add_functor<impl::ConsistentTensorWithDataFunctor>("ConsistentTensorWithData");
  m.add_functor<impl::TensorEmptyCtorFunctor>("TensorEmptyCtor");
  m.add_functor<impl::ConsistentTensorEmptyCtorFunctor>("ConsistentTensorEmptyCtor");
  m.add_functor<impl::TensorWithOtherCtorFunctor>("TensorWithOtherCtor");
  m.add_functor<impl::TensorWithDataCtorFunctor>("TensorWithDataCtor");
  m.add_functor<impl::ConsistentTensorWithDataCtorFunctor>("ConsistentTensorWithDataCtor");
  m.add_functor<impl::TensorWithShapeCtorFunctor>("TensorWithShapeCtor");
  m.add_functor<impl::ConsistentTensorWithShapeCtorFunctor>("ConsistentTensorWithShapeCtor");
  m.add_functor<impl::AssignLocalTensorFunctor>("AssignLocalTensor");
  m.add_functor<impl::LocalTensorSharedNumpyDataFunctor>("LocalTensorSharedNumpyData");
}

}  // namespace functional
}  // namespace one
}  // namespace oneflow<|MERGE_RESOLUTION|>--- conflicted
+++ resolved
@@ -239,17 +239,13 @@
     if (!PyArray_IS_C_CONTIGUOUS(array)) {
       OF_LOG_ONCE(LOG(WARNING) << "OneFlow don't support non-contiguous array now, "
                                   "and we will copy the array to a contiguous one.");
+      // PyArray_GETCONTIGUOUS will return a reference if array is already contiguous,
+      // otherwise return a (contiguous) copy of the array.
+      // Note: Increment the reference count for array occurs whether the array is continuous or not
       array = PyArray_GETCONTIGUOUS(array);
     } else {
       Py_INCREF(obj);
     }
-<<<<<<< HEAD
-=======
-    // PyArray_GETCONTIGUOUS will return a reference if array is already contiguous,
-    // otherwise return a (contiguous) copy of the array.
-    // Note: Increment the reference count for array occurs whether the array is continuous or not
-    array = PyArray_GETCONTIGUOUS(array);
->>>>>>> f2da8ca4
 
     // Build TensorMeta
     int32_t dim = PyArray_NDIM(array);
