/*
Copyright 2020 The OneFlow Authors. All rights reserved.

Licensed under the Apache License, Version 2.0 (the "License");
you may not use this file except in compliance with the License.
You may obtain a copy of the License at

    http://www.apache.org/licenses/LICENSE-2.0

Unless required by applicable law or agreed to in writing, software
distributed under the License is distributed on an "AS IS" BASIS,
WITHOUT WARRANTIES OR CONDITIONS OF ANY KIND, either express or implied.
See the License for the specific language governing permissions and
limitations under the License.
*/
#include <Python.h>
#include <memory>

#include "oneflow/api/python/utils/tensor_utils.h"
#include "oneflow/api/python/framework/size.h"
#include "oneflow/api/python/functional/common.h"
#include "oneflow/api/python/functional/tensor_api.yaml.h"
#include "oneflow/core/common/optional.h"
#include "oneflow/core/common/scalar.h"
#include "oneflow/core/framework/stream.h"
#include "oneflow/core/framework/op_builder.h"
#include "oneflow/core/framework/op_expr.h"
#include "oneflow/core/framework/op_interpreter/op_interpreter_util.h"
#include "oneflow/core/framework/tensor.h"
#include "oneflow/core/framework/tensor_tuple.h"
#include "oneflow/core/functional/functional.h"
#include "oneflow/core/functional/function_library.h"
#include "oneflow/core/functional/impl/common.h"
#include "oneflow/core/job/lazy_mode.h"
#include "oneflow/core/framework/nd_sbp.h"
#include "oneflow/core/common/foreign_lock_helper.h"

namespace oneflow {
namespace one {
namespace functional {

namespace impl {

class TensorWithDataFunctor {
 public:
  Maybe<Tensor> operator()(PyObject* data, const Optional<Symbol<DType>>& dtype,
                           const Optional<Symbol<Device>>& device, const bool requires_grad,
                           const bool pin_memory) const {
    // NOTE(chengcheng): flow.Tensor or flow.tensor ONLY created by EagerTensor now.
    //  even if in nn.Graph build (module forward function), if you create a flow.Tensor,
    //  its a eager tensor by Run functional::Empty() in LazyMode::Grad(false)
    LazyMode::Guard lazy_mode_disabled_guard(/*is_enabled*/ false);

    if (PyTensor_Check(data)) {
      // Throw warnings like pytorch.
      auto ret = PyErr_WarnEx(
          PyExc_UserWarning,
          "To copy construct from a tensor, it is recommended to use sourceTensor.clone().detach() "
          "or sourceTensor.clone().detach().requires_grad_(True), rather than "
          "oneflow.tensor(sourceTensor).",
          1);
      if (ret != 0) { return Error::RuntimeError(); }

      const auto& other = PyTensor_Unpack(data);
      return MakeTensorFromOtherTensor(other, dtype, device, requires_grad, pin_memory);
    } else {
      // Make tensor from python sequence or numpy array.
      return MakeLocalTensorFromData(data, dtype, device, requires_grad, pin_memory);
    }
  }
};

class GlobalTensorWithDataFunctor {
 public:
  Maybe<Tensor> operator()(PyObject* data, const Optional<Symbol<DType>>& dtype,
                           const Symbol<ParallelDesc>& placement,
                           const std::vector<Symbol<SbpParallel>>& sbp_tuple,
                           const bool requires_grad) const {
    // NOTE(chengcheng): flow.Tensor or flow.tensor ONLY created by EagerTensor now.
    LazyMode::Guard lazy_mode_disabled_guard(/*is_enabled*/ false);
    JUST(CheckDeviceIdsIsValid(placement));

    if (PyTensor_Check(data)) {
      // Throw warnings like pytorch.
      auto ret = PyErr_WarnEx(
          PyExc_UserWarning,
          "To copy construct from a tensor, it is recommended to use sourceTensor.clone().detach() "
          "or sourceTensor.clone().detach().requires_grad_(True), rather than "
          "oneflow.tensor(sourceTensor).",
          1);
      if (ret != 0) { return Error::RuntimeError(); }

      const auto& other = PyTensor_Unpack(data);
      return MakeTensorFromOtherTensor(other, dtype, placement, sbp_tuple, requires_grad);
    }
    // Make global tensor from python sequence or numpy array.
    return MakeGlobalTensorFromData(data, dtype, placement, sbp_tuple, requires_grad);
  }
};

class TensorEmptyGenericCtorFunctor {
 public:
  Maybe<Tensor> operator()(const Symbol<DType>& dtype,
                           const Optional<Symbol<Device>>& device) const {
    Shape shape(DimVector{0});
    return TensorWithShapeGenericCtor(shape, dtype, device);
  }
};

class GlobalTensorEmptyGenericCtorFunctor {
 public:
  Maybe<Tensor> operator()(const Symbol<DType>& dtype, const Symbol<ParallelDesc>& placement,
                           const std::vector<Symbol<SbpParallel>>& sbp_tuple) const {
    Shape shape(DimVector{0});
    JUST(CheckDeviceIdsIsValid(placement));
    return GlobalTensorWithShapeGenericCtor(shape, dtype, placement, sbp_tuple);
  }
};

class TensorWithOtherGenericCtorFunctor {
 public:
<<<<<<< HEAD
  Maybe<Tensor> operator()(const std::shared_ptr<Tensor>& other, const Optional<Symbol<DType>>& dtype) const {
=======
  Maybe<Tensor> operator()(const std::shared_ptr<Tensor>& other,
                           const Optional<Symbol<DType>>& dtype) const {
>>>>>>> ee4daace
    // NOTE(chengcheng): flow.Tensor or flow.tensor ONLY created by EagerTensor now.
    LazyMode::Guard lazy_mode_disabled_guard(/*is_enabled*/ false);
    bool is_pinned = false;
    if (other->is_local()) { is_pinned = JUST(CHECK_JUST(other->AsLocalTensor())->is_pinned()); }
    return To(JUST(MakeTensorFromOtherTensor(other, is_pinned)), dtype, false);
  }
};

class TensorWithDataGenericCtorFunctor {
 public:
  Maybe<Tensor> operator()(PyObject* data, const Symbol<DType>& dtype,
                           const Optional<Symbol<Device>>& device) const {
    // Treat the single long as shape.
    if (PyLong_Check(data)) {
      int64_t size = PyLong_AsLongLong(data);
      Shape shape(DimVector{size});
      return TensorWithShapeGenericCtor(shape, dtype, device);
    }
    if (TensorSize_Check(data)) {
      return TensorWithShapeGenericCtor(TensorSize_AsShape(data), dtype, device);
    }

    // NOTE(chengcheng): flow.Tensor or flow.tensor ONLY created by EagerTensor now.
    LazyMode::Guard lazy_mode_disabled_guard(/*is_enabled*/ false);

    if (PyTensor_Check(data)) {
      const auto& other = PyTensor_Unpack(data);
      const bool pin_memory =
          other->is_local() ? JUST(JUST(other->AsLocalTensor())->is_pinned()) : false;
      return MakeTensorFromOtherTensor(other, dtype, device,
                                       /*requires_grad=*/false, /*pin_memory=*/pin_memory);
    }
    // Make tensor from python sequence or numpy array.
    return MakeLocalTensorFromData(data, dtype, device, /*requires_grad=*/false,
                                   /*pin_memory=*/false);
  }
};

class GlobalTensorWithDataGenericCtorFunctor {
 public:
  Maybe<Tensor> operator()(PyObject* data, const Symbol<DType>& dtype,
                           const Symbol<ParallelDesc>& placement,
                           const std::vector<Symbol<SbpParallel>>& sbp_tuple) const {
    JUST(CheckDeviceIdsIsValid(placement));
    // Treat the single long as shape.
    if (PyLong_Check(data)) {
      int64_t size = PyLong_AsLongLong(data);
      Shape shape(DimVector{size});
      return GlobalTensorWithShapeGenericCtor(shape, dtype, placement, sbp_tuple);
    }
    if (TensorSize_Check(data)) {
      return GlobalTensorWithShapeGenericCtor(TensorSize_AsShape(data), dtype, placement,
                                              sbp_tuple);
    }

    // NOTE(chengcheng): flow.Tensor or flow.tensor ONLY created by EagerTensor now.
    LazyMode::Guard lazy_mode_disabled_guard(/*is_enabled*/ false);

    if (PyTensor_Check(data)) {
      const auto& other = PyTensor_Unpack(data);
      return MakeTensorFromOtherTensor(other, dtype, placement, sbp_tuple,
                                       /*requires_grad=*/false);
    }
    // Make global tensor from python sequence or numpy array.
    return MakeGlobalTensorFromData(data, dtype, placement, sbp_tuple, /*requires_grad=*/false);
  }
};

class TensorWithShapeGenericCtorFunctor {
 public:
  Maybe<Tensor> operator()(const Shape& shape, const Symbol<DType>& dtype,
                           const Optional<Symbol<Device>>& device) const {
    // NOTE(chengcheng): flow.Tensor or flow.tensor ONLY created by EagerTensor now.
    LazyMode::Guard lazy_mode_disabled_guard(/*is_enabled*/ false);
    Symbol<Device> device_;
    if (device) {
      device_ = JUST(device);
    } else {
      device_ = JUST(Device::New("cpu"));
    }
    return functional::Empty(shape, dtype, device_, /*pin_memory=*/false);
  }
};

class GlobalTensorWithShapeGenericCtorFunctor {
 public:
  Maybe<Tensor> operator()(const Shape& shape, const Symbol<DType>& dtype,
                           const Symbol<ParallelDesc>& placement,
                           const std::vector<Symbol<SbpParallel>>& sbp_tuple) const {
    // NOTE(chengcheng): flow.Tensor or flow.tensor ONLY created by EagerTensor now.
    LazyMode::Guard lazy_mode_disabled_guard(/*is_enabled*/ false);
    JUST(CheckDeviceIdsIsValid(placement));
<<<<<<< HEAD
=======
    // const auto& dtype = optional_dtype ? JUST(optional_dtype) : GetDefaultDType();
>>>>>>> ee4daace
    return functional::GlobalEmpty(shape, dtype, placement, sbp_tuple);
  }
};

class AssignLocalTensorFunctor {
 public:
  AssignLocalTensorFunctor() {
    op_ = CHECK_JUST(one::OpBuilder("assign").Input("ref").Input("value").Build());
  }
  Maybe<void> operator()(const std::shared_ptr<one::Tensor>& ref,
                         const std::shared_ptr<one::Tensor>& value) const {
    // JUST(CheckInplaceValid(ref)); // align check to torch
    CHECK_OR_RETURN(ref->is_local() && value->is_local())
        << "Both ref and value must be local tensor.";
    std::shared_ptr<one::Tensor> src = value;
    if (ref->dtype() != src->dtype()) { src = JUST(To(src, ref->dtype(), false)); }
    JUST(OpInterpUtil::Dispatch<TensorTuple>(*op_, {ref, src}));
    return Maybe<void>::Ok();
  }

 private:
  std::shared_ptr<OpExpr> op_;
};

static std::vector<int64_t> get_shape_or_stride_from_numpy(size_t ndim, npy_intp* values) {
  auto result = std::vector<int64_t>(ndim);
  for (size_t i = 0; i < ndim; ++i) { result[i] = static_cast<int64_t>(values[i]); }
  return result;
}

class LocalTensorSharedNumpyDataFunctor {
 public:
  LocalTensorSharedNumpyDataFunctor() {}
  Maybe<Tensor> operator()(PyObject* obj) const {
    if (!PyArray_Check(obj)) {
      return Error::TypeError() << "expected np.ndarray, but got " << Py_TYPE(obj)->tp_name;
    }
    auto* array = reinterpret_cast<PyArrayObject*>(obj);
    const size_t ndim = PyArray_NDIM(array);
    std::vector<int64_t> sizes = get_shape_or_stride_from_numpy(ndim, PyArray_DIMS(array));
    std::vector<int64_t> strides = get_shape_or_stride_from_numpy(ndim, PyArray_STRIDES(array));
    // NumPy strides use bytes. OneFlow strides use element counts.
    // These checks are consistent with pytorch(v1.10.0):
    // https://github.com/pytorch/pytorch/blob/v1.10.0/torch/csrc/utils/tensor_numpy.cpp#L171
    const auto element_size_in_bytes = PyArray_ITEMSIZE(array);
    for (auto& stride : strides) {
      if (stride % element_size_in_bytes != 0) {
        return Error::InvalidValueError()
               << "given numpy array strides not a multiple of the element byte size. "
               << "Copy the numpy array to reallocate the memory.";
      }
      stride /= element_size_in_bytes;
    }
    for (size_t i = 0; i < ndim; ++i) {
      if (strides[i] < 0) {
        return Error::InvalidValueError()
               << "At least one stride in the given numpy array is negative, "
               << "and tensors with negative strides are not currently supported. "
               << "(You can probably work around this by making a copy of your array "
               << " with array.copy().) ";
      }
    }
    void* data_ptr = PyArray_DATA(array);
    if (!PyArray_EquivByteorders(PyArray_DESCR(array)->byteorder, NPY_NATIVE)) {
      return Error::InvalidValueError()
             << "given numpy array has byte order different from the native byte order. "
             << "Conversion between byte orders is currently not supported.";
    }
    Py_INCREF(obj);

    // Build TensorMeta
    const auto shape = Shape(DimVector(sizes.begin(), sizes.end()));
    const auto stride = Stride(strides.begin(), strides.end());
    DataType data_type = JUST(numpy::GetOFDataTypeFromNpArray(array));
    Symbol<Device> device = JUST(Device::New("cpu"));

    auto tensor_meta = SymbolOf(LocalTensorMeta(shape, stride, data_type, device));

    // Build TensorBuffer
    const auto& Free = [array](char* dptr) {
      CHECK_JUST(Singleton<ForeignLockHelper>::Get()->WithScopedAcquire([&]() -> Maybe<void> {
        Py_DECREF(array);
        return Maybe<void>::Ok();
      }));
    };

    const auto array_size_in_bytes = PyArray_NBYTES(array);
    auto tensor_data = std::make_shared<vm::TensorStorage>();
    tensor_data->set_blob_dptr(
        std::unique_ptr<char, std::function<void(char*)>>(static_cast<char*>(data_ptr), Free),
        array_size_in_bytes, /*is_allocated_in_vm*/ false);

    // Build TensorStorage: decrease ndarray reference count before releasing
    auto tensor_storage = std::make_shared<TensorStorage>(tensor_data);

    // Build Tensor
    auto tensor_impl = std::make_shared<EagerLocalTensorImpl>(tensor_storage,
                                                              /*requires_grad=*/false,
                                                              /*ls_leaf=*/true);

    // Init blob
    JUST(tensor_impl->InitEagerBlobObject(tensor_meta, NewLocalDepObject()));
    const auto& stream = JUST(GetDefaultStreamByDevice(device));
    const auto& eager_blob_object = JUST(tensor_impl->eager_blob_object());
    JUST(eager_blob_object->init_producer_stream(stream));
    eager_blob_object->set_last_used_stream(stream);
    std::shared_ptr<Tensor> out(new LocalTensor(tensor_impl));
    return out;
  }
};

}  // namespace impl

ONEFLOW_FUNCTION_LIBRARY(m) {
  m.add_functor<impl::TensorWithDataFunctor>("TensorWithData");
  m.add_functor<impl::GlobalTensorWithDataFunctor>("GlobalTensorWithData");
  m.add_functor<impl::TensorEmptyGenericCtorFunctor>("TensorEmptyGenericCtor");
  m.add_functor<impl::GlobalTensorEmptyGenericCtorFunctor>("GlobalTensorEmptyGenericCtor");
  m.add_functor<impl::TensorWithOtherGenericCtorFunctor>("TensorWithOtherGenericCtor");
  m.add_functor<impl::TensorWithDataGenericCtorFunctor>("TensorWithDataGenericCtor");
  m.add_functor<impl::GlobalTensorWithDataGenericCtorFunctor>("GlobalTensorWithDataGenericCtor");
  m.add_functor<impl::TensorWithShapeGenericCtorFunctor>("TensorWithShapeGenericCtor");
  m.add_functor<impl::GlobalTensorWithShapeGenericCtorFunctor>("GlobalTensorWithShapeGenericCtor");
  m.add_functor<impl::AssignLocalTensorFunctor>("AssignLocalTensor");
  m.add_functor<impl::LocalTensorSharedNumpyDataFunctor>("LocalTensorSharedNumpyData");
  m.add_functor("TensorEmptyCtor", [](const Optional<Symbol<Device>>& device) -> Maybe<Tensor> {
    return TensorEmptyGenericCtor(GetDefaultDType(), device);
  });
  m.add_functor("GlobalTensorEmptyCtor",
                [](const Symbol<ParallelDesc>& placement,
                   const std::vector<Symbol<SbpParallel>>& sbp_tuple) -> Maybe<Tensor> {
                  return GlobalTensorEmptyGenericCtor(GetDefaultDType(), placement, sbp_tuple);
                });
  m.add_functor("TensorWithOtherCtor", [](const std::shared_ptr<Tensor>& other) -> Maybe<Tensor> {
    return TensorWithOtherGenericCtor(other, NullOpt);
  });
  m.add_functor("TensorWithDataCtor",
                [](PyObject* data, const Optional<Symbol<Device>>& device) -> Maybe<Tensor> {
                  return TensorWithDataGenericCtor(data, GetDefaultDType(), device);
                });
  m.add_functor("GlobalTensorWithDataCtor",
                [](PyObject* data, const Symbol<ParallelDesc>& placement,
                   const std::vector<Symbol<SbpParallel>>& sbp_tuple) -> Maybe<Tensor> {
                  return GlobalTensorWithDataGenericCtor(data, GetDefaultDType(), placement,
                                                         sbp_tuple);
                });
  m.add_functor("TensorWithShapeCtor",
                [](const Shape& shape, const Optional<Symbol<Device>>& device) -> Maybe<Tensor> {
                  return TensorWithShapeGenericCtor(shape, GetDefaultDType(), device);
                });
  m.add_functor(
      "GlobalTensorWithShapeCtor",
<<<<<<< HEAD
      [](const Shape& shape, const Symbol<ParallelDesc>& placement,
=======
      [](const Shape& shape, const Symbol<DType>& dtype, const Symbol<ParallelDesc>& placement,
>>>>>>> ee4daace
         const std::vector<Symbol<SbpParallel>>& sbp_tuple) -> Maybe<Tensor> {
        return GlobalTensorWithShapeGenericCtor(shape, GetDefaultDType(), placement, sbp_tuple);
      });
}

}  // namespace functional
}  // namespace one
}  // namespace oneflow<|MERGE_RESOLUTION|>--- conflicted
+++ resolved
@@ -119,12 +119,8 @@
 
 class TensorWithOtherGenericCtorFunctor {
  public:
-<<<<<<< HEAD
-  Maybe<Tensor> operator()(const std::shared_ptr<Tensor>& other, const Optional<Symbol<DType>>& dtype) const {
-=======
   Maybe<Tensor> operator()(const std::shared_ptr<Tensor>& other,
                            const Optional<Symbol<DType>>& dtype) const {
->>>>>>> ee4daace
     // NOTE(chengcheng): flow.Tensor or flow.tensor ONLY created by EagerTensor now.
     LazyMode::Guard lazy_mode_disabled_guard(/*is_enabled*/ false);
     bool is_pinned = false;
@@ -217,10 +213,6 @@
     // NOTE(chengcheng): flow.Tensor or flow.tensor ONLY created by EagerTensor now.
     LazyMode::Guard lazy_mode_disabled_guard(/*is_enabled*/ false);
     JUST(CheckDeviceIdsIsValid(placement));
-<<<<<<< HEAD
-=======
-    // const auto& dtype = optional_dtype ? JUST(optional_dtype) : GetDefaultDType();
->>>>>>> ee4daace
     return functional::GlobalEmpty(shape, dtype, placement, sbp_tuple);
   }
 };
@@ -373,11 +365,7 @@
                 });
   m.add_functor(
       "GlobalTensorWithShapeCtor",
-<<<<<<< HEAD
       [](const Shape& shape, const Symbol<ParallelDesc>& placement,
-=======
-      [](const Shape& shape, const Symbol<DType>& dtype, const Symbol<ParallelDesc>& placement,
->>>>>>> ee4daace
          const std::vector<Symbol<SbpParallel>>& sbp_tuple) -> Maybe<Tensor> {
         return GlobalTensorWithShapeGenericCtor(shape, GetDefaultDType(), placement, sbp_tuple);
       });
