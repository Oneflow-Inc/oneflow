/*
Copyright 2020 The OneFlow Authors. All rights reserved.

Licensed under the Apache License, Version 2.0 (the "License");
you may not use this file except in compliance with the License.
You may obtain a copy of the License at

    http://www.apache.org/licenses/LICENSE-2.0

Unless required by applicable law or agreed to in writing, software
distributed under the License is distributed on an "AS IS" BASIS,
WITHOUT WARRANTIES OR CONDITIONS OF ANY KIND, either express or implied.
See the License for the specific language governing permissions and
limitations under the License.
*/

#include "oneflow/core/common/scalar.h"
#include "oneflow/core/framework/nd_sbp.h"
#include "oneflow/core/framework/op_interp_ctx.h"
#include "oneflow/core/framework/op_interpreter/op_interpreter_util.h"
#include "oneflow/core/framework/tensor.h"
#include "oneflow/core/framework/tensor_tuple.h"
#include "oneflow/core/functional/functional.h"
#include "oneflow/core/functional/function_library.h"

namespace oneflow {
namespace one {
namespace functional {

namespace impl {

ONEFLOW_FUNCTION_LIBRARY(m) {
  m.add_functor(
      "DispatchFeedInput",
      [](const std::shared_ptr<OpExpr>& op, const std::shared_ptr<Tensor>& input) -> Maybe<Tensor> {
        auto ctx = std::make_shared<FeedInputOpInterpCtx>();
        return OpInterpUtil::Dispatch<Tensor>(*op, {input}, ctx);
      });
  m.add_functor(
      "DispatchFetchOutput",
      [](const std::shared_ptr<OpExpr>& op, const std::shared_ptr<Tensor>& input) -> Maybe<Tensor> {
        auto ctx = std::make_shared<FetchOutputOpInterpCtx>();
        return OpInterpUtil::Dispatch<Tensor>(*op, {input}, ctx);
      });
<<<<<<< HEAD
  m.add_functor("DispatchFeedVariable",
                [](const std::shared_ptr<OpExpr>& op, const std::shared_ptr<Tensor>& input,
                   const Scalar& l2) -> Maybe<Tensor> {
                  auto ctx = std::make_shared<FeedVariableOpInterpCtx>();
                  ctx->_l2 = JUST(l2.As<double>());
                  return OpInterpUtil::Dispatch<Tensor>(*op, {input}, ctx);
                });
=======
  m.add_functor(
    "DispatchFeedVariable",
    [](const std::shared_ptr<OpExpr>& op, const std::shared_ptr<Tensor>& input,
        const Scalar& l2) -> Maybe<Tensor> {
      auto ctx = std::make_shared<FeedVariableOpInterpCtx>();
      ctx->l2 = JUST(l2.As<double>());
      return OpInterpUtil::Dispatch<Tensor>(*op, {input}, ctx);
    });
>>>>>>> 058cd13f
  m.add_functor(
      "DispatchOfrecordReader",
      [](const std::shared_ptr<OpExpr>& op, const std::string& data_dir, int32_t data_part_num,
         const std::string& part_name_prefix, int32_t part_name_suffix_length, int32_t batch_size,
         int32_t shuffle_buffer_size, bool random_shuffle, bool shuffle_after_epoch, int64_t seed,
         const Optional<Symbol<Device>>& device) -> Maybe<Tensor> {
        auto ctx = std::make_shared<OFRecordReaderOpInterpCtx>();
        ctx->data_dir = data_dir;
        ctx->data_part_num = data_part_num;
        ctx->part_name_prefix = part_name_prefix;
        ctx->part_name_suffix_length = part_name_suffix_length;
        ctx->batch_size = batch_size;
        ctx->shuffle_buffer_size = shuffle_buffer_size;
        ctx->random_shuffle = random_shuffle;
        ctx->shuffle_after_epoch = shuffle_after_epoch;
        ctx->seed = seed;
        ctx->device = device;
        return OpInterpUtil::Dispatch<Tensor>(*op, {}, ctx);
      });
  m.add_functor(
      "DispatchOfrecordReader",
      [](const std::shared_ptr<OpExpr>& op, const std::string& data_dir, int32_t data_part_num,
         const std::string& part_name_prefix, int32_t part_name_suffix_length, int32_t batch_size,
         int32_t shuffle_buffer_size, bool random_shuffle, bool shuffle_after_epoch, int64_t seed,
         const Symbol<ParallelDesc>& placement,
         const std::vector<Symbol<cfg::SbpParallel>>& sbp_tuple) -> Maybe<Tensor> {
        auto ctx = std::make_shared<OFRecordReaderOpInterpCtx>();
        ctx->data_dir = data_dir;
        ctx->data_part_num = data_part_num;
        ctx->part_name_prefix = part_name_prefix;
        ctx->part_name_suffix_length = part_name_suffix_length;
        ctx->batch_size = batch_size;
        ctx->shuffle_buffer_size = shuffle_buffer_size;
        ctx->random_shuffle = random_shuffle;
        ctx->shuffle_after_epoch = shuffle_after_epoch;
        ctx->seed = seed;
        ctx->parallel_desc = placement;
        ctx->nd_sbp = JUST(GetNdSbp(sbp_tuple));
        return OpInterpUtil::Dispatch<Tensor>(*op, {}, ctx);
      });
  m.add_functor(
    "DispatchOfrecordRawDecoder",
    [](const std::shared_ptr<OpExpr>& op, const std::shared_ptr<Tensor>& input,
        const std::string name, const Shape& shape, const Symbol<DType>& data_type,
        bool dim1_varying_length, bool truncate) -> Maybe<Tensor> {
      auto ctx = std::make_shared<OfrecordRawDecoderOpInterpCtx>();
      ctx->name = name;
      ctx->shape = shape;
      ctx->data_type = data_type->data_type();
      ctx->dim1_varying_length = dim1_varying_length;
      ctx->truncate = truncate;
      return OpInterpUtil::Dispatch<Tensor>(*op, {input}, ctx);
    });
  m.add_functor(
      "DispatchCoinFlip",
      [](const std::shared_ptr<OpExpr>& op, int64_t batch_size, Scalar probability, int64_t seed,
         bool has_seed, const Optional<Symbol<Device>> device) -> Maybe<Tensor> {
        auto ctx = std::make_shared<CoinFlipOpInterpCtx>();
        ctx->probability = JUST(probability.As<float>());
        ctx->batch_size = batch_size;
        ctx->seed = seed;
        ctx->has_seed = has_seed;
        ctx->device = device;
        return OpInterpUtil::Dispatch<Tensor>(*op, {}, ctx);
      });
  m.add_functor(
    "DispatchCoinFlip",
    [](const std::shared_ptr<OpExpr>& op, int64_t batch_size, Scalar probability,
        int64_t seed, bool has_seed, const Symbol<ParallelDesc>& placement,
        const std::vector<Symbol<cfg::SbpParallel>>& sbp_tuple) -> Maybe<Tensor> {
      auto ctx = std::make_shared<CoinFlipOpInterpCtx>();
      ctx->probability = JUST(probability.As<float>());
      ctx->batch_size = batch_size;
      ctx->seed = seed;
      ctx->has_seed = has_seed;
      ctx->parallel_desc = placement;
      ctx->nd_sbp = JUST(GetNdSbp(sbp_tuple));
      return OpInterpUtil::Dispatch<Tensor>(*op, {}, ctx);
    });
  m.add_functor(
      "DispatchCropMirrorNormalizeFromUint8",
      [](const std::shared_ptr<OpExpr>& op, const TensorTuple& input, int64_t crop_h,
         int64_t crop_w, float crop_pos_x, float crop_pos_y, const std::vector<float>& mean,
         const std::vector<float>& std, const Symbol<DType>& output_dtype,
         const std::string output_layout, const std::string color_space) -> Maybe<Tensor> {
        auto ctx = std::make_shared<CropMirrorNormalizeFromUint8OpInterpCtx>();
        ctx->color_space = color_space;
        ctx->output_layout = output_layout;
        ctx->mean = mean;
        ctx->std = std;
        ctx->crop_h = crop_h;
        ctx->crop_w = crop_w;
        ctx->crop_pos_x = crop_pos_x;
        ctx->crop_pos_y = crop_pos_y;
        ctx->output_dtype = output_dtype->data_type();
        return OpInterpUtil::Dispatch<Tensor>(*op, input, ctx);
      });
  m.add_functor(
      "DispatchCropMirrorNormalizeFromTensorBuffer",
      [](const std::shared_ptr<OpExpr>& op, const TensorTuple& input, int64_t crop_h,
         int64_t crop_w, float crop_pos_x, float crop_pos_y, const std::vector<float>& mean,
         const std::vector<float>& std, const Symbol<DType>& output_dtype,
         const std::string output_layout, const std::string color_space) -> Maybe<Tensor> {
        auto ctx = std::make_shared<CropMirrorNormalizeFromTensorbufferOpInterpCtx>();
        ctx->color_space = color_space;
        ctx->output_layout = output_layout;
        ctx->mean = mean;
        ctx->std = std;
        ctx->crop_h = crop_h;
        ctx->crop_w = crop_w;
        ctx->crop_pos_x = crop_pos_x;
        ctx->crop_pos_y = crop_pos_y;
        ctx->output_dtype = output_dtype->data_type();
        return OpInterpUtil::Dispatch<Tensor>(*op, {input}, ctx);
      });
  m.add_functor(
      "DispatchOfrecordImageDecoderRandomCrop",
      [](const std::shared_ptr<OpExpr>& op, const std::shared_ptr<Tensor>& input,
         const std::string name, const std::string color_space,
         const std::vector<float>& random_area, const std::vector<float>& random_aspect_ratio,
         int32_t num_attempts, int64_t seed, bool has_seed) -> Maybe<Tensor> {
        auto ctx = std::make_shared<OfrecordImageDecoderRandomCropOpInterpCtx>();
        ctx->name = name;
        ctx->color_space = color_space;
        ctx->num_attempts = num_attempts;
        ctx->seed = seed;
        ctx->has_seed = has_seed;
        ctx->random_area = random_area;
        ctx->random_aspect_ratio = random_aspect_ratio;
        return OpInterpUtil::Dispatch<Tensor>(*op, {input}, ctx);
      });
  m.add_functor(
    "DispatchOfrecordImageDecoder",
    [](const std::shared_ptr<OpExpr>& op, const std::shared_ptr<Tensor>& input,
        const std::string name, const std::string color_space) -> Maybe<Tensor> {
      auto ctx = std::make_shared<OfrecordImageDecoderRandomCropOpInterpCtx>();
      ctx->name = name;
      ctx->color_space = color_space;
      return OpInterpUtil::Dispatch<Tensor>(*op, {input}, ctx);
    });
  m.add_functor(
    "DispatchImageDecoderRandomCropResize",
    [](const std::shared_ptr<OpExpr>& op, const std::shared_ptr<Tensor> input,
        int64_t target_width, int64_t target_height, int64_t seed, int64_t num_workers,
        int64_t max_num_pixels, float random_area_min, float random_area_max,
        float random_aspect_ratio_min, float random_aspect_ratio_max,
        int64_t warmup_size, int64_t num_attempts) -> Maybe<Tensor> {
      auto ctx = std::make_shared<ImageDecoderRandomCropResizeOpInterpCtx>();
      ctx->target_width = target_width;
      ctx->target_height = target_height;
      ctx->seed = seed;
      ctx->num_workers = num_workers;
      ctx->max_num_pixels = max_num_pixels;
      ctx->random_area_min = random_area_min;
      ctx->random_area_max = random_area_max;
      ctx->random_aspect_ratio_min = random_aspect_ratio_min;
      ctx->random_aspect_ratio_max = random_aspect_ratio_max;
      ctx->warmup_size = warmup_size;
      ctx->num_attempts = num_attempts;
      return OpInterpUtil::Dispatch<Tensor>(*op, {input}, ctx);
    });
  m.add_functor(
      "DispatchTensorBufferToListOfTensorsV2",
      [](const std::shared_ptr<OpExpr>& op, const std::shared_ptr<Tensor> input,
         const std::vector<Shape>& out_shapes, const std::vector<Symbol<DType>>& out_dtypes,
         bool dynamic_out) -> Maybe<TensorTuple> {
        auto ctx = std::make_shared<TensorBufferToListOfTensorsV2OpInterpCtx>();
        ctx->out_shapes = out_shapes;
        ctx->dynamic_out = dynamic_out;
        auto out_data_types = std::vector<DataType>();
        for (auto it = out_dtypes.begin(); it != out_dtypes.end(); it++) {
          out_data_types.emplace_back((*it)->data_type());
        }
        ctx->out_dtypes = out_data_types;
        return OpInterpUtil::Dispatch<TensorTuple>(*op, {input}, ctx);
      });
  m.add_functor(
    "DispatchImageResizeKeepAspectRatio",
    [](const std::shared_ptr<OpExpr>& op, const std::shared_ptr<Tensor> input,
        int32_t target_size, int32_t min_size, int32_t max_size, bool resize_longer,
        const std::string interpolation_type) -> Maybe<TensorTuple> {
      auto ctx = std::make_shared<ImageResizeKeepAspectRatioOpInterpCtx>();
      ctx->target_size = target_size;
      ctx->min_size = min_size;
      ctx->max_size = max_size;
      ctx->resize_longer = resize_longer;
      ctx->interpolation_type = interpolation_type;
      return OpInterpUtil::Dispatch<TensorTuple>(*op, {input}, ctx);
    });
  m.add_functor(
    "DispatchImageResizeToFixed",
    [](const std::shared_ptr<OpExpr>& op, const std::shared_ptr<Tensor> input,
        int64_t target_width, int64_t target_height, int64_t channels,
        const Symbol<DType>& data_type,
        const std::string interpolation_type) -> Maybe<TensorTuple> {
      auto ctx = std::make_shared<ImageResizeToFixedOpInterpCtx>();
      ctx->target_width = target_width;
      ctx->target_height = target_height;
      ctx->channels = channels;
      ctx->data_type = data_type->data_type();
      ctx->interpolation_type = interpolation_type;
      return OpInterpUtil::Dispatch<TensorTuple>(*op, {input}, ctx);
    });
  m.add_functor(
    "DispatchImageNormalize",
    [](const std::shared_ptr<OpExpr>& op, const std::shared_ptr<Tensor> input,
        const std::vector<float>& mean, const std::vector<float>& std) -> Maybe<Tensor> {
      auto ctx = std::make_shared<ImageNormalizeOpInterpCtx>();
      ctx->std = std;
      ctx->mean = mean;
      return OpInterpUtil::Dispatch<Tensor>(*op, {input}, ctx);
    });
  m.add_functor(
    "DispatchCOCOReader",
    [](const std::shared_ptr<OpExpr>& op, const std::string image_dir,
        const std::string annotation_file, int64_t batch_size, bool shuffle_after_epoch,
        int64_t random_seed, bool group_by_ratio, bool remove_images_without_annotations,
        bool stride_partition, int64_t session_id,
        const Optional<Symbol<Device>>& device) -> Maybe<TensorTuple> {
      auto ctx = std::make_shared<COCOReaderOpInterpCtx>();
      ctx->session_id = session_id;
      ctx->annotation_file = annotation_file;
      ctx->image_dir = image_dir;
      ctx->batch_size = batch_size;
      ctx->shuffle_after_epoch = shuffle_after_epoch;
      ctx->random_seed = random_seed;
      ctx->group_by_ratio = group_by_ratio;
      ctx->remove_images_without_annotations = remove_images_without_annotations;
      ctx->stride_partition = stride_partition;
      ctx->device = device;
      return OpInterpUtil::Dispatch<TensorTuple>(*op, {}, ctx);
    });
  m.add_functor(
    "DispatchCOCOReader",
    [](const std::shared_ptr<OpExpr>& op, const std::string image_dir,
        const std::string annotation_file, int64_t batch_size, bool shuffle_after_epoch,
        int64_t random_seed, bool group_by_ratio, bool remove_images_without_annotations,
        bool stride_partition, int64_t session_id, const Symbol<ParallelDesc>& placement,
        const std::vector<Symbol<cfg::SbpParallel>>& sbp_tuple) -> Maybe<TensorTuple> {
      auto ctx = std::make_shared<COCOReaderOpInterpCtx>();
      ctx->session_id = session_id;
      ctx->annotation_file = annotation_file;
      ctx->image_dir = image_dir;
      ctx->batch_size = batch_size;
      ctx->shuffle_after_epoch = shuffle_after_epoch;
      ctx->random_seed = random_seed;
      ctx->group_by_ratio = group_by_ratio;
      ctx->remove_images_without_annotations = remove_images_without_annotations;
      ctx->stride_partition = stride_partition;
      ctx->parallel_desc = placement;
      ctx->nd_sbp = JUST(GetNdSbp(sbp_tuple));
      return OpInterpUtil::Dispatch<TensorTuple>(*op, {}, ctx);
    });
  m.add_functor(
      "DispatchImageBatchAlign",
      [](const std::shared_ptr<OpExpr>& op, const std::shared_ptr<Tensor> input, int32_t alignment,
         const Shape& shape, const Symbol<DType>& data_type, bool dynamic_out) -> Maybe<Tensor> {
        auto ctx = std::make_shared<ImageBatchAlignOpInterpCtx>();
        ctx->shape = shape;
        ctx->data_type = data_type->data_type();
        ctx->alignment = alignment;
        ctx->dynamic_out = dynamic_out;
        return OpInterpUtil::Dispatch<Tensor>(*op, {input}, ctx);
      });
  m.add_functor(
    "DispatchOfrecordBytesDecoder",
    [](const std::shared_ptr<OpExpr>& op, const std::shared_ptr<Tensor> input,
        const std::string name) -> Maybe<Tensor> {
      auto ctx = std::make_shared<OfrecordBytesDecoderOpInterpCtx>();
      ctx->name = name;
      return OpInterpUtil::Dispatch<Tensor>(*op, {input}, ctx);
    });
  m.add_functor(
      "DispatchMegatronGptMmapDataLoader",
      [](const std::shared_ptr<OpExpr>& op, const std::string data_file_prefix, int64_t seq_length,
         int64_t label_length, int64_t num_samples, int64_t batch_size, const Symbol<DType>& dtype,
         const std::vector<int64_t>& split_sizes, int64_t split_index, bool shuffle,
         int64_t random_seed, const Optional<Symbol<Device>>& device) -> Maybe<Tensor> {
        auto ctx = std::make_shared<MegatronGptMmapDataLoaderOpInterpCtx>();
        ctx->data_file_prefix = data_file_prefix;
        ctx->seq_length = seq_length;
        ctx->label_length = label_length;
        ctx->num_samples = num_samples;
        ctx->batch_size = batch_size;
        ctx->dtype = dtype->data_type();
        ctx->split_sizes = split_sizes;
        ctx->split_index = split_index;
        ctx->shuffle = shuffle;
        ctx->random_seed = random_seed;
        ctx->device = device;
        return OpInterpUtil::Dispatch<Tensor>(*op, {}, ctx);
      });
  m.add_functor(
      "DispatchMegatronGptMmapDataLoader",
      [](const std::shared_ptr<OpExpr>& op, const std::string data_file_prefix, int64_t seq_length,
         int64_t label_length, int64_t num_samples, int64_t batch_size, const Symbol<DType>& dtype,
         const std::vector<int64_t>& split_sizes, int64_t split_index, bool shuffle,
         int64_t random_seed, const Symbol<ParallelDesc>& placement,
         const std::vector<Symbol<cfg::SbpParallel>>& sbp_tuple) -> Maybe<Tensor> {
        auto ctx = std::make_shared<MegatronGptMmapDataLoaderOpInterpCtx>();
        ctx->data_file_prefix = data_file_prefix;
        ctx->seq_length = seq_length;
        ctx->label_length = label_length;
        ctx->num_samples = num_samples;
        ctx->batch_size = batch_size;
        ctx->dtype = dtype->data_type();
        ctx->split_sizes = split_sizes;
        ctx->split_index = split_index;
        ctx->shuffle = shuffle;
        ctx->random_seed = random_seed;
        ctx->parallel_desc = placement;
        ctx->nd_sbp = JUST(GetNdSbp(sbp_tuple));
        return OpInterpUtil::Dispatch<Tensor>(*op, {}, ctx);
      });
}

}  // namespace impl

}  // namespace functional
}  // namespace one
}  // namespace oneflow<|MERGE_RESOLUTION|>--- conflicted
+++ resolved
@@ -42,7 +42,6 @@
         auto ctx = std::make_shared<FetchOutputOpInterpCtx>();
         return OpInterpUtil::Dispatch<Tensor>(*op, {input}, ctx);
       });
-<<<<<<< HEAD
   m.add_functor("DispatchFeedVariable",
                 [](const std::shared_ptr<OpExpr>& op, const std::shared_ptr<Tensor>& input,
                    const Scalar& l2) -> Maybe<Tensor> {
@@ -50,16 +49,6 @@
                   ctx->_l2 = JUST(l2.As<double>());
                   return OpInterpUtil::Dispatch<Tensor>(*op, {input}, ctx);
                 });
-=======
-  m.add_functor(
-    "DispatchFeedVariable",
-    [](const std::shared_ptr<OpExpr>& op, const std::shared_ptr<Tensor>& input,
-        const Scalar& l2) -> Maybe<Tensor> {
-      auto ctx = std::make_shared<FeedVariableOpInterpCtx>();
-      ctx->l2 = JUST(l2.As<double>());
-      return OpInterpUtil::Dispatch<Tensor>(*op, {input}, ctx);
-    });
->>>>>>> 058cd13f
   m.add_functor(
       "DispatchOfrecordReader",
       [](const std::shared_ptr<OpExpr>& op, const std::string& data_dir, int32_t data_part_num,
@@ -100,19 +89,18 @@
         ctx->nd_sbp = JUST(GetNdSbp(sbp_tuple));
         return OpInterpUtil::Dispatch<Tensor>(*op, {}, ctx);
       });
-  m.add_functor(
-    "DispatchOfrecordRawDecoder",
-    [](const std::shared_ptr<OpExpr>& op, const std::shared_ptr<Tensor>& input,
-        const std::string name, const Shape& shape, const Symbol<DType>& data_type,
-        bool dim1_varying_length, bool truncate) -> Maybe<Tensor> {
-      auto ctx = std::make_shared<OfrecordRawDecoderOpInterpCtx>();
-      ctx->name = name;
-      ctx->shape = shape;
-      ctx->data_type = data_type->data_type();
-      ctx->dim1_varying_length = dim1_varying_length;
-      ctx->truncate = truncate;
-      return OpInterpUtil::Dispatch<Tensor>(*op, {input}, ctx);
-    });
+  m.add_functor("DispatchOfrecordRawDecoder",
+                [](const std::shared_ptr<OpExpr>& op, const std::shared_ptr<Tensor>& input,
+                   const std::string name, const Shape& shape, const Symbol<DType>& data_type,
+                   bool dim1_varying_length, bool truncate) -> Maybe<Tensor> {
+                  auto ctx = std::make_shared<OfrecordRawDecoderOpInterpCtx>();
+                  ctx->name = name;
+                  ctx->shape = shape;
+                  ctx->data_type = data_type->data_type();
+                  ctx->dim1_varying_length = dim1_varying_length;
+                  ctx->truncate = truncate;
+                  return OpInterpUtil::Dispatch<Tensor>(*op, {input}, ctx);
+                });
   m.add_functor(
       "DispatchCoinFlip",
       [](const std::shared_ptr<OpExpr>& op, int64_t batch_size, Scalar probability, int64_t seed,
@@ -125,20 +113,19 @@
         ctx->device = device;
         return OpInterpUtil::Dispatch<Tensor>(*op, {}, ctx);
       });
-  m.add_functor(
-    "DispatchCoinFlip",
-    [](const std::shared_ptr<OpExpr>& op, int64_t batch_size, Scalar probability,
-        int64_t seed, bool has_seed, const Symbol<ParallelDesc>& placement,
-        const std::vector<Symbol<cfg::SbpParallel>>& sbp_tuple) -> Maybe<Tensor> {
-      auto ctx = std::make_shared<CoinFlipOpInterpCtx>();
-      ctx->probability = JUST(probability.As<float>());
-      ctx->batch_size = batch_size;
-      ctx->seed = seed;
-      ctx->has_seed = has_seed;
-      ctx->parallel_desc = placement;
-      ctx->nd_sbp = JUST(GetNdSbp(sbp_tuple));
-      return OpInterpUtil::Dispatch<Tensor>(*op, {}, ctx);
-    });
+  m.add_functor("DispatchCoinFlip",
+                [](const std::shared_ptr<OpExpr>& op, int64_t batch_size, Scalar probability,
+                   int64_t seed, bool has_seed, const Symbol<ParallelDesc>& placement,
+                   const std::vector<Symbol<cfg::SbpParallel>>& sbp_tuple) -> Maybe<Tensor> {
+                  auto ctx = std::make_shared<CoinFlipOpInterpCtx>();
+                  ctx->probability = JUST(probability.As<float>());
+                  ctx->batch_size = batch_size;
+                  ctx->seed = seed;
+                  ctx->has_seed = has_seed;
+                  ctx->parallel_desc = placement;
+                  ctx->nd_sbp = JUST(GetNdSbp(sbp_tuple));
+                  return OpInterpUtil::Dispatch<Tensor>(*op, {}, ctx);
+                });
   m.add_functor(
       "DispatchCropMirrorNormalizeFromUint8",
       [](const std::shared_ptr<OpExpr>& op, const TensorTuple& input, int64_t crop_h,
@@ -191,36 +178,34 @@
         ctx->random_aspect_ratio = random_aspect_ratio;
         return OpInterpUtil::Dispatch<Tensor>(*op, {input}, ctx);
       });
-  m.add_functor(
-    "DispatchOfrecordImageDecoder",
-    [](const std::shared_ptr<OpExpr>& op, const std::shared_ptr<Tensor>& input,
-        const std::string name, const std::string color_space) -> Maybe<Tensor> {
-      auto ctx = std::make_shared<OfrecordImageDecoderRandomCropOpInterpCtx>();
-      ctx->name = name;
-      ctx->color_space = color_space;
-      return OpInterpUtil::Dispatch<Tensor>(*op, {input}, ctx);
-    });
-  m.add_functor(
-    "DispatchImageDecoderRandomCropResize",
-    [](const std::shared_ptr<OpExpr>& op, const std::shared_ptr<Tensor> input,
-        int64_t target_width, int64_t target_height, int64_t seed, int64_t num_workers,
-        int64_t max_num_pixels, float random_area_min, float random_area_max,
-        float random_aspect_ratio_min, float random_aspect_ratio_max,
-        int64_t warmup_size, int64_t num_attempts) -> Maybe<Tensor> {
-      auto ctx = std::make_shared<ImageDecoderRandomCropResizeOpInterpCtx>();
-      ctx->target_width = target_width;
-      ctx->target_height = target_height;
-      ctx->seed = seed;
-      ctx->num_workers = num_workers;
-      ctx->max_num_pixels = max_num_pixels;
-      ctx->random_area_min = random_area_min;
-      ctx->random_area_max = random_area_max;
-      ctx->random_aspect_ratio_min = random_aspect_ratio_min;
-      ctx->random_aspect_ratio_max = random_aspect_ratio_max;
-      ctx->warmup_size = warmup_size;
-      ctx->num_attempts = num_attempts;
-      return OpInterpUtil::Dispatch<Tensor>(*op, {input}, ctx);
-    });
+  m.add_functor("DispatchOfrecordImageDecoder",
+                [](const std::shared_ptr<OpExpr>& op, const std::shared_ptr<Tensor>& input,
+                   const std::string name, const std::string color_space) -> Maybe<Tensor> {
+                  auto ctx = std::make_shared<OfrecordImageDecoderRandomCropOpInterpCtx>();
+                  ctx->name = name;
+                  ctx->color_space = color_space;
+                  return OpInterpUtil::Dispatch<Tensor>(*op, {input}, ctx);
+                });
+  m.add_functor("DispatchImageDecoderRandomCropResize",
+                [](const std::shared_ptr<OpExpr>& op, const std::shared_ptr<Tensor> input,
+                   int64_t target_width, int64_t target_height, int64_t seed, int64_t num_workers,
+                   int64_t max_num_pixels, float random_area_min, float random_area_max,
+                   float random_aspect_ratio_min, float random_aspect_ratio_max,
+                   int64_t warmup_size, int64_t num_attempts) -> Maybe<Tensor> {
+                  auto ctx = std::make_shared<ImageDecoderRandomCropResizeOpInterpCtx>();
+                  ctx->target_width = target_width;
+                  ctx->target_height = target_height;
+                  ctx->seed = seed;
+                  ctx->num_workers = num_workers;
+                  ctx->max_num_pixels = max_num_pixels;
+                  ctx->random_area_min = random_area_min;
+                  ctx->random_area_max = random_area_max;
+                  ctx->random_aspect_ratio_min = random_aspect_ratio_min;
+                  ctx->random_aspect_ratio_max = random_aspect_ratio_max;
+                  ctx->warmup_size = warmup_size;
+                  ctx->num_attempts = num_attempts;
+                  return OpInterpUtil::Dispatch<Tensor>(*op, {input}, ctx);
+                });
   m.add_functor(
       "DispatchTensorBufferToListOfTensorsV2",
       [](const std::shared_ptr<OpExpr>& op, const std::shared_ptr<Tensor> input,
@@ -236,83 +221,78 @@
         ctx->out_dtypes = out_data_types;
         return OpInterpUtil::Dispatch<TensorTuple>(*op, {input}, ctx);
       });
-  m.add_functor(
-    "DispatchImageResizeKeepAspectRatio",
-    [](const std::shared_ptr<OpExpr>& op, const std::shared_ptr<Tensor> input,
-        int32_t target_size, int32_t min_size, int32_t max_size, bool resize_longer,
-        const std::string interpolation_type) -> Maybe<TensorTuple> {
-      auto ctx = std::make_shared<ImageResizeKeepAspectRatioOpInterpCtx>();
-      ctx->target_size = target_size;
-      ctx->min_size = min_size;
-      ctx->max_size = max_size;
-      ctx->resize_longer = resize_longer;
-      ctx->interpolation_type = interpolation_type;
-      return OpInterpUtil::Dispatch<TensorTuple>(*op, {input}, ctx);
-    });
-  m.add_functor(
-    "DispatchImageResizeToFixed",
-    [](const std::shared_ptr<OpExpr>& op, const std::shared_ptr<Tensor> input,
-        int64_t target_width, int64_t target_height, int64_t channels,
-        const Symbol<DType>& data_type,
-        const std::string interpolation_type) -> Maybe<TensorTuple> {
-      auto ctx = std::make_shared<ImageResizeToFixedOpInterpCtx>();
-      ctx->target_width = target_width;
-      ctx->target_height = target_height;
-      ctx->channels = channels;
-      ctx->data_type = data_type->data_type();
-      ctx->interpolation_type = interpolation_type;
-      return OpInterpUtil::Dispatch<TensorTuple>(*op, {input}, ctx);
-    });
-  m.add_functor(
-    "DispatchImageNormalize",
-    [](const std::shared_ptr<OpExpr>& op, const std::shared_ptr<Tensor> input,
-        const std::vector<float>& mean, const std::vector<float>& std) -> Maybe<Tensor> {
-      auto ctx = std::make_shared<ImageNormalizeOpInterpCtx>();
-      ctx->std = std;
-      ctx->mean = mean;
-      return OpInterpUtil::Dispatch<Tensor>(*op, {input}, ctx);
-    });
-  m.add_functor(
-    "DispatchCOCOReader",
-    [](const std::shared_ptr<OpExpr>& op, const std::string image_dir,
-        const std::string annotation_file, int64_t batch_size, bool shuffle_after_epoch,
-        int64_t random_seed, bool group_by_ratio, bool remove_images_without_annotations,
-        bool stride_partition, int64_t session_id,
-        const Optional<Symbol<Device>>& device) -> Maybe<TensorTuple> {
-      auto ctx = std::make_shared<COCOReaderOpInterpCtx>();
-      ctx->session_id = session_id;
-      ctx->annotation_file = annotation_file;
-      ctx->image_dir = image_dir;
-      ctx->batch_size = batch_size;
-      ctx->shuffle_after_epoch = shuffle_after_epoch;
-      ctx->random_seed = random_seed;
-      ctx->group_by_ratio = group_by_ratio;
-      ctx->remove_images_without_annotations = remove_images_without_annotations;
-      ctx->stride_partition = stride_partition;
-      ctx->device = device;
-      return OpInterpUtil::Dispatch<TensorTuple>(*op, {}, ctx);
-    });
-  m.add_functor(
-    "DispatchCOCOReader",
-    [](const std::shared_ptr<OpExpr>& op, const std::string image_dir,
-        const std::string annotation_file, int64_t batch_size, bool shuffle_after_epoch,
-        int64_t random_seed, bool group_by_ratio, bool remove_images_without_annotations,
-        bool stride_partition, int64_t session_id, const Symbol<ParallelDesc>& placement,
-        const std::vector<Symbol<cfg::SbpParallel>>& sbp_tuple) -> Maybe<TensorTuple> {
-      auto ctx = std::make_shared<COCOReaderOpInterpCtx>();
-      ctx->session_id = session_id;
-      ctx->annotation_file = annotation_file;
-      ctx->image_dir = image_dir;
-      ctx->batch_size = batch_size;
-      ctx->shuffle_after_epoch = shuffle_after_epoch;
-      ctx->random_seed = random_seed;
-      ctx->group_by_ratio = group_by_ratio;
-      ctx->remove_images_without_annotations = remove_images_without_annotations;
-      ctx->stride_partition = stride_partition;
-      ctx->parallel_desc = placement;
-      ctx->nd_sbp = JUST(GetNdSbp(sbp_tuple));
-      return OpInterpUtil::Dispatch<TensorTuple>(*op, {}, ctx);
-    });
+  m.add_functor("DispatchImageResizeKeepAspectRatio",
+                [](const std::shared_ptr<OpExpr>& op, const std::shared_ptr<Tensor> input,
+                   int32_t target_size, int32_t min_size, int32_t max_size, bool resize_longer,
+                   const std::string interpolation_type) -> Maybe<TensorTuple> {
+                  auto ctx = std::make_shared<ImageResizeKeepAspectRatioOpInterpCtx>();
+                  ctx->target_size = target_size;
+                  ctx->min_size = min_size;
+                  ctx->max_size = max_size;
+                  ctx->resize_longer = resize_longer;
+                  ctx->interpolation_type = interpolation_type;
+                  return OpInterpUtil::Dispatch<TensorTuple>(*op, {input}, ctx);
+                });
+  m.add_functor("DispatchImageResizeToFixed",
+                [](const std::shared_ptr<OpExpr>& op, const std::shared_ptr<Tensor> input,
+                   int64_t target_width, int64_t target_height, int64_t channels,
+                   const Symbol<DType>& data_type,
+                   const std::string interpolation_type) -> Maybe<TensorTuple> {
+                  auto ctx = std::make_shared<ImageResizeToFixedOpInterpCtx>();
+                  ctx->target_width = target_width;
+                  ctx->target_height = target_height;
+                  ctx->channels = channels;
+                  ctx->data_type = data_type->data_type();
+                  ctx->interpolation_type = interpolation_type;
+                  return OpInterpUtil::Dispatch<TensorTuple>(*op, {input}, ctx);
+                });
+  m.add_functor("DispatchImageNormalize",
+                [](const std::shared_ptr<OpExpr>& op, const std::shared_ptr<Tensor> input,
+                   const std::vector<float>& mean, const std::vector<float>& std) -> Maybe<Tensor> {
+                  auto ctx = std::make_shared<ImageNormalizeOpInterpCtx>();
+                  ctx->std = std;
+                  ctx->mean = mean;
+                  return OpInterpUtil::Dispatch<Tensor>(*op, {input}, ctx);
+                });
+  m.add_functor("DispatchCOCOReader",
+                [](const std::shared_ptr<OpExpr>& op, const std::string image_dir,
+                   const std::string annotation_file, int64_t batch_size, bool shuffle_after_epoch,
+                   int64_t random_seed, bool group_by_ratio, bool remove_images_without_annotations,
+                   bool stride_partition, int64_t session_id,
+                   const Optional<Symbol<Device>>& device) -> Maybe<TensorTuple> {
+                  auto ctx = std::make_shared<COCOReaderOpInterpCtx>();
+                  ctx->session_id = session_id;
+                  ctx->annotation_file = annotation_file;
+                  ctx->image_dir = image_dir;
+                  ctx->batch_size = batch_size;
+                  ctx->shuffle_after_epoch = shuffle_after_epoch;
+                  ctx->random_seed = random_seed;
+                  ctx->group_by_ratio = group_by_ratio;
+                  ctx->remove_images_without_annotations = remove_images_without_annotations;
+                  ctx->stride_partition = stride_partition;
+                  ctx->device = device;
+                  return OpInterpUtil::Dispatch<TensorTuple>(*op, {}, ctx);
+                });
+  m.add_functor("DispatchCOCOReader",
+                [](const std::shared_ptr<OpExpr>& op, const std::string image_dir,
+                   const std::string annotation_file, int64_t batch_size, bool shuffle_after_epoch,
+                   int64_t random_seed, bool group_by_ratio, bool remove_images_without_annotations,
+                   bool stride_partition, int64_t session_id, const Symbol<ParallelDesc>& placement,
+                   const std::vector<Symbol<cfg::SbpParallel>>& sbp_tuple) -> Maybe<TensorTuple> {
+                  auto ctx = std::make_shared<COCOReaderOpInterpCtx>();
+                  ctx->session_id = session_id;
+                  ctx->annotation_file = annotation_file;
+                  ctx->image_dir = image_dir;
+                  ctx->batch_size = batch_size;
+                  ctx->shuffle_after_epoch = shuffle_after_epoch;
+                  ctx->random_seed = random_seed;
+                  ctx->group_by_ratio = group_by_ratio;
+                  ctx->remove_images_without_annotations = remove_images_without_annotations;
+                  ctx->stride_partition = stride_partition;
+                  ctx->parallel_desc = placement;
+                  ctx->nd_sbp = JUST(GetNdSbp(sbp_tuple));
+                  return OpInterpUtil::Dispatch<TensorTuple>(*op, {}, ctx);
+                });
   m.add_functor(
       "DispatchImageBatchAlign",
       [](const std::shared_ptr<OpExpr>& op, const std::shared_ptr<Tensor> input, int32_t alignment,
@@ -324,14 +304,13 @@
         ctx->dynamic_out = dynamic_out;
         return OpInterpUtil::Dispatch<Tensor>(*op, {input}, ctx);
       });
-  m.add_functor(
-    "DispatchOfrecordBytesDecoder",
-    [](const std::shared_ptr<OpExpr>& op, const std::shared_ptr<Tensor> input,
-        const std::string name) -> Maybe<Tensor> {
-      auto ctx = std::make_shared<OfrecordBytesDecoderOpInterpCtx>();
-      ctx->name = name;
-      return OpInterpUtil::Dispatch<Tensor>(*op, {input}, ctx);
-    });
+  m.add_functor("DispatchOfrecordBytesDecoder",
+                [](const std::shared_ptr<OpExpr>& op, const std::shared_ptr<Tensor> input,
+                   const std::string name) -> Maybe<Tensor> {
+                  auto ctx = std::make_shared<OfrecordBytesDecoderOpInterpCtx>();
+                  ctx->name = name;
+                  return OpInterpUtil::Dispatch<Tensor>(*op, {input}, ctx);
+                });
   m.add_functor(
       "DispatchMegatronGptMmapDataLoader",
       [](const std::shared_ptr<OpExpr>& op, const std::string data_file_prefix, int64_t seq_length,
