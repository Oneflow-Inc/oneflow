--- conflicted
+++ resolved
@@ -90,13 +90,7 @@
       } else {
         arg_pos++;
       }
-<<<<<<< HEAD
-      PythonArg arg(obj);
-=======
-      return false;
-    } else if (obj) {
       PythonArg arg(obj, param.size);
->>>>>>> de3df884
       if ((obj == Py_None && param.optional) || PythonArgCheck(arg, param.type)) {
         parsed_args->at(i) = std::move(arg);
       } else {
