/*
Copyright 2020 The OneFlow Authors. All rights reserved.

Licensed under the Apache License, Version 2.0 (the "License");
you may not use this file except in compliance with the License.
You may obtain a copy of the License at

    http://www.apache.org/licenses/LICENSE-2.0

Unless required by applicable law or agreed to in writing, software
distributed under the License is distributed on an "AS IS" BASIS,
WITHOUT WARRANTIES OR CONDITIONS OF ANY KIND, either express or implied.
See the License for the specific language governing permissions and
limitations under the License.
*/
#include <pybind11/pybind11.h>

#include "oneflow/api/python/of_api_registry.h"
#include "oneflow/api/python/functional/common.h"
#include "oneflow/api/python/functional/function_def.h"
#include "oneflow/api/python/functional/py_function.h"
#include "oneflow/core/common/maybe.h"
#include "oneflow/core/common/optional.h"
#include "oneflow/core/functional/functional.h"
#include "oneflow/core/functional/scalar.h"

namespace oneflow {
namespace one {
namespace functional {

py::object PyAdd(py::args py_args, py::kwargs py_kwargs) {
  // "Add(Tensor input, Tensor other, *, Scalar alpha, bool inplace=False)"
  // "Add(Tensor input, Scalar other, *, Scalar alpha, bool inplace=False)"
  // "Add(Scalar input, Tensor other, *, Scalar alpha, bool inplace=False)"
  PyObject* args = py_args.ptr();
  PyObject* kwargs = py_kwargs.ptr();
  size_t nargs = PyTuple_Size(args);
  CHECK_EQ_OR_THROW(nargs, 2) << "2 positional inputs are required.";
  bool inplace = false;
  if (auto* obj = PyDict_GetItemString(kwargs, "inplace")) {
    CHECK_OR_THROW(PyBool_Check(obj)) << "The keyword inplace's value should be boolean.";
    inplace = (obj == Py_True);
  }
  const auto& result = [&]() -> Maybe<Tensor> {  // NOLINT
    Optional<Scalar> alpha;
    if (auto* obj = PyDict_GetItemString(kwargs, "alpha")) { alpha = *JUST(PyUnpackScalar(obj)); }
    PyObject* input = PyTuple_GetItem(args, 0);
    PyObject* other = PyTuple_GetItem(args, 1);
    bool input_is_tensor = PyTensorCheck(input);
    CHECK_OR_RETURN(input_is_tensor || PyTensorCheck(other))
        << "Inputs must have one tensor at least.";
    if (!input_is_tensor) {
      CHECK_OR_RETURN(!inplace) << "Can not apply inplace on scalar input.";
      input = other;
      other = PyTuple_GetItem(args, 0);
    }
    auto a = JUST(PyUnpackTensor(input));

    if (PyScalarCheck(other)) {
      auto b = *JUST(PyUnpackScalar(other));
      if (alpha) {
        if (!input_is_tensor) {
          a = JUST(functional::ScalarMul(a, *JUST(alpha.value())));
        } else {
          b *= *JUST(alpha.value());
        }
      }
      return functional::ScalarAdd(a, b, inplace);
    } else {
      CHECK_OR_RETURN(PyTensorCheck(other)) << "The second input should be a scalar or tensor.";
      auto b = JUST(PyUnpackTensor(other));
      if (alpha) {
        if (!input_is_tensor) {
          a = JUST(functional::ScalarMul(a, *JUST(alpha.value())));
        } else {
          b = JUST(functional::ScalarMul(b, *JUST(alpha.value())));
        }
      }
      /* if (a->shape()->NumAxes() == 0) {
        return functional::ScalarAddByTensor(b, a, inplace);
      } else if (b->shape()->NumAxes() == 0) {
        return functional::ScalarAddByTensor(a, b, inplace);
      } else */
      if (*a->shape() == *b->shape()) {
        return functional::Add(a, b, inplace);
      } else {
        if (inplace) {
          const auto& tmp = functional::Expand(b, *a->shape());
          CHECK_OR_RETURN(tmp.IsOk()) << "Can not apply inplace on the broadcasting input.";
          return functional::Add(a, JUST(tmp), inplace);
        }
        return functional::BroadcastAdd(a, b);
      }
    }
  }();
  return py::cast(result.GetPtrOrThrow());
}

py::object PySub(py::args py_args, py::kwargs py_kwargs) {
  // "Sub(Tensor input, Tensor other, *, Scalar alpha, bool inplace=False)"
  // "Sub(Tensor input, Scalar other, *, Scalar alpha, bool inplace=False)"
  // "Sub(Scalar input, Tensor other, *, Scalar alpha)"
  PyObject* args = py_args.ptr();
  PyObject* kwargs = py_kwargs.ptr();
  size_t nargs = PyTuple_Size(args);
  CHECK_EQ_OR_THROW(nargs, 2) << "2 positional inputs are required.";
  bool inplace = false;
  if (auto* obj = PyDict_GetItemString(kwargs, "inplace")) {
    CHECK_OR_THROW(PyBool_Check(obj)) << "The keyword inplace's value should be boolean.";
    inplace = (obj == Py_True);
  }
  const auto& result = [&]() -> Maybe<Tensor> {  // NOLINT
    Optional<Scalar> alpha;
    if (auto* obj = PyDict_GetItemString(kwargs, "alpha")) { alpha = *JUST(PyUnpackScalar(obj)); }
    PyObject* input = PyTuple_GetItem(args, 0);
    PyObject* other = PyTuple_GetItem(args, 1);
    bool input_is_tensor = PyTensorCheck(input);
    bool other_is_tensor = PyTensorCheck(other);
    CHECK_OR_RETURN(input_is_tensor || other_is_tensor) << "Inputs must have one tensor at least.";
    if (input_is_tensor && other_is_tensor) {
      // "Sub(Tensor input, Tensor other, *, Scalar alpha, bool inplace=False)"
      const auto& a = JUST(PyUnpackTensor(input));
      auto b = JUST(PyUnpackTensor(other));
      if (alpha) { b = JUST(functional::ScalarMul(a, *JUST(alpha.value()))); }
      CHECK_OR_RETURN(!inplace) << "Can not apply inplace for broadcasting sub.";
      return functional::BroadcastSub(a, b);
    } else if (input_is_tensor && !other_is_tensor) {
      // "Sub(Tensor input, Scalar other, *, Scalar alpha, bool inplace=False)"
      const auto& a = JUST(PyUnpackTensor(input));
      CHECK_OR_RETURN(PyScalarCheck(other)) << "The second input should be a scalar or tensor.";
      auto b = *JUST(PyUnpackScalar(other));
      b *= -1;
      if (alpha) { b *= *JUST(alpha.value()); }
      return functional::ScalarAdd(a, b, inplace);
    } else {
      // "Sub(Scalar input, Tensor other, *, Scalar alpha)"
      CHECK_OR_RETURN(!inplace) << "Can not apply inplace on scalar input.";
      CHECK_OR_RETURN(PyScalarCheck(input)) << "The first input should be a scalar or tensor.";
      Scalar a = *JUST(PyUnpackScalar(input));
      auto b = JUST(PyUnpackTensor(other));
      Scalar multiplier = -1;
      if (alpha) { multiplier *= *JUST(alpha.value()); }
      b = JUST(functional::ScalarMul(b, multiplier));
      return functional::ScalarAdd(b, a, /*inplace=*/false);
    }
  }();
  return py::cast(result.GetPtrOrThrow());
}

py::object PyMul(py::args py_args, py::kwargs py_kwargs) {
  // "Mul(Tensor input, Tensor other, *, bool inplace=False)"
  // "Mul(Tensor input, Scalar other, *, bool inplace=False)"
  // "Mul(Scalar input, Tensor other)"
  PyObject* args = py_args.ptr();
  PyObject* kwargs = py_kwargs.ptr();
  size_t nargs = PyTuple_Size(args);
  CHECK_EQ_OR_THROW(nargs, 2) << "2 positional inputs are required.";
  bool inplace = false;
  if (auto* obj = PyDict_GetItemString(kwargs, "inplace")) {
    CHECK_OR_THROW(PyBool_Check(obj)) << "The keyword inplace's value should be boolean.";
    inplace = (obj == Py_True);
  }
  const auto& result = [&]() -> Maybe<Tensor> {  // NOLINT
    CHECK_OR_RETURN(!inplace) << "Can not apply inplace for mul.";
    PyObject* input = PyTuple_GetItem(args, 0);
    PyObject* other = PyTuple_GetItem(args, 1);
    bool input_is_tensor = PyTensorCheck(input);
    bool other_is_tensor = PyTensorCheck(other);
    CHECK_OR_RETURN(input_is_tensor || other_is_tensor) << "Inputs must have one tensor at least.";
    if (input_is_tensor && other_is_tensor) {
      // "Mul(Tensor input, Tensor other, *, bool inplace=False)"
      const auto& a = JUST(PyUnpackTensor(input));
      auto b = JUST(PyUnpackTensor(other));
      if (*a->shape() == *b->shape()) { return functional::Multiply(a, b); }
      return functional::BroadcastMul(a, b);
    } else if (input_is_tensor && !other_is_tensor) {
      // "Mul(Tensor input, Scalar other, *, bool inplace=False)"
      const auto& a = JUST(PyUnpackTensor(input));
      CHECK_OR_RETURN(PyScalarCheck(other)) << "The second input should be a scalar or tensor.";
      auto b = *JUST(PyUnpackScalar(other));
      return functional::ScalarMul(a, b);
    } else {
      // "Mul(Scalar input, Tensor other)"
      CHECK_OR_RETURN(!inplace) << "Can not apply inplace on scalar input.";
      CHECK_OR_RETURN(PyScalarCheck(input)) << "The first input should be a scalar or tensor.";
      Scalar a = *JUST(PyUnpackScalar(input));
      auto b = JUST(PyUnpackTensor(other));
      return functional::ScalarMul(b, a);
    }
  }();
  return py::cast(result.GetPtrOrThrow());
}

py::object PyDiv(py::args py_args, py::kwargs py_kwargs) {
  // "Div(Tensor input, Tensor other, *, bool inplace=False)"
  // "Div(Tensor input, Scalar other, *, bool inplace=False)"
  // "Div(Scalar input, Tensor other)"
  PyObject* args = py_args.ptr();
  PyObject* kwargs = py_kwargs.ptr();
  size_t nargs = PyTuple_Size(args);
  CHECK_EQ_OR_THROW(nargs, 2) << "2 positional inputs are required.";
  bool inplace = false;
  if (auto* obj = PyDict_GetItemString(kwargs, "inplace")) {
    CHECK_OR_THROW(PyBool_Check(obj)) << "The keyword inplace's value should be boolean.";
    inplace = (obj == Py_True);
  }
  const auto& result = [&]() -> Maybe<Tensor> {  // NOLINT
    CHECK_OR_RETURN(!inplace) << "Can not apply inplace for div.";
    PyObject* input = PyTuple_GetItem(args, 0);
    PyObject* other = PyTuple_GetItem(args, 1);
    bool input_is_tensor = PyTensorCheck(input);
    bool other_is_tensor = PyTensorCheck(other);
    CHECK_OR_RETURN(input_is_tensor || other_is_tensor) << "Inputs must have one tensor at least.";
    if (input_is_tensor && other_is_tensor) {
      // "Div(Tensor input, Tensor other, *, bool inplace=False)"
      const auto& a = JUST(PyUnpackTensor(input));
      auto b = JUST(PyUnpackTensor(other));
      return functional::BroadcastDiv(a, b);
    } else if (input_is_tensor && !other_is_tensor) {
      // "Div(Tensor input, Scalar other, *, bool inplace=False)"
      const auto& a = JUST(PyUnpackTensor(input));
      CHECK_OR_RETURN(PyScalarCheck(other)) << "The second input should be a scalar or tensor.";
      Scalar b = 1.0;
      b /= *JUST(PyUnpackScalar(other));
      return functional::ScalarMul(a, b);
    } else {
      // "Div(Scalar input, Tensor other)"
      CHECK_OR_RETURN(!inplace) << "Can not apply inplace on scalar input.";
      CHECK_OR_RETURN(PyScalarCheck(input)) << "The first input should be a scalar or tensor.";
      Scalar a = *JUST(PyUnpackScalar(input));
      auto b = JUST(PyUnpackTensor(other));
      return functional::ScalarMul(JUST(functional::ReciprocalNoNan(b)), a);
    }
  }();
  return py::cast(result.GetPtrOrThrow());
}

py::object PyPow(py::args py_args, py::kwargs py_kwargs) {
  PyObject* args = py_args.ptr();
  size_t nargs = PyTuple_Size(args);
  CHECK_EQ_OR_THROW(nargs, 2) << "2 positional inputs are required.";

  const auto& result = [&]() -> Maybe<Tensor> {  // NOLINT
    PyObject* input = PyTuple_GetItem(args, 0);
    PyObject* exponent = PyTuple_GetItem(args, 1);

    CHECK_OR_RETURN(PyTensorCheck(input)) << "input should be a Tensor.";
    const auto& in = JUST(PyUnpackTensor(input));

    bool is_exponent_scalar = PyScalarCheck(exponent);
    bool is_exponent_tensor = PyTensorCheck(exponent);

    CHECK_OR_RETURN(is_exponent_scalar || is_exponent_tensor)
        << "exponent should be a scalar or Tensor.";

    if (is_exponent_scalar) {
      Scalar exponent_scalar = *JUST(PyUnpackScalar(exponent));
      return functional::ScalarPow(in, exponent_scalar);
    } else if (is_exponent_tensor) {
      const auto& exp = JUST(PyUnpackTensor(exponent));
      CHECK_OR_RETURN(*(exp->shape()) == *(in->shape()))
          << "shape of input and exp should be same.";
      return functional::Pow(in, exp);
    } else {
      UNIMPLEMENTED_THEN_RETURN() << "pow unimplemented branch.";
    }
  }();

  return py::cast(result.GetPtrOrThrow());
}

py::object PyClamp(py::args py_args, py::kwargs py_kwargs) {
  PyObject* args = py_args.ptr();
  size_t nargs = PyTuple_Size(args);
  CHECK_EQ_OR_THROW(nargs, 3) << "3 positional inputs are required.";

  const auto& result = [&]() -> Maybe<Tensor> {  // NOLINT
    PyObject* input = PyTuple_GetItem(args, 0);
    PyObject* min = PyTuple_GetItem(args, 1);
    PyObject* max = PyTuple_GetItem(args, 2);

    CHECK_OR_RETURN(PyTensorCheck(input)) << "input type should be a Tensor.";
    const auto& in = JUST(PyUnpackTensor(input));

    bool has_min_bound = (min != Py_None);
    bool has_max_bound = (max != Py_None);
    if (has_min_bound) { CHECK_OR_RETURN(PyScalarCheck(min)) << "min should be scalar or None."; }
    if (has_max_bound) { CHECK_OR_RETURN(PyScalarCheck(max)) << "max should be scalar or None."; }
    if (has_min_bound && has_max_bound) {
      Scalar min_value = *JUST(PyUnpackScalar(min));
      Scalar max_value = *JUST(PyUnpackScalar(max));
      return functional::ClipByScalar(in, min_value, max_value);
    } else if (has_min_bound && !has_max_bound) {
      Scalar min_value = *JUST(PyUnpackScalar(min));
      return functional::ClipByScalarMin(in, min_value);
    } else if (!has_min_bound && has_max_bound) {
      Scalar max_value = *JUST(PyUnpackScalar(max));
      return functional::ClipByScalarMax(in, max_value);
    } else {
      UNIMPLEMENTED_THEN_RETURN() << "min and max cannot be None at the same time.";
    }
  }();

  return py::cast(result.GetPtrOrThrow());
}

py::object PyScatter(py::args py_args, py::kwargs py_kwargs) {
  // Scatter(Tensor input, Int32 dim, Tensor index, Tensor src)
  // Scatter(Tensor input, Int32 dim, Tensor index, float src)

  PyObject* args = py_args.ptr();
  size_t nargs = PyTuple_Size(args);
  CHECK_EQ_OR_THROW(nargs, 4) << "4 positional inputs are required.";

  const auto& result = [&]() -> Maybe<Tensor> {  // NOLINT
    PyObject* input = PyTuple_GetItem(args, 0);
    PyObject* dim = PyTuple_GetItem(args, 1);
    PyObject* index = PyTuple_GetItem(args, 2);
    PyObject* src = PyTuple_GetItem(args, 3);

    CHECK_OR_RETURN(PyTensorCheck(input)) << "input should be a Tensor.";
    const auto& in = JUST(PyUnpackTensor(input));

    CHECK_OR_RETURN(PyScalarCheck(dim)) << "dim should be a scalar.";
    Scalar dim_scalar = *JUST(PyUnpackScalar(dim));
    int32_t d = JUST(dim_scalar.As<int32_t>());

    CHECK_OR_RETURN(PyTensorCheck(index)) << "index should be a Tensor.";
    const auto& idx = JUST(PyUnpackTensor(index));

    if (PyTensorCheck(src)) {
      const auto& src_tensor = JUST(PyUnpackTensor(src));
      return functional::DimScatter(in, idx, src_tensor, d);
    }
    CHECK_OR_RETURN(PyScalarCheck(src)) << "src should be a scalar or Tensor.";
    Scalar src_scalar = *JUST(PyUnpackScalar(src));
    return functional::DimScatterUpdateScalar(in, idx, JUST(src_scalar.As<float>()), d);
  }();
  return py::cast(result.GetPtrOrThrow());
}

<<<<<<< HEAD
py::object PyFmod(py::args py_args, py::kwargs py_kwargs) {
  // "broadcast_fmod(Tensor x, Tensor y)"
  // "scalar_fmod(Tensor in, Scalar scalar)"
=======
py::object PyEqual(py::args py_args, py::kwargs py_kwargs) {
  // "broadcast_equal(Tensor x, Tensor y)"
  // "scalar_logical_equal(Tensor in, Scalar scalar)"
>>>>>>> 8eee89d7
  PyObject* args = py_args.ptr();
  size_t nargs = PyTuple_Size(args);
  CHECK_EQ_OR_THROW(nargs, 2) << "2 positional inputs are required.";
  const auto& result = [&]() -> Maybe<Tensor> {  // NOLINT
    PyObject* input = PyTuple_GetItem(args, 0);
    PyObject* other = PyTuple_GetItem(args, 1);
    bool input_is_tensor = PyTensorCheck(input);
    bool other_is_tensor = PyTensorCheck(other);
    CHECK_OR_RETURN(input_is_tensor || other_is_tensor) << "Inputs must have one tensor at least.";
    CHECK_OR_RETURN(PyTensorCheck(input) || PyScalarCheck(input))
        << "The first input should be a tensor or scalar.";
    CHECK_OR_RETURN(PyTensorCheck(other) || PyScalarCheck(other))
        << "The second input should be a tensor or scalar.";
<<<<<<< HEAD
    if (PyTensorCheck(input) && PyTensorCheck(other)) {
      auto a = JUST(PyUnpackTensor(input));
      auto b = JUST(PyUnpackTensor(other));
      return functional::BroadcastFMod(a, b);
=======

    if (PyTensorCheck(input) && PyTensorCheck(other)) {
      auto a = JUST(PyUnpackTensor(input));
      auto b = JUST(PyUnpackTensor(other));
      return functional::BroadcastEqual(a, b);
    } else {
      if (PyTensorCheck(input)) {
        CHECK_OR_RETURN(PyScalarCheck(other)) << "The second input should be a scalar.";
        auto a = JUST(PyUnpackTensor(input));
        auto b = *JUST(PyUnpackScalar(other));
        return functional::ScalarLogicalEqual(a, b);
      } else {
        CHECK_OR_RETURN(PyScalarCheck(input)) << "The first input should be a scalar.";
        auto a = *JUST(PyUnpackScalar(input));
        auto b = JUST(PyUnpackTensor(other));
        return functional::ScalarLogicalEqual(b, a);
      }
    }
  }();
  return py::cast(result.GetPtrOrThrow());
}

py::object PyNotEqual(py::args py_args, py::kwargs py_kwargs) {
  // "broadcast_not_equal(Tensor x, Tensor y)"
  // "scalar_logical_not_equal(Tensor in, Scalar scalar)"
  PyObject* args = py_args.ptr();
  size_t nargs = PyTuple_Size(args);
  CHECK_EQ_OR_THROW(nargs, 2) << "2 positional inputs are required.";
  const auto& result = [&]() -> Maybe<Tensor> {  // NOLINT
    PyObject* input = PyTuple_GetItem(args, 0);
    PyObject* other = PyTuple_GetItem(args, 1);
    bool input_is_tensor = PyTensorCheck(input);
    bool other_is_tensor = PyTensorCheck(other);
    CHECK_OR_RETURN(input_is_tensor || other_is_tensor) << "Inputs must have one tensor at least.";
    CHECK_OR_RETURN(PyTensorCheck(input) || PyScalarCheck(input))
        << "The first input should be a tensor or scalar.";
    CHECK_OR_RETURN(PyTensorCheck(other) || PyScalarCheck(other))
        << "The second input should be a tensor or scalar.";

    if (PyTensorCheck(input) && PyTensorCheck(other)) {
      auto a = JUST(PyUnpackTensor(input));
      auto b = JUST(PyUnpackTensor(other));
      return functional::BroadcastNotEqual(a, b);
    } else {
      if (PyTensorCheck(input)) {
        CHECK_OR_RETURN(PyScalarCheck(other)) << "The second input should be a scalar.";
        auto a = JUST(PyUnpackTensor(input));
        auto b = *JUST(PyUnpackScalar(other));
        return functional::ScalarLogicalNotEqual(a, b);
      } else {
        CHECK_OR_RETURN(PyScalarCheck(input)) << "The first input should be a scalar.";
        auto a = *JUST(PyUnpackScalar(input));
        auto b = JUST(PyUnpackTensor(other));
        return functional::ScalarLogicalNotEqual(b, a);
      }
    }
  }();
  return py::cast(result.GetPtrOrThrow());
}

py::object PyGreater(py::args py_args, py::kwargs py_kwargs) {
  // "broadcast_greater(Tensor x, Tensor y)"
  // "scalar_logical_greater(Tensor in, Scalar scalar)"
  PyObject* args = py_args.ptr();
  size_t nargs = PyTuple_Size(args);
  CHECK_EQ_OR_THROW(nargs, 2) << "2 positional inputs are required.";
  const auto& result = [&]() -> Maybe<Tensor> {  // NOLINT
    PyObject* input = PyTuple_GetItem(args, 0);
    PyObject* other = PyTuple_GetItem(args, 1);
    bool input_is_tensor = PyTensorCheck(input);
    bool other_is_tensor = PyTensorCheck(other);
    CHECK_OR_RETURN(input_is_tensor || other_is_tensor) << "Inputs must have one tensor at least.";
    CHECK_OR_RETURN(PyTensorCheck(input) || PyScalarCheck(input))
        << "The first input should be a tensor or scalar.";
    CHECK_OR_RETURN(PyTensorCheck(other) || PyScalarCheck(other))
        << "The second input should be a tensor or scalar.";

    if (PyTensorCheck(input) && PyTensorCheck(other)) {
      auto a = JUST(PyUnpackTensor(input));
      auto b = JUST(PyUnpackTensor(other));
      return functional::BroadcastGreater(a, b);
    } else {
      if (PyTensorCheck(input)) {
        CHECK_OR_RETURN(PyScalarCheck(other)) << "The second input should be a scalar.";
        auto a = JUST(PyUnpackTensor(input));
        auto b = *JUST(PyUnpackScalar(other));
        return functional::ScalarLogicalGreater(a, b);
      } else {
        CHECK_OR_RETURN(PyScalarCheck(input)) << "The first input should be a scalar.";
        auto a = *JUST(PyUnpackScalar(input));
        auto b = JUST(PyUnpackTensor(other));
        return functional::ScalarLogicalGreater(b, a);
      }
    }
  }();
  return py::cast(result.GetPtrOrThrow());
}

py::object PyGreaterEqual(py::args py_args, py::kwargs py_kwargs) {
  // "broadcast_greater_equal(Tensor x, Tensor y)"
  // "scalar_logical_greater_equal(Tensor in, Scalar scalar)"
  PyObject* args = py_args.ptr();
  size_t nargs = PyTuple_Size(args);
  CHECK_EQ_OR_THROW(nargs, 2) << "2 positional inputs are required.";
  const auto& result = [&]() -> Maybe<Tensor> {  // NOLINT
    PyObject* input = PyTuple_GetItem(args, 0);
    PyObject* other = PyTuple_GetItem(args, 1);
    bool input_is_tensor = PyTensorCheck(input);
    bool other_is_tensor = PyTensorCheck(other);
    CHECK_OR_RETURN(input_is_tensor || other_is_tensor) << "Inputs must have one tensor at least.";
    CHECK_OR_RETURN(PyTensorCheck(input) || PyScalarCheck(input))
        << "The first input should be a tensor or scalar.";
    CHECK_OR_RETURN(PyTensorCheck(other) || PyScalarCheck(other))
        << "The second input should be a tensor or scalar.";

    if (PyTensorCheck(input) && PyTensorCheck(other)) {
      auto a = JUST(PyUnpackTensor(input));
      auto b = JUST(PyUnpackTensor(other));
      return functional::BroadcastGreaterEqual(a, b);
    } else {
      if (PyTensorCheck(input)) {
        CHECK_OR_RETURN(PyScalarCheck(other)) << "The second input should be a scalar.";
        auto a = JUST(PyUnpackTensor(input));
        auto b = *JUST(PyUnpackScalar(other));
        return functional::ScalarLogicalGreaterEqual(a, b);
      } else {
        CHECK_OR_RETURN(PyScalarCheck(input)) << "The first input should be a scalar.";
        auto a = *JUST(PyUnpackScalar(input));
        auto b = JUST(PyUnpackTensor(other));
        return functional::ScalarLogicalGreaterEqual(b, a);
      }
    }
  }();
  return py::cast(result.GetPtrOrThrow());
}

py::object PyLess(py::args py_args, py::kwargs py_kwargs) {
  // "broadcast_less(Tensor x, Tensor y)"
  // "scalar_logical_less(Tensor in, Scalar scalar)"
  PyObject* args = py_args.ptr();
  size_t nargs = PyTuple_Size(args);
  CHECK_EQ_OR_THROW(nargs, 2) << "2 positional inputs are required.";
  const auto& result = [&]() -> Maybe<Tensor> {  // NOLINT
    PyObject* input = PyTuple_GetItem(args, 0);
    PyObject* other = PyTuple_GetItem(args, 1);
    bool input_is_tensor = PyTensorCheck(input);
    bool other_is_tensor = PyTensorCheck(other);
    CHECK_OR_RETURN(input_is_tensor || other_is_tensor) << "Inputs must have one tensor at least.";
    CHECK_OR_RETURN(PyTensorCheck(input) || PyScalarCheck(input))
        << "The first input should be a tensor or scalar.";
    CHECK_OR_RETURN(PyTensorCheck(other) || PyScalarCheck(other))
        << "The second input should be a tensor or scalar.";

    if (PyTensorCheck(input) && PyTensorCheck(other)) {
      auto a = JUST(PyUnpackTensor(input));
      auto b = JUST(PyUnpackTensor(other));
      return functional::BroadcastLess(a, b);
    } else {
      if (PyTensorCheck(input)) {
        CHECK_OR_RETURN(PyScalarCheck(other)) << "The second input should be a scalar.";
        auto a = JUST(PyUnpackTensor(input));
        auto b = *JUST(PyUnpackScalar(other));
        return functional::ScalarLogicalLess(a, b);
      } else {
        CHECK_OR_RETURN(PyScalarCheck(input)) << "The first input should be a scalar.";
        auto a = *JUST(PyUnpackScalar(input));
        auto b = JUST(PyUnpackTensor(other));
        return functional::ScalarLogicalLess(b, a);
      }
    }
  }();
  return py::cast(result.GetPtrOrThrow());
}

py::object PyLessEqual(py::args py_args, py::kwargs py_kwargs) {
  // "broadcast_less_equal(Tensor x, Tensor y)"
  // "scalar_logical_less_equal(Tensor in, Scalar scalar)"
  PyObject* args = py_args.ptr();
  size_t nargs = PyTuple_Size(args);
  CHECK_EQ_OR_THROW(nargs, 2) << "2 positional inputs are required.";
  const auto& result = [&]() -> Maybe<Tensor> {  // NOLINT
    PyObject* input = PyTuple_GetItem(args, 0);
    PyObject* other = PyTuple_GetItem(args, 1);
    bool input_is_tensor = PyTensorCheck(input);
    bool other_is_tensor = PyTensorCheck(other);
    CHECK_OR_RETURN(input_is_tensor || other_is_tensor) << "Inputs must have one tensor at least.";
    CHECK_OR_RETURN(PyTensorCheck(input) || PyScalarCheck(input))
        << "The first input should be a tensor or scalar.";
    CHECK_OR_RETURN(PyTensorCheck(other) || PyScalarCheck(other))
        << "The second input should be a tensor or scalar.";

    if (PyTensorCheck(input) && PyTensorCheck(other)) {
      auto a = JUST(PyUnpackTensor(input));
      auto b = JUST(PyUnpackTensor(other));
      return functional::BroadcastLessEqual(a, b);
>>>>>>> 8eee89d7
    } else {
      if (PyTensorCheck(input)) {
        CHECK_OR_RETURN(PyScalarCheck(other)) << "The second input should be a scalar.";
        auto a = JUST(PyUnpackTensor(input));
        auto b = *JUST(PyUnpackScalar(other));
<<<<<<< HEAD
        return functional::ScalarFMod(a, b);
=======
        return functional::ScalarLogicalLessEqual(a, b);
>>>>>>> 8eee89d7
      } else {
        CHECK_OR_RETURN(PyScalarCheck(input)) << "The first input should be a scalar.";
        auto a = *JUST(PyUnpackScalar(input));
        auto b = JUST(PyUnpackTensor(other));
<<<<<<< HEAD
        return functional::ScalarFMod(b, a);
=======
        return functional::ScalarLogicalLessEqual(b, a);
>>>>>>> 8eee89d7
      }
    }
  }();
  return py::cast(result.GetPtrOrThrow());
}

}  // namespace functional
}  // namespace one

namespace functional = one::functional;

ONEFLOW_API_PYBIND11_MODULE("F", m) {
  m.def("add", &functional::PyAdd);
  m.def("sub", &functional::PySub);
  m.def("mul", &functional::PyMul);
  m.def("div", &functional::PyDiv);
  m.def("pow", &functional::PyPow);
  m.def("clamp", &functional::PyClamp);
  m.def("scatter", &functional::PyScatter);
<<<<<<< HEAD
  m.def("fmod", &functional::PyFmod);
=======
  m.def("equal", &functional::PyEqual);
  m.def("not_equal", &functional::PyNotEqual);
  m.def("greater", &functional::PyGreater);
  m.def("greater_equal", &functional::PyGreaterEqual);
  m.def("less", &functional::PyLess);
  m.def("less_equal", &functional::PyLessEqual);
>>>>>>> 8eee89d7
}

}  // namespace oneflow<|MERGE_RESOLUTION|>--- conflicted
+++ resolved
@@ -339,15 +339,9 @@
   return py::cast(result.GetPtrOrThrow());
 }
 
-<<<<<<< HEAD
 py::object PyFmod(py::args py_args, py::kwargs py_kwargs) {
   // "broadcast_fmod(Tensor x, Tensor y)"
   // "scalar_fmod(Tensor in, Scalar scalar)"
-=======
-py::object PyEqual(py::args py_args, py::kwargs py_kwargs) {
-  // "broadcast_equal(Tensor x, Tensor y)"
-  // "scalar_logical_equal(Tensor in, Scalar scalar)"
->>>>>>> 8eee89d7
   PyObject* args = py_args.ptr();
   size_t nargs = PyTuple_Size(args);
   CHECK_EQ_OR_THROW(nargs, 2) << "2 positional inputs are required.";
@@ -361,12 +355,43 @@
         << "The first input should be a tensor or scalar.";
     CHECK_OR_RETURN(PyTensorCheck(other) || PyScalarCheck(other))
         << "The second input should be a tensor or scalar.";
-<<<<<<< HEAD
     if (PyTensorCheck(input) && PyTensorCheck(other)) {
       auto a = JUST(PyUnpackTensor(input));
       auto b = JUST(PyUnpackTensor(other));
       return functional::BroadcastFMod(a, b);
-=======
+    } else {
+      if (PyTensorCheck(input)) {
+        CHECK_OR_RETURN(PyScalarCheck(other)) << "The second input should be a scalar.";
+        auto a = JUST(PyUnpackTensor(input));
+        auto b = *JUST(PyUnpackScalar(other));
+        return functional::ScalarFMod(a, b);
+      } else {
+        CHECK_OR_RETURN(PyScalarCheck(input)) << "The first input should be a scalar.";
+        auto a = *JUST(PyUnpackScalar(input));
+        auto b = JUST(PyUnpackTensor(other));
+        return functional::ScalarFMod(b, a);
+      }
+    }
+  }();
+  return py::cast(result.GetPtrOrThrow());
+}
+
+py::object PyEqual(py::args py_args, py::kwargs py_kwargs) {
+  // "broadcast_equal(Tensor x, Tensor y)"
+  // "scalar_logical_equal(Tensor in, Scalar scalar)"
+  PyObject* args = py_args.ptr();
+  size_t nargs = PyTuple_Size(args);
+  CHECK_EQ_OR_THROW(nargs, 2) << "2 positional inputs are required.";
+  const auto& result = [&]() -> Maybe<Tensor> {  // NOLINT
+    PyObject* input = PyTuple_GetItem(args, 0);
+    PyObject* other = PyTuple_GetItem(args, 1);
+    bool input_is_tensor = PyTensorCheck(input);
+    bool other_is_tensor = PyTensorCheck(other);
+    CHECK_OR_RETURN(input_is_tensor || other_is_tensor) << "Inputs must have one tensor at least.";
+    CHECK_OR_RETURN(PyTensorCheck(input) || PyScalarCheck(input))
+        << "The first input should be a tensor or scalar.";
+    CHECK_OR_RETURN(PyTensorCheck(other) || PyScalarCheck(other))
+        << "The second input should be a tensor or scalar.";
 
     if (PyTensorCheck(input) && PyTensorCheck(other)) {
       auto a = JUST(PyUnpackTensor(input));
@@ -562,26 +587,17 @@
       auto a = JUST(PyUnpackTensor(input));
       auto b = JUST(PyUnpackTensor(other));
       return functional::BroadcastLessEqual(a, b);
->>>>>>> 8eee89d7
     } else {
       if (PyTensorCheck(input)) {
         CHECK_OR_RETURN(PyScalarCheck(other)) << "The second input should be a scalar.";
         auto a = JUST(PyUnpackTensor(input));
         auto b = *JUST(PyUnpackScalar(other));
-<<<<<<< HEAD
-        return functional::ScalarFMod(a, b);
-=======
         return functional::ScalarLogicalLessEqual(a, b);
->>>>>>> 8eee89d7
       } else {
         CHECK_OR_RETURN(PyScalarCheck(input)) << "The first input should be a scalar.";
         auto a = *JUST(PyUnpackScalar(input));
         auto b = JUST(PyUnpackTensor(other));
-<<<<<<< HEAD
-        return functional::ScalarFMod(b, a);
-=======
         return functional::ScalarLogicalLessEqual(b, a);
->>>>>>> 8eee89d7
       }
     }
   }();
@@ -601,16 +617,13 @@
   m.def("pow", &functional::PyPow);
   m.def("clamp", &functional::PyClamp);
   m.def("scatter", &functional::PyScatter);
-<<<<<<< HEAD
   m.def("fmod", &functional::PyFmod);
-=======
   m.def("equal", &functional::PyEqual);
   m.def("not_equal", &functional::PyNotEqual);
   m.def("greater", &functional::PyGreater);
   m.def("greater_equal", &functional::PyGreaterEqual);
   m.def("less", &functional::PyLess);
   m.def("less_equal", &functional::PyLessEqual);
->>>>>>> 8eee89d7
 }
 
 }  // namespace oneflow