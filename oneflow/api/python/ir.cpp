--- conflicted
+++ resolved
@@ -15,7 +15,7 @@
 */
 
 #ifdef WITH_MLIR
-<<<<<<< HEAD
+
 #include <glog/logging.h>
 #include <pybind11/pybind11.h>
 #include <pybind11/stl.h>
@@ -85,20 +85,10 @@
   llvm::Optional<FuncOp> func_op_;
 };
 }  // namespace jit
-=======
-
-#include "oneflow/ir/include/OneFlow/Extension.h"
-#include "oneflow/ir/oneflow-extension/include/OneFlow/OneFlowRoundTrip.h"
-#include <glog/logging.h>
-#include "oneflow/api/python/of_api_registry.h"
-
-namespace oneflow {
->>>>>>> 0d2256dc
 
 ONEFLOW_API_PYBIND11_MODULE("ir", m) {
   m.def("load_jit_shared_lib",
         [](const std::string& lib_path) { MutSharedLibPaths()->insert(lib_path); });
-<<<<<<< HEAD
   m.def("toggle_jit", [](const std::string& func_name) {
     *one::MutJitEnabled() = !*one::MutJitEnabled();
     // when false => true, start jit
@@ -135,13 +125,4 @@
 
 COMMAND(SetJitInterpreter(::oneflow::one::JitInterpreter::Get()));
 
-=======
-}
-
-REGISTER_JOB_PASS("IRRoundTripBeforeAD", IRRoundTrip<kBeforeAD>);
-REGISTER_JOB_PASS("IRRoundTrip", IRRoundTrip<kAfterAD>);
-
-}  // namespace oneflow
-
->>>>>>> 0d2256dc
 #endif  // WITH_MLIR