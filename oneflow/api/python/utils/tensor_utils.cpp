--- conflicted
+++ resolved
@@ -247,14 +247,9 @@
   size_t sbp_dims = sbp_tuple.size();
   Symbol<NdSbp> broadcast_nd_sbp = JUST(CachedGetAllBroadcastNdSbp(sbp_dims));
 
-<<<<<<< HEAD
-  std::shared_ptr<Tensor> broadcast_tensor = JUST(
-      functional::LocalToConsistent(local_tensor, placement, *JUST(GetSbpList(broadcast_nd_sbp)),
-                                    shape, local_tensor->dtype(), /* sync_data */ true));
-=======
-  std::shared_ptr<Tensor> broadcast_tensor = JUST(functional::LocalToGlobal(
-      local_tensor, placement, *JUST(GetSbpList(broadcast_nd_sbp)), shape, local_tensor->dtype()));
->>>>>>> b79be4f3
+  std::shared_ptr<Tensor> broadcast_tensor =
+      JUST(functional::LocalToGlobal(local_tensor, placement, *JUST(GetSbpList(broadcast_nd_sbp)),
+                                     shape, local_tensor->dtype(), /* sync_data */ true));
 
   std::vector<Symbol<SbpParallel>> grad_sbp_tuple;
   auto global_tensor = JUST(functional::ToGlobal(broadcast_tensor, placement, sbp_tuple,
