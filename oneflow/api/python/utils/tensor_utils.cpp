/*
Copyright 2020 The OneFlow Authors. All rights reserved.

Licensed under the Apache License, Version 2.0 (the "License");
you may not use this file except in compliance with the License.
You may obtain a copy of the License at

    http://www.apache.org/licenses/LICENSE-2.0

Unless required by applicable law or agreed to in writing, software
distributed under the License is distributed on an "AS IS" BASIS,
WITHOUT WARRANTIES OR CONDITIONS OF ANY KIND, either express or implied.
See the License for the specific language governing permissions and
limitations under the License.
*/
#include "oneflow/api/python/utils/tensor_utils.h"

#include "oneflow/api/python/ofblob/ofblob.e.h"
#include "oneflow/core/autograd/autograd_engine.h"
#include "oneflow/core/common/container_util.h"
#include "oneflow/core/common/switch_func.h"
#include "oneflow/core/common/tensor_buffer.h"
#include "oneflow/core/framework/nd_sbp.h"
#include "oneflow/core/functional/functional.h"
#include "oneflow/extension/python/numpy.h"
#include "oneflow/core/common/decorator.h"
#include "oneflow/core/framework/data_consistency_check.h"

namespace py = pybind11;

namespace oneflow {
namespace one {

Maybe<void> EagerMirroredTensorZeros(const std::shared_ptr<Tensor>& t) {
  std::shared_ptr<MirroredTensor> local_tensor;
  if (t->is_local()) {
    local_tensor = JUST(t->AsMirroredTensor());
  } else {
    local_tensor = JUST(t->cur_rank_phy_tensor());
  }
  CHECK_OR_RETURN(local_tensor->is_eager()) << "eager tensors supported only";
  JUST(PhysicalRun([&](InstructionsBuilder* builder) -> Maybe<void> {
    JUST(builder->AccessBlobByCallback(
        local_tensor,
        [](uint64_t of_blob_ptr) {
          auto* of_blob = reinterpret_cast<OfBlob*>(of_blob_ptr);
          of_blob->AsyncAutoMemset(0);
        },
        "mut"));
    return Maybe<void>::Ok();
  }));
  return Maybe<void>::Ok();
}

template<typename T>
Maybe<void> CopyMirroredTensorFromUntypedArray(const std::shared_ptr<Tensor>& tensor,
                                               PyObject* array) {
  return CopyBetweenMirroredTensorAndNumpy<T>(tensor, array, OfBlob_CopyBuffer::template From<T>,
                                              "mut");
}

Maybe<std::string> GetCopyMirroredTensorToNumpyFuncName(DataType dtype) {
  using namespace oneflow;
  static const HashMap<int64_t, std::shared_ptr<std::string>> data_type2func_name{
#define DATA_TYPE_FUNC_NAME_PAIR(type_cpp, type_proto) \
  {type_proto, std::make_shared<std::string>("_copy_to_numpy_" #type_cpp)},
      OF_PP_FOR_EACH_TUPLE(DATA_TYPE_FUNC_NAME_PAIR, POD_DATA_TYPE_SEQ)
#undef DATA_TYPE_FUNC_NAME_PAIR
  };
  return JUST(MapAt(data_type2func_name, static_cast<int64_t>(dtype)));
}

Maybe<std::string> GetCopyMirroredTensorFromNumpyFuncName(DataType dtype) {
  using namespace oneflow;
  static const HashMap<int64_t, std::shared_ptr<std::string>> data_type2func_name{
#define DATA_TYPE_FUNC_NAME_PAIR(type_cpp, type_proto) \
  {type_proto, std::make_shared<std::string>("_copy_from_numpy_" #type_cpp)},
      OF_PP_FOR_EACH_TUPLE(DATA_TYPE_FUNC_NAME_PAIR, POD_DATA_TYPE_SEQ)
#undef DATA_TYPE_FUNC_NAME_PAIR
  };
  return JUST(MapAt(data_type2func_name, static_cast<int64_t>(dtype)));
}

Maybe<std::tuple<std::vector<Shape>, std::vector<Symbol<DType>>>>
MaybeGetTensorBufferShapesAndDTypes(const std::shared_ptr<Tensor>& t) {
  const auto& tensor = JUST(t->AsMirroredTensor());
  if (tensor->dtype() != DType::TensorBuffer()) {
    return Error::RuntimeError() << "tensor buffer supported only";
  }
  CHECK_OR_RETURN(tensor->is_eager()) << "eager tensors supported only";
  std::vector<Shape> shapes;
  std::vector<Symbol<DType>> dtypes;

  const auto& Callback = std::make_shared<std::function<void(uint64_t)>>([](uint64_t) {});
  JUST(SpinCounter::SpinWait(1, [&](const std::shared_ptr<SpinCounter>& sc) -> Maybe<void> {
    return PhysicalRun([&](InstructionsBuilder* builder) -> Maybe<void> {
      return builder->SyncAccessBlobByCallback(tensor, sc, Callback, "const");
    });
  }));

  const Blob& blob = JUST(tensor->eager_blob_object())->blob();
  const Shape& blob_shape = blob.static_shape();
  const auto* tensor_buffer_ptr = blob.dptr<TensorBuffer>();
  for (int64_t i = 0; i < blob_shape.elem_cnt(); ++i) {
    const TensorBuffer* tensor_buffer = tensor_buffer_ptr + i;
    shapes.push_back(tensor_buffer->shape());
    dtypes.push_back(DType::Get(tensor_buffer->data_type()).GetOrThrow());
  }
  return std::make_tuple(shapes, dtypes);
}

Maybe<void> RegisterTensorHook(const std::shared_ptr<Tensor>& self,
                               const AutogradMeta::Hook& hook) {
  if (!self->grad_fn_node()) { JUST(AddAccumulateFunctionNode(self)); }
  self->mut_autograd_meta()->add_hook(hook);
  return Maybe<void>::Ok();
}

Maybe<py::tuple> TensorGetPyTupleOfSbp(const Tensor& tensor) {
  const auto& nd_sbp = JUST(tensor.nd_sbp());
  const auto& tuple = std::make_shared<py::tuple>(nd_sbp->sbp_parallel_size());
  for (int i = 0; i < nd_sbp->sbp_parallel_size(); ++i) {
    (*tuple)[i] = SymbolOf(nd_sbp->sbp_parallel(i));
  }
  return tuple;
}

#define MAKE_SWITCH_ENTRY(func_name, dtype) func_name<dtype>
DEFINE_STATIC_SWITCH_FUNC(Maybe<void>, CopyMirroredTensorFromUntypedArray, MAKE_SWITCH_ENTRY,
                          MAKE_DATA_TYPE_CTRV_SEQ(POD_DATA_TYPE_SEQ));

Maybe<Tensor> MakeLocalTensorFromData(PyObject* data, const Optional<Symbol<DType>>& dtype,
                                      const Optional<Symbol<Device>>& device, bool requires_grad) {
  auto* array = PyArray_FromAny(data, nullptr, 0, 0, NPY_ARRAY_DEFAULT, nullptr);
  if (!array) { return Error::RuntimeError() << "Can not convert input data to a numpy array."; }

  auto* np_arr = reinterpret_cast<PyArrayObject*>(array);
  const npy_intp* dims_ptr = PyArray_SHAPE(np_arr);
  const Shape shape(DimVector(dims_ptr, dims_ptr + PyArray_NDIM(np_arr)));
  DataType data_type = JUST(numpy::GetOFDataTypeFromNpArray(np_arr));

  Symbol<Device> device_;
  if (device) {
    device_ = JUST(device);
  } else {
    device_ = JUST(Device::New("cpu"));
  }
  std::shared_ptr<Tensor> tensor =
      JUST(functional::Empty(shape, JUST(DType::Get(data_type)), device_));
  JUST(SwitchCopyMirroredTensorFromUntypedArray(SwitchCase(data_type), tensor, array));

  Py_DECREF(array);
  // Cast to float if data is double sequence, rather than numpy array.
  Symbol<DType> dtype_;
  if (dtype) {
    dtype_ = JUST(dtype);
  } else if (!dtype && data_type == DataType::kDouble && !PyArray_Check(data)) {
    dtype_ = DType::Float();
  }
  if (dtype_) { tensor = JUST(functional::Cast(tensor, dtype_)); }
  JUST(tensor->set_requires_grad(requires_grad));
  return tensor;
}

namespace {

Maybe<Symbol<cfg::NdSbp>> GetAllBroadcastNdSbp(size_t ndim) {
  cfg::NdSbp broadcast_nd_sbp;
  for (size_t i = 0; i < ndim; ++i) {
    broadcast_nd_sbp.mutable_sbp_parallel()->Add()->mutable_broadcast_parallel();
  }
  return SymbolOf(broadcast_nd_sbp);
}

auto* CachedGetAllBroadcastNdSbp = DECORATE(&GetAllBroadcastNdSbp, ThreadLocal);

}  // namespace

<<<<<<< HEAD
template<typename T>
Maybe<void> DataConsistencyCheck(PyArrayObject* data, size_t elem_cnt,
                                 Symbol<ParallelDesc> placement) {
  const auto& rank_group = JUST(RankGroup::New(placement));
  size_t data_size = elem_cnt * sizeof(T);

  TransportToken transport_token = JUST(TransportToken::NewTransportToken(kTransportTokenTypeData));
  data = PyArray_GETCONTIGUOUS(data);

  T* buf_ptr = (T*)PyArray_DATA(data);
  size_t array_size = PyArray_SIZE(data);
  CHECK_EQ_OR_RETURN(array_size, elem_cnt);

  std::vector<T> recv_buffer(elem_cnt);
  T* recv_ptr = recv_buffer.data();

  NaiveAsyncTransportCtx ctx(
      transport_token,
      [&](void** buffer, std::size_t* size, std::function<void()>* Cb) -> Maybe<void> {
        *buffer = reinterpret_cast<void*>(buf_ptr);
        *size = data_size;
        *Cb = [] {};
        return Maybe<void>::Ok();
      },
      [&](void** buffer, std::size_t* size, std::function<void()>* Cb) -> Maybe<void> {
        *buffer = recv_ptr;
        *size = data_size;
        *Cb = [] {};
        return Maybe<void>::Ok();
      });
  JUST(TransportUtil::SendToNextRankInRing(rank_group, transport_token, &ctx));
  JUST(TransportUtil::ReceiveFromPrevRankInRing(rank_group, transport_token, &ctx));
  JUST(TransportUtil::WaitUntilDoneOrTimeout(ctx, TransportUtil::TimeoutSeconds()));
  CHECK_OR_RETURN(CheckVecEqual(elem_cnt, buf_ptr, recv_ptr))
      << "Each rank must have same input sequence or numpy array";

  Py_DECREF(data);
  return Maybe<void>::Ok();
}

#define MAKE_SWITCH_ENTRY(func_name, dtype) func_name<dtype>
DEFINE_STATIC_SWITCH_FUNC(Maybe<void>, DataConsistencyCheck, MAKE_SWITCH_ENTRY,
                          MAKE_DATA_TYPE_CTRV_SEQ(POD_DATA_TYPE_SEQ));

=======
>>>>>>> 73f825ab
Maybe<Tensor> MakeConsistentTensorFromData(PyObject* data, const Optional<Symbol<DType>>& dtype,
                                           Symbol<ParallelDesc> placement,
                                           const std::vector<Symbol<cfg::SbpParallel>>& sbp_tuple,
                                           bool requires_grad) {
  auto* array = PyArray_FromAny(data, nullptr, 0, 0, NPY_ARRAY_DEFAULT, nullptr);
  if (!array) { return Error::RuntimeError() << "Can not convert input data to a numpy array."; }

  auto* np_arr = reinterpret_cast<PyArrayObject*>(array);
  const npy_intp* dims_ptr = PyArray_SHAPE(np_arr);
  const Shape shape(DimVector(dims_ptr, dims_ptr + PyArray_NDIM(np_arr)));
  DataType data_type = JUST(numpy::GetOFDataTypeFromNpArray(np_arr));

<<<<<<< HEAD
  JUST(SwitchDataConsistencyCheck(SwitchCase(data_type), np_arr, shape.elem_cnt(), placement));
=======
  if (placement->parallel_num() > 1) {
    py::array contiguous_array = py::reinterpret_steal<py::array>(reinterpret_cast<PyObject*>(
        PyArray_GETCONTIGUOUS(reinterpret_cast<PyArrayObject*>(np_arr_raii.ptr()))));
    py::buffer_info buf = contiguous_array.request();
    const void* buf_ptr = (const void*)buf.ptr;
    size_t array_size = buf.size;
    CHECK_EQ_OR_RETURN(array_size, shape.elem_cnt());
    size_t byte_size = array_size * GetSizeOfDataType(data_type);
    JUST(DataConsistencyCheck(buf_ptr, byte_size, placement));
  }
>>>>>>> 73f825ab

  const std::string& device_tag = placement->device_tag();
  Symbol<Device> device;
  if (device_tag == "cpu") {
    device = JUST(Device::New("cpu"));
  } else {
    device = JUST(Device::New("cuda"));
  }
  std::shared_ptr<Tensor> local_tensor =
      JUST(functional::Empty(shape, JUST(DType::Get(data_type)), device));
  JUST(SwitchCopyMirroredTensorFromUntypedArray(SwitchCase(data_type), local_tensor, array));

  Py_DECREF(array);
  // Cast to float if data is double sequence, rather than numpy array.
  Symbol<DType> dtype_;
  if (dtype) {
    dtype_ = JUST(dtype);
  } else if (!dtype && data_type == DataType::kDouble && !PyArray_Check(data)) {
    dtype_ = DType::Float();
  }
  if (dtype_) { local_tensor = JUST(functional::Cast(local_tensor, dtype_)); }
  JUST(local_tensor->set_requires_grad(requires_grad));

  size_t sbp_dims = sbp_tuple.size();
  Symbol<cfg::NdSbp> broadcast_nd_sbp = JUST(CachedGetAllBroadcastNdSbp(sbp_dims));

  std::shared_ptr<Tensor> broadcast_tensor = JUST(functional::LocalToConsistent(
      local_tensor, placement, *JUST(GetSbpList(broadcast_nd_sbp)), shape, dtype_));

  std::vector<Symbol<cfg::SbpParallel>> grad_sbp_tuple;
  return JUST(functional::ToConsistent(broadcast_tensor, placement, sbp_tuple, grad_sbp_tuple));
}

Maybe<Tensor> MakeTensorFromOtherTensor(const std::shared_ptr<Tensor>& other) {
  if (other->is_local()) {
    const Symbol<Device>& device = JUST(other->device());
    return functional::Copy(other, device->type(), device->device_id());
  } else {
    const Symbol<cfg::NdSbp>& nd_sbp = JUST(other->nd_sbp());
    std::vector<Symbol<cfg::SbpParallel>> sbp_tuple(nd_sbp->sbp_parallel().size());
    for (int i = 0; i < sbp_tuple.size(); ++i) { sbp_tuple[i] = nd_sbp->sbp_parallel().Get(i); }
    std::vector<Symbol<cfg::SbpParallel>> grad_sbp_tuple;
    return functional::ToConsistent(other, JUST(other->parallel_desc()), sbp_tuple, grad_sbp_tuple);
  }
}

Maybe<Tensor> MakeTensorFromOtherTensor(const std::shared_ptr<Tensor>& other,
                                        const Optional<Symbol<DType>>& dtype,
                                        const Optional<Symbol<Device>>& device,
                                        const bool& requires_grad) {
  std::shared_ptr<Tensor> tensor;
  Symbol<Device> device_;
  if (device) { device_ = JUST(device); }
  if (other->is_local()) {
    if (!device) { device_ = JUST(other->device()); }
    tensor = JUST(functional::Copy(other, device_->type(), device_->device_id()));
  } else {
    tensor = JUST(functional::ConsistentToLocal(other));
    if (!device) { device_ = JUST(Device::New("cpu")); }
    tensor = JUST(functional::Copy(tensor, device_->type(), device_->device_id()));
  }
  if (dtype) {
    const Symbol<DType>& dtype_ = JUST(dtype);
    if (tensor->dtype() != dtype_) { tensor = JUST(functional::Cast(tensor, dtype_)); }
  }
  JUST(tensor->set_requires_grad(requires_grad));
  return tensor;
}

Maybe<Tensor> MakeTensorFromOtherTensor(const std::shared_ptr<Tensor>& other,
                                        const Optional<Symbol<DType>>& dtype,
                                        const Symbol<ParallelDesc>& placement,
                                        const std::vector<Symbol<cfg::SbpParallel>>& sbp_tuple,
                                        const bool& requires_grad) {
  std::vector<Symbol<cfg::SbpParallel>> grad_sbp_tuple;
  std::shared_ptr<Tensor> tensor =
      JUST(functional::ToConsistent(other, placement, sbp_tuple, grad_sbp_tuple));
  if (dtype) {
    const Symbol<DType>& dtype_ = JUST(dtype);
    if (tensor->dtype() != dtype_) { tensor = JUST(functional::Cast(tensor, dtype_)); }
  }
  JUST(tensor->set_requires_grad(requires_grad));
  return tensor;
}

}  // namespace one
}  // namespace oneflow<|MERGE_RESOLUTION|>--- conflicted
+++ resolved
@@ -176,53 +176,6 @@
 
 }  // namespace
 
-<<<<<<< HEAD
-template<typename T>
-Maybe<void> DataConsistencyCheck(PyArrayObject* data, size_t elem_cnt,
-                                 Symbol<ParallelDesc> placement) {
-  const auto& rank_group = JUST(RankGroup::New(placement));
-  size_t data_size = elem_cnt * sizeof(T);
-
-  TransportToken transport_token = JUST(TransportToken::NewTransportToken(kTransportTokenTypeData));
-  data = PyArray_GETCONTIGUOUS(data);
-
-  T* buf_ptr = (T*)PyArray_DATA(data);
-  size_t array_size = PyArray_SIZE(data);
-  CHECK_EQ_OR_RETURN(array_size, elem_cnt);
-
-  std::vector<T> recv_buffer(elem_cnt);
-  T* recv_ptr = recv_buffer.data();
-
-  NaiveAsyncTransportCtx ctx(
-      transport_token,
-      [&](void** buffer, std::size_t* size, std::function<void()>* Cb) -> Maybe<void> {
-        *buffer = reinterpret_cast<void*>(buf_ptr);
-        *size = data_size;
-        *Cb = [] {};
-        return Maybe<void>::Ok();
-      },
-      [&](void** buffer, std::size_t* size, std::function<void()>* Cb) -> Maybe<void> {
-        *buffer = recv_ptr;
-        *size = data_size;
-        *Cb = [] {};
-        return Maybe<void>::Ok();
-      });
-  JUST(TransportUtil::SendToNextRankInRing(rank_group, transport_token, &ctx));
-  JUST(TransportUtil::ReceiveFromPrevRankInRing(rank_group, transport_token, &ctx));
-  JUST(TransportUtil::WaitUntilDoneOrTimeout(ctx, TransportUtil::TimeoutSeconds()));
-  CHECK_OR_RETURN(CheckVecEqual(elem_cnt, buf_ptr, recv_ptr))
-      << "Each rank must have same input sequence or numpy array";
-
-  Py_DECREF(data);
-  return Maybe<void>::Ok();
-}
-
-#define MAKE_SWITCH_ENTRY(func_name, dtype) func_name<dtype>
-DEFINE_STATIC_SWITCH_FUNC(Maybe<void>, DataConsistencyCheck, MAKE_SWITCH_ENTRY,
-                          MAKE_DATA_TYPE_CTRV_SEQ(POD_DATA_TYPE_SEQ));
-
-=======
->>>>>>> 73f825ab
 Maybe<Tensor> MakeConsistentTensorFromData(PyObject* data, const Optional<Symbol<DType>>& dtype,
                                            Symbol<ParallelDesc> placement,
                                            const std::vector<Symbol<cfg::SbpParallel>>& sbp_tuple,
@@ -235,20 +188,14 @@
   const Shape shape(DimVector(dims_ptr, dims_ptr + PyArray_NDIM(np_arr)));
   DataType data_type = JUST(numpy::GetOFDataTypeFromNpArray(np_arr));
 
-<<<<<<< HEAD
-  JUST(SwitchDataConsistencyCheck(SwitchCase(data_type), np_arr, shape.elem_cnt(), placement));
-=======
   if (placement->parallel_num() > 1) {
-    py::array contiguous_array = py::reinterpret_steal<py::array>(reinterpret_cast<PyObject*>(
-        PyArray_GETCONTIGUOUS(reinterpret_cast<PyArrayObject*>(np_arr_raii.ptr()))));
-    py::buffer_info buf = contiguous_array.request();
-    const void* buf_ptr = (const void*)buf.ptr;
-    size_t array_size = buf.size;
+    auto* contiguous_data = PyArray_GETCONTIGUOUS(np_arr);
+    const void* buf_ptr = PyArray_DATA(contiguous_data);
+    size_t array_size = PyArray_SIZE(contiguous_data);
     CHECK_EQ_OR_RETURN(array_size, shape.elem_cnt());
     size_t byte_size = array_size * GetSizeOfDataType(data_type);
     JUST(DataConsistencyCheck(buf_ptr, byte_size, placement));
   }
->>>>>>> 73f825ab
 
   const std::string& device_tag = placement->device_tag();
   Symbol<Device> device;
