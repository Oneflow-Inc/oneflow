/*
Copyright 2020 The OneFlow Authors. All rights reserved.

Licensed under the Apache License, Version 2.0 (the "License");
you may not use this file except in compliance with the License.
You may obtain a copy of the License at

    http://www.apache.org/licenses/LICENSE-2.0

Unless required by applicable law or agreed to in writing, software
distributed under the License is distributed on an "AS IS" BASIS,
WITHOUT WARRANTIES OR CONDITIONS OF ANY KIND, either express or implied.
See the License for the specific language governing permissions and
limitations under the License.
*/
#ifndef ONEFLOW_API_PYTHON_ENV_ENV_H_
#define ONEFLOW_API_PYTHON_ENV_ENV_H_

#include <string>
#include <google/protobuf/text_format.h>
#include "oneflow/core/common/protobuf.h"
#include "oneflow/core/job/cluster.h"
#include "oneflow/core/job/cluster_instruction.h"
#include "oneflow/core/job/env_global_objects_scope.h"
#include "oneflow/core/job/global_for.h"
#include "oneflow/core/job/resource_desc.h"
#include "oneflow/core/control/global_process_ctx.h"
#include "oneflow/core/rpc/include/base.h"

namespace oneflow {

inline Maybe<std::string> CurrentResource() {
  CHECK_NOTNULL_OR_RETURN((Global<ResourceDesc, ForSession>::Get()));
  return PbMessage2TxtString(Global<ResourceDesc, ForSession>::Get()->resource());
}

inline Maybe<std::string> EnvResource() {
  CHECK_NOTNULL_OR_RETURN((Global<ResourceDesc, ForEnv>::Get()));
  return PbMessage2TxtString(Global<ResourceDesc, ForEnv>::Get()->resource());
}

inline Maybe<void> EnableEagerEnvironment(bool enable_eager_execution) {
  CHECK_NOTNULL_OR_RETURN((Global<bool, EagerExecution>::Get()));
  *Global<bool, EagerExecution>::Get() = enable_eager_execution;
  return Maybe<void>::Ok();
}

inline Maybe<bool> IsEnvInited() { return Global<EnvGlobalObjectsScope>::Get() != nullptr; }

// TODO(strint): rm
inline Maybe<void> DestroyEnv() {
  if (Global<EnvGlobalObjectsScope>::Get() == nullptr) { return Maybe<void>::Ok(); }
  OF_ENV_BARRIER();
  Global<EnvGlobalObjectsScope>::Delete();
  return Maybe<void>::Ok();
}

<<<<<<< HEAD
// TODO(strint): rm
inline Maybe<void> InitEnv(const std::string& env_proto_str, bool is_multi_client) {
=======
inline Maybe<void> InitEnv(const std::string& env_proto_str) {
>>>>>>> c944d61a
  EnvProto env_proto;
  CHECK_OR_RETURN(TxtString2PbMessage(env_proto_str, &env_proto))
      << "failed to parse env_proto" << env_proto_str;
  CHECK_ISNULL_OR_RETURN(Global<EnvGlobalObjectsScope>::Get());
  // Global<T>::New is not allowed to be called here
  // because glog is not constructed yet and has bad bahavior.
  Global<EnvGlobalObjectsScope>::SetAllocated(new EnvGlobalObjectsScope());
  JUST(Global<EnvGlobalObjectsScope>::Get()->Init(env_proto));
  return Maybe<void>::Ok();
}

inline Maybe<long long> CurrentMachineId() { return GlobalProcessCtx::Rank(); }

inline Maybe<int64_t> GetRank() { return GlobalProcessCtx::Rank(); }
inline Maybe<size_t> GetWorldSize() { return GlobalProcessCtx::WorldSize(); }
inline Maybe<size_t> GetNodeSize() { return GlobalProcessCtx::NodeSize(); }
inline Maybe<size_t> GetLocalRank() { return GlobalProcessCtx::LocalRank(); }
inline Maybe<size_t> CudaGetDeviceCount() {
  return Global<ResourceDesc, ForSession>::Get()->GpuDeviceNum();
}
inline Maybe<void> SetFLAGS_alsologtostderr(bool flag) {
  FLAGS_alsologtostderr = flag;
  return Maybe<void>::Ok();
}
inline Maybe<bool> GetFLAGS_alsologtostderr() {
  return FLAGS_alsologtostderr;
}  // namespace oneflow
inline Maybe<void> SetFLAGS_v(int32_t v_level) {
  FLAGS_v = v_level;
  return Maybe<void>::Ok();
}
inline Maybe<int32_t> GetFLAGS_v() { return FLAGS_v; }
}  // namespace oneflow

#endif  // ONEFLOW_API_PYTHON_ENV_ENV_H_<|MERGE_RESOLUTION|>--- conflicted
+++ resolved
@@ -48,19 +48,7 @@
 inline Maybe<bool> IsEnvInited() { return Global<EnvGlobalObjectsScope>::Get() != nullptr; }
 
 // TODO(strint): rm
-inline Maybe<void> DestroyEnv() {
-  if (Global<EnvGlobalObjectsScope>::Get() == nullptr) { return Maybe<void>::Ok(); }
-  OF_ENV_BARRIER();
-  Global<EnvGlobalObjectsScope>::Delete();
-  return Maybe<void>::Ok();
-}
-
-<<<<<<< HEAD
-// TODO(strint): rm
-inline Maybe<void> InitEnv(const std::string& env_proto_str, bool is_multi_client) {
-=======
 inline Maybe<void> InitEnv(const std::string& env_proto_str) {
->>>>>>> c944d61a
   EnvProto env_proto;
   CHECK_OR_RETURN(TxtString2PbMessage(env_proto_str, &env_proto))
       << "failed to parse env_proto" << env_proto_str;
