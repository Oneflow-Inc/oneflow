/*
Copyright 2020 The OneFlow Authors. All rights reserved.

Licensed under the Apache License, Version 2.0 (the "License");
you may not use this file except in compliance with the License.
You may obtain a copy of the License at

    http://www.apache.org/licenses/LICENSE-2.0

Unless required by applicable law or agreed to in writing, software
distributed under the License is distributed on an "AS IS" BASIS,
WITHOUT WARRANTIES OR CONDITIONS OF ANY KIND, either express or implied.
See the License for the specific language governing permissions and
limitations under the License.
*/
#ifndef ONEFLOW_API_PYTHON_ENV_ENV_H_
#define ONEFLOW_API_PYTHON_ENV_ENV_H_

#include <string>
#include <google/protobuf/text_format.h>
#include "oneflow/core/common/protobuf.h"
#include "oneflow/core/job/global_for.h"
#include "oneflow/core/job/cluster.h"
#include "oneflow/core/job/cluster_instruction.h"
#include "oneflow/core/job/resource_desc.h"
#include "oneflow/core/job/env_global_objects_scope.h"
#include "oneflow/core/control/global_process_ctx.h"

namespace oneflow {

inline Maybe<std::string> CurrentResource() {
  CHECK_NOTNULL_OR_RETURN((Global<ResourceDesc, ForSession>::Get()));
  return PbMessage2TxtString(Global<ResourceDesc, ForSession>::Get()->resource());
}

inline Maybe<std::string> EnvResource() {
  CHECK_NOTNULL_OR_RETURN((Global<ResourceDesc, ForEnv>::Get()));
  return PbMessage2TxtString(Global<ResourceDesc, ForEnv>::Get()->resource());
}

inline Maybe<void> EnableEagerEnvironment(bool enable_eager_execution) {
  CHECK_NOTNULL_OR_RETURN((Global<bool, EagerExecution>::Get()));
  *Global<bool, EagerExecution>::Get() = enable_eager_execution;
  return Maybe<void>::Ok();
}

inline Maybe<bool> IsEnvInited() {
  return Global<EnvGlobalObjectsScope>::Get() != nullptr
         && !JUST(Global<EnvGlobalObjectsScope>::Get()->is_default_physical_env());
}

inline Maybe<void> DestroyDefaultEnv() {
  if (Global<EnvGlobalObjectsScope>::Get() == nullptr) { return Maybe<void>::Ok(); }
  Global<EnvGlobalObjectsScope>::Delete();
  return Maybe<void>::Ok();
}

inline Maybe<void> DestroyEnv() {
  if (Global<EnvGlobalObjectsScope>::Get() == nullptr) { return Maybe<void>::Ok(); }
<<<<<<< HEAD
  CHECK_NOTNULL_OR_RETURN(Global<EnvDesc>::Get());
=======
>>>>>>> 5806e2ba
  if (!GlobalProcessCtx::IsMultiClient()) {
    if (GlobalProcessCtx::IsThisProcessMaster()) { ClusterInstruction::MasterSendHalt(); }
  } else {
    ClusterInstruction::HaltBarrier();
  }
  Global<EnvGlobalObjectsScope>::Delete();
  return Maybe<void>::Ok();
}

inline Maybe<void> InitDefaultEnv(const std::string& env_proto_str) {
  EnvProto env_proto;
  CHECK_OR_RETURN(TxtString2PbMessage(env_proto_str, &env_proto))
      << "failed to parse env_proto" << env_proto_str;
  CHECK_ISNULL_OR_RETURN(Global<EnvGlobalObjectsScope>::Get());
  // Global<T>::New is not allowed to be called here
  // because glog is not constructed yet and LOG(INFO) has bad bahavior
  Global<EnvGlobalObjectsScope>::SetAllocated(new EnvGlobalObjectsScope());
  JUST(Global<EnvGlobalObjectsScope>::Get()->Init(env_proto, false));
  if (!GlobalProcessCtx::IsThisProcessMaster()) { JUST(Cluster::WorkerLoop()); }
  return Maybe<void>::Ok();
}

inline Maybe<void> InitEnv(const std::string& env_proto_str, bool is_multi_client) {
  EnvProto env_proto;
  CHECK_OR_RETURN(TxtString2PbMessage(env_proto_str, &env_proto))
      << "failed to parse env_proto" << env_proto_str;
  JUST(DestroyDefaultEnv());
  CHECK_ISNULL_OR_RETURN(Global<EnvGlobalObjectsScope>::Get());
  // Global<T>::New is not allowed to be called here
  // because glog is not constructed yet and LOG(INFO) has bad bahavior
  Global<EnvGlobalObjectsScope>::SetAllocated(new EnvGlobalObjectsScope());
  JUST(Global<EnvGlobalObjectsScope>::Get()->Init(env_proto, is_multi_client));
  if (!GlobalProcessCtx::IsThisProcessMaster() && !is_multi_client) { JUST(Cluster::WorkerLoop()); }
  return Maybe<void>::Ok();
}

inline Maybe<long long> CurrentMachineId() { return GlobalProcessCtx::Rank(); }

inline Maybe<int64_t> GetRank() { return GlobalProcessCtx::Rank(); }
inline Maybe<size_t> GetWorldSize() { return GlobalProcessCtx::WorldSize(); }
inline Maybe<size_t> GetNodeSize() { return GlobalProcessCtx::NodeSize(); }
inline Maybe<size_t> GetLocalRank() { return GlobalProcessCtx::LocalRank(); }
inline Maybe<bool> IsMultiClient() { return GlobalProcessCtx::IsMultiClient(); }

}  // namespace oneflow

#endif  // ONEFLOW_API_PYTHON_ENV_ENV_H_<|MERGE_RESOLUTION|>--- conflicted
+++ resolved
@@ -57,10 +57,6 @@
 
 inline Maybe<void> DestroyEnv() {
   if (Global<EnvGlobalObjectsScope>::Get() == nullptr) { return Maybe<void>::Ok(); }
-<<<<<<< HEAD
-  CHECK_NOTNULL_OR_RETURN(Global<EnvDesc>::Get());
-=======
->>>>>>> 5806e2ba
   if (!GlobalProcessCtx::IsMultiClient()) {
     if (GlobalProcessCtx::IsThisProcessMaster()) { ClusterInstruction::MasterSendHalt(); }
   } else {
