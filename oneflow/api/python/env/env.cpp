/*
Copyright 2020 The OneFlow Authors. All rights reserved.

Licensed under the Apache License, Version 2.0 (the "License");
you may not use this file except in compliance with the License.
You may obtain a copy of the License at

    http://www.apache.org/licenses/LICENSE-2.0

Unless required by applicable law or agreed to in writing, software
distributed under the License is distributed on an "AS IS" BASIS,
WITHOUT WARRANTIES OR CONDITIONS OF ANY KIND, either express or implied.
See the License for the specific language governing permissions and
limitations under the License.
*/
#include <pybind11/pybind11.h>
#include "oneflow/api/python/env/env.h"
#include "oneflow/api/python/of_api_registry.h"
<<<<<<< HEAD
#include "oneflow/api/python/env/env_api.h"
#include "oneflow/core/common/global.h"
#include "oneflow/core/vm/vm_util.h"
#include "oneflow/core/vm/virtual_machine.h"
#include "oneflow/core/framework/shut_down_util.h"
=======
>>>>>>> 8e725abc

namespace py = pybind11;

namespace oneflow {

<<<<<<< HEAD
Maybe<void> SwitchToShuttingDownPhase(EnvGlobalObjectsScope* env, bool is_normal_exit) {
  if (is_normal_exit) {
    JUST(vm::ClusterSync());
    auto* vm = JUST(GlobalMaybe<VirtualMachine>());
    JUST(vm->CloseVMThreads());
  }
  JUST(env->init_is_normal_exit(is_normal_exit));
  SetShuttingDown(true);
  return Maybe<void>::Ok();
}

}  // namespace oneflow

=======
>>>>>>> 8e725abc
ONEFLOW_API_PYBIND11_MODULE("", m) {
  m.def("CurrentResource", &CurrentResource);
  m.def("EnvResource", &EnvResource);
  m.def("EnableEagerEnvironment", &EnableEagerEnvironment);

  using Env = oneflow::EnvGlobalObjectsScope;
  py::class_<Env, std::shared_ptr<Env>>(m, "Env")
      .def(py::init([](const std::string& env_proto_str) {
        return oneflow::CreateEnv(env_proto_str).GetPtrOrThrow();
      }))
      .def(
          "SwitchToShuttingDownPhase",
          [](Env* env, bool is_normal_exit) {
            oneflow::SwitchToShuttingDownPhase(env, is_normal_exit).GetOrThrow();
          },
          py::call_guard<py::gil_scoped_release>());

  m.def("CurrentMachineId", &CurrentMachineId);

  m.def("GetRank", &GetRank);
  m.def("GetWorldSize", &GetWorldSize);
  m.def("GetNodeSize", &GetNodeSize);
  m.def("GetLocalRank", &GetLocalRank);
  m.def("CudaGetDeviceCount", &CudaGetDeviceCount);
  m.def("SetFLAGS_alsologtostderr", &SetFLAGS_alsologtostderr);
  m.def("GetFLAGS_alsologtostderr", &GetFLAGS_alsologtostderr);
  m.def("SetFLAGS_v", &SetFLAGS_v);
  m.def("GetFLAGS_v", &GetFLAGS_v);
  m.def("SetGraphLRVerbose", &SetGraphLRVerbose);
  m.def("GetGraphLRVerbose", &GetGraphLRVerbose);
}

}  // namespace oneflow<|MERGE_RESOLUTION|>--- conflicted
+++ resolved
@@ -16,20 +16,15 @@
 #include <pybind11/pybind11.h>
 #include "oneflow/api/python/env/env.h"
 #include "oneflow/api/python/of_api_registry.h"
-<<<<<<< HEAD
-#include "oneflow/api/python/env/env_api.h"
 #include "oneflow/core/common/global.h"
 #include "oneflow/core/vm/vm_util.h"
 #include "oneflow/core/vm/virtual_machine.h"
 #include "oneflow/core/framework/shut_down_util.h"
-=======
->>>>>>> 8e725abc
 
 namespace py = pybind11;
 
 namespace oneflow {
 
-<<<<<<< HEAD
 Maybe<void> SwitchToShuttingDownPhase(EnvGlobalObjectsScope* env, bool is_normal_exit) {
   if (is_normal_exit) {
     JUST(vm::ClusterSync());
@@ -41,24 +36,19 @@
   return Maybe<void>::Ok();
 }
 
-}  // namespace oneflow
-
-=======
->>>>>>> 8e725abc
 ONEFLOW_API_PYBIND11_MODULE("", m) {
   m.def("CurrentResource", &CurrentResource);
   m.def("EnvResource", &EnvResource);
   m.def("EnableEagerEnvironment", &EnableEagerEnvironment);
 
-  using Env = oneflow::EnvGlobalObjectsScope;
-  py::class_<Env, std::shared_ptr<Env>>(m, "Env")
+  py::class_<EnvGlobalObjectsScope, std::shared_ptr<EnvGlobalObjectsScope>>(m, "Env")
       .def(py::init([](const std::string& env_proto_str) {
-        return oneflow::CreateEnv(env_proto_str).GetPtrOrThrow();
+        return CreateEnv(env_proto_str).GetPtrOrThrow();
       }))
       .def(
           "SwitchToShuttingDownPhase",
-          [](Env* env, bool is_normal_exit) {
-            oneflow::SwitchToShuttingDownPhase(env, is_normal_exit).GetOrThrow();
+          [](EnvGlobalObjectsScope* env, bool is_normal_exit) {
+            SwitchToShuttingDownPhase(env, is_normal_exit).GetOrThrow();
           },
           py::call_guard<py::gil_scoped_release>());
 
