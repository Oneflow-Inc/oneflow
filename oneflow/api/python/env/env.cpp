--- conflicted
+++ resolved
@@ -41,13 +41,6 @@
   m.def("EnvResource", &EnvResource);
   m.def("EnableEagerEnvironment", &EnableEagerEnvironment);
 
-<<<<<<< HEAD
-  using Env = oneflow::EnvGlobalObjectsScope;
-  py::class_<Env, std::shared_ptr<Env>>(m, "Env").def(
-      py::init([](const std::string& env_proto_str) {
-        return oneflow::CreateEnv(env_proto_str).GetPtrOrThrow();
-      }));
-=======
   py::class_<EnvGlobalObjectsScope, std::shared_ptr<EnvGlobalObjectsScope>>(m, "Env")
       .def(py::init([](const std::string& env_proto_str) {
         return CreateEnv(env_proto_str).GetPtrOrThrow();
@@ -58,7 +51,6 @@
             SwitchToShuttingDownPhase(env, is_normal_exit).GetOrThrow();
           },
           py::call_guard<py::gil_scoped_release>());
->>>>>>> fe643794
 
   m.def("CurrentMachineId", &CurrentMachineId);
 
