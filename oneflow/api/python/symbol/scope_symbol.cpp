--- conflicted
+++ resolved
@@ -30,10 +30,6 @@
   return Scope::New(symbol_id, symbol_pb);
 }
 
-std::shared_ptr<const ParallelDesc> GetDeviceParallelDesc(const Scope& scope) {
-  return scope.device_parallel_desc_symbol().GetOrThrow().shared_from_symbol();
-}
-
 ONEFLOW_API_PYBIND11_MODULE("", m) {
   py::class_<Scope, std::shared_ptr<Scope>>(m, "ScopeSymbol")
       .def(py::init([](int64_t symbol_id, const std::shared_ptr<cfg::ScopeProto>& symbol_conf) {
@@ -44,13 +40,9 @@
       .def_property_readonly("session_id", &Scope::session_id)
       .def_property_readonly("session_id", &Scope::session_id)
       .def_property_readonly("job_desc_symbol", &Scope::job_desc_symbol)
-<<<<<<< HEAD
-      .def_property_readonly("device_parallel_desc_symbol", &GetDeviceParallelDesc)
-=======
       .def_property_readonly(
           "device_parallel_desc_symbol",
           [](const Scope& x) { return x.device_parallel_desc_symbol().shared_from_symbol(); })
->>>>>>> 350ef561
       .def_property_readonly("parent_scope_symbol", &Scope::parent_scope_symbol)
       .def("MakeChildScopeProto",
            [](const Scope& scope) { return scope.MakeChildScopeProto().GetOrThrow(); });
