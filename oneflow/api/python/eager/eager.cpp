/*
Copyright 2020 The OneFlow Authors. All rights reserved.

Licensed under the Apache License, Version 2.0 (the "License");
you may not use this file except in compliance with the License.
You may obtain a copy of the License at

    http://www.apache.org/licenses/LICENSE-2.0

Unless required by applicable law or agreed to in writing, software
distributed under the License is distributed on an "AS IS" BASIS,
WITHOUT WARRANTIES OR CONDITIONS OF ANY KIND, either express or implied.
See the License for the specific language governing permissions and
limitations under the License.
*/
#include <pybind11/pybind11.h>
#include "oneflow/api/python/of_api_registry.h"
#include "oneflow/core/vm/vm_util.h"
#include "oneflow/core/eager/dev_vm_dep_object_consume_mode.h"

ONEFLOW_API_PYBIND11_MODULE("eager", m) {
  using namespace oneflow;
  namespace py = pybind11;
  m.def(
<<<<<<< HEAD
      "Sync", []() { vm::ClusterSync().GetOrThrow(); }, py::call_guard<py::gil_scoped_release>());
  m.def(
      "Temp", []() { vm::Temp().GetOrThrow(); }, py::call_guard<py::gil_scoped_release>());
=======
      "Sync", []() { return vm::ClusterSync(); }, py::call_guard<py::gil_scoped_release>());
>>>>>>> b56df226

  py::class_<one::DevVmDepObjectConsumeModeGuard,
             std::shared_ptr<one::DevVmDepObjectConsumeModeGuard>>(
      m, "DevVmDepObjectConsumeModeGuard");

  m.def("SourceOpOnlyResourceDependenceModeGuard", []() {
    return std::make_shared<one::DevVmDepObjectConsumeModeGuard>(
        one::DevVmDepObjectConsumeMode::NONE);
  });
}<|MERGE_RESOLUTION|>--- conflicted
+++ resolved
@@ -22,13 +22,7 @@
   using namespace oneflow;
   namespace py = pybind11;
   m.def(
-<<<<<<< HEAD
-      "Sync", []() { vm::ClusterSync().GetOrThrow(); }, py::call_guard<py::gil_scoped_release>());
-  m.def(
-      "Temp", []() { vm::Temp().GetOrThrow(); }, py::call_guard<py::gil_scoped_release>());
-=======
       "Sync", []() { return vm::ClusterSync(); }, py::call_guard<py::gil_scoped_release>());
->>>>>>> b56df226
 
   py::class_<one::DevVmDepObjectConsumeModeGuard,
              std::shared_ptr<one::DevVmDepObjectConsumeModeGuard>>(
