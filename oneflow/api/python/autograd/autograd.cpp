--- conflicted
+++ resolved
@@ -43,18 +43,11 @@
                                              const one::TensorTuple& out_grads) {
   auto gradients = std::make_shared<one::TensorTuple>(out_grads.size());
   for (int i = 0; i < out_grads.size(); ++i) {
-<<<<<<< HEAD
     CHECK_OR_RETURN(outputs.at(i)->requires_grad())
         << "All output tensors `.requires_grad` should be true";
     if (out_grads.at(i).get()) {
       CHECK_OR_RETURN(*(outputs.at(i)->shape()) == *(out_grads.at(i)->shape()))
           << "out_grad's shape must be same as output's";
-=======
-    if (out_grads.at(i).get()) {
-      CHECK_OR_RETURN(*(outputs.at(i)->shape()) == *(out_grads.at(i)->shape()))
-          << "out_grad's shape must be same as output's (" << outputs.at(i)->shape()->ToString()
-          << " vs " << out_grads.at(i)->shape()->ToString() << ")";
->>>>>>> 8abe18ea
       gradients->at(i) = out_grads.at(i);
     } else {
       CHECK_OR_RETURN(IsScalarTensor(*out_grads.at(i)))
@@ -88,11 +81,7 @@
   CHECK_OR_RETURN(std::all_of(
       inputs.begin(), inputs.end(),
       [](const std::shared_ptr<one::Tensor>& tensor) { return tensor->requires_grad(); }))
-<<<<<<< HEAD
-      << "All inputs tensor `.requires_grad` will be true";
-=======
       << "All input tensors `.requires_grad` should be true";
->>>>>>> 8abe18ea
   std::shared_ptr<one::TensorTuple> gradients = JUST(CheckAndInitOutGrads(outputs, out_grads));
   return one::GetThreadLocalAutogradEngine()->RunBackwardAndReturnInputsTensorGrad(
       outputs, inputs, *gradients, retain_graph, create_graph);
