/*
Copyright 2020 The OneFlow Authors. All rights reserved.

Licensed under the Apache License, Version 2.0 (the "License");
you may not use this file except in compliance with the License.
You may obtain a copy of the License at

    http://www.apache.org/licenses/LICENSE-2.0

Unless required by applicable law or agreed to in writing, software
distributed under the License is distributed on an "AS IS" BASIS,
WITHOUT WARRANTIES OR CONDITIONS OF ANY KIND, either express or implied.
See the License for the specific language governing permissions and
limitations under the License.
*/
#include <pybind11/pybind11.h>
#include "oneflow/api/python/of_api_registry.h"
#include "oneflow/core/common/maybe.h"
#include "oneflow/core/common/protobuf.h"
#include "oneflow/core/operator/op_attribute.pb.h"
#include "oneflow/core/operator/op_attribute.cfg.h"
<<<<<<< HEAD
#include "oneflow/core/operator/op_conf.cfg.h"
#include "oneflow/core/operator/op_conf.pb.h"
=======

#include "oneflow/core/operator/op_conf.cfg.h"
#include "oneflow/core/operator/op_conf.pb.h"
#include "oneflow/core/framework/dtype.h"
>>>>>>> 4f4ae117

namespace py = pybind11;

namespace oneflow {

namespace {

Maybe<cfg::OperatorConf> MakeOpConf(const std::string& serialized_str) {
  OperatorConf op_conf;
  CHECK_OR_RETURN(TxtString2PbMessage(serialized_str, &op_conf)) << "op_conf parse failed";
  return std::make_shared<cfg::OperatorConf>(op_conf);
}

Maybe<cfg::OpAttribute> MakeOpAttribute(const std::string& op_attribute_str) {
  OpAttribute op_attribute;
  CHECK_OR_RETURN(TxtString2PbMessage(op_attribute_str, &op_attribute))
      << "op_attribute parse failed";
  return std::make_shared<cfg::OpAttribute>(op_attribute);
<<<<<<< HEAD
=======
}

Maybe<int> GetProtoDtype4OfDtype(const std::shared_ptr<DType>& x) {
  // int is the compatible data type of DType used in python code.
  return static_cast<int>(x->data_type());
>>>>>>> 4f4ae117
}

}  // namespace

ONEFLOW_API_PYBIND11_MODULE("deprecated", m) {
  m.def("MakeOpConfByString",
        [](const std::string& str) { return MakeOpConf(str).GetPtrOrThrow(); });

  m.def("MakeOpAttributeByString",
        [](const std::string& str) { return MakeOpAttribute(str).GetPtrOrThrow(); });
<<<<<<< HEAD
=======

  m.def("GetProtoDtype4OfDtype",
        [](const std::shared_ptr<DType>& x) { return GetProtoDtype4OfDtype(x).GetOrThrow(); });

  m.def("GetDTypeByDataType", [](int data_type) {
    return DType::GetDTypeByDataType(static_cast<DataType>(data_type)).GetPtrOrThrow();
  });
>>>>>>> 4f4ae117
}

}  // namespace oneflow<|MERGE_RESOLUTION|>--- conflicted
+++ resolved
@@ -19,15 +19,10 @@
 #include "oneflow/core/common/protobuf.h"
 #include "oneflow/core/operator/op_attribute.pb.h"
 #include "oneflow/core/operator/op_attribute.cfg.h"
-<<<<<<< HEAD
-#include "oneflow/core/operator/op_conf.cfg.h"
-#include "oneflow/core/operator/op_conf.pb.h"
-=======
 
 #include "oneflow/core/operator/op_conf.cfg.h"
 #include "oneflow/core/operator/op_conf.pb.h"
 #include "oneflow/core/framework/dtype.h"
->>>>>>> 4f4ae117
 
 namespace py = pybind11;
 
@@ -46,14 +41,11 @@
   CHECK_OR_RETURN(TxtString2PbMessage(op_attribute_str, &op_attribute))
       << "op_attribute parse failed";
   return std::make_shared<cfg::OpAttribute>(op_attribute);
-<<<<<<< HEAD
-=======
 }
 
 Maybe<int> GetProtoDtype4OfDtype(const std::shared_ptr<DType>& x) {
   // int is the compatible data type of DType used in python code.
   return static_cast<int>(x->data_type());
->>>>>>> 4f4ae117
 }
 
 }  // namespace
@@ -64,8 +56,6 @@
 
   m.def("MakeOpAttributeByString",
         [](const std::string& str) { return MakeOpAttribute(str).GetPtrOrThrow(); });
-<<<<<<< HEAD
-=======
 
   m.def("GetProtoDtype4OfDtype",
         [](const std::shared_ptr<DType>& x) { return GetProtoDtype4OfDtype(x).GetOrThrow(); });
@@ -73,7 +63,6 @@
   m.def("GetDTypeByDataType", [](int data_type) {
     return DType::GetDTypeByDataType(static_cast<DataType>(data_type)).GetPtrOrThrow();
   });
->>>>>>> 4f4ae117
 }
 
 }  // namespace oneflow