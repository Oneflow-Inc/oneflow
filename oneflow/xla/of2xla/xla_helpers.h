--- conflicted
+++ resolved
@@ -26,15 +26,6 @@
 
 xla::XlaOp Reshape(xla::XlaOp input, Shape dest_shape);
 
-<<<<<<< HEAD
-xla::XlaOp XlaScatter(
-    const xla::XlaOp& buffer, const xla::XlaOp& updates,
-    const xla::XlaOp& indices, bool indices_are_vectors,
-    const std::function<xla::XlaOp(xla::XlaOp, xla::XlaOp, xla::XlaBuilder*)>&
-        combiner,
-    xla::XlaBuilder* builder);
-=======
-
 xla::XlaOp MinValue(xla::XlaBuilder *builder, DataType data_type);
 xla::XlaOp MaxValue(xla::XlaBuilder *builder, DataType data_type);
 
@@ -51,7 +42,6 @@
 xla::XlaComputation CreateMulFunc(DataType data_type);
 
 xla::XlaComputation CreateDivFunc(DataType data_type);
->>>>>>> 7c8d89b6
 
 }  // namespace mola
 }  // namespace oneflow
