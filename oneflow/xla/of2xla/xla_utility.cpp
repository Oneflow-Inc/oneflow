--- conflicted
+++ resolved
@@ -12,9 +12,7 @@
   {OP_TYPE_CASE(FullyConnected), "FullyConnected"},
   {OP_TYPE_CASE(BiasAdd), "BiasAdd"},
   {OP_TYPE_CASE(Reshape), "Reshape"},
-<<<<<<< HEAD
   {OP_TYPE_CASE(Identity), "Identity"},
-=======
   {OP_TYPE_CASE(ReshapeLike), "ReshapeLike"},
   {OP_TYPE_CASE(Cast), "Cast"},
   {OP_TYPE_CASE(ScalarAdd), "ScalarAdd"},
@@ -29,7 +27,6 @@
   {OP_TYPE_CASE(TanhGrad), "TanhGrad"},
   {OP_TYPE_CASE(Gelu), "Gelu"},
   {OP_TYPE_CASE(GeluGrad), "GeluGrad"},
->>>>>>> efd7c47d
   // TODO(hjchen2)
 };
 
