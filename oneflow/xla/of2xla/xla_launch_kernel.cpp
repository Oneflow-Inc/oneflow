#include "tensorflow/compiler/xla/client/local_client.h"
#include "tensorflow/compiler/tf2xla/tf2xla_util.h"  // GetXLARandomSeed
#include "tensorflow/compiler/jit/xla_lib/xla_runtime_util.h"
#include "oneflow/xla/of2xla/xla_utility.h"
#include "oneflow/xla/of2xla/xla_graph_compiler.h"
#include "oneflow/xla/of2xla/xla_compilation_cache.h"
#include "oneflow/xla/of2xla/xla_launch_attr.h"
#include "oneflow/xla/of2xla/xla_launch_context.h"
#include "oneflow/xla/of2xla/xla_launch_scope.h"
#include "oneflow/xla/of2xla/xla_launch_kernel.h"

namespace oneflow {

template <DeviceType device_type>
std::vector<Blob *> XlaLaunchKernel<device_type>::RealIOBuffers(
    const std::vector<Blob *> &input_blobs,
    const std::vector<Blob *> &output_blobs) const {
  auto PickRealBuffersImpl =
      [&](const std::vector<Blob *> &candidate_buffers,
          std::vector<Blob *> *real_buffers) {
    for (Blob *blob : candidate_buffers) {
      if (blob->dptr<char>()) {
        real_buffers->push_back(blob);
      }
    }
  };
  std::vector<Blob *> real_buffers;
  PickRealBuffersImpl(input_blobs, &real_buffers);
  PickRealBuffersImpl(output_blobs, &real_buffers);
  return std::move(real_buffers);
}

template <DeviceType device_type>
void XlaLaunchKernel<device_type>::BuildLocalExecutable(
    mola::XlaLaunchContext *launch_ctx,
    const std::vector<Blob *> &entry_blobs,
    const std::vector<Blob *> &return_blobs,
    const std::vector<std::string> &entry_blob_names,
    const std::vector<std::string> &return_blob_names,
    const std::vector<xla::XlaBuilder::InputOutputAlias> &aliases,
    mola::CompilationResult **compile_result) const {
  if (!compilation_cache_) {
    compilation_cache_.reset(new mola::XlaCompilationCache);
  }

  const int device_ordinal = launch_ctx->device_ordinal();
  const mola::Signature signature = mola::ComputeSignature(
      launch_ctx->builder()->name(), device_ordinal, entry_blobs);
  bool force_compile = false;
  if (!force_compile) {
    *compile_result = compilation_cache_->GetRecord(signature);
  }

  if (!(*compile_result)) {
<<<<<<< HEAD
=======
    mola::XlaLaunchGraph graph(launch_conf, &this->job_desc());

    // Pass a fake local `ParallelContext` to the compiler in order to get
    // the shape of arguments by `InferBlobDescs`
    mola::XlaGraphCompiler compiler(launch_ctx->client(), launch_ctx->builder(),
                                    &graph, parallel_ctx, entry_blobs,
                                    entry_blob_names, return_blob_names,
                                    false/*alias_input_output*/);

>>>>>>> 6f000975
    auto result = std::make_shared<mola::CompilationResult>();
    CHECK(this->op_conf().has_xla_launch_conf())
        << "BuildLocalExecutable need a `XlaLaunchOpConf`.";
    const auto &launch_conf = this->op_conf().xla_launch_conf();
    mola::XlaLaunchGraph graph(launch_conf, &this->job_desc());
    mola::XlaGraphCompiler compiler(launch_ctx->client(),
                                    launch_ctx->builder());
    *result = compiler.Compile(&graph, entry_blobs, return_blobs,
                               entry_blob_names, return_blob_names,
                               aliases);
    // Record new compilation result
    compilation_cache_->Record(signature, result);
    // Get compilation result from cache
    *compile_result = compilation_cache_->GetRecord(signature);
  }
}

template <DeviceType device_type>
void XlaLaunchKernel<device_type>::LaunchExecutable(
    mola::XlaLaunchContext *launch_ctx,
    xla::LocalExecutable *executable,
    const std::vector<Blob *> &entry_blobs,
    const std::vector<xla::Shape> &input_shapes,
    std::vector<Blob *> &return_blobs, const xla::Shape &output_shape,
    bool block_host_until_done) const {
  namespace se = tensorflow::se;
  const int device_ordinal = launch_ctx->device_ordinal();
  xla::LocalClient *client = launch_ctx->client();

  CHECK_EQ(entry_blobs.size(), input_shapes.size())
      << "Size mismatch between input blobs and input shapes.";
<<<<<<< HEAD
  CHECK_GT(return_blobs.size(), 0) << "Need one real output at least.";
=======
  std::vector<Blob *> real_buffers = RealIOBuffers(entry_blobs, output_blobs);
  CHECK_GT(real_buffers.size(), 0) << "Need one real input or output at least.";
>>>>>>> 6f000975
  // Translate input blobs to xla ShapedBuffer suitable running the executable
  int argument_size = input_shapes.size();
  std::vector<std::shared_ptr<xla::ShapedBuffer>> shaped_buffers(argument_size);
  std::vector<xla::ShapedBuffer *> arguments(argument_size);
  for (int i = 0; i < input_shapes.size(); ++i) {
    const xla::Shape& shape = input_shapes[i];
    const xla::Shape on_device_shape =
        client->backend().transfer_manager()->HostShapeToDeviceShape(shape);
    CHECK(!on_device_shape.IsTuple()) << "Tuple shape is not allowed for input "
                                         "arguments in LaunchExecutable.";
    size_t data_size = entry_blobs[i]->ByteSizeOfDataContentField();
    const char *data_ptr = entry_blobs[i]->dptr<char>();

    // Buffer is nullptr if the blob is body disabled. It should be assigned
    // by a real pointer to prevent check failure while runing the XLA
    // executable, so here we assign the first input or output buffer to it
    // since it's sure that this entry should never be modified at any time
    if (data_size > 0 && !data_ptr) {
<<<<<<< HEAD
      data_ptr = return_blobs[0]->dptr<char>();
=======
      data_ptr = real_buffers[0]->dptr<char>();
>>>>>>> 6f000975
    }
    se::DeviceMemoryBase memory_base =
        se::DeviceMemoryBase(const_cast<char *>(data_ptr), data_size);
    shaped_buffers[i] = std::make_shared<xla::ShapedBuffer>(
        /*on_host_shape=*/shape, /*on_device_shape=*/shape,
        client->platform(), device_ordinal);
    shaped_buffers[i]->set_buffer(memory_base, /*index=*/{});
    arguments[i] = shaped_buffers[i].get();
  }

  OF_CHECK_AND_ASSIGN(auto run_result, [&]() {
    mola::XlaLaunchScope scope(executable, launch_ctx);

    xla::ExecutableRunOptions run_options;
    run_options.set_stream(launch_ctx->stream());
    run_options.set_allocator(launch_ctx->allocator());
    run_options.set_intra_op_thread_pool(launch_ctx->host_device());
    run_options.set_rng_seed(tensorflow::GetXLARandomSeed());

    auto result = executable->RunAsync(arguments, run_options);
    if (block_host_until_done) {
      launch_ctx->stream()->BlockHostUntilDone();
    }
    return std::move(result);
  }());

  // Result shape should be tuple
  CHECK(run_result.on_host_shape().IsTuple());

  // Translate result to output blobs
  for (int i = 0; i < return_blobs.size(); ++i) {
    Blob *output = return_blobs[i];
    se::DeviceMemoryBase buffer = run_result.buffer({i});
    if (buffer.opaque()) {
      CHECK_EQ(buffer.opaque(), output->mut_dptr());
      // Memcpy<device_type>(launch_ctx->device_ctx(), output->mut_dptr(),
      //                     buffer.opaque(), output->ByteSizeOfDataContentField());
    }
    // Maybe release result buffer. If we asynchronously launch the executable,
    // then we must not release this buffer here.
    // run_result.set_buffer(se::OwningDeviceMemory(), {i});
  }
}

template <DeviceType device_type>
void XlaLaunchKernel<device_type>::AliasMutableInputsAndOutputs(
    const mola::LaunchAttrHelper &attr,
    const std::vector<Blob *> &entry_blobs,
    const std::vector<std::string> &entry_blob_names,
    std::vector<Blob *> *return_blobs,
    std::vector<std::string> *return_blob_names,
    std::vector<xla::XlaBuilder::InputOutputAlias> *aliases) const {
  CHECK_EQ(entry_blobs.size(), entry_blob_names.size());
  for (int i = 0; i < entry_blobs.size(); ++i) {
    const std::string &entry_name = entry_blob_names[i];
    if (attr.IsMutableArg(entry_name)) {
      aliases->push_back({{static_cast<int>(return_blobs->size())}/*output_index*/,
                          i/*param_number=*/, /*param_index=*/{}});
      return_blobs->push_back(entry_blobs[i]);
      return_blob_names->push_back(attr.OutputArg(entry_name));
    }
  }
}

template <DeviceType device_type>
void XlaLaunchKernel<device_type>::ForwardDataContent(
    const KernelCtx &ctx,
    std::function<Blob*(const std::string&)> BnInOp2Blob) const {
  // Prepare input and output buffers and their names
  std::vector<Blob *> entry_blobs, return_blobs;
  std::vector<std::string> entry_blob_names, return_blob_names;
  for (const auto& input_bn : this->op_attribute().input_bns()) {
    Blob* in_blob = BnInOp2Blob(input_bn);
    entry_blobs.push_back(in_blob);
    const LogicalBlobId& lbi = this->BnInOp2Lbi(input_bn);
    entry_blob_names.push_back(BlobName(lbi));
  }
  for (const auto& output_bn : this->op_attribute().output_bns()) {
    Blob* out_blob = BnInOp2Blob(output_bn);
    return_blobs.push_back(out_blob);
    return_blob_names.push_back(output_bn);
  }
  
  CHECK(this->op_conf().has_xla_launch_conf());
  const auto &launch_conf = this->op_conf().xla_launch_conf();
  mola::LaunchAttrHelper attr_helper(launch_conf.attr());
  std::vector<xla::XlaBuilder::InputOutputAlias> aliases;
  AliasMutableInputsAndOutputs(attr_helper, entry_blobs, entry_blob_names,
                               &return_blobs, &return_blob_names, &aliases);
  
  mola::XlaLaunchContext launch_ctx(this->op_conf().name(), ctx.device_ctx,
                                    device_type, 1 /*intra_op_num_threads*/);
  mola::CompilationResult *compile_result = nullptr;
  BuildLocalExecutable(&launch_ctx, entry_blobs, return_blobs,
                       entry_blob_names, return_blob_names, aliases,
                       &compile_result);
  CHECK(compile_result) << "Executable built failed. "
                        << TF_CPP_VLOG_LEVEL_REQUARED(2);
  auto *executable = compile_result->executable.get();
  
  std::vector<int64_t> allocation_indices;
  xla::ResultAllocationIndices(executable, &allocation_indices);
  CHECK_EQ(return_blobs.size(), allocation_indices.size());
  // Populate output blobs to reuse the buffers in allocator. This helps
  // to reduce memory occupancy and avoid extra copy between temporary
  // buffers and output buffers
  launch_ctx.PopulateResultBuffers(return_blobs, allocation_indices);

  // Launch executable synchronously for CPU, or asynchronously for GPU
  bool block_host_until_done = true;
  if (device_type == DeviceType::kGPU) {
    block_host_until_done = false;
  }
  LaunchExecutable(&launch_ctx, executable, entry_blobs,
                   compile_result->xla_input_shapes, return_blobs,
                   compile_result->xla_output_shape, block_host_until_done);
}

// ADD_DEFAULT_KERNEL_CREATOR(OperatorConf::kXlaLaunchConf, XlaLaunchKernel,
//                            FLOATING_DATA_TYPE_SEQ);
ADD_DEVICE_TYPE_KERNEL_CREATOR(OperatorConf::kXlaLaunchConf, XlaLaunchKernel);

}  // namespace oneflow<|MERGE_RESOLUTION|>--- conflicted
+++ resolved
@@ -12,25 +12,6 @@
 namespace oneflow {
 
 template <DeviceType device_type>
-std::vector<Blob *> XlaLaunchKernel<device_type>::RealIOBuffers(
-    const std::vector<Blob *> &input_blobs,
-    const std::vector<Blob *> &output_blobs) const {
-  auto PickRealBuffersImpl =
-      [&](const std::vector<Blob *> &candidate_buffers,
-          std::vector<Blob *> *real_buffers) {
-    for (Blob *blob : candidate_buffers) {
-      if (blob->dptr<char>()) {
-        real_buffers->push_back(blob);
-      }
-    }
-  };
-  std::vector<Blob *> real_buffers;
-  PickRealBuffersImpl(input_blobs, &real_buffers);
-  PickRealBuffersImpl(output_blobs, &real_buffers);
-  return std::move(real_buffers);
-}
-
-template <DeviceType device_type>
 void XlaLaunchKernel<device_type>::BuildLocalExecutable(
     mola::XlaLaunchContext *launch_ctx,
     const std::vector<Blob *> &entry_blobs,
@@ -52,18 +33,6 @@
   }
 
   if (!(*compile_result)) {
-<<<<<<< HEAD
-=======
-    mola::XlaLaunchGraph graph(launch_conf, &this->job_desc());
-
-    // Pass a fake local `ParallelContext` to the compiler in order to get
-    // the shape of arguments by `InferBlobDescs`
-    mola::XlaGraphCompiler compiler(launch_ctx->client(), launch_ctx->builder(),
-                                    &graph, parallel_ctx, entry_blobs,
-                                    entry_blob_names, return_blob_names,
-                                    false/*alias_input_output*/);
-
->>>>>>> 6f000975
     auto result = std::make_shared<mola::CompilationResult>();
     CHECK(this->op_conf().has_xla_launch_conf())
         << "BuildLocalExecutable need a `XlaLaunchOpConf`.";
@@ -95,12 +64,7 @@
 
   CHECK_EQ(entry_blobs.size(), input_shapes.size())
       << "Size mismatch between input blobs and input shapes.";
-<<<<<<< HEAD
   CHECK_GT(return_blobs.size(), 0) << "Need one real output at least.";
-=======
-  std::vector<Blob *> real_buffers = RealIOBuffers(entry_blobs, output_blobs);
-  CHECK_GT(real_buffers.size(), 0) << "Need one real input or output at least.";
->>>>>>> 6f000975
   // Translate input blobs to xla ShapedBuffer suitable running the executable
   int argument_size = input_shapes.size();
   std::vector<std::shared_ptr<xla::ShapedBuffer>> shaped_buffers(argument_size);
@@ -119,11 +83,7 @@
     // executable, so here we assign the first input or output buffer to it
     // since it's sure that this entry should never be modified at any time
     if (data_size > 0 && !data_ptr) {
-<<<<<<< HEAD
       data_ptr = return_blobs[0]->dptr<char>();
-=======
-      data_ptr = real_buffers[0]->dptr<char>();
->>>>>>> 6f000975
     }
     se::DeviceMemoryBase memory_base =
         se::DeviceMemoryBase(const_cast<char *>(data_ptr), data_size);
