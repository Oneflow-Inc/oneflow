--- conflicted
+++ resolved
@@ -8,9 +8,6 @@
 import traceback
 
 
-<<<<<<< HEAD
-@oneflow_export("scope.namespace", "name_scope", "experimental.name_scope", "deprecated.variable_scope")
-=======
 @oneflow_export(
     "name_scope", "experimental.name_scope", "deprecated.variable_scope",
 )
@@ -27,21 +24,14 @@
 
 
 @oneflow_export("scope.namespace")
->>>>>>> 3a623fe6
 @contextmanager
 def name_scope(name: str) -> None:
     r"""Create a namespace. All variables within the namespace will have a prefix `[SCOPE NAME]-`. This is for convenience only and has no other effect on the system. 
     Usage::
 
-<<<<<<< HEAD
-        with oneflow.scope.namespace("scope1"):
-            ...
-            with oneflow.scope.namespace("scope12"):
-=======
         with oneflow.namespace("scope1"):
             ...
             with oneflow.namespace("scope2"):
->>>>>>> 3a623fe6
                 ...
 
     Args:
