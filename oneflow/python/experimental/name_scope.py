--- conflicted
+++ resolved
@@ -21,13 +21,8 @@
 
 @oneflow_export("scope.namespace")
 @contextmanager
-<<<<<<< HEAD
-def name_scope(name):
+def name_scope(name) -> None:
     r"""Create a namespace. All variables within the namespace will have a prefix `[SCOPE NAME]-`. This is for convenience only and has no other effect on the system. 
-=======
-def name_scope(name: str) -> None:
-    r"""Create a name scope. All variables within the name scope will have a prefix `[SCOPE NAME]-`. This is for convenience only and has no other effect on the system. 
->>>>>>> bd35a98d
     Usage::
 
         with oneflow.namespace("scope1"):
@@ -36,7 +31,7 @@
                 ...
 
     Args:
-        name: Name of this name scope
+        name: Name of this namespace
 
     """
     assert isinstance(name, str)
