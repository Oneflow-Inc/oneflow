--- conflicted
+++ resolved
@@ -1,7 +1,5 @@
 #include <stdint.h>
 #include "oneflow/python/oneflow_internal_helper.h"
-#include "oneflow/core/job/resource_desc.h"
-<<<<<<< HEAD
 #include "oneflow/core/job/resource_desc.h"
 
 void RegisterWorkerCallbackOnlyOnce(oneflow::ForeignWorkerCallback* callback,
@@ -9,8 +7,6 @@
   return oneflow::RegisterWorkerCallbackOnlyOnce(callback).GetDataAndSerializedErrorProto(
       error_str);
 }
-=======
->>>>>>> 5f042cbe
 
 void RegisterWatcherOnlyOnce(oneflow::ForeignWatcher* watcher, std::string* error_str) {
   return oneflow::RegisterWatcherOnlyOnce(watcher).GetDataAndSerializedErrorProto(error_str);
@@ -94,7 +90,6 @@
       .GetDataAndSerializedErrorProto(error_str, "");
 }
 
-<<<<<<< HEAD
 std::string CheckAndCompleteUserOpConf(const std::string& serialized_op_conf,
                                        std::string* error_str) {
   return oneflow::CheckAndCompleteUserOpConf(serialized_op_conf)
@@ -113,13 +108,10 @@
       .GetDataAndSerializedErrorProto(error_str);
 }
 
-=======
->>>>>>> 5f042cbe
 long CurrentMachineId(std::string* error_str) {
   return oneflow::CurrentMachineId().GetDataAndSerializedErrorProto(error_str, 0LL);
 }
 
-<<<<<<< HEAD
 long NewLogicalObjectId(std::string* error_str) {
   return oneflow::NewLogicalObjectId().GetDataAndSerializedErrorProto(error_str, 0LL);
 }
@@ -136,8 +128,6 @@
   return oneflow::NewPhysicalSymbolId().GetDataAndSerializedErrorProto(error_str, 0LL);
 }
 
-=======
->>>>>>> 5f042cbe
 int Ofblob_GetDataType(uint64_t of_blob_ptr) {
   using namespace oneflow;
   auto* of_blob = reinterpret_cast<OfBlob*>(of_blob_ptr);
