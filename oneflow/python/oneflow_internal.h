#include <google/protobuf/text_format.h>
#include "oneflow/core/common/buffer_manager.h"
#include "oneflow/core/common/protobuf.h"
#include "oneflow/core/register/ofblob.h"
#include "oneflow/core/job/job_set.pb.h"
#include "oneflow/core/job/oneflow.h"
#include "oneflow/core/job/foreign_job_instance.h"
#include "oneflow/core/job/environment_objects_scope.h"
#include "oneflow/core/job/machine_context.h"
#include "oneflow/core/job/oneflow.h"
#include "oneflow/core/job/runtime_job_descs.h"
#include "oneflow/core/control/cluster_control.pb.h"
#include "oneflow/core/control/ctrl_client.h"
#include "oneflow/core/job/runtime_buffer_managers_scope.h"
#include "oneflow/core/control/cluster_control.h"
#include "oneflow/core/job/job_set_compile_ctx.h"
#include "oneflow/core/job/job_build_and_infer_ctx_mgr.h"

<<<<<<< HEAD
std::string OFStrCat() { return Error::CheckFailed(); }
template<typename T0>
std::string OFStrCat(T0 t0) {
  return Error::CheckFailed() << t0;
}
template<typename T0, typename T1>
std::string OFStrCat(T0 t0, T1 t1) {
  return Error::CheckFailed() << t0 << t1;
}
template<typename T0, typename T1, typename T2>
std::string OFStrCat(T0 t0, T1 t1, T2 t2) {
  return Error::CheckFailed() << t0 << t1 << t2;
}
template<typename T0, typename T1, typename T2, typename T3>
std::string OFStrCat(T0 t0, T1 t1, T2 t2, T3 t3) {
  return Error::CheckFailed() << t0 << t1 << t2 << t3;
}
template<typename T0, typename T1, typename T2, typename T3, typename T4>
std::string OFStrCat(T0 t0, T1 t1, T2 t2, T3 t3, T4 t4) {
  return Error::CheckFailed() << t0 << t1 << t2 << t3 << t4;
}

#define OF_ERROR_STR_CHECK(expr, ret_val, ...) \
  do {                                         \
    *error_str = OFStrCat(##__VA_ARGS__);      \
    return ret_val;                            \
  } while (0)

bool IsOpTypeCaseCpuSupportOnly(int64_t op_type_case) {
=======

bool IsOpTypeCaseCpuSupportOnly(int64_t op_type_case, std::string* error_str) {
>>>>>>> 2d8a611d
  using namespace oneflow;
  using OnlyCpuSupport = OnlyCpuSupportPredicator;
  OF_ERROR_STR_CHECK(IsClassRegistered<OnlyCpuSupport>(op_type_case), false,
      ": op_type_case = ", op_type_case);
  return *std::unique_ptr<OnlyCpuSupport>(NewObj<OnlyCpuSupport>(op_type_case));
}

void InitBySerializedConfigProto(const std::string& config_proto_str, std::string* error_str) {
  using namespace oneflow;
  ConfigProto config_proto;
  OF_ERROR_STR_CHECK((google::protobuf::TextFormat::ParseFromString(config_proto_str, &config_proto)), void);
  OF_ERROR_STR_CHECK_ISNULL(Global<EnvironmentObjectsScope>::Get(), void);
  // Global<T>::New is not allowed to be called here
  // because glog is not constructed yet and LOG(INFO) has bad bahavior
  Global<EnvironmentObjectsScope>::SetAllocated(new EnvironmentObjectsScope());
  auto status = TRY(Global<EnvironmentObjectsScope>::Get()->Init(config_proto));
  if (!status.IsOk()) {
    PbMessage2TxtString(*status.error(), error_str);
    return;
  }

  LOG(INFO) << "NewGlobal " << typeid(EnvironmentObjectsScope).name();
  if (Global<MachineCtx>::Get()->IsThisMachineMaster()) {
    Global<CtrlClient>::Get()->PushKV("master_config_proto", config_proto);
  } else {
    ConfigProto master_config_proto;
    Global<CtrlClient>::Get()->PullKV("master_config_proto", &master_config_proto);
    OF_ERROR_STR_CHECK((PbMd().Equals(config_proto, master_config_proto)), void);

    while (ClusterControl::WorkerReceiveHalt() == false) {
      JobSet job_set;
      Global<CtrlClient>::Get()->PullKV("session_job_set", &job_set);
      { Oneflow oneflow(job_set); }
    }
    ClusterControl::WorkerSendHaltAck();
    Global<EnvironmentObjectsScope>::Delete();
    exit(0);
  }
}

std::string InitGlobalOneflow(std::string* error_str) {
  using namespace oneflow;
  OF_ERROR_STR_CHECK(Global<MachineCtx>::Get()->IsThisMachineMaster(), "");
  ClusterControl::MasterSendSessionStart();
  const JobSet& job_set = Global<JobBuildAndInferCtxMgr>::Get()->job_set();
  if (job_set.job().empty()) { return Error::JobSetEmpty() << "no function defined"; }
  OF_ERROR_STR_CHECK_ISNULL(Global<Oneflow>::Get(), "");
  Global<CtrlClient>::Get()->PushKV("session_job_set", job_set);
  Global<RuntimeBufferManagersScope>::New();
  Global<JobSetCompileCtx>::New();
  Global<Oneflow>::New(job_set);
  return Error::Ok();
}

std::string GetSerializedInterUserJobInfo(std::string* error_str) {
  using namespace oneflow;
  OF_ERROR_STR_CHECK(Global<MachineCtx>::Get()->IsThisMachineMaster(), "");
  OF_ERROR_STR_CHECK_NOTNULL(Global<Oneflow>::Get(), "");
  OF_ERROR_STR_CHECK_NOTNULL(Global<InterUserJobInfo>::Get(), "");
  std::string ret;
  google::protobuf::TextFormat::PrintToString(*Global<InterUserJobInfo>::Get(), &ret);
  return ret;
}

void LaunchJob(const std::shared_ptr<oneflow::ForeignJobInstance>& cb, std::string* error_str) {
  using namespace oneflow;
  OF_ERROR_STR_CHECK(Global<MachineCtx>::Get()->IsThisMachineMaster(), void);
  OF_ERROR_STR_CHECK_NOTNULL(Global<Oneflow>::Get(), void);
  const auto& job_name = cb->job_name();
  auto* buffer_mgr = Global<BufferMgr<std::shared_ptr<ForeignJobInstance>>>::Get();
  int64_t job_id = Global<JobName2JobId>::Get()->at(job_name);
  if (IsPullJob(job_name, *Global<InterUserJobInfo>::Get())) {
    buffer_mgr->Get(GetForeignOutputBufferName(job_name))->Send(cb);
  }
  if (IsPushJob(job_name, *Global<InterUserJobInfo>::Get())) {
    buffer_mgr->Get(GetForeignInputBufferName(job_name))->Send(cb);
  }
  buffer_mgr->Get(GetCallbackNotifierBufferName(job_name))->Send(cb);
  Global<BufferMgr<int64_t>>::Get()->Get(kBufferNameGlobalWaitJobId)->Send(job_id);
}

void DestroyGlobalOneflow(std::string* error_str) {
  using namespace oneflow;
  OF_ERROR_STR_CHECK(Global<MachineCtx>::Get()->IsThisMachineMaster(), void);
  OF_ERROR_STR_CHECK_NOTNULL(Global<Oneflow>::Get(), void);
  Global<Oneflow>::Delete();
  Global<JobSetCompileCtx>::Delete();
  Global<RuntimeBufferManagersScope>::Delete();
}

void DestroyGlobalEnvironment(std::string* error_str) {
  using namespace oneflow;
  if (Global<EnvironmentObjectsScope>::Get() == nullptr) { return; }
  OF_ERROR_STR_CHECK(Global<MachineCtx>::Get()->IsThisMachineMaster(), void);
  ClusterControl::MasterSendHaltAndWaitAck();
  Global<EnvironmentObjectsScope>::Delete();
}

int Ofblob_GetDataType(uint64_t of_blob_ptr) {
  using namespace oneflow;
  auto* of_blob = reinterpret_cast<OfBlob*>(of_blob_ptr);
  return of_blob->data_type();
}

size_t OfBlob_NumAxes(uint64_t of_blob_ptr) {
  using namespace oneflow;
  auto* of_blob = reinterpret_cast<OfBlob*>(of_blob_ptr);
  return of_blob->NumAxes();
}

void OfBlob_CopyShapeToNumpy(uint64_t of_blob_ptr, int64_t* array, int size) {
  using namespace oneflow;
  auto* of_blob = reinterpret_cast<OfBlob*>(of_blob_ptr);
  return of_blob->CopyShapeTo(array, size);
};

long long DeviceType4DeviceTag(const std::string& device_tag, std::string* error_str) {
  using namespace oneflow;
  auto maybe_dev_type = TRY(DeviceType4DeviceTag(device_tag));
  if (maybe_dev_type.IsOk() == false) {
    PbMessage2TxtString(*maybe_dev_type.error(), error_str);
    return DeviceType::kInvalidDevice;
  }
  *error_str = Error::Ok();
  return *maybe_dev_type.data();
}

#undef OF_ERROR_STR_CHECK

namespace oneflow {

namespace {

struct GlobalChecker final {
  GlobalChecker() = default;
  ~GlobalChecker() {
    if (Global<Oneflow>::Get() != nullptr) { LOG(FATAL) << "global oneflow is not destroyed yet"; }
    if (Global<EnvironmentObjectsScope>::Get() != nullptr) {
      LOG(FATAL) << "global environment is not destroyed yet";
    }
  }
};

GlobalChecker checker;

}  // namespace

}  // namespace oneflow<|MERGE_RESOLUTION|>--- conflicted
+++ resolved
@@ -1,6 +1,7 @@
 #include <google/protobuf/text_format.h>
 #include "oneflow/core/common/buffer_manager.h"
 #include "oneflow/core/common/protobuf.h"
+#include "oneflow/core/common/maybe.h"
 #include "oneflow/core/register/ofblob.h"
 #include "oneflow/core/job/job_set.pb.h"
 #include "oneflow/core/job/oneflow.h"
@@ -16,7 +17,6 @@
 #include "oneflow/core/job/job_set_compile_ctx.h"
 #include "oneflow/core/job/job_build_and_infer_ctx_mgr.h"
 
-<<<<<<< HEAD
 std::string OFStrCat() { return Error::CheckFailed(); }
 template<typename T0>
 std::string OFStrCat(T0 t0) {
@@ -45,22 +45,23 @@
     return ret_val;                            \
   } while (0)
 
-bool IsOpTypeCaseCpuSupportOnly(int64_t op_type_case) {
-=======
-
 bool IsOpTypeCaseCpuSupportOnly(int64_t op_type_case, std::string* error_str) {
->>>>>>> 2d8a611d
   using namespace oneflow;
   using OnlyCpuSupport = OnlyCpuSupportPredicator;
-  OF_ERROR_STR_CHECK(IsClassRegistered<OnlyCpuSupport>(op_type_case), false,
-      ": op_type_case = ", op_type_case);
-  return *std::unique_ptr<OnlyCpuSupport>(NewObj<OnlyCpuSupport>(op_type_case));
+  do {
+    *error_str = OFStrCat("123", "456");
+    return ret_val;
+  } while (0)
+      // OF_ERROR_STR_CHECK(IsClassRegistered<OnlyCpuSupport>(op_type_case), false,
+      //                    ": op_type_case = ", op_type_case);
+      return *std::unique_ptr<OnlyCpuSupport>(NewObj<OnlyCpuSupport>(op_type_case));
 }
 
 void InitBySerializedConfigProto(const std::string& config_proto_str, std::string* error_str) {
   using namespace oneflow;
   ConfigProto config_proto;
-  OF_ERROR_STR_CHECK((google::protobuf::TextFormat::ParseFromString(config_proto_str, &config_proto)), void);
+  OF_ERROR_STR_CHECK(
+      (google::protobuf::TextFormat::ParseFromString(config_proto_str, &config_proto)), void);
   OF_ERROR_STR_CHECK_ISNULL(Global<EnvironmentObjectsScope>::Get(), void);
   // Global<T>::New is not allowed to be called here
   // because glog is not constructed yet and LOG(INFO) has bad bahavior
