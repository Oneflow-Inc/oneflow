--- conflicted
+++ resolved
@@ -16,276 +16,3 @@
 #include <stdint.h>
 #include "oneflow/python/oneflow_internal_helper.h"
 #include "oneflow/core/job/resource_desc.h"
-
-<<<<<<< HEAD
-void RegisterWatcherOnlyOnce(oneflow::ForeignWatcher* watcher, std::string* error_str) {
-  return oneflow::RegisterWatcherOnlyOnce(watcher).GetDataAndSerializedErrorProto(error_str);
-}
-
-void LaunchJob(const std::shared_ptr<oneflow::ForeignJobInstance>& cb, std::string* error_str) {
-  return oneflow::LaunchJob(cb).GetDataAndSerializedErrorProto(error_str);
-=======
-bool IsOpTypeCaseCpuSupportOnly(int64_t op_type_case, std::string* error_str) {
-  return oneflow::IsOpTypeCaseCpuSupportOnly(op_type_case)
-      .GetDataAndSerializedErrorProto(error_str, false);
-}
-
-bool IsOpTypeNameCpuSupportOnly(const std::string& op_type_name, std::string* error_str) {
-  return oneflow::IsOpTypeNameCpuSupportOnly(op_type_name)
-      .GetDataAndSerializedErrorProto(error_str, false);
-}
-
-std::string CurrentResource(std::string* error_str) {
-  return oneflow::CurrentResource().GetDataAndSerializedErrorProto(error_str, std::string(""));
-}
-
-std::string EnvResource(std::string* error_str) {
-  return oneflow::EnvResource().GetDataAndSerializedErrorProto(error_str, std::string(""));
-}
-
-void EnableEagerEnvironment(bool enable_eager_execution) {
-  using namespace oneflow;
-  *Global<bool, EagerExecution>::Get() = enable_eager_execution;
-}
-
-bool IsEnvInited() {
-  using namespace oneflow;
-  return Global<EnvGlobalObjectsScope>::Get() != nullptr;
-}
-
-void InitEnv(const std::string& env_proto_str, std::string* error_str) {
-  return oneflow::InitEnv(env_proto_str).GetDataAndSerializedErrorProto(error_str);
-}
-
-void DestroyEnv(std::string* error_str) {
-  return oneflow::DestroyEnv().GetDataAndSerializedErrorProto(error_str);
-}
-
-bool IsSessionInited() {
-  using namespace oneflow;
-  return Global<SessionGlobalObjectsScope>::Get() != nullptr;
-}
-
-void InitLazyGlobalSession(const std::string& config_proto_str, std::string* error_str) {
-  using namespace oneflow;
-  return InitLazyGlobalSession(config_proto_str).GetDataAndSerializedErrorProto(error_str);
-}
-
-void DestroyLazyGlobalSession(std::string* error_str) {
-  return oneflow::DestroyLazyGlobalSession().GetDataAndSerializedErrorProto(error_str);
-}
-
-void StartLazyGlobalSession(std::string* error_str) {
-  return oneflow::StartLazyGlobalSession().GetDataAndSerializedErrorProto(error_str);
-}
-
-void StopLazyGlobalSession(std::string* error_str) {
-  return oneflow::StopLazyGlobalSession().GetDataAndSerializedErrorProto(error_str);
-}
-
-std::string GetSerializedInterUserJobInfo(std::string* error_str) {
-  return oneflow::GetSerializedInterUserJobInfo().GetDataAndSerializedErrorProto(error_str,
-                                                                                 std::string(""));
-}
-
-std::string GetSerializedOpAttributes(std::string* error_str) {
-  return oneflow::GetSerializedOpAttributes().GetDataAndSerializedErrorProto(error_str,
-                                                                             std::string(""));
-}
-
-std::string GetSerializedJobSet(std::string* error_str) {
-  return oneflow::GetSerializedJobSet().GetDataAndSerializedErrorProto(error_str, std::string(""));
-}
-
-std::string GetSerializedStructureGraph(std::string* error_str) {
-  return oneflow::GetSerializedStructureGraph().GetDataAndSerializedErrorProto(error_str,
-                                                                               std::string(""));
-}
-
-std::string GetFunctionConfigDef(std::string* error_str) {
-  return oneflow::GetFunctionConfigDef().GetDataAndSerializedErrorProto(error_str, std::string(""));
-}
-
-std::string GetScopeConfigDef(std::string* error_str) {
-  return oneflow::GetScopeConfigDef().GetDataAndSerializedErrorProto(error_str, std::string(""));
-}
-
-std::string GetMachine2DeviceIdListOFRecordFromParallelConf(const std::string& parallel_conf,
-                                                            std::string* error_str) {
-  return oneflow::GetSerializedMachineId2DeviceIdListOFRecord(parallel_conf)
-      .GetDataAndSerializedErrorProto(error_str, std::string(""));
-}
-
-long GetUserOpAttrType(const std::string& op_type_name, const std::string& attr_name,
-                       std::string* error_str) {
-  return oneflow::GetUserOpAttrType(op_type_name, attr_name)
-      .GetDataAndSerializedErrorProto(error_str, 0LL);
-}
-
-std::string InferOpConf(const std::string& serialized_op_conf,
-                        const std::string& serialized_op_input_signature, std::string* error_str) {
-  return oneflow::InferOpConf(serialized_op_conf, serialized_op_input_signature)
-      .GetDataAndSerializedErrorProto(error_str, std::string(""));
-}
-
-bool IsInterfaceOpTypeCase(int64_t op_type_case) {
-  return oneflow::IsClassRegistered<int32_t, oneflow::IsInterfaceOpConf4OpTypeCase>(op_type_case);
-}
-
-long GetOpParallelSymbolId(const std::string& serialized_op_conf, std::string* error_str) {
-  return oneflow::GetOpParallelSymbolId(serialized_op_conf)
-      .GetDataAndSerializedErrorProto(error_str, 0LL);
-}
-
-std::string CheckAndCompleteUserOpConf(const std::string& serialized_op_conf,
-                                       std::string* error_str) {
-  return oneflow::CheckAndCompleteUserOpConf(serialized_op_conf)
-      .GetDataAndSerializedErrorProto(error_str, std::string(""));
-}
-
-long CurrentMachineId(std::string* error_str) {
-  return oneflow::CurrentMachineId().GetDataAndSerializedErrorProto(error_str, 0LL);
-}
-
-long NewLogicalObjectId(std::string* error_str) {
-  return oneflow::NewLogicalObjectId().GetDataAndSerializedErrorProto(error_str, 0LL);
-}
-
-long NewLogicalSymbolId(std::string* error_str) {
-  return oneflow::NewLogicalSymbolId().GetDataAndSerializedErrorProto(error_str, 0LL);
-}
-
-long NewPhysicalObjectId(std::string* error_str) {
-  return oneflow::NewPhysicalObjectId().GetDataAndSerializedErrorProto(error_str, 0LL);
-}
-
-long NewPhysicalSymbolId(std::string* error_str) {
-  return oneflow::NewPhysicalSymbolId().GetDataAndSerializedErrorProto(error_str, 0LL);
-}
-
-int Ofblob_GetDataType(uint64_t of_blob_ptr) {
-  using namespace oneflow;
-  auto* of_blob = reinterpret_cast<OfBlob*>(of_blob_ptr);
-  return of_blob->data_type();
-}
-
-size_t OfBlob_NumAxes(uint64_t of_blob_ptr) {
-  using namespace oneflow;
-  auto* of_blob = reinterpret_cast<OfBlob*>(of_blob_ptr);
-  return of_blob->NumAxes();
-}
-
-void OfBlob_CopyShapeFromNumpy(uint64_t of_blob_ptr, long* array, int size) {
-  using namespace oneflow;
-  auto* of_blob = reinterpret_cast<OfBlob*>(of_blob_ptr);
-  return of_blob->CopyShapeFrom(array, size);
-}
-
-void OfBlob_CopyShapeToNumpy(uint64_t of_blob_ptr, long* array, int size) {
-  using namespace oneflow;
-  auto* of_blob = reinterpret_cast<OfBlob*>(of_blob_ptr);
-  return of_blob->CopyShapeTo(array, size);
-}
-
-bool OfBlob_IsDynamic(uint64_t of_blob_ptr) {
-  using namespace oneflow;
-  auto* of_blob = reinterpret_cast<OfBlob*>(of_blob_ptr);
-  return of_blob->is_dynamic();
-}
-
-bool OfBlob_IsTensorList(uint64_t of_blob_ptr) {
-  using namespace oneflow;
-  auto* of_blob = reinterpret_cast<OfBlob*>(of_blob_ptr);
-  return of_blob->is_tensor_list();
-}
-
-long OfBlob_TotalNumOfTensors(uint64_t of_blob_ptr) {
-  using namespace oneflow;
-  auto* of_blob = reinterpret_cast<OfBlob*>(of_blob_ptr);
-  return of_blob->TotalNumOfTensors();
-}
-
-long OfBlob_NumOfTensorListSlices(uint64_t of_blob_ptr) {
-  using namespace oneflow;
-  auto* of_blob = reinterpret_cast<OfBlob*>(of_blob_ptr);
-  return of_blob->NumOfTensorListSlices();
-}
-
-long OfBlob_TensorIndex4SliceId(uint64_t of_blob_ptr, int32_t slice_id) {
-  using namespace oneflow;
-  auto* of_blob = reinterpret_cast<OfBlob*>(of_blob_ptr);
-  return of_blob->TensorIndex4SliceId(slice_id);
-}
-
-void OfBlob_AddTensorListSlice(uint64_t of_blob_ptr) {
-  using namespace oneflow;
-  auto* of_blob = reinterpret_cast<OfBlob*>(of_blob_ptr);
-  return of_blob->AddTensorListSlice();
-}
-
-void OfBlob_ResetTensorIterator(uint64_t of_blob_ptr) {
-  using namespace oneflow;
-  auto* of_blob = reinterpret_cast<OfBlob*>(of_blob_ptr);
-  return of_blob->ResetTensorIterator();
-}
-
-void OfBlob_IncTensorIterator(uint64_t of_blob_ptr) {
-  using namespace oneflow;
-  auto* of_blob = reinterpret_cast<OfBlob*>(of_blob_ptr);
-  return of_blob->IncTensorIterator();
-}
-
-bool OfBlob_CurTensorIteratorEqEnd(uint64_t of_blob_ptr) {
-  using namespace oneflow;
-  auto* of_blob = reinterpret_cast<OfBlob*>(of_blob_ptr);
-  return of_blob->CurTensorIteratorEqEnd();
-}
-
-void OfBlob_CopyStaticShapeTo(uint64_t of_blob_ptr, long* array, int size) {
-  using namespace oneflow;
-  auto* of_blob = reinterpret_cast<OfBlob*>(of_blob_ptr);
-  return of_blob->CopyStaticShapeTo(array, size);
-}
-
-void OfBlob_CurTensorCopyShapeTo(uint64_t of_blob_ptr, long* array, int size) {
-  using namespace oneflow;
-  auto* of_blob = reinterpret_cast<OfBlob*>(of_blob_ptr);
-  return of_blob->CurTensorCopyShapeTo(array, size);
-}
-
-void OfBlob_ClearTensorLists(uint64_t of_blob_ptr) {
-  using namespace oneflow;
-  auto* of_blob = reinterpret_cast<OfBlob*>(of_blob_ptr);
-  return of_blob->ClearTensorLists();
-}
-
-void OfBlob_AddTensor(uint64_t of_blob_ptr) {
-  using namespace oneflow;
-  auto* of_blob = reinterpret_cast<OfBlob*>(of_blob_ptr);
-  return of_blob->AddTensor();
-}
-
-bool OfBlob_CurMutTensorAvailable(uint64_t of_blob_ptr) {
-  using namespace oneflow;
-  auto* of_blob = reinterpret_cast<OfBlob*>(of_blob_ptr);
-  return of_blob->CurMutTensorAvailable();
-}
-
-void OfBlob_CurMutTensorCopyShapeFrom(uint64_t of_blob_ptr, long* array, int size) {
-  using namespace oneflow;
-  auto* of_blob = reinterpret_cast<OfBlob*>(of_blob_ptr);
-  return of_blob->CurMutTensorCopyShapeFrom(array, size);
-}
-
-void CacheInt8Calibration(std::string* error_str) {
-  oneflow::CacheInt8Calibration().GetDataAndSerializedErrorProto(error_str);
-}
-
-void WriteInt8Calibration(const std::string& path, std::string* error_str) {
-  oneflow::WriteInt8Calibration(path).GetDataAndSerializedErrorProto(error_str);
-}
-
-void LoadLibraryNow(const std::string& lib_path, std::string* error_str) {
-  oneflow::LoadLibraryNow(lib_path).GetDataAndSerializedErrorProto(error_str);
->>>>>>> cc6800e6
-}