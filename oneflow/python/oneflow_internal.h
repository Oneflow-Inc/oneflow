--- conflicted
+++ resolved
@@ -105,12 +105,12 @@
       .GetDataAndSerializedErrorProto(error_str, std::string(""));
 }
 
-<<<<<<< HEAD
 long GetUserOpAttrType(const std::string& op_type_name, const std::string& attr_name,
                        std::string* error_str) {
   return oneflow::GetUserOpAttrType(op_type_name, attr_name)
       .GetDataAndSerializedErrorProto(error_str, 0LL);
-=======
+}
+
 std::string InferOpConf(const std::string& serialized_op_conf,
                         const std::string& serialized_op_input_signature, std::string* error_str) {
   return oneflow::InferOpConf(serialized_op_conf, serialized_op_input_signature)
@@ -120,7 +120,6 @@
 std::string GetOpAttribute4OpConf(const std::string& serialized_op_conf, std::string* error_str) {
   return oneflow::GetOpAttribute4OpConf(serialized_op_conf)
       .GetDataAndSerializedErrorProto(error_str, std::string(""));
->>>>>>> 996ebd45
 }
 
 std::string CheckAndCompleteUserOpConf(const std::string& serialized_op_conf,
