"""
Copyright 2020 The OneFlow Authors. All rights reserved.

Licensed under the Apache License, Version 2.0 (the "License");
you may not use this file except in compliance with the License.
You may obtain a copy of the License at

    http://www.apache.org/licenses/LICENSE-2.0

Unless required by applicable law or agreed to in writing, software
distributed under the License is distributed on an "AS IS" BASIS,
WITHOUT WARRANTIES OR CONDITIONS OF ANY KIND, either express or implied.
See the License for the specific language governing permissions and
limitations under the License.
"""
from __future__ import absolute_import

import traceback

import oneflow.python.framework.ofblob as ofblob
import oneflow_api


def GetIdForRegisteredCallback(cb):
    assert callable(cb)
    global unique_id2handler
    unique_id2handler[id(cb)] = cb
    return id(cb)


def DeleteRegisteredCallback(cb):
    global unique_id2handler
    assert id(cb) in unique_id2handler
    del unique_id2handler[id(cb)]


class PythonCallback(oneflow_api.ForeignCallback):
    def __init__(self):
        oneflow_api.ForeignCallback.__init__(self)

    def OfBlobCall(self, unique_id, of_blob_ptr):
        try:
            _WatcherHandler(unique_id, of_blob_ptr)
        except Exception as e:
            print(traceback.format_exc())
            raise e

    def RemoveForeignCallback(self, unique_id):
        global unique_id2handler
        try:
            del unique_id2handler[unique_id]
        except Exception as e:
            print(traceback.format_exc())
            raise e

    def EagerInterpretCompletedOp(self, op_attribute, parallel_conf):
        try:
            # TODO(hanbinbin): str() will be removed after proto obj is replaced with cfg obj in python side
            interpreter_callback.InterpretCompletedOp(
                str(op_attribute), str(parallel_conf)
            )
        except Exception as e:
            print(traceback.format_exc())
            raise e

    def EagerMirroredCast(self, op_attribute, parallel_conf):
        try:
            # TODO(hanbinbin): str() will be removed after proto obj is replaced with cfg obj in python side
            interpreter_callback.MirroredCast(str(op_attribute), str(parallel_conf))
        except Exception as e:
            print(traceback.format_exc())
            raise e

    def EagerCastFromMirrored(self, op_attribute, parallel_conf):
        try:
            # TODO(hanbinbin): str() will be removed after proto obj is replaced with cfg obj in python side
            interpreter_callback.CastFromMirrored(str(op_attribute), str(parallel_conf))
        except Exception as e:
            print(traceback.format_exc())
            raise e

<<<<<<< HEAD
    def AddScopeToPyStorage(self, scope_symbol_id, scope_proto_str):
        try:
            return interpreter_callback.AddScopeToStorage(
                scope_symbol_id, scope_proto_str
            )
        except Exception as e:
            print(traceback.format_exc())
            raise e

    def MakeScopeSymbol(self, job_conf_str, parallel_conf_str, is_mirrored):
=======
    def MakeScopeSymbol(self, job_conf, parallel_conf, is_mirrored):
>>>>>>> a0051e66
        try:
            # TODO(hanbinbin): str() will be removed after proto obj is replaced with cfg obj in python side
            return interpreter_callback.MakeScopeSymbol(
                str(job_conf), str(parallel_conf), is_mirrored
            )
        except Exception as e:
            print(traceback.format_exc())
            raise e

    def MakeParallelDescSymbol(self, parallel_conf):
        try:
            # TODO(hanbinbin): str() will be removed after proto obj is replaced with cfg obj in python side
            return interpreter_callback.MakeParallelDescSymbol(str(parallel_conf))
        except Exception as e:
            print(traceback.format_exc())
            raise e


def _WatcherHandler(unique_id, of_blob_ptr):
    global unique_id2handler
    assert unique_id in unique_id2handler
    handler = unique_id2handler[unique_id]
    assert callable(handler)
    handler(ofblob.OfBlob(of_blob_ptr))


unique_id2handler = {}

# static lifetime
# registered in the file python/framework/register_python_callback
global_python_callback = PythonCallback()

# initialized in the file python/framework/register_python_callback for avoiding import loop
interpreter_callback = None<|MERGE_RESOLUTION|>--- conflicted
+++ resolved
@@ -79,7 +79,6 @@
             print(traceback.format_exc())
             raise e
 
-<<<<<<< HEAD
     def AddScopeToPyStorage(self, scope_symbol_id, scope_proto_str):
         try:
             return interpreter_callback.AddScopeToStorage(
@@ -89,10 +88,7 @@
             print(traceback.format_exc())
             raise e
 
-    def MakeScopeSymbol(self, job_conf_str, parallel_conf_str, is_mirrored):
-=======
     def MakeScopeSymbol(self, job_conf, parallel_conf, is_mirrored):
->>>>>>> a0051e66
         try:
             # TODO(hanbinbin): str() will be removed after proto obj is replaced with cfg obj in python side
             return interpreter_callback.MakeScopeSymbol(
