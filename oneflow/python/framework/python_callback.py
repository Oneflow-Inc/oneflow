"""
Copyright 2020 The OneFlow Authors. All rights reserved.

Licensed under the Apache License, Version 2.0 (the "License");
you may not use this file except in compliance with the License.
You may obtain a copy of the License at

    http://www.apache.org/licenses/LICENSE-2.0

Unless required by applicable law or agreed to in writing, software
distributed under the License is distributed on an "AS IS" BASIS,
WITHOUT WARRANTIES OR CONDITIONS OF ANY KIND, either express or implied.
See the License for the specific language governing permissions and
limitations under the License.
"""
from __future__ import absolute_import

import traceback

import oneflow.python.framework.ofblob as ofblob
import oneflow_api.oneflow.core.operator.op_attribute as op_attribute_cfg
import oneflow_api.oneflow.core.job.placement as placement_cfg
import oneflow_api.oneflow.core.job.job_conf as job_conf_cfg
import oneflow_api.oneflow.core.job.scope as scope_cfg
import oneflow_api


def GetIdForRegisteredCallback(cb):
    assert callable(cb)
    global unique_id2handler
    unique_id2handler[id(cb)] = cb
    return id(cb)


def DeleteRegisteredCallback(cb):
    global unique_id2handler
    assert id(cb) in unique_id2handler
    del unique_id2handler[id(cb)]


class PythonCallback(oneflow_api.ForeignCallback):
    def __init__(self):
        oneflow_api.ForeignCallback.__init__(self)

    def OfBlobCall(self, unique_id, of_blob_ptr):
        try:
            _WatcherHandler(unique_id, of_blob_ptr)
        except Exception as e:
            print(traceback.format_exc())
            raise e

    def RemoveForeignCallback(self, unique_id):
        global unique_id2handler
        try:
            del unique_id2handler[unique_id]
        except Exception as e:
            print(traceback.format_exc())
            raise e

    def EagerInterpretCompletedOp(self, op_attribute, parallel_conf):
        try:
            # TODO(hanbinbin): str() will be removed after proto obj is replaced with cfg obj in python side
            interpreter_callback.InterpretCompletedOp(str(op_attribute), parallel_conf)
        except Exception as e:
            print(traceback.format_exc())
            raise e

    def EagerMirroredCast(self, op_attribute, parallel_conf):
        try:
            # TODO(hanbinbin): str() will be removed after proto obj is replaced with cfg obj in python side
            interpreter_callback.MirroredCast(str(op_attribute), parallel_conf)
        except Exception as e:
            print(traceback.format_exc())
            raise e

    def AddScopeToPyStorage(self, scope_symbol_id, scope_proto):
        try:
            # TODO(hanbinbin): str() will be removed after proto obj is replaced with cfg obj in python side
<<<<<<< HEAD
            interpreter_callback.CastFromMirrored(str(op_attribute), parallel_conf)
        except Exception as e:
            print(traceback.format_exc())
            raise e

    def AddScopeToPyStorage(self, scope_symbol_id, scope_proto):
        try:
            return interpreter_callback.AddScopeToStorage(scope_symbol_id, scope_proto)
=======
            return interpreter_callback.AddScopeToStorage(
                scope_symbol_id, str(scope_proto)
            )
>>>>>>> bef79ffa
        except Exception as e:
            print(traceback.format_exc())
            raise e

    def MakeScopeSymbol(self, job_conf, parallel_conf, is_mirrored):
        try:
            # TODO(hanbinbin): str() will be removed after proto obj is replaced with cfg obj in python side
            return interpreter_callback.MakeScopeSymbol(
                str(job_conf), parallel_conf, is_mirrored
            )
        except Exception as e:
            print(traceback.format_exc())
            raise e

    def MakeParallelDescSymbol(self, parallel_conf):
        try:
            return interpreter_callback.MakeParallelDescSymbol(parallel_conf)
        except Exception as e:
            print(traceback.format_exc())
            raise e


def _WatcherHandler(unique_id, of_blob_ptr):
    global unique_id2handler
    assert unique_id in unique_id2handler
    handler = unique_id2handler[unique_id]
    assert callable(handler)
    handler(ofblob.OfBlob(of_blob_ptr))


unique_id2handler = {}

# static lifetime
# registered in the file python/framework/register_python_callback
global_python_callback = PythonCallback()

# initialized in the file python/framework/register_python_callback for avoiding import loop
interpreter_callback = None<|MERGE_RESOLUTION|>--- conflicted
+++ resolved
@@ -75,21 +75,7 @@
 
     def AddScopeToPyStorage(self, scope_symbol_id, scope_proto):
         try:
-            # TODO(hanbinbin): str() will be removed after proto obj is replaced with cfg obj in python side
-<<<<<<< HEAD
-            interpreter_callback.CastFromMirrored(str(op_attribute), parallel_conf)
-        except Exception as e:
-            print(traceback.format_exc())
-            raise e
-
-    def AddScopeToPyStorage(self, scope_symbol_id, scope_proto):
-        try:
             return interpreter_callback.AddScopeToStorage(scope_symbol_id, scope_proto)
-=======
-            return interpreter_callback.AddScopeToStorage(
-                scope_symbol_id, str(scope_proto)
-            )
->>>>>>> bef79ffa
         except Exception as e:
             print(traceback.format_exc())
             raise e
