"""
Copyright 2020 The OneFlow Authors. All rights reserved.

Licensed under the Apache License, Version 2.0 (the "License");
you may not use this file except in compliance with the License.
You may obtain a copy of the License at

    http://www.apache.org/licenses/LICENSE-2.0

Unless required by applicable law or agreed to in writing, software
distributed under the License is distributed on an "AS IS" BASIS,
WITHOUT WARRANTIES OR CONDITIONS OF ANY KIND, either express or implied.
See the License for the specific language governing permissions and
limitations under the License.
"""

from __future__ import absolute_import
from oneflow.python.oneflow_export import oneflow_export
import oneflow.python.framework.id_util as id_util


<<<<<<< HEAD
@oneflow_export("nn.Module_old")
=======
@oneflow_export("deprecated.nn.Module")
>>>>>>> ea2a38f4
class Module(object):
    def __init__(self, name=None):
        if name is None:
            name = id_util.UniqueStr("Module_")
        self.module_name_ = name
        self.call_seq_no_ = 0

    @property
    def module_name(self):
        return self.module_name_

    @property
    def call_seq_no(self):
        return self.call_seq_no_

    # only for overriding
    # do not call module.foward(*args) directly
    def forward(self, *args):
        raise NotImplementedError()

    def __call__(self, *args):
        ret = self.forward(*args)
        self.call_seq_no_ = self.call_seq_no_ + 1
        return ret

    def __del__(self):
        assert (
            getattr(type(self), "__call__") is Module.__call__
        ), "do not override __call__"<|MERGE_RESOLUTION|>--- conflicted
+++ resolved
@@ -19,11 +19,7 @@
 import oneflow.python.framework.id_util as id_util
 
 
-<<<<<<< HEAD
-@oneflow_export("nn.Module_old")
-=======
 @oneflow_export("deprecated.nn.Module")
->>>>>>> ea2a38f4
 class Module(object):
     def __init__(self, name=None):
         if name is None:
