"""
Copyright 2020 The OneFlow Authors. All rights reserved.

Licensed under the Apache License, Version 2.0 (the "License");
you may not use this file except in compliance with the License.
You may obtain a copy of the License at

    http://www.apache.org/licenses/LICENSE-2.0

Unless required by applicable law or agreed to in writing, software
distributed under the License is distributed on an "AS IS" BASIS,
WITHOUT WARRANTIES OR CONDITIONS OF ANY KIND, either express or implied.
See the License for the specific language governing permissions and
limitations under the License.
"""
import oneflow.core.job.initializer_conf_pb2 as initializer_conf_util
from oneflow.python.oneflow_export import oneflow_export
import oneflow.python.framework.remote_blob as remote_blob_util
import oneflow._oneflow_internal
import numpy as np
import inspect
from typing import Union
import oneflow._oneflow_internal.oneflow.core.job.placement as placement_cfg
import oneflow.python.framework.id_util as id_util
import oneflow.python.framework.check_point_v2 as check_point_v2
from oneflow.python.framework.function_util import global_function_or_identity
import oneflow.python.framework.runtime_mode as rt_mode
import oneflow.python.framework.ofblob as ofblob_util
import oneflow.python.lib.core.async_util as async_util
import oneflow.python.ops.initializer_util as initializer_util
import oneflow as flow


def register_local_tensor_method(name=None):
    def decorator(method):
        if name is None:
            op_name = method.__name__
        else:
            op_name = name
        setattr(oneflow._oneflow_internal.LocalTensor, op_name, method)
        return method

    return decorator


@register_local_tensor_method("numpy")
def _local_tensor_numpy(eager_local_tensor):
    method_name = eager_local_tensor._get_copy_mirrored_tensor_to_numpy_func_name()
    copy_to_numpy = getattr(eager_local_tensor, method_name)
    ndarray = np.empty(
        tuple(eager_local_tensor.shape),
        dtype=flow.convert_oneflow_dtype_to_numpy_dtype(eager_local_tensor.dtype),
    )
    copy_to_numpy(ndarray)
    return ndarray


@register_local_tensor_method("copy_")
def _copy_from_numpy_to_eager_local_tensor(eager_local_tensor, np_arr):
    method_name = eager_local_tensor._get_copy_mirrored_tensor_from_numpy_func_name()
    copy_from_numpy = getattr(eager_local_tensor, method_name)
    assert np_arr.dtype == flow.convert_oneflow_dtype_to_numpy_dtype(
        eager_local_tensor.dtype
    )
    assert np_arr.shape == tuple(eager_local_tensor.shape)
    copy_from_numpy(np_arr)


@register_local_tensor_method("_init_by_initializer_conf")
def _init_eager_local_tensor_by_initializer_conf(
    eager_local_tensor, initializer_conf, random_seed=0
):
    shape = tuple(eager_local_tensor.shape)
    initializer = initializer_util.GetInitializer(initializer_conf, random_seed, shape)
    # initializer is None if and only if the initializer_conf is empty_initializer
    if initializer is None:
        return

    _copy_from_numpy_to_eager_local_tensor(
        eager_local_tensor,
        check_point_v2.generate_values_by_initializer(
            initializer, shape, eager_local_tensor.dtype
        ),
    )


@oneflow_export("Tensor")
class Tensor:
    def __init__(
        self,
        *args,
        dtype=None,
        device=None,
        requires_grad=False,
        placement=None,
        sbp=None,
        is_consistent=False,
        is_lazy=False,
        data_initializer=None,
        determining_initializer=None,
    ):
        assert len(args) > 0
        dtype = dtype if dtype is not None else oneflow._oneflow_internal.float32
        if placement is None:
            device = (
                device
                if device is not None
                else oneflow._oneflow_internal.device("cpu")
            )
        if _input_args_is_tensor(*args):
            TODO()  # liyurui, construct using another tensor
        elif _input_args_is_consistent_or_local(*args):
            self._local_or_consistent_tensor = args[0]
            self._undetermined_tensor = None
        elif _input_args_is_data(*args):
            self._local_or_consistent_tensor = None
            self._construct_with_data(
                *args,
                dtype=dtype,
                device=device,
                requires_grad=requires_grad,
                placement=placement,
                sbp=sbp,
                is_consistent=is_consistent,
                is_lazy=is_lazy,
            )
        elif _input_args_is_shape(*args):
            shape = args
            self._local_or_consistent_tensor = None
            self._undetermined_tensor = UndeterminedTensor(
                shape,
                dtype,
                device=device,
                requires_grad=requires_grad,
                placement=placement,
                sbp=sbp,
                is_consistent=is_consistent,
                is_lazy=is_lazy,
                data_initializer=data_initializer,
            )
            if determining_initializer is None:
                determining_initializer = _default_initializer_for_determining
            self._determining_initializer = determining_initializer
        else:
            # Maybe some other arguments to be supported, reported as error for now
            raise TypeError("new() received an invalid combination of arguments")

    @property
    def shape(self):
        if self._local_or_consistent_tensor is not None:
            return self._local_or_consistent_tensor.shape
        else:
            return self._undetermined_tensor.shape

    @property
    def device(self):
        if self._local_or_consistent_tensor is not None:
            return self._local_or_consistent_tensor.device
        else:
            return self._undetermined_tensor.device

    @register_local_tensor_method("ndim")
    @property
    def ndim(self):
        return len(self.shape)

    @property
    def is_cuda(self):
        if self._local_or_consistent_tensor is not None:
            return self._local_or_consistent_tensor.is_cuda
        else:
            return self._undetermined_tensor.is_cuda

    @property
    def dtype(self):
        if self._local_or_consistent_tensor is not None:
            return self._local_or_consistent_tensor.dtype
        else:
            return self._undetermined_tensor.dtype

    # internal decorator
    def _auto_determine(func):
        def wrapped_func(*args, **kwargs):
            tensor = args[0]
            if not tensor.is_determined:
                tensor.determine()
            return func(*args, **kwargs)

        return wrapped_func

    @property
    @_auto_determine
    def data(self):
        if self._local_or_consistent_tensor is not None:
            return flow.Tensor(self._local_or_consistent_tensor.data)
        else:
            return None

    @property
    def grad(self):
        if self._local_or_consistent_tensor is not None:
            if self._local_or_consistent_tensor.grad is not None:
                return flow.Tensor(self._local_or_consistent_tensor.grad)
        else:
            return None

    @property
    def grad_fn(self):
        if self._local_or_consistent_tensor is not None:
            return self._local_or_consistent_tensor.grad_fn
        else:
            return None

    @property
    def requires_grad(self):
        if self._local_or_consistent_tensor is not None:
            return self._local_or_consistent_tensor.requires_grad
        else:
            return self._undetermined_tensor.requires_grad

    @property
    def is_leaf(self):
        if self._local_or_consistent_tensor is not None:
            return self._local_or_consistent_tensor.is_leaf
        else:
            return True

    @requires_grad.setter
    def requires_grad(self, requires_grad):
        if self._local_or_consistent_tensor is not None:
            if self.is_leaf:
                self._local_or_consistent_tensor._set_requires_grad(requires_grad)
            else:
                raise RuntimeError(
                    "You can only change requires_grad flags of leaf tensors."
                )
        else:
            self._undetermined_tensor.requires_grad = requires_grad

<<<<<<< HEAD
    @register_local_tensor_method()
    def size(self):
        return self.shape

    @register_local_tensor_method()
    def dim(self, idx):
        return self.shape[idx]
=======
    def size(self, idx=None):
        if idx is None:
            return self.shape
        else:
            return self.shape[idx]

    def dim(self):
        return self.ndim
>>>>>>> 2939e8cb

    @register_local_tensor_method()
    def ndimension(self):
        return self.ndim

    @_auto_determine
    def detach(self):
        if self._local_or_consistent_tensor is not None:
            return flow.Tensor(self._local_or_consistent_tensor.detach())
        else:
            return None

    def requires_grad_(self, requires_grad=True):
        self.requires_grad = requires_grad

    def get_device(self):
        if self._local_or_consistent_tensor is not None:
            return self._local_or_consistent_tensor.device
        else:
            return self._undetermined_tensor.device

    def nelemenet(self):
        prod = 1
        for dim in self.shape:
            prod *= dim
        return prod

    def retain_grad(self):
        assert self.is_determined
        self._local_or_consistent_tensor.retain_grad()

    def data_ptr(self):
        TODO()

    def element_size(self):
        return self.dtype.bytes

    @_auto_determine
    def numpy(self):
        internal_tensor = self._local_or_consistent_tensor
        if not internal_tensor.is_lazy and not internal_tensor.is_consistent:
            return _local_tensor_numpy(internal_tensor)

        return remote_blob_util.BlobObjectNumpy(internal_tensor._blob_object)

    def tolist(self):
        TODO()

    @_auto_determine
    @register_local_tensor_method()
    def backward(self, gradient=None, retain_graph=False, create_graph=False):
        flow.autograd.backward(self, gradient, retain_graph, create_graph)

    def __str__(self):
        return self.__repr__()

    def __repr__(self):
        return "[Tensor shape={} dtype={}]".format(self.shape, self.dtype)

    @register_local_tensor_method()
    def __gt__(self, other):
        return self.gt(other)

    @register_local_tensor_method()
    def __lt__(self, other):
        return self.lt(other)

    def __array__(self):
        TODO()

    def __sizeof__(self):
        TODO()

    def __deepcopy__(self, memo):
        TODO()

    @register_local_tensor_method()
    def __mul__(self, other):
        return self.mul(other)

    @register_local_tensor_method()
    def __rmul__(self, other):
        return self.mul(other)

    @register_local_tensor_method()
    def __add__(self, other):
        return self.add(other)

    @register_local_tensor_method()
    def __radd__(self, other):
        return self.add(other)

    @register_local_tensor_method()
    def __sub__(self, other):
        return self.sub(other)

    @register_local_tensor_method()
    def __rsub__(self, other):
        return flow.experimental.sub(other, self)

    @register_local_tensor_method()
    def __truediv__(self, other):
        return self.div(other)

    @register_local_tensor_method()
    def __rtruediv__(self, other):
        return flow.experimental.div(other, self)

    @register_local_tensor_method()
    def __neg__(self):
        return flow.experimental.neg(self)

    def _determine_if_needed(self, determining_initializer=None):
        if not self.is_determined:
            self.determine(determining_initializer)

    def determine(self, determining_initializer=None):
        assert not self.is_determined
        if determining_initializer is None:
            determining_initializer = self._determining_initializer
        self._local_or_consistent_tensor = determining_initializer(self)
        self._undetermined_tensor = None

    @property
    def is_determined(self):
        if self._local_or_consistent_tensor is not None:
            assert self._undetermined_tensor is None
            return True
        else:
            assert self._undetermined_tensor is not None
            return False

    def set_placement(self, placement):
        assert isinstance(placement, flow.placement)
        assert self._local_or_consistent_tensor is None
        assert self._undetermined_tensor is not None
        self._undetermined_tensor.placement = placement
        self._undetermined_tensor.device = None

    def set_sbp(self, sbp):
        assert isinstance(sbp, oneflow._oneflow_internal.Distribute)
        assert self._local_or_consistent_tensor is None
        assert self._undetermined_tensor is not None
        self._undetermined_tensor.sbp = sbp

    def set_is_consistent(self, is_consistent):
        assert isinstance(is_consistent, bool)
        assert self._local_or_consistent_tensor is None
        assert self._undetermined_tensor is not None
        self._undetermined_tensor.is_consistent = is_consistent

    def set_is_lazy(self, is_lazy):
        assert isinstance(is_lazy, bool)
        assert self._local_or_consistent_tensor is None
        assert self._undetermined_tensor is not None
        self._undetermined_tensor.is_lazy = is_lazy

    def set_data_initializer(self, data_initializer):
        assert isinstance(data_initializer, initializer_conf_util.InitializerConf)
        assert self._local_or_consistent_tensor is None
        assert self._undetermined_tensor is not None
        self._undetermined_tensor.data_initializer = data_initializer

    @property
    def placement(self):
        if self._local_or_consistent_tensor is not None:
            return self._local_or_consistent_tensor.placement
        else:
            return self._undetermined_tensor.placement

    @property
    def is_lazy(self):
        if self._local_or_consistent_tensor is not None:
            return self._local_or_consistent_tensor.is_lazy
        else:
            return self._undetermined_tensor.is_lazy

    @property
    def is_consistent(self):
        if self._local_or_consistent_tensor is not None:
            return self._local_or_consistent_tensor.is_consistent
        else:
            return self._undetermined_tensor.is_consistent

    @property
    def sbp(self):
        if self._local_or_consistent_tensor is not None:
            return self._local_or_consistent_tensor.sbp
        else:
            return self._undetermined_tensor.sbp

    @register_local_tensor_method()
    def uniform_(self, a=0, b=1):
        initializer_conf = flow.random_uniform_initializer(
            minval=a, maxval=b, dtype=self.dtype
        )
        return self._init_by_initializer_conf(initializer_conf)

    @register_local_tensor_method()
    def kaiming_uniform_(
        self, a=0, mode="fan_in", nonlinearity="leaky_relu", *, data_format="NCHW"
    ):
        initializer_conf = flow.kaiming_initializer(
            shape=self.shape,
            distribution="random_uniform",
            mode=mode,
            nonlinearity=nonlinearity,
            negative_slope=a,
            data_format=data_format,
        )
        return self._init_by_initializer_conf(initializer_conf)

    @register_local_tensor_method()
    def kaiming_normal_(
        self, a=0, mode="fan_in", nonlinearity="leaky_relu", *, data_format="NCHW"
    ):
        initializer_conf = flow.kaiming_initializer(
            shape=self.shape,
            distribution="random_normal",
            mode=mode,
            nonlinearity=nonlinearity,
            negative_slope=a,
            data_format=data_format,
        )
        return self._init_by_initializer_conf(initializer_conf)

    @register_local_tensor_method()
    def xavier_normal_(self, gain=1.0, *, data_format="NCHW"):
        assert gain == 1.0, "Only gain == 1.0 is supported now"
        initializer_conf = flow.xavier_normal_initializer(data_format=data_format)
        return self._init_by_initializer_conf(initializer_conf)

    @register_local_tensor_method()
    def xavier_uniform_(self, gain=1.0, *, data_format="NCHW"):
        assert gain == 1.0, "Only gain == 1.0 is supported now"
        initializer_conf = flow.xavier_uniform_initializer(data_format=data_format)
        return self._init_by_initializer_conf(initializer_conf)

    @register_local_tensor_method()
    def normal_(self, mean=0, std=1):
        initializer_conf = flow.random_normal_initializer(mean=mean, stddev=std)
        return self._init_by_initializer_conf(initializer_conf)

    @register_local_tensor_method()
    def fill_(self, value):
        initializer_conf = flow.constant_initializer(value=value, dtype=self.dtype)
        return self._init_by_initializer_conf(initializer_conf)

    @_auto_determine
    def copy_(self, other: Union["Tensor", np.ndarray]):
        internal_tensor = self._local_or_consistent_tensor
        if internal_tensor.is_lazy:
            TODO()
        if internal_tensor.is_consistent:
            TODO()

        if isinstance(other, Tensor):
            src_np = other.numpy()
        else:
            assert isinstance(other, np.ndarray)
            src_np = other

        _copy_from_numpy_to_eager_local_tensor(internal_tensor, src_np)

    def _init_by_initializer_conf(self, initializer_conf):
        if self.is_determined:
            if self.is_consistent:
                with self._placement_scope():
                    check_point_v2.init_by_initializer_conf(
                        self, initializer_conf, True, None
                    )
            else:
                _init_eager_local_tensor_by_initializer_conf(
                    self._local_or_consistent_tensor, initializer_conf
                )
        else:
            self.set_data_initializer(initializer_conf)
        return self

    def _placement_scope(self):
        if self.is_consistent:
            return _convert_to_placement_scope(self.placement)
        else:
            return _convert_to_placement_scope(self.device)

    @property
    @_auto_determine
    def _blob_object(self):
        return self._local_or_consistent_tensor._blob_object

    def _construct_with_data(
        self,
        *args,
        dtype=None,
        device=None,
        requires_grad=False,
        placement=None,
        sbp=None,
        is_consistent=False,
        is_lazy=False,
    ):
        numpy_data = None
        if _input_args_is_tuple_or_list(*args):
            numpy_data = np.array(args[0])
        elif _input_args_is_numpy(*args):
            numpy_data = args[0]
        numpy_data = numpy_data.astype(flow.convert_oneflow_dtype_to_numpy_dtype(dtype))
        shape = oneflow._oneflow_internal.Size(tuple(numpy_data.shape))
        self._determining_initializer = _numpy_initializer_for_determining
        self._undetermined_tensor = UndeterminedTensor(
            shape,
            dtype,
            device=device,
            requires_grad=requires_grad,
            placement=placement,
            sbp=sbp,
            is_consistent=is_consistent,
            is_lazy=is_lazy,
            numpy_data=numpy_data,
        )


class UndeterminedTensor:
    def __init__(
        self,
        shape,
        dtype,
        device=None,
        requires_grad=False,
        placement=None,
        sbp=None,
        is_consistent=False,
        is_lazy=False,
        data_initializer=None,
        numpy_data=None,
    ):
        if not isinstance(shape, oneflow._oneflow_internal.Size):
            if not isinstance(shape, tuple):
                shape = tuple(shape)
            shape = oneflow._oneflow_internal.Size(shape)
        data_initializer = (
            data_initializer
            if data_initializer is not None
            else flow.empty_initializer(dtype=dtype)
        )
        device = (
            device if device is not None else oneflow._oneflow_internal.device("cpu")
        )
        self.shape = shape
        self.dtype = dtype
        self.device = device
        self.requires_grad = requires_grad
        self.placement = placement
        self.sbp = sbp
        self.is_consistent = is_consistent
        self.is_lazy = is_lazy
        self.data_initializer = data_initializer
        self.numpy_data = numpy_data

    @property
    def is_cuda(self):
        device_type = None
        if self.placement is not None:
            device_type = self.placement.device_tag
        elif self.device is not None:
            device_type = self.device.type
        else:
            raise ValueError("Neither placement nor device found.")
        return device_type == "gpu" or device_type == "cuda"


def _create_blob_object(shape, dtype, initializer, placement_scope_getter):
    blob = None

    @global_function_or_identity()
    def job():
        nonlocal blob
        variable_name = id_util.UniqueStr("tensor_")
        with placement_scope_getter():
            blob = flow.get_variable(
                name=variable_name, shape=shape, dtype=dtype, initializer=initializer,
            )

    job()
    return blob.blob_object


def _default_initializer_for_determining(tensor):
    assert not tensor.is_determined
    undetermined_tensor = tensor._undetermined_tensor
    if undetermined_tensor.is_consistent:
        shape = undetermined_tensor.shape
        dtype = undetermined_tensor.dtype
        determined_tensor = oneflow._oneflow_internal.ConsistentTensor(
            shape,
            dtype,
            undetermined_tensor.sbp,
            undetermined_tensor.placement,
            undetermined_tensor.is_lazy,
            undetermined_tensor.requires_grad,
            True,
        )
        determined_tensor._set_blob_object(
            _create_blob_object(
                tuple(shape),
                dtype,
                undetermined_tensor.data_initializer,
                tensor._placement_scope,
            )
        )
    else:
        shape = undetermined_tensor.shape
        dtype = undetermined_tensor.dtype
        determined_tensor = oneflow._oneflow_internal.LocalTensor(
            shape,
            dtype,
            undetermined_tensor.device,
            undetermined_tensor.is_lazy,
            undetermined_tensor.requires_grad,
            True,
        )
        _init_eager_local_tensor_by_initializer_conf(
            determined_tensor, undetermined_tensor.data_initializer
        )
    return determined_tensor


def _numpy_initializer_for_determining(tensor):
    assert not tensor.is_determined
    undetermined_tensor = tensor._undetermined_tensor
    numpy_data = undetermined_tensor.numpy_data
    assert numpy_data is not None

    if undetermined_tensor.is_consistent:
        variable_name = id_util.UniqueStr("tensor_")

        @global_function_or_identity()
        def set_numpy_data():
            with tensor._placement_scope():
                flow.get_variable(
                    name=variable_name,
                    shape=tuple(undetermined_tensor.shape),
                    dtype=undetermined_tensor.dtype,
                    initializer=undetermined_tensor.data_initializer,
                )

        set_numpy_data()
        flow.load_variables({variable_name: numpy_data})
        blob = flow.get_all_variables()[variable_name]

        determined_tensor = oneflow._oneflow_internal.ConsistentTensor(
            undetermined_tensor.shape,
            undetermined_tensor.dtype,
            undetermined_tensor.sbp,
            undetermined_tensor.placement,
            undetermined_tensor.is_lazy,
            undetermined_tensor.requires_grad,
            True,
        )
        determined_tensor._set_blob_object(blob.blob_object)
    else:
        determined_tensor = oneflow._oneflow_internal.LocalTensor(
            undetermined_tensor.shape,
            undetermined_tensor.dtype,
            undetermined_tensor.device,
            undetermined_tensor.is_lazy,
            undetermined_tensor.requires_grad,
            True,
        )
        _copy_from_numpy_to_eager_local_tensor(determined_tensor, numpy_data)

    return determined_tensor


def _input_args_is_tuple_or_list(*args):
    return len(args) == 1 and isinstance(args[0], (tuple, list))


def _input_args_is_numpy(*args):
    return len(args) == 1 and isinstance(args[0], np.ndarray)


def _input_args_is_consistent_or_local(*args):
    return len(args) == 1 and isinstance(
        args[0],
        (
            oneflow._oneflow_internal.ConsistentTensor,
            oneflow._oneflow_internal.LocalTensor,
        ),
    )


def _input_args_is_tensor(*args):
    return len(args) == 1 and isinstance(args[0], flow.Tensor)


def _input_args_is_data(*args):
    return _input_args_is_numpy(*args) or _input_args_is_tuple_or_list(*args)


def _input_args_is_shape(*args):
    return all(isinstance(x, int) for x in args)


def register_tensor_op(op_name):
    def set_tensor_op(method):
        setattr(Tensor, op_name, method)
        setattr(oneflow._oneflow_internal.LocalTensor, op_name, method)
        return method

    return set_tensor_op


def _convert_to_placement_scope(placement_or_device):
    if isinstance(placement_or_device, flow.placement):
        placement = placement_or_device
        return flow.scope.placement(
            placement.device_tag,
            list(placement.parallel_conf.device_name()),
            placement.hierarchy,
        )
    else:
        device = placement_or_device
        # TODO(jianhao): replace 0 with real machine id
        machine_id = 0
        # TODO(jianhao): support cuda in of
        if device.type == "cuda":
            device_tag = "gpu"
        else:
            device_tag = device.type
        return flow.scope.placement(
            device_tag, "{}:{}".format(machine_id, device.index), None
        )<|MERGE_RESOLUTION|>--- conflicted
+++ resolved
@@ -237,24 +237,16 @@
         else:
             self._undetermined_tensor.requires_grad = requires_grad
 
-<<<<<<< HEAD
-    @register_local_tensor_method()
-    def size(self):
-        return self.shape
-
-    @register_local_tensor_method()
-    def dim(self, idx):
-        return self.shape[idx]
-=======
+    @register_local_tensor_method()
     def size(self, idx=None):
         if idx is None:
             return self.shape
         else:
             return self.shape[idx]
 
+    @register_local_tensor_method()
     def dim(self):
         return self.ndim
->>>>>>> 2939e8cb
 
     @register_local_tensor_method()
     def ndimension(self):
