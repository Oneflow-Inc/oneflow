"""
Copyright 2020 The OneFlow Authors. All rights reserved.

Licensed under the Apache License, Version 2.0 (the "License");
you may not use this file except in compliance with the License.
You may obtain a copy of the License at

    http://www.apache.org/licenses/LICENSE-2.0

Unless required by applicable law or agreed to in writing, software
distributed under the License is distributed on an "AS IS" BASIS,
WITHOUT WARRANTIES OR CONDITIONS OF ANY KIND, either express or implied.
See the License for the specific language governing permissions and
limitations under the License.
"""
import oneflow.core.job.initializer_conf_pb2 as initializer_conf_util
from oneflow.python.oneflow_export import oneflow_export
import oneflow.python.framework.remote_blob as remote_blob_util
import oneflow_api
import numpy as np
import oneflow_api.oneflow.core.job.placement as placement_cfg
import oneflow.python.framework.id_util as id_util
import oneflow.python.framework.runtime_mode as rt_mode
import oneflow as flow


@oneflow_export("Tensor")
class Tensor:
    def __init__(
        self,
        *args,
        dtype=None,
        device=None,
        requires_grad=False,
        retain_grad=False,
        placement=None,
        sbp=None,
        is_consistent=False,
        is_lazy=False,
        data_initializer=None,
        determining_initializer=None
    ):
        assert len(args) > 0
        dtype = dtype if dtype is not None else oneflow_api.float32
        device = device if device is not None else oneflow_api.device("cpu")
        if _input_args_is_other_data(*args):
            self._immediately_construct(
                *args,
                dtype=dtype,
                device=device,
                requires_grad=requires_grad,
                retain_grad=retain_grad,
                is_lazy=is_lazy,
            )
        elif _input_args_is_shape(*args):
            shape = args
            self._local_or_consistent_tensor = None
            self._undetermined_tensor = UndeterminedTensor(
                shape,
                dtype,
                device=device,
                requires_grad=requires_grad,
                retain_grad=retain_grad,
                placement=placement,
                sbp=sbp,
                is_consistent=is_consistent,
                is_lazy=is_lazy,
                data_initializer=data_initializer,
            )
            if determining_initializer is None:
                determining_initializer = _default_initializer_for_determining
            self._determining_initializer = determining_initializer
        else:
            # Maybe some other arguments to be supported, reported as error for now
            raise TypeError("new() received an invalid combination of arguments")

    @property
    def shape(self):
        if self._local_or_consistent_tensor is not None:
            return self._local_or_consistent_tensor.shape
        else:
            return self._undetermined_tensor.shape

    @property
    def device(self):
        if self._local_or_consistent_tensor is not None:
            return self._local_or_consistent_tensor.device
        else:
            return self._undetermined_tensor.device

    @property
    def ndim(self):
        return len(self.shape)

    @property
    def is_cuda(self):
        if self._local_or_consistent_tensor is not None:
            return self._local_or_consistent_tensor.is_cuda
        else:
            return self._undetermined_tensor.is_cuda

    @property
    def dtype(self):
        if self._local_or_consistent_tensor is not None:
            return self._local_or_consistent_tensor.dtype
        else:
            return self._undetermined_tensor.dtype

    @property
    def data(self):
        if self._local_or_consistent_tensor is not None:
            return flow.Tensor(self._local_or_consistent_tensor.data)
        else:
            return None

    @property
    def grad(self):
        if self._local_or_consistent_tensor is not None:
            return flow.Tensor(self._local_or_consistent_tensor.grad)
        else:
            return None

    @property
    def grad_fn(self):
        if self._local_or_consistent_tensor is not None:
            return self._local_or_consistent_tensor.grad_fn
        else:
            return None

    @property
    def requires_grad(self):
        if self._local_or_consistent_tensor is not None:
            return self._local_or_consistent_tensor.requires_grad
        else:
            return self._undetermined_tensor.requires_grad

    @property
    def is_leaf(self):
        if self._local_or_consistent_tensor is not None:
            return self._local_or_consistent_tensor.is_leaf
        else:
            return True

    def size(self):
        return self.shape

    def dim(self, idx):
        return self.shape[idx]

    def ndimension(self):
        return self.ndim

    def detach(self):
        if self._local_or_consistent_tensor is not None:
            return flow.Tensor(self._local_or_consistent_tensor.detach())
        else:
            return None

    def get_device(self):
        if self._local_or_consistent_tensor is not None:
            return self._local_or_consistent_tensor.device
        else:
            return self._undetermined_tensor.device

    def nelemenet(self):
        prod = 1
        for dim in self.shape:
            prod *= dim
        return prod

    # internal decorator
    def _auto_determine(func):
        def wrapped_func(*args, **kwargs):
            tensor = args[0]
            if not tensor.is_determined:
                tensor.determine()
            return func(*args, **kwargs)

        return wrapped_func

    def retain_grad(self):
        assert self.is_determined
        self._local_or_consistent_tensor.retain_grad()

    def data_ptr(self):
        TODO()

    def element_size(self):
        return self.dtype.bytes

    @_auto_determine
    def numpy(self):
        parallel_conf = placement_cfg.ParallelConf()
        parallel_conf.set_device_tag(self.device.type)
        machine_id = 0
        parallel_conf.add_device_name("{}:{}".format(machine_id, self.device.index))
        return remote_blob_util.BlobObjectNumpy(
            self._local_or_consistent_tensor._blob_object, parallel_conf
        )

    def tolist(self):
        TODO()

    def backward(
        self, gradient=None, retain_graph=False, create_graph=False, inputs=None
    ):
        assert self.is_determined
        TODO()  # liyurui

    def __str__(self):
        TODO()

    def __repr__(self):
        return "[Tensor shape={} dtype={}]".format(self.shape, self.dtype)

    def __array__(self):
        TODO()

    def __sizeof__(self):
        TODO()

    def __deepcopy__(self, memo):
        TODO()

    def determine(self, determining_initializer=None):
        assert not self.is_determined
        if determining_initializer is None:
            determining_initializer = self._determining_initializer
        self._local_or_consistent_tensor = determining_initializer(
            self._undetermined_tensor, self
        )
        self._undetermined_tensor = None

    @property
    def is_determined(self):
        if self._local_or_consistent_tensor is not None:
            assert self._undetermined_tensor is None
            return True
        else:
            assert self._undetermined_tensor is not None
            return False

    def set_placement(self, placement):
        assert isinstance(placement, oneflow_api.Placement)
        assert self._local_or_consistent_tensor is None
        assert self._undetermined_tensor is not None
        assert self._undetermined_tensor.device is None
        self._undetermined_tensor.placement = placement

    def set_sbp(self, sbp):
        assert isinstance(sbp, oneflow_api.Distribute)
        assert self._local_or_consistent_tensor is None
        assert self._undetermined_tensor is not None
        self._undetermined_tensor.sbp = sbp

    def set_is_consistent(self, is_consistent):
        assert isinstance(is_consistent, bool)
        assert self._local_or_consistent_tensor is None
        assert self._undetermined_tensor is not None
        self._undetermined_tensor.is_consistent = is_consistent

    def set_is_lazy(self, is_lazy):
        assert isinstance(is_lazy, bool)
        assert self._local_or_consistent_tensor is None
        assert self._undetermined_tensor is not None
        self._undetermined_tensor.is_lazy = is_lazy

    def set_data_initializer(self, data_initializer):
        assert isinstance(data_initializer, initializer_conf_util.InitializerConf)
        assert self._local_or_consistent_tensor is None
        assert self._undetermined_tensor is not None
        self._undetermined_tensor.data_initializer = data_initializer

    @property
    def placement(self):
        if self._local_or_consistent_tensor is not None:
            return self._local_or_consistent_tensor.placement
        else:
            return self._undetermined_tensor.placement

    @property
    def is_lazy(self):
        if self._local_or_consistent_tensor is not None:
            return self._local_or_consistent_tensor.is_lazy
        else:
            return self._undetermined_tensor.is_lazy

    @property
    def is_consistent(self):
        if self._local_or_consistent_tensor is not None:
            return self._local_or_consistent_tensor.is_consistent
        else:
            return self._undetermined_tensor.is_consistent

    @property
    def sbp(self):
        if self._local_or_consistent_tensor is not None:
            return self._local_or_consistent_tensor.sbp
        else:
            return self._undetermined_tensor.sbp

    def _construct_determined_tensor_with_numpy(
        self,
        dtype=None,
        device=None,
        requires_grad=False,
        retain_grad=False,
        is_lazy=False,
        numpy_data=None,
    ):
        shape = oneflow_api.Size(tuple(numpy_data.shape))
        # Only local tensor will be created
        self._local_or_consistent_tensor = _initialized_job(
            shape=shape,
            dtype=dtype,
            device=device,
            requires_grad=requires_grad,
            retain_grad=retain_grad,
            is_lazy=is_lazy,
            numpy_data=numpy_data,
        )
        self._undetermined_tensor = None

    def _immediately_construct(
        self,
        *args,
        dtype=None,
        device=None,
        requires_grad=False,
        retain_grad=False,
        is_lazy=False
    ):
        if _input_args_is_tuple_or_list(*args):
            numpy_data = np.array(args[0]).astype(
                flow.convert_oneflow_dtype_to_numpy_dtype(dtype)
            )
            self._construct_determined_tensor_with_numpy(
                dtype=dtype,
                device=device,
                requires_grad=requires_grad,
                retain_grad=retain_grad,
                is_lazy=is_lazy,
                numpy_data=numpy_data,
            )
        elif _input_args_is_numpy(*args):
            numpy_data = args[0].astype(
                flow.convert_oneflow_dtype_to_numpy_dtype(dtype)
            )
            self._construct_determined_tensor_with_numpy(
                dtype=dtype,
                device=device,
                requires_grad=requires_grad,
                retain_grad=retain_grad,
                is_lazy=is_lazy,
                numpy_data=numpy_data,
            )
        elif _input_args_is_consistent_or_mirrored(*args):
            self._local_or_consistent_tensor = args[0]
            self._undetermined_tensor = None


class UndeterminedTensor:
    def __init__(
        self,
        shape,
        dtype,
        device=None,
        requires_grad=False,
        retain_grad=False,
        placement=None,
        sbp=None,
        is_consistent=False,
        is_lazy=False,
        data_initializer=None,
    ):
        if not isinstance(shape, oneflow_api.Size):
            if not isinstance(shape, tuple):
                shape = tuple(shape)
            shape = oneflow_api.Size(shape)
        data_initializer = (
            data_initializer
            if data_initializer is not None
            else flow.empty_initializer(dtype=dtype)
        )
        device = device if device is not None else oneflow_api.device("cpu")
        self.shape = shape
        self.dtype = dtype
        self.device = device
        self.requires_grad = requires_grad
        self.retain_grad = retain_grad
        self.placement = placement
        self.sbp = sbp
        self.is_consistent = is_consistent
        self.is_lazy = is_lazy
        self.data_initializer = data_initializer

    @property
    def is_cuda(self):
        device_type = None
        if self.placement is not None:
            device_type = self.placement.device_tag
        elif self.device is not None:
            device_type = self.device.type
        else:
            raise ValueError("Neither placement nor device found.")
        return device_type == "gpu" or device_type == "cuda"


def _default_initializer_for_determining(undetermined_tensor, tensor):
    assert not undetermined_tensor.is_consistent
    variable_name = id_util.UniqueStr("tensor_")
    blob = flow.get_variable(
        name=variable_name,
        shape=tuple(undetermined_tensor.shape),
        dtype=undetermined_tensor.dtype,
        initializer=undetermined_tensor.data_initializer,
    )
    determined_tensor = oneflow_api.LocalTensor(
        undetermined_tensor.shape,
        undetermined_tensor.dtype,
        undetermined_tensor.device,
        undetermined_tensor.is_lazy,
        undetermined_tensor.requires_grad,
        True,
        undetermined_tensor.retain_grad,
    )
    determined_tensor._set_blob_object(blob.blob_object)
<<<<<<< HEAD
    tensor._variable_name = variable_name
    return determined_tensor
=======
    return determined_tensor


def global_function_or_identity(*args, **kwargs):
    if rt_mode.CurrentMode() == rt_mode.NORMAL_MODE:
        return flow.global_function(*args, **kwargs)
    else:
        assert rt_mode.CurrentMode() == rt_mode.GLOBAL_MODE
        identity_decorator = lambda func: func
        return identity_decorator


def _initialized_job(
    shape=None,
    dtype=None,
    device=None,
    requires_grad=None,
    retain_grad=None,
    is_lazy=False,
    numpy_data=None,
):
    assert numpy_data is not None
    variable_name = id_util.UniqueStr("tensor_")

    @global_function_or_identity()
    def set_data():
        flow.get_variable(
            name=variable_name,
            shape=tuple(shape),
            dtype=dtype,
            initializer=flow.zeros_initializer(dtype=dtype),
        )

    if not is_lazy:
        set_data()
    flow.load_variables({variable_name: numpy_data})
    blob = flow.get_all_variables()[variable_name]
    determined_tensor = oneflow_api.LocalTensor(
        shape, dtype, device, is_lazy, requires_grad, True, retain_grad,
    )
    determined_tensor._set_blob_object(blob.blob_object)
    return determined_tensor


def _input_args_is_tuple_or_list(*args):
    return len(args) == 1 and isinstance(args[0], (tuple, list))


def _input_args_is_numpy(*args):
    return len(args) == 1 and isinstance(args[0], np.ndarray)


def _input_args_is_consistent_or_mirrored(*args):
    return len(args) == 1 and isinstance(
        args[0], (oneflow_api.ConsistentTensor, oneflow_api.LocalTensor)
    )


def _input_args_is_other_data(*args):
    return (
        _input_args_is_consistent_or_mirrored(*args)
        or _input_args_is_numpy(*args)
        or _input_args_is_tuple_or_list(*args)
    )


def _input_args_is_shape(*args):
    return all(isinstance(x, int) for x in args)
>>>>>>> 4db7d0d3
<|MERGE_RESOLUTION|>--- conflicted
+++ resolved
@@ -425,10 +425,7 @@
         undetermined_tensor.retain_grad,
     )
     determined_tensor._set_blob_object(blob.blob_object)
-<<<<<<< HEAD
     tensor._variable_name = variable_name
-    return determined_tensor
-=======
     return determined_tensor
 
 
@@ -496,5 +493,4 @@
 
 
 def _input_args_is_shape(*args):
-    return all(isinstance(x, int) for x in args)
->>>>>>> 4db7d0d3
+    return all(isinstance(x, int) for x in args)