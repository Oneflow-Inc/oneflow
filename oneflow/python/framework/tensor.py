--- conflicted
+++ resolved
@@ -15,10 +15,6 @@
 """
 import oneflow.core.job.initializer_conf_pb2 as initializer_conf_util
 from oneflow.python.oneflow_export import oneflow_export
-<<<<<<< HEAD
-import oneflow.python.framework.device as oneflow_device
-=======
->>>>>>> ffc1d477
 import oneflow.python.framework.remote_blob as remote_blob_util
 import oneflow_api
 import oneflow_api.oneflow.core.job.placement as placement_cfg
@@ -167,16 +163,6 @@
     def element_size(self):
         return self.dtype.bytes
 
-<<<<<<< HEAD
-    def _auto_determine(func):
-        def wrapped_func(*args, **kwargs):
-            tensor = args[0]
-            if not tensor.is_determined:
-                tensor.determine()
-            return func(*args, **kwargs)
-
-        return wrapped_func
-
     @_auto_determine
     def numpy(self):
         if self.device is not None:
@@ -186,14 +172,6 @@
             parallel_conf.add_device_name("{}:{}".format(machine_id, self.device.index))
         else:
             parallel_conf = self.placement.parallel_conf
-=======
-    @_auto_determine
-    def numpy(self):
-        parallel_conf = placement_cfg.ParallelConf()
-        parallel_conf.set_device_tag(self.device.type)
-        machine_id = 0
-        parallel_conf.add_device_name("{}:{}".format(machine_id, self.device.index))
->>>>>>> ffc1d477
         return remote_blob_util.BlobObjectNumpy(
             self._local_or_consistent_tensor._blob_object, parallel_conf
         )
@@ -322,15 +300,9 @@
             data_initializer
             if data_initializer is not None
             # TODO: default initializer should be an "empty" initializer like pytorch
-<<<<<<< HEAD
             else flow.random_uniform_initializer(minval=-1, maxval=1, dtype=dtype)
         )
-        device = device if device is not None else oneflow_api.device("cpu", 0)
-=======
-            else flow.zeros_initializer(dtype=dtype)
-        )
         device = device if device is not None else oneflow_api.device("cpu")
->>>>>>> ffc1d477
         self.shape = shape
         self.dtype = dtype
         self.device = device
@@ -354,17 +326,11 @@
         return device_type == "gpu" or device_type == "cuda"
 
 
-<<<<<<< HEAD
 def _default_initializer_for_determining(undetermined_tensor, tensor):
+    assert not undetermined_tensor.is_consistent
     variable_name = id_util.UniqueStr("tensor_")
     blob = flow.get_variable(
         name=variable_name,
-=======
-def _default_initializer_for_determining(undetermined_tensor):
-    assert not undetermined_tensor.is_consistent
-    blob = flow.get_variable(
-        name=id_util.UniqueStr("tensor_"),
->>>>>>> ffc1d477
         shape=tuple(undetermined_tensor.shape),
         dtype=undetermined_tensor.dtype,
         initializer=undetermined_tensor.data_initializer,
@@ -379,8 +345,5 @@
         undetermined_tensor.retain_grad,
     )
     determined_tensor._set_blob_object(blob.blob_object)
-<<<<<<< HEAD
     tensor._variable_name = variable_name
-=======
->>>>>>> ffc1d477
     return determined_tensor