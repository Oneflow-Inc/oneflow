"""
Copyright 2020 The OneFlow Authors. All rights reserved.

Licensed under the Apache License, Version 2.0 (the "License");
you may not use this file except in compliance with the License.
You may obtain a copy of the License at

    http://www.apache.org/licenses/LICENSE-2.0

Unless required by applicable law or agreed to in writing, software
distributed under the License is distributed on an "AS IS" BASIS,
WITHOUT WARRANTIES OR CONDITIONS OF ANY KIND, either express or implied.
See the License for the specific language governing permissions and
limitations under the License.
"""
import oneflow.core.job.initializer_conf_pb2 as initializer_conf_util
from oneflow.python.oneflow_export import oneflow_export
import oneflow.python.framework.remote_blob as remote_blob_util
import oneflow_api
import numpy as np
import inspect
import oneflow_api.oneflow.core.job.placement as placement_cfg
import oneflow.python.framework.id_util as id_util
import oneflow.python.framework.check_point_v2 as check_point_v2
import oneflow.python.framework.runtime_mode as rt_mode
import oneflow as flow
from oneflow.python.nn.modules import *


@oneflow_export("Tensor")
class Tensor:
    def __init__(
        self,
        *args,
        dtype=None,
        device=None,
        requires_grad=False,
        retain_grad=False,
        placement=None,
        sbp=None,
        is_consistent=False,
        is_lazy=False,
        data_initializer=None,
        determining_initializer=None,
    ):
        assert len(args) > 0
        dtype = dtype if dtype is not None else oneflow_api.float32
        if placement is None:
            device = device if device is not None else oneflow_api.device("cpu")
        if _input_args_is_tensor(*args):
            TODO()  # liyurui, construct using another tensor
        elif _input_args_is_consistent_or_local(*args):
            self._local_or_consistent_tensor = args[0]
            self._undetermined_tensor = None
        elif _input_args_is_data(*args):
            self._local_or_consistent_tensor = None
            self._construct_with_data(
                *args,
                dtype=dtype,
                device=device,
                requires_grad=requires_grad,
                retain_grad=retain_grad,
                placement=placement,
                sbp=sbp,
                is_consistent=is_consistent,
                is_lazy=is_lazy,
            )
        elif _input_args_is_shape(*args):
            shape = args
            self._local_or_consistent_tensor = None
            self._undetermined_tensor = UndeterminedTensor(
                shape,
                dtype,
                device=device,
                requires_grad=requires_grad,
                retain_grad=retain_grad,
                placement=placement,
                sbp=sbp,
                is_consistent=is_consistent,
                is_lazy=is_lazy,
                data_initializer=data_initializer,
            )
            if determining_initializer is None:
                determining_initializer = _default_initializer_for_determining
            self._determining_initializer = determining_initializer
        else:
            # Maybe some other arguments to be supported, reported as error for now
            raise TypeError("new() received an invalid combination of arguments")

    @property
    def shape(self):
        if self._local_or_consistent_tensor is not None:
            return self._local_or_consistent_tensor.shape
        else:
            return self._undetermined_tensor.shape

    @property
    def device(self):
        if self._local_or_consistent_tensor is not None:
            return self._local_or_consistent_tensor.device
        else:
            return self._undetermined_tensor.device

    @property
    def ndim(self):
        return len(self.shape)

    @property
    def is_cuda(self):
        if self._local_or_consistent_tensor is not None:
            return self._local_or_consistent_tensor.is_cuda
        else:
            return self._undetermined_tensor.is_cuda

    @property
    def dtype(self):
        if self._local_or_consistent_tensor is not None:
            return self._local_or_consistent_tensor.dtype
        else:
            return self._undetermined_tensor.dtype

    # internal decorator
    def _auto_determine(func):
        def wrapped_func(*args, **kwargs):
            tensor = args[0]
            if not tensor.is_determined:
                tensor.determine()
            return func(*args, **kwargs)

        return wrapped_func

    @property
    @_auto_determine
    def data(self):
        if self._local_or_consistent_tensor is not None:
            return flow.Tensor(self._local_or_consistent_tensor.data)
        else:
            return None

    @property
    def grad(self):
        if self._local_or_consistent_tensor is not None:
            return flow.Tensor(self._local_or_consistent_tensor.grad)
        else:
            return None

    @property
    def grad_fn(self):
        if self._local_or_consistent_tensor is not None:
            return self._local_or_consistent_tensor.grad_fn
        else:
            return None

    @property
    def requires_grad(self):
        if self._local_or_consistent_tensor is not None:
            return self._local_or_consistent_tensor.requires_grad
        else:
            return self._undetermined_tensor.requires_grad

    @property
    def is_leaf(self):
        if self._local_or_consistent_tensor is not None:
            return self._local_or_consistent_tensor.is_leaf
        else:
            return True

    def size(self):
        return self.shape

    def dim(self, idx):
        return self.shape[idx]

    def ndimension(self):
        return self.ndim

    @_auto_determine
    def detach(self):
        if self._local_or_consistent_tensor is not None:
            return flow.Tensor(self._local_or_consistent_tensor.detach())
        else:
            return None

    def get_device(self):
        if self._local_or_consistent_tensor is not None:
            return self._local_or_consistent_tensor.device
        else:
            return self._undetermined_tensor.device

    def nelemenet(self):
        prod = 1
        for dim in self.shape:
            prod *= dim
        return prod

<<<<<<< HEAD
    # internal decorator
    def _auto_determine(func):
        def wrapped_func(*args, **kwargs):
            tensor = args[0]
            tensor._determine_if_needed()
            return func(*args, **kwargs)

        return wrapped_func

=======
>>>>>>> afed5019
    def retain_grad(self):
        assert self.is_determined
        self._local_or_consistent_tensor.retain_grad()

    def data_ptr(self):
        TODO()

    def element_size(self):
        return self.dtype.bytes

    @_auto_determine
    def numpy(self):
        return remote_blob_util.BlobObjectNumpy(
            self._local_or_consistent_tensor._blob_object
        )

    def _get_slice_obj(self, key):
        def get_or_default(x, default):
            return x if x is not None else default

        def get_canonical_index(index, length, *, start=0):
            if index < 0:
                index += length
            return max(min(index, length), start)

        def get_slice_if_int(x):
            if isinstance(x, slice):
                return x
            return slice(x, x + 1)

        if isinstance(key, tuple):
            assert all(isinstance(x, (slice, int)) for x in key)
        else:
            assert isinstance(key, (slice, int))
            key = (key,)

        key = list(map(get_slice_if_int, key))

        assert len(key) <= len(self.shape)
        for i in range(len(key), len(self.shape)):
            key += (slice(None, None, None),)

        starts = [
            get_canonical_index(get_or_default(x.start, 0), self.shape[i])
            for i, x in enumerate(key)
        ]
        stops = [
            get_canonical_index(
                get_or_default(x.stop, self.shape[i]), self.shape[i], start=starts[i]
            )
            for i, x in enumerate(key)
        ]
        steps = [get_or_default(x.step, 1) for x in key]
        assert all(x > 0 for x in steps)
        # np.abs is for compatibility of negative steps in the future
        shape = (np.abs(np.array(stops) - np.array(starts)) - 1) // np.abs(
            np.array(steps)
        ) + 1
        shape = shape.tolist()
        return starts, stops, steps, shape

    @_auto_determine
    def __setitem__(self, key, value):
        starts, stops, steps, shape = self._get_slice_obj(key)
        if isinstance(value, (int, float)):
            scalar = value
            value = flow.Tensor(*shape)
            value.fill_(scalar)

        @global_function_or_identity()
        def job():
            with self._placement_scope():
                op = (
                    flow.builtin_op("logical_slice_assign")
                    .Input("ref")
                    .Input("value")
                    .Attr("start", starts)
                    .Attr("stop", stops)
                    .Attr("step", steps)
                    .Build()
                )
                op(self, value)

        job()
        return self

    @_auto_determine
    def __getitem__(self, key):
        starts, stops, steps, _ = self._get_slice_obj(key)
        result = None

        @global_function_or_identity()
        def job():
            with self._placement_scope():
                op = (
                    flow.builtin_op("logical_slice")
                    .Input("x")
                    .Output("y")
                    .Attr("start", starts)
                    .Attr("stop", stops)
                    .Attr("step", steps)
                    .Build()
                )
                nonlocal result
                result = op(self)[0]

        job()
        return result

    def tolist(self):
        TODO()

    def backward(
        self, gradient=None, retain_graph=False, create_graph=False, inputs=None
    ):
        assert self.is_determined
        TODO()  # liyurui

    def __str__(self):
        return self.__repr__()

    def __repr__(self):
        return "[Tensor shape={} dtype={}]".format(self.shape, self.dtype)

    def __array__(self):
        TODO()

    def __sizeof__(self):
        TODO()

    def __deepcopy__(self, memo):
        TODO()

    def __mul__(self, other):
        return self.mul(other)

    def __rmul__(self, other):
        return self.mul(other)

    def __add__(self, other):
        return self.add(other)

    def __radd__(self, other):
        return self.add(other)

    def __sub__(self, other):
        return self.sub(other)

    def __rsub__(self, other):
        return flow.Sub().forward(other, self)

    def __truediv__(self, other):
        return self.div(other)

    def __rtruediv__(self, other):
        return flow.Div().forward(other, self)

    def _determine_if_needed(self, determining_initializer=None):
        if not self.is_determined:
            self.determine(determining_initializer)

    def determine(self, determining_initializer=None):
        assert not self.is_determined
        if determining_initializer is None:
            determining_initializer = self._determining_initializer
        self._local_or_consistent_tensor = determining_initializer(self)
        self._undetermined_tensor = None

    @property
    def is_determined(self):
        if self._local_or_consistent_tensor is not None:
            assert self._undetermined_tensor is None
            return True
        else:
            assert self._undetermined_tensor is not None
            return False

    def set_placement(self, placement):
        assert isinstance(placement, flow.placement)
        assert self._local_or_consistent_tensor is None
        assert self._undetermined_tensor is not None
        self._undetermined_tensor.placement = placement
        self._undetermined_tensor.device = None

    def set_sbp(self, sbp):
        assert isinstance(sbp, oneflow_api.Distribute)
        assert self._local_or_consistent_tensor is None
        assert self._undetermined_tensor is not None
        self._undetermined_tensor.sbp = sbp

    def set_is_consistent(self, is_consistent):
        assert isinstance(is_consistent, bool)
        assert self._local_or_consistent_tensor is None
        assert self._undetermined_tensor is not None
        self._undetermined_tensor.is_consistent = is_consistent

    def set_is_lazy(self, is_lazy):
        assert isinstance(is_lazy, bool)
        assert self._local_or_consistent_tensor is None
        assert self._undetermined_tensor is not None
        self._undetermined_tensor.is_lazy = is_lazy

    def set_data_initializer(self, data_initializer):
        assert isinstance(data_initializer, initializer_conf_util.InitializerConf)
        assert self._local_or_consistent_tensor is None
        assert self._undetermined_tensor is not None
        self._undetermined_tensor.data_initializer = data_initializer

    @property
    def placement(self):
        if self._local_or_consistent_tensor is not None:
            return self._local_or_consistent_tensor.placement
        else:
            return self._undetermined_tensor.placement

    @property
    def is_lazy(self):
        if self._local_or_consistent_tensor is not None:
            return self._local_or_consistent_tensor.is_lazy
        else:
            return self._undetermined_tensor.is_lazy

    @property
    def is_consistent(self):
        if self._local_or_consistent_tensor is not None:
            return self._local_or_consistent_tensor.is_consistent
        else:
            return self._undetermined_tensor.is_consistent

    @property
    def sbp(self):
        if self._local_or_consistent_tensor is not None:
            return self._local_or_consistent_tensor.sbp
        else:
            return self._undetermined_tensor.sbp

    def uniform_(self, a=0, b=1):
        initializer_conf = flow.random_uniform_initializer(
            minval=a, maxval=b, dtype=self.dtype
        )
        return self._init_by_initializer_conf(initializer_conf)

    def kaiming_uniform_(
        self, a=0, mode="fan_in", nonlinearity="leaky_relu", *, data_format="NCHW"
    ):
        initializer_conf = flow.kaiming_initializer(
            shape=self.shape,
            distribution="random_uniform",
            mode=mode,
            nonlinearity=nonlinearity,
            negative_slope=a,
            data_format=data_format,
        )
        return self._init_by_initializer_conf(initializer_conf)

    def kaiming_normal_(
        self, a=0, mode="fan_in", nonlinearity="leaky_relu", *, data_format="NCHW"
    ):
        initializer_conf = flow.kaiming_initializer(
            shape=self.shape,
            distribution="random_normal",
            mode=mode,
            nonlinearity=nonlinearity,
            negative_slope=a,
            data_format=data_format,
        )
        return self._init_by_initializer_conf(initializer_conf)

    def xavier_normal_(self, gain=1.0, *, data_format="NCHW"):
        assert gain == 1.0, "Only gain == 1.0 is supported now"
        initializer_conf = flow.xavier_normal_initializer(data_format=data_format)
        return self._init_by_initializer_conf(initializer_conf)

    def xavier_uniform_(self, gain=1.0, *, data_format="NCHW"):
        assert gain == 1.0, "Only gain == 1.0 is supported now"
        initializer_conf = flow.xavier_uniform_initializer(data_format=data_format)
        return self._init_by_initializer_conf(initializer_conf)

    def normal_(self, mean=0, std=1):
        initializer_conf = flow.random_normal_initializer(mean=mean, stddev=std)
        return self._init_by_initializer_conf(initializer_conf)

    def fill_(self, value):
        initializer_conf = flow.constant_initializer(value=value, dtype=self.dtype)
        return self._init_by_initializer_conf(initializer_conf)

    def _init_by_initializer_conf(self, initializer_conf):
        if self.is_determined:
            with self._placement_scope():
                check_point_v2.init_by_initializer_conf(
                    self, initializer_conf, True, None
                )
        else:
            self.set_data_initializer(initializer_conf)
        return self

    def _placement_scope(self):
        if self.is_consistent:
            return _convert_to_placement_scope(self.placement)
        else:
            return _convert_to_placement_scope(self.device)

    @property
    @_auto_determine
    def _blob_object(self):
        return self._local_or_consistent_tensor._blob_object

    def _construct_with_data(
        self,
        *args,
        dtype=None,
        device=None,
        requires_grad=False,
        retain_grad=False,
        placement=None,
        sbp=None,
        is_consistent=False,
        is_lazy=False,
    ):
        numpy_data = None
        if _input_args_is_tuple_or_list(*args):
            numpy_data = np.array(args[0]).astype(
                flow.convert_oneflow_dtype_to_numpy_dtype(dtype)
            )
        elif _input_args_is_numpy(*args):
            numpy_data = args[0].astype(
                flow.convert_oneflow_dtype_to_numpy_dtype(dtype)
            )
        shape = oneflow_api.Size(tuple(numpy_data.shape))
        self._determining_initializer = _numpy_initializer_for_determining
        self._undetermined_tensor = UndeterminedTensor(
            shape,
            dtype,
            device=device,
            requires_grad=requires_grad,
            retain_grad=retain_grad,
            placement=placement,
            sbp=sbp,
            is_consistent=is_consistent,
            is_lazy=is_lazy,
            numpy_data=numpy_data,
        )


class UndeterminedTensor:
    def __init__(
        self,
        shape,
        dtype,
        device=None,
        requires_grad=False,
        retain_grad=False,
        placement=None,
        sbp=None,
        is_consistent=False,
        is_lazy=False,
        data_initializer=None,
        numpy_data=None,
    ):
        if not isinstance(shape, oneflow_api.Size):
            if not isinstance(shape, tuple):
                shape = tuple(shape)
            shape = oneflow_api.Size(shape)
        data_initializer = (
            data_initializer
            if data_initializer is not None
            else flow.empty_initializer(dtype=dtype)
        )
        device = device if device is not None else oneflow_api.device("cpu")
        self.shape = shape
        self.dtype = dtype
        self.device = device
        self.requires_grad = requires_grad
        self.retain_grad = retain_grad
        self.placement = placement
        self.sbp = sbp
        self.is_consistent = is_consistent
        self.is_lazy = is_lazy
        self.data_initializer = data_initializer
        self.numpy_data = numpy_data

    @property
    def is_cuda(self):
        device_type = None
        if self.placement is not None:
            device_type = self.placement.device_tag
        elif self.device is not None:
            device_type = self.device.type
        else:
            raise ValueError("Neither placement nor device found.")
        return device_type == "gpu" or device_type == "cuda"


def _default_initializer_for_determining(tensor):
    assert not tensor.is_determined
    undetermined_tensor = tensor._undetermined_tensor
    variable_name = id_util.UniqueStr("tensor_")

    blob = None

    @global_function_or_identity()
    def job():
        nonlocal blob
        with tensor._placement_scope():
            blob = flow.get_variable(
                name=variable_name,
                shape=tuple(undetermined_tensor.shape),
                dtype=undetermined_tensor.dtype,
                initializer=undetermined_tensor.data_initializer,
            )

    job()
    if undetermined_tensor.is_consistent:
        determined_tensor = oneflow_api.ConsistentTensor(
            undetermined_tensor.shape,
            undetermined_tensor.dtype,
            undetermined_tensor.sbp,
            undetermined_tensor.placement,
            undetermined_tensor.is_lazy,
            undetermined_tensor.requires_grad,
            True,
            undetermined_tensor.retain_grad,
        )
    else:
        determined_tensor = oneflow_api.LocalTensor(
            undetermined_tensor.shape,
            undetermined_tensor.dtype,
            undetermined_tensor.device,
            undetermined_tensor.is_lazy,
            undetermined_tensor.requires_grad,
            True,
            undetermined_tensor.retain_grad,
        )
    determined_tensor._set_blob_object(blob.blob_object)
    return determined_tensor


def global_function_or_identity(*args, **kwargs):
    if rt_mode.CurrentMode() == rt_mode.NORMAL_MODE:
        assert flow.eager_execution_enabled()
        return flow.global_function(*args, **kwargs)
    else:
        assert rt_mode.CurrentMode() == rt_mode.GLOBAL_MODE
        identity_decorator = lambda func: func
        return identity_decorator


def _numpy_initializer_for_determining(tensor):
    assert not tensor.is_determined
    undetermined_tensor = tensor._undetermined_tensor
    assert undetermined_tensor.numpy_data is not None
    variable_name = id_util.UniqueStr("tensor_")

    @global_function_or_identity()
<<<<<<< HEAD
    def set_data():
        with _convert_to_placement_scope(device):
            flow.get_variable(
                name=variable_name,
                shape=tuple(shape),
                dtype=dtype,
                initializer=flow.zeros_initializer(dtype=dtype),
=======
    def set_numpy_data():
        with tensor._placement_scope():
            flow.get_variable(
                name=variable_name,
                shape=tuple(undetermined_tensor.shape),
                dtype=undetermined_tensor.dtype,
                initializer=undetermined_tensor.data_initializer,
>>>>>>> afed5019
            )

    set_numpy_data()
    flow.load_variables({variable_name: undetermined_tensor.numpy_data})
    blob = flow.get_all_variables()[variable_name]
    if undetermined_tensor.is_consistent:
        determined_tensor = oneflow_api.ConsistentTensor(
            undetermined_tensor.shape,
            undetermined_tensor.dtype,
            undetermined_tensor.sbp,
            undetermined_tensor.placement,
            undetermined_tensor.is_lazy,
            undetermined_tensor.requires_grad,
            True,
            undetermined_tensor.retain_grad,
        )
    else:
        determined_tensor = oneflow_api.LocalTensor(
            undetermined_tensor.shape,
            undetermined_tensor.dtype,
            undetermined_tensor.device,
            undetermined_tensor.is_lazy,
            undetermined_tensor.requires_grad,
            True,
            undetermined_tensor.retain_grad,
        )
    determined_tensor._set_blob_object(blob.blob_object)
    return determined_tensor


def _input_args_is_tuple_or_list(*args):
    return len(args) == 1 and isinstance(args[0], (tuple, list))


def _input_args_is_numpy(*args):
    return len(args) == 1 and isinstance(args[0], np.ndarray)


def _input_args_is_consistent_or_local(*args):
    return len(args) == 1 and isinstance(
        args[0], (oneflow_api.ConsistentTensor, oneflow_api.LocalTensor)
    )


def _input_args_is_tensor(*args):
    return len(args) == 1 and isinstance(args[0], flow.Tensor)


def _input_args_is_data(*args):
    return _input_args_is_numpy(*args) or _input_args_is_tuple_or_list(*args)


def _input_args_is_shape(*args):
    return all(isinstance(x, int) for x in args)


def register_tensor_op_by_module(op_name):
    def set_method(module):
        if is_unary_module(module):
            setattr(
                Tensor,
                op_name,
                lambda self, *args, **kwargs: module(*args, **kwargs).forward(self),
            )
        else:
            assert is_binary_module(module)
            setattr(
                Tensor,
                op_name,
                lambda self, x, *args, **kwargs: module(*args, **kwargs).forward(
                    self, x
                ),
            )
        return module

    return set_method


def register_op_by_module(op_name):
    def set_method(module):
        if is_unary_module(module):
            oneflow_export(op_name)(_get_unary_module_impl(module))
        else:
            assert is_binary_module(module)
            oneflow_export(op_name)(_get_binary_module_impl(module))

        return module

    def _get_unary_module_impl(module):
        global unary_module_impl

        def unary_module_impl(x, *args, **kwargs):
            return module(*args, **kwargs).forward(x)

        return unary_module_impl

    def _get_binary_module_impl(module):
        global binary_module_impl

        def binary_module_impl(x, y, *args, **kwargs):
            return module(*args, **kwargs).forward(x, y)

        return binary_module_impl

    return set_method


def is_unary_module(module):
    return True if len(inspect.signature(module.forward).parameters) == 2 else False


def is_binary_module(module):
    return True if len(inspect.signature(module.forward).parameters) == 3 else False


def _convert_to_placement_scope(placement_or_device):
    if isinstance(placement_or_device, flow.placement):
        placement = placement_or_device
        return flow.scope.placement(
            placement.device_tag,
            list(placement.parallel_conf.device_name()),
            placement.hierarchy,
        )
    else:
        device = placement_or_device
        # TODO(jianhao): replace 0 with real machine id
        machine_id = 0
        # TODO(jianhao): support cuda in of
        if device.type == "cuda":
            device_tag = "gpu"
        else:
            device_tag = device.type
        return flow.scope.placement(
            device_tag, "{}:{}".format(machine_id, device.index), None
        )<|MERGE_RESOLUTION|>--- conflicted
+++ resolved
@@ -193,18 +193,6 @@
             prod *= dim
         return prod
 
-<<<<<<< HEAD
-    # internal decorator
-    def _auto_determine(func):
-        def wrapped_func(*args, **kwargs):
-            tensor = args[0]
-            tensor._determine_if_needed()
-            return func(*args, **kwargs)
-
-        return wrapped_func
-
-=======
->>>>>>> afed5019
     def retain_grad(self):
         assert self.is_determined
         self._local_or_consistent_tensor.retain_grad()
@@ -659,15 +647,6 @@
     variable_name = id_util.UniqueStr("tensor_")
 
     @global_function_or_identity()
-<<<<<<< HEAD
-    def set_data():
-        with _convert_to_placement_scope(device):
-            flow.get_variable(
-                name=variable_name,
-                shape=tuple(shape),
-                dtype=dtype,
-                initializer=flow.zeros_initializer(dtype=dtype),
-=======
     def set_numpy_data():
         with tensor._placement_scope():
             flow.get_variable(
@@ -675,7 +654,6 @@
                 shape=tuple(undetermined_tensor.shape),
                 dtype=undetermined_tensor.dtype,
                 initializer=undetermined_tensor.data_initializer,
->>>>>>> afed5019
             )
 
     set_numpy_data()
