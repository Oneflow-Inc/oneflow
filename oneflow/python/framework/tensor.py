--- conflicted
+++ resolved
@@ -22,11 +22,7 @@
 import numpy as np
 import oneflow_api.oneflow.core.job.placement as placement_cfg
 import oneflow.python.framework.id_util as id_util
-<<<<<<< HEAD
-from oneflow.python.nn.modules.utils import global_function_or_identity
-=======
 import oneflow.python.framework.runtime_mode as rt_mode
->>>>>>> 71c3120f
 import oneflow as flow
 
 
@@ -421,7 +417,6 @@
 
 def _default_initializer_for_determining(undetermined_tensor, tensor):
     assert not undetermined_tensor.is_consistent
-<<<<<<< HEAD
     variable_name = id_util.UniqueStr("tensor_")
     determined_tensor = None
 
@@ -447,24 +442,6 @@
 
     job()
     tensor._variable_name = variable_name
-    return determined_tensor
-=======
-    blob = flow.get_variable(
-        name=id_util.UniqueStr("tensor_"),
-        shape=tuple(undetermined_tensor.shape),
-        dtype=undetermined_tensor.dtype,
-        initializer=undetermined_tensor.data_initializer,
-    )
-    determined_tensor = oneflow_api.LocalTensor(
-        undetermined_tensor.shape,
-        undetermined_tensor.dtype,
-        undetermined_tensor.device,
-        undetermined_tensor.is_lazy,
-        undetermined_tensor.requires_grad,
-        True,
-        undetermined_tensor.retain_grad,
-    )
-    determined_tensor._set_blob_object(blob.blob_object)
     return determined_tensor
 
 
@@ -532,5 +509,4 @@
 
 
 def _input_args_is_shape(*args):
-    return all(isinstance(x, int) for x in args)
->>>>>>> 71c3120f
+    return all(isinstance(x, int) for x in args)