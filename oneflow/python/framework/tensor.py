--- conflicted
+++ resolved
@@ -13,8 +13,6 @@
 See the License for the specific language governing permissions and
 limitations under the License.
 """
-import oneflow.python.framework.hob as hob
-import oneflow.python.lib.core.enable_if as enable_if
 import oneflow.core.job.initializer_conf_pb2 as initializer_conf_util
 from oneflow.python.oneflow_export import oneflow_export
 import oneflow.python.framework.remote_blob as remote_blob_util
@@ -193,16 +191,6 @@
 
     @_auto_determine
     def numpy(self):
-<<<<<<< HEAD
-        if self.device is not None:
-            parallel_conf = placement_cfg.ParallelConf()
-            parallel_conf.set_device_tag(self.device.type)
-            machine_id = 0
-            parallel_conf.add_device_name("{}:{}".format(machine_id, self.device.index))
-        else:
-            parallel_conf = self.placement.parallel_conf
-=======
->>>>>>> ea2a38f4
         return remote_blob_util.BlobObjectNumpy(
             self._local_or_consistent_tensor._blob_object
         )
@@ -219,7 +207,7 @@
         def get_slice_if_int(x):
             if isinstance(x, slice):
                 return x
-            return slice(x, x+1)
+            return slice(x, x + 1)
 
         if isinstance(key, tuple):
             assert all(isinstance(x, (slice, int)) for x in key)
@@ -233,12 +221,22 @@
         for i in range(len(key), len(self.shape)):
             key += (slice(None, None, None),)
 
-        starts = [get_canonical_index(get_or_default(x.start, 0), self.shape[i]) for i, x in enumerate(key)]
-        stops = [get_canonical_index(get_or_default(x.stop, self.shape[i]), self.shape[i], start=starts[i]) for i, x in enumerate(key)]
+        starts = [
+            get_canonical_index(get_or_default(x.start, 0), self.shape[i])
+            for i, x in enumerate(key)
+        ]
+        stops = [
+            get_canonical_index(
+                get_or_default(x.stop, self.shape[i]), self.shape[i], start=starts[i]
+            )
+            for i, x in enumerate(key)
+        ]
         steps = [get_or_default(x.step, 1) for x in key]
-        assert(all(x > 0 for x in steps))
+        assert all(x > 0 for x in steps)
         # np.abs is for compatibility of negative steps in the future
-        shape = (np.abs(np.array(stops) - np.array(starts)) - 1) // np.abs(np.array(steps)) + 1
+        shape = (np.abs(np.array(stops) - np.array(starts)) - 1) // np.abs(
+            np.array(steps)
+        ) + 1
         shape = shape.tolist()
         return starts, stops, steps, shape
 
@@ -252,17 +250,18 @@
 
         @global_function_or_identity()
         def job():
-            op = (
-                flow.builtin_op("logical_slice_assign")
-                .Name("logical_slice_assign")
-                .Input("ref")
-                .Input("value")
-                .Attr("start", starts)
-                .Attr("stop", stops)
-                .Attr("step", steps)
-                .Build()
-            )
-            op(self, value)
+            with self._placement_scope():
+                op = (
+                    flow.builtin_op("logical_slice_assign")
+                    .Input("ref")
+                    .Input("value")
+                    .Attr("start", starts)
+                    .Attr("stop", stops)
+                    .Attr("step", steps)
+                    .Build()
+                )
+                op(self, value)
+
         job()
         return self
 
@@ -270,20 +269,22 @@
     def __getitem__(self, key):
         starts, stops, steps, _ = self._get_slice_obj(key)
         result = None
+
         @global_function_or_identity()
         def job():
-            op = (
-                flow.builtin_op("logical_slice")
-                .Name("logical_slice")
-                .Input("x")
-                .Output("y")
-                .Attr("start", starts)
-                .Attr("stop", stops)
-                .Attr("step", steps)
-                .Build()
-            )
-            nonlocal result
-            result = op(self)[0]
+            with self._placement_scope():
+                op = (
+                    flow.builtin_op("logical_slice")
+                    .Input("x")
+                    .Output("y")
+                    .Attr("start", starts)
+                    .Attr("stop", stops)
+                    .Attr("step", steps)
+                    .Build()
+                )
+                nonlocal result
+                result = op(self)[0]
+
         job()
         return result
 
@@ -319,7 +320,9 @@
         assert not self.is_determined
         if determining_initializer is None:
             determining_initializer = self._determining_initializer
-        self._local_or_consistent_tensor = determining_initializer(self)
+        self._local_or_consistent_tensor = determining_initializer(
+            self
+        )
         self._undetermined_tensor = None
 
     @property
@@ -477,17 +480,9 @@
 
     def _placement_scope(self):
         if self.is_consistent:
-            return flow.scope.placement(
-                self.placement.device_tag,
-                list(self.placement.parallel_conf.device_name()),
-                self.placement.hierarchy,
-            )
-        else:
-            # TODO(jianhao): replace 0 with real machine id
-            machine_id = 0
-            return flow.scope.placement(
-                self.device.type, "{}:{}".format(machine_id, self.device.index), None
-            )
+            return _convert_to_placement_scope(self.placement)
+        else:
+            return _convert_to_placement_scope(self.device)
 
     @property
     @_auto_determine
@@ -546,19 +541,6 @@
     assert not tensor.is_determined
     undetermined_tensor = tensor._undetermined_tensor
     variable_name = id_util.UniqueStr("tensor_")
-<<<<<<< HEAD
-    determined_tensor = None
-
-    @global_function_or_identity()
-    def job():
-        nonlocal determined_tensor
-        blob = flow.get_variable(
-            name=variable_name,
-            shape=tuple(undetermined_tensor.shape),
-            dtype=undetermined_tensor.dtype,
-            initializer=undetermined_tensor.data_initializer,
-        )
-=======
 
     blob = None
 
@@ -586,7 +568,6 @@
             undetermined_tensor.retain_grad,
         )
     else:
->>>>>>> ea2a38f4
         determined_tensor = oneflow_api.LocalTensor(
             undetermined_tensor.shape,
             undetermined_tensor.dtype,
@@ -596,15 +577,8 @@
             True,
             undetermined_tensor.retain_grad,
         )
-<<<<<<< HEAD
-        determined_tensor._set_blob_object(blob.blob_object)
-
-    job()
-    return determined_tensor, variable_name
-=======
     determined_tensor._set_blob_object(blob.blob_object)
     return determined_tensor
->>>>>>> ea2a38f4
 
 
 def global_function_or_identity(*args, **kwargs):
@@ -631,12 +605,13 @@
 
     @global_function_or_identity()
     def set_data():
-        flow.get_variable(
-            name=variable_name,
-            shape=tuple(shape),
-            dtype=dtype,
-            initializer=flow.zeros_initializer(dtype=dtype),
-        )
+        with _convert_to_placement_scope(device):
+            flow.get_variable(
+                name=variable_name,
+                shape=tuple(shape),
+                dtype=dtype,
+                initializer=flow.zeros_initializer(dtype=dtype),
+            )
 
     if not is_lazy:
         set_data()
@@ -672,4 +647,26 @@
 
 
 def _input_args_is_shape(*args):
-    return all(isinstance(x, int) for x in args)+    return all(isinstance(x, int) for x in args)
+
+
+def _convert_to_placement_scope(placement_or_device):
+    if isinstance(placement_or_device, flow.placement):
+        placement = placement_or_device
+        return flow.scope.placement(
+            placement.device_tag,
+            list(placement.parallel_conf.device_name()),
+            placement.hierarchy,
+        )
+    else:
+        device = placement_or_device
+        # TODO(jianhao): replace 0 with real machine id
+        machine_id = 0
+        # TODO(jianhao): support cuda in of
+        if device.type == "cuda":
+            device_tag = "gpu"
+        else:
+            device_tag = device.type
+        return flow.scope.placement(
+            device_tag, "{}:{}".format(machine_id, device.index), None
+        )
