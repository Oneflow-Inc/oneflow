"""
Copyright 2020 The OneFlow Authors. All rights reserved.

Licensed under the Apache License, Version 2.0 (the "License");
you may not use this file except in compliance with the License.
You may obtain a copy of the License at

    http://www.apache.org/licenses/LICENSE-2.0

Unless required by applicable law or agreed to in writing, software
distributed under the License is distributed on an "AS IS" BASIS,
WITHOUT WARRANTIES OR CONDITIONS OF ANY KIND, either express or implied.
See the License for the specific language governing permissions and
limitations under the License.
"""
import oneflow.core.job.initializer_conf_pb2 as initializer_conf_util
from oneflow.python.oneflow_export import oneflow_export
import oneflow.python.framework.remote_blob as remote_blob_util
import oneflow._oneflow_internal
import numpy as np
import inspect
from typing import Union
import oneflow._oneflow_internal.oneflow.core.job.placement as placement_cfg
import oneflow.python.framework.id_util as id_util
import oneflow.python.framework.check_point_v2 as check_point_v2
from oneflow.python.framework.function_util import global_function_or_identity
import oneflow.python.framework.runtime_mode as rt_mode
import oneflow.python.framework.ofblob as ofblob_util
import oneflow.python.lib.core.async_util as async_util
import oneflow.python.ops.initializer_util as initializer_util
import oneflow.python.framework.dtype as dtype_util
import oneflow.python.framework.tensor_str as tensor_str_util
import oneflow as flow


def register_local_tensor_method(name=None):
    def decorator(method):
        if name is None:
            op_name = method.__name__
        else:
            op_name = name
        setattr(oneflow._oneflow_internal.LocalTensor, op_name, method)
        return method

    return decorator


@register_local_tensor_method("numpy")
def _local_tensor_numpy(eager_local_tensor):
    if eager_local_tensor.dtype == flow.tensor_buffer:
        shapes, dtypes = eager_local_tensor._tensor_buffer_shapes_and_dtypes
        tensors = flow.experimental.tensor_buffer_to_list_of_tensors(
            Tensor(eager_local_tensor), shapes, dtypes
        )
        return [t.numpy() for t in tensors]
    method_name = eager_local_tensor._get_copy_mirrored_tensor_to_numpy_func_name()
    copy_to_numpy = getattr(eager_local_tensor, method_name)
    ndarray = np.empty(
        tuple(eager_local_tensor.shape),
        dtype=flow.convert_oneflow_dtype_to_numpy_dtype(eager_local_tensor.dtype),
    )
    copy_to_numpy(ndarray)
    return ndarray


@register_local_tensor_method("copy_")
def _copy_from_numpy_to_eager_local_tensor(eager_local_tensor, np_arr):
    method_name = eager_local_tensor._get_copy_mirrored_tensor_from_numpy_func_name()
    copy_from_numpy = getattr(eager_local_tensor, method_name)
    assert np_arr.dtype == flow.convert_oneflow_dtype_to_numpy_dtype(
        eager_local_tensor.dtype
    )
    if np_arr.shape == ():
        assert tuple(eager_local_tensor.shape) == (1,)
    else:
        assert np_arr.shape == tuple(eager_local_tensor.shape)
    copy_from_numpy(np_arr)


@register_local_tensor_method("_init_by_initializer_conf")
def _init_eager_local_tensor_by_initializer_conf(
    eager_local_tensor, initializer_conf, random_seed=0
):
    shape = tuple(eager_local_tensor.shape)
    initializer = initializer_util.GetInitializer(initializer_conf, random_seed, shape)
    # initializer is None if and only if the initializer_conf is empty_initializer
    if initializer is None:
        return

    _copy_from_numpy_to_eager_local_tensor(
        eager_local_tensor,
        check_point_v2.generate_values_by_initializer(
            initializer, shape, eager_local_tensor.dtype
        ),
    )


@oneflow_export("tensor")
def construct_tensor(
    data,
    dtype=None,
    device=None,
    requires_grad=False,
    placement=None,
    sbp=None,
    is_consistent=False,
    is_lazy=False,
):
    if _is_scalar(data) or _input_args_is_data(data):
        if (
            not _input_args_is_numpy(data)
            and dtype is None
            and _input_dtype_is_float(data)
        ):
            dtype = flow.float32
        data = np.array(data)
        if dtype is None:
            dtype = dtype_util.convert_numpy_dtype_to_oneflow_dtype(data.dtype)
        return Tensor(
            data,
            dtype=dtype,
            device=device,
            requires_grad=requires_grad,
            placement=placement,
            sbp=sbp,
            is_consistent=is_consistent,
            is_lazy=is_lazy,
        )
    else:
        raise TypeError("Construction error, invalid combination of arguments")


@oneflow_export("Tensor")
class Tensor:
    def __init__(
        self,
        *args,
        dtype=None,
        device=None,
        requires_grad=False,
        placement=None,
        sbp=None,
        is_consistent=False,
        is_lazy=False,
        data_initializer=None,
        determining_initializer=None,
    ):
        assert len(args) > 0
        dtype = dtype if dtype is not None else oneflow._oneflow_internal.float32
        if isinstance(device, str):
            device = flow.device(device)
        if placement is None:
            device = (
                device
                if device is not None
                else oneflow._oneflow_internal.device("cpu")
            )
        if _input_args_is_tensor(*args):
            self._local_or_consistent_tensor = flow.to(
                *args, device=args[0].device, dtype=args[0].dtype, copy=True
            )
            self._undetermined_tensor = None
        elif _input_args_is_consistent_or_local(*args):
            self._local_or_consistent_tensor = args[0]
            self._undetermined_tensor = None
        elif _input_args_is_data(*args):
            self._local_or_consistent_tensor = None
            self._construct_with_data(
                *args,
                dtype=dtype,
                device=device,
                requires_grad=requires_grad,
                placement=placement,
                sbp=sbp,
                is_consistent=is_consistent,
                is_lazy=is_lazy,
            )
        elif _input_args_is_shape(*args):
            shape = args
            self._local_or_consistent_tensor = None
            self._undetermined_tensor = UndeterminedTensor(
                shape,
                dtype,
                device=device,
                requires_grad=requires_grad,
                placement=placement,
                sbp=sbp,
                is_consistent=is_consistent,
                is_lazy=is_lazy,
                data_initializer=data_initializer,
            )
            if determining_initializer is None:
                determining_initializer = _default_initializer_for_determining
            self._determining_initializer = determining_initializer
        else:
            # Maybe some other arguments to be supported, reported as error for now
            raise TypeError("new() received an invalid combination of arguments")

    @property
    def shape(self):
        if self._local_or_consistent_tensor is not None:
            return self._local_or_consistent_tensor.shape
        else:
            return self._undetermined_tensor.shape

    @property
    def device(self):
        if self._local_or_consistent_tensor is not None:
            return self._local_or_consistent_tensor.device
        else:
            return self._undetermined_tensor.device

    @register_local_tensor_method("ndim")
    @property
    def ndim(self):
        return len(self.shape)

    @property
    def is_cuda(self):
        if self._local_or_consistent_tensor is not None:
            return self._local_or_consistent_tensor.is_cuda
        else:
            return self._undetermined_tensor.is_cuda

    @property
    def dtype(self):
        if self._local_or_consistent_tensor is not None:
            return self._local_or_consistent_tensor.dtype
        else:
            return self._undetermined_tensor.dtype

    # internal decorator
    def _auto_determine(func):
        def wrapped_func(*args, **kwargs):
            tensor = args[0]
            if not tensor.is_determined:
                tensor.determine()
            return func(*args, **kwargs)

        return wrapped_func

    @property
    @_auto_determine
    def data(self):
        if self._local_or_consistent_tensor is not None:
            return flow.Tensor(self._local_or_consistent_tensor.data)
        else:
            return None

    @property
    def grad(self):
        if self._local_or_consistent_tensor is not None:
            if self._local_or_consistent_tensor.grad is not None:
                return flow.Tensor(self._local_or_consistent_tensor.grad)
        else:
            return None

    @property
    def grad_fn(self):
        if self._local_or_consistent_tensor is not None:
            return self._local_or_consistent_tensor.grad_fn
        else:
            return None

    @property
    def requires_grad(self):
        if self._local_or_consistent_tensor is not None:
            return self._local_or_consistent_tensor.requires_grad
        else:
            return self._undetermined_tensor.requires_grad

    @property
    def is_leaf(self):
        if self._local_or_consistent_tensor is not None:
            return self._local_or_consistent_tensor.is_leaf
        else:
            return True

    @requires_grad.setter
    def requires_grad(self, requires_grad):
        if self._local_or_consistent_tensor is not None:
            self._local_or_consistent_tensor.requires_grad = requires_grad
        else:
            self._undetermined_tensor.requires_grad = requires_grad

    @register_local_tensor_method()
    def size(self, idx=None):
        if idx is None:
            return self.shape
        else:
            return self.shape[idx]

    @register_local_tensor_method()
    def dim(self):
        return self.ndim

    @register_local_tensor_method()
    def ndimension(self):
        return self.ndim

    @_auto_determine
    def detach(self):
        if self._local_or_consistent_tensor is not None:
            return flow.Tensor(self._local_or_consistent_tensor.detach())
        else:
            return None

    def requires_grad_(self, requires_grad=True):
        self.requires_grad = requires_grad

    def get_device(self):
        if self._local_or_consistent_tensor is not None:
            return self._local_or_consistent_tensor.device
        else:
            return self._undetermined_tensor.device

    @register_local_tensor_method()
    def nelement(self):
        prod = 1
        for dim in self.shape:
            prod *= dim
        return prod

    @register_local_tensor_method()
    def numel(self):
        return self.nelement()

    def retain_grad(self):
        assert self.is_determined
        self._local_or_consistent_tensor.retain_grad()

    def data_ptr(self):
        TODO()

    def element_size(self):
        return self.dtype.bytes

    @_auto_determine
    def numpy(self):
        internal_tensor = self._local_or_consistent_tensor
        if not internal_tensor.is_lazy and not internal_tensor.is_consistent:
            return _local_tensor_numpy(internal_tensor)

        raise NotImplementedError()

    @register_local_tensor_method()
    def tolist(self):
        return self.numpy().tolist()

    @_auto_determine
    @register_local_tensor_method()
    def backward(self, gradient=None, retain_graph=False, create_graph=False):
        flow.autograd.backward(self, gradient, retain_graph, create_graph)

    @register_local_tensor_method()
    def _transform_ellipsis_type(self, key):
        d = self.ndim - len(key)  # exclude all Ellipsis type
        new_key = list()
        for k in key:
            if isinstance(k, type(Ellipsis)):
                new_key.append(slice(None, None, None))
                while d > 0:
                    new_key.append(slice(None, None, None))
                    d -= 1
            else:
                new_key.append(k)
        return tuple(new_key)

    @register_local_tensor_method()
    def _get_slice_obj(self, key):
        def get_or_default(x, default):
            return x if x is not None else default

        def get_canonical_index(index, length, *, start=0):
            if index < 0:
                index += length
            if index > length or index < 0:
                raise IndexError(f"Index should be in [0, {length}), but got {index}")
            return max(min(index, length), start)

        def get_slice_if_int(x):
            if isinstance(x, slice):
                return x
            return slice(x, x + 1)

        if isinstance(key, tuple):
            assert all(isinstance(x, (slice, int)) for x in key)
        else:
            assert isinstance(key, (slice, int))
            key = (key,)

        key = list(map(get_slice_if_int, key))

        assert len(key) <= len(self.shape)
        for i in range(len(key), len(self.shape)):
            key += (slice(None, None, None),)

        starts = [
            get_canonical_index(get_or_default(x.start, 0), self.shape[i])
            for i, x in enumerate(key)
        ]
        stops = [
            get_canonical_index(
                get_or_default(x.stop, self.shape[i]), self.shape[i], start=starts[i]
            )
            for i, x in enumerate(key)
        ]
        steps = [get_or_default(x.step, 1) for x in key]
        assert all(x > 0 for x in steps)
        # np.abs is for compatibility of negative steps in the future
        shape = (np.abs(np.array(stops) - np.array(starts)) - 1) // np.abs(
            np.array(steps)
        ) + 1
        shape = shape.tolist()
        return starts, stops, steps, shape

    @_auto_determine
    @register_local_tensor_method()
    def __getitem__(self, key):
        # TODO: support inplace __getitem__
        assert (
            isinstance(key, int) or isinstance(key, tuple) or isinstance(key, slice)
        ), "Unsupported key type!"

        squeeze_dims = None
        if isinstance(key, tuple):
            key = self._transform_ellipsis_type(key)
            squeeze_dims = list(
                filter(lambda idx: isinstance(key[idx], int), range(len(key)))
            )
        elif isinstance(key, int):
            squeeze_dims = [0]
        else:
            # do nothing
            pass

        start, stop, step, _ = self._get_slice_obj(key)
        res = flow.experimental.slice(self, list(zip(start, stop, step)))
        if squeeze_dims is not None:
            res = res.squeeze(dim=squeeze_dims)
        return res

    @_auto_determine
    @register_local_tensor_method()
    def __setitem__(self, key, value):
        if isinstance(key, tuple):
            key = self._transform_ellipsis_type(key)
            unsqueeze_dims = list(
                filter(lambda idx: isinstance(key[idx], int), range(len(key)))
            )
        elif isinstance(key, int):
            unsqueeze_dims = [0]
        else:
            unsqueeze_dims = []

        start, stop, step, shape = self._get_slice_obj(key)
        if isinstance(value, (int, float)):
            scalar = value
            value = flow.Tensor(*shape)
            value.fill_(scalar)
        else:
<<<<<<< HEAD
            prepended_broadcasting_dims = range(len(self.shape) - len(unsqueeze_dims) - len(value.shape))
=======
            prepended_broadcasting_dims = range(
                len(self.shape) - len(unsqueeze_dims) - len(value.shape)
            )
>>>>>>> d1eaabee
            for dim in prepended_broadcasting_dims:
                value = flow.experimental.unsqueeze(value, dim)
            for dim in unsqueeze_dims:
                value = flow.experimental.unsqueeze(value, dim)
            value = flow.experimental.expand(value, *shape)

        flow.experimental.tmp.logical_slice_assign(
            self, value, list(zip(start, stop, step))
        )
        return self

    @register_local_tensor_method()
    def __str__(self):
        return self.__repr__()

    @register_local_tensor_method()
    def __repr__(self):
        return tensor_str_util._gen_tensor_str(self)

    @register_local_tensor_method()
    def __gt__(self, other):
        return self.gt(other)

    @register_local_tensor_method()
    def __lt__(self, other):
        return self.lt(other)

    def __array__(self):
        TODO()

    def __sizeof__(self):
        TODO()

    def __deepcopy__(self, memo):
        TODO()

    @register_local_tensor_method()
    def __mul__(self, other):
        return self.mul(other)

    @register_local_tensor_method()
    def __rmul__(self, other):
        return self.mul(other)

    @register_local_tensor_method()
    def __add__(self, other):
        return self.add(other)

    @register_local_tensor_method()
    def __radd__(self, other):
        return self.add(other)

    @register_local_tensor_method()
    def __sub__(self, other):
        return self.sub(other)

    @register_local_tensor_method()
    def __rsub__(self, other):
        return flow.experimental.sub(other, self)

    @register_local_tensor_method()
    def __truediv__(self, other):
        return self.div(other)

    @register_local_tensor_method()
    def __rtruediv__(self, other):
        return flow.experimental.div(other, self)

    @register_local_tensor_method()
    def __neg__(self):
        return flow.experimental.neg(self)

    @register_local_tensor_method()
    def __pow__(self, b):
        return flow.experimental.pow(self, b)

    def _determine_if_needed(self, determining_initializer=None):
        if not self.is_determined:
            self.determine(determining_initializer)

    def determine(self, determining_initializer=None):
        assert not self.is_determined
        if determining_initializer is None:
            determining_initializer = self._determining_initializer
        self._local_or_consistent_tensor = determining_initializer(self)
        self._undetermined_tensor = None

    @property
    def is_determined(self):
        if self._local_or_consistent_tensor is not None:
            assert self._undetermined_tensor is None
            return True
        else:
            assert self._undetermined_tensor is not None
            return False

    def set_placement(self, placement):
        assert isinstance(placement, flow.placement)
        assert self._local_or_consistent_tensor is None
        assert self._undetermined_tensor is not None
        self._undetermined_tensor.placement = placement
        self._undetermined_tensor.device = None

    def set_sbp(self, sbp):
        assert isinstance(sbp, oneflow._oneflow_internal.Distribute)
        assert self._local_or_consistent_tensor is None
        assert self._undetermined_tensor is not None
        self._undetermined_tensor.sbp = sbp

    def set_is_consistent(self, is_consistent):
        assert isinstance(is_consistent, bool)
        assert self._local_or_consistent_tensor is None
        assert self._undetermined_tensor is not None
        self._undetermined_tensor.is_consistent = is_consistent

    def set_is_lazy(self, is_lazy):
        assert isinstance(is_lazy, bool)
        assert self._local_or_consistent_tensor is None
        assert self._undetermined_tensor is not None
        self._undetermined_tensor.is_lazy = is_lazy

    def set_data_initializer(self, data_initializer):
        assert isinstance(data_initializer, initializer_conf_util.InitializerConf)
        assert self._local_or_consistent_tensor is None
        assert self._undetermined_tensor is not None
        self._undetermined_tensor.data_initializer = data_initializer

    @property
    def placement(self):
        if self._local_or_consistent_tensor is not None:
            return self._local_or_consistent_tensor.placement
        else:
            return self._undetermined_tensor.placement

    @property
    def is_lazy(self):
        if self._local_or_consistent_tensor is not None:
            return self._local_or_consistent_tensor.is_lazy
        else:
            return self._undetermined_tensor.is_lazy

    @property
    def is_consistent(self):
        if self._local_or_consistent_tensor is not None:
            return self._local_or_consistent_tensor.is_consistent
        else:
            return self._undetermined_tensor.is_consistent

    @property
    def sbp(self):
        if self._local_or_consistent_tensor is not None:
            return self._local_or_consistent_tensor.sbp
        else:
            return self._undetermined_tensor.sbp

    @register_local_tensor_method()
    def uniform_(self, a=0, b=1):
        initializer_conf = flow.random_uniform_initializer(
            minval=a, maxval=b, dtype=self.dtype
        )
        return self._init_by_initializer_conf(initializer_conf)

    @register_local_tensor_method()
    def kaiming_uniform_(
        self, a=0, mode="fan_in", nonlinearity="leaky_relu", *, data_format="NCHW"
    ):
        initializer_conf = flow.kaiming_initializer(
            shape=self.shape,
            distribution="random_uniform",
            mode=mode,
            nonlinearity=nonlinearity,
            negative_slope=a,
            data_format=data_format,
        )
        return self._init_by_initializer_conf(initializer_conf)

    @register_local_tensor_method()
    def kaiming_normal_(
        self, a=0, mode="fan_in", nonlinearity="leaky_relu", *, data_format="NCHW"
    ):
        initializer_conf = flow.kaiming_initializer(
            shape=self.shape,
            distribution="random_normal",
            mode=mode,
            nonlinearity=nonlinearity,
            negative_slope=a,
            data_format=data_format,
        )
        return self._init_by_initializer_conf(initializer_conf)

    @register_local_tensor_method()
    def xavier_normal_(self, gain=1.0, *, data_format="NCHW"):
        assert gain == 1.0, "Only gain == 1.0 is supported now"
        initializer_conf = flow.xavier_normal_initializer(data_format=data_format)
        return self._init_by_initializer_conf(initializer_conf)

    @register_local_tensor_method()
    def xavier_uniform_(self, gain=1.0, *, data_format="NCHW"):
        assert gain == 1.0, "Only gain == 1.0 is supported now"
        initializer_conf = flow.xavier_uniform_initializer(data_format=data_format)
        return self._init_by_initializer_conf(initializer_conf)

    @register_local_tensor_method()
    def normal_(self, mean=0, std=1):
        initializer_conf = flow.random_normal_initializer(mean=mean, stddev=std)
        return self._init_by_initializer_conf(initializer_conf)

    @register_local_tensor_method()
    def fill_(self, value):
        initializer_conf = flow.constant_initializer(value=value, dtype=self.dtype)
        return self._init_by_initializer_conf(initializer_conf)

    @_auto_determine
    def zeros_(self):
        internal_tensor = self._local_or_consistent_tensor
        if internal_tensor.is_lazy:
            TODO()
        if internal_tensor.is_consistent:
            TODO()
        internal_tensor.zeros_()

    @_auto_determine
    @register_local_tensor_method()
    def register_hook(self, hook):
        assert self.is_leaf, "register_hook only supports leaf tensor for now"
        assert (
            self.requires_grad
        ), "register_hook only supports tensor with requires_grad=True"

        def hook_returning_determined_tensor(grad):
            new_grad = hook(grad)
            if isinstance(new_grad, Tensor) and not new_grad.is_determined:
                new_grad.determine()
                new_grad = new_grad._local_or_consistent_tensor
            return new_grad

        self._local_or_consistent_tensor._register_hook(
            hook_returning_determined_tensor
        )

    @_auto_determine
    def copy_(self, other: Union["Tensor", np.ndarray]):
        internal_tensor = self._local_or_consistent_tensor
        if internal_tensor.is_lazy:
            TODO()
        if internal_tensor.is_consistent:
            TODO()

        if isinstance(other, (Tensor, check_point_v2.FileBackendVariableBlob)):
            src_np = other.numpy()
        else:
            assert isinstance(other, np.ndarray)
            src_np = other

        _copy_from_numpy_to_eager_local_tensor(internal_tensor, src_np)

    def _init_by_initializer_conf(self, initializer_conf):
        if self.is_determined:
            if self.is_consistent:
                with self._placement_scope():
                    check_point_v2.init_by_initializer_conf(
                        self, initializer_conf, True, None
                    )
            else:
                _init_eager_local_tensor_by_initializer_conf(
                    self._local_or_consistent_tensor, initializer_conf
                )
        else:
            self.set_data_initializer(initializer_conf)
        return self

    def _placement_scope(self):
        if self.is_consistent:
            return _convert_to_placement_scope(self.placement)
        else:
            return _convert_to_placement_scope(self.device)

    def _construct_with_data(
        self,
        *args,
        dtype=None,
        device=None,
        requires_grad=False,
        placement=None,
        sbp=None,
        is_consistent=False,
        is_lazy=False,
    ):
        numpy_data = None
        if _input_args_is_tuple_or_list(*args):
            numpy_data = np.array(args[0])
        elif _input_args_is_numpy(*args):
            numpy_data = args[0]
        numpy_data = numpy_data.astype(flow.convert_oneflow_dtype_to_numpy_dtype(dtype))
        shape = oneflow._oneflow_internal.Size(tuple(numpy_data.shape))
        self._determining_initializer = _numpy_initializer_for_determining
        self._undetermined_tensor = UndeterminedTensor(
            shape,
            dtype,
            device=device,
            requires_grad=requires_grad,
            placement=placement,
            sbp=sbp,
            is_consistent=is_consistent,
            is_lazy=is_lazy,
            numpy_data=numpy_data,
        )


class UndeterminedTensor:
    def __init__(
        self,
        shape,
        dtype,
        device=None,
        requires_grad=False,
        placement=None,
        sbp=None,
        is_consistent=False,
        is_lazy=False,
        data_initializer=None,
        numpy_data=None,
    ):
        if not isinstance(shape, oneflow._oneflow_internal.Size):
            if not isinstance(shape, tuple):
                shape = tuple(shape)
            shape = oneflow._oneflow_internal.Size(shape)
        data_initializer = (
            data_initializer
            if data_initializer is not None
            else flow.empty_initializer(dtype=dtype)
        )
        device = (
            device if device is not None else oneflow._oneflow_internal.device("cpu")
        )
        self.shape = shape
        self.dtype = dtype
        self.device = device
        self.requires_grad = requires_grad
        self.placement = placement
        self.sbp = sbp
        self.is_consistent = is_consistent
        self.is_lazy = is_lazy
        self.data_initializer = data_initializer
        self.numpy_data = numpy_data

    @property
    def is_cuda(self):
        device_type = None
        if self.placement is not None:
            device_type = self.placement.device_tag
        elif self.device is not None:
            device_type = self.device.type
        else:
            raise ValueError("Neither placement nor device found.")
        return device_type == "gpu" or device_type == "cuda"


def _default_initializer_for_determining(tensor):
    assert not tensor.is_determined
    undetermined_tensor = tensor._undetermined_tensor
    if undetermined_tensor.is_consistent:
        raise NotImplementedError()
    else:
        shape = undetermined_tensor.shape
        dtype = undetermined_tensor.dtype
        determined_tensor = oneflow._oneflow_internal.LocalTensor(
            shape,
            dtype,
            undetermined_tensor.device,
            undetermined_tensor.is_lazy,
            undetermined_tensor.requires_grad,
            True,
        )
        _init_eager_local_tensor_by_initializer_conf(
            determined_tensor, undetermined_tensor.data_initializer
        )
    return determined_tensor


def _numpy_initializer_for_determining(tensor):
    assert not tensor.is_determined
    undetermined_tensor = tensor._undetermined_tensor
    numpy_data = undetermined_tensor.numpy_data
    assert numpy_data is not None

    if undetermined_tensor.is_consistent:
        raise NotImplementedError()
    else:
        determined_tensor = oneflow._oneflow_internal.LocalTensor(
            undetermined_tensor.shape,
            undetermined_tensor.dtype,
            undetermined_tensor.device,
            undetermined_tensor.is_lazy,
            undetermined_tensor.requires_grad,
            True,
        )
        _copy_from_numpy_to_eager_local_tensor(determined_tensor, numpy_data)

    return determined_tensor


def _input_args_is_tuple_or_list(*args):
    return len(args) == 1 and isinstance(args[0], (tuple, list))


def _input_args_is_numpy(*args):
    return len(args) == 1 and isinstance(args[0], np.ndarray)


def _input_args_is_consistent_or_local(*args):
    return len(args) == 1 and isinstance(
        args[0],
        (
            oneflow._oneflow_internal.ConsistentTensor,
            oneflow._oneflow_internal.LocalTensor,
        ),
    )


def _input_args_is_tensor(*args):
    return len(args) == 1 and isinstance(args[0], flow.Tensor)


def _input_args_is_data(*args):
    return _input_args_is_numpy(*args) or _input_args_is_tuple_or_list(*args)


def _input_args_is_shape(*args):
    return all(isinstance(x, int) for x in args)


def register_tensor_op(op_name):
    def set_tensor_op(method):
        setattr(Tensor, op_name, method)
        setattr(oneflow._oneflow_internal.LocalTensor, op_name, method)
        return method

    return set_tensor_op


def _convert_to_placement_scope(placement_or_device):
    if isinstance(placement_or_device, flow.placement):
        placement = placement_or_device
        return flow.scope.placement(
            placement.device_tag,
            list(placement.parallel_conf.device_name()),
            placement.hierarchy,
        )
    else:
        device = placement_or_device
        # TODO(jianhao): replace 0 with real machine id
        machine_id = 0
        # TODO(jianhao): support cuda in of
        if device.type == "cuda":
            device_tag = "gpu"
        else:
            device_tag = device.type
        return flow.scope.placement(
            device_tag, "{}:{}".format(machine_id, device.index), None
        )


def _is_scalar(data):
    return isinstance(data, (int, float, bool, complex))


def _flatten_list_or_tuple(list_or_tuple):
    for item in list_or_tuple:
        if isinstance(item, (list, tuple)):
            yield from _flatten_list_or_tuple(item)
        else:
            yield item


def _input_dtype_is_float(data):
    if _is_scalar(data):
        return isinstance(data, float)
    elif isinstance(data, (list, tuple)):
        return any(isinstance(x, float) for x in _flatten_list_or_tuple(data))
    return False<|MERGE_RESOLUTION|>--- conflicted
+++ resolved
@@ -459,13 +459,9 @@
             value = flow.Tensor(*shape)
             value.fill_(scalar)
         else:
-<<<<<<< HEAD
-            prepended_broadcasting_dims = range(len(self.shape) - len(unsqueeze_dims) - len(value.shape))
-=======
             prepended_broadcasting_dims = range(
                 len(self.shape) - len(unsqueeze_dims) - len(value.shape)
             )
->>>>>>> d1eaabee
             for dim in prepended_broadcasting_dims:
                 value = flow.experimental.unsqueeze(value, dim)
             for dim in unsqueeze_dims:
