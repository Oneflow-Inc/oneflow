"""
Copyright 2020 The OneFlow Authors. All rights reserved.

Licensed under the Apache License, Version 2.0 (the "License");
you may not use this file except in compliance with the License.
You may obtain a copy of the License at

    http://www.apache.org/licenses/LICENSE-2.0

Unless required by applicable law or agreed to in writing, software
distributed under the License is distributed on an "AS IS" BASIS,
WITHOUT WARRANTIES OR CONDITIONS OF ANY KIND, either express or implied.
See the License for the specific language governing permissions and
limitations under the License.
"""
import oneflow.python.framework.hob as hob
import oneflow.python.lib.core.enable_if as enable_if
import oneflow.core.job.initializer_conf_pb2 as initializer_conf_util
from oneflow.python.oneflow_export import oneflow_export
import oneflow.python.framework.remote_blob as remote_blob_util
import oneflow_api
import numpy as np
import oneflow_api.oneflow.core.job.placement as placement_cfg
import oneflow.python.framework.id_util as id_util
import oneflow.python.framework.check_point_v2 as check_point_v2
import oneflow.python.framework.runtime_mode as rt_mode
import oneflow as flow


@oneflow_export("Tensor")
class Tensor:
    def __init__(
        self,
        *args,
        dtype=None,
        device=None,
        requires_grad=False,
        retain_grad=False,
        placement=None,
        sbp=None,
        is_consistent=False,
        is_lazy=False,
        data_initializer=None,
        determining_initializer=None
    ):
        assert len(args) > 0
        dtype = dtype if dtype is not None else oneflow_api.float32
        device = device if device is not None else oneflow_api.device("cpu")
        if _input_args_is_other_data(*args):
            self._immediately_construct(
                *args,
                dtype=dtype,
                device=device,
                requires_grad=requires_grad,
                retain_grad=retain_grad,
                is_lazy=is_lazy,
            )
        elif _input_args_is_shape(*args):
            shape = args
            self._local_or_consistent_tensor = None
            # TODO(jianhao): update checkpoint to remove this attr
            self._variable_name = None
            self._undetermined_tensor = UndeterminedTensor(
                shape,
                dtype,
                device=device,
                requires_grad=requires_grad,
                retain_grad=retain_grad,
                placement=placement,
                sbp=sbp,
                is_consistent=is_consistent,
                is_lazy=is_lazy,
                data_initializer=data_initializer,
            )
            if determining_initializer is None:
                determining_initializer = _default_initializer_for_determining
            self._determining_initializer = determining_initializer
        else:
            # Maybe some other arguments to be supported, reported as error for now
            raise TypeError("new() received an invalid combination of arguments")

    @property
    def shape(self):
        if self._local_or_consistent_tensor is not None:
            return self._local_or_consistent_tensor.shape
        else:
            return self._undetermined_tensor.shape

    @property
    def device(self):
        if self._local_or_consistent_tensor is not None:
            return self._local_or_consistent_tensor.device
        else:
            return self._undetermined_tensor.device

    @property
    def ndim(self):
        return len(self.shape)

    @property
    def is_cuda(self):
        if self._local_or_consistent_tensor is not None:
            return self._local_or_consistent_tensor.is_cuda
        else:
            return self._undetermined_tensor.is_cuda

    @property
    def dtype(self):
        if self._local_or_consistent_tensor is not None:
            return self._local_or_consistent_tensor.dtype
        else:
            return self._undetermined_tensor.dtype

    @property
    def data(self):
        if self._local_or_consistent_tensor is not None:
            return flow.Tensor(self._local_or_consistent_tensor.data)
        else:
            return None

    @property
    def grad(self):
        if self._local_or_consistent_tensor is not None:
            return flow.Tensor(self._local_or_consistent_tensor.grad)
        else:
            return None

    @property
    def grad_fn(self):
        if self._local_or_consistent_tensor is not None:
            return self._local_or_consistent_tensor.grad_fn
        else:
            return None

    @property
    def requires_grad(self):
        if self._local_or_consistent_tensor is not None:
            return self._local_or_consistent_tensor.requires_grad
        else:
            return self._undetermined_tensor.requires_grad

    @property
    def is_leaf(self):
        if self._local_or_consistent_tensor is not None:
            return self._local_or_consistent_tensor.is_leaf
        else:
            return True

    def size(self):
        return self.shape

    def dim(self, idx):
        return self.shape[idx]

    def ndimension(self):
        return self.ndim

    def detach(self):
        if self._local_or_consistent_tensor is not None:
            return flow.Tensor(self._local_or_consistent_tensor.detach())
        else:
            return None

    def get_device(self):
        if self._local_or_consistent_tensor is not None:
            return self._local_or_consistent_tensor.device
        else:
            return self._undetermined_tensor.device

    def nelemenet(self):
        prod = 1
        for dim in self.shape:
            prod *= dim
        return prod

    # internal decorator
    def _auto_determine(func):
        def wrapped_func(*args, **kwargs):
            tensor = args[0]
            tensor._determine_if_needed()
            return func(*args, **kwargs)

        return wrapped_func

    def retain_grad(self):
        assert self.is_determined
        self._local_or_consistent_tensor.retain_grad()

    def data_ptr(self):
        TODO()

    def element_size(self):
        return self.dtype.bytes

    @_auto_determine
    def numpy(self):
        if self.device is not None:
            parallel_conf = placement_cfg.ParallelConf()
            parallel_conf.set_device_tag(self.device.type)
            machine_id = 0
            parallel_conf.add_device_name("{}:{}".format(machine_id, self.device.index))
        else:
            parallel_conf = self.placement.parallel_conf
        return remote_blob_util.BlobObjectNumpy(
            self._local_or_consistent_tensor._blob_object, parallel_conf
        )

    def tolist(self):
        TODO()

    def backward(
        self, gradient=None, retain_graph=False, create_graph=False, inputs=None
    ):
        assert self.is_determined
        TODO()  # liyurui

    def __str__(self):
        return self.__repr__()

    def __repr__(self):
        return "[Tensor shape={} dtype={}]".format(self.shape, self.dtype)

    def __array__(self):
        TODO()

    def __sizeof__(self):
        TODO()

    def __deepcopy__(self, memo):
        TODO()

    def _determine_if_needed(self, determining_initializer=None):
        if not self.is_determined:
            self.determine(determining_initializer)

    def determine(self, determining_initializer=None):
        assert not self.is_determined
        if determining_initializer is None:
            determining_initializer = self._determining_initializer
<<<<<<< HEAD
        self._local_or_consistent_tensor = determining_initializer(
            self._undetermined_tensor, self
=======
        self._local_or_consistent_tensor, self._variable_name = determining_initializer(
            self._undetermined_tensor
>>>>>>> cb9a5849
        )
        self._undetermined_tensor = None

    @property
    def is_determined(self):
        if self._local_or_consistent_tensor is not None:
            assert self._undetermined_tensor is None
            return True
        else:
            assert self._undetermined_tensor is not None
            return False

    def set_placement(self, placement):
        assert isinstance(placement, oneflow_api.Placement)
        assert self._local_or_consistent_tensor is None
        assert self._undetermined_tensor is not None
        assert self._undetermined_tensor.device is None
        self._undetermined_tensor.placement = placement

    def set_sbp(self, sbp):
        assert isinstance(sbp, oneflow_api.Distribute)
        assert self._local_or_consistent_tensor is None
        assert self._undetermined_tensor is not None
        self._undetermined_tensor.sbp = sbp

    def set_is_consistent(self, is_consistent):
        assert isinstance(is_consistent, bool)
        assert self._local_or_consistent_tensor is None
        assert self._undetermined_tensor is not None
        self._undetermined_tensor.is_consistent = is_consistent

    def set_is_lazy(self, is_lazy):
        assert isinstance(is_lazy, bool)
        assert self._local_or_consistent_tensor is None
        assert self._undetermined_tensor is not None
        self._undetermined_tensor.is_lazy = is_lazy

    def set_data_initializer(self, data_initializer):
        assert isinstance(data_initializer, initializer_conf_util.InitializerConf)
        assert self._local_or_consistent_tensor is None
        assert self._undetermined_tensor is not None
        self._undetermined_tensor.data_initializer = data_initializer

    @property
    def placement(self):
        if self._local_or_consistent_tensor is not None:
            return self._local_or_consistent_tensor.placement
        else:
            return self._undetermined_tensor.placement

    @property
    def is_lazy(self):
        if self._local_or_consistent_tensor is not None:
            return self._local_or_consistent_tensor.is_lazy
        else:
            return self._undetermined_tensor.is_lazy

    @property
    def is_consistent(self):
        if self._local_or_consistent_tensor is not None:
            return self._local_or_consistent_tensor.is_consistent
        else:
            return self._undetermined_tensor.is_consistent

    @property
    def sbp(self):
        if self._local_or_consistent_tensor is not None:
            return self._local_or_consistent_tensor.sbp
        else:
            return self._undetermined_tensor.sbp

    def uniform_(self, a=0, b=1):
        initializer_conf = flow.random_uniform_initializer(
            minval=a, maxval=b, dtype=self.dtype
        )
        return self._init_by_initializer_conf(initializer_conf)

    def normal_(self, mean=0, std=1):
        initializer_conf = flow.random_normal_initializer(
            mean=mean, stddev=std, dtype=self.dtype
        )
        return self._init_by_initializer_conf(initializer_conf)

    def fill_(self, value):
        initializer_conf = flow.constant_initializer(value=value, dtype=self.dtype)
        return self._init_by_initializer_conf(initializer_conf)

    def _construct_determined_tensor_with_numpy(
        self,
        dtype=None,
        device=None,
        requires_grad=False,
        retain_grad=False,
        is_lazy=False,
        numpy_data=None,
    ):
        shape = oneflow_api.Size(tuple(numpy_data.shape))
        # Only local tensor will be created
        self._local_or_consistent_tensor = _initialized_job(
            shape=shape,
            dtype=dtype,
            device=device,
            requires_grad=requires_grad,
            retain_grad=retain_grad,
            is_lazy=is_lazy,
            numpy_data=numpy_data,
        )
        self._undetermined_tensor = None

    def _init_by_initializer_conf(self, initializer_conf):
        if self.is_determined:
            variable = flow.get_all_variables()[self._variable_name]
            check_point_v2.init_by_initializer_conf(variable, initializer_conf, True)
        else:
            self.set_data_initializer(initializer_conf)
        return self

    def _immediately_construct(
        self,
        *args,
        dtype=None,
        device=None,
        requires_grad=False,
        retain_grad=False,
        is_lazy=False
    ):
        if _input_args_is_tuple_or_list(*args):
            numpy_data = np.array(args[0]).astype(
                flow.convert_oneflow_dtype_to_numpy_dtype(dtype)
            )
            self._construct_determined_tensor_with_numpy(
                dtype=dtype,
                device=device,
                requires_grad=requires_grad,
                retain_grad=retain_grad,
                is_lazy=is_lazy,
                numpy_data=numpy_data,
            )
        elif _input_args_is_numpy(*args):
            numpy_data = args[0].astype(
                flow.convert_oneflow_dtype_to_numpy_dtype(dtype)
            )
            self._construct_determined_tensor_with_numpy(
                dtype=dtype,
                device=device,
                requires_grad=requires_grad,
                retain_grad=retain_grad,
                is_lazy=is_lazy,
                numpy_data=numpy_data,
            )
        elif _input_args_is_consistent_or_mirrored(*args):
            self._local_or_consistent_tensor = args[0]
            self._undetermined_tensor = None


class UndeterminedTensor:
    def __init__(
        self,
        shape,
        dtype,
        device=None,
        requires_grad=False,
        retain_grad=False,
        placement=None,
        sbp=None,
        is_consistent=False,
        is_lazy=False,
        data_initializer=None,
    ):
        if not isinstance(shape, oneflow_api.Size):
            if not isinstance(shape, tuple):
                shape = tuple(shape)
            shape = oneflow_api.Size(shape)
        data_initializer = (
            data_initializer
            if data_initializer is not None
            else flow.empty_initializer(dtype=dtype)
        )
        device = device if device is not None else oneflow_api.device("cpu")
        self.shape = shape
        self.dtype = dtype
        self.device = device
        self.requires_grad = requires_grad
        self.retain_grad = retain_grad
        self.placement = placement
        self.sbp = sbp
        self.is_consistent = is_consistent
        self.is_lazy = is_lazy
        self.data_initializer = data_initializer

    @property
    def is_cuda(self):
        device_type = None
        if self.placement is not None:
            device_type = self.placement.device_tag
        elif self.device is not None:
            device_type = self.device.type
        else:
            raise ValueError("Neither placement nor device found.")
        return device_type == "gpu" or device_type == "cuda"


def _default_initializer_for_determining(undetermined_tensor, tensor):
    assert not undetermined_tensor.is_consistent
    variable_name = id_util.UniqueStr("tensor_")
<<<<<<< HEAD
    determined_tensor = None

    @global_function_or_identity()
    def job():
        nonlocal determined_tensor
        blob = flow.get_variable(
            name=variable_name,
            shape=tuple(undetermined_tensor.shape),
            dtype=undetermined_tensor.dtype,
            initializer=undetermined_tensor.data_initializer,
        )
        determined_tensor = oneflow_api.LocalTensor(
            undetermined_tensor.shape,
            undetermined_tensor.dtype,
            undetermined_tensor.device,
            undetermined_tensor.is_lazy,
            undetermined_tensor.requires_grad,
            True,
            undetermined_tensor.retain_grad,
        )
        determined_tensor._set_blob_object(blob.blob_object)

    job()
    tensor._variable_name = variable_name
    return determined_tensor
=======
    blob = flow.get_variable(
        name=variable_name,
        shape=tuple(undetermined_tensor.shape),
        dtype=undetermined_tensor.dtype,
        initializer=undetermined_tensor.data_initializer,
    )
    determined_tensor = oneflow_api.LocalTensor(
        undetermined_tensor.shape,
        undetermined_tensor.dtype,
        undetermined_tensor.device,
        undetermined_tensor.is_lazy,
        undetermined_tensor.requires_grad,
        True,
        undetermined_tensor.retain_grad,
    )
    determined_tensor._set_blob_object(blob.blob_object)
    return determined_tensor, variable_name
>>>>>>> cb9a5849


def global_function_or_identity(*args, **kwargs):
    if rt_mode.CurrentMode() == rt_mode.NORMAL_MODE:
        return flow.global_function(*args, **kwargs)
    else:
        assert rt_mode.CurrentMode() == rt_mode.GLOBAL_MODE
        identity_decorator = lambda func: func
        return identity_decorator


def _initialized_job(
    shape=None,
    dtype=None,
    device=None,
    requires_grad=None,
    retain_grad=None,
    is_lazy=False,
    numpy_data=None,
):
    assert numpy_data is not None
    variable_name = id_util.UniqueStr("tensor_")

    @global_function_or_identity()
    def set_data():
        flow.get_variable(
            name=variable_name,
            shape=tuple(shape),
            dtype=dtype,
            initializer=flow.zeros_initializer(dtype=dtype),
        )

    if not is_lazy:
        set_data()
    flow.load_variables({variable_name: numpy_data})
    blob = flow.get_all_variables()[variable_name]
    determined_tensor = oneflow_api.LocalTensor(
        shape, dtype, device, is_lazy, requires_grad, True, retain_grad,
    )
    determined_tensor._set_blob_object(blob.blob_object)
    return determined_tensor


def _input_args_is_tuple_or_list(*args):
    return len(args) == 1 and isinstance(args[0], (tuple, list))


def _input_args_is_numpy(*args):
    return len(args) == 1 and isinstance(args[0], np.ndarray)


def _input_args_is_consistent_or_mirrored(*args):
    return len(args) == 1 and isinstance(
        args[0], (oneflow_api.ConsistentTensor, oneflow_api.LocalTensor)
    )


def _input_args_is_other_data(*args):
    return (
        _input_args_is_consistent_or_mirrored(*args)
        or _input_args_is_numpy(*args)
        or _input_args_is_tuple_or_list(*args)
    )


def _input_args_is_shape(*args):
    return all(isinstance(x, int) for x in args)<|MERGE_RESOLUTION|>--- conflicted
+++ resolved
@@ -237,14 +237,8 @@
         assert not self.is_determined
         if determining_initializer is None:
             determining_initializer = self._determining_initializer
-<<<<<<< HEAD
-        self._local_or_consistent_tensor = determining_initializer(
-            self._undetermined_tensor, self
-=======
         self._local_or_consistent_tensor, self._variable_name = determining_initializer(
-            self._undetermined_tensor
->>>>>>> cb9a5849
-        )
+            self._undetermined_tensor)
         self._undetermined_tensor = None
 
     @property
@@ -446,10 +440,9 @@
         return device_type == "gpu" or device_type == "cuda"
 
 
-def _default_initializer_for_determining(undetermined_tensor, tensor):
+def _default_initializer_for_determining(undetermined_tensor):
     assert not undetermined_tensor.is_consistent
     variable_name = id_util.UniqueStr("tensor_")
-<<<<<<< HEAD
     determined_tensor = None
 
     @global_function_or_identity()
@@ -473,27 +466,7 @@
         determined_tensor._set_blob_object(blob.blob_object)
 
     job()
-    tensor._variable_name = variable_name
-    return determined_tensor
-=======
-    blob = flow.get_variable(
-        name=variable_name,
-        shape=tuple(undetermined_tensor.shape),
-        dtype=undetermined_tensor.dtype,
-        initializer=undetermined_tensor.data_initializer,
-    )
-    determined_tensor = oneflow_api.LocalTensor(
-        undetermined_tensor.shape,
-        undetermined_tensor.dtype,
-        undetermined_tensor.device,
-        undetermined_tensor.is_lazy,
-        undetermined_tensor.requires_grad,
-        True,
-        undetermined_tensor.retain_grad,
-    )
-    determined_tensor._set_blob_object(blob.blob_object)
     return determined_tensor, variable_name
->>>>>>> cb9a5849
 
 
 def global_function_or_identity(*args, **kwargs):
