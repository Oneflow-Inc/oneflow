--- conflicted
+++ resolved
@@ -17,14 +17,10 @@
 from oneflow.python.oneflow_export import oneflow_export
 import oneflow.python.framework.remote_blob as remote_blob_util
 import oneflow_api
-<<<<<<< HEAD
-import oneflow as flow
 import numpy as np
-=======
 import oneflow_api.oneflow.core.job.placement as placement_cfg
 import oneflow.python.framework.id_util as id_util
 import oneflow as flow
->>>>>>> eee43f3f
 
 
 @oneflow_export("Tensor")
@@ -46,7 +42,6 @@
         assert len(args) > 0
         dtype = dtype if dtype is not None else oneflow_api.float32
         device = device if device is not None else oneflow_api.device("cpu")
-<<<<<<< HEAD
         if isinstance(args[0], flow.Tensor):
             # Copy operator for tensor
             TODO()
@@ -76,28 +71,11 @@
                 sbp=sbp,
                 is_consistent=is_consistent,
                 is_lazy=is_lazy,
+                data_initializer=data_initializer,
             )
             if determining_initializer is None:
                 determining_initializer = _default_initializer_for_determining
             self._determining_initializer = determining_initializer
-=======
-        self._local_or_consistent_tensor = None
-        self._undetermined_tensor = UndeterminedTensor(
-            shape,
-            dtype,
-            device=device,
-            requires_grad=requires_grad,
-            retain_grad=retain_grad,
-            placement=placement,
-            sbp=sbp,
-            is_consistent=is_consistent,
-            is_lazy=is_lazy,
-            data_initializer=data_initializer,
-        )
-        if determining_initializer is None:
-            determining_initializer = _default_initializer_for_determining
-        self._determining_initializer = determining_initializer
->>>>>>> eee43f3f
 
     @property
     def shape(self):
