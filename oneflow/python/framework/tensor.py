--- conflicted
+++ resolved
@@ -13,7 +13,6 @@
 See the License for the specific language governing permissions and
 limitations under the License.
 """
-<<<<<<< HEAD
 import oneflow.core.job.initializer_conf_pb2 as initializer_conf_util
 from oneflow.python.oneflow_export import oneflow_export
 import oneflow.python.framework.device as oneflow_device
@@ -22,11 +21,6 @@
 import oneflow_api.oneflow.core.job.placement as placement_cfg
 import oneflow.python.framework.id_util as id_util
 import oneflow as flow
-=======
-from oneflow.python.oneflow_export import oneflow_export
-import oneflow.python.framework.device as oneflow_device
-import oneflow_api
->>>>>>> 5c9d8d77
 
 
 @oneflow_export("tensor")
@@ -43,10 +37,7 @@
         is_consistent=False,
         is_lazy=False,
         determining_initializer=None,
-<<<<<<< HEAD
         data_initializer=None,
-=======
->>>>>>> 5c9d8d77
     ):
         device = device if device is not None else oneflow_api.device("cpu", 0)
         self._local_or_consistent_tensor = None
@@ -60,10 +51,7 @@
             sbp=sbp,
             is_consistent=is_consistent,
             is_lazy=is_lazy,
-<<<<<<< HEAD
             data_initializer=data_initializer,
-=======
->>>>>>> 5c9d8d77
         )
         if determining_initializer is None:
             determining_initializer = _default_initializer_for_determining
@@ -154,7 +142,12 @@
             prod *= dim
         return prod
 
-<<<<<<< HEAD
+    def data_ptr(self):
+        TODO()
+
+    def element_size(self):
+        TODO()
+
     def _auto_determine(func):
         def wrapped_func(*args, **kwargs):
             tensor = args[0]
@@ -164,15 +157,6 @@
 
         return wrapped_func
 
-=======
->>>>>>> 5c9d8d77
-    def data_ptr(self):
-        TODO()
-
-    def element_size(self):
-        TODO()
-
-<<<<<<< HEAD
     @_auto_determine
     def numpy(self):
         parallel_conf = placement_cfg.ParallelConf()
@@ -182,10 +166,6 @@
         return remote_blob_util.BlobObjectNumpy(
             self._local_or_consistent_tensor._blob_object, parallel_conf
         )
-=======
-    def numpy(self):
-        TODO()
->>>>>>> 5c9d8d77
 
     def tolist(self):
         TODO()
@@ -194,17 +174,10 @@
         TODO()
 
     def __str__(self):
-<<<<<<< HEAD
         return self.__repr__()
 
     def __repr__(self):
         return "[Tensor shape={} dtype={}]".format(self.shape, self.dtype)
-=======
-        TODO()
-
-    def __repr__(self):
-        TODO()
->>>>>>> 5c9d8d77
 
     def __array__(self):
         TODO()
@@ -220,11 +193,7 @@
         if determining_initializer is None:
             determining_initializer = self._determining_initializer
         self._local_or_consistent_tensor = determining_initializer(
-<<<<<<< HEAD
             self._undetermined_tensor, self
-=======
-            self._undetermined_tensor
->>>>>>> 5c9d8d77
         )
         self._undetermined_tensor = None
 
@@ -262,15 +231,12 @@
         assert self._undetermined_tensor is not None
         self._undetermined_tensor.is_lazy = is_lazy
 
-<<<<<<< HEAD
     def set_data_initializer(self, data_initializer):
         assert isinstance(data_initializer, initializer_conf_util.InitializerConf)
         assert self._local_or_consistent_tensor is None
         assert self._undetermined_tensor is not None
         self._undetermined_tensor.data_initializer = data_initializer
 
-=======
->>>>>>> 5c9d8d77
     @property
     def placement(self):
         if self._local_or_consistent_tensor is not None:
@@ -312,24 +278,18 @@
         sbp=None,
         is_consistent=False,
         is_lazy=False,
-<<<<<<< HEAD
         data_initializer=None,
-=======
->>>>>>> 5c9d8d77
     ):
         if not isinstance(shape, oneflow_api.Size):
             if not isinstance(shape, tuple):
                 shape = tuple(shape)
             shape = oneflow_api.Size(shape)
-<<<<<<< HEAD
         data_initializer = (
             data_initializer
             if data_initializer is not None
             # TODO: default initializer should be an "empty" initializer like pytorch
             else flow.zeros_initializer(dtype=dtype)
         )
-=======
->>>>>>> 5c9d8d77
         device = device if device is not None else oneflow_api.device("cpu", 0)
         self.shape = shape
         self.dtype = dtype
@@ -340,10 +300,7 @@
         self.sbp = sbp
         self.is_consistent = is_consistent
         self.is_lazy = is_lazy
-<<<<<<< HEAD
         self.data_initializer = data_initializer
-=======
->>>>>>> 5c9d8d77
 
     @property
     def is_cuda(self):
@@ -357,7 +314,6 @@
         return device_type == "gpu" or device_type == "cuda"
 
 
-<<<<<<< HEAD
 def _default_initializer_for_determining(undetermined_tensor, tensor):
     variable_name = id_util.UniqueStr("tensor_")
     blob = flow.get_variable(
@@ -377,8 +333,4 @@
     )
     determined_tensor._set_blob_object(blob.blob_object)
     tensor._variable_name = variable_name
-    return determined_tensor
-=======
-def _default_initializer_for_determining(undetermined_tensor):
-    TODO()
->>>>>>> 5c9d8d77
+    return determined_tensor