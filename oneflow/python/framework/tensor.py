--- conflicted
+++ resolved
@@ -1,19 +1,6 @@
 import oneflow as flow
 from oneflow.python.oneflow_export import oneflow_export, experimental_api
 from oneflow._oneflow_internal.exception import IndexException
-<<<<<<< HEAD
-=======
-
-from oneflow.python.oneflow_export import oneflow_export
-import oneflow.python.framework.remote_blob as remote_blob_util
-import oneflow._oneflow_internal
-import oneflow._oneflow_internal.lazy_mode as lazy_mode
-import numpy as np
-import inspect
-from typing import Union
-import oneflow._oneflow_internal.oneflow.core.job.placement as placement_cfg
-import oneflow.python.framework.id_util as id_util
->>>>>>> 89b5c21c
 import oneflow.python.framework.check_point_v2 as check_point_v2
 import oneflow.python.framework.tensor_str as tensor_str_util
 import oneflow.python.ops.initializer_util as initializer_util
@@ -87,325 +74,8 @@
     return self
 
 
-<<<<<<< HEAD
 def _str(self):
     return self.__repr__()
-=======
-    @property
-    def is_leaf(self):
-        if self._local_or_consistent_tensor is not None:
-            return self._local_or_consistent_tensor.is_leaf
-        else:
-            return True
-
-    @requires_grad.setter
-    def requires_grad(self, requires_grad):
-        if self._local_or_consistent_tensor is not None:
-            self._local_or_consistent_tensor.requires_grad = requires_grad
-        else:
-            self._undetermined_tensor.requires_grad = requires_grad
-
-    @register_local_tensor_method()
-    def size(self, idx=None):
-        if idx is None:
-            return self.shape
-        else:
-            return self.shape[idx]
-
-    @register_local_tensor_method()
-    def dim(self):
-        return self.ndim
-
-    @register_local_tensor_method()
-    def ndimension(self):
-        return self.ndim
-
-    @_auto_determine
-    def detach(self):
-        if self._local_or_consistent_tensor is not None:
-            return flow.Tensor(self._local_or_consistent_tensor.detach())
-        else:
-            return None
-
-    @_auto_determine
-    def clone(self):
-        if self._local_or_consistent_tensor is not None:
-            return flow.Tensor(self._local_or_consistent_tensor.clone())
-        else:
-            return None
-
-    def requires_grad_(self, requires_grad=True):
-        self.requires_grad = requires_grad
-
-    def get_device(self):
-        if self._local_or_consistent_tensor is not None:
-            return self._local_or_consistent_tensor.device
-        else:
-            return self._undetermined_tensor.device
-
-    @register_local_tensor_method()
-    def nelement(self):
-        prod = 1
-        for dim in self.shape:
-            prod *= dim
-        return prod
-
-    @register_local_tensor_method()
-    def numel(self):
-        return self.nelement()
-
-    def retain_grad(self):
-        assert self.is_determined
-        self._local_or_consistent_tensor.retain_grad()
-
-    def data_ptr(self):
-        TODO()
-
-    def element_size(self):
-        return self.dtype.bytes
-
-    @_auto_determine
-    def numpy(self):
-        internal_tensor = self._local_or_consistent_tensor
-        if not internal_tensor.is_lazy and not internal_tensor.is_consistent:
-            return _local_tensor_numpy(internal_tensor)
-
-        raise NotImplementedError()
-
-    @register_local_tensor_method()
-    def tolist(self):
-        return self.numpy().tolist()
-
-    @_auto_determine
-    @register_local_tensor_method()
-    def backward(self, gradient=None, retain_graph=False, create_graph=False):
-        if not lazy_mode.is_enabled():
-            flow.autograd.backward(self, gradient, retain_graph, create_graph)
-        else:
-            assert (
-                self.is_lazy
-            ), "nn.Graph only accept lazy tensor to call backward() in lazy mode."
-            flow._oneflow_internal.nn.graph.AddTensorAsGraphLoss(self)
-
-    @register_local_tensor_method()
-    def _transform_ellipsis_type(self, key):
-        d = self.ndim - len(key)  # exclude all Ellipsis type
-        new_key = list()
-        for k in key:
-            if isinstance(k, type(Ellipsis)):
-                new_key.append(slice(None, None, None))
-                while d > 0:
-                    new_key.append(slice(None, None, None))
-                    d -= 1
-            else:
-                new_key.append(k)
-        return tuple(new_key)
-
-    @register_local_tensor_method()
-    def _get_slice_obj(self, key):
-        def get_or_default(x, default):
-            return x if x is not None else default
-
-        def get_canonical_index(index, length, *, start=0):
-            if index < 0:
-                index += length
-            if index > length or index < 0:
-                raise IndexError(f"Index should be in [0, {length}), but got {index}")
-            return max(min(index, length), start)
-
-        def get_slice_if_int(x):
-            if isinstance(x, slice):
-                return x
-            return slice(x, x + 1)
-
-        if isinstance(key, tuple):
-            assert all(isinstance(x, (slice, int)) for x in key)
-        else:
-            assert isinstance(key, (slice, int))
-            key = (key,)
-
-        key = list(map(get_slice_if_int, key))
-
-        assert len(key) <= len(self.shape)
-        for i in range(len(key), len(self.shape)):
-            key += (slice(None, None, None),)
-
-        starts = [
-            get_canonical_index(get_or_default(x.start, 0), self.shape[i])
-            for i, x in enumerate(key)
-        ]
-        stops = [
-            get_canonical_index(
-                get_or_default(x.stop, self.shape[i]), self.shape[i], start=starts[i]
-            )
-            for i, x in enumerate(key)
-        ]
-        steps = [get_or_default(x.step, 1) for x in key]
-        assert all(x > 0 for x in steps)
-        # np.abs is for compatibility of negative steps in the future
-        shape = (np.abs(np.array(stops) - np.array(starts)) - 1) // np.abs(
-            np.array(steps)
-        ) + 1
-        shape = shape.tolist()
-        return starts, stops, steps, shape
-
-    @_auto_determine
-    @register_local_tensor_method()
-    def __getitem__(self, key):
-        try:
-            return flow.F.tensor_getitem(self, key)
-        except IndexException as e:
-            # The stop condition of for in python is IndexError,
-            # so we have to catch IndexException from C++ and throw IndexError
-            raise IndexError(e)
-
-    @_auto_determine
-    @register_local_tensor_method()
-    def __setitem__(self, key, value):
-        if isinstance(value, (int, float)):
-            value = flow.F.constant([1], value, self.dtype)
-        flow.F.tensor_setitem(self, key, value)
-        return self
-
-    @register_local_tensor_method()
-    def __str__(self):
-        return self.__repr__()
-
-    @register_local_tensor_method()
-    def __repr__(self):
-        return tensor_str_util._gen_tensor_str(self)
-
-    @register_local_tensor_method()
-    def __gt__(self, other):
-        return self.gt(other)
-
-    @register_local_tensor_method()
-    def __lt__(self, other):
-        return self.lt(other)
-
-    @register_local_tensor_method()
-    def __ge__(self, other):
-        return self.ge(other)
-
-    @register_local_tensor_method()
-    def __le__(self, other):
-        return self.le(other)
-
-    def __array__(self):
-        TODO()
-
-    def __sizeof__(self):
-        TODO()
-
-    def __deepcopy__(self, memo):
-        TODO()
-
-    @register_local_tensor_method()
-    def __mul__(self, other):
-        return self.mul(other)
-
-    @register_local_tensor_method()
-    def __rmul__(self, other):
-        return self.mul(other)
-
-    @register_local_tensor_method()
-    def __add__(self, other):
-        return self.add(other)
-
-    @register_local_tensor_method()
-    def __iadd__(self, other):
-        return self.add_(other)
-
-    @register_local_tensor_method()
-    def __radd__(self, other):
-        return self.add(other)
-
-    @register_local_tensor_method()
-    def __sub__(self, other):
-        return self.sub(other)
-
-    @register_local_tensor_method()
-    def __rsub__(self, other):
-        return flow.sub(other, self)
-
-    @register_local_tensor_method()
-    def __truediv__(self, other):
-        return self.div(other)
-
-    @register_local_tensor_method()
-    def __rtruediv__(self, other):
-        return flow.div(other, self)
-
-    @register_local_tensor_method()
-    def __neg__(self):
-        return flow.neg(self)
-
-    @register_local_tensor_method()
-    def __pow__(self, b):
-        return flow.pow(self, b)
-
-    @register_local_tensor_method()
-    def __mod__(self, other):
-        return flow.experimental.fmod(self, other)
-
-    def _determine_if_needed(self, determining_initializer=None):
-        if not self.is_determined:
-            self.determine(determining_initializer)
-
-    def determine(self, determining_initializer=None):
-        assert not self.is_determined
-        if determining_initializer is None:
-            determining_initializer = self._determining_initializer
-        self._local_or_consistent_tensor = determining_initializer(self)
-        self._undetermined_tensor = None
-
-    @property
-    def is_determined(self):
-        if self._local_or_consistent_tensor is not None:
-            assert self._undetermined_tensor is None
-            return True
-        else:
-            assert self._undetermined_tensor is not None
-            return False
-
-    def set_placement(self, placement):
-        assert isinstance(placement, flow.placement)
-        assert self._local_or_consistent_tensor is None
-        assert self._undetermined_tensor is not None
-        self._undetermined_tensor.placement = placement
-        self._undetermined_tensor.device = None
-
-    def set_sbp(self, sbp):
-        assert isinstance(sbp, oneflow._oneflow_internal.Distribute)
-        assert self._local_or_consistent_tensor is None
-        assert self._undetermined_tensor is not None
-        self._undetermined_tensor.sbp = sbp
-
-    def set_is_consistent(self, is_consistent):
-        assert isinstance(is_consistent, bool)
-        assert self._local_or_consistent_tensor is None
-        assert self._undetermined_tensor is not None
-        self._undetermined_tensor.is_consistent = is_consistent
-
-    def set_is_lazy(self, is_lazy):
-        assert isinstance(is_lazy, bool)
-        assert self._local_or_consistent_tensor is None
-        assert self._undetermined_tensor is not None
-        self._undetermined_tensor.is_lazy = is_lazy
-
-    def set_data_initializer(self, data_initializer):
-        assert isinstance(data_initializer, initializer_conf_util.InitializerConf)
-        assert self._local_or_consistent_tensor is None
-        assert self._undetermined_tensor is not None
-        self._undetermined_tensor.data_initializer = data_initializer
-
-    @property
-    def placement(self):
-        if self._local_or_consistent_tensor is not None:
-            return self._local_or_consistent_tensor.placement
-        else:
-            return self._undetermined_tensor.placement
->>>>>>> 89b5c21c
 
 def _repr(self):
     return tensor_str_util._gen_tensor_str(self)
