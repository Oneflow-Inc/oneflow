--- conflicted
+++ resolved
@@ -320,13 +320,12 @@
     def __rmul__(self, other):
         return self.mul(other)
 
-<<<<<<< HEAD
     def __add__(self, other):
         return self.add(other)
 
     def __radd__(self, other):
         return self.add(other)
-=======
+        
     def __sub__(self, other):
         return self.sub(other)
 
@@ -338,7 +337,6 @@
 
     def __rtruediv__(self, other):
         return flow.Div().forward(other, self)
->>>>>>> 2a1b4d46
 
     def _determine_if_needed(self, determining_initializer=None):
         if not self.is_determined:
