"""
Copyright 2020 The OneFlow Authors. All rights reserved.

Licensed under the Apache License, Version 2.0 (the "License");
you may not use this file except in compliance with the License.
You may obtain a copy of the License at

    http://www.apache.org/licenses/LICENSE-2.0

Unless required by applicable law or agreed to in writing, software
distributed under the License is distributed on an "AS IS" BASIS,
WITHOUT WARRANTIES OR CONDITIONS OF ANY KIND, either express or implied.
See the License for the specific language governing permissions and
limitations under the License.
"""
from __future__ import absolute_import

from contextlib import contextmanager

import oneflow.core.register.logical_blob_id_pb2 as logical_blob_id_util
import oneflow.python.framework.c_api_util as c_api_util
import oneflow.python.framework.distribute as distribute_util
import oneflow.python.framework.input_blob_def as input_blob_util
import oneflow.python.framework.hob as hob
import oneflow.python.lib.core.enable_if as enable_if
import oneflow.python.framework.placement_util as placement_util
import oneflow.python.framework.placement_context as placement_ctx
import oneflow.python.framework.remote_blob as remote_blob_util
import oneflow.python.framework.runtime_mode as runtime_mode
import oneflow.python.framework.push_util as push_util
import oneflow.python.framework.session_context as session_ctx
import oneflow.python.framework.scope_util as scope_util
import oneflow.python.framework.typing as oft
import oneflow.python.framework.typing_util as oft_util
import oneflow.python.lib.core.func_inspect_util as func_inspect_util
import oneflow.python.ops as ops
import typing
import oneflow
<<<<<<< HEAD
import oneflow_api
from oneflow.python.framework.tensor import Tensor

=======
import oneflow._oneflow_internal
>>>>>>> 866f15fe
import inspect


def Compile(session, function_desc, config_proto):
    with InterpretScope(session, function_desc, config_proto):
        _CompileJob(session, function_desc)
        oneflow._oneflow_internal.CurJobBuildAndInferCtx_Complete()


def EagerRun(session, function_desc, config_proto, args):
    with InterpretScope(session, function_desc, config_proto):
        ret = _InterpretGlobalFunction(function_desc, args)
        oneflow._oneflow_internal.CurJobBuildAndInferCtx_Complete()
        session_ctx.GetDefaultSession().UpdateInfo4InterfaceOp()
    return ret


@contextmanager
def InterpretScope(session, function_desc, config_proto):
    job_conf = function_desc.job_config_proto
    job_conf.set_job_name(function_desc.job_func.__name__)
    placement_scope = function_desc.function_attribute.default_placement_scope
    if placement_scope is None:
        tag_and_dev_ids = placement_util.GetDefaultMachineDeviceIds(session.resource)
        hierarchy = None
    else:
        assert isinstance(placement_scope, placement_ctx.EmptyPlacementScope)
        tag_and_dev_ids = (
            placement_scope.device_tag,
            placement_scope.machine_device_ids,
        )
        hierarchy = placement_scope.hierarchy

    distribute_strategy = function_desc.function_attribute.default_distribute_strategy
    if distribute_strategy is None:
        distribute_strategy = distribute_util.DistributeConsistentStrategy()
    is_mirrored = isinstance(
        distribute_strategy, distribute_util.DistributeMirroredStrategy
    )
    assert isinstance(hierarchy, (list, tuple)) or hierarchy is None
    if hierarchy is not None:
        hierarchy = oneflow._oneflow_internal.Size(tuple(hierarchy))
    scope = scope_util.MakeInitialScope(
        job_conf, *tag_and_dev_ids, hierarchy, is_mirrored
    )
    with _JobBuildAndInferCtx(job_conf.job_name()), distribute_strategy:
        c_api_util.CurJobBuildAndInferCtx_SetJobConf(job_conf)
        with runtime_mode.ModeScope(runtime_mode.GLOBAL_MODE):
            with scope_util.ScopeContext(scope):
                yield


def _CompileJob(session, function_desc):
    func = function_desc.job_func
    parameters = func.__oneflow_function_signature__.parameters
    if len(parameters) == 0:
        func.__oneflow_input_blob_defs__ = ()
    elif all(p.annotation is inspect._empty for _, p in parameters.items()):
        func.__oneflow_input_blob_defs__ = _GetArgDefault(func)
    elif all(p.annotation is not inspect._empty for _, p in parameters.items()):
        func.__oneflow_input_blob_defs__ = _MakeInputBlobDefFromParameterSignature(
            parameters
        )
    else:
        raise NotImplementedError(
            "All parameters of global function should be annotated"
        )
    inputs = _RecursiveMakeInputBlobs(func.__oneflow_input_blob_defs__)
    ret = func(*inputs)
    return_annotation = func.__oneflow_function_signature__.return_annotation
    oft_util.CheckReturnByAnnotation(func.__name__, ret, return_annotation)
    func.__oneflow_output_remote_blobs__ = _RecursiveMakeRetRemoteBlobs(
        ret, allow_cpu_return_op=function_desc.function_attribute.allow_cpu_return_op
    )
    session.StashJob(func.__name__)


def _InterpretGlobalFunction(function_desc, args):
    func = function_desc.job_func
    parameters = func.__oneflow_function_signature__.parameters
    if len(parameters) == 0:
        func.__oneflow_input_blob_defs__ = ()
    elif all(p.annotation is inspect._empty for _, p in parameters.items()):
        func.__oneflow_input_blob_defs__ = _GetArgDefault(func)
    elif all(p.annotation is not inspect._empty for _, p in parameters.items()):
        func.__oneflow_input_blob_defs__ = _MakeInputBlobDefFromParameterSignature(
            parameters
        )
    else:
        raise NotImplementedError(
            "All parameters of global function should be annotated"
        )
    inputs = push_util.MakeEagerInputBlobs(func.__oneflow_input_blob_defs__, args)
    ret = func(*inputs)
    return_annotation = func.__oneflow_function_signature__.return_annotation
    oft_util.CheckReturnByAnnotation(func.__name__, ret, return_annotation)
    return _RecursiveMakeRetRemoteBlobs(
        ret, allow_cpu_return_op=function_desc.function_attribute.allow_cpu_return_op
    )


@contextmanager
def _JobBuildAndInferCtx(job_name):
    c_api_util.JobBuildAndInferCtx_Open(job_name)
    try:
        yield
    finally:
        oneflow._oneflow_internal.JobBuildAndInferCtx_Close()


def _GetArgDefault(func):
    if hasattr(func, "__oneflow_arg_default__"):
        return func.__oneflow_arg_default__
    return _CloneArgBlobDef(func_inspect_util.GetArgDefaults(func))


def _CloneArgBlobDef(args):
    if isinstance(args, input_blob_util.ArgBlobDef):
        return args.Clone()
    if isinstance(args, (tuple, list)):
        return type(args)(_CloneArgBlobDef(x) for x in args)
    if isinstance(args, dict):
        return {k: _CloneArgBlobDef(v) for k, v in args}
    raise NotImplementedError(
        "oneflow.global_function only accepts nested input blob defs"
    )


def _RecursiveMakeInputBlobs(input_blob_def):
    if isinstance(input_blob_def, input_blob_util.ArgBlobDef):
        return ops.InputOpByArgBlobDef(input_blob_def)
    if isinstance(input_blob_def, (tuple, list)):
        return type(input_blob_def)(_RecursiveMakeInputBlobs(x) for x in input_blob_def)
    if isinstance(input_blob_def, dict):
        return {k: _RecursiveMakeInputBlobs(v) for k, v in input_blob_def.items()}
    raise NotImplementedError(
        "oneflow.global_function accepts "
        + "ArgBlobDefs or list/tuple/dict nested ArgBlobDefs as argument"
    )


def _MakeInputBlobDefFromParameterSignature(parameters):
    def CheckAndRecusiveMake(p):
        return _RecusiveMakeInputBlobDef(p.annotation)

    return tuple(CheckAndRecusiveMake(p) for _, p in parameters.items())


def _RecusiveMakeInputBlobDef(cls):
    if oft.OriginFrom(cls, oft.OneflowNumpyDef):
        return cls.NewInputBlobDef()
    elif oft.OriginFrom(cls, typing.Tuple):
        return tuple(_RecusiveMakeInputBlobDef(a) for a in cls.__args__)
    else:
        raise NotImplementedError(
            ("\nannotation %s" % cls)
            + "not supported"
            + "\nonly support oneflow.typing.Numpy.Placeholder, "
            "oneflow.typing.ListNumpy.Placeholder"
        )


def _RecursiveMakeRetRemoteBlobs(remote_blobs, **kwarg):
    if remote_blobs is None:
        return None
    if isinstance(remote_blobs, oneflow._oneflow_internal.BlobDesc):
        return ops.ReturnRemoteBlob(remote_blobs, **kwarg)
    if isinstance(remote_blobs, Tensor):
        cfg_lbi = oneflow_api.GetTensorLbi(remote_blobs._local_or_consistent_tensor)
        lbi = logical_blob_id_util.LogicalBlobId()
        lbi.op_name = cfg_lbi.op_name()
        lbi.blob_name = cfg_lbi.blob_name()
        return ops.ReturnRemoteBlob(remote_blob_util.RemoteBlob(lbi), **kwarg)
    if isinstance(remote_blobs, (tuple, list)):
        return type(remote_blobs)(
            _RecursiveMakeRetRemoteBlobs(x, **kwarg) for x in remote_blobs
        )
    if isinstance(remote_blobs, dict):
        return {
            k: _RecursiveMakeRetRemoteBlobs(v, **kwarg) for k, v in remote_blobs.items()
        }
    raise NotImplementedError(
        "oneflow.global_function returns "
        + "RemoteBlob or list/tuple/dict nested RemoteBlob only"
    )<|MERGE_RESOLUTION|>--- conflicted
+++ resolved
@@ -36,13 +36,9 @@
 import oneflow.python.ops as ops
 import typing
 import oneflow
-<<<<<<< HEAD
 import oneflow_api
 from oneflow.python.framework.tensor import Tensor
-
-=======
 import oneflow._oneflow_internal
->>>>>>> 866f15fe
 import inspect
 
 
