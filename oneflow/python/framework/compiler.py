from __future__ import absolute_import

from contextlib import contextmanager

import oneflow.python.framework.c_api_util as c_api_util
import oneflow.python.framework.compile_context as compile_context
import oneflow.python.framework.parallel_conf_util as parallel_conf_util
import oneflow.python.framework.distribute as distribute_util
import oneflow.python.framework.input_blob_def as input_blob_util
import oneflow.python.framework.hob as hob
import oneflow.python.lib.core.enable_if as enable_if
import oneflow.python.framework.placement_util as placement_util
import oneflow.python.framework.remote_blob as remote_blob_util
import oneflow.python.framework.runtime_mode as runtime_mode
<<<<<<< HEAD
import oneflow.python.framework.push_util as push_util
=======
import oneflow.python.framework.scope_util as scope_util
import oneflow.python.eager.vm_util as vm_util
>>>>>>> d96c6167
import oneflow.python.lib.core.func_inspect_util as func_inspect_util
import oneflow.python.ops as ops

from oneflow.python.lib.core.box import Box
import oneflow


def Compile(session, function_desc, config_proto):
    with InterpretScope(session, function_desc, config_proto):
        _CompileJob(function_desc)
        c_api_util.CurJobBuildAndInferCtx_Complete()


<<<<<<< HEAD
def EagerRun(function_desc, config_proto, args):
    with InterpretScope(function_desc, config_proto):
        _InterpretGlobalFunction(function_desc, args)
        ret = function_desc.job_func.__oneflow_output_remote_blobs__
=======
def EagerRun(session, function_desc, config_proto, args):
    with InterpretScope(session, function_desc, config_proto):
        ret = _InterpretJob(function_desc)
>>>>>>> d96c6167
        c_api_util.CurJobBuildAndInferCtx_Complete()
    return ret


@contextmanager
def InterpretScope(session, function_desc, config_proto):
    job_conf = function_desc.job_config_proto
    job_conf.job_name = function_desc.job_func.__name__
    placement_scope = function_desc.function_attribute.default_placement_scope
    if placement_scope is None:
        tag_and_dev_ids = placement_util.GetDefaultMachineDeviceIds(
            oneflow.env.current_resource()
        )
        placement_scope = placement_util.GetDevicePriorPlacementScope(*tag_and_dev_ids)
    distribute_strategy = function_desc.function_attribute.default_distribute_strategy
    if distribute_strategy is None:
        distribute_strategy = distribute_util.DistributeMirroredStrategy()
    is_mirrored = isinstance(
        distribute_strategy, distribute_util.DistributeMirroredStrategy
    )
    tag_and_dev_ids = parallel_conf_util.GetDeviceTagAndMachineDeviceIds(
        placement_scope.default_parallel_conf
    )
    scope = _MakeInitialScope(job_conf, *tag_and_dev_ids, is_mirrored)
    with _JobBuildAndInferCtx(job_conf.job_name), placement_scope, distribute_strategy:
        c_api_util.CurJobBuildAndInferCtx_SetJobConf(job_conf)
        with runtime_mode.ModeScope(runtime_mode.GLOBAL_MODE):
            with _SessionInitialScope(session, scope):
                yield


def _SessionInitialScope(session, scope):
    job_name = scope.job_desc_symbol.data.job_name
    session.InitNoneScope(job_name)
    return session.NewCurrentScope(scope)


def _CompileJob(function_desc):
    func = function_desc.job_func
    func.__oneflow_input_blob_defs__ = _GetArgDefault(func)
    inputs = _RecursiveMakeInputBlobs(func.__oneflow_input_blob_defs__)
    kwarg = dict(
        allow_cpu_return_op=function_desc.function_attribute.allow_cpu_return_op
    )
    ret = func(*inputs)
    func.__oneflow_output_remote_blobs__ = _RecursiveMakeRetRemoteBlobs(ret, kwarg)


def _InterpretGlobalFunction(function_desc, args):
    func = function_desc.job_func
    func.__oneflow_input_blob_defs__ = _GetArgDefault(func)
    inputs = push_util.MakeEagerInputBlobs(func.__oneflow_input_blob_defs__, args)
    kwarg = dict(
        allow_cpu_return_op=function_desc.function_attribute.allow_cpu_return_op
    )
    ret = func(*inputs)
    func.__oneflow_output_remote_blobs__ = _RecursiveMakeRetRemoteBlobs(ret, kwarg)


@contextmanager
def _JobBuildAndInferCtx(job_name):
    c_api_util.JobBuildAndInferCtx_Open(job_name)
    try:
        yield
    finally:
        c_api_util.JobBuildAndInferCtx_Close()


def _GetArgDefault(func):
    if hasattr(func, "__oneflow_arg_default__"):
        return func.__oneflow_arg_default__
    return _CloneArgBlobDef(func_inspect_util.GetArgDefaults(func))


def _CloneArgBlobDef(args):
    if isinstance(args, input_blob_util.ArgBlobDef):
        return args.Clone()
    if isinstance(args, (tuple, list)):
        return type(args)(_CloneArgBlobDef(x) for x in args)
    if isinstance(args, dict):
        return {k: _CloneArgBlobDef(v) for k, v in args}
    raise NotImplementedError(
        "oneflow.global_function only accepts nested input blob defs"
    )


def _RecursiveMakeInputBlobs(input_blob_def):
    if isinstance(input_blob_def, input_blob_util.ArgBlobDef):
        return ops.InputOpByArgBlobDef(input_blob_def)
    if isinstance(input_blob_def, (tuple, list)):
        return type(input_blob_def)(_RecursiveMakeInputBlobs(x) for x in input_blob_def)
    if isinstance(input_blob_def, dict):
        return {k: _RecursiveMakeInputBlobs(v) for k, v in input_blob_def.items()}
    raise NotImplementedError(
        "oneflow.global_function accepts "
        + "ArgBlobDefs or list/tuple/dict nested ArgBlobDefs as argument"
    )


def _RecursiveMakeRetRemoteBlobs(remote_blobs, kwarg):
    if remote_blobs is None:
        return None
    if isinstance(remote_blobs, remote_blob_util.BlobDef):
        return ops.ReturnRemoteBlob(remote_blobs, **kwarg)
    if isinstance(remote_blobs, (tuple, list)):
        return type(remote_blobs)(
            _RecursiveMakeRetRemoteBlobs(x, kwarg) for x in remote_blobs
        )
    if isinstance(remote_blobs, dict):
        return {
            k: _RecursiveMakeRetRemoteBlobs(v, kwarg) for k, v in remote_blobs.items()
        }
    raise NotImplementedError(
        "oneflow.global_function returns "
        + "RemoteBlob or list/tuple/dict nested RemoteBlob only"
    )


def _MakeInitialScope(job_conf, device_tag, machine_device_ids, is_mirrored):
    scope = None

    def BuildInitialScope(builder):
        nonlocal scope
        scope = scope_util.BuildInitialScope(
            builder, job_conf, device_tag, machine_device_ids, is_mirrored
        )

    vm_util.LogicalRun(BuildInitialScope)
    return scope<|MERGE_RESOLUTION|>--- conflicted
+++ resolved
@@ -12,12 +12,9 @@
 import oneflow.python.framework.placement_util as placement_util
 import oneflow.python.framework.remote_blob as remote_blob_util
 import oneflow.python.framework.runtime_mode as runtime_mode
-<<<<<<< HEAD
 import oneflow.python.framework.push_util as push_util
-=======
 import oneflow.python.framework.scope_util as scope_util
 import oneflow.python.eager.vm_util as vm_util
->>>>>>> d96c6167
 import oneflow.python.lib.core.func_inspect_util as func_inspect_util
 import oneflow.python.ops as ops
 
@@ -31,16 +28,10 @@
         c_api_util.CurJobBuildAndInferCtx_Complete()
 
 
-<<<<<<< HEAD
-def EagerRun(function_desc, config_proto, args):
-    with InterpretScope(function_desc, config_proto):
+def EagerRun(session, function_desc, config_proto, args):
+    with InterpretScope(session, function_desc, config_proto):
         _InterpretGlobalFunction(function_desc, args)
         ret = function_desc.job_func.__oneflow_output_remote_blobs__
-=======
-def EagerRun(session, function_desc, config_proto, args):
-    with InterpretScope(session, function_desc, config_proto):
-        ret = _InterpretJob(function_desc)
->>>>>>> d96c6167
         c_api_util.CurJobBuildAndInferCtx_Complete()
     return ret
 
