--- conflicted
+++ resolved
@@ -43,16 +43,12 @@
 def Compile(session, function_desc, config_proto):
     with InterpretScope(session, function_desc, config_proto):
         _CompileJob(session, function_desc)
-<<<<<<< HEAD
         session.StashJob(function_desc.job_func.__name__)
-        oneflow_api.CurJobBuildAndInferCtx_Complete()
+        oneflow._oneflow_internal.CurJobBuildAndInferCtx_Complete()
         session.StashJob(
             function_desc.job_func.__name__,
             function_desc.job_func.__name__ + "_after_complete",
         )
-=======
-        oneflow._oneflow_internal.CurJobBuildAndInferCtx_Complete()
->>>>>>> 9112cdf0
 
 
 def EagerRun(session, function_desc, config_proto, args):
