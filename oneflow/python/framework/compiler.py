--- conflicted
+++ resolved
@@ -52,12 +52,8 @@
 def EagerRun(session, function_desc, config_proto, args):
     with InterpretScope(session, function_desc, config_proto):
         ret = _InterpretGlobalFunction(function_desc, args)
-<<<<<<< HEAD
         oneflow_api.CurJobBuildAndInferCtx_Complete()
-=======
-        c_api_util.CurJobBuildAndInferCtx_Complete()
         session_ctx.GetDefaultSession().UpdateInfo4InterfaceOp()
->>>>>>> d10928d9
     return ret
 
 
