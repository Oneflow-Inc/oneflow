--- conflicted
+++ resolved
@@ -204,9 +204,6 @@
     (start_nd_idx, stop_nd_idx, slice_np_array)
     """
     if isinstance(container, oneflow.Tensor):
-<<<<<<< HEAD
-        raise ValueError("Tensor object arguments are not supported")
-=======
 
         def ReadFromTensor(tensor, start_nd_idx, stop_nd_idx):
             start_nd_idx = list(map(int, start_nd_idx))
@@ -221,7 +218,6 @@
             ].numpy()
 
         yield from _ForEachSlice(container, ReadFromTensor)
->>>>>>> dbd9d76e
     elif isinstance(container, EagerBlobTrait):
 
         def ReadFromEagerBlob(eager_blob, start_nd_idx, stop_nd_idx):
