"""
Copyright 2020 The OneFlow Authors. All rights reserved.

Licensed under the Apache License, Version 2.0 (the "License");
you may not use this file except in compliance with the License.
You may obtain a copy of the License at

    http://www.apache.org/licenses/LICENSE-2.0

Unless required by applicable law or agreed to in writing, software
distributed under the License is distributed on an "AS IS" BASIS,
WITHOUT WARRANTIES OR CONDITIONS OF ANY KIND, either express or implied.
See the License for the specific language governing permissions and
limitations under the License.
"""
import os

import numpy as np
from google.protobuf import text_format

import oneflow
import oneflow_api
import oneflow.core.operator.op_conf_pb2 as op_conf_pb
import oneflow.python.framework.config_util as config_util
import oneflow.python.framework.dtype as dtype_util
import oneflow.python.framework.runtime_mode as rt_mode
import oneflow.python.ops.initializer_util as initializer_util
import oneflow.core.job.initializer_conf_pb2 as initializer_conf_util
import oneflow.python.framework.id_util as id_util
import oneflow.python.framework.session_context as session_ctx
import oneflow.python.framework.remote_blob as remote_blob_util
import oneflow.python.lib.core.async_util as async_util
import oneflow.python.eager.boxing_util as boxing_util
import oneflow.python.eager.op_infer_util as op_infer_util
import oneflow.core.framework.variable_meta_info_pb2 as variable_meta_info_pb
import oneflow.core.framework.user_op_attr_pb2 as attr_value_pb
from oneflow.python.experimental import interface_op_read_and_write
import oneflow.core.register.logical_blob_id_pb2 as logical_blob_id_util
import oneflow.python.ops.get_variable as get_variable

from oneflow.python.oneflow_export import oneflow_export
import oneflow_api.oneflow.core.register.logical_blob_id as lbi_util
from oneflow_api import EagerBlobTrait
import oneflow_api
from typing import Any, Callable, Dict, List, Union, Sequence, Optional, Iterable, Tuple


META_INFO_FILENAME = "meta"
DATA_FILENAME = "out"
FAKE_JOB_NAME = "system_checkpoint"
OP_PREFIX = "system_checkpoint"


blob_register = oneflow_api.GetDefaultBlobRegister()


def sync_default_session_if_normal():
<<<<<<< HEAD
    if rt_mode.CurrentMode() == rt_mode.NORMAL_MODE:
        oneflow.sync_default_session()
    else:
=======
    # TODO merge with same function in experimental/interface_op_read_and_write.py
    if rt_mode.CurrentMode() == rt_mode.NORMAL_MODE:
        oneflow.sync_default_session()
    else:
        # do nothing
>>>>>>> 5c8708c8
        pass


class FileBackendVariableBlob:
    def __init__(
        self,
        var_dir: str,
        dtype: Optional[oneflow.dtype] = None,
        shape: Optional[Sequence[int]] = None,
    ):
        data_path = os.path.join(var_dir, DATA_FILENAME)
        assert os.path.isfile(data_path)
        self.var_dir_ = var_dir
        meta_info_path = os.path.join(self.var_dir_, META_INFO_FILENAME)
        if os.path.exists(meta_info_path):
            meta_info = variable_meta_info_pb.VariableMetaInfo()
            with open(meta_info_path) as f:
                text_format.Parse(f.read(), meta_info)
            self.has_meta_info_ = True
        else:
            self.has_meta_info_ = False

        if self.has_meta_info_:
            assert dtype is None and shape is None
            self.shape_ = tuple(meta_info.shape.dim)
            self.dtype_ = dtype_util.convert_proto_dtype_to_oneflow_dtype(
                meta_info.data_type
            )
        else:
            if shape is not None and dtype is not None:
                self.shape_ = shape
                self.dtype_ = dtype
                self.has_meta_info_ = True
            elif shape is not None or dtype is not None:
                raise RuntimeError("both or neither of shape and dtype should be None")
            else:
                pass

        if self.has_meta_info_:
            itemsize = np.dtype(
                dtype_util.convert_oneflow_dtype_to_numpy_dtype(self.dtype_)
            ).itemsize
            assert os.path.getsize(data_path) == np.prod(self.shape).item() * itemsize

    @property
    def file_path(self) -> str:
        return os.path.join(self.var_dir_, DATA_FILENAME)

    @property
    def shape(self) -> Tuple[int]:
        return self.shape_

    @property
    def quant_info(self):
        raise NotImplementedError()

    @property
    def dtype(self) -> oneflow.dtype:
        return self.dtype_

    def numpy(self) -> np.ndarray:
        if not self.has_meta_info_:
            raise RuntimeError("This variable does not have meta info")
        return np.fromfile(
            self.file_path,
            dtype=dtype_util.convert_oneflow_dtype_to_numpy_dtype(self.dtype),
        ).reshape(self.shape)


ValueContainer = Union[
    EagerBlobTrait, FileBackendVariableBlob, np.ndarray, "oneflow.Tensor"
]


def _ElemCnt(shape):
    return np.prod(shape).astype(np.int).item()


@oneflow_export("get_all_variables")
@session_ctx.try_init_default_session
def GetAllVariables() -> Dict[str, oneflow_api.EagerConsistentBlob]:
    """
    Get all variables of all jobs as a dict.
    """
    sync_default_session_if_normal()

    sess = session_ctx.GetDefaultSession()
    interface_ops = sess.interface_ops
    variables = {}
    for op in interface_ops:
        op_attr = sess.OpAttribute4InterfaceOpName(op)
        if op_attr.op_conf.WhichOneof("op_type") != "variable_conf":
            continue
        variables[op] = interface_op_read_and_write.GetEagerInterfaceBlob(op)
    return variables


def _LoadSingleVariable(path: str) -> Optional[FileBackendVariableBlob]:
    if os.path.isfile(os.path.join(path, DATA_FILENAME)):
        return FileBackendVariableBlob(path)
    return None


@oneflow_export("checkpoint.get", "load")
@session_ctx.try_init_default_session
def GetCheckpoint(
    path: str,
) -> Union[Dict[str, FileBackendVariableBlob], FileBackendVariableBlob]:
    """
    Load variable(s) from file system.
    """
    assert os.path.isdir(path), "Directory {} doesn't exist!".format(path)
    single_var = _LoadSingleVariable(path)
    if single_var is not None:
        return single_var
    var_dict = {}
    for f in os.listdir(path):
        var_dir = os.path.join(path, f)
        var = _LoadSingleVariable(var_dir)
        if var is not None:
            var_dict[f] = var
    return var_dict


def _GetOpNameFromLbn(lbn):
    return lbn.split("/")[0]


def _GetScopeSymbolIdFromEagerBlob(blob):
    name = _GetOpNameFromLbn(blob.logical_blob_name)
    sess = session_ctx.GetDefaultSession()
    op_conf = sess.OpAttribute4InterfaceOpName(name).op_conf
    scope_symbol_id = op_conf.scope_symbol_id
    return scope_symbol_id


def _ReadSlice(
    container: ValueContainer,
) -> Iterable[Tuple[Sequence[int], Sequence[int], np.ndarray]]:
    """
    Return a generator which iterates over the input blob or array and yields
    (start_nd_idx, stop_nd_idx, slice_np_array)
    """
    if isinstance(container, oneflow.Tensor):

        def ReadFromTensor(tensor, start_nd_idx, stop_nd_idx):
            with tensor._placement_scope():
                return _LogicalSlice(
                    tensor._blob_object, start_nd_idx, stop_nd_idx, None
                )

        yield from _ForEachSlice(container, ReadFromTensor)
    elif isinstance(container, EagerBlobTrait):

        def ReadFromEagerBlob(eager_blob, start_nd_idx, stop_nd_idx):
            scope_symbol_id = _GetScopeSymbolIdFromEagerBlob(eager_blob)
            return _LogicalSlice(
                eager_blob.blob_object, start_nd_idx, stop_nd_idx, scope_symbol_id
            )

        yield from _ForEachSlice(container, ReadFromEagerBlob)
    elif isinstance(container, FileBackendVariableBlob):
        np_dtype = np.dtype(
            dtype_util.convert_oneflow_dtype_to_numpy_dtype(container.dtype)
        )
        with open(container.file_path, "rb") as f:

            def ReadFromFile(_, start_nd_idx, stop_nd_idx):
                length = _ElemCnt(np.array(stop_nd_idx) - np.array(start_nd_idx))
                slice = f.read(length * np_dtype.itemsize)
                return np.frombuffer(slice, dtype=np_dtype,).reshape(
                    np.array(stop_nd_idx) - np.array(start_nd_idx)
                )

            yield from _ForEachSlice(container, ReadFromFile)
    elif isinstance(container, np.ndarray):

        def ReadFromNpArray(array, start_nd_idx, stop_nd_idx):
            slice_objs = []
            for start, stop in zip(start_nd_idx, stop_nd_idx):
                slice_objs.append(slice(start, stop))
            return array[tuple(slice_objs)]

        yield from _ForEachSlice(container, ReadFromNpArray)
    else:
        raise RuntimeError("Unknown type: {}".format(type(container).__name__))


@oneflow_export("checkpoint.save")
@session_ctx.try_init_default_session
def SaveVarDict(
    path: str,
    var_dict: Optional[
        Dict[str, Union[FileBackendVariableBlob, EagerBlobTrait]]
    ] = None,
) -> None:
    """
    Save `var_dict` to `path`
    """
    sync_default_session_if_normal()

    if var_dict is None:
        var_dict = GetAllVariables()

    def IsFileOrNonEmptyDir(path):
        if os.path.isfile(path):
            return True
        if os.path.isdir(path) and len(os.listdir(path)) != 0:
            return True
        return False

    assert not IsFileOrNonEmptyDir(
        path
    ), "{} is a file or non-empty directory! Note that flow.save is different from torch.save. It saves each weight as a separated file so that a directory instead of a file should be given.".format(
        path
    )
    os.makedirs(path, exist_ok=True)
    for name, var in var_dict.items():
        meta_info = variable_meta_info_pb.VariableMetaInfo()
        meta_info.shape.dim[:] = var.shape
        meta_info.data_type = oneflow_api.deprecated.GetProtoDtype4OfDtype(var.dtype)
        var_dir = os.path.join(path, name)
        param_path = os.path.join(var_dir, DATA_FILENAME)
        os.makedirs(os.path.dirname(param_path))
        with open(param_path, "wb") as f:
            for _, _, slice in _ReadSlice(var):
                f.write(slice.tobytes())
        with open(os.path.join(var_dir, META_INFO_FILENAME), "w") as f:
            f.write(text_format.MessageToString(meta_info))
    # write a empty file 'snapshot_done', indicating that
    # the save process finishes normally
    with open(os.path.join(path, "snapshot_done"), "w"):
        pass


@oneflow_export("save")
def save(obj, save_dir):
    return SaveVarDict(save_dir, obj)


def _LogicalSlice(
    input_blob_object: oneflow_api.BlobObject,
    start: Sequence[int],
    stop: Sequence[int],
    scope_symbol_id: int,
) -> np.ndarray:
    """
    Construct a logical_slice op and run it by oneflow eager,
    return the sliced result as a numpy ndarray
    """
    op_name = id_util.UniqueStr(OP_PREFIX)

    def AsyncSlice(Yield):
        def build(builder):
            op_conf = op_conf_pb.OperatorConf()
            # device_tag doesn't matter for logical_slice op
            device_tag = oneflow.current_scope().device_parallel_desc_symbol.device_tag
            op_conf.device_tag = device_tag
            op_conf.name = op_name
            op_conf.user_conf.op_type_name = "logical_slice"
            op_conf.user_conf.input["x"].s.append("{}/x_0".format(op_name))
            op_conf.user_conf.output["y"].s.append("{}/y_0".format(op_name))
            parallel_conf = input_blob_object.parallel_desc_symbol.parallel_conf
            op_conf.user_conf.attr["parallel_conf"].at_string = str(parallel_conf)
            op_conf.user_conf.attr["start"].at_list_int64.val[:] = start
            op_conf.user_conf.attr["stop"].at_list_int64.val[:] = stop
            op_conf.user_conf.attr["step"].at_list_int64.val[:] = [1] * len(start)
            bn_in_op2blob_object = oneflow_api.deprecated.BnInOp2BlobObject()
            bn_in_op2blob_object["x_0"] = input_blob_object
            op_attribute = op_infer_util.Infer(
                op_conf, bn_in_op2blob_object, scope_symbol_id
            )
            cfg_op_attribute = oneflow_api.deprecated.MakeOpAttributeByString(
                str(op_attribute)
            )
            builder.StatelessCall(
                cfg_op_attribute,
                parallel_conf,
                bn_in_op2blob_object,
                boxing_util.BoxingTo,
            )
            Yield(bn_in_op2blob_object["y_0"])

        oneflow_api.deprecated.LogicalRun(build)

    lbi = lbi_util.LogicalBlobId()
    lbi.set_op_name(op_name)
    lbi.set_blob_name(op_name)

    blob_object = async_util.Await(1, AsyncSlice)[0]

    blob = oneflow_api.EagerConsistentBlob(
        lbi,
        blob_object=blob_object,
        blob_register=blob_register,
        job_name=FAKE_JOB_NAME,
    )
    return blob.numpy()


def _GetCpu0VariableBlobFromNumpy(
    np_array: np.ndarray, dtype: oneflow.dtype
) -> oneflow_api.EagerConsistentBlob:
    """
    Add a variable on cpu 0, and feed the value of `np_array`

    Note: dtype argument cannot be eliminated by
    convert_numpy_dtype_to_oneflow_dtype(np_array.dtype),
    because np.int8 == np.char and
    numpy_dtype_to_oneflow_dtype(oneflow_dtype_to_numpy_dtype(flow.int8))
    may be flow.char
    """
    with oneflow.scope.placement("cpu", "0:0"):
        op_name = id_util.UniqueStr(OP_PREFIX)
        op_conf = get_variable.GenerateVariableOpConf(
            name=op_name,
            shape=np_array.shape,
            dtype=dtype,
            initializer=initializer_util.zeros_initializer(dtype=dtype),
            trainable=False,
        )
        current_parallel_desc_sym = oneflow.current_scope().device_parallel_desc_symbol
        device_tag = current_parallel_desc_sym.device_tag
        op_conf.device_tag = device_tag
        op_attribute = op_infer_util.Infer(op_conf, {})
        var_blob = get_variable.CreateEagerVariableBlob(
            op_attribute, job_name=FAKE_JOB_NAME
        )

        interface_op_read_and_write.FeedValueToInterfaceBlobObject(
            var_blob.blob_object, np_array
        )
        return var_blob


def _LogicalSliceAssign(
    ref_blob_object: oneflow_api.BlobObject,
    value_blob_object: oneflow_api.BlobObject,
    start: Sequence[int],
    stop: Sequence[int],
    scope_symbol_id: Optional[int],
) -> None:
    """
    Construct a logical_slice_assign op and run it by oneflow eager
    """

    def BuildAssignInstruction(builder):
        op_conf = op_conf_pb.OperatorConf()
        # device_tag doesn't matter for logical_slice_assign op
        device_tag = oneflow.current_scope().device_parallel_desc_symbol.device_tag
        op_conf.device_tag = device_tag
        op_name = id_util.UniqueStr(OP_PREFIX)
        op_conf.name = op_name
        op_conf.user_conf.op_type_name = "logical_slice_assign"
        op_conf.user_conf.input["value"].s.append("{}/value_0".format(op_name))
        op_conf.user_conf.input["ref"].s.append("{}/ref_0".format(op_name))
        parallel_conf = ref_blob_object.parallel_desc_symbol.parallel_conf
        op_conf.user_conf.attr["parallel_conf"].at_string = str(parallel_conf)
        op_conf.user_conf.attr["start"].at_list_int64.val[:] = start
        op_conf.user_conf.attr["stop"].at_list_int64.val[:] = stop
        op_conf.user_conf.attr["step"].at_list_int64.val[:] = [1] * len(start)
        bn_in_op2blob_object = oneflow_api.deprecated.BnInOp2BlobObject()
        bn_in_op2blob_object["ref_0"] = ref_blob_object
        bn_in_op2blob_object["value_0"] = value_blob_object
        op_attribute = op_infer_util.Infer(
            op_conf, bn_in_op2blob_object, scope_symbol_id
        )
        cfg_op_attribute = oneflow_api.deprecated.MakeOpAttributeByString(
            str(op_attribute)
        )
        builder.StatelessCall(
            cfg_op_attribute, parallel_conf, bn_in_op2blob_object, boxing_util.BoxingTo,
        )

    oneflow_api.deprecated.LogicalRun(BuildAssignInstruction)


def FeedValueToVariable(
    var_blob: Union[oneflow_api.EagerConsistentBlob, "oneflow.Tensor"],
    value: ValueContainer,
    scope_symbol_id: Optional[int],
) -> None:
    """
    Feed the value of `value` to the variable `var_blob`
    """
    assert isinstance(
        value, (EagerBlobTrait, FileBackendVariableBlob, np.ndarray, oneflow.Tensor)
    ), "Unknown value type: {}".format(type(value).__name__)

    if isinstance(value, FileBackendVariableBlob):
        if not value.has_meta_info_:
            value = FileBackendVariableBlob(
                value.var_dir_, var_blob.dtype, var_blob.shape
            )
    assert var_blob.shape == value.shape, "{} vs {}".format(var_blob.shape, value.shape)
    if isinstance(value, np.ndarray):
        value_flow_dtype = dtype_util.convert_numpy_dtype_to_oneflow_dtype(value.dtype)
    else:
        value_flow_dtype = value.dtype
    assert var_blob.dtype == value_flow_dtype, "{} vs {}".format(
        var_blob.dtype, value_flow_dtype
    )

    if isinstance(var_blob, oneflow.Tensor):
        var_blob_object = var_blob._blob_object
    else:
        assert isinstance(var_blob, EagerBlobTrait)
        var_blob_object = var_blob.blob_object

    for start, stop, slice in _ReadSlice(value):
        slice_value_blob = _GetCpu0VariableBlobFromNumpy(slice, var_blob.dtype)
        _LogicalSliceAssign(
            var_blob_object, slice_value_blob.blob_object, start, stop, scope_symbol_id,
        )


@oneflow_export("load_variables")
@session_ctx.try_init_default_session
def LoadVariables(
    value_dict: Dict[str, ValueContainer], ignore_mismatch: bool = True,
):
    """
    Load value in `value_dict` into oneflow variables.
    For example, if `value_dict` is {'x', np.ones(x_shape)},
    the value of variable "x" will all ones.
    If `ignore_mismatch` is False, an exception will be raised when
    there is a name in `value_dict` not belonging to any variable.
    """
    sync_default_session_if_normal()

    all_vars = GetAllVariables()
    for name, value in value_dict.items():
        if name in all_vars:
            var_blob = interface_op_read_and_write.GetEagerInterfaceBlob(name)
            scope_symbol_id = _GetScopeSymbolIdFromEagerBlob(var_blob)
            FeedValueToVariable(var_blob, value, scope_symbol_id)
        else:
            if not ignore_mismatch:
                raise RuntimeError('"{}" is not a variable name'.format(name))
    oneflow_api.eager.single_client.Sync()


def _ForEachSlice(
    container: ValueContainer,
    f: Union[
        Callable[[EagerBlobTrait, Sequence[int], Sequence[int]], Any],
        Callable[[FileBackendVariableBlob, Sequence[int], Sequence[int]], Any],
        Callable[[np.ndarray, Sequence[int], Sequence[int]], Any],
    ],
):
    """
    Slice container into slices whose size < SLICE_BYTES. For every slice,
    yield start_nd_idx, stop_nd_idx and f(slice)
    """
    assert isinstance(
        container, (EagerBlobTrait, FileBackendVariableBlob, np.ndarray, oneflow.Tensor)
    ), "Unknown type: {}".format(type(container).__name__)
    assert container.shape is not None
    # For current implementation (transport data by grpc), SLICE_BYTES must be lower than 64M
    SLICE_BYTES = 32 * 1024 * 1024
    if isinstance(container, np.ndarray):
        np_dtype = container.dtype
    else:
        np_dtype = np.dtype(
            dtype_util.convert_oneflow_dtype_to_numpy_dtype(container.dtype)
        )
    SLICE_LEN = SLICE_BYTES // np_dtype.itemsize
    start_idx = 0
    size = _ElemCnt(container.shape)
    cnt = 1
    for axis in reversed(range(len(container.shape))):
        cnt *= container.shape[axis]
        if cnt > SLICE_LEN:
            break
    unit_size = _ElemCnt(tuple(container.shape)[axis + 1 :])
    max_unit_num = SLICE_LEN // unit_size
    while start_idx < size:
        remainder = container.shape[axis]
        while remainder > 0:
            unit_num = max_unit_num if remainder >= max_unit_num else remainder
            length = unit_num * unit_size
            remainder -= unit_num
            stop_idx = start_idx + length
            start_nd_idx = np.unravel_index(start_idx, container.shape)
            stop_nd_idx = np.unravel_index(stop_idx - 1, container.shape)
            stop_nd_idx = tuple([x + 1 for x in stop_nd_idx])
            yield start_nd_idx, stop_nd_idx, f(container, start_nd_idx, stop_nd_idx)
            start_idx = stop_idx


def init_by_initializer_conf(
    var_blob: Union[EagerBlobTrait, "oneflow.Tensor"],
    initializer_conf: initializer_conf_util.InitializerConf,
    sync_between_multi_machine: bool,
    scope_symbol_id: Optional[int],
    random_seed: int = 0,
):
    initializer = initializer_util.GetInitializer(
        initializer_conf, random_seed, var_blob.shape
    )
    # initializer is None if and only if the initializer_conf is empty_initializer
    if initializer is None:
        return

    def GenerateValueAndAssign(var_blob, start_nd_idx, stop_nd_idx):
        np_dtype = np.dtype(
            dtype_util.convert_oneflow_dtype_to_numpy_dtype(var_blob.dtype)
        )
        length = _ElemCnt(np.array(stop_nd_idx) - np.array(start_nd_idx))
        vals = (
            np.array(initializer(length))
            .astype(np_dtype)
            .reshape(np.array(stop_nd_idx) - np.array(start_nd_idx))
        )

        if isinstance(var_blob, oneflow.Tensor):
            var_blob_object = var_blob._blob_object
        else:
            assert isinstance(var_blob, EagerBlobTrait)
            var_blob_object = var_blob.blob_object

        slice_value_blob = _GetCpu0VariableBlobFromNumpy(vals, var_blob.dtype)
        _LogicalSliceAssign(
            var_blob_object,
            slice_value_blob.blob_object,
            start_nd_idx,
            stop_nd_idx,
            scope_symbol_id,
        )

    # we just want to run f on every slice without caring about the return value
    for _ in _ForEachSlice(var_blob, GenerateValueAndAssign):
        pass

    if sync_between_multi_machine:
        oneflow_api.eager.single_client.Sync()


def Init() -> None:
    sync_default_session_if_normal()

    sess = session_ctx.GetDefaultSession()
    for op_name, var_blob in GetAllVariables().items():
        var_conf = sess.OpAttribute4InterfaceOpName(op_name).op_conf.variable_conf
        if not (
            var_conf.HasField("initializer")
            or var_conf.HasField("initialize_with_snapshot")
        ):
            continue
        if var_conf.HasField("initialize_with_snapshot"):
            initialize_with_snapshot_conf = var_conf.initialize_with_snapshot
            if initialize_with_snapshot_conf.HasField("key"):
                snapshot_key = op_name
            else:
                snapshot_key = initialize_with_snapshot_conf.key
            var_dir = os.path.dirname(
                os.path.join(initialize_with_snapshot_conf.path, snapshot_key,)
            )
            LoadVariables({op_name: GetCheckpoint(var_dir)})
            continue

        scope_symbol_id = _GetScopeSymbolIdFromEagerBlob(var_blob)
        init_by_initializer_conf(
            var_blob, var_conf.initializer, False, scope_symbol_id, var_conf.random_seed
        )

    oneflow_api.eager.single_client.Sync()<|MERGE_RESOLUTION|>--- conflicted
+++ resolved
@@ -55,17 +55,11 @@
 
 
 def sync_default_session_if_normal():
-<<<<<<< HEAD
-    if rt_mode.CurrentMode() == rt_mode.NORMAL_MODE:
-        oneflow.sync_default_session()
-    else:
-=======
     # TODO merge with same function in experimental/interface_op_read_and_write.py
     if rt_mode.CurrentMode() == rt_mode.NORMAL_MODE:
         oneflow.sync_default_session()
     else:
         # do nothing
->>>>>>> 5c8708c8
         pass
 
 
