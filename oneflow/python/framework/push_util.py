"""
Copyright 2020 The OneFlow Authors. All rights reserved.

Licensed under the Apache License, Version 2.0 (the "License");
you may not use this file except in compliance with the License.
You may obtain a copy of the License at

    http://www.apache.org/licenses/LICENSE-2.0

Unless required by applicable law or agreed to in writing, software
distributed under the License is distributed on an "AS IS" BASIS,
WITHOUT WARRANTIES OR CONDITIONS OF ANY KIND, either express or implied.
See the License for the specific language governing permissions and
limitations under the License.
"""
from __future__ import absolute_import

import oneflow
import oneflow.python.framework.input_blob_def as input_blob_def
import oneflow.python.framework.dtype as dtype_util
import oneflow.python.framework.python_callback as python_callback
import oneflow.python.framework.balanced_splitter as balanced_splitter
import oneflow.python.framework.remote_blob as remote_blob_util
import oneflow.python.framework.id_util as id_util
import oneflow.python.eager.blob_cache as blob_cache_util
import oneflow.python.eager.boxing_util as boxing_util
<<<<<<< HEAD
import oneflow.python.eager.blob_register as blob_register_util
=======
>>>>>>> 07602e48
import oneflow.core.operator.op_conf_pb2 as op_conf_util
import oneflow.core.register.logical_blob_id_pb2 as logical_blob_id_util
import oneflow_api.oneflow.core.register.logical_blob_id as lbi_util
import oneflow_api
import numpy
from functools import reduce

blob_register = oneflow_api.GetDefaultBlobRegister()


def AsyncPush(session, job_func, *arg):
    assert len(arg) == len(job_func.__oneflow_input_blob_defs__)
    for i in range(len(arg)):
        _AsyncPushArg(session, job_func.__oneflow_input_blob_defs__[i], arg[i])


def _AsyncPushArg(session, arg_blob_def, arg_ndarray):
    if isinstance(arg_blob_def, (list, tuple)):
        assert isinstance(arg_ndarray, (list, tuple)), "type(arg_ndarray): %s" % (
            type(arg_ndarray)
        )
        assert len(arg_blob_def) == len(arg_ndarray), "%s v.s. %s" % (
            len(arg_blob_def),
            len(arg_ndarray),
        )
        for blob_def, ndarray in zip(arg_blob_def, arg_ndarray):
            _AsyncPushArg(session, blob_def, ndarray)
    elif isinstance(arg_blob_def, dict):
        assert type(arg_blob_def) is type(arg_ndarray)
        assert set(arg_blob_def.keys()) == set(arg_ndarray.keys())
        for k, blob_def in arg_blob_def.items():
            _AsyncPushArg(session, blob_def, arg_ndarray[k])
    else:
        assert isinstance(arg_blob_def, input_blob_def.ArgBlobDef)
        arg_blob_def.CheckAndAsyncPush(session, arg_ndarray)


def MakeEagerInputBlobs(arg_blob_def, arg_ndarray):
    if isinstance(arg_blob_def, (list, tuple)):
        assert isinstance(arg_ndarray, (list, tuple)), "type(arg_ndarray): %s" % (
            type(arg_ndarray)
        )
        assert len(arg_blob_def) == len(arg_ndarray)
        return type(arg_blob_def)(
            MakeEagerInputBlobs(blob_def, ndarray)
            for blob_def, ndarray in zip(arg_blob_def, arg_ndarray)
        )
    elif isinstance(arg_blob_def, dict):
        assert type(arg_blob_def) is type(arg_ndarray)
        assert set(arg_blob_def.keys()) == set(arg_ndarray.keys())
        return {
            k: MakeEagerInputBlobs(blob_def, arg_ndarray[k])
            for k, blob_def in arg_blob_def.items()
        }
    else:
        return _CreateEagerInputBlobAndFeedValue(arg_blob_def, arg_ndarray)


def _CheckInputArgBlobDefValueMatch(arg_blob_def, arg_value):
    if isinstance(arg_blob_def, input_blob_def.FixedTensorDef):
        assert isinstance(arg_value, numpy.ndarray)
        assert arg_blob_def.shape == arg_value.shape
    elif isinstance(arg_blob_def, input_blob_def.MirroredTensorDef):
        assert isinstance(arg_value, (list, tuple))
        for v in arg_value:
            assert isinstance(v, numpy.ndarray)
            assert len(v.shape) == len(arg_blob_def.shape)
            assert numpy.prod(v.shape) <= numpy.prod(arg_blob_def.shape)
    elif isinstance(arg_blob_def, input_blob_def.MirroredTensorListDef):
        assert isinstance(arg_value, (list, tuple))
        for ndarray_list in arg_value:
            for ndarray in ndarray_list:
                assert isinstance(ndarray, numpy.ndarray)
                assert len(ndarray.shape) == len(arg_blob_def.shape)
                assert numpy.prod(ndarray.shape) <= numpy.prod(
                    arg_blob_def.shape
                ), "%s v.s. %s" % (ndarray.shape, arg_blob_def.shape)
    else:
        raise NotImplementedError


def FeedValueToEagerBlob(blob_object, blob_def, ndarray):
    physical_blob_objects = _GetPhysicalBlobObjects(blob_object, None)
    feed_ctx = FeedContext(blob_object.op_arg_parallel_attr, ndarray)
    for i, physical_blob_object in enumerate(physical_blob_objects):
        feed_ctx.set_rank(i)
        _FeedValueToInputPhysicalBlob(feed_ctx, blob_def, physical_blob_object)
    oneflow_api.TryDisableBlobCache(blob_object)


def _CreateEagerInputBlobAndFeedValue(arg_blob_def, arg_ndarray):
    _CheckInputArgBlobDefValueMatch(arg_blob_def, arg_ndarray)
    arg_blob_object, lbi = _MakeInputBlobObject(arg_blob_def)
    FeedValueToEagerBlob(arg_blob_object, arg_blob_def, arg_ndarray)
    get_blob = None
    if not isinstance(lbi, lbi_util.LogicalBlobId):
        cfg_lbi = lbi_util.LogicalBlobId()
        cfg_lbi.set_op_name(lbi.op_name)
        cfg_lbi.set_blob_name(lbi.blob_name)
        lbi = cfg_lbi
    if isinstance(arg_blob_def, input_blob_def.FixedTensorDef):

        def get_blob(lbi, blob_object, blob_register):
            blob = oneflow_api.EagerConsistentBlob(lbi, blob_object, blob_register)
            with oneflow.scope.consistent_view():
                return oneflow.identity(blob)

    elif isinstance(arg_blob_def, input_blob_def.MirroredTensorDef):
        get_blob = oneflow_api.EagerMirroredBlob
    elif isinstance(arg_blob_def, input_blob_def.MirroredTensorListDef):
        get_blob = oneflow_api.EagerMirroredBlob
    else:
        raise NotImplementedError
    return get_blob(lbi, blob_object=arg_blob_object, blob_register=blob_register)


def _MakeInputBlobObject(arg_blob_def):
    input_op_conf, lbi = _MakeInputOpConfAndRetLbi(arg_blob_def)
    bn_in_op2blob_object = oneflow_api.deprecated.BnInOp2BlobObject()

    def BuildInputInstruction(builder):
        op_attribute = arg_blob_def.EagerAddAndInferOp(input_op_conf)
        scope = oneflow.current_scope()
        parallel_conf = scope.device_parallel_desc_symbol.parallel_conf
        cfg_op_attribute = oneflow_api.deprecated.MakeOpAttributeByString(
            str(op_attribute)
        )
        builder.StatelessCall(
<<<<<<< HEAD
            cfg_op_attribute,
            parallel_conf,
            bn_in_op2blob_object,
            boxing_util.BoxingTo,
            blob_cache_util.FindOrCreateDelegateBlobObject,
=======
            cfg_op_attribute, parallel_conf, bn_in_op2blob_object, boxing_util.BoxingTo,
>>>>>>> 07602e48
        )

    oneflow_api.deprecated.LogicalRun(BuildInputInstruction)
    return bn_in_op2blob_object["out"], lbi


def _GetPhysicalBlobObjects(logical_blob_object, lbi):
    blob_register = oneflow_api.GetDefaultBlobRegister()
    physical_blob_objects = None

    def BuildLogical2PhysicalInstruction(builder):
        nonlocal physical_blob_objects
        physical_blob_objects = builder.UnpackLogicalBlobToPhysicalBlobs(
            logical_blob_object
        )

    oneflow_api.deprecated.LogicalRun(BuildLogical2PhysicalInstruction)
    return physical_blob_objects


def _MakeInputOpConfAndRetLbi(arg_blob_def):
    assert isinstance(arg_blob_def, input_blob_def.ArgBlobDef)
    op_conf = op_conf_util.OperatorConf()
    op_conf.name = id_util.UniqueStr("Input_")
    op_conf.input_conf.out = "out"
    op_conf.input_conf.blob_conf.CopyFrom(arg_blob_def.ToInterfaceBlobConf())
    lbi = logical_blob_id_util.LogicalBlobId()
    lbi.op_name = op_conf.name
    lbi.blob_name = op_conf.input_conf.out
    return op_conf, lbi


class FeedContext(object):
    def __init__(self, op_arg_parallel_attr, arg_ndarray, rank=0):
        self.op_arg_parallel_attr_ = op_arg_parallel_attr
        self.arg_ndarray_ = arg_ndarray
        self.rank_ = rank
        # balanced_range is used in split_parallel
        self.balanced_range_ = None

    def set_rank(self, rank):
        self.rank_ = rank

    def GetFixedTensor(self, logical_shape):
        assert isinstance(self.arg_ndarray_, numpy.ndarray)
        assert self.arg_ndarray_.shape == logical_shape, "%s v.s. %s" % (
            self.arg_ndarray_.shape,
            logical_shape,
        )
        sbp_parallel = self.op_arg_parallel_attr_.sbp_parallel
        parallel_num = self.op_arg_parallel_attr_.parallel_desc_symbol.parallel_num
        if sbp_parallel.has_broadcast_parallel() or parallel_num == 1:
            return self._AsContiguousNdArray(self.arg_ndarray_)
        elif sbp_parallel.has_split_parallel():
            axis = sbp_parallel.split_parallel().axis()
            start, end = self._GetBalancedRanges(logical_shape[axis])[self.rank_]
            slc = [slice(None)] * len(logical_shape)
            slc[axis] = slice(start, end)
            ndarray = self.arg_ndarray_[tuple(slc)]
            return self._AsContiguousNdArray(ndarray)
        else:
            raise NotImplementedError

    def _GetBalancedRanges(self, dim):
        parallel_num = self.op_arg_parallel_attr_.parallel_desc_symbol.parallel_num
        if self.balanced_range_ is None:
            self.balanced_range_ = balanced_splitter.BalancedRanges(dim, parallel_num)
        return self.balanced_range_

    def GetMirroredTensor(self, static_shape):
        capacity = reduce(lambda x, y: x * y, static_shape, 1)
        assert isinstance(self.arg_ndarray_, (list, tuple))
        parallel_num = self.op_arg_parallel_attr_.parallel_desc_symbol.parallel_num
        assert len(self.arg_ndarray_) == parallel_num
        assert all(isinstance(a, numpy.ndarray) for a in self.arg_ndarray_)
        assert self.rank_ >= 0
        assert self.rank_ < parallel_num
        ndarray = self.arg_ndarray_[self.rank_]
        elem_cnt = reduce(lambda x, y: x * y, ndarray.shape, 1)
        assert elem_cnt <= capacity, "%s v.s. %s" % (ndarray.shape, static_shape)
        return self._AsContiguousNdArray(ndarray)

    def GetMirroredTensorList(self, static_shape):
        assert isinstance(self.arg_ndarray_, (list, tuple))
        parallel_num = self.op_arg_parallel_attr_.parallel_desc_symbol.parallel_num
        assert self.rank_ >= 0
        assert self.rank_ < parallel_num
        assert len(self.arg_ndarray_) == parallel_num
        assert all(isinstance(a, (list, tuple)) for a in self.arg_ndarray_)
        ndarray_list = self.arg_ndarray_[self.rank_]
        assert all(isinstance(arr, numpy.ndarray) for arr in ndarray_list)
        capacity = numpy.prod(static_shape)
        assert all(numpy.prod(arr.shape) <= capacity for arr in ndarray_list)
        return self._AsContiguousNdArray(ndarray_list)

    def _AsContiguousNdArray(self, ndarray):
        if isinstance(ndarray, numpy.ndarray):
            return (
                ndarray if ndarray.data.contiguous else numpy.ascontiguousarray(ndarray)
            )
        elif isinstance(ndarray, (tuple, list)):
            return type(ndarray)(self._AsContiguousNdArray(a) for a in ndarray)
        else:
            raise NotImplementedError


def _FeedValueToInputPhysicalBlob(feed_ctx, blob_def, blob_object):
    assert isinstance(blob_def, input_blob_def.ArgBlobDef)
    assert isinstance(blob_object, oneflow_api.BlobObject)

    FeedBlob = _MakeFeedBlobCallback(feed_ctx, blob_def, blob_object)
    assert callable(FeedBlob)

    def BuildFeedInstruction(builder):
        builder.FeedBlob(
            blob_object, python_callback.GetIdForRegisteredCallback(FeedBlob)
        )
        builder.InsertRemoveForeignCallbackInstruction(
            blob_object.object_id, python_callback.GetIdForRegisteredCallback(FeedBlob)
        )

    oneflow_api.deprecated.PhysicalRun(BuildFeedInstruction)


def _MakeFeedBlobCallback(feed_ctx, blob_def, blob_object):
    if isinstance(blob_def, input_blob_def.FixedTensorDef):

        def FeedBlob(ofblob):
            ndarray = feed_ctx.GetFixedTensor(blob_def.shape)
            dtype = dtype_util.convert_oneflow_dtype_to_numpy_dtype(ofblob.dtype)
            assert ndarray.dtype == dtype, "%s v.s. %s" % (ndarray.dtype, dtype)
            assert ndarray.shape == ofblob.static_shape, "%s v.s. %s" % (
                ndarray.shape,
                ofblob.static_shape,
            )
            if ofblob.CopyFromNdarray(ndarray) is False:
                raise ValueError

    elif isinstance(blob_def, input_blob_def.MirroredTensorDef):

        def FeedBlob(ofblob):
            ndarray = feed_ctx.GetMirroredTensor(ofblob.static_shape)
            assert isinstance(ndarray, numpy.ndarray)
            dtype = dtype_util.convert_oneflow_dtype_to_numpy_dtype(ofblob.dtype)
            assert ndarray.dtype == dtype, "%s v.s. %s" % (ndarray.dtype, dtype)
            if ofblob.CopyFromNdarray(ndarray) is False:
                raise ValueError

    elif isinstance(blob_def, input_blob_def.MirroredTensorListDef):

        def FeedBlob(ofblob):
            assert ofblob.is_tensor_list
            ndarray_list = feed_ctx.GetMirroredTensorList(ofblob.static_shape)
            assert isinstance(ndarray_list, (list, tuple))
            assert all(isinstance(ndarray, numpy.ndarray) for ndarray in ndarray_list)
            dtype = dtype_util.convert_oneflow_dtype_to_numpy_dtype(ofblob.dtype)
            assert all(ndarray.dtype == dtype for ndarray in ndarray_list)
            if ofblob.CopyFromNdarrayList(ndarray_list) is False:
                raise ValueError

    else:
        raise NotImplementedError

    return FeedBlob<|MERGE_RESOLUTION|>--- conflicted
+++ resolved
@@ -24,10 +24,6 @@
 import oneflow.python.framework.id_util as id_util
 import oneflow.python.eager.blob_cache as blob_cache_util
 import oneflow.python.eager.boxing_util as boxing_util
-<<<<<<< HEAD
-import oneflow.python.eager.blob_register as blob_register_util
-=======
->>>>>>> 07602e48
 import oneflow.core.operator.op_conf_pb2 as op_conf_util
 import oneflow.core.register.logical_blob_id_pb2 as logical_blob_id_util
 import oneflow_api.oneflow.core.register.logical_blob_id as lbi_util
@@ -156,15 +152,7 @@
             str(op_attribute)
         )
         builder.StatelessCall(
-<<<<<<< HEAD
-            cfg_op_attribute,
-            parallel_conf,
-            bn_in_op2blob_object,
-            boxing_util.BoxingTo,
-            blob_cache_util.FindOrCreateDelegateBlobObject,
-=======
             cfg_op_attribute, parallel_conf, bn_in_op2blob_object, boxing_util.BoxingTo,
->>>>>>> 07602e48
         )
 
     oneflow_api.deprecated.LogicalRun(BuildInputInstruction)
