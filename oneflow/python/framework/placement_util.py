--- conflicted
+++ resolved
@@ -56,18 +56,12 @@
 def deprecated_placement(*args, **kwargs):
     print(
         "WARNING:",
-<<<<<<< HEAD
-        "/".join(deprecated_placement._ONEFLOW_API),
-        "will be removed in the future, use oneflow.scope.placement instead.",
-    )
-=======
         "oneflow.device_prior_placement/oneflow.fixed_placement",
         "will be removed in the future, use {} instead.".format(
             "oneflow.scope.placement"
         ),
     )
     print(traceback.format_stack()[-2])
->>>>>>> 7d965b29
     return api_placement(*args, **kwargs)
 
 
