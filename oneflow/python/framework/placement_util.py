"""
Copyright 2020 The OneFlow Authors. All rights reserved.

Licensed under the Apache License, Version 2.0 (the "License");
you may not use this file except in compliance with the License.
You may obtain a copy of the License at

    http://www.apache.org/licenses/LICENSE-2.0

Unless required by applicable law or agreed to in writing, software
distributed under the License is distributed on an "AS IS" BASIS,
WITHOUT WARRANTIES OR CONDITIONS OF ANY KIND, either express or implied.
See the License for the specific language governing permissions and
limitations under the License.
"""
from __future__ import absolute_import
import re
import oneflow.python.framework.placement_context as placement_ctx
import oneflow.python.framework.session_context as session_ctx
import oneflow.python.framework.scope_util as scope_util
import oneflow.python.framework.hob as hob
from oneflow.python.oneflow_export import oneflow_export, oneflow_deprecate
import oneflow.python.lib.core.enable_if as enable_if
import oneflow
import traceback


@oneflow_export("device_prior_placement", "fixed_placement")
@oneflow_deprecate()
def deprecated_placement(*args, **kwargs):
    print(
        "WARNING:",
        "oneflow.device_prior_placement/oneflow.fixed_placement",
        "will be removed in the future, use {} instead.".format(
            "oneflow.scope.placement"
        ),
    )
    print(traceback.format_stack()[-2])
    return api_placement(*args, **kwargs)


@oneflow_export("scope.placement")
def api_placement(
    device_tag: str, machine_device_ids: str
) -> placement_ctx.PlacementScope:
    r"""Create a scope. All ops within the scope will run on specified device that placed by  "device_tag" and "machine_device_ids".

    Args:
        device_tag (str): Device tag, "cpu" or "gpu" only
        machine_device_ids (str): List of string that specifies what machine & device(s) to use, the format is "List[<NODE INDEX>:<DEVICE START INDEX>-<DEVICE END INDEX>, <NODE INDEX>:<DEVICE START INDEX>-<DEVICE END INDEX>, ...]", For example, "0:0" means use the device 0 of machine 0, and "1:4-6" means use device 4, 5, 6 of machine 1.

    Returns:
        placement_ctx.DevicePriorPlacementScope:  Placement scope

    For example:

    If you run program on single machine, you can assign the specified device like this: 

<<<<<<< HEAD
        with flow.scope.placement("gpu", "0:0"):
=======
    .. code-block:: python 

        with flow.scope.placement("gpu", "0:0"):
            logits = lenet(images, train=False)
            loss = flow.nn.sparse_softmax_cross_entropy_with_logits(labels, logits, name="softmax_loss")
            flow.losses.add_loss(loss)

    Or you run distributed program, you can assign the specified devices like this: 

    .. code-block:: python 

        # configure machines ids, ips, etc.
        with flow.scope.placement("gpu", ['0:0-7', '1:0-7']):
>>>>>>> c32f0064
            logits = lenet(images, train=False)
            loss = flow.nn.sparse_softmax_cross_entropy_with_logits(labels, logits, name="softmax_loss")
            flow.losses.add_loss(loss)

    """
    from oneflow.python_gen.compatibility import with_cuda

    if with_cuda == False:
        device_tag = "cpu"
    func = enable_if.unique(
        [
            GetEmptyPlacementScope,
            GetNormalModePlacementScope,
            GetGlobalModePlacementScope,
        ]
    )
    return func(device_tag, machine_device_ids)


@enable_if.condition(
    hob.in_normal_mode & hob.env_initialized & ~hob.session_initialized
)
def GetEmptyPlacementScope(device_tag, machine_device_ids):
    return placement_ctx.EmptyPlacementScope(device_tag, machine_device_ids)


@enable_if.condition(hob.in_normal_mode & hob.session_initialized)
def GetNormalModePlacementScope(device_tag, machine_device_ids):
    sess = session_ctx.GetDefaultSession()
    scope = scope_util.MakeScope(
        lambda old_scope, builder: old_scope.BuildWithNewParallelDesc(
            builder, device_tag, machine_device_ids
        )
    )
    return scope_util.ScopeContext(scope)


@enable_if.condition(hob.in_global_mode)
def GetGlobalModePlacementScope(device_tag, machine_device_ids):
    if isinstance(machine_device_ids, (list, tuple)) == False:
        machine_device_ids = [machine_device_ids]
    sess = session_ctx.GetDefaultSession()

    def BuildScope(old_scope, builder):
        return old_scope.BuildWithNewParallelDesc(
            builder, device_tag, machine_device_ids
        )

    scope_ctx = scope_util.ScopeContext(scope_util.MakeScope(BuildScope))
    return placement_ctx.GlobalModePlacementScope(scope_ctx)


def GetDefaultMachineDeviceIds(resource):
    if resource.HasField("gpu_device_num") and resource.gpu_device_num > 0:
        return "gpu", placement_ctx.GetGpuMachineDeviceIds(resource)
    elif resource.HasField("cpu_device_num"):
        return "cpu", placement_ctx.GetCpuMachineDeviceIds(resource)
    else:
        raise NotImplementedError<|MERGE_RESOLUTION|>--- conflicted
+++ resolved
@@ -56,9 +56,6 @@
 
     If you run program on single machine, you can assign the specified device like this: 
 
-<<<<<<< HEAD
-        with flow.scope.placement("gpu", "0:0"):
-=======
     .. code-block:: python 
 
         with flow.scope.placement("gpu", "0:0"):
@@ -72,7 +69,6 @@
 
         # configure machines ids, ips, etc.
         with flow.scope.placement("gpu", ['0:0-7', '1:0-7']):
->>>>>>> c32f0064
             logits = lenet(images, train=False)
             loss = flow.nn.sparse_softmax_cross_entropy_with_logits(labels, logits, name="softmax_loss")
             flow.losses.add_loss(loss)
