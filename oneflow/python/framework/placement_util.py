"""
Copyright 2020 The OneFlow Authors. All rights reserved.

Licensed under the Apache License, Version 2.0 (the "License");
you may not use this file except in compliance with the License.
You may obtain a copy of the License at

    http://www.apache.org/licenses/LICENSE-2.0

Unless required by applicable law or agreed to in writing, software
distributed under the License is distributed on an "AS IS" BASIS,
WITHOUT WARRANTIES OR CONDITIONS OF ANY KIND, either express or implied.
See the License for the specific language governing permissions and
limitations under the License.
"""
from __future__ import absolute_import
import re
import oneflow.python.framework.placement_context as placement_ctx
import oneflow.python.framework.session_context as session_ctx
import oneflow.python.framework.hob as hob
from oneflow.python.oneflow_export import oneflow_export, oneflow_deprecate
import oneflow.python.lib.core.enable_if as enable_if
import oneflow.python.eager.device_scope_stack as device_scope_stack
import oneflow
import traceback


@oneflow_export("placement.current_scope")
def api_current_placement_scope() -> placement_ctx.PlacementScope:
<<<<<<< HEAD
    r"""Get current placement scope object.

    For instance:
    
        if "cpu" == flow.placement.current_scope().default_device_tag:
            print("ops shall run in the cpu mode only")

    Returns:
        placement_ctx.PlacementScope: [description]
    """
=======
    print(
        "WARNING: oneflow.placement.current_scope has been deprecated. "
        "Please use oneflow.current_scope.device_parallel_desc_symbol instead."
    )
    print(traceback.format_stack()[-2])
>>>>>>> b5b48550
    api = enable_if.unique(
        [global_mode_cur_placement_scope, normal_mode_cur_placement_scope]
    )
    return api()


@enable_if.condition(hob.in_global_mode & hob.in_placement_scope)
def global_mode_cur_placement_scope():
    return placement_ctx.PlacementScopeStackTop()


@enable_if.condition(hob.in_normal_mode)
def normal_mode_cur_placement_scope():
    return device_scope_stack.CurrentPlacement()


@oneflow_export("device_prior_placement", "fixed_placement")
@oneflow_deprecate()
def deprecated_placement(*args, **kwargs):
    print(
        "WARNING:",
        "oneflow.device_prior_placement/oneflow.fixed_placement",
        "will be removed in the future, use {} instead.".format(
            "oneflow.scope.placement"
        ),
    )
    print(traceback.format_stack()[-2])
    return api_placement(*args, **kwargs)


@oneflow_export("scope.placement")
def api_placement(
    device_tag: str, machine_device_ids: str
) -> placement_ctx.PlacementScope:
<<<<<<< HEAD
    r"""Create a scope. All ops within the scope will run on specified device that placed by  "device_tag" and "machine_device_ids".
    
    Args:
        device_tag (str): Device tag, "cpu" or "gpu" only
        machine_device_ids (str): String that specifies what device(s) to use in the format "<NODE INDEX (RANGE)>:<DEVICE INDEX (RANGE)>". For example, "0:0" means use the device 0 of machine 0, and "1:4-6" means use device 4, 5, 6 of machine 1.
    
    Returns:
        placement_ctx.DevicePriorPlacementScope:  Placement scope
    
    For instance::
    
        with flow.fixed_placement("gpu", "0:0"):
            logits = lenet(images, train=False)
            loss = flow.nn.sparse_softmax_cross_entropy_with_logits(labels, logits, name="softmax_loss")
            flow.losses.add_loss(loss)
    
    """
=======
    from oneflow.python.compatibility import with_cuda

    if with_cuda == False:
        device_tag = "cpu"
>>>>>>> b5b48550
    func = enable_if.unique([GetPlacementScope, GetNormalModePlacementScope])
    return func(device_tag, machine_device_ids)


@enable_if.condition(
    hob.in_global_mode
    | (hob.in_normal_mode & hob.env_initialized & ~hob.session_initialized)
)
def GetPlacementScope(device_tag, machine_device_ids):
    return placement_ctx.PlacementScope(device_tag, machine_device_ids)


@enable_if.condition(hob.in_normal_mode & hob.session_initialized)
def GetNormalModePlacementScope(device_tag, machine_device_ids):
    sess = session_ctx.GetDefaultSession()
    scope = sess.MakeScope(
        lambda old_scope, builder: old_scope.BuildWithNewParallelDesc(
            builder, device_tag, machine_device_ids
        )
    )
    return sess.NewCurrentScope(scope)


def GetDefaultMachineDeviceIds(resource):
    if resource.HasField("gpu_device_num") and resource.gpu_device_num > 0:
        return "gpu", placement_ctx.GetGpuMachineDeviceIds(resource)
    elif resource.HasField("cpu_device_num"):
        return "cpu", placement_ctx.GetCpuMachineDeviceIds(resource)
    else:
        raise NotImplementedError<|MERGE_RESOLUTION|>--- conflicted
+++ resolved
@@ -27,24 +27,21 @@
 
 @oneflow_export("placement.current_scope")
 def api_current_placement_scope() -> placement_ctx.PlacementScope:
-<<<<<<< HEAD
     r"""Get current placement scope object.
 
     For instance:
-    
+
         if "cpu" == flow.placement.current_scope().default_device_tag:
             print("ops shall run in the cpu mode only")
 
     Returns:
         placement_ctx.PlacementScope: [description]
     """
-=======
     print(
         "WARNING: oneflow.placement.current_scope has been deprecated. "
         "Please use oneflow.current_scope.device_parallel_desc_symbol instead."
     )
     print(traceback.format_stack()[-2])
->>>>>>> b5b48550
     api = enable_if.unique(
         [global_mode_cur_placement_scope, normal_mode_cur_placement_scope]
     )
@@ -79,30 +76,27 @@
 def api_placement(
     device_tag: str, machine_device_ids: str
 ) -> placement_ctx.PlacementScope:
-<<<<<<< HEAD
     r"""Create a scope. All ops within the scope will run on specified device that placed by  "device_tag" and "machine_device_ids".
-    
+
     Args:
         device_tag (str): Device tag, "cpu" or "gpu" only
         machine_device_ids (str): String that specifies what device(s) to use in the format "<NODE INDEX (RANGE)>:<DEVICE INDEX (RANGE)>". For example, "0:0" means use the device 0 of machine 0, and "1:4-6" means use device 4, 5, 6 of machine 1.
-    
+
     Returns:
         placement_ctx.DevicePriorPlacementScope:  Placement scope
-    
+
     For instance::
-    
+
         with flow.fixed_placement("gpu", "0:0"):
             logits = lenet(images, train=False)
             loss = flow.nn.sparse_softmax_cross_entropy_with_logits(labels, logits, name="softmax_loss")
             flow.losses.add_loss(loss)
-    
+
     """
-=======
     from oneflow.python.compatibility import with_cuda
 
     if with_cuda == False:
         device_tag = "cpu"
->>>>>>> b5b48550
     func = enable_if.unique([GetPlacementScope, GetNormalModePlacementScope])
     return func(device_tag, machine_device_ids)
 
