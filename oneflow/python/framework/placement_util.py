--- conflicted
+++ resolved
@@ -9,16 +9,11 @@
 
 
 @oneflow_export("placement.current_scope")
-<<<<<<< HEAD
-def api_current_placement_scope():
+def api_current_placement_scope() -> placement_ctx.PlacementScope:
     api = enable_if.unique(
         [global_mode_cur_placement_scope, normal_mode_cur_placement_scope]
     )
     return api()
-=======
-def api_placement_current_scope() -> placement_ctx.PlacementScope:
-    return enable_if.unique([placement_current_scope])()
->>>>>>> 0ad72d70
 
 
 @enable_if.condition(hob.in_global_mode & hob.in_placement_scope)
@@ -32,13 +27,9 @@
 
 
 @oneflow_export("fixed_placement")
-<<<<<<< HEAD
-def api_fixed_placement(device_tag, machine_device_ids):
-=======
-def api_fixed_placement_scope(
+def api_fixed_placement(
     device_tag: str, machine_device_ids: str
 ) -> placement_ctx.FixedPlacementScope:
->>>>>>> 0ad72d70
     return enable_if.unique([GetFixedPlacementScope])(device_tag, machine_device_ids)
 
 
