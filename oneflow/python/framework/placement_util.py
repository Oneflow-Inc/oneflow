from __future__ import absolute_import

import oneflow.python.framework.placement_context as placement_ctx
import oneflow.python.ops.op_util as op_util
from oneflow.python.oneflow_export import oneflow_export

@oneflow_export('placement.current_scope')
def cur_placement_scope():
    return placement_ctx.PlacementScopeStackTop()

@oneflow_export('fixed_placement')
<<<<<<< HEAD
class FixedPlacementScope(PlacementScope):
    r"""Class for fixed placement scope.

    This class along with `device_prior_placement` allows to define PlacementScope
    with fixed parallel configuration.
    """
=======
class FixedPlacementScope(placement_ctx.PlacementScope):
>>>>>>> 04d30334
    def __init__(self, device_tag, machine_device_ids):
        placement_ctx.PlacementScope.__init__(self, device_tag, machine_device_ids)

    def GetDeviceTag4OpConf(self, op_conf): return self.default_device_tag

@oneflow_export('device_prior_placement')
<<<<<<< HEAD
class DevicePriorPlacementScope(PlacementScope):
    r"""Class for device prior placement scope.

    This class along with `device_prior_placement` allows to define PlacementScope
    with device prior parallel configuration.
    """
=======
class DevicePriorPlacementScope(placement_ctx.PlacementScope):
>>>>>>> 04d30334
    def __init__(self, device_tag, machine_device_ids):
        placement_ctx.PlacementScope.__init__(self, device_tag, machine_device_ids)

    def GetDeviceTag4OpConf(self, op_conf):
        if op_util.IsOpConfOnlyCpuSupported(op_conf): return "cpu"
        return self.default_device_tag

def GetDefaultMachineDeviceIds(resource):
    if resource.HasField('gpu_device_num'):
        return 'gpu', _GetGpuDefaultMachineDeviceIds(resource)
    elif resource.HasField('cpu_device_num'):
        return 'cpu', _GetCpuDefaultMachineDeviceIds(resource)
    else:
        raise NotImplementedError

def _GetGpuDefaultMachineDeviceIds(resource):
    assert resource.machine_num > 0
    assert resource.HasField('gpu_device_num')
    return ["%s:0-%s" % (m_id, resource.gpu_device_num - 1) for m_id in range(resource.machine_num)]

def _GetCpuDefaultMachineDeviceIds(resource):
    assert resource.machine_num > 0
    assert resource.HasField('cpu_device_num')
    return ["%s:0-%s" % (m_id, resource.gpu_device_num - 1) for m_id in range(resource.machine_num)]<|MERGE_RESOLUTION|>--- conflicted
+++ resolved
@@ -9,32 +9,24 @@
     return placement_ctx.PlacementScopeStackTop()
 
 @oneflow_export('fixed_placement')
-<<<<<<< HEAD
-class FixedPlacementScope(PlacementScope):
+class FixedPlacementScope(placement_ctx.PlacementScope):
     r"""Class for fixed placement scope.
 
     This class along with `device_prior_placement` allows to define PlacementScope
     with fixed parallel configuration.
     """
-=======
-class FixedPlacementScope(placement_ctx.PlacementScope):
->>>>>>> 04d30334
     def __init__(self, device_tag, machine_device_ids):
         placement_ctx.PlacementScope.__init__(self, device_tag, machine_device_ids)
 
     def GetDeviceTag4OpConf(self, op_conf): return self.default_device_tag
 
 @oneflow_export('device_prior_placement')
-<<<<<<< HEAD
-class DevicePriorPlacementScope(PlacementScope):
+class DevicePriorPlacementScope(placement_ctx.PlacementScope):
     r"""Class for device prior placement scope.
 
     This class along with `device_prior_placement` allows to define PlacementScope
     with device prior parallel configuration.
     """
-=======
-class DevicePriorPlacementScope(placement_ctx.PlacementScope):
->>>>>>> 04d30334
     def __init__(self, device_tag, machine_device_ids):
         placement_ctx.PlacementScope.__init__(self, device_tag, machine_device_ids)
 
