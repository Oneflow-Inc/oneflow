--- conflicted
+++ resolved
@@ -9,15 +9,10 @@
 import oneflow
 
 def GetCurJobConfigProto():
-<<<<<<< HEAD
-    job_name = c_api_util.JobBuildAndInferCtx_GetCurrentJobName()
+    job_name = g_func_ctx.JobBuildAndInferCtx_GetCurrentJobName()
     function_desc = session_ctx.GetDefaultSession().GetLazyFunctionDesc(job_name)
     assert function_desc is not None
     return function_desc.job_config_proto
-=======
-    job_name = g_func_ctx.JobBuildAndInferCtx_GetCurrentJobName()
-    return session_ctx.GetDefaultSession().GetJobConfigProto(job_name)
->>>>>>> b88c88f0
 
 def CurJobAddOp(op_conf, parallel_conf=None):
     if distribute_ctx.IsMirroredStrategyEnabled():
