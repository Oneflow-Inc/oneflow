--- conflicted
+++ resolved
@@ -63,17 +63,12 @@
     op_conf.scope_symbol_id = scope_symbol.symbol_id
     if not op_conf.HasField("device_tag"):
         device_tag = scope_symbol.device_parallel_desc_symbol.device_tag
-<<<<<<< HEAD
-        op_conf.device_type = c_api_util.DeviceType4DeviceTag(device_tag)
+        op_conf.device_tag = device_tag
     op_attr = c_api_util.CurJobBuildAndInferCtx_AddAndInferConsistentOp(op_conf)
     if c_api_util.IsInterfaceOpConf(op_conf):
         sess = session_ctx.GetDefaultSession()
         sess.AddInfo4InterfaceOpName(op_conf.name, op_attr)
     return op_attr
-=======
-        op_conf.device_tag = device_tag
-    return c_api_util.CurJobBuildAndInferCtx_AddAndInferConsistentOp(op_conf)
->>>>>>> 21145f99
 
 
 def CurJobAddMirroredOp(op_conf, scope_symbol=None):
@@ -83,14 +78,9 @@
     op_conf.scope_symbol_id = scope_symbol.symbol_id
     if not op_conf.HasField("device_tag"):
         device_tag = scope_symbol.device_parallel_desc_symbol.device_tag
-<<<<<<< HEAD
-        op_conf.device_type = c_api_util.DeviceType4DeviceTag(device_tag)
+        op_conf.device_tag = device_tag
     op_attr = c_api_util.CurJobBuildAndInferCtx_AddAndInferMirroredOp(op_conf)
     if c_api_util.IsInterfaceOpConf(op_conf):
         sess = session_ctx.GetDefaultSession()
         sess.AddInfo4InterfaceOpName(op_conf.name, op_attr)
-    return op_attr
-=======
-        op_conf.device_tag = device_tag
-    return c_api_util.CurJobBuildAndInferCtx_AddAndInferMirroredOp(op_conf)
->>>>>>> 21145f99
+    return op_attr