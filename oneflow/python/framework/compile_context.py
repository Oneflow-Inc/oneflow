--- conflicted
+++ resolved
@@ -29,7 +29,6 @@
 
 
 def CurJobAddInputOp(op_conf):
-<<<<<<< HEAD
     op_conf.device_type = placement_context.CurPlacementGroupGetDeviceType(
         op_conf
     )
@@ -41,27 +40,9 @@
 
 def _CurJobAddNonInputOp(op_conf, parallel_conf=None):
     _prefixing_op_name_if_need(op_conf)
-    op_conf.device_type = placement_context.CurPlacementGroupGetDeviceType(
-        op_conf
-    )
-
-    for callback in before_non_input_op_build_and_infer_hooks:
-        callback()
-
-    if parallel_conf is None:
-        parallel_conf = placement_context.ParallelConf4OpConf(op_conf)
-
-=======
-    op_conf.device_type = placement_context.CurPlacementGroupGetDeviceType(op_conf)
-    job_builder.CurCtxAddAndInferOp(op_conf, placement_context.ParallelConf4OpConf(op_conf))
-
-
-def _CurJobAddNonInputOp(op_conf, parallel_conf=None):
-    _prefixing_op_name_if_need(op_conf)
     op_conf.device_type = placement_context.CurPlacementGroupGetDeviceType(op_conf)
     for callback in before_non_input_op_build_and_infer_hooks: callback()
     if parallel_conf is None: parallel_conf = placement_context.ParallelConf4OpConf(op_conf)
->>>>>>> 23e74955
     job_builder.CurCtxAddAndInferOp(op_conf, parallel_conf)
 
 
@@ -75,7 +56,6 @@
     global cur_job_variable_scope_stack
     assert len(cur_job_variable_scope_stack) == 0
     cur_job_variable_scope_stack = []
-<<<<<<< HEAD
 
     global before_non_input_op_build_and_infer_hooks
     before_non_input_op_build_and_infer_hooks = []
@@ -86,12 +66,6 @@
 
     global cur_job_distribution_name_scope_exclude_variable
     cur_job_distribution_name_scope_exclude_variable = True
-
-=======
-
-    global before_non_input_op_build_and_infer_hooks
-    before_non_input_op_build_and_infer_hooks = []
->>>>>>> 23e74955
 
 def _prefixing_op_name_if_need(op_conf):
     if op_conf.HasField("variable_conf"):
@@ -118,7 +92,6 @@
     return "-".join(cur_job_variable_scope_stack) + "-"
 
 
-<<<<<<< HEAD
 def _get_distribution_prefix(op_conf):
     global cur_job_distribution_name_scope
     global cur_job_distribution_name_scope_exclude_variable
@@ -131,8 +104,6 @@
     return cur_job_distribution_name_scope
 
 
-=======
->>>>>>> 23e74955
 cur_job_conf = None
 cur_job_var_op_name2var_blob = {}
 before_non_input_op_build_and_infer_hooks = []
