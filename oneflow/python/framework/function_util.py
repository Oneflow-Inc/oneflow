"""
Copyright 2020 The OneFlow Authors. All rights reserved.

Licensed under the Apache License, Version 2.0 (the "License");
you may not use this file except in compliance with the License.
You may obtain a copy of the License at

    http://www.apache.org/licenses/LICENSE-2.0

Unless required by applicable law or agreed to in writing, software
distributed under the License is distributed on an "AS IS" BASIS,
WITHOUT WARRANTIES OR CONDITIONS OF ANY KIND, either express or implied.
See the License for the specific language governing permissions and
limitations under the License.
"""
from __future__ import absolute_import

import copy
import functools
import re
import inspect
import traceback
from typing import Any, Callable, Optional, Union

import oneflow.python.framework.session_context as session_ctx
import oneflow.python.framework.hob as hob
import oneflow.python.lib.core.enable_if as enable_if
from oneflow.python.oneflow_export import oneflow_export, oneflow_deprecate
from oneflow.python.framework.function_desc import FunctionDesc
import oneflow.python.framework.placement_context as placement_ctx
import oneflow.python.framework.distribute_context as distribute_ctx
import oneflow.python.framework.placement_context as placement_ctx
import oneflow.python.framework.session_context as session_ctx
import oneflow.python.framework.typing_util as oft_util
import oneflow.python.lib.core.pb_util as pb_util
from oneflow.python.framework.function_desc import FunctionDesc
from oneflow.python.oneflow_export import oneflow_export
import oneflow_api.oneflow.core.common.data_type as data_type_cfg
import traceback
import sys


@oneflow_export("FunctionConfig", "function_config")
class FunctionConfig(object):
    r"""OneFlow function's configurations.
    """

    def __init__(self) -> None:
        self.function_desc = FunctionDesc()

    def __getattr__(
        self, attr_name: str
    ) -> Callable[[Optional[Union[bool, int, float, str]]], None]:
        name2default = session_ctx.GetDefaultSession().function_flag_name2default_val
        assert attr_name in name2default
        flag_name2flag_value = (
            self.function_desc.job_config_proto.mutable_flag_name2flag_value()
        )
        default_val = name2default[attr_name]

        def FunctionConfigSetter(
            attr_value: Optional[Union[bool, int, float, str]] = None
        ) -> None:
            if default_val.HasField("at_bool"):
                if attr_value is None:
                    attr_value = True
                assert type(attr_value) is bool
                flag_name2flag_value[attr_name].set_at_bool(attr_value)
            elif default_val.HasField("at_int64"):
                assert type(attr_value) is int
                flag_name2flag_value[attr_name].set_at_int64(attr_value)
            elif default_val.HasField("at_double"):
                assert type(attr_value) is float
                flag_name2flag_value[attr_name].set_at_double(attr_value)
            elif default_val.HasField("at_string"):
                assert type(attr_value) is str
                flag_name2flag_value[attr_name].set_at_string(attr_value)
            else:
                raise NotImplementedError(
                    "config_flag `%s' with type %s is not supported"
                    % (attr_name, type(attr_value))
                )

        return FunctionConfigSetter


@oneflow_export("global_function")
def api_oneflow_function(
    type: str = "predict", function_config: FunctionConfig = None,
) -> Callable[[Callable], Callable]:
    r"""Creates a callable OneFlow global function from a Python function.

    For instance::

        @oneflow.global_function(flow.FunctionConfig())
        def train():
            # your model

    Args:
        function_config (FunctionConfig, optional): a `FunctionConfig` object. Defaults to FunctionConfig().

    Returns:
        Callable[[Callable], Callable]: a callable which is called to execute the compiled function
    """
    if isinstance(type, FunctionConfig):
        function_config = type
        print(
            """WARNING: flow.global_function(func_config) is deprecated. Please replace it with flow.global_function(type, func_config).
            """
        )
        print(traceback.format_stack()[-2])
    else:
        assert type in ["train", "predict"]
        if function_config is None:
            function_config = FunctionConfig()
        if type == "train":
            function_config.function_desc.job_config_proto.mutable_train_conf()
        else:
            function_config.function_desc.job_config_proto.mutable_predict_conf()
    api = enable_if.unique([eager_oneflow_function, lazy_oneflow_function])
    return api(function_config)


@enable_if.condition(hob.in_normal_mode & hob.eager_execution_enabled)
def eager_oneflow_function(function_config=FunctionConfig()):
    assert isinstance(function_config, FunctionConfig)

    def Decorator(job_func):
        if not hasattr(job_func, "__oneflow_function_signature__"):
            job_func.__oneflow_function_signature__ = inspect.signature(job_func)
        oft_util.CheckGlobalFunctionAnnotation(job_func.__oneflow_function_signature__)
        sess = session_ctx.GetDefaultSession()
        function_desc = _CloneFunctionDesc(function_config.function_desc, job_func)

        @functools.wraps(job_func)
        def Func(*args, **kwargs):
            return _RunEagerJob(sess, function_desc, *args, **kwargs)

        for x in dir(job_func):
            if x.startswith("__oneflow_"):
                setattr(Func, x, getattr(job_func, x))
        return Func

    return Decorator


@enable_if.condition(
    hob.in_normal_mode & ~hob.eager_execution_enabled & ~hob.session_initialized
)
def lazy_oneflow_function(function_config=FunctionConfig()):
    assert isinstance(function_config, FunctionConfig)

    def Decorator(job_func):
        if not hasattr(job_func, "__oneflow_function_signature__"):
            job_func.__oneflow_function_signature__ = inspect.signature(job_func)
        oft_util.CheckGlobalFunctionAnnotation(job_func.__oneflow_function_signature__)
        sess = session_ctx.GetDefaultSession()

        @functools.wraps(job_func)
        def Func(*args, **kwargs):
            return _RunLazyJob(sess, job_func, *args, **kwargs)

        sess.AddJob(_CloneFunctionDesc(function_config.function_desc, job_func))
        for x in dir(job_func):
            if x.startswith("__oneflow_"):
                setattr(Func, x, getattr(job_func, x))
        return Func

    return Decorator


def _CloneFunctionDesc(func_desc, job_func):
    new_func_desc = FunctionDesc(job_func=job_func)
    new_func_desc.job_config_proto.CopyFrom(func_desc.job_config_proto)
    new_func_desc.function_attribute = copy.deepcopy(func_desc.function_attribute)
    return new_func_desc


def oneflow_function_config(*field_paths):
    def Decorator(func):
        global _class_property2return_obj_class
        for field_path in field_paths:
            fields = field_path.split(".")
            assert len(fields) > 0
            cls = FunctionConfig
            for index, field in enumerate(fields):
                assert field != "function_desc"
                assert re.match("^[_\w]+[_\w\d]*$", field)
                if (cls, field) not in _class_property2return_obj_class:
                    class_name = ".".join(["function_config"] + fields[: index + 1])

                    def Init(self, function_desc):
                        self.function_desc = function_desc

                    config_class = type(class_name, (object,), dict(__init__=Init))
                    setattr(cls, field, _MakeInnerJobConfigClassProperty(config_class))
                    _class_property2return_obj_class[cls, field] = config_class
                cls = _class_property2return_obj_class[cls, field]
            cls.__call__ = _MakeLeafJobConfigCall(func)
        return func

    return Decorator


_class_property2return_obj_class = {}


def _MakeInnerJobConfigClassProperty(return_obj_class):
    return property(lambda self: return_obj_class(self.function_desc))


def _MakeLeafJobConfigCall(method):
    return lambda self, *argv, **kwarg: method(self.function_desc, *argv, **kwarg)


def _RunEagerJob(session, function_desc, *args):
    return session.TryInit().EagerRun(function_desc, *args)


def _RunLazyJob(session, job_func, *args, **kwargs):
    return session.TryInit().LazyRun(job_func, *args, **kwargs)


@oneflow_function_config("default_data_type")
def set_default_data_type(func_desc, value):
    r"""Set default data type for job

    Args:
        func_desc ([type]): job function
        value ([type]): data type. e.g. flow.float
    """
    func_desc.job_config_proto.set_default_data_type(
        data_type_cfg.DataType(value.oneflow_proto_dtype)
    )


@oneflow_function_config("default_initializer_conf")
def set_default_initializer_conf(func_desc, value):
    r"""Set default initial configuration for job

    Args:
        func_desc ([type]): [description]
        value ([type]): [description]
    """
    assert type(value) is dict
    pb_util.PythonDict2CFG(
        value, func_desc.job_config_proto.mutable_default_initializer_conf()
    )


@oneflow_function_config("exp_run_conf")
def set_exp_run_conf(value):
    r"""Set experimental configuration for job

    Args:
        value ([type]): [description]
    """
    assert type(func_desc, value) is dict
    pb_util.PythonDict2CFG(value, func_desc.job_config_proto.mutable_exp_run_conf())


@oneflow_function_config("use_memory_allocation_algorithm_v2")
def set_use_memory_allocation_algorithm_v2(func_desc, value):
    r"""Set to use memory allocation algorithm(v2)

    Args:
        func_desc ([type]): [description]
        value ([type]): [description]
    """
    func_desc.job_config_proto.set_use_memory_allocation_algorithm_v2(value)


@oneflow_function_config("static_mem_alloc_policy_white_list.has")
def static_mem_alloc_policy_white_list_has_policy(func_desc, policy):
    r"""Get items from white list related to static memory allocation policy

    Args:
        func_desc ([type]): [description]
        policy ([type]): [description]

    Returns:
        [type]: [description]
    """
    return getattr(
        func_desc.job_config_proto.mutable_memory_allocation_algorithm_conf(), policy
    )()


@oneflow_function_config("static_mem_alloc_policy_white_list.add")
def static_mem_alloc_policy_white_list_add_policy(func_desc, policy):
    r"""Add item to white list related to static memory allocation policy

    Args:
        func_desc ([type]): [description]
        policy ([type]): [description]
    """
    getattr(
        func_desc.job_config_proto.mutable_memory_allocation_algorithm_conf(),
        "set_" + policy,
    )(Ture)


@oneflow_function_config("static_mem_alloc_policy_white_list.remove")
def static_mem_alloc_policy_white_list_remove_policy(func_desc, policy):
    r"""Remove item of white list related to static memory allocation policy

    Args:
        func_desc ([type]): [description]
        policy ([type]): [description]
    """
    getattr(
        func_desc.job_config_proto.mutable_memory_allocation_algorithm_conf(),
        "set_" + policy,
    )(False)


@oneflow_function_config("static_mem_alloc_policy_white_list.policy_mem_size_first")
def policy_mem_size_first(func_desc):
    r"""A static memory allocation policy called: mem_size_first

    Args:
        func_desc ([type]): [description]

    Returns:
        [type]: [description]
    """
    return "use_mem_size_first_algo"


@oneflow_function_config(
    "static_mem_alloc_policy_white_list.policy_mutual_exclusion_first"
)
def policy_mutual_exclusion_first(func_desc):
    r"""A static memory allocation policy called: mutual_exclusion_first

    Args:
        func_desc ([type]): [description]

    Returns:
        [type]: [description]
    """
    return "use_mutual_exclusion_first_algo"


@oneflow_function_config("static_mem_alloc_policy_white_list.policy_time_line")
def policy_time_line(func_desc):
    r"""A static memory allocation policy called: time_line

    Args:
        func_desc ([type]): [description]

    Returns:
        [type]: [description]
    """
    return "use_time_line_algo"


@oneflow_function_config("static_mem_alloc_algo_white_list.show")
def show_static_mem_alloc_algo_white_list(func_desc):
    r"""Show configuration of  static memory allocation policy,
          including: "use_mem_size_first_algo", "use_mutual_exclusion_first_algo", "use_time_line_algo"

    Args:
        func_desc ([type]): [description]

    Returns:
        [type]: [description]
    """
    return [
        "use_mem_size_first_algo",
        "use_mutual_exclusion_first_algo",
        "use_time_line_algo",
    ]


@oneflow_function_config("enable_cudnn")
def set_enable_cudnn(func_desc, value=True):
    r"""Whether use cudnn to accelerate job or not.

    Args:
        func_desc ([type]): [description]
        value (bool, optional): [description]. Defaults to True.
    """
    func_desc.job_config_proto.set_enable_cudnn(value)


@oneflow_function_config("cudnn_buf_limit_mbyte")
def set_cudnn_buf_limit_mbyte(func_desc, value):
    r"""Set cudnn buffer limit, e.g. 1024mb

    Args:
        func_desc ([type]): [description]
        value ([type]): [description]
    """
    func_desc.job_config_proto.set_cudnn_buf_limit_mbyte(value)


@oneflow_function_config("cudnn_conv_force_fwd_algo")
def set_cudnn_conv_force_fwd_algo(func_desc, value):
    r"""Set value to cudnn conv_force_forward algorithm

    Args:
        func_desc ([type]): [description]
        value ([type]): [description]
    """
    func_desc.job_config_proto.set_cudnn_conv_force_fwd_algo(value)


@oneflow_function_config("cudnn_conv_force_bwd_data_algo")
def set_cudnn_conv_force_bwd_data_algo(func_desc, value):
    r"""Set value to cudnn conv_force_backward_data algorithm

    Args:
        func_desc ([type]): [description]
        value ([type]): [description]
    """
    func_desc.job_config_proto.set_cudnn_conv_force_bwd_data_algo(value)


@oneflow_function_config("cudnn_conv_force_bwd_filter_algo")
def set_cudnn_conv_force_bwd_filter_algo(func_desc, value):
    r"""Set value to cudnn conv_force_backward_filter algorithm

    Args:
        func_desc ([type]): [description]
        value ([type]): [description]
    """
    func_desc.job_config_proto.set_cudnn_conv_force_bwd_filter_algo(value)


@oneflow_function_config("cudnn_conv_heuristic_search_algo")
def set_cudnn_conv_heuristic_search_algo(func_desc, value):
    r"""Set value to cudnn conv_heuristic_search algorithm

    Args:
        func_desc ([type]): [description]
        value ([type]): [description]
    """
    func_desc.job_config_proto.set_cudnn_conv_heuristic_search_algo(value)


@oneflow_function_config("enable_cudnn_fused_normalization_add_relu")
def set_enable_cudnn_fused_normalization_add_relu(func_desc, value):
    r"""Whether enable cudnn_fused_normalization_add_relu.

    Args:
        func_desc ([type]): [description]
        value ([type]): [description]
    """
    func_desc.job_config_proto.set_enable_cudnn_fused_normalization_add_relu(value)


@oneflow_function_config("enable_fuse_add_to_output")
def set_enable_fuse_add_to_output(func_desc, value):
    r"""Whether enable fuse_add_to_output.
            If enabled, try to fuse a binary element-wise add to one of the predecessors to improve performance.

    Args:
        func_desc ([type]): [description]
        value ([type]): [description]
    """
    func_desc.job_config_proto.set_enable_fuse_add_to_output(value)


@oneflow_function_config("cudnn_conv_use_deterministic_algo_only")
def set_cudnn_conv_use_deterministic_algo_only(func_desc, value):
    r"""Set value to cudnn conv_use_deterministic_only algorithm

    Args:
        func_desc ([type]): [description]
        value ([type]): [description]
    """
    func_desc.job_config_proto.set_cudnn_conv_use_deterministic_algo_only(value)


@oneflow_function_config("enable_reused_mem")
def set_enable_reused_mem(func_desc, value=True):
    r"""Whether enable reuse memory or not

    Args:
        func_desc ([type]): [description]
        value (bool, optional): [description]. Defaults to True.
    """
    func_desc.job_config_proto.set_enable_reused_mem(value)


@oneflow_function_config("enable_inplace")
def set_enable_inplace(func_desc, value=True):
    r"""Whether enable inplace  or not

    Args:
        func_desc ([type]): [description]
        value (bool, optional): [description]. Defaults to True.
    """
    func_desc.job_config_proto.set_enable_inplace(value)


@oneflow_function_config("enable_inplace_in_reduce_struct")
def set_enable_inplace_in_reduce_struct(func_desc, value=True):
    print(
        "'enable_inplace_in_reduce_struct' has been deprecated, has no effect and will be removed in the future."
    )


@oneflow_function_config("enable_nccl")
def set_enable_nccl(func_desc, value=True):
    print(
        "'enable_nccl' has been deprecated, has no effect and will be removed in the future."
    )


@oneflow_function_config("use_nccl_inter_node_communication")
def set_use_nccl_inter_node_communication(func_desc, value=True):
    print(
        "'use_nccl_inter_node_communication' has been deprecated, has no effect and will be removed in the future."
    )


@oneflow_function_config("use_boxing_v2")
def set_use_boxing_v2(func_desc, value=True):
    print(
        "'use_boxing_v2' has been deprecated, has no effect and will be removed in the future."
    )


@oneflow_function_config("do_parallel_cast_before_widening_type_cast")
def set_do_parallel_cast_before_widening_type_cast(func_desc, value=True):
    func_desc.job_config_proto.set_do_parallel_cast_before_widening_type_cast(value)


@oneflow_function_config("enable_all_reduce_group")
def set_enable_all_reduce_group(func_desc, value=True):
    print(
        "'enable_all_reduce_group' has been deprecated, has no effect and will be removed in the future."
    )


@oneflow_function_config("all_reduce_group_num")
def set_all_reduce_group_num(func_desc, value):
    print(
        "'all_reduce_group_num' has been deprecated, has no effect and will be removed in the future."
    )


@oneflow_function_config("all_reduce_lazy_ratio")
def set_all_reduce_lazy_ratio(func_desc, value):
    print(
        "'all_reduce_lazy_ratio' has been deprecated, has no effect and will be removed in the future."
    )


@oneflow_function_config("all_reduce_group_min_mbyte")
def set_all_reduce_group_min_mbyte(func_desc, value):
    print(
        "'all_reduce_group_min_mbyte' has been deprecated, has no effect and will be removed in the future."
    )


@oneflow_function_config("all_reduce_group_size_warmup")
def set_all_reduce_group_size_warmup(func_desc, value):
    print(
        "'all_reduce_group_size_warmup' has been deprecated, has no effect and will be removed in the future."
    )


@oneflow_function_config("all_reduce_fp16")
def set_all_reduce_fp16(func_desc, value=True):
    print(
        "'all_reduce_fp16' has been deprecated, has no effect and will be removed in the future."
    )


@oneflow_function_config("train.optimizer_placement_optimization_mode")
def set_optimizer_placement_optimization_mode(func_desc, mode=None):
    r"""Enable optimizer_placement_optimization with mode 'mode'

    Args:
        func_desc ([type]): [description]
        mode (str, optional): [description]. Defaults to 'non_distributed'.
    """
    conf = func_desc.job_config_proto.train_conf.optimizer_placement_optimization_conf
    if mode is None or mode == "non_distributed":
        conf.non_distributed_conf.SetInParent()
    elif mode == "distributed_split":
        conf.distributed_split_conf.SetInParent()
    else:
        raise ValueError


@oneflow_function_config("enable_non_distributed_optimizer")
def set_enable_non_distributed_optimizer(func_desc, value=True):
    r"""Whether enable non_distributed optimizer or not

    Args:
        func_desc ([type]): [description]
        value (bool, optional): [description]. Defaults to True.
    """
<<<<<<< HEAD
    if value:
        set_optimizer_placement_optimization_mode(func_desc, "non_distributed")
    else:
        func_desc.job_config_proto.train_conf.ClearField(
            "optimizer_placement_optimization_conf"
        )
=======
    func_desc.job_config_proto.set_enable_non_distributed_optimizer(value)
>>>>>>> 05c2e595


@oneflow_function_config("disable_all_reduce_sequence")
def set_disable_all_reduce_sequence(func_desc, value=True):
    print(
        "'disable_all_reduce_sequence' has been deprecated, has no effect and will be removed in the future."
    )


@oneflow_function_config("prune_parallel_cast_ops")
def set_prune_parallel_cast_ops(func_desc, value=True):
    r"""Whether prune parallel cast  operations or not.

    Args:
        func_desc ([type]): [description]
        value (bool, optional): [description]. Defaults to True.
    """
    func_desc.job_config_proto.set_prune_parallel_cast_ops(value)


@oneflow_function_config("prune_cast_to_static_shape_ops")
def set_prune_cast_to_static_shape_ops(func_desc, value=True):
    r"""Whether or not set prune_cast to static shape opretions

    Args:
        func_desc ([type]): [description]
        value (bool, optional): [description]. Defaults to True.
    """
    func_desc.job_config_proto.set_prune_cast_to_static_shape_ops(value)


@oneflow_function_config("non_distributed_optimizer_group_size_mbyte")
def set_non_distributed_optimizer_group_size_mbyte(func_desc, value):
    print(
        "'non_distributed_optimizer_group_size_mbyte' has been deprecated, has no effect and will be removed in the future."
    )


@oneflow_function_config(
    "enable_true_half_config_when_conv", "cudnn_conv_enable_true_half"
)
def set_cudnn_conv_enable_true_half(func_desc, value=True):
    r"""Whether  use true_half mode or not during  convolution calculation process while using cudnn.

    Args:
        func_desc ([type]): [description]
        value (bool, optional): [description]. Defaults to True.
    """
    func_desc.job_config_proto.set_cudnn_conv_enable_pseudo_half(not value)


@oneflow_function_config(
    "cudnn_conv_enable_pseudo_half", "enable_cudnn_conv_pseudo_half"
)
def set_cudnn_conv_enable_pseudo_half(func_desc, value):
    r"""Whether  enable pseudo_half mode or not during  convolution calculation process while using cudnn

    Args:
        func_desc ([type]): [description]
        value ([type]): [description]
    """
    func_desc.job_config_proto.set_cudnn_conv_enable_pseudo_half(value)


@oneflow_function_config("enable_float_compute_for_half_gemm")
def set_enable_float_compute_for_half_gemm(func_desc, value=True):
    r"""Whether  enable float_compute or not ,
          if True, means that the type of intermedia value is float when compute half gemm.

    Args:
        func_desc ([type]): [description]
        value (bool, optional): [description]. Defaults to True.
    """
    func_desc.job_config_proto.set_enable_float_compute_for_half_gemm(value)


@oneflow_function_config("enable_auto_mixed_precision")
def set_enable_auto_mixed_precision(func_desc, value=True):
    r"""If true, then job will use mixed precision mode, it means use both float16 and float32 during model training.

    Args:
        func_desc ([type]): [description]
        value (bool, optional): [description]. Defaults to True.
    """
    func_desc.job_config_proto.set_enable_auto_mixed_precision(value)


@oneflow_function_config("enable_keep_header_only")
def set_enable_keep_header_only(func_desc, value=True):
    r"""Whether keep header only or not

    Args:
        func_desc ([type]): [description]
        value (bool, optional): [description]. Defaults to True.
    """
    func_desc.job_config_proto.set_enable_keep_header_only(value)


@oneflow_function_config("concurrency_width")
def set_concurrency_width(func_desc, value):
    r"""Set up concurrency width

    Args:
        func_desc ([type]): [description]
        value ([type]): [description]
    """
    func_desc.job_config_proto.set_concurrency_width(value)


@oneflow_function_config("train.model_update_conf")
def set_model_update_conf(func_desc, value):
    r"""Set up optimizer and update method of learning rate  for job

    Args:
        func_desc ([type]): [description]
        value ([type]): [description]
    """
    print(
        """WARNING: func_config.train.* has been deprecated. Please replace it by the new optimizer api.
        """
    )
    print(traceback.format_stack()[-3])
    assert type(value) is dict
    pb_msg = func_desc.job_config_proto.mutable_train_conf().mutable_model_update_conf()
    pb_util.PythonDict2CFG(value, pb_msg)


@oneflow_function_config("indexed_slices_optimizer_conf")
def set_indexed_slices_optimizer_conf(func_desc, value):
    r"""Set indexed slices configuration of optimizer

    Args:
        func_desc ([type]): [description]
        value ([type]): [description]
    """
    assert type(value) is dict
    pb_msg = func_desc.job_config_proto.mutable_indexed_slices_optimizer_conf()
    pb_util.PythonDict2CFG(value, pb_msg)


@oneflow_function_config("enable_fuse_model_update_ops")
def set_enable_fuse_model_update_ops(func_desc, value=True):
    r"""Whether enable fuse_model_update_ops.
            If enabled, try to fuse cast + scale + l1_l2_regularize_gradient + model_update to one op to improve performance.

    Args:
        func_desc ([type]): [description]
        value ([type]): [description]
    """
    func_desc.job_config_proto.set_enable_fuse_model_update_ops(value)


@oneflow_function_config("train.loss_scale_factor")
def set_loss_scale_factor(func_desc, value):
    r"""Set scale factor for loss

    Args:
        func_desc ([type]): [description]
        value ([type]): [description]
    """
    print(
        """WARNING: func_config.train.* has been deprecated. Please replace it by the new optimizer api.
        """
    )
    print(traceback.format_stack()[-3])
    func_desc.job_config_proto.mutable_train_conf().set_loss_scale_factor(value)


@oneflow_function_config("train.primary_lr")
def set_primary_lr(func_desc, value):
    r"""Set the primary leaning rate for job

    Args:
        func_desc ([type]): [description]
        value ([type]): [description]
    """
    print(
        """WARNING: func_config.train.* has been deprecated. Please replace it by the new optimizer api.
        """
    )
    print(traceback.format_stack()[-3])
    func_desc.job_config_proto.mutable_train_conf().set_primary_lr(value)


@oneflow_function_config("train.secondary_lr")
def set_secondary_lr(func_desc, value):
    r"""Set the secondary leaning rate for job

    Args:
        func_desc ([type]): [description]
        value ([type]): [description]
    """
    print(
        """WARNING: func_config.train.* has been deprecated. Please replace it by the new optimizer api.
        """
    )
    print(traceback.format_stack()[-3])
    func_desc.job_config_proto.mutable_train_conf().set_secondary_lr(value)


@oneflow_function_config("default_placement_scope")
def set_default_placement(func_desc, value):
    r"""Set the default placement for job

    Args:
        func_desc ([type]): [description]
        value ([type]): [description]
    """
    assert isinstance(value, placement_ctx.EmptyPlacementScope)
    func_desc.function_attribute.default_placement_scope = value


@oneflow_function_config("use_xla_jit")
def set_use_xla_jit(func_desc, value=True):
    r"""Whether use xla  or not

    Args:
        func_desc ([type]): [description]
        value (bool, optional): [description]. Defaults to True.
    """
    func_desc.job_config_proto.mutable_xrt_config().set_use_xla_jit(value)


@oneflow_function_config("use_tensorrt")
def set_use_tensorrt(func_desc, value=True):
    r"""Whether use tensorrt or not

    Args:
        func_desc ([type]): [description]
        value (bool, optional): [description]. Defaults to True.
    """
    func_desc.job_config_proto.mutable_xrt_config().set_use_tensorrt(value)


@oneflow_function_config("tensorrt.use_fp16")
def set_tensorrt_use_fp16(func_desc, value=True):
    r"""Whether use tensorrt fp16  or not

    Args:
        func_desc ([type]): [description]
        value (bool, optional): [description]. Defaults to True.
    """
    set_use_tensorrt(func_desc, True)
    func_desc.job_config_proto.mutable_xrt_config().mutable_tensorrt_config().set_use_fp16(
        value
    )


@oneflow_function_config("tensorrt.use_int8")
def set_tensorrt_use_int8(func_desc, value=True):
    r"""Whether use tensorrt int8 mode or not

    Args:
        func_desc ([type]): [description]
        value (bool, optional): [description]. Defaults to True.
    """
    set_use_tensorrt(func_desc, True)
    func_desc.job_config_proto.mutable_xrt_config().mutable_tensorrt_config().set_use_int8(
        value
    )


@oneflow_function_config("tensorrt.int8_calibration")
def set_tensorrt_int8_calibration(func_desc, value):
    r"""Set up calibration of tensorrt int8

    Args:
        func_desc ([type]): [description]
        value ([type]): [description]
    """
    assert func_desc.job_config_proto.xrt_config().tensorrt_config().use_int8()
    func_desc.job_config_proto.mutable_xrt_config().mutable_tensorrt_config().set_int8_calibration(
        value
    )


@oneflow_function_config("default_logical_view")
def set_default_distribute_strategy(func_desc, value):
    r"""Set up default distribute strategy for job

    Args:
        func_desc ([type]): [description]
        value ([type]): [description]
    """
    assert isinstance(value, distribute_ctx.DistributeStrategy)
    func_desc.function_attribute.default_distribute_strategy = value


@oneflow_function_config("allow_cpu_return_op")
def allow_cpu_return_op(func_desc, value):
    r"""Whether allow operaions returned from cpu or  not

    Args:
        func_desc ([type]): [description]
        value ([type]): [description]
    """
    func_desc.function_attribute.allow_cpu_return_op = value


@oneflow_function_config("default_distribute_strategy")
@oneflow_deprecate()
def deprecated_set_default_distribute_strategy(*args, **kwargs):
    print(
        "WARNING:",
        "function_config.default_distribute_strategy",
        "has been deprecated. Please use {} instead.".format(
            "function_config.default_logical_view"
        ),
    )
    print(traceback.format_stack()[-3], file=sys.stderr)
    set_default_distribute_strategy(*args, **kwargs)<|MERGE_RESOLUTION|>--- conflicted
+++ resolved
@@ -595,16 +595,12 @@
         func_desc ([type]): [description]
         value (bool, optional): [description]. Defaults to True.
     """
-<<<<<<< HEAD
     if value:
         set_optimizer_placement_optimization_mode(func_desc, "non_distributed")
     else:
         func_desc.job_config_proto.train_conf.ClearField(
             "optimizer_placement_optimization_conf"
         )
-=======
-    func_desc.job_config_proto.set_enable_non_distributed_optimizer(value)
->>>>>>> 05c2e595
 
 
 @oneflow_function_config("disable_all_reduce_sequence")
