"""
Copyright 2020 The OneFlow Authors. All rights reserved.

Licensed under the Apache License, Version 2.0 (the "License");
you may not use this file except in compliance with the License.
You may obtain a copy of the License at

    http://www.apache.org/licenses/LICENSE-2.0

Unless required by applicable law or agreed to in writing, software
distributed under the License is distributed on an "AS IS" BASIS,
WITHOUT WARRANTIES OR CONDITIONS OF ANY KIND, either express or implied.
See the License for the specific language governing permissions and
limitations under the License.
"""
from __future__ import absolute_import

import copy
import functools
import re
import inspect
import traceback
from typing import Any, Callable, Optional, Union

import oneflow.python.framework.session_context as session_ctx
import oneflow.python.framework.hob as hob
import oneflow.python.lib.core.enable_if as enable_if
from oneflow.python.oneflow_export import oneflow_export
from oneflow.python.framework.function_desc import FunctionDesc
import oneflow.python.framework.placement_context as placement_ctx
import oneflow.python.framework.distribute_context as distribute_ctx
import oneflow.python.framework.placement_context as placement_ctx
import oneflow.python.framework.session_context as session_ctx
import oneflow.python.framework.typing_util as oft_util
import oneflow.python.lib.core.pb_util as pb_util
from oneflow.python.framework.function_desc import FunctionDesc
from oneflow.python.oneflow_export import oneflow_export
import traceback
import sys


@oneflow_export("FunctionConfig", "function_config")
class FunctionConfig(object):
    r"""OneFlow function's configurations.
    """

    def __init__(self) -> None:
        self.function_desc = FunctionDesc()

    def __getattr__(
        self, attr_name: str
    ) -> Callable[[Optional[Union[bool, int, float, str]]], None]:
        name2default = session_ctx.GetDefaultSession().function_flag_name2default_val
        assert attr_name in name2default
        flag_name2flag_value = self.function_desc.job_config_proto.flag_name2flag_value
        default_val = name2default[attr_name]

        def FunctionConfigSetter(
            attr_value: Optional[Union[bool, int, float, str]] = None
        ) -> None:
            if default_val.HasField("at_bool"):
                if attr_value is None:
                    attr_value = True
                assert type(attr_value) is bool
                flag_name2flag_value[attr_name].at_bool = attr_value
            elif default_val.HasField("at_int64"):
                assert type(attr_value) is int
                flag_name2flag_value[attr_name].at_int64 = attr_value
            elif default_val.HasField("at_double"):
                assert type(attr_value) is float
                flag_name2flag_value[attr_name].at_double = attr_value
            elif default_val.HasField("at_string"):
                assert type(attr_value) is str
                flag_name2flag_value[attr_name].at_string = attr_value
            else:
                raise NotImplementedError(
                    "config_flag `%s' with type %s is not supported"
                    % (attr_name, type(attr_value))
                )

        return FunctionConfigSetter


@oneflow_export("global_function")
def api_oneflow_function(
    type: str = "predict", function_config: FunctionConfig = None,
) -> Callable[[Callable], Callable]:
    r"""Creates a callable OneFlow global function from a Python function.

    For instance::
        @oneflow.global_function(flow.FunctionConfig())
        def train():
            # your model

    Args:
        function_config (FunctionConfig, optional): a `FunctionConfig` object. Defaults to FunctionConfig().

    Returns:
        Callable[[Callable], Callable]: a callable which is called to execute the compiled function
    """
    if isinstance(type, FunctionConfig):
        function_config = type
        print(
            """WARNING: flow.global_function(func_config) is deprecated. Please replace it with flow.global_function(type, func_config).
            """
        )
        print(traceback.format_stack()[-2])
    else:
        assert type in ["train", "predict"]
        if function_config is None:
            function_config = FunctionConfig()
        if type == "train":
            function_config.function_desc.job_config_proto.train_conf.SetInParent()
        else:
            function_config.function_desc.job_config_proto.predict_conf.SetInParent()
    api = enable_if.unique([eager_oneflow_function, lazy_oneflow_function])
    return api(function_config)


@enable_if.condition(hob.in_normal_mode & hob.eager_execution_enabled)
def eager_oneflow_function(function_config=FunctionConfig()):
    assert isinstance(function_config, FunctionConfig)

    def Decorator(job_func):
        if not hasattr(job_func, "__oneflow_function_signature__"):
            job_func.__oneflow_function_signature__ = inspect.signature(job_func)
        oft_util.CheckGlobalFunctionAnnotation(job_func.__oneflow_function_signature__)
        sess = session_ctx.GetDefaultSession()
        function_desc = _CloneFunctionDesc(function_config.function_desc, job_func)

        @functools.wraps(job_func)
        def Func(*args, **kwargs):
            return _RunEagerJob(sess, function_desc, *args, **kwargs)

        for x in dir(job_func):
            if x.startswith("__oneflow_"):
                setattr(Func, x, getattr(job_func, x))
        return Func

    return Decorator


@enable_if.condition(
    hob.in_normal_mode & ~hob.eager_execution_enabled & ~hob.session_initialized
)
def lazy_oneflow_function(function_config=FunctionConfig()):
    assert isinstance(function_config, FunctionConfig)

    def Decorator(job_func):
        if not hasattr(job_func, "__oneflow_function_signature__"):
            job_func.__oneflow_function_signature__ = inspect.signature(job_func)
        oft_util.CheckGlobalFunctionAnnotation(job_func.__oneflow_function_signature__)
        sess = session_ctx.GetDefaultSession()

        @functools.wraps(job_func)
        def Func(*args, **kwargs):
            return _RunLazyJob(sess, job_func, *args, **kwargs)

        sess.AddJob(_CloneFunctionDesc(function_config.function_desc, job_func))
        for x in dir(job_func):
            if x.startswith("__oneflow_"):
                setattr(Func, x, getattr(job_func, x))
        return Func

    return Decorator


def _CloneFunctionDesc(func_desc, job_func):
    new_func_desc = FunctionDesc(job_func=job_func)
    new_func_desc.job_config_proto.CopyFrom(func_desc.job_config_proto)
    _TryCompleteDefaultJobConfigProto(new_func_desc.job_config_proto)
    new_func_desc.function_attribute = copy.deepcopy(func_desc.function_attribute)
    return new_func_desc


def _TryCompleteDefaultJobConfigProto(job_conf):
    # TODO(daquexian): remove this function
    return
    if job_conf.WhichOneof("job_type") is None:
        job_conf.predict_conf.SetInParent()


def oneflow_function_config(*field_paths):
    def Decorator(func):
        global _class_property2return_obj_class
        for field_path in field_paths:
            fields = field_path.split(".")
            assert len(fields) > 0
            cls = FunctionConfig
            for index, field in enumerate(fields):
                assert field != "function_desc"
                assert re.match("^[_\w]+[_\w\d]*$", field)
                if (cls, field) not in _class_property2return_obj_class:
                    class_name = ".".join(["function_config"] + fields[: index + 1])

                    def Init(self, function_desc):
                        self.function_desc = function_desc

                    config_class = type(class_name, (object,), dict(__init__=Init))
                    setattr(cls, field, _MakeInnerJobConfigClassProperty(config_class))
                    _class_property2return_obj_class[cls, field] = config_class
                cls = _class_property2return_obj_class[cls, field]
            cls.__call__ = _MakeLeafJobConfigCall(func)
        return func

    return Decorator


_class_property2return_obj_class = {}


def _MakeInnerJobConfigClassProperty(return_obj_class):
    return property(lambda self: return_obj_class(self.function_desc))


def _MakeLeafJobConfigCall(method):
    return lambda self, *argv, **kwarg: method(self.function_desc, *argv, **kwarg)


def _RunEagerJob(session, function_desc, *args):
    return session.TryInit().EagerRun(function_desc, *args)


def _RunLazyJob(session, job_func, *args, **kwargs):
    return session.TryInit().LazyRun(job_func, *args, **kwargs)


@oneflow_function_config("default_data_type")
def set_default_data_type(func_desc, value):
    r"""Set default data type for job

    Args:
        func_desc ([type]): job function
        value ([type]): data type. e.g. flow.float
    """
    func_desc.job_config_proto.default_data_type = value.oneflow_proto_dtype


@oneflow_function_config("default_initializer_conf")
def set_default_initializer_conf(func_desc, value):
    r"""Set default initial configuration for job

    Args:
        func_desc ([type]): [description]
        value ([type]): [description]
    """
    assert type(value) is dict
    pb_util.PythonDict2PbMessage(
        value, func_desc.job_config_proto.default_initializer_conf
    )


@oneflow_function_config("exp_run_conf")
def set_exp_run_conf(value):
    r"""Set experimental configuration for job

    Args:
        value ([type]): [description]
    """
    assert type(func_desc, value) is dict
    pb_util.PythonDict2PbMessage(value, func_desc.job_config_proto.exp_run_conf)


@oneflow_function_config("use_memory_allocation_algorithm_v2")
def set_use_memory_allocation_algorithm_v2(func_desc, value):
    r"""Set to use memory allocation algorithm(v2)

    Args:
        func_desc ([type]): [description]
        value ([type]): [description]
    """
    func_desc.job_config_proto.use_memory_allocation_algorithm_v2 = value


@oneflow_function_config("static_mem_alloc_policy_white_list.has")
def static_mem_alloc_policy_white_list_has_policy(func_desc, policy):
    r"""Get items from white list related to static memory allocation policy

    Args:
        func_desc ([type]): [description]
        policy ([type]): [description]

    Returns:
        [type]: [description]
    """
    return getattr(func_desc.job_config_proto.memory_allocation_algorithm_conf, policy)


@oneflow_function_config("static_mem_alloc_policy_white_list.add")
def static_mem_alloc_policy_white_list_add_policy(func_desc, policy):
    r"""Add item to white list related to static memory allocation policy

    Args:
        func_desc ([type]): [description]
        policy ([type]): [description]
    """
    setattr(func_desc.job_config_proto.memory_allocation_algorithm_conf, policy, True)


@oneflow_function_config("static_mem_alloc_policy_white_list.remove")
def static_mem_alloc_policy_white_list_remove_policy(func_desc, policy):
    r"""Remove item of white list related to static memory allocation policy

    Args:
        func_desc ([type]): [description]
        policy ([type]): [description]
    """
    setattr(func_desc.job_config_proto.memory_allocation_algorithm_conf, policy, False)


@oneflow_function_config("static_mem_alloc_policy_white_list.policy_mem_size_first")
def policy_mem_size_first(func_desc):
    r"""A static memory allocation policy called: mem_size_first

    Args:
        func_desc ([type]): [description]

    Returns:
        [type]: [description]
    """
    return "use_mem_size_first_algo"


@oneflow_function_config(
    "static_mem_alloc_policy_white_list.policy_mutual_exclusion_first"
)
def policy_mutual_exclusion_first(func_desc):
    r"""A static memory allocation policy called: mutual_exclusion_first

    Args:
        func_desc ([type]): [description]

    Returns:
        [type]: [description]
    """
    return "use_mutual_exclusion_first_algo"


@oneflow_function_config("static_mem_alloc_policy_white_list.policy_time_line")
def policy_time_line(func_desc):
    r"""A static memory allocation policy called: time_line

    Args:
        func_desc ([type]): [description]

    Returns:
        [type]: [description]
    """
    return "use_time_line_algo"


@oneflow_function_config("static_mem_alloc_algo_white_list.show")
def show_static_mem_alloc_algo_white_list(func_desc):
    r"""Show configuration of  static memory allocation policy,
          including: "use_mem_size_first_algo", "use_mutual_exclusion_first_algo", "use_time_line_algo"

    Args:
        func_desc ([type]): [description]

    Returns:
        [type]: [description]
    """
    return [
        "use_mem_size_first_algo",
        "use_mutual_exclusion_first_algo",
        "use_time_line_algo",
    ]


@oneflow_function_config("enable_cudnn")
def set_enable_cudnn(func_desc, value=True):
    r"""Whether use cudnn to accelerate job or not.

    Args:
        func_desc ([type]): [description]
        value (bool, optional): [description]. Defaults to True.
    """
    func_desc.job_config_proto.enable_cudnn = value


@oneflow_function_config("cudnn_buf_limit_mbyte")
def set_cudnn_buf_limit_mbyte(func_desc, value):
    r"""Set cudnn buffer limit, e.g. 1024mb

    Args:
        func_desc ([type]): [description]
        value ([type]): [description]
    """
    func_desc.job_config_proto.cudnn_buf_limit_mbyte = value


@oneflow_function_config("cudnn_conv_force_fwd_algo")
def set_cudnn_conv_force_fwd_algo(func_desc, value):
    r"""Set value to cudnn conv_force_forward algorithm

    Args:
        func_desc ([type]): [description]
        value ([type]): [description]
    """
    func_desc.job_config_proto.cudnn_conv_force_fwd_algo = value


@oneflow_function_config("cudnn_conv_force_bwd_data_algo")
def set_cudnn_conv_force_bwd_data_algo(func_desc, value):
    r"""Set value to cudnn conv_force_backward_data algorithm

    Args:
        func_desc ([type]): [description]
        value ([type]): [description]
    """
    func_desc.job_config_proto.cudnn_conv_force_bwd_data_algo = value


@oneflow_function_config("cudnn_conv_force_bwd_filter_algo")
def set_cudnn_conv_force_bwd_filter_algo(func_desc, value):
    r"""Set value to cudnn conv_force_backward_filter algorithm

    Args:
        func_desc ([type]): [description]
        value ([type]): [description]
    """
    func_desc.job_config_proto.cudnn_conv_force_bwd_filter_algo = value


@oneflow_function_config("cudnn_conv_heuristic_search_algo")
def set_cudnn_conv_heuristic_search_algo(func_desc, value):
    r"""Set value to cudnn conv_heuristic_search algorithm

    Args:
        func_desc ([type]): [description]
        value ([type]): [description]
    """
    func_desc.job_config_proto.cudnn_conv_heuristic_search_algo = value


@oneflow_function_config("cudnn_conv_use_deterministic_algo_only")
def set_cudnn_conv_use_deterministic_algo_only(func_desc, value):
    r"""Set value to cudnn conv_use_deterministic_only algorithm

    Args:
        func_desc ([type]): [description]
        value ([type]): [description]
    """
    func_desc.job_config_proto.cudnn_conv_use_deterministic_algo_only = value


@oneflow_function_config("enable_reused_mem")
def set_enable_reused_mem(func_desc, value=True):
    r"""Whether enable reuse memory or not

    Args:
        func_desc ([type]): [description]
        value (bool, optional): [description]. Defaults to True.
    """
    func_desc.job_config_proto.enable_reused_mem = value


@oneflow_function_config("enable_inplace")
def set_enable_inplace(func_desc, value=True):
    r"""Whether enable inplace  or not

    Args:
        func_desc ([type]): [description]
        value (bool, optional): [description]. Defaults to True.
    """
    func_desc.job_config_proto.enable_inplace = value


@oneflow_function_config("enable_inplace_in_reduce_struct")
def set_enable_inplace_in_reduce_struct(func_desc, value=True):
    print(
        "'enable_inplace_in_reduce_struct' has been deprecated, has no effect and will be removed in the future."
    )


@oneflow_function_config("enable_nccl")
def set_enable_nccl(func_desc, value=True):
    print(
        "'enable_nccl' has been deprecated, has no effect and will be removed in the future."
    )


@oneflow_function_config("use_nccl_inter_node_communication")
def set_use_nccl_inter_node_communication(func_desc, value=True):
    print(
        "'use_nccl_inter_node_communication' has been deprecated, has no effect and will be removed in the future."
    )


@oneflow_function_config("use_boxing_v2")
def set_use_boxing_v2(func_desc, value=True):
    print(
        "'use_boxing_v2' has been deprecated, has no effect and will be removed in the future."
    )


@oneflow_function_config("do_parallel_cast_before_widening_type_cast")
def set_do_parallel_cast_before_widening_type_cast(func_desc, value=True):
    func_desc.job_config_proto.do_parallel_cast_before_widening_type_cast = value


@oneflow_function_config("enable_all_reduce_group")
def set_enable_all_reduce_group(func_desc, value=True):
    print(
        "'enable_all_reduce_group' has been deprecated, has no effect and will be removed in the future."
    )


@oneflow_function_config("all_reduce_group_num")
def set_all_reduce_group_num(func_desc, value):
    print(
        "'all_reduce_group_num' has been deprecated, has no effect and will be removed in the future."
    )


@oneflow_function_config("all_reduce_lazy_ratio")
def set_all_reduce_lazy_ratio(func_desc, value):
    print(
        "'all_reduce_lazy_ratio' has been deprecated, has no effect and will be removed in the future."
    )


@oneflow_function_config("all_reduce_group_min_mbyte")
def set_all_reduce_group_min_mbyte(func_desc, value):
    print(
        "'all_reduce_group_min_mbyte' has been deprecated, has no effect and will be removed in the future."
    )


@oneflow_function_config("all_reduce_group_size_warmup")
def set_all_reduce_group_size_warmup(func_desc, value):
    print(
        "'all_reduce_group_size_warmup' has been deprecated, has no effect and will be removed in the future."
    )


@oneflow_function_config("all_reduce_fp16")
def set_all_reduce_fp16(func_desc, value=True):
    print(
        "'all_reduce_fp16' has been deprecated, has no effect and will be removed in the future."
    )


@oneflow_function_config("enable_non_distributed_optimizer")
def set_enable_non_distributed_optimizer(func_desc, value=True):
    r"""Whether enable non_distributed optimizer or not

    Args:
        func_desc ([type]): [description]
        value (bool, optional): [description]. Defaults to True.
    """
    func_desc.job_config_proto.enable_non_distributed_optimizer = value


@oneflow_function_config("disable_all_reduce_sequence")
def set_disable_all_reduce_sequence(func_desc, value=True):
    print(
        "'disable_all_reduce_sequence' has been deprecated, has no effect and will be removed in the future."
    )


@oneflow_function_config("prune_parallel_cast_ops")
def set_prune_parallel_cast_ops(func_desc, value=True):
    r"""Whether prune parallel cast  operations or not.

    Args:
        func_desc ([type]): [description]
        value (bool, optional): [description]. Defaults to True.
    """
    func_desc.job_config_proto.prune_parallel_cast_ops = value


@oneflow_function_config("prune_cast_to_static_shape_ops")
def set_prune_cast_to_static_shape_ops(func_desc, value=True):
    r"""Whether or not set prune_cast to static shape opretions

    Args:
        func_desc ([type]): [description]
        value (bool, optional): [description]. Defaults to True.
    """
    func_desc.job_config_proto.prune_cast_to_static_shape_ops = value


@oneflow_function_config("non_distributed_optimizer_group_size_mbyte")
def set_non_distributed_optimizer_group_size_mbyte(func_desc, value):
    print(
        "'non_distributed_optimizer_group_size_mbyte' has been deprecated, has no effect and will be removed in the future."
    )


@oneflow_function_config(
    "enable_true_half_config_when_conv", "cudnn_conv_enable_true_half"
)
def set_cudnn_conv_enable_true_half(func_desc, value=True):
    r"""Whether  use true_half mode or not during  convolution calculation process while using cudnn.

    Args:
        func_desc ([type]): [description]
        value (bool, optional): [description]. Defaults to True.
    """
    func_desc.job_config_proto.cudnn_conv_enable_pseudo_half = not value


@oneflow_function_config(
    "cudnn_conv_enable_pseudo_half", "enable_cudnn_conv_pseudo_half"
)
def set_cudnn_conv_enable_pseudo_half(func_desc, value):
    r"""Whether  enable pseudo_half mode or not during  convolution calculation process while using cudnn 

    Args:
        func_desc ([type]): [description]
        value ([type]): [description]
    """
    func_desc.job_config_proto.cudnn_conv_enable_pseudo_half = value


@oneflow_function_config("enable_float_compute_for_half_gemm")
def set_enable_float_compute_for_half_gemm(func_desc, value=True):
    r"""Whether  enable float_compute or not ,
          if True, means that the type of intermedia value is float when compute half gemm.

    Args:
        func_desc ([type]): [description]
        value (bool, optional): [description]. Defaults to True.
    """
    func_desc.job_config_proto.enable_float_compute_for_half_gemm = value


@oneflow_function_config("enable_auto_mixed_precision")
def set_enable_auto_mixed_precision(func_desc, value=True):
    r"""If true, then job will use mixed precision mode, it means use both float16 and float32 during model training.

    Args:
        func_desc ([type]): [description]
        value (bool, optional): [description]. Defaults to True.
    """
    func_desc.job_config_proto.enable_auto_mixed_precision = value


@oneflow_function_config("enable_keep_header_only")
def set_enable_keep_header_only(func_desc, value=True):
    r"""Whether keep header only or not

    Args:
        func_desc ([type]): [description]
        value (bool, optional): [description]. Defaults to True.
    """
    func_desc.job_config_proto.enable_keep_header_only = value


@oneflow_function_config("concurrency_width")
def set_concurrency_width(func_desc, value):
    r"""Set up concurrency width

    Args:
        func_desc ([type]): [description]
        value ([type]): [description]
    """
    func_desc.job_config_proto.concurrency_width = value


@oneflow_function_config("train.model_update_conf")
def set_model_update_conf(func_desc, value):
<<<<<<< HEAD
    print(
        """WARNING: func_config.train.* has been deprecated. Please replace it by the new optimizer api.
        """
    )
    print(traceback.format_stack()[-3])
=======
    r"""Set up optimizer and update method of learning rate  for job

    Args:
        func_desc ([type]): [description]
        value ([type]): [description]
    """
>>>>>>> 2b651408
    assert type(value) is dict
    pb_msg = func_desc.job_config_proto.train_conf.model_update_conf
    pb_util.PythonDict2PbMessage(value, pb_msg)


@oneflow_function_config("indexed_slices_optimizer_conf")
def set_indexed_slices_optimizer_conf(func_desc, value):
    r"""Set indexed slices configuration of optimizer

    Args:
        func_desc ([type]): [description]
        value ([type]): [description]
    """
    assert type(value) is dict
    pb_msg = func_desc.job_config_proto.indexed_slices_optimizer_conf
    pb_util.PythonDict2PbMessage(value, pb_msg)


@oneflow_function_config("train.loss_scale_factor")
def set_loss_scale_factor(func_desc, value):
<<<<<<< HEAD
    print(
        """WARNING: func_config.train.* has been deprecated. Please replace it by the new optimizer api.
        """
    )
    print(traceback.format_stack()[-3])
=======
    r"""Set scale factor for loss

    Args:
        func_desc ([type]): [description]
        value ([type]): [description]
    """
>>>>>>> 2b651408
    func_desc.job_config_proto.train_conf.loss_scale_factor = value


@oneflow_function_config("train.primary_lr")
def set_primary_lr(func_desc, value):
<<<<<<< HEAD
    print(
        """WARNING: func_config.train.* has been deprecated. Please replace it by the new optimizer api.
        """
    )
    print(traceback.format_stack()[-3])
=======
    r"""Set the primary leaning rate for job

    Args:
        func_desc ([type]): [description]
        value ([type]): [description]
    """
>>>>>>> 2b651408
    func_desc.job_config_proto.train_conf.primary_lr = value


@oneflow_function_config("train.secondary_lr")
def set_secondary_lr(func_desc, value):
<<<<<<< HEAD
    print(
        """WARNING: func_config.train.* has been deprecated. Please replace it by the new optimizer api.
        """
    )
    print(traceback.format_stack()[-3])
=======
    r"""Set the secondary leaning rate for job

    Args:
        func_desc ([type]): [description]
        value ([type]): [description]
    """
>>>>>>> 2b651408
    func_desc.job_config_proto.train_conf.secondary_lr = value


@oneflow_function_config("default_placement_scope")
def set_default_placement(func_desc, value):
    r"""Set the default placement for job

    Args:
        func_desc ([type]): [description]
        value ([type]): [description]
    """
    assert isinstance(value, placement_ctx.PlacementScope)
    func_desc.function_attribute.default_placement_scope = value


@oneflow_function_config("use_xla_jit")
def set_use_xla_jit(func_desc, value=True):
    r"""Whether use xla  or not

    Args:
        func_desc ([type]): [description]
        value (bool, optional): [description]. Defaults to True.
    """
    func_desc.job_config_proto.xrt_config.use_xla_jit = value


@oneflow_function_config("use_tensorrt")
def set_use_tensorrt(func_desc, value=True):
    r"""Whether use tensorrt or not

    Args:
        func_desc ([type]): [description]
        value (bool, optional): [description]. Defaults to True.
    """
    func_desc.job_config_proto.xrt_config.use_tensorrt = value


@oneflow_function_config("tensorrt.use_fp16")
def set_tensorrt_use_fp16(func_desc, value=True):
    r"""Whether use tensorrt fp16  or not

    Args:
        func_desc ([type]): [description]
        value (bool, optional): [description]. Defaults to True.
    """
    set_use_tensorrt(func_desc, True)
    func_desc.job_config_proto.xrt_config.tensorrt_config.use_fp16 = value


@oneflow_function_config("tensorrt.use_int8")
def set_tensorrt_use_int8(func_desc, value=True):
    r"""Whether use tensorrt int8 mode or not

    Args:
        func_desc ([type]): [description]
        value (bool, optional): [description]. Defaults to True.
    """
    set_use_tensorrt(func_desc, True)
    func_desc.job_config_proto.xrt_config.tensorrt_config.use_int8 = value


@oneflow_function_config("tensorrt.int8_calibration")
def set_tensorrt_int8_calibration(func_desc, value):
    r"""Set up calibration of tensorrt int8

    Args:
        func_desc ([type]): [description]
        value ([type]): [description]
    """
    assert func_desc.job_config_proto.xrt_config.tensorrt_config.use_int8
    func_desc.job_config_proto.xrt_config.tensorrt_config.int8_calibration = value


@oneflow_function_config("default_logical_view")
def set_default_distribute_strategy(func_desc, value):
    r"""Set up default distribute strategy for job

    Args:
        func_desc ([type]): [description]
        value ([type]): [description]
    """
    assert isinstance(value, distribute_ctx.DistributeStrategy)
    func_desc.function_attribute.default_distribute_strategy = value


@oneflow_function_config("allow_cpu_return_op")
def allow_cpu_return_op(func_desc, value):
    r"""Whether allow operaions returned from cpu or  not

    Args:
        func_desc ([type]): [description]
        value ([type]): [description]
    """
    func_desc.function_attribute.allow_cpu_return_op = value


@oneflow_function_config("default_distribute_strategy")
def deprecated_set_default_distribute_strategy(*args, **kwargs):
    print(
        "WARNING:",
        "oneflow.default_distribute_strategy",
        "has been deprecated. Please use {} instead.".format(
            "oneflow.default_logical_view"
        ),
    )
    print(traceback.format_stack()[-3], file=sys.stderr)
    set_default_distribute_strategy(*args, **kwargs)<|MERGE_RESOLUTION|>--- conflicted
+++ resolved
@@ -661,20 +661,17 @@
 
 @oneflow_function_config("train.model_update_conf")
 def set_model_update_conf(func_desc, value):
-<<<<<<< HEAD
+    r"""Set up optimizer and update method of learning rate  for job
+
+    Args:
+        func_desc ([type]): [description]
+        value ([type]): [description]
+    """
     print(
         """WARNING: func_config.train.* has been deprecated. Please replace it by the new optimizer api.
         """
     )
     print(traceback.format_stack()[-3])
-=======
-    r"""Set up optimizer and update method of learning rate  for job
-
-    Args:
-        func_desc ([type]): [description]
-        value ([type]): [description]
-    """
->>>>>>> 2b651408
     assert type(value) is dict
     pb_msg = func_desc.job_config_proto.train_conf.model_update_conf
     pb_util.PythonDict2PbMessage(value, pb_msg)
@@ -695,58 +692,49 @@
 
 @oneflow_function_config("train.loss_scale_factor")
 def set_loss_scale_factor(func_desc, value):
-<<<<<<< HEAD
+    r"""Set scale factor for loss
+
+    Args:
+        func_desc ([type]): [description]
+        value ([type]): [description]
+    """
     print(
         """WARNING: func_config.train.* has been deprecated. Please replace it by the new optimizer api.
         """
     )
     print(traceback.format_stack()[-3])
-=======
-    r"""Set scale factor for loss
-
-    Args:
-        func_desc ([type]): [description]
-        value ([type]): [description]
-    """
->>>>>>> 2b651408
     func_desc.job_config_proto.train_conf.loss_scale_factor = value
 
 
 @oneflow_function_config("train.primary_lr")
 def set_primary_lr(func_desc, value):
-<<<<<<< HEAD
+    r"""Set the primary leaning rate for job
+
+    Args:
+        func_desc ([type]): [description]
+        value ([type]): [description]
+    """
     print(
         """WARNING: func_config.train.* has been deprecated. Please replace it by the new optimizer api.
         """
     )
     print(traceback.format_stack()[-3])
-=======
-    r"""Set the primary leaning rate for job
-
-    Args:
-        func_desc ([type]): [description]
-        value ([type]): [description]
-    """
->>>>>>> 2b651408
     func_desc.job_config_proto.train_conf.primary_lr = value
 
 
 @oneflow_function_config("train.secondary_lr")
 def set_secondary_lr(func_desc, value):
-<<<<<<< HEAD
+    r"""Set the secondary leaning rate for job
+
+    Args:
+        func_desc ([type]): [description]
+        value ([type]): [description]
+    """
     print(
         """WARNING: func_config.train.* has been deprecated. Please replace it by the new optimizer api.
         """
     )
     print(traceback.format_stack()[-3])
-=======
-    r"""Set the secondary leaning rate for job
-
-    Args:
-        func_desc ([type]): [description]
-        value ([type]): [description]
-    """
->>>>>>> 2b651408
     func_desc.job_config_proto.train_conf.secondary_lr = value
 
 
