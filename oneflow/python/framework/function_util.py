--- conflicted
+++ resolved
@@ -58,7 +58,6 @@
         return FunctionConfigSetter
 
 
-<<<<<<< HEAD
 @enable_if.condition(hob.in_normal_mode & hob.eager_execution_enabled)
 def eager_oneflow_function(function_config=FunctionConfig()):
     assert isinstance(function_config, FunctionConfig)
@@ -66,16 +65,6 @@
     def Decorator(job_func):
         sess = session_ctx.GetDefaultSession()
         function_desc = _CloneFunctionDesc(function_config.function_desc, job_func)
-=======
-@oneflow_export("global_function")
-def oneflow_function(function_config=FunctionConfig()):
-    r"""Creates a callable OneFlow global function from a Python function.
-    For instance::
-
-        @oneflow.global_function(flow.FunctionConfig())
-        def train():
-            # your model
->>>>>>> 15d695a3
 
         @functools.wraps(job_func)
         def Func(*args, **kwargs):
@@ -111,15 +100,13 @@
     return Decorator
 
 
-@oneflow_export("function")
+@oneflow_export("global_function")
 def api_oneflow_function(function_config=FunctionConfig()):
-    r"""Creates a callable OneFlow function from a Python function.
+    r"""Creates a callable OneFlow global function from a Python function.
     For instance::
-
-        @oneflow.function(flow.FunctionConfig())
+        @oneflow.global_function(flow.FunctionConfig())
         def train():
             # your model
-
     Args:
         function_config: a `FunctionConfig` object
     Returns:
