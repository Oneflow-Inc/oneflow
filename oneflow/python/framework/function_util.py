--- conflicted
+++ resolved
@@ -5,15 +5,12 @@
 import re
 
 import oneflow.core.job.job_pb2 as job_util
-<<<<<<< HEAD
 import oneflow.python.framework.session_context as session_ctx
 import oneflow.python.framework.hob as hob
 import oneflow.python.lib.core.enable_if as enable_if
 from oneflow.python.oneflow_export import oneflow_export
 from oneflow.python.framework.function_desc import FunctionDesc
 import oneflow.python.framework.placement_context as placement_ctx
-=======
->>>>>>> 2e9e3ef8
 import oneflow.python.framework.distribute_context as distribute_ctx
 import oneflow.python.framework.placement_context as placement_ctx
 import oneflow.python.framework.session_context as session_ctx
@@ -60,42 +57,51 @@
 
         return FunctionConfigSetter
 
-<<<<<<< HEAD
+
 @enable_if.condition(hob.in_normal_mode & hob.eager_execution_enabled)
-def eager_oneflow_function(function_config = FunctionConfig()):
+def eager_oneflow_function(function_config=FunctionConfig()):
     assert isinstance(function_config, FunctionConfig)
+
     def Decorator(job_func):
         sess = session_ctx.GetDefaultSession()
         function_desc = _CloneFunctionDesc(function_config.function_desc, job_func)
+
         @functools.wraps(job_func)
         def Func(*args, **kwargs):
             return _RunEagerJob(sess, function_desc, *args, **kwargs)
+
         for x in dir(job_func):
-            if x.startswith('__oneflow_'): setattr(Func, x, getattr(job_func, x))
+            if x.startswith("__oneflow_"):
+                setattr(Func, x, getattr(job_func, x))
         return Func
+
     return Decorator
 
-@enable_if.condition(hob.in_normal_mode & ~hob.eager_execution_enabled & ~hob.session_initialized)
-def lazy_oneflow_function(function_config = FunctionConfig()):
+
+@enable_if.condition(
+    hob.in_normal_mode & ~hob.eager_execution_enabled & ~hob.session_initialized
+)
+def lazy_oneflow_function(function_config=FunctionConfig()):
     assert isinstance(function_config, FunctionConfig)
+
     def Decorator(job_func):
         sess = session_ctx.GetDefaultSession()
+
         @functools.wraps(job_func)
         def Func(*args, **kwargs):
             return _RunLazyJob(sess, job_func, *args, **kwargs)
+
         sess.AddJob(_CloneFunctionDesc(function_config.function_desc, job_func))
         for x in dir(job_func):
-            if x.startswith('__oneflow_'): setattr(Func, x, getattr(job_func, x))
+            if x.startswith("__oneflow_"):
+                setattr(Func, x, getattr(job_func, x))
         return Func
+
     return Decorator
 
-@oneflow_export('function')
-def api_oneflow_function(function_config = FunctionConfig()):
-=======
 
 @oneflow_export("function")
-def oneflow_function(function_config=FunctionConfig()):
->>>>>>> 2e9e3ef8
+def api_oneflow_function(function_config=FunctionConfig()):
     r"""Creates a callable OneFlow function from a Python function.
     For instance::
 
@@ -108,26 +114,9 @@
     Returns:
         a callable which is called to execute the compiled function
     """
-<<<<<<< HEAD
-    return enable_if.unique(lazy_oneflow_function, eager_oneflow_function)(function_config)
-=======
-    assert isinstance(function_config, FunctionConfig)
-
-    def Decorator(job_func):
-        sess = session_ctx.GetDefaultSession()
-
-        @functools.wraps(job_func)
-        def Func(*args):
-            return _RunJob(sess, job_func, *args)
-
-        for x in dir(job_func):
-            if x.startswith("__oneflow_"):
-                setattr(Func, x, getattr(job_func, x))
-        sess.AddJob(_CloneFunctionDesc(function_config.function_desc, job_func))
-        return Func
-
-    return Decorator
->>>>>>> 2e9e3ef8
+    return enable_if.unique(lazy_oneflow_function, eager_oneflow_function)(
+        function_config
+    )
 
 
 def _CloneFunctionDesc(func_desc, job_func):
@@ -179,17 +168,13 @@
 def _MakeLeafJobConfigCall(method):
     return lambda self, *argv, **kwarg: method(self.function_desc, *argv, **kwarg)
 
-<<<<<<< HEAD
+
 def _RunEagerJob(session, function_desc, *args):
     return session.TryInit().EagerRun(function_desc, *args)
 
+
 def _RunLazyJob(session, job_func, *args, **kwargs):
     return session.TryInit().LazyRun(job_func, *args, **kwargs)
-=======
-
-def _RunJob(session, job_func, *args):
-    return session.TryInit().Run(job_func, *args)
->>>>>>> 2e9e3ef8
 
 
 @oneflow_function_config("default_data_type")
