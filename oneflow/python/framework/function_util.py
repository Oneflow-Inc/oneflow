--- conflicted
+++ resolved
@@ -784,15 +784,12 @@
 
 @oneflow_function_config("allow_cpu_return_op")
 def allow_cpu_return_op(func_desc, value):
-<<<<<<< HEAD
     r"""Whether allow operaions returned from cpu or  not
 
     Args:
         func_desc ([type]): [description]
         value ([type]): [description]
     """
-    func_desc.function_attribute.allow_cpu_return_op = value
-=======
     func_desc.function_attribute.allow_cpu_return_op = value
 
 
@@ -806,5 +803,4 @@
         ),
     )
     print(traceback.format_stack()[-3], file=sys.stderr)
-    set_default_distribute_strategy(*args, **kwargs)
->>>>>>> 959f18f4
+    set_default_distribute_strategy(*args, **kwargs)