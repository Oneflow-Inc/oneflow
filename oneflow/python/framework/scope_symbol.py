--- conflicted
+++ resolved
@@ -96,10 +96,6 @@
     def _CloneScopeProto(self):
         scope_proto = scope_cfg.ScopeProto()
         scope_proto.CopyFrom(self.data)
-<<<<<<< HEAD
-        scope_proto.clear_symbol_id()
-=======
->>>>>>> 0e5ad637
         return scope_proto
 
 
