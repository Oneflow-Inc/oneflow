--- conflicted
+++ resolved
@@ -70,20 +70,6 @@
         if isinstance(machine_device_ids, str):
             machine_device_ids = [machine_device_ids]
 
-<<<<<<< HEAD
-        parallel_conf = MakeParallelConf(device_tag, machine_device_ids)
-        device_parallel_desc_sym = builder.GetParallelDescSymbol(parallel_conf)
-        parallel_conf = MakeParallelConf("cpu", machine_device_ids)
-        host_parallel_desc_sym = builder.GetParallelDescSymbol(parallel_conf)
-        scope_proto = self._CloneScopeProto()
-        scope_proto.set_device_parallel_desc_symbol_id(
-            device_parallel_desc_sym.symbol_id
-        )
-        scope_proto.set_host_parallel_desc_symbol_id(host_parallel_desc_sym.symbol_id)
-        return builder.GetScopeSymbol(scope_proto, self)
-
-    def BuildWithNewParallelConf(self, builder, parallel_conf):
-=======
         def SetScopeProto(scope_proto):
             parallel_conf = MakeParallelConf(device_tag, machine_device_ids)
             device_parallel_desc_sym = instruction_builder.GetParallelDescSymbol(
@@ -93,49 +79,31 @@
             host_parallel_desc_sym = instruction_builder.GetParallelDescSymbol(
                 parallel_conf
             )
-            scope_proto.device_parallel_desc_symbol_id = (
-                device_parallel_desc_sym.symbol_id
-            )
-            scope_proto.host_parallel_desc_symbol_id = host_parallel_desc_sym.symbol_id
+            scope_proto.set_device_parallel_desc_symbol_id(device_parallel_desc_sym.symbol_id)
+            scope_proto.set_host_parallel_desc_symbol_id(host_parallel_desc_sym.symbol_id)
 
         return self.BuildBySetter(instruction_builder, SetScopeProto)
 
     def BuildWithNewParallelConf(self, instruction_builder, parallel_conf):
->>>>>>> ef6786d5
         tag_and_dev_ids = parallel_conf_util.GetDeviceTagAndMachineDeviceIds(
             parallel_conf
         )
         return self.BuildWithNewParallelDesc(instruction_builder, *tag_and_dev_ids)
 
-<<<<<<< HEAD
-    def BuildWithNewIsMirrored(self, builder, is_mirrored):
-        scope_proto = self._CloneScopeProto()
-        if is_mirrored:
-            scope_proto.mutable_opt_mirrored_parallel_conf().mutable_mirrored_parallel()
-        else:
-            scope_proto.mutable_opt_mirrored_parallel_conf().clear_mirrored_parallel()
-        return builder.GetScopeSymbol(scope_proto, self)
-
-    def BuildWithNewScopeName(self, builder, scope_name):
-        scope_proto = self._CloneScopeProto()
-        scope_proto.add_scope_op_name_prefixes(scope_name)
-        return builder.GetScopeSymbol(scope_proto, self)
-=======
     def BuildWithNewIsMirrored(self, instruction_builder, is_mirrored):
         def SetScopeProto(scope_proto):
             if is_mirrored:
-                scope_proto.opt_mirrored_parallel_conf.mirrored_parallel.SetInParent()
+                scope_proto.mutable_opt_mirrored_parallel_conf().mutable_mirrored_parallel()
             else:
-                scope_proto.opt_mirrored_parallel_conf.ClearField("mirrored_parallel")
+                scope_proto.mutable_opt_mirrored_parallel_conf().clear_mirrored_parallel()
 
         return self.BuildBySetter(instruction_builder, SetScopeProto)
 
     def BuildWithNewScopeName(self, instruction_builder, scope_name):
         def SetScopeProto(scope_proto):
-            scope_proto.scope_op_name_prefixes.append(scope_name)
+            scope_proto.add_scope_op_name_prefixes(scope_name)
 
         return self.BuildBySetter(instruction_builder, SetScopeProto)
->>>>>>> ef6786d5
 
     def _CloneScopeProto(self):
         scope_proto = scope_cfg.ScopeProto()
@@ -151,39 +119,21 @@
     machine_device_ids,
     is_mirrored,
 ):
-<<<<<<< HEAD
     scope_proto = scope_cfg.ScopeProto()
     scope_proto.set_session_id(session_id)
-    job_conf_sym = builder.GetJobConfSymbol(job_conf)
+    job_conf_sym = instruction_builder.GetJobConfSymbol(job_conf)
     scope_proto.set_job_desc_symbol_id(job_conf_sym.symbol_id)
     parallel_conf = MakeParallelConf(device_tag, machine_device_ids)
-    device_parallel_desc_sym = builder.GetParallelDescSymbol(parallel_conf)
+    device_parallel_desc_sym = instruction_builder.GetParallelDescSymbol(parallel_conf)
     scope_proto.set_device_parallel_desc_symbol_id(device_parallel_desc_sym.symbol_id)
     parallel_conf = MakeParallelConf("cpu", machine_device_ids)
-    host_parallel_desc_sym = builder.GetParallelDescSymbol(parallel_conf)
+    host_parallel_desc_sym = instruction_builder.GetParallelDescSymbol(parallel_conf)
     scope_proto.set_host_parallel_desc_symbol_id(host_parallel_desc_sym.symbol_id)
-=======
-    scope_proto = scope_pb.ScopeProto()
-    scope_proto.session_id = session_id
-    job_conf_sym = instruction_builder.GetJobConfSymbol(job_conf)
-    scope_proto.job_desc_symbol_id = job_conf_sym.symbol_id
-    parallel_conf = MakeParallelConf(device_tag, machine_device_ids)
-    device_parallel_desc_sym = instruction_builder.GetParallelDescSymbol(parallel_conf)
-    scope_proto.device_parallel_desc_symbol_id = device_parallel_desc_sym.symbol_id
-    parallel_conf = MakeParallelConf("cpu", machine_device_ids)
-    host_parallel_desc_sym = instruction_builder.GetParallelDescSymbol(parallel_conf)
-    scope_proto.host_parallel_desc_symbol_id = host_parallel_desc_sym.symbol_id
->>>>>>> ef6786d5
     if is_mirrored:
         scope_proto.mutable_opt_mirrored_parallel_conf().mutable_mirrored_parallel()
     else:
-<<<<<<< HEAD
         scope_proto.mutable_opt_mirrored_parallel_conf().clear_mirrored_parallel()
-    return builder.GetScopeSymbol(scope_proto, None)
-=======
-        scope_proto.opt_mirrored_parallel_conf.ClearField("mirrored_parallel")
     return instruction_builder.GetScopeSymbol(scope_proto, None)
->>>>>>> ef6786d5
 
 
 def MakeParallelConf(device_tag, machine_device_ids):
@@ -194,7 +144,7 @@
             machine_device_id, str
         ), "type of machine_device_id (%s) is not string" % type(machine_device_id)
         assert re.match("^\d+:\d+(-\d+)?$", machine_device_id) is not None, (
-            "machine_device_id: %s is not valid" % machine_device_id
+            "machine_device_id: %s is not valid" % machine_device_id\
         )
         device_names.append(machine_device_id)
 
