"""
Copyright 2020 The OneFlow Authors. All rights reserved.

Licensed under the Apache License, Version 2.0 (the "License");
you may not use this file except in compliance with the License.
You may obtain a copy of the License at

    http://www.apache.org/licenses/LICENSE-2.0

Unless required by applicable law or agreed to in writing, software
distributed under the License is distributed on an "AS IS" BASIS,
WITHOUT WARRANTIES OR CONDITIONS OF ANY KIND, either express or implied.
See the License for the specific language governing permissions and
limitations under the License.
"""
from __future__ import absolute_import

import socket
import os
from contextlib import closing

import oneflow.core.control.ctrl_bootstrap_pb2 as ctrl_bootstrap_pb
import oneflow.core.job.env_pb2 as env_pb
import oneflow.python.framework.c_api_util as c_api_util
import oneflow.python.framework.placement_context as placement_ctx
import oneflow.python.framework.session_context as session_ctx
import oneflow.python.framework.scope_util as scope_util
import oneflow.core.job.resource_pb2 as resource_util
import oneflow.python.framework.hob as hob
import oneflow.python.lib.core.enable_if as enable_if
from oneflow.python.oneflow_export import oneflow_export, oneflow_deprecate
import oneflow._oneflow_internal
import traceback


@oneflow_export("env.all_device_placement")
def api_all_device_placement(device_type: str) -> None:
    r"""Return a placement containing all devices of all machines under env.

    Args:
        device_type (str): cuda or cpu
    """
    return oneflow._oneflow_internal.AllDevicePlacement(device_type)


@oneflow_export("enable_eager_execution")
def api_enable_eager_execution(val: bool = True) -> None:
    r"""If True, job will execute in eager mode, else use lazy mode(static graph).

    Args:
        val (bool, optional): Whether  eager execution or not.  Defaults to True.
    """
    return enable_if.unique([enable_eager_environment])(val)


@enable_if.condition(hob.in_normal_mode & ~hob.any_global_function_defined)
def enable_eager_environment(val=True):
    return oneflow._oneflow_internal.EnableEagerEnvironment(val)


@oneflow_export("env.init")
def api_env_init() -> bool:
    r"""Init environment for job

    Returns:
        bool: [description]
    """
    return enable_if.unique([env_init, do_nothing])()


@enable_if.condition(hob.in_normal_mode & ~hob.env_initialized)
def env_init():
    global default_env_proto
    is_multi_client = oneflow._oneflow_internal.IsMultiClient()
    assert len(default_env_proto.machine) > 0
    CompleteEnvProto(default_env_proto, is_multi_client)
    c_api_util.InitEnv(default_env_proto, is_multi_client)
    if not is_multi_client:
        if oneflow._oneflow_internal.CurrentMachineId() == 0:
            scope_util.InitScopeStack()
        else:
            exit(0)
    else:
        scope_util.InitScopeStack()
    return True


def init_default_physical_env():
    default_physical_env_proto = _DefaultEnvProto()
    log_dir = os.getenv("ONEFLOW_TEST_LOG_DIR")
    if log_dir:
        default_physical_env_proto.cpp_logging_conf.log_dir = log_dir
    default_physical_env_proto.is_default_physical_env = True
    CompleteEnvProto(default_physical_env_proto, False)
    c_api_util.InitDefaultEnv(default_physical_env_proto)


@oneflow_export("env.current_resource", "current_resource")
def api_get_current_resource() -> resource_util.Resource:
    r"""Get current resources, such as:machine nums, cpu/gpu device nums,
            epoch network threed num, rdma params...

    Returns:
        resource_util.Resource: [description]
    """
    return enable_if.unique([get_current_resource])()


@enable_if.condition(hob.in_normal_mode & hob.env_initialized)
def get_current_resource():
    return c_api_util.CurrentResource()


@oneflow_export("current_machine_id")
def api_get_current_machine_id():
    r"""Get machine id of current machine/node

    Returns:
        [type]: [description]
    """
    return enable_if.unique([get_current_machine_id])()


@enable_if.condition(hob.in_normal_mode & hob.env_initialized)
def get_current_machine_id() -> int:
    return oneflow._oneflow_internal.CurrentMachineId()


@oneflow_export("env.machine")
def api_machine(*val: list) -> None:
    r"""Set machines' hostnames.

    For instance:

        oneflow.env.machine([{"addr": "192.168.1.1"}, {"addr": "192.168.1.2"}])

    Args:
        val:  `list`, `tuple` or multiple arguments of `dict`. First in the list is the master machine.
    """
    return enable_if.unique([machine, do_nothing])(*val)


@enable_if.condition(hob.in_normal_mode & ~hob.env_initialized)
def machine(*val):

    del default_env_proto.machine[:]
    if len(val) == 1 and isinstance(val[0], (list, tuple)):
        val = val[0]
    default_env_proto.ClearField("machine")
    default_env_proto.machine.extend(_MakeMachine(val))


@oneflow_export("env.ctrl_port")
def api_ctrl_port(val: int) -> None:
    r"""Set port number used to control the execution across multiple machines. Same on every machine.

    Args:
        val: a port number accessible to peer machines
    """
    return enable_if.unique([ctrl_port, do_nothing])(val)


@enable_if.condition(hob.in_normal_mode & ~hob.env_initialized)
def ctrl_port(val):
    assert type(val) is int
    default_env_proto.ctrl_port = val


@oneflow_export("env.data_port")
def api_data_port(val: int) -> None:
    r"""Set port number used to data transfer among multiple machines. Same on every machine.

    Args:
        val: a port number accessible to peer machines
    """
    return enable_if.unique([data_port, do_nothing])(val)


@enable_if.condition(hob.in_normal_mode & ~hob.env_initialized)
def data_port(val):
    assert type(val) is int
    default_env_proto.data_port = val


@oneflow_export("env.grpc_use_no_signal")
@oneflow_deprecate()
def api_grpc_use_no_signal(val: bool = True) -> None:
    r"""Set rpc use signal or not (deprecate)

    Args:
        val (bool, optional): True or False. Defaults to True.
    """
    print(
        "WARNING:",
        "oneflow.env.grpc_use_no_signal is deprecated, users no longer need to set rpc use signal or not. \n",
        traceback.format_stack()[-2],
    )
    return None


@oneflow_export("env.log_dir")
def api_log_dir(val: str) -> None:
    r"""Specify a dir to store OneFlow's logging files. If not specified, it is `./log` by default.

    Args:
        val (str): string , log file path
    """
    return enable_if.unique([log_dir, do_nothing])(val)


@enable_if.condition(hob.in_normal_mode & ~hob.env_initialized)
def log_dir(val):
    assert type(val) is str
    default_env_proto.cpp_logging_conf.log_dir = val


@oneflow_export("env.logtostderr")
def api_logtostderr(val: int) -> None:
    r"""Set whether log messages go to stderr instead of logfiles

    Args:
        val (int): [description]
    """
    return enable_if.unique([logtostderr, do_nothing])(val)


@enable_if.condition(hob.in_normal_mode & ~hob.env_initialized)
def logtostderr(val):
    assert type(val) is int
    default_env_proto.cpp_logging_conf.logtostderr = val


@oneflow_export("env.logbuflevel")
def api_logbuflevel(val: int) -> None:
    r"""Log messages at a level <= this flag are buffered.
            Log messages at a higher level are flushed immediately.

    Args:
        val (int): int, number of level
    """
    return enable_if.unique([logbuflevel, do_nothing])(val)


@enable_if.condition(hob.in_normal_mode & ~hob.env_initialized)
def logbuflevel(val):
    assert type(val) is int
    default_env_proto.cpp_logging_conf.logbuflevel = val


@enable_if.condition(hob.in_normal_mode & hob.env_initialized)
def do_nothing(*args, **kwargs):
    print("Nothing happened because environment has been initialized")
    return False


def CompleteEnvProto(env_proto, is_multi_client):
    if is_multi_client:
        _UpdateDefaultEnvProtoByMultiClientEnvVars(env_proto)
    if env_proto.HasField("ctrl_port") == False:
        if len(env_proto.machine) == 1:
            env_proto.ctrl_port = _FindFreePort()
        else:
            raise ValueError(
                "a ctrl_port is required if running multi-node, set it with 'oneflow.env.ctrl_port([YOUR PORT])'"
            )


def _MakeMachine(machines):
    if isinstance(machines, str):
        machines = [machines]
    rp_machine = env_pb.EnvProto().machine
    for m_data in machines:
        m = rp_machine.add()
        if isinstance(m_data, str):
            m.addr = m_data
        elif isinstance(m_data, dict):
            if "addr" in m_data:
                m.addr = m_data["addr"]
            if "ctrl_port_agent" in m_data:
                m.ctrl_port_agent = m_data["ctrl_port_agent"]
            if "data_port_agent" in m_data:
                m.data_port_agent = m_data["data_port_agent"]
        else:
            raise NotImplementedError
    id = 0
    addrs_for_check = set()
    for m in rp_machine:
        m.id = id
        id += 1
        assert m.addr not in addrs_for_check
        addrs_for_check.add(m.addr)
    return rp_machine


# only used by CI
@oneflow_export("env.init_bootstrap_confs")
def api_init_bootstrap_confs(*val: list, **kargs) -> None:
    return enable_if.unique([MakeBootstrapConfs, do_nothing])(*val, **kargs)


def _MakeBootstrapConf(bootstrap_info: dict):
    global config_master_addr
    assert config_master_addr.HasField("host"), "must config master host first"
    assert config_master_addr.HasField("port"), "must config master port first"
    assert config_world_size != 0, "must config world size first"
    bootstrap_conf = ctrl_bootstrap_pb.BootstrapConf()
    bootstrap_conf.master_addr.CopyFrom(config_master_addr)
    bootstrap_conf.world_size = config_world_size
    assert "rank" in bootstrap_info
    bootstrap_conf.rank = bootstrap_info["rank"]
    if "host" in bootstrap_info:
        bootstrap_conf.host = bootstrap_info["host"]
    global config_bootstrap_ctrl_port
    if config_bootstrap_ctrl_port != 0:
        bootstrap_conf.ctrl_port = config_bootstrap_ctrl_port
    global config_node_size
    if config_node_size != 0:
        bootstrap_conf.node_size = config_node_size
    return bootstrap_conf


# only used by CI
@enable_if.condition(hob.in_normal_mode & ~hob.env_initialized)
def MakeBootstrapConfs(
    node_list, master_port, world_size=0, ctrl_port=-1, node_size=-1
):
    r"""Set ctrl_bootstrap_conf' info.

    For instance:

        ONEFLOW_TEST_NODE_LIST=192.168.1.16,192.168.1.15 ONEFLOW_TEST_MASTER_PORT=43256
        ONEFLOW_TEST_WORLD_SIZE=2 ONEFLOW_TEST_RANK_CTRL_PORT=34527

    Args:
        val:  `list`, First in the list is the master machine.
    """
    if isinstance(node_list, str):
        node_list = [node_list]
    global global_ctrl_bootstrap_confs
    assert len(global_ctrl_bootstrap_confs) == 0, "ctrl_bootstrap_conf has been inited"
    global config_master_addr
    config_master_addr.host = node_list[0]
    config_master_addr.port = master_port
    global config_world_size
    # set size of node list as world_size if which is not configed
    if world_size == 0:
        config_world_size = len(node_list)
    else:
        assert (world_size % len(node_list)) == 0
        config_world_size = world_size
    global config_bootstrap_ctrl_port
    if ctrl_port != -1:
        config_bootstrap_ctrl_port = ctrl_port
    global config_node_size
    if node_size != -1:
        config_node_size = node_size
    rank = 0
    for rank_host in node_list:
        assert isinstance(rank_host, str)
        bootstrap_conf = _MakeBootstrapConf({"rank": rank, "host": rank_host})
        # init ctrl_bootstrap_conf on master
        if rank == 0:
            global default_env_proto
            default_env_proto.ctrl_bootstrap_conf.CopyFrom(bootstrap_conf)
        global_ctrl_bootstrap_confs.append(bootstrap_conf)
        rank += 1
    return global_ctrl_bootstrap_confs


def _DefaultEnvProto():
    env_proto = env_pb.EnvProto()
    machine = env_proto.machine.add()
    machine.id = 0
    machine.addr = "127.0.0.1"
    return env_proto


# copied from
# https://stackoverflow.com/questions/1365265/on-localhost-how-do-i-pick-a-free-port-number
def _FindFreePort():
    with closing(socket.socket(socket.AF_INET, socket.SOCK_STREAM)) as s:
        s.bind(("localhost", 0))
        s.setsockopt(socket.SOL_SOCKET, socket.SO_REUSEADDR, 1)
        return s.getsockname()[1]


def GetEnvDefaultParallelConf(device_tag):
    if device_tag not in device_tag2default_parallel_conf:
        parallel_conf = placement_ctx.MakeParallelConf4Resource(
            device_tag, c_api_util.EnvResource()
        )
        device_tag2default_parallel_conf[device_tag] = parallel_conf
    return device_tag2default_parallel_conf[device_tag]


def HasAllMultiClientEnvVars():
<<<<<<< HEAD
    return (
        ("MASTER_ADDR" in os.environ)
        and ("MASTER_PORT" in os.environ)
        and ("WORLD_SIZE" in os.environ)
        and ("RANK" in os.environ)
        and ("LOCAL_RANK" in os.environ)
    )
=======
    env_var_names = ["MASTER_ADDR", "MASTER_PORT", "WORLD_SIZE", "RANK", "LOCAL_RANK"]
    has_all_env_vars = all([os.getenv(x) for x in env_var_names])
    if not has_all_env_vars:
        has_at_least_one_env_var = any([os.getenv(x) for x in env_var_names])
        assert not has_at_least_one_env_var
    return has_all_env_vars
>>>>>>> 75d3fa43


"""
    os.getenv("MASTER_ADDR")
    and os.getenv("MASTER_PORT")
    and os.getenv("WORLD_SIZE")
    and os.getenv("RANK")
    and os.getenv("LOCAL_RANK")
"""


def _UpdateDefaultEnvProtoByMultiClientEnvVars(env_proto):
    assert HasAllMultiClientEnvVars()

    def str2int(env_config):
        assert env_config.isdigit()
        return int(env_config)

    bootstrap_conf = ctrl_bootstrap_pb.BootstrapConf()
    master_addr = ctrl_bootstrap_pb.Address()
    master_addr.host = os.getenv("MASTER_ADDR")
    master_addr.port = str2int(os.getenv("MASTER_PORT"))
    bootstrap_conf.master_addr.CopyFrom(master_addr)
    bootstrap_conf.world_size = str2int(os.getenv("WORLD_SIZE"))
    bootstrap_conf.rank = str2int(os.getenv("RANK"))
    env_proto.ctrl_bootstrap_conf.CopyFrom(bootstrap_conf)

    cpp_logging_conf = env_pb.CppLoggingConf()
    if os.getenv("GLOG_log_dir"):
        cpp_logging_conf.log_dir = os.getenv("GLOG_log_dir")
    if os.getenv("GLOG_logtostderr"):
        cpp_logging_conf.logtostderr = os.getenv("GLOG_logtostderr")
    if os.getenv("GLOG_logbuflevel"):
        cpp_logging_conf.logbuflevel = os.getenv("GLOG_logbuflevel")
    env_proto.cpp_logging_conf.CopyFrom(cpp_logging_conf)


device_tag2default_parallel_conf = {}

default_env_proto = _DefaultEnvProto()

config_master_addr = ctrl_bootstrap_pb.Address()

config_world_size = 0

config_bootstrap_ctrl_port = 0

config_node_size = 0

global_ctrl_bootstrap_confs = []<|MERGE_RESOLUTION|>--- conflicted
+++ resolved
@@ -394,31 +394,12 @@
 
 
 def HasAllMultiClientEnvVars():
-<<<<<<< HEAD
-    return (
-        ("MASTER_ADDR" in os.environ)
-        and ("MASTER_PORT" in os.environ)
-        and ("WORLD_SIZE" in os.environ)
-        and ("RANK" in os.environ)
-        and ("LOCAL_RANK" in os.environ)
-    )
-=======
     env_var_names = ["MASTER_ADDR", "MASTER_PORT", "WORLD_SIZE", "RANK", "LOCAL_RANK"]
     has_all_env_vars = all([os.getenv(x) for x in env_var_names])
     if not has_all_env_vars:
         has_at_least_one_env_var = any([os.getenv(x) for x in env_var_names])
         assert not has_at_least_one_env_var
     return has_all_env_vars
->>>>>>> 75d3fa43
-
-
-"""
-    os.getenv("MASTER_ADDR")
-    and os.getenv("MASTER_PORT")
-    and os.getenv("WORLD_SIZE")
-    and os.getenv("RANK")
-    and os.getenv("LOCAL_RANK")
-"""
 
 
 def _UpdateDefaultEnvProtoByMultiClientEnvVars(env_proto):
