"""
Copyright 2020 The OneFlow Authors. All rights reserved.

Licensed under the Apache License, Version 2.0 (the "License");
you may not use this file except in compliance with the License.
You may obtain a copy of the License at

    http://www.apache.org/licenses/LICENSE-2.0

Unless required by applicable law or agreed to in writing, software
distributed under the License is distributed on an "AS IS" BASIS,
WITHOUT WARRANTIES OR CONDITIONS OF ANY KIND, either express or implied.
See the License for the specific language governing permissions and
limitations under the License.
"""
from __future__ import absolute_import

import socket
import os
from contextlib import closing

import oneflow.core.control.ctrl_bootstrap_pb2 as ctrl_bootstrap_pb
import oneflow.core.job.env_pb2 as env_pb
import oneflow.python.framework.c_api_util as c_api_util
import oneflow.python.framework.placement_context as placement_ctx
import oneflow.python.framework.session_context as session_ctx
import oneflow.python.framework.scope_util as scope_util
import oneflow.core.job.resource_pb2 as resource_util
import oneflow.python.framework.hob as hob
import oneflow.python.lib.core.enable_if as enable_if
from oneflow.python.oneflow_export import oneflow_export, oneflow_deprecate
import oneflow._oneflow_internal
import traceback


@oneflow_export("enable_eager_execution")
def api_enable_eager_execution(val: bool = True) -> None:
    r"""If True, job will execute in eager mode, else use lazy mode(static graph).

    Args:
        val (bool, optional): Whether  eager execution or not.  Defaults to True.
    """
    return enable_if.unique([enable_eager_environment])(val)


@enable_if.condition(hob.in_normal_mode & ~hob.any_global_function_defined)
def enable_eager_environment(val=True):
    return oneflow._oneflow_internal.EnableEagerEnvironment(val)


@oneflow_export("env.init")
def api_env_init() -> bool:
    r"""Init environment for job

    Returns:
        bool: [description]
    """
    return enable_if.unique([env_init, do_nothing])()


@enable_if.condition(hob.in_normal_mode & ~hob.env_initialized)
def env_init():
    global default_env_proto
    assert len(default_env_proto.machine) > 0
    is_multi_client = IsMultiClient()
    CompleteEnvProto(default_env_proto)
    c_api_util.InitEnv(default_env_proto, is_multi_client)
    if is_multi_client:
        scope_util.InitScopeStack()
    else:
        if oneflow._oneflow_internal.CurrentMachineId() == 0:
            scope_util.InitScopeStack()
        else:
            exit(0)
    return True


def init_default_physical_env():
    default_physical_env_proto = _DefaultEnvProto()
    log_dir = os.getenv("ONEFLOW_TEST_LOG_DIR")
    if log_dir:
        default_physical_env_proto.cpp_logging_conf.log_dir = log_dir
    default_physical_env_proto.is_default_physical_env = True
    CompleteEnvProto(default_physical_env_proto)
    c_api_util.InitDefaultEnv(default_physical_env_proto)


@oneflow_export("env.current_resource", "current_resource")
def api_get_current_resource() -> resource_util.Resource:
    r"""Get current resources, such as:machine nums, cpu/gpu device nums,
            epoch network threed num, rdma params...

    Returns:
        resource_util.Resource: [description]
    """
    return enable_if.unique([get_current_resource])()


@enable_if.condition(hob.in_normal_mode & hob.env_initialized)
def get_current_resource():
    return c_api_util.CurrentResource()


@oneflow_export("current_machine_id")
def api_get_current_machine_id():
    r"""Get machine id of current machine/node

    Returns:
        [type]: [description]
    """
    return enable_if.unique([get_current_machine_id])()


@enable_if.condition(hob.in_normal_mode & hob.env_initialized)
def get_current_machine_id() -> int:
    return oneflow._oneflow_internal.CurrentMachineId()


@oneflow_export("env.machine")
def api_machine(*val: list) -> None:
    r"""Set machines' hostnames.

    For instance:

        oneflow.env.machine([{"addr": "192.168.1.1"}, {"addr": "192.168.1.2"}])

    Args:
        val:  `list`, `tuple` or multiple arguments of `dict`. First in the list is the master machine.
    """
    return enable_if.unique([machine, do_nothing])(*val)


@enable_if.condition(hob.in_normal_mode & ~hob.env_initialized)
def machine(*val):

    del default_env_proto.machine[:]
    if len(val) == 1 and isinstance(val[0], (list, tuple)):
        val = val[0]
    default_env_proto.ClearField("machine")
    default_env_proto.machine.extend(_MakeMachine(val))


@oneflow_export("env.ctrl_port")
def api_ctrl_port(val: int) -> None:
    r"""Set port number used to control the execution across multiple machines. Same on every machine.

    Args:
        val: a port number accessible to peer machines
    """
    return enable_if.unique([ctrl_port, do_nothing])(val)


@enable_if.condition(hob.in_normal_mode & ~hob.env_initialized)
def ctrl_port(val):
    assert type(val) is int
    default_env_proto.ctrl_port = val


@oneflow_export("env.data_port")
def api_data_port(val: int) -> None:
    r"""Set port number used to data transfer among multiple machines. Same on every machine.

    Args:
        val: a port number accessible to peer machines
    """
    return enable_if.unique([data_port, do_nothing])(val)


@enable_if.condition(hob.in_normal_mode & ~hob.env_initialized)
def data_port(val):
    assert type(val) is int
    default_env_proto.data_port = val


@oneflow_export("env.grpc_use_no_signal")
@oneflow_deprecate()
def api_grpc_use_no_signal(val: bool = True) -> None:
    r"""Set rpc use signal or not (deprecate)

    Args:
        val (bool, optional): True or False. Defaults to True.
    """
    print(
        "WARNING:",
        "oneflow.env.grpc_use_no_signal is deprecated, users no longer need to set rpc use signal or not. \n",
        traceback.format_stack()[-2],
    )
    return None


@oneflow_export("env.log_dir")
def api_log_dir(val: str) -> None:
    r"""Specify a dir to store OneFlow's logging files. If not specified, it is `./log` by default.

    Args:
        val (str): string , log file path
    """
    return enable_if.unique([log_dir, do_nothing])(val)


@enable_if.condition(hob.in_normal_mode & ~hob.env_initialized)
def log_dir(val):
    assert type(val) is str
    default_env_proto.cpp_logging_conf.log_dir = val


@oneflow_export("env.logtostderr")
def api_logtostderr(val: int) -> None:
    r"""Set whether log messages go to stderr instead of logfiles

    Args:
        val (int): [description]
    """
    return enable_if.unique([logtostderr, do_nothing])(val)


@enable_if.condition(hob.in_normal_mode & ~hob.env_initialized)
def logtostderr(val):
    assert type(val) is int
    default_env_proto.cpp_logging_conf.logtostderr = val


@oneflow_export("env.logbuflevel")
def api_logbuflevel(val: int) -> None:
    r"""Log messages at a level <= this flag are buffered.
            Log messages at a higher level are flushed immediately.

    Args:
        val (int): int, number of level
    """
    return enable_if.unique([logbuflevel, do_nothing])(val)


@enable_if.condition(hob.in_normal_mode & ~hob.env_initialized)
def logbuflevel(val):
    assert type(val) is int
    default_env_proto.cpp_logging_conf.logbuflevel = val


@enable_if.condition(hob.in_normal_mode & hob.env_initialized)
def do_nothing(*args, **kwargs):
    print("Nothing happened because environment has been initialized")
    return False


def CompleteEnvProto(env_proto):
    if env_proto.HasField("ctrl_port") == False:
        if len(env_proto.machine) == 1:
            env_proto.ctrl_port = _FindFreePort()
        else:
            raise ValueError(
                "a ctrl_port is required if running multi-node, set it with 'oneflow.env.ctrl_port([YOUR PORT])'"
            )


def is_multi_devices():
    return os.getenv("MASTER_ADDR") is not None


@oneflow_export("local_rank")
def get_local_rank():
    if is_multi_devices():
        return int(os.getenv("LOCAL_RANK"))
    return 0


@oneflow_export("world_size")
def get_world_size():
    if is_multi_devices():
        return int(os.getenv("WORLD_SIZE"))
    return 1


def _MakeMachine(machines):
    if isinstance(machines, str):
        machines = [machines]
    rp_machine = env_pb.EnvProto().machine
    for m_data in machines:
        m = rp_machine.add()
        if isinstance(m_data, str):
            m.addr = m_data
        elif isinstance(m_data, dict):
            if "addr" in m_data:
                m.addr = m_data["addr"]
            if "ctrl_port_agent" in m_data:
                m.ctrl_port_agent = m_data["ctrl_port_agent"]
            if "data_port_agent" in m_data:
                m.data_port_agent = m_data["data_port_agent"]
        else:
            raise NotImplementedError
    id = 0
    addrs_for_check = set()
    for m in rp_machine:
        m.id = id
        id += 1
        assert m.addr not in addrs_for_check
        addrs_for_check.add(m.addr)
    return rp_machine


# only used by CI
@oneflow_export("env.init_bootstrap_confs")
def api_init_bootstrap_confs(*val: list, **kargs) -> None:
    return enable_if.unique([MakeBootstrapConfs, do_nothing])(*val, **kargs)


def init_with_env():
    master_addr = os.getenv("MASTER_ADDR")

    def int_if_not_none(x):
        if x is not None:
            return int(x)
        return x

    master_port = int_if_not_none(os.getenv("MASTER_PORT"))
    world_size = int_if_not_none(os.getenv("WORLD_SIZE"))
    rank = int_if_not_none(os.getenv("RANK"))
    local_rank = int_if_not_none(os.getenv("LOCAL_RANK"))
    nproc = int_if_not_none(os.getenv("NPROC"))

    env_list = [master_addr, master_port, world_size, rank, local_rank, nproc]
    print(env_list)
    x_is_not_none = [x is not None for x in env_list]
    if all(x_is_not_none):
        env_proto = GetEnvProto(
            master_addr, master_port, world_size, rank, local_rank, nproc
        )
        oneflow._oneflow_internal.InitEnv(str(env_proto))
    else:
        assert not any(x_is_not_none)


def GetEnvProto(
    master_host: str,
    master_port: int,
    world_size: int,
    rank: int,
    local_rank: int,
    num_process_per_node: int,
):
    bootstrap_conf = ctrl_bootstrap_pb.BootstrapConf()
    master_addr = ctrl_bootstrap_pb.Address()
    master_addr.host = master_host
    master_addr.port = master_port
    bootstrap_conf.master_addr.CopyFrom(master_addr)
    bootstrap_conf.world_size = world_size
    bootstrap_conf.rank = rank
    bootstrap_conf.num_process_per_node.value = num_process_per_node

    env_proto = _DefaultEnvProto()
    env_proto.ctrl_bootstrap_conf.CopyFrom(bootstrap_conf)
    env_proto.ctrl_port = master_port
    # if "host" in bootstrap_info:
    #     bootstrap_conf.host = bootstrap_info["host"]
    # global config_bootstrap_ctrl_port
    # if config_bootstrap_ctrl_port != 0:
    #     bootstrap_conf.ctrl_port = config_bootstrap_ctrl_port
    # if config_node_size != 0:
    #     bootstrap_conf.node_size = config_node_size
    return env_proto


def _MakeBootstrapConf(bootstrap_info: dict):
    global config_master_addr
    assert config_master_addr.HasField("host"), "must config master host first"
    assert config_master_addr.HasField("port"), "must config master port first"
    assert config_world_size != 0, "must config world size first"
    bootstrap_conf = ctrl_bootstrap_pb.BootstrapConf()
    bootstrap_conf.master_addr.CopyFrom(config_master_addr)
    bootstrap_conf.world_size = config_world_size
    assert "rank" in bootstrap_info
    bootstrap_conf.rank = bootstrap_info["rank"]
    if "host" in bootstrap_info:
        bootstrap_conf.host = bootstrap_info["host"]
    global config_bootstrap_ctrl_port
    if config_bootstrap_ctrl_port != 0:
        bootstrap_conf.ctrl_port = config_bootstrap_ctrl_port
    global config_node_size
    if config_node_size != 0:
        bootstrap_conf.node_size = config_node_size
    return bootstrap_conf


# only used by CI
@enable_if.condition(hob.in_normal_mode & ~hob.env_initialized)
def MakeBootstrapConfs(
    node_list, master_port, world_size=0, ctrl_port=-1, node_size=-1
):
    r"""Set ctrl_bootstrap_conf' info.

    For instance:

        ONEFLOW_TEST_NODE_LIST=192.168.1.16,192.168.1.15 ONEFLOW_TEST_MASTER_PORT=43256
        ONEFLOW_TEST_WORLD_SIZE=2 ONEFLOW_TEST_RANK_CTRL_PORT=34527

    Args:
        val:  `list`, First in the list is the master machine.
    """
    if isinstance(node_list, str):
        node_list = [node_list]
    global global_ctrl_bootstrap_confs
    assert len(global_ctrl_bootstrap_confs) == 0, "ctrl_bootstrap_conf has been inited"
    global config_master_addr
    config_master_addr.host = node_list[0]
    config_master_addr.port = master_port
    global config_world_size
    # set size of node list as world_size if which is not configed
    if world_size == 0:
        config_world_size = len(node_list)
    else:
        assert (world_size % len(node_list)) == 0
        config_world_size = world_size
    global config_bootstrap_ctrl_port
    if ctrl_port != -1:
        config_bootstrap_ctrl_port = ctrl_port
    global config_node_size
    if node_size != -1:
        config_node_size = node_size
    rank = 0
    for rank_host in node_list:
        assert isinstance(rank_host, str)
        bootstrap_conf = _MakeBootstrapConf({"rank": rank, "host": rank_host})
        # init ctrl_bootstrap_conf on master
        if rank == 0:
            global default_env_proto
            default_env_proto.ctrl_bootstrap_conf.CopyFrom(bootstrap_conf)
        global_ctrl_bootstrap_confs.append(bootstrap_conf)
        rank += 1
    return global_ctrl_bootstrap_confs


def _DefaultEnvProto():
    env_proto = env_pb.EnvProto()
    machine = env_proto.machine.add()
    machine.id = 0
    machine.addr = "127.0.0.1"
    return env_proto


# copied from
# https://stackoverflow.com/questions/1365265/on-localhost-how-do-i-pick-a-free-port-number
def _FindFreePort():
    with closing(socket.socket(socket.AF_INET, socket.SOCK_STREAM)) as s:
        s.bind(("localhost", 0))
        s.setsockopt(socket.SOL_SOCKET, socket.SO_REUSEADDR, 1)
        return s.getsockname()[1]


def GetEnvDefaultParallelConf(device_tag):
    if device_tag not in device_tag2default_parallel_conf:
        parallel_conf = placement_ctx.MakeParallelConf4Resource(
            device_tag, c_api_util.EnvResource()
        )
        device_tag2default_parallel_conf[device_tag] = parallel_conf
    return device_tag2default_parallel_conf[device_tag]


<<<<<<< HEAD
@oneflow_export("get_env_proto")
def get_env_proto():
    return default_env_proto
=======
def IsMultiClient():
    if (
        os.getenv("MASTER_ADDR")
        and os.getenv("MASTER_PORT")
        and os.getenv("WORLD_SIZE")
        and os.getenv("RANK")
        and os.getenv("LOCAL_RANK")
    ):

        def str2int(env_config):
            assert env_config.isdigit()
            return int(env_config)

        bootstrap_conf = ctrl_bootstrap_pb.BootstrapConf()
        master_addr = ctrl_bootstrap_pb.Address()
        master_addr.host = str2int(os.getenv("MASTER_ADDR"))
        master_addr.port = str2int(os.getenv("MASTER_PORT"))
        bootstrap_conf.master_addr.CopyFrom(master_addr)
        bootstrap_conf.world_size = str2int(os.getenv("WORLD_SIZE"))
        bootstrap_conf.rank = str2int(os.getenv("RANK"))
        global default_env_proto
        default_env_proto.ctrl_bootstrap_conf.CopyFrom(bootstrap_conf)
        return True
    else:
        return False
>>>>>>> 134725f3


device_tag2default_parallel_conf = {}

default_env_proto = _DefaultEnvProto()

config_master_addr = ctrl_bootstrap_pb.Address()

config_world_size = 0

config_bootstrap_ctrl_port = 0

config_node_size = 0

global_ctrl_bootstrap_confs = []<|MERGE_RESOLUTION|>--- conflicted
+++ resolved
@@ -455,11 +455,6 @@
     return device_tag2default_parallel_conf[device_tag]
 
 
-<<<<<<< HEAD
-@oneflow_export("get_env_proto")
-def get_env_proto():
-    return default_env_proto
-=======
 def IsMultiClient():
     if (
         os.getenv("MASTER_ADDR")
@@ -485,7 +480,6 @@
         return True
     else:
         return False
->>>>>>> 134725f3
 
 
 device_tag2default_parallel_conf = {}
