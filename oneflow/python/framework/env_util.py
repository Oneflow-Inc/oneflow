from __future__ import absolute_import

import socket
from contextlib import closing
import oneflow.core.job.env_pb2 as env_pb
import oneflow.python.framework.hob as hob
import oneflow.python.framework.c_api_util as c_api_util
import oneflow.python.lib.core.enable_if as enable_if
from oneflow.python.oneflow_export import oneflow_export

<<<<<<< HEAD
@enable_if.condition(hob.in_normal_mode & hob.env_initialized)
def do_nothing(*args, **kwargs):
    print("Nothing happened because environment has been initialized")
    return False
=======
@oneflow_export('env.init')
def api_env_init():
    return enable_if.unique(env_init, do_nothing)()
>>>>>>> 9a86240d

@enable_if.condition(hob.in_normal_mode & ~hob.env_initialized)
def env_init():
    global default_env_proto
    assert len(default_env_proto.machine) > 0
    CompleteEnvProto(default_env_proto)
    c_api_util.InitEnv(default_env_proto)
    global env_proto_mutable
    env_proto_mutable = False
    return True

@oneflow_export('current_resource')
def api_get_current_resource():
    return enable_if.unique(get_current_resource)()

@enable_if.condition(hob.in_normal_mode & hob.env_initialized)
def get_current_resource():
    return c_api_util.CurrentResource()

@oneflow_export('current_machine_id')
def api_get_current_machine_id():
    return enable_if.unique(get_current_machine_id)()

@enable_if.condition(hob.in_normal_mode & hob.env_initialized)
def get_current_machine_id():
  return c_api_util.CurrentMachineId()

@oneflow_export('env.machine')
def api_machine(*val):
    r"""Set machines' hostnames.  For instance::

        oneflow.env.machine([{"addr": "192.168.1.1"}, {"addr": "192.168.1.2"}])

    Args:
        val:  `list`, `tuple` or multiple arguments of `dict`. First in the list is the master machine.
    """
    return enable_if.unique(machine, do_nothing)(*val)

@enable_if.condition(hob.in_normal_mode & ~hob.env_initialized)
def machine(*val):

    del default_env_proto.machine[:]
    if len(val) == 1 and isinstance(val[0], (list, tuple)): val = val[0]
    default_env_proto.ClearField('machine')
    default_env_proto.machine.extend(_MakeMachine(val))

@oneflow_export('env.ctrl_port')
def api_ctrl_port(val):
    r"""Set port number used to control the execution across multiple machines. Same on every machine.

    Args:
        val: a port number accessible to peer machines
    """
    return enable_if.unique(ctrl_port, do_nothing)(val)

@enable_if.condition(hob.in_normal_mode & ~hob.env_initialized)
def ctrl_port(val):
    assert type(val) is int
    default_env_proto.ctrl_port = val

@oneflow_export('env.data_port')
def api_data_port(val):
    r"""Set port number used to data transfer among multiple machines. Same on every machine.

    Args:
        val: a port number accessible to peer machines
    """
    return enable_if.unique(data_port, do_nothing)(val)

@enable_if.condition(hob.in_normal_mode & ~hob.env_initialized)
def data_port(val):
    assert type(val) is int
    default_env_proto.data_port = val

@oneflow_export('env.grpc_use_no_signal')
def api_grpc_use_no_signal(val = True):
    return enable_if.unique(grpc_use_no_signal, do_nothing)(val = True)

@enable_if.condition(hob.in_normal_mode & ~hob.env_initialized)
def grpc_use_no_signal(val = True):
    assert type(val) is bool
    default_env_proto.grpc_use_no_signal = val

@oneflow_export('env.log_dir')
def api_log_dir(val):
    r"""Specify a dir to store OneFlow's logging files. If not specified, it is `./log` by default.

    """
    return enable_if.unique(log_dir, do_nothing)(val)

@enable_if.condition(hob.in_normal_mode & ~hob.env_initialized)
def log_dir(val):
    assert type(val) is str
    default_env_proto.cpp_logging_conf.log_dir = val

@oneflow_export('env.logtostderr')
def api_logtostderr(val):
    return enable_if.unique(logtostderr, do_nothing)(val)

@enable_if.condition(hob.in_normal_mode & ~hob.env_initialized)
def logtostderr(val):
    assert type(val) is int
    default_env_proto.cpp_logging_conf.logtostderr = val

@oneflow_export('env.logbuflevel')
def api_logbuflevel(val):
    return enable_if.unique(logbuflevel, do_nothing)(val)

@enable_if.condition(hob.in_normal_mode & ~hob.env_initialized)
def logbuflevel(val):
    assert type(val) is int
    default_env_proto.cpp_logging_conf.logbuflevel = val

@enable_if.condition(hob.in_normal_mode & hob.env_initialized)
def do_nothing(*args, **kwargs):
    print("Nothing happened because environment has been initialized")
    return False

def CompleteEnvProto(env_proto):
    if len(env_proto.machine) == 1 and env_proto.HasField('ctrl_port') == False:
        env_proto.ctrl_port = _FindFreePort()

def _MakeMachine(machines):
    if isinstance(machines, str): machines = [machines]
    rp_machine = env_pb.EnvProto().machine
    for m_data in machines:
        m = rp_machine.add()
        if isinstance(m_data, str):
            m.addr = m_data
        elif isinstance(m_data, dict):
            if 'addr' in m_data: m.addr = m_data['addr']
            if 'ctrl_port_agent' in m_data: m.ctrl_port_agent = m_data['ctrl_port_agent']
            if 'data_port_agent' in m_data: m.data_port_agent = m_data['data_port_agent']
        else:
            raise NotImplementedError
    id = 0
    addrs_for_check = set()
    for m in rp_machine:
        m.id = id
        id += 1
        assert m.addr not in addrs_for_check
        addrs_for_check.add(m.addr)
    return rp_machine

def _DefaultEnvProto():
    env_proto = env_pb.EnvProto()
    machine = env_proto.machine.add()
    machine.id = 0
    machine.addr = "127.0.0.1"
    env_proto.grpc_use_no_signal = True
    return env_proto

# copied from
# https://stackoverflow.com/questions/1365265/on-localhost-how-do-i-pick-a-free-port-number
def _FindFreePort():
    with closing(socket.socket(socket.AF_INET, socket.SOCK_STREAM)) as s:
        s.bind(('localhost', 0)) 
        s.setsockopt(socket.SOL_SOCKET, socket.SO_REUSEADDR, 1)
        return s.getsockname()[1]

default_env_proto = _DefaultEnvProto()
env_proto_mutable = True<|MERGE_RESOLUTION|>--- conflicted
+++ resolved
@@ -8,16 +8,9 @@
 import oneflow.python.lib.core.enable_if as enable_if
 from oneflow.python.oneflow_export import oneflow_export
 
-<<<<<<< HEAD
-@enable_if.condition(hob.in_normal_mode & hob.env_initialized)
-def do_nothing(*args, **kwargs):
-    print("Nothing happened because environment has been initialized")
-    return False
-=======
 @oneflow_export('env.init')
 def api_env_init():
     return enable_if.unique(env_init, do_nothing)()
->>>>>>> 9a86240d
 
 @enable_if.condition(hob.in_normal_mode & ~hob.env_initialized)
 def env_init():
