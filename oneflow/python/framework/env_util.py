--- conflicted
+++ resolved
@@ -286,11 +286,7 @@
 
 # only used by CI
 @enable_if.condition(hob.in_normal_mode & ~hob.env_initialized)
-<<<<<<< HEAD
-def MakeBootstrapConfs(rank_host_list, master_port, world_size=0, ctrl_port=-1):
-=======
 def MakeBootstrapConfs(node_list, master_port, world_size=0, ctrl_port=-1):
->>>>>>> b5a9ffa1
     r"""Set ctrl_bootstrap_conf' info.
 
     For instance:
