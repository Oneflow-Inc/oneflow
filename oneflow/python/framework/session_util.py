from __future__ import absolute_import

import threading
from oneflow.core.job.job_set_pb2 import ConfigProto
import oneflow.core.job.job_pb2 as job_util
import oneflow.core.job.job_set_pb2 as job_set_util
import oneflow.python.framework.session_context as session_ctx
from oneflow.python.framework.session_context import SessionStatus
import oneflow.python.framework.compiler as compiler
import oneflow.python.framework.g_func_ctx as g_func_ctx
import oneflow.python.framework.config_util as config_util
import oneflow.python.framework.env_util as env_util
import oneflow.python.framework.push_util as push_util
import oneflow.python.framework.job_instance as job_instance_util
from oneflow.python.framework.pull_util import FutureRemoteBlobs
from oneflow.python.oneflow_export import oneflow_export
from oneflow.python.framework.function_desc import FunctionDesc
from contextlib import contextmanager

class Session(object):
    def __init__(self):
        self.job_name2function_desc_ = {}
        self.status_ = SessionStatus.OPEN
        self.cond_var_ = threading.Condition()
        self.running_job_cnt_ = 0
        self.inter_user_job_info_ = None
        self.uuid2watch_handler_ = {}
        self.config_proto_ = _GetDefaultConfigProto()
        self.placement_scope_stack_ = []
        self.is_mirrored_strategy_enabled_stack_ = []
        self.function_flag_name2default_val_ = {}
        self.job_name2var_name2var_blob_ = {}
        self.job_name2name_scope_stack_ = {}
        self.eager_global_function_desc_stack_ = []
        self._UpdateFunctionFlagName2DefaultVal()

    @property
    def status(self): return self.status_

    @property
    def is_running(self): return self.status_ is SessionStatus.RUNNING

    @property
    def config_proto(self): return self.config_proto_

    @property
    def uuid2watch_handler(self): return self.uuid2watch_handler_

    @property
    def placement_scope_stack(self): return self.placement_scope_stack_

    @property
    def is_mirrored_strategy_enabled_stack(self): return self.is_mirrored_strategy_enabled_stack_

    @property
    def function_flag_name2default_val(self): return self.function_flag_name2default_val_

    @property
    def inter_user_job_info(self): return self.inter_user_job_info_

    @property
    def job_name2var_name2var_blob(self): return self.job_name2var_name2var_blob_

    @property
    def job_name2name_scope_stack(self): return self.job_name2name_scope_stack_

    def GetLazyFunctionDesc(self, job_name):
        if job_name in self.job_name2function_desc_: return self.job_name2function_desc_[job_name]
        return None

<<<<<<< HEAD
    def _UpdateFunctionFlagName2DefaultVal(self):
        items = c_api_util.GetFunctionConfigDef().flag_name2flag_def.items()
=======
    def GetFunctionDesc(self, job_name): return self.job_name2function_desc_[job_name]

    def UpdateFunctionFlagName2DefaultVal(self):
        items = g_func_ctx.GetFunctionConfigDef().flag_name2flag_def.items()
>>>>>>> b88c88f0
        self.function_flag_name2default_val_ = {k : v.default_val for k, v in items}

    def TryInit(self):
        if self.status_ is SessionStatus.OPEN: self.Init()
        return self

    def Init(self):
        assert self.status_ is SessionStatus.OPEN
        _TryInitEnv()
        _TryCompleteConfigProto(self.config_proto_)
        g_func_ctx.InitGlobalSession(self.config_proto_)
        for job_name, func_desc in self.job_name2function_desc_.items():
            compiler.Compile(func_desc, self.config_proto_)
        g_func_ctx.StartGlobalSession()
        self.inter_user_job_info_ = g_func_ctx.GetInterUserJobInfo()
        self.status_ = SessionStatus.RUNNING
        return self

    def TryClose(self):
        if self.status_ is SessionStatus.RUNNING: self.Close()

    def Close(self):
        assert self.status_ is SessionStatus.RUNNING
        self.Sync()
        g_func_ctx.StopGlobalSession()
        g_func_ctx.DestroyGlobalSession()
        self.status_ = SessionStatus.CLOSED

    def AddJob(self, function_desc):
        assert self.status_ is SessionStatus.OPEN
        assert isinstance(function_desc, FunctionDesc)
        self.job_name2function_desc_[function_desc.job_func.__name__] = function_desc

    def Sync(self):
        assert self.status_ is SessionStatus.RUNNING
        self.cond_var_.acquire()
        while self.running_job_cnt_ > 0:
            self.cond_var_.wait()
        assert self.running_job_cnt_ == 0
        self.cond_var_.release()

    def LazyRun(self, function_desc, job_func, *arg):
        assert self.status_ is SessionStatus.RUNNING
        remote_blobs = self.LaunchUserJob(job_func, *arg)
        if remote_blobs is None: return
        return FutureRemoteBlobs(self).SetResult(remote_blobs).Inited()

    def EagerRun(self, function_desc, job_func, *arg):
        with self._EagerGlobalFunctionDescScope(function_desc):
            return TODO()

    def LaunchUserJob(self, job_func, *arg):
        assert self.status_ is SessionStatus.RUNNING
        job_name = job_func.__name__
        push_util.AsyncPush(self, job_func, *arg)
        self.LaunchJob(job_instance_util.MakeUserJobInstance(job_name))
        return job_func.__oneflow_output_remote_blobs__

    def LaunchJob(self, job_instance):
        assert self.status_ is SessionStatus.RUNNING
        self._IncRunningJobCnt()
        job_instance.AddPostFinishCallback(lambda _: self._DecRunningJobCnt())
        g_func_ctx.LaunchJob(job_instance)

    def AsyncPush(self, op_name, push_data_cb):
        assert self.status_ is SessionStatus.RUNNING
        push_job_name = self.inter_user_job_info.input_or_var_op_name2push_job_name[op_name]
        self.LaunchJob(job_instance_util.MakePushJobInstance(push_job_name, op_name, push_data_cb))

    def AsyncPull(self, op_name, pull_data_cb):
        assert self.status_ is SessionStatus.RUNNING
        pull_job_name = self.inter_user_job_info.output_or_var_op_name2pull_job_name[op_name]
        self.LaunchJob(job_instance_util.MakePullJobInstance(pull_job_name, op_name, pull_data_cb))

    def HasAnyCallbackAfterFunctionReturn(self):
        return len(self.uuid2watch_handler) > 0

    def StashVariableBlob4Job(self, job_name, var_name, var_blob):
        if job_name not in self.job_name2var_name2var_blob:
            self.job_name2var_name2var_blob[job_name] = dict()
        assert var_name not in self.job_name2var_name2var_blob[job_name]
        self.job_name2var_name2var_blob[job_name][var_name] = var_blob

    def TryGetVariableBlobOfJobFromStash(self, job_name, var_name):
        if job_name not in self.job_name2var_name2var_blob:
            return None

        var_name2var_blob = self.job_name2var_name2var_blob[job_name]
        if var_name not in var_name2var_blob:
            return None

        return var_name2var_blob[var_name]

    def CurrentEagerGlobalFunctionDesc(self):
        if len(self.eager_global_function_desc_stack_) == 0: return None
        return self.eager_global_function_desc_stack_[0]

    @contextmanager
    def _EagerGlobalFunctionDescScope(self, function_desc):
        self.eager_global_function_desc_stack_.insert(0, function_desc)
        try:
            yield
        finally:
            self.eager_global_function_desc_stack_.pop(0)

    def _IncRunningJobCnt(self):
        assert self.status_ is SessionStatus.RUNNING
        self.cond_var_.acquire()
        self.running_job_cnt_ += 1
        self.cond_var_.release()

    def _DecRunningJobCnt(self):
        self.cond_var_.acquire()
        self.running_job_cnt_ -= 1
        self.cond_var_.notify()
        self.cond_var_.release()

@oneflow_export("clear_default_session")
def clear_default_session():
    session_ctx.TryCloseDefaultSession()
    session_ctx.OpenDefaultSession(Session())

@oneflow_export("sync_default_session")
def sync_default_session():
    session_ctx.GetDefaultSession().Sync()

def _TryCompleteConfigProto(config_proto):
    if config_proto.resource.machine_num == 0:
        config_proto.resource.machine_num = len(env_util.default_env_proto.machine)

def _GetDefaultConfigProto():
    config_proto = job_set_util.ConfigProto()
    config_proto.resource.machine_num = 0
    config_proto.resource.gpu_device_num = 1
    config_proto.io_conf.data_fs_conf.localfs_conf.SetInParent()
    config_proto.io_conf.snapshot_fs_conf.localfs_conf.SetInParent()
    return config_proto

def _TryInitEnv():
    if g_func_ctx.IsEnvInited(): return
    assert len(env_util.default_env_proto.machine) > 0
    env_util.CompleteEnvProto(env_util.default_env_proto)
    g_func_ctx.InitEnv(env_util.default_env_proto)
    env_util.env_proto_mutable = False

session_ctx.OpenDefaultSession(Session())<|MERGE_RESOLUTION|>--- conflicted
+++ resolved
@@ -68,15 +68,11 @@
         if job_name in self.job_name2function_desc_: return self.job_name2function_desc_[job_name]
         return None
 
-<<<<<<< HEAD
+    def GetFunctionDesc(self, job_name):
+        return self.job_name2function_desc_[job_name]
+
     def _UpdateFunctionFlagName2DefaultVal(self):
-        items = c_api_util.GetFunctionConfigDef().flag_name2flag_def.items()
-=======
-    def GetFunctionDesc(self, job_name): return self.job_name2function_desc_[job_name]
-
-    def UpdateFunctionFlagName2DefaultVal(self):
         items = g_func_ctx.GetFunctionConfigDef().flag_name2flag_def.items()
->>>>>>> b88c88f0
         self.function_flag_name2default_val_ = {k : v.default_val for k, v in items}
 
     def TryInit(self):
