--- conflicted
+++ resolved
@@ -83,15 +83,8 @@
         self._UpdateFunctionFlagName2DefaultVal()
         self.scope_attr_name2default_val_ = {}
         self._UpdateScopeAttrName2DefaultVal()
-<<<<<<< HEAD
-        self.sess_ = oneflow_api.GetDefaultSession()
+        self.sess_ = oneflow_api.RegsiterSession(sess_id)
         self.backward_blob_register_ = oneflow_api.BlobRegister()
-=======
-        self.sess_ = oneflow_api.RegsiterSession(sess_id)
-        self.backward_blob_register_ = oneflow_api.BlobRegister(
-            blob_cache_util.TryDisableBlobCache
-        )
->>>>>>> 5ac19136
         self.snapshot_mgr_ = SnapshotManager()
         self.eager_config_proto_ctx_ = None
 
@@ -259,11 +252,7 @@
         self.resource_ = None
         if self.eager_config_proto_ctx_:
             del self.eager_config_proto_ctx_
-<<<<<<< HEAD
-        oneflow_api.ResetDefaultSession()
-=======
         oneflow_api.ClearSessionById(self.id)
->>>>>>> 5ac19136
 
     def AddJob(self, function_desc):
         assert self.status_ is SessionStatus.OPEN
