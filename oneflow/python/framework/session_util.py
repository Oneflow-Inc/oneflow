from __future__ import absolute_import

import threading
from oneflow.core.job.job_set_pb2 import ConfigProto
import oneflow.core.job.job_pb2 as job_util
import oneflow.core.job.job_set_pb2 as job_set_util
import oneflow.python.framework.session_context as session_ctx
from oneflow.python.framework.session_context import SessionStatus
import oneflow.python.framework.compiler as compiler
import oneflow.python.framework.c_api_util as c_api_util
import oneflow.python.framework.c_api_util as c_api_util
import oneflow.python.framework.config_util as config_util
import oneflow.python.framework.env_util as env_util
import oneflow.python.framework.push_util as push_util
import oneflow.python.framework.job_instance as job_instance_util
from oneflow.python.framework.pull_util import FutureRemoteBlobs
from oneflow.python.oneflow_export import oneflow_export
from oneflow.python.framework.function_desc import FunctionDesc
from contextlib import contextmanager

import oneflow

class Session(object):
    def __init__(self):
        self.job_name2function_desc_ = {}
        self.status_ = SessionStatus.OPEN
        self.cond_var_ = threading.Condition()
        self.running_job_cnt_ = 0
        self.inter_user_job_info_ = None
        self.uuid2watch_handler_ = {}
        self.config_proto_ = _GetDefaultConfigProto()
        self.placement_scope_stack_ = []
        self.is_mirrored_strategy_enabled_stack_ = []
        self.function_flag_name2default_val_ = {}
        self.job_name2var_name2var_blob_ = {}
        self.job_name2name_scope_stack_ = {}
        self.eager_global_function_desc_stack_ = []
        self._UpdateFunctionFlagName2DefaultVal()

    @property
    def status(self): return self.status_

    @property
    def is_running(self): return self.status_ is SessionStatus.RUNNING

    @property
    def config_proto(self): return self.config_proto_

    @property
    def uuid2watch_handler(self): return self.uuid2watch_handler_

    @property
    def placement_scope_stack(self): return self.placement_scope_stack_

    @property
    def is_mirrored_strategy_enabled_stack(self): return self.is_mirrored_strategy_enabled_stack_

    @property
    def function_flag_name2default_val(self): return self.function_flag_name2default_val_

    @property
    def inter_user_job_info(self): return self.inter_user_job_info_

    @property
    def job_name2var_name2var_blob(self): return self.job_name2var_name2var_blob_

    @property
    def job_name2name_scope_stack(self): return self.job_name2name_scope_stack_

    def GetLazyFunctionDesc(self, job_name):
        if job_name in self.job_name2function_desc_: return self.job_name2function_desc_[job_name]
        return None

    def GetFunctionDesc(self, job_name):
        return self.job_name2function_desc_[job_name]

<<<<<<< HEAD
    def _UpdateFunctionFlagName2DefaultVal(self):
        items = g_func_ctx.GetFunctionConfigDef().flag_name2flag_def.items()
=======
    def UpdateFunctionFlagName2DefaultVal(self):
        items = c_api_util.GetFunctionConfigDef().flag_name2flag_def.items()
>>>>>>> c29dd2c5
        self.function_flag_name2default_val_ = {k : v.default_val for k, v in items}

    def TryInit(self):
        if self.status_ is SessionStatus.OPEN: self.Init()
        return self

    def Init(self):
        assert self.status_ is SessionStatus.OPEN
        if not c_api_util.IsEnvInited(): oneflow.env.init()
        _TryCompleteConfigProto(self.config_proto_)
        c_api_util.InitGlobalSession(self.config_proto_)
        for job_name, func_desc in self.job_name2function_desc_.items():
            compiler.Compile(func_desc, self.config_proto_)
        c_api_util.StartGlobalSession()
        self.inter_user_job_info_ = c_api_util.GetInterUserJobInfo()
        self.status_ = SessionStatus.RUNNING
        return self

    def TryClose(self):
        if self.status_ is SessionStatus.RUNNING: self.Close()

    def Close(self):
        assert self.status_ is SessionStatus.RUNNING
        self.Sync()
        c_api_util.StopGlobalSession()
        c_api_util.DestroyGlobalSession()
        self.status_ = SessionStatus.CLOSED

    def AddJob(self, function_desc):
        assert self.status_ is SessionStatus.OPEN
        assert isinstance(function_desc, FunctionDesc)
        self.job_name2function_desc_[function_desc.job_func.__name__] = function_desc

    def Sync(self):
        assert self.status_ is SessionStatus.RUNNING
        self.cond_var_.acquire()
        while self.running_job_cnt_ > 0:
            self.cond_var_.wait()
        assert self.running_job_cnt_ == 0
        self.cond_var_.release()

    def LazyRun(self, job_func, *arg):
        assert self.status_ is SessionStatus.RUNNING
        remote_blobs = self.LaunchUserJob(job_func, *arg)
        if remote_blobs is None: return
        return FutureRemoteBlobs(self).SetResult(remote_blobs).Inited()

    def EagerRun(self, function_desc, job_func, *arg):
        with self._EagerGlobalFunctionDescScope(function_desc):
            return TODO()

    def LaunchUserJob(self, job_func, *arg):
        assert self.status_ is SessionStatus.RUNNING
        job_name = job_func.__name__
        push_util.AsyncPush(self, job_func, *arg)
        self.LaunchJob(job_instance_util.MakeUserJobInstance(job_name))
        return job_func.__oneflow_output_remote_blobs__

    def LaunchJob(self, job_instance):
        assert self.status_ is SessionStatus.RUNNING
        self._IncRunningJobCnt()
        job_instance.AddPostFinishCallback(lambda _: self._DecRunningJobCnt())
        c_api_util.LaunchJob(job_instance)

    def AsyncPush(self, op_name, push_data_cb):
        assert self.status_ is SessionStatus.RUNNING
        push_job_name = self.inter_user_job_info.input_or_var_op_name2push_job_name[op_name]
        self.LaunchJob(job_instance_util.MakePushJobInstance(push_job_name, op_name, push_data_cb))

    def AsyncPull(self, op_name, pull_data_cb):
        assert self.status_ is SessionStatus.RUNNING
        pull_job_name = self.inter_user_job_info.output_or_var_op_name2pull_job_name[op_name]
        self.LaunchJob(job_instance_util.MakePullJobInstance(pull_job_name, op_name, pull_data_cb))

    def HasAnyCallbackAfterFunctionReturn(self):
        return len(self.uuid2watch_handler) > 0

    def StashVariableBlob4Job(self, job_name, var_name, var_blob):
        if job_name not in self.job_name2var_name2var_blob:
            self.job_name2var_name2var_blob[job_name] = dict()
        assert var_name not in self.job_name2var_name2var_blob[job_name]
        self.job_name2var_name2var_blob[job_name][var_name] = var_blob

    def TryGetVariableBlobOfJobFromStash(self, job_name, var_name):
        if job_name not in self.job_name2var_name2var_blob:
            return None

        var_name2var_blob = self.job_name2var_name2var_blob[job_name]
        if var_name not in var_name2var_blob:
            return None

        return var_name2var_blob[var_name]

    def CurrentEagerGlobalFunctionDesc(self):
        if len(self.eager_global_function_desc_stack_) == 0: return None
        return self.eager_global_function_desc_stack_[0]

    @contextmanager
    def _EagerGlobalFunctionDescScope(self, function_desc):
        self.eager_global_function_desc_stack_.insert(0, function_desc)
        try:
            yield
        finally:
            self.eager_global_function_desc_stack_.pop(0)

    def _IncRunningJobCnt(self):
        assert self.status_ is SessionStatus.RUNNING
        self.cond_var_.acquire()
        self.running_job_cnt_ += 1
        self.cond_var_.release()

    def _DecRunningJobCnt(self):
        self.cond_var_.acquire()
        self.running_job_cnt_ -= 1
        self.cond_var_.notify()
        self.cond_var_.release()

@oneflow_export("clear_default_session")
def clear_default_session():
    session_ctx.TryCloseDefaultSession()
    session_ctx.OpenDefaultSession(Session())

@oneflow_export("sync_default_session")
def sync_default_session():
    session_ctx.GetDefaultSession().Sync()

def _TryCompleteConfigProto(config_proto):
    if config_proto.resource.machine_num == 0:
        config_proto.resource.machine_num = len(env_util.default_env_proto.machine)

def _GetDefaultConfigProto():
    config_proto = job_set_util.ConfigProto()
    config_proto.resource.machine_num = 0
    config_proto.resource.gpu_device_num = 1
    config_proto.io_conf.data_fs_conf.localfs_conf.SetInParent()
    config_proto.io_conf.snapshot_fs_conf.localfs_conf.SetInParent()
    return config_proto

session_ctx.OpenDefaultSession(Session())<|MERGE_RESOLUTION|>--- conflicted
+++ resolved
@@ -74,13 +74,8 @@
     def GetFunctionDesc(self, job_name):
         return self.job_name2function_desc_[job_name]
 
-<<<<<<< HEAD
     def _UpdateFunctionFlagName2DefaultVal(self):
-        items = g_func_ctx.GetFunctionConfigDef().flag_name2flag_def.items()
-=======
-    def UpdateFunctionFlagName2DefaultVal(self):
         items = c_api_util.GetFunctionConfigDef().flag_name2flag_def.items()
->>>>>>> c29dd2c5
         self.function_flag_name2default_val_ = {k : v.default_val for k, v in items}
 
     def TryInit(self):
