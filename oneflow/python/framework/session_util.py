--- conflicted
+++ resolved
@@ -358,7 +358,6 @@
 ):
     func = enable_if.unique([find_or_create_module])
     return func(module_name, create, reuse)
-<<<<<<< HEAD
 
 
 @enable_if.condition(hob.in_global_mode)
@@ -386,13 +385,6 @@
     return module_name2module[module_name]
 
 
-@oneflow_export("enable_eager_execution")
-def api_enable_eager_execution(val: bool = True) -> None:
-    return enable_if.unique([enable_eager_execution])(val=val)
-=======
->>>>>>> 5da538ed
-
-
 @enable_if.condition(hob.in_global_mode)
 def find_or_create_module(module_name, create, reuse=False):
     assert callable(create)
@@ -430,11 +422,7 @@
     """
     session_ctx.TryCloseDefaultSession()
     session_ctx.OpenDefaultSession(Session())
-<<<<<<< HEAD
-    c_api_util.EnableEagerSession(False)
     session_ctx.GetDefaultSession().InitNormalModeScope()
-=======
->>>>>>> 5da538ed
 
 
 @oneflow_export("current_scope")
