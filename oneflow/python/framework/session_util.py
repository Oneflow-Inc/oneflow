--- conflicted
+++ resolved
@@ -1,14 +1,9 @@
 from __future__ import absolute_import
 
 import threading
-<<<<<<< HEAD
 from oneflow.core.job.job_set_pb2 import ConfigProto
 import oneflow.core.vm.instruction_pb2 as instr_util
 import oneflow.core.eager.eager_symbol_pb2 as eager_symbol_util
-=======
-
-import oneflow
->>>>>>> 2e9e3ef8
 import oneflow.core.job.job_pb2 as job_util
 import oneflow.core.job.job_set_pb2 as job_set_util
 import oneflow.python.framework.c_api_util as c_api_util
@@ -25,14 +20,11 @@
 from oneflow.python.framework.pull_util import FutureRemoteBlobs
 from oneflow.python.framework.session_context import SessionStatus
 from oneflow.python.oneflow_export import oneflow_export
-<<<<<<< HEAD
 from oneflow.python.framework.function_desc import FunctionDesc
 from contextlib import contextmanager
 
 import oneflow
-=======
-
->>>>>>> 2e9e3ef8
+
 
 class Session(object):
     def __init__(self):
@@ -64,10 +56,8 @@
 
     @property
     def config_proto(self):
-<<<<<<< HEAD
-        if self.config_proto_ is None: self.config_proto_ = _GetDefaultConfigProto()
-=======
->>>>>>> 2e9e3ef8
+        if self.config_proto_ is None:
+            self.config_proto_ = _GetDefaultConfigProto()
         return self.config_proto_
 
     @property
@@ -98,26 +88,25 @@
     def job_name2name_scope_stack(self):
         return self.job_name2name_scope_stack_
 
-<<<<<<< HEAD
-    @property
-    def instruction_list(self): return self.instruction_list_
-
-    @property
-    def eager_symbol_list(self): return self.eager_symbol_list_
+    @property
+    def instruction_list(self):
+        return self.instruction_list_
+
+    @property
+    def eager_symbol_list(self):
+        return self.eager_symbol_list_
 
     @property
     def eager_unique_name2bw_used_blob_object(self):
         return self.eager_unique_name2bw_used_blob_object_
 
     def GetLazyFunctionDesc(self, job_name):
-        if job_name in self.job_name2function_desc_: return self.job_name2function_desc_[job_name]
+        if job_name in self.job_name2function_desc_:
+            return self.job_name2function_desc_[job_name]
         return None
 
-    def AnyGlobalFunctionDefined(self): return len(self.job_name2function_desc_) > 0
-=======
     def AnyGlobalFunctionDefined(self):
         return len(self.job_name2function_desc_) > 0
->>>>>>> 2e9e3ef8
 
     def GetJobConfigProto(self, job_name):
         return self.job_name2function_desc_[job_name].job_config_proto
@@ -136,19 +125,9 @@
 
     def Init(self):
         assert self.status_ is SessionStatus.OPEN
-<<<<<<< HEAD
-=======
+        self.status_ = SessionStatus.RUNNING
         if not c_api_util.IsEnvInited():
             oneflow.env.init()
-        _TryCompleteConfigProto(self.config_proto_)
-        c_api_util.InitGlobalSession(self.config_proto_)
-        for job_name, func_desc in self.job_name2function_desc_.items():
-            compiler.Compile(func_desc, self.config_proto_)
-        c_api_util.StartGlobalSession()
-        self.inter_user_job_info_ = c_api_util.GetInterUserJobInfo()
->>>>>>> 2e9e3ef8
-        self.status_ = SessionStatus.RUNNING
-        if not c_api_util.IsEnvInited(): oneflow.env.init()
         _TryCompleteConfigProto(self.config_proto)
         c_api_util.InitGlobalSession(self.config_proto)
         if not c_api_util.EagerExecutionEnabled():
@@ -246,7 +225,8 @@
         return var_name2var_blob[var_name]
 
     def CurrentEagerGlobalFunctionDesc(self):
-        if len(self.eager_global_function_desc_stack_) == 0: return None
+        if len(self.eager_global_function_desc_stack_) == 0:
+            return None
         return self.eager_global_function_desc_stack_[0]
 
     @contextmanager
@@ -260,7 +240,8 @@
             # assert len(self.eager_unique_name2bw_used_blob_object_) == 0, (
             #         self.eager_unique_name2bw_used_blob_object_.keys())
             keys = list(self.eager_unique_name2bw_used_blob_object_.keys())
-            for key in keys: del self.eager_unique_name2bw_used_blob_object_[key]
+            for key in keys:
+                del self.eager_unique_name2bw_used_blob_object_[key]
 
     def _IncRunningJobCnt(self):
         assert self.status_ is SessionStatus.RUNNING
