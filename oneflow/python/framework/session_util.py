from __future__ import absolute_import

import threading
from oneflow.core.job.job_set_pb2 import ConfigProto
import oneflow.core.vm.instruction_pb2 as instr_util
import oneflow.core.eager.eager_symbol_pb2 as eager_symbol_util
import oneflow.core.job.job_set_pb2 as job_set_util
import oneflow.python.framework.c_api_util as c_api_util
import oneflow.python.framework.compiler as compiler
import oneflow.python.framework.config_util as config_util
import oneflow.python.framework.env_util as env_util
import oneflow.python.framework.hob as hob
import oneflow.python.framework.job_instance as job_instance_util
import oneflow.python.framework.push_util as push_util
import oneflow.python.framework.session_context as session_ctx
import oneflow.python.lib.core.enable_if as enable_if
import oneflow.python.eager.object_cache as object_cache
import oneflow.python.eager.vm_util as vm_util
from oneflow.core.job.job_set_pb2 import ConfigProto
from oneflow.python.framework.function_desc import FunctionDesc
from oneflow.python.framework.pull_util import (
    LazyFutureRemoteBlobs,
    EagerFutureRemoteBlobs,
)
from oneflow.python.framework.session_context import SessionStatus
from oneflow.python.oneflow_export import oneflow_export
from oneflow.python.framework.function_desc import FunctionDesc
from oneflow.python.eager.blob_register import BlobRegister
from contextlib import contextmanager

import oneflow


class Session(object):
    def __init__(self):
        self.job_name2function_desc_ = {}
        self.status_ = SessionStatus.OPEN
        self.cond_var_ = threading.Condition()
        self.running_job_cnt_ = 0
        self.inter_user_job_info_ = None
        self.uuid2watch_handler_ = {}
        self.config_proto_ = None
        self.placement_scope_stack_ = []
        self.is_mirrored_strategy_enabled_stack_ = []
        self.function_flag_name2default_val_ = {}
        self.job_name2var_name2var_blob_ = {}
        self.var_name2var_blob_ = {}
        self.job_name2name_scope_stack_ = {}
        self.job_name2current_scope_ = {}
        self.eager_global_function_desc_stack_ = []
        self._UpdateFunctionFlagName2DefaultVal()
        self.instruction_list_ = instr_util.InstructionListProto()
        self.eager_symbol_list_ = eager_symbol_util.EagerSymbolList()
        self.backward_blob_register_ = BlobRegister()

    @property
    def status(self):
        return self.status_

    @property
    def is_running(self):
        return self.status_ is SessionStatus.RUNNING

    @property
    def config_proto(self):
        if self.config_proto_ is None:
            self.config_proto_ = _GetDefaultConfigProto()
        return self.config_proto_

    @property
    def uuid2watch_handler(self):
        return self.uuid2watch_handler_

    @property
    def placement_scope_stack(self):
        return self.placement_scope_stack_

    @property
    def is_mirrored_strategy_enabled_stack(self):
        return self.is_mirrored_strategy_enabled_stack_

    @property
    def function_flag_name2default_val(self):
        return self.function_flag_name2default_val_

    @property
    def inter_user_job_info(self):
        return self.inter_user_job_info_

    @property
    def job_name2name_scope_stack(self):
        return self.job_name2name_scope_stack_

    @property
    def instruction_list(self):
        return self.instruction_list_

    @property
    def eager_symbol_list(self):
        return self.eager_symbol_list_

    @property
    def backward_blob_register(self):
        return self.backward_blob_register_

    def MakeScope(self, build_func):
        scope = None
        old_scope = oneflow.scope.current_scope()
        assert old_scope is not None

        def BuildScope(builder):
            nonlocal scope
            scope = build_func(old_scope, builder)
            assert scope is not None

        vm_util.LogicalRun(BuildScope)
        return scope

    @contextmanager
    def NewCurrentScope(self, scope):
        job_name = scope.job_desc_symbol.data.job_name
        old_scope = self.GetCurrentScope(job_name)
        assert scope.parent_scope_symbol is old_scope
        self.job_name2current_scope_[job_name] = scope
        try:
            yield
        finally:
            assert self.GetCurrentScope(job_name) is scope
            self.job_name2current_scope_[job_name] = old_scope

    def InitNoneScope(self, job_name):
        if job_name not in self.job_name2current_scope_:
            assert isinstance(job_name, str)
            self.job_name2current_scope_[job_name] = None
        assert self.job_name2current_scope_[job_name] is None, "job_name: %s" % job_name

    def GetCurrentScope(self, job_name):
        assert job_name in self.job_name2current_scope_, "job_name: %s" % job_name
        return self.job_name2current_scope_[job_name]

    def GetLazyFunctionDesc(self, job_name):
        if job_name in self.job_name2function_desc_:
            return self.job_name2function_desc_[job_name]
        return None

    def AnyGlobalFunctionDefined(self):
        return len(self.job_name2function_desc_) > 0

    def GetJobConfigProto(self, job_name):
        return self.job_name2function_desc_[job_name].job_config_proto

    def GetFunctionDesc(self, job_name):
        return self.job_name2function_desc_[job_name]

    def _UpdateFunctionFlagName2DefaultVal(self):
        items = c_api_util.GetFunctionConfigDef().flag_name2flag_def.items()
        self.function_flag_name2default_val_ = {k: v.default_val for k, v in items}

    def TryInit(self):
        if self.status_ is SessionStatus.OPEN:
            self.Init()
        return self

    def Init(self):
        assert self.status_ is SessionStatus.OPEN
        self.status_ = SessionStatus.RUNNING
        if not c_api_util.IsEnvInited():
            oneflow.env.init()
        _TryCompleteConfigProto(self.config_proto)
        c_api_util.InitGlobalSession(self.config_proto)
        if not c_api_util.EagerExecutionEnabled():
            for job_name, func_desc in self.job_name2function_desc_.items():
                compiler.Compile(self, func_desc, self.config_proto)
            self.job_name2var_name2var_blob_ = dict()
            assert len(self.job_name2function_desc_.items()) > 0
            c_api_util.StartGlobalSession()
            self.inter_user_job_info_ = c_api_util.GetInterUserJobInfo()
        return self

    def TryClose(self):
        if self.status_ is SessionStatus.RUNNING:
            self.Close()

    def Close(self):
        assert self.status_ is SessionStatus.RUNNING
        self.Sync()
        assert len(self.job_name2var_name2var_blob_) == 0
        del self.var_name2var_blob_
        c_api_util.StopGlobalSession()
        c_api_util.DestroyGlobalSession()
        self.status_ = SessionStatus.CLOSED

    def AddJob(self, function_desc):
        assert self.status_ is SessionStatus.OPEN
        assert isinstance(function_desc, FunctionDesc)
        self.job_name2function_desc_[function_desc.job_func.__name__] = function_desc

    def Sync(self):
        assert self.status_ is SessionStatus.RUNNING
        self.cond_var_.acquire()
        while self.running_job_cnt_ > 0:
            self.cond_var_.wait()
        assert self.running_job_cnt_ == 0
        self.cond_var_.release()

    def LazyRun(self, job_func, *arg):
        assert self.status_ is SessionStatus.RUNNING
        remote_blobs = self.LaunchUserJob(job_func, *arg)
        if remote_blobs is None:
            return
        return LazyFutureRemoteBlobs(self).SetResult(remote_blobs).Inited()

    def EagerRun(self, function_desc, *arg):
        with self._EagerGlobalFunctionDescScope(function_desc):
<<<<<<< HEAD
            remote_blobs = compiler.EagerRun(function_desc, self.config_proto, arg)
            if remote_blobs is None:
                return
            return EagerFutureRemoteBlobs().SetResult(remote_blobs).Inited()
=======
            return compiler.EagerRun(self, function_desc, self.config_proto, arg)
>>>>>>> d96c6167

    def LaunchUserJob(self, job_func, *arg):
        assert self.status_ is SessionStatus.RUNNING
        job_name = job_func.__name__
        push_util.AsyncPush(self, job_func, *arg)
        self.LaunchJob(job_instance_util.MakeUserJobInstance(job_name))
        return job_func.__oneflow_output_remote_blobs__

    def LaunchJob(self, job_instance):
        assert self.status_ is SessionStatus.RUNNING
        self._IncRunningJobCnt()
        job_instance.AddPostFinishCallback(lambda _: self._DecRunningJobCnt())
        c_api_util.LaunchJob(job_instance)

    def AsyncPush(self, op_name, push_data_cb):
        assert self.status_ is SessionStatus.RUNNING
        push_job_name = self.inter_user_job_info.input_or_var_op_name2push_job_name[
            op_name
        ]
        self.LaunchJob(
            job_instance_util.MakePushJobInstance(push_job_name, op_name, push_data_cb)
        )

    def AsyncPull(self, op_name, pull_data_cb):
        assert self.status_ is SessionStatus.RUNNING
        pull_job_name = self.inter_user_job_info.output_or_var_op_name2pull_job_name[
            op_name
        ]
        self.LaunchJob(
            job_instance_util.MakePullJobInstance(pull_job_name, op_name, pull_data_cb)
        )

    def HasAnyCallbackAfterFunctionReturn(self):
        return len(self.uuid2watch_handler) > 0

    def StashVariableBlob4Job(self, job_name, var_name, var_blob):
        if var_name not in self.var_name2var_blob_:
            self.var_name2var_blob_[var_name] = var_blob
        if job_name not in self.job_name2var_name2var_blob_:
            self.job_name2var_name2var_blob_[job_name] = dict()
        assert var_name not in self.job_name2var_name2var_blob_[job_name]
        self.job_name2var_name2var_blob_[job_name][var_name] = var_blob

    # return global_variable_blob, job_variable_blob
    def TryGetVariableBlobOfJobFromStash(self, job_name, var_name):
        if var_name not in self.var_name2var_blob_:
            return None, None
        global_variable_blob = self.var_name2var_blob_[var_name]
        if job_name not in self.job_name2var_name2var_blob_:
            return global_variable_blob, None

        var_name2var_blob = self.job_name2var_name2var_blob_[job_name]
        if var_name not in var_name2var_blob:
            return global_variable_blob, None
        assert global_variable_blob is var_name2var_blob[var_name]
        return global_variable_blob, var_name2var_blob[var_name]

    def CurrentEagerGlobalFunctionDesc(self):
        if len(self.eager_global_function_desc_stack_) == 0:
            return None
        return self.eager_global_function_desc_stack_[0]

    @contextmanager
    def _EagerGlobalFunctionDescScope(self, function_desc):
        assert len(self.backward_blob_register.blob_name2object) == 0
        assert len(self.job_name2var_name2var_blob_) == 0
        self.eager_global_function_desc_stack_.insert(0, function_desc)
        try:
            yield
        finally:
            self.job_name2var_name2var_blob_ = dict()
            self.eager_global_function_desc_stack_.pop(0)
            keys = list(self.backward_blob_register.blob_name2object.keys())
            for key in keys:
                del self.backward_blob_register.blob_name2object[key]

    def _IncRunningJobCnt(self):
        assert self.status_ is SessionStatus.RUNNING
        self.cond_var_.acquire()
        self.running_job_cnt_ += 1
        self.cond_var_.release()

    def _DecRunningJobCnt(self):
        self.cond_var_.acquire()
        self.running_job_cnt_ -= 1
        self.cond_var_.notify()
        self.cond_var_.release()


@enable_if.condition(hob.in_normal_mode & ~hob.any_global_function_defined)
def enable_eager_execution(val=True):
    return c_api_util.EnableEagerExecution(val)


@oneflow_export("enable_eager_execution")
def api_enable_eager_execution(val=True):
    return enable_if.unique([enable_eager_execution])(val)


@oneflow_export("eager_execution_enabled")
def api_eager_execution_enabled():
    return c_api_util.EagerExecutionEnabled()


@oneflow_export("clear_default_session")
def clear_default_session():
    r"""Clear the default session. All compiled OneFlow functions will be deleted.

    """
    session_ctx.TryCloseDefaultSession()
    session_ctx.OpenDefaultSession(Session())
    c_api_util.EnableEagerExecution(False)


@oneflow_export("scope.current_scope")
def current_scope():
    r""" Return current scope
    """
    job_name = oneflow.current_global_function_desc().job_config_proto.job_name
    return session_ctx.GetDefaultSession().GetCurrentScope(job_name)


@oneflow_export("sync_default_session")
def sync_default_session():
    r"""Synchronize the default session. Block until every synchronous OneFlow function and its callback finishes running.

    """
    session_ctx.GetDefaultSession().Sync()


def _TryCompleteConfigProto(config_proto):
    if config_proto.resource.machine_num == 0:
        config_proto.resource.machine_num = len(env_util.default_env_proto.machine)


def _GetDefaultConfigProto():
    config_proto = job_set_util.ConfigProto()
    config_proto.resource.machine_num = 0
    config_proto.resource.gpu_device_num = 1
    config_proto.io_conf.data_fs_conf.localfs_conf.SetInParent()
    config_proto.io_conf.snapshot_fs_conf.localfs_conf.SetInParent()
    return config_proto


session_ctx.OpenDefaultSession(Session())<|MERGE_RESOLUTION|>--- conflicted
+++ resolved
@@ -212,14 +212,12 @@
 
     def EagerRun(self, function_desc, *arg):
         with self._EagerGlobalFunctionDescScope(function_desc):
-<<<<<<< HEAD
-            remote_blobs = compiler.EagerRun(function_desc, self.config_proto, arg)
+            remote_blobs = compiler.EagerRun(
+                self, function_desc, self.config_proto, arg
+            )
             if remote_blobs is None:
                 return
             return EagerFutureRemoteBlobs().SetResult(remote_blobs).Inited()
-=======
-            return compiler.EagerRun(self, function_desc, self.config_proto, arg)
->>>>>>> d96c6167
 
     def LaunchUserJob(self, job_func, *arg):
         assert self.status_ is SessionStatus.RUNNING
