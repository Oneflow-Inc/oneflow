--- conflicted
+++ resolved
@@ -340,8 +340,6 @@
         self.cond_var_.release()
 
 
-<<<<<<< HEAD
-=======
 @oneflow_export("find_or_create_module")
 def api_find_or_create_module(
     module_name: str, create: Callable[[], None], reuse: bool = False
@@ -375,17 +373,6 @@
     return module_name2module[module_name]
 
 
-@oneflow_export("enable_eager_execution")
-def api_enable_eager_execution(val: bool = True) -> None:
-    return enable_if.unique([enable_eager_execution])(val=val)
-
-
-@enable_if.condition(hob.in_normal_mode & ~hob.any_global_function_defined)
-def enable_eager_execution(val=True):
-    return c_api_util.EnableEagerSession(val)
-
-
->>>>>>> 9fae2aab
 @oneflow_export("eager_execution_enabled")
 def api_eager_execution_enabled() -> bool:
     return c_api_util.EagerExecutionEnabled()
