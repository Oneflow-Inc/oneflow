--- conflicted
+++ resolved
@@ -50,11 +50,6 @@
 
     def Close(self):
         assert self.status_ is SessionStatus.RUNNING
-<<<<<<< HEAD
-=======
-        c_api_util.StopGlobalSession()
-        c_api_util.DestroyGlobalSession()
->>>>>>> f7c53e8f
         self.Sync()
         c_api_util.StopGlobalSession()
         c_api_util.DestroyGlobalSession()
