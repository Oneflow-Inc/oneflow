--- conflicted
+++ resolved
@@ -135,8 +135,6 @@
         return self.job_name2name_scope_stack_
 
     @property
-<<<<<<< HEAD
-=======
     def instruction_list(self):
         return self.instruction_list_()
 
@@ -145,7 +143,6 @@
         return self.eager_symbol_list_()
 
     @property
->>>>>>> 4c2e8251
     def backward_blob_register(self):
         return self.backward_blob_register_
 
