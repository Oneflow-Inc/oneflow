--- conflicted
+++ resolved
@@ -4,10 +4,7 @@
 from oneflow.core.job.job_set_pb2 import ConfigProto
 import oneflow.core.job.job_pb2 as job_util
 import oneflow.python.framework.session_context as session_ctx
-<<<<<<< HEAD
-=======
 from oneflow.python.framework.session_context import SessionStatus
->>>>>>> 528339a1
 import oneflow.python.framework.compiler as compiler
 import oneflow.python.framework.c_api_util as c_api_util
 import oneflow.python.framework.config_util as config_util
@@ -18,38 +15,6 @@
 class Session(object):
     def __init__(self):
         self.job_name2job_func_ = {}
-<<<<<<< HEAD
-        self.is_running_ = False
-        self.cond_var_ = threading.Condition()
-        self.running_job_cnt_ = 0
-        self.inter_user_job_info_ = None
-
-    @property
-    def inter_user_job_info(self): return self.inter_user_job_info_
-
-    @property
-    def is_running(self): return self.is_running_
-
-    def Init(self):
-        assert self.is_running_ == False
-        _TryInitEnvironment()
-        c_api_util.InitGlobalSession()
-        for job_name, job_func in self.job_name2job_func_.items(): compiler.Compile(job_func)
-        c_api_util.InitGlobalOneflow()
-        self.inter_user_job_info_ = c_api_util.GetInterUserJobInfo()
-        self.is_running_ = True
-
-    def Destroy(self):
-        if self.is_running_ == False: return
-        c_api_util.DestroyGlobalOneflow()
-        c_api_util.DestroyGlobalSession()
-
-    def AddJob(self, job_func):
-        self.job_name2job_func_[job_func.__name__] = job_func
-
-    def Sync(self):
-        assert self.is_running_
-=======
         self.status_ = SessionStatus.OPEN
         self.cond_var_ = threading.Condition()
         self.running_job_cnt_ = 0
@@ -91,7 +56,6 @@
 
     def Sync(self):
         assert self.status_ is SessionStatus.RUNNING
->>>>>>> 528339a1
         self.cond_var_.acquire()
         while self.running_job_cnt_ > 0:
             self.cond_var_.wait()
@@ -99,21 +63,13 @@
         self.cond_var_.release()
 
     def Run(self, job_func, *arg):
-<<<<<<< HEAD
-        assert self.is_running_
-=======
         assert self.status_ is SessionStatus.RUNNING
->>>>>>> 528339a1
         remote_blobs = self.LaunchUserJob(job_func, *arg)
         if remote_blobs is None: return
         return OutRemoteBlobsStatus(self).SetResult(remote_blobs).Inited()
     
     def LaunchUserJob(self, job_func, *arg):
-<<<<<<< HEAD
-        assert self.is_running_
-=======
         assert self.status_ is SessionStatus.RUNNING
->>>>>>> 528339a1
         job_name = job_func.__name__
         assert len(arg) == len(job_func.__oneflow_input_blob_defs__)
         for i in range(len(arg)):
@@ -124,15 +80,6 @@
         return job_func.__oneflow_output_remote_blobs__
 
     def LaunchJob(self, job_instance):
-<<<<<<< HEAD
-        assert self.is_running_
-        self._IncRunningJobCnt()
-        job_instance.AddPostFinishCallback(lambda _: self._DecRunningJobCnt)
-        c_api_util.LaunchJob(job_instance)
-
-    def AsyncPush(self, op_name, push_data_cb):
-        assert self.is_running_
-=======
         assert self.status_ is SessionStatus.RUNNING
         self._IncRunningJobCnt()
         job_instance.AddPostFinishCallback(lambda _: self._DecRunningJobCnt())
@@ -140,34 +87,21 @@
 
     def AsyncPush(self, op_name, push_data_cb):
         assert self.status_ is SessionStatus.RUNNING
->>>>>>> 528339a1
         push_job_name = self.inter_user_job_info.input_or_var_op_name2push_job_name[op_name]
         self.LaunchJob(job_instance_util.MakePushJobInstance(push_job_name, op_name, push_data_cb))
 
     def AsyncPull(self, op_name, pull_data_cb):
-<<<<<<< HEAD
-        assert self.is_running_
-=======
         assert self.status_ is SessionStatus.RUNNING
->>>>>>> 528339a1
         pull_job_name = self.inter_user_job_info.output_or_var_op_name2pull_job_name[op_name]
         self.LaunchJob(job_instance_util.MakePullJobInstance(pull_job_name, op_name, pull_data_cb))
     
     def _IncRunningJobCnt(self):
-<<<<<<< HEAD
-        assert self.is_running_
-=======
         assert self.status_ is SessionStatus.RUNNING
->>>>>>> 528339a1
         self.cond_var_.acquire()
         self.running_job_cnt_ += 1
         self.cond_var_.release()
 
     def _DecRunningJobCnt(self):
-<<<<<<< HEAD
-        assert self.is_running_
-=======
->>>>>>> 528339a1
         self.cond_var_.acquire()
         self.running_job_cnt_ -= 1
         self.cond_var_.notify()
@@ -175,13 +109,8 @@
 
 @oneflow_export("clear_default_session")
 def clear_default_session():
-<<<<<<< HEAD
-    session_ctx.TryDestroyDefaultSession()
-    session_ctx.InitDefaultSession(Session())
-=======
     session_ctx.TryCloseDefaultSession()
     session_ctx.OpenDefaultSession(Session())
->>>>>>> 528339a1
 
 def _MakePushCallback(ndarray):
     return lambda ofblob: ofblob.CopyFromNdarrayOrNestedNdarrayList(ndarray)
@@ -191,8 +120,4 @@
         c_api_util.InitEnvironment(config_util.default_config_proto)
         config_util.config_proto_mutable = False
 
-<<<<<<< HEAD
-session_ctx.InitDefaultSession(Session())
-=======
-session_ctx.OpenDefaultSession(Session())
->>>>>>> 528339a1
+session_ctx.OpenDefaultSession(Session())