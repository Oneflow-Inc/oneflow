--- conflicted
+++ resolved
@@ -2,7 +2,7 @@
 
 import sys
 from functools import reduce
-from typing import Any, Optional, Sequence, Union
+from typing import Any, Optional, Sequence, Union, Tuple
 
 import numpy as np
 
@@ -121,18 +121,12 @@
     """
 
     def __init__(
-<<<<<<< HEAD
         self,
-        shape: Union[list, tuple],
+        shape: Tuple[int],
         dtype: int = data_type_util.kFloat,
         batch_axis: int = 0,
-        split_axis: str = "same_with_batch_axis",
         name: Optional[str] = None,
     ) -> None:
-=======
-        self, shape, dtype=data_type_util.kFloat, batch_axis=0, name=None,
-    ):
->>>>>>> b2efb6a9
         if type(batch_axis) is int:
             if batch_axis < 0:
                 batch_axis += len(shape)
@@ -155,10 +149,7 @@
     def AddAndInferOp(self, op_conf: op_conf_util.OperatorConf) -> Any:
         return compile_context.CurJobAddConsistentOp(op_conf)
 
-<<<<<<< HEAD
-    def _CheckNdarray(self, ndarray: np.ndarray) -> None:
-=======
-    def EagerAddAndInferOp(self, op_conf):
+    def EagerAddAndInferOp(self, op_conf: op_conf_util.OperatorConf) -> Any:
         parallel_symbol = oneflow.scope.current_scope().device_parallel_desc_symbol
         if (
             parallel_symbol.device_tag == "gpu"
@@ -173,7 +164,9 @@
         with oneflow.fixed_placement(device_tag, device_ids):
             return compile_context.CurJobAddConsistentOp(op_conf)
 
-    def SetBatchAxisAndSplitAxis(self, interface_blob_conf):
+    def SetBatchAxisAndSplitAxis(
+        self, interface_blob_conf: op_conf_util.InterfaceBlobConf
+    ) -> None:
         if self.batch_axis is None:
             interface_blob_conf.batch_axis.ClearField("value")
             interface_blob_conf.split_axis.ClearField("value")
@@ -182,8 +175,7 @@
             interface_blob_conf.batch_axis.value = self.batch_axis
             interface_blob_conf.split_axis.value = self.batch_axis
 
-    def _CheckNdarray(self, ndarray):
->>>>>>> b2efb6a9
+    def _CheckNdarray(self, ndarray: np.ndarray) -> None:
         assert isinstance(ndarray, np.ndarray)
         assert ndarray.shape == self.shape
 
@@ -214,7 +206,7 @@
 
     def __init__(
         self,
-        shape: tuple,
+        shape: Tuple[int],
         dtype: int = data_type_util.kFloat,
         batch_axis: int = 0,
         name: Optional[str] = None,
@@ -241,19 +233,17 @@
             self.unique_name, op_conf, self.sub_consistent_blob_list_
         )
 
-<<<<<<< HEAD
-    def _CheckNdarray(self, ndarray_list: Sequence[np.ndarray]) -> None:
-=======
-    def EagerAddAndInferOp(self, op_conf):
+    def EagerAddAndInferOp(self, op_conf: op_conf_util.OperatorConf) -> Any:
         return compile_context.CurJobAddMirroredOp(op_conf)
 
-    def SetBatchAxisAndSplitAxis(self, interface_blob_conf):
+    def SetBatchAxisAndSplitAxis(
+        self, interface_blob_conf: op_conf_util.InterfaceBlobConf
+    ) -> None:
         assert type(self.batch_axis) is int
         interface_blob_conf.batch_axis.value = self.batch_axis
         interface_blob_conf.split_axis.ClearField("value")
 
-    def _CheckNdarray(self, ndarray_list):
->>>>>>> b2efb6a9
+    def _CheckNdarray(self, ndarray_list: Sequence[np.ndarray]) -> None:
         assert isinstance(ndarray_list, (list, tuple))
         assert len(self.sub_consistent_blob_list_) == len(ndarray_list)
 
@@ -298,7 +288,7 @@
 
     def __init__(
         self,
-        shape: tuple,
+        shape: Tuple[int],
         dtype: int = data_type_util.kFloat,
         batch_axis: int = 0,
         name: Optional[str] = None,
@@ -325,19 +315,17 @@
             self.unique_name, op_conf, self.sub_consistent_blob_list_
         )
 
-<<<<<<< HEAD
-    def _CheckNdarray(self, ndarray_lists: Sequence[np.ndarray]) -> None:
-=======
-    def EagerAddAndInferOp(self, op_conf):
+    def EagerAddAndInferOp(self, op_conf: op_conf_util.OperatorConf) -> Any:
         return compile_context.CurJobAddMirroredOp(op_conf)
 
-    def SetBatchAxisAndSplitAxis(self, interface_blob_conf):
+    def SetBatchAxisAndSplitAxis(
+        self, interface_blob_conf: op_conf_util.InterfaceBlobConf
+    ) -> None:
         assert type(self.batch_axis) is int
         interface_blob_conf.batch_axis.value = self.batch_axis
         interface_blob_conf.split_axis.ClearField("value")
 
-    def _CheckNdarray(self, ndarray_lists):
->>>>>>> b2efb6a9
+    def _CheckNdarray(self, ndarray_lists: Sequence[np.ndarray]) -> None:
         assert isinstance(ndarray_lists, (list, tuple))
         assert len(self.sub_consistent_blob_list_) == len(ndarray_lists)
 
