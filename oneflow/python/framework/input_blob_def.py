--- conflicted
+++ resolved
@@ -23,12 +23,7 @@
 
 import oneflow
 import oneflow.core.operator.op_conf_pb2 as op_conf_util
-<<<<<<< HEAD
-import oneflow.core.framework.tensor_pb2 as tensor_pb
-import oneflow.core.register.logical_blob_id_pb2 as lbi_util
-=======
 import oneflow.core.operator.inter_face_blob_conf_pb2 as inter_face_blob_conf_util
->>>>>>> 41138a55
 import oneflow.python.framework.c_api_util as c_api_util
 import oneflow.python.framework.compile_context as compile_context
 import oneflow.python.framework.distribute as distribute_util
@@ -140,11 +135,7 @@
         raise NotImplementedError
 
     def ToInterfaceBlobConf(self):
-<<<<<<< HEAD
-        interface_blob_conf = tensor_pb.InterfaceBlobConf()
-=======
         interface_blob_conf = inter_face_blob_conf_util.InterfaceBlobConf()
->>>>>>> 41138a55
         interface_blob_conf.shape.dim.extend(self.shape_)
         interface_blob_conf.data_type = self.dtype_.oneflow_proto_dtype
         interface_blob_conf.is_dynamic = self.is_dynamic
@@ -210,11 +201,7 @@
             return compile_context.CurJobAddConsistentOp(op_conf)
 
     def SetBatchAxisAndSplitAxis(
-<<<<<<< HEAD
-        self, interface_blob_conf: tensor_pb.InterfaceBlobConf
-=======
         self, interface_blob_conf: inter_face_blob_conf_util.InterfaceBlobConf
->>>>>>> 41138a55
     ) -> None:
         if self.batch_axis == oneflow_api.INVALID_BATCH_AXIS:
             interface_blob_conf.batch_axis.ClearField("value")
@@ -267,11 +254,7 @@
         return compile_context.CurJobAddMirroredOp(op_conf)
 
     def SetBatchAxisAndSplitAxis(
-<<<<<<< HEAD
-        self, interface_blob_conf: tensor_pb.InterfaceBlobConf
-=======
         self, interface_blob_conf: inter_face_blob_conf_util.InterfaceBlobConf
->>>>>>> 41138a55
     ) -> None:
         assert type(self.batch_axis) is int
         interface_blob_conf.batch_axis.value = self.batch_axis
@@ -334,11 +317,7 @@
         return compile_context.CurJobAddMirroredOp(op_conf)
 
     def SetBatchAxisAndSplitAxis(
-<<<<<<< HEAD
-        self, interface_blob_conf: tensor_pb.InterfaceBlobConf
-=======
         self, interface_blob_conf: inter_face_blob_conf_util.InterfaceBlobConf
->>>>>>> 41138a55
     ) -> None:
         assert type(self.batch_axis) is int
         interface_blob_conf.batch_axis.value = self.batch_axis
