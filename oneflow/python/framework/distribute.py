from __future__ import absolute_import

from contextlib import contextmanager

import oneflow.python.framework.distribute_context as distribute_ctx
from oneflow.python.oneflow_export import oneflow_export
import traceback


class Distribute(object):
    def __init__(self):
        pass


class AutoDistribute(Distribute):
    def __init__(self):
        Distribute.__init__(self)


class BroadcastDistribute(Distribute):
    def __init__(self):
        Distribute.__init__(self)


class SplitDistribute(Distribute):
    def __init__(self, axis):
        Distribute.__init__(self)
        self.axis_ = axis

    @property
    def axis(self):
        return self.axis_


@oneflow_export("distribute.mirrored_strategy")
def deprecated_mirrored_strategy():
    print(
        "WARNING:",
<<<<<<< HEAD
        "/".join(deprecated_mirrored_strategy._ONEFLOW_API),
        "will be removed in the future, use oneflow.scope.mirrored_view instead.",
    )
=======
        "oneflow.distribute.mirrored_strategy",
        "will be removed in the future, use {} instead.".format(
            "oneflow.scope.mirrored_view"
        ),
    )
    print(traceback.format_stack()[-2])
>>>>>>> 7d965b29
    return DistributeMirroredStrategy()


@oneflow_export("scope.mirrored_view")
class DistributeMirroredStrategy(distribute_ctx.DistributeStrategy):
    r"""Create a scope in mirrored view. All operators within the scope will be mirrored among diffierent accelerators.
    Usage::

        with oneflow.scope.mirrored_view():
            ...

    """

    def __init__(self):
        distribute_ctx.DistributeStrategy.__init__(self, True)


@oneflow_export("distribute.mirrored_strategy_enabled")
def deprecated_mirrored_strategy_enabled():
    print(
        "WARNING:",
        "oneflow.distribute.mirrored_strategy_enabled",
        "will be removed in the future, use {} instead.".format(
            "oneflow.scope.mirrored_view_enabled"
        ),
    )
    print(traceback.format_stack()[-2])
    return MirroredStrategyEnabled()


@oneflow_export("scope.mirrored_view_enabled")
def MirroredStrategyEnabled() -> bool:
    """Determines whether mirroed strategy is enable in current context where this function is called.

    Returns:
        bool: `True` if mirrored strategy is enabled, otherwise `False`.
    
    """
    return distribute_ctx.IsMirroredStrategyEnabled()


@oneflow_export("distribute.consistent_strategy")
def deprecated_consistent_strategy():
    print(
        "WARNING:",
<<<<<<< HEAD
        "/".join(deprecated_consistent_strategy._ONEFLOW_API),
        "will be removed in the future, use oneflow.scope.consistent_view instead.",
    )
=======
        "oneflow.distribute.consistent_strategy",
        "will be removed in the future, use {} instead.".format(
            "oneflow.scope.consistent_view"
        ),
    )
    print(traceback.format_stack()[-2])
>>>>>>> 7d965b29
    return DistributeConsistentStrategy()


@oneflow_export("scope.consistent_view")
class DistributeConsistentStrategy(distribute_ctx.DistributeStrategy):
    r"""Create a scope in consistent view. All operators within the scope will be automatically parallelized among diffierent accelerators for best performance and least data transfer.
    Usage::

        with oneflow.scope.consistent_view():
            ...

    """

    def __init__(self):
        distribute_ctx.DistributeStrategy.__init__(self, False)


@oneflow_export("distribute.consistent_strategy_enabled")
def deprecated_consistent_strategy_enabled():
    print(
        "WARNING:",
        "oneflow.distribute.consistent_strategy_enabled",
        "will be removed in the future, use {} instead.".format(
            "oneflow.scope.consistent_view_enabled"
        ),
    )
    print(traceback.format_stack()[-2])
    return ConsistentStrategyEnabled()


@oneflow_export("scope.consistent_view_enabled")
def ConsistentStrategyEnabled() -> bool:
    """Determines whether consistent strategy is enable in current context where this function is called.

    Returns:
        bool: `True` if consistent strategy is enabled, otherwise `False`.
    
    """
    return distribute_ctx.IsConsistentStrategyEnabled()


@oneflow_export("distribute.split")
def split(axis: int) -> SplitDistribute:
    """Generate a split scheme in which op will be splitted at `axis`.

    Args:
        axis (int): At `axis` the op will be splitted. 

    Returns:
        SplitDistribute: Split scheme object, often required by `with_distribute` method of `Blob` or `oneflow.get_variable`.
    
    Example::

        weight = weight.with_distribute(distribute.split(1))

    """
    assert type(axis) is int
    assert str(axis) in _axis_str2split_axis_obj, "not a valid split. expected: [0, 11)"
    return _axis_str2split_axis_obj[str(axis)]


@oneflow_export("distribute.broadcast")
def broadcast() -> BroadcastDistribute:
    """Generate a broadcast scheme.

    Returns:
        BroadcastDistribute: Broadcast scheme object, often required by `with_distribute` method of `Blob` or `oneflow.get_variable`.
    
    Example::

        segment_ids = segment_ids.with_distribute(flow.distribute.broadcast())
    
    """
    return _broadcast


@oneflow_export("distribute.auto")
def auto() -> AutoDistribute:
    """Generate a broadcast scheme.

    Returns:
        AutoDistribute: Auto distribute scheme object, often required by `with_distribute` method of `Blob` or `oneflow.get_variable`.
    
    """
    return _auto


@oneflow_export("distribute.assert_is_valid_distribute")
def assert_is_valid_distribute(distribute: Distribute) -> None:
    assert isinstance(
        distribute, Distribute
    ), """not a valid distribute policy. 
           expected: 1) oneflow.distribute.split(axis); 2) oneflow.distribute.broadcast(); 3) oneflow.distribute.auto()"""


_auto = AutoDistribute()
_broadcast = BroadcastDistribute()
_axis_str2split_axis_obj = dict()
for i in range(11):
    class_name = "Split_Axis%d" % i
    _axis_str2split_axis_obj[str(i)] = SplitDistribute(i)<|MERGE_RESOLUTION|>--- conflicted
+++ resolved
@@ -36,18 +36,12 @@
 def deprecated_mirrored_strategy():
     print(
         "WARNING:",
-<<<<<<< HEAD
-        "/".join(deprecated_mirrored_strategy._ONEFLOW_API),
-        "will be removed in the future, use oneflow.scope.mirrored_view instead.",
-    )
-=======
         "oneflow.distribute.mirrored_strategy",
         "will be removed in the future, use {} instead.".format(
             "oneflow.scope.mirrored_view"
         ),
     )
     print(traceback.format_stack()[-2])
->>>>>>> 7d965b29
     return DistributeMirroredStrategy()
 
 
@@ -93,18 +87,12 @@
 def deprecated_consistent_strategy():
     print(
         "WARNING:",
-<<<<<<< HEAD
-        "/".join(deprecated_consistent_strategy._ONEFLOW_API),
-        "will be removed in the future, use oneflow.scope.consistent_view instead.",
-    )
-=======
         "oneflow.distribute.consistent_strategy",
         "will be removed in the future, use {} instead.".format(
             "oneflow.scope.consistent_view"
         ),
     )
     print(traceback.format_stack()[-2])
->>>>>>> 7d965b29
     return DistributeConsistentStrategy()
 
 
