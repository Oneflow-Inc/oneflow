"""
Copyright 2020 The OneFlow Authors. All rights reserved.

Licensed under the Apache License, Version 2.0 (the "License");
you may not use this file except in compliance with the License.
You may obtain a copy of the License at

    http://www.apache.org/licenses/LICENSE-2.0

Unless required by applicable law or agreed to in writing, software
distributed under the License is distributed on an "AS IS" BASIS,
WITHOUT WARRANTIES OR CONDITIONS OF ANY KIND, either express or implied.
See the License for the specific language governing permissions and
limitations under the License.
"""
from __future__ import absolute_import

from contextlib import contextmanager

import oneflow.python.framework.distribute_context as distribute_ctx
from oneflow.python.oneflow_export import (
    oneflow_export,
    oneflow_deprecate,
    oneflow_export_value,
)
import oneflow._oneflow_internal
import traceback


@oneflow_export("distribute.mirrored_strategy")
@oneflow_deprecate()
def deprecated_mirrored_strategy():
    print(
        "WARNING:",
        "oneflow.distribute.mirrored_strategy",
        "will be removed in the future, use {} instead.".format(
            "oneflow.scope.mirrored_view"
        ),
    )
    print(traceback.format_stack()[-2])
    return DistributeMirroredStrategy()


@oneflow_export("scope.mirrored_view")
class DistributeMirroredStrategy(distribute_ctx.DistributeStrategy):
    r"""Create a scope in mirrored view. All operators within the scope will be mirrored among diffierent accelerators.
    Usage::

        with oneflow.scope.mirrored_view():
            ...

    """

    def __init__(self):
        distribute_ctx.DistributeStrategy.__init__(self, True)


@oneflow_export("distribute.mirrored_strategy_enabled")
@oneflow_deprecate()
def deprecated_mirrored_strategy_enabled():
    print(
        "WARNING:",
        "oneflow.distribute.mirrored_strategy_enabled",
        "will be removed in the future, use {} instead.".format(
            "oneflow.scope.mirrored_view_enabled"
        ),
    )
    print(traceback.format_stack()[-2])
    return MirroredStrategyEnabled()


@oneflow_export("scope.mirrored_view_enabled")
def MirroredStrategyEnabled() -> bool:
    r"""

    Returns:
        bool: `True` if mirrored strategy is enabled in current context where this function is called.

    """
    return distribute_ctx.IsMirroredStrategyEnabled()


@oneflow_export("distribute.consistent_strategy")
@oneflow_deprecate()
def deprecated_consistent_strategy():
    print(
        "WARNING:",
        "oneflow.distribute.consistent_strategy",
        "will be removed in the future, use {} instead.".format(
            "oneflow.scope.consistent_view"
        ),
    )
    print(traceback.format_stack()[-2])
    return DistributeConsistentStrategy()


@oneflow_export("scope.consistent_view")
class DistributeConsistentStrategy(distribute_ctx.DistributeStrategy):
    r"""Create a scope in consistent view. All operators within the scope will be automatically parallelized among diffierent accelerators for best performance and least data transfer.

    Usage::

        with oneflow.scope.consistent_view():
            ...

    """

    def __init__(self):
        distribute_ctx.DistributeStrategy.__init__(self, False)


@oneflow_export("distribute.consistent_strategy_enabled")
@oneflow_deprecate()
def deprecated_consistent_strategy_enabled():
    print(
        "WARNING:",
        "oneflow.distribute.consistent_strategy_enabled",
        "will be removed in the future, use {} instead.".format(
            "oneflow.scope.consistent_view_enabled"
        ),
    )
    print(traceback.format_stack()[-2])
    return ConsistentStrategyEnabled()


@oneflow_export("scope.consistent_view_enabled")
def ConsistentStrategyEnabled() -> bool:
    r"""

    Returns:
        bool: `True` if consistent strategy is enabled in current context where this function is called.

    """
    return distribute_ctx.IsConsistentStrategyEnabled()


@oneflow_export("distribute.split")
def split(axis: int) -> oneflow._oneflow_internal.distribute.SplitDistribute:
    r"""Generate a split scheme in which op will be splitted at `axis`.

    Args:
        axis (int): At `axis` the op will be splitted.

    Returns:
        SplitDistribute: Split scheme object, often required by `with_distribute` method of `Blob` or `oneflow.get_variable`.

    Example::
        weight = weight.with_distribute(distribute.split(1))

    """
    assert type(axis) is int
    return oneflow._oneflow_internal.distribute.split(axis)


@oneflow_export("distribute.broadcast")
def broadcast() -> oneflow._oneflow_internal.distribute.BroadcastDistribute:
    r"""Generate a broadcast scheme.

    Returns:
        BroadcastDistribute: Broadcast scheme object, often required by `with_distribute` method of `Blob` or `oneflow.get_variable`.

    Example::
        segment_ids = segment_ids.with_distribute(flow.distribute.broadcast())

    """
    return oneflow._oneflow_internal.distribute.broadcast()


@oneflow_export("distribute.auto")
def auto() -> oneflow._oneflow_internal.distribute.AutoDistribute:
    r"""Generate a broadcast scheme.

    Returns:
        AutoDistribute: Auto distribute scheme object, often required by `with_distribute` method of `Blob` or `oneflow.get_variable`.

    """
    return oneflow._oneflow_internal.distribute.auto()


@oneflow_export("distribute.assert_is_valid_distribute")
def assert_is_valid_distribute(
    distribute: oneflow._oneflow_internal.distribute.Distribute,
) -> None:
    assert isinstance(
        distribute, oneflow._oneflow_internal.distribute.Distribute
    ), """not a valid distribute policy.
           expected: 1) oneflow.distribute.split(axis); 2) oneflow.distribute.broadcast(); 3) oneflow.distribute.auto()"""


@oneflow_export("distributed.get_local_rank")
def get_local_rank():
    return oneflow._oneflow_internal.GetLocalRank()


@oneflow_export("distributed.get_rank")
def get_rank():
    r"""Returns the rank of current process group.

    Returns:
        The rank of the process group.

    """
    return oneflow._oneflow_internal.GetRank()


@oneflow_export("distributed.get_world_size")
def get_world_size():
    r"""Returns the number of processes in the current process group.

    Returns:
        The world size of the process group.

    """
    return oneflow._oneflow_internal.GetWorldSize()


<<<<<<< HEAD
@oneflow_export("sbp.split")
def split_sbp(
    axis: int,
) -> oneflow._oneflow_internal.oneflow.core.job.sbp_parallel.SbpParallel:
    r"""Generate a split scheme in which op will be splitted at `axis`.

    Args:
        axis (int): At `axis` the op will be splitted.

    Returns:
        SbpParallel: Split scheme object, often required by `to_consistent` method of `Tensor`

    Example::
        array = numpy.array([[1.0, 2.0], [3.0, 4.0]])
        t1 = flow.tensor(array)
        ct2 = t1.to_consistent(sbp=flow.sbp.split(0), placement=("cuda", {0: [0, 1, 2, 3]}))

    """
    assert type(axis) is int
    return oneflow._oneflow_internal.sbp.split(axis)


@oneflow_export_value("sbp.broadcast")
def broadcast_sbp() -> oneflow._oneflow_internal.oneflow.core.job.sbp_parallel.SbpParallel:
    r"""Generate a broadcast scheme.
    Returns:
        SbpParallel: Broadcast scheme object,, often required by `to_consistent` method of `Tensor`
    Example::
        array = numpy.array([[1.0, 2.0], [3.0, 4.0]])
        t1 = flow.tensor(array)
        ct2 = t1.to_consistent(sbp=flow.sbp.broadcast, placement=("cuda", {0: [0, 1, 2, 3]}))
    """
    return oneflow._oneflow_internal.sbp.broadcast()


@oneflow_export_value("sbp.partial_sum")
def partial_sum_sbp() -> oneflow._oneflow_internal.oneflow.core.job.sbp_parallel.SbpParallel:
    r"""Generate a partial_sum scheme.
    Returns:
        SbpParallel: PartialSum scheme object,, often required by `to_consistent` method of `Tensor`
    Example::
        array = numpy.array([[1.0, 2.0], [3.0, 4.0]])
        t1 = flow.tensor(array)
        ct2 = t1.to_consistent(sbp=flow.sbp.partial_sum, placement=("cuda", {0: [0, 1, 2, 3]}))
    """
    return oneflow._oneflow_internal.sbp.partial_sum()
=======
@oneflow_export("distributed.is_multi_client")
def is_multi_client():
    return oneflow._oneflow_internal.IsMultiClient()
>>>>>>> 5806e2ba
<|MERGE_RESOLUTION|>--- conflicted
+++ resolved
@@ -214,7 +214,11 @@
     return oneflow._oneflow_internal.GetWorldSize()
 
 
-<<<<<<< HEAD
+@oneflow_export("distributed.is_multi_client")
+def is_multi_client():
+    return oneflow._oneflow_internal.IsMultiClient()
+
+
 @oneflow_export("sbp.split")
 def split_sbp(
     axis: int,
@@ -260,9 +264,4 @@
         t1 = flow.tensor(array)
         ct2 = t1.to_consistent(sbp=flow.sbp.partial_sum, placement=("cuda", {0: [0, 1, 2, 3]}))
     """
-    return oneflow._oneflow_internal.sbp.partial_sum()
-=======
-@oneflow_export("distributed.is_multi_client")
-def is_multi_client():
-    return oneflow._oneflow_internal.IsMultiClient()
->>>>>>> 5806e2ba
+    return oneflow._oneflow_internal.sbp.partial_sum()