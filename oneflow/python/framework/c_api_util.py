--- conflicted
+++ resolved
@@ -651,12 +651,8 @@
     )
     error = text_format.Parse(error_str, error_util.ErrorProto())
     if error.HasField("error_type"):
-<<<<<<< HEAD
-        raise JobBuildAndInferError(error)
-=======
         raise JobBuildAndInferError(error)
 
 
 def LoadLibraryNow(lib_path):
-    oneflow_internal.LoadLibraryNow(lib_path)
->>>>>>> 7cfdd5f6
+    oneflow_internal.LoadLibraryNow(lib_path)