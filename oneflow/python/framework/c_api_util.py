from __future__ import absolute_import

import oneflow.core.common.error_pb2 as error_util
import oneflow.core.common.data_type_pb2 as dtype_util
from oneflow.core.job.inter_user_job_info_pb2 import InterUserJobInfo
import oneflow.core.job.job_set_pb2 as job_set_pb
import oneflow.core.job.placement_pb2 as placment_util
import oneflow.core.record.record_pb2 as record_util
from google.protobuf import text_format
import oneflow.oneflow_internal as oneflow_internal
from oneflow.python.framework.job_build_and_infer_error import JobBuildAndInferError

def RegisterWatcherOnlyOnce(watcher):
    error_str = oneflow_internal.RegisterWatcherOnlyOnce(watcher)
    error = text_format.Parse(error_str, error_util.ErrorProto())
    if error.HasField("error_type"): raise JobBuildAndInferError(error)

def IsOpTypeCaseCpuSupportOnly(op_type_case):
    ret, error_str = oneflow_internal.IsOpTypeCaseCpuSupportOnly(op_type_case)
    error = text_format.Parse(error_str, error_util.ErrorProto())
    if error.HasField("error_type"): raise JobBuildAndInferError(error)
    return ret

def InitEnvironment(config_proto):
    assert(type(config_proto) is job_set_pb.ConfigProto)
    config_proto_str = text_format.MessageToString(config_proto)
    error_str = oneflow_internal.InitEnvironmentBySerializedConfigProto(config_proto_str)
    error = text_format.Parse(error_str, error_util.ErrorProto())
    if error.HasField("error_type"): raise JobBuildAndInferError(error)

def IsEnvironmentInited():
    return oneflow_internal.IsEnvironmentInited()

def InitGlobalSession():
    error_str = oneflow_internal.InitGlobalSession()
    error = text_format.Parse(error_str, error_util.ErrorProto())
    if error.HasField("error_type"): raise JobBuildAndInferError(error)

def DestroyGlobalSession():
    error_str = oneflow_internal.DestroyGlobalSession()
    error = text_format.Parse(error_str, error_util.ErrorProto())
    if error.HasField("error_type"): raise JobBuildAndInferError(error)

def InitGlobalOneflow():
    error_str = oneflow_internal.InitGlobalOneflow()
    error = text_format.Parse(error_str, error_util.ErrorProto())
    if error.HasField("error_type"): raise JobBuildAndInferError(error)

def GetInterUserJobInfo():
    inter_user_job_info, error_str = oneflow_internal.GetSerializedInterUserJobInfo()
    error = text_format.Parse(error_str, error_util.ErrorProto())
    if error.HasField("error_type"): raise JobBuildAndInferError(error)
    return text_format.Parse(inter_user_job_info, InterUserJobInfo())

def LaunchJob(job_instance):
    error_str = oneflow_internal.LaunchJob(job_instance)
    error = text_format.Parse(error_str, error_util.ErrorProto())
    if error.HasField("error_type"): raise JobBuildAndInferError(error)

def DestroyGlobalOneflow():
    error_str = oneflow_internal.DestroyGlobalOneflow()
    error = text_format.Parse(error_str, error_util.ErrorProto())
    if error.HasField("error_type"): raise JobBuildAndInferError(error)

def DestroyGlobalEnvironment():
    error_str = oneflow_internal.DestroyGlobalEnvironment()
    error = text_format.Parse(error_str, error_util.ErrorProto())
    if error.HasField("error_type"): raise JobBuildAndInferError(error)

def JobBuildAndInferCtx_Open(job_name):
    job_name = str(job_name)
    error_str = oneflow_internal.JobBuildAndInferCtx_Open(job_name)
    error = text_format.Parse(error_str, error_util.ErrorProto())
    if error.HasField("error_type"): raise JobBuildAndInferError(error)

def JobBuildAndInferCtx_GetCurrentJobName():
    job_name, error_str = oneflow_internal.JobBuildAndInferCtx_GetCurrentJobName()
    error = text_format.Parse(error_str, error_util.ErrorProto())
    if error.HasField("error_type"): raise JobBuildAndInferError(error)
    return job_name

def JobBuildAndInferCtx_Close():
    oneflow_internal.JobBuildAndInferCtx_Close()

def CurJobBuildAndInferCtx_SetJobConf(job_config_proto):
    serialized_job_conf = str(text_format.MessageToString(job_config_proto))
    error_str = oneflow_internal.CurJobBuildAndInferCtx_SetJobConf(serialized_job_conf)
    error = text_format.Parse(error_str, error_util.ErrorProto())
    if error.HasField("error_type"): raise JobBuildAndInferError(error)

def CurJobBuildAndInferCtx_AddAndInferOp(op_conf_proto, parallel_conf_proto):
    serialized_op_conf = str(text_format.MessageToString(op_conf_proto))
    serialized_parallel_conf = str(text_format.MessageToString(parallel_conf_proto))
    add_and_infer = oneflow_internal.CurJobBuildAndInferCtx_AddAndInferOp
    error_str = add_and_infer(serialized_op_conf, serialized_parallel_conf)
    error = text_format.Parse(error_str, error_util.ErrorProto())
    if error.HasField("error_type"): raise JobBuildAndInferError(error)

def CurJobBuildAndInferCtx_AddLossLogicalBlobName(lbn):
    lbn = str(lbn)
    error_str = oneflow_internal.CurJobBuildAndInferCtx_AddLossLogicalBlobName(lbn)
    error = text_format.Parse(error_str, error_util.ErrorProto())
    if error.HasField("error_type"): raise JobBuildAndInferError(error)
    
def CurJobBuildAndInferCtx_AddLbiAndDiffWatcherUuidPair(lbi_and_uuid):
    serialized = str(text_format.MessageToString(lbi_and_uuid))
    error_str = oneflow_internal.CurJobBuildAndInferCtx_AddLbiAndDiffWatcherUuidPair(serialized)
    error = text_format.Parse(error_str, error_util.ErrorProto())
    if error.HasField("error_type"): raise JobBuildAndInferError(error)

def CurJobBuildAndInferCtx_CheckJob():
    error_str = oneflow_internal.CurJobBuildAndInferCtx_CheckJob()
    error = text_format.Parse(error_str, error_util.ErrorProto())
    if error.HasField("error_type"): raise JobBuildAndInferError(error)

def CurJobBuildAndInferCtx_HasJobConf():
    has_job_conf, error_str = oneflow_internal.CurJobBuildAndInferCtx_HasJobConf()
    error = text_format.Parse(error_str, error_util.ErrorProto())
    if error.HasField("error_type"): raise JobBuildAndInferError(error)
    return has_job_conf

def JobBuildAndInferCtx_GetStaticShape(job_name, lbn):
    job_name = str(job_name)
    lbn = str(lbn)
    axis_str, error_str = \
        oneflow_internal.JobBuildAndInferCtx_GetSerializedIdListAsStaticShape(job_name, lbn)
    error = text_format.Parse(error_str, error_util.ErrorProto())
    if error.HasField("error_type"): raise JobBuildAndInferError(error)
    int_list = text_format.Parse(axis_str, record_util.Int64List())
    return tuple(map(int, int_list.value))

def JobBuildAndInferCtx_GetDataType(job_name, lbn):
    job_name = str(job_name)
    lbn = str(lbn)
    dtype, erro_str = oneflow_internal.JobBuildAndInferCtx_GetDataType(job_name, lbn)
    error = text_format.Parse(erro_str, error_util.ErrorProto())
    if error.HasField("error_type"): raise JobBuildAndInferError(error)
    return int(dtype)

<<<<<<< HEAD
def JobBuildAndInferCtx_IsDynamic(job_name, lbn):
    job_name = str(job_name)
    lbn = str(lbn)
    ret, error_str = oneflow_internal.JobBuildAndInferCtx_IsDynamic(job_name, lbn)
    error = text_format.Parse(error_str, error_util.ErrorProto())
    if error.HasField("error_type"): raise JobBuildAndInferError(error)
    return ret

def JobBuildAndInferCtx_GetNumOfLoDLevels(job_name, lbn):
    job_name = str(job_name)
    lbn = str(lbn)
    ret, error_str = oneflow_internal.JobBuildAndInferCtx_GetNumOfLoDLevels(job_name, lbn)
=======
def JobBuildAndInferCtx_DisableBoxing(job_name, lbn):
    job_name = str(job_name)
    lbn = str(lbn)
    ret, error_str = oneflow_internal.JobBuildAndInferCtx_DisableBoxing(job_name, lbn)
>>>>>>> 97b12dca
    error = text_format.Parse(error_str, error_util.ErrorProto())
    if error.HasField("error_type"): raise JobBuildAndInferError(error)
    return ret

def JobBuildAndInferCtx_GetBatchAxis(job_name, lbn):
    job_name = str(job_name)
    lbn = str(lbn)
    batch_axis_str, error_str = oneflow_internal.JobBuildAndInferCtx_GetBatchAxis(job_name, lbn)
    batch_axis = text_format.Parse(batch_axis_str, dtype_util.OptInt64())
    error = text_format.Parse(error_str, error_util.ErrorProto())
    if error.HasField("error_type"): raise JobBuildAndInferError(error)
    if batch_axis.HasField("value"): return batch_axis.value
    return None

def JobBuildAndInferCtx_GetSplitAxisFromProducerView(job_name, lbn):
    job_name = str(job_name)
    lbn = str(lbn)
    split_axis_str, error_str = \
        oneflow_internal.JobBuildAndInferCtx_GetSplitAxisFromProducerView(job_name, lbn)
    split_axis = text_format.Parse(split_axis_str, dtype_util.OptInt64())
    error = text_format.Parse(error_str, error_util.ErrorProto())
    if error.HasField("error_type"): raise JobBuildAndInferError(error)
    if split_axis.HasField("value"): return split_axis.value
    return None

def JobBuildAndInferCtx_GetParallelConfFromProducerView(job_name, lbn):
    job_name = str(job_name)
    lbn = str(lbn)
    GetParallelConf = oneflow_internal.JobBuildAndInferCtx_GetSerializedParallelConfFromProducerView
    parallel_conf, error_str = GetParallelConf(job_name, lbn)
    error = text_format.Parse(error_str, error_util.ErrorProto())
    if error.HasField("error_type"): raise JobBuildAndInferError(error)
    return text_format.Parse(parallel_conf, placment_util.ParallelConf())

<<<<<<< HEAD
def ParallelNum4ParallelConf(parallel_conf):
    serialized_parallel_conf = str(text_format.MessageToString(parallel_conf))
    parallel_num, error_str = oneflow_internal.ParallelNum4ParallelConf(serialized_parallel_conf)
    error = text_format.Parse(error_str, error_util.ErrorProto())
    if error.HasField("error_type"): raise JobBuildAndInferError(error)
    return parallel_num
=======
def GetMachine2DeviceIdListOFRecordFromParallelConf(parallel_conf):
    serialized_parallel_conf = str(text_format.MessageToString(parallel_conf))
    ofrecord, error_str = \
        oneflow_internal.GetMachine2DeviceIdListOFRecordFromParallelConf(serialized_parallel_conf)
    error = text_format.Parse(error_str, error_util.ErrorProto())
    if error.HasField("error_type"): raise JobBuildAndInferError(error)
    return text_format.Parse(ofrecord, record_util.OFRecord())
>>>>>>> 97b12dca

def DeviceType4DeviceTag(device_tag):
    device_tag = str(device_tag)
    device_type, error_str = oneflow_internal.DeviceType4DeviceTag(device_tag)
    error = text_format.Parse(error_str, error_util.ErrorProto())
    if error.HasField("error_type"): raise JobBuildAndInferError(error)
    return device_type<|MERGE_RESOLUTION|>--- conflicted
+++ resolved
@@ -137,7 +137,6 @@
     if error.HasField("error_type"): raise JobBuildAndInferError(error)
     return int(dtype)
 
-<<<<<<< HEAD
 def JobBuildAndInferCtx_IsDynamic(job_name, lbn):
     job_name = str(job_name)
     lbn = str(lbn)
@@ -150,12 +149,11 @@
     job_name = str(job_name)
     lbn = str(lbn)
     ret, error_str = oneflow_internal.JobBuildAndInferCtx_GetNumOfLoDLevels(job_name, lbn)
-=======
+
 def JobBuildAndInferCtx_DisableBoxing(job_name, lbn):
     job_name = str(job_name)
     lbn = str(lbn)
     ret, error_str = oneflow_internal.JobBuildAndInferCtx_DisableBoxing(job_name, lbn)
->>>>>>> 97b12dca
     error = text_format.Parse(error_str, error_util.ErrorProto())
     if error.HasField("error_type"): raise JobBuildAndInferError(error)
     return ret
@@ -190,14 +188,6 @@
     if error.HasField("error_type"): raise JobBuildAndInferError(error)
     return text_format.Parse(parallel_conf, placment_util.ParallelConf())
 
-<<<<<<< HEAD
-def ParallelNum4ParallelConf(parallel_conf):
-    serialized_parallel_conf = str(text_format.MessageToString(parallel_conf))
-    parallel_num, error_str = oneflow_internal.ParallelNum4ParallelConf(serialized_parallel_conf)
-    error = text_format.Parse(error_str, error_util.ErrorProto())
-    if error.HasField("error_type"): raise JobBuildAndInferError(error)
-    return parallel_num
-=======
 def GetMachine2DeviceIdListOFRecordFromParallelConf(parallel_conf):
     serialized_parallel_conf = str(text_format.MessageToString(parallel_conf))
     ofrecord, error_str = \
@@ -205,7 +195,6 @@
     error = text_format.Parse(error_str, error_util.ErrorProto())
     if error.HasField("error_type"): raise JobBuildAndInferError(error)
     return text_format.Parse(ofrecord, record_util.OFRecord())
->>>>>>> 97b12dca
 
 def DeviceType4DeviceTag(device_tag):
     device_tag = str(device_tag)
