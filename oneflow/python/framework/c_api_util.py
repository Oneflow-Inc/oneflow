"""
Copyright 2020 The OneFlow Authors. All rights reserved.

Licensed under the Apache License, Version 2.0 (the "License");
you may not use this file except in compliance with the License.
You may obtain a copy of the License at

    http://www.apache.org/licenses/LICENSE-2.0

Unless required by applicable law or agreed to in writing, software
distributed under the License is distributed on an "AS IS" BASIS,
WITHOUT WARRANTIES OR CONDITIONS OF ANY KIND, either express or implied.
See the License for the specific language governing permissions and
limitations under the License.
"""
from __future__ import absolute_import

from google.protobuf import text_format

import oneflow.core.common.data_type_pb2 as dtype_util
import oneflow.core.common.error_pb2 as error_util
import oneflow.core.job.env_pb2 as env_pb2
import oneflow.core.job.job_set_pb2 as job_set_pb
import oneflow.core.job.placement_pb2 as placement_pb
import oneflow.core.job.resource_pb2 as resource_util
import oneflow.core.operator.op_attribute_pb2 as op_attribute_pb
import oneflow.core.operator.op_conf_pb2 as op_conf_util
import oneflow.core.record.record_pb2 as record_util
import oneflow.core.register.logical_blob_id_pb2 as logical_blob_id_util
import oneflow.oneflow_internal as oneflow_internal
from oneflow.core.framework.config_def_pb2 import ConfigDef
from oneflow.core.job.inter_user_job_info_pb2 import InterUserJobInfo
from oneflow.python.framework.job_build_and_infer_error import JobBuildAndInferError
from oneflow.python.framework.job_build_and_infer_cfg_error import (
    JobBuildAndInferCfgError,
)
import oneflow
import oneflow_api.oneflow.core.common.error as error_cfg
import oneflow_api.oneflow.core.job.placement as placement_cfg

oneflow_api = oneflow.oneflow_api


def RegisterWatcherOnlyOnce(watcher):
    error_str = oneflow_internal.RegisterWatcherOnlyOnce(watcher)
    error = text_format.Parse(error_str, error_util.ErrorProto())
    if error.HasField("error_type"):
        raise JobBuildAndInferError(error)


def IsOpTypeCaseCpuSupportOnly(op_type_case):
    ret, error_str = oneflow_internal.IsOpTypeCaseCpuSupportOnly(op_type_case)
    error = text_format.Parse(error_str, error_util.ErrorProto())
    if error.HasField("error_type"):
        raise JobBuildAndInferError(error)
    return ret


def IsOpTypeNameCpuSupportOnly(op_type_name):
    ret, error_str = oneflow_internal.IsOpTypeNameCpuSupportOnly(op_type_name)
    error = text_format.Parse(error_str, error_util.ErrorProto())
    if error.HasField("error_type"):
        raise JobBuildAndInferError(error)
    return ret


def CurrentResource():
    resource, error_str = oneflow_internal.CurrentResource()
    error = text_format.Parse(error_str, error_util.ErrorProto())
    if error.HasField("error_type"):
        raise JobBuildAndInferError(error)
    return text_format.Parse(resource, resource_util.Resource())


def EnvResource():
    resource, error_str = oneflow_internal.EnvResource()
    error = text_format.Parse(error_str, error_util.ErrorProto())
    if error.HasField("error_type"):
        raise JobBuildAndInferError(error)
    return text_format.Parse(resource, resource_util.Resource())


def EnableEagerEnvironment(enable_eager_execution):
    return oneflow_internal.EnableEagerEnvironment(enable_eager_execution)


def EagerExecutionEnabled():
    return oneflow_api.EagerExecutionEnabled()


def IsEnvInited():
    return oneflow_internal.IsEnvInited()


def InitEnv(env_proto):
    assert type(env_proto) is env_pb2.EnvProto
    env_proto_str = text_format.MessageToString(env_proto)
    error_str = oneflow_internal.InitEnv(env_proto_str)
    error = text_format.Parse(error_str, error_util.ErrorProto())
    if error.HasField("error_type"):
        raise JobBuildAndInferError(error)


def DestroyEnv():
    error_str = oneflow_internal.DestroyEnv()
    error = text_format.Parse(error_str, error_util.ErrorProto())
    if error.HasField("error_type"):
        raise JobBuildAndInferError(error)


def IsSessionInited():
    return oneflow_internal.IsSessionInited()


def InitLazyGlobalSession(config_proto):
    assert type(config_proto) is job_set_pb.ConfigProto
    config_proto_str = text_format.MessageToString(config_proto)
    error_str = oneflow_internal.InitLazyGlobalSession(config_proto_str)
    error = text_format.Parse(error_str, error_util.ErrorProto())
    if error.HasField("error_type"):
        raise JobBuildAndInferError(error)


def DestroyLazyGlobalSession():
    error_str = oneflow_internal.DestroyLazyGlobalSession()
    error = text_format.Parse(error_str, error_util.ErrorProto())
    if error.HasField("error_type"):
        raise JobBuildAndInferError(error)


def StartLazyGlobalSession():
    error_str = oneflow_internal.StartLazyGlobalSession()
    error = text_format.Parse(error_str, error_util.ErrorProto())
    if error.HasField("error_type"):
        raise JobBuildAndInferError(error)


def StopLazyGlobalSession():
    error_str = oneflow_internal.StopLazyGlobalSession()
    error = text_format.Parse(error_str, error_util.ErrorProto())
    if error.HasField("error_type"):
        raise JobBuildAndInferError(error)


def GetInterUserJobInfo():
    inter_user_job_info, error_str = oneflow_internal.GetSerializedInterUserJobInfo()
    error = text_format.Parse(error_str, error_util.ErrorProto())
    if error.HasField("error_type"):
        raise JobBuildAndInferError(error)
    return text_format.Parse(inter_user_job_info, InterUserJobInfo())


def LaunchJob(job_instance):
    error_str = oneflow_internal.LaunchJob(job_instance)
    error = text_format.Parse(error_str, error_util.ErrorProto())
    if error.HasField("error_type"):
        raise JobBuildAndInferError(error)


def JobBuildAndInferCtx_Open(job_name):
    job_name = str(job_name)
    error = oneflow_api.JobBuildAndInferCtx_Open(job_name)
    if error.has_error_type():
        raise JobBuildAndInferCfgError(error)


def JobBuildAndInferCtx_GetCurrentJobName():
    job_name, error = oneflow_api.JobBuildAndInferCtx_GetCurrentJobName()
    if error.has_error_type():
        raise JobBuildAndInferCfgError(error)
    return job_name


def JobBuildAndInferCtx_Close():
    error = oneflow_api.JobBuildAndInferCtx_Close()
    if error.has_error_type():
        raise JobBuildAndInferCfgError(error)


def CurJobBuildAndInferCtx_SetJobConf(job_config_proto):
    serialized_job_conf = str(job_config_proto)
<<<<<<< HEAD
    error = oneflow_api.CurJobBuildAndInferCtx_SetJobConf(serialized_job_conf)
    if error.has_error_type():
        raise JobBuildAndInferCfgError(error)
=======
    error_str = oneflow_internal.CurJobBuildAndInferCtx_SetJobConf(serialized_job_conf)
    error = text_format.Parse(error_str, error_util.ErrorProto())
    if error.HasField("error_type"):
        raise JobBuildAndInferError(error)
>>>>>>> 885cfde0


def CurJobBuildAndInferCtx_SetTrainConf(train_config_proto):
    serialized_train_conf = str(text_format.MessageToString(train_config_proto))
    error = oneflow_api.CurJobBuildAndInferCtx_SetTrainConf(serialized_train_conf)
    if error.has_error_type():
        raise JobBuildAndInferCfgError(error)


def CurJobBuildAndInferCtx_Complete():
    error = oneflow_api.CurJobBuildAndInferCtx_Complete()
    if error.has_error_type():
        raise JobBuildAndInferCfgError(error)


def InferOpConf(op_conf_proto, upstream_signature):
    serialized_op_conf = str(text_format.MessageToString(op_conf_proto))
    serialized_upstream_sig = str(text_format.MessageToString(upstream_signature))
    op_attribute_str, error_str = oneflow_internal.InferOpConf(
        serialized_op_conf, serialized_upstream_sig,
    )
    error = text_format.Parse(error_str, error_util.ErrorProto())
    if error.HasField("error_type"):
        raise JobBuildAndInferError(error)
    return text_format.Parse(op_attribute_str, op_attribute_pb.OpAttribute())


def IsInterfaceOpConf(op_conf):
    op_type_field = op_conf.WhichOneof("op_type")
    field_number = op_conf_util.OperatorConf.DESCRIPTOR.fields_by_name[
        op_type_field
    ].number
    return oneflow_internal.IsInterfaceOpTypeCase(field_number)


def GetOpParallelSymbolId(op_conf_proto):
    serialized_op_conf = str(text_format.MessageToString(op_conf_proto))
    symbol_id, error_str = oneflow_internal.GetOpParallelSymbolId(serialized_op_conf)
    error = text_format.Parse(error_str, error_util.ErrorProto())
    if error.HasField("error_type"):
        raise JobBuildAndInferError(error)
    return symbol_id


def GetUserOpAttrType(op_type_name, attr_name):
    attr_type, error_str = oneflow_internal.GetUserOpAttrType(op_type_name, attr_name)
    error = text_format.Parse(error_str, error_util.ErrorProto())
    if error.HasField("error_type"):
        raise JobBuildAndInferError(error)
    return attr_type


def CheckAndCompleteUserOpConf(op_conf_proto):
    serialized_op_conf = str(text_format.MessageToString(op_conf_proto))
    new_op_conf, error_str = oneflow_internal.CheckAndCompleteUserOpConf(
        serialized_op_conf
    )
    error = text_format.Parse(error_str, error_util.ErrorProto())
    if error.HasField("error_type"):
        raise JobBuildAndInferError(error)
    return text_format.Parse(new_op_conf, op_conf_util.OperatorConf())


def CurJobBuildAndInferCtx_AddAndInferConsistentOp(op_conf_proto):
    serialized_op_conf = str(text_format.MessageToString(op_conf_proto))
    add_and_infer = oneflow_api.CurJobBuildAndInferCtx_AddAndInferConsistentOp
    op_attribute_str, error = add_and_infer(serialized_op_conf)
    if error.has_error_type():
        raise JobBuildAndInferCfgError(error)
    return text_format.Parse(op_attribute_str, op_attribute_pb.OpAttribute())


def CurJobBuildAndInferCtx_AddAndInferMirroredOp(op_conf_proto):
    serialized_op_conf = str(text_format.MessageToString(op_conf_proto))
    add_and_infer = oneflow_api.CurJobBuildAndInferCtx_AddAndInferMirroredOp
    op_attribute_str, error = add_and_infer(serialized_op_conf)
    if error.has_error_type():
        raise JobBuildAndInferCfgError(error)
    return text_format.Parse(op_attribute_str, op_attribute_pb.OpAttribute())


def CurJobBuildAndInferCtx_AddLossLogicalBlobName(lbn):
    lbn = str(lbn)
    error = oneflow_api.CurJobBuildAndInferCtx_AddLossLogicalBlobName(lbn)
    if error.has_error_type():
        raise JobBuildAndInferCfgError(error)


def CurJobBuildAndInferCtx_AddLbiAndDiffWatcherUuidPair(lbi_and_uuid):
    serialized = str(text_format.MessageToString(lbi_and_uuid))
    error = oneflow_api.CurJobBuildAndInferCtx_AddLbiAndDiffWatcherUuidPair(serialized)
    if error.has_error_type():
        raise JobBuildAndInferCfgError(error)


def CurJobBuildAndInferCtx_CheckJob():
    error = oneflow_api.CurJobBuildAndInferCtx_CheckJob()
    if error.has_error_type():
        raise JobBuildAndInferCfgError(error)


def CurJobBuildAndInferCtx_HasJobConf():
    has_job_conf, error = oneflow_api.CurJobBuildAndInferCtx_HasJobConf()
    if error.has_error_type():
        raise JobBuildAndInferCfgError(error)
    return has_job_conf


def JobBuildAndInferCtx_IsMirroredBlob(job_name, lbn):
    job_name = str(job_name)
    lbn = str(lbn)
    ret, error = oneflow_api.JobBuildAndInferCtx_IsMirroredBlob(job_name, lbn)
    if error.has_error_type():
        raise JobBuildAndInferCfgError(error)
    return ret


def JobBuildAndInferCtx_MirroredBlobGetNumSubLbi(job_name, lbn):
    job_name = str(job_name)
    lbn = str(lbn)
    ret, error = oneflow_api.JobBuildAndInferCtx_MirroredBlobGetNumSubLbi(job_name, lbn)
    if error.has_error_type():
        raise JobBuildAndInferCfgError(error)
    return ret


def JobBuildAndInferCtx_MirroredBlobGetSubLbi(job_name, lbn, index):
    job_name = str(job_name)
    lbn = str(lbn)
    (ret, error,) = oneflow_api.JobBuildAndInferCtx_MirroredBlobGetSerializedSubLbi(
        job_name, lbn, index
    )
    if error.has_error_type():
        raise JobBuildAndInferCfgError(error)
    return text_format.Parse(ret, logical_blob_id_util.LogicalBlobId())


def JobBuildAndInferCtx_MirroredBlobGetStaticShape(job_name, lbn):
    job_name = str(job_name)
    lbn = str(lbn)
    get_shape = (
        oneflow_api.JobBuildAndInferCtx_MirroredBlobGetSerializedIdListAsStaticShape
    )
    axis_str, error = get_shape(job_name, lbn)
    if error.has_error_type():
        raise JobBuildAndInferCfgError(error)
    int_list = text_format.Parse(axis_str, record_util.Int64List())
    return tuple(map(int, int_list.value))


def JobBuildAndInferCtx_MirroredBlobGetDataType(job_name, lbn):
    job_name = str(job_name)
    lbn = str(lbn)
    dtype, error = oneflow_api.JobBuildAndInferCtx_MirroredBlobGetDataType(
        job_name, lbn
    )
    if error.has_error_type():
        raise JobBuildAndInferCfgError(error)
    return int(dtype)


def JobBuildAndInferCtx_MirroredBlobIsDynamic(job_name, lbn):
    job_name = str(job_name)
    lbn = str(lbn)
    ret, error = oneflow_api.JobBuildAndInferCtx_MirroredBlobIsDynamic(job_name, lbn)
    if error.has_error_type():
        raise JobBuildAndInferCfgError(error)
    return ret


def JobBuildAndInferCtx_MirroredBlobDisableBoxing(job_name, lbn):
    job_name = str(job_name)
    lbn = str(lbn)
    # TODO(hanbinbin): this api dose not exist and will be del after confirmed
    ret, error_str = oneflow_internal.JobBuildAndInferCtx_MirroredBlobDisableBoxing(
        job_name, lbn
    )
    error = text_format.Parse(error_str, error_util.ErrorProto())
    if error.HasField("error_type"):
        raise JobBuildAndInferError(error)
    return ret


def JobBuildAndInferCtx_MirroredBlobIsTensorList(job_name, lbn):
    job_name = str(job_name)
    lbn = str(lbn)
    ret, error = oneflow_api.JobBuildAndInferCtx_MirroredBlobIsTensorList(job_name, lbn)
    if error.has_error_type():
        raise JobBuildAndInferCfgError(error)
    return ret


def JobBuildAndInferCtx_MirroredBlobGetBatchAxis(job_name, lbn):
    job_name = str(job_name)
    lbn = str(lbn)
    (batch_axis_str, error,) = oneflow_api.JobBuildAndInferCtx_MirroredBlobGetBatchAxis(
        job_name, lbn
    )
    batch_axis = text_format.Parse(batch_axis_str, dtype_util.OptInt64())
    if error.has_error_type():
        raise JobBuildAndInferCfgError(error)
    if batch_axis.HasField("value"):
        return batch_axis.value
    return None


def JobBuildAndInferCtx_MirroredBlobGetSplitAxisFromProducerView(job_name, lbn):
    job_name = str(job_name)
    lbn = str(lbn)
    (
        split_axis_str,
        error,
    ) = oneflow_api.JobBuildAndInferCtx_MirroredBlobGetSplitAxisFromProducerView(
        job_name, lbn
    )
    split_axis = text_format.Parse(split_axis_str, dtype_util.OptInt64())
    if error.has_error_type():
        raise JobBuildAndInferCfgError(error)
    if split_axis.HasField("value"):
        return split_axis.value
    return None


def JobBuildAndInferCtx_MirroredBlobGetParallelConfFromProducerView(job_name, lbn):
    job_name = str(job_name)
    lbn = str(lbn)
    GetParallelConf = (
        oneflow_api.JobBuildAndInferCtx_MirroredBlobGetSerializedParallelConfFromProducerView
    )
    parallel_conf_str, error = GetParallelConf(job_name, lbn)
    if error.has_error_type():
        raise JobBuildAndInferCfgError(error)
    parallel_conf = text_format.Parse(parallel_conf_str, placement_pb.ParallelConf())
    # TODO(oyy) change temporary transformation after python code migrated into cpp code
    parallel_conf_cfg = placement_cfg.ParallelConf()
    parallel_conf_cfg.set_device_tag(parallel_conf.device_tag)
    for device_name in parallel_conf.device_name:
        parallel_conf_cfg.add_device_name(device_name)

    return parallel_conf_cfg


def JobBuildAndInferCtx_GetStaticShape(job_name, lbn):
    job_name = str(job_name)
    lbn = str(lbn)
    (
        axis_str,
        error,
    ) = oneflow_api.JobBuildAndInferCtx_GetSerializedIdListAsStaticShape(job_name, lbn)
    if error.has_error_type():
        raise JobBuildAndInferCfgError(error)
    int_list = text_format.Parse(axis_str, record_util.Int64List())
    return tuple(map(int, int_list.value))


def JobBuildAndInferCtx_GetDataType(job_name, lbn):
    job_name = str(job_name)
    lbn = str(lbn)
    dtype, error = oneflow_api.JobBuildAndInferCtx_GetDataType(job_name, lbn)
    if error.has_error_type():
        raise JobBuildAndInferCfgError(error)
    return int(dtype)


def JobBuildAndInferCtx_IsDynamic(job_name, lbn):
    job_name = str(job_name)
    lbn = str(lbn)
    ret, error = oneflow_api.JobBuildAndInferCtx_IsDynamic(job_name, lbn)
    if error.has_error_type():
        raise JobBuildAndInferCfgError(error)
    return ret


def JobBuildAndInferCtx_DisableBoxing(job_name, lbn):
    job_name = str(job_name)
    lbn = str(lbn)
    ret, error = oneflow_api.JobBuildAndInferCtx_DisableBoxing(job_name, lbn)
    if error.has_error_type():
        raise JobBuildAndInferCfgError(error)
    return ret


def JobBuildAndInferCtx_IsTensorList(job_name, lbn):
    job_name = str(job_name)
    lbn = str(lbn)
    ret, error = oneflow_api.JobBuildAndInferCtx_IsTensorList(job_name, lbn)
    if error.has_error_type():
        raise JobBuildAndInferCfgError(error)
    return ret


def JobBuildAndInferCtx_GetBatchAxis(job_name, lbn):
    job_name = str(job_name)
    lbn = str(lbn)
    batch_axis_str, error = oneflow_api.JobBuildAndInferCtx_GetBatchAxis(job_name, lbn)
    batch_axis = text_format.Parse(batch_axis_str, dtype_util.OptInt64())
    if error.has_error_type():
        raise JobBuildAndInferCfgError(error)
    if batch_axis.HasField("value"):
        return batch_axis.value
    return None


def JobBuildAndInferCtx_GetSplitAxisFromProducerView(job_name, lbn):
    job_name = str(job_name)
    lbn = str(lbn)
    (
        split_axis_str,
        error,
    ) = oneflow_api.JobBuildAndInferCtx_GetSplitAxisFromProducerView(job_name, lbn)
    split_axis = text_format.Parse(split_axis_str, dtype_util.OptInt64())
    if error.has_error_type():
        raise JobBuildAndInferCfgError(error)
    if split_axis.HasField("value"):
        return split_axis.value
    return None


def JobBuildAndInferCtx_GetParallelConfFromProducerView(job_name, lbn):
    job_name = str(job_name)
    lbn = str(lbn)
    GetParallelConf = (
        oneflow_api.JobBuildAndInferCtx_GetSerializedParallelConfFromProducerView
    )
    parallel_conf, error = GetParallelConf(job_name, lbn)
    if error.has_error_type():
        raise JobBuildAndInferCfgError(error)
    parallel_conf = text_format.Parse(parallel_conf, placement_pb.ParallelConf())
    # TODO(oyy) change temporary transformation after python code migrated into cpp code
    parallel_conf_cfg = placement_cfg.ParallelConf()
    parallel_conf_cfg.set_device_tag(parallel_conf.device_tag)
    for device_name in parallel_conf.device_name:
        parallel_conf_cfg.add_device_name(device_name)

    return parallel_conf_cfg


def GetMachine2DeviceIdListOFRecordFromParallelConf(parallel_conf):
    serialized_parallel_conf = str(parallel_conf)
    (
        ofrecord,
        error_str,
    ) = oneflow_internal.GetMachine2DeviceIdListOFRecordFromParallelConf(
        serialized_parallel_conf
    )
    error = text_format.Parse(error_str, error_util.ErrorProto())
    if error.HasField("error_type"):
        raise JobBuildAndInferError(error)
    return text_format.Parse(ofrecord, record_util.OFRecord())


def GetFunctionConfigDef():
    func_config_def, error_str = oneflow_internal.GetFunctionConfigDef()
    error = text_format.Parse(error_str, error_util.ErrorProto())
    if error.HasField("error_type"):
        raise JobBuildAndInferError(error)
    return text_format.Parse(func_config_def, ConfigDef())


def GetScopeConfigDef():
    scope_config_def, error_str = oneflow_internal.GetScopeConfigDef()
    error = text_format.Parse(error_str, error_util.ErrorProto())
    if error.HasField("error_type"):
        raise JobBuildAndInferError(error)
    return text_format.Parse(scope_config_def, ConfigDef())


def RunLogicalInstruction(vm_instruction_list, eager_symbol_list):
    symbols = str(text_format.MessageToString(eager_symbol_list))
    error_str = oneflow_api.vm.RunLogicalInstruction(vm_instruction_list, symbols)
    error = text_format.Parse(error_str, error_util.ErrorProto())
    if error.HasField("error_type"):
        raise JobBuildAndInferError(error)


def RunPhysicalInstruction(vm_instruction_list, eager_symbol_list):
    symbols = str(text_format.MessageToString(eager_symbol_list))
    error_str = oneflow_api.vm.RunPhysicalInstruction(vm_instruction_list, symbols)
    error = text_format.Parse(error_str, error_util.ErrorProto())


def CurrentMachineId():
    machine_id, error_str = oneflow_internal.CurrentMachineId()
    error = text_format.Parse(error_str, error_util.ErrorProto())
    if error.HasField("error_type"):
        raise JobBuildAndInferError(error)
    return machine_id


def NewLogicalObjectId():
    object_id, error_str = oneflow_internal.NewLogicalObjectId()
    error = text_format.Parse(error_str, error_util.ErrorProto())
    if error.HasField("error_type"):
        raise JobBuildAndInferError(error)
    return object_id


def NewLogicalSymbolId():
    object_id, error_str = oneflow_internal.NewLogicalSymbolId()
    error = text_format.Parse(error_str, error_util.ErrorProto())
    if error.HasField("error_type"):
        raise JobBuildAndInferError(error)
    return object_id


def NewPhysicalObjectId():
    object_id, error_str = oneflow_internal.NewPhysicalObjectId()
    error = text_format.Parse(error_str, error_util.ErrorProto())
    if error.HasField("error_type"):
        raise JobBuildAndInferError(error)
    return object_id


def NewPhysicalSymbolId():
    object_id, error_str = oneflow_internal.NewPhysicalSymbolId()
    error = text_format.Parse(error_str, error_util.ErrorProto())
    if error.HasField("error_type"):
        raise JobBuildAndInferError(error)
    return object_id


def GetOpAttributes():
    op_attributes, error_str = oneflow_internal.GetSerializedOpAttributes()
    error = text_format.Parse(error_str, error_util.ErrorProto())
    if error.HasField("error_type"):
        raise JobBuildAndInferError(error)
    return text_format.Parse(op_attributes, op_attribute_pb.OpAttributeList())


def GetJobSet():
    job_set, error_str = oneflow_internal.GetSerializedJobSet()
    error = text_format.Parse(error_str, error_util.ErrorProto())
    if error.HasField("error_type"):
        raise JobBuildAndInferError(error)
    return text_format.Parse(job_set, job_set_pb.JobSet())


def GetStructureGraph():
    structure_graph, error_str = oneflow_internal.GetSerializedStructureGraph()
    error = text_format.Parse(error_str, error_util.ErrorProto())
    if error.HasField("error_type"):
        raise JobBuildAndInferError(error)
    return structure_graph


def LoadLibraryNow(lib_path):
    oneflow_internal.LoadLibraryNow(lib_path)<|MERGE_RESOLUTION|>--- conflicted
+++ resolved
@@ -179,16 +179,9 @@
 
 def CurJobBuildAndInferCtx_SetJobConf(job_config_proto):
     serialized_job_conf = str(job_config_proto)
-<<<<<<< HEAD
     error = oneflow_api.CurJobBuildAndInferCtx_SetJobConf(serialized_job_conf)
     if error.has_error_type():
         raise JobBuildAndInferCfgError(error)
-=======
-    error_str = oneflow_internal.CurJobBuildAndInferCtx_SetJobConf(serialized_job_conf)
-    error = text_format.Parse(error_str, error_util.ErrorProto())
-    if error.HasField("error_type"):
-        raise JobBuildAndInferError(error)
->>>>>>> 885cfde0
 
 
 def CurJobBuildAndInferCtx_SetTrainConf(train_config_proto):
