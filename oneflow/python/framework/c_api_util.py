"""
Copyright 2020 The OneFlow Authors. All rights reserved.

Licensed under the Apache License, Version 2.0 (the "License");
you may not use this file except in compliance with the License.
You may obtain a copy of the License at

    http://www.apache.org/licenses/LICENSE-2.0

Unless required by applicable law or agreed to in writing, software
distributed under the License is distributed on an "AS IS" BASIS,
WITHOUT WARRANTIES OR CONDITIONS OF ANY KIND, either express or implied.
See the License for the specific language governing permissions and
limitations under the License.
"""
from __future__ import absolute_import

from google.protobuf import text_format

import oneflow.core.common.data_type_pb2 as dtype_util
import oneflow.core.common.error_pb2 as error_util
import oneflow.core.job.env_pb2 as env_pb2
import oneflow.core.job.job_set_pb2 as job_set_pb
import oneflow.core.job.placement_pb2 as placement_pb
import oneflow.core.job.resource_pb2 as resource_util
import oneflow.core.operator.op_attribute_pb2 as op_attribute_pb
import oneflow.core.operator.op_conf_pb2 as op_conf_util
import oneflow.core.record.record_pb2 as record_util
import oneflow.core.register.logical_blob_id_pb2 as logical_blob_id_util
import oneflow.oneflow_internal as oneflow_internal
from oneflow.core.framework.config_def_pb2 import ConfigDef
from oneflow.core.job.inter_user_job_info_pb2 import InterUserJobInfo
from oneflow.python.framework.job_build_and_infer_error import JobBuildAndInferError
import oneflow
<<<<<<< HEAD
from oneflow.python.framework.job_build_and_infer_cfg_error import (
    JobBuildAndInferCfgError,
)
import oneflow
import oneflow_api.oneflow.core.common.error as error_cfg
=======
import oneflow_api.oneflow.core.job.placement as placement_cfg
>>>>>>> cad594bd

oneflow_api = oneflow.oneflow_api


def RegisterWatcherOnlyOnce(watcher):
    error_str = oneflow_internal.RegisterWatcherOnlyOnce(watcher)
    error = text_format.Parse(error_str, error_util.ErrorProto())
    if error.HasField("error_type"):
        raise JobBuildAndInferError(error)


def IsOpTypeCaseCpuSupportOnly(op_type_case):
    ret, error = oneflow_api.IsOpTypeCaseCpuSupportOnly(op_type_case)
    if error.has_error_type():
        raise JobBuildAndInferCfgError(error)
    return ret


def IsOpTypeNameCpuSupportOnly(op_type_name):
    ret, error = oneflow_api.IsOpTypeNameCpuSupportOnly(op_type_name)
    if error.has_error_type():
        raise JobBuildAndInferCfgError(error)
    return ret


def CurrentResource():
    resource, error = oneflow_api.CurrentResource()
    if error.has_error_type():
        raise JobBuildAndInferCfgError(error)
    return text_format.Parse(resource, resource_util.Resource())


def EnvResource():
    resource, error = oneflow_api.EnvResource()
    if error.has_error_type():
        raise JobBuildAndInferCfgError(error)
    return text_format.Parse(resource, resource_util.Resource())


def EnableEagerEnvironment(enable_eager_execution):
    error = oneflow_api.EnableEagerEnvironment(enable_eager_execution)
    if error.has_error_type():
        raise JobBuildAndInferCfgError(error)


def EagerExecutionEnabled():
    return oneflow_api.EagerExecutionEnabled()


def IsEnvInited():
    is_env_inited, error = oneflow_api.IsEnvInited()
    if error.has_error_type():
        raise JobBuildAndInferCfgError(error)
    return is_env_inited


def InitEnv(env_proto):
    assert type(env_proto) is env_pb2.EnvProto
    env_proto_str = text_format.MessageToString(env_proto)
    error = oneflow_api.InitEnv(env_proto_str)
    if error.has_error_type():
        raise JobBuildAndInferCfgError(error)


def DestroyEnv():
    error = oneflow_api.DestroyEnv()
    if error.has_error_type():
        raise JobBuildAndInferCfgError(error)


def IsSessionInited():
    is_sess_inited, error = oneflow_api.IsSessionInited()
    if error.has_error_type():
        raise JobBuildAndInferCfgError(error)
    return is_sess_inited


def InitLazyGlobalSession(config_proto):
    assert type(config_proto) is job_set_pb.ConfigProto
    config_proto_str = text_format.MessageToString(config_proto)
    error = oneflow_api.InitLazyGlobalSession(config_proto_str)
    if error.has_error_type():
        raise JobBuildAndInferCfgError(error)


def DestroyLazyGlobalSession():
    error = oneflow_api.DestroyLazyGlobalSession()
    if error.has_error_type():
        raise JobBuildAndInferCfgError(error)


def StartLazyGlobalSession():
    error = oneflow_api.StartLazyGlobalSession()
    if error.has_error_type():
        raise JobBuildAndInferCfgError(error)


def StopLazyGlobalSession():
    error = oneflow_api.StopLazyGlobalSession()
    if error.has_error_type():
        raise JobBuildAndInferCfgError(error)


def GetInterUserJobInfo():
    inter_user_job_info, error = oneflow_api.GetSerializedInterUserJobInfo()
    if error.has_error_type():
        raise JobBuildAndInferCfgError(error)
    return text_format.Parse(inter_user_job_info, InterUserJobInfo())


def LaunchJob(job_instance):
    error_str = oneflow_internal.LaunchJob(job_instance)
    error = text_format.Parse(error_str, error_util.ErrorProto())
    if error.HasField("error_type"):
        raise JobBuildAndInferError(error)


def JobBuildAndInferCtx_Open(job_name):
    job_name = str(job_name)
    error_str = oneflow_internal.JobBuildAndInferCtx_Open(job_name)
    error = text_format.Parse(error_str, error_util.ErrorProto())
    if error.HasField("error_type"):
        raise JobBuildAndInferError(error)


def JobBuildAndInferCtx_GetCurrentJobName():
    job_name, error_str = oneflow_internal.JobBuildAndInferCtx_GetCurrentJobName()
    error = text_format.Parse(error_str, error_util.ErrorProto())
    if error.HasField("error_type"):
        raise JobBuildAndInferError(error)
    return job_name


def JobBuildAndInferCtx_Close():
    oneflow_internal.JobBuildAndInferCtx_Close()


def CurJobBuildAndInferCtx_SetJobConf(job_config_proto):
    serialized_job_conf = str(text_format.MessageToString(job_config_proto))
    error_str = oneflow_internal.CurJobBuildAndInferCtx_SetJobConf(serialized_job_conf)
    error = text_format.Parse(error_str, error_util.ErrorProto())
    if error.HasField("error_type"):
        raise JobBuildAndInferError(error)


def CurJobBuildAndInferCtx_SetTrainConf(train_config_proto):
    serialized_train_conf = str(text_format.MessageToString(train_config_proto))
    error_str = oneflow_internal.CurJobBuildAndInferCtx_SetTrainConf(
        serialized_train_conf
    )
    error = text_format.Parse(error_str, error_util.ErrorProto())
    if error.HasField("error_type"):
        raise JobBuildAndInferError(error)


def CurJobBuildAndInferCtx_Complete():
    error_str = oneflow_internal.CurJobBuildAndInferCtx_Complete()
    error = text_format.Parse(error_str, error_util.ErrorProto())
    if error.HasField("error_type"):
        raise JobBuildAndInferError(error)


def InferOpConf(op_conf_proto, upstream_signature):
    serialized_op_conf = str(text_format.MessageToString(op_conf_proto))
    serialized_upstream_sig = str(text_format.MessageToString(upstream_signature))
    op_attribute_str, error = oneflow_api.InferOpConf(
        serialized_op_conf, serialized_upstream_sig,
    )
    if error.has_error_type():
        raise JobBuildAndInferCfgError(error)
    return text_format.Parse(op_attribute_str, op_attribute_pb.OpAttribute())


def IsInterfaceOpConf(op_conf):
    op_type_field = op_conf.WhichOneof("op_type")
    field_number = op_conf_util.OperatorConf.DESCRIPTOR.fields_by_name[
        op_type_field
    ].number
    res, error = oneflow_api.IsInterfaceOpTypeCase(field_number)
    if error.has_error_type():
        raise JobBuildAndInferCfgError(error)
    return res


def GetOpParallelSymbolId(op_conf_proto):
    serialized_op_conf = str(text_format.MessageToString(op_conf_proto))
    symbol_id, error = oneflow_api.GetOpParallelSymbolId(serialized_op_conf)
    if error.has_error_type():
        raise JobBuildAndInferCfgError(error)
    return symbol_id


def GetUserOpAttrType(op_type_name, attr_name):
    attr_type, error = oneflow_api.GetUserOpAttrType(op_type_name, attr_name)
    if error.has_error_type():
        raise JobBuildAndInferCfgError(error)
    return attr_type


def CheckAndCompleteUserOpConf(op_conf_proto):
    serialized_op_conf = str(text_format.MessageToString(op_conf_proto))
    new_op_conf, error = oneflow_api.CheckAndCompleteUserOpConf(serialized_op_conf)
    if error.has_error_type():
        raise JobBuildAndInferCfgError(error)
    return text_format.Parse(new_op_conf, op_conf_util.OperatorConf())


def CurJobBuildAndInferCtx_AddAndInferConsistentOp(op_conf_proto):
    serialized_op_conf = str(text_format.MessageToString(op_conf_proto))
    add_and_infer = oneflow_internal.CurJobBuildAndInferCtx_AddAndInferConsistentOp
    op_attribute_str, error_str = add_and_infer(serialized_op_conf)
    error = text_format.Parse(error_str, error_util.ErrorProto())
    if error.HasField("error_type"):
        raise JobBuildAndInferError(error)
    return text_format.Parse(op_attribute_str, op_attribute_pb.OpAttribute())


def CurJobBuildAndInferCtx_AddAndInferMirroredOp(op_conf_proto):
    serialized_op_conf = str(text_format.MessageToString(op_conf_proto))
    add_and_infer = oneflow_internal.CurJobBuildAndInferCtx_AddAndInferMirroredOp
    op_attribute_str, error_str = add_and_infer(serialized_op_conf)
    error = text_format.Parse(error_str, error_util.ErrorProto())
    if error.HasField("error_type"):
        raise JobBuildAndInferError(error)
    return text_format.Parse(op_attribute_str, op_attribute_pb.OpAttribute())


def CurJobBuildAndInferCtx_AddLossLogicalBlobName(lbn):
    lbn = str(lbn)
    error_str = oneflow_internal.CurJobBuildAndInferCtx_AddLossLogicalBlobName(lbn)
    error = text_format.Parse(error_str, error_util.ErrorProto())
    if error.HasField("error_type"):
        raise JobBuildAndInferError(error)


def CurJobBuildAndInferCtx_AddLbiAndDiffWatcherUuidPair(lbi_and_uuid):
    serialized = str(text_format.MessageToString(lbi_and_uuid))
    error_str = oneflow_internal.CurJobBuildAndInferCtx_AddLbiAndDiffWatcherUuidPair(
        serialized
    )
    error = text_format.Parse(error_str, error_util.ErrorProto())
    if error.HasField("error_type"):
        raise JobBuildAndInferError(error)


def CurJobBuildAndInferCtx_CheckJob():
    error_str = oneflow_internal.CurJobBuildAndInferCtx_CheckJob()
    error = text_format.Parse(error_str, error_util.ErrorProto())
    if error.HasField("error_type"):
        raise JobBuildAndInferError(error)


def CurJobBuildAndInferCtx_HasJobConf():
    has_job_conf, error_str = oneflow_internal.CurJobBuildAndInferCtx_HasJobConf()
    error = text_format.Parse(error_str, error_util.ErrorProto())
    if error.HasField("error_type"):
        raise JobBuildAndInferError(error)
    return has_job_conf


def JobBuildAndInferCtx_IsMirroredBlob(job_name, lbn):
    job_name = str(job_name)
    lbn = str(lbn)
    ret, error_str = oneflow_internal.JobBuildAndInferCtx_IsMirroredBlob(job_name, lbn)
    error = text_format.Parse(error_str, error_util.ErrorProto())
    if error.HasField("error_type"):
        raise JobBuildAndInferError(error)
    return ret


def JobBuildAndInferCtx_MirroredBlobGetNumSubLbi(job_name, lbn):
    job_name = str(job_name)
    lbn = str(lbn)
    ret, error_str = oneflow_internal.JobBuildAndInferCtx_MirroredBlobGetNumSubLbi(
        job_name, lbn
    )
    error = text_format.Parse(error_str, error_util.ErrorProto())
    if error.HasField("error_type"):
        raise JobBuildAndInferError(error)
    return ret


def JobBuildAndInferCtx_MirroredBlobGetSubLbi(job_name, lbn, index):
    job_name = str(job_name)
    lbn = str(lbn)
    (
        ret,
        error_str,
    ) = oneflow_internal.JobBuildAndInferCtx_MirroredBlobGetSerializedSubLbi(
        job_name, lbn, index
    )
    error = text_format.Parse(error_str, error_util.ErrorProto())
    if error.HasField("error_type"):
        raise JobBuildAndInferError(error)
    return text_format.Parse(ret, logical_blob_id_util.LogicalBlobId())


def JobBuildAndInferCtx_MirroredBlobGetStaticShape(job_name, lbn):
    job_name = str(job_name)
    lbn = str(lbn)
    get_shape = (
        oneflow_internal.JobBuildAndInferCtx_MirroredBlobGetSerializedIdListAsStaticShape
    )
    axis_str, error_str = get_shape(job_name, lbn)
    error = text_format.Parse(error_str, error_util.ErrorProto())
    if error.HasField("error_type"):
        raise JobBuildAndInferError(error)
    int_list = text_format.Parse(axis_str, record_util.Int64List())
    return tuple(map(int, int_list.value))


def JobBuildAndInferCtx_MirroredBlobGetDataType(job_name, lbn):
    job_name = str(job_name)
    lbn = str(lbn)
    dtype, erro_str = oneflow_internal.JobBuildAndInferCtx_MirroredBlobGetDataType(
        job_name, lbn
    )
    error = text_format.Parse(erro_str, error_util.ErrorProto())
    if error.HasField("error_type"):
        raise JobBuildAndInferError(error)
    return int(dtype)


def JobBuildAndInferCtx_MirroredBlobIsDynamic(job_name, lbn):
    job_name = str(job_name)
    lbn = str(lbn)
    ret, error_str = oneflow_internal.JobBuildAndInferCtx_MirroredBlobIsDynamic(
        job_name, lbn
    )
    error = text_format.Parse(error_str, error_util.ErrorProto())
    if error.HasField("error_type"):
        raise JobBuildAndInferError(error)
    return ret


def JobBuildAndInferCtx_MirroredBlobDisableBoxing(job_name, lbn):
    job_name = str(job_name)
    lbn = str(lbn)
    ret, error_str = oneflow_internal.JobBuildAndInferCtx_MirroredBlobDisableBoxing(
        job_name, lbn
    )
    error = text_format.Parse(error_str, error_util.ErrorProto())
    if error.HasField("error_type"):
        raise JobBuildAndInferError(error)
    return ret


def JobBuildAndInferCtx_MirroredBlobIsTensorList(job_name, lbn):
    job_name = str(job_name)
    lbn = str(lbn)
    ret, error_str = oneflow_internal.JobBuildAndInferCtx_MirroredBlobIsTensorList(
        job_name, lbn
    )
    error = text_format.Parse(error_str, error_util.ErrorProto())
    if error.HasField("error_type"):
        raise JobBuildAndInferError(error)
    return ret


def JobBuildAndInferCtx_MirroredBlobGetBatchAxis(job_name, lbn):
    job_name = str(job_name)
    lbn = str(lbn)
    (
        batch_axis_str,
        error_str,
    ) = oneflow_internal.JobBuildAndInferCtx_MirroredBlobGetBatchAxis(job_name, lbn)
    batch_axis = text_format.Parse(batch_axis_str, dtype_util.OptInt64())
    error = text_format.Parse(error_str, error_util.ErrorProto())
    if error.HasField("error_type"):
        raise JobBuildAndInferError(error)
    if batch_axis.HasField("value"):
        return batch_axis.value
    return None


def JobBuildAndInferCtx_MirroredBlobGetSplitAxisFromProducerView(job_name, lbn):
    job_name = str(job_name)
    lbn = str(lbn)
    (
        split_axis_str,
        error_str,
    ) = oneflow_internal.JobBuildAndInferCtx_MirroredBlobGetSplitAxisFromProducerView(
        job_name, lbn
    )
    split_axis = text_format.Parse(split_axis_str, dtype_util.OptInt64())
    error = text_format.Parse(error_str, error_util.ErrorProto())
    if error.HasField("error_type"):
        raise JobBuildAndInferError(error)
    if split_axis.HasField("value"):
        return split_axis.value
    return None


def JobBuildAndInferCtx_MirroredBlobGetParallelConfFromProducerView(job_name, lbn):
    job_name = str(job_name)
    lbn = str(lbn)
    GetParallelConf = (
        oneflow_internal.JobBuildAndInferCtx_MirroredBlobGetSerializedParallelConfFromProducerView
    )
    parallel_conf_str, error_str = GetParallelConf(job_name, lbn)
    error = text_format.Parse(error_str, error_util.ErrorProto())
    if error.HasField("error_type"):
        raise JobBuildAndInferError(error)
    parallel_conf = text_format.Parse(parallel_conf_str, placement_pb.ParallelConf())
    # Temporary transformation
    parallel_conf_cfg = placement_cfg.ParallelConf()
    parallel_conf_cfg.set_device_tag(parallel_conf.device_tag)
    for device_name in parallel_conf.device_name:
        parallel_conf_cfg.add_device_name(device_name)

    return parallel_conf_cfg


def JobBuildAndInferCtx_GetStaticShape(job_name, lbn):
    job_name = str(job_name)
    lbn = str(lbn)
    (
        axis_str,
        error_str,
    ) = oneflow_internal.JobBuildAndInferCtx_GetSerializedIdListAsStaticShape(
        job_name, lbn
    )
    error = text_format.Parse(error_str, error_util.ErrorProto())
    if error.HasField("error_type"):
        raise JobBuildAndInferError(error)
    int_list = text_format.Parse(axis_str, record_util.Int64List())
    return tuple(map(int, int_list.value))


def JobBuildAndInferCtx_GetDataType(job_name, lbn):
    job_name = str(job_name)
    lbn = str(lbn)
    dtype, erro_str = oneflow_internal.JobBuildAndInferCtx_GetDataType(job_name, lbn)
    error = text_format.Parse(erro_str, error_util.ErrorProto())
    if error.HasField("error_type"):
        raise JobBuildAndInferError(error)
    return int(dtype)


def JobBuildAndInferCtx_IsDynamic(job_name, lbn):
    job_name = str(job_name)
    lbn = str(lbn)
    ret, error_str = oneflow_internal.JobBuildAndInferCtx_IsDynamic(job_name, lbn)
    error = text_format.Parse(error_str, error_util.ErrorProto())
    if error.HasField("error_type"):
        raise JobBuildAndInferError(error)
    return ret


def JobBuildAndInferCtx_DisableBoxing(job_name, lbn):
    job_name = str(job_name)
    lbn = str(lbn)
    ret, error_str = oneflow_internal.JobBuildAndInferCtx_DisableBoxing(job_name, lbn)
    error = text_format.Parse(error_str, error_util.ErrorProto())
    if error.HasField("error_type"):
        raise JobBuildAndInferError(error)
    return ret


def JobBuildAndInferCtx_IsTensorList(job_name, lbn):
    job_name = str(job_name)
    lbn = str(lbn)
    ret, error_str = oneflow_internal.JobBuildAndInferCtx_IsTensorList(job_name, lbn)
    error = text_format.Parse(error_str, error_util.ErrorProto())
    if error.HasField("error_type"):
        raise JobBuildAndInferError(error)
    return ret


def JobBuildAndInferCtx_GetBatchAxis(job_name, lbn):
    job_name = str(job_name)
    lbn = str(lbn)
    batch_axis_str, error_str = oneflow_internal.JobBuildAndInferCtx_GetBatchAxis(
        job_name, lbn
    )
    batch_axis = text_format.Parse(batch_axis_str, dtype_util.OptInt64())
    error = text_format.Parse(error_str, error_util.ErrorProto())
    if error.HasField("error_type"):
        raise JobBuildAndInferError(error)
    if batch_axis.HasField("value"):
        return batch_axis.value
    return None


def JobBuildAndInferCtx_GetSplitAxisFromProducerView(job_name, lbn):
    job_name = str(job_name)
    lbn = str(lbn)
    (
        split_axis_str,
        error_str,
    ) = oneflow_internal.JobBuildAndInferCtx_GetSplitAxisFromProducerView(job_name, lbn)
    split_axis = text_format.Parse(split_axis_str, dtype_util.OptInt64())
    error = text_format.Parse(error_str, error_util.ErrorProto())
    if error.HasField("error_type"):
        raise JobBuildAndInferError(error)
    if split_axis.HasField("value"):
        return split_axis.value
    return None


def JobBuildAndInferCtx_GetParallelConfFromProducerView(job_name, lbn):
    job_name = str(job_name)
    lbn = str(lbn)
    GetParallelConf = (
        oneflow_internal.JobBuildAndInferCtx_GetSerializedParallelConfFromProducerView
    )
    parallel_conf, error_str = GetParallelConf(job_name, lbn)
    error = text_format.Parse(error_str, error_util.ErrorProto())
    if error.HasField("error_type"):
        raise JobBuildAndInferError(error)
    parallel_conf = text_format.Parse(parallel_conf, placement_pb.ParallelConf())
    # Temporary transformation
    parallel_conf_cfg = placement_cfg.ParallelConf()
    parallel_conf_cfg.set_device_tag(parallel_conf.device_tag)
    for device_name in parallel_conf.device_name:
        parallel_conf_cfg.add_device_name(device_name)

    return parallel_conf_cfg


def GetMachine2DeviceIdListOFRecordFromParallelConf(parallel_conf):
<<<<<<< HEAD
    serialized_parallel_conf = str(text_format.MessageToString(parallel_conf))
    (ofrecord, error,) = oneflow_api.GetMachine2DeviceIdListOFRecordFromParallelConf(
=======
    serialized_parallel_conf = str(parallel_conf)
    (
        ofrecord,
        error_str,
    ) = oneflow_internal.GetMachine2DeviceIdListOFRecordFromParallelConf(
>>>>>>> cad594bd
        serialized_parallel_conf
    )
    if error.has_error_type():
        raise JobBuildAndInferCfgError(error)
    return text_format.Parse(ofrecord, record_util.OFRecord())


def GetFunctionConfigDef():
    func_config_def, error = oneflow_api.GetFunctionConfigDef()
    if error.has_error_type():
        raise JobBuildAndInferCfgError(error)
    return text_format.Parse(func_config_def, ConfigDef())


def GetScopeConfigDef():
    scope_config_def, error = oneflow_api.GetScopeConfigDef()
    if error.has_error_type():
        raise JobBuildAndInferCfgError(error)
    return text_format.Parse(scope_config_def, ConfigDef())


def RunLogicalInstruction(vm_instruction_list, eager_symbol_list):
    symbols = str(text_format.MessageToString(eager_symbol_list))
    error_str = oneflow_api.vm.RunLogicalInstruction(vm_instruction_list, symbols)
    error = text_format.Parse(error_str, error_util.ErrorProto())
    if error.HasField("error_type"):
        raise JobBuildAndInferError(error)


def RunPhysicalInstruction(vm_instruction_list, eager_symbol_list):
    symbols = str(text_format.MessageToString(eager_symbol_list))
    error_str = oneflow_api.vm.RunPhysicalInstruction(vm_instruction_list, symbols)
    error = text_format.Parse(error_str, error_util.ErrorProto())


def CurrentMachineId():
    machine_id, error = oneflow_api.CurrentMachineId()
    if error.has_error_type():
        raise JobBuildAndInferCfgError(error)
    return machine_id


def NewLogicalObjectId():
    object_id, error = oneflow_api.NewLogicalObjectId()
    if error.has_error_type():
        raise JobBuildAndInferCfgError(error)
    return object_id


def NewLogicalSymbolId():
    object_id, error = oneflow_api.NewLogicalSymbolId()
    if error.has_error_type():
        raise JobBuildAndInferCfgError(error)
    return object_id


def NewPhysicalObjectId():
    object_id, error = oneflow_api.NewPhysicalObjectId()
    if error.has_error_type():
        raise JobBuildAndInferCfgError(error)
    return object_id


def NewPhysicalSymbolId():
    object_id, error = oneflow_api.NewPhysicalSymbolId()
    if error.has_error_type():
        raise JobBuildAndInferCfgError(error)
    return object_id


def GetOpAttributes():
    op_attributes, error = oneflow_api.GetSerializedOpAttributes()
    if error.has_error_type():
        raise JobBuildAndInferCfgError(error)
    return text_format.Parse(op_attributes, op_attribute_pb.OpAttributeList())


def GetJobSet():
    job_set, error = oneflow_api.GetSerializedJobSet()
    if error.has_error_type():
        raise JobBuildAndInferCfgError(error)
    return text_format.Parse(job_set, job_set_pb.JobSet())


def GetStructureGraph():
    structure_graph, error = oneflow_api.GetSerializedStructureGraph()
    if error.has_error_type():
        raise JobBuildAndInferCfgError(error)
    return structure_graph


def LoadLibraryNow(lib_path):
    error = oneflow_api.LoadLibraryNow(lib_path)
    if error.has_error_type():
        raise JobBuildAndInferCfgError(error)<|MERGE_RESOLUTION|>--- conflicted
+++ resolved
@@ -32,15 +32,12 @@
 from oneflow.core.job.inter_user_job_info_pb2 import InterUserJobInfo
 from oneflow.python.framework.job_build_and_infer_error import JobBuildAndInferError
 import oneflow
-<<<<<<< HEAD
 from oneflow.python.framework.job_build_and_infer_cfg_error import (
     JobBuildAndInferCfgError,
 )
 import oneflow
 import oneflow_api.oneflow.core.common.error as error_cfg
-=======
 import oneflow_api.oneflow.core.job.placement as placement_cfg
->>>>>>> cad594bd
 
 oneflow_api = oneflow.oneflow_api
 
@@ -562,16 +559,8 @@
 
 
 def GetMachine2DeviceIdListOFRecordFromParallelConf(parallel_conf):
-<<<<<<< HEAD
-    serialized_parallel_conf = str(text_format.MessageToString(parallel_conf))
-    (ofrecord, error,) = oneflow_api.GetMachine2DeviceIdListOFRecordFromParallelConf(
-=======
     serialized_parallel_conf = str(parallel_conf)
-    (
-        ofrecord,
-        error_str,
-    ) = oneflow_internal.GetMachine2DeviceIdListOFRecordFromParallelConf(
->>>>>>> cad594bd
+    (ofrecord, error) = oneflow_api.GetMachine2DeviceIdListOFRecordFromParallelConf(
         serialized_parallel_conf
     )
     if error.has_error_type():
