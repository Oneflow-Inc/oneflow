"""
Copyright 2020 The OneFlow Authors. All rights reserved.

Licensed under the Apache License, Version 2.0 (the "License");
you may not use this file except in compliance with the License.
You may obtain a copy of the License at

    http://www.apache.org/licenses/LICENSE-2.0

Unless required by applicable law or agreed to in writing, software
distributed under the License is distributed on an "AS IS" BASIS,
WITHOUT WARRANTIES OR CONDITIONS OF ANY KIND, either express or implied.
See the License for the specific language governing permissions and
limitations under the License.
"""
from __future__ import absolute_import

from google.protobuf import text_format

import oneflow.core.common.data_type_pb2 as dtype_util
import oneflow.core.common.error_pb2 as error_util
import oneflow.core.job.env_pb2 as env_pb2
import oneflow.core.job.job_set_pb2 as job_set_pb
import oneflow.core.job.placement_pb2 as placement_pb
import oneflow.core.job.resource_pb2 as resource_util
import oneflow.core.operator.op_attribute_pb2 as op_attribute_pb
import oneflow.core.operator.op_conf_pb2 as op_conf_util
import oneflow.core.record.record_pb2 as record_util
import oneflow.core.register.logical_blob_id_pb2 as logical_blob_id_util
import oneflow.oneflow_internal as oneflow_internal
from oneflow.core.framework.config_def_pb2 import ConfigDef
from oneflow.core.job.inter_user_job_info_pb2 import InterUserJobInfo
from oneflow.python.framework.job_build_and_infer_error import JobBuildAndInferError
import oneflow

oneflow_api = oneflow.oneflow_api


def RegisterWatcherOnlyOnce(watcher):
    error_str = oneflow_internal.RegisterWatcherOnlyOnce(watcher)
    error = text_format.Parse(error_str, error_util.ErrorProto())
    if error.HasField("error_type"):
        raise JobBuildAndInferError(error)


def IsOpTypeCaseCpuSupportOnly(op_type_case):
    ret, error_str = oneflow_internal.IsOpTypeCaseCpuSupportOnly(op_type_case)
    error = text_format.Parse(error_str, error_util.ErrorProto())
    if error.HasField("error_type"):
        raise JobBuildAndInferError(error)
    return ret


def IsOpTypeNameCpuSupportOnly(op_type_name):
    ret, error_str = oneflow_internal.IsOpTypeNameCpuSupportOnly(op_type_name)
    error = text_format.Parse(error_str, error_util.ErrorProto())
    if error.HasField("error_type"):
        raise JobBuildAndInferError(error)
    return ret


def CurrentResource():
    resource, error_str = oneflow_internal.CurrentResource()
    error = text_format.Parse(error_str, error_util.ErrorProto())
    if error.HasField("error_type"):
        raise JobBuildAndInferError(error)
    return text_format.Parse(resource, resource_util.Resource())


def EnvResource():
    resource, error_str = oneflow_internal.EnvResource()
    error = text_format.Parse(error_str, error_util.ErrorProto())
    if error.HasField("error_type"):
        raise JobBuildAndInferError(error)
    return text_format.Parse(resource, resource_util.Resource())


def EnableEagerEnvironment(enable_eager_execution):
    return oneflow_internal.EnableEagerEnvironment(enable_eager_execution)


def EagerExecutionEnabled():
    return oneflow_api.EagerExecutionEnabled()


def IsEnvInited():
    return oneflow_internal.IsEnvInited()


def InitEnv(env_proto):
    assert type(env_proto) is env_pb2.EnvProto
    env_proto_str = text_format.MessageToString(env_proto)
    error_str = oneflow_internal.InitEnv(env_proto_str)
    error = text_format.Parse(error_str, error_util.ErrorProto())
    if error.HasField("error_type"):
        raise JobBuildAndInferError(error)


def DestroyEnv():
    error_str = oneflow_internal.DestroyEnv()
    error = text_format.Parse(error_str, error_util.ErrorProto())
    if error.HasField("error_type"):
        raise JobBuildAndInferError(error)


def IsSessionInited():
    return oneflow_internal.IsSessionInited()


def InitLazyGlobalSession(config_proto):
    assert type(config_proto) is job_set_pb.ConfigProto
    config_proto_str = text_format.MessageToString(config_proto)
    error_str = oneflow_internal.InitLazyGlobalSession(config_proto_str)
    error = text_format.Parse(error_str, error_util.ErrorProto())
    if error.HasField("error_type"):
        raise JobBuildAndInferError(error)


def DestroyLazyGlobalSession():
    error_str = oneflow_internal.DestroyLazyGlobalSession()
    error = text_format.Parse(error_str, error_util.ErrorProto())
    if error.HasField("error_type"):
        raise JobBuildAndInferError(error)


def StartLazyGlobalSession():
    error_str = oneflow_internal.StartLazyGlobalSession()
    error = text_format.Parse(error_str, error_util.ErrorProto())
    if error.HasField("error_type"):
        raise JobBuildAndInferError(error)


def StopLazyGlobalSession():
    error_str = oneflow_internal.StopLazyGlobalSession()
    error = text_format.Parse(error_str, error_util.ErrorProto())
    if error.HasField("error_type"):
        raise JobBuildAndInferError(error)


def GetInterUserJobInfo():
    inter_user_job_info, error_str = oneflow_internal.GetSerializedInterUserJobInfo()
    error = text_format.Parse(error_str, error_util.ErrorProto())
    if error.HasField("error_type"):
        raise JobBuildAndInferError(error)
    return text_format.Parse(inter_user_job_info, InterUserJobInfo())


def LaunchJob(job_instance):
    error_str = oneflow_internal.LaunchJob(job_instance)
    error = text_format.Parse(error_str, error_util.ErrorProto())
    if error.HasField("error_type"):
        raise JobBuildAndInferError(error)


def JobBuildAndInferCtx_Open(job_name):
    job_name = str(job_name)
    error_str = oneflow_internal.JobBuildAndInferCtx_Open(job_name)
    error = text_format.Parse(error_str, error_util.ErrorProto())
    if error.HasField("error_type"):
        raise JobBuildAndInferError(error)


def JobBuildAndInferCtx_GetCurrentJobName():
    job_name, error_str = oneflow_internal.JobBuildAndInferCtx_GetCurrentJobName()
    error = text_format.Parse(error_str, error_util.ErrorProto())
    if error.HasField("error_type"):
        raise JobBuildAndInferError(error)
    return job_name


def JobBuildAndInferCtx_Close():
    oneflow_internal.JobBuildAndInferCtx_Close()


def CurJobBuildAndInferCtx_SetJobConf(job_config_proto):
    serialized_job_conf = str(text_format.MessageToString(job_config_proto))
    error_str = oneflow_internal.CurJobBuildAndInferCtx_SetJobConf(serialized_job_conf)
    error = text_format.Parse(error_str, error_util.ErrorProto())
    if error.HasField("error_type"):
        raise JobBuildAndInferError(error)


def CurJobBuildAndInferCtx_SetTrainConf(train_config_proto):
    serialized_train_conf = str(text_format.MessageToString(train_config_proto))
    error_str = oneflow_internal.CurJobBuildAndInferCtx_SetTrainConf(
        serialized_train_conf
    )
    error = text_format.Parse(error_str, error_util.ErrorProto())
    if error.HasField("error_type"):
        raise JobBuildAndInferError(error)


def CurJobBuildAndInferCtx_Complete():
    error_str = oneflow_internal.CurJobBuildAndInferCtx_Complete()
    error = text_format.Parse(error_str, error_util.ErrorProto())
    if error.HasField("error_type"):
        raise JobBuildAndInferError(error)


def InferOpConf(op_conf_proto, upstream_signature):
    serialized_op_conf = str(text_format.MessageToString(op_conf_proto))
    serialized_upstream_sig = str(text_format.MessageToString(upstream_signature))
    op_attribute_str, error_str = oneflow_internal.InferOpConf(
        serialized_op_conf, serialized_upstream_sig,
    )
    error = text_format.Parse(error_str, error_util.ErrorProto())
    if error.HasField("error_type"):
        raise JobBuildAndInferError(error)
    return text_format.Parse(op_attribute_str, op_attribute_pb.OpAttribute())


def IsInterfaceOpConf(op_conf):
    op_type_field = op_conf.WhichOneof("op_type")
    field_number = op_conf_util.OperatorConf.DESCRIPTOR.fields_by_name[
        op_type_field
    ].number
    return oneflow_internal.IsInterfaceOpTypeCase(field_number)


def GetOpParallelSymbolId(op_conf_proto):
    serialized_op_conf = str(text_format.MessageToString(op_conf_proto))
    symbol_id, error_str = oneflow_internal.GetOpParallelSymbolId(serialized_op_conf)
    error = text_format.Parse(error_str, error_util.ErrorProto())
    if error.HasField("error_type"):
        raise JobBuildAndInferError(error)
    return symbol_id


def GetUserOpAttrType(op_type_name, attr_name):
    attr_type, error_str = oneflow_internal.GetUserOpAttrType(op_type_name, attr_name)
    error = text_format.Parse(error_str, error_util.ErrorProto())
    if error.HasField("error_type"):
        raise JobBuildAndInferError(error)
    return attr_type


def CheckAndCompleteUserOpConf(op_conf_proto):
    serialized_op_conf = str(text_format.MessageToString(op_conf_proto))
    new_op_conf, error_str = oneflow_internal.CheckAndCompleteUserOpConf(
        serialized_op_conf
    )
    error = text_format.Parse(error_str, error_util.ErrorProto())
    if error.HasField("error_type"):
        raise JobBuildAndInferError(error)
    return text_format.Parse(new_op_conf, op_conf_util.OperatorConf())


def CurJobBuildAndInferCtx_AddAndInferConsistentOp(op_conf_proto):
    serialized_op_conf = str(text_format.MessageToString(op_conf_proto))
    add_and_infer = oneflow_internal.CurJobBuildAndInferCtx_AddAndInferConsistentOp
    op_attribute_str, error_str = add_and_infer(serialized_op_conf)
    error = text_format.Parse(error_str, error_util.ErrorProto())
    if error.HasField("error_type"):
        raise JobBuildAndInferError(error)
    return text_format.Parse(op_attribute_str, op_attribute_pb.OpAttribute())


def CurJobBuildAndInferCtx_AddAndInferMirroredOp(op_conf_proto):
    serialized_op_conf = str(text_format.MessageToString(op_conf_proto))
    add_and_infer = oneflow_internal.CurJobBuildAndInferCtx_AddAndInferMirroredOp
    op_attribute_str, error_str = add_and_infer(serialized_op_conf)
    error = text_format.Parse(error_str, error_util.ErrorProto())
    if error.HasField("error_type"):
        raise JobBuildAndInferError(error)
    return text_format.Parse(op_attribute_str, op_attribute_pb.OpAttribute())


def CurJobBuildAndInferCtx_AddLossLogicalBlobName(lbn):
    lbn = str(lbn)
    error_str = oneflow_internal.CurJobBuildAndInferCtx_AddLossLogicalBlobName(lbn)
    error = text_format.Parse(error_str, error_util.ErrorProto())
    if error.HasField("error_type"):
        raise JobBuildAndInferError(error)


def CurJobBuildAndInferCtx_AddLbiAndDiffWatcherUuidPair(lbi_and_uuid):
    serialized = str(text_format.MessageToString(lbi_and_uuid))
    error_str = oneflow_internal.CurJobBuildAndInferCtx_AddLbiAndDiffWatcherUuidPair(
        serialized
    )
    error = text_format.Parse(error_str, error_util.ErrorProto())
    if error.HasField("error_type"):
        raise JobBuildAndInferError(error)


def CurJobBuildAndInferCtx_CheckJob():
    error_str = oneflow_internal.CurJobBuildAndInferCtx_CheckJob()
    error = text_format.Parse(error_str, error_util.ErrorProto())
    if error.HasField("error_type"):
        raise JobBuildAndInferError(error)


def CurJobBuildAndInferCtx_HasJobConf():
    has_job_conf, error_str = oneflow_internal.CurJobBuildAndInferCtx_HasJobConf()
    error = text_format.Parse(error_str, error_util.ErrorProto())
    if error.HasField("error_type"):
        raise JobBuildAndInferError(error)
    return has_job_conf


def JobBuildAndInferCtx_IsMirroredBlob(job_name, lbn):
    job_name = str(job_name)
    lbn = str(lbn)
    ret, error_str = oneflow_internal.JobBuildAndInferCtx_IsMirroredBlob(job_name, lbn)
    error = text_format.Parse(error_str, error_util.ErrorProto())
    if error.HasField("error_type"):
        raise JobBuildAndInferError(error)
    return ret


def JobBuildAndInferCtx_MirroredBlobGetNumSubLbi(job_name, lbn):
    job_name = str(job_name)
    lbn = str(lbn)
    ret, error_str = oneflow_internal.JobBuildAndInferCtx_MirroredBlobGetNumSubLbi(
        job_name, lbn
    )
    error = text_format.Parse(error_str, error_util.ErrorProto())
    if error.HasField("error_type"):
        raise JobBuildAndInferError(error)
    return ret


def JobBuildAndInferCtx_MirroredBlobGetSubLbi(job_name, lbn, index):
    job_name = str(job_name)
    lbn = str(lbn)
    (
        ret,
        error_str,
    ) = oneflow_internal.JobBuildAndInferCtx_MirroredBlobGetSerializedSubLbi(
        job_name, lbn, index
    )
    error = text_format.Parse(error_str, error_util.ErrorProto())
    if error.HasField("error_type"):
        raise JobBuildAndInferError(error)
    return text_format.Parse(ret, logical_blob_id_util.LogicalBlobId())


def JobBuildAndInferCtx_MirroredBlobGetStaticShape(job_name, lbn):
    job_name = str(job_name)
    lbn = str(lbn)
    get_shape = (
        oneflow_internal.JobBuildAndInferCtx_MirroredBlobGetSerializedIdListAsStaticShape
    )
    axis_str, error_str = get_shape(job_name, lbn)
    error = text_format.Parse(error_str, error_util.ErrorProto())
    if error.HasField("error_type"):
        raise JobBuildAndInferError(error)
    int_list = text_format.Parse(axis_str, record_util.Int64List())
    return tuple(map(int, int_list.value))


def JobBuildAndInferCtx_MirroredBlobGetDataType(job_name, lbn):
    job_name = str(job_name)
    lbn = str(lbn)
    dtype, erro_str = oneflow_internal.JobBuildAndInferCtx_MirroredBlobGetDataType(
        job_name, lbn
    )
    error = text_format.Parse(erro_str, error_util.ErrorProto())
    if error.HasField("error_type"):
        raise JobBuildAndInferError(error)
    return int(dtype)


def JobBuildAndInferCtx_MirroredBlobIsDynamic(job_name, lbn):
    job_name = str(job_name)
    lbn = str(lbn)
    ret, error_str = oneflow_internal.JobBuildAndInferCtx_MirroredBlobIsDynamic(
        job_name, lbn
    )
    error = text_format.Parse(error_str, error_util.ErrorProto())
    if error.HasField("error_type"):
        raise JobBuildAndInferError(error)
    return ret


def JobBuildAndInferCtx_MirroredBlobDisableBoxing(job_name, lbn):
    job_name = str(job_name)
    lbn = str(lbn)
    ret, error_str = oneflow_internal.JobBuildAndInferCtx_MirroredBlobDisableBoxing(
        job_name, lbn
    )
    error = text_format.Parse(error_str, error_util.ErrorProto())
    if error.HasField("error_type"):
        raise JobBuildAndInferError(error)
    return ret


def JobBuildAndInferCtx_MirroredBlobIsTensorList(job_name, lbn):
    job_name = str(job_name)
    lbn = str(lbn)
    ret, error_str = oneflow_internal.JobBuildAndInferCtx_MirroredBlobIsTensorList(
        job_name, lbn
    )
    error = text_format.Parse(error_str, error_util.ErrorProto())
    if error.HasField("error_type"):
        raise JobBuildAndInferError(error)
    return ret


def JobBuildAndInferCtx_MirroredBlobGetBatchAxis(job_name, lbn):
    job_name = str(job_name)
    lbn = str(lbn)
    (
        batch_axis_str,
        error_str,
    ) = oneflow_internal.JobBuildAndInferCtx_MirroredBlobGetBatchAxis(job_name, lbn)
    batch_axis = text_format.Parse(batch_axis_str, dtype_util.OptInt64())
    error = text_format.Parse(error_str, error_util.ErrorProto())
    if error.HasField("error_type"):
        raise JobBuildAndInferError(error)
    if batch_axis.HasField("value"):
        return batch_axis.value
    return None


def JobBuildAndInferCtx_MirroredBlobGetSplitAxisFromProducerView(job_name, lbn):
    job_name = str(job_name)
    lbn = str(lbn)
    (
        split_axis_str,
        error_str,
    ) = oneflow_internal.JobBuildAndInferCtx_MirroredBlobGetSplitAxisFromProducerView(
        job_name, lbn
    )
    split_axis = text_format.Parse(split_axis_str, dtype_util.OptInt64())
    error = text_format.Parse(error_str, error_util.ErrorProto())
    if error.HasField("error_type"):
        raise JobBuildAndInferError(error)
    if split_axis.HasField("value"):
        return split_axis.value
    return None


def JobBuildAndInferCtx_MirroredBlobGetParallelConfFromProducerView(job_name, lbn):
    job_name = str(job_name)
    lbn = str(lbn)
    GetParallelConf = (
        oneflow_internal.JobBuildAndInferCtx_MirroredBlobGetSerializedParallelConfFromProducerView
    )
    parallel_conf_str, error_str = GetParallelConf(job_name, lbn)
    error = text_format.Parse(error_str, error_util.ErrorProto())
    if error.HasField("error_type"):
        raise JobBuildAndInferError(error)
    return text_format.Parse(parallel_conf_str, placement_pb.ParallelConf())


def JobBuildAndInferCtx_GetStaticShape(job_name, lbn):
    job_name = str(job_name)
    lbn = str(lbn)
    (
        axis_str,
        error_str,
    ) = oneflow_internal.JobBuildAndInferCtx_GetSerializedIdListAsStaticShape(
        job_name, lbn
    )
    error = text_format.Parse(error_str, error_util.ErrorProto())
    if error.HasField("error_type"):
        raise JobBuildAndInferError(error)
    int_list = text_format.Parse(axis_str, record_util.Int64List())
    return tuple(map(int, int_list.value))


def JobBuildAndInferCtx_GetDataType(job_name, lbn):
    job_name = str(job_name)
    lbn = str(lbn)
    dtype, erro_str = oneflow_internal.JobBuildAndInferCtx_GetDataType(job_name, lbn)
    error = text_format.Parse(erro_str, error_util.ErrorProto())
    if error.HasField("error_type"):
        raise JobBuildAndInferError(error)
    return int(dtype)


def JobBuildAndInferCtx_IsDynamic(job_name, lbn):
    job_name = str(job_name)
    lbn = str(lbn)
    ret, error_str = oneflow_internal.JobBuildAndInferCtx_IsDynamic(job_name, lbn)
    error = text_format.Parse(error_str, error_util.ErrorProto())
    if error.HasField("error_type"):
        raise JobBuildAndInferError(error)
    return ret


def JobBuildAndInferCtx_DisableBoxing(job_name, lbn):
    job_name = str(job_name)
    lbn = str(lbn)
    ret, error_str = oneflow_internal.JobBuildAndInferCtx_DisableBoxing(job_name, lbn)
    error = text_format.Parse(error_str, error_util.ErrorProto())
    if error.HasField("error_type"):
        raise JobBuildAndInferError(error)
    return ret


def JobBuildAndInferCtx_IsTensorList(job_name, lbn):
    job_name = str(job_name)
    lbn = str(lbn)
    ret, error_str = oneflow_internal.JobBuildAndInferCtx_IsTensorList(job_name, lbn)
    error = text_format.Parse(error_str, error_util.ErrorProto())
    if error.HasField("error_type"):
        raise JobBuildAndInferError(error)
    return ret


def JobBuildAndInferCtx_GetBatchAxis(job_name, lbn):
    job_name = str(job_name)
    lbn = str(lbn)
    batch_axis_str, error_str = oneflow_internal.JobBuildAndInferCtx_GetBatchAxis(
        job_name, lbn
    )
    batch_axis = text_format.Parse(batch_axis_str, dtype_util.OptInt64())
    error = text_format.Parse(error_str, error_util.ErrorProto())
    if error.HasField("error_type"):
        raise JobBuildAndInferError(error)
    if batch_axis.HasField("value"):
        return batch_axis.value
    return None


def JobBuildAndInferCtx_GetSplitAxisFromProducerView(job_name, lbn):
    job_name = str(job_name)
    lbn = str(lbn)
    (
        split_axis_str,
        error_str,
    ) = oneflow_internal.JobBuildAndInferCtx_GetSplitAxisFromProducerView(job_name, lbn)
    split_axis = text_format.Parse(split_axis_str, dtype_util.OptInt64())
    error = text_format.Parse(error_str, error_util.ErrorProto())
    if error.HasField("error_type"):
        raise JobBuildAndInferError(error)
    if split_axis.HasField("value"):
        return split_axis.value
    return None


def JobBuildAndInferCtx_GetParallelConfFromProducerView(job_name, lbn):
    job_name = str(job_name)
    lbn = str(lbn)
    GetParallelConf = (
        oneflow_internal.JobBuildAndInferCtx_GetSerializedParallelConfFromProducerView
    )
    parallel_conf, error_str = GetParallelConf(job_name, lbn)
    error = text_format.Parse(error_str, error_util.ErrorProto())
    if error.HasField("error_type"):
        raise JobBuildAndInferError(error)
    return text_format.Parse(parallel_conf, placement_pb.ParallelConf())


def GetMachine2DeviceIdListOFRecordFromParallelConf(parallel_conf):
    serialized_parallel_conf = str(text_format.MessageToString(parallel_conf))
    (
        ofrecord,
        error_str,
    ) = oneflow_internal.GetMachine2DeviceIdListOFRecordFromParallelConf(
        serialized_parallel_conf
    )
    error = text_format.Parse(error_str, error_util.ErrorProto())
    if error.HasField("error_type"):
        raise JobBuildAndInferError(error)
    return text_format.Parse(ofrecord, record_util.OFRecord())


def GetFunctionConfigDef():
    func_config_def, error_str = oneflow_internal.GetFunctionConfigDef()
    error = text_format.Parse(error_str, error_util.ErrorProto())
    if error.HasField("error_type"):
        raise JobBuildAndInferError(error)
    return text_format.Parse(func_config_def, ConfigDef())


def RunLogicalInstruction(vm_instruction_list, eager_symbol_list):
    symbols = str(text_format.MessageToString(eager_symbol_list))
<<<<<<< HEAD
    error_str = oneflow_api.RunLogicalInstruction(vm_instruction_list, symbols)
=======
    error_str = oneflow_api.vm.RunLogicalInstruction(vm_instruction_list, symbols)
>>>>>>> df04ab2c
    error = text_format.Parse(error_str, error_util.ErrorProto())
    if error.HasField("error_type"):
        raise JobBuildAndInferError(error)


def RunPhysicalInstruction(vm_instruction_list, eager_symbol_list):
    symbols = str(text_format.MessageToString(eager_symbol_list))
<<<<<<< HEAD
    error_str = oneflow_api.RunPhysicalInstruction(vm_instruction_list, symbols)
=======
    error_str = oneflow_api.vm.RunPhysicalInstruction(vm_instruction_list, symbols)
>>>>>>> df04ab2c
    error = text_format.Parse(error_str, error_util.ErrorProto())


def CurrentMachineId():
    machine_id, error_str = oneflow_internal.CurrentMachineId()
    error = text_format.Parse(error_str, error_util.ErrorProto())
    if error.HasField("error_type"):
        raise JobBuildAndInferError(error)
    return machine_id


def NewLogicalObjectId():
    object_id, error_str = oneflow_internal.NewLogicalObjectId()
    error = text_format.Parse(error_str, error_util.ErrorProto())
    if error.HasField("error_type"):
        raise JobBuildAndInferError(error)
    return object_id


def NewLogicalSymbolId():
    object_id, error_str = oneflow_internal.NewLogicalSymbolId()
    error = text_format.Parse(error_str, error_util.ErrorProto())
    if error.HasField("error_type"):
        raise JobBuildAndInferError(error)
    return object_id


def NewPhysicalObjectId():
    object_id, error_str = oneflow_internal.NewPhysicalObjectId()
    error = text_format.Parse(error_str, error_util.ErrorProto())
    if error.HasField("error_type"):
        raise JobBuildAndInferError(error)
    return object_id


def NewPhysicalSymbolId():
    object_id, error_str = oneflow_internal.NewPhysicalSymbolId()
    error = text_format.Parse(error_str, error_util.ErrorProto())
    if error.HasField("error_type"):
        raise JobBuildAndInferError(error)
    return object_id


def GetJobSet():
    job_set, error_str = oneflow_internal.GetSerializedJobSet()
    error = text_format.Parse(error_str, error_util.ErrorProto())
    if error.HasField("error_type"):
        raise JobBuildAndInferError(error)
    return text_format.Parse(job_set, job_set_pb.JobSet())


def GetStructureGraph():
    structure_graph, error_str = oneflow_internal.GetSerializedStructureGraph()
    error = text_format.Parse(error_str, error_util.ErrorProto())
    if error.HasField("error_type"):
        raise JobBuildAndInferError(error)
    return structure_graph<|MERGE_RESOLUTION|>--- conflicted
+++ resolved
@@ -568,11 +568,7 @@
 
 def RunLogicalInstruction(vm_instruction_list, eager_symbol_list):
     symbols = str(text_format.MessageToString(eager_symbol_list))
-<<<<<<< HEAD
-    error_str = oneflow_api.RunLogicalInstruction(vm_instruction_list, symbols)
-=======
     error_str = oneflow_api.vm.RunLogicalInstruction(vm_instruction_list, symbols)
->>>>>>> df04ab2c
     error = text_format.Parse(error_str, error_util.ErrorProto())
     if error.HasField("error_type"):
         raise JobBuildAndInferError(error)
@@ -580,11 +576,7 @@
 
 def RunPhysicalInstruction(vm_instruction_list, eager_symbol_list):
     symbols = str(text_format.MessageToString(eager_symbol_list))
-<<<<<<< HEAD
-    error_str = oneflow_api.RunPhysicalInstruction(vm_instruction_list, symbols)
-=======
     error_str = oneflow_api.vm.RunPhysicalInstruction(vm_instruction_list, symbols)
->>>>>>> df04ab2c
     error = text_format.Parse(error_str, error_util.ErrorProto())
 
 
