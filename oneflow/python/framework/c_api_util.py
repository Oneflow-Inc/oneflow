--- conflicted
+++ resolved
@@ -613,9 +613,6 @@
 def LoadLibraryNow(lib_path):
     error = oneflow_api.LoadLibraryNow(lib_path)
     if error is not None:
-<<<<<<< HEAD
-        raise JobBuildAndInferCfgError(error)
-=======
         raise JobBuildAndInferCfgError(error)
 
 
@@ -641,5 +638,4 @@
     parallel_desc, error = oneflow_api.CreatePlacementSymbol(symbol_id, parallel_conf)
     if error is not None:
         raise JobBuildAndInferCfgError(error)
-    return parallel_desc
->>>>>>> b46fa76a
+    return parallel_desc