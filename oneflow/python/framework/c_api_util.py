"""
Copyright 2020 The OneFlow Authors. All rights reserved.

Licensed under the Apache License, Version 2.0 (the "License");
you may not use this file except in compliance with the License.
You may obtain a copy of the License at

    http://www.apache.org/licenses/LICENSE-2.0

Unless required by applicable law or agreed to in writing, software
distributed under the License is distributed on an "AS IS" BASIS,
WITHOUT WARRANTIES OR CONDITIONS OF ANY KIND, either express or implied.
See the License for the specific language governing permissions and
limitations under the License.
"""
from __future__ import absolute_import

from google.protobuf import text_format

import oneflow.core.common.data_type_pb2 as dtype_util
import oneflow.core.common.error_pb2 as error_util
import oneflow.core.job.env_pb2 as env_pb2
import oneflow.core.job.job_set_pb2 as job_set_pb
import oneflow.core.job.placement_pb2 as placement_pb
import oneflow.core.job.resource_pb2 as resource_util
import oneflow.core.operator.op_attribute_pb2 as op_attribute_pb
import oneflow.core.operator.op_conf_pb2 as op_conf_util
import oneflow.core.record.record_pb2 as record_util
import oneflow.core.register.logical_blob_id_pb2 as logical_blob_id_util
import oneflow.oneflow_internal as oneflow_internal
from oneflow.core.framework.config_def_pb2 import ConfigDef
from oneflow.core.job.inter_user_job_info_pb2 import InterUserJobInfo
from oneflow.python.framework.job_build_and_infer_error import JobBuildAndInferError
from oneflow.python.framework.job_build_and_infer_cfg_error import (
    JobBuildAndInferCfgError,
)
import oneflow
<<<<<<< HEAD
import oneflow_api.oneflow.core.common.error as error_cfg
=======
import oneflow_api.oneflow.core.job.placement as placement_cfg
>>>>>>> 478a21fe

oneflow_api = oneflow.oneflow_api


def RegisterWatcherOnlyOnce(watcher):
    error_str = oneflow_internal.RegisterWatcherOnlyOnce(watcher)
    error = text_format.Parse(error_str, error_util.ErrorProto())
    if error.HasField("error_type"):
        raise JobBuildAndInferError(error)


def IsOpTypeCaseCpuSupportOnly(op_type_case):
    ret, error_str = oneflow_internal.IsOpTypeCaseCpuSupportOnly(op_type_case)
    error = text_format.Parse(error_str, error_util.ErrorProto())
    if error.HasField("error_type"):
        raise JobBuildAndInferError(error)
    return ret


def IsOpTypeNameCpuSupportOnly(op_type_name):
    ret, error_str = oneflow_internal.IsOpTypeNameCpuSupportOnly(op_type_name)
    error = text_format.Parse(error_str, error_util.ErrorProto())
    if error.HasField("error_type"):
        raise JobBuildAndInferError(error)
    return ret


def CurrentResource():
    resource, error_str = oneflow_internal.CurrentResource()
    error = text_format.Parse(error_str, error_util.ErrorProto())
    if error.HasField("error_type"):
        raise JobBuildAndInferError(error)
    return text_format.Parse(resource, resource_util.Resource())


def EnvResource():
    resource, error_str = oneflow_internal.EnvResource()
    error = text_format.Parse(error_str, error_util.ErrorProto())
    if error.HasField("error_type"):
        raise JobBuildAndInferError(error)
    return text_format.Parse(resource, resource_util.Resource())


def EnableEagerEnvironment(enable_eager_execution):
    return oneflow_internal.EnableEagerEnvironment(enable_eager_execution)


def EagerExecutionEnabled():
    return oneflow_api.EagerExecutionEnabled()


def IsEnvInited():
    return oneflow_internal.IsEnvInited()


def InitEnv(env_proto):
    assert type(env_proto) is env_pb2.EnvProto
    env_proto_str = text_format.MessageToString(env_proto)
    error_str = oneflow_internal.InitEnv(env_proto_str)
    error = text_format.Parse(error_str, error_util.ErrorProto())
    if error.HasField("error_type"):
        raise JobBuildAndInferError(error)


def DestroyEnv():
    error_str = oneflow_internal.DestroyEnv()
    error = text_format.Parse(error_str, error_util.ErrorProto())
    if error.HasField("error_type"):
        raise JobBuildAndInferError(error)


def IsSessionInited():
    return oneflow_internal.IsSessionInited()


def InitLazyGlobalSession(config_proto):
    assert type(config_proto) is job_set_pb.ConfigProto
    config_proto_str = text_format.MessageToString(config_proto)
    error_str = oneflow_internal.InitLazyGlobalSession(config_proto_str)
    error = text_format.Parse(error_str, error_util.ErrorProto())
    if error.HasField("error_type"):
        raise JobBuildAndInferError(error)


def DestroyLazyGlobalSession():
    error_str = oneflow_internal.DestroyLazyGlobalSession()
    error = text_format.Parse(error_str, error_util.ErrorProto())
    if error.HasField("error_type"):
        raise JobBuildAndInferError(error)


def StartLazyGlobalSession():
    error_str = oneflow_internal.StartLazyGlobalSession()
    error = text_format.Parse(error_str, error_util.ErrorProto())
    if error.HasField("error_type"):
        raise JobBuildAndInferError(error)


def StopLazyGlobalSession():
    error_str = oneflow_internal.StopLazyGlobalSession()
    error = text_format.Parse(error_str, error_util.ErrorProto())
    if error.HasField("error_type"):
        raise JobBuildAndInferError(error)


def GetInterUserJobInfo():
    inter_user_job_info, error_str = oneflow_internal.GetSerializedInterUserJobInfo()
    error = text_format.Parse(error_str, error_util.ErrorProto())
    if error.HasField("error_type"):
        raise JobBuildAndInferError(error)
    return text_format.Parse(inter_user_job_info, InterUserJobInfo())


def LaunchJob(job_instance):
    error_str = oneflow_internal.LaunchJob(job_instance)
    error = text_format.Parse(error_str, error_util.ErrorProto())
    if error.HasField("error_type"):
        raise JobBuildAndInferError(error)


def JobBuildAndInferCtx_Open(job_name):
    job_name = str(job_name)
    error = oneflow_api.JobBuildAndInferCtx_Open(job_name)
    if error.has_error_type():
        raise JobBuildAndInferCfgError(error)


def JobBuildAndInferCtx_GetCurrentJobName():
    job_name, error = oneflow_api.JobBuildAndInferCtx_GetCurrentJobName()
    if error.has_error_type():
        raise JobBuildAndInferCfgError(error)
    return job_name


def JobBuildAndInferCtx_Close():
    error = oneflow_api.JobBuildAndInferCtx_Close()
    if error.has_error_type():
        raise JobBuildAndInferCfgError(error)


def CurJobBuildAndInferCtx_SetJobConf(job_config_proto):
    serialized_job_conf = str(job_config_proto)
    error = oneflow_api.CurJobBuildAndInferCtx_SetJobConf(serialized_job_conf)
    if error.has_error_type():
        raise JobBuildAndInferCfgError(error)


def CurJobBuildAndInferCtx_SetTrainConf(train_config_proto):
    serialized_train_conf = str(text_format.MessageToString(train_config_proto))
    error = oneflow_api.CurJobBuildAndInferCtx_SetTrainConf(serialized_train_conf)
    if error.has_error_type():
        raise JobBuildAndInferCfgError(error)


def CurJobBuildAndInferCtx_Complete():
    error = oneflow_api.CurJobBuildAndInferCtx_Complete()
    if error.has_error_type():
        raise JobBuildAndInferCfgError(error)


def InferOpConf(op_conf_proto, upstream_signature):
    serialized_op_conf = str(text_format.MessageToString(op_conf_proto))
    serialized_upstream_sig = str(text_format.MessageToString(upstream_signature))
    op_attribute_str, error_str = oneflow_internal.InferOpConf(
        serialized_op_conf, serialized_upstream_sig,
    )
    error = text_format.Parse(error_str, error_util.ErrorProto())
    if error.HasField("error_type"):
        raise JobBuildAndInferError(error)
    return text_format.Parse(op_attribute_str, op_attribute_pb.OpAttribute())


def IsInterfaceOpConf(op_conf):
    op_type_field = op_conf.WhichOneof("op_type")
    field_number = op_conf_util.OperatorConf.DESCRIPTOR.fields_by_name[
        op_type_field
    ].number
    return oneflow_internal.IsInterfaceOpTypeCase(field_number)


def GetOpParallelSymbolId(op_conf_proto):
    serialized_op_conf = str(text_format.MessageToString(op_conf_proto))
    symbol_id, error_str = oneflow_internal.GetOpParallelSymbolId(serialized_op_conf)
    error = text_format.Parse(error_str, error_util.ErrorProto())
    if error.HasField("error_type"):
        raise JobBuildAndInferError(error)
    return symbol_id


def GetUserOpAttrType(op_type_name, attr_name):
    attr_type, error_str = oneflow_internal.GetUserOpAttrType(op_type_name, attr_name)
    error = text_format.Parse(error_str, error_util.ErrorProto())
    if error.HasField("error_type"):
        raise JobBuildAndInferError(error)
    return attr_type


def CheckAndCompleteUserOpConf(op_conf_proto):
    serialized_op_conf = str(text_format.MessageToString(op_conf_proto))
    new_op_conf, error_str = oneflow_internal.CheckAndCompleteUserOpConf(
        serialized_op_conf
    )
    error = text_format.Parse(error_str, error_util.ErrorProto())
    if error.HasField("error_type"):
        raise JobBuildAndInferError(error)
    return text_format.Parse(new_op_conf, op_conf_util.OperatorConf())


def CurJobBuildAndInferCtx_AddAndInferConsistentOp(op_conf_proto):
    serialized_op_conf = str(text_format.MessageToString(op_conf_proto))
    add_and_infer = oneflow_api.CurJobBuildAndInferCtx_AddAndInferConsistentOp
    op_attribute_str, error = add_and_infer(serialized_op_conf)
    if error.has_error_type():
        raise JobBuildAndInferCfgError(error)
    return text_format.Parse(op_attribute_str, op_attribute_pb.OpAttribute())


def CurJobBuildAndInferCtx_AddAndInferMirroredOp(op_conf_proto):
    serialized_op_conf = str(text_format.MessageToString(op_conf_proto))
    add_and_infer = oneflow_api.CurJobBuildAndInferCtx_AddAndInferMirroredOp
    op_attribute_str, error = add_and_infer(serialized_op_conf)
    if error.has_error_type():
        raise JobBuildAndInferCfgError(error)
    return text_format.Parse(op_attribute_str, op_attribute_pb.OpAttribute())


def CurJobBuildAndInferCtx_AddLossLogicalBlobName(lbn):
    lbn = str(lbn)
    error = oneflow_api.CurJobBuildAndInferCtx_AddLossLogicalBlobName(lbn)
    if error.has_error_type():
        raise JobBuildAndInferCfgError(error)


def CurJobBuildAndInferCtx_AddLbiAndDiffWatcherUuidPair(lbi_and_uuid):
    serialized = str(text_format.MessageToString(lbi_and_uuid))
    error = oneflow_api.CurJobBuildAndInferCtx_AddLbiAndDiffWatcherUuidPair(serialized)
    if error.has_error_type():
        raise JobBuildAndInferCfgError(error)


def CurJobBuildAndInferCtx_CheckJob():
    error = oneflow_api.CurJobBuildAndInferCtx_CheckJob()
    if error.has_error_type():
        raise JobBuildAndInferCfgError(error)


def CurJobBuildAndInferCtx_HasJobConf():
    has_job_conf, error = oneflow_api.CurJobBuildAndInferCtx_HasJobConf()
    if error.has_error_type():
        raise JobBuildAndInferCfgError(error)
    return has_job_conf


def JobBuildAndInferCtx_IsMirroredBlob(job_name, lbn):
    job_name = str(job_name)
    lbn = str(lbn)
    ret, error = oneflow_api.JobBuildAndInferCtx_IsMirroredBlob(job_name, lbn)
    if error.has_error_type():
        raise JobBuildAndInferCfgError(error)
    return ret


def JobBuildAndInferCtx_MirroredBlobGetNumSubLbi(job_name, lbn):
    job_name = str(job_name)
    lbn = str(lbn)
    ret, error = oneflow_api.JobBuildAndInferCtx_MirroredBlobGetNumSubLbi(job_name, lbn)
    if error.has_error_type():
        raise JobBuildAndInferCfgError(error)
    return ret


def JobBuildAndInferCtx_MirroredBlobGetSubLbi(job_name, lbn, index):
    job_name = str(job_name)
    lbn = str(lbn)
    (ret, error,) = oneflow_api.JobBuildAndInferCtx_MirroredBlobGetSerializedSubLbi(
        job_name, lbn, index
    )
    if error.has_error_type():
        raise JobBuildAndInferCfgError(error)
    return text_format.Parse(ret, logical_blob_id_util.LogicalBlobId())


def JobBuildAndInferCtx_MirroredBlobGetStaticShape(job_name, lbn):
    job_name = str(job_name)
    lbn = str(lbn)
    get_shape = (
        oneflow_api.JobBuildAndInferCtx_MirroredBlobGetSerializedIdListAsStaticShape
    )
    axis_str, error = get_shape(job_name, lbn)
    if error.has_error_type():
        raise JobBuildAndInferCfgError(error)
    int_list = text_format.Parse(axis_str, record_util.Int64List())
    return tuple(map(int, int_list.value))


def JobBuildAndInferCtx_MirroredBlobGetDataType(job_name, lbn):
    job_name = str(job_name)
    lbn = str(lbn)
    dtype, error = oneflow_api.JobBuildAndInferCtx_MirroredBlobGetDataType(
        job_name, lbn
    )
    if error.has_error_type():
        raise JobBuildAndInferCfgError(error)
    return int(dtype)


def JobBuildAndInferCtx_MirroredBlobIsDynamic(job_name, lbn):
    job_name = str(job_name)
    lbn = str(lbn)
    ret, error = oneflow_api.JobBuildAndInferCtx_MirroredBlobIsDynamic(job_name, lbn)
    if error.has_error_type():
        raise JobBuildAndInferCfgError(error)
    return ret


def JobBuildAndInferCtx_MirroredBlobDisableBoxing(job_name, lbn):
    job_name = str(job_name)
    lbn = str(lbn)
    # TODO(hanbinbin): this api dose not exist and will be del after confirmed
    ret, error_str = oneflow_internal.JobBuildAndInferCtx_MirroredBlobDisableBoxing(
        job_name, lbn
    )
    error = text_format.Parse(error_str, error_util.ErrorProto())
    if error.HasField("error_type"):
        raise JobBuildAndInferError(error)
    return ret


def JobBuildAndInferCtx_MirroredBlobIsTensorList(job_name, lbn):
    job_name = str(job_name)
    lbn = str(lbn)
    ret, error = oneflow_api.JobBuildAndInferCtx_MirroredBlobIsTensorList(job_name, lbn)
    if error.has_error_type():
        raise JobBuildAndInferCfgError(error)
    return ret


def JobBuildAndInferCtx_MirroredBlobGetBatchAxis(job_name, lbn):
    job_name = str(job_name)
    lbn = str(lbn)
    (batch_axis_str, error,) = oneflow_api.JobBuildAndInferCtx_MirroredBlobGetBatchAxis(
        job_name, lbn
    )
    batch_axis = text_format.Parse(batch_axis_str, dtype_util.OptInt64())
    if error.has_error_type():
        raise JobBuildAndInferCfgError(error)
    if batch_axis.HasField("value"):
        return batch_axis.value
    return None


def JobBuildAndInferCtx_MirroredBlobGetSplitAxisFromProducerView(job_name, lbn):
    job_name = str(job_name)
    lbn = str(lbn)
    (
        split_axis_str,
        error,
    ) = oneflow_api.JobBuildAndInferCtx_MirroredBlobGetSplitAxisFromProducerView(
        job_name, lbn
    )
    split_axis = text_format.Parse(split_axis_str, dtype_util.OptInt64())
    if error.has_error_type():
        raise JobBuildAndInferCfgError(error)
    if split_axis.HasField("value"):
        return split_axis.value
    return None


def JobBuildAndInferCtx_MirroredBlobGetParallelConfFromProducerView(job_name, lbn):
    job_name = str(job_name)
    lbn = str(lbn)
    GetParallelConf = (
        oneflow_api.JobBuildAndInferCtx_MirroredBlobGetSerializedParallelConfFromProducerView
    )
<<<<<<< HEAD
    parallel_conf_str, error = GetParallelConf(job_name, lbn)
    if error.has_error_type():
        raise JobBuildAndInferCfgError(error)
    return text_format.Parse(parallel_conf_str, placement_pb.ParallelConf())
=======
    parallel_conf_str, error_str = GetParallelConf(job_name, lbn)
    error = text_format.Parse(error_str, error_util.ErrorProto())
    if error.HasField("error_type"):
        raise JobBuildAndInferError(error)
    parallel_conf = text_format.Parse(parallel_conf_str, placement_pb.ParallelConf())
    # Temporary transformation
    parallel_conf_cfg = placement_cfg.ParallelConf()
    parallel_conf_cfg.set_device_tag(parallel_conf.device_tag)
    for device_name in parallel_conf.device_name:
        parallel_conf_cfg.add_device_name(device_name)

    return parallel_conf_cfg
>>>>>>> 478a21fe


def JobBuildAndInferCtx_GetStaticShape(job_name, lbn):
    job_name = str(job_name)
    lbn = str(lbn)
    (
        axis_str,
        error,
    ) = oneflow_api.JobBuildAndInferCtx_GetSerializedIdListAsStaticShape(job_name, lbn)
    if error.has_error_type():
        raise JobBuildAndInferCfgError(error)
    int_list = text_format.Parse(axis_str, record_util.Int64List())
    return tuple(map(int, int_list.value))


def JobBuildAndInferCtx_GetDataType(job_name, lbn):
    job_name = str(job_name)
    lbn = str(lbn)
    dtype, error = oneflow_api.JobBuildAndInferCtx_GetDataType(job_name, lbn)
    if error.has_error_type():
        raise JobBuildAndInferCfgError(error)
    return int(dtype)


def JobBuildAndInferCtx_IsDynamic(job_name, lbn):
    job_name = str(job_name)
    lbn = str(lbn)
    ret, error = oneflow_api.JobBuildAndInferCtx_IsDynamic(job_name, lbn)
    if error.has_error_type():
        raise JobBuildAndInferCfgError(error)
    return ret


def JobBuildAndInferCtx_DisableBoxing(job_name, lbn):
    job_name = str(job_name)
    lbn = str(lbn)
    ret, error = oneflow_api.JobBuildAndInferCtx_DisableBoxing(job_name, lbn)
    if error.has_error_type():
        raise JobBuildAndInferCfgError(error)
    return ret


def JobBuildAndInferCtx_IsTensorList(job_name, lbn):
    job_name = str(job_name)
    lbn = str(lbn)
    ret, error = oneflow_api.JobBuildAndInferCtx_IsTensorList(job_name, lbn)
    if error.has_error_type():
        raise JobBuildAndInferCfgError(error)
    return ret


def JobBuildAndInferCtx_GetBatchAxis(job_name, lbn):
    job_name = str(job_name)
    lbn = str(lbn)
    batch_axis_str, error = oneflow_api.JobBuildAndInferCtx_GetBatchAxis(job_name, lbn)
    batch_axis = text_format.Parse(batch_axis_str, dtype_util.OptInt64())
    if error.has_error_type():
        raise JobBuildAndInferCfgError(error)
    if batch_axis.HasField("value"):
        return batch_axis.value
    return None


def JobBuildAndInferCtx_GetSplitAxisFromProducerView(job_name, lbn):
    job_name = str(job_name)
    lbn = str(lbn)
    (
        split_axis_str,
        error,
    ) = oneflow_api.JobBuildAndInferCtx_GetSplitAxisFromProducerView(job_name, lbn)
    split_axis = text_format.Parse(split_axis_str, dtype_util.OptInt64())
    if error.has_error_type():
        raise JobBuildAndInferCfgError(error)
    if split_axis.HasField("value"):
        return split_axis.value
    return None


def JobBuildAndInferCtx_GetParallelConfFromProducerView(job_name, lbn):
    job_name = str(job_name)
    lbn = str(lbn)
    GetParallelConf = (
        oneflow_api.JobBuildAndInferCtx_GetSerializedParallelConfFromProducerView
    )
<<<<<<< HEAD
    parallel_conf, error = GetParallelConf(job_name, lbn)
    if error.has_error_type():
        raise JobBuildAndInferCfgError(error)
    return text_format.Parse(parallel_conf, placement_pb.ParallelConf())
=======
    parallel_conf, error_str = GetParallelConf(job_name, lbn)
    error = text_format.Parse(error_str, error_util.ErrorProto())
    if error.HasField("error_type"):
        raise JobBuildAndInferError(error)
    parallel_conf = text_format.Parse(parallel_conf, placement_pb.ParallelConf())
    # Temporary transformation
    parallel_conf_cfg = placement_cfg.ParallelConf()
    parallel_conf_cfg.set_device_tag(parallel_conf.device_tag)
    for device_name in parallel_conf.device_name:
        parallel_conf_cfg.add_device_name(device_name)

    return parallel_conf_cfg
>>>>>>> 478a21fe


def GetMachine2DeviceIdListOFRecordFromParallelConf(parallel_conf):
    serialized_parallel_conf = str(parallel_conf)
    (
        ofrecord,
        error_str,
    ) = oneflow_internal.GetMachine2DeviceIdListOFRecordFromParallelConf(
        serialized_parallel_conf
    )
    error = text_format.Parse(error_str, error_util.ErrorProto())
    if error.HasField("error_type"):
        raise JobBuildAndInferError(error)
    return text_format.Parse(ofrecord, record_util.OFRecord())


def GetFunctionConfigDef():
    func_config_def, error_str = oneflow_internal.GetFunctionConfigDef()
    error = text_format.Parse(error_str, error_util.ErrorProto())
    if error.HasField("error_type"):
        raise JobBuildAndInferError(error)
    return text_format.Parse(func_config_def, ConfigDef())


def GetScopeConfigDef():
    scope_config_def, error_str = oneflow_internal.GetScopeConfigDef()
    error = text_format.Parse(error_str, error_util.ErrorProto())
    if error.HasField("error_type"):
        raise JobBuildAndInferError(error)
    return text_format.Parse(scope_config_def, ConfigDef())


def RunLogicalInstruction(vm_instruction_list, eager_symbol_list):
    symbols = str(text_format.MessageToString(eager_symbol_list))
    error_str = oneflow_api.vm.RunLogicalInstruction(vm_instruction_list, symbols)
    error = text_format.Parse(error_str, error_util.ErrorProto())
    if error.HasField("error_type"):
        raise JobBuildAndInferError(error)


def RunPhysicalInstruction(vm_instruction_list, eager_symbol_list):
    symbols = str(text_format.MessageToString(eager_symbol_list))
    error_str = oneflow_api.vm.RunPhysicalInstruction(vm_instruction_list, symbols)
    error = text_format.Parse(error_str, error_util.ErrorProto())


def CurrentMachineId():
    machine_id, error_str = oneflow_internal.CurrentMachineId()
    error = text_format.Parse(error_str, error_util.ErrorProto())
    if error.HasField("error_type"):
        raise JobBuildAndInferError(error)
    return machine_id


def NewLogicalObjectId():
    object_id, error_str = oneflow_internal.NewLogicalObjectId()
    error = text_format.Parse(error_str, error_util.ErrorProto())
    if error.HasField("error_type"):
        raise JobBuildAndInferError(error)
    return object_id


def NewLogicalSymbolId():
    object_id, error_str = oneflow_internal.NewLogicalSymbolId()
    error = text_format.Parse(error_str, error_util.ErrorProto())
    if error.HasField("error_type"):
        raise JobBuildAndInferError(error)
    return object_id


def NewPhysicalObjectId():
    object_id, error_str = oneflow_internal.NewPhysicalObjectId()
    error = text_format.Parse(error_str, error_util.ErrorProto())
    if error.HasField("error_type"):
        raise JobBuildAndInferError(error)
    return object_id


def NewPhysicalSymbolId():
    object_id, error_str = oneflow_internal.NewPhysicalSymbolId()
    error = text_format.Parse(error_str, error_util.ErrorProto())
    if error.HasField("error_type"):
        raise JobBuildAndInferError(error)
    return object_id


def GetOpAttributes():
    op_attributes, error_str = oneflow_internal.GetSerializedOpAttributes()
    error = text_format.Parse(error_str, error_util.ErrorProto())
    if error.HasField("error_type"):
        raise JobBuildAndInferError(error)
    return text_format.Parse(op_attributes, op_attribute_pb.OpAttributeList())


def GetJobSet():
    job_set, error_str = oneflow_internal.GetSerializedJobSet()
    error = text_format.Parse(error_str, error_util.ErrorProto())
    if error.HasField("error_type"):
        raise JobBuildAndInferError(error)
    return text_format.Parse(job_set, job_set_pb.JobSet())


def GetStructureGraph():
    structure_graph, error_str = oneflow_internal.GetSerializedStructureGraph()
    error = text_format.Parse(error_str, error_util.ErrorProto())
    if error.HasField("error_type"):
        raise JobBuildAndInferError(error)
    return structure_graph


def LoadLibraryNow(lib_path):
    oneflow_internal.LoadLibraryNow(lib_path)<|MERGE_RESOLUTION|>--- conflicted
+++ resolved
@@ -35,11 +35,8 @@
     JobBuildAndInferCfgError,
 )
 import oneflow
-<<<<<<< HEAD
 import oneflow_api.oneflow.core.common.error as error_cfg
-=======
 import oneflow_api.oneflow.core.job.placement as placement_cfg
->>>>>>> 478a21fe
 
 oneflow_api = oneflow.oneflow_api
 
@@ -414,16 +411,9 @@
     GetParallelConf = (
         oneflow_api.JobBuildAndInferCtx_MirroredBlobGetSerializedParallelConfFromProducerView
     )
-<<<<<<< HEAD
     parallel_conf_str, error = GetParallelConf(job_name, lbn)
     if error.has_error_type():
         raise JobBuildAndInferCfgError(error)
-    return text_format.Parse(parallel_conf_str, placement_pb.ParallelConf())
-=======
-    parallel_conf_str, error_str = GetParallelConf(job_name, lbn)
-    error = text_format.Parse(error_str, error_util.ErrorProto())
-    if error.HasField("error_type"):
-        raise JobBuildAndInferError(error)
     parallel_conf = text_format.Parse(parallel_conf_str, placement_pb.ParallelConf())
     # Temporary transformation
     parallel_conf_cfg = placement_cfg.ParallelConf()
@@ -432,7 +422,6 @@
         parallel_conf_cfg.add_device_name(device_name)
 
     return parallel_conf_cfg
->>>>>>> 478a21fe
 
 
 def JobBuildAndInferCtx_GetStaticShape(job_name, lbn):
@@ -517,16 +506,9 @@
     GetParallelConf = (
         oneflow_api.JobBuildAndInferCtx_GetSerializedParallelConfFromProducerView
     )
-<<<<<<< HEAD
     parallel_conf, error = GetParallelConf(job_name, lbn)
     if error.has_error_type():
         raise JobBuildAndInferCfgError(error)
-    return text_format.Parse(parallel_conf, placement_pb.ParallelConf())
-=======
-    parallel_conf, error_str = GetParallelConf(job_name, lbn)
-    error = text_format.Parse(error_str, error_util.ErrorProto())
-    if error.HasField("error_type"):
-        raise JobBuildAndInferError(error)
     parallel_conf = text_format.Parse(parallel_conf, placement_pb.ParallelConf())
     # Temporary transformation
     parallel_conf_cfg = placement_cfg.ParallelConf()
@@ -535,7 +517,6 @@
         parallel_conf_cfg.add_device_name(device_name)
 
     return parallel_conf_cfg
->>>>>>> 478a21fe
 
 
 def GetMachine2DeviceIdListOFRecordFromParallelConf(parallel_conf):
