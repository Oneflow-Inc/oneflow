--- conflicted
+++ resolved
@@ -15,6 +15,7 @@
 """
 from __future__ import absolute_import
 
+import json
 from google.protobuf import text_format
 
 import oneflow.core.common.data_type_pb2 as dtype_util
@@ -31,7 +32,6 @@
 from oneflow.core.framework.config_def_pb2 import ConfigDef
 from oneflow.core.job.inter_user_job_info_pb2 import InterUserJobInfo
 import oneflow
-import oneflow_api.oneflow.core.common.error as error_cfg
 import oneflow_api.oneflow.core.job.placement as placement_cfg
 
 oneflow_api = oneflow.oneflow_api
@@ -334,42 +334,25 @@
 
 
 def GetJobSet():
-<<<<<<< HEAD
-    job_set, error_str = oneflow_internal.GetSerializedJobSet()
-    error = text_format.Parse(error_str, error_util.ErrorProto())
-    if error.HasField("error_type"):
-        raise JobBuildAndInferError(error)
-    return text_format.Parse(job_set, job_set_pb.JobSet())
-
-
-def GetStructureGraph():
-    structure_graph, error_str = oneflow_internal.GetSerializedStructureGraph()
-    error = text_format.Parse(error_str, error_util.ErrorProto())
-    if error.HasField("error_type"):
-        raise JobBuildAndInferError(error)
-    return structure_graph
-
-
-def GetCurrentJob():
-    serialized_job, error_str = oneflow_internal.GetSerializedCurrentJob()
-    error = text_format.Parse(error_str, error_util.ErrorProto())
-    if error.HasField("error_type"):
-        raise JobBuildAndInferError(error)
-    return text_format.Parse(serialized_job, job_pb.Job())
-
-
-def JobBuildAndInferCtx_CheckLbnValidAndExist(job_name, lbn):
-    error_str = oneflow_internal.JobBuildAndInferCtx_CheckLbnValidAndExist(
-        job_name, lbn
-    )
-    error = text_format.Parse(error_str, error_util.ErrorProto())
-    if error.HasField("error_type"):
-        raise JobBuildAndInferError(error)
-
-
-def LoadLibraryNow(lib_path):
-    oneflow_internal.LoadLibraryNow(lib_path)
-=======
     job_set = oneflow_api.GetSerializedJobSet()
     return text_format.Parse(job_set, job_set_pb.JobSet())
->>>>>>> 155cff52
+
+
+def GetStructureGraph():
+    structure_graph_str = oneflow_api.GetSerializedStructureGraph()
+    return json.loads(structure_graph_str)
+
+
+def GetCurrentJob():
+    serialized_job = oneflow_api.GetSerializedCurrentJob()
+    return text_format.Parse(serialized_job, job_pb.Job())
+
+
+def JobBuildAndInferCtx_CheckLbnValidAndExist(job_name, lbn):
+    assert isinstance(job_name, str)
+    assert isinstance(lbn, str)
+    oneflow_api.JobBuildAndInferCtx_CheckLbnValidAndExist(job_name, lbn)
+
+
+def LoadLibraryNow(lib_path):
+    oneflow_api.LoadLibraryNow(lib_path)