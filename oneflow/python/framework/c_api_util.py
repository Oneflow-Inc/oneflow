from __future__ import absolute_import

import oneflow.core.common.error_pb2 as error_util
import oneflow.core.common.data_type_pb2 as dtype_util
from oneflow.core.job.inter_user_job_info_pb2 import InterUserJobInfo
from oneflow.core.framework.config_def_pb2 import ConfigDef
import oneflow.core.job.resource_pb2 as resource_util
import oneflow.core.job.job_set_pb2 as job_set_pb
import oneflow.core.job.env_pb2 as env_pb2
import oneflow.core.job.placement_pb2 as placment_util
import oneflow.core.record.record_pb2 as record_util
import oneflow.core.operator.op_conf_pb2 as op_conf_util
import oneflow.core.register.logical_blob_id_pb2 as logical_blob_id_util
from google.protobuf import text_format
import oneflow.oneflow_internal as oneflow_internal
from oneflow.python.framework.job_build_and_infer_error import JobBuildAndInferError

def RegisterWatcherOnlyOnce(watcher):
    error_str = oneflow_internal.RegisterWatcherOnlyOnce(watcher)
    error = text_format.Parse(error_str, error_util.ErrorProto())
    if error.HasField("error_type"): raise JobBuildAndInferError(error)

def IsOpTypeCaseCpuSupportOnly(op_type_case):
    ret, error_str = oneflow_internal.IsOpTypeCaseCpuSupportOnly(op_type_case)
    error = text_format.Parse(error_str, error_util.ErrorProto())
    if error.HasField("error_type"): raise JobBuildAndInferError(error)
    return ret

def CurrentResource():
    resource, error_str = oneflow_internal.CurrentResource()
    error = text_format.Parse(error_str, error_util.ErrorProto())
    if error.HasField("error_type"): raise JobBuildAndInferError(error)
    return text_format.Parse(resource, resource_util.Resource())

def EnableEagerExecution(enable_eager_execution):
    return oneflow_internal.EnableEagerExecution(enable_eager_execution)

def EagerExecutionEnabled():
    return oneflow_internal.EagerExecutionEnabled()

def IsEnvInited():
    return oneflow_internal.IsEnvInited()

def InitEnv(env_proto):
    assert(type(env_proto) is env_pb2.EnvProto)
    env_proto_str = text_format.MessageToString(env_proto)
    error_str = oneflow_internal.InitEnv(env_proto_str)
    error = text_format.Parse(error_str, error_util.ErrorProto())
    if error.HasField("error_type"): raise JobBuildAndInferError(error)

def DestroyEnv():
    error_str = oneflow_internal.DestroyEnv()
    error = text_format.Parse(error_str, error_util.ErrorProto())
    if error.HasField("error_type"): raise JobBuildAndInferError(error)

def IsSessionInited():
    return oneflow_internal.IsSessionInited()

def InitGlobalSession(config_proto):
    assert(type(config_proto) is job_set_pb.ConfigProto)
    config_proto_str = text_format.MessageToString(config_proto)
    error_str = oneflow_internal.InitGlobalSession(config_proto_str)
    error = text_format.Parse(error_str, error_util.ErrorProto())
    if error.HasField("error_type"): raise JobBuildAndInferError(error)

def DestroyGlobalSession():
    error_str = oneflow_internal.DestroyGlobalSession()
    error = text_format.Parse(error_str, error_util.ErrorProto())
    if error.HasField("error_type"): raise JobBuildAndInferError(error)

def StartGlobalSession():
    error_str = oneflow_internal.StartGlobalSession()
    error = text_format.Parse(error_str, error_util.ErrorProto())
    if error.HasField("error_type"): raise JobBuildAndInferError(error)

def StopGlobalSession():
    error_str = oneflow_internal.StopGlobalSession()
    error = text_format.Parse(error_str, error_util.ErrorProto())
    if error.HasField("error_type"): raise JobBuildAndInferError(error)

def GetInterUserJobInfo():
    inter_user_job_info, error_str = oneflow_internal.GetSerializedInterUserJobInfo()
    error = text_format.Parse(error_str, error_util.ErrorProto())
    if error.HasField("error_type"): raise JobBuildAndInferError(error)
    return text_format.Parse(inter_user_job_info, InterUserJobInfo())

def LaunchJob(job_instance):
    error_str = oneflow_internal.LaunchJob(job_instance)
    error = text_format.Parse(error_str, error_util.ErrorProto())
    if error.HasField("error_type"): raise JobBuildAndInferError(error)

def JobBuildAndInferCtx_Open(job_name):
    job_name = str(job_name)
    error_str = oneflow_internal.JobBuildAndInferCtx_Open(job_name)
    error = text_format.Parse(error_str, error_util.ErrorProto())
    if error.HasField("error_type"): raise JobBuildAndInferError(error)

def JobBuildAndInferCtx_GetCurrentJobName():
    job_name, error_str = oneflow_internal.JobBuildAndInferCtx_GetCurrentJobName()
    error = text_format.Parse(error_str, error_util.ErrorProto())
    if error.HasField("error_type"): raise JobBuildAndInferError(error)
    return job_name

def JobBuildAndInferCtx_Close():
    oneflow_internal.JobBuildAndInferCtx_Close()

def CurJobBuildAndInferCtx_SetJobConf(job_config_proto):
    serialized_job_conf = str(text_format.MessageToString(job_config_proto))
    error_str = oneflow_internal.CurJobBuildAndInferCtx_SetJobConf(serialized_job_conf)
    error = text_format.Parse(error_str, error_util.ErrorProto())
    if error.HasField("error_type"): raise JobBuildAndInferError(error)

def CurJobBuildAndInferCtx_Complete():
    error_str = oneflow_internal.CurJobBuildAndInferCtx_Complete()
    error = text_format.Parse(error_str, error_util.ErrorProto())
    if error.HasField("error_type"): raise JobBuildAndInferError(error)

def CurJobBuildAndInferCtx_CheckAndCompleteUserOpConf(op_conf_proto):
    serialized_op_conf = str(text_format.MessageToString(op_conf_proto))
    AddDefaultVal = oneflow_internal.CurJobBuildAndInferCtx_CheckAndCompleteUserOpConf
    new_op_conf, error_str = AddDefaultVal(serialized_op_conf)
    error = text_format.Parse(error_str, error_util.ErrorProto())
    if error.HasField("error_type"): raise JobBuildAndInferError(error)
    return text_format.Parse(new_op_conf, op_conf_util.OperatorConf())

def CurJobBuildAndInferCtx_AddAndInferOp(op_conf_proto, parallel_conf_proto):
    serialized_op_conf = str(text_format.MessageToString(op_conf_proto))
    serialized_parallel_conf = str(text_format.MessageToString(parallel_conf_proto))
    add_and_infer = oneflow_internal.CurJobBuildAndInferCtx_AddAndInferOp
    error_str = add_and_infer(serialized_op_conf, serialized_parallel_conf)
    error = text_format.Parse(error_str, error_util.ErrorProto())
    if error.HasField("error_type"): raise JobBuildAndInferError(error)

def CurJobBuildAndInferCtx_AddAndInferConsistentOp(op_conf_proto, parallel_conf_proto):
    serialized_op_conf = str(text_format.MessageToString(op_conf_proto))
    serialized_parallel_conf = str(text_format.MessageToString(parallel_conf_proto))
    add_and_infer = oneflow_internal.CurJobBuildAndInferCtx_AddAndInferConsistentOp
    error_str = add_and_infer(serialized_op_conf, serialized_parallel_conf)
    error = text_format.Parse(error_str, error_util.ErrorProto())
    if error.HasField("error_type"): raise JobBuildAndInferError(error)

def CurJobBuildAndInferCtx_AddAndInferMirroredOp(op_conf_proto, parallel_conf_proto):
    serialized_op_conf = str(text_format.MessageToString(op_conf_proto))
    serialized_parallel_conf = str(text_format.MessageToString(parallel_conf_proto))
    add_and_infer = oneflow_internal.CurJobBuildAndInferCtx_AddAndInferMirroredOp
    error_str = add_and_infer(serialized_op_conf, serialized_parallel_conf)
    error = text_format.Parse(error_str, error_util.ErrorProto())
    if error.HasField("error_type"): raise JobBuildAndInferError(error)

def CurJobBuildAndInferCtx_AddLossLogicalBlobName(lbn):
    lbn = str(lbn)
    error_str = oneflow_internal.CurJobBuildAndInferCtx_AddLossLogicalBlobName(lbn)
    error = text_format.Parse(error_str, error_util.ErrorProto())
    if error.HasField("error_type"): raise JobBuildAndInferError(error)

def CurJobBuildAndInferCtx_AddLbiAndDiffWatcherUuidPair(lbi_and_uuid):
    serialized = str(text_format.MessageToString(lbi_and_uuid))
    error_str = oneflow_internal.CurJobBuildAndInferCtx_AddLbiAndDiffWatcherUuidPair(serialized)
    error = text_format.Parse(error_str, error_util.ErrorProto())
    if error.HasField("error_type"): raise JobBuildAndInferError(error)

def CurJobBuildAndInferCtx_CheckJob():
    error_str = oneflow_internal.CurJobBuildAndInferCtx_CheckJob()
    error = text_format.Parse(error_str, error_util.ErrorProto())
    if error.HasField("error_type"): raise JobBuildAndInferError(error)

def CurJobBuildAndInferCtx_HasJobConf():
    has_job_conf, error_str = oneflow_internal.CurJobBuildAndInferCtx_HasJobConf()
    error = text_format.Parse(error_str, error_util.ErrorProto())
    if error.HasField("error_type"): raise JobBuildAndInferError(error)
    return has_job_conf

def JobBuildAndInferCtx_IsMirroredBlob(job_name, lbn):
    job_name = str(job_name)
    lbn = str(lbn)
    ret, error_str = oneflow_internal.JobBuildAndInferCtx_IsMirroredBlob(job_name, lbn)
    error = text_format.Parse(error_str, error_util.ErrorProto())
    if error.HasField("error_type"): raise JobBuildAndInferError(error)
    return ret

def JobBuildAndInferCtx_MirroredBlobGetNumSubLbi(job_name, lbn):
    job_name = str(job_name)
    lbn = str(lbn)
    ret, error_str = oneflow_internal.JobBuildAndInferCtx_MirroredBlobGetNumSubLbi(job_name, lbn)
    error = text_format.Parse(error_str, error_util.ErrorProto())
    if error.HasField("error_type"): raise JobBuildAndInferError(error)
    return ret

def JobBuildAndInferCtx_MirroredBlobGetSubLbi(job_name, lbn, index):
    job_name = str(job_name)
    lbn = str(lbn)
    ret, error_str = \
        oneflow_internal.JobBuildAndInferCtx_MirroredBlobGetSerializedSubLbi(job_name, lbn, index)
    error = text_format.Parse(error_str, error_util.ErrorProto())
    if error.HasField("error_type"): raise JobBuildAndInferError(error)
    return text_format.Parse(ret, logical_blob_id_util.LogicalBlobId())

def JobBuildAndInferCtx_MirroredBlobGetStaticShape(job_name, lbn):
    job_name = str(job_name)
    lbn = str(lbn)
    get_shape = oneflow_internal.JobBuildAndInferCtx_MirroredBlobGetSerializedIdListAsStaticShape
    axis_str, error_str = get_shape(job_name, lbn)
    error = text_format.Parse(error_str, error_util.ErrorProto())
    if error.HasField("error_type"): raise JobBuildAndInferError(error)
    int_list = text_format.Parse(axis_str, record_util.Int64List())
    return tuple(map(int, int_list.value))

def JobBuildAndInferCtx_MirroredBlobGetDataType(job_name, lbn):
    job_name = str(job_name)
    lbn = str(lbn)
    dtype, erro_str = oneflow_internal.JobBuildAndInferCtx_MirroredBlobGetDataType(job_name, lbn)
    error = text_format.Parse(erro_str, error_util.ErrorProto())
    if error.HasField("error_type"): raise JobBuildAndInferError(error)
    return int(dtype)

def JobBuildAndInferCtx_MirroredBlobIsDynamic(job_name, lbn):
    job_name = str(job_name)
    lbn = str(lbn)
    ret, error_str = oneflow_internal.JobBuildAndInferCtx_MirroredBlobIsDynamic(job_name, lbn)
    error = text_format.Parse(error_str, error_util.ErrorProto())
    if error.HasField("error_type"): raise JobBuildAndInferError(error)
    return ret

def JobBuildAndInferCtx_MirroredBlobDisableBoxing(job_name, lbn):
    job_name = str(job_name)
    lbn = str(lbn)
    ret, error_str = oneflow_internal.JobBuildAndInferCtx_MirroredBlobDisableBoxing(job_name, lbn)
    error = text_format.Parse(error_str, error_util.ErrorProto())
    if error.HasField("error_type"): raise JobBuildAndInferError(error)
    return ret

def JobBuildAndInferCtx_MirroredBlobIsTensorList(job_name, lbn):
    job_name = str(job_name)
    lbn = str(lbn)
    ret, error_str = oneflow_internal.JobBuildAndInferCtx_MirroredBlobIsTensorList(job_name, lbn)
    error = text_format.Parse(error_str, error_util.ErrorProto())
    if error.HasField("error_type"): raise JobBuildAndInferError(error)
    return ret

def JobBuildAndInferCtx_MirroredBlobGetBatchAxis(job_name, lbn):
    job_name = str(job_name)
    lbn = str(lbn)
    batch_axis_str, error_str = oneflow_internal.JobBuildAndInferCtx_MirroredBlobGetBatchAxis(job_name, lbn)
    batch_axis = text_format.Parse(batch_axis_str, dtype_util.OptInt64())
    error = text_format.Parse(error_str, error_util.ErrorProto())
    if error.HasField("error_type"): raise JobBuildAndInferError(error)
    if batch_axis.HasField("value"): return batch_axis.value
    return None

def JobBuildAndInferCtx_MirroredBlobGetSplitAxisFromProducerView(job_name, lbn):
    job_name = str(job_name)
    lbn = str(lbn)
    split_axis_str, error_str = \
        oneflow_internal.JobBuildAndInferCtx_MirroredBlobGetSplitAxisFromProducerView(job_name, lbn)
    split_axis = text_format.Parse(split_axis_str, dtype_util.OptInt64())
    error = text_format.Parse(error_str, error_util.ErrorProto())
    if error.HasField("error_type"): raise JobBuildAndInferError(error)
    if split_axis.HasField("value"): return split_axis.value
    return None

def JobBuildAndInferCtx_MirroredBlobGetParallelConfFromProducerView(job_name, lbn):
    job_name = str(job_name)
    lbn = str(lbn)
    GetParallelConf = oneflow_internal.JobBuildAndInferCtx_MirroredBlobGetSerializedParallelConfFromProducerView
    parallel_conf, error_str = GetParallelConf(job_name, lbn)
    error = text_format.Parse(error_str, error_util.ErrorProto())
    if error.HasField("error_type"): raise JobBuildAndInferError(error)
    return text_format.Parse(parallel_conf, placment_util.ParallelConf())

def JobBuildAndInferCtx_GetStaticShape(job_name, lbn):
    job_name = str(job_name)
    lbn = str(lbn)
    axis_str, error_str = \
        oneflow_internal.JobBuildAndInferCtx_GetSerializedIdListAsStaticShape(job_name, lbn)
    error = text_format.Parse(error_str, error_util.ErrorProto())
    if error.HasField("error_type"): raise JobBuildAndInferError(error)
    int_list = text_format.Parse(axis_str, record_util.Int64List())
    return tuple(map(int, int_list.value))

def JobBuildAndInferCtx_GetDataType(job_name, lbn):
    job_name = str(job_name)
    lbn = str(lbn)
    dtype, erro_str = oneflow_internal.JobBuildAndInferCtx_GetDataType(job_name, lbn)
    error = text_format.Parse(erro_str, error_util.ErrorProto())
    if error.HasField("error_type"): raise JobBuildAndInferError(error)
    return int(dtype)

def JobBuildAndInferCtx_IsDynamic(job_name, lbn):
    job_name = str(job_name)
    lbn = str(lbn)
    ret, error_str = oneflow_internal.JobBuildAndInferCtx_IsDynamic(job_name, lbn)
    error = text_format.Parse(error_str, error_util.ErrorProto())
    if error.HasField("error_type"): raise JobBuildAndInferError(error)
    return ret

def JobBuildAndInferCtx_DisableBoxing(job_name, lbn):
    job_name = str(job_name)
    lbn = str(lbn)
    ret, error_str = oneflow_internal.JobBuildAndInferCtx_DisableBoxing(job_name, lbn)
    error = text_format.Parse(error_str, error_util.ErrorProto())
    if error.HasField("error_type"): raise JobBuildAndInferError(error)
    return ret

def JobBuildAndInferCtx_IsTensorList(job_name, lbn):
    job_name = str(job_name)
    lbn = str(lbn)
    ret, error_str = oneflow_internal.JobBuildAndInferCtx_IsTensorList(job_name, lbn)
    error = text_format.Parse(error_str, error_util.ErrorProto())
    if error.HasField("error_type"): raise JobBuildAndInferError(error)
    return ret

def JobBuildAndInferCtx_GetBatchAxis(job_name, lbn):
    job_name = str(job_name)
    lbn = str(lbn)
    batch_axis_str, error_str = oneflow_internal.JobBuildAndInferCtx_GetBatchAxis(job_name, lbn)
    batch_axis = text_format.Parse(batch_axis_str, dtype_util.OptInt64())
    error = text_format.Parse(error_str, error_util.ErrorProto())
    if error.HasField("error_type"): raise JobBuildAndInferError(error)
    if batch_axis.HasField("value"): return batch_axis.value
    return None

def JobBuildAndInferCtx_GetSplitAxisFromProducerView(job_name, lbn):
    job_name = str(job_name)
    lbn = str(lbn)
    split_axis_str, error_str = \
        oneflow_internal.JobBuildAndInferCtx_GetSplitAxisFromProducerView(job_name, lbn)
    split_axis = text_format.Parse(split_axis_str, dtype_util.OptInt64())
    error = text_format.Parse(error_str, error_util.ErrorProto())
    if error.HasField("error_type"): raise JobBuildAndInferError(error)
    if split_axis.HasField("value"): return split_axis.value
    return None

def JobBuildAndInferCtx_GetParallelConfFromProducerView(job_name, lbn):
    job_name = str(job_name)
    lbn = str(lbn)
    GetParallelConf = oneflow_internal.JobBuildAndInferCtx_GetSerializedParallelConfFromProducerView
    parallel_conf, error_str = GetParallelConf(job_name, lbn)
    error = text_format.Parse(error_str, error_util.ErrorProto())
    if error.HasField("error_type"): raise JobBuildAndInferError(error)
    return text_format.Parse(parallel_conf, placment_util.ParallelConf())

def GetMachine2DeviceIdListOFRecordFromParallelConf(parallel_conf):
    serialized_parallel_conf = str(text_format.MessageToString(parallel_conf))
    ofrecord, error_str = \
        oneflow_internal.GetMachine2DeviceIdListOFRecordFromParallelConf(serialized_parallel_conf)
    error = text_format.Parse(error_str, error_util.ErrorProto())
    if error.HasField("error_type"): raise JobBuildAndInferError(error)
    return text_format.Parse(ofrecord, record_util.OFRecord())

def DeviceType4DeviceTag(device_tag):
    device_tag = str(device_tag)
    device_type, error_str = oneflow_internal.DeviceType4DeviceTag(device_tag)
    error = text_format.Parse(error_str, error_util.ErrorProto())
    if error.HasField("error_type"): raise JobBuildAndInferError(error)
    return device_type

def GetFunctionConfigDef():
    func_config_def, error_str = oneflow_internal.GetFunctionConfigDef()
    error = text_format.Parse(error_str, error_util.ErrorProto())
    if error.HasField("error_type"): raise JobBuildAndInferError(error)
    return text_format.Parse(func_config_def, ConfigDef())

<<<<<<< HEAD
def GetJobSet():
    job_set, error_str = oneflow_internal.GetSerializedJobSet()
    error = text_format.Parse(error_str, error_util.ErrorProto())
    if error.HasField("error_type"): raise JobBuildAndInferError(error)
    return text_format.Parse(job_set, job_set_pb.JobSet())
=======
def CurrentMachineId():
    machine_id, error_str = oneflow_internal.CurrentMachineId()
    error = text_format.Parse(error_str, error_util.ErrorProto())
    if error.HasField("error_type"): raise JobBuildAndInferError(error)
    return machine_id
>>>>>>> 75473a8d
<|MERGE_RESOLUTION|>--- conflicted
+++ resolved
@@ -360,16 +360,14 @@
     if error.HasField("error_type"): raise JobBuildAndInferError(error)
     return text_format.Parse(func_config_def, ConfigDef())
 
-<<<<<<< HEAD
+def CurrentMachineId():
+    machine_id, error_str = oneflow_internal.CurrentMachineId()
+    error = text_format.Parse(error_str, error_util.ErrorProto())
+    if error.HasField("error_type"): raise JobBuildAndInferError(error)
+    return machine_id
+
 def GetJobSet():
     job_set, error_str = oneflow_internal.GetSerializedJobSet()
     error = text_format.Parse(error_str, error_util.ErrorProto())
     if error.HasField("error_type"): raise JobBuildAndInferError(error)
-    return text_format.Parse(job_set, job_set_pb.JobSet())
-=======
-def CurrentMachineId():
-    machine_id, error_str = oneflow_internal.CurrentMachineId()
-    error = text_format.Parse(error_str, error_util.ErrorProto())
-    if error.HasField("error_type"): raise JobBuildAndInferError(error)
-    return machine_id
->>>>>>> 75473a8d
+    return text_format.Parse(job_set, job_set_pb.JobSet())