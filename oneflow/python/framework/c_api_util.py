"""
Copyright 2020 The OneFlow Authors. All rights reserved.

Licensed under the Apache License, Version 2.0 (the "License");
you may not use this file except in compliance with the License.
You may obtain a copy of the License at

    http://www.apache.org/licenses/LICENSE-2.0

Unless required by applicable law or agreed to in writing, software
distributed under the License is distributed on an "AS IS" BASIS,
WITHOUT WARRANTIES OR CONDITIONS OF ANY KIND, either express or implied.
See the License for the specific language governing permissions and
limitations under the License.
"""
from __future__ import absolute_import

from google.protobuf import text_format

import oneflow.core.common.data_type_pb2 as dtype_util
import oneflow.core.common.error_pb2 as error_util
import oneflow.core.job.env_pb2 as env_pb2
import oneflow.core.job.job_set_pb2 as job_set_pb
import oneflow.core.job.job_pb2 as job_pb
import oneflow.core.job.placement_pb2 as placement_pb
import oneflow.core.job.resource_pb2 as resource_util
import oneflow.core.operator.op_attribute_pb2 as op_attribute_pb
import oneflow.core.operator.op_conf_pb2 as op_conf_util
import oneflow.core.record.record_pb2 as record_util
import oneflow.core.register.logical_blob_id_pb2 as logical_blob_id_util
import oneflow.oneflow_internal as oneflow_internal
from oneflow.core.framework.config_def_pb2 import ConfigDef
from oneflow.core.job.inter_user_job_info_pb2 import InterUserJobInfo
from oneflow.python.framework.job_build_and_infer_error import JobBuildAndInferError
import oneflow

oneflow_api = oneflow.oneflow_api


def RegisterWatcherOnlyOnce(watcher):
    error_str = oneflow_internal.RegisterWatcherOnlyOnce(watcher)
    error = text_format.Parse(error_str, error_util.ErrorProto())
    if error.HasField("error_type"):
        raise JobBuildAndInferError(error)


def IsOpTypeCaseCpuSupportOnly(op_type_case):
    ret, error_str = oneflow_internal.IsOpTypeCaseCpuSupportOnly(op_type_case)
    error = text_format.Parse(error_str, error_util.ErrorProto())
    if error.HasField("error_type"):
        raise JobBuildAndInferError(error)
    return ret


def IsOpTypeNameCpuSupportOnly(op_type_name):
    ret, error_str = oneflow_internal.IsOpTypeNameCpuSupportOnly(op_type_name)
    error = text_format.Parse(error_str, error_util.ErrorProto())
    if error.HasField("error_type"):
        raise JobBuildAndInferError(error)
    return ret


def CurrentResource():
    resource, error_str = oneflow_internal.CurrentResource()
    error = text_format.Parse(error_str, error_util.ErrorProto())
    if error.HasField("error_type"):
        raise JobBuildAndInferError(error)
    return text_format.Parse(resource, resource_util.Resource())


def EnvResource():
    resource, error_str = oneflow_internal.EnvResource()
    error = text_format.Parse(error_str, error_util.ErrorProto())
    if error.HasField("error_type"):
        raise JobBuildAndInferError(error)
    return text_format.Parse(resource, resource_util.Resource())


def EnableEagerEnvironment(enable_eager_execution):
    return oneflow_internal.EnableEagerEnvironment(enable_eager_execution)


def EagerExecutionEnabled():
    return oneflow_api.EagerExecutionEnabled()


def IsEnvInited():
    return oneflow_internal.IsEnvInited()


def InitEnv(env_proto):
    assert type(env_proto) is env_pb2.EnvProto
    env_proto_str = text_format.MessageToString(env_proto)
    error_str = oneflow_internal.InitEnv(env_proto_str)
    error = text_format.Parse(error_str, error_util.ErrorProto())
    if error.HasField("error_type"):
        raise JobBuildAndInferError(error)


def DestroyEnv():
    error_str = oneflow_internal.DestroyEnv()
    error = text_format.Parse(error_str, error_util.ErrorProto())
    if error.HasField("error_type"):
        raise JobBuildAndInferError(error)


def IsSessionInited():
    return oneflow_internal.IsSessionInited()


def InitLazyGlobalSession(config_proto):
    assert type(config_proto) is job_set_pb.ConfigProto
    config_proto_str = text_format.MessageToString(config_proto)
    error_str = oneflow_internal.InitLazyGlobalSession(config_proto_str)
    error = text_format.Parse(error_str, error_util.ErrorProto())
    if error.HasField("error_type"):
        raise JobBuildAndInferError(error)


def DestroyLazyGlobalSession():
    error_str = oneflow_internal.DestroyLazyGlobalSession()
    error = text_format.Parse(error_str, error_util.ErrorProto())
    if error.HasField("error_type"):
        raise JobBuildAndInferError(error)


def StartLazyGlobalSession():
    error_str = oneflow_internal.StartLazyGlobalSession()
    error = text_format.Parse(error_str, error_util.ErrorProto())
    if error.HasField("error_type"):
        raise JobBuildAndInferError(error)


def StopLazyGlobalSession():
    error_str = oneflow_internal.StopLazyGlobalSession()
    error = text_format.Parse(error_str, error_util.ErrorProto())
    if error.HasField("error_type"):
        raise JobBuildAndInferError(error)


def GetInterUserJobInfo():
    inter_user_job_info, error_str = oneflow_internal.GetSerializedInterUserJobInfo()
    error = text_format.Parse(error_str, error_util.ErrorProto())
    if error.HasField("error_type"):
        raise JobBuildAndInferError(error)
    return text_format.Parse(inter_user_job_info, InterUserJobInfo())


def LaunchJob(job_instance):
    error_str = oneflow_internal.LaunchJob(job_instance)
    error = text_format.Parse(error_str, error_util.ErrorProto())
    if error.HasField("error_type"):
        raise JobBuildAndInferError(error)


def JobBuildAndInferCtx_Open(job_name):
    job_name = str(job_name)
    error_str = oneflow_internal.JobBuildAndInferCtx_Open(job_name)
    error = text_format.Parse(error_str, error_util.ErrorProto())
    if error.HasField("error_type"):
        raise JobBuildAndInferError(error)


def JobBuildAndInferCtx_GetCurrentJobName():
    job_name, error_str = oneflow_internal.JobBuildAndInferCtx_GetCurrentJobName()
    error = text_format.Parse(error_str, error_util.ErrorProto())
    if error.HasField("error_type"):
        raise JobBuildAndInferError(error)
    return job_name


def JobBuildAndInferCtx_Close():
    oneflow_internal.JobBuildAndInferCtx_Close()


def CurJobBuildAndInferCtx_SetJobConf(job_config_proto):
    serialized_job_conf = str(text_format.MessageToString(job_config_proto))
    error_str = oneflow_internal.CurJobBuildAndInferCtx_SetJobConf(serialized_job_conf)
    error = text_format.Parse(error_str, error_util.ErrorProto())
    if error.HasField("error_type"):
        raise JobBuildAndInferError(error)


def CurJobBuildAndInferCtx_SetTrainConf(train_config_proto):
    serialized_train_conf = str(text_format.MessageToString(train_config_proto))
    error_str = oneflow_internal.CurJobBuildAndInferCtx_SetTrainConf(
        serialized_train_conf
    )
    error = text_format.Parse(error_str, error_util.ErrorProto())
    if error.HasField("error_type"):
        raise JobBuildAndInferError(error)


def CurJobBuildAndInferCtx_Complete():
    error_str = oneflow_internal.CurJobBuildAndInferCtx_Complete()
    error = text_format.Parse(error_str, error_util.ErrorProto())
    if error.HasField("error_type"):
        raise JobBuildAndInferError(error)


def InferOpConf(op_conf_proto, upstream_signature):
    serialized_op_conf = str(text_format.MessageToString(op_conf_proto))
    serialized_upstream_sig = str(text_format.MessageToString(upstream_signature))
    op_attribute_str, error_str = oneflow_internal.InferOpConf(
        serialized_op_conf, serialized_upstream_sig,
    )
    error = text_format.Parse(error_str, error_util.ErrorProto())
    if error.HasField("error_type"):
        raise JobBuildAndInferError(error)
    return text_format.Parse(op_attribute_str, op_attribute_pb.OpAttribute())


def IsInterfaceOpConf(op_conf):
    op_type_field = op_conf.WhichOneof("op_type")
    field_number = op_conf_util.OperatorConf.DESCRIPTOR.fields_by_name[
        op_type_field
    ].number
    return oneflow_internal.IsInterfaceOpTypeCase(field_number)


def GetOpParallelSymbolId(op_conf_proto):
    serialized_op_conf = str(text_format.MessageToString(op_conf_proto))
    symbol_id, error_str = oneflow_internal.GetOpParallelSymbolId(serialized_op_conf)
    error = text_format.Parse(error_str, error_util.ErrorProto())
    if error.HasField("error_type"):
        raise JobBuildAndInferError(error)
    return symbol_id


def GetUserOpAttrType(op_type_name, attr_name):
    attr_type, error_str = oneflow_internal.GetUserOpAttrType(op_type_name, attr_name)
    error = text_format.Parse(error_str, error_util.ErrorProto())
    if error.HasField("error_type"):
        raise JobBuildAndInferError(error)
    return attr_type


def CheckAndCompleteUserOpConf(op_conf_proto):
    serialized_op_conf = str(text_format.MessageToString(op_conf_proto))
    new_op_conf, error_str = oneflow_internal.CheckAndCompleteUserOpConf(
        serialized_op_conf
    )
    error = text_format.Parse(error_str, error_util.ErrorProto())
    if error.HasField("error_type"):
        raise JobBuildAndInferError(error)
    return text_format.Parse(new_op_conf, op_conf_util.OperatorConf())


def CurJobBuildAndInferCtx_AddAndInferConsistentOp(op_conf_proto):
    serialized_op_conf = str(text_format.MessageToString(op_conf_proto))
    add_and_infer = oneflow_internal.CurJobBuildAndInferCtx_AddAndInferConsistentOp
    op_attribute_str, error_str = add_and_infer(serialized_op_conf)
    error = text_format.Parse(error_str, error_util.ErrorProto())
    if error.HasField("error_type"):
        raise JobBuildAndInferError(error)
    return text_format.Parse(op_attribute_str, op_attribute_pb.OpAttribute())


def CurJobBuildAndInferCtx_AddAndInferMirroredOp(op_conf_proto):
    serialized_op_conf = str(text_format.MessageToString(op_conf_proto))
    add_and_infer = oneflow_internal.CurJobBuildAndInferCtx_AddAndInferMirroredOp
    op_attribute_str, error_str = add_and_infer(serialized_op_conf)
    error = text_format.Parse(error_str, error_util.ErrorProto())
    if error.HasField("error_type"):
        raise JobBuildAndInferError(error)
    return text_format.Parse(op_attribute_str, op_attribute_pb.OpAttribute())


def CurJobBuildAndInferCtx_AddLossLogicalBlobName(lbn):
    lbn = str(lbn)
    error_str = oneflow_internal.CurJobBuildAndInferCtx_AddLossLogicalBlobName(lbn)
    error = text_format.Parse(error_str, error_util.ErrorProto())
    if error.HasField("error_type"):
        raise JobBuildAndInferError(error)


def CurJobBuildAndInferCtx_AddLbiAndDiffWatcherUuidPair(lbi_and_uuid):
    serialized = str(text_format.MessageToString(lbi_and_uuid))
    error_str = oneflow_internal.CurJobBuildAndInferCtx_AddLbiAndDiffWatcherUuidPair(
        serialized
    )
    error = text_format.Parse(error_str, error_util.ErrorProto())
    if error.HasField("error_type"):
        raise JobBuildAndInferError(error)


def CurJobBuildAndInferCtx_CheckJob():
    error_str = oneflow_internal.CurJobBuildAndInferCtx_CheckJob()
    error = text_format.Parse(error_str, error_util.ErrorProto())
    if error.HasField("error_type"):
        raise JobBuildAndInferError(error)


def CurJobBuildAndInferCtx_HasJobConf():
    has_job_conf, error_str = oneflow_internal.CurJobBuildAndInferCtx_HasJobConf()
    error = text_format.Parse(error_str, error_util.ErrorProto())
    if error.HasField("error_type"):
        raise JobBuildAndInferError(error)
    return has_job_conf


def JobBuildAndInferCtx_IsMirroredBlob(job_name, lbn):
    job_name = str(job_name)
    lbn = str(lbn)
    ret, error_str = oneflow_internal.JobBuildAndInferCtx_IsMirroredBlob(job_name, lbn)
    error = text_format.Parse(error_str, error_util.ErrorProto())
    if error.HasField("error_type"):
        raise JobBuildAndInferError(error)
    return ret


def JobBuildAndInferCtx_MirroredBlobGetNumSubLbi(job_name, lbn):
    job_name = str(job_name)
    lbn = str(lbn)
    ret, error_str = oneflow_internal.JobBuildAndInferCtx_MirroredBlobGetNumSubLbi(
        job_name, lbn
    )
    error = text_format.Parse(error_str, error_util.ErrorProto())
    if error.HasField("error_type"):
        raise JobBuildAndInferError(error)
    return ret


def JobBuildAndInferCtx_MirroredBlobGetSubLbi(job_name, lbn, index):
    job_name = str(job_name)
    lbn = str(lbn)
    (
        ret,
        error_str,
    ) = oneflow_internal.JobBuildAndInferCtx_MirroredBlobGetSerializedSubLbi(
        job_name, lbn, index
    )
    error = text_format.Parse(error_str, error_util.ErrorProto())
    if error.HasField("error_type"):
        raise JobBuildAndInferError(error)
    return text_format.Parse(ret, logical_blob_id_util.LogicalBlobId())


def JobBuildAndInferCtx_MirroredBlobGetStaticShape(job_name, lbn):
    job_name = str(job_name)
    lbn = str(lbn)
    get_shape = (
        oneflow_internal.JobBuildAndInferCtx_MirroredBlobGetSerializedIdListAsStaticShape
    )
    axis_str, error_str = get_shape(job_name, lbn)
    error = text_format.Parse(error_str, error_util.ErrorProto())
    if error.HasField("error_type"):
        raise JobBuildAndInferError(error)
    int_list = text_format.Parse(axis_str, record_util.Int64List())
    return tuple(map(int, int_list.value))


def JobBuildAndInferCtx_MirroredBlobGetDataType(job_name, lbn):
    job_name = str(job_name)
    lbn = str(lbn)
    dtype, erro_str = oneflow_internal.JobBuildAndInferCtx_MirroredBlobGetDataType(
        job_name, lbn
    )
    error = text_format.Parse(erro_str, error_util.ErrorProto())
    if error.HasField("error_type"):
        raise JobBuildAndInferError(error)
    return int(dtype)


def JobBuildAndInferCtx_MirroredBlobIsDynamic(job_name, lbn):
    job_name = str(job_name)
    lbn = str(lbn)
    ret, error_str = oneflow_internal.JobBuildAndInferCtx_MirroredBlobIsDynamic(
        job_name, lbn
    )
    error = text_format.Parse(error_str, error_util.ErrorProto())
    if error.HasField("error_type"):
        raise JobBuildAndInferError(error)
    return ret


def JobBuildAndInferCtx_MirroredBlobDisableBoxing(job_name, lbn):
    job_name = str(job_name)
    lbn = str(lbn)
    ret, error_str = oneflow_internal.JobBuildAndInferCtx_MirroredBlobDisableBoxing(
        job_name, lbn
    )
    error = text_format.Parse(error_str, error_util.ErrorProto())
    if error.HasField("error_type"):
        raise JobBuildAndInferError(error)
    return ret


def JobBuildAndInferCtx_MirroredBlobIsTensorList(job_name, lbn):
    job_name = str(job_name)
    lbn = str(lbn)
    ret, error_str = oneflow_internal.JobBuildAndInferCtx_MirroredBlobIsTensorList(
        job_name, lbn
    )
    error = text_format.Parse(error_str, error_util.ErrorProto())
    if error.HasField("error_type"):
        raise JobBuildAndInferError(error)
    return ret


def JobBuildAndInferCtx_MirroredBlobGetBatchAxis(job_name, lbn):
    job_name = str(job_name)
    lbn = str(lbn)
    (
        batch_axis_str,
        error_str,
    ) = oneflow_internal.JobBuildAndInferCtx_MirroredBlobGetBatchAxis(job_name, lbn)
    batch_axis = text_format.Parse(batch_axis_str, dtype_util.OptInt64())
    error = text_format.Parse(error_str, error_util.ErrorProto())
    if error.HasField("error_type"):
        raise JobBuildAndInferError(error)
    if batch_axis.HasField("value"):
        return batch_axis.value
    return None


def JobBuildAndInferCtx_MirroredBlobGetSplitAxisFromProducerView(job_name, lbn):
    job_name = str(job_name)
    lbn = str(lbn)
    (
        split_axis_str,
        error_str,
    ) = oneflow_internal.JobBuildAndInferCtx_MirroredBlobGetSplitAxisFromProducerView(
        job_name, lbn
    )
    split_axis = text_format.Parse(split_axis_str, dtype_util.OptInt64())
    error = text_format.Parse(error_str, error_util.ErrorProto())
    if error.HasField("error_type"):
        raise JobBuildAndInferError(error)
    if split_axis.HasField("value"):
        return split_axis.value
    return None


def JobBuildAndInferCtx_MirroredBlobGetParallelConfFromProducerView(job_name, lbn):
    job_name = str(job_name)
    lbn = str(lbn)
    GetParallelConf = (
        oneflow_internal.JobBuildAndInferCtx_MirroredBlobGetSerializedParallelConfFromProducerView
    )
    parallel_conf_str, error_str = GetParallelConf(job_name, lbn)
    error = text_format.Parse(error_str, error_util.ErrorProto())
    if error.HasField("error_type"):
        raise JobBuildAndInferError(error)
    return text_format.Parse(parallel_conf_str, placement_pb.ParallelConf())


def JobBuildAndInferCtx_GetStaticShape(job_name, lbn):
    job_name = str(job_name)
    lbn = str(lbn)
    (
        axis_str,
        error_str,
    ) = oneflow_internal.JobBuildAndInferCtx_GetSerializedIdListAsStaticShape(
        job_name, lbn
    )
    error = text_format.Parse(error_str, error_util.ErrorProto())
    if error.HasField("error_type"):
        raise JobBuildAndInferError(error)
    int_list = text_format.Parse(axis_str, record_util.Int64List())
    return tuple(map(int, int_list.value))


def JobBuildAndInferCtx_GetDataType(job_name, lbn):
    job_name = str(job_name)
    lbn = str(lbn)
    dtype, erro_str = oneflow_internal.JobBuildAndInferCtx_GetDataType(job_name, lbn)
    error = text_format.Parse(erro_str, error_util.ErrorProto())
    if error.HasField("error_type"):
        raise JobBuildAndInferError(error)
    return int(dtype)


def JobBuildAndInferCtx_IsDynamic(job_name, lbn):
    job_name = str(job_name)
    lbn = str(lbn)
    ret, error_str = oneflow_internal.JobBuildAndInferCtx_IsDynamic(job_name, lbn)
    error = text_format.Parse(error_str, error_util.ErrorProto())
    if error.HasField("error_type"):
        raise JobBuildAndInferError(error)
    return ret


def JobBuildAndInferCtx_DisableBoxing(job_name, lbn):
    job_name = str(job_name)
    lbn = str(lbn)
    ret, error_str = oneflow_internal.JobBuildAndInferCtx_DisableBoxing(job_name, lbn)
    error = text_format.Parse(error_str, error_util.ErrorProto())
    if error.HasField("error_type"):
        raise JobBuildAndInferError(error)
    return ret


def JobBuildAndInferCtx_IsTensorList(job_name, lbn):
    job_name = str(job_name)
    lbn = str(lbn)
    ret, error_str = oneflow_internal.JobBuildAndInferCtx_IsTensorList(job_name, lbn)
    error = text_format.Parse(error_str, error_util.ErrorProto())
    if error.HasField("error_type"):
        raise JobBuildAndInferError(error)
    return ret


def JobBuildAndInferCtx_GetBatchAxis(job_name, lbn):
    job_name = str(job_name)
    lbn = str(lbn)
    batch_axis_str, error_str = oneflow_internal.JobBuildAndInferCtx_GetBatchAxis(
        job_name, lbn
    )
    batch_axis = text_format.Parse(batch_axis_str, dtype_util.OptInt64())
    error = text_format.Parse(error_str, error_util.ErrorProto())
    if error.HasField("error_type"):
        raise JobBuildAndInferError(error)
    if batch_axis.HasField("value"):
        return batch_axis.value
    return None


def JobBuildAndInferCtx_GetSplitAxisFromProducerView(job_name, lbn):
    job_name = str(job_name)
    lbn = str(lbn)
    (
        split_axis_str,
        error_str,
    ) = oneflow_internal.JobBuildAndInferCtx_GetSplitAxisFromProducerView(job_name, lbn)
    split_axis = text_format.Parse(split_axis_str, dtype_util.OptInt64())
    error = text_format.Parse(error_str, error_util.ErrorProto())
    if error.HasField("error_type"):
        raise JobBuildAndInferError(error)
    if split_axis.HasField("value"):
        return split_axis.value
    return None


def JobBuildAndInferCtx_GetParallelConfFromProducerView(job_name, lbn):
    job_name = str(job_name)
    lbn = str(lbn)
    GetParallelConf = (
        oneflow_internal.JobBuildAndInferCtx_GetSerializedParallelConfFromProducerView
    )
    parallel_conf, error_str = GetParallelConf(job_name, lbn)
    error = text_format.Parse(error_str, error_util.ErrorProto())
    if error.HasField("error_type"):
        raise JobBuildAndInferError(error)
    return text_format.Parse(parallel_conf, placement_pb.ParallelConf())


def GetMachine2DeviceIdListOFRecordFromParallelConf(parallel_conf):
    serialized_parallel_conf = str(text_format.MessageToString(parallel_conf))
    (
        ofrecord,
        error_str,
    ) = oneflow_internal.GetMachine2DeviceIdListOFRecordFromParallelConf(
        serialized_parallel_conf
    )
    error = text_format.Parse(error_str, error_util.ErrorProto())
    if error.HasField("error_type"):
        raise JobBuildAndInferError(error)
    return text_format.Parse(ofrecord, record_util.OFRecord())


def GetFunctionConfigDef():
    func_config_def, error_str = oneflow_internal.GetFunctionConfigDef()
    error = text_format.Parse(error_str, error_util.ErrorProto())
    if error.HasField("error_type"):
        raise JobBuildAndInferError(error)
    return text_format.Parse(func_config_def, ConfigDef())


def RunLogicalInstruction(vm_instruction_list, eager_symbol_list):
    symbols = str(text_format.MessageToString(eager_symbol_list))
    error_str = oneflow_api.vm.RunLogicalInstruction(vm_instruction_list, symbols)
    error = text_format.Parse(error_str, error_util.ErrorProto())
    if error.HasField("error_type"):
        raise JobBuildAndInferError(error)


def RunPhysicalInstruction(vm_instruction_list, eager_symbol_list):
    symbols = str(text_format.MessageToString(eager_symbol_list))
    error_str = oneflow_api.vm.RunPhysicalInstruction(vm_instruction_list, symbols)
    error = text_format.Parse(error_str, error_util.ErrorProto())


def CurrentMachineId():
    machine_id, error_str = oneflow_internal.CurrentMachineId()
    error = text_format.Parse(error_str, error_util.ErrorProto())
    if error.HasField("error_type"):
        raise JobBuildAndInferError(error)
    return machine_id


def NewLogicalObjectId():
    object_id, error_str = oneflow_internal.NewLogicalObjectId()
    error = text_format.Parse(error_str, error_util.ErrorProto())
    if error.HasField("error_type"):
        raise JobBuildAndInferError(error)
    return object_id


def NewLogicalSymbolId():
    object_id, error_str = oneflow_internal.NewLogicalSymbolId()
    error = text_format.Parse(error_str, error_util.ErrorProto())
    if error.HasField("error_type"):
        raise JobBuildAndInferError(error)
    return object_id


def NewPhysicalObjectId():
    object_id, error_str = oneflow_internal.NewPhysicalObjectId()
    error = text_format.Parse(error_str, error_util.ErrorProto())
    if error.HasField("error_type"):
        raise JobBuildAndInferError(error)
    return object_id


def NewPhysicalSymbolId():
    object_id, error_str = oneflow_internal.NewPhysicalSymbolId()
    error = text_format.Parse(error_str, error_util.ErrorProto())
    if error.HasField("error_type"):
        raise JobBuildAndInferError(error)
    return object_id


def GetJobSet():
    job_set, error_str = oneflow_internal.GetSerializedJobSet()
    error = text_format.Parse(error_str, error_util.ErrorProto())
    if error.HasField("error_type"):
        raise JobBuildAndInferError(error)
    return text_format.Parse(job_set, job_set_pb.JobSet())


def GetStructureGraph():
    structure_graph, error_str = oneflow_internal.GetSerializedStructureGraph()
    error = text_format.Parse(error_str, error_util.ErrorProto())
    if error.HasField("error_type"):
        raise JobBuildAndInferError(error)
    return structure_graph


<<<<<<< HEAD
def GetCurrentJob():
    serialized_job, error_str = oneflow_internal.GetSerializedCurrentJob()
    error = text_format.Parse(error_str, error_util.ErrorProto())
    if error.HasField("error_type"):
        raise JobBuildAndInferError(error)
    return text_format.Parse(serialized_job, job_pb.Job())


def JobBuildAndInferCtx_CheckLbnValidAndExist(job_name, lbn):
    error_str = oneflow_internal.JobBuildAndInferCtx_CheckLbnValidAndExist(
        job_name, lbn
    )
    error = text_format.Parse(error_str, error_util.ErrorProto())
    if error.HasField("error_type"):
        raise JobBuildAndInferError(error)
=======
def LoadLibraryNow(lib_path):
    oneflow_internal.LoadLibraryNow(lib_path)
>>>>>>> ff4dc763
<|MERGE_RESOLUTION|>--- conflicted
+++ resolved
@@ -637,7 +637,6 @@
     return structure_graph
 
 
-<<<<<<< HEAD
 def GetCurrentJob():
     serialized_job, error_str = oneflow_internal.GetSerializedCurrentJob()
     error = text_format.Parse(error_str, error_util.ErrorProto())
@@ -653,7 +652,7 @@
     error = text_format.Parse(error_str, error_util.ErrorProto())
     if error.HasField("error_type"):
         raise JobBuildAndInferError(error)
-=======
+
+
 def LoadLibraryNow(lib_path):
-    oneflow_internal.LoadLibraryNow(lib_path)
->>>>>>> ff4dc763
+    oneflow_internal.LoadLibraryNow(lib_path)