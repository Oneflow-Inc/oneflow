"""
Copyright 2020 The OneFlow Authors. All rights reserved.

Licensed under the Apache License, Version 2.0 (the "License");
you may not use this file except in compliance with the License.
You may obtain a copy of the License at

    http://www.apache.org/licenses/LICENSE-2.0

Unless required by applicable law or agreed to in writing, software
distributed under the License is distributed on an "AS IS" BASIS,
WITHOUT WARRANTIES OR CONDITIONS OF ANY KIND, either express or implied.
See the License for the specific language governing permissions and
limitations under the License.
"""
from __future__ import absolute_import

import oneflow


def __add__(self, rhs):
    return oneflow.math.add(self, rhs)


def __radd__(self, lhs):
    return oneflow.math.add(lhs, self)


def __sub__(self, rhs):
    return oneflow.math.subtract(self, rhs)


def __rsub__(self, lhs):
    return oneflow.math.subtract(lhs, self)


def __mul__(self, rhs):
    return oneflow.math.multiply(self, rhs)


def __rmul__(self, lhs):
    return oneflow.math.multiply(lhs, self)


def __truediv__(self, rhs):
    return oneflow.math.divide(self, rhs)


def __rtruediv__(self, lhs):
    return oneflow.math.divide(lhs, self)


def __div__(self, rhs):
    return oneflow.math.divide(self, rhs)


def __mod__(self, rhs):
    return oneflow.math.mod(self, rhs)


def __eq__(self, rhs):
    return oneflow.math.equal(self, rhs)


def __ne__(self, rhs):
    return oneflow.math.not_equal(self, rhs)


def __lt__(self, rhs):
    return oneflow.math.less(self, rhs)


def __le__(self, rhs):
    return oneflow.math.less_equal(self, rhs)


def __gt__(self, rhs):
    return oneflow.math.greater(self, rhs)


def __ge__(self, rhs):
    return oneflow.math.greater_equal(self, rhs)


<<<<<<< HEAD
def RegisterBlobOperatorTraitMethod(blob_type):
    blob_type.__add__ = __add__
    blob_type.__radd__ = __radd__
    blob_type.__sub__ = __sub__
    blob_type.__rsub__ = __rsub__
    blob_type.__mul__ = __mul__
    blob_type.__rmul__ = __rmul__
    blob_type.__truediv__ = __truediv__
    blob_type.__rtruediv__ = __rtruediv__
    blob_type.__div__ = __div__
    blob_type.__mod__ = __mod__
    blob_type.__eq__ = __eq__
    blob_type.__ne__ = __ne__
    blob_type.__lt__ = __lt__
    blob_type.__le__ = __le__
    blob_type.__gt__ = __gt__
    blob_type.__ge__ = __ge__
=======
def RegisterBlobOperatorTraitMethod(blob_class):
    blob_class.__add__ = __add__
    blob_class.__radd__ = __radd__
    blob_class.__sub__ = __sub__
    blob_class.__rsub__ = __rsub__
    blob_class.__mul__ = __mul__
    blob_class.__rmul__ = __rmul__
    blob_class.__truediv__ = __truediv__
    blob_class.__rtruediv__ = __rtruediv__
    blob_class.__div__ = __div__
    blob_class.__mod__ = __mod__
    blob_class.__eq__ = __eq__
    blob_class.__ne__ = __ne__
    blob_class.__lt__ = __lt__
    blob_class.__le__ = __le__
    blob_class.__gt__ = __gt__
    blob_class.__ge__ = __ge__
>>>>>>> 6ccc2464
<|MERGE_RESOLUTION|>--- conflicted
+++ resolved
@@ -82,25 +82,6 @@
     return oneflow.math.greater_equal(self, rhs)
 
 
-<<<<<<< HEAD
-def RegisterBlobOperatorTraitMethod(blob_type):
-    blob_type.__add__ = __add__
-    blob_type.__radd__ = __radd__
-    blob_type.__sub__ = __sub__
-    blob_type.__rsub__ = __rsub__
-    blob_type.__mul__ = __mul__
-    blob_type.__rmul__ = __rmul__
-    blob_type.__truediv__ = __truediv__
-    blob_type.__rtruediv__ = __rtruediv__
-    blob_type.__div__ = __div__
-    blob_type.__mod__ = __mod__
-    blob_type.__eq__ = __eq__
-    blob_type.__ne__ = __ne__
-    blob_type.__lt__ = __lt__
-    blob_type.__le__ = __le__
-    blob_type.__gt__ = __gt__
-    blob_type.__ge__ = __ge__
-=======
 def RegisterBlobOperatorTraitMethod(blob_class):
     blob_class.__add__ = __add__
     blob_class.__radd__ = __radd__
@@ -117,5 +98,4 @@
     blob_class.__lt__ = __lt__
     blob_class.__le__ = __le__
     blob_class.__gt__ = __gt__
-    blob_class.__ge__ = __ge__
->>>>>>> 6ccc2464
+    blob_class.__ge__ = __ge__