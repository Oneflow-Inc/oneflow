--- conflicted
+++ resolved
@@ -106,17 +106,6 @@
         assert bn_in_op not in parallel_sig
         parallel_sig[bn_in_op] = self.parallel_desc_symbol.symbol_id
 
-<<<<<<< HEAD
-    def DumpToToInterfaceBlobConf(self, interface_blob_conf):
-        if self.sbp_parallel.has_split_parallel():
-            interface_blob_conf.split_axis.value = (
-                self.sbp_parallel.split_parallel().axis()
-            )
-        else:
-            interface_blob_conf.ClearField("split_axis")
-
-=======
->>>>>>> 41138a55
 
 def GetOpArgBlobAttribute(op_attribute, bn_in_op):
     if not op_attribute.HasField("batch_axis_signature"):
