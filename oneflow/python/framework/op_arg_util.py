"""
Copyright 2020 The OneFlow Authors. All rights reserved.

Licensed under the Apache License, Version 2.0 (the "License");
you may not use this file except in compliance with the License.
You may obtain a copy of the License at

    http://www.apache.org/licenses/LICENSE-2.0

Unless required by applicable law or agreed to in writing, software
distributed under the License is distributed on an "AS IS" BASIS,
WITHOUT WARRANTIES OR CONDITIONS OF ANY KIND, either express or implied.
See the License for the specific language governing permissions and
limitations under the License.
"""
from __future__ import absolute_import

from google.protobuf import text_format
import oneflow.core.job.sbp_parallel_pb2 as sbp_parallel_pb
import oneflow.core.job.mirrored_parallel_pb2 as mirrored_parallel_pb
import oneflow.core.register.blob_desc_pb2 as blob_desc_pb
import oneflow.python.framework.balanced_splitter as balanced_splitter
from oneflow.python.framework.dtype import convert_proto_dtype_to_oneflow_dtype
import oneflow_api


class OpArgBlobAttribute(oneflow_api.OpArgBlobAttribute):
    def __init__(self, batch_axis, blob_desc, logical_blob_name):
        if not isinstance(batch_axis, oneflow_api.CfgMessage):
            batch_axis = oneflow_api.deprecated.MakeOptInt64ByString(str(batch_axis))

        if not isinstance(blob_desc, oneflow_api.CfgMessage):
            if str(blob_desc) is "":
                blob_desc = oneflow_api.oneflow.core.register.blob_desc.BlobDescProto()
            else:
                blob_desc = oneflow_api.deprecated.MakeBlobDescProtoByString(
                    str(blob_desc)
                )
        oneflow_api.OpArgBlobAttribute.__init__(
            self, batch_axis, blob_desc, logical_blob_name
        )

    @property
    def dtype(self):
        return convert_proto_dtype_to_oneflow_dtype(self.get_dtype())

    def GetPhysicalOpArgBlobAttr(self, split_axis, parallel_num, parallel_id):
        blob_desc = blob_desc_pb.BlobDescProto()
        text_format.Parse(str(self.blob_desc), blob_desc)
        physical_len = balanced_splitter.BalancedPartNums(
            self.shape[split_axis], parallel_num
        )[parallel_id]
        blob_desc.body.shape.dim[split_axis] = physical_len
        physical_blob_attr = OpArgBlobAttribute(
            self.batch_axis, blob_desc, self.logical_blob_name,
        )
        return physical_blob_attr

    def DumpToOpNodeSignature(self, bn_in_op, op_node_signature):
        blob_sig = op_node_signature.logical_blob_desc_signature.bn_in_op2blob_desc
        assert bn_in_op not in blob_sig
        text_format.Parse(str(self.blob_desc), blob_sig[bn_in_op])
        batch_axis_sig = op_node_signature.batch_axis_signature.bn_in_op2batch_axis
        assert bn_in_op not in batch_axis_sig
        text_format.Parse(str(self.batch_axis), batch_axis_sig[bn_in_op])


<<<<<<< HEAD

=======
>>>>>>> 1a30b14f
class OpArgParallelAttribute(oneflow_api.OpArgParallelAttribute):
    def __init__(self, parallel_desc_symbol, sbp_parallel, opt_mirrored_parallel):
        if not isinstance(sbp_parallel, oneflow_api.CfgMessage):
            sbp_parallel = oneflow_api.deprecated.MakeSbpParrallelByString(
                str(sbp_parallel)
            )
        if not isinstance(opt_mirrored_parallel, oneflow_api.CfgMessage):
            opt_mirrored_parallel = oneflow_api.deprecated.MakeOptMirroredParrallelByString(
                str(opt_mirrored_parallel)
            )
        oneflow_api.OpArgParallelAttribute.__init__(
            self, parallel_desc_symbol, sbp_parallel, opt_mirrored_parallel
        )

    def DumpToOpNodeSignature(self, bn_in_op, op_node_signature):
        sbp_sig = op_node_signature.sbp_signature.bn_in_op2sbp_parallel
        assert bn_in_op not in sbp_sig
        text_format.Parse(str(self.sbp_parallel), sbp_sig[bn_in_op])
        mirrored_sig = (
            op_node_signature.mirrored_signature.bn_in_op2opt_mirrored_parallel
        )
        assert bn_in_op not in mirrored_sig
        text_format.Parse(str(self.opt_mirrored_parallel), mirrored_sig[bn_in_op])
        parallel_sig = (
            op_node_signature.parallel_signature.bn_in_op2parallel_desc_symbol_id
        )
        assert bn_in_op not in parallel_sig
        parallel_sig[bn_in_op] = self.parallel_desc_symbol.symbol_id


def GetOpArgBlobAttribute(op_attribute, bn_in_op):
    if not op_attribute.HasField("batch_axis_signature"):
        return None
    if not op_attribute.HasField("logical_blob_desc_signature"):
        return None
    batch_axis_signature_map = op_attribute.batch_axis_signature.bn_in_op2batch_axis
    blob_desc_signature_map = (
        op_attribute.logical_blob_desc_signature.bn_in_op2blob_desc
    )
    arg_signature_map = op_attribute.arg_signature.bn_in_op2lbi
    lbi = arg_signature_map[bn_in_op]
    return OpArgBlobAttribute(
        batch_axis=batch_axis_signature_map[bn_in_op],
        blob_desc=blob_desc_signature_map[bn_in_op],
        logical_blob_name="%s/%s" % (lbi.op_name, lbi.blob_name),
    )


def GetOpArgParallelAttribute(parallel_desc_symbol, op_attribute, bn_in_op):
    sbp_signature_map = op_attribute.sbp_signature.bn_in_op2sbp_parallel
    mirrored_signature_map = (
        op_attribute.mirrored_signature.bn_in_op2opt_mirrored_parallel
    )
    return OpArgParallelAttribute(
        parallel_desc_symbol=parallel_desc_symbol,
        sbp_parallel=sbp_signature_map[bn_in_op],
        opt_mirrored_parallel=mirrored_signature_map[bn_in_op],
    )


def MakeMirroredOpArgParallelAttribute(parallel_desc_symbol):
    sbp_parallel = sbp_parallel_pb.SbpParallel()
    opt_mirrored_parallel = mirrored_parallel_pb.OptMirroredParallel()
    opt_mirrored_parallel.mirrored_parallel.SetInParent()
    return OpArgParallelAttribute(
        parallel_desc_symbol=parallel_desc_symbol,
        sbp_parallel=sbp_parallel,
        opt_mirrored_parallel=opt_mirrored_parallel,
    )


def MakeBroadcastOpArgParallelAttribute(parallel_desc_symbol):
    sbp_parallel = sbp_parallel_pb.SbpParallel()
    sbp_parallel.broadcast_parallel.SetInParent()
    opt_mirrored_parallel = mirrored_parallel_pb.OptMirroredParallel()
    return OpArgParallelAttribute(
        parallel_desc_symbol=parallel_desc_symbol,
        sbp_parallel=sbp_parallel,
        opt_mirrored_parallel=opt_mirrored_parallel,
    )<|MERGE_RESOLUTION|>--- conflicted
+++ resolved
@@ -65,10 +65,6 @@
         text_format.Parse(str(self.batch_axis), batch_axis_sig[bn_in_op])
 
 
-<<<<<<< HEAD
-
-=======
->>>>>>> 1a30b14f
 class OpArgParallelAttribute(oneflow_api.OpArgParallelAttribute):
     def __init__(self, parallel_desc_symbol, sbp_parallel, opt_mirrored_parallel):
         if not isinstance(sbp_parallel, oneflow_api.CfgMessage):
