from __future__ import absolute_import

import oneflow.core.job.job_pb2 as job_util
<<<<<<< HEAD
import oneflow.python.framework.session_context as session_ctx
import oneflow.python.framework.hob as hob
import oneflow.python.lib.core.enable_if as enable_if
=======
>>>>>>> 2e9e3ef8
import oneflow.python.framework.c_api_util as c_api_util
import oneflow.python.framework.session_context as session_ctx
from oneflow.python.oneflow_export import oneflow_export


class FunctionAttribute(object):
    def __init__(self):
        self.default_placement_scope = None
        self.default_distribute_strategy = None
        self.allow_cpu_return_op = True


class FunctionDesc(object):
    def __init__(self, job_func=None, job_config_proto=None, function_attribute=None):
        if job_config_proto is None:
            job_config_proto = job_util.JobConfigProto()
        if function_attribute is None:
            function_attribute = FunctionAttribute()
        self.job_func = job_func
        self.job_config_proto = job_config_proto
        self.job_config_proto.predict_conf.SetInParent()
        self.function_attribute = function_attribute

    def IsTrainable(self):
        if self.job_config_proto.HasField("train_conf"):
            return True
        if self.job_config_proto.HasField("predict_conf"):
            return False
        raise NotImplementedError

    def HasAttr(self, attr_name):
        if attr_name == "flag_name2flag_value":
            return False
        name2default = session_ctx.GetDefaultSession().function_flag_name2default_val
        if attr_name in self.job_config_proto.flag_name2flag_value:
            return True
        return self.job_config_proto.HasField(attr_name)

    def __getattr__(self, attr_name):
        assert attr_name != "flag_name2flag_value"
        flag_name2flag_value = self.job_config_proto.flag_name2flag_value
        name2default = session_ctx.GetDefaultSession().function_flag_name2default_val
        if attr_name not in name2default:
            assert self.job_config_proto.HasField(attr_name)
            return getattr(self.job_config_proto, attr_name)
        attr_value = name2default[attr_name]
        if attr_name in flag_name2flag_value:
            attr_value = flag_name2flag_value[attr_name]
        if attr_value.HasField("at_bool"):
            return attr_value.at_bool
        elif attr_value.HasField("at_int64"):
            return attr_value.at_int64
        elif attr_value.HasField("at_double"):
            return attr_value.at_double
        elif attr_value.HasField("at_string"):
            return attr_value.at_string
        else:
            raise NotImplementedError()


<<<<<<< HEAD
@enable_if.condition(hob.in_global_mode & hob.eager_execution_enabled)
def GetCurrentEagerGlobalFunctionDesc():
    sess = session_ctx.GetDefaultSession()
    ret = sess.CurrentEagerGlobalFunctionDesc()
    assert ret is not None
    return ret

@enable_if.condition(hob.in_global_mode & ~hob.eager_execution_enabled)
def GetCurrentLazyGlobalFunctionDesc():
    sess = session_ctx.GetDefaultSession()
=======
@oneflow_export("current_global_function_desc")
def GetCurrentGlobalFunctionDesc():
>>>>>>> 2e9e3ef8
    job_name = c_api_util.JobBuildAndInferCtx_GetCurrentJobName()
    ret = sess.GetLazyFunctionDesc(job_name)
    assert ret is not None
    return ret

@oneflow_export('current_global_function_desc')
def api_current_global_function_desc():
    return enable_if.unique(GetCurrentLazyGlobalFunctionDesc, GetCurrentEagerGlobalFunctionDesc)()<|MERGE_RESOLUTION|>--- conflicted
+++ resolved
@@ -1,12 +1,9 @@
 from __future__ import absolute_import
 
 import oneflow.core.job.job_pb2 as job_util
-<<<<<<< HEAD
 import oneflow.python.framework.session_context as session_ctx
 import oneflow.python.framework.hob as hob
 import oneflow.python.lib.core.enable_if as enable_if
-=======
->>>>>>> 2e9e3ef8
 import oneflow.python.framework.c_api_util as c_api_util
 import oneflow.python.framework.session_context as session_ctx
 from oneflow.python.oneflow_export import oneflow_export
@@ -67,7 +64,6 @@
             raise NotImplementedError()
 
 
-<<<<<<< HEAD
 @enable_if.condition(hob.in_global_mode & hob.eager_execution_enabled)
 def GetCurrentEagerGlobalFunctionDesc():
     sess = session_ctx.GetDefaultSession()
@@ -75,18 +71,18 @@
     assert ret is not None
     return ret
 
+
 @enable_if.condition(hob.in_global_mode & ~hob.eager_execution_enabled)
 def GetCurrentLazyGlobalFunctionDesc():
     sess = session_ctx.GetDefaultSession()
-=======
-@oneflow_export("current_global_function_desc")
-def GetCurrentGlobalFunctionDesc():
->>>>>>> 2e9e3ef8
     job_name = c_api_util.JobBuildAndInferCtx_GetCurrentJobName()
     ret = sess.GetLazyFunctionDesc(job_name)
     assert ret is not None
     return ret
 
-@oneflow_export('current_global_function_desc')
+
+@oneflow_export("current_global_function_desc")
 def api_current_global_function_desc():
-    return enable_if.unique(GetCurrentLazyGlobalFunctionDesc, GetCurrentEagerGlobalFunctionDesc)()+    return enable_if.unique(
+        GetCurrentLazyGlobalFunctionDesc, GetCurrentEagerGlobalFunctionDesc
+    )()