"""
Copyright 2020 The OneFlow Authors. All rights reserved.

Licensed under the Apache License, Version 2.0 (the "License");
you may not use this file except in compliance with the License.
You may obtain a copy of the License at

    http://www.apache.org/licenses/LICENSE-2.0

Unless required by applicable law or agreed to in writing, software
distributed under the License is distributed on an "AS IS" BASIS,
WITHOUT WARRANTIES OR CONDITIONS OF ANY KIND, either express or implied.
See the License for the specific language governing permissions and
limitations under the License.
"""
from __future__ import absolute_import

import oneflow
import oneflow.core.register.logical_blob_id_pb2 as logical_blob_id_util
import oneflow.python.framework.c_api_util as c_api_util
import oneflow.python.framework.placement_context as placement_ctx
import oneflow.python.framework.blob_trait as blob_trait
from oneflow.python.framework.dtype import convert_proto_dtype_to_oneflow_dtype
import oneflow.python.lib.core.enable_if as enable_if
import oneflow.python.framework.hob as hob
import oneflow.python.eager.eager_blob_util as eager_blob_util
import oneflow.python.eager.blob_cache as blob_cache_util
import oneflow.python.eager.gradient_util as gradient_util
import oneflow.python.eager.boxing_util as boxing_util
import oneflow_api.oneflow.core.job.placement as placement_cfg
import oneflow_api.oneflow.core.register.logical_blob_id as lbi_util
import oneflow_api
import traceback
import sys

blob_register = oneflow_api.GetDefaultBlobRegister()


def RemoteBlob(lbi, **kw):
    api = enable_if.unique([EagerLogicalBlob, LazyRemoteBlob])
    return api(lbi, **kw)


@enable_if.condition(hob.in_global_mode & hob.eager_execution_enabled)
def EagerLogicalBlob(lbi, **kw):
    job_name = oneflow_api.JobBuildAndInferCtx_GetCurrentJobName()
    lbn = lbi.op_name + "/" + lbi.blob_name
    if not isinstance(lbi, lbi_util.LogicalBlobId):
        cfg_lbi = lbi_util.LogicalBlobId()
        cfg_lbi.set_op_name(lbi.op_name)
        cfg_lbi.set_blob_name(lbi.blob_name)
        lbi = cfg_lbi
    blob_type = oneflow_api.EagerConsistentBlob
    if c_api_util.JobBuildAndInferCtx_IsMirroredBlob(job_name, lbn):
        blob_type = oneflow_api.EagerMirroredBlob
    job_name = ""
    if ("job_name" in kw) and (kw["job_name"] is not None):
        job_name = kw["job_name"]
    blob_object = None
    if "blob_object" in kw:
        blob_object = kw["blob_object"]
    distribute = oneflow_api.distribute.auto()
    if "distribute" in kw:
        distribute = kw["distribute"]
    return blob_type(lbi, blob_object, blob_register, job_name, distribute)


@enable_if.condition(~hob.eager_execution_enabled)
def LazyRemoteBlob(lbi, **kw):
    job_name = oneflow_api.JobBuildAndInferCtx_GetCurrentJobName()
    lbn = lbi.op_name + "/" + lbi.blob_name
    blob_type = oneflow_api.LazyConsistentBlob
    if c_api_util.JobBuildAndInferCtx_IsMirroredBlob(job_name, lbn):
        blob_type = oneflow_api.LazyMirroredBlob
    if not isinstance(lbi, lbi_util.LogicalBlobId):
        cfg_lbi = lbi_util.LogicalBlobId()
        cfg_lbi.set_op_name(lbi.op_name)
        cfg_lbi.set_blob_name(lbi.blob_name)
        lbi = cfg_lbi
    job_name = ""
    if ("job_name" in kw) and (kw["job_name"] is not None):
        job_name = kw["job_name"]
    distribute = oneflow_api.distribute.auto()
    if "distribute" in kw:
        distribute = kw["distribute"]
    return blob_type(lbi, job_name, distribute)


@property
def dtype(self):
    ret = convert_proto_dtype_to_oneflow_dtype(self.get_dtype())
    assert isinstance(ret, oneflow.dtype)
    return ret


def with_distribute(self, distribute):
    new = type(self)(self.lbi, self.job_name, oneflow_api.distribute.auto())
    new.set_distribute(distribute)
    return new


def with_gradient_distribute(self, distribute):
    return oneflow.parallel_cast(self, gradient_distribute=distribute)


def get_lazy_shape_log_warning(self):
    if oneflow.scope.mirrored_view_enabled():
        return ("%s\n%s\n%s") % (
            "WARNING:",
            "You access a consistent blob shape in mirrored view, there may be problems,",
            "you should add 'x = flow.cast_to_current_logical_view(x)'.",
        )
    else:
        return ""


def get_mirror_shape_log_warning(self):
    if oneflow.scope.consistent_view_enabled():
        return ("%s\n%s\n%s") % (
            "WARNING:",
            "You access a mirrored blob shape in consistent view, there may be problems,",
            "you should add 'x = flow.cast_to_current_logical_view(x)'.",
        )
    else:
        return ""


def RegisterMethod4BlobDef(blob_class):
    blob_class.dtype = dtype
    blob_class.with_distribute = with_distribute
    blob_class.with_gradient_distribute = with_gradient_distribute


def RegisterMethod4LazyConsistentBlob():
    RegisterMethod4BlobDef(oneflow_api.LazyConsistentBlob)
    oneflow_api.LazyConsistentBlob.get_lazy_shape_log_warning = (
        get_lazy_shape_log_warning
    )


def RegisterMethod4LazyMirroredBlob():
    RegisterMethod4BlobDef(oneflow_api.LazyMirroredBlob)
    oneflow_api.LazyMirroredBlob.get_mirror_shape_log_warning = (
        get_mirror_shape_log_warning
    )


@property
def sub_consistent_blob_list(self):
    raise NotImplementedError


def numpy(self):
    return self._Numpy()


def _Numpy(self):
    def FetchBlobNumpy(blob_object):
        consistent_blob_name = None

        def BoxingToSingleDevice(builder):
            parallel_conf = placement_cfg.ParallelConf()
            parallel_conf.set_device_tag(blob_object.parallel_desc_symbol.device_tag)
            parallel_conf.add_device_name("{}:{}".format(0, 0))
            tmp_parallel_desc_symbol = builder.GetParallelDescSymbol(parallel_conf)
            tmp_op_arg_parallel_attr = oneflow_api.OpArgParallelAttribute(
                tmp_parallel_desc_symbol,
                str(blob_object.op_arg_parallel_attr.sbp_parallel),
                str(blob_object.op_arg_parallel_attr.opt_mirrored_parallel),
            )
            with oneflow.scope.placement(
                self.parallel_conf.device_tag(), list(self.parallel_conf.device_name()),
            ):
                tmp_blob_object = boxing_util.BoxingTo(
                    builder, blob_object, tmp_op_arg_parallel_attr
                )
            nonlocal consistent_blob_name
            consistent_blob_name = "{}-consistent".format(self.logical_blob_name)
            if not blob_register.HasObject4BlobName(consistent_blob_name):
                blob_register.SetObject4BlobName(consistent_blob_name, tmp_blob_object)

        oneflow_api.deprecated.LogicalRun(BoxingToSingleDevice)
        return oneflow_api.EagerPhysicalBlob(
            consistent_blob_name,
            blob_register,
            eager_blob_util._GetPhysicalBlobHeaderCache,
        ).numpy()

    blob_cache = oneflow_api.FindOrCreateBlobCache(self.blob_object)
    return blob_cache.GetCachedNumpy(FetchBlobNumpy)


<<<<<<< HEAD
=======
def _NumpyMirroredList(self):
    physical_blob_objects = []

    def UnpackLogicalBlobToPhysicalBlobs(builder):
        nonlocal physical_blob_objects
        physical_blob_objects = builder.UnpackLogicalBlobToPhysicalBlobs(
            self.blob_object
        )

    def GetPhyBlobNumpy(i, phy_blob_object):
        name = "{}/{}".format(self.logical_blob_name, i)
        blob_register.SetObject4BlobName(name, phy_blob_object)
        return (
            oneflow_api.EagerPhysicalBlob(
                name, blob_register, eager_blob_util._GetPhysicalBlobHeaderCache
            ).numpy_list()
            if self.is_tensor_list
            else oneflow_api.EagerPhysicalBlob(
                name, blob_register, eager_blob_util._GetPhysicalBlobHeaderCache
            ).numpy()
        )

    def FetchBlobNumpyMirroredList(blob_object):
        oneflow_api.deprecated.LogicalRun(UnpackLogicalBlobToPhysicalBlobs)
        return [
            GetPhyBlobNumpy(i, phy_blob_object)
            for i, phy_blob_object in enumerate(physical_blob_objects)
        ]

    blob_cache = oneflow_api.FindOrCreateBlobCache(self.blob_object)
    return blob_cache.GetCachedNumpyMirroredList(FetchBlobNumpyMirroredList)


>>>>>>> c594d4b0
def RegisterMethod4EagerBlobTrait():
    oneflow_api.EagerBlobTrait.sub_consistent_blob_list = sub_consistent_blob_list
    oneflow_api.EagerBlobTrait.dtype = dtype
    oneflow_api.EagerBlobTrait._Numpy = _Numpy
    oneflow_api.EagerBlobTrait.numpy = numpy


def eager_with_distribute(self, distribute):
    new = type(self)(
        self.lbi,
        blob_object=self.blob_object,
        blob_register=blob_register,
        job_name=self.job_name,
        distribute=self.distribute,
    )
    new.set_distribute(distribute)
    return new


def RegisterMethod4EagerConsistentBlob():
    oneflow_api.EagerConsistentBlob.dtype = dtype
    oneflow_api.EagerConsistentBlob.with_distribute = eager_with_distribute
    oneflow_api.EagerConsistentBlob.with_gradient_distribute = with_gradient_distribute<|MERGE_RESOLUTION|>--- conflicted
+++ resolved
@@ -190,42 +190,6 @@
     return blob_cache.GetCachedNumpy(FetchBlobNumpy)
 
 
-<<<<<<< HEAD
-=======
-def _NumpyMirroredList(self):
-    physical_blob_objects = []
-
-    def UnpackLogicalBlobToPhysicalBlobs(builder):
-        nonlocal physical_blob_objects
-        physical_blob_objects = builder.UnpackLogicalBlobToPhysicalBlobs(
-            self.blob_object
-        )
-
-    def GetPhyBlobNumpy(i, phy_blob_object):
-        name = "{}/{}".format(self.logical_blob_name, i)
-        blob_register.SetObject4BlobName(name, phy_blob_object)
-        return (
-            oneflow_api.EagerPhysicalBlob(
-                name, blob_register, eager_blob_util._GetPhysicalBlobHeaderCache
-            ).numpy_list()
-            if self.is_tensor_list
-            else oneflow_api.EagerPhysicalBlob(
-                name, blob_register, eager_blob_util._GetPhysicalBlobHeaderCache
-            ).numpy()
-        )
-
-    def FetchBlobNumpyMirroredList(blob_object):
-        oneflow_api.deprecated.LogicalRun(UnpackLogicalBlobToPhysicalBlobs)
-        return [
-            GetPhyBlobNumpy(i, phy_blob_object)
-            for i, phy_blob_object in enumerate(physical_blob_objects)
-        ]
-
-    blob_cache = oneflow_api.FindOrCreateBlobCache(self.blob_object)
-    return blob_cache.GetCachedNumpyMirroredList(FetchBlobNumpyMirroredList)
-
-
->>>>>>> c594d4b0
 def RegisterMethod4EagerBlobTrait():
     oneflow_api.EagerBlobTrait.sub_consistent_blob_list = sub_consistent_blob_list
     oneflow_api.EagerBlobTrait.dtype = dtype
