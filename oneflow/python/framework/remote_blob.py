--- conflicted
+++ resolved
@@ -35,15 +35,9 @@
         ret.distribute_ = distribute
         return ret
 
-<<<<<<< HEAD
-=======
     def with_gradient_distribute(self, distribute):
         return oneflow.parallel_cast(self, gradient_distribute=distribute)
 
-    def pull(self):
-        return inter_user_job_util.pull(self)
-
->>>>>>> 026c48c6
     def __add__(self, rhs):
         return oneflow.math.add(self, rhs)
 
