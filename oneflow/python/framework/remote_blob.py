--- conflicted
+++ resolved
@@ -17,12 +17,9 @@
     @property
     def dtype(self): return job_builder.GetDataType(self.job_name_, self.lbn_)
 
-<<<<<<< HEAD
-=======
     @property
     def batch_axis(self): return job_builder.GetBatchAxis(self.job_name_, self.lbn_)
 
->>>>>>> 6017512d
     def with_distribute(self, distribute):
         oneflow.distribute.assert_is_valid_distribute(distribute)
         ret = RemoteBlob(self.lbi_)
