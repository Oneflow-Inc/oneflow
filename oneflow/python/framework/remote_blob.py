from __future__ import absolute_import

import oneflow.python.framework.blob_desc as blob_desc
import oneflow.python.framework.job_builder as job_builder
import oneflow.python.framework.watch_scope_util as watch_scope_util
import oneflow.core.common.data_type_pb2 as data_type_util
import oneflow

class RemoteBlob(blob_desc.BlobDesc):
    def __init__(self, lbi, **kw):
        blob_desc.BlobDesc.__init__(self, lbi, **kw)
        self.job_name_ = job_builder.GetCurCtxJobName()
        watch_scope_util.TryWatchOnce(self)

    @property
    def static_shape(self): return job_builder.GetStaticShape(self.job_name_, self.lbn_)

    @property
    def dtype(self): return job_builder.GetDataType(self.job_name_, self.lbn_)

    @property
    def batch_axis(self): return job_builder.GetBatchAxis(self.job_name_, self.lbn_)

    @property
    def is_dynamic(self): return job_builder.IsDynamic(self.job_name_, self.lbn_)
    
    @property
    def disable_boxing(self):
        if self.disable_boxing_ is not None: return self.disable_boxing_
        return job_builder.DisableBoxing(self.job_name_, self.lbn_)
    
    @property
    def num_of_lod_levels(self): return job_builder.GetNumOfLoDLevels(self.job_name_, self.lbn_)

    @property
    def parallel_conf(self):
        return job_builder.GetParallelConfFromProducerView(self.job_name_, self.lbn_)

<<<<<<< HEAD
    def pull(self):
        return inter_user_job_util.pull(self)
=======
    def with_distribute(self, distribute):
        oneflow.distribute.assert_is_valid_distribute(distribute)
        ret = RemoteBlob(self.lbi_)
        ret.distribute_ = distribute
        return ret
>>>>>>> 443e2679

    def __add__(self, rhs):
        return oneflow.math.add(self, rhs)

    def __radd__(self, lhs):
        return oneflow.math.add(lhs, self)

    def __sub__(self, rhs):
        return oneflow.math.subtract(self, rhs)

    def __rsub__(self, lhs):
        return oneflow.math.subtract(lhs, self)

    def __mul__(self, rhs):
        return oneflow.math.multiply(self, rhs)

    def __rmul__(self, lhs):
        return oneflow.math.multiply(lhs, self)

    def __mul__(self, rhs):
        return oneflow.math.multiply(self, rhs)

    def __rmul__(self, lhs):
        return oneflow.math.multiply(lhs, self)

    def __truediv__(self, rhs):
        return oneflow.math.divide(self, rhs)

    def __div__(self, rhs):
        return oneflow.math.divide(self, rhs)

    def __eq__(self, rhs):
        return oneflow.math.equal(self, rhs)

    def __ne__(self, rhs):
        return oneflow.math.not_equal(self, rhs)

    def __lt__(self, rhs):
        return oneflow.math.less(self, rhs)

    def __le__(self, rhs):
        return oneflow.math.less_equal(self, rhs)

    def __gt__(self, rhs):
        return oneflow.math.greater(self, rhs)

    def __ge__(self, rhs):
        return oneflow.math.greater_equal(self, rhs)<|MERGE_RESOLUTION|>--- conflicted
+++ resolved
@@ -36,16 +36,11 @@
     def parallel_conf(self):
         return job_builder.GetParallelConfFromProducerView(self.job_name_, self.lbn_)
 
-<<<<<<< HEAD
-    def pull(self):
-        return inter_user_job_util.pull(self)
-=======
     def with_distribute(self, distribute):
         oneflow.distribute.assert_is_valid_distribute(distribute)
         ret = RemoteBlob(self.lbi_)
         ret.distribute_ = distribute
         return ret
->>>>>>> 443e2679
 
     def __add__(self, rhs):
         return oneflow.math.add(self, rhs)
