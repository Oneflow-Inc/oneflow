from __future__ import absolute_import

import oneflow.python.framework.blob_desc as blob_desc
import oneflow.python.framework.inter_user_job_util as inter_user_job_util
import oneflow.python.framework.job_builder as job_builder
import oneflow.python.framework.undefined as undefined
import oneflow.core.common.data_type_pb2 as data_type_util
import oneflow

class RemoteBlob(blob_desc.BlobDesc):
    def __init__(self, lbi):
        blob_desc.BlobDesc.__init__(self, lbi)
        self.job_name_ = job_builder.GetCurCtxJobName()

    @property
    def static_shape(self): return job_builder.GetStaticShape(self.job_name_, self.lbn_)

    @property
    def dtype(self): return job_builder.GetDataType(self.job_name_, self.lbn_)

    def pull(self):
        return inter_user_job_util.pull(self)

<<<<<<< HEAD
    def __add__(self, rhs):
        # TODO: scalar_add/broadcast_add/elemwise_add
        return oneflow.keras.maths.add(self, rhs)
=======
    def __add__(self, rhs): 
        return oneflow.math.add(self, rhs)
    
    def __radd__(self, lhs): 
        return oneflow.math.add(lhs, self)

    def __sub__(self, rhs):
        return oneflow.math.subtract(self, rhs)

    def __rsub__(self, lhs):
        return oneflow.math.subtract(lhs, self)

    def __mul__(self, rhs):
        return oneflow.math.multiply(self, rhs)

    def __rmul__(self, lhs):
        return oneflow.math.multiply(lhs, self)

    def __mul__(self, rhs):
        return oneflow.math.multiply(self, rhs)

    def __rmul__(self, lhs):
        return oneflow.math.multiply(lhs, self)

    def __truediv__(self, rhs):
        return oneflow.math.divide(self, rhs)

    def __div__(self, rhs):
        return oneflow.math.divide(self, rhs)
>>>>>>> d764d5df
<|MERGE_RESOLUTION|>--- conflicted
+++ resolved
@@ -21,15 +21,10 @@
     def pull(self):
         return inter_user_job_util.pull(self)
 
-<<<<<<< HEAD
     def __add__(self, rhs):
-        # TODO: scalar_add/broadcast_add/elemwise_add
-        return oneflow.keras.maths.add(self, rhs)
-=======
-    def __add__(self, rhs): 
         return oneflow.math.add(self, rhs)
-    
-    def __radd__(self, lhs): 
+
+    def __radd__(self, lhs):
         return oneflow.math.add(lhs, self)
 
     def __sub__(self, rhs):
@@ -54,5 +49,4 @@
         return oneflow.math.divide(self, rhs)
 
     def __div__(self, rhs):
-        return oneflow.math.divide(self, rhs)
->>>>>>> d764d5df
+        return oneflow.math.divide(self, rhs)