--- conflicted
+++ resolved
@@ -220,11 +220,7 @@
             eager_blob_util._GetPhysicalBlobHeaderCache,
         ).numpy()
 
-<<<<<<< HEAD
-    blob_cache = blob_cache_util.FindOrCreateBlobCache(blob_object)
-=======
     blob_cache = oneflow_api.FindOrCreateBlobCache(self.blob_object)
->>>>>>> fce2b55d
     return blob_cache.GetCachedNumpy(FetchBlobNumpy)
 
 
