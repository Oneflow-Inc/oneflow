--- conflicted
+++ resolved
@@ -53,20 +53,13 @@
 session_initialized = HighOrderBool("Session initialized", _IsSessionInitialized)
 
 
-<<<<<<< HEAD
-def _IsCurrentFunctionTrainable():
-    assert in_global_mode()
+def _IsCurrentFunctionTrainable(ctx):
+    assert in_global_mode(ctx)
     if c_api_util.EagerExecutionEnabled():
         return session_ctx.GetDefaultSession().CurrentEagerGlobalFunctionDesc()
     else:
         job_name = c_api_util.JobBuildAndInferCtx_GetCurrentJobName()
         return session_ctx.GetDefaultSession().GetFunctionDesc(job_name)
-=======
-def _IsCurrentFunctionTrainable(ctx):
-    assert in_global_mode(ctx)
-    job_name = c_api_util.JobBuildAndInferCtx_GetCurrentJobName()
-    return session_ctx.GetDefaultSession().GetFunctionDesc(job_name)
->>>>>>> 0dad9d25
 
 
 is_trainable = HighOrderBool(
@@ -81,7 +74,7 @@
 in_placement_scope = HighOrderBool("In a placement scope", _InPlacementScope)
 
 
-def _IsCurrentPlacementPhysical():
+def _IsCurrentPlacementPhysical(ctx):
     return oneflow.placement.current_scope().is_physical_placement
 
 
@@ -90,7 +83,7 @@
 )
 
 
-def _IsCurrentMachineMaster():
+def _IsCurrentMachineMaster(ctx):
     return c_api_util.CurrentMachineId() == 0
 
 
@@ -99,7 +92,7 @@
 )
 
 
-def _ConsistentViewEnabled():
+def _ConsistentViewEnabled(ctx):
     return oneflow.distribute.consistent_strategy_enabled()
 
 
