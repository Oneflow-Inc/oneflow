import oneflow.python.framework.c_api_util as c_api_util
import oneflow.python.framework.runtime_mode as rt_mode
import oneflow.python.framework.session_context as session_ctx
<<<<<<< HEAD
import oneflow.python.framework.c_api_util as c_api_util
import oneflow
=======
from oneflow.python.lib.core.high_order_bool import HighOrderBool

>>>>>>> 2e9e3ef8

def InRuntimeModeHOB(mode):
    assert rt_mode.IsValidMode(mode)
    return HighOrderBool(
        "Current mode is %s" % mode, lambda: rt_mode.CurrentMode() == mode
    )


in_normal_mode = InRuntimeModeHOB(rt_mode.NORMAL_MODE)
in_global_mode = InRuntimeModeHOB(rt_mode.GLOBAL_MODE)
in_device_mode = InRuntimeModeHOB(rt_mode.DEVICE_MODE)


def _IsEnvInitialized():
    assert in_normal_mode()
    return c_api_util.IsEnvInited()


env_initialized = HighOrderBool("Environment initialized", _IsEnvInitialized)


def _AnyGlobalFunctionDefined():
    assert in_normal_mode()
    return session_ctx.GetDefaultSession().AnyGlobalFunctionDefined()


any_global_function_defined = HighOrderBool(
    "Any global function defined", _AnyGlobalFunctionDefined
)


def _EagerExecutionEnabled():
    return c_api_util.EagerExecutionEnabled()


eager_execution_enabled = HighOrderBool(
    "Eager execution enabled ", _EagerExecutionEnabled
)


def _IsSessionInitialized():
    assert in_normal_mode()
    return session_ctx.GetDefaultSession().is_running


session_initialized = HighOrderBool("Session initialized", _IsSessionInitialized)


def _IsCurrentFunctionTrainable():
    assert in_global_mode()
    if c_api_util.EagerExecutionEnabled():
        return session_ctx.GetDefaultSession().CurrentEagerGlobalFunctionDesc()
    else:
        job_name = c_api_util.JobBuildAndInferCtx_GetCurrentJobName()
        return session_ctx.GetDefaultSession().GetFunctionDesc(job_name)


is_trainable = HighOrderBool(
    "Current global function is trainable", _IsCurrentFunctionTrainable
)


def _InPlacementScope():
    return len(session_ctx.GetDefaultSession().placement_scope_stack) > 0

<<<<<<< HEAD
in_placement_scope = HighOrderBool("In a placement scope", _InPlacementScope)


def _IsCurrentPlacementPhysical():
    return oneflow.placement.current_scope().is_physical_placement

is_current_placement_physical = HighOrderBool("Current placement is physical",
                                              _IsCurrentPlacementPhysical)

def _IsCurrentMachineMaster():
    return c_api_util.CurrentMachineId() == 0

is_current_machine_master = HighOrderBool("Current machine is master", _IsCurrentMachineMaster)

def _ConsistentViewEnabled():
    return oneflow.distribute.consistent_strategy_enabled()

consistent_view_enabled = HighOrderBool("Consistent view enabled", _ConsistentViewEnabled)
=======

in_placement_scope = HighOrderBool("In a placement scope", _InPlacementScope)
>>>>>>> 2e9e3ef8
<|MERGE_RESOLUTION|>--- conflicted
+++ resolved
@@ -1,13 +1,10 @@
 import oneflow.python.framework.c_api_util as c_api_util
 import oneflow.python.framework.runtime_mode as rt_mode
 import oneflow.python.framework.session_context as session_ctx
-<<<<<<< HEAD
 import oneflow.python.framework.c_api_util as c_api_util
 import oneflow
-=======
 from oneflow.python.lib.core.high_order_bool import HighOrderBool
 
->>>>>>> 2e9e3ef8
 
 def InRuntimeModeHOB(mode):
     assert rt_mode.IsValidMode(mode)
@@ -73,26 +70,32 @@
 def _InPlacementScope():
     return len(session_ctx.GetDefaultSession().placement_scope_stack) > 0
 
-<<<<<<< HEAD
+
 in_placement_scope = HighOrderBool("In a placement scope", _InPlacementScope)
 
 
 def _IsCurrentPlacementPhysical():
     return oneflow.placement.current_scope().is_physical_placement
 
-is_current_placement_physical = HighOrderBool("Current placement is physical",
-                                              _IsCurrentPlacementPhysical)
+
+is_current_placement_physical = HighOrderBool(
+    "Current placement is physical", _IsCurrentPlacementPhysical
+)
+
 
 def _IsCurrentMachineMaster():
     return c_api_util.CurrentMachineId() == 0
 
-is_current_machine_master = HighOrderBool("Current machine is master", _IsCurrentMachineMaster)
+
+is_current_machine_master = HighOrderBool(
+    "Current machine is master", _IsCurrentMachineMaster
+)
+
 
 def _ConsistentViewEnabled():
     return oneflow.distribute.consistent_strategy_enabled()
 
-consistent_view_enabled = HighOrderBool("Consistent view enabled", _ConsistentViewEnabled)
-=======
 
-in_placement_scope = HighOrderBool("In a placement scope", _InPlacementScope)
->>>>>>> 2e9e3ef8
+consistent_view_enabled = HighOrderBool(
+    "Consistent view enabled", _ConsistentViewEnabled
+)