from oneflow.python.lib.core.high_order_bool import HighOrderBool
import oneflow.python.framework.runtime_mode as rt_mode
import oneflow.python.framework.session_context as session_ctx
import oneflow.python.framework.c_api_util as c_api_util
import oneflow

def InRuntimeModeHOB(mode):
    assert rt_mode.IsValidMode(mode)
    return HighOrderBool("Current mode is %s" % mode, lambda: rt_mode.CurrentMode() == mode)

in_normal_mode = InRuntimeModeHOB(rt_mode.NORMAL_MODE)
in_global_mode = InRuntimeModeHOB(rt_mode.GLOBAL_MODE)
in_device_mode = InRuntimeModeHOB(rt_mode.DEVICE_MODE)

def _IsEnvInitialized():
    assert in_normal_mode()
    return c_api_util.IsEnvInited()

env_initialized = HighOrderBool("Environment initialized", _IsEnvInitialized)

<<<<<<< HEAD
=======
def _AnyGlobalFunctionDefined():
    assert in_normal_mode()
    return session_ctx.GetDefaultSession().AnyGlobalFunctionDefined()

any_global_function_defined = HighOrderBool("Any global function defined",
                                            _AnyGlobalFunctionDefined)

def _EagerExecutionEnabled():
    return c_api_util.EagerExecutionEnabled()

eager_execution_enabled = HighOrderBool("Eager execution enabled ", _EagerExecutionEnabled)
>>>>>>> cdf2b28a

def _IsSessionInitialized():
    assert in_normal_mode()
    return session_ctx.GetDefaultSession().is_running


session_initialized = HighOrderBool("Session initialized", _IsSessionInitialized)


def _IsCurrentFunctionTrainable():
    assert in_global_mode()
    job_name = c_api_util.JobBuildAndInferCtx_GetCurrentJobName()
    return session_ctx.GetDefaultSession().GetFunctionDesc(job_name)

is_trainable = HighOrderBool("Current global function is trainable", _IsCurrentFunctionTrainable)


def _InPlacementScope():
    return len(session_ctx.GetDefaultSession().placement_scope_stack) > 0

in_placement_scope = HighOrderBool("In a placement scope", _InPlacementScope)


def _IsCurrentPlacementPhysical():
    return oneflow.placement.current_scope().is_physical_placement

is_current_placement_physical = HighOrderBool("Current placement is physical",
                                              _IsCurrentPlacementPhysical)

def _IsCurrentMachineMaster():
    return c_api_util.CurrentMachineId() == 0

is_current_machine_master = HighOrderBool("Current machine is master", _IsCurrentMachineMaster)<|MERGE_RESOLUTION|>--- conflicted
+++ resolved
@@ -18,8 +18,6 @@
 
 env_initialized = HighOrderBool("Environment initialized", _IsEnvInitialized)
 
-<<<<<<< HEAD
-=======
 def _AnyGlobalFunctionDefined():
     assert in_normal_mode()
     return session_ctx.GetDefaultSession().AnyGlobalFunctionDefined()
@@ -31,7 +29,6 @@
     return c_api_util.EagerExecutionEnabled()
 
 eager_execution_enabled = HighOrderBool("Eager execution enabled ", _EagerExecutionEnabled)
->>>>>>> cdf2b28a
 
 def _IsSessionInitialized():
     assert in_normal_mode()
