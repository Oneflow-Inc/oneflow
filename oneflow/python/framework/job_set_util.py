--- conflicted
+++ resolved
@@ -37,19 +37,14 @@
     _default_job_set = JobSet()
     _job_set2job_name2job_func[id(_default_job_set)] = {}
 
-<<<<<<< HEAD
-@oneflow_export('job_mem_sharing_strategy')
-def job_mem_sharing_strategy(strategy_str, job_set = None, **kwargs):
+@oneflow_export('inter_job_reuse_mem_strategy')
+def inter_job_reuse_mem_strategy(strategy_str, job_set = None, **kwargs):
     r"""Set memory sharing strategy for job set.
     Args:
         strategy_str: An optional `string` from: `mem_sharing_priority`, `parallelism_priority` 
         or `custom_parallelism`. 
         job_set: A `JobSet` object. If None, set default job set.
     """
-=======
-@oneflow_export('inter_job_reuse_mem_strategy')
-def inter_job_reuse_mem_strategy(strategy_str, job_set = None, **kwargs):
->>>>>>> 175771af
     assert type(strategy_str) is str
     if job_set == None: job_set = _default_job_set
     if strategy_str == "reuse_mem_priority":
