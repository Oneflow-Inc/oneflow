"""
Copyright 2020 The OneFlow Authors. All rights reserved.

Licensed under the Apache License, Version 2.0 (the "License");
you may not use this file except in compliance with the License.
You may obtain a copy of the License at

    http://www.apache.org/licenses/LICENSE-2.0

Unless required by applicable law or agreed to in writing, software
distributed under the License is distributed on an "AS IS" BASIS,
WITHOUT WARRANTIES OR CONDITIONS OF ANY KIND, either express or implied.
See the License for the specific language governing permissions and
limitations under the License.
"""

from __future__ import absolute_import
from contextlib import contextmanager

from google.protobuf import text_format

import oneflow.core.job.scope_pb2 as scope_pb2_util
import oneflow.python.framework.attr_util as attr_util
import oneflow.python.framework.c_api_util as c_api_util
import oneflow.python.framework.placement_util as placement_util
import oneflow.python.framework.scope_util as scope_util
import oneflow.python.framework.session_context as session_context
import oneflow._oneflow_internal
from oneflow._oneflow_internal import Tensor as InternalTensor
from oneflow.python.framework.tensor import Tensor


lazy_mode = oneflow._oneflow_internal.lazy_mode


@contextmanager
def graph_build_context(config_proto, session):
    prev_scope = oneflow._oneflow_internal.GetCurrentScope()
    device_tag_and_ids = placement_util.GetDefaultMachineDeviceIds(session.resource)
    new_scope = scope_util.MakeInitialScope(
        config_proto,
        *device_tag_and_ids,
        None,  # TODO(): set hierarchy from user graph config
        False,  # is_mirrored
    )

    with lazy_mode.gard(True):
        with JobBuildAndInferCtx(config_proto):
            with BlockScopeContext(prev_scope, new_scope):
                yield


class JobBuildAndInferCtx(object):
    def __init__(self, config_proto):
        self._job_conf = config_proto

    def __enter__(self):
        c_api_util.JobBuildAndInferCtx_Open(self._job_conf.job_name())
        c_api_util.CurJobBuildAndInferCtx_SetJobConf(self._job_conf)

    def __exit__(self, exc_type, exc_val, exc_tb):
        # TODO(xuxiaoyu): open job optimization pass
        # oneflow._oneflow_internal.CurJobBuildAndInferCtx_Complete()
        oneflow._oneflow_internal.JobBuildAndInferCtx_Close()
        if exc_type is None:
            return True
        else:
            return False


class BlockScopeContext(object):
    def __init__(self, prev_scope, new_scope):
        assert prev_scope is not None
        assert new_scope is not None
        self._prev_scope = prev_scope
        self._new_scope = new_scope

    def __enter__(self):
        oneflow._oneflow_internal.GlobalScopeStackPush(self._new_scope)

    def __exit__(self, exc_type, exc_val, exc_tb):
        assert oneflow._oneflow_internal.GetCurrentScope() is self._new_scope
        oneflow._oneflow_internal.GlobalScopeStackPop()
        assert oneflow._oneflow_internal.GetCurrentScope() is self._prev_scope
        if exc_type is None:
            return True
        else:
            return False


def make_new_block_scope(prev_scope, block):
    assert prev_scope is not None
    assert block is not None

    attr_dict = dict()
    if block.config.stage_id is not None:
        attr_dict["pipeline_stage_id_hint"] = block.config.stage_id
    if block.config.activation_checkpointing is not None:
        attr_dict["checkpointing"] = block.config.activation_checkpointing

    name2default = session_context.GetDefaultSession().scope_attr_name2default_val

    def scope_proto_setter(scope_proto):
        # set attr
        for attr_name, py_value in attr_dict.items():
            assert attr_name in name2default
            attr_util.SetAttrValue(
                scope_proto.mutable_attr_name2attr_value()[attr_name],
                py_value,
                name2default[attr_name],
            )
        # append name prefix
        scope_proto.clear_scope_op_name_prefixes()
        scope_proto.add_scope_op_name_prefixes(block.name_prefix + block.name)

    new_scope = None

    def build_scope(builder):
        nonlocal new_scope
        new_scope = builder.BuildScopeByProtoSetter(prev_scope, scope_proto_setter)
        assert new_scope is not None

    oneflow._oneflow_internal.deprecated.LogicalRun(build_scope)
    return new_scope


def scope_to_proto(scope):
    return text_format.Parse(scope._proto_str, scope_pb2_util.ScopeProto())


<<<<<<< HEAD
def build_graph_input_arg(arg, input_idx):
    assert isinstance(arg, (Tensor, InternalTensor))
    op_name = "input_" + str(input_idx)
    input_conf = (
        oneflow._oneflow_internal.oneflow.core.operator.op_conf.FeedInputOpConf()
    )
    input_conf.set_in_0("in_0")
    input_conf.set_out_0("out_0")
=======
def build_graph_input_arg(op_name, arg):
    assert isinstance(arg, (Tensor, InternalTensor))
    input_conf = (
        oneflow._oneflow_internal.oneflow.core.operator.op_conf.FeedInputOpConf()
    )
>>>>>>> 9bf43d6b

    input_op = oneflow._oneflow_internal.one.FeedInputOpExpr(
        op_name, input_conf, ["in_0"], ["out_0"]
    )
    attrs = oneflow._oneflow_internal.MutableCfgAttrMap()

    if isinstance(arg, Tensor):
        if not arg.is_determined:
            arg.determine()
        tensor_in_c = arg._local_or_consistent_tensor
    else:
        tensor_in_c = arg

    lazy_arg = input_op.apply([tensor_in_c], attrs)[0]
    return lazy_arg


<<<<<<< HEAD
def build_graph_state(state_block):
    op_name = state_block.name_prefix + state_block.name
    var_conf = (
        oneflow._oneflow_internal.oneflow.core.operator.op_conf.FeedVariableOpConf()
    )
    var_conf.set_in_0("in_0")
    var_conf.set_out_0("out_0")
=======
def build_graph_state(op_name, state_tensor):
    var_conf = (
        oneflow._oneflow_internal.oneflow.core.operator.op_conf.FeedVariableOpConf()
    )
>>>>>>> 9bf43d6b

    var_op = oneflow._oneflow_internal.one.FeedVariableOpExpr(
        op_name, var_conf, ["in_0"], ["out_0"]
    )
    attrs = oneflow._oneflow_internal.MutableCfgAttrMap()

<<<<<<< HEAD
    if not state_block.origin.is_determined:
        state_block.origin.determine()
    tensor_in_c = state_block.origin._local_or_consistent_tensor
=======
    assert isinstance(state_tensor, Tensor)
    if not state_tensor.is_determined:
        state_tensor.determine()
    tensor_in_c = state_tensor._local_or_consistent_tensor
>>>>>>> 9bf43d6b

    lazy_tensor = var_op.apply([tensor_in_c], attrs)[0]
    return lazy_tensor


<<<<<<< HEAD
def build_graph_output(out, out_idx):
    assert isinstance(out, InternalTensor)
    assert out.is_lazy
    assert out.is_consistent

    op_name = "output_" + str(out_idx)
    output_conf = (
        oneflow._oneflow_internal.oneflow.core.operator.op_conf.FetchOutputOpConf()
    )
    output_conf.set_in_0("in_0")
    output_conf.set_out_0("out_0")
=======
def build_graph_output(op_name, out):
    assert isinstance(out, InternalTensor)
    assert out.is_lazy

    output_conf = (
        oneflow._oneflow_internal.oneflow.core.operator.op_conf.FetchOutputOpConf()
    )
>>>>>>> 9bf43d6b

    output_op = oneflow._oneflow_internal.one.FetchOutputOpExpr(
        op_name, output_conf, ["in_0"], ["out_0"]
    )
    attrs = oneflow._oneflow_internal.MutableCfgAttrMap()

    eager_out = output_op.apply([out], attrs)[0]
    return eager_out<|MERGE_RESOLUTION|>--- conflicted
+++ resolved
@@ -128,22 +128,11 @@
     return text_format.Parse(scope._proto_str, scope_pb2_util.ScopeProto())
 
 
-<<<<<<< HEAD
-def build_graph_input_arg(arg, input_idx):
-    assert isinstance(arg, (Tensor, InternalTensor))
-    op_name = "input_" + str(input_idx)
-    input_conf = (
-        oneflow._oneflow_internal.oneflow.core.operator.op_conf.FeedInputOpConf()
-    )
-    input_conf.set_in_0("in_0")
-    input_conf.set_out_0("out_0")
-=======
 def build_graph_input_arg(op_name, arg):
     assert isinstance(arg, (Tensor, InternalTensor))
     input_conf = (
         oneflow._oneflow_internal.oneflow.core.operator.op_conf.FeedInputOpConf()
     )
->>>>>>> 9bf43d6b
 
     input_op = oneflow._oneflow_internal.one.FeedInputOpExpr(
         op_name, input_conf, ["in_0"], ["out_0"]
@@ -161,54 +150,25 @@
     return lazy_arg
 
 
-<<<<<<< HEAD
-def build_graph_state(state_block):
-    op_name = state_block.name_prefix + state_block.name
-    var_conf = (
-        oneflow._oneflow_internal.oneflow.core.operator.op_conf.FeedVariableOpConf()
-    )
-    var_conf.set_in_0("in_0")
-    var_conf.set_out_0("out_0")
-=======
 def build_graph_state(op_name, state_tensor):
     var_conf = (
         oneflow._oneflow_internal.oneflow.core.operator.op_conf.FeedVariableOpConf()
     )
->>>>>>> 9bf43d6b
 
     var_op = oneflow._oneflow_internal.one.FeedVariableOpExpr(
         op_name, var_conf, ["in_0"], ["out_0"]
     )
     attrs = oneflow._oneflow_internal.MutableCfgAttrMap()
 
-<<<<<<< HEAD
-    if not state_block.origin.is_determined:
-        state_block.origin.determine()
-    tensor_in_c = state_block.origin._local_or_consistent_tensor
-=======
     assert isinstance(state_tensor, Tensor)
     if not state_tensor.is_determined:
         state_tensor.determine()
     tensor_in_c = state_tensor._local_or_consistent_tensor
->>>>>>> 9bf43d6b
 
     lazy_tensor = var_op.apply([tensor_in_c], attrs)[0]
     return lazy_tensor
 
 
-<<<<<<< HEAD
-def build_graph_output(out, out_idx):
-    assert isinstance(out, InternalTensor)
-    assert out.is_lazy
-    assert out.is_consistent
-
-    op_name = "output_" + str(out_idx)
-    output_conf = (
-        oneflow._oneflow_internal.oneflow.core.operator.op_conf.FetchOutputOpConf()
-    )
-    output_conf.set_in_0("in_0")
-    output_conf.set_out_0("out_0")
-=======
 def build_graph_output(op_name, out):
     assert isinstance(out, InternalTensor)
     assert out.is_lazy
@@ -216,7 +176,6 @@
     output_conf = (
         oneflow._oneflow_internal.oneflow.core.operator.op_conf.FetchOutputOpConf()
     )
->>>>>>> 9bf43d6b
 
     output_op = oneflow._oneflow_internal.one.FetchOutputOpExpr(
         op_name, output_conf, ["in_0"], ["out_0"]
