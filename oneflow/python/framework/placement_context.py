--- conflicted
+++ resolved
@@ -25,17 +25,13 @@
         self.parallel_size_ = GetParallelSize(self.machine_id2device_id_list_)
 
     @property
-<<<<<<< HEAD
-    def is_physical_placement(self): return False
+    def is_physical_placement(self):
+        return False
 
     @property
-    def default_device_tag(self): return self.device_tag_
-    
-=======
     def default_device_tag(self):
         return self.device_tag_
 
->>>>>>> 2e9e3ef8
     @property
     def default_parallel_conf(self):
         return self.default_parallel_conf_
