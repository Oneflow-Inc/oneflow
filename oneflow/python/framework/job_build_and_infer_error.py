--- conflicted
+++ resolved
@@ -15,11 +15,6 @@
         self.error_proto_.ClearField("error_summary")
         self.msg_ = self.error_proto_.msg
         self.error_proto_.ClearField("msg")
-<<<<<<< HEAD
-        print("".join(traceback.format_list(traceback.extract_stack())))
-        print(self)
-        os._exit(-1)
-=======
         if (
             session_ctx.GetDefaultSession().config_proto.resource.enable_debug_mode
             == False
@@ -56,7 +51,6 @@
             "op_kernel_not_found_error": get_op_kernel_not_found_error_str,
             "multiple_op_kernels_matched_error": get_multiple_op_kernels_matched_error_str,
         }
->>>>>>> 03512d7e
 
     def __str__(self):
 
