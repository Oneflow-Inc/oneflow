"""
Copyright 2020 The OneFlow Authors. All rights reserved.

Licensed under the Apache License, Version 2.0 (the "License");
you may not use this file except in compliance with the License.
You may obtain a copy of the License at

    http://www.apache.org/licenses/LICENSE-2.0

Unless required by applicable law or agreed to in writing, software
distributed under the License is distributed on an "AS IS" BASIS,
WITHOUT WARRANTIES OR CONDITIONS OF ANY KIND, either express or implied.
See the License for the specific language governing permissions and
limitations under the License.
"""
import oneflow as flow
<<<<<<< HEAD
import oneflow_api
import time
=======
import oneflow._oneflow_internal
>>>>>>> e67563b8
from oneflow.python.framework.attr_util import convert_to_user_attr_value

i = 0
t = 0


def user_op_expr_call(self, *args, **kwargs):
    global i, t
    start = time.time()
    args = list(args)
    for i in range(len(args)):
        arg = args[i]
        if isinstance(arg, flow.Tensor):
            if not arg.is_determined:
                arg.determine()
            args[i] = arg._local_or_consistent_tensor

    attrs = oneflow._oneflow_internal.AttrValueMap()
    for attr_name, attr_value in kwargs.items():
        assert isinstance(attr_name, str)
        attrs[attr_name] = convert_to_user_attr_value(
            self.op_type_name, attr_name, attr_value
        )

    end = time.time()
    results = list(self.apply(args, attrs))
    t += end - start
    i += 1
    if i == 1000:
        print(t)
    for i, out in enumerate(results):
        tensor = flow.Tensor(*out.shape)
        tensor._local_or_consistent_tensor = out
        tensor._undetermined_tensor = None
        results[i] = tensor

    return results


def RegisterMethod4UserOpExpr():
    oneflow._oneflow_internal.one.UserOpExpr.__call__ = user_op_expr_call<|MERGE_RESOLUTION|>--- conflicted
+++ resolved
@@ -14,21 +14,11 @@
 limitations under the License.
 """
 import oneflow as flow
-<<<<<<< HEAD
-import oneflow_api
-import time
-=======
 import oneflow._oneflow_internal
->>>>>>> e67563b8
 from oneflow.python.framework.attr_util import convert_to_user_attr_value
-
-i = 0
-t = 0
 
 
 def user_op_expr_call(self, *args, **kwargs):
-    global i, t
-    start = time.time()
     args = list(args)
     for i in range(len(args)):
         arg = args[i]
@@ -44,12 +34,7 @@
             self.op_type_name, attr_name, attr_value
         )
 
-    end = time.time()
     results = list(self.apply(args, attrs))
-    t += end - start
-    i += 1
-    if i == 1000:
-        print(t)
     for i, out in enumerate(results):
         tensor = flow.Tensor(*out.shape)
         tensor._local_or_consistent_tensor = out
