from __future__ import absolute_import
from __future__ import print_function

from oneflow.python.oneflow_export import oneflow_export
import oneflow.python.framework.session_context as session_ctx
import oneflow.python.framework.hob as hob
import oneflow.python.lib.core.enable_if as enable_if

@oneflow_export('config.load_library')
def api_load_library(val):
    return enable_if.unique(load_library, do_nothing)(val)

@enable_if.condition(hob.in_normal_mode & ~hob.session_initialized)
def load_library(val):
    assert type(val) is str
    sess = session_ctx.GetDefaultSession()
    sess.config_proto.load_lib_path.append(val)

@oneflow_export('config.machine_num')
def api_machine_num(val):
    return enable_if.unique(machine_num, do_nothing)(val)

@enable_if.condition(hob.in_normal_mode & ~hob.session_initialized)
def machine_num(val):
    sess = session_ctx.GetDefaultSession()
    assert type(val) is int
    sess.config_proto.resource.machine_num = val

@oneflow_export('config.gpu_device_num')
def api_gpu_device_num(val):
    r"""Set number of GPUs on each machine to run oneflow on.

    Args:
        val (int): number of GPUs. It is identical on every machine. In other words, you can't specify different number of GPUs you would like to use on each machine.
    """
    return enable_if.unique(gpu_device_num, do_nothing)(val)

@enable_if.condition(hob.in_normal_mode & ~hob.session_initialized)
def gpu_device_num(val):
    sess = session_ctx.GetDefaultSession()
    assert type(val) is int
    sess.config_proto.resource.gpu_device_num = val

@oneflow_export('config.cpu_device_num')
def api_cpu_device_num(val):
    r"""Set number of CPUs on each machine to run oneflow on. Usually you don't need to set this.

    Args:
        val (int): number of CPUs. It is identical on every machine.
    """
    return enable_if.unique(cpu_device_num, do_nothing)(val)

@enable_if.condition(hob.in_normal_mode & ~hob.session_initialized)
def cpu_device_num(val):
    sess = session_ctx.GetDefaultSession()
    assert type(val) is int
    sess.config_proto.resource.cpu_device_num = val

@oneflow_export('config.comm_net_worker_num')
def api_comm_net_worker_num(val):
    return enable_if.unique(comm_net_worker_num, do_nothing)(val)

@enable_if.condition(hob.in_normal_mode & ~hob.session_initialized)
def comm_net_worker_num(val):
    sess = session_ctx.GetDefaultSession()
    assert type(val) is int
    sess.config_proto.resource.comm_net_worker_num = val

@oneflow_export('config.max_mdsave_worker_num')
def api_max_mdsave_worker_num(val):
    return enable_if.unique(max_mdsave_worker_num, do_nothing)(val)

@enable_if.condition(hob.in_normal_mode & ~hob.session_initialized)
def max_mdsave_worker_num(val):
    sess = session_ctx.GetDefaultSession()
    assert type(val) is int
    sess.config_proto.resource.max_mdsave_worker_num = val

@oneflow_export('config.compute_thread_pool_size')
def api_compute_thread_pool_size(val):
    return enable_if.unique(compute_thread_pool_size, do_nothing)(val)

@enable_if.condition(hob.in_normal_mode & ~hob.session_initialized)
def compute_thread_pool_size(val):
    sess = session_ctx.GetDefaultSession()
    assert type(val) is int
    sess.config_proto.resource.compute_thread_pool_size = val

@oneflow_export('config.rdma_mem_block_mbyte')
def api_rdma_mem_block_mbyte(val):
    return enable_if.unique(rdma_mem_block_mbyte, do_nothing)(val)

@enable_if.condition(hob.in_normal_mode & ~hob.session_initialized)
def rdma_mem_block_mbyte(val):
    sess = session_ctx.GetDefaultSession()
    assert type(val) is int
    sess.config_proto.resource.rdma_mem_block_mbyte = val

@oneflow_export('config.rdma_recv_msg_buf_mbyte')
def api_rdma_recv_msg_buf_mbyte(val):
    return enable_if.unique(rdma_recv_msg_buf_mbyte, do_nothing)(val)

@enable_if.condition(hob.in_normal_mode & ~hob.session_initialized)
def rdma_recv_msg_buf_mbyte(val):
    sess = session_ctx.GetDefaultSession()
    assert type(val) is int
    sess.config_proto.resource.rdma_recv_msg_buf_mbyte = val

@oneflow_export('config.reserved_host_mem_mbyte')
def api_reserved_host_mem_mbyte(val):
    return enable_if.unique(reserved_host_mem_mbyte, do_nothing)(val)

@enable_if.condition(hob.in_normal_mode & ~hob.session_initialized)
def reserved_host_mem_mbyte(val):
    sess = session_ctx.GetDefaultSession()
    assert type(val) is int
    sess.config_proto.resource.reserved_host_mem_mbyte = val

@oneflow_export('config.reserved_device_mem_mbyte')
def api_reserved_device_mem_mbyte(val):
    return enable_if.unique(reserved_device_mem_mbyte, do_nothing)(val)

@enable_if.condition(hob.in_normal_mode & ~hob.session_initialized)
def reserved_device_mem_mbyte(val):
    sess = session_ctx.GetDefaultSession()
    assert type(val) is int
    sess.config_proto.resource.reserved_device_mem_mbyte = val

@oneflow_export('config.use_rdma')
def api_use_rdma(val = True):
    return enable_if.unique(use_rdma, do_nothing)(val = True)

@enable_if.condition(hob.in_normal_mode & ~hob.session_initialized)
def use_rdma(val = True):
    sess = session_ctx.GetDefaultSession()
    assert type(val) is bool
    sess.config_proto.resource.use_rdma = val

@oneflow_export('config.thread_enable_local_message_queue')
def api_thread_enable_local_message_queue(val):
    return enable_if.unique(thread_enable_local_message_queue, do_nothing)(val)

@enable_if.condition(hob.in_normal_mode & ~hob.session_initialized)
def thread_enable_local_message_queue(val):
    sess = session_ctx.GetDefaultSession()
    assert type(val) is bool
    sess.config_proto.resource.thread_enable_local_message_queue = val

@oneflow_export('config.enable_debug_mode')
def api_enable_debug_mode(val):
    return enable_if.unique(enable_debug_mode, do_nothing)(val)

@enable_if.condition(hob.in_normal_mode & ~hob.session_initialized)
def enable_debug_mode(val):
    sess = session_ctx.GetDefaultSession()
    assert type(val) is bool
    sess.config_proto.resource.enable_debug_mode = val

@oneflow_export('config.save_downloaded_file_to_local_fs')
def api_save_downloaded_file_to_local_fs(val = True):
    return enable_if.unique(save_downloaded_file_to_local_fs, do_nothing)(val = True)

@enable_if.condition(hob.in_normal_mode & ~hob.session_initialized)
def save_downloaded_file_to_local_fs(val = True):
    sess = session_ctx.GetDefaultSession()
    assert type(val) is bool
    sess.config_proto.io_conf.save_downloaded_file_to_local_fs = val

@oneflow_export('config.persistence_buf_byte')
def api_persistence_buf_byte(val):
    return enable_if.unique(persistence_buf_byte, do_nothing)(val)

@enable_if.condition(hob.in_normal_mode & ~hob.session_initialized)
def persistence_buf_byte(val):
    sess = session_ctx.GetDefaultSession()
    assert type(val) is int
    sess.config_proto.io_conf.persistence_buf_byte = val

@oneflow_export('config.collect_act_event')
def api_collect_act_event(val = True):
    return enable_if.unique(collect_act_event, do_nothing)(val = True)

@enable_if.condition(hob.in_normal_mode & ~hob.session_initialized)
def collect_act_event(val = True):
    sess = session_ctx.GetDefaultSession()
    assert type(val) is int
    sess.config_proto.profile_conf.collect_act_event = val

<<<<<<< HEAD

@oneflow_export('config.collective_boxing.enable_fusion')
def enable_fusion(val=True):
    sess = session_ctx.GetDefaultSession()
    if sess.is_running:
        print("flow.config.* are disabled when session running", file=sys.stderr)
        return
    assert type(val) is bool
    sess.config_proto.resource.collective_boxing_conf.enable_fusion = val


@oneflow_export('config.collective_boxing.num_callback_threads')
def num_callback_threads(val):
    sess = session_ctx.GetDefaultSession()
    if sess.is_running:
        print("flow.config.* are disabled when session running", file=sys.stderr)
        return
    assert type(val) is int
    sess.config_proto.resource.collective_boxing_conf.num_callback_threads = val


@oneflow_export('config.collective_boxing.nccl_num_streams')
def nccl_num_streams(val):
    sess = session_ctx.GetDefaultSession()
    if sess.is_running:
        print("flow.config.* are disabled when session running", file=sys.stderr)
        return
    assert type(val) is int
    sess.config_proto.resource.collective_boxing_conf.nccl_num_streams = val


@oneflow_export('config.collective_boxing.nccl_fusion_threshold_mb')
def nccl_fusion_threshold_mb(val):
    sess = session_ctx.GetDefaultSession()
    if sess.is_running:
        print("flow.config.* are disabled when session running", file=sys.stderr)
        return
    assert type(val) is int
    sess.config_proto.resource.collective_boxing_conf.nccl_fusion_threshold_mb = val


@oneflow_export('config.collective_boxing.nccl_fusion_all_reduce_use_buffer')
def nccl_fusion_all_reduce_use_buffer(val):
    sess = session_ctx.GetDefaultSession()
    if sess.is_running:
        print("flow.config.* are disabled when session running", file=sys.stderr)
        return
    assert type(val) is bool
    sess.config_proto.resource.collective_boxing_conf.nccl_fusion_all_reduce_use_buffer = val
=======
@enable_if.condition(hob.in_normal_mode & hob.session_initialized)
def do_nothing(*args, **kwargs):
    print("Nothing happened because session running")
    return False
>>>>>>> 538d5486
<|MERGE_RESOLUTION|>--- conflicted
+++ resolved
@@ -186,59 +186,62 @@
     assert type(val) is int
     sess.config_proto.profile_conf.collect_act_event = val
 
-<<<<<<< HEAD
-
-@oneflow_export('config.collective_boxing.enable_fusion')
-def enable_fusion(val=True):
-    sess = session_ctx.GetDefaultSession()
-    if sess.is_running:
-        print("flow.config.* are disabled when session running", file=sys.stderr)
-        return
-    assert type(val) is bool
-    sess.config_proto.resource.collective_boxing_conf.enable_fusion = val
-
-
-@oneflow_export('config.collective_boxing.num_callback_threads')
-def num_callback_threads(val):
-    sess = session_ctx.GetDefaultSession()
-    if sess.is_running:
-        print("flow.config.* are disabled when session running", file=sys.stderr)
-        return
-    assert type(val) is int
-    sess.config_proto.resource.collective_boxing_conf.num_callback_threads = val
-
-
-@oneflow_export('config.collective_boxing.nccl_num_streams')
-def nccl_num_streams(val):
-    sess = session_ctx.GetDefaultSession()
-    if sess.is_running:
-        print("flow.config.* are disabled when session running", file=sys.stderr)
-        return
-    assert type(val) is int
-    sess.config_proto.resource.collective_boxing_conf.nccl_num_streams = val
-
-
-@oneflow_export('config.collective_boxing.nccl_fusion_threshold_mb')
-def nccl_fusion_threshold_mb(val):
-    sess = session_ctx.GetDefaultSession()
-    if sess.is_running:
-        print("flow.config.* are disabled when session running", file=sys.stderr)
-        return
-    assert type(val) is int
-    sess.config_proto.resource.collective_boxing_conf.nccl_fusion_threshold_mb = val
-
-
-@oneflow_export('config.collective_boxing.nccl_fusion_all_reduce_use_buffer')
-def nccl_fusion_all_reduce_use_buffer(val):
-    sess = session_ctx.GetDefaultSession()
-    if sess.is_running:
-        print("flow.config.* are disabled when session running", file=sys.stderr)
-        return
-    assert type(val) is bool
-    sess.config_proto.resource.collective_boxing_conf.nccl_fusion_all_reduce_use_buffer = val
-=======
 @enable_if.condition(hob.in_normal_mode & hob.session_initialized)
 def do_nothing(*args, **kwargs):
     print("Nothing happened because session running")
     return False
->>>>>>> 538d5486
+
+
+@enable_if.condition(hob.in_normal_mode & ~hob.session_initialized)
+@oneflow_export('config.collective_boxing.enable_fusion')
+def enable_fusion(val=True):
+    sess = session_ctx.GetDefaultSession()
+    if sess.is_running:
+        print("flow.config.* are disabled when session running", file=sys.stderr)
+        return
+    assert type(val) is bool
+    sess.config_proto.resource.collective_boxing_conf.enable_fusion = val
+
+
+@enable_if.condition(hob.in_normal_mode & ~hob.session_initialized)
+@oneflow_export('config.collective_boxing.num_callback_threads')
+def num_callback_threads(val):
+    sess = session_ctx.GetDefaultSession()
+    if sess.is_running:
+        print("flow.config.* are disabled when session running", file=sys.stderr)
+        return
+    assert type(val) is int
+    sess.config_proto.resource.collective_boxing_conf.num_callback_threads = val
+
+
+@enable_if.condition(hob.in_normal_mode & ~hob.session_initialized)
+@oneflow_export('config.collective_boxing.nccl_num_streams')
+def nccl_num_streams(val):
+    sess = session_ctx.GetDefaultSession()
+    if sess.is_running:
+        print("flow.config.* are disabled when session running", file=sys.stderr)
+        return
+    assert type(val) is int
+    sess.config_proto.resource.collective_boxing_conf.nccl_num_streams = val
+
+
+@enable_if.condition(hob.in_normal_mode & ~hob.session_initialized)
+@oneflow_export('config.collective_boxing.nccl_fusion_threshold_mb')
+def nccl_fusion_threshold_mb(val):
+    sess = session_ctx.GetDefaultSession()
+    if sess.is_running:
+        print("flow.config.* are disabled when session running", file=sys.stderr)
+        return
+    assert type(val) is int
+    sess.config_proto.resource.collective_boxing_conf.nccl_fusion_threshold_mb = val
+
+
+@enable_if.condition(hob.in_normal_mode & ~hob.session_initialized)
+@oneflow_export('config.collective_boxing.nccl_fusion_all_reduce_use_buffer')
+def nccl_fusion_all_reduce_use_buffer(val):
+    sess = session_ctx.GetDefaultSession()
+    if sess.is_running:
+        print("flow.config.* are disabled when session running", file=sys.stderr)
+        return
+    assert type(val) is bool
+    sess.config_proto.resource.collective_boxing_conf.nccl_fusion_all_reduce_use_buffer = val