from __future__ import absolute_import, print_function

import oneflow.python.framework.hob as hob
import oneflow.python.framework.session_context as session_ctx
import oneflow.python.lib.core.enable_if as enable_if
from oneflow.python.oneflow_export import oneflow_export


@oneflow_export("config.load_library")
def api_load_library(val):
    return enable_if.unique([load_library, do_nothing])(val)


@enable_if.condition(hob.in_normal_mode & ~hob.session_initialized)
def load_library(val):
    assert type(val) is str
    sess = session_ctx.GetDefaultSession()
    sess.config_proto.load_lib_path.append(val)


@oneflow_export("config.machine_num")
def api_machine_num(val):
    return enable_if.unique([machine_num, do_nothing])(val)


@enable_if.condition(hob.in_normal_mode & ~hob.session_initialized)
def machine_num(val):
    sess = session_ctx.GetDefaultSession()
    assert type(val) is int
    sess.config_proto.resource.machine_num = val


@oneflow_export("config.gpu_device_num")
def api_gpu_device_num(val):
    r"""Set number of GPUs on each machine to run oneflow on.

    Args:
        val (int): number of GPUs. It is identical on every machine. In other words, you can't specify different number of GPUs you would like to use on each machine.
    """
    return enable_if.unique([gpu_device_num, do_nothing])(val)


@enable_if.condition(hob.in_normal_mode & ~hob.session_initialized)
def gpu_device_num(val):
    sess = session_ctx.GetDefaultSession()
    assert type(val) is int
    sess.config_proto.resource.gpu_device_num = val


@oneflow_export("config.cpu_device_num")
def api_cpu_device_num(val):
    r"""Set number of CPUs on each machine to run oneflow on. Usually you don't need to set this.

    Args:
        val (int): number of CPUs. It is identical on every machine.
    """
    return enable_if.unique([cpu_device_num, do_nothing])(val)


@enable_if.condition(hob.in_normal_mode & ~hob.session_initialized)
def cpu_device_num(val):
    sess = session_ctx.GetDefaultSession()
    assert type(val) is int
    sess.config_proto.resource.cpu_device_num = val


@oneflow_export("config.comm_net_worker_num")
def api_comm_net_worker_num(val):
    return enable_if.unique([comm_net_worker_num, do_nothing])(val)


@enable_if.condition(hob.in_normal_mode & ~hob.session_initialized)
def comm_net_worker_num(val):
    sess = session_ctx.GetDefaultSession()
    assert type(val) is int
    sess.config_proto.resource.comm_net_worker_num = val


@oneflow_export("config.max_mdsave_worker_num")
def api_max_mdsave_worker_num(val):
    return enable_if.unique([max_mdsave_worker_num, do_nothing])(val)


@enable_if.condition(hob.in_normal_mode & ~hob.session_initialized)
def max_mdsave_worker_num(val):
    sess = session_ctx.GetDefaultSession()
    assert type(val) is int
    sess.config_proto.resource.max_mdsave_worker_num = val


@oneflow_export("config.enable_numa_aware_cuda_malloc_host")
def api_numa_aware_cuda_malloc_host(val=True):
    return enable_if.unique([enable_numa_aware_cuda_malloc_host, do_nothing])(val)


@enable_if.condition(hob.in_normal_mode & ~hob.session_initialized)
def enable_numa_aware_cuda_malloc_host(val):
    sess = session_ctx.GetDefaultSession()
    assert type(val) is bool
    sess.config_proto.resource.enable_numa_aware_cuda_malloc_host = val


@oneflow_export("config.compute_thread_pool_size")
def api_compute_thread_pool_size(val):
    return enable_if.unique([compute_thread_pool_size, do_nothing])(val)


@enable_if.condition(hob.in_normal_mode & ~hob.session_initialized)
def compute_thread_pool_size(val):
    sess = session_ctx.GetDefaultSession()
    assert type(val) is int
    sess.config_proto.resource.compute_thread_pool_size = val


@oneflow_export("config.rdma_mem_block_mbyte")
def api_rdma_mem_block_mbyte(val):
    return enable_if.unique([rdma_mem_block_mbyte, do_nothing])(val)


@enable_if.condition(hob.in_normal_mode & ~hob.session_initialized)
def rdma_mem_block_mbyte(val):
    sess = session_ctx.GetDefaultSession()
    assert type(val) is int
    sess.config_proto.resource.rdma_mem_block_mbyte = val


@oneflow_export("config.rdma_recv_msg_buf_mbyte")
def api_rdma_recv_msg_buf_mbyte(val):
    return enable_if.unique([rdma_recv_msg_buf_mbyte, do_nothing])(val)


@enable_if.condition(hob.in_normal_mode & ~hob.session_initialized)
def rdma_recv_msg_buf_mbyte(val):
    sess = session_ctx.GetDefaultSession()
    assert type(val) is int
    sess.config_proto.resource.rdma_recv_msg_buf_mbyte = val


@oneflow_export("config.reserved_host_mem_mbyte")
def api_reserved_host_mem_mbyte(val):
    return enable_if.unique([reserved_host_mem_mbyte, do_nothing])(val)


@enable_if.condition(hob.in_normal_mode & ~hob.session_initialized)
def reserved_host_mem_mbyte(val):
    sess = session_ctx.GetDefaultSession()
    assert type(val) is int
    sess.config_proto.resource.reserved_host_mem_mbyte = val


@oneflow_export("config.reserved_device_mem_mbyte")
def api_reserved_device_mem_mbyte(val):
    return enable_if.unique([reserved_device_mem_mbyte, do_nothing])(val)


@enable_if.condition(hob.in_normal_mode & ~hob.session_initialized)
def reserved_device_mem_mbyte(val):
    sess = session_ctx.GetDefaultSession()
    assert type(val) is int
    sess.config_proto.resource.reserved_device_mem_mbyte = val


@oneflow_export("config.use_rdma")
def api_use_rdma(val=True):
    return enable_if.unique([use_rdma, do_nothing])(val=True)


@enable_if.condition(hob.in_normal_mode & ~hob.session_initialized)
def use_rdma(val=True):
    sess = session_ctx.GetDefaultSession()
    assert type(val) is bool
    sess.config_proto.resource.use_rdma = val


@oneflow_export("config.thread_enable_local_message_queue")
def api_thread_enable_local_message_queue(val):
    return enable_if.unique([thread_enable_local_message_queue, do_nothing])(val)


@enable_if.condition(hob.in_normal_mode & ~hob.session_initialized)
def thread_enable_local_message_queue(val):
    sess = session_ctx.GetDefaultSession()
    assert type(val) is bool
    sess.config_proto.resource.thread_enable_local_message_queue = val


@oneflow_export("config.enable_debug_mode")
def api_enable_debug_mode(val):
    return enable_if.unique([enable_debug_mode, do_nothing])(val)


@enable_if.condition(hob.in_normal_mode & ~hob.session_initialized)
def enable_debug_mode(val):
    sess = session_ctx.GetDefaultSession()
    assert type(val) is bool
    sess.config_proto.resource.enable_debug_mode = val


@oneflow_export("config.save_downloaded_file_to_local_fs")
def api_save_downloaded_file_to_local_fs(val=True):
    return enable_if.unique([save_downloaded_file_to_local_fs, do_nothing])(val=True)


@enable_if.condition(hob.in_normal_mode & ~hob.session_initialized)
def save_downloaded_file_to_local_fs(val=True):
    sess = session_ctx.GetDefaultSession()
    assert type(val) is bool
    sess.config_proto.io_conf.save_downloaded_file_to_local_fs = val


@oneflow_export("config.persistence_buf_byte")
def api_persistence_buf_byte(val):
    return enable_if.unique([persistence_buf_byte, do_nothing])(val)


@enable_if.condition(hob.in_normal_mode & ~hob.session_initialized)
def persistence_buf_byte(val):
    sess = session_ctx.GetDefaultSession()
    assert type(val) is int
    sess.config_proto.io_conf.persistence_buf_byte = val

<<<<<<< HEAD
@oneflow_export('config.enable_model_io_v2')
def enable_model_io_v2(val):
    sess = session_ctx.GetDefaultSession()
    if sess.is_running:
        print("flow.config.* are disabled when session running", file=sys.stderr)
        return
    assert type(val) is bool
    sess.config_proto.io_conf.enable_model_io_v2 = val

@oneflow_export('config.collect_act_event')
def collect_act_event(val = True):
=======

@oneflow_export("config.collect_act_event")
def api_collect_act_event(val=True):
    return enable_if.unique([collect_act_event, do_nothing])(val=True)


@enable_if.condition(hob.in_normal_mode & ~hob.session_initialized)
def collect_act_event(val=True):
    sess = session_ctx.GetDefaultSession()
    assert type(val) is int
    sess.config_proto.profile_conf.collect_act_event = val


@oneflow_export("config.collective_boxing.enable_fusion")
def api_enable_fusion(val=True):
    return enable_if.unique([enable_fusion, do_nothing])(val=True)


@enable_if.condition(hob.in_normal_mode & ~hob.session_initialized)
def enable_fusion(val=True):
    sess = session_ctx.GetDefaultSession()
    assert type(val) is bool
    sess.config_proto.resource.collective_boxing_conf.enable_fusion = val


@oneflow_export("config.collective_boxing.num_callback_threads")
def api_num_callback_threads(val):
    return enable_if.unique([num_callback_threads, do_nothing])(val)


@enable_if.condition(hob.in_normal_mode & ~hob.session_initialized)
def num_callback_threads(val):
    sess = session_ctx.GetDefaultSession()
    assert type(val) is int
    sess.config_proto.resource.collective_boxing_conf.num_callback_threads = val


@oneflow_export("config.collective_boxing.nccl_num_streams")
def api_nccl_num_streams(val):
    return enable_if.unique([nccl_num_streams, do_nothing])(val)


@enable_if.condition(hob.in_normal_mode & ~hob.session_initialized)
def nccl_num_streams(val):
    sess = session_ctx.GetDefaultSession()
    assert type(val) is int
    sess.config_proto.resource.collective_boxing_conf.nccl_num_streams = val


@oneflow_export("config.collective_boxing.nccl_fusion_threshold_mb")
def api_nccl_fusion_threshold_mb(val):
    return enable_if.unique([nccl_fusion_threshold_mb, do_nothing])(val)


@enable_if.condition(hob.in_normal_mode & ~hob.session_initialized)
def nccl_fusion_threshold_mb(val):
>>>>>>> 064b1ed2
    sess = session_ctx.GetDefaultSession()
    assert type(val) is int
    sess.config_proto.resource.collective_boxing_conf.nccl_fusion_threshold_mb = val


@oneflow_export("config.collective_boxing.nccl_fusion_all_reduce_use_buffer")
def api_nccl_fusion_all_reduce_use_buffer(val):
    return enable_if.unique([nccl_fusion_all_reduce_use_buffer, do_nothing])(val)


@enable_if.condition(hob.in_normal_mode & ~hob.session_initialized)
def nccl_fusion_all_reduce_use_buffer(val):
    sess = session_ctx.GetDefaultSession()
    assert type(val) is bool
    sess.config_proto.resource.collective_boxing_conf.nccl_fusion_all_reduce_use_buffer = (
        val
    )


@oneflow_export("config.collective_boxing.nccl_fusion_all_reduce")
def api_nccl_fusion_all_reduce(val):
    return enable_if.unique([nccl_fusion_all_reduce, do_nothing])(val)


@enable_if.condition(hob.in_normal_mode & ~hob.session_initialized)
def nccl_fusion_all_reduce(val):
    sess = session_ctx.GetDefaultSession()
    assert type(val) is bool
    sess.config_proto.resource.collective_boxing_conf.nccl_fusion_all_reduce = val


@oneflow_export("config.collective_boxing.nccl_fusion_reduce_scatter")
def api_nccl_fusion_reduce_scatter(val):
    return enable_if.unique([nccl_fusion_reduce_scatter, do_nothing])(val)


@enable_if.condition(hob.in_normal_mode & ~hob.session_initialized)
def nccl_fusion_reduce_scatter(val):
    sess = session_ctx.GetDefaultSession()
    assert type(val) is bool
    sess.config_proto.resource.collective_boxing_conf.nccl_fusion_reduce_scatter = val


@oneflow_export("config.collective_boxing.nccl_fusion_all_gather")
def api_nccl_fusion_all_gather(val):
    return enable_if.unique([nccl_fusion_all_gather, do_nothing])(val)


@enable_if.condition(hob.in_normal_mode & ~hob.session_initialized)
def nccl_fusion_all_gather(val):
    sess = session_ctx.GetDefaultSession()
    assert type(val) is bool
    sess.config_proto.resource.collective_boxing_conf.nccl_fusion_all_gather = val


@oneflow_export("config.collective_boxing.nccl_fusion_reduce")
def api_nccl_fusion_reduce(val):
    return enable_if.unique([nccl_fusion_reduce, do_nothing])(val)


@enable_if.condition(hob.in_normal_mode & ~hob.session_initialized)
def nccl_fusion_reduce(val):
    sess = session_ctx.GetDefaultSession()
    assert type(val) is bool
    sess.config_proto.resource.collective_boxing_conf.nccl_fusion_reduce = val


@oneflow_export("config.collective_boxing.nccl_fusion_broadcast")
def api_nccl_fusion_broadcast(val):
    return enable_if.unique([nccl_fusion_broadcast, do_nothing])(val)


@enable_if.condition(hob.in_normal_mode & ~hob.session_initialized)
def nccl_fusion_broadcast(val):
    sess = session_ctx.GetDefaultSession()
    assert type(val) is bool
    sess.config_proto.resource.collective_boxing_conf.nccl_fusion_broadcast = val


@enable_if.condition(hob.in_normal_mode & hob.session_initialized)
def do_nothing(*args, **kwargs):
    print("Nothing happened because the session is running")
    return False<|MERGE_RESOLUTION|>--- conflicted
+++ resolved
@@ -219,19 +219,6 @@
     assert type(val) is int
     sess.config_proto.io_conf.persistence_buf_byte = val
 
-<<<<<<< HEAD
-@oneflow_export('config.enable_model_io_v2')
-def enable_model_io_v2(val):
-    sess = session_ctx.GetDefaultSession()
-    if sess.is_running:
-        print("flow.config.* are disabled when session running", file=sys.stderr)
-        return
-    assert type(val) is bool
-    sess.config_proto.io_conf.enable_model_io_v2 = val
-
-@oneflow_export('config.collect_act_event')
-def collect_act_event(val = True):
-=======
 
 @oneflow_export("config.collect_act_event")
 def api_collect_act_event(val=True):
@@ -288,7 +275,6 @@
 
 @enable_if.condition(hob.in_normal_mode & ~hob.session_initialized)
 def nccl_fusion_threshold_mb(val):
->>>>>>> 064b1ed2
     sess = session_ctx.GetDefaultSession()
     assert type(val) is int
     sess.config_proto.resource.collective_boxing_conf.nccl_fusion_threshold_mb = val
