from __future__ import absolute_import

import oneflow.core.job.resource_pb2 as resource_util
import oneflow.core.job.job_set_pb2 as job_set_util
import oneflow.core.job.job_pb2 as job_util
import oneflow.python.framework.compile_context as compile_context
from oneflow.python.oneflow_export import oneflow_export
import oneflow.python.lib.core.pb_util as pb_util

@oneflow_export('gpu_device_num')
def gpu_device_num(val):
    assert config_proto_inited == False
    assert type(val) is int
    config_proto.resource.gpu_device_num = val

@oneflow_export('cpu_device_num')
def cpu_device_num(val):
    assert config_proto_inited == False
    assert type(val) is int
    config_proto.resource.cpu_device_num = val

@oneflow_export('machine')
def machine(val):
    assert config_proto_inited == False
    del config_proto.resource.machine[:]
    config_proto.resource.machine.extend(_MakeMachine(val))

@oneflow_export('ctrl_port')
def ctrl_port(val):
    assert config_proto_inited == False
    assert type(val) is int
    config_proto.resource.ctrl_port = val

@oneflow_export('data_port')
def data_port(val):
    assert config_proto_inited == False
    assert type(val) is int
    config_proto.resource.data_port = val

@oneflow_export('comm_net_worker_num')
def comm_net_worker_num(val):
    assert config_proto_inited == False
    assert type(val) is int
    config_proto.resource.comm_net_worker_num = val

@oneflow_export('max_mdsave_worker_num')
def max_mdsave_worker_num(val):
    assert config_proto_inited == False
    assert type(val) is int
    config_proto.resource.max_mdsave_worker_num = val

@oneflow_export('rdma_mem_block_mbyte')
def rdma_mem_block_mbyte(val):
    assert config_proto_inited == False
    assert type(val) is int
    config_proto.resource.rdma_mem_block_mbyte = val

@oneflow_export('rdma_recv_msg_buf_mbyte')
def rdma_recv_msg_buf_mbyte(val):
    assert config_proto_inited == False
    assert type(val) is int
    config_proto.resource.rdma_recv_msg_buf_mbyte = val

@oneflow_export('reserved_host_mem_mbyte')
def reserved_host_mem_mbyte(val):
    assert config_proto_inited == False
    assert type(val) is int
    config_proto.resource.reserved_host_mem_mbyte = val

@oneflow_export('reserved_device_mem_mbyte')
def reserved_device_mem_mbyte(val):
    assert config_proto_inited == False
    assert type(val) is int
    config_proto.resource.reserved_device_mem_mbyte = val

@oneflow_export('use_rdma')
def use_rdma(val = True):
    assert config_proto_inited == False
    assert type(val) is bool
    config_proto.resource.use_rdma = val

@oneflow_export('model_load_snapshot_path')
def model_load_snapshot_path(val):
    assert config_proto_inited == False
    assert type(val) is str
    config_proto.io_conf.model_load_snapshot_path = val

@oneflow_export('model_save_snapshots_path')
def model_save_snapshots_path(val):
    assert config_proto_inited == False
    assert type(val) is str
    config_proto.io_conf.model_save_snapshots_path = val

@oneflow_export('enable_write_snapshot')
def enable_write_snapshot(val = True):
    assert config_proto_inited == False
    assert type(val) is bool
    config_proto.io_conf.enable_write_snapshot = val

@oneflow_export('save_downloaded_file_to_local_fs')
def save_downloaded_file_to_local_fs(val = True):
    assert config_proto_inited == False
    assert type(val) is bool
    config_proto.io_conf.save_downloaded_file_to_local_fs = val

@oneflow_export('persistence_buf_byte')
def persistence_buf_byte(val):
    assert config_proto_inited == False
    assert type(val) is int
    config_proto.io_conf.persistence_buf_byte = val

@oneflow_export('log_dir')
def log_dir(val):
    assert config_proto_inited == False
    assert type(val) is str
    config_proto.cpp_flags_conf.log_dir = val

@oneflow_export('logtostderr')
def logtostderr(val):
    assert config_proto_inited == False
    assert type(val) is int
    config_proto.cpp_flags_conf.logtostderr = val

@oneflow_export('logbuflevel')
def logbuflevel(val):
    assert config_proto_inited == False
    assert type(val) is int
    config_proto.cpp_flags_conf.logbuflevel = val

@oneflow_export('v')
def v(val):
    assert config_proto_inited == False
    assert type(val) is int
    config_proto.cpp_flags_conf.v = val

@oneflow_export('grpc_use_no_signal')
def grpc_use_no_signal(val = True):
    assert config_proto_inited == False
    assert type(val) is bool
    config_proto.cpp_flags_conf.grpc_use_no_signal = val

@oneflow_export('collect_act_event')
def collect_act_event(val = True):
    assert config_proto_inited == False
    assert type(val) is int
    config_proto.profile_conf.collect_act_event = val

class ConfigTrainConfBuilder(object):
    def __init__(self, train_conf):
        self.train_conf_ = train_conf

    def add_loss(self, *args):
        loss_blob_list = []
        assert(len(args) > 0)
        if type(args[0]) in [list, tuple]:
            assert(len(args) == 1)
            loss_blob_list = args[0]
        else:
            loss_blob_list = args
        self.train_conf_.loss_lbn.extend(
            [b.logical_blob_name for b in loss_blob_list])

class JobConfigProtoBuilder(object):
    def __init__(self, job_conf):
        assert isinstance(job_conf, job_util.JobConfigProto)
        self.job_conf_ = job_conf

    def job_conf():
        return self.job_conf_

    def default_initializer_conf(self, val):
        assert type(val) is dict
        pb_util.PythonDict2PbMessage(val, self.job_conf_.default_initializer_conf)
        return self

    def model_update_conf(self, val):
        assert type(val) is dict
        assert self.job_conf_.HasField("train_conf")
        pb_util.PythonDict2PbMessage(val, self.train_conf().model_update_conf)
        return self

    def batch_size(self, val):
        assert type(val) is int
        self.job_conf_.piece_size = val # it's not a type
        return self

    def default_data_type(self, val):
        assert type(val) is int
        self.job_conf_.default_data_type = val
        return self

    def data_part_num(self, val):
        assert type(val) is int
        self.job_conf_.data_part_num = val
        return self

    def enable_cudnn(self, val = True):
        assert type(val) is bool
        self.job_conf_.enable_cudnn = val
        return self

    def cudnn_buf_limit_mbyte(self, val):
        assert type(val) is int
        self.job_conf_.cudnn_buf_limit_mbyte = val
        return self

    def enable_mem_sharing(self, val = True):
        assert type(val) is bool
        self.job_conf_.enable_mem_sharing = val
        return self

    def enable_inplace(self, val = True):
        assert type(val) is bool
        self.job_conf_.enable_inplace = val
        return self

    def enable_nccl(self, val = True):
        assert type(val) is bool
        self.job_conf_.enable_nccl = val
        return self

    def use_nccl_inter_node_communication(self, val = True):
        assert type(val) is bool
        self.job_conf_.use_nccl_inter_node_communication = val
        return self
    
    def enable_all_reduce_group(self, val = True):
        assert type(val) is bool
        self.job_conf_.enable_all_reduce_group = val
        return self

    def all_reduce_group_num(self, val):
        assert type(val) is int
        self.job_conf_.all_reduce_group_num = val
        return self

    def all_reduce_lazy_ratio(self, val):
        assert type(val) is float
        self.job_conf_.all_reduce_lazy_ratio = val
        return self

    def all_reduce_group_min_mbyte(self, val):
        assert type(val) is int
        self.job_conf_.all_reduce_group_min_mbyte = val
        return self

    def all_reduce_group_size_warmup(self, val):
        assert type(val) is float
        self.job_conf_.all_reduce_group_size_warmup = val
        return self

    def all_reduce_fp16(self, val = True):
        assert type(val) is bool
        self.job_conf_.all_reduce_fp16 = val
        return self

    def concurrency_width(self, val):
        assert type(val) is int
        self.job_conf_.concurrency_width = val
        return self

    def train_conf(self):
        self.job_conf_.train_conf.SetInParent()
        return self.job_conf_.train_conf

<<<<<<< HEAD
def DefaultConfigProto():
    config_proto = job_set_util.ConfigProto()
    TryCompleteDefaultConfigProto(config_proto)
    return config_proto
=======
    def get_train_conf_builder(self):
        return ConfigTrainConfBuilder(self.train_conf())
>>>>>>> e344b93e

def TryCompleteDefaultConfigProto(config):
    _DefaultConfigResource(config)
    _DefaultConfigIO(config)
    _DefaultConfigCppFlags(config)

def TryCompleteDefaultJobConfigProto(job_conf):
    _TryCompleteDefaultJobConfigProto(job_conf)

def _MakeMachine(machines):
    if isinstance(machines, str): machines = [machines]
    resource = resource_util.Resource()
    rp_machine = resource.machine
    for m_data in machines:
        m = rp_machine.add()
        if isinstance(m_data, str):
            m.addr = m_data
        elif isinstance(m_data, dict):
            if 'addr' in m_data: m.addr = m_data['addr']
            if 'ctrl_port_agent' in m_data: m.ctrl_port_agent = m_data['ctrl_port_agent']
            if 'data_port_agent' in m_data: m.data_port_agent = m_data['data_port_agent']
        else:
            raise NotImplementedError
    id = 0
    addrs_for_check = set()
    for m in rp_machine:
        m.id = id
        id += 1
        assert m.addr not in addrs_for_check
        addrs_for_check.add(m.addr)
    return rp_machine

def _DefaultConfigResource(config):
    resource = config.resource
    if len(resource.machine) == 0:
        machine = resource.machine.add()
        machine.id = 0
        machine.addr = "127.0.0.1"
    if resource.HasField("ctrl_port") == False:
        resource.ctrl_port = 2017

def _DefaultConfigIO(config):
    io_conf = config.io_conf
    if io_conf.data_fs_conf.WhichOneof("fs_type") == None:
        io_conf.data_fs_conf.localfs_conf.SetInParent()
    if io_conf.snapshot_fs_conf.WhichOneof("fs_type") == None:
        io_conf.snapshot_fs_conf.localfs_conf.SetInParent()

def  _DefaultConfigCppFlags(config):
    config.cpp_flags_conf.SetInParent()


def _TryCompleteDefaultJobConfigProto(job_conf):
    assert job_conf.HasField('piece_size'), "batch_size unset"
    if job_conf.WhichOneof("job_type") is None:
        job_conf.predict_conf.SetInParent()
    if job_conf.HasField('train_conf'):
        job_conf.train_conf.batch_size = job_conf.piece_size

config_proto = DefaultConfigProto()
config_proto_inited = False<|MERGE_RESOLUTION|>--- conflicted
+++ resolved
@@ -263,15 +263,8 @@
         self.job_conf_.train_conf.SetInParent()
         return self.job_conf_.train_conf
 
-<<<<<<< HEAD
-def DefaultConfigProto():
-    config_proto = job_set_util.ConfigProto()
-    TryCompleteDefaultConfigProto(config_proto)
-    return config_proto
-=======
     def get_train_conf_builder(self):
         return ConfigTrainConfBuilder(self.train_conf())
->>>>>>> e344b93e
 
 def TryCompleteDefaultConfigProto(config):
     _DefaultConfigResource(config)
@@ -331,5 +324,10 @@
     if job_conf.HasField('train_conf'):
         job_conf.train_conf.batch_size = job_conf.piece_size
 
+def DefaultConfigProto():
+    config_proto = job_set_util.ConfigProto()
+    TryCompleteDefaultConfigProto(config_proto)
+    return config_proto
+
 config_proto = DefaultConfigProto()
 config_proto_inited = False