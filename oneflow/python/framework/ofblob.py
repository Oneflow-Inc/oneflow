--- conflicted
+++ resolved
@@ -21,10 +21,7 @@
 import numpy as np
 import oneflow as flow
 import oneflow.oneflow_internal as oneflow_internal
-<<<<<<< HEAD
 import oneflow_api
-=======
->>>>>>> cc6800e6
 from google.protobuf import text_format
 from oneflow.python.framework.dtype import convert_proto_dtype_to_oneflow_dtype
 from oneflow.python.lib.core.box import Box
@@ -37,59 +34,59 @@
     @property
     def dtype(self):
         return convert_proto_dtype_to_oneflow_dtype(
-            oneflow_internal.Ofblob_GetDataType(self.of_blob_ptr_)
+            oneflow_api.Ofblob_GetDataType(self.of_blob_ptr_)
         )
 
     @property
     def static_shape(self):
-        num_axes = oneflow_internal.OfBlob_NumAxes(self.of_blob_ptr_)
+        num_axes = oneflow_api.OfBlob_NumAxes(self.of_blob_ptr_)
         dst_ndarray = np.ndarray(num_axes, dtype=np.int64)
-        oneflow_internal.OfBlob_CopyStaticShapeTo(self.of_blob_ptr_, dst_ndarray)
+        oneflow_api.OfBlob_CopyStaticShapeTo(self.of_blob_ptr_, dst_ndarray)
         return tuple(dst_ndarray.tolist())
 
     @property
     def shape(self):
-        num_axes = oneflow_internal.OfBlob_NumAxes(self.of_blob_ptr_)
+        num_axes = oneflow_api.OfBlob_NumAxes(self.of_blob_ptr_)
         dst_ndarray = np.zeros(num_axes, dtype=np.int64)
-        oneflow_internal.OfBlob_CopyShapeToNumpy(self.of_blob_ptr_, dst_ndarray)
+        oneflow_api.OfBlob_CopyShapeToNumpy(self.of_blob_ptr_, dst_ndarray)
         return tuple(dst_ndarray.tolist())
 
     @property
     def shape_list(self):
         tensor_shape_list = []
 
-        num_axes = oneflow_internal.OfBlob_NumAxes(self.of_blob_ptr_)
-        oneflow_internal.OfBlob_ResetTensorIterator(self.of_blob_ptr_)
-        while not oneflow_internal.OfBlob_CurTensorIteratorEqEnd(self.of_blob_ptr_):
+        num_axes = oneflow_api.OfBlob_NumAxes(self.of_blob_ptr_)
+        oneflow_api.OfBlob_ResetTensorIterator(self.of_blob_ptr_)
+        while not oneflow_api.OfBlob_CurTensorIteratorEqEnd(self.of_blob_ptr_):
             shape_tensor = np.zeros(self.num_axes, dtype=np.int64)
-            oneflow_internal.OfBlob_CurTensorCopyShapeTo(
+            oneflow_api.OfBlob_CurTensorCopyShapeTo(
                 self.of_blob_ptr_, shape_tensor
             )
             assert len(shape_tensor.shape) == 1
             assert shape_tensor.size == num_axes
             tensor_shape_list.append(tuple(shape_tensor.tolist()))
-            oneflow_internal.OfBlob_IncTensorIterator(self.of_blob_ptr_)
+            oneflow_api.OfBlob_IncTensorIterator(self.of_blob_ptr_)
 
         return tensor_shape_list
 
     def set_shape(self, shape):
         assert isinstance(shape, (list, tuple))
-        assert len(shape) == oneflow_internal.OfBlob_NumAxes(self.of_blob_ptr_)
-        oneflow_internal.OfBlob_CopyShapeFromNumpy(
+        assert len(shape) == oneflow_api.OfBlob_NumAxes(self.of_blob_ptr_)
+        oneflow_api.OfBlob_CopyShapeFromNumpy(
             self.of_blob_ptr_, np.array(shape, dtype=np.int64)
         )
 
     @property
     def num_axes(self):
-        return oneflow_internal.OfBlob_NumAxes(self.of_blob_ptr_)
+        return oneflow_api.OfBlob_NumAxes(self.of_blob_ptr_)
 
     @property
     def is_dynamic(self):
-        return oneflow_internal.OfBlob_IsDynamic(self.of_blob_ptr_)
+        return oneflow_api.OfBlob_IsDynamic(self.of_blob_ptr_)
 
     @property
     def is_tensor_list(self):
-        return oneflow_internal.OfBlob_IsTensorList(self.of_blob_ptr_)
+        return oneflow_api.OfBlob_IsTensorList(self.of_blob_ptr_)
 
     def CopyToNdarray(self):
         ndarray_lists = self._CopyToNdarrayLists()
@@ -116,10 +113,10 @@
 
     def _CopyBodyFromNdarray(self, src_ndarray):
         assert not self.is_dynamic
-        method_name = oneflow_internal.Dtype_GetOfBlobStaticTensorCopyFromBufferFuncName(
+        method_name = oneflow_api.Dtype_GetOfBlobStaticTensorCopyFromBufferFuncName(
             self.dtype.oneflow_proto_dtype
         )
-        copy_method = getattr(oneflow_internal, method_name)
+        copy_method = getattr(oneflow_api, method_name)
         copy_method(self.of_blob_ptr_, src_ndarray)
 
     def CopyFromNdarrayList(self, src_ndarray_list):
@@ -143,17 +140,17 @@
 
     def _CopyToNdarrayListAndIsNewSliceStartMask(self):
         # get tensor list
-        method_name = oneflow_internal.Dtype_GetOfBlobCurTensorCopyToBufferFuncName(
+        method_name = oneflow_api.Dtype_GetOfBlobCurTensorCopyToBufferFuncName(
             self.dtype.oneflow_proto_dtype
         )
-        copy_method = getattr(oneflow_internal, method_name)
+        copy_method = getattr(oneflow_api, method_name)
         tensor_list = []
-        oneflow_internal.OfBlob_ResetTensorIterator(self.of_blob_ptr_)
+        oneflow_api.OfBlob_ResetTensorIterator(self.of_blob_ptr_)
         while (
-            oneflow_internal.OfBlob_CurTensorIteratorEqEnd(self.of_blob_ptr_) == False
+            oneflow_api.OfBlob_CurTensorIteratorEqEnd(self.of_blob_ptr_) == False
         ):
             shape_tensor = np.zeros(self.num_axes, dtype=np.int64)
-            oneflow_internal.OfBlob_CurTensorCopyShapeTo(
+            oneflow_api.OfBlob_CurTensorCopyShapeTo(
                 self.of_blob_ptr_, shape_tensor
             )
             shape = tuple(shape_tensor.tolist())
@@ -162,15 +159,15 @@
             )
             copy_method(self.of_blob_ptr_, tensor)
             tensor_list.append(tensor)
-            oneflow_internal.OfBlob_IncTensorIterator(self.of_blob_ptr_)
-        assert len(tensor_list) == oneflow_internal.OfBlob_TotalNumOfTensors(
+            oneflow_api.OfBlob_IncTensorIterator(self.of_blob_ptr_)
+        assert len(tensor_list) == oneflow_api.OfBlob_TotalNumOfTensors(
             self.of_blob_ptr_
         )
         # generate is_new_slice_start_mask
         is_new_slice_start_mask = [False] * len(tensor_list)
-        num_slices = oneflow_internal.OfBlob_NumOfTensorListSlices(self.of_blob_ptr_)
+        num_slices = oneflow_api.OfBlob_NumOfTensorListSlices(self.of_blob_ptr_)
         for x in range(num_slices):
-            tensor_list_start = oneflow_internal.OfBlob_TensorIndex4SliceId(
+            tensor_list_start = oneflow_api.OfBlob_TensorIndex4SliceId(
                 self.of_blob_ptr_, x
             )
             assert tensor_list_start >= 0
@@ -196,26 +193,26 @@
         self, tensor_list, is_new_slice_start_mask
     ):
         assert len(tensor_list) == len(is_new_slice_start_mask)
-        method_name = oneflow_internal.Dtype_GetOfBlobCurMutTensorCopyFromBufferFuncName(
+        method_name = oneflow_api.Dtype_GetOfBlobCurMutTensorCopyFromBufferFuncName(
             self.dtype.oneflow_proto_dtype
         )
-        copy_method = getattr(oneflow_internal, method_name)
-        oneflow_internal.OfBlob_ClearTensorLists(self.of_blob_ptr_)
+        copy_method = getattr(oneflow_api, method_name)
+        oneflow_api.OfBlob_ClearTensorLists(self.of_blob_ptr_)
         for i, tensor in enumerate(tensor_list):
             assert tensor.data.contiguous
             if is_new_slice_start_mask[i]:
-                oneflow_internal.OfBlob_AddTensorListSlice(self.of_blob_ptr_)
-            oneflow_internal.OfBlob_AddTensor(self.of_blob_ptr_)
-            assert oneflow_internal.OfBlob_CurMutTensorAvailable(self.of_blob_ptr_)
+                oneflow_api.OfBlob_AddTensorListSlice(self.of_blob_ptr_)
+            oneflow_api.OfBlob_AddTensor(self.of_blob_ptr_)
+            assert oneflow_api.OfBlob_CurMutTensorAvailable(self.of_blob_ptr_)
             shape_tensor = np.array(tensor.shape, dtype=np.int64)
-            oneflow_internal.OfBlob_CurMutTensorCopyShapeFrom(
+            oneflow_api.OfBlob_CurMutTensorCopyShapeFrom(
                 self.of_blob_ptr_, shape_tensor
             )
             copy_method(self.of_blob_ptr_, tensor)
-        assert len(tensor_list) == oneflow_internal.OfBlob_TotalNumOfTensors(
+        assert len(tensor_list) == oneflow_api.OfBlob_TotalNumOfTensors(
             self.of_blob_ptr_
         )
         num_slices = reduce(lambda a, b: a + b, is_new_slice_start_mask, 0)
-        assert num_slices == oneflow_internal.OfBlob_NumOfTensorListSlices(
+        assert num_slices == oneflow_api.OfBlob_NumOfTensorListSlices(
             self.of_blob_ptr_
         )