"""
Copyright 2020 The OneFlow Authors. All rights reserved.

Licensed under the Apache License, Version 2.0 (the "License");
you may not use this file except in compliance with the License.
You may obtain a copy of the License at

    http://www.apache.org/licenses/LICENSE-2.0

Unless required by applicable law or agreed to in writing, software
distributed under the License is distributed on an "AS IS" BASIS,
WITHOUT WARRANTIES OR CONDITIONS OF ANY KIND, either express or implied.
See the License for the specific language governing permissions and
limitations under the License.
"""
from __future__ import absolute_import, division, print_function

import argparse
import os
import random
import time
from collections import OrderedDict
from datetime import datetime

import benchmark_util
import oneflow as flow
from pretrain import PreTrain

parser = argparse.ArgumentParser(description="flags for bert")

# resouce
parser.add_argument("--gpu_num_per_node", type=int, default=1)
parser.add_argument("--node_num", type=int, default=1)
parser.add_argument("--node_list", type=str, default=None)

# train
parser.add_argument("--learning_rate", type=float, default=1e-4, help="Learning rate")
parser.add_argument(
    "--weight_decay_rate", type=float, default=0.01, help="weight decay rate"
)
parser.add_argument("--batch_size_per_device", type=int, default=24)
parser.add_argument("--iter_num", type=int, default=10, help="total iterations to run")
parser.add_argument(
    "--skip_iter_num",
    type=int,
    default=10,
    help="number of skipping iterations for benchmark purpose.",
)
parser.add_argument(
    "--log_every_n_iter", type=int, default=1, help="print loss every n iteration"
)
parser.add_argument("--data_dir", type=str, default=None)
parser.add_argument(
    "--data_part_num", type=int, default=32, help="data part number in dataset"
)
parser.add_argument(
    "--enable_auto_mixed_precision",
    default=False,
    type=lambda x: (str(x).lower() == "true"),
)

# log and resore/save
parser.add_argument(
    "--loss_print_every_n_iter",
    type=int,
    default=1,
    required=False,
    help="print loss every n iteration",
)
parser.add_argument(
    "--model_save_every_n_iter",
    type=int,
    default=200,
    required=False,
    help="save model every n iteration",
)
parser.add_argument(
    "--model_save_dir",
    type=str,
    default="./output/model_save-{}".format(
        str(datetime.now().strftime("%Y-%m-%d-%H:%M:%S"))
    ),
    required=False,
    help="model save directory",
)
parser.add_argument(
    "--save_last_snapshot",
    type=bool,
    default=False,
    required=False,
    help="save model snapshot for last iteration",
)
parser.add_argument(
    "--model_load_dir",
    type=str,
    default=None,
    required=False,
    help="model load directory",
)
parser.add_argument(
    "--log_dir",
    type=str,
    default="./output",
    required=False,
    help="log info save directory",
)

# bert
parser.add_argument("--seq_length", type=int, default=512)
parser.add_argument("--max_predictions_per_seq", type=int, default=80)
parser.add_argument("--num_hidden_layers", type=int, default=24)
parser.add_argument("--num_attention_heads", type=int, default=16)
parser.add_argument("--max_position_embeddings", type=int, default=512)
parser.add_argument("--type_vocab_size", type=int, default=2)
parser.add_argument("--vocab_size", type=int, default=30522)
parser.add_argument("--attention_probs_dropout_prob", type=float, default=0.1)
parser.add_argument("--hidden_dropout_prob", type=float, default=0.1)
parser.add_argument("--hidden_size_per_head", type=int, default=64)

parser.add_argument("--warmup_batches", type=int, default=1000)
parser.add_argument("--lr_decay_num", type=int, default=100000)
parser.add_argument(
    "--lr_decay_num_same_as_iter_num",
    default=False,
    type=(lambda x: str(x).lower() == "true"),
)

args = parser.parse_args()


def _blob_conf(name, shape, dtype=flow.int32):
    return flow.data.BlobConf(
        name=name, shape=shape, dtype=dtype, codec=flow.data.RawCodec()
    )


def BertDecoder(
    data_dir, batch_size, data_part_num, seq_length, max_predictions_per_seq
):
    config_ordered_dict = OrderedDict()
    config_ordered_dict["input_ids"] = seq_length
    config_ordered_dict["next_sentence_labels"] = 1
    config_ordered_dict["input_mask"] = seq_length
    config_ordered_dict["segment_ids"] = seq_length
    config_ordered_dict["masked_lm_ids"] = max_predictions_per_seq
    config_ordered_dict["masked_lm_positions"] = max_predictions_per_seq
    config_ordered_dict["masked_lm_weights"] = max_predictions_per_seq

    ofrecord = flow.data.ofrecord_reader(
        data_dir, batch_size=batch_size, data_part_num=data_part_num, name="decode",
    )
    ret = {}
    for k, v in config_ordered_dict.items():
        ret[k] = flow.data.ofrecord_raw_decoder(
            ofrecord,
            k,
            shape=(v,),
            dtype=flow.float if k == "masked_lm_weights" else flow.int32,
        )
    return ret


def BuildPreTrainNet(
    batch_size,
    data_part_num,
    seq_length=128,
    max_position_embeddings=512,
    num_hidden_layers=12,
    num_attention_heads=12,
    hidden_dropout_prob=0.1,
    attention_probs_dropout_prob=0.1,
    vocab_size=30522,
    type_vocab_size=2,
    max_predictions_per_seq=20,
):
    hidden_size = 64 * num_attention_heads  # , H = 64, size per head
    intermediate_size = hidden_size * 4

    decoders = BertDecoder(
        args.data_dir, batch_size, data_part_num, seq_length, max_predictions_per_seq
    )

    input_ids = decoders["input_ids"]
    next_sentence_labels = decoders["next_sentence_labels"]
    input_mask = decoders["input_mask"]
    token_type_ids = decoders["segment_ids"]  # note: segment_ids = token_type_ids
    masked_lm_ids = decoders["masked_lm_ids"]
    masked_lm_positions = decoders["masked_lm_positions"]
    masked_lm_weights = decoders["masked_lm_weights"]
    return PreTrain(
        input_ids,
        input_mask,
        token_type_ids,
        masked_lm_positions,
        masked_lm_ids,
        masked_lm_weights,
        next_sentence_labels,
        vocab_size,
        seq_length=seq_length,
        hidden_size=hidden_size,
        num_hidden_layers=num_hidden_layers,
        num_attention_heads=num_attention_heads,
        intermediate_size=intermediate_size,
        hidden_act="gelu",
        hidden_dropout_prob=hidden_dropout_prob,
        attention_probs_dropout_prob=attention_probs_dropout_prob,
        max_position_embeddings=max_position_embeddings,
        type_vocab_size=type_vocab_size,
        max_predictions_per_seq=max_predictions_per_seq,
        initializer_range=0.02,
    )


_BERT_MODEL_UPDATE_CONF = dict(
    learning_rate_decay=dict(
        polynomial_conf=dict(
            decay_batches=args.iter_num
            if args.lr_decay_num_same_as_iter_num
            else args.lr_decay_num,
            end_learning_rate=0.0,
        )
    ),
    warmup_conf=dict(
        linear_conf=dict(warmup_batches=args.warmup_batches, start_multiplier=0,)
    ),
    clip_conf=dict(clip_by_global_norm=dict(clip_norm=1.0,)),
    adam_conf=dict(epsilon=1e-6),
    weight_decay_conf=dict(
        weight_decay_rate=args.weight_decay_rate,
        excludes=dict(pattern=["bias", "LayerNorm", "layer_norm"]),
    ),
)

func_config = flow.FunctionConfig()
func_config.default_distribute_strategy(flow.scope.consistent_view())
func_config.train.primary_lr(args.learning_rate)
func_config.default_data_type(flow.float)
func_config.train.model_update_conf(_BERT_MODEL_UPDATE_CONF)
func_config.enable_auto_mixed_precision(args.enable_auto_mixed_precision)


flow.config.gpu_device_num(args.gpu_num_per_node)


@flow.global_function(func_config)
def PretrainJob():
    total_device_num = args.node_num * args.gpu_num_per_node
    batch_size = total_device_num * args.batch_size_per_device

    total_loss, mlm_loss, nsp_loss = BuildPreTrainNet(
        batch_size,
        args.data_part_num,
        seq_length=args.seq_length,
        max_position_embeddings=args.max_position_embeddings,
        num_hidden_layers=args.num_hidden_layers,
        num_attention_heads=args.num_attention_heads,
        hidden_dropout_prob=args.hidden_dropout_prob,
        attention_probs_dropout_prob=args.attention_probs_dropout_prob,
        vocab_size=args.vocab_size,
        type_vocab_size=args.type_vocab_size,
        max_predictions_per_seq=args.max_predictions_per_seq,
    )
    flow.losses.add_loss(total_loss)
    return total_loss, mlm_loss, nsp_loss


def main():
    print("=".ljust(66, "="))
    print(
        "Running bert: num_gpu_per_node = {}, num_nodes = {}.".format(
            args.gpu_num_per_node, args.node_num
        )
    )
    print("=".ljust(66, "="))
    for arg in vars(args):
        print("{} = {}".format(arg, getattr(args, arg)))
    print("-".ljust(66, "-"))
    print("Time stamp: {}".format(str(datetime.now().strftime("%Y-%m-%d-%H:%M:%S"))))

    flow.env.log_dir(args.log_dir)

    if args.node_num > 1:
        nodes = []
        for n in args.node_list.strip().split(","):
            addr_dict = {}
            addr_dict["addr"] = n
            nodes.append(addr_dict)

        flow.env.machine(nodes)
<<<<<<< HEAD
=======
    # TODO: make ctrl_port optional in EnvProto, here we must set it otherwise proto serialization will fail
>>>>>>> 346a736a
    if os.getenv("ONEFLOW_DRY_RUN"):
        flow.env.ctrl_port(9788)
    check_point = flow.train.CheckPoint()
    if args.model_load_dir:
        assert os.path.isdir(args.model_load_dir)
        check_point.load(args.model_load_dir)
        print("Restoring model from {}.".format(args.model_load_dir))
    else:
        check_point.init()
        print("Init model on demand")

    total_batch_size = (
        args.node_num * args.gpu_num_per_node * args.batch_size_per_device
    )
    speedometer = benchmark_util.BERTSpeedometer()
    start_time = time.time()

    for step in range(args.skip_iter_num + args.iter_num):
        cb = speedometer.speedometer_cb(
            step,
            start_time,
            total_batch_size,
            args.skip_iter_num,
            args.iter_num,
            args.loss_print_every_n_iter,
        )
        PretrainJob().async_get(cb)

        if (step + 1) % args.model_save_every_n_iter == 0:
            if not os.path.exists(args.model_save_dir):
                os.makedirs(args.model_save_dir)
            snapshot_save_path = os.path.join(
                args.model_save_dir, "snapshot_%d" % (step + 1)
            )
            print("Saving model to {}.".format(snapshot_save_path))
            check_point.save(snapshot_save_path)

    if args.save_last_snapshot:
        snapshot_save_path = os.path.join(args.model_save_dir, "last_snapshot")
        if not os.path.exists(snapshot_save_path):
            os.makedirs(snapshot_save_path)
        print("Saving model to {}.".format(snapshot_save_path))
        check_point.save(snapshot_save_path)


if __name__ == "__main__":
    main()<|MERGE_RESOLUTION|>--- conflicted
+++ resolved
@@ -287,10 +287,7 @@
             nodes.append(addr_dict)
 
         flow.env.machine(nodes)
-<<<<<<< HEAD
-=======
     # TODO: make ctrl_port optional in EnvProto, here we must set it otherwise proto serialization will fail
->>>>>>> 346a736a
     if os.getenv("ONEFLOW_DRY_RUN"):
         flow.env.ctrl_port(9788)
     check_point = flow.train.CheckPoint()
