--- conflicted
+++ resolved
@@ -30,24 +30,6 @@
         self.numpy_mirrored_list_ = fetch(self.blob_object)
     return self.numpy_mirrored_list_
 
-<<<<<<< HEAD
-def FindOrCreateDelegateBlobObject(Fetch, x_blob_object, op_arg_parallel_attr):
-    if x_blob_object.op_arg_parallel_attr == op_arg_parallel_attr:
-        return x_blob_object
-    blob_cache = FindOrCreateBlobCache(x_blob_object)
-    return blob_cache.GetCachedDelegateBlobObject(op_arg_parallel_attr, Fetch)
-
-
-class BlobCache(object):
-    def __init__(self, blob_object):
-        self.blob_object_ = blob_object
-        self.header_cache_ = None
-        self.body_cache_ = None
-        self.delegate_blob_object_ = {}
-        self.numpy_mirrored_list_ = None
-        self.numpy_ = None
-=======
->>>>>>> 1a479b9d
 
 def GetCachedNumpy(self, fetch):
     if self.numpy_ is None:
