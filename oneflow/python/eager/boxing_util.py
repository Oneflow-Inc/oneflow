--- conflicted
+++ resolved
@@ -36,7 +36,6 @@
 import oneflow
 import oneflow_api.oneflow.core.job.placement as placement_cfg
 import oneflow_api
-<<<<<<< HEAD
 
 
 def _FindOrCreateDelegateBlobObject(
@@ -46,8 +45,6 @@
         return x_blob_object
     blob_cache = blob_cache_util.FindOrCreateBlobCache(x_blob_object)
     return blob_cache.GetCachedDelegateBlobObject(op_arg_parallel_attr, Fetch)
-=======
->>>>>>> 1a479b9d
 
 
 def BoxingTo(builder, produced_blob_object, consumer_op_arg_parallel_attr):
@@ -380,14 +377,7 @@
     op_attribute = _GetEagerNcclAllReduce(parallel_conf, bn_in_op2blob_object)
     cfg_op_attribute = oneflow_api.deprecated.MakeOpAttributeByString(str(op_attribute))
     builder.NoBoxingStatelessCall(
-<<<<<<< HEAD
-        cfg_op_attribute,
-        parallel_conf,
-        bn_in_op2blob_object,
-        blob_cache_util.FindOrCreateDelegateBlobObject,
-=======
         cfg_op_attribute, parallel_conf, bn_in_op2blob_object,
->>>>>>> 1a479b9d
     )
     y_blob_object = bn_in_op2blob_object["out_0"]
     y_blob_object.op_arg_parallel_attr.Assign(consumer_op_arg_parallel_attr)
@@ -568,11 +558,6 @@
         cfg_op_attribute,
         boxing_parallel_desc_symbol.parallel_conf,
         bn_in_op2blob_object,
-<<<<<<< HEAD
-        blob_cache_util.FindOrCreateDelegateBlobObject,
-        _FindOrCreateDelegateBlobObject,
-=======
->>>>>>> 1a479b9d
     )
     return [bn_in_op2blob_object["out_%s" % i] for i in range(out_parallel_num)]
 
@@ -784,14 +769,7 @@
     cfg_op_attribute = oneflow_api.deprecated.MakeOpAttributeByString(str(op_attribute))
     if ref_device_tag == value_device_tag:
         builder.NoBoxingStatelessCall(
-<<<<<<< HEAD
-            cfg_op_attribute,
-            ref_parallel_conf,
-            bn_in_op2blob_object,
-            blob_cache_util.FindOrCreateDelegateBlobObject,
-=======
             cfg_op_attribute, ref_parallel_conf, bn_in_op2blob_object,
->>>>>>> 1a479b9d
         )
     elif ref_device_tag == "cpu" and value_device_tag == "gpu":
         value_parallel_conf = value_blob_object.parallel_desc_symbol.parallel_conf
