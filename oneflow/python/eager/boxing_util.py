"""
Copyright 2020 The OneFlow Authors. All rights reserved.

Licensed under the Apache License, Version 2.0 (the "License");
you may not use this file except in compliance with the License.
You may obtain a copy of the License at

    http://www.apache.org/licenses/LICENSE-2.0

Unless required by applicable law or agreed to in writing, software
distributed under the License is distributed on an "AS IS" BASIS,
WITHOUT WARRANTIES OR CONDITIONS OF ANY KIND, either express or implied.
See the License for the specific language governing permissions and
limitations under the License.
"""
from __future__ import absolute_import

import oneflow.python.eager.symbol as symbol_util
import oneflow.python.eager.vm_util as vm_util
import oneflow.core.operator.op_conf_pb2 as op_conf_pb
import oneflow.core.operator.op_attribute_pb2 as op_attribute_pb
import oneflow.core.job.sbp_parallel_pb2 as sbp_parallel_pb
import oneflow.python.framework.id_util as id_util
import oneflow.python.framework.c_api_util as c_api_util
import oneflow.python.framework.balanced_splitter as balanced_splitter
import oneflow.python.lib.core.enable_if as enable_if
import oneflow.python.lib.core.high_order_bool as high_order_bool
import oneflow.core.register.logical_blob_id_pb2 as logical_blob_id_util
import oneflow.python.eager.blob_cache as blob_cache_util
import oneflow.python.eager.boxing_hob as boxing_hob
import oneflow.python.eager.op_infer_util as op_infer_util
from oneflow.python.eager.boxing_hob import BoxingHobContext
import oneflow.python.eager.boxing_middle as boxing_middle
import random
import oneflow
import oneflow_api.oneflow.core.job.placement as placement_cfg
import oneflow_api


def _FindOrCreateDelegateBlobObject(
    builder, Fetch, x_blob_object, op_arg_parallel_attr
):
    if x_blob_object.op_arg_parallel_attr == op_arg_parallel_attr:
        return x_blob_object
    blob_cache = blob_cache_util.FindOrCreateBlobCache(x_blob_object)
    return blob_cache.GetCachedDelegateBlobObject(op_arg_parallel_attr, Fetch)


def BoxingTo(builder, produced_blob_object, consumer_op_arg_parallel_attr):
    hob_context = BoxingHobContext(produced_blob_object, consumer_op_arg_parallel_attr)
    if enable_if.get_condition_hob(NoBoxing)(hob_context):
        return produced_blob_object

    producer_opt_mirrored_parallel = (
        produced_blob_object.op_arg_parallel_attr.opt_mirrored_parallel
    )
    consumer_opt_mirrored_parallel = consumer_op_arg_parallel_attr.opt_mirrored_parallel
    assert producer_opt_mirrored_parallel == consumer_opt_mirrored_parallel, (
        "\nproducer_op_arg_parallel_attr: %s\nconsumer_op_arg_parallel_attr: %s"
        % (produced_blob_object.op_arg_parallel_attr, consumer_op_arg_parallel_attr)
    )

    def default(get_failed_info, *args, **kwargs):
        raise NotImplementedError(
            "%s\n"
            "no boxing method found.\n"
            "logical_blob_name: %s\n"
            "x_arg_attribute: %s\n"
            "consumer_op_arg_parallel_attr: %s\n"
            % (
                get_failed_info(),
                produced_blob_object.op_arg_blob_attr.logical_blob_name,
                produced_blob_object.op_arg_parallel_attr,
                consumer_op_arg_parallel_attr,
            )
        )

    global conditional_function_table
    function = enable_if.unique(
        conditional_function_table,
        context=BoxingHobContext(produced_blob_object, consumer_op_arg_parallel_attr),
        default=default,
    )
    return function(builder, produced_blob_object, consumer_op_arg_parallel_attr)


def boxing_condition(hob_expr, verbose=False):
    def Decorator(func):
        func.__oneflow_condition_hob__ = hob_expr
        if not verbose:
            hob_expr.__debug_str__ = GetBoxingDebugString(func)
        return func

    return Decorator


def FirstMatchedBoxing(*boxing_methods):
    hob_expr = enable_if.get_condition_hob(boxing_methods[0])
    for boxing_method in boxing_methods[1:]:
        hob_expr = hob_expr | enable_if.get_condition_hob(boxing_method)

    @enable_if.condition(hob_expr)
    def FirstMatched(builder, produced_blob_object, consumer_op_arg_parallel_attr):
        ctx = BoxingHobContext(produced_blob_object, consumer_op_arg_parallel_attr)
        for boxing_method in boxing_methods:
            hob_expr = enable_if.get_condition_hob(boxing_method)
            if not hob_expr(ctx):
                continue
            return boxing_method(
                builder, produced_blob_object, consumer_op_arg_parallel_attr
            )

    boxing_methods_names = [GetBoxingDebugString(m) for m in boxing_methods]
    FirstMatched.__debug_str__ = "(%s)" % (" | ".join(boxing_methods_names))
    return FirstMatched


def OptionalBoxing(boxing_method):
    opt_boxing_method = FirstMatchedBoxing(boxing_method, NoBoxing)
    debug_str = "Optional(%s)" % GetBoxingDebugString(boxing_method)
    opt_boxing_method.__debug_str__ = debug_str
    return opt_boxing_method


def ComposeBoxing(
    lhs_boxing, rhs_boxing, get_middle_op_arg_parallel_attr, middle_verbose_str=None
):
    composed_hob = boxing_hob.ComposeHob(
        enable_if.get_condition_hob(lhs_boxing),
        enable_if.get_condition_hob(rhs_boxing),
        get_middle_op_arg_parallel_attr=get_middle_op_arg_parallel_attr,
        middle_verbose_str=middle_verbose_str,
    )

    @enable_if.condition(composed_hob)
    def Composed(builder, produced_blob_object, consumer_op_arg_parallel_attr):
        tmp_op_arg_parallel_attr = get_middle_op_arg_parallel_attr(
            builder, produced_blob_object, consumer_op_arg_parallel_attr
        )
        tmp = lhs_boxing(builder, produced_blob_object, tmp_op_arg_parallel_attr)
        return rhs_boxing(builder, tmp, consumer_op_arg_parallel_attr)

    Composed.__debug_str__ = "%s->%s" % (
        GetBoxingDebugString(lhs_boxing),
        GetBoxingDebugString(rhs_boxing),
    )
    Composed.__left_debug_str__ = GetBoxingLeftDebugString(lhs_boxing)
    Composed.__right_debug_str__ = GetBoxingRightDebugString(rhs_boxing)
    return Composed


def GetBoxingDebugString(boxing_method):
    if hasattr(boxing_method, "__debug_str__"):
        return boxing_method.__debug_str__
    else:
        return boxing_method.__name__


def GetBoxingLeftDebugString(boxing_method):
    if hasattr(boxing_method, "__left_debug_str__"):
        return boxing_method.__left_debug_str__
    else:
        return GetBoxingDebugString(boxing_method)


def GetBoxingRightDebugString(boxing_method):
    if hasattr(boxing_method, "__right_debug_str__"):
        return boxing_method.__right_debug_str__
    else:
        return GetBoxingDebugString(boxing_method)


def Sequential(*boxing_methods, exclude=tuple(), middle_verbose=False):
    assert not isinstance(boxing_methods[-1], boxing_middle.BoxingToMiddle)
    composed = boxing_methods[-1]
    for boxing_to_middle in boxing_methods[-2::-1]:
        assert isinstance(boxing_to_middle, boxing_middle.BoxingToMiddle)
        if middle_verbose:
            middle_verbose_str = "middle op_arg_parallel_attr of %s->%s:" % (
                GetBoxingDebugString(boxing_to_middle.boxing_method),
                GetBoxingLeftDebugString(composed),
            )
        else:
            middle_verbose_str = None
        composed = ComposeBoxing(
            boxing_to_middle.boxing_method,
            composed,
            boxing_to_middle.get_middle_op_arg_parallel_attr,
            middle_verbose_str=middle_verbose_str,
        )
    if len(exclude) > 0:
        exclude_hob = enable_if.get_condition_hob(exclude[0])
        for method in exclude[1:]:
            exclude_hob = exclude_hob | enable_if.get_condition_hob(method)
        old_hob = enable_if.get_condition_hob(composed)
        enable_if.set_condition_hob(composed, old_hob & ~exclude_hob)
    return composed


MatchCopyH2D = (
    (
        boxing_hob.producer_parallel_desc.machine_id2device_id_list
        == boxing_hob.consumer_parallel_desc.machine_id2device_id_list
    )
    & (
        (boxing_hob.producer_sbp_parallel == boxing_hob.consumer_sbp_parallel)
        | (boxing_hob.producer_parallel_desc.parallel_num == 1)
    )
    & (boxing_hob.producer_parallel_desc.device_tag == "cpu")
    & (boxing_hob.consumer_parallel_desc.device_tag == "gpu")
)


@boxing_condition(MatchCopyH2D)
def CopyH2D(builder, produced_blob_object, consumer_op_arg_parallel_attr):
    return CopyHD(builder, produced_blob_object, consumer_op_arg_parallel_attr)


MatchCopyD2H = (
    (
        boxing_hob.producer_parallel_desc.machine_id2device_id_list
        == boxing_hob.consumer_parallel_desc.machine_id2device_id_list
    )
    & (
        (boxing_hob.producer_sbp_parallel == boxing_hob.consumer_sbp_parallel)
        | (boxing_hob.producer_parallel_desc.parallel_num == 1)
    )
    & (boxing_hob.producer_parallel_desc.device_tag == "gpu")
    & (boxing_hob.consumer_parallel_desc.device_tag == "cpu")
)


@boxing_condition(MatchCopyD2H)
def CopyD2H(builder, produced_blob_object, consumer_op_arg_parallel_attr):
    return CopyHD(builder, produced_blob_object, consumer_op_arg_parallel_attr)


def CopyHD(builder, produced_blob_object, consumer_op_arg_parallel_attr):
    arg_parallel_desc_symbol = consumer_op_arg_parallel_attr.parallel_desc_symbol
    op_device_tag = arg_parallel_desc_symbol.device_tag
    return BuildCopyHdInstruction(builder, produced_blob_object, op_device_tag)


BlobIsPartialSum = boxing_hob.producer_sbp_parallel.HasField("partial_sum_parallel")
OpArgIsBroadcast = boxing_hob.consumer_sbp_parallel.HasField("broadcast_parallel")


MatchInterNodeOneToMany = (
    ~boxing_hob.SingleMachine
    & (boxing_hob.producer_parallel_desc.device_tag == "cpu")
    & (boxing_hob.consumer_parallel_desc.device_tag == "cpu")
    & (boxing_hob.producer_parallel_desc.parallel_num == 1)
    & (boxing_hob.consumer_parallel_desc.parallel_num > 1)
    & OpArgIsBroadcast
)


@boxing_condition(MatchInterNodeOneToMany)
def InterNodeOneToMany(builder, produced_blob_object, consumer_op_arg_parallel_attr):
    out_blobs = []
    consumer_dev_ids = (
        consumer_op_arg_parallel_attr.parallel_desc_symbol.machine_id2device_id_list
    )
    for machine_id, device_ids in consumer_dev_ids.items():
        for device_id in device_ids:
            parallel_conf = placement_cfg.ParallelConf()
            parallel_conf.set_device_tag("cpu")
            parallel_conf.add_device_name("%s:%s" % (machine_id, device_id))
            parallel_desc_symbol = builder.GetParallelDescSymbol(parallel_conf)
            out_blob = builder.Build121To(produced_blob_object, parallel_desc_symbol)
            out_blobs.append(out_blob)

    return PackPhysicalBoxingBlobObjectsToLogical(
        builder,
        out_blobs,
        consumer_op_arg_parallel_attr,
        produced_blob_object.op_arg_blob_attr,
    )


MatchInterNodeOneToOne = (
    (boxing_hob.producer_parallel_desc.device_tag == "cpu")
    & (boxing_hob.consumer_parallel_desc.device_tag == "cpu")
    & (boxing_hob.producer_parallel_desc != boxing_hob.consumer_parallel_desc)
    & (
        boxing_hob.producer_parallel_desc.parallel_num
        == boxing_hob.consumer_parallel_desc.parallel_num
    )
    & ~boxing_hob.MatchDeviceOneToOnePerMachine
    & (
        (boxing_hob.producer_sbp_parallel == boxing_hob.consumer_sbp_parallel)
        | (boxing_hob.producer_parallel_desc.parallel_num == 1)
    )
)


@boxing_condition(MatchInterNodeOneToOne)
def InterNodeOneToOne(builder, produced_blob_object, consumer_op_arg_parallel_attr):
    return builder.Build121To(
        produced_blob_object, consumer_op_arg_parallel_attr.parallel_desc_symbol
    )


MatchCpuBroadcastOneToOne = (
    (boxing_hob.producer_parallel_desc.device_tag == "cpu")
    & (boxing_hob.consumer_parallel_desc.device_tag == "cpu")
    & (boxing_hob.producer_parallel_desc != boxing_hob.consumer_parallel_desc)
    & boxing_hob.MatchDeviceOneToOnePerMachine
    & (
        (boxing_hob.producer_sbp_parallel == boxing_hob.consumer_sbp_parallel)
        | (boxing_hob.producer_parallel_desc.parallel_num == 1)
    )
)


@boxing_condition(MatchCpuBroadcastOneToOne)
def CpuBroadcastOneToOne(builder, produced_blob_object, consumer_op_arg_parallel_attr):
    def get_identity_physical_in_blob_objects(
        builder,
        produced_blob_object,
        consumer_op_arg_parallel_attr,
        physical_in_blob_objects,
        boxing_parallel_desc_symbol,
        out_parallel_num,
    ):
        return physical_in_blob_objects

    return NaiveCpuRefPhysicalBlobObjectsScope(
        builder,
        produced_blob_object,
        consumer_op_arg_parallel_attr,
        get_physical_out_blob_objects=get_identity_physical_in_blob_objects,
    )


MatchNoBoxing = (
    boxing_hob.producer_parallel_desc == boxing_hob.consumer_parallel_desc
) & (
    (boxing_hob.producer_sbp_parallel == boxing_hob.consumer_sbp_parallel)
    | (boxing_hob.producer_parallel_desc.parallel_num == 1)
)


@boxing_condition(MatchNoBoxing)
def NoBoxing(builder, produced_blob_object, consumer_op_arg_parallel_attr):
    return produced_blob_object


@boxing_condition(boxing_hob.Verbose & MatchNoBoxing)
def VerboseNoBoxing(builder, produced_blob_object, consumer_op_arg_parallel_attr):
    return produced_blob_object


def VerboseOptionalBoxing(boxing_method):
    opt_boxing_method = FirstMatchedBoxing(boxing_method, VerboseNoBoxing)
    debug_str = "VerboseOptional(%s)" % GetBoxingDebugString(boxing_method)
    opt_boxing_method.__debug_str__ = debug_str
    return opt_boxing_method


MatchNcclAllReduce = (
    boxing_hob.SingleMachine
    & (boxing_hob.producer_parallel_desc.device_tag == "gpu")
    & (boxing_hob.producer_parallel_desc == boxing_hob.consumer_parallel_desc)
    & (boxing_hob.consumer_parallel_desc.parallel_num > 1)
    & BlobIsPartialSum
    & OpArgIsBroadcast
)


@boxing_condition(MatchNcclAllReduce)
def GpuNcclAllReduce(builder, produced_blob_object, consumer_op_arg_parallel_attr):
    parallel_conf = consumer_op_arg_parallel_attr.parallel_desc_symbol.parallel_conf
    bn_in_op2blob_object = oneflow_api.deprecated.BnInOp2BlobObject()
    bn_in_op2blob_object["in_0"] = produced_blob_object
    op_attribute = _GetEagerNcclAllReduce(parallel_conf, bn_in_op2blob_object)
    cfg_op_attribute = oneflow_api.deprecated.MakeOpAttributeByString(str(op_attribute))
    builder.NoBoxingStatelessCall(
        cfg_op_attribute,
        parallel_conf,
        bn_in_op2blob_object,
<<<<<<< HEAD
        vm_util._FindOrCreateDelegateBlobObject,
=======
        _FindOrCreateDelegateBlobObject,
>>>>>>> 7a0418c7
    )
    y_blob_object = bn_in_op2blob_object["out_0"]
    y_blob_object.op_arg_parallel_attr.Assign(consumer_op_arg_parallel_attr)
    return y_blob_object


MatchSplitOneToMany = (
    (boxing_hob.producer_parallel_desc.parallel_num == 1)
    & (boxing_hob.consumer_parallel_desc.parallel_num > 1)
    & boxing_hob.consumer_sbp_parallel.HasField("split_parallel")
)

MatchConcatManyToOne = (
    (boxing_hob.consumer_parallel_desc.parallel_num == 1)
    & (boxing_hob.producer_parallel_desc.parallel_num > 1)
    & boxing_hob.producer_sbp_parallel.HasField("split_parallel")
)

MatchConcatManyToSplitMany = (
    (boxing_hob.producer_parallel_desc.parallel_num > 1)
    & (boxing_hob.consumer_parallel_desc.parallel_num > 1)
    & boxing_hob.producer_sbp_parallel.HasField("split_parallel")
    & boxing_hob.consumer_sbp_parallel.HasField("split_parallel")
    & (
        (boxing_hob.producer_sbp_parallel != boxing_hob.consumer_sbp_parallel)
        | (
            boxing_hob.producer_parallel_desc.parallel_num
            != boxing_hob.consumer_parallel_desc.parallel_num
        )
    )
)


MatchNaiveCpuSplitToSplit = (
    (boxing_hob.producer_parallel_desc.device_tag == "cpu")
    & (boxing_hob.consumer_parallel_desc.device_tag == "cpu")
    & (MatchSplitOneToMany | MatchConcatManyToOne | MatchConcatManyToSplitMany)
)


@boxing_condition(MatchNaiveCpuSplitToSplit)
def NaiveCpuSplitToSplit(builder, produced_blob_object, consumer_op_arg_parallel_attr):
    return NaiveCpuRefPhysicalBlobObjectsScope(
        builder,
        produced_blob_object,
        consumer_op_arg_parallel_attr,
        get_physical_out_blob_objects=NaiveBoxingToPhysicalBlobObjects,
    )


MatchNaiveCpuPartialSumToSplit = (
    (boxing_hob.producer_parallel_desc.device_tag == "cpu")
    & (boxing_hob.consumer_parallel_desc.device_tag == "cpu")
    & (boxing_hob.producer_parallel_desc.parallel_num > 1)
    & boxing_hob.producer_sbp_parallel.HasField("partial_sum_parallel")
    & (
        (boxing_hob.consumer_parallel_desc.parallel_num == 1)
        | boxing_hob.consumer_sbp_parallel.HasField("split_parallel")
    )
)


@boxing_condition(MatchNaiveCpuPartialSumToSplit)
def NaiveCpuPartialSumToSplit(
    builder, produced_blob_object, consumer_op_arg_parallel_attr
):
    return NaiveCpuRefPhysicalBlobObjectsScope(
        builder,
        produced_blob_object,
        consumer_op_arg_parallel_attr,
        get_physical_out_blob_objects=NaiveBoxingToPhysicalBlobObjects,
    )


def NaiveCpuRefPhysicalBlobObjectsScope(
    builder,
    produced_blob_object,
    consumer_op_arg_parallel_attr,
    get_physical_out_blob_objects,
):
    physical_in_blob_objects = UnpackLogicalBoxingBlobObjectToPhysical(
        builder, produced_blob_object
    )
    consumer_parallel_desc_symbol = consumer_op_arg_parallel_attr.parallel_desc_symbol
    out_parallel_num = consumer_parallel_desc_symbol.parallel_num
    boxing_parallel_desc_symbol = GetConcatSplitBoxingParallelDescSymbol(
        builder,
        consumer_parallel_desc_symbol,
        max(len(physical_in_blob_objects), out_parallel_num),
    )
    physical_output_blob_objects = get_physical_out_blob_objects(
        builder=builder,
        produced_blob_object=produced_blob_object,
        consumer_op_arg_parallel_attr=consumer_op_arg_parallel_attr,
        physical_in_blob_objects=physical_in_blob_objects,
        boxing_parallel_desc_symbol=boxing_parallel_desc_symbol,
        out_parallel_num=out_parallel_num,
    )
    phy_parallel_desc_symbols = builder.GetPhysicalParallelDescSymbols(
        consumer_op_arg_parallel_attr.parallel_desc_symbol
    )
    physical_output_blob_objects = RefBlobObjectWithParallelDesc(
        builder, physical_output_blob_objects, phy_parallel_desc_symbols
    )
    return PackPhysicalBoxingBlobObjectsToLogical(
        builder,
        physical_output_blob_objects,
        consumer_op_arg_parallel_attr,
        produced_blob_object.op_arg_blob_attr,
    )


def NaiveBoxingToPhysicalBlobObjects(
    builder,
    produced_blob_object,
    consumer_op_arg_parallel_attr,
    physical_in_blob_objects,
    boxing_parallel_desc_symbol,
    out_parallel_num,
):
    op_attribute = ConstructNaiveBoxingOpConf(
        produced_blob_object,
        consumer_op_arg_parallel_attr,
        len(physical_in_blob_objects),
        out_parallel_num,
    )
    return BuildNaiveCpuBoxing(
        builder,
        op_attribute,
        physical_in_blob_objects,
        boxing_parallel_desc_symbol,
        out_parallel_num,
    )


def RefBlobObjectWithParallelDesc(
    builder, physical_blob_objects, phy_parallel_desc_symbols
):
    assert len(physical_blob_objects) == len(
        phy_parallel_desc_symbols
    ), "%s v.s. %s" % (len(physical_blob_objects), len(phy_parallel_desc_symbols))

    def RefWithParallelDesc(physical_blob_object, phy_parallel_desc_symbol):
        if physical_blob_object.parallel_desc_symbol == phy_parallel_desc_symbol:
            return physical_blob_object
        return builder.BroadcastBlobReference(
            physical_blob_object, phy_parallel_desc_symbol
        )

    return [
        RefWithParallelDesc(*pair)
        for pair in zip(physical_blob_objects, phy_parallel_desc_symbols)
    ]


def PackPhysicalBoxingBlobObjectsToLogical(
    builder, physical_blob_objects, op_arg_parallel_attr, op_arg_blob_attr
):
    if len(physical_blob_objects) == 1:
        return physical_blob_objects[0]
    return builder.PackPhysicalBlobsToLogicalBlob(
        physical_blob_objects, op_arg_parallel_attr, op_arg_blob_attr
    )


def BuildNaiveCpuBoxing(
    builder,
    op_attribute,
    physical_in_blob_objects,
    boxing_parallel_desc_symbol,
    out_parallel_num,
):
    bn_in_op2blob_object = oneflow_api.deprecated.BnInOp2BlobObject()
    for i in range(len(physical_in_blob_objects)):
        bn_in_op2blob_object["in_%s" % i] = physical_in_blob_objects[i]
    cfg_op_attribute = oneflow_api.deprecated.MakeOpAttributeByString(str(op_attribute))
    builder.NoBoxingStatelessCall(
        cfg_op_attribute,
        boxing_parallel_desc_symbol.parallel_conf,
        bn_in_op2blob_object,
<<<<<<< HEAD
        vm_util._FindOrCreateDelegateBlobObject,
=======
        _FindOrCreateDelegateBlobObject,
>>>>>>> 7a0418c7
    )
    return [bn_in_op2blob_object["out_%s" % i] for i in range(out_parallel_num)]


# S -> S or P -> S
def ConstructNaiveBoxingOpConf(
    produced_blob_object,
    consumer_op_arg_parallel_attr,
    in_parallel_num,
    out_parallel_num,
):
    op_conf = op_conf_pb.OperatorConf()
    op_conf.name = "undefined_boxing_op_name"
    op_conf.device_tag = "cpu"
    op_conf.boxing_conf.lbi.op_name = "undefined_boxing_op_name"
    op_conf.boxing_conf.lbi.blob_name = "undefined_boxing_blob_name"
    op_conf.boxing_conf.in_num = in_parallel_num
    op_conf.boxing_conf.out_num = out_parallel_num
    in_sbp_parallel = produced_blob_object.op_arg_parallel_attr.sbp_parallel
    if in_sbp_parallel.has_split_parallel():
        op_conf.boxing_conf.concat_box.axis = in_sbp_parallel.split_parallel().axis()
    elif in_parallel_num == 1:
        op_conf.boxing_conf.concat_box.axis = 0
    else:
        assert in_sbp_parallel.has_partial_sum_parallel()
        op_conf.boxing_conf.add_box.SetInParent()
    out_sbp_parallel = consumer_op_arg_parallel_attr.sbp_parallel
    if out_sbp_parallel.has_split_parallel():
        out_axis = out_sbp_parallel.split_parallel().axis()
    else:
        assert out_parallel_num == 1
        out_axis = 0
    op_conf.boxing_conf.split_box.axis = out_axis
    shape = produced_blob_object.op_arg_blob_attr.shape
    op_conf.boxing_conf.split_box.part_num.extend(
        balanced_splitter.BalancedPartNums(shape[out_axis], out_parallel_num)
    )
    bn_in_op2blob_object = oneflow_api.deprecated.BnInOp2BlobObject()
    for i in range(in_parallel_num):
        bn_in_op2blob_object["in_%s" % i] = produced_blob_object
    return op_infer_util.Infer(op_conf, bn_in_op2blob_object)


def GetConcatSplitBoxingParallelDescSymbol(
    builder, blob_parallel_desc_symbol, max_parallel_num
):
    random_rank_id = random.randint(0, max_parallel_num - 1)
    parallel_conf = placement_cfg.ParallelConf()
    parallel_conf.set_device_tag("cpu")
    for machine_id, _ in blob_parallel_desc_symbol.machine_id2device_id_list.items():
        parallel_conf.add_device_name("%s:%s" % (machine_id, random_rank_id))
    return builder.GetParallelDescSymbol(parallel_conf)


def UnpackLogicalBoxingBlobObjectToPhysical(builder, produced_blob_object):
    if produced_blob_object.parallel_desc_symbol.parallel_num == 1:
        return [produced_blob_object]
    return builder.UnpackLogicalBlobToPhysicalBlobs(produced_blob_object)


MatchCpuBroadcastOneToMany = (
    boxing_hob.SingleMachine
    & (boxing_hob.producer_parallel_desc.device_tag == "cpu")
    & (boxing_hob.consumer_parallel_desc.device_tag == "cpu")
    & boxing_hob.ProducerDevicesContainedInConsumerDevices
    & (boxing_hob.producer_parallel_desc.parallel_num == 1)
    & (boxing_hob.consumer_parallel_desc.parallel_num > 1)
    & boxing_hob.consumer_sbp_parallel.HasField("broadcast_parallel")
)


@boxing_condition(MatchCpuBroadcastOneToMany)
def CpuBroadcastOneToMany(builder, produced_blob_object, consumer_op_arg_parallel_attr):
    return CpuOneToManyBroadcastBlobReference(
        builder,
        produced_blob_object,
        consumer_op_arg_parallel_attr.parallel_desc_symbol,
    )


MatchBroadcastManyToOne = (
    (
        boxing_hob.producer_parallel_desc.device_tag
        == boxing_hob.consumer_parallel_desc.device_tag
    )
    & boxing_hob.ConsumerDevicesContainedInProducerDevices
    & (boxing_hob.producer_parallel_desc.parallel_num > 1)
    & (boxing_hob.consumer_parallel_desc.parallel_num == 1)
    & boxing_hob.producer_sbp_parallel.HasField("broadcast_parallel")
)


@boxing_condition(MatchBroadcastManyToOne)
def BroadcastManyToOne(builder, produced_blob_object, consumer_op_arg_parallel_attr):
    y_blob_objects = builder.UnpackLogicalBlobToPhysicalBlobs(produced_blob_object)
    for y in y_blob_objects:
        if y.parallel_desc_symbol == consumer_op_arg_parallel_attr.parallel_desc_symbol:
            return y
    raise NotImplementedError("op_arg's devices is not contained in blob's devices")


def Assign(builder, ref_blob_object, value_blob_object):
    return BuildAssignInstruction(
        builder, ref_blob_object, value_blob_object, _AssignOpConf()
    )


def CpuOneToManyBroadcastBlobReference(
    builder, produced_blob_object, to_parallel_desc_symbol
):
    x_parallel_desc_symbol = produced_blob_object.parallel_desc_symbol
    x_machine_ids = list(dict(x_parallel_desc_symbol.machine_id2device_id_list).keys())
    to_machine_ids = list(
        dict(to_parallel_desc_symbol.machine_id2device_id_list).keys()
    )
    assert x_machine_ids == to_machine_ids, (x_machine_ids, to_machine_ids)
    x_first_device_ids = x_parallel_desc_symbol.machine_id2device_id_list[
        x_machine_ids[0]
    ]
    assert len(x_first_device_ids) == 1, x_first_device_ids
    if x_parallel_desc_symbol == to_parallel_desc_symbol:
        return produced_blob_object
    return builder.BroadcastBlobReference(produced_blob_object, to_parallel_desc_symbol)


def BuildCopyHdInstruction(builder, produced_blob_object, to_device_tag):
    op_conf, lbi = _MakeCopyHdOpConfAndRetLbi()
    return _BuildCopyInstruction(builder, produced_blob_object, op_conf, to_device_tag)


def _MakeCopyHdOpConfAndRetLbi():
    op_conf = op_conf_pb.OperatorConf()
    op_conf.name = "copy_hd"
    op_conf.device_tag = "gpu"
    setattr(op_conf.copy_conf, "in", "%s/in" % op_conf.name)
    op_conf.copy_conf.out = "out"
    lbi = logical_blob_id_util.LogicalBlobId()
    lbi.op_name = op_conf.name
    lbi.blob_name = "out"
    return op_conf, lbi


def _BuildCopyInstruction(builder, produced_blob_object, op_conf, to_device_tag):
    x_devices = produced_blob_object.parallel_desc_symbol.machine_id2device_id_list
    x_device_tag = produced_blob_object.parallel_desc_symbol.device_tag
    bn_in_op2blob_object = oneflow_api.deprecated.BnInOp2BlobObject()
    bn_in_op2blob_object["in"] = produced_blob_object
    op_attribute = op_infer_util.Infer(op_conf, bn_in_op2blob_object)
    assert to_device_tag != x_device_tag, (to_device_tag, x_device_tag)
    cfg_op_attribute = oneflow_api.deprecated.MakeOpAttributeByString(str(op_attribute))
    if to_device_tag == "cpu" and x_device_tag == "gpu":
        x_parallel_conf = produced_blob_object.parallel_desc_symbol.parallel_conf
        builder.NoBoxingCudaD2HStatelessCall(
            cfg_op_attribute, x_parallel_conf, bn_in_op2blob_object, TryReplaceDeviceTag
        )
    elif to_device_tag == "gpu" and x_device_tag == "cpu":
        out_parallel_desc_symbol = TryReplaceDeviceTag(
            builder, produced_blob_object.parallel_desc_symbol, to_device_tag
        )
        out_parallel_conf = out_parallel_desc_symbol.parallel_conf
        with builder.CudaHostPinBlob(produced_blob_object):
            builder.NoBoxingCudaH2DStatelessCall(
                cfg_op_attribute, out_parallel_conf, bn_in_op2blob_object,
            )
    else:
        raise NotImplementedError(
            "invalid device found. to_device_tag: %s, x_device_tag: %s"
            % (to_device_tag, x_device_tag)
        )
    sbp_parallel = bn_in_op2blob_object["out"].op_arg_parallel_attr.sbp_parallel
    sbp_parallel.CopyFrom(produced_blob_object.op_arg_parallel_attr.sbp_parallel)
    return bn_in_op2blob_object["out"]


def _AssignOpConf():
    op_conf = op_conf_pb.OperatorConf()
    op_conf.name = "assign"
    op_conf.assign_conf.ref = "assign/ref"
    op_conf.assign_conf.value = "assign/value"
    device_tag = oneflow.current_scope().device_parallel_desc_symbol.device_tag
    op_conf.device_tag = device_tag
    return op_conf


def BuildAssignInstruction(builder, ref_blob_object, value_blob_object, op_conf):
    blob_cache_util.TryDisableBlobCache(ref_blob_object)
    ref_parallel_conf = ref_blob_object.parallel_desc_symbol.parallel_conf
    ref_devices = ref_blob_object.parallel_desc_symbol.machine_id2device_id_list
    value_devices = value_blob_object.parallel_desc_symbol.machine_id2device_id_list
    assert ref_devices == value_devices, "\nref_devices: %s\nvalue_devices: %s" % (
        ref_devices,
        value_devices,
    )
    ref_device_tag = ref_blob_object.parallel_desc_symbol.device_tag
    value_device_tag = value_blob_object.parallel_desc_symbol.device_tag
    bn_in_op2blob_object = oneflow_api.deprecated.BnInOp2BlobObject()
    bn_in_op2blob_object["ref"] = ref_blob_object
    bn_in_op2blob_object["value"] = value_blob_object
    op_attribute = op_infer_util.Infer(op_conf, bn_in_op2blob_object)
    cfg_op_attribute = oneflow_api.deprecated.MakeOpAttributeByString(str(op_attribute))
    if ref_device_tag == value_device_tag:
        builder.NoBoxingStatelessCall(
            cfg_op_attribute,
            ref_parallel_conf,
            bn_in_op2blob_object,
<<<<<<< HEAD
            vm_util._FindOrCreateDelegateBlobObject,
=======
            _FindOrCreateDelegateBlobObject,
>>>>>>> 7a0418c7
        )
    elif ref_device_tag == "cpu" and value_device_tag == "gpu":
        value_parallel_conf = value_blob_object.parallel_desc_symbol.parallel_conf
        builder.NoBoxingCudaD2HStatelessCall(
            cfg_op_attribute,
            value_parallel_conf,
            bn_in_op2blob_object,
            TryReplaceDeviceTag,
        )
    elif ref_device_tag == "gpu" and value_device_tag == "cpu":
        with builder.CudaHostPinBlob(value_blob_object):
            builder.NoBoxingCudaH2DStatelessCall(
                cfg_op_attribute, ref_parallel_conf, bn_in_op2blob_object,
            )
    else:
        raise NotImplementedError(
            "invalid device found. ref_device_tag: %s, value_device_tag: %s"
            % (ref_device_tag, value_device_tag)
        )


def TryReplaceDeviceTag(builder, parallel_desc_symbol, device_tag):
    return boxing_middle.TryReplaceDeviceTag(builder, parallel_desc_symbol, device_tag)


def ReplaceDeviceTag(parallel_desc_symbol, device_tag, builder=None):
    return boxing_middle.ReplaceDeviceTag(
        parallel_desc_symbol, device_tag, builder=builder
    )


def _GetEagerNcclAllReduce(parallel_conf, ibn2blob_object):
    op_conf = op_conf_pb.OperatorConf()
    op_conf.device_tag = "gpu"
    op_conf.name = "eager_nccl_all_reduce"
    op_conf.user_conf.op_type_name = "eager_nccl_all_reduce"
    op_conf.user_conf.input["in"].s.append("eager_nccl_all_reduce/in_0")
    op_conf.user_conf.output["out"].s.append("eager_nccl_all_reduce/out_0")
    op_conf.user_conf.attr["parallel_conf"].at_string = str(parallel_conf)
    return op_infer_util.Infer(op_conf, ibn2blob_object)


NcclAllReduce = Sequential(
    boxing_middle.BoxingToMiddle(
        GpuNcclAllReduce,
        boxing_middle.ProducerParallelDesc,
        boxing_middle.BroadcastParallel,
    ),
    OptionalBoxing(CopyD2H),
)

BoxingIntraNodeOneToOne = Sequential(
    boxing_middle.BoxingToMiddle(
        OptionalBoxing(CopyD2H),
        boxing_middle.ReplaceProducerDeviceTag("cpu"),
        boxing_middle.ProducerSbpParallel,
    ),
    boxing_middle.BoxingToMiddle(
        CpuBroadcastOneToOne,
        boxing_middle.ReplaceConsumerDeviceTag("cpu"),
        boxing_middle.ConsumerSbpParallel,
    ),
    OptionalBoxing(CopyH2D),
)

BoxingInterNodeOneToOne = Sequential(
    boxing_middle.BoxingToMiddle(
        OptionalBoxing(CopyD2H),
        boxing_middle.ReplaceProducerDeviceTag("cpu"),
        boxing_middle.ProducerSbpParallel,
    ),
    boxing_middle.BoxingToMiddle(
        InterNodeOneToOne,
        boxing_middle.ReplaceConsumerDeviceTag("cpu"),
        boxing_middle.ConsumerSbpParallel,
    ),
    OptionalBoxing(CopyH2D),
)

BoxingInterNodeOneToMany = Sequential(
    boxing_middle.BoxingToMiddle(
        OptionalBoxing(CopyD2H),
        boxing_middle.ReplaceProducerDeviceTag("cpu"),
        boxing_middle.ProducerSbpParallel,
    ),
    boxing_middle.BoxingToMiddle(
        InterNodeOneToMany,
        boxing_middle.ReplaceConsumerDeviceTag("cpu"),
        boxing_middle.ConsumerSbpParallel,
    ),
    OptionalBoxing(CopyH2D),
)

conditional_function_table = [
    CopyH2D,
    CopyD2H,
    NoBoxing,
    # one to one
    BoxingIntraNodeOneToOne,
    BoxingInterNodeOneToOne,
    BoxingInterNodeOneToMany,
    # B -> B
    BroadcastManyToOne,
    Sequential(
        boxing_middle.BoxingToMiddle(
            OptionalBoxing(BroadcastManyToOne),
            boxing_middle.ProducerRandomParallelIdPerMachine(),
            boxing_middle.ProducerSbpParallel,
        ),
        boxing_middle.BoxingToMiddle(
            OptionalBoxing(CopyD2H),
            boxing_middle.ReplaceProducerDeviceTag("cpu"),
            boxing_middle.ProducerSbpParallel,
        ),
        boxing_middle.BoxingToMiddle(
            OptionalBoxing(CpuBroadcastOneToOne),
            boxing_middle.ConsumerRandomParallelIdPerMachine("cpu"),
            boxing_middle.BroadcastParallel,
        ),
        boxing_middle.BoxingToMiddle(
            OptionalBoxing(CpuBroadcastOneToMany),
            boxing_middle.ReplaceConsumerDeviceTag("cpu"),
            boxing_middle.BroadcastParallel,
        ),
        OptionalBoxing(CopyH2D),
        exclude=(
            BroadcastManyToOne,
            CopyH2D,
            CopyD2H,
            NoBoxing,
            BoxingIntraNodeOneToOne,
        ),
    ),
    # B -> S
    Sequential(
        boxing_middle.BoxingToMiddle(
            BroadcastManyToOne,
            boxing_middle.ProducerRandomParallelIdPerMachine(),
            boxing_middle.ProducerSbpParallel,
        ),
        boxing_middle.BoxingToMiddle(
            OptionalBoxing(CopyD2H),
            boxing_middle.ReplaceProducerDeviceTag("cpu"),
            boxing_middle.ProducerSbpParallel,
        ),
        boxing_middle.BoxingToMiddle(
            NaiveCpuSplitToSplit,
            boxing_middle.ReplaceConsumerDeviceTag("cpu"),
            boxing_middle.ConsumerSbpParallel,
        ),
        OptionalBoxing(CopyH2D),
    ),
    # P -> B
    NcclAllReduce,  # e.g. gpu, 0:0-3 -> gpu, 0:0-3
    Sequential(
        boxing_middle.BoxingToMiddle(
            OptionalBoxing(CopyD2H),
            boxing_middle.ReplaceProducerDeviceTag("cpu"),
            boxing_middle.ProducerSbpParallel,
        ),
        boxing_middle.BoxingToMiddle(
            NaiveCpuPartialSumToSplit,
            boxing_middle.ConsumerRandomParallelIdPerMachine("cpu"),
            boxing_middle.BroadcastParallel,
        ),
        boxing_middle.BoxingToMiddle(
            CpuBroadcastOneToMany,
            boxing_middle.ReplaceConsumerDeviceTag("cpu"),
            boxing_middle.BroadcastParallel,
        ),
        OptionalBoxing(CopyH2D),
        exclude=(NcclAllReduce,),
    ),
    # P -> S
    Sequential(
        boxing_middle.BoxingToMiddle(
            OptionalBoxing(CopyD2H),
            boxing_middle.ReplaceProducerDeviceTag("cpu"),
            boxing_middle.ProducerSbpParallel,
        ),
        boxing_middle.BoxingToMiddle(
            NaiveCpuPartialSumToSplit,
            boxing_middle.ReplaceConsumerDeviceTag("cpu"),
            boxing_middle.ConsumerSbpParallel,
        ),
        OptionalBoxing(CopyH2D),
    ),
    # S -> B
    Sequential(
        boxing_middle.BoxingToMiddle(
            OptionalBoxing(CopyD2H),
            boxing_middle.ReplaceProducerDeviceTag("cpu"),
            boxing_middle.ProducerSbpParallel,
        ),
        boxing_middle.BoxingToMiddle(
            NaiveCpuSplitToSplit,
            boxing_middle.ConsumerRandomParallelIdPerMachine("cpu"),
            boxing_middle.BroadcastParallel,
        ),
        boxing_middle.BoxingToMiddle(
            CpuBroadcastOneToMany,
            boxing_middle.ReplaceConsumerDeviceTag("cpu"),
            boxing_middle.BroadcastParallel,
        ),
        OptionalBoxing(CopyH2D),
        exclude=(NcclAllReduce,),
    ),
    # S -> S
    Sequential(
        boxing_middle.BoxingToMiddle(
            OptionalBoxing(CopyD2H),
            boxing_middle.ReplaceProducerDeviceTag("cpu"),
            boxing_middle.ProducerSbpParallel,
        ),
        boxing_middle.BoxingToMiddle(
            NaiveCpuSplitToSplit,
            boxing_middle.ReplaceConsumerDeviceTag("cpu"),
            boxing_middle.ConsumerSbpParallel,
        ),
        OptionalBoxing(CopyH2D),
    ),
]<|MERGE_RESOLUTION|>--- conflicted
+++ resolved
@@ -379,11 +379,7 @@
         cfg_op_attribute,
         parallel_conf,
         bn_in_op2blob_object,
-<<<<<<< HEAD
-        vm_util._FindOrCreateDelegateBlobObject,
-=======
         _FindOrCreateDelegateBlobObject,
->>>>>>> 7a0418c7
     )
     y_blob_object = bn_in_op2blob_object["out_0"]
     y_blob_object.op_arg_parallel_attr.Assign(consumer_op_arg_parallel_attr)
@@ -564,11 +560,7 @@
         cfg_op_attribute,
         boxing_parallel_desc_symbol.parallel_conf,
         bn_in_op2blob_object,
-<<<<<<< HEAD
-        vm_util._FindOrCreateDelegateBlobObject,
-=======
         _FindOrCreateDelegateBlobObject,
->>>>>>> 7a0418c7
     )
     return [bn_in_op2blob_object["out_%s" % i] for i in range(out_parallel_num)]
 
@@ -774,11 +766,7 @@
             cfg_op_attribute,
             ref_parallel_conf,
             bn_in_op2blob_object,
-<<<<<<< HEAD
-            vm_util._FindOrCreateDelegateBlobObject,
-=======
             _FindOrCreateDelegateBlobObject,
->>>>>>> 7a0418c7
         )
     elif ref_device_tag == "cpu" and value_device_tag == "gpu":
         value_parallel_conf = value_blob_object.parallel_desc_symbol.parallel_conf
