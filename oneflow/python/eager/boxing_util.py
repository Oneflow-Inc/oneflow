"""
Copyright 2020 The OneFlow Authors. All rights reserved.

Licensed under the Apache License, Version 2.0 (the "License");
you may not use this file except in compliance with the License.
You may obtain a copy of the License at

    http://www.apache.org/licenses/LICENSE-2.0

Unless required by applicable law or agreed to in writing, software
distributed under the License is distributed on an "AS IS" BASIS,
WITHOUT WARRANTIES OR CONDITIONS OF ANY KIND, either express or implied.
See the License for the specific language governing permissions and
limitations under the License.
"""
from __future__ import absolute_import

from contextlib import contextmanager
import oneflow.python.eager.symbol as symbol_util
import oneflow.python.eager.blob_cache as blob_cache_util
import oneflow.core.operator.op_conf_pb2 as op_conf_pb
import oneflow.core.operator.op_attribute_pb2 as op_attribute_pb
import oneflow.core.job.sbp_parallel_pb2 as sbp_parallel_pb
import oneflow.python.framework.id_util as id_util
import oneflow.python.framework.c_api_util as c_api_util
import oneflow.python.framework.balanced_splitter as balanced_splitter
import oneflow.python.lib.core.enable_if as enable_if
import oneflow.python.lib.core.high_order_bool as high_order_bool
import oneflow.core.register.logical_blob_id_pb2 as logical_blob_id_util
import oneflow.python.eager.blob_cache as blob_cache_util
import oneflow.python.eager.boxing_hob as boxing_hob
import oneflow.python.eager.op_infer_util as op_infer_util
from oneflow.python.eager.boxing_hob import BoxingHobContext
import oneflow.python.eager.boxing_middle as boxing_middle
import random
import oneflow
import oneflow_api.oneflow.core.job.placement as placement_cfg
import oneflow_api
<<<<<<< HEAD
=======


def _FindOrCreateDelegateBlobObject(
    builder, Fetch, x_blob_object, op_arg_parallel_attr
):
    if x_blob_object.op_arg_parallel_attr == op_arg_parallel_attr:
        return x_blob_object
    blob_cache = blob_cache_util.FindOrCreateBlobCache(x_blob_object)
    return blob_cache.GetCachedDelegateBlobObject(op_arg_parallel_attr, Fetch)
>>>>>>> 70b54c02


def BoxingTo(builder, produced_blob_object, consumer_op_arg_parallel_attr):
    hob_context = BoxingHobContext(produced_blob_object, consumer_op_arg_parallel_attr)
    if enable_if.get_condition_hob(NoBoxing)(hob_context):
        return produced_blob_object

    producer_opt_mirrored_parallel = (
        produced_blob_object.op_arg_parallel_attr.opt_mirrored_parallel
    )
    consumer_opt_mirrored_parallel = consumer_op_arg_parallel_attr.opt_mirrored_parallel
    assert producer_opt_mirrored_parallel == consumer_opt_mirrored_parallel, (
        "\nproducer_op_arg_parallel_attr: %s\nconsumer_op_arg_parallel_attr: %s"
        % (produced_blob_object.op_arg_parallel_attr, consumer_op_arg_parallel_attr)
    )

    def default(get_failed_info, *args, **kwargs):
        raise NotImplementedError(
            "%s\n"
            "no boxing method found.\n"
            "logical_blob_name: %s\n"
            "x_arg_attribute: %s\n"
            "consumer_op_arg_parallel_attr: %s\n"
            % (
                get_failed_info(),
                produced_blob_object.op_arg_blob_attr.logical_blob_name,
                produced_blob_object.op_arg_parallel_attr,
                consumer_op_arg_parallel_attr,
            )
        )

    global conditional_function_table
    function = enable_if.unique(
        conditional_function_table,
        context=BoxingHobContext(produced_blob_object, consumer_op_arg_parallel_attr),
        default=default,
    )
    return function(builder, produced_blob_object, consumer_op_arg_parallel_attr)


def boxing_condition(hob_expr, verbose=False):
    def Decorator(func):
        func.__oneflow_condition_hob__ = hob_expr
        if not verbose:
            hob_expr.__debug_str__ = GetBoxingDebugString(func)
        return func

    return Decorator


def FirstMatchedBoxing(*boxing_methods):
    hob_expr = enable_if.get_condition_hob(boxing_methods[0])
    for boxing_method in boxing_methods[1:]:
        hob_expr = hob_expr | enable_if.get_condition_hob(boxing_method)

    @enable_if.condition(hob_expr)
    def FirstMatched(builder, produced_blob_object, consumer_op_arg_parallel_attr):
        ctx = BoxingHobContext(produced_blob_object, consumer_op_arg_parallel_attr)
        for boxing_method in boxing_methods:
            hob_expr = enable_if.get_condition_hob(boxing_method)
            if not hob_expr(ctx):
                continue
            return boxing_method(
                builder, produced_blob_object, consumer_op_arg_parallel_attr
            )

    boxing_methods_names = [GetBoxingDebugString(m) for m in boxing_methods]
    FirstMatched.__debug_str__ = "(%s)" % (" | ".join(boxing_methods_names))
    return FirstMatched


def OptionalBoxing(boxing_method):
    opt_boxing_method = FirstMatchedBoxing(boxing_method, NoBoxing)
    debug_str = "Optional(%s)" % GetBoxingDebugString(boxing_method)
    opt_boxing_method.__debug_str__ = debug_str
    return opt_boxing_method


def ComposeBoxing(
    lhs_boxing, rhs_boxing, get_middle_op_arg_parallel_attr, middle_verbose_str=None
):
    composed_hob = boxing_hob.ComposeHob(
        enable_if.get_condition_hob(lhs_boxing),
        enable_if.get_condition_hob(rhs_boxing),
        get_middle_op_arg_parallel_attr=get_middle_op_arg_parallel_attr,
        middle_verbose_str=middle_verbose_str,
    )

    @enable_if.condition(composed_hob)
    def Composed(builder, produced_blob_object, consumer_op_arg_parallel_attr):
        tmp_op_arg_parallel_attr = get_middle_op_arg_parallel_attr(
            builder, produced_blob_object, consumer_op_arg_parallel_attr
        )
        tmp = lhs_boxing(builder, produced_blob_object, tmp_op_arg_parallel_attr)
        return rhs_boxing(builder, tmp, consumer_op_arg_parallel_attr)

    Composed.__debug_str__ = "%s->%s" % (
        GetBoxingDebugString(lhs_boxing),
        GetBoxingDebugString(rhs_boxing),
    )
    Composed.__left_debug_str__ = GetBoxingLeftDebugString(lhs_boxing)
    Composed.__right_debug_str__ = GetBoxingRightDebugString(rhs_boxing)
    return Composed


def GetBoxingDebugString(boxing_method):
    if hasattr(boxing_method, "__debug_str__"):
        return boxing_method.__debug_str__
    else:
        return boxing_method.__name__


def GetBoxingLeftDebugString(boxing_method):
    if hasattr(boxing_method, "__left_debug_str__"):
        return boxing_method.__left_debug_str__
    else:
        return GetBoxingDebugString(boxing_method)


def GetBoxingRightDebugString(boxing_method):
    if hasattr(boxing_method, "__right_debug_str__"):
        return boxing_method.__right_debug_str__
    else:
        return GetBoxingDebugString(boxing_method)


def Sequential(*boxing_methods, exclude=tuple(), middle_verbose=False):
    assert not isinstance(boxing_methods[-1], boxing_middle.BoxingToMiddle)
    composed = boxing_methods[-1]
    for boxing_to_middle in boxing_methods[-2::-1]:
        assert isinstance(boxing_to_middle, boxing_middle.BoxingToMiddle)
        if middle_verbose:
            middle_verbose_str = "middle op_arg_parallel_attr of %s->%s:" % (
                GetBoxingDebugString(boxing_to_middle.boxing_method),
                GetBoxingLeftDebugString(composed),
            )
        else:
            middle_verbose_str = None
        composed = ComposeBoxing(
            boxing_to_middle.boxing_method,
            composed,
            boxing_to_middle.get_middle_op_arg_parallel_attr,
            middle_verbose_str=middle_verbose_str,
        )
    if len(exclude) > 0:
        exclude_hob = enable_if.get_condition_hob(exclude[0])
        for method in exclude[1:]:
            exclude_hob = exclude_hob | enable_if.get_condition_hob(method)
        old_hob = enable_if.get_condition_hob(composed)
        enable_if.set_condition_hob(composed, old_hob & ~exclude_hob)
    return composed


MatchCopyH2D = (
    (
        boxing_hob.producer_parallel_desc.machine_id2device_id_list
        == boxing_hob.consumer_parallel_desc.machine_id2device_id_list
    )
    & (
        (boxing_hob.producer_sbp_parallel == boxing_hob.consumer_sbp_parallel)
        | (boxing_hob.producer_parallel_desc.parallel_num == 1)
    )
    & (boxing_hob.producer_parallel_desc.device_tag == "cpu")
    & (boxing_hob.consumer_parallel_desc.device_tag == "gpu")
)


@boxing_condition(MatchCopyH2D)
def CopyH2D(builder, produced_blob_object, consumer_op_arg_parallel_attr):
    return CopyHD(builder, produced_blob_object, consumer_op_arg_parallel_attr)


MatchCopyD2H = (
    (
        boxing_hob.producer_parallel_desc.machine_id2device_id_list
        == boxing_hob.consumer_parallel_desc.machine_id2device_id_list
    )
    & (
        (boxing_hob.producer_sbp_parallel == boxing_hob.consumer_sbp_parallel)
        | (boxing_hob.producer_parallel_desc.parallel_num == 1)
    )
    & (boxing_hob.producer_parallel_desc.device_tag == "gpu")
    & (boxing_hob.consumer_parallel_desc.device_tag == "cpu")
)


@boxing_condition(MatchCopyD2H)
def CopyD2H(builder, produced_blob_object, consumer_op_arg_parallel_attr):
    return CopyHD(builder, produced_blob_object, consumer_op_arg_parallel_attr)


def CopyHD(builder, produced_blob_object, consumer_op_arg_parallel_attr):
    arg_parallel_desc_symbol = consumer_op_arg_parallel_attr.parallel_desc_symbol
    op_device_tag = arg_parallel_desc_symbol.device_tag
    return BuildCopyHdInstruction(builder, produced_blob_object, op_device_tag)


BlobIsPartialSum = boxing_hob.producer_sbp_parallel.HasField("partial_sum_parallel")
OpArgIsBroadcast = boxing_hob.consumer_sbp_parallel.HasField("broadcast_parallel")


MatchInterNodeOneToMany = (
    ~boxing_hob.SingleMachine
    & (boxing_hob.producer_parallel_desc.device_tag == "cpu")
    & (boxing_hob.consumer_parallel_desc.device_tag == "cpu")
    & (boxing_hob.producer_parallel_desc.parallel_num == 1)
    & (boxing_hob.consumer_parallel_desc.parallel_num > 1)
    & OpArgIsBroadcast
)


@boxing_condition(MatchInterNodeOneToMany)
def InterNodeOneToMany(builder, produced_blob_object, consumer_op_arg_parallel_attr):
    out_blobs = []
    consumer_dev_ids = (
        consumer_op_arg_parallel_attr.parallel_desc_symbol.machine_id2device_id_list
    )
    for machine_id, device_ids in consumer_dev_ids.items():
        for device_id in device_ids:
            parallel_conf = placement_cfg.ParallelConf()
            parallel_conf.set_device_tag("cpu")
            parallel_conf.add_device_name("%s:%s" % (machine_id, device_id))
            parallel_desc_symbol = builder.GetParallelDescSymbol(parallel_conf)
            out_blob = builder.Build121To(produced_blob_object, parallel_desc_symbol)
            out_blobs.append(out_blob)

    return PackPhysicalBoxingBlobObjectsToLogical(
        builder,
        out_blobs,
        consumer_op_arg_parallel_attr,
        produced_blob_object.op_arg_blob_attr,
    )


MatchInterNodeOneToOne = (
    (boxing_hob.producer_parallel_desc.device_tag == "cpu")
    & (boxing_hob.consumer_parallel_desc.device_tag == "cpu")
    & (boxing_hob.producer_parallel_desc != boxing_hob.consumer_parallel_desc)
    & (
        boxing_hob.producer_parallel_desc.parallel_num
        == boxing_hob.consumer_parallel_desc.parallel_num
    )
    & ~boxing_hob.MatchDeviceOneToOnePerMachine
    & (
        (boxing_hob.producer_sbp_parallel == boxing_hob.consumer_sbp_parallel)
        | (boxing_hob.producer_parallel_desc.parallel_num == 1)
    )
)


@boxing_condition(MatchInterNodeOneToOne)
def InterNodeOneToOne(builder, produced_blob_object, consumer_op_arg_parallel_attr):
    return builder.Build121To(
        produced_blob_object, consumer_op_arg_parallel_attr.parallel_desc_symbol
    )


MatchCpuBroadcastOneToOne = (
    (boxing_hob.producer_parallel_desc.device_tag == "cpu")
    & (boxing_hob.consumer_parallel_desc.device_tag == "cpu")
    & (boxing_hob.producer_parallel_desc != boxing_hob.consumer_parallel_desc)
    & boxing_hob.MatchDeviceOneToOnePerMachine
    & (
        (boxing_hob.producer_sbp_parallel == boxing_hob.consumer_sbp_parallel)
        | (boxing_hob.producer_parallel_desc.parallel_num == 1)
    )
)


@boxing_condition(MatchCpuBroadcastOneToOne)
def CpuBroadcastOneToOne(builder, produced_blob_object, consumer_op_arg_parallel_attr):
    def get_identity_physical_in_blob_objects(
        builder,
        produced_blob_object,
        consumer_op_arg_parallel_attr,
        physical_in_blob_objects,
        boxing_parallel_desc_symbol,
        out_parallel_num,
    ):
        return physical_in_blob_objects

    return NaiveCpuRefPhysicalBlobObjectsScope(
        builder,
        produced_blob_object,
        consumer_op_arg_parallel_attr,
        get_physical_out_blob_objects=get_identity_physical_in_blob_objects,
    )


MatchNoBoxing = (
    boxing_hob.producer_parallel_desc == boxing_hob.consumer_parallel_desc
) & (
    (boxing_hob.producer_sbp_parallel == boxing_hob.consumer_sbp_parallel)
    | (boxing_hob.producer_parallel_desc.parallel_num == 1)
)


@boxing_condition(MatchNoBoxing)
def NoBoxing(builder, produced_blob_object, consumer_op_arg_parallel_attr):
    return produced_blob_object


@boxing_condition(boxing_hob.Verbose & MatchNoBoxing)
def VerboseNoBoxing(builder, produced_blob_object, consumer_op_arg_parallel_attr):
    return produced_blob_object


def VerboseOptionalBoxing(boxing_method):
    opt_boxing_method = FirstMatchedBoxing(boxing_method, VerboseNoBoxing)
    debug_str = "VerboseOptional(%s)" % GetBoxingDebugString(boxing_method)
    opt_boxing_method.__debug_str__ = debug_str
    return opt_boxing_method


MatchNcclAllReduce = (
    boxing_hob.SingleMachine
    & (boxing_hob.producer_parallel_desc.device_tag == "gpu")
    & (boxing_hob.producer_parallel_desc == boxing_hob.consumer_parallel_desc)
    & (boxing_hob.consumer_parallel_desc.parallel_num > 1)
    & BlobIsPartialSum
    & OpArgIsBroadcast
)


@boxing_condition(MatchNcclAllReduce)
def GpuNcclAllReduce(builder, produced_blob_object, consumer_op_arg_parallel_attr):
    parallel_conf = consumer_op_arg_parallel_attr.parallel_desc_symbol.parallel_conf
    bn_in_op2blob_object = oneflow_api.deprecated.BnInOp2BlobObject()
    bn_in_op2blob_object["in_0"] = produced_blob_object
    op_attribute = _GetEagerNcclAllReduce(parallel_conf, bn_in_op2blob_object)
    cfg_op_attribute = oneflow_api.deprecated.MakeOpAttributeByString(str(op_attribute))
    builder.NoBoxingStatelessCall(
        cfg_op_attribute,
        parallel_conf,
        bn_in_op2blob_object,
        blob_cache_util.FindOrCreateDelegateBlobObject,
    )
    y_blob_object = bn_in_op2blob_object["out_0"]
    y_blob_object.op_arg_parallel_attr.Assign(consumer_op_arg_parallel_attr)
    return y_blob_object


MatchSplitOneToMany = (
    (boxing_hob.producer_parallel_desc.parallel_num == 1)
    & (boxing_hob.consumer_parallel_desc.parallel_num > 1)
    & boxing_hob.consumer_sbp_parallel.HasField("split_parallel")
)

MatchConcatManyToOne = (
    (boxing_hob.consumer_parallel_desc.parallel_num == 1)
    & (boxing_hob.producer_parallel_desc.parallel_num > 1)
    & boxing_hob.producer_sbp_parallel.HasField("split_parallel")
)

MatchConcatManyToSplitMany = (
    (boxing_hob.producer_parallel_desc.parallel_num > 1)
    & (boxing_hob.consumer_parallel_desc.parallel_num > 1)
    & boxing_hob.producer_sbp_parallel.HasField("split_parallel")
    & boxing_hob.consumer_sbp_parallel.HasField("split_parallel")
    & (
        (boxing_hob.producer_sbp_parallel != boxing_hob.consumer_sbp_parallel)
        | (
            boxing_hob.producer_parallel_desc.parallel_num
            != boxing_hob.consumer_parallel_desc.parallel_num
        )
    )
)


MatchNaiveCpuSplitToSplit = (
    (boxing_hob.producer_parallel_desc.device_tag == "cpu")
    & (boxing_hob.consumer_parallel_desc.device_tag == "cpu")
    & (MatchSplitOneToMany | MatchConcatManyToOne | MatchConcatManyToSplitMany)
)


@boxing_condition(MatchNaiveCpuSplitToSplit)
def NaiveCpuSplitToSplit(builder, produced_blob_object, consumer_op_arg_parallel_attr):
    return NaiveCpuRefPhysicalBlobObjectsScope(
        builder,
        produced_blob_object,
        consumer_op_arg_parallel_attr,
        get_physical_out_blob_objects=NaiveBoxingToPhysicalBlobObjects,
    )


MatchNaiveCpuPartialSumToSplit = (
    (boxing_hob.producer_parallel_desc.device_tag == "cpu")
    & (boxing_hob.consumer_parallel_desc.device_tag == "cpu")
    & (boxing_hob.producer_parallel_desc.parallel_num > 1)
    & boxing_hob.producer_sbp_parallel.HasField("partial_sum_parallel")
    & (
        (boxing_hob.consumer_parallel_desc.parallel_num == 1)
        | boxing_hob.consumer_sbp_parallel.HasField("split_parallel")
    )
)


@boxing_condition(MatchNaiveCpuPartialSumToSplit)
def NaiveCpuPartialSumToSplit(
    builder, produced_blob_object, consumer_op_arg_parallel_attr
):
    return NaiveCpuRefPhysicalBlobObjectsScope(
        builder,
        produced_blob_object,
        consumer_op_arg_parallel_attr,
        get_physical_out_blob_objects=NaiveBoxingToPhysicalBlobObjects,
    )


def NaiveCpuRefPhysicalBlobObjectsScope(
    builder,
    produced_blob_object,
    consumer_op_arg_parallel_attr,
    get_physical_out_blob_objects,
):
    physical_in_blob_objects = UnpackLogicalBoxingBlobObjectToPhysical(
        builder, produced_blob_object
    )
    consumer_parallel_desc_symbol = consumer_op_arg_parallel_attr.parallel_desc_symbol
    out_parallel_num = consumer_parallel_desc_symbol.parallel_num
    boxing_parallel_desc_symbol = GetConcatSplitBoxingParallelDescSymbol(
        builder,
        consumer_parallel_desc_symbol,
        max(len(physical_in_blob_objects), out_parallel_num),
    )
    physical_output_blob_objects = get_physical_out_blob_objects(
        builder=builder,
        produced_blob_object=produced_blob_object,
        consumer_op_arg_parallel_attr=consumer_op_arg_parallel_attr,
        physical_in_blob_objects=physical_in_blob_objects,
        boxing_parallel_desc_symbol=boxing_parallel_desc_symbol,
        out_parallel_num=out_parallel_num,
    )
    phy_parallel_desc_symbols = builder.GetPhysicalParallelDescSymbols(
        consumer_op_arg_parallel_attr.parallel_desc_symbol
    )
    physical_output_blob_objects = RefBlobObjectWithParallelDesc(
        builder, physical_output_blob_objects, phy_parallel_desc_symbols
    )
    return PackPhysicalBoxingBlobObjectsToLogical(
        builder,
        physical_output_blob_objects,
        consumer_op_arg_parallel_attr,
        produced_blob_object.op_arg_blob_attr,
    )


def NaiveBoxingToPhysicalBlobObjects(
    builder,
    produced_blob_object,
    consumer_op_arg_parallel_attr,
    physical_in_blob_objects,
    boxing_parallel_desc_symbol,
    out_parallel_num,
):
    op_attribute = ConstructNaiveBoxingOpConf(
        produced_blob_object,
        consumer_op_arg_parallel_attr,
        len(physical_in_blob_objects),
        out_parallel_num,
    )
    return BuildNaiveCpuBoxing(
        builder,
        op_attribute,
        physical_in_blob_objects,
        boxing_parallel_desc_symbol,
        out_parallel_num,
    )


def RefBlobObjectWithParallelDesc(
    builder, physical_blob_objects, phy_parallel_desc_symbols
):
    assert len(physical_blob_objects) == len(
        phy_parallel_desc_symbols
    ), "%s v.s. %s" % (len(physical_blob_objects), len(phy_parallel_desc_symbols))

    def RefWithParallelDesc(physical_blob_object, phy_parallel_desc_symbol):
        if physical_blob_object.parallel_desc_symbol == phy_parallel_desc_symbol:
            return physical_blob_object
        return builder.BroadcastBlobReference(
            physical_blob_object, phy_parallel_desc_symbol
        )

    return [
        RefWithParallelDesc(*pair)
        for pair in zip(physical_blob_objects, phy_parallel_desc_symbols)
    ]


def PackPhysicalBoxingBlobObjectsToLogical(
    builder, physical_blob_objects, op_arg_parallel_attr, op_arg_blob_attr
):
    if len(physical_blob_objects) == 1:
        return physical_blob_objects[0]
    return builder.PackPhysicalBlobsToLogicalBlob(
        physical_blob_objects, op_arg_parallel_attr, op_arg_blob_attr
    )


def BuildNaiveCpuBoxing(
    builder,
    op_attribute,
    physical_in_blob_objects,
    boxing_parallel_desc_symbol,
    out_parallel_num,
):
    bn_in_op2blob_object = oneflow_api.deprecated.BnInOp2BlobObject()
    for i in range(len(physical_in_blob_objects)):
        bn_in_op2blob_object["in_%s" % i] = physical_in_blob_objects[i]
    cfg_op_attribute = oneflow_api.deprecated.MakeOpAttributeByString(str(op_attribute))
    builder.NoBoxingStatelessCall(
        cfg_op_attribute,
        boxing_parallel_desc_symbol.parallel_conf,
        bn_in_op2blob_object,
        blob_cache_util.FindOrCreateDelegateBlobObject,
<<<<<<< HEAD
=======
        _FindOrCreateDelegateBlobObject,
>>>>>>> 70b54c02
    )
    return [bn_in_op2blob_object["out_%s" % i] for i in range(out_parallel_num)]


# S -> S or P -> S
def ConstructNaiveBoxingOpConf(
    produced_blob_object,
    consumer_op_arg_parallel_attr,
    in_parallel_num,
    out_parallel_num,
):
    op_conf = op_conf_pb.OperatorConf()
    op_conf.name = "undefined_boxing_op_name"
    op_conf.device_tag = "cpu"
    op_conf.boxing_conf.lbi.op_name = "undefined_boxing_op_name"
    op_conf.boxing_conf.lbi.blob_name = "undefined_boxing_blob_name"
    op_conf.boxing_conf.in_num = in_parallel_num
    op_conf.boxing_conf.out_num = out_parallel_num
    in_sbp_parallel = produced_blob_object.op_arg_parallel_attr.sbp_parallel
    if in_sbp_parallel.has_split_parallel():
        op_conf.boxing_conf.concat_box.axis = in_sbp_parallel.split_parallel().axis()
    elif in_parallel_num == 1:
        op_conf.boxing_conf.concat_box.axis = 0
    else:
        assert in_sbp_parallel.has_partial_sum_parallel()
        op_conf.boxing_conf.add_box.SetInParent()
    out_sbp_parallel = consumer_op_arg_parallel_attr.sbp_parallel
    if out_sbp_parallel.has_split_parallel():
        out_axis = out_sbp_parallel.split_parallel().axis()
    else:
        assert out_parallel_num == 1
        out_axis = 0
    op_conf.boxing_conf.split_box.axis = out_axis
    shape = produced_blob_object.op_arg_blob_attr.shape
    op_conf.boxing_conf.split_box.part_num.extend(
        balanced_splitter.BalancedPartNums(shape[out_axis], out_parallel_num)
    )
    bn_in_op2blob_object = oneflow_api.deprecated.BnInOp2BlobObject()
    for i in range(in_parallel_num):
        bn_in_op2blob_object["in_%s" % i] = produced_blob_object
    return op_infer_util.Infer(op_conf, bn_in_op2blob_object)


def GetConcatSplitBoxingParallelDescSymbol(
    builder, blob_parallel_desc_symbol, max_parallel_num
):
    random_rank_id = random.randint(0, max_parallel_num - 1)
    parallel_conf = placement_cfg.ParallelConf()
    parallel_conf.set_device_tag("cpu")
    for machine_id, _ in blob_parallel_desc_symbol.machine_id2device_id_list.items():
        parallel_conf.add_device_name("%s:%s" % (machine_id, random_rank_id))
    return builder.GetParallelDescSymbol(parallel_conf)


def UnpackLogicalBoxingBlobObjectToPhysical(builder, produced_blob_object):
    if produced_blob_object.parallel_desc_symbol.parallel_num == 1:
        return [produced_blob_object]
    return builder.UnpackLogicalBlobToPhysicalBlobs(produced_blob_object)


MatchCpuBroadcastOneToMany = (
    boxing_hob.SingleMachine
    & (boxing_hob.producer_parallel_desc.device_tag == "cpu")
    & (boxing_hob.consumer_parallel_desc.device_tag == "cpu")
    & boxing_hob.ProducerDevicesContainedInConsumerDevices
    & (boxing_hob.producer_parallel_desc.parallel_num == 1)
    & (boxing_hob.consumer_parallel_desc.parallel_num > 1)
    & boxing_hob.consumer_sbp_parallel.HasField("broadcast_parallel")
)


@boxing_condition(MatchCpuBroadcastOneToMany)
def CpuBroadcastOneToMany(builder, produced_blob_object, consumer_op_arg_parallel_attr):
    return CpuOneToManyBroadcastBlobReference(
        builder,
        produced_blob_object,
        consumer_op_arg_parallel_attr.parallel_desc_symbol,
    )


MatchBroadcastManyToOne = (
    (
        boxing_hob.producer_parallel_desc.device_tag
        == boxing_hob.consumer_parallel_desc.device_tag
    )
    & boxing_hob.ConsumerDevicesContainedInProducerDevices
    & (boxing_hob.producer_parallel_desc.parallel_num > 1)
    & (boxing_hob.consumer_parallel_desc.parallel_num == 1)
    & boxing_hob.producer_sbp_parallel.HasField("broadcast_parallel")
)


@boxing_condition(MatchBroadcastManyToOne)
def BroadcastManyToOne(builder, produced_blob_object, consumer_op_arg_parallel_attr):
    y_blob_objects = builder.UnpackLogicalBlobToPhysicalBlobs(produced_blob_object)
    for y in y_blob_objects:
        if y.parallel_desc_symbol == consumer_op_arg_parallel_attr.parallel_desc_symbol:
            return y
    raise NotImplementedError("op_arg's devices is not contained in blob's devices")


def Assign(builder, ref_blob_object, value_blob_object):
    return BuildAssignInstruction(
        builder, ref_blob_object, value_blob_object, _AssignOpConf()
    )


def CpuOneToManyBroadcastBlobReference(
    builder, produced_blob_object, to_parallel_desc_symbol
):
    x_parallel_desc_symbol = produced_blob_object.parallel_desc_symbol
    x_machine_ids = list(dict(x_parallel_desc_symbol.machine_id2device_id_list).keys())
    to_machine_ids = list(
        dict(to_parallel_desc_symbol.machine_id2device_id_list).keys()
    )
    assert x_machine_ids == to_machine_ids, (x_machine_ids, to_machine_ids)
    x_first_device_ids = x_parallel_desc_symbol.machine_id2device_id_list[
        x_machine_ids[0]
    ]
    assert len(x_first_device_ids) == 1, x_first_device_ids
    if x_parallel_desc_symbol == to_parallel_desc_symbol:
        return produced_blob_object
    return builder.BroadcastBlobReference(produced_blob_object, to_parallel_desc_symbol)


def BuildCopyHdInstruction(builder, produced_blob_object, to_device_tag):
    op_conf, lbi = _MakeCopyHdOpConfAndRetLbi()
    return _BuildCopyInstruction(builder, produced_blob_object, op_conf, to_device_tag)


def _MakeCopyHdOpConfAndRetLbi():
    op_conf = op_conf_pb.OperatorConf()
    op_conf.name = "copy_hd"
    op_conf.device_tag = "gpu"
    setattr(op_conf.copy_conf, "in", "%s/in" % op_conf.name)
    op_conf.copy_conf.out = "out"
    lbi = logical_blob_id_util.LogicalBlobId()
    lbi.op_name = op_conf.name
    lbi.blob_name = "out"
    return op_conf, lbi


@contextmanager
def _CudaHostPinBlob(build, blob_object):
    build.CudaHostRegisterBlob(blob_object)
    try:
        yield
    finally:
        build.CudaHostUnregisterBlob(blob_object)


def _BuildCopyInstruction(builder, produced_blob_object, op_conf, to_device_tag):
    x_devices = produced_blob_object.parallel_desc_symbol.machine_id2device_id_list
    x_device_tag = produced_blob_object.parallel_desc_symbol.device_tag
    bn_in_op2blob_object = oneflow_api.deprecated.BnInOp2BlobObject()
    bn_in_op2blob_object["in"] = produced_blob_object
    op_attribute = op_infer_util.Infer(op_conf, bn_in_op2blob_object)
    assert to_device_tag != x_device_tag, (to_device_tag, x_device_tag)
    cfg_op_attribute = oneflow_api.deprecated.MakeOpAttributeByString(str(op_attribute))
    if to_device_tag == "cpu" and x_device_tag == "gpu":
        x_parallel_conf = produced_blob_object.parallel_desc_symbol.parallel_conf
        builder.NoBoxingCudaD2HStatelessCall(
            cfg_op_attribute, x_parallel_conf, bn_in_op2blob_object, TryReplaceDeviceTag
        )
    elif to_device_tag == "gpu" and x_device_tag == "cpu":
        out_parallel_desc_symbol = TryReplaceDeviceTag(
            builder, produced_blob_object.parallel_desc_symbol, to_device_tag
        )
        out_parallel_conf = out_parallel_desc_symbol.parallel_conf
        with _CudaHostPinBlob(builder, produced_blob_object):
            builder.NoBoxingCudaH2DStatelessCall(
                cfg_op_attribute, out_parallel_conf, bn_in_op2blob_object,
            )
    else:
        raise NotImplementedError(
            "invalid device found. to_device_tag: %s, x_device_tag: %s"
            % (to_device_tag, x_device_tag)
        )
    sbp_parallel = bn_in_op2blob_object["out"].op_arg_parallel_attr.sbp_parallel
    sbp_parallel.CopyFrom(produced_blob_object.op_arg_parallel_attr.sbp_parallel)
    return bn_in_op2blob_object["out"]


def _AssignOpConf():
    op_conf = op_conf_pb.OperatorConf()
    op_conf.name = "assign"
    op_conf.assign_conf.ref = "assign/ref"
    op_conf.assign_conf.value = "assign/value"
    device_tag = oneflow.current_scope().device_parallel_desc_symbol.device_tag
    op_conf.device_tag = device_tag
    return op_conf


def BuildAssignInstruction(builder, ref_blob_object, value_blob_object, op_conf):
    blob_cache_util.TryDisableBlobCache(ref_blob_object)
    ref_parallel_conf = ref_blob_object.parallel_desc_symbol.parallel_conf
    ref_devices = ref_blob_object.parallel_desc_symbol.machine_id2device_id_list
    value_devices = value_blob_object.parallel_desc_symbol.machine_id2device_id_list
    assert ref_devices == value_devices, "\nref_devices: %s\nvalue_devices: %s" % (
        ref_devices,
        value_devices,
    )
    ref_device_tag = ref_blob_object.parallel_desc_symbol.device_tag
    value_device_tag = value_blob_object.parallel_desc_symbol.device_tag
    bn_in_op2blob_object = oneflow_api.deprecated.BnInOp2BlobObject()
    bn_in_op2blob_object["ref"] = ref_blob_object
    bn_in_op2blob_object["value"] = value_blob_object
    op_attribute = op_infer_util.Infer(op_conf, bn_in_op2blob_object)
    cfg_op_attribute = oneflow_api.deprecated.MakeOpAttributeByString(str(op_attribute))
    if ref_device_tag == value_device_tag:
        builder.NoBoxingStatelessCall(
            cfg_op_attribute,
            ref_parallel_conf,
            bn_in_op2blob_object,
            blob_cache_util.FindOrCreateDelegateBlobObject,
        )
    elif ref_device_tag == "cpu" and value_device_tag == "gpu":
        value_parallel_conf = value_blob_object.parallel_desc_symbol.parallel_conf
        builder.NoBoxingCudaD2HStatelessCall(
            cfg_op_attribute,
            value_parallel_conf,
            bn_in_op2blob_object,
            TryReplaceDeviceTag,
        )
    elif ref_device_tag == "gpu" and value_device_tag == "cpu":
        with _CudaHostPinBlob(builder, value_blob_object):
            builder.NoBoxingCudaH2DStatelessCall(
                cfg_op_attribute, ref_parallel_conf, bn_in_op2blob_object,
            )
    else:
        raise NotImplementedError(
            "invalid device found. ref_device_tag: %s, value_device_tag: %s"
            % (ref_device_tag, value_device_tag)
        )


def TryReplaceDeviceTag(builder, parallel_desc_symbol, device_tag):
    return boxing_middle.TryReplaceDeviceTag(builder, parallel_desc_symbol, device_tag)


def ReplaceDeviceTag(parallel_desc_symbol, device_tag, builder=None):
    return boxing_middle.ReplaceDeviceTag(
        parallel_desc_symbol, device_tag, builder=builder
    )


def _GetEagerNcclAllReduce(parallel_conf, ibn2blob_object):
    op_conf = op_conf_pb.OperatorConf()
    op_conf.device_tag = "gpu"
    op_conf.name = "eager_nccl_all_reduce"
    op_conf.user_conf.op_type_name = "eager_nccl_all_reduce"
    op_conf.user_conf.input["in"].s.append("eager_nccl_all_reduce/in_0")
    op_conf.user_conf.output["out"].s.append("eager_nccl_all_reduce/out_0")
    op_conf.user_conf.attr["parallel_conf"].at_string = str(parallel_conf)
    return op_infer_util.Infer(op_conf, ibn2blob_object)


NcclAllReduce = Sequential(
    boxing_middle.BoxingToMiddle(
        GpuNcclAllReduce,
        boxing_middle.ProducerParallelDesc,
        boxing_middle.BroadcastParallel,
    ),
    OptionalBoxing(CopyD2H),
)

BoxingIntraNodeOneToOne = Sequential(
    boxing_middle.BoxingToMiddle(
        OptionalBoxing(CopyD2H),
        boxing_middle.ReplaceProducerDeviceTag("cpu"),
        boxing_middle.ProducerSbpParallel,
    ),
    boxing_middle.BoxingToMiddle(
        CpuBroadcastOneToOne,
        boxing_middle.ReplaceConsumerDeviceTag("cpu"),
        boxing_middle.ConsumerSbpParallel,
    ),
    OptionalBoxing(CopyH2D),
)

BoxingInterNodeOneToOne = Sequential(
    boxing_middle.BoxingToMiddle(
        OptionalBoxing(CopyD2H),
        boxing_middle.ReplaceProducerDeviceTag("cpu"),
        boxing_middle.ProducerSbpParallel,
    ),
    boxing_middle.BoxingToMiddle(
        InterNodeOneToOne,
        boxing_middle.ReplaceConsumerDeviceTag("cpu"),
        boxing_middle.ConsumerSbpParallel,
    ),
    OptionalBoxing(CopyH2D),
)

BoxingInterNodeOneToMany = Sequential(
    boxing_middle.BoxingToMiddle(
        OptionalBoxing(CopyD2H),
        boxing_middle.ReplaceProducerDeviceTag("cpu"),
        boxing_middle.ProducerSbpParallel,
    ),
    boxing_middle.BoxingToMiddle(
        InterNodeOneToMany,
        boxing_middle.ReplaceConsumerDeviceTag("cpu"),
        boxing_middle.ConsumerSbpParallel,
    ),
    OptionalBoxing(CopyH2D),
)

conditional_function_table = [
    CopyH2D,
    CopyD2H,
    NoBoxing,
    # one to one
    BoxingIntraNodeOneToOne,
    BoxingInterNodeOneToOne,
    BoxingInterNodeOneToMany,
    # B -> B
    BroadcastManyToOne,
    Sequential(
        boxing_middle.BoxingToMiddle(
            OptionalBoxing(BroadcastManyToOne),
            boxing_middle.ProducerRandomParallelIdPerMachine(),
            boxing_middle.ProducerSbpParallel,
        ),
        boxing_middle.BoxingToMiddle(
            OptionalBoxing(CopyD2H),
            boxing_middle.ReplaceProducerDeviceTag("cpu"),
            boxing_middle.ProducerSbpParallel,
        ),
        boxing_middle.BoxingToMiddle(
            OptionalBoxing(CpuBroadcastOneToOne),
            boxing_middle.ConsumerRandomParallelIdPerMachine("cpu"),
            boxing_middle.BroadcastParallel,
        ),
        boxing_middle.BoxingToMiddle(
            OptionalBoxing(CpuBroadcastOneToMany),
            boxing_middle.ReplaceConsumerDeviceTag("cpu"),
            boxing_middle.BroadcastParallel,
        ),
        OptionalBoxing(CopyH2D),
        exclude=(
            BroadcastManyToOne,
            CopyH2D,
            CopyD2H,
            NoBoxing,
            BoxingIntraNodeOneToOne,
        ),
    ),
    # B -> S
    Sequential(
        boxing_middle.BoxingToMiddle(
            BroadcastManyToOne,
            boxing_middle.ProducerRandomParallelIdPerMachine(),
            boxing_middle.ProducerSbpParallel,
        ),
        boxing_middle.BoxingToMiddle(
            OptionalBoxing(CopyD2H),
            boxing_middle.ReplaceProducerDeviceTag("cpu"),
            boxing_middle.ProducerSbpParallel,
        ),
        boxing_middle.BoxingToMiddle(
            NaiveCpuSplitToSplit,
            boxing_middle.ReplaceConsumerDeviceTag("cpu"),
            boxing_middle.ConsumerSbpParallel,
        ),
        OptionalBoxing(CopyH2D),
    ),
    # P -> B
    NcclAllReduce,  # e.g. gpu, 0:0-3 -> gpu, 0:0-3
    Sequential(
        boxing_middle.BoxingToMiddle(
            OptionalBoxing(CopyD2H),
            boxing_middle.ReplaceProducerDeviceTag("cpu"),
            boxing_middle.ProducerSbpParallel,
        ),
        boxing_middle.BoxingToMiddle(
            NaiveCpuPartialSumToSplit,
            boxing_middle.ConsumerRandomParallelIdPerMachine("cpu"),
            boxing_middle.BroadcastParallel,
        ),
        boxing_middle.BoxingToMiddle(
            CpuBroadcastOneToMany,
            boxing_middle.ReplaceConsumerDeviceTag("cpu"),
            boxing_middle.BroadcastParallel,
        ),
        OptionalBoxing(CopyH2D),
        exclude=(NcclAllReduce,),
    ),
    # P -> S
    Sequential(
        boxing_middle.BoxingToMiddle(
            OptionalBoxing(CopyD2H),
            boxing_middle.ReplaceProducerDeviceTag("cpu"),
            boxing_middle.ProducerSbpParallel,
        ),
        boxing_middle.BoxingToMiddle(
            NaiveCpuPartialSumToSplit,
            boxing_middle.ReplaceConsumerDeviceTag("cpu"),
            boxing_middle.ConsumerSbpParallel,
        ),
        OptionalBoxing(CopyH2D),
    ),
    # S -> B
    Sequential(
        boxing_middle.BoxingToMiddle(
            OptionalBoxing(CopyD2H),
            boxing_middle.ReplaceProducerDeviceTag("cpu"),
            boxing_middle.ProducerSbpParallel,
        ),
        boxing_middle.BoxingToMiddle(
            NaiveCpuSplitToSplit,
            boxing_middle.ConsumerRandomParallelIdPerMachine("cpu"),
            boxing_middle.BroadcastParallel,
        ),
        boxing_middle.BoxingToMiddle(
            CpuBroadcastOneToMany,
            boxing_middle.ReplaceConsumerDeviceTag("cpu"),
            boxing_middle.BroadcastParallel,
        ),
        OptionalBoxing(CopyH2D),
        exclude=(NcclAllReduce,),
    ),
    # S -> S
    Sequential(
        boxing_middle.BoxingToMiddle(
            OptionalBoxing(CopyD2H),
            boxing_middle.ReplaceProducerDeviceTag("cpu"),
            boxing_middle.ProducerSbpParallel,
        ),
        boxing_middle.BoxingToMiddle(
            NaiveCpuSplitToSplit,
            boxing_middle.ReplaceConsumerDeviceTag("cpu"),
            boxing_middle.ConsumerSbpParallel,
        ),
        OptionalBoxing(CopyH2D),
    ),
]<|MERGE_RESOLUTION|>--- conflicted
+++ resolved
@@ -36,8 +36,6 @@
 import oneflow
 import oneflow_api.oneflow.core.job.placement as placement_cfg
 import oneflow_api
-<<<<<<< HEAD
-=======
 
 
 def _FindOrCreateDelegateBlobObject(
@@ -47,7 +45,6 @@
         return x_blob_object
     blob_cache = blob_cache_util.FindOrCreateBlobCache(x_blob_object)
     return blob_cache.GetCachedDelegateBlobObject(op_arg_parallel_attr, Fetch)
->>>>>>> 70b54c02
 
 
 def BoxingTo(builder, produced_blob_object, consumer_op_arg_parallel_attr):
@@ -565,10 +562,7 @@
         boxing_parallel_desc_symbol.parallel_conf,
         bn_in_op2blob_object,
         blob_cache_util.FindOrCreateDelegateBlobObject,
-<<<<<<< HEAD
-=======
         _FindOrCreateDelegateBlobObject,
->>>>>>> 70b54c02
     )
     return [bn_in_op2blob_object["out_%s" % i] for i in range(out_parallel_num)]
 
