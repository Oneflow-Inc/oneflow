"""
Copyright 2020 The OneFlow Authors. All rights reserved.

Licensed under the Apache License, Version 2.0 (the "License");
you may not use this file except in compliance with the License.
You may obtain a copy of the License at

    http://www.apache.org/licenses/LICENSE-2.0

Unless required by applicable law or agreed to in writing, software
distributed under the License is distributed on an "AS IS" BASIS,
WITHOUT WARRANTIES OR CONDITIONS OF ANY KIND, either express or implied.
See the License for the specific language governing permissions and
limitations under the License.
"""
from __future__ import absolute_import

from contextlib import contextmanager
import oneflow.python.eager.symbol as symbol_util
import oneflow.python.eager.vm_util as vm_util
import oneflow.core.operator.op_conf_pb2 as op_conf_pb
import oneflow.core.operator.op_attribute_pb2 as op_attribute_pb
import oneflow.core.job.sbp_parallel_pb2 as sbp_parallel_pb
import oneflow.python.framework.id_util as id_util
import oneflow.python.framework.c_api_util as c_api_util
import oneflow.python.framework.balanced_splitter as balanced_splitter
import oneflow.python.lib.core.enable_if as enable_if
import oneflow.python.lib.core.high_order_bool as high_order_bool
import oneflow.core.register.logical_blob_id_pb2 as logical_blob_id_util
import oneflow.python.eager.blob_cache as blob_cache_util
import oneflow.python.eager.boxing_hob as boxing_hob
import oneflow.python.eager.op_infer_util as op_infer_util
from oneflow.python.eager.boxing_hob import BoxingHobContext
import oneflow.python.eager.boxing_middle as boxing_middle
import random
import oneflow
import oneflow_api.oneflow.core.job.placement as placement_cfg
import oneflow_api


def BoxingTo(builder, produced_blob_object, consumer_op_arg_parallel_attr):
    hob_context = BoxingHobContext(produced_blob_object, consumer_op_arg_parallel_attr)
    if enable_if.get_condition_hob(NoBoxing)(hob_context):
        return produced_blob_object

    producer_opt_mirrored_parallel = (
        produced_blob_object.op_arg_parallel_attr.opt_mirrored_parallel
    )
    consumer_opt_mirrored_parallel = consumer_op_arg_parallel_attr.opt_mirrored_parallel
    assert producer_opt_mirrored_parallel == consumer_opt_mirrored_parallel, (
        "\nproducer_op_arg_parallel_attr: %s\nconsumer_op_arg_parallel_attr: %s"
        % (produced_blob_object.op_arg_parallel_attr, consumer_op_arg_parallel_attr)
    )

    def default(get_failed_info, *args, **kwargs):
        raise NotImplementedError(
            "%s\n"
            "no boxing method found.\n"
            "logical_blob_name: %s\n"
            "x_arg_attribute: %s\n"
            "consumer_op_arg_parallel_attr: %s\n"
            % (
                get_failed_info(),
                produced_blob_object.op_arg_blob_attr.logical_blob_name,
                produced_blob_object.op_arg_parallel_attr,
                consumer_op_arg_parallel_attr,
            )
        )

    global conditional_function_table
    function = enable_if.unique(
        conditional_function_table,
        context=BoxingHobContext(produced_blob_object, consumer_op_arg_parallel_attr),
        default=default,
    )
    return function(builder, produced_blob_object, consumer_op_arg_parallel_attr)


def boxing_condition(hob_expr, verbose=False):
    def Decorator(func):
        func.__oneflow_condition_hob__ = hob_expr
        if not verbose:
            hob_expr.__debug_str__ = GetBoxingDebugString(func)
        return func

    return Decorator


def FirstMatchedBoxing(*boxing_methods):
    hob_expr = enable_if.get_condition_hob(boxing_methods[0])
    for boxing_method in boxing_methods[1:]:
        hob_expr = hob_expr | enable_if.get_condition_hob(boxing_method)

    @enable_if.condition(hob_expr)
    def FirstMatched(builder, produced_blob_object, consumer_op_arg_parallel_attr):
        ctx = BoxingHobContext(produced_blob_object, consumer_op_arg_parallel_attr)
        for boxing_method in boxing_methods:
            hob_expr = enable_if.get_condition_hob(boxing_method)
            if not hob_expr(ctx):
                continue
            return boxing_method(
                builder, produced_blob_object, consumer_op_arg_parallel_attr
            )

    boxing_methods_names = [GetBoxingDebugString(m) for m in boxing_methods]
    FirstMatched.__debug_str__ = "(%s)" % (" | ".join(boxing_methods_names))
    return FirstMatched


def OptionalBoxing(boxing_method):
    opt_boxing_method = FirstMatchedBoxing(boxing_method, NoBoxing)
    debug_str = "Optional(%s)" % GetBoxingDebugString(boxing_method)
    opt_boxing_method.__debug_str__ = debug_str
    return opt_boxing_method


def ComposeBoxing(
    lhs_boxing, rhs_boxing, get_middle_op_arg_parallel_attr, middle_verbose_str=None
):
    composed_hob = boxing_hob.ComposeHob(
        enable_if.get_condition_hob(lhs_boxing),
        enable_if.get_condition_hob(rhs_boxing),
        get_middle_op_arg_parallel_attr=get_middle_op_arg_parallel_attr,
        middle_verbose_str=middle_verbose_str,
    )

    @enable_if.condition(composed_hob)
    def Composed(builder, produced_blob_object, consumer_op_arg_parallel_attr):
        tmp_op_arg_parallel_attr = get_middle_op_arg_parallel_attr(
            builder, produced_blob_object, consumer_op_arg_parallel_attr
        )
        tmp = lhs_boxing(builder, produced_blob_object, tmp_op_arg_parallel_attr)
        return rhs_boxing(builder, tmp, consumer_op_arg_parallel_attr)

    Composed.__debug_str__ = "%s->%s" % (
        GetBoxingDebugString(lhs_boxing),
        GetBoxingDebugString(rhs_boxing),
    )
    Composed.__left_debug_str__ = GetBoxingLeftDebugString(lhs_boxing)
    Composed.__right_debug_str__ = GetBoxingRightDebugString(rhs_boxing)
    return Composed


def GetBoxingDebugString(boxing_method):
    if hasattr(boxing_method, "__debug_str__"):
        return boxing_method.__debug_str__
    else:
        return boxing_method.__name__


def GetBoxingLeftDebugString(boxing_method):
    if hasattr(boxing_method, "__left_debug_str__"):
        return boxing_method.__left_debug_str__
    else:
        return GetBoxingDebugString(boxing_method)


def GetBoxingRightDebugString(boxing_method):
    if hasattr(boxing_method, "__right_debug_str__"):
        return boxing_method.__right_debug_str__
    else:
        return GetBoxingDebugString(boxing_method)


def Sequential(*boxing_methods, exclude=tuple(), middle_verbose=False):
    assert not isinstance(boxing_methods[-1], boxing_middle.BoxingToMiddle)
    composed = boxing_methods[-1]
    for boxing_to_middle in boxing_methods[-2::-1]:
        assert isinstance(boxing_to_middle, boxing_middle.BoxingToMiddle)
        if middle_verbose:
            middle_verbose_str = "middle op_arg_parallel_attr of %s->%s:" % (
                GetBoxingDebugString(boxing_to_middle.boxing_method),
                GetBoxingLeftDebugString(composed),
            )
        else:
            middle_verbose_str = None
        composed = ComposeBoxing(
            boxing_to_middle.boxing_method,
            composed,
            boxing_to_middle.get_middle_op_arg_parallel_attr,
            middle_verbose_str=middle_verbose_str,
        )
    if len(exclude) > 0:
        exclude_hob = enable_if.get_condition_hob(exclude[0])
        for method in exclude[1:]:
            exclude_hob = exclude_hob | enable_if.get_condition_hob(method)
        old_hob = enable_if.get_condition_hob(composed)
        enable_if.set_condition_hob(composed, old_hob & ~exclude_hob)
    return composed


MatchCopyH2D = (
    (
        boxing_hob.producer_parallel_desc.machine_id2device_id_list
        == boxing_hob.consumer_parallel_desc.machine_id2device_id_list
    )
    & (
        (boxing_hob.producer_sbp_parallel == boxing_hob.consumer_sbp_parallel)
        | (boxing_hob.producer_parallel_desc.parallel_num == 1)
    )
    & (boxing_hob.producer_parallel_desc.device_tag == "cpu")
    & (boxing_hob.consumer_parallel_desc.device_tag == "gpu")
)


@boxing_condition(MatchCopyH2D)
def CopyH2D(builder, produced_blob_object, consumer_op_arg_parallel_attr):
    return CopyHD(builder, produced_blob_object, consumer_op_arg_parallel_attr)


MatchCopyD2H = (
    (
        boxing_hob.producer_parallel_desc.machine_id2device_id_list
        == boxing_hob.consumer_parallel_desc.machine_id2device_id_list
    )
    & (
        (boxing_hob.producer_sbp_parallel == boxing_hob.consumer_sbp_parallel)
        | (boxing_hob.producer_parallel_desc.parallel_num == 1)
    )
    & (boxing_hob.producer_parallel_desc.device_tag == "gpu")
    & (boxing_hob.consumer_parallel_desc.device_tag == "cpu")
)


@boxing_condition(MatchCopyD2H)
def CopyD2H(builder, produced_blob_object, consumer_op_arg_parallel_attr):
    return CopyHD(builder, produced_blob_object, consumer_op_arg_parallel_attr)


def CopyHD(builder, produced_blob_object, consumer_op_arg_parallel_attr):
    arg_parallel_desc_symbol = consumer_op_arg_parallel_attr.parallel_desc_symbol
    op_device_tag = arg_parallel_desc_symbol.device_tag
    return BuildCopyHdInstruction(builder, produced_blob_object, op_device_tag)


BlobIsPartialSum = boxing_hob.producer_sbp_parallel.HasField("partial_sum_parallel")
OpArgIsBroadcast = boxing_hob.consumer_sbp_parallel.HasField("broadcast_parallel")


MatchInterNodeOneToMany = (
    ~boxing_hob.SingleMachine
    & (boxing_hob.producer_parallel_desc.device_tag == "cpu")
    & (boxing_hob.consumer_parallel_desc.device_tag == "cpu")
    & (boxing_hob.producer_parallel_desc.parallel_num == 1)
    & (boxing_hob.consumer_parallel_desc.parallel_num > 1)
    & OpArgIsBroadcast
)


@boxing_condition(MatchInterNodeOneToMany)
def InterNodeOneToMany(builder, produced_blob_object, consumer_op_arg_parallel_attr):
    out_blobs = []
    consumer_dev_ids = (
        consumer_op_arg_parallel_attr.parallel_desc_symbol.machine_id2device_id_list
    )
    for machine_id, device_ids in consumer_dev_ids.items():
        for device_id in device_ids:
            parallel_conf = placement_cfg.ParallelConf()
            parallel_conf.set_device_tag("cpu")
            parallel_conf.add_device_name("%s:%s" % (machine_id, device_id))
            parallel_desc_symbol = builder.GetParallelDescSymbol(parallel_conf)
            out_blob = builder.Build121To(produced_blob_object, parallel_desc_symbol)
            out_blobs.append(out_blob)

    return PackPhysicalBoxingBlobObjectsToLogical(
        builder,
        out_blobs,
        consumer_op_arg_parallel_attr,
        produced_blob_object.op_arg_blob_attr,
    )


MatchInterNodeOneToOne = (
    (boxing_hob.producer_parallel_desc.device_tag == "cpu")
    & (boxing_hob.consumer_parallel_desc.device_tag == "cpu")
    & (boxing_hob.producer_parallel_desc != boxing_hob.consumer_parallel_desc)
    & (
        boxing_hob.producer_parallel_desc.parallel_num
        == boxing_hob.consumer_parallel_desc.parallel_num
    )
    & ~boxing_hob.MatchDeviceOneToOnePerMachine
    & (
        (boxing_hob.producer_sbp_parallel == boxing_hob.consumer_sbp_parallel)
        | (boxing_hob.producer_parallel_desc.parallel_num == 1)
    )
)


@boxing_condition(MatchInterNodeOneToOne)
def InterNodeOneToOne(builder, produced_blob_object, consumer_op_arg_parallel_attr):
    return builder.Build121To(
        produced_blob_object, consumer_op_arg_parallel_attr.parallel_desc_symbol
    )


MatchCpuBroadcastOneToOne = (
    (boxing_hob.producer_parallel_desc.device_tag == "cpu")
    & (boxing_hob.consumer_parallel_desc.device_tag == "cpu")
    & (boxing_hob.producer_parallel_desc != boxing_hob.consumer_parallel_desc)
    & boxing_hob.MatchDeviceOneToOnePerMachine
    & (
        (boxing_hob.producer_sbp_parallel == boxing_hob.consumer_sbp_parallel)
        | (boxing_hob.producer_parallel_desc.parallel_num == 1)
    )
)


@boxing_condition(MatchCpuBroadcastOneToOne)
def CpuBroadcastOneToOne(builder, produced_blob_object, consumer_op_arg_parallel_attr):
    def get_identity_physical_in_blob_objects(
        builder,
        produced_blob_object,
        consumer_op_arg_parallel_attr,
        physical_in_blob_objects,
        boxing_parallel_desc_symbol,
        out_parallel_num,
    ):
        return physical_in_blob_objects

    return NaiveCpuRefPhysicalBlobObjectsScope(
        builder,
        produced_blob_object,
        consumer_op_arg_parallel_attr,
        get_physical_out_blob_objects=get_identity_physical_in_blob_objects,
    )


MatchNoBoxing = (
    boxing_hob.producer_parallel_desc == boxing_hob.consumer_parallel_desc
) & (
    (boxing_hob.producer_sbp_parallel == boxing_hob.consumer_sbp_parallel)
    | (boxing_hob.producer_parallel_desc.parallel_num == 1)
)


@boxing_condition(MatchNoBoxing)
def NoBoxing(builder, produced_blob_object, consumer_op_arg_parallel_attr):
    return produced_blob_object


@boxing_condition(boxing_hob.Verbose & MatchNoBoxing)
def VerboseNoBoxing(builder, produced_blob_object, consumer_op_arg_parallel_attr):
    return produced_blob_object


def VerboseOptionalBoxing(boxing_method):
    opt_boxing_method = FirstMatchedBoxing(boxing_method, VerboseNoBoxing)
    debug_str = "VerboseOptional(%s)" % GetBoxingDebugString(boxing_method)
    opt_boxing_method.__debug_str__ = debug_str
    return opt_boxing_method


MatchNcclAllReduce = (
    boxing_hob.SingleMachine
    & (boxing_hob.producer_parallel_desc.device_tag == "gpu")
    & (boxing_hob.producer_parallel_desc == boxing_hob.consumer_parallel_desc)
    & (boxing_hob.consumer_parallel_desc.parallel_num > 1)
    & BlobIsPartialSum
    & OpArgIsBroadcast
)


@boxing_condition(MatchNcclAllReduce)
def GpuNcclAllReduce(builder, produced_blob_object, consumer_op_arg_parallel_attr):
    parallel_conf = consumer_op_arg_parallel_attr.parallel_desc_symbol.parallel_conf
    bn_in_op2blob_object = oneflow_api.deprecated.BnInOp2BlobObject()
    bn_in_op2blob_object["in_0"] = produced_blob_object
    op_attribute = _GetEagerNcclAllReduce(parallel_conf, bn_in_op2blob_object)
    cfg_op_attribute = oneflow_api.deprecated.MakeOpAttributeByString(str(op_attribute))
    builder.NoBoxingStatelessCall(
        cfg_op_attribute,
        parallel_conf,
        bn_in_op2blob_object,
        blob_cache_util.FindOrCreateDelegateBlobObject,
    )
    y_blob_object = bn_in_op2blob_object["out_0"]
    y_blob_object.op_arg_parallel_attr.Assign(consumer_op_arg_parallel_attr)
    return y_blob_object


MatchSplitOneToMany = (
    (boxing_hob.producer_parallel_desc.parallel_num == 1)
    & (boxing_hob.consumer_parallel_desc.parallel_num > 1)
    & boxing_hob.consumer_sbp_parallel.HasField("split_parallel")
)

MatchConcatManyToOne = (
    (boxing_hob.consumer_parallel_desc.parallel_num == 1)
    & (boxing_hob.producer_parallel_desc.parallel_num > 1)
    & boxing_hob.producer_sbp_parallel.HasField("split_parallel")
)

MatchConcatManyToSplitMany = (
    (boxing_hob.producer_parallel_desc.parallel_num > 1)
    & (boxing_hob.consumer_parallel_desc.parallel_num > 1)
    & boxing_hob.producer_sbp_parallel.HasField("split_parallel")
    & boxing_hob.consumer_sbp_parallel.HasField("split_parallel")
    & (
        (boxing_hob.producer_sbp_parallel != boxing_hob.consumer_sbp_parallel)
        | (
            boxing_hob.producer_parallel_desc.parallel_num
            != boxing_hob.consumer_parallel_desc.parallel_num
        )
    )
)


MatchNaiveCpuSplitToSplit = (
    (boxing_hob.producer_parallel_desc.device_tag == "cpu")
    & (boxing_hob.consumer_parallel_desc.device_tag == "cpu")
    & (MatchSplitOneToMany | MatchConcatManyToOne | MatchConcatManyToSplitMany)
)


@boxing_condition(MatchNaiveCpuSplitToSplit)
def NaiveCpuSplitToSplit(builder, produced_blob_object, consumer_op_arg_parallel_attr):
    return NaiveCpuRefPhysicalBlobObjectsScope(
        builder,
        produced_blob_object,
        consumer_op_arg_parallel_attr,
        get_physical_out_blob_objects=NaiveBoxingToPhysicalBlobObjects,
    )


MatchNaiveCpuPartialSumToSplit = (
    (boxing_hob.producer_parallel_desc.device_tag == "cpu")
    & (boxing_hob.consumer_parallel_desc.device_tag == "cpu")
    & (boxing_hob.producer_parallel_desc.parallel_num > 1)
    & boxing_hob.producer_sbp_parallel.HasField("partial_sum_parallel")
    & (
        (boxing_hob.consumer_parallel_desc.parallel_num == 1)
        | boxing_hob.consumer_sbp_parallel.HasField("split_parallel")
    )
)


@boxing_condition(MatchNaiveCpuPartialSumToSplit)
def NaiveCpuPartialSumToSplit(
    builder, produced_blob_object, consumer_op_arg_parallel_attr
):
    return NaiveCpuRefPhysicalBlobObjectsScope(
        builder,
        produced_blob_object,
        consumer_op_arg_parallel_attr,
        get_physical_out_blob_objects=NaiveBoxingToPhysicalBlobObjects,
    )


def NaiveCpuRefPhysicalBlobObjectsScope(
    builder,
    produced_blob_object,
    consumer_op_arg_parallel_attr,
    get_physical_out_blob_objects,
):
    physical_in_blob_objects = UnpackLogicalBoxingBlobObjectToPhysical(
        builder, produced_blob_object
    )
    consumer_parallel_desc_symbol = consumer_op_arg_parallel_attr.parallel_desc_symbol
    out_parallel_num = consumer_parallel_desc_symbol.parallel_num
    boxing_parallel_desc_symbol = GetConcatSplitBoxingParallelDescSymbol(
        builder,
        consumer_parallel_desc_symbol,
        max(len(physical_in_blob_objects), out_parallel_num),
    )
    physical_output_blob_objects = get_physical_out_blob_objects(
        builder=builder,
        produced_blob_object=produced_blob_object,
        consumer_op_arg_parallel_attr=consumer_op_arg_parallel_attr,
        physical_in_blob_objects=physical_in_blob_objects,
        boxing_parallel_desc_symbol=boxing_parallel_desc_symbol,
        out_parallel_num=out_parallel_num,
    )
    phy_parallel_desc_symbols = builder.GetPhysicalParallelDescSymbols(
        consumer_op_arg_parallel_attr.parallel_desc_symbol
    )
    physical_output_blob_objects = RefBlobObjectWithParallelDesc(
        builder, physical_output_blob_objects, phy_parallel_desc_symbols
    )
    return PackPhysicalBoxingBlobObjectsToLogical(
        builder,
        physical_output_blob_objects,
        consumer_op_arg_parallel_attr,
        produced_blob_object.op_arg_blob_attr,
    )


def NaiveBoxingToPhysicalBlobObjects(
    builder,
    produced_blob_object,
    consumer_op_arg_parallel_attr,
    physical_in_blob_objects,
    boxing_parallel_desc_symbol,
    out_parallel_num,
):
    op_attribute = ConstructNaiveBoxingOpConf(
        produced_blob_object,
        consumer_op_arg_parallel_attr,
        len(physical_in_blob_objects),
        out_parallel_num,
    )
    return BuildNaiveCpuBoxing(
        builder,
        op_attribute,
        physical_in_blob_objects,
        boxing_parallel_desc_symbol,
        out_parallel_num,
    )


def RefBlobObjectWithParallelDesc(
    builder, physical_blob_objects, phy_parallel_desc_symbols
):
    assert len(physical_blob_objects) == len(
        phy_parallel_desc_symbols
    ), "%s v.s. %s" % (len(physical_blob_objects), len(phy_parallel_desc_symbols))

    def RefWithParallelDesc(physical_blob_object, phy_parallel_desc_symbol):
        if physical_blob_object.parallel_desc_symbol == phy_parallel_desc_symbol:
            return physical_blob_object
        return builder.BroadcastBlobReference(
            physical_blob_object, phy_parallel_desc_symbol
        )

    return [
        RefWithParallelDesc(*pair)
        for pair in zip(physical_blob_objects, phy_parallel_desc_symbols)
    ]


def PackPhysicalBoxingBlobObjectsToLogical(
    builder, physical_blob_objects, op_arg_parallel_attr, op_arg_blob_attr
):
    if len(physical_blob_objects) == 1:
        return physical_blob_objects[0]
    return builder.PackPhysicalBlobsToLogicalBlob(
        physical_blob_objects, op_arg_parallel_attr, op_arg_blob_attr
    )


def BuildNaiveCpuBoxing(
    builder,
    op_attribute,
    physical_in_blob_objects,
    boxing_parallel_desc_symbol,
    out_parallel_num,
):
    bn_in_op2blob_object = oneflow_api.deprecated.BnInOp2BlobObject()
    for i in range(len(physical_in_blob_objects)):
        bn_in_op2blob_object["in_%s" % i] = physical_in_blob_objects[i]
    cfg_op_attribute = oneflow_api.deprecated.MakeOpAttributeByString(str(op_attribute))
    builder.NoBoxingStatelessCall(
        cfg_op_attribute,
        boxing_parallel_desc_symbol.parallel_conf,
        bn_in_op2blob_object,
        blob_cache_util.FindOrCreateDelegateBlobObject,
    )
    return [bn_in_op2blob_object["out_%s" % i] for i in range(out_parallel_num)]


# S -> S or P -> S
def ConstructNaiveBoxingOpConf(
    produced_blob_object,
    consumer_op_arg_parallel_attr,
    in_parallel_num,
    out_parallel_num,
):
    op_conf = op_conf_pb.OperatorConf()
    op_conf.name = "undefined_boxing_op_name"
    op_conf.device_tag = "cpu"
    op_conf.boxing_conf.lbi.op_name = "undefined_boxing_op_name"
    op_conf.boxing_conf.lbi.blob_name = "undefined_boxing_blob_name"
    op_conf.boxing_conf.in_num = in_parallel_num
    op_conf.boxing_conf.out_num = out_parallel_num
    in_sbp_parallel = produced_blob_object.op_arg_parallel_attr.sbp_parallel
    if in_sbp_parallel.has_split_parallel():
        op_conf.boxing_conf.concat_box.axis = in_sbp_parallel.split_parallel().axis()
    elif in_parallel_num == 1:
        op_conf.boxing_conf.concat_box.axis = 0
    else:
        assert in_sbp_parallel.has_partial_sum_parallel()
        op_conf.boxing_conf.add_box.SetInParent()
    out_sbp_parallel = consumer_op_arg_parallel_attr.sbp_parallel
    if out_sbp_parallel.has_split_parallel():
        out_axis = out_sbp_parallel.split_parallel().axis()
    else:
        assert out_parallel_num == 1
        out_axis = 0
    op_conf.boxing_conf.split_box.axis = out_axis
    shape = produced_blob_object.op_arg_blob_attr.shape
    op_conf.boxing_conf.split_box.part_num.extend(
        balanced_splitter.BalancedPartNums(shape[out_axis], out_parallel_num)
    )
    bn_in_op2blob_object = oneflow_api.deprecated.BnInOp2BlobObject()
    for i in range(in_parallel_num):
        bn_in_op2blob_object["in_%s" % i] = produced_blob_object
    return op_infer_util.Infer(op_conf, bn_in_op2blob_object)


def GetConcatSplitBoxingParallelDescSymbol(
    builder, blob_parallel_desc_symbol, max_parallel_num
):
    random_rank_id = random.randint(0, max_parallel_num - 1)
    parallel_conf = placement_cfg.ParallelConf()
    parallel_conf.set_device_tag("cpu")
    for machine_id, _ in blob_parallel_desc_symbol.machine_id2device_id_list.items():
        parallel_conf.add_device_name("%s:%s" % (machine_id, random_rank_id))
    return builder.GetParallelDescSymbol(parallel_conf)


def UnpackLogicalBoxingBlobObjectToPhysical(builder, produced_blob_object):
    if produced_blob_object.parallel_desc_symbol.parallel_num == 1:
        return [produced_blob_object]
    return builder.UnpackLogicalBlobToPhysicalBlobs(produced_blob_object)


MatchCpuBroadcastOneToMany = (
    boxing_hob.SingleMachine
    & (boxing_hob.producer_parallel_desc.device_tag == "cpu")
    & (boxing_hob.consumer_parallel_desc.device_tag == "cpu")
    & boxing_hob.ProducerDevicesContainedInConsumerDevices
    & (boxing_hob.producer_parallel_desc.parallel_num == 1)
    & (boxing_hob.consumer_parallel_desc.parallel_num > 1)
    & boxing_hob.consumer_sbp_parallel.HasField("broadcast_parallel")
)


@boxing_condition(MatchCpuBroadcastOneToMany)
def CpuBroadcastOneToMany(builder, produced_blob_object, consumer_op_arg_parallel_attr):
    return CpuOneToManyBroadcastBlobReference(
        builder,
        produced_blob_object,
        consumer_op_arg_parallel_attr.parallel_desc_symbol,
    )


MatchBroadcastManyToOne = (
    (
        boxing_hob.producer_parallel_desc.device_tag
        == boxing_hob.consumer_parallel_desc.device_tag
    )
    & boxing_hob.ConsumerDevicesContainedInProducerDevices
    & (boxing_hob.producer_parallel_desc.parallel_num > 1)
    & (boxing_hob.consumer_parallel_desc.parallel_num == 1)
    & boxing_hob.producer_sbp_parallel.HasField("broadcast_parallel")
)


@boxing_condition(MatchBroadcastManyToOne)
def BroadcastManyToOne(builder, produced_blob_object, consumer_op_arg_parallel_attr):
    y_blob_objects = builder.UnpackLogicalBlobToPhysicalBlobs(produced_blob_object)
    for y in y_blob_objects:
        if y.parallel_desc_symbol == consumer_op_arg_parallel_attr.parallel_desc_symbol:
            return y
    raise NotImplementedError("op_arg's devices is not contained in blob's devices")


def Assign(builder, ref_blob_object, value_blob_object):
    return BuildAssignInstruction(
        builder, ref_blob_object, value_blob_object, _AssignOpConf()
    )


def CpuOneToManyBroadcastBlobReference(
    builder, produced_blob_object, to_parallel_desc_symbol
):
    x_parallel_desc_symbol = produced_blob_object.parallel_desc_symbol
    x_machine_ids = list(dict(x_parallel_desc_symbol.machine_id2device_id_list).keys())
    to_machine_ids = list(
        dict(to_parallel_desc_symbol.machine_id2device_id_list).keys()
    )
    assert x_machine_ids == to_machine_ids, (x_machine_ids, to_machine_ids)
    x_first_device_ids = x_parallel_desc_symbol.machine_id2device_id_list[
        x_machine_ids[0]
    ]
    assert len(x_first_device_ids) == 1, x_first_device_ids
    if x_parallel_desc_symbol == to_parallel_desc_symbol:
        return produced_blob_object
    return builder.BroadcastBlobReference(produced_blob_object, to_parallel_desc_symbol)


def BuildCopyHdInstruction(builder, produced_blob_object, to_device_tag):
    op_conf, lbi = _MakeCopyHdOpConfAndRetLbi()
    return _BuildCopyInstruction(builder, produced_blob_object, op_conf, to_device_tag)


def _MakeCopyHdOpConfAndRetLbi():
    op_conf = op_conf_pb.OperatorConf()
    op_conf.name = "copy_hd"
    op_conf.device_tag = "gpu"
    setattr(op_conf.copy_conf, "in", "%s/in" % op_conf.name)
    op_conf.copy_conf.out = "out"
    lbi = logical_blob_id_util.LogicalBlobId()
    lbi.op_name = op_conf.name
    lbi.blob_name = "out"
    return op_conf, lbi


@contextmanager
def _CudaHostPinBlob(build, blob_object):
    build.CudaHostRegisterBlob(blob_object)
    try:
        yield
    finally:
        build.CudaHostUnregisterBlob(blob_object)


def _BuildCopyInstruction(builder, produced_blob_object, op_conf, to_device_tag):
    x_devices = produced_blob_object.parallel_desc_symbol.machine_id2device_id_list
    x_device_tag = produced_blob_object.parallel_desc_symbol.device_tag
    bn_in_op2blob_object = oneflow_api.deprecated.BnInOp2BlobObject()
    bn_in_op2blob_object["in"] = produced_blob_object
    op_attribute = op_infer_util.Infer(op_conf, bn_in_op2blob_object)
    assert to_device_tag != x_device_tag, (to_device_tag, x_device_tag)
    cfg_op_attribute = oneflow_api.deprecated.MakeOpAttributeByString(str(op_attribute))
    if to_device_tag == "cpu" and x_device_tag == "gpu":
        x_parallel_conf = produced_blob_object.parallel_desc_symbol.parallel_conf
        builder.NoBoxingCudaD2HStatelessCall(
            cfg_op_attribute, x_parallel_conf, bn_in_op2blob_object, TryReplaceDeviceTag
        )
    elif to_device_tag == "gpu" and x_device_tag == "cpu":
        out_parallel_desc_symbol = TryReplaceDeviceTag(
            builder, produced_blob_object.parallel_desc_symbol, to_device_tag
        )
        out_parallel_conf = out_parallel_desc_symbol.parallel_conf
<<<<<<< HEAD
        with _CudaHostPinBlob(builder, produced_blob_object):
=======
        with vm_util.CudaHostPinBlob(builder, produced_blob_object):
>>>>>>> 688bd734
            builder.NoBoxingCudaH2DStatelessCall(
                cfg_op_attribute, out_parallel_conf, bn_in_op2blob_object,
            )
    else:
        raise NotImplementedError(
            "invalid device found. to_device_tag: %s, x_device_tag: %s"
            % (to_device_tag, x_device_tag)
        )
    sbp_parallel = bn_in_op2blob_object["out"].op_arg_parallel_attr.sbp_parallel
    sbp_parallel.CopyFrom(produced_blob_object.op_arg_parallel_attr.sbp_parallel)
    return bn_in_op2blob_object["out"]


def _AssignOpConf():
    op_conf = op_conf_pb.OperatorConf()
    op_conf.name = "assign"
    op_conf.assign_conf.ref = "assign/ref"
    op_conf.assign_conf.value = "assign/value"
    device_tag = oneflow.current_scope().device_parallel_desc_symbol.device_tag
    op_conf.device_tag = device_tag
    return op_conf


def BuildAssignInstruction(builder, ref_blob_object, value_blob_object, op_conf):
    blob_cache_util.TryDisableBlobCache(ref_blob_object)
    ref_parallel_conf = ref_blob_object.parallel_desc_symbol.parallel_conf
    ref_devices = ref_blob_object.parallel_desc_symbol.machine_id2device_id_list
    value_devices = value_blob_object.parallel_desc_symbol.machine_id2device_id_list
    assert ref_devices == value_devices, "\nref_devices: %s\nvalue_devices: %s" % (
        ref_devices,
        value_devices,
    )
    ref_device_tag = ref_blob_object.parallel_desc_symbol.device_tag
    value_device_tag = value_blob_object.parallel_desc_symbol.device_tag
    bn_in_op2blob_object = oneflow_api.deprecated.BnInOp2BlobObject()
    bn_in_op2blob_object["ref"] = ref_blob_object
    bn_in_op2blob_object["value"] = value_blob_object
    op_attribute = op_infer_util.Infer(op_conf, bn_in_op2blob_object)
    cfg_op_attribute = oneflow_api.deprecated.MakeOpAttributeByString(str(op_attribute))
    if ref_device_tag == value_device_tag:
        builder.NoBoxingStatelessCall(
            cfg_op_attribute,
            ref_parallel_conf,
            bn_in_op2blob_object,
            blob_cache_util.FindOrCreateDelegateBlobObject,
        )
    elif ref_device_tag == "cpu" and value_device_tag == "gpu":
        value_parallel_conf = value_blob_object.parallel_desc_symbol.parallel_conf
        builder.NoBoxingCudaD2HStatelessCall(
            cfg_op_attribute,
            value_parallel_conf,
            bn_in_op2blob_object,
            TryReplaceDeviceTag,
        )
    elif ref_device_tag == "gpu" and value_device_tag == "cpu":
<<<<<<< HEAD
        with _CudaHostPinBlob(builder, value_blob_object):
=======
        with vm_util.CudaHostPinBlob(builder, value_blob_object):
>>>>>>> 688bd734
            builder.NoBoxingCudaH2DStatelessCall(
                cfg_op_attribute, ref_parallel_conf, bn_in_op2blob_object,
            )
    else:
        raise NotImplementedError(
            "invalid device found. ref_device_tag: %s, value_device_tag: %s"
            % (ref_device_tag, value_device_tag)
        )


def TryReplaceDeviceTag(builder, parallel_desc_symbol, device_tag):
    return boxing_middle.TryReplaceDeviceTag(builder, parallel_desc_symbol, device_tag)


def ReplaceDeviceTag(parallel_desc_symbol, device_tag, builder=None):
    return boxing_middle.ReplaceDeviceTag(
        parallel_desc_symbol, device_tag, builder=builder
    )


def _GetEagerNcclAllReduce(parallel_conf, ibn2blob_object):
    op_conf = op_conf_pb.OperatorConf()
    op_conf.device_tag = "gpu"
    op_conf.name = "eager_nccl_all_reduce"
    op_conf.user_conf.op_type_name = "eager_nccl_all_reduce"
    op_conf.user_conf.input["in"].s.append("eager_nccl_all_reduce/in_0")
    op_conf.user_conf.output["out"].s.append("eager_nccl_all_reduce/out_0")
    op_conf.user_conf.attr["parallel_conf"].at_string = str(parallel_conf)
    return op_infer_util.Infer(op_conf, ibn2blob_object)


NcclAllReduce = Sequential(
    boxing_middle.BoxingToMiddle(
        GpuNcclAllReduce,
        boxing_middle.ProducerParallelDesc,
        boxing_middle.BroadcastParallel,
    ),
    OptionalBoxing(CopyD2H),
)

BoxingIntraNodeOneToOne = Sequential(
    boxing_middle.BoxingToMiddle(
        OptionalBoxing(CopyD2H),
        boxing_middle.ReplaceProducerDeviceTag("cpu"),
        boxing_middle.ProducerSbpParallel,
    ),
    boxing_middle.BoxingToMiddle(
        CpuBroadcastOneToOne,
        boxing_middle.ReplaceConsumerDeviceTag("cpu"),
        boxing_middle.ConsumerSbpParallel,
    ),
    OptionalBoxing(CopyH2D),
)

BoxingInterNodeOneToOne = Sequential(
    boxing_middle.BoxingToMiddle(
        OptionalBoxing(CopyD2H),
        boxing_middle.ReplaceProducerDeviceTag("cpu"),
        boxing_middle.ProducerSbpParallel,
    ),
    boxing_middle.BoxingToMiddle(
        InterNodeOneToOne,
        boxing_middle.ReplaceConsumerDeviceTag("cpu"),
        boxing_middle.ConsumerSbpParallel,
    ),
    OptionalBoxing(CopyH2D),
)

BoxingInterNodeOneToMany = Sequential(
    boxing_middle.BoxingToMiddle(
        OptionalBoxing(CopyD2H),
        boxing_middle.ReplaceProducerDeviceTag("cpu"),
        boxing_middle.ProducerSbpParallel,
    ),
    boxing_middle.BoxingToMiddle(
        InterNodeOneToMany,
        boxing_middle.ReplaceConsumerDeviceTag("cpu"),
        boxing_middle.ConsumerSbpParallel,
    ),
    OptionalBoxing(CopyH2D),
)

conditional_function_table = [
    CopyH2D,
    CopyD2H,
    NoBoxing,
    # one to one
    BoxingIntraNodeOneToOne,
    BoxingInterNodeOneToOne,
    BoxingInterNodeOneToMany,
    # B -> B
    BroadcastManyToOne,
    Sequential(
        boxing_middle.BoxingToMiddle(
            OptionalBoxing(BroadcastManyToOne),
            boxing_middle.ProducerRandomParallelIdPerMachine(),
            boxing_middle.ProducerSbpParallel,
        ),
        boxing_middle.BoxingToMiddle(
            OptionalBoxing(CopyD2H),
            boxing_middle.ReplaceProducerDeviceTag("cpu"),
            boxing_middle.ProducerSbpParallel,
        ),
        boxing_middle.BoxingToMiddle(
            OptionalBoxing(CpuBroadcastOneToOne),
            boxing_middle.ConsumerRandomParallelIdPerMachine("cpu"),
            boxing_middle.BroadcastParallel,
        ),
        boxing_middle.BoxingToMiddle(
            OptionalBoxing(CpuBroadcastOneToMany),
            boxing_middle.ReplaceConsumerDeviceTag("cpu"),
            boxing_middle.BroadcastParallel,
        ),
        OptionalBoxing(CopyH2D),
        exclude=(
            BroadcastManyToOne,
            CopyH2D,
            CopyD2H,
            NoBoxing,
            BoxingIntraNodeOneToOne,
        ),
    ),
    # B -> S
    Sequential(
        boxing_middle.BoxingToMiddle(
            BroadcastManyToOne,
            boxing_middle.ProducerRandomParallelIdPerMachine(),
            boxing_middle.ProducerSbpParallel,
        ),
        boxing_middle.BoxingToMiddle(
            OptionalBoxing(CopyD2H),
            boxing_middle.ReplaceProducerDeviceTag("cpu"),
            boxing_middle.ProducerSbpParallel,
        ),
        boxing_middle.BoxingToMiddle(
            NaiveCpuSplitToSplit,
            boxing_middle.ReplaceConsumerDeviceTag("cpu"),
            boxing_middle.ConsumerSbpParallel,
        ),
        OptionalBoxing(CopyH2D),
    ),
    # P -> B
    NcclAllReduce,  # e.g. gpu, 0:0-3 -> gpu, 0:0-3
    Sequential(
        boxing_middle.BoxingToMiddle(
            OptionalBoxing(CopyD2H),
            boxing_middle.ReplaceProducerDeviceTag("cpu"),
            boxing_middle.ProducerSbpParallel,
        ),
        boxing_middle.BoxingToMiddle(
            NaiveCpuPartialSumToSplit,
            boxing_middle.ConsumerRandomParallelIdPerMachine("cpu"),
            boxing_middle.BroadcastParallel,
        ),
        boxing_middle.BoxingToMiddle(
            CpuBroadcastOneToMany,
            boxing_middle.ReplaceConsumerDeviceTag("cpu"),
            boxing_middle.BroadcastParallel,
        ),
        OptionalBoxing(CopyH2D),
        exclude=(NcclAllReduce,),
    ),
    # P -> S
    Sequential(
        boxing_middle.BoxingToMiddle(
            OptionalBoxing(CopyD2H),
            boxing_middle.ReplaceProducerDeviceTag("cpu"),
            boxing_middle.ProducerSbpParallel,
        ),
        boxing_middle.BoxingToMiddle(
            NaiveCpuPartialSumToSplit,
            boxing_middle.ReplaceConsumerDeviceTag("cpu"),
            boxing_middle.ConsumerSbpParallel,
        ),
        OptionalBoxing(CopyH2D),
    ),
    # S -> B
    Sequential(
        boxing_middle.BoxingToMiddle(
            OptionalBoxing(CopyD2H),
            boxing_middle.ReplaceProducerDeviceTag("cpu"),
            boxing_middle.ProducerSbpParallel,
        ),
        boxing_middle.BoxingToMiddle(
            NaiveCpuSplitToSplit,
            boxing_middle.ConsumerRandomParallelIdPerMachine("cpu"),
            boxing_middle.BroadcastParallel,
        ),
        boxing_middle.BoxingToMiddle(
            CpuBroadcastOneToMany,
            boxing_middle.ReplaceConsumerDeviceTag("cpu"),
            boxing_middle.BroadcastParallel,
        ),
        OptionalBoxing(CopyH2D),
        exclude=(NcclAllReduce,),
    ),
    # S -> S
    Sequential(
        boxing_middle.BoxingToMiddle(
            OptionalBoxing(CopyD2H),
            boxing_middle.ReplaceProducerDeviceTag("cpu"),
            boxing_middle.ProducerSbpParallel,
        ),
        boxing_middle.BoxingToMiddle(
            NaiveCpuSplitToSplit,
            boxing_middle.ReplaceConsumerDeviceTag("cpu"),
            boxing_middle.ConsumerSbpParallel,
        ),
        OptionalBoxing(CopyH2D),
    ),
]<|MERGE_RESOLUTION|>--- conflicted
+++ resolved
@@ -722,11 +722,7 @@
             builder, produced_blob_object.parallel_desc_symbol, to_device_tag
         )
         out_parallel_conf = out_parallel_desc_symbol.parallel_conf
-<<<<<<< HEAD
         with _CudaHostPinBlob(builder, produced_blob_object):
-=======
-        with vm_util.CudaHostPinBlob(builder, produced_blob_object):
->>>>>>> 688bd734
             builder.NoBoxingCudaH2DStatelessCall(
                 cfg_op_attribute, out_parallel_conf, bn_in_op2blob_object,
             )
@@ -782,11 +778,7 @@
             TryReplaceDeviceTag,
         )
     elif ref_device_tag == "gpu" and value_device_tag == "cpu":
-<<<<<<< HEAD
         with _CudaHostPinBlob(builder, value_blob_object):
-=======
-        with vm_util.CudaHostPinBlob(builder, value_blob_object):
->>>>>>> 688bd734
             builder.NoBoxingCudaH2DStatelessCall(
                 cfg_op_attribute, ref_parallel_conf, bn_in_op2blob_object,
             )
