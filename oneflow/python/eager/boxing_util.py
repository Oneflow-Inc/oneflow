--- conflicted
+++ resolved
@@ -17,11 +17,7 @@
 
 from contextlib import contextmanager
 import oneflow.python.eager.symbol as symbol_util
-<<<<<<< HEAD
 import oneflow.python.eager.blob_cache as blob_cache_util
-=======
-import oneflow.python.eager.vm_util as vm_util
->>>>>>> 8edd6a99
 import oneflow.core.operator.op_conf_pb2 as op_conf_pb
 import oneflow.core.operator.op_attribute_pb2 as op_attribute_pb
 import oneflow.core.job.sbp_parallel_pb2 as sbp_parallel_pb
@@ -40,8 +36,6 @@
 import oneflow
 import oneflow_api.oneflow.core.job.placement as placement_cfg
 import oneflow_api
-<<<<<<< HEAD
-=======
 
 
 def _FindOrCreateDelegateBlobObject(
@@ -51,7 +45,6 @@
         return x_blob_object
     blob_cache = blob_cache_util.FindOrCreateBlobCache(x_blob_object)
     return blob_cache.GetCachedDelegateBlobObject(op_arg_parallel_attr, Fetch)
->>>>>>> 8edd6a99
 
 
 def BoxingTo(builder, produced_blob_object, consumer_op_arg_parallel_attr):
@@ -387,11 +380,7 @@
         cfg_op_attribute,
         parallel_conf,
         bn_in_op2blob_object,
-<<<<<<< HEAD
         blob_cache_util.FindOrCreateDelegateBlobObject,
-=======
-        _FindOrCreateDelegateBlobObject,
->>>>>>> 8edd6a99
     )
     y_blob_object = bn_in_op2blob_object["out_0"]
     y_blob_object.op_arg_parallel_attr.Assign(consumer_op_arg_parallel_attr)
@@ -572,11 +561,8 @@
         cfg_op_attribute,
         boxing_parallel_desc_symbol.parallel_conf,
         bn_in_op2blob_object,
-<<<<<<< HEAD
         blob_cache_util.FindOrCreateDelegateBlobObject,
-=======
         _FindOrCreateDelegateBlobObject,
->>>>>>> 8edd6a99
     )
     return [bn_in_op2blob_object["out_%s" % i] for i in range(out_parallel_num)]
 
@@ -746,11 +732,7 @@
             builder, produced_blob_object.parallel_desc_symbol, to_device_tag
         )
         out_parallel_conf = out_parallel_desc_symbol.parallel_conf
-<<<<<<< HEAD
         with _CudaHostPinBlob(builder, produced_blob_object):
-=======
-        with vm_util.CudaHostPinBlob(builder, produced_blob_object):
->>>>>>> 8edd6a99
             builder.NoBoxingCudaH2DStatelessCall(
                 cfg_op_attribute, out_parallel_conf, bn_in_op2blob_object,
             )
@@ -795,11 +777,7 @@
             cfg_op_attribute,
             ref_parallel_conf,
             bn_in_op2blob_object,
-<<<<<<< HEAD
             blob_cache_util.FindOrCreateDelegateBlobObject,
-=======
-            _FindOrCreateDelegateBlobObject,
->>>>>>> 8edd6a99
         )
     elif ref_device_tag == "cpu" and value_device_tag == "gpu":
         value_parallel_conf = value_blob_object.parallel_desc_symbol.parallel_conf
@@ -810,11 +788,7 @@
             TryReplaceDeviceTag,
         )
     elif ref_device_tag == "gpu" and value_device_tag == "cpu":
-<<<<<<< HEAD
         with _CudaHostPinBlob(builder, value_blob_object):
-=======
-        with vm_util.CudaHostPinBlob(builder, value_blob_object):
->>>>>>> 8edd6a99
             builder.NoBoxingCudaH2DStatelessCall(
                 cfg_op_attribute, ref_parallel_conf, bn_in_op2blob_object,
             )
