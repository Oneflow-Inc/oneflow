--- conflicted
+++ resolved
@@ -548,10 +548,6 @@
         cfg_op_attribute,
         boxing_parallel_desc_symbol.parallel_conf,
         bn_in_op2blob_object,
-<<<<<<< HEAD
-=======
-        blob_cache_util.FindOrCreateDelegateBlobObject,
->>>>>>> 6f72bcfc
     )
     return [bn_in_op2blob_object["out_%s" % i] for i in range(out_parallel_num)]
 
