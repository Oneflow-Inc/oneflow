"""
Copyright 2020 The OneFlow Authors. All rights reserved.

Licensed under the Apache License, Version 2.0 (the "License");
you may not use this file except in compliance with the License.
You may obtain a copy of the License at

    http://www.apache.org/licenses/LICENSE-2.0

Unless required by applicable law or agreed to in writing, software
distributed under the License is distributed on an "AS IS" BASIS,
WITHOUT WARRANTIES OR CONDITIONS OF ANY KIND, either express or implied.
See the License for the specific language governing permissions and
limitations under the License.
"""
from __future__ import absolute_import

import oneflow.core.operator.op_node_signature_pb2 as op_node_signature_pb
import oneflow.core.register.logical_blob_id_pb2 as logical_blob_id_util
import oneflow.core.operator.op_conf_pb2 as op_conf_util
import oneflow.core.operator.interface_blob_conf_pb2 as inter_face_blob_conf_util
import oneflow.python.eager.blob_cache as blob_cache_util
import oneflow.python.eager.boxing_util as boxing_util
import oneflow.python.eager.blob_register as blob_register_util
import oneflow.python.eager.symbol_storage as symbol_storage
import oneflow.python.framework.c_api_util as c_api_util
import oneflow.python.framework.remote_blob as remote_blob_util
import oneflow.python.framework.python_callback as python_callback
import oneflow.python.experimental.name_scope as name_scope
import oneflow.python.framework.session_context as session_ctx
import oneflow.python.framework.scope_util as scope_util
import oneflow.python.framework.dtype as dtype_util
import oneflow.python.eager.op_infer_util as op_infer_util
import oneflow.python.eager.blob_register as blob_register_util
import oneflow_api.oneflow.core.job.placement as placement_cfg
import oneflow_api.oneflow.core.register.logical_blob_id as lbi_util
from google.protobuf import text_format

import oneflow
import oneflow_api
import numpy as np
import os

default_blob_register = oneflow_api.GetDefaultBlobRegister()


def Interpret(op_attribute, parallel_conf, blob_register):
    if op_attribute.op_conf.HasField("cast_to_mirrored_conf"):
        return MirroredCast(op_attribute, blob_register)
    if op_attribute.op_conf.HasField("cast_from_mirrored_conf"):
        return MirroredCast(op_attribute, blob_register)
    assert isinstance(parallel_conf, placement_cfg.ParallelConf)
    if op_attribute.op_conf.HasField("distribute_split_conf"):
        return DistributeSplitOrClone(op_attribute, parallel_conf, blob_register)
    if op_attribute.op_conf.HasField("distribute_clone_conf"):
        return DistributeSplitOrClone(op_attribute, parallel_conf, blob_register)
    if op_attribute.op_conf.HasField("distribute_concat_conf"):
        return DistributeConcatOrAdd(op_attribute, parallel_conf, blob_register)
    if op_attribute.op_conf.HasField("distribute_add_conf"):
        return DistributeConcatOrAdd(op_attribute, parallel_conf, blob_register)
    if op_attribute.op_conf.HasField("variable_conf"):
        return _FindOrCreateVarBlobObject(op_attribute, parallel_conf, blob_register)
    if op_attribute.op_conf.HasField("foreign_watch_conf"):
        return _Watch(op_attribute, parallel_conf, blob_register)
    return _NaiveInterpret(op_attribute, parallel_conf, blob_register)


def OpKernelCall(opkernel_object, op_attribute, blob_register):
    def BuildInstruction(builder):
        with blob_register_util.BnInOp2BlobObjectScope(
            blob_register, op_attribute
        ) as bn_in_op2blob_object:
            cfg_op_attribute = oneflow_api.deprecated.MakeOpAttributeByString(
                str(op_attribute)
            )
            builder.StatefulCall(
                cfg_op_attribute,
                opkernel_object,
                bn_in_op2blob_object,
                boxing_util.BoxingTo,
<<<<<<< HEAD
=======
                blob_cache_util.FindOrCreateDelegateBlobObject,
>>>>>>> 70b54c02
            )

    oneflow_api.deprecated.LogicalRun(BuildInstruction)


def MirroredCast(op_attribute, blob_register):
    def BuildInstruction(builder):
        with blob_register_util.BnInOp2BlobObjectScope(
            blob_register, op_attribute
        ) as bn_in_op2blob_object:
            in_blob_object = bn_in_op2blob_object["in"]
            parallel_desc_symbol = in_blob_object.parallel_desc_symbol
            op_arg_parallel_attr = oneflow_api.GetOpArgParallelAttribute(
                parallel_desc_symbol, str(op_attribute), "out"
            )
            out_blob_object = builder.MakeReferenceBlobObject(
                in_blob_object, op_arg_parallel_attr
            )
            bn_in_op2blob_object["out"] = out_blob_object

    oneflow_api.deprecated.LogicalRun(BuildInstruction)


def DistributeSplitOrClone(op_attribute, parallel_conf, blob_register):
    parallel_sig = op_attribute.parallel_signature.bn_in_op2parallel_desc_symbol_id

    def GetInBlobObject(builder, ibn, bn_in_op2blob_object):
        origin_blob_object = bn_in_op2blob_object[ibn]
        in_op_parallel_desc_sym = oneflow_api.GetPlacementSymbol(parallel_sig[ibn])
        in_op_arg_parallel_attr = oneflow_api.GetOpArgParallelAttribute(
            in_op_parallel_desc_sym, str(op_attribute), ibn
        )
        return boxing_util.BoxingTo(
            builder, origin_blob_object, in_op_arg_parallel_attr
        )

    def BuildInstruction(builder):
        with blob_register_util.BnInOp2BlobObjectScope(
            blob_register, op_attribute
        ) as bn_in_op2blob_object:
            physical_out_blob_objects = builder.UnpackLogicalBlobToPhysicalBlobs(
                GetInBlobObject(builder, "in", bn_in_op2blob_object)
            )
            for i, blob_object in enumerate(physical_out_blob_objects):
                bn_in_op2blob_object["out_%s" % i] = blob_object

    oneflow_api.deprecated.LogicalRun(BuildInstruction)


def DistributeConcatOrAdd(op_attribute, parallel_conf, blob_register):
    op_parallel_desc_sym = oneflow_api.GetPlacementSymbol(
        op_attribute.parallel_signature.op_parallel_desc_symbol_id
    )
    parallel_size = len(op_attribute.input_bns)
    op_arg_parallel_attr = oneflow_api.GetOpArgParallelAttribute(
        op_parallel_desc_sym, str(op_attribute), "out"
    )
    op_arg_blob_attr = oneflow_api.GetOpArgBlobAttribute(str(op_attribute), "out")
    parallel_sig = op_attribute.parallel_signature.bn_in_op2parallel_desc_symbol_id

    def GetInBlobObject(builder, i, bn_in_op2blob_object):
        ibn = "in_%s" % i
        origin_blob_object = bn_in_op2blob_object[ibn]
        in_op_parallel_desc_sym = oneflow_api.GetPlacementSymbol(parallel_sig[ibn])
        in_op_arg_parallel_attr = oneflow_api.GetOpArgParallelAttribute(
            in_op_parallel_desc_sym, str(op_attribute), ibn
        )
        return boxing_util.BoxingTo(
            builder, origin_blob_object, in_op_arg_parallel_attr
        )

    def BuildInstruction(builder):
        with blob_register_util.BnInOp2BlobObjectScope(
            blob_register, op_attribute
        ) as bn_in_op2blob_object:

            def GetPhysicalInBlob(i):
                return GetInBlobObject(builder, i, bn_in_op2blob_object)

            in_blob_objects = [GetPhysicalInBlob(i) for i in range(parallel_size)]
            bn_in_op2blob_object["out"] = builder.PackPhysicalBlobsToLogicalBlob(
                in_blob_objects, op_arg_parallel_attr, op_arg_blob_attr
            )

    oneflow_api.deprecated.LogicalRun(BuildInstruction)


def _FindOrCreateVarBlobObject(op_attribute, parallel_conf, blob_register):
    job_name = oneflow_api.JobBuildAndInferCtx_GetCurrentJobName()
    name = name_scope.GetJobNameScopePrefix(job_name) + op_attribute.op_conf.name
    sess = session_ctx.GetDefaultSession()
    var_blob, _ = sess.TryGetVariableBlobOfJobFromStash(job_name, name)
    if var_blob is not None:
        blob_register.SetObject4BlobName(
            var_blob.logical_blob_name, var_blob.blob_object
        )
        return
    _NaiveInterpret(op_attribute, parallel_conf, blob_register)
    var_blob = _MakeEagerLogicalBlob(op_attribute, "out", blob_register=blob_register)
    EagerInitVariableBlob(sess, op_attribute.op_conf, var_blob)
    sess.StashVariableBlob4Job(job_name, op_attribute.op_conf.name, var_blob)
    return var_blob


def _Watch(op_attribute, parallel_conf, blob_register):
    lbi = op_attribute.arg_signature.bn_in_op2lbi["in"]
    uuid = op_attribute.op_conf.foreign_watch_conf.handler_uuid
    lbn = "%s/%s" % (lbi.op_name, lbi.blob_name)
    in_blob_object = blob_register.GetObject4BlobName(lbn)
    if not isinstance(lbi, lbi_util.LogicalBlobId):
        cfg_lbi = lbi_util.LogicalBlobId()
        cfg_lbi.set_op_name(lbi.op_name)
        cfg_lbi.set_blob_name(lbi.blob_name)
        lbi = cfg_lbi
    if in_blob_object.op_arg_parallel_attr.is_mirrored():
        blob = oneflow_api.EagerMirroredBlob(lbi, in_blob_object, default_blob_register)
    else:
        blob = oneflow_api.EagerConsistentBlob(
            lbi, in_blob_object, default_blob_register
        )
    uuid2watch_handler = session_ctx.GetDefaultSession().uuid2watch_handler
    assert uuid in uuid2watch_handler
    uuid2watch_handler[uuid](blob)
    del uuid2watch_handler[uuid]


def _NaiveInterpret(op_attribute, parallel_conf, blob_register):
    def BuildInstruction(builder):
        with blob_register_util.BnInOp2BlobObjectScope(
            blob_register, op_attribute
        ) as bn_in_op2blob_object:
            cfg_op_attribute = oneflow_api.deprecated.MakeOpAttributeByString(
                str(op_attribute)
            )
            builder.StatelessCall(
                cfg_op_attribute,
                parallel_conf,
                bn_in_op2blob_object,
                boxing_util.BoxingTo,
<<<<<<< HEAD
=======
                blob_cache_util.FindOrCreateDelegateBlobObject,
>>>>>>> 70b54c02
            )

    oneflow_api.deprecated.LogicalRun(BuildInstruction)


def _MakeEagerLogicalBlob(op_attribute, obn, blob_register):
    lbi = op_attribute.arg_signature.bn_in_op2lbi[obn]
    blob_object = blob_register.GetObject4BlobName(
        "%s/%s" % (lbi.op_name, lbi.blob_name)
    )
    mirrored_sig_map = op_attribute.mirrored_signature.bn_in_op2opt_mirrored_parallel
    if not isinstance(lbi, lbi_util.LogicalBlobId):
        cfg_lbi = lbi_util.LogicalBlobId()
        cfg_lbi.set_op_name(lbi.op_name)
        cfg_lbi.set_blob_name(lbi.blob_name)
        lbi = cfg_lbi
    if mirrored_sig_map[obn].HasField("mirrored_parallel"):
        return oneflow_api.EagerMirroredBlob(lbi, blob_object, default_blob_register)
    else:
        return oneflow_api.EagerConsistentBlob(lbi, blob_object, default_blob_register)


def EagerInitVariableBlob(sess, var_op_conf, var_blob):
    snapshot_path = sess.snapshot_mgr.get_snapshot_path(var_op_conf.name)
    with oneflow.scope.placement("cpu", "0:0"):
        if snapshot_path is None:
            blob_object = _EagerRunModelInit(var_op_conf)
        else:
            blob_object = _EagerRunModelLoad(var_op_conf, snapshot_path)

        _Assign(var_blob.blob_object, blob_object)


def EagerSaveVariableBlob(snapshot_path):
    var_blobs = session_ctx.GetDefaultSession().var_name2var_blob.values()
    with oneflow.scope.placement("cpu", "0:0"):
        _EagerRunModelSave(var_blobs, snapshot_path)


def _Assign(var_blob_object, value_blob_object):
    def BuildAssignInstruction(builder):
        new_parallel_desc_symbol = boxing_util.TryReplaceDeviceTag(
            builder, var_blob_object.parallel_desc_symbol, "cpu"
        )
        consumer_op_arg_parallel_attr = oneflow_api.OpArgParallelAttribute(
            new_parallel_desc_symbol,
            str(var_blob_object.op_arg_parallel_attr.sbp_parallel),
            str(var_blob_object.op_arg_parallel_attr.opt_mirrored_parallel),
        )
        tmp_blob_object = boxing_util.BoxingTo(
            builder, value_blob_object, consumer_op_arg_parallel_attr
        )
        boxing_util.Assign(builder, var_blob_object, tmp_blob_object)

    oneflow_api.deprecated.LogicalRun(BuildAssignInstruction)


def _BuildNotMirroredScope(old_scope, builder):
    return builder.BuildScopeWithNewIsMirrored(old_scope, False)


def _EagerRunModelInit(var_op_conf):
    op_conf, _ = _GenModelInitOpConfAndRetLbi(var_op_conf)
    bn_in_op2blob_object = oneflow_api.deprecated.BnInOp2BlobObject()

    def BuildModelInitInstruction(builder):
        upstream_signature = op_node_signature_pb.OpNodeSignature()
        op_conf.scope_symbol_id = oneflow.current_scope().symbol_id
        op_attribute = c_api_util.InferOpConf(op_conf, upstream_signature)
        parallel_conf = (
            oneflow.current_scope().device_parallel_desc_symbol.parallel_conf
        )
        cfg_op_attribute = oneflow_api.deprecated.MakeOpAttributeByString(
            str(op_attribute)
        )
        builder.StatelessCall(
<<<<<<< HEAD
            cfg_op_attribute, parallel_conf, bn_in_op2blob_object, boxing_util.BoxingTo
=======
            cfg_op_attribute,
            parallel_conf,
            bn_in_op2blob_object,
            boxing_util.BoxingTo,
            blob_cache_util.FindOrCreateDelegateBlobObject,
>>>>>>> 70b54c02
        )

    sess = session_ctx.GetDefaultSession()
    with scope_util.ScopeContext(scope_util.MakeScope(_BuildNotMirroredScope)):
        oneflow_api.deprecated.LogicalRun(BuildModelInitInstruction)

    return bn_in_op2blob_object["out_0"]


def _MakeModelIOPathInputBuilds(op_conf, path, bn_in_op2blob_object):
    def BuildModelIOPathInputInstruction(builder):
        op_attribute = op_infer_util.Infer(op_conf, ibn2blob_object={})
        parallel_conf = (
            oneflow.current_scope().device_parallel_desc_symbol.parallel_conf
        )
        cfg_op_attribute = oneflow_api.deprecated.MakeOpAttributeByString(
            str(op_attribute)
        )
        builder.StatelessCall(
<<<<<<< HEAD
            cfg_op_attribute, parallel_conf, bn_in_op2blob_object, boxing_util.BoxingTo,
=======
            cfg_op_attribute,
            parallel_conf,
            bn_in_op2blob_object,
            boxing_util.BoxingTo,
            blob_cache_util.FindOrCreateDelegateBlobObject,
>>>>>>> 70b54c02
        )

    def FeedPath(ofblob):
        ofblob.CopyFromNdarray(np.frombuffer(path.encode("ascii"), dtype=np.int8))

    def BuildFeedPathInstruction(builder):
        blob_object = bn_in_op2blob_object["out"]
        builder.FeedBlob(
            blob_object, python_callback.GetIdForRegisteredCallback(FeedPath)
        )
        builder.InsertRemoveForeignCallbackInstruction(
            blob_object.object_id, python_callback.GetIdForRegisteredCallback(FeedPath)
        )

    return BuildModelIOPathInputInstruction, BuildFeedPathInstruction


def _EagerRunModelLoad(var_op_conf, snapshot_path):
    assert isinstance(snapshot_path, str)
    assert os.path.basename(snapshot_path) == "out"
    snapshot_path = os.path.dirname(snapshot_path)
    assert os.path.basename(snapshot_path) == var_op_conf.name
    snapshot_path = os.path.dirname(snapshot_path)

    path_input_op_conf, path_lbi = _GenModelIOPathInputOpConfAndRetLbi()
    path_input_blob_objects = {}
    (
        BuildModelIOPathInputInstruction,
        BuildFeedPathInstruction,
    ) = _MakeModelIOPathInputBuilds(
        path_input_op_conf, snapshot_path, path_input_blob_objects
    )

    model_load_op_conf, _ = _GenModelLoadOpConfAndRetLbi(var_op_conf, path_lbi)
    model_load_blob_objects = oneflow_api.deprecated.BnInOp2BlobObject()

    def BuildModelLoadInstruction(builder):
        path_blob_object = path_input_blob_objects["out"]
        model_load_blob_objects["path"] = path_blob_object
        op_attribute = op_infer_util.Infer(
            model_load_op_conf, ibn2blob_object=model_load_blob_objects
        )
        parallel_conf = path_blob_object.parallel_desc_symbol.parallel_conf
        cfg_op_attribute = oneflow_api.deprecated.MakeOpAttributeByString(
            str(op_attribute)
        )
        builder.StatelessCall(
            cfg_op_attribute,
            parallel_conf,
            model_load_blob_objects,
            boxing_util.BoxingTo,
<<<<<<< HEAD
=======
            blob_cache_util.FindOrCreateDelegateBlobObject,
>>>>>>> 70b54c02
        )

    sess = session_ctx.GetDefaultSession()
    with scope_util.ScopeContext(scope_util.MakeScope(_BuildNotMirroredScope)):
        oneflow_api.deprecated.LogicalRun(BuildModelIOPathInputInstruction)
        oneflow_api.deprecated.LogicalRun(BuildFeedPathInstruction)
        oneflow_api.deprecated.LogicalRun(BuildModelLoadInstruction)

    return model_load_blob_objects["out_0"]


def _EagerRunModelSave(var_blobs, snapshot_path):
    path_input_op_conf, path_lbi = _GenModelIOPathInputOpConfAndRetLbi()
    path_input_blob_objects = {}
    (
        BuildModelIOPathInputInstruction,
        BuildFeedPathInstruction,
    ) = _MakeModelIOPathInputBuilds(
        path_input_op_conf, snapshot_path, path_input_blob_objects
    )

    model_save_op_conf = _GenModelSaveOpConf(var_blobs, path_lbi)
    model_save_blob_objects = oneflow_api.deprecated.BnInOp2BlobObject()

    def BuildModelSaveInstruction(builder):
        path_blob_object = path_input_blob_objects["out"]
        model_save_blob_objects["path"] = path_blob_object
        for i, blob in enumerate(var_blobs):
            model_save_blob_objects["in_{}".format(i)] = blob.blob_object

        op_attribute = op_infer_util.Infer(
            model_save_op_conf, ibn2blob_object=model_save_blob_objects
        )
        parallel_conf = path_blob_object.parallel_desc_symbol.parallel_conf
        cfg_op_attribute = oneflow_api.deprecated.MakeOpAttributeByString(
            str(op_attribute)
        )
        builder.StatelessCall(
            cfg_op_attribute,
            parallel_conf,
            model_save_blob_objects,
            boxing_util.BoxingTo,
<<<<<<< HEAD
=======
            blob_cache_util.FindOrCreateDelegateBlobObject,
>>>>>>> 70b54c02
        )

    sess = session_ctx.GetDefaultSession()
    with scope_util.ScopeContext(scope_util.MakeScope(_BuildNotMirroredScope)):
        oneflow_api.deprecated.LogicalRun(BuildModelIOPathInputInstruction)
        oneflow_api.deprecated.LogicalRun(BuildFeedPathInstruction)
        oneflow_api.deprecated.LogicalRun(BuildModelSaveInstruction)


def _GenModelInitOpConfAndRetLbi(var_op_conf):
    variable_op_conf = op_conf_util.VariableOpConf()
    variable_op_conf.CopyFrom(var_op_conf.variable_conf)
    op_conf = op_conf_util.OperatorConf()
    op_conf.name = "model_init"
    op_conf.device_tag = "cpu"
    op_conf.model_init_conf.out.append("out_0")
    op_conf.model_init_conf.variable_op_name.append(var_op_conf.name)
    op_conf.model_init_conf.original_variable_conf.append(variable_op_conf)
    lbi = logical_blob_id_util.LogicalBlobId()
    lbi.op_name = op_conf.name
    lbi.blob_name = op_conf.model_init_conf.out[0]
    return op_conf, lbi


def _GenModelLoadOpConfAndRetLbi(var_op_conf, path_lbi):
    variable_op_conf = op_conf_util.VariableOpConf()
    variable_op_conf.CopyFrom(var_op_conf.variable_conf)

    op_conf = op_conf_util.OperatorConf()
    op_conf.name = "model_load"
    op_conf.device_tag = "cpu"
    op_conf.model_load_conf.path = "{}/{}".format(path_lbi.op_name, path_lbi.blob_name)
    op_conf.model_load_conf.out.append("out_0")
    op_conf.model_load_conf.variable_op_name.append(var_op_conf.name)
    op_conf.model_load_conf.original_variable_conf.append(variable_op_conf)

    lbi = logical_blob_id_util.LogicalBlobId()
    lbi.op_name = op_conf.name
    lbi.blob_name = op_conf.model_load_conf.out[0]
    return op_conf, lbi


def _GenModelIOPathInputOpConfAndRetLbi():
    op_conf = op_conf_util.OperatorConf()
    op_conf.name = "model_io_path_input"
    op_conf.device_tag = "cpu"
    op_conf.input_conf.out = "out"

    blob_conf = inter_face_blob_conf_util.InterfaceBlobConf()
    blob_conf.shape.dim.append(65536)
    blob_conf.data_type = dtype_util.int8.oneflow_proto_dtype
    blob_conf.is_dynamic = True
    op_conf.input_conf.blob_conf.CopyFrom(blob_conf)

    lbi = logical_blob_id_util.LogicalBlobId()
    lbi.op_name = op_conf.name
    lbi.blob_name = op_conf.input_conf.out
    return op_conf, lbi


def _GenModelSaveOpConf(var_blobs, path_lbi):
    op_conf = op_conf_util.OperatorConf()
    op_conf.name = "model_save"
    op_conf.device_tag = "cpu"
    op_conf.model_save_conf.path = "{}/{}".format(path_lbi.op_name, path_lbi.blob_name)
    for blob in var_blobs:
        getattr(op_conf.model_save_conf, "in").append(blob.logical_blob_name)
        getattr(op_conf.model_save_conf, "key").append(blob.logical_blob_name)

    return op_conf<|MERGE_RESOLUTION|>--- conflicted
+++ resolved
@@ -78,10 +78,6 @@
                 opkernel_object,
                 bn_in_op2blob_object,
                 boxing_util.BoxingTo,
-<<<<<<< HEAD
-=======
-                blob_cache_util.FindOrCreateDelegateBlobObject,
->>>>>>> 70b54c02
             )
 
     oneflow_api.deprecated.LogicalRun(BuildInstruction)
@@ -221,10 +217,6 @@
                 parallel_conf,
                 bn_in_op2blob_object,
                 boxing_util.BoxingTo,
-<<<<<<< HEAD
-=======
-                blob_cache_util.FindOrCreateDelegateBlobObject,
->>>>>>> 70b54c02
             )
 
     oneflow_api.deprecated.LogicalRun(BuildInstruction)
@@ -301,15 +293,7 @@
             str(op_attribute)
         )
         builder.StatelessCall(
-<<<<<<< HEAD
             cfg_op_attribute, parallel_conf, bn_in_op2blob_object, boxing_util.BoxingTo
-=======
-            cfg_op_attribute,
-            parallel_conf,
-            bn_in_op2blob_object,
-            boxing_util.BoxingTo,
-            blob_cache_util.FindOrCreateDelegateBlobObject,
->>>>>>> 70b54c02
         )
 
     sess = session_ctx.GetDefaultSession()
@@ -329,15 +313,7 @@
             str(op_attribute)
         )
         builder.StatelessCall(
-<<<<<<< HEAD
             cfg_op_attribute, parallel_conf, bn_in_op2blob_object, boxing_util.BoxingTo,
-=======
-            cfg_op_attribute,
-            parallel_conf,
-            bn_in_op2blob_object,
-            boxing_util.BoxingTo,
-            blob_cache_util.FindOrCreateDelegateBlobObject,
->>>>>>> 70b54c02
         )
 
     def FeedPath(ofblob):
@@ -389,10 +365,6 @@
             parallel_conf,
             model_load_blob_objects,
             boxing_util.BoxingTo,
-<<<<<<< HEAD
-=======
-            blob_cache_util.FindOrCreateDelegateBlobObject,
->>>>>>> 70b54c02
         )
 
     sess = session_ctx.GetDefaultSession()
@@ -435,10 +407,6 @@
             parallel_conf,
             model_save_blob_objects,
             boxing_util.BoxingTo,
-<<<<<<< HEAD
-=======
-            blob_cache_util.FindOrCreateDelegateBlobObject,
->>>>>>> 70b54c02
         )
 
     sess = session_ctx.GetDefaultSession()
