--- conflicted
+++ resolved
@@ -77,10 +77,6 @@
                 opkernel_object,
                 bn_in_op2blob_object,
                 boxing_util.BoxingTo,
-<<<<<<< HEAD
-=======
-                blob_cache_util.FindOrCreateDelegateBlobObject,
->>>>>>> 5e8dab88
             )
 
     oneflow_api.deprecated.LogicalRun(BuildInstruction)
@@ -220,10 +216,6 @@
                 parallel_conf,
                 bn_in_op2blob_object,
                 boxing_util.BoxingTo,
-<<<<<<< HEAD
-=======
-                blob_cache_util.FindOrCreateDelegateBlobObject,
->>>>>>> 5e8dab88
             )
 
     oneflow_api.deprecated.LogicalRun(BuildInstruction)
@@ -300,15 +292,7 @@
             str(op_attribute)
         )
         builder.StatelessCall(
-<<<<<<< HEAD
             cfg_op_attribute, parallel_conf, bn_in_op2blob_object, boxing_util.BoxingTo
-=======
-            cfg_op_attribute,
-            parallel_conf,
-            bn_in_op2blob_object,
-            boxing_util.BoxingTo,
-            blob_cache_util.FindOrCreateDelegateBlobObject,
->>>>>>> 5e8dab88
         )
 
     sess = session_ctx.GetDefaultSession()
@@ -328,15 +312,7 @@
             str(op_attribute)
         )
         builder.StatelessCall(
-<<<<<<< HEAD
             cfg_op_attribute, parallel_conf, bn_in_op2blob_object, boxing_util.BoxingTo,
-=======
-            cfg_op_attribute,
-            parallel_conf,
-            bn_in_op2blob_object,
-            boxing_util.BoxingTo,
-            blob_cache_util.FindOrCreateDelegateBlobObject,
->>>>>>> 5e8dab88
         )
 
     def FeedPath(ofblob):
@@ -388,10 +364,6 @@
             parallel_conf,
             model_load_blob_objects,
             boxing_util.BoxingTo,
-<<<<<<< HEAD
-=======
-            blob_cache_util.FindOrCreateDelegateBlobObject,
->>>>>>> 5e8dab88
         )
 
     sess = session_ctx.GetDefaultSession()
@@ -434,10 +406,6 @@
             parallel_conf,
             model_save_blob_objects,
             boxing_util.BoxingTo,
-<<<<<<< HEAD
-=======
-            blob_cache_util.FindOrCreateDelegateBlobObject,
->>>>>>> 5e8dab88
         )
 
     sess = session_ctx.GetDefaultSession()
