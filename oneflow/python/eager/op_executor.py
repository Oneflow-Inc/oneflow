"""
Copyright 2020 The OneFlow Authors. All rights reserved.

Licensed under the Apache License, Version 2.0 (the "License");
you may not use this file except in compliance with the License.
You may obtain a copy of the License at

    http://www.apache.org/licenses/LICENSE-2.0

Unless required by applicable law or agreed to in writing, software
distributed under the License is distributed on an "AS IS" BASIS,
WITHOUT WARRANTIES OR CONDITIONS OF ANY KIND, either express or implied.
See the License for the specific language governing permissions and
limitations under the License.
"""
from __future__ import absolute_import

import oneflow.core.operator.op_node_signature_pb2 as op_node_signature_pb
import oneflow.core.register.logical_blob_id_pb2 as logical_blob_id_util
import oneflow.core.operator.op_conf_pb2 as op_conf_util
import oneflow.core.operator.interface_blob_conf_pb2 as inter_face_blob_conf_util
import oneflow.python.eager.blob_cache as blob_cache_util
import oneflow.python.eager.boxing_util as boxing_util
import oneflow.python.eager.blob_register as blob_register_util
import oneflow.python.eager.symbol_storage as symbol_storage
import oneflow.python.framework.c_api_util as c_api_util
import oneflow.python.framework.remote_blob as remote_blob_util
import oneflow.python.framework.python_callback as python_callback
import oneflow.python.experimental.name_scope as name_scope
import oneflow.python.framework.session_context as session_ctx
import oneflow.python.framework.scope_util as scope_util
import oneflow.python.eager.op_infer_util as op_infer_util
import oneflow.python.eager.blob_register as blob_register_util
import oneflow_api.oneflow.core.job.placement as placement_cfg
import oneflow_api.oneflow.core.register.logical_blob_id as lbi_util
from google.protobuf import text_format

import oneflow
import oneflow_api
import numpy as np
import os

default_blob_register = blob_register_util.GetDefaultBlobRegister()


def Interpret(op_attribute, parallel_conf, blob_register):
    if op_attribute.op_conf.HasField("cast_to_mirrored_conf"):
        return MirroredCast(op_attribute, blob_register)
    if op_attribute.op_conf.HasField("cast_from_mirrored_conf"):
        return MirroredCast(op_attribute, blob_register)
    assert isinstance(parallel_conf, placement_cfg.ParallelConf)
    if op_attribute.op_conf.HasField("distribute_split_conf"):
        return DistributeSplitOrClone(op_attribute, parallel_conf, blob_register)
    if op_attribute.op_conf.HasField("distribute_clone_conf"):
        return DistributeSplitOrClone(op_attribute, parallel_conf, blob_register)
    if op_attribute.op_conf.HasField("distribute_concat_conf"):
        return DistributeConcatOrAdd(op_attribute, parallel_conf, blob_register)
    if op_attribute.op_conf.HasField("distribute_add_conf"):
        return DistributeConcatOrAdd(op_attribute, parallel_conf, blob_register)
    if op_attribute.op_conf.HasField("variable_conf"):
        return _FindOrCreateVarBlobObject(op_attribute, parallel_conf, blob_register)
    if op_attribute.op_conf.HasField("foreign_watch_conf"):
        return _Watch(op_attribute, parallel_conf, blob_register)
    return _NaiveInterpret(op_attribute, parallel_conf, blob_register)


def OpKernelCall(opkernel_object, op_attribute, blob_register):
    def BuildInstruction(builder):
        with blob_register_util.BnInOp2BlobObjectScope(
            blob_register, op_attribute
        ) as bn_in_op2blob_object:
            cfg_op_attribute = oneflow_api.deprecated.MakeOpAttributeByString(
                str(op_attribute)
            )
            builder.StatefulCall(
                cfg_op_attribute,
                opkernel_object,
                bn_in_op2blob_object,
                boxing_util.BoxingTo,
<<<<<<< HEAD
                blob_cache_util.FindOrCreateDelegateBlobObject,
=======
                vm_util._FindOrCreateDelegateBlobObject,
>>>>>>> 94dc3bb3
            )

    oneflow_api.deprecated.LogicalRun(BuildInstruction)


def MirroredCast(op_attribute, blob_register):
    def BuildInstruction(builder):
        with blob_register_util.BnInOp2BlobObjectScope(
            blob_register, op_attribute
        ) as bn_in_op2blob_object:
            in_blob_object = bn_in_op2blob_object["in"]
            parallel_desc_symbol = in_blob_object.parallel_desc_symbol
            op_arg_parallel_attr = oneflow_api.GetOpArgParallelAttribute(
                parallel_desc_symbol, str(op_attribute), "out"
            )
            out_blob_object = builder.MakeReferenceBlobObject(
                in_blob_object, op_arg_parallel_attr
            )
            bn_in_op2blob_object["out"] = out_blob_object

    oneflow_api.deprecated.LogicalRun(BuildInstruction)


def DistributeSplitOrClone(op_attribute, parallel_conf, blob_register):
    parallel_sig = op_attribute.parallel_signature.bn_in_op2parallel_desc_symbol_id

    def GetInBlobObject(builder, ibn, bn_in_op2blob_object):
        origin_blob_object = bn_in_op2blob_object[ibn]
        in_op_parallel_desc_sym = oneflow_api.GetPlacementSymbol(parallel_sig[ibn])
        in_op_arg_parallel_attr = oneflow_api.GetOpArgParallelAttribute(
            in_op_parallel_desc_sym, str(op_attribute), ibn
        )
        return boxing_util.BoxingTo(
            builder, origin_blob_object, in_op_arg_parallel_attr
        )

    def BuildInstruction(builder):
        with blob_register_util.BnInOp2BlobObjectScope(
            blob_register, op_attribute
        ) as bn_in_op2blob_object:
            physical_out_blob_objects = builder.UnpackLogicalBlobToPhysicalBlobs(
                GetInBlobObject(builder, "in", bn_in_op2blob_object)
            )
            for i, blob_object in enumerate(physical_out_blob_objects):
                bn_in_op2blob_object["out_%s" % i] = blob_object

    oneflow_api.deprecated.LogicalRun(BuildInstruction)


def DistributeConcatOrAdd(op_attribute, parallel_conf, blob_register):
    op_parallel_desc_sym = oneflow_api.GetPlacementSymbol(
        op_attribute.parallel_signature.op_parallel_desc_symbol_id
    )
    parallel_size = len(op_attribute.input_bns)
    op_arg_parallel_attr = oneflow_api.GetOpArgParallelAttribute(
        op_parallel_desc_sym, str(op_attribute), "out"
    )
    op_arg_blob_attr = oneflow_api.GetOpArgBlobAttribute(str(op_attribute), "out")
    parallel_sig = op_attribute.parallel_signature.bn_in_op2parallel_desc_symbol_id

    def GetInBlobObject(builder, i, bn_in_op2blob_object):
        ibn = "in_%s" % i
        origin_blob_object = bn_in_op2blob_object[ibn]
        in_op_parallel_desc_sym = oneflow_api.GetPlacementSymbol(parallel_sig[ibn])
        in_op_arg_parallel_attr = oneflow_api.GetOpArgParallelAttribute(
            in_op_parallel_desc_sym, str(op_attribute), ibn
        )
        return boxing_util.BoxingTo(
            builder, origin_blob_object, in_op_arg_parallel_attr
        )

    def BuildInstruction(builder):
        with blob_register_util.BnInOp2BlobObjectScope(
            blob_register, op_attribute
        ) as bn_in_op2blob_object:

            def GetPhysicalInBlob(i):
                return GetInBlobObject(builder, i, bn_in_op2blob_object)

            in_blob_objects = [GetPhysicalInBlob(i) for i in range(parallel_size)]
            bn_in_op2blob_object["out"] = builder.PackPhysicalBlobsToLogicalBlob(
                in_blob_objects, op_arg_parallel_attr, op_arg_blob_attr
            )

    oneflow_api.deprecated.LogicalRun(BuildInstruction)


def _FindOrCreateVarBlobObject(op_attribute, parallel_conf, blob_register):
    job_name = oneflow_api.JobBuildAndInferCtx_GetCurrentJobName()
    name = name_scope.GetJobNameScopePrefix(job_name) + op_attribute.op_conf.name
    sess = session_ctx.GetDefaultSession()
    var_blob, _ = sess.TryGetVariableBlobOfJobFromStash(job_name, name)
    if var_blob is not None:
        blob_register.SetObject4BlobName(
            var_blob.logical_blob_name, var_blob.blob_object
        )
        return
    _NaiveInterpret(op_attribute, parallel_conf, blob_register)
    var_blob = _MakeEagerLogicalBlob(op_attribute, "out", blob_register=blob_register)
    EagerInitVariableBlob(sess, op_attribute.op_conf, var_blob)
    sess.StashVariableBlob4Job(job_name, op_attribute.op_conf.name, var_blob)
    return var_blob


def _Watch(op_attribute, parallel_conf, blob_register):
    lbi = op_attribute.arg_signature.bn_in_op2lbi["in"]
    uuid = op_attribute.op_conf.foreign_watch_conf.handler_uuid
    lbn = "%s/%s" % (lbi.op_name, lbi.blob_name)
    in_blob_object = blob_register.GetObject4BlobName(lbn)
    if not isinstance(lbi, lbi_util.LogicalBlobId):
        cfg_lbi = lbi_util.LogicalBlobId()
        cfg_lbi.set_op_name(lbi.op_name)
        cfg_lbi.set_blob_name(lbi.blob_name)
        lbi = cfg_lbi
    if in_blob_object.op_arg_parallel_attr.is_mirrored():
        blob = oneflow_api.EagerMirroredBlob(lbi, in_blob_object, default_blob_register)
    else:
        blob = oneflow_api.EagerConsistentBlob(
            lbi, in_blob_object, default_blob_register
        )
    uuid2watch_handler = session_ctx.GetDefaultSession().uuid2watch_handler
    assert uuid in uuid2watch_handler
    uuid2watch_handler[uuid](blob)
    del uuid2watch_handler[uuid]


def _NaiveInterpret(op_attribute, parallel_conf, blob_register):
    def BuildInstruction(builder):
        with blob_register_util.BnInOp2BlobObjectScope(
            blob_register, op_attribute
        ) as bn_in_op2blob_object:
            cfg_op_attribute = oneflow_api.deprecated.MakeOpAttributeByString(
                str(op_attribute)
            )
            builder.StatelessCall(
                cfg_op_attribute,
                parallel_conf,
                bn_in_op2blob_object,
                boxing_util.BoxingTo,
                blob_cache_util.FindOrCreateDelegateBlobObject,
            )

    oneflow_api.deprecated.LogicalRun(BuildInstruction)


def _MakeEagerLogicalBlob(op_attribute, obn, blob_register):
    lbi = op_attribute.arg_signature.bn_in_op2lbi[obn]
    blob_object = blob_register.GetObject4BlobName(
        "%s/%s" % (lbi.op_name, lbi.blob_name)
    )
    mirrored_sig_map = op_attribute.mirrored_signature.bn_in_op2opt_mirrored_parallel
    if not isinstance(lbi, lbi_util.LogicalBlobId):
        cfg_lbi = lbi_util.LogicalBlobId()
        cfg_lbi.set_op_name(lbi.op_name)
        cfg_lbi.set_blob_name(lbi.blob_name)
        lbi = cfg_lbi
    if mirrored_sig_map[obn].HasField("mirrored_parallel"):
        return oneflow_api.EagerMirroredBlob(lbi, blob_object, default_blob_register)
    else:
        return oneflow_api.EagerConsistentBlob(lbi, blob_object, default_blob_register)


def EagerInitVariableBlob(sess, var_op_conf, var_blob):
    snapshot_path = sess.snapshot_mgr.get_snapshot_path(var_op_conf.name)
    with oneflow.scope.placement("cpu", "0:0"):
        if snapshot_path is None:
            blob_object = _EagerRunModelInit(var_op_conf)
        else:
            blob_object = _EagerRunModelLoad(var_op_conf, snapshot_path)

        _Assign(var_blob.blob_object, blob_object)


def EagerSaveVariableBlob(snapshot_path):
    var_blobs = session_ctx.GetDefaultSession().var_name2var_blob.values()
    with oneflow.scope.placement("cpu", "0:0"):
        _EagerRunModelSave(var_blobs, snapshot_path)


def _Assign(var_blob_object, value_blob_object):
    def BuildAssignInstruction(builder):
        new_parallel_desc_symbol = boxing_util.TryReplaceDeviceTag(
            builder, var_blob_object.parallel_desc_symbol, "cpu"
        )
        consumer_op_arg_parallel_attr = oneflow_api.OpArgParallelAttribute(
            new_parallel_desc_symbol,
            str(var_blob_object.op_arg_parallel_attr.sbp_parallel),
            str(var_blob_object.op_arg_parallel_attr.opt_mirrored_parallel),
        )
        tmp_blob_object = boxing_util.BoxingTo(
            builder, value_blob_object, consumer_op_arg_parallel_attr
        )
        boxing_util.Assign(builder, var_blob_object, tmp_blob_object)

    oneflow_api.deprecated.LogicalRun(BuildAssignInstruction)


def _BuildNotMirroredScope(old_scope, builder):
    return builder.BuildScopeWithNewIsMirrored(old_scope, False)


def _EagerRunModelInit(var_op_conf):
    op_conf, _ = _GenModelInitOpConfAndRetLbi(var_op_conf)
    bn_in_op2blob_object = oneflow_api.deprecated.BnInOp2BlobObject()

    def BuildModelInitInstruction(builder):
        upstream_signature = op_node_signature_pb.OpNodeSignature()
        op_conf.scope_symbol_id = oneflow.current_scope().symbol_id
        op_attribute = c_api_util.InferOpConf(op_conf, upstream_signature)
        parallel_conf = (
            oneflow.current_scope().device_parallel_desc_symbol.parallel_conf
        )
        cfg_op_attribute = oneflow_api.deprecated.MakeOpAttributeByString(
            str(op_attribute)
        )
        builder.StatelessCall(
            cfg_op_attribute,
            parallel_conf,
            bn_in_op2blob_object,
            boxing_util.BoxingTo,
            blob_cache_util.FindOrCreateDelegateBlobObject,
        )

    sess = session_ctx.GetDefaultSession()
    with scope_util.ScopeContext(scope_util.MakeScope(_BuildNotMirroredScope)):
        oneflow_api.deprecated.LogicalRun(BuildModelInitInstruction)

    return bn_in_op2blob_object["out_0"]


def _MakeModelIOPathInputBuilds(op_conf, path, bn_in_op2blob_object):
    def BuildModelIOPathInputInstruction(builder):
        op_attribute = op_infer_util.Infer(op_conf, ibn2blob_object={})
        parallel_conf = (
            oneflow.current_scope().device_parallel_desc_symbol.parallel_conf
        )
        cfg_op_attribute = oneflow_api.deprecated.MakeOpAttributeByString(
            str(op_attribute)
        )
        builder.StatelessCall(
            cfg_op_attribute,
            parallel_conf,
            bn_in_op2blob_object,
            boxing_util.BoxingTo,
            blob_cache_util.FindOrCreateDelegateBlobObject,
        )

    def FeedPath(ofblob):
        ofblob.CopyFromNdarray(np.frombuffer(path.encode("ascii"), dtype=np.int8))

    def BuildFeedPathInstruction(builder):
        blob_object = bn_in_op2blob_object["out"]
        builder.FeedBlob(
            blob_object, python_callback.GetIdForRegisteredCallback(FeedPath)
        )
        builder.InsertRemoveForeignCallbackInstruction(
            blob_object.object_id, python_callback.GetIdForRegisteredCallback(FeedPath)
        )

    return BuildModelIOPathInputInstruction, BuildFeedPathInstruction


def _EagerRunModelLoad(var_op_conf, snapshot_path):
    assert isinstance(snapshot_path, str)
    assert os.path.basename(snapshot_path) == "out"
    snapshot_path = os.path.dirname(snapshot_path)
    assert os.path.basename(snapshot_path) == var_op_conf.name
    snapshot_path = os.path.dirname(snapshot_path)

    path_input_op_conf, path_lbi = _GenModelIOPathInputOpConfAndRetLbi()
    path_input_blob_objects = {}
    (
        BuildModelIOPathInputInstruction,
        BuildFeedPathInstruction,
    ) = _MakeModelIOPathInputBuilds(
        path_input_op_conf, snapshot_path, path_input_blob_objects
    )

    model_load_op_conf, _ = _GenModelLoadOpConfAndRetLbi(var_op_conf, path_lbi)
    model_load_blob_objects = oneflow_api.deprecated.BnInOp2BlobObject()

    def BuildModelLoadInstruction(builder):
        path_blob_object = path_input_blob_objects["out"]
        model_load_blob_objects["path"] = path_blob_object
        op_attribute = op_infer_util.Infer(
            model_load_op_conf, ibn2blob_object=model_load_blob_objects
        )
        parallel_conf = path_blob_object.parallel_desc_symbol.parallel_conf
        cfg_op_attribute = oneflow_api.deprecated.MakeOpAttributeByString(
            str(op_attribute)
        )
        builder.StatelessCall(
            cfg_op_attribute,
            parallel_conf,
            model_load_blob_objects,
            boxing_util.BoxingTo,
            blob_cache_util.FindOrCreateDelegateBlobObject,
        )

    sess = session_ctx.GetDefaultSession()
    with scope_util.ScopeContext(scope_util.MakeScope(_BuildNotMirroredScope)):
        oneflow_api.deprecated.LogicalRun(BuildModelIOPathInputInstruction)
        oneflow_api.deprecated.LogicalRun(BuildFeedPathInstruction)
        oneflow_api.deprecated.LogicalRun(BuildModelLoadInstruction)

    return model_load_blob_objects["out_0"]


def _EagerRunModelSave(var_blobs, snapshot_path):
    path_input_op_conf, path_lbi = _GenModelIOPathInputOpConfAndRetLbi()
    path_input_blob_objects = {}
    (
        BuildModelIOPathInputInstruction,
        BuildFeedPathInstruction,
    ) = _MakeModelIOPathInputBuilds(
        path_input_op_conf, snapshot_path, path_input_blob_objects
    )

    model_save_op_conf = _GenModelSaveOpConf(var_blobs, path_lbi)
    model_save_blob_objects = oneflow_api.deprecated.BnInOp2BlobObject()

    def BuildModelSaveInstruction(builder):
        path_blob_object = path_input_blob_objects["out"]
        model_save_blob_objects["path"] = path_blob_object
        for i, blob in enumerate(var_blobs):
            model_save_blob_objects["in_{}".format(i)] = blob.blob_object

        op_attribute = op_infer_util.Infer(
            model_save_op_conf, ibn2blob_object=model_save_blob_objects
        )
        parallel_conf = path_blob_object.parallel_desc_symbol.parallel_conf
        cfg_op_attribute = oneflow_api.deprecated.MakeOpAttributeByString(
            str(op_attribute)
        )
        builder.StatelessCall(
            cfg_op_attribute,
            parallel_conf,
            model_save_blob_objects,
            boxing_util.BoxingTo,
            blob_cache_util.FindOrCreateDelegateBlobObject,
        )

    sess = session_ctx.GetDefaultSession()
    with scope_util.ScopeContext(scope_util.MakeScope(_BuildNotMirroredScope)):
        oneflow_api.deprecated.LogicalRun(BuildModelIOPathInputInstruction)
        oneflow_api.deprecated.LogicalRun(BuildFeedPathInstruction)
        oneflow_api.deprecated.LogicalRun(BuildModelSaveInstruction)


def _GenModelInitOpConfAndRetLbi(var_op_conf):
    variable_op_conf = op_conf_util.VariableOpConf()
    variable_op_conf.CopyFrom(var_op_conf.variable_conf)
    op_conf = op_conf_util.OperatorConf()
    op_conf.name = "model_init"
    op_conf.device_tag = "cpu"
    op_conf.model_init_conf.out.append("out_0")
    op_conf.model_init_conf.variable_op_name.append(var_op_conf.name)
    op_conf.model_init_conf.original_variable_conf.append(variable_op_conf)
    lbi = logical_blob_id_util.LogicalBlobId()
    lbi.op_name = op_conf.name
    lbi.blob_name = op_conf.model_init_conf.out[0]
    return op_conf, lbi


def _GenModelLoadOpConfAndRetLbi(var_op_conf, path_lbi):
    variable_op_conf = op_conf_util.VariableOpConf()
    variable_op_conf.CopyFrom(var_op_conf.variable_conf)

    op_conf = op_conf_util.OperatorConf()
    op_conf.name = "model_load"
    op_conf.device_tag = "cpu"
    op_conf.model_load_conf.path = "{}/{}".format(path_lbi.op_name, path_lbi.blob_name)
    op_conf.model_load_conf.out.append("out_0")
    op_conf.model_load_conf.variable_op_name.append(var_op_conf.name)
    op_conf.model_load_conf.original_variable_conf.append(variable_op_conf)

    lbi = logical_blob_id_util.LogicalBlobId()
    lbi.op_name = op_conf.name
    lbi.blob_name = op_conf.model_load_conf.out[0]
    return op_conf, lbi


def _GenModelIOPathInputOpConfAndRetLbi():
    op_conf = op_conf_util.OperatorConf()
    op_conf.name = "model_io_path_input"
    op_conf.device_tag = "cpu"
    op_conf.input_conf.out = "out"

    blob_conf = inter_face_blob_conf_util.InterfaceBlobConf()
    blob_conf.shape.dim.append(65536)
    blob_conf.data_type = oneflow_api.deprecated.GetProtoDtype4OfDtype(oneflow.int8)
    blob_conf.is_dynamic = True
    op_conf.input_conf.blob_conf.CopyFrom(blob_conf)

    lbi = logical_blob_id_util.LogicalBlobId()
    lbi.op_name = op_conf.name
    lbi.blob_name = op_conf.input_conf.out
    return op_conf, lbi


def _GenModelSaveOpConf(var_blobs, path_lbi):
    op_conf = op_conf_util.OperatorConf()
    op_conf.name = "model_save"
    op_conf.device_tag = "cpu"
    op_conf.model_save_conf.path = "{}/{}".format(path_lbi.op_name, path_lbi.blob_name)
    for blob in var_blobs:
        getattr(op_conf.model_save_conf, "in").append(blob.logical_blob_name)
        getattr(op_conf.model_save_conf, "key").append(blob.logical_blob_name)

    return op_conf<|MERGE_RESOLUTION|>--- conflicted
+++ resolved
@@ -77,11 +77,7 @@
                 opkernel_object,
                 bn_in_op2blob_object,
                 boxing_util.BoxingTo,
-<<<<<<< HEAD
                 blob_cache_util.FindOrCreateDelegateBlobObject,
-=======
-                vm_util._FindOrCreateDelegateBlobObject,
->>>>>>> 94dc3bb3
             )
 
     oneflow_api.deprecated.LogicalRun(BuildInstruction)
