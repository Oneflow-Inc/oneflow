--- conflicted
+++ resolved
@@ -283,18 +283,6 @@
     return blob_object
 
 
-<<<<<<< HEAD
-=======
-def GetSharedOpKernelObject4ParallelConfSymbol(self, parallel_desc_sym):
-    if oneflow_api.HasSharedOpKernelObject4ParallelConfSymbol(parallel_desc_sym):
-        return oneflow_api.GetSharedOpKernelObject4ParallelConfSymbol(parallel_desc_sym)
-    object_id = self.NewSharedOpKernelObjectId4ParallelConfSymbolId(parallel_desc_sym)
-    obj = oneflow_api.Object(object_id, parallel_desc_sym)
-    oneflow_api.SetSharedOpKernelObject4ParallelConfSymbol(parallel_desc_sym, obj)
-    return obj
-
-
->>>>>>> f4c67c18
 @contextmanager
 def CudaHostPinBlob(self, blob_object):
     self.CudaHostRegisterBlob(blob_object)
@@ -304,8 +292,6 @@
         self.CudaHostUnregisterBlob(blob_object)
 
 
-<<<<<<< HEAD
-=======
 def NewOpKernelObject(self, op_conf):
     assert op_conf.HasField("scope_symbol_id")
     scope_symbol = oneflow_api.GetScopeSymbol(op_conf.scope_symbol_id)
@@ -319,7 +305,6 @@
     return oneflow_api.OpKernelObject(object_id, cfg_op_conf, self.object_releaser())
 
 
->>>>>>> f4c67c18
 def Build121To(self, blob_object, parallel_desc_symbol):
     ref_blob_object = _MakeNewBlobObjectLike(self, blob_object, parallel_desc_symbol)
     self.Build121AssignInstruction(ref_blob_object, blob_object)
