"""
Copyright 2020 The OneFlow Authors. All rights reserved.

Licensed under the Apache License, Version 2.0 (the "License");
you may not use this file except in compliance with the License.
You may obtain a copy of the License at

    http://www.apache.org/licenses/LICENSE-2.0

Unless required by applicable law or agreed to in writing, software
distributed under the License is distributed on an "AS IS" BASIS,
WITHOUT WARRANTIES OR CONDITIONS OF ANY KIND, either express or implied.
See the License for the specific language governing permissions and
limitations under the License.
"""
from __future__ import absolute_import

import re
from contextlib import contextmanager

import oneflow.core.eager.eager_symbol_pb2 as eager_symbol_pb
import oneflow.core.job.placement_pb2 as placement_pb
import oneflow.core.job.job_conf_pb2 as job_conf_pb
import oneflow.core.job.scope_pb2 as scope_pb
import oneflow.core.operator.op_conf_pb2 as op_conf_pb
import oneflow.core.operator.op_node_signature_pb2 as op_node_signature_pb
import oneflow.core.register.blob_desc_pb2 as blob_desc_pb
import oneflow.python.eager.blob_cache as blob_cache_util
import oneflow.python.eager.boxing_util as boxing_util
import oneflow.python.eager.object_storage as object_storage
import oneflow.python.eager.symbol as symbol_util
import oneflow.python.eager.symbol_storage as symbol_storage
import oneflow.python.framework.parallel_conf_util as parallel_conf_util
import oneflow_api.oneflow.core.job.scope as scope_cfg
import oneflow.python.framework.balanced_splitter as balanced_splitter
import oneflow.python.framework.c_api_util as c_api_util
import oneflow.python.framework.id_util as id_util
import oneflow.python.framework.placement_context as placement_ctx
import oneflow.python.framework.python_callback as python_callback
import oneflow.python.framework.session_context as session_ctx
import oneflow.python.framework.python_interpreter_util as python_interpreter_util
from oneflow.python.eager.opkernel_object import OpKernelObject
import oneflow
import oneflow_api.oneflow.core.vm.instruction as instr_cfg
import oneflow_api.oneflow.core.job.placement as placement_cfg
import oneflow_api.oneflow.core.job.job_conf as job_conf_cfg
import oneflow_api.oneflow.core.operator.op_node_signature as op_node_signature_cfg
import oneflow_api.oneflow.core.eager.eager_symbol as eager_symbol_cfg
from google.protobuf import text_format
import oneflow_api


def PhysicalRun(build):
    return _Run(
        build,
        oneflow_api.vm.PhysicalIdGenerator(),
        oneflow_api.vm.RunPhysicalInstruction,
        _ReleasePhysicalObject,
    )


def LogicalRun(build):
    return _Run(
        build,
        oneflow_api.vm.LogicalIdGenerator(),
        oneflow_api.vm.RunLogicalInstruction,
        _ReleaseLogicalObject,
    )


def _Run(build, id_generator, run_api, release_object):
    instruction_list = session_ctx.GetDefaultSession().instruction_list
    eager_symbol_list = session_ctx.GetDefaultSession().eager_symbol_list
    build(
        InstructionsBuilder(
            id_generator, release_object, instruction_list, eager_symbol_list
        )
    )
    run_api(instruction_list, eager_symbol_list)
    instruction_list.clear_instruction()
    eager_symbol_list.clear_eager_symbol()


def _DefaultBlobObject4Ibn(ibn):
    raise NotImplementedError


class InstructionsBuilder(oneflow_api.InstructionsBuilder):
    def __init__(
        self, id_generator, release_object, instruction_list, eager_symbol_list
    ):
        assert isinstance(instruction_list, instr_cfg.InstructionListProto)
        assert isinstance(eager_symbol_list, eager_symbol_cfg.EagerSymbolList)
        oneflow_api.InstructionsBuilder.__init__(
            self, id_generator, instruction_list, eager_symbol_list, release_object
        )

    def StatelessCall(self, op_attribute, parallel_conf, bn_in_op2blob_object={}):
        op_parallel_desc_sym = self.GetParallelDescSymbol(parallel_conf)
        self._CheckRefInBlobObjectParallelDesc(
            op_attribute,
            op_parallel_desc_sym,
            bn_in_op2blob_object=bn_in_op2blob_object,
        )

        def FetchDelegateBlobObject(x_blob_object, op_arg_parallel_attr):
            return boxing_util.BoxingTo(self, x_blob_object, op_arg_parallel_attr)

        def GetDelegateBlobObject(blob_object, op_arg_parallel_attr):
            return _FindOrCreateDelegateBlobObject(
                self, FetchDelegateBlobObject, blob_object, op_arg_parallel_attr
            )

        self._StatelessCall(
            "compute",
            op_attribute,
            op_parallel_desc_sym=op_parallel_desc_sym,
            blob_parallel_desc_sym=op_parallel_desc_sym,
            bn_in_op2blob_object=bn_in_op2blob_object,
            get_delegate_blob_object=GetDelegateBlobObject,
        )

    def NoBoxingStatelessCall(
        self, op_attribute, parallel_conf, bn_in_op2blob_object={}
    ):
        op_parallel_desc_sym = self.GetParallelDescSymbol(parallel_conf)
        self._CheckRefInBlobObjectParallelDesc(
            op_attribute,
            op_parallel_desc_sym,
            bn_in_op2blob_object=bn_in_op2blob_object,
        )

        def FetchDelegateBlobObject(blob_object, op_arg_parallel_attr):
            from_pd = blob_object.parallel_desc_symbol
            to_pd = op_arg_parallel_attr.parallel_desc_symbol
            if from_pd == to_pd:
                return blob_object
            assert from_pd.device_tag == "cpu"
            assert to_pd.device_tag == "cpu"
            assert from_pd.parallel_num == to_pd.parallel_num
            from_machine_ids = dict(from_pd.machine_id2device_id_list).keys()
            to_machine_ids = dict(to_pd.machine_id2device_id_list).keys()
            if (
                len(from_pd.machine_id2device_id_list) == from_pd.parallel_num
                and from_machine_ids == to_machine_ids
            ):
                return self.BroadcastBlobReference(blob_object, to_pd)
            return self.Build121To(blob_object, to_pd)

        def GetDirectOr121BlobObject(blob_object, op_arg_parallel_attr):
            return _FindOrCreateDelegateBlobObject(
                self, FetchDelegateBlobObject, blob_object, op_arg_parallel_attr
            )

        self._StatelessCall(
            "compute",
            op_attribute,
            op_parallel_desc_sym=op_parallel_desc_sym,
            blob_parallel_desc_sym=op_parallel_desc_sym,
            bn_in_op2blob_object=bn_in_op2blob_object,
            get_delegate_blob_object=GetDirectOr121BlobObject,
        )

    def NoBoxingCudaD2HStatelessCall(
        self, op_attribute, in_parallel_conf, bn_in_op2blob_object={}
    ):
        op_parallel_desc_sym = self.GetParallelDescSymbol(in_parallel_conf)
        blob_parallel_desc_sym = boxing_util.TryReplaceDeviceTag(
            self, op_parallel_desc_sym, "cpu"
        )
        self._CheckRefInBlobObjectParallelDesc(
            op_attribute,
            blob_parallel_desc_sym,
            bn_in_op2blob_object=bn_in_op2blob_object,
        )

        def GetDirectBlobObject(blob_object, op_arg_parallel_attr):
            return blob_object

        self._StatelessCall(
            "copy_d2h",
            op_attribute,
            op_parallel_desc_sym=op_parallel_desc_sym,
            blob_parallel_desc_sym=blob_parallel_desc_sym,
            bn_in_op2blob_object=bn_in_op2blob_object,
            get_delegate_blob_object=GetDirectBlobObject,
        )

    def NoBoxingCudaH2DStatelessCall(
        self, op_attribute, out_parallel_conf, bn_in_op2blob_object={}
    ):
        op_parallel_desc_sym = self.GetParallelDescSymbol(out_parallel_conf)
        self._CheckRefInBlobObjectParallelDesc(
            op_attribute,
            op_parallel_desc_sym,
            bn_in_op2blob_object=bn_in_op2blob_object,
        )

        def GetDirectBlobObject(blob_object, op_arg_parallel_attr):
            return blob_object

        self._StatelessCall(
            "copy_h2d",
            op_attribute,
            op_parallel_desc_sym=op_parallel_desc_sym,
            blob_parallel_desc_sym=op_parallel_desc_sym,
            bn_in_op2blob_object=bn_in_op2blob_object,
            get_delegate_blob_object=GetDirectBlobObject,
        )

    def RawStatelessCall(self, op_attribute, parallel_conf, bn_in_op2blob_object={}):
        op_parallel_desc_sym = self.GetParallelDescSymbol(parallel_conf)
        self._CheckRefInBlobObjectParallelDesc(
            op_attribute,
            op_parallel_desc_sym,
            bn_in_op2blob_object=bn_in_op2blob_object,
        )

        def GetDirectBlobObject(blob_object, op_arg_parallel_attr):
            return blob_object

        self._StatelessCall(
            "compute",
            op_attribute,
            op_parallel_desc_sym=op_parallel_desc_sym,
            blob_parallel_desc_sym=op_parallel_desc_sym,
            bn_in_op2blob_object=bn_in_op2blob_object,
            get_delegate_blob_object=GetDirectBlobObject,
        )

    def StatefulCall(self, op_attribute, opkernel_object, bn_in_op2blob_object={}):
        op_parallel_desc_sym = opkernel_object.parallel_desc_symbol
        parallel_sig = op_attribute.parallel_signature
        assert parallel_sig.HasField("op_parallel_desc_symbol_id")
        assert op_parallel_desc_sym.symbol_id == parallel_sig.op_parallel_desc_symbol_id
        self._CheckRefInBlobObjectParallelDesc(
            op_attribute,
            op_parallel_desc_sym,
            bn_in_op2blob_object=bn_in_op2blob_object,
        )

        def FetchDelegateBlobObject(x_blob_object, op_arg_parallel_attr):
            return boxing_util.BoxingTo(self, x_blob_object, op_arg_parallel_attr)

        def GetDelegateBlobObject(blob_object, op_arg_parallel_attr):
            return _FindOrCreateDelegateBlobObject(
                self, FetchDelegateBlobObject, blob_object, op_arg_parallel_attr
            )

        self._StatefulCall(
            op_attribute,
            opkernel_object=opkernel_object,
            bn_in_op2blob_object=bn_in_op2blob_object,
            get_delegate_blob_object=GetDelegateBlobObject,
        )

    def DeleteObject(self, obj):
        self._TryClearObject(obj)
        self._DeleteObject(obj)

    def InsertRemoveForeignCallbackInstruction(self, object_id, callback):
        unique_callback_id = python_callback.GetIdForRegisteredCallback(callback)
        instruction = instr_cfg.InstructionProto()
        instruction.set_instr_type_name("RemoveForeignCallback")
<<<<<<< HEAD
        instruction.mutable_operand().Add().CopyFrom(
            oneflow_api.vm.DelObjectOperand(object_id)
        )
        instruction.mutable_operand().Add().CopyFrom(
            oneflow_api.vm.Int64Operand(unique_callback_id)
        )
=======
        instruction.mutable_operand().Add().CopyFrom(_DelObjectOperand(object_id))
        instruction.mutable_operand().Add().CopyFrom(_Int64Operand(unique_callback_id))
>>>>>>> b32739a0
        self.instruction_list().mutable_instruction().Add().CopyFrom(instruction)

    def FetchBlobHeader(self, blob_object, callback):
        return self._FetchBlob("FetchBlobHeader", blob_object, callback)

    def FetchBlobBody(self, blob_object, callback):
        return self._FetchBlob("FetchBlobBody", blob_object, callback)

    def PackPhysicalBlobsToLogicalBlob(
        self, physical_blob_objects, op_arg_parallel_attr, op_arg_blob_attr
    ):
        parallel_desc_symbol = op_arg_parallel_attr.parallel_desc_symbol
        machine_id2device_ids = dict(parallel_desc_symbol.machine_id2device_id_list)
        device_tag = parallel_desc_symbol.parallel_conf.device_tag()
        machine_device_ids = set()
        for physical_blob_object in physical_blob_objects:
            phy_paralle_desc_sym = physical_blob_object.parallel_desc_symbol
            assert (
                phy_paralle_desc_sym.parallel_num == 1
            ), phy_paralle_desc_sym.parallel_num
            assert phy_paralle_desc_sym.device_tag == device_tag, "%s v.s. %s" % (
                phy_paralle_desc_sym.device_tag,
                device_tag,
            )
            phy_machine_id2device_ids = dict(
                phy_paralle_desc_sym.machine_id2device_id_list
            )
            machine_id = list(phy_machine_id2device_ids.keys())[0]
            pair = (machine_id, phy_machine_id2device_ids[machine_id][0])
            machine_device_ids.add(pair)

        for machine_id, device_ids in machine_id2device_ids.items():
            for device_id in device_ids:
                assert (machine_id, device_id) in machine_device_ids, "%s not in %s" % (
                    (machine_id, device_id),
                    machine_device_ids,
                )
        logical_blob_object = self._NewBlobObject(
            op_arg_parallel_attr, op_arg_blob_attr
        )
        self._ReplaceMirrored(
            op_arg_parallel_attr.parallel_desc_symbol,
            [logical_blob_object],
            physical_blob_objects,
        )
        return logical_blob_object

    def GetPhysicalParallelDescSymbols(self, parallel_desc_symbol):
        machine_id2device_ids = dict(parallel_desc_symbol.machine_id2device_id_list)
        device_tag = parallel_desc_symbol.parallel_conf.device_tag()
        phy_parallel_desc_symbols = []

        def AppendPhyParallelDescSymbol(machine_id, device_id):
            parallel_conf = placement_cfg.ParallelConf()
            parallel_conf.set_device_tag(device_tag)
            parallel_conf.add_device_name("%d:%d" % (machine_id, device_id))
            phy_parallel_desc_symbols.append(self.GetParallelDescSymbol(parallel_conf))

        for machine_id, device_ids in machine_id2device_ids.items():
            for device_id in device_ids:
                AppendPhyParallelDescSymbol(machine_id, device_id)
        return phy_parallel_desc_symbols

    def _GetPhysicalOpArgBlobAttrs(self, logical_blob_object):
        parallel_num = logical_blob_object.parallel_desc_symbol.parallel_num
        logical_blob_attr = logical_blob_object.op_arg_blob_attr
        sbp_parallel = logical_blob_object.op_arg_parallel_attr.sbp_parallel
        if sbp_parallel.has_split_parallel():
            split_axis = sbp_parallel.split_parallel().axis()
            return [
                logical_blob_attr.GetPhysicalOpArgBlobAttr(split_axis, parallel_num, i)
                for i in range(parallel_num)
            ]
        else:
            return [logical_blob_attr] * parallel_num

    def UnpackLogicalBlobToPhysicalBlobs(self, blob_object):
        phy_parallel_desc_symbols = self.GetPhysicalParallelDescSymbols(
            blob_object.parallel_desc_symbol
        )
        phy_op_arg_blob_attrs = self._GetPhysicalOpArgBlobAttrs(blob_object)

        def GetPhysicalBlob(parallel_desc_sym, blob_attr):
            op_arg_parallel_attr = oneflow_api.MakeMirroredOpArgParallelAttribute(
                parallel_desc_sym
            )
            pyhsical_blob_object = self._NewBlobObject(op_arg_parallel_attr, blob_attr)
            return pyhsical_blob_object

        physical_blob_objects = [
            GetPhysicalBlob(phy_parallel_desc_symbols[i], phy_op_arg_blob_attrs[i])
            for i in range(len(phy_parallel_desc_symbols))
        ]
        self._ReplaceMirrored(
            blob_object.parallel_desc_symbol, physical_blob_objects, [blob_object]
        )
        return physical_blob_objects

    def MakeReferenceBlobObject(self, blob_object, op_arg_parallel_attr):
        parallel_desc_symbol = blob_object.parallel_desc_symbol
        assert parallel_desc_symbol == op_arg_parallel_attr.parallel_desc_symbol
        ref_blob_object = self._NewBlobObject(
            op_arg_parallel_attr, blob_object.op_arg_blob_attr
        )
        self._ReplaceMirrored(parallel_desc_symbol, [ref_blob_object], [blob_object])
        return ref_blob_object

    def MakeLazyRefBlobObject(self, interface_op_name):
        sess = session_ctx.GetDefaultSession()
        op_attribute = sess.OpAttribute4InterfaceOpName(interface_op_name)
        assert len(op_attribute.output_bns) == 1
        obn = op_attribute.output_bns[0]

        parallel_conf = sess.ParallelConf4LazyInterfaceOpName(interface_op_name)
        if not isinstance(
            parallel_conf, oneflow_api.oneflow.core.job.placement.ParallelConf
        ):
            parallel_conf_cfg = placement_cfg.ParallelConf()
            parallel_conf_cfg.set_device_tag(parallel_conf.device_tag)
            for device_name in parallel_conf.device_name:
                parallel_conf_cfg.add_device_name(device_name)
            parallel_conf = parallel_conf_cfg
        blob_parallel_desc_sym = self.GetParallelDescSymbol(parallel_conf)

        op_arg_parallel_attr = oneflow_api.GetOpArgParallelAttribute(
            blob_parallel_desc_sym, str(op_attribute), obn
        )
        op_arg_blob_attr = oneflow_api.GetOpArgBlobAttribute(str(op_attribute), obn)

        blob_object = self._NewBlobObject(op_arg_parallel_attr, op_arg_blob_attr)
        self._LazyReference(blob_object, interface_op_name)
        return blob_object

    def BuildInitialScope(
        self, session_id, job_conf, device_tag, machine_device_ids, is_mirrored,
    ):
        scope_proto = scope_cfg.ScopeProto()
        scope_proto.set_session_id(session_id)
        job_conf_sym = self.GetJobConfSymbol(job_conf)
        scope_proto.set_job_desc_symbol_id(job_conf_sym.symbol_id)
        parallel_conf = parallel_conf_util.MakeParallelConf(
            device_tag, machine_device_ids
        )
        device_parallel_desc_sym = self.GetParallelDescSymbol(parallel_conf)
        scope_proto.set_device_parallel_desc_symbol_id(
            device_parallel_desc_sym.symbol_id
        )
        parallel_conf = parallel_conf_util.MakeParallelConf("cpu", machine_device_ids)
        host_parallel_desc_sym = self.GetParallelDescSymbol(parallel_conf)
        scope_proto.set_host_parallel_desc_symbol_id(host_parallel_desc_sym.symbol_id)
        if is_mirrored:
            scope_proto.mutable_opt_mirrored_parallel_conf().mutable_mirrored_parallel()
        else:
            scope_proto.mutable_opt_mirrored_parallel_conf().clear_mirrored_parallel()
        return self.GetScopeSymbol(scope_proto)

    def BuildScopeWithNewParallelDesc(self, scope, device_tag, machine_device_ids):
        if isinstance(machine_device_ids, str):
            machine_device_ids = [machine_device_ids]

        def SetScopeProto(scope_proto):
            parallel_conf = parallel_conf_util.MakeParallelConf(
                device_tag, machine_device_ids
            )
            device_parallel_desc_sym = self.GetParallelDescSymbol(parallel_conf)
            parallel_conf = parallel_conf_util.MakeParallelConf(
                "cpu", machine_device_ids
            )
            host_parallel_desc_sym = self.GetParallelDescSymbol(parallel_conf)
            scope_proto.set_device_parallel_desc_symbol_id(
                device_parallel_desc_sym.symbol_id
            )
            scope_proto.set_host_parallel_desc_symbol_id(
                host_parallel_desc_sym.symbol_id
            )

        return self.BuildScopeByProtoSetter(scope, SetScopeProto)

    def BuildScopeWithNewParallelConf(self, scope, parallel_conf):
        tag_and_dev_ids = parallel_conf_util.GetDeviceTagAndMachineDeviceIds(
            parallel_conf
        )
        return self.BuildScopeWithNewParallelDesc(scope, *tag_and_dev_ids)

    def BuildScopeWithNewIsMirrored(self, scope, is_mirrored):
        def SetScopeProto(scope_proto):
            if is_mirrored:
                scope_proto.mutable_opt_mirrored_parallel_conf().mutable_mirrored_parallel()
            else:
                scope_proto.mutable_opt_mirrored_parallel_conf().clear_mirrored_parallel()

        return self.BuildScopeByProtoSetter(scope, SetScopeProto)

    def BuildScopeWithNewScopeName(self, scope, scope_name):
        def SetScopeProto(scope_proto):
            scope_proto.add_scope_op_name_prefixes(scope_name)

        return self.BuildScopeByProtoSetter(scope, SetScopeProto)

    def BuildScopeByProtoSetter(self, scope, setter):
        scope_proto = scope.MakeChildScopeProto()
        setter(scope_proto)
        return self.GetScopeSymbol(scope_proto)

    def GetSharedOpKernelObject4ParallelConfSymbol(self, parallel_desc_sym):
        if object_storage.HasSharedOpKernelObject4ParallelConfSymbol(parallel_desc_sym):
            return object_storage.GetSharedOpKernelObject4ParallelConfSymbol(
                parallel_desc_sym
            )
        object_id = self._NewSharedOpKernelObjectId4ParallelConfSymbolId(
            parallel_desc_sym
        )
        obj = oneflow_api.Object(object_id, parallel_desc_sym)
        object_storage.SetSharedOpKernelObject4ParallelConfSymbol(
            parallel_desc_sym, obj
        )
        return obj

    @contextmanager
    def CudaHostPinBlob(self, blob_object):
        self._CudaHostRegisterBlob(blob_object)
        try:
            yield
        finally:
            self._CudaHostUnregisterBlob(blob_object)

    def BroadcastBlobReference(self, sole_mirrored_blob_object, parallel_desc_sym):
        device_ids = dict(
            sole_mirrored_blob_object.parallel_desc_symbol.machine_id2device_id_list
        )
        for _, dev_ids in device_ids.items():
            assert len(dev_ids) == 1, "dev_ids: %s" % dev_ids
        object_id = self._BroadcastObjectReference(
            sole_mirrored_blob_object, parallel_desc_sym
        )
        op_arg_parallel_attr = oneflow_api.MakeBroadcastOpArgParallelAttribute(
            parallel_desc_sym
        )
        obj = oneflow_api.BlobObject(
            object_id, op_arg_parallel_attr, sole_mirrored_blob_object.op_arg_blob_attr,
        )
<<<<<<< HEAD
        obj.add_releaser(self.release_object())
=======
        obj.add_releaser(self.object_releaser())
>>>>>>> b32739a0
        return obj

    def NewOpKernelObject(self, op_conf):
        assert op_conf.HasField("scope_symbol_id")
        scope_symbol = oneflow_api.GetScopeSymbol(op_conf.scope_symbol_id)
        op_conf_sym = self._GetOpConfSymbol(op_conf)
        parallel_desc_sym_id = c_api_util.GetOpParallelSymbolId(op_conf)
        parallel_desc_symbol = oneflow_api.GetPlacementSymbol(parallel_desc_sym_id)
        object_id = self._NewOpKernelObject(
            parallel_desc_symbol, scope_symbol.job_desc_symbol, op_conf_sym
        )
<<<<<<< HEAD
        return OpKernelObject(object_id, op_conf, self.release_object())
=======
        return OpKernelObject(object_id, op_conf, self.object_releaser())
>>>>>>> b32739a0

    def Build121To(self, blob_object, parallel_desc_symbol):
        ref_blob_object = _MakeNewBlobObjectLike(
            self, blob_object, parallel_desc_symbol
        )
        self.Build121AssignInstruction(ref_blob_object, blob_object)
        return ref_blob_object

    def Build121AssignInstruction(self, ref_blob_object, value_blob_object):
        parallel_num = ref_blob_object.parallel_desc_symbol.parallel_num
        assert parallel_num == value_blob_object.parallel_desc_symbol.parallel_num
        token_ids = (
            [oneflow_api.vm.NewTokenId() for _ in range(parallel_num)],
            [oneflow_api.vm.NewTokenId() for _ in range(parallel_num)],
        )
        self._BuildSendInstruction(
            ref_blob_object.parallel_desc_symbol, value_blob_object, token_ids
        )
        self._BuildRecvInstruction(
            value_blob_object.parallel_desc_symbol, ref_blob_object, token_ids
        )

    def _BuildSendInstruction(
        self, dst_parallel_desc_symbol, src_blob_object, token_ids
    ):
        instruction = instr_cfg.InstructionProto()
        instruction.set_instr_type_name("SendBlob")
        instruction.set_parallel_desc_symbol_id(
            src_blob_object.parallel_desc_symbol.symbol_id
        )
        instruction.mutable_operand().Add().CopyFrom(
            oneflow_api.vm.SymbolOperand(dst_parallel_desc_symbol.symbol_id)
        )
        instruction.mutable_operand().Add().CopyFrom(
            oneflow_api.vm.ConstOperand(src_blob_object.object_id)
        )
        instruction.mutable_operand().Add().CopyFrom(oneflow_api.vm.OperandSeparator())
        for token_id in token_ids[0]:
            instruction.mutable_operand().Add().CopyFrom(
                oneflow_api.vm.Uint64Operand(token_id)
            )
        instruction.mutable_operand().Add().CopyFrom(oneflow_api.vm.OperandSeparator())
        for token_id in token_ids[1]:
<<<<<<< HEAD
            instruction.mutable_operand().Add().CopyFrom(
                oneflow_api.vm.Uint64Operand(token_id)
            )
=======
            instruction.mutable_operand().Add().CopyFrom(_Uint64Operand(token_id))
>>>>>>> b32739a0
        self.instruction_list().mutable_instruction().Add().CopyFrom(instruction)

    def _BuildRecvInstruction(
        self, src_parallel_desc_symbol, dst_blob_object, token_ids
    ):
        instruction = instr_cfg.InstructionProto()
        instruction.set_instr_type_name("ReceiveBlob")
        instruction.set_parallel_desc_symbol_id(
            dst_blob_object.parallel_desc_symbol.symbol_id
        )
        instruction.mutable_operand().Add().CopyFrom(
            oneflow_api.vm.SymbolOperand(src_parallel_desc_symbol.symbol_id)
        )
        instruction.mutable_operand().Add().CopyFrom(
            oneflow_api.vm.Mut2Operand(dst_blob_object.object_id)
        )
        instruction.mutable_operand().Add().CopyFrom(oneflow_api.vm.OperandSeparator())
        for token_id in token_ids[0]:
            instruction.mutable_operand().Add().CopyFrom(
                oneflow_api.vm.Uint64Operand(token_id)
            )
        instruction.mutable_operand().Add().CopyFrom(oneflow_api.vm.OperandSeparator())
        for token_id in token_ids[1]:
<<<<<<< HEAD
            instruction.mutable_operand().Add().CopyFrom(
                oneflow_api.vm.Uint64Operand(token_id)
            )
=======
            instruction.mutable_operand().Add().CopyFrom(_Uint64Operand(token_id))
>>>>>>> b32739a0
        self.instruction_list().mutable_instruction().Add().CopyFrom(instruction)

    def _NewOpKernelObject(self, parallel_desc_symbol, job_desc_sym, op_conf_sym):
        object_id = self._NewObjectId(parallel_desc_symbol)
        instruction = instr_cfg.InstructionProto()
        instruction.set_instr_type_name("InitOpKernelObject")
        instruction.set_parallel_desc_symbol_id(parallel_desc_symbol.symbol_id)
        instruction.mutable_operand().Add().CopyFrom(
            oneflow_api.vm.SymbolOperand(job_desc_sym.symbol_id)
        )
        instruction.mutable_operand().Add().CopyFrom(
            oneflow_api.vm.SymbolOperand(op_conf_sym.symbol_id)
        )
<<<<<<< HEAD
        instruction.mutable_operand().Add().CopyFrom(
            oneflow_api.vm.MutOperand(object_id)
        )
=======
        instruction.mutable_operand().Add().CopyFrom(_MutOperand(object_id))
>>>>>>> b32739a0
        self.instruction_list().mutable_instruction().Add().CopyFrom(instruction)
        return object_id

    def _StatelessCall(
        self,
        stream_tag,
        op_attribute,
        op_parallel_desc_sym=None,
        blob_parallel_desc_sym=None,
        bn_in_op2blob_object={},
        get_delegate_blob_object=None,
    ):
        assert callable(get_delegate_blob_object)
        if op_attribute.parallel_signature.HasField("op_parallel_desc_symbol_id"):
            symbol_id = op_attribute.parallel_signature.op_parallel_desc_symbol_id
            op_parallel_desc_sym = oneflow_api.GetPlacementSymbol(symbol_id)
        assert op_parallel_desc_sym is not None

        def DelegateBlobObject4Ibn(ibn):
            op_arg_parallel_attr = oneflow_api.GetOpArgParallelAttribute(
                op_parallel_desc_sym, str(op_attribute), ibn
            )
            return get_delegate_blob_object(
                bn_in_op2blob_object[ibn], op_arg_parallel_attr
            )

        op_conf = op_attribute.op_conf
        assert op_conf.HasField("scope_symbol_id"), op_conf
        scope_symbol = oneflow_api.GetScopeSymbol(op_conf.scope_symbol_id)
        job_desc_sym = scope_symbol.job_desc_symbol
        op_conf_sym = self._GetOpConfSymbol(op_conf)
        op_node_signature_sym = self._GetOpNodeSignatureSymbol(op_attribute)
        opkernel_obj = self.GetSharedOpKernelObject4ParallelConfSymbol(
            op_parallel_desc_sym
        )
        assert opkernel_obj.parallel_desc_symbol == op_parallel_desc_sym, (
            str(opkernel_obj.parallel_desc_symbol.parallel_conf),
            str(op_parallel_desc_sym.parallel_conf),
        )
        const_input_operand_blob_objects = self._GetConstInputOperandBlobObjects(
            op_attribute, blob_object4ibn=DelegateBlobObject4Ibn
        )
        mutable_input_operand_blob_objects = self._GetMutableInputOperandBlobObjects(
            op_attribute, blob_object4ibn=DelegateBlobObject4Ibn
        )
        mut1_operand_blob_objects = self._GetMut1OperandBlobObjects(
            op_attribute,
            blob_parallel_desc_sym,
            bn_in_op2blob_object=bn_in_op2blob_object,
        )
        mut2_operand_blob_objects = self._GetMut2OperandBlobObjects(
            op_attribute,
            blob_parallel_desc_sym,
            bn_in_op2blob_object=bn_in_op2blob_object,
        )
        is_user_op = op_attribute.op_conf.HasField("user_conf")
        instruction_prefix = "User" if is_user_op else "System"
        self._StatelessCallOpKernel(
            "%s.%sStatelessCallOpKernel" % (stream_tag, instruction_prefix),
            op_parallel_desc_sym,
            job_desc_sym,
            op_conf_sym,
            op_node_signature_sym,
            opkernel_obj,
            const_input_operand_blob_objects,
            mutable_input_operand_blob_objects,
            mut1_operand_blob_objects,
            mut2_operand_blob_objects,
        )

    def _StatefulCall(
        self,
        op_attribute,
        opkernel_object,
        bn_in_op2blob_object,
        get_delegate_blob_object,
    ):
        op_parallel_desc_sym = opkernel_object.parallel_desc_symbol

        def DelegateBlobObject4Ibn(ibn):
            op_arg_parallel_attr = oneflow_api.GetOpArgParallelAttribute(
                op_parallel_desc_sym, str(op_attribute), ibn
            )
            return get_delegate_blob_object(
                bn_in_op2blob_object[ibn], op_arg_parallel_attr
            )

        op_node_signature_sym = self._GetOpNodeSignatureSymbol(op_attribute)
        const_input_operand_blob_objects = self._GetConstInputOperandBlobObjects(
            op_attribute, blob_object4ibn=DelegateBlobObject4Ibn
        )
        mutable_input_operand_blob_objects = self._GetMutableInputOperandBlobObjects(
            op_attribute, blob_object4ibn=DelegateBlobObject4Ibn
        )
        mut1_operand_blob_objects = self._GetMut1OperandBlobObjects(
            op_attribute,
            op_parallel_desc_sym,
            bn_in_op2blob_object=bn_in_op2blob_object,
        )
        mut2_operand_blob_objects = self._GetMut2OperandBlobObjects(
            op_attribute,
            op_parallel_desc_sym,
            bn_in_op2blob_object=bn_in_op2blob_object,
        )
        is_user_op = op_attribute.op_conf.HasField("user_conf")
        assert is_user_op
        instruction_prefix = "" if is_user_op else "System"
        self._StatefulCallOpKernel(
            "%sCallOpKernel" % instruction_prefix,
            op_parallel_desc_sym,
            opkernel_object,
            op_node_signature_sym,
            const_input_operand_blob_objects,
            mutable_input_operand_blob_objects,
            mut1_operand_blob_objects,
            mut2_operand_blob_objects,
        )

    def _CudaHostRegisterBlob(self, blob_object):
        instruction = instr_cfg.InstructionProto()
        instruction.set_instr_type_name("CudaHostRegisterBlob")
        instruction.set_parallel_desc_symbol_id(
            blob_object.parallel_desc_symbol.symbol_id
        )
<<<<<<< HEAD
        instruction.mutable_operand().Add().CopyFrom(
            oneflow_api.vm.MutOperand(blob_object.object_id)
        )
=======
        instruction.mutable_operand().Add().CopyFrom(_MutOperand(blob_object.object_id))
>>>>>>> b32739a0
        self.instruction_list().mutable_instruction().Add().CopyFrom(instruction)

    def _CudaHostUnregisterBlob(self, blob_object):
        instruction = instr_cfg.InstructionProto()
        instruction.set_instr_type_name("CudaHostUnregisterBlob")
        instruction.set_parallel_desc_symbol_id(
            blob_object.parallel_desc_symbol.symbol_id
        )
<<<<<<< HEAD
        instruction.mutable_operand().Add().CopyFrom(
            oneflow_api.vm.MutOperand(blob_object.object_id)
        )
=======
        instruction.mutable_operand().Add().CopyFrom(_MutOperand(blob_object.object_id))
>>>>>>> b32739a0
        self.instruction_list().mutable_instruction().Add().CopyFrom(instruction)

    def _GetOpConfSymbol(self, op_conf):
        serialized_op_conf = op_conf.SerializeToString()
        if symbol_storage.HasSymbol4SerializedOpConf(serialized_op_conf):
            return symbol_storage.GetSymbol4SerializedOpConf(serialized_op_conf)
        symbol_id = self._NewSymbolId4OpConf(op_conf)
        symbol = symbol_util.Symbol(symbol_id, op_conf)
        symbol_storage.SetSymbol4Id(symbol_id, symbol)
        symbol_storage.SetSymbol4SerializedOpConf(serialized_op_conf, symbol)
        return symbol

    def _GetOpNodeSignatureSymbol(self, op_attribute):
        new_op_node_signature = oneflow_api.deprecated.MakeOpNodeSignatureFromSerializedOpAttribute(
            str(op_attribute)
        )
        if oneflow_api.HasOpNodeSignatureSymbol(new_op_node_signature):
            return oneflow_api.GetOpNodeSignatureSymbol(new_op_node_signature)
        symbol_id = self._NewSymbolId4OpNodeSignature(new_op_node_signature)
        oneflow_api.AddOpNodeSignatureSymbol(symbol_id, new_op_node_signature)
        return oneflow_api.GetOpNodeSignatureSymbol(symbol_id)

    def _GetConstInputOperandBlobObjects(self, op_attribute, blob_object4ibn=None):
        assert callable(blob_object4ibn)
        const_input_operand_blob_objects = []
        for ibn in op_attribute.input_bns:
            ibn2modifier = op_attribute.arg_modifier_signature.ibn2input_blob_modifier
            if ibn2modifier[ibn].is_mutable:
                continue
            ibn_sym = self.GetSymbol4String(ibn)
            in_object = blob_object4ibn(ibn)
            const_input_operand_blob_objects.append((ibn_sym, in_object))
        return const_input_operand_blob_objects

    def _GetMutableInputOperandBlobObjects(self, op_attribute, blob_object4ibn=None):
        mutable_input_operand_blob_objects = []
        for ibn in op_attribute.input_bns:
            ibn2modifier = op_attribute.arg_modifier_signature.ibn2input_blob_modifier
            if not ibn2modifier[ibn].is_mutable:
                continue
            ibn_sym = self.GetSymbol4String(ibn)
            in_object = blob_object4ibn(ibn)
            mutable_input_operand_blob_objects.append((ibn_sym, in_object))
        return mutable_input_operand_blob_objects

    def _GetMut1OperandBlobObjects(
        self, op_attribute, parallel_desc_sym, bn_in_op2blob_object={}
    ):
        mut1_operand_blob_objects = []

        def GetOutBlobParallelDescSymbol(obn):
            parallel_signature = op_attribute.parallel_signature
            bn2symbol_id = parallel_signature.bn_in_op2parallel_desc_symbol_id
            if obn in bn2symbol_id:
                return oneflow_api.GetPlacementSymbol(bn2symbol_id[obn])
            else:
                return parallel_desc_sym

        def OutputBns():
            obn2modifier = op_attribute.arg_modifier_signature.obn2output_blob_modifier
            for obn in op_attribute.output_bns:
                if obn2modifier[obn].header_infered_before_compute:
                    yield obn

            for tmp_bn in op_attribute.tmp_bns:
                yield tmp_bn

        for obn in OutputBns():
            obn_sym = self.GetSymbol4String(obn)
            op_arg_parallel_attr = oneflow_api.GetOpArgParallelAttribute(
                GetOutBlobParallelDescSymbol(obn), str(op_attribute), obn
            )
            op_arg_blob_attr = oneflow_api.GetOpArgBlobAttribute(str(op_attribute), obn)
            out_blob_object = self._NewBlobObject(
                op_arg_parallel_attr, op_arg_blob_attr
            )
            lbi = op_attribute.arg_signature.bn_in_op2lbi[obn]
            bn_in_op2blob_object[obn] = out_blob_object
            mut1_operand_blob_objects.append((obn_sym, out_blob_object))
        return mut1_operand_blob_objects

    def _CheckRefInBlobObjectParallelDesc(
        self, op_attribute, op_parallel_desc_sym, bn_in_op2blob_object={}
    ):
        op_conf = op_attribute.op_conf
        for ibn in op_attribute.input_bns:
            ibn2modifier = op_attribute.arg_modifier_signature.ibn2input_blob_modifier
            if not ibn2modifier[ibn].is_mutable:
                continue
            ref_blob_object = bn_in_op2blob_object[ibn]
            assert op_parallel_desc_sym == ref_blob_object.parallel_desc_symbol, (
                "op_conf: %s\n%s\nv.s.\n%s"
                % (op_conf, op_parallel_desc_sym, ref_blob_object.parallel_desc_symbol)
            )

    def _GetMut2OperandBlobObjects(
        self, op_attribute, parallel_desc_sym, bn_in_op2blob_object={}
    ):
        mut2_operand_blob_objects = []

        def GetOutBlobParallelDescSymbol(obn):
            parallel_signature = op_attribute.parallel_signature
            bn2symbol_id = parallel_signature.bn_in_op2parallel_desc_symbol_id
            if obn in bn2symbol_id:
                return oneflow_api.GetPlacementSymbol(bn2symbol_id[obn])
            else:
                return parallel_desc_sym

        for obn in op_attribute.output_bns:
            obn2modifier = op_attribute.arg_modifier_signature.obn2output_blob_modifier
            if obn2modifier[obn].header_infered_before_compute:
                continue
            obn_sym = self.GetSymbol4String(obn)
            op_arg_parallel_attr = oneflow_api.GetOpArgParallelAttribute(
                GetOutBlobParallelDescSymbol(obn), str(op_attribute), obn
            )
            op_arg_blob_attr = oneflow_api.GetOpArgBlobAttribute(str(op_attribute), obn)
            out_blob_object = self._NewBlobObject(
                op_arg_parallel_attr, op_arg_blob_attr
            )
            bn_in_op2blob_object[obn] = out_blob_object
            mut2_operand_blob_objects.append((obn_sym, out_blob_object))
        return mut2_operand_blob_objects

    def _NewBlobObject(self, op_arg_parallel_attr, op_arg_blob_attr):
        object_id = self._NewObjectId(op_arg_parallel_attr.parallel_desc_symbol)
        obj = oneflow_api.BlobObject(object_id, op_arg_parallel_attr, op_arg_blob_attr)
<<<<<<< HEAD
        obj.add_releaser(self.release_object())
        return obj

=======
        obj.add_releaser(self.object_releaser())
        return obj

    def _NewSymbolId4String(self, string):
        symbol_id = self._NewSymbolId()
        self._InitStringSymbol(symbol_id, string)
        return symbol_id

    def _NewSymbolId4ParallelConf(self, parallel_conf):
        symbol_id = self.id_generator().NewSymbolId()
        self._NewParallelConfSymbol(symbol_id, parallel_conf)
        return symbol_id

    def _NewSymbolId4Scope(self, scope_proto):
        symbol_id = self._NewSymbolId()
        self._NewScopeSymbol(symbol_id, scope_proto)
        return symbol_id

    def _NewSymbolId4JobConf(self, job_conf):
        symbol_id = self._NewSymbolId()
        self._InitJobConfSymbol(symbol_id, job_conf)
        return symbol_id

>>>>>>> b32739a0
    def _NewSymbolId4OpConf(self, op_conf):
        symbol_id = self.NewSymbolId()
        self._InitOpConfSymbol(symbol_id, op_conf)
        return symbol_id

    def _NewSymbolId4OpNodeSignature(self, op_node_signature_sym):
        symbol_id = self.NewSymbolId()
        self._InitOpNodeSignatureDescSymbol(symbol_id, op_node_signature_sym)
        return symbol_id

    def _NewSharedOpKernelObjectId4ParallelConfSymbolId(self, parallel_desc_sym):
        return self._NewObjectId(parallel_desc_sym)

    def _StatelessCallOpKernel(
        self,
        instr_name,
        parallel_desc_sym,
        job_desc_sym,
        op_conf_sym,
        op_node_signature_sym,
        shared_opkernel_obj,
        const_input_operand_blob_objects,
        mutable_input_operand_blob_objects,
        mut1_operand_blob_objects,
        mut2_operand_blob_objects,
    ):
        instruction = instr_cfg.InstructionProto()
        instruction.set_instr_type_name(
            "%s.%s" % (parallel_desc_sym.device_tag, instr_name)
        )
        instruction.set_parallel_desc_symbol_id(parallel_desc_sym.symbol_id)
        instruction.mutable_operand().Add().CopyFrom(
            oneflow_api.vm.SymbolOperand(job_desc_sym.symbol_id)
        )
        instruction.mutable_operand().Add().CopyFrom(
            oneflow_api.vm.SymbolOperand(op_conf_sym.symbol_id)
        )
        instruction.mutable_operand().Add().CopyFrom(
            oneflow_api.vm.SymbolOperand(op_node_signature_sym.symbol_id)
        )
        instruction.mutable_operand().Add().CopyFrom(
            oneflow_api.vm.MutOperand(shared_opkernel_obj.object_id)
        )
        instruction.mutable_operand().Add().CopyFrom(oneflow_api.vm.OperandSeparator())
        for ibn_sym, _ in const_input_operand_blob_objects:
            instruction.mutable_operand().Add().CopyFrom(
                oneflow_api.vm.SymbolOperand(ibn_sym.symbol_id)
            )
        for _, blob_object in const_input_operand_blob_objects:
            instruction.mutable_operand().Add().CopyFrom(
                oneflow_api.vm.ConstOperand(blob_object.object_id)
            )
        instruction.mutable_operand().Add().CopyFrom(oneflow_api.vm.OperandSeparator())
        for ibn_sym, _ in mutable_input_operand_blob_objects:
            instruction.mutable_operand().Add().CopyFrom(
                oneflow_api.vm.SymbolOperand(ibn_sym.symbol_id)
            )
        for _, blob_object in mutable_input_operand_blob_objects:
            instruction.mutable_operand().Add().CopyFrom(
                oneflow_api.vm.MutOperand(blob_object.object_id)
            )
        instruction.mutable_operand().Add().CopyFrom(oneflow_api.vm.OperandSeparator())
        for obn_sym, _ in mut1_operand_blob_objects:
            instruction.mutable_operand().Add().CopyFrom(
                oneflow_api.vm.SymbolOperand(obn_sym.symbol_id)
            )
        for _, blob_object in mut1_operand_blob_objects:
            instruction.mutable_operand().Add().CopyFrom(
                oneflow_api.vm.MutOperand(blob_object.object_id)
            )
        instruction.mutable_operand().Add().CopyFrom(oneflow_api.vm.OperandSeparator())
        for obn_sym, _ in mut2_operand_blob_objects:
            instruction.mutable_operand().Add().CopyFrom(
                oneflow_api.vm.SymbolOperand(obn_sym.symbol_id)
            )
        for _, blob_object in mut2_operand_blob_objects:
            instruction.mutable_operand().Add().CopyFrom(
                oneflow_api.vm.Mut2Operand(blob_object.object_id)
            )
        self.instruction_list().mutable_instruction().Add().CopyFrom(instruction)

    def _StatefulCallOpKernel(
        self,
        instr_name,
        parallel_desc_sym,
        opkernel_object,
        op_node_signature_sym,
        const_input_operand_blob_objects,
        mutable_input_operand_blob_objects,
        mut1_operand_blob_objects,
        mut2_operand_blob_objects,
    ):
        instruction = instr_cfg.InstructionProto()
        instruction.set_instr_type_name(
            "%s.%s" % (parallel_desc_sym.device_tag, instr_name,)
        )
        instruction.set_parallel_desc_symbol_id(parallel_desc_sym.symbol_id)
        instruction.mutable_operand().Add().CopyFrom(
            oneflow_api.vm.MutOperand(opkernel_object.object_id)
        )
        instruction.mutable_operand().Add().CopyFrom(
            oneflow_api.vm.SymbolOperand(op_node_signature_sym.symbol_id)
        )
        instruction.mutable_operand().Add().CopyFrom(oneflow_api.vm.OperandSeparator())
        for ibn_sym, _ in const_input_operand_blob_objects:
            instruction.mutable_operand().Add().CopyFrom(
                oneflow_api.vm.SymbolOperand(ibn_sym.symbol_id)
            )
        for _, blob_object in const_input_operand_blob_objects:
            instruction.mutable_operand().Add().CopyFrom(
                oneflow_api.vm.ConstOperand(blob_object.object_id)
            )
        instruction.mutable_operand().Add().CopyFrom(oneflow_api.vm.OperandSeparator())
        for ibn_sym, _ in mutable_input_operand_blob_objects:
            instruction.mutable_operand().Add().CopyFrom(
                oneflow_api.vm.SymbolOperand(ibn_sym.symbol_id)
            )
        for _, blob_object in mutable_input_operand_blob_objects:
            instruction.mutable_operand().Add().CopyFrom(
                oneflow_api.vm.MutOperand(blob_object.object_id)
            )
        instruction.mutable_operand().Add().CopyFrom(oneflow_api.vm.OperandSeparator())
        for obn_sym, _ in mut1_operand_blob_objects:
            instruction.mutable_operand().Add().CopyFrom(
                oneflow_api.vm.SymbolOperand(obn_sym.symbol_id)
            )
        for _, blob_object in mut1_operand_blob_objects:
            instruction.mutable_operand().Add().CopyFrom(
                oneflow_api.vm.MutOperand(blob_object.object_id)
            )
        instruction.mutable_operand().Add().CopyFrom(oneflow_api.vm.OperandSeparator())
        for obn_sym, _ in mut2_operand_blob_objects:
            instruction.mutable_operand().Add().CopyFrom(
                oneflow_api.vm.SymbolOperand(obn_sym.symbol_id)
            )
        for _, blob_object in mut2_operand_blob_objects:
            instruction.mutable_operand().Add().CopyFrom(
                oneflow_api.vm.Mut2Operand(blob_object.object_id)
            )
        self.instruction_list().mutable_instruction().Add().CopyFrom(instruction)
<<<<<<< HEAD
=======

    def _NewSymbolId(self):
        symbol_id = self.id_generator().NewSymbolId()
        instruction = instr_cfg.InstructionProto()
        instruction.set_instr_type_name("NewSymbol")
        instruction.mutable_operand().Add().CopyFrom(_Int64Operand(symbol_id))
        self.instruction_list().mutable_instruction().Add().CopyFrom(instruction)
        return symbol_id
>>>>>>> b32739a0

    def _NewObjectId(self, parallel_desc_sym):
        object_id = self.id_generator().NewObjectId()
        instruction = instr_cfg.InstructionProto()
        instruction.set_instr_type_name("NewObject")
        instruction.set_parallel_desc_symbol_id(parallel_desc_sym.symbol_id)
<<<<<<< HEAD
        instruction.mutable_operand().Add().CopyFrom(
            oneflow_api.vm.Int64Operand(object_id)
        )
=======
        instruction.mutable_operand().Add().CopyFrom(_Int64Operand(object_id))
>>>>>>> b32739a0
        self.instruction_list().mutable_instruction().Add().CopyFrom(instruction)
        return object_id

    def _LazyReference(self, blob_object, interface_op_name):
        instruction = instr_cfg.InstructionProto()
        device_tag = blob_object.parallel_desc_symbol.device_tag
        instruction.set_instr_type_name("{}.LazyReference".format(device_tag))
        instruction.set_parallel_desc_symbol_id(
            blob_object.parallel_desc_symbol.symbol_id
        )
        instruction.mutable_operand().Add().CopyFrom(
            oneflow_api.vm.MutOperand(blob_object.object_id)
        )
        interface_op_name_sym = self.GetSymbol4String(
            blob_object.op_arg_blob_attr.logical_blob_name
        )
        instruction.mutable_operand().Add().CopyFrom(
            oneflow_api.vm.SymbolOperand(interface_op_name_sym.symbol_id)
        )
        self.instruction_list().mutable_instruction().Add().CopyFrom(instruction)

    def _BroadcastObjectReference(self, sole_mirrored_object, parallel_desc_sym):
        object_id = self.id_generator().NewObjectId()
        instruction = instr_cfg.InstructionProto()
        instruction.set_instr_type_name("BroadcastObjectReference")
        instruction.set_parallel_desc_symbol_id(parallel_desc_sym.symbol_id)
        instruction.mutable_operand().Add().CopyFrom(
            oneflow_api.vm.Int64Operand(object_id)
        )
<<<<<<< HEAD
        instruction.mutable_operand().Add().CopyFrom(
            oneflow_api.vm.Int64Operand(sole_mirrored_object.object_id)
        )
        self.instruction_list().mutable_instruction().Add().CopyFrom(instruction)
        return object_id

    def _InitOpConfSymbol(self, symbol_id, op_conf):
        instruction = instr_cfg.InstructionProto()
        instruction.set_instr_type_name("InitOperatorConfSymbol")
        instruction.mutable_operand().Add().CopyFrom(
            oneflow_api.vm.InitSymbolOperand(symbol_id)
        )
=======
        self.instruction_list().mutable_instruction().Add().CopyFrom(instruction)
        return object_id

    def _InitStringSymbol(self, symbol_id, string):
        instruction = instr_cfg.InstructionProto()
        instruction.set_instr_type_name("InitStringSymbol")
        instruction.mutable_operand().Add().CopyFrom(_InitSymbolOperand(symbol_id))
        self.instruction_list().mutable_instruction().Add().CopyFrom(instruction)
        eager_symbol = eager_symbol_cfg.EagerSymbol()
        eager_symbol.set_symbol_id(symbol_id)
        eager_symbol.set_string_symbol(string)
        self.eager_symbol_list().mutable_eager_symbol().Add().CopyFrom(eager_symbol)

    def _NewParallelConfSymbol(self, symbol_id, parallel_conf):
        instruction = instr_cfg.InstructionProto()
        instruction.set_instr_type_name("NewParallelDescSymbol")
        instruction.mutable_operand().Add().CopyFrom(_Int64Operand(symbol_id))
        self.instruction_list().mutable_instruction().Add().CopyFrom(instruction)
        eager_symbol = eager_symbol_cfg.EagerSymbol()
        eager_symbol.set_symbol_id(symbol_id)
        eager_symbol.mutable_parallel_conf_symbol().CopyFrom(parallel_conf)
        self.eager_symbol_list().mutable_eager_symbol().Add().CopyFrom(eager_symbol)

    def _NewScopeSymbol(self, symbol_id, scope_proto):
        instruction = instr_cfg.InstructionProto()
        instruction.set_instr_type_name("InitScopeSymbol")
        instruction.mutable_operand().Add().CopyFrom(_InitSymbolOperand(symbol_id))
        self.instruction_list().mutable_instruction().Add().CopyFrom(instruction)
        eager_symbol = eager_symbol_cfg.EagerSymbol()
        eager_symbol.set_symbol_id(symbol_id)
        eager_symbol.mutable_scope_symbol().CopyFrom(scope_proto)
        self.eager_symbol_list().mutable_eager_symbol().Add().CopyFrom(eager_symbol)

    def _InitJobConfSymbol(self, symbol_id, job_conf):
        instruction = instr_cfg.InstructionProto()
        instruction.set_instr_type_name("InitJobDescSymbol")
        instruction.mutable_operand().Add().CopyFrom(_InitSymbolOperand(symbol_id))
        self.instruction_list().mutable_instruction().Add().CopyFrom(instruction)
        eager_symbol = eager_symbol_cfg.EagerSymbol()
        eager_symbol.set_symbol_id(symbol_id)
        eager_symbol.mutable_job_conf_symbol().CopyFrom(job_conf)
        self.eager_symbol_list().mutable_eager_symbol().Add().CopyFrom(eager_symbol)

    def _InitOpConfSymbol(self, symbol_id, op_conf):
        instruction = instr_cfg.InstructionProto()
        instruction.set_instr_type_name("InitOperatorConfSymbol")
        instruction.mutable_operand().Add().CopyFrom(_InitSymbolOperand(symbol_id))
>>>>>>> b32739a0
        self.instruction_list().mutable_instruction().Add().CopyFrom(instruction)
        eager_symbol = eager_symbol_pb.EagerSymbol()
        eager_symbol.symbol_id = symbol_id
        eager_symbol.op_conf_symbol.CopyFrom(op_conf)
        eager_symbol = oneflow_api.deprecated.MakeEagerSymbolByString(str(eager_symbol))
        self.eager_symbol_list().mutable_eager_symbol().Add().CopyFrom(eager_symbol)

    def _InitOpNodeSignatureDescSymbol(self, symbol_id, op_node_signature_sym):
        instruction = instr_cfg.InstructionProto()
        instruction.set_instr_type_name("InitOpNodeSignatureDescSymbol")
<<<<<<< HEAD
        instruction.mutable_operand().Add().CopyFrom(
            oneflow_api.vm.InitSymbolOperand(symbol_id)
        )
=======
        instruction.mutable_operand().Add().CopyFrom(_InitSymbolOperand(symbol_id))
>>>>>>> b32739a0
        self.instruction_list().mutable_instruction().Add().CopyFrom(instruction)
        eager_symbol = eager_symbol_cfg.EagerSymbol()
        eager_symbol.set_symbol_id(symbol_id)
        eager_symbol.mutable_op_node_signature_symbol().CopyFrom(op_node_signature_sym)
        self.eager_symbol_list().mutable_eager_symbol().Add().CopyFrom(eager_symbol)

    def _FetchBlob(self, instruction_name, blob_object, fetcher):
        unique_callback_id = python_callback.GetIdForRegisteredCallback(fetcher)
        instruction = instr_cfg.InstructionProto()
        device_tag = blob_object.parallel_desc_symbol.device_tag
        instruction.set_instr_type_name("%s.%s" % (device_tag, instruction_name))
        instruction.set_parallel_desc_symbol_id(
            blob_object.parallel_desc_symbol.symbol_id
        )
        instruction.mutable_operand().Add().CopyFrom(
            oneflow_api.vm.ConstOperand(blob_object.object_id)
        )
        instruction.mutable_operand().Add().CopyFrom(
            oneflow_api.vm.Int64Operand(unique_callback_id)
        )
<<<<<<< HEAD
=======
        instruction.mutable_operand().Add().CopyFrom(_Int64Operand(unique_callback_id))
>>>>>>> b32739a0
        self.instruction_list().mutable_instruction().Add().CopyFrom(instruction)

    def FeedBlob(self, blob_object, feeder):
        unique_callback_id = python_callback.GetIdForRegisteredCallback(feeder)
        instruction = instr_cfg.InstructionProto()
        device_tag = blob_object.parallel_desc_symbol.device_tag
        instruction.set_instr_type_name("%s.%s" % (device_tag, "FeedBlob"))
        instruction.set_parallel_desc_symbol_id(
            blob_object.parallel_desc_symbol.symbol_id
        )
        instruction.mutable_operand().Add().CopyFrom(
            oneflow_api.vm.Mut2Operand(blob_object.object_id)
        )
<<<<<<< HEAD
        instruction.mutable_operand().Add().CopyFrom(
            oneflow_api.vm.Int64Operand(unique_callback_id)
        )
=======
        instruction.mutable_operand().Add().CopyFrom(_Int64Operand(unique_callback_id))
>>>>>>> b32739a0
        self.instruction_list().mutable_instruction().Add().CopyFrom(instruction)

    def _TryClearObject(self, obj):
        instruction = instr_cfg.InstructionProto()
        instruction.set_instr_type_name("TryClearObject")
        instruction.set_parallel_desc_symbol_id(obj.parallel_desc_symbol.symbol_id)
<<<<<<< HEAD
        instruction.mutable_operand().Add().CopyFrom(
            oneflow_api.vm.MutOperand(obj.object_id)
        )
=======
        instruction.mutable_operand().Add().CopyFrom(_MutOperand(obj.object_id))
>>>>>>> b32739a0
        self.instruction_list().mutable_instruction().Add().CopyFrom(instruction)

    def _DeleteObject(self, blob_object):
        instruction = instr_cfg.InstructionProto()
        instruction.set_instr_type_name("DeleteObject")
        instruction.set_parallel_desc_symbol_id(
            blob_object.parallel_desc_symbol.symbol_id
        )
        instruction.mutable_operand().Add().CopyFrom(
            oneflow_api.vm.DelObjectOperand(blob_object.object_id)
        )
        self.instruction_list().mutable_instruction().Add().CopyFrom(instruction)

    def _ReplaceMirrored(self, parallel_desc_sym, lhs_objects, rhs_objects):
        instruction = instr_cfg.InstructionProto()
        instruction.set_instr_type_name("ReplaceMirrored")
        instruction.set_parallel_desc_symbol_id(parallel_desc_sym.symbol_id)
        for lhs_object in lhs_objects:
            instruction.mutable_operand().Add().CopyFrom(
                oneflow_api.vm.Int64Operand(lhs_object.object_id)
            )
        instruction.mutable_operand().Add().CopyFrom(oneflow_api.vm.OperandSeparator())
        for rhs_object in rhs_objects:
            instruction.mutable_operand().Add().CopyFrom(
                oneflow_api.vm.Int64Operand(rhs_object.object_id)
            )
        self.instruction_list().mutable_instruction().Add().CopyFrom(instruction)


def _MakeNewBlobObjectLike(builder, blob_object, new_parallel_desc_symbol):
    op_conf = op_conf_pb.OperatorConf()
    op_conf.name = id_util.UniqueStr("Input")
    op_conf.device_tag = new_parallel_desc_symbol.device_tag
    op_conf.input_conf.out = "out"
    cfg_interface_blob_conf = (
        oneflow_api.oneflow.core.operator.interface_blob_conf.InterfaceBlobConf()
    )
    blob_object.op_arg_parallel_attr.DumpToInterfaceBlobConf(cfg_interface_blob_conf)
    blob_object.op_arg_blob_attr.DumpToInterfaceBlobConf(cfg_interface_blob_conf)
    text_format.Parse(str(cfg_interface_blob_conf), op_conf.input_conf.blob_conf)
    op_conf.scope_symbol_id = oneflow.current_scope().symbol_id
    upstream_signature = op_node_signature_pb.OpNodeSignature()
    op_attribute = c_api_util.InferOpConf(op_conf, upstream_signature)
    parallel_conf = new_parallel_desc_symbol.parallel_conf
    bn_in_op2blob_object = {}
    builder.RawStatelessCall(
        op_attribute, parallel_conf, bn_in_op2blob_object=bn_in_op2blob_object
    )
    return bn_in_op2blob_object["out"]


def _FindOrCreateDelegateBlobObject(
    builder, Fetch, x_blob_object, op_arg_parallel_attr
):
    if x_blob_object.op_arg_parallel_attr == op_arg_parallel_attr:
        return x_blob_object
    blob_cache = blob_cache_util.FindOrCreateBlobCache(x_blob_object)
    return blob_cache.GetCachedDelegateBlobObject(op_arg_parallel_attr, Fetch)


def _GetOpConfBlobNameAttr(pb_message, field):
    if hasattr(pb_message, field):
        return getattr(pb_message, field)
    m = re.search("_(\d+)$", field)
    assert m is not None
    blob_name = field[0 : -len(m.group(0))]
    index = int(m.group(0)[1:])
    assert hasattr(pb_message, blob_name), (pb_message, blob_name)
    repeated_field = getattr(pb_message, blob_name)
    assert index >= 0
    assert index < len(repeated_field)
    return repeated_field[index]


def _ReleaseLogicalObject(obj, is_shutting_down=python_interpreter_util.IsShuttingDown):
    if is_shutting_down():
        return
    LogicalRun(lambda builder: builder.DeleteObject(obj))


def _ReleasePhysicalObject(
    obj, is_shutting_down=python_interpreter_util.IsShuttingDown
):
    if is_shutting_down():
        return
    PhysicalRun(lambda builder: builder.DeleteObject(obj))<|MERGE_RESOLUTION|>--- conflicted
+++ resolved
@@ -262,17 +262,12 @@
         unique_callback_id = python_callback.GetIdForRegisteredCallback(callback)
         instruction = instr_cfg.InstructionProto()
         instruction.set_instr_type_name("RemoveForeignCallback")
-<<<<<<< HEAD
         instruction.mutable_operand().Add().CopyFrom(
             oneflow_api.vm.DelObjectOperand(object_id)
         )
         instruction.mutable_operand().Add().CopyFrom(
             oneflow_api.vm.Int64Operand(unique_callback_id)
         )
-=======
-        instruction.mutable_operand().Add().CopyFrom(_DelObjectOperand(object_id))
-        instruction.mutable_operand().Add().CopyFrom(_Int64Operand(unique_callback_id))
->>>>>>> b32739a0
         self.instruction_list().mutable_instruction().Add().CopyFrom(instruction)
 
     def FetchBlobHeader(self, blob_object, callback):
@@ -514,11 +509,7 @@
         obj = oneflow_api.BlobObject(
             object_id, op_arg_parallel_attr, sole_mirrored_blob_object.op_arg_blob_attr,
         )
-<<<<<<< HEAD
-        obj.add_releaser(self.release_object())
-=======
         obj.add_releaser(self.object_releaser())
->>>>>>> b32739a0
         return obj
 
     def NewOpKernelObject(self, op_conf):
@@ -530,11 +521,7 @@
         object_id = self._NewOpKernelObject(
             parallel_desc_symbol, scope_symbol.job_desc_symbol, op_conf_sym
         )
-<<<<<<< HEAD
-        return OpKernelObject(object_id, op_conf, self.release_object())
-=======
         return OpKernelObject(object_id, op_conf, self.object_releaser())
->>>>>>> b32739a0
 
     def Build121To(self, blob_object, parallel_desc_symbol):
         ref_blob_object = _MakeNewBlobObjectLike(
@@ -578,13 +565,9 @@
             )
         instruction.mutable_operand().Add().CopyFrom(oneflow_api.vm.OperandSeparator())
         for token_id in token_ids[1]:
-<<<<<<< HEAD
             instruction.mutable_operand().Add().CopyFrom(
                 oneflow_api.vm.Uint64Operand(token_id)
             )
-=======
-            instruction.mutable_operand().Add().CopyFrom(_Uint64Operand(token_id))
->>>>>>> b32739a0
         self.instruction_list().mutable_instruction().Add().CopyFrom(instruction)
 
     def _BuildRecvInstruction(
@@ -608,13 +591,9 @@
             )
         instruction.mutable_operand().Add().CopyFrom(oneflow_api.vm.OperandSeparator())
         for token_id in token_ids[1]:
-<<<<<<< HEAD
             instruction.mutable_operand().Add().CopyFrom(
                 oneflow_api.vm.Uint64Operand(token_id)
             )
-=======
-            instruction.mutable_operand().Add().CopyFrom(_Uint64Operand(token_id))
->>>>>>> b32739a0
         self.instruction_list().mutable_instruction().Add().CopyFrom(instruction)
 
     def _NewOpKernelObject(self, parallel_desc_symbol, job_desc_sym, op_conf_sym):
@@ -628,13 +607,9 @@
         instruction.mutable_operand().Add().CopyFrom(
             oneflow_api.vm.SymbolOperand(op_conf_sym.symbol_id)
         )
-<<<<<<< HEAD
         instruction.mutable_operand().Add().CopyFrom(
             oneflow_api.vm.MutOperand(object_id)
         )
-=======
-        instruction.mutable_operand().Add().CopyFrom(_MutOperand(object_id))
->>>>>>> b32739a0
         self.instruction_list().mutable_instruction().Add().CopyFrom(instruction)
         return object_id
 
@@ -759,13 +734,9 @@
         instruction.set_parallel_desc_symbol_id(
             blob_object.parallel_desc_symbol.symbol_id
         )
-<<<<<<< HEAD
         instruction.mutable_operand().Add().CopyFrom(
             oneflow_api.vm.MutOperand(blob_object.object_id)
         )
-=======
-        instruction.mutable_operand().Add().CopyFrom(_MutOperand(blob_object.object_id))
->>>>>>> b32739a0
         self.instruction_list().mutable_instruction().Add().CopyFrom(instruction)
 
     def _CudaHostUnregisterBlob(self, blob_object):
@@ -774,13 +745,9 @@
         instruction.set_parallel_desc_symbol_id(
             blob_object.parallel_desc_symbol.symbol_id
         )
-<<<<<<< HEAD
         instruction.mutable_operand().Add().CopyFrom(
             oneflow_api.vm.MutOperand(blob_object.object_id)
         )
-=======
-        instruction.mutable_operand().Add().CopyFrom(_MutOperand(blob_object.object_id))
->>>>>>> b32739a0
         self.instruction_list().mutable_instruction().Add().CopyFrom(instruction)
 
     def _GetOpConfSymbol(self, op_conf):
@@ -908,35 +875,9 @@
     def _NewBlobObject(self, op_arg_parallel_attr, op_arg_blob_attr):
         object_id = self._NewObjectId(op_arg_parallel_attr.parallel_desc_symbol)
         obj = oneflow_api.BlobObject(object_id, op_arg_parallel_attr, op_arg_blob_attr)
-<<<<<<< HEAD
-        obj.add_releaser(self.release_object())
-        return obj
-
-=======
         obj.add_releaser(self.object_releaser())
         return obj
 
-    def _NewSymbolId4String(self, string):
-        symbol_id = self._NewSymbolId()
-        self._InitStringSymbol(symbol_id, string)
-        return symbol_id
-
-    def _NewSymbolId4ParallelConf(self, parallel_conf):
-        symbol_id = self.id_generator().NewSymbolId()
-        self._NewParallelConfSymbol(symbol_id, parallel_conf)
-        return symbol_id
-
-    def _NewSymbolId4Scope(self, scope_proto):
-        symbol_id = self._NewSymbolId()
-        self._NewScopeSymbol(symbol_id, scope_proto)
-        return symbol_id
-
-    def _NewSymbolId4JobConf(self, job_conf):
-        symbol_id = self._NewSymbolId()
-        self._InitJobConfSymbol(symbol_id, job_conf)
-        return symbol_id
-
->>>>>>> b32739a0
     def _NewSymbolId4OpConf(self, op_conf):
         symbol_id = self.NewSymbolId()
         self._InitOpConfSymbol(symbol_id, op_conf)
@@ -1077,30 +1018,15 @@
                 oneflow_api.vm.Mut2Operand(blob_object.object_id)
             )
         self.instruction_list().mutable_instruction().Add().CopyFrom(instruction)
-<<<<<<< HEAD
-=======
-
-    def _NewSymbolId(self):
-        symbol_id = self.id_generator().NewSymbolId()
-        instruction = instr_cfg.InstructionProto()
-        instruction.set_instr_type_name("NewSymbol")
-        instruction.mutable_operand().Add().CopyFrom(_Int64Operand(symbol_id))
-        self.instruction_list().mutable_instruction().Add().CopyFrom(instruction)
-        return symbol_id
->>>>>>> b32739a0
 
     def _NewObjectId(self, parallel_desc_sym):
         object_id = self.id_generator().NewObjectId()
         instruction = instr_cfg.InstructionProto()
         instruction.set_instr_type_name("NewObject")
         instruction.set_parallel_desc_symbol_id(parallel_desc_sym.symbol_id)
-<<<<<<< HEAD
         instruction.mutable_operand().Add().CopyFrom(
             oneflow_api.vm.Int64Operand(object_id)
         )
-=======
-        instruction.mutable_operand().Add().CopyFrom(_Int64Operand(object_id))
->>>>>>> b32739a0
         self.instruction_list().mutable_instruction().Add().CopyFrom(instruction)
         return object_id
 
@@ -1130,7 +1056,6 @@
         instruction.mutable_operand().Add().CopyFrom(
             oneflow_api.vm.Int64Operand(object_id)
         )
-<<<<<<< HEAD
         instruction.mutable_operand().Add().CopyFrom(
             oneflow_api.vm.Int64Operand(sole_mirrored_object.object_id)
         )
@@ -1143,55 +1068,6 @@
         instruction.mutable_operand().Add().CopyFrom(
             oneflow_api.vm.InitSymbolOperand(symbol_id)
         )
-=======
-        self.instruction_list().mutable_instruction().Add().CopyFrom(instruction)
-        return object_id
-
-    def _InitStringSymbol(self, symbol_id, string):
-        instruction = instr_cfg.InstructionProto()
-        instruction.set_instr_type_name("InitStringSymbol")
-        instruction.mutable_operand().Add().CopyFrom(_InitSymbolOperand(symbol_id))
-        self.instruction_list().mutable_instruction().Add().CopyFrom(instruction)
-        eager_symbol = eager_symbol_cfg.EagerSymbol()
-        eager_symbol.set_symbol_id(symbol_id)
-        eager_symbol.set_string_symbol(string)
-        self.eager_symbol_list().mutable_eager_symbol().Add().CopyFrom(eager_symbol)
-
-    def _NewParallelConfSymbol(self, symbol_id, parallel_conf):
-        instruction = instr_cfg.InstructionProto()
-        instruction.set_instr_type_name("NewParallelDescSymbol")
-        instruction.mutable_operand().Add().CopyFrom(_Int64Operand(symbol_id))
-        self.instruction_list().mutable_instruction().Add().CopyFrom(instruction)
-        eager_symbol = eager_symbol_cfg.EagerSymbol()
-        eager_symbol.set_symbol_id(symbol_id)
-        eager_symbol.mutable_parallel_conf_symbol().CopyFrom(parallel_conf)
-        self.eager_symbol_list().mutable_eager_symbol().Add().CopyFrom(eager_symbol)
-
-    def _NewScopeSymbol(self, symbol_id, scope_proto):
-        instruction = instr_cfg.InstructionProto()
-        instruction.set_instr_type_name("InitScopeSymbol")
-        instruction.mutable_operand().Add().CopyFrom(_InitSymbolOperand(symbol_id))
-        self.instruction_list().mutable_instruction().Add().CopyFrom(instruction)
-        eager_symbol = eager_symbol_cfg.EagerSymbol()
-        eager_symbol.set_symbol_id(symbol_id)
-        eager_symbol.mutable_scope_symbol().CopyFrom(scope_proto)
-        self.eager_symbol_list().mutable_eager_symbol().Add().CopyFrom(eager_symbol)
-
-    def _InitJobConfSymbol(self, symbol_id, job_conf):
-        instruction = instr_cfg.InstructionProto()
-        instruction.set_instr_type_name("InitJobDescSymbol")
-        instruction.mutable_operand().Add().CopyFrom(_InitSymbolOperand(symbol_id))
-        self.instruction_list().mutable_instruction().Add().CopyFrom(instruction)
-        eager_symbol = eager_symbol_cfg.EagerSymbol()
-        eager_symbol.set_symbol_id(symbol_id)
-        eager_symbol.mutable_job_conf_symbol().CopyFrom(job_conf)
-        self.eager_symbol_list().mutable_eager_symbol().Add().CopyFrom(eager_symbol)
-
-    def _InitOpConfSymbol(self, symbol_id, op_conf):
-        instruction = instr_cfg.InstructionProto()
-        instruction.set_instr_type_name("InitOperatorConfSymbol")
-        instruction.mutable_operand().Add().CopyFrom(_InitSymbolOperand(symbol_id))
->>>>>>> b32739a0
         self.instruction_list().mutable_instruction().Add().CopyFrom(instruction)
         eager_symbol = eager_symbol_pb.EagerSymbol()
         eager_symbol.symbol_id = symbol_id
@@ -1202,13 +1078,9 @@
     def _InitOpNodeSignatureDescSymbol(self, symbol_id, op_node_signature_sym):
         instruction = instr_cfg.InstructionProto()
         instruction.set_instr_type_name("InitOpNodeSignatureDescSymbol")
-<<<<<<< HEAD
         instruction.mutable_operand().Add().CopyFrom(
             oneflow_api.vm.InitSymbolOperand(symbol_id)
         )
-=======
-        instruction.mutable_operand().Add().CopyFrom(_InitSymbolOperand(symbol_id))
->>>>>>> b32739a0
         self.instruction_list().mutable_instruction().Add().CopyFrom(instruction)
         eager_symbol = eager_symbol_cfg.EagerSymbol()
         eager_symbol.set_symbol_id(symbol_id)
@@ -1229,10 +1101,6 @@
         instruction.mutable_operand().Add().CopyFrom(
             oneflow_api.vm.Int64Operand(unique_callback_id)
         )
-<<<<<<< HEAD
-=======
-        instruction.mutable_operand().Add().CopyFrom(_Int64Operand(unique_callback_id))
->>>>>>> b32739a0
         self.instruction_list().mutable_instruction().Add().CopyFrom(instruction)
 
     def FeedBlob(self, blob_object, feeder):
@@ -1246,26 +1114,18 @@
         instruction.mutable_operand().Add().CopyFrom(
             oneflow_api.vm.Mut2Operand(blob_object.object_id)
         )
-<<<<<<< HEAD
         instruction.mutable_operand().Add().CopyFrom(
             oneflow_api.vm.Int64Operand(unique_callback_id)
         )
-=======
-        instruction.mutable_operand().Add().CopyFrom(_Int64Operand(unique_callback_id))
->>>>>>> b32739a0
         self.instruction_list().mutable_instruction().Add().CopyFrom(instruction)
 
     def _TryClearObject(self, obj):
         instruction = instr_cfg.InstructionProto()
         instruction.set_instr_type_name("TryClearObject")
         instruction.set_parallel_desc_symbol_id(obj.parallel_desc_symbol.symbol_id)
-<<<<<<< HEAD
         instruction.mutable_operand().Add().CopyFrom(
             oneflow_api.vm.MutOperand(obj.object_id)
         )
-=======
-        instruction.mutable_operand().Add().CopyFrom(_MutOperand(obj.object_id))
->>>>>>> b32739a0
         self.instruction_list().mutable_instruction().Add().CopyFrom(instruction)
 
     def _DeleteObject(self, blob_object):
