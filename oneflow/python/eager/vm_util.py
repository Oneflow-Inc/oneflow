--- conflicted
+++ resolved
@@ -869,12 +869,7 @@
 
     def _NewSymbolId4Scope(self, scope_proto):
         symbol_id = self._NewSymbolId()
-<<<<<<< HEAD
-        scope_proto.set_symbol_id(symbol_id)
-        self._NewScopeSymbol(scope_proto)
-=======
         self._NewScopeSymbol(symbol_id, scope_proto)
->>>>>>> 0e5ad637
         return symbol_id
 
     def _NewSymbolId4JobConf(self, job_conf):
@@ -1091,24 +1086,14 @@
     def _NewScopeSymbol(self, symbol_id, scope_proto):
         instruction = instr_cfg.InstructionProto()
         instruction.set_instr_type_name("InitScopeSymbol")
-<<<<<<< HEAD
-        instruction.mutable_operand().Add().CopyFrom(
-            _InitSymbolOperand(scope_proto.symbol_id())
-        )
+        instruction.mutable_operand().Add().CopyFrom(_InitSymbolOperand(symbol_id))
         self.instruction_list_.mutable_instruction().Add().CopyFrom(instruction)
         eager_symbol = eager_symbol_pb.EagerSymbol()
-        eager_symbol.symbol_id = scope_proto.symbol_id()
+        eager_symbol.symbol_id = symbol_id
         # Temporary transformation
         eager_symbol.scope_symbol.CopyFrom(
             text_format.Parse(str(scope_proto), scope_pb.ScopeProto())
         )
-=======
-        instruction.mutable_operand().Add().CopyFrom(_InitSymbolOperand(symbol_id))
-        self.instruction_list_.mutable_instruction().Add().CopyFrom(instruction)
-        eager_symbol = eager_symbol_pb.EagerSymbol()
-        eager_symbol.symbol_id = symbol_id
-        eager_symbol.scope_symbol.CopyFrom(scope_proto)
->>>>>>> 0e5ad637
         self.eager_symbol_list_.eager_symbol.append(eager_symbol)
 
     def _InitJobConfSymbol(self, symbol_id, job_conf):
