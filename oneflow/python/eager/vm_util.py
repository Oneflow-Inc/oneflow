"""
Copyright 2020 The OneFlow Authors. All rights reserved.

Licensed under the Apache License, Version 2.0 (the "License");
you may not use this file except in compliance with the License.
You may obtain a copy of the License at

    http://www.apache.org/licenses/LICENSE-2.0

Unless required by applicable law or agreed to in writing, software
distributed under the License is distributed on an "AS IS" BASIS,
WITHOUT WARRANTIES OR CONDITIONS OF ANY KIND, either express or implied.
See the License for the specific language governing permissions and
limitations under the License.
"""
from __future__ import absolute_import

import re
from contextlib import contextmanager

import oneflow.core.eager.eager_symbol_pb2 as eager_symbol_pb
import oneflow.core.job.placement_pb2 as placement_pb
import oneflow.core.job.job_conf_pb2 as job_conf_pb
import oneflow.core.job.scope_pb2 as scope_pb
import oneflow.core.operator.op_conf_pb2 as op_conf_pb
import oneflow.core.operator.op_attribute_pb2 as op_attribute_pb
import oneflow.core.register.blob_desc_pb2 as blob_desc_pb
import oneflow.python.eager.blob_cache as blob_cache_util
import oneflow.python.eager.boxing_util as boxing_util
import oneflow.python.eager.object as object_util
import oneflow.python.eager.object_storage as object_storage
import oneflow.python.eager.symbol as symbol_util
import oneflow.python.eager.symbol_storage as symbol_storage
import oneflow.python.framework.parallel_conf_util as parallel_conf_util
import oneflow_api.oneflow.core.job.scope as scope_cfg
import oneflow.python.framework.balanced_splitter as balanced_splitter
import oneflow.python.framework.c_api_util as c_api_util
import oneflow.python.framework.id_util as id_util
import oneflow.python.framework.op_arg_util as op_arg_util
import oneflow.python.framework.placement_context as placement_ctx
import oneflow.python.framework.python_callback as python_callback
import oneflow.python.framework.session_context as session_ctx
from oneflow.python.eager.opkernel_object import OpKernelObject
import oneflow.python.vm.id_util as vm_id_util
import oneflow
import oneflow_api.oneflow.core.vm.instruction as instr_cfg
import oneflow_api.oneflow.core.job.placement as placement_cfg
import oneflow_api.oneflow.core.job.job_conf as job_conf_cfg
from google.protobuf import text_format

oneflow_api = oneflow.oneflow_api


def PhysicalRun(build):
    return _Run(
        build,
        vm_id_util.PhysicalIdGenerator(),
        c_api_util.RunPhysicalInstruction,
        _ReleasePhysicalObject,
    )


def LogicalRun(build):
    return _Run(
        build,
        vm_id_util.LogicalIdGenerator(),
        c_api_util.RunLogicalInstruction,
        _ReleaseLogicalObject,
    )


def _Run(build, id_generator, run_api, release_object):
    instruction_list = session_ctx.GetDefaultSession().instruction_list
    eager_symbol_list = session_ctx.GetDefaultSession().eager_symbol_list
    build(
        InstructionsBuilder(
            id_generator, release_object, instruction_list, eager_symbol_list
        )
    )
    run_api(instruction_list, eager_symbol_list)
    instruction_list.clear_instruction()
    eager_symbol_list.ClearField("eager_symbol")


def _DefaultBlobObject4Ibn(ibn):
    raise NotImplementedError


class InstructionsBuilder(object):
    def __init__(
        self, id_generator, release_object, instruction_list, eager_symbol_list
    ):
        self.id_generator_ = id_generator
        self.release_object_ = release_object
        assert isinstance(instruction_list, instr_cfg.InstructionListProto)
        assert isinstance(eager_symbol_list, eager_symbol_pb.EagerSymbolList)
        self.instruction_list_ = instruction_list
        self.eager_symbol_list_ = eager_symbol_list

    def StatelessCall(self, op_attribute, parallel_conf, bn_in_op2blob_object={}):
        op_parallel_desc_sym = self.GetParallelDescSymbol(parallel_conf)
        self._CheckRefInBlobObjectParallelDesc(
            op_attribute,
            op_parallel_desc_sym,
            bn_in_op2blob_object=bn_in_op2blob_object,
        )

        def FetchDelegateBlobObject(x_blob_object, op_arg_parallel_attr):
            return boxing_util.BoxingTo(self, x_blob_object, op_arg_parallel_attr)

        def GetDelegateBlobObject(blob_object, op_arg_parallel_attr):
            return _FindOrCreateDelegateBlobObject(
                self, FetchDelegateBlobObject, blob_object, op_arg_parallel_attr
            )

        self._StatelessCall(
            "compute",
            op_attribute,
            op_parallel_desc_sym=op_parallel_desc_sym,
            blob_parallel_desc_sym=op_parallel_desc_sym,
            bn_in_op2blob_object=bn_in_op2blob_object,
            get_delegate_blob_object=GetDelegateBlobObject,
        )

    def NoBoxingStatelessCall(
        self, op_attribute, parallel_conf, bn_in_op2blob_object={}
    ):
        op_parallel_desc_sym = self.GetParallelDescSymbol(parallel_conf)
        self._CheckRefInBlobObjectParallelDesc(
            op_attribute,
            op_parallel_desc_sym,
            bn_in_op2blob_object=bn_in_op2blob_object,
        )

        def FetchDelegateBlobObject(blob_object, op_arg_parallel_attr):
            from_pd = blob_object.parallel_desc_symbol
            to_pd = op_arg_parallel_attr.parallel_desc_symbol
            if from_pd == to_pd:
                return blob_object
            assert from_pd.device_tag == "cpu"
            assert to_pd.device_tag == "cpu"
            assert from_pd.parallel_num == to_pd.parallel_num
            from_machine_ids = dict(from_pd.machine_id2device_id_list).keys()
            to_machine_ids = dict(to_pd.machine_id2device_id_list).keys()
            if (
                len(from_pd.machine_id2device_id_list) == from_pd.parallel_num
                and from_machine_ids == to_machine_ids
            ):
                return self.BroadcastBlobReference(blob_object, to_pd)
            return self.Build121To(blob_object, to_pd)

        def GetDirectOr121BlobObject(blob_object, op_arg_parallel_attr):
            return _FindOrCreateDelegateBlobObject(
                self, FetchDelegateBlobObject, blob_object, op_arg_parallel_attr
            )

        self._StatelessCall(
            "compute",
            op_attribute,
            op_parallel_desc_sym=op_parallel_desc_sym,
            blob_parallel_desc_sym=op_parallel_desc_sym,
            bn_in_op2blob_object=bn_in_op2blob_object,
            get_delegate_blob_object=GetDirectOr121BlobObject,
        )

    def NoBoxingCudaD2HStatelessCall(
        self, op_attribute, in_parallel_conf, bn_in_op2blob_object={}
    ):
        op_parallel_desc_sym = self.GetParallelDescSymbol(in_parallel_conf)
        blob_parallel_desc_sym = boxing_util.TryReplaceDeviceTag(
            self, op_parallel_desc_sym, "cpu"
        )
        self._CheckRefInBlobObjectParallelDesc(
            op_attribute,
            blob_parallel_desc_sym,
            bn_in_op2blob_object=bn_in_op2blob_object,
        )

        def GetDirectBlobObject(blob_object, op_arg_parallel_attr):
            return blob_object

        self._StatelessCall(
            "copy_d2h",
            op_attribute,
            op_parallel_desc_sym=op_parallel_desc_sym,
            blob_parallel_desc_sym=blob_parallel_desc_sym,
            bn_in_op2blob_object=bn_in_op2blob_object,
            get_delegate_blob_object=GetDirectBlobObject,
        )

    def NoBoxingCudaH2DStatelessCall(
        self, op_attribute, out_parallel_conf, bn_in_op2blob_object={}
    ):
        op_parallel_desc_sym = self.GetParallelDescSymbol(out_parallel_conf)
        self._CheckRefInBlobObjectParallelDesc(
            op_attribute,
            op_parallel_desc_sym,
            bn_in_op2blob_object=bn_in_op2blob_object,
        )

        def GetDirectBlobObject(blob_object, op_arg_parallel_attr):
            return blob_object

        self._StatelessCall(
            "copy_h2d",
            op_attribute,
            op_parallel_desc_sym=op_parallel_desc_sym,
            blob_parallel_desc_sym=op_parallel_desc_sym,
            bn_in_op2blob_object=bn_in_op2blob_object,
            get_delegate_blob_object=GetDirectBlobObject,
        )

    def RawStatelessCall(self, op_attribute, parallel_conf, bn_in_op2blob_object={}):
        op_parallel_desc_sym = self.GetParallelDescSymbol(parallel_conf)
        self._CheckRefInBlobObjectParallelDesc(
            op_attribute,
            op_parallel_desc_sym,
            bn_in_op2blob_object=bn_in_op2blob_object,
        )

        def GetDirectBlobObject(blob_object, op_arg_parallel_attr):
            return blob_object

        self._StatelessCall(
            "compute",
            op_attribute,
            op_parallel_desc_sym=op_parallel_desc_sym,
            blob_parallel_desc_sym=op_parallel_desc_sym,
            bn_in_op2blob_object=bn_in_op2blob_object,
            get_delegate_blob_object=GetDirectBlobObject,
        )

    def StatefulCall(self, op_attribute, opkernel_object, bn_in_op2blob_object={}):
        op_parallel_desc_sym = opkernel_object.parallel_desc_symbol
        parallel_sig = op_attribute.parallel_signature
        assert parallel_sig.HasField("op_parallel_desc_symbol_id")
        assert op_parallel_desc_sym.symbol_id == parallel_sig.op_parallel_desc_symbol_id
        self._CheckRefInBlobObjectParallelDesc(
            op_attribute,
            op_parallel_desc_sym,
            bn_in_op2blob_object=bn_in_op2blob_object,
        )

        def FetchDelegateBlobObject(x_blob_object, op_arg_parallel_attr):
            return boxing_util.BoxingTo(self, x_blob_object, op_arg_parallel_attr)

        def GetDelegateBlobObject(blob_object, op_arg_parallel_attr):
            return _FindOrCreateDelegateBlobObject(
                self, FetchDelegateBlobObject, blob_object, op_arg_parallel_attr
            )

        self._StatefulCall(
            op_attribute,
            opkernel_object=opkernel_object,
            bn_in_op2blob_object=bn_in_op2blob_object,
            get_delegate_blob_object=GetDelegateBlobObject,
        )

    def DeleteObject(self, obj):
        self._TryClearObject(obj)
        self._DeleteObject(obj)

    def InsertRemoveForeignCallbackInstruction(self, object_id, callback):
        unique_callback_id = python_callback.GetIdForRegisteredCallback(callback)
        instruction = instr_cfg.InstructionProto()
        instruction.set_instr_type_name("RemoveForeignCallback")
        instruction.mutable_operand().Add().CopyFrom(_DelObjectOperand(object_id))
        instruction.mutable_operand().Add().CopyFrom(_Int64Operand(unique_callback_id))
        self.instruction_list_.mutable_instruction().Add().CopyFrom(instruction)

    def FetchBlobHeader(self, blob_object, callback):
        return self._FetchBlob("FetchBlobHeader", blob_object, callback)

    def FetchBlobBody(self, blob_object, callback):
        return self._FetchBlob("FetchBlobBody", blob_object, callback)

    def PackPhysicalBlobsToLogicalBlob(
        self, physical_blob_objects, op_arg_parallel_attr, op_arg_blob_attr
    ):
        parallel_desc_symbol = op_arg_parallel_attr.parallel_desc_symbol
        machine_id2device_ids = dict(parallel_desc_symbol.machine_id2device_id_list)
        device_tag = parallel_desc_symbol.parallel_conf.device_tag()
        machine_device_ids = set()
        for physical_blob_object in physical_blob_objects:
            phy_paralle_desc_sym = physical_blob_object.parallel_desc_symbol
            assert (
                phy_paralle_desc_sym.parallel_num == 1
            ), phy_paralle_desc_sym.parallel_num
            assert phy_paralle_desc_sym.device_tag == device_tag, "%s v.s. %s" % (
                phy_paralle_desc_sym.device_tag,
                device_tag,
            )
            phy_machine_id2device_ids = dict(
                phy_paralle_desc_sym.machine_id2device_id_list
            )
            machine_id = list(phy_machine_id2device_ids.keys())[0]
            pair = (machine_id, phy_machine_id2device_ids[machine_id][0])
            machine_device_ids.add(pair)

        for machine_id, device_ids in machine_id2device_ids.items():
            for device_id in device_ids:
                assert (machine_id, device_id) in machine_device_ids, "%s not in %s" % (
                    (machine_id, device_id),
                    machine_device_ids,
                )
        logical_blob_object = self._NewBlobObject(
            op_arg_parallel_attr, op_arg_blob_attr
        )
        self._ReplaceMirrored(
            op_arg_parallel_attr.parallel_desc_symbol,
            [logical_blob_object],
            physical_blob_objects,
        )
        return logical_blob_object

    def GetPhysicalParallelDescSymbols(self, parallel_desc_symbol):
        machine_id2device_ids = dict(parallel_desc_symbol.machine_id2device_id_list)
        device_tag = parallel_desc_symbol.parallel_conf.device_tag()
        phy_parallel_desc_symbols = []

        def AppendPhyParallelDescSymbol(machine_id, device_id):
            parallel_conf = placement_cfg.ParallelConf()
            parallel_conf.set_device_tag(device_tag)
            parallel_conf.add_device_name("%d:%d" % (machine_id, device_id))
            phy_parallel_desc_symbols.append(self.GetParallelDescSymbol(parallel_conf))

        for machine_id, device_ids in machine_id2device_ids.items():
            for device_id in device_ids:
                AppendPhyParallelDescSymbol(machine_id, device_id)
        return phy_parallel_desc_symbols

    def _GetPhysicalOpArgBlobAttrs(self, logical_blob_object):
        parallel_num = logical_blob_object.parallel_desc_symbol.parallel_num
        logical_blob_attr = logical_blob_object.op_arg_blob_attr
        sbp_parallel = logical_blob_object.op_arg_parallel_attr.sbp_parallel
        if sbp_parallel.has_split_parallel():
            split_axis = sbp_parallel.split_parallel().axis()
            return [
                logical_blob_attr.GetPhysicalOpArgBlobAttr(split_axis, parallel_num, i)
                for i in range(parallel_num)
            ]
        else:
            return [logical_blob_attr] * parallel_num

    def UnpackLogicalBlobToPhysicalBlobs(self, blob_object):
        phy_parallel_desc_symbols = self.GetPhysicalParallelDescSymbols(
            blob_object.parallel_desc_symbol
        )
        phy_op_arg_blob_attrs = self._GetPhysicalOpArgBlobAttrs(blob_object)

        def GetPhysicalBlob(parallel_desc_sym, blob_attr):
            op_arg_parallel_attr = op_arg_util.MakeMirroredOpArgParallelAttribute(
                parallel_desc_sym
            )
            pyhsical_blob_object = self._NewBlobObject(op_arg_parallel_attr, blob_attr)
            return pyhsical_blob_object

        physical_blob_objects = [
            GetPhysicalBlob(phy_parallel_desc_symbols[i], phy_op_arg_blob_attrs[i])
            for i in range(len(phy_parallel_desc_symbols))
        ]
        self._ReplaceMirrored(
            blob_object.parallel_desc_symbol, physical_blob_objects, [blob_object]
        )
        return physical_blob_objects

    def MakeReferenceBlobObject(self, blob_object, op_arg_parallel_attr):
        parallel_desc_symbol = blob_object.parallel_desc_symbol
        assert parallel_desc_symbol == op_arg_parallel_attr.parallel_desc_symbol
        ref_blob_object = self._NewBlobObject(
            op_arg_parallel_attr, blob_object.op_arg_blob_attr
        )
        self._ReplaceMirrored(parallel_desc_symbol, [ref_blob_object], [blob_object])
        return ref_blob_object

    def MakeLazyRefBlobObject(self, interface_op_name):
        sess = session_ctx.GetDefaultSession()
        op_attribute = sess.OpAttribute4InterfaceOpName(interface_op_name)
        assert len(op_attribute.output_bns) == 1
        obn = op_attribute.output_bns[0]

        parallel_conf = sess.ParallelConf4LazyInterfaceOpName(interface_op_name)
        blob_parallel_desc_sym = self.GetParallelDescSymbol(parallel_conf)

        op_arg_parallel_attr = op_arg_util.GetOpArgParallelAttribute(
            blob_parallel_desc_sym, op_attribute, obn
        )
        op_arg_blob_attr = op_arg_util.GetOpArgBlobAttribute(op_attribute, obn)

        blob_object = self._NewBlobObject(op_arg_parallel_attr, op_arg_blob_attr)
        self._LazyReference(blob_object, interface_op_name)
        return blob_object

    def GetSymbol4String(self, string):
        if symbol_storage.HasSymbol4String(string):
            return symbol_storage.GetSymbol4String(string)
        symbol_id = self._NewSymbolId4String(string)
        symbol = symbol_util.Symbol(symbol_id, string)
        symbol_storage.SetSymbol4Id(symbol_id, symbol)
        symbol_storage.SetSymbol4String(string, symbol)
        return symbol

    def GetJobConfSymbol(self, job_conf):
        if oneflow_api.HasJobConfSymbol(job_conf):
            return oneflow_api.GetJobConfSymbol(job_conf)

        symbol_id = self._NewSymbolId4JobConf(job_conf)
        oneflow_api.AddJobConfSymbol(symbol_id, job_conf)
        return oneflow_api.GetJobConfSymbol(job_conf)

    def GetParallelDescSymbol(self, parallel_conf):
        # parallel_conf is cfg
        if not isinstance(
            parallel_conf, oneflow_api.oneflow.core.job.placement.ParallelConf
        ):
            parallel_conf_cfg = placement_cfg.ParallelConf()
            parallel_conf_cfg.set_device_tag(parallel_conf.device_tag)
            for device_name in parallel_conf.device_name:
                parallel_conf_cfg.add_device_name(device_name)
            parallel_conf = parallel_conf_cfg

        if oneflow_api.HasPlacementSymbol(parallel_conf):
            return oneflow_api.GetPlacementSymbol(parallel_conf)

        symbol_id = self._NewSymbolId4ParallelConf(parallel_conf)
        oneflow_api.AddPlacementSymbol(symbol_id, parallel_conf)

        return oneflow_api.GetPlacementSymbol(parallel_conf)

    def BuildInitialScope(
        self, session_id, job_conf, device_tag, machine_device_ids, is_mirrored,
    ):
        scope_proto = scope_cfg.ScopeProto()
        scope_proto.set_session_id(session_id)
        job_conf_sym = self.GetJobConfSymbol(job_conf)
        scope_proto.set_job_desc_symbol_id(job_conf_sym.symbol_id)
        parallel_conf = parallel_conf_util.MakeParallelConf(
            device_tag, machine_device_ids
        )
        device_parallel_desc_sym = self.GetParallelDescSymbol(parallel_conf)
        scope_proto.set_device_parallel_desc_symbol_id(
            device_parallel_desc_sym.symbol_id
        )
        parallel_conf = parallel_conf_util.MakeParallelConf("cpu", machine_device_ids)
        host_parallel_desc_sym = self.GetParallelDescSymbol(parallel_conf)
        scope_proto.set_host_parallel_desc_symbol_id(host_parallel_desc_sym.symbol_id)
        if is_mirrored:
            scope_proto.mutable_opt_mirrored_parallel_conf().mutable_mirrored_parallel()
        else:
            scope_proto.mutable_opt_mirrored_parallel_conf().clear_mirrored_parallel()
        return self.GetScopeSymbol(scope_proto, None)

    def BuildScopeWithNewParallelDesc(self, scope, device_tag, machine_device_ids):
        if isinstance(machine_device_ids, str):
            machine_device_ids = [machine_device_ids]

        def SetScopeProto(scope_proto):
            parallel_conf = parallel_conf_util.MakeParallelConf(
                device_tag, machine_device_ids
            )
            device_parallel_desc_sym = self.GetParallelDescSymbol(parallel_conf)
            parallel_conf = parallel_conf_util.MakeParallelConf(
                "cpu", machine_device_ids
            )
            host_parallel_desc_sym = self.GetParallelDescSymbol(parallel_conf)
            scope_proto.set_device_parallel_desc_symbol_id(
                device_parallel_desc_sym.symbol_id
            )
            scope_proto.set_host_parallel_desc_symbol_id(
                host_parallel_desc_sym.symbol_id
            )

        return self.BuildScopeByProtoSetter(scope, SetScopeProto)

    def BuildScopeWithNewParallelConf(self, scope, parallel_conf):
        tag_and_dev_ids = parallel_conf_util.GetDeviceTagAndMachineDeviceIds(
            parallel_conf
        )
        return self.BuildScopeWithNewParallelDesc(scope, *tag_and_dev_ids)

    def BuildScopeWithNewIsMirrored(self, scope, is_mirrored):
        def SetScopeProto(scope_proto):
            if is_mirrored:
                scope_proto.mutable_opt_mirrored_parallel_conf().mutable_mirrored_parallel()
            else:
                scope_proto.mutable_opt_mirrored_parallel_conf().clear_mirrored_parallel()

        return self.BuildScopeByProtoSetter(scope, SetScopeProto)

    def BuildScopeWithNewScopeName(self, scope, scope_name):
        def SetScopeProto(scope_proto):
            scope_proto.add_scope_op_name_prefixes(scope_name)

        return self.BuildScopeByProtoSetter(scope, SetScopeProto)

    def BuildScopeByProtoSetter(self, scope, setter):
        scope_proto = scope.MakeChildScopeProto()
        setter(scope_proto)
        return self.GetScopeSymbol(scope_proto, scope)

    def GetScopeSymbol(self, scope_proto, parent_scope_symbol=None):
        if oneflow_api.HasScopeSymbol(scope_proto):
            return oneflow_api.GetScopeSymbol(scope_proto)
        symbol_id = self._NewSymbolId4Scope(scope_proto)
        oneflow_api.AddScopeSymbol(symbol_id, scope_proto)
        return oneflow_api.GetScopeSymbol(scope_proto)

    def GetSharedOpKernelObject4ParallelConfSymbol(self, parallel_desc_sym):
        if object_storage.HasSharedOpKernelObject4ParallelConfSymbol(parallel_desc_sym):
            return object_storage.GetSharedOpKernelObject4ParallelConfSymbol(
                parallel_desc_sym
            )
        object_id = self._NewSharedOpKernelObjectId4ParallelConfSymbolId(
            parallel_desc_sym
        )
        obj = object_util.Object(object_id, parallel_desc_sym)
        object_storage.SetSharedOpKernelObject4ParallelConfSymbol(
            parallel_desc_sym, obj
        )
        return obj

    @contextmanager
    def CudaHostPinBlob(self, blob_object):
        self._CudaHostRegisterBlob(blob_object)
        try:
            yield
        finally:
            self._CudaHostUnregisterBlob(blob_object)

    def BroadcastBlobReference(self, sole_mirrored_blob_object, parallel_desc_sym):
        device_ids = dict(
            sole_mirrored_blob_object.parallel_desc_symbol.machine_id2device_id_list
        )
        for _, dev_ids in device_ids.items():
            assert len(dev_ids) == 1, "dev_ids: %s" % dev_ids
        object_id = self._BroadcastObjectReference(
            sole_mirrored_blob_object, parallel_desc_sym
        )
        op_arg_parallel_attr = op_arg_util.MakeBroadcastOpArgParallelAttribute(
            parallel_desc_sym
        )
        return object_util.BlobObject(
            object_id=object_id,
            op_arg_parallel_attr=op_arg_parallel_attr,
            op_arg_blob_attr=sole_mirrored_blob_object.op_arg_blob_attr,
            release=self.release_object_,
        )

    def NewOpKernelObject(self, op_conf):
        assert op_conf.HasField("scope_symbol_id")
        scope_symbol = oneflow_api.GetScopeSymbol(op_conf.scope_symbol_id)
        op_conf_sym = self._GetOpConfSymbol(op_conf)
        parallel_desc_sym_id = c_api_util.GetOpParallelSymbolId(op_conf)
        parallel_desc_symbol = oneflow_api.GetPlacementSymbol(parallel_desc_sym_id)
        object_id = self._NewOpKernelObject(
            parallel_desc_symbol, scope_symbol.job_desc_symbol, op_conf_sym
        )
        return OpKernelObject(object_id, op_conf, self.release_object_)

    def Build121To(self, blob_object, parallel_desc_symbol):
        ref_blob_object = _MakeNewBlobObjectLike(
            self, blob_object, parallel_desc_symbol
        )
        self.Build121AssignInstruction(ref_blob_object, blob_object)
        return ref_blob_object

    def Build121AssignInstruction(self, ref_blob_object, value_blob_object):
        parallel_num = ref_blob_object.parallel_desc_symbol.parallel_num
        assert parallel_num == value_blob_object.parallel_desc_symbol.parallel_num
        token_ids = (
            [oneflow_api.NewTokenId() for _ in range(parallel_num)],
            [oneflow_api.NewTokenId() for _ in range(parallel_num)],
        )
        self._BuildSendInstruction(
            ref_blob_object.parallel_desc_symbol, value_blob_object, token_ids
        )
        self._BuildRecvInstruction(
            value_blob_object.parallel_desc_symbol, ref_blob_object, token_ids
        )

    def _BuildSendInstruction(
        self, dst_parallel_desc_symbol, src_blob_object, token_ids
    ):
        instruction = instr_cfg.InstructionProto()
        instruction.set_instr_type_name("SendBlob")
        instruction.set_parallel_desc_symbol_id(
            src_blob_object.parallel_desc_symbol.symbol_id
        )
        instruction.mutable_operand().Add().CopyFrom(
            _SymbolOperand(dst_parallel_desc_symbol.symbol_id)
        )
        instruction.mutable_operand().Add().CopyFrom(
            _ConstOperand(src_blob_object.object_id)
        )
        instruction.mutable_operand().Add().CopyFrom(_OperandSeparator())
        for token_id in token_ids[0]:
            instruction.mutable_operand().Add().CopyFrom(_Uint64Operand(token_id))
        instruction.mutable_operand().Add().CopyFrom(_OperandSeparator())
        for token_id in token_ids[1]:
            instruction.mutable_operand().Add().CopyFrom(_Uint64Operand(token_id))
        self.instruction_list_.mutable_instruction().Add().CopyFrom(instruction)

    def _BuildRecvInstruction(
        self, src_parallel_desc_symbol, dst_blob_object, token_ids
    ):
        instruction = instr_cfg.InstructionProto()
        instruction.set_instr_type_name("ReceiveBlob")
        instruction.set_parallel_desc_symbol_id(
            dst_blob_object.parallel_desc_symbol.symbol_id
        )
        instruction.mutable_operand().Add().CopyFrom(
            _SymbolOperand(src_parallel_desc_symbol.symbol_id)
        )
        instruction.mutable_operand().Add().CopyFrom(
            _Mut2Operand(dst_blob_object.object_id)
        )
        instruction.mutable_operand().Add().CopyFrom(_OperandSeparator())
        for token_id in token_ids[0]:
            instruction.mutable_operand().Add().CopyFrom(_Uint64Operand(token_id))
        instruction.mutable_operand().Add().CopyFrom(_OperandSeparator())
        for token_id in token_ids[1]:
            instruction.mutable_operand().Add().CopyFrom(_Uint64Operand(token_id))
        self.instruction_list_.mutable_instruction().Add().CopyFrom(instruction)

    def _NewOpKernelObject(self, parallel_desc_symbol, job_desc_sym, op_conf_sym):
        object_id = self._NewObjectId(parallel_desc_symbol)
        instruction = instr_cfg.InstructionProto()
        instruction.set_instr_type_name("InitOpKernelObject")
        instruction.set_parallel_desc_symbol_id(parallel_desc_symbol.symbol_id)
        instruction.mutable_operand().Add().CopyFrom(
            _SymbolOperand(job_desc_sym.symbol_id)
        )
        instruction.mutable_operand().Add().CopyFrom(
            _SymbolOperand(op_conf_sym.symbol_id)
        )
        instruction.mutable_operand().Add().CopyFrom(_MutOperand(object_id))
        self.instruction_list_.mutable_instruction().Add().CopyFrom(instruction)
        return object_id

    def _StatelessCall(
        self,
        stream_tag,
        op_attribute,
        op_parallel_desc_sym=None,
        blob_parallel_desc_sym=None,
        bn_in_op2blob_object={},
        get_delegate_blob_object=None,
    ):
        assert callable(get_delegate_blob_object)
        if op_attribute.parallel_signature.HasField("op_parallel_desc_symbol_id"):
            symbol_id = op_attribute.parallel_signature.op_parallel_desc_symbol_id
            op_parallel_desc_sym = oneflow_api.GetPlacementSymbol(symbol_id)
        assert op_parallel_desc_sym is not None

        def DelegateBlobObject4Ibn(ibn):
            op_arg_parallel_attr = op_arg_util.GetOpArgParallelAttribute(
                op_parallel_desc_sym, op_attribute, ibn
            )
            return get_delegate_blob_object(
                bn_in_op2blob_object[ibn], op_arg_parallel_attr
            )

        op_conf = op_attribute.op_conf
        assert op_conf.HasField("scope_symbol_id"), op_conf
        scope_symbol = oneflow_api.GetScopeSymbol(op_conf.scope_symbol_id)
        job_desc_sym = scope_symbol.job_desc_symbol
        op_conf_sym = self._GetOpConfSymbol(op_conf)
        op_node_signature_sym = self._GetOpNodeSignatureSymbol(op_attribute)
        opkernel_obj = self.GetSharedOpKernelObject4ParallelConfSymbol(
            op_parallel_desc_sym
        )
        const_input_operand_blob_objects = self._GetConstInputOperandBlobObjects(
            op_attribute, blob_object4ibn=DelegateBlobObject4Ibn
        )
        mutable_input_operand_blob_objects = self._GetMutableInputOperandBlobObjects(
            op_attribute, blob_object4ibn=DelegateBlobObject4Ibn
        )
        mut1_operand_blob_objects = self._GetMut1OperandBlobObjects(
            op_attribute,
            blob_parallel_desc_sym,
            bn_in_op2blob_object=bn_in_op2blob_object,
        )
        mut2_operand_blob_objects = self._GetMut2OperandBlobObjects(
            op_attribute,
            blob_parallel_desc_sym,
            bn_in_op2blob_object=bn_in_op2blob_object,
        )
        is_user_op = op_attribute.op_conf.HasField("user_conf")
        instruction_prefix = "User" if is_user_op else "System"
        self._StatelessCallOpKernel(
            "%s.%sStatelessCallOpKernel" % (stream_tag, instruction_prefix),
            op_parallel_desc_sym,
            job_desc_sym,
            op_conf_sym,
            op_node_signature_sym,
            opkernel_obj,
            const_input_operand_blob_objects,
            mutable_input_operand_blob_objects,
            mut1_operand_blob_objects,
            mut2_operand_blob_objects,
        )

    def _StatefulCall(
        self,
        op_attribute,
        opkernel_object,
        bn_in_op2blob_object,
        get_delegate_blob_object,
    ):
        op_parallel_desc_sym = opkernel_object.parallel_desc_symbol

        def DelegateBlobObject4Ibn(ibn):
            op_arg_parallel_attr = op_arg_util.GetOpArgParallelAttribute(
                op_parallel_desc_sym, op_attribute, ibn
            )
            return get_delegate_blob_object(
                bn_in_op2blob_object[ibn], op_arg_parallel_attr
            )

        op_node_signature_sym = self._GetOpNodeSignatureSymbol(op_attribute)
        const_input_operand_blob_objects = self._GetConstInputOperandBlobObjects(
            op_attribute, blob_object4ibn=DelegateBlobObject4Ibn
        )
        mutable_input_operand_blob_objects = self._GetMutableInputOperandBlobObjects(
            op_attribute, blob_object4ibn=DelegateBlobObject4Ibn
        )
        mut1_operand_blob_objects = self._GetMut1OperandBlobObjects(
            op_attribute,
            op_parallel_desc_sym,
            bn_in_op2blob_object=bn_in_op2blob_object,
        )
        mut2_operand_blob_objects = self._GetMut2OperandBlobObjects(
            op_attribute,
            op_parallel_desc_sym,
            bn_in_op2blob_object=bn_in_op2blob_object,
        )
        is_user_op = op_attribute.op_conf.HasField("user_conf")
        assert is_user_op
        instruction_prefix = "" if is_user_op else "System"
        self._StatefulCallOpKernel(
            "%sCallOpKernel" % instruction_prefix,
            op_parallel_desc_sym,
            opkernel_object,
            op_node_signature_sym,
            const_input_operand_blob_objects,
            mutable_input_operand_blob_objects,
            mut1_operand_blob_objects,
            mut2_operand_blob_objects,
        )

    def _CudaHostRegisterBlob(self, blob_object):
        instruction = instr_cfg.InstructionProto()
        instruction.set_instr_type_name("CudaHostRegisterBlob")
        instruction.set_parallel_desc_symbol_id(
            blob_object.parallel_desc_symbol.symbol_id
        )
        instruction.mutable_operand().Add().CopyFrom(_MutOperand(blob_object.object_id))
        self.instruction_list_.mutable_instruction().Add().CopyFrom(instruction)

    def _CudaHostUnregisterBlob(self, blob_object):
        instruction = instr_cfg.InstructionProto()
        instruction.set_instr_type_name("CudaHostUnregisterBlob")
        instruction.set_parallel_desc_symbol_id(
            blob_object.parallel_desc_symbol.symbol_id
        )
        instruction.mutable_operand().Add().CopyFrom(_MutOperand(blob_object.object_id))
        self.instruction_list_.mutable_instruction().Add().CopyFrom(instruction)

    def _GetOpConfSymbol(self, op_conf):
        serialized_op_conf = op_conf.SerializeToString()
        if symbol_storage.HasSymbol4SerializedOpConf(serialized_op_conf):
            return symbol_storage.GetSymbol4SerializedOpConf(serialized_op_conf)
        symbol_id = self._NewSymbolId4OpConf(op_conf)
        symbol = symbol_util.Symbol(symbol_id, op_conf)
        symbol_storage.SetSymbol4Id(symbol_id, symbol)
        symbol_storage.SetSymbol4SerializedOpConf(serialized_op_conf, symbol)
        return symbol

    def _GetOpNodeSignatureSymbol(self, op_attribute):
        new_op_node_signature = op_attribute_pb.OpNodeSignature()
        new_op_node_signature.sbp_signature.CopyFrom(op_attribute.sbp_signature)
        new_op_node_signature.mirrored_signature.CopyFrom(
            op_attribute.mirrored_signature
        )
        new_op_node_signature.logical_blob_desc_signature.CopyFrom(
            op_attribute.logical_blob_desc_signature
        )
        new_op_node_signature.batch_axis_signature.CopyFrom(
            op_attribute.batch_axis_signature
        )
        new_op_node_signature.parallel_signature.CopyFrom(
            op_attribute.parallel_signature
        )
        serialized_op_node_signature = new_op_node_signature.SerializeToString()
        if symbol_storage.HasSymbol4SerializedOpNodeSignature(
            serialized_op_node_signature
        ):
            return symbol_storage.GetSymbol4SerializedOpNodeSignature(
                serialized_op_node_signature
            )
        symbol_id = self._NewSymbolId4OpNodeSignature(new_op_node_signature)
        symbol = symbol_util.Symbol(symbol_id, new_op_node_signature)
        symbol_storage.SetSymbol4Id(symbol_id, symbol)
        symbol_storage.SetSymbol4SerializedOpNodeSignature(
            serialized_op_node_signature, symbol
        )
        return symbol

    def _GetConstInputOperandBlobObjects(self, op_attribute, blob_object4ibn=None):
        assert callable(blob_object4ibn)
        const_input_operand_blob_objects = []
        for ibn in op_attribute.input_bns:
            ibn2modifier = op_attribute.arg_modifier_signature.ibn2input_blob_modifier
            if ibn2modifier[ibn].is_mutable:
                continue
            ibn_sym = self.GetSymbol4String(ibn)
            in_object = blob_object4ibn(ibn)
            const_input_operand_blob_objects.append((ibn_sym, in_object))
        return const_input_operand_blob_objects

    def _GetMutableInputOperandBlobObjects(self, op_attribute, blob_object4ibn=None):
        mutable_input_operand_blob_objects = []
        for ibn in op_attribute.input_bns:
            ibn2modifier = op_attribute.arg_modifier_signature.ibn2input_blob_modifier
            if not ibn2modifier[ibn].is_mutable:
                continue
            ibn_sym = self.GetSymbol4String(ibn)
            in_object = blob_object4ibn(ibn)
            mutable_input_operand_blob_objects.append((ibn_sym, in_object))
        return mutable_input_operand_blob_objects

    def _GetMut1OperandBlobObjects(
        self, op_attribute, parallel_desc_sym, bn_in_op2blob_object={}
    ):
        mut1_operand_blob_objects = []

        def GetOutBlobParallelDescSymbol(obn):
            parallel_signature = op_attribute.parallel_signature
            bn2symbol_id = parallel_signature.bn_in_op2parallel_desc_symbol_id
            if obn in bn2symbol_id:
                return oneflow_api.GetPlacementSymbol(bn2symbol_id[obn])
            else:
                return parallel_desc_sym

        def OutputBns():
            obn2modifier = op_attribute.arg_modifier_signature.obn2output_blob_modifier
            for obn in op_attribute.output_bns:
                if obn2modifier[obn].header_infered_before_compute:
                    yield obn

            for tmp_bn in op_attribute.tmp_bns:
                yield tmp_bn

        for obn in OutputBns():
            obn_sym = self.GetSymbol4String(obn)
            op_arg_parallel_attr = op_arg_util.GetOpArgParallelAttribute(
                GetOutBlobParallelDescSymbol(obn), op_attribute, obn
            )
            op_arg_blob_attr = op_arg_util.GetOpArgBlobAttribute(op_attribute, obn)
            out_blob_object = self._NewBlobObject(
                op_arg_parallel_attr, op_arg_blob_attr
            )
            lbi = op_attribute.arg_signature.bn_in_op2lbi[obn]
            bn_in_op2blob_object[obn] = out_blob_object
            mut1_operand_blob_objects.append((obn_sym, out_blob_object))
        return mut1_operand_blob_objects

    def _CheckRefInBlobObjectParallelDesc(
        self, op_attribute, op_parallel_desc_sym, bn_in_op2blob_object={}
    ):
        op_conf = op_attribute.op_conf
        for ibn in op_attribute.input_bns:
            ibn2modifier = op_attribute.arg_modifier_signature.ibn2input_blob_modifier
            if not ibn2modifier[ibn].is_mutable:
                continue
            ref_blob_object = bn_in_op2blob_object[ibn]
            assert op_parallel_desc_sym == ref_blob_object.parallel_desc_symbol, (
                "op_conf: %s\n%s\nv.s.\n%s"
                % (op_conf, op_parallel_desc_sym, ref_blob_object.parallel_desc_symbol)
            )

    def _GetMut2OperandBlobObjects(
        self, op_attribute, parallel_desc_sym, bn_in_op2blob_object={}
    ):
        mut2_operand_blob_objects = []

        def GetOutBlobParallelDescSymbol(obn):
            parallel_signature = op_attribute.parallel_signature
            bn2symbol_id = parallel_signature.bn_in_op2parallel_desc_symbol_id
            if obn in bn2symbol_id:
                return oneflow_api.GetPlacementSymbol(bn2symbol_id[obn])
            else:
                return parallel_desc_sym

        for obn in op_attribute.output_bns:
            obn2modifier = op_attribute.arg_modifier_signature.obn2output_blob_modifier
            if obn2modifier[obn].header_infered_before_compute:
                continue
            obn_sym = self.GetSymbol4String(obn)
            op_arg_parallel_attr = op_arg_util.GetOpArgParallelAttribute(
                GetOutBlobParallelDescSymbol(obn), op_attribute, obn
            )
            op_arg_blob_attr = op_arg_util.GetOpArgBlobAttribute(op_attribute, obn)
            out_blob_object = self._NewBlobObject(
                op_arg_parallel_attr, op_arg_blob_attr
            )
            bn_in_op2blob_object[obn] = out_blob_object
            mut2_operand_blob_objects.append((obn_sym, out_blob_object))
        return mut2_operand_blob_objects

    def _NewBlobObject(self, op_arg_parallel_attr, op_arg_blob_attr):
        object_id = self._NewObjectId(op_arg_parallel_attr.parallel_desc_symbol)
        return object_util.BlobObject(
            object_id=object_id,
            op_arg_parallel_attr=op_arg_parallel_attr,
            op_arg_blob_attr=op_arg_blob_attr,
            release=self.release_object_,
        )

    def _NewSymbolId4String(self, string):
        symbol_id = self._NewSymbolId()
        self._InitStringSymbol(symbol_id, string)
        return symbol_id

    def _NewSymbolId4ParallelConf(self, parallel_conf):
        symbol_id = self.id_generator_.NewSymbolId()
        self._NewParallelConfSymbol(symbol_id, parallel_conf)
        return symbol_id

    def _NewSymbolId4Scope(self, scope_proto):
        symbol_id = self._NewSymbolId()
        self._NewScopeSymbol(symbol_id, scope_proto)
        return symbol_id

    def _NewSymbolId4JobConf(self, job_conf):
        symbol_id = self._NewSymbolId()
        self._InitJobConfSymbol(symbol_id, job_conf)
        return symbol_id

    def _NewSymbolId4OpConf(self, op_conf):
        symbol_id = self._NewSymbolId()
        self._InitOpConfSymbol(symbol_id, op_conf)
        return symbol_id

    def _NewSymbolId4OpNodeSignature(self, op_node_signature):
        symbol_id = self._NewSymbolId()
        self._InitOpNodeSignatureDescSymbol(symbol_id, op_node_signature)
        return symbol_id

    def _NewSharedOpKernelObjectId4ParallelConfSymbolId(self, parallel_desc_sym):
        return self._NewObjectId(parallel_desc_sym)

    def _StatelessCallOpKernel(
        self,
        instr_name,
        parallel_desc_sym,
        job_desc_sym,
        op_conf_sym,
        op_node_signature_sym,
        shared_opkernel_obj,
        const_input_operand_blob_objects,
        mutable_input_operand_blob_objects,
        mut1_operand_blob_objects,
        mut2_operand_blob_objects,
    ):
        instruction = instr_cfg.InstructionProto()
        instruction.set_instr_type_name(
            "%s.%s" % (parallel_desc_sym.device_tag, instr_name)
        )
        instruction.set_parallel_desc_symbol_id(parallel_desc_sym.symbol_id)
        instruction.mutable_operand().Add().CopyFrom(
            _SymbolOperand(job_desc_sym.symbol_id)
        )
        instruction.mutable_operand().Add().CopyFrom(
            _SymbolOperand(op_conf_sym.symbol_id)
        )
        instruction.mutable_operand().Add().CopyFrom(
            _SymbolOperand(op_node_signature_sym.symbol_id)
        )
        instruction.mutable_operand().Add().CopyFrom(
            _MutOperand(shared_opkernel_obj.object_id)
        )
        instruction.mutable_operand().Add().CopyFrom(_OperandSeparator())
        for ibn_sym, _ in const_input_operand_blob_objects:
            instruction.mutable_operand().Add().CopyFrom(
                _SymbolOperand(ibn_sym.symbol_id)
            )
        for _, blob_object in const_input_operand_blob_objects:
            instruction.mutable_operand().Add().CopyFrom(
                _ConstOperand(blob_object.object_id)
            )
        instruction.mutable_operand().Add().CopyFrom(_OperandSeparator())
        for ibn_sym, _ in mutable_input_operand_blob_objects:
            instruction.mutable_operand().Add().CopyFrom(
                _SymbolOperand(ibn_sym.symbol_id)
            )
        for _, blob_object in mutable_input_operand_blob_objects:
            instruction.mutable_operand().Add().CopyFrom(
                _MutOperand(blob_object.object_id)
            )
        instruction.mutable_operand().Add().CopyFrom(_OperandSeparator())
        for obn_sym, _ in mut1_operand_blob_objects:
            instruction.mutable_operand().Add().CopyFrom(
                _SymbolOperand(obn_sym.symbol_id)
            )
        for _, blob_object in mut1_operand_blob_objects:
            instruction.mutable_operand().Add().CopyFrom(
                _MutOperand(blob_object.object_id)
            )
        instruction.mutable_operand().Add().CopyFrom(_OperandSeparator())
        for obn_sym, _ in mut2_operand_blob_objects:
            instruction.mutable_operand().Add().CopyFrom(
                _SymbolOperand(obn_sym.symbol_id)
            )
        for _, blob_object in mut2_operand_blob_objects:
            instruction.mutable_operand().Add().CopyFrom(
                _Mut2Operand(blob_object.object_id)
            )
        self.instruction_list_.mutable_instruction().Add().CopyFrom(instruction)

    def _StatefulCallOpKernel(
        self,
        instr_name,
        parallel_desc_sym,
        opkernel_object,
        op_node_signature_sym,
        const_input_operand_blob_objects,
        mutable_input_operand_blob_objects,
        mut1_operand_blob_objects,
        mut2_operand_blob_objects,
    ):
        instruction = instr_cfg.InstructionProto()
        instruction.set_instr_type_name(
            "%s.%s" % (parallel_desc_sym.device_tag, instr_name,)
        )
        instruction.set_parallel_desc_symbol_id(parallel_desc_sym.symbol_id)
        instruction.mutable_operand().Add().CopyFrom(
            _MutOperand(opkernel_object.object_id)
        )
        instruction.mutable_operand().Add().CopyFrom(
            _SymbolOperand(op_node_signature_sym.symbol_id)
        )
        instruction.mutable_operand().Add().CopyFrom(_OperandSeparator())
        for ibn_sym, _ in const_input_operand_blob_objects:
            instruction.mutable_operand().Add().CopyFrom(
                _SymbolOperand(ibn_sym.symbol_id)
            )
        for _, blob_object in const_input_operand_blob_objects:
            instruction.mutable_operand().Add().CopyFrom(
                _ConstOperand(blob_object.object_id)
            )
        instruction.mutable_operand().Add().CopyFrom(_OperandSeparator())
        for ibn_sym, _ in mutable_input_operand_blob_objects:
            instruction.mutable_operand().Add().CopyFrom(
                _SymbolOperand(ibn_sym.symbol_id)
            )
        for _, blob_object in mutable_input_operand_blob_objects:
            instruction.mutable_operand().Add().CopyFrom(
                _MutOperand(blob_object.object_id)
            )
        instruction.mutable_operand().Add().CopyFrom(_OperandSeparator())
        for obn_sym, _ in mut1_operand_blob_objects:
            instruction.mutable_operand().Add().CopyFrom(
                _SymbolOperand(obn_sym.symbol_id)
            )
        for _, blob_object in mut1_operand_blob_objects:
            instruction.mutable_operand().Add().CopyFrom(
                _MutOperand(blob_object.object_id)
            )
        instruction.mutable_operand().Add().CopyFrom(_OperandSeparator())
        for obn_sym, _ in mut2_operand_blob_objects:
            instruction.mutable_operand().Add().CopyFrom(
                _SymbolOperand(obn_sym.symbol_id)
            )
        for _, blob_object in mut2_operand_blob_objects:
            instruction.mutable_operand().Add().CopyFrom(
                _Mut2Operand(blob_object.object_id)
            )
        self.instruction_list_.mutable_instruction().Add().CopyFrom(instruction)

    def _NewSymbolId(self):
        symbol_id = self.id_generator_.NewSymbolId()
        instruction = instr_cfg.InstructionProto()
        instruction.set_instr_type_name("NewSymbol")
        instruction.mutable_operand().Add().CopyFrom(_Int64Operand(symbol_id))
        self.instruction_list_.mutable_instruction().Add().CopyFrom(instruction)
        return symbol_id

    def _NewObjectId(self, parallel_desc_sym):
        object_id = self.id_generator_.NewObjectId()
        instruction = instr_cfg.InstructionProto()
        instruction.set_instr_type_name("NewObject")
        instruction.set_parallel_desc_symbol_id(parallel_desc_sym.symbol_id)
        instruction.mutable_operand().Add().CopyFrom(_Int64Operand(object_id))
        self.instruction_list_.mutable_instruction().Add().CopyFrom(instruction)
        return object_id

    def _LazyReference(self, blob_object, interface_op_name):
        instruction = instr_cfg.InstructionProto()
        device_tag = blob_object.parallel_desc_symbol.device_tag
        instruction.set_instr_type_name("{}.LazyReference".format(device_tag))
        instruction.set_parallel_desc_symbol_id(
            blob_object.parallel_desc_symbol.symbol_id
        )
        instruction.mutable_operand().Add().CopyFrom(_MutOperand(blob_object.object_id))
        interface_op_name_sym = self.GetSymbol4String(
            blob_object.op_arg_blob_attr.logical_blob_name
        )
        instruction.mutable_operand().Add().CopyFrom(
            _SymbolOperand(interface_op_name_sym.symbol_id)
        )
        self.instruction_list_.mutable_instruction().Add().CopyFrom(instruction)

    def _BroadcastObjectReference(self, sole_mirrored_object, parallel_desc_sym):
        object_id = self.id_generator_.NewObjectId()
        instruction = instr_cfg.InstructionProto()
        instruction.set_instr_type_name("BroadcastObjectReference")
        instruction.set_parallel_desc_symbol_id(parallel_desc_sym.symbol_id)
        instruction.mutable_operand().Add().CopyFrom(_Int64Operand(object_id))
        instruction.mutable_operand().Add().CopyFrom(
            _Int64Operand(sole_mirrored_object.object_id)
        )
        self.instruction_list_.mutable_instruction().Add().CopyFrom(instruction)
        return object_id

    def _InitStringSymbol(self, symbol_id, string):
        instruction = instr_cfg.InstructionProto()
        instruction.set_instr_type_name("InitStringSymbol")
        instruction.mutable_operand().Add().CopyFrom(_InitSymbolOperand(symbol_id))
        self.instruction_list_.mutable_instruction().Add().CopyFrom(instruction)
        eager_symbol = eager_symbol_pb.EagerSymbol()
        eager_symbol.symbol_id = symbol_id
        eager_symbol.string_symbol = string
        self.eager_symbol_list_.eager_symbol.append(eager_symbol)

    def _NewParallelConfSymbol(self, symbol_id, parallel_conf):
        instruction = instr_cfg.InstructionProto()
        instruction.set_instr_type_name("NewParallelDescSymbol")
        instruction.mutable_operand().Add().CopyFrom(_Int64Operand(symbol_id))
        self.instruction_list_.mutable_instruction().Add().CopyFrom(instruction)
        eager_symbol = eager_symbol_pb.EagerSymbol()
        eager_symbol.symbol_id = symbol_id
        # TODO(oyy) change temporary transformation after python code migrated into cpp code
        eager_symbol.parallel_conf_symbol.CopyFrom(
            text_format.Parse(str(parallel_conf), placement_pb.ParallelConf())
        )
        self.eager_symbol_list_.eager_symbol.append(eager_symbol)

    def _NewScopeSymbol(self, symbol_id, scope_proto):
        instruction = instr_cfg.InstructionProto()
        instruction.set_instr_type_name("InitScopeSymbol")
        instruction.mutable_operand().Add().CopyFrom(_InitSymbolOperand(symbol_id))
        self.instruction_list_.mutable_instruction().Add().CopyFrom(instruction)
        eager_symbol = eager_symbol_pb.EagerSymbol()
        eager_symbol.symbol_id = symbol_id
        # TODO(oyy): text_format.Parse will be removed after eager_symbol proto obj is replaced with cfg obj in python side
        eager_symbol.scope_symbol.CopyFrom(
            text_format.Parse(str(scope_proto), scope_pb.ScopeProto())
        )
        self.eager_symbol_list_.eager_symbol.append(eager_symbol)

    def _InitJobConfSymbol(self, symbol_id, job_conf):
        instruction = instr_cfg.InstructionProto()
        instruction.set_instr_type_name("InitJobDescSymbol")
        instruction.mutable_operand().Add().CopyFrom(_InitSymbolOperand(symbol_id))
        self.instruction_list_.mutable_instruction().Add().CopyFrom(instruction)
        eager_symbol = eager_symbol_pb.EagerSymbol()
        eager_symbol.symbol_id = symbol_id
        # TODO(oyy) change temporary transformation after python code migrated into cpp code
        eager_symbol.job_conf_symbol.CopyFrom(
            text_format.Parse(str(job_conf), job_conf_pb.JobConfigProto())
        )
        self.eager_symbol_list_.eager_symbol.append(eager_symbol)

    def _InitOpConfSymbol(self, symbol_id, op_conf):
        instruction = instr_cfg.InstructionProto()
        instruction.set_instr_type_name("InitOperatorConfSymbol")
        instruction.mutable_operand().Add().CopyFrom(_InitSymbolOperand(symbol_id))
        self.instruction_list_.mutable_instruction().Add().CopyFrom(instruction)
        eager_symbol = eager_symbol_pb.EagerSymbol()
        eager_symbol.symbol_id = symbol_id
        eager_symbol.op_conf_symbol.CopyFrom(op_conf)
        self.eager_symbol_list_.eager_symbol.append(eager_symbol)

    def _InitOpNodeSignatureDescSymbol(self, symbol_id, op_node_signature):
        instruction = instr_cfg.InstructionProto()
        instruction.set_instr_type_name("InitOpNodeSignatureDescSymbol")
        instruction.mutable_operand().Add().CopyFrom(_InitSymbolOperand(symbol_id))
        self.instruction_list_.mutable_instruction().Add().CopyFrom(instruction)
        eager_symbol = eager_symbol_pb.EagerSymbol()
        eager_symbol.symbol_id = symbol_id
        eager_symbol.op_node_signature_symbol.CopyFrom(op_node_signature)
        self.eager_symbol_list_.eager_symbol.append(eager_symbol)

    def _FetchBlob(self, instruction_name, blob_object, fetcher):
        unique_callback_id = python_callback.GetIdForRegisteredCallback(fetcher)
        instruction = instr_cfg.InstructionProto()
        device_tag = blob_object.parallel_desc_symbol.device_tag
        instruction.set_instr_type_name("%s.%s" % (device_tag, instruction_name))
        instruction.set_parallel_desc_symbol_id(
            blob_object.parallel_desc_symbol.symbol_id
        )
        instruction.mutable_operand().Add().CopyFrom(
            _ConstOperand(blob_object.object_id)
        )
        instruction.mutable_operand().Add().CopyFrom(_Int64Operand(unique_callback_id))
        self.instruction_list_.mutable_instruction().Add().CopyFrom(instruction)

    def FeedBlob(self, blob_object, feeder):
        unique_callback_id = python_callback.GetIdForRegisteredCallback(feeder)
        instruction = instr_cfg.InstructionProto()
        device_tag = blob_object.parallel_desc_symbol.device_tag
        instruction.set_instr_type_name("%s.%s" % (device_tag, "FeedBlob"))
        instruction.set_parallel_desc_symbol_id(
            blob_object.parallel_desc_symbol.symbol_id
        )
        instruction.mutable_operand().Add().CopyFrom(
            _Mut2Operand(blob_object.object_id)
        )
        instruction.mutable_operand().Add().CopyFrom(_Int64Operand(unique_callback_id))
        self.instruction_list_.mutable_instruction().Add().CopyFrom(instruction)

    def _TryClearObject(self, obj):
        instruction = instr_cfg.InstructionProto()
        instruction.set_instr_type_name("TryClearObject")
        instruction.set_parallel_desc_symbol_id(obj.parallel_desc_symbol.symbol_id)
        instruction.mutable_operand().Add().CopyFrom(_MutOperand(obj.object_id))
        self.instruction_list_.mutable_instruction().Add().CopyFrom(instruction)

    def _DeleteObject(self, blob_object):
        instruction = instr_cfg.InstructionProto()
        instruction.set_instr_type_name("DeleteObject")
        instruction.set_parallel_desc_symbol_id(
            blob_object.parallel_desc_symbol.symbol_id
        )
        instruction.mutable_operand().Add().CopyFrom(
            _DelObjectOperand(blob_object.object_id)
        )
        self.instruction_list_.mutable_instruction().Add().CopyFrom(instruction)

    def _ReplaceMirrored(self, parallel_desc_sym, lhs_objects, rhs_objects):
        instruction = instr_cfg.InstructionProto()
        instruction.set_instr_type_name("ReplaceMirrored")
        instruction.set_parallel_desc_symbol_id(parallel_desc_sym.symbol_id)
        for lhs_object in lhs_objects:
            instruction.mutable_operand().Add().CopyFrom(
                _Int64Operand(lhs_object.object_id)
            )
        instruction.mutable_operand().Add().CopyFrom(_OperandSeparator())
        for rhs_object in rhs_objects:
            instruction.mutable_operand().Add().CopyFrom(
                _Int64Operand(rhs_object.object_id)
            )
        self.instruction_list_.mutable_instruction().Add().CopyFrom(instruction)


def _MakeNewBlobObjectLike(builder, blob_object, new_parallel_desc_symbol):
    op_conf = op_conf_pb.OperatorConf()
    op_conf.name = id_util.UniqueStr("Input")
    op_conf.device_tag = new_parallel_desc_symbol.device_tag
    op_conf.input_conf.out = "out"
<<<<<<< HEAD
    cfg_interface_blob_conf = oneflow_api.deprecated.MakeInterfaceBlobConfByString(
        str(op_conf.input_conf.blob_conf)
    )
    blob_object.op_arg_parallel_attr.DumpToInterfaceBlobConf(cfg_interface_blob_conf)
    text_format.Parse(str(cfg_interface_blob_conf), op_conf.input_conf.blob_conf)
    blob_object.op_arg_blob_attr.DumpToToInterfaceBlobConf(op_conf.input_conf.blob_conf)
=======
    cfg_interface_blob_conf = (
        oneflow_api.oneflow.core.operator.inter_face_blob_conf.InterfaceBlobConf()
    )
    blob_object.op_arg_parallel_attr.DumpToInterfaceBlobConf(cfg_interface_blob_conf)
    blob_object.op_arg_blob_attr.DumpToInterfaceBlobConf(cfg_interface_blob_conf)
    text_format.Parse(str(cfg_interface_blob_conf), op_conf.input_conf.blob_conf)
>>>>>>> 1a30b14f
    op_conf.scope_symbol_id = oneflow.current_scope().symbol_id
    upstream_signature = op_attribute_pb.OpNodeSignature()
    op_attribute = c_api_util.InferOpConf(op_conf, upstream_signature)
    parallel_conf = new_parallel_desc_symbol.parallel_conf
    bn_in_op2blob_object = {}
    builder.RawStatelessCall(
        op_attribute, parallel_conf, bn_in_op2blob_object=bn_in_op2blob_object
    )
    return bn_in_op2blob_object["out"]


def _SymbolOperand(val):
    operand = instr_cfg.InstructionOperandProto()
    _SetSoleMirroredOperand(operand.mutable_symbol_operand(), val)
    return operand


def _InitSymbolOperand(val):
    operand = instr_cfg.InstructionOperandProto()
    _SetSoleMirroredOperand(operand.mutable_init_symbol_operand(), val)
    return operand


def _ConstOperand(val):
    operand = instr_cfg.InstructionOperandProto()
    _SetMirroredOperand(operand.mutable_const_operand(), val)
    return operand


def _MutOperand(val):
    operand = instr_cfg.InstructionOperandProto()
    _SetMirroredOperand(operand.mutable_mut_operand(), val)
    return operand


def _Mut2Operand(val):
    operand = instr_cfg.InstructionOperandProto()
    _SetMirroredOperand(operand.mutable_mut2_operand(), val)
    return operand


def _DelObjectOperand(val):
    operand = instr_cfg.InstructionOperandProto()
    _SetAllMirroredOperand(operand.mutable_mut_operand(), val)
    return operand


def _Int64Operand(val):
    operand = instr_cfg.InstructionOperandProto()
    operand.set_int64_operand(val)
    return operand


def _Uint64Operand(val):
    operand = instr_cfg.InstructionOperandProto()
    operand.set_uint64_operand(val)
    return operand


def _OperandSeparator():
    operand = instr_cfg.InstructionOperandProto()
    operand.mutable_separator()
    return operand


def _SetMirroredOperand(operand, val):
    operand.set_logical_object_id(val)
    operand.mutable_current_global_device_id()


def _SetSoleMirroredOperand(operand, val):
    operand.set_logical_object_id(val)
    operand.mutable_sole_mirrored_object()


def _SetAllMirroredOperand(operand, val):
    operand.set_logical_object_id(val)
    operand.mutable_all_mirrored_object()


def _FindOrCreateDelegateBlobObject(
    builder, Fetch, x_blob_object, op_arg_parallel_attr
):
    if x_blob_object.op_arg_parallel_attr == op_arg_parallel_attr:
        return x_blob_object
    blob_cache = blob_cache_util.FindOrCreateBlobCache(x_blob_object)
    return blob_cache.GetCachedDelegateBlobObject(op_arg_parallel_attr, Fetch)


def _GetOpConfBlobNameAttr(pb_message, field):
    if hasattr(pb_message, field):
        return getattr(pb_message, field)
    m = re.search("_(\d+)$", field)
    assert m is not None
    blob_name = field[0 : -len(m.group(0))]
    index = int(m.group(0)[1:])
    assert hasattr(pb_message, blob_name), (pb_message, blob_name)
    repeated_field = getattr(pb_message, blob_name)
    assert index >= 0
    assert index < len(repeated_field)
    return repeated_field[index]


def _ReleaseLogicalObject(obj):
    LogicalRun(lambda builder: builder.DeleteObject(obj))


def _ReleasePhysicalObject(obj):
    PhysicalRun(lambda builder: builder.DeleteObject(obj))<|MERGE_RESOLUTION|>--- conflicted
+++ resolved
@@ -1259,21 +1259,12 @@
     op_conf.name = id_util.UniqueStr("Input")
     op_conf.device_tag = new_parallel_desc_symbol.device_tag
     op_conf.input_conf.out = "out"
-<<<<<<< HEAD
-    cfg_interface_blob_conf = oneflow_api.deprecated.MakeInterfaceBlobConfByString(
-        str(op_conf.input_conf.blob_conf)
-    )
-    blob_object.op_arg_parallel_attr.DumpToInterfaceBlobConf(cfg_interface_blob_conf)
-    text_format.Parse(str(cfg_interface_blob_conf), op_conf.input_conf.blob_conf)
-    blob_object.op_arg_blob_attr.DumpToToInterfaceBlobConf(op_conf.input_conf.blob_conf)
-=======
     cfg_interface_blob_conf = (
         oneflow_api.oneflow.core.operator.inter_face_blob_conf.InterfaceBlobConf()
     )
     blob_object.op_arg_parallel_attr.DumpToInterfaceBlobConf(cfg_interface_blob_conf)
     blob_object.op_arg_blob_attr.DumpToInterfaceBlobConf(cfg_interface_blob_conf)
     text_format.Parse(str(cfg_interface_blob_conf), op_conf.input_conf.blob_conf)
->>>>>>> 1a30b14f
     op_conf.scope_symbol_id = oneflow.current_scope().symbol_id
     upstream_signature = op_attribute_pb.OpNodeSignature()
     op_attribute = c_api_util.InferOpConf(op_conf, upstream_signature)
