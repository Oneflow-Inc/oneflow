--- conflicted
+++ resolved
@@ -23,15 +23,9 @@
     def __init__(self, data, requires_grad=True):
         # TODO: uncomment this line when autograd is ready
         # data.requires_grad = True
-<<<<<<< HEAD
-        data.set_is_consistent(True)
-        # TODO: set a proper placement
-        data.set_placement(flow.placement("cpu", ["0:0"], None))
-=======
         # TODO: uncomment the following two lines when consistent <-> local conversion is ready
         # data.set_is_consistent(True)
         # data.set_placement(flow.placement("gpu", ["0:0"], None))
->>>>>>> f6f669a6
         self._data = data
         self._data.requires_grad = requires_grad
 
