--- conflicted
+++ resolved
@@ -23,16 +23,9 @@
 
 import oneflow as flow
 from oneflow.python.oneflow_export import oneflow_export
-<<<<<<< HEAD
-from oneflow.python.framework.ops import parallel_cast
-=======
 from oneflow.python.framework.check_point_v2 import FeedValueToVariable
 from oneflow.python.framework.function_util import global_function_or_identity
->>>>>>> eb940e52
 from oneflow.python.framework.tensor import Tensor
-from oneflow.python.nn.modules.utils import global_function_or_identity
-from oneflow.python.ops.get_variable import api_get_variable as get_variable
-from oneflow.python.framework.check_point_v2 import FeedValueToVariable
 from oneflow.python.nn.parameter import Parameter
 
 
@@ -112,31 +105,10 @@
         @global_function_or_identity()
         def job():
             nonlocal res
-<<<<<<< HEAD
-            nonlocal args
-            if self.consistent:
-                is_force_mirrored_overloaded = (
-                    Module.__dict__["force_mirrored_forward"]
-                    != self.__class__.__dict__["force_mirrored_forward"]
-                )
-                if is_force_mirrored_overloaded:
-                    res = self.force_mirrored_forward(*args)
-                else:
-                    print(self.input_configs._to_dict())
-                    args = list(args)
-                    for key, value in self.input_configs._to_dict().items():
-                        args[key] = parallel_cast(args[key], distribute=value)
-                    res = self.consisten_forward(*args)
-            else:
-                res = self.forward(*args)
+            res = self.forward(*args)
 
         job()
-=======
-            res = self.forward(*args)
-
-        job()
-
->>>>>>> eb940e52
+
         return res
 
     def add_module(self, name: str, module: Optional["Module"]) -> None:
