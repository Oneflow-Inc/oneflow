--- conflicted
+++ resolved
@@ -119,15 +119,9 @@
                 assert param.is_leaf, "parameters must be leaf tensor"
                 self._state[param] = dict()
                 if "momentum" in self._default_options:
-<<<<<<< HEAD
-                    # TODO: Use flow.zeros_like instead of numpy
-                    self._state[param]["momentum_buf"] = flow.Tensor(
-                        np.zeros(param.shape)
-=======
                     # TODO(Wang Yinggang): Use flow.zeros_like instead of numpy
                     self._state[param]["momentum_buf"] = flow.Tensor(
                         np.zeros(param.shape), device=oneflow_api.device("cuda")
->>>>>>> 132d1dbc
                     )
 
         if "momentum" in self._default_options.keys():
