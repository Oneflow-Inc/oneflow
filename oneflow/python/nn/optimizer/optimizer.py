"""
Copyright 2020 The OneFlow Authors. All rights reserved.

Licensed under the Apache License, Version 2.0 (the "License");
you may not use this file except in compliance with the License.
You may obtain a copy of the License at

    http://www.apache.org/licenses/LICENSE-2.0

Unless required by applicable law or agreed to in writing, software
distributed under the License is distributed on an "AS IS" BASIS,
WITHOUT WARRANTIES OR CONDITIONS OF ANY KIND, either express or implied.
See the License for the specific language governing permissions and
limitations under the License.
"""

from collections import OrderedDict
from typing import List, Dict, Callable, Union, Any, Iterator
from types import GeneratorType
import numpy as np

import oneflow as flow
from oneflow.python.oneflow_export import oneflow_export
from oneflow.python.nn.parameter import Parameter
from oneflow.python.framework.tensor import Tensor


class ParamGroup(object):
    def __init__(
<<<<<<< HEAD
        self, parameters: Union[List[Parameter], Dict[str, Any]], default_options: Dict,
=======
        self,
        parameters: Union[Iterator[Parameter], Dict[str, Any]],
        default_options: Dict,
>>>>>>> 142a7407
    ):
        if isinstance(parameters, GeneratorType):
            self._parameters = list(parameters)
            self._options = default_options
        else:  # Dict
            assert "param" in parameters
            self._parameters = list(parameters["param"])
            self._options = default_options
            for key, value in default_options.items():
                if key in parameters:
                    parameters[key] = value

    @property
    def options(self):
        return self._options

    @property
    def parameters(self):
        return self._parameters


class Optimizer(object):
    def __init__(self):
        self._param_groups = list()
        self._default_options = dict()
        self._state = dict()
        self._state["step"] = 0
        self._op = None

    def add_param_group(self, param_group) -> None:
        TODO()

    def load_state_dict(self, state_dict) -> None:
        TODO()

    def state_dict(self):
        TODO()

    def step(self, closure: Union[Callable, None] = None) -> Union[Tensor, None]:
        raise NotImplementedError()

    def zero_grad(self, set_to_none: bool = False):
        for param_group in self._param_groups:
            for param in param_group.parameters:
                if set_to_none:
                    param.grad = None
                else:
                    param.grad.fill_(0)
                    # param.grad.zeros_()


@oneflow_export("optim.SGD")
class SGD(Optimizer):
    r"""
    TODO
    """

    def __init__(
        self,
        parameters: Union[Iterator[Parameter], List[Dict]],
        lr: float,
        momentum: float = 0.0,
        scale: float = 1.0,
    ):
        super().__init__()
        assert lr > 0.0, f"Invalid learning rate: {lr}"
        assert momentum >= 0.0, f"Invalid momentum: {momentum}"
        assert scale > 0.0, f"Invalid scale factor: {scale}"

        self._default_options = dict()
        self._default_options["lr"] = lr
        self._default_options["scale"] = scale
        if momentum != 0.0:
            self._default_options["momentum"] = momentum

        # Add parameters
        if isinstance(parameters, GeneratorType):
            self._param_groups.append(ParamGroup(parameters, self._default_options))
        else:  # List[Dict]
            for param in parameters:
                self._param_groups.append(ParamGroup(param, self._default_options))

        for param_group in self._param_groups:
            for param in param_group.parameters:
                assert param.is_leaf, "parameters must be leaf tensor"
                self._state[param] = dict()
                if "momentum" in self._default_options:
                    # TODO: Use flow.zeros_like instead of numpy
                    self._state[param]["momentum_buf"] = flow.Tensor(np.zeros(param.shape))

        if "momentum" in self._default_options.keys():
            self._op = (
                flow.builtin_op("momentum_update")
                .Input("model")
                .Input("model_diff")
                .Input("learning_rate")
                .Input("momentum")
                .Attr("scale", self._default_options["scale"])
                .Attr("l1", 0.0)
                .Attr("l2", 0.0)
                .Attr("beta", self._default_options["momentum"])
                .Attr("weight_decay", 0.0)
                .Build()
            )
        else:
            self._op = (
                flow.builtin_op("sgd_update")
                .Input("model")
                .Input("model_diff")
                .Input("learning_rate")
                .Attr("scale", self._default_options["scale"])
                .Attr("weight_decay", 0.0)
                .Attr("l1", 0.0)
                .Attr("l2", 0.0)
                .Build()
            )

    def step(self, closure: Callable = None):
        loss = None
        if closure is not None:
            loss = closure()

        for param_group in self._param_groups:
            lr_tensor = flow.Tensor([param_group.options["lr"]])
            for param in param_group.parameters:
                if param.grad is None:
                    continue
                if "momentum" in self._default_options:
                    momentum_buf = self._state[param]["momentum_buf"]
                    self._op(param, param.grad, lr_tensor, momentum_buf)
                else:
                    self._op(param, param.grad, lr_tensor)

        self._state["step"] = self._state["step"] + 1
        return loss<|MERGE_RESOLUTION|>--- conflicted
+++ resolved
@@ -27,13 +27,9 @@
 
 class ParamGroup(object):
     def __init__(
-<<<<<<< HEAD
-        self, parameters: Union[List[Parameter], Dict[str, Any]], default_options: Dict,
-=======
         self,
         parameters: Union[Iterator[Parameter], Dict[str, Any]],
         default_options: Dict,
->>>>>>> 142a7407
     ):
         if isinstance(parameters, GeneratorType):
             self._parameters = list(parameters)
