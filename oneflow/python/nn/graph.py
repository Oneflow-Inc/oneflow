--- conflicted
+++ resolved
@@ -15,11 +15,8 @@
 """
 from __future__ import absolute_import
 from collections import OrderedDict
-<<<<<<< HEAD
 from typing import Dict
-=======
 from functools import partial
->>>>>>> 9bf43d6b
 
 import oneflow._oneflow_internal
 import oneflow.python.framework.c_api_util as c_api_util
@@ -29,11 +26,7 @@
 from oneflow._oneflow_internal import Tensor as InternalTensor
 from oneflow.python.oneflow_export import oneflow_export, experimental_api
 from oneflow.python.framework.multi_client_session import MultiClientSession
-<<<<<<< HEAD
 from oneflow.python.nn.graph_block import Block, BlockType
-=======
-from oneflow.python.nn.graph_block import Block
->>>>>>> 9bf43d6b
 from oneflow.python.nn.graph_optimizer import OptimizerConfig
 from oneflow.python.nn.module import Module
 from oneflow.python.nn.optimizer.optimizer import Optimizer
@@ -55,10 +48,7 @@
         self._optimizers = OrderedDict()
         self._is_compiled = False
         self._state_tensortuple = None
-<<<<<<< HEAD
         self._var2var_op_name = dict()
-=======
->>>>>>> 9bf43d6b
         self._job_proto = None
 
     @property
@@ -84,7 +74,6 @@
         grad_clipping_conf=None,
         weight_decay_conf=None,
     ):
-<<<<<<< HEAD
         assert name is not None, "name cannot be None"
         assert type(name) is str, "name must be an instance of str"
         assert optimizer is not None, "optimizer cannot be None"
@@ -93,10 +82,6 @@
         ), "optimizer must be an instance of Optimizer"
         self._optimizers[name] = OptimizerConfig(
             name, optimizer, lr_scheduler, grad_clipping_conf, weight_decay_conf
-=======
-        self._optimizers[name] = OptimizerConfig(
-            optimizer, lr_scheduler, grad_clipping_conf, weight_decay_conf
->>>>>>> 9bf43d6b
         )
 
     def _generate_name(self):
@@ -148,15 +133,6 @@
         with graph_build_util.graph_build_context(self.config.proto, session):
             # Deal with input
             lazy_args = []
-<<<<<<< HEAD
-            for arg in args:
-                lazy_args.append(
-                    graph_build_util.build_graph_input_arg(arg, len(lazy_args))
-                )
-            # Deal with parameter and buffer
-            for state_block in self._state():
-                state_block.set_lazy_origin_builder(graph_build_util.build_graph_state)
-=======
             lazy_arg_op_names = []
             for idx, arg in enumerate(args):
                 op_name = "_" + self.name + "-input_" + str(idx)
@@ -174,7 +150,6 @@
                 state_block.set_lazy_origin_builder(
                     partial(graph_build_util.build_graph_state, op_name, state_tensor)
                 )
->>>>>>> 9bf43d6b
 
             # Deal with module in self.build(*args)
             outputs = self.build(*lazy_args)
@@ -185,15 +160,6 @@
                     outputs = ()
                 else:
                     assert type(outputs) is InternalTensor
-<<<<<<< HEAD
-                    print("type(outputs): ", type(outputs))
-                    outputs = (outputs,)
-            eager_outputs = []
-            for out in outputs:
-                eager_outputs.append(
-                    graph_build_util.build_graph_output(out, len(eager_outputs))
-                )
-=======
                     outputs = (outputs,)
             eager_outputs = []
             eager_output_op_names = []
@@ -201,7 +167,6 @@
                 op_name = "_" + self.name + "-output_" + str(idx)
                 eager_outputs.append(graph_build_util.build_graph_output(op_name, out))
                 eager_output_op_names.append(op_name)
->>>>>>> 9bf43d6b
             if len(eager_outputs) == 0:
                 eager_outputs = None
             elif len(eager_outputs) == 1:
@@ -209,12 +174,9 @@
             else:
                 eager_outputs = tuple(eager_outputs)
 
-<<<<<<< HEAD
-=======
             # TODO(): call self._c_nn_graph
             #     register lazy_arg_op_names/state_op_names/state_tensors/eager_output_op_names
 
->>>>>>> 9bf43d6b
             # Save job proto for debug
             self._job_proto = c_api_util.GetCurrentJob()
 
@@ -319,7 +281,6 @@
         if mode:
             self.function_desc.job_config_proto.mutable_train_conf()
         else:
-<<<<<<< HEAD
             self.function_desc.job_config_proto.mutable_predict_conf()
 
     def add_optimizer_config(
@@ -327,7 +288,4 @@
     ):
         optimizer_config.optimizer.add_to_graph_train_config(
             self.proto.mutable_train_conf(), var2var_op_name
-        )
-=======
-            self.function_desc.job_config_proto.mutable_predict_conf()
->>>>>>> 9bf43d6b
+        )