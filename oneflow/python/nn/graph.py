"""
Copyright 2020 The OneFlow Authors. All rights reserved.

Licensed under the Apache License, Version 2.0 (the "License");
you may not use this file except in compliance with the License.
You may obtain a copy of the License at

    http://www.apache.org/licenses/LICENSE-2.0

Unless required by applicable law or agreed to in writing, software
distributed under the License is distributed on an "AS IS" BASIS,
WITHOUT WARRANTIES OR CONDITIONS OF ANY KIND, either express or implied.
See the License for the specific language governing permissions and
limitations under the License.
"""
from __future__ import absolute_import
from collections import OrderedDict
from typing import Union

import oneflow._oneflow_internal
<<<<<<< HEAD
import oneflow.python.framework.id_util as id_util
import oneflow.python.framework.graph_build_util as graph_build_util
=======
>>>>>>> 6870f841
import oneflow.python.framework.tensor_tuple_util as tensor_tuple_util
from oneflow.python.oneflow_export import oneflow_export, experimental_api
from oneflow.python.nn.module import Module
from oneflow.python.framework.tensor import Tensor
from oneflow.python.nn.parameter import Parameter
from oneflow.python.nn.optimizer.optimizer import Optimizer
from oneflow.python.framework.function_util import FunctionConfig


@oneflow_export("nn.Graph", "nn.graph.Graph")
@experimental_api
class Graph(object):
    _child_init_cnt = dict()

    def __init__(self):
        self.config = GraphConfig()
<<<<<<< HEAD
        self._name = id_util.UniqueStr(self.__class__.__name__ + "_")
        self.config.proto.set_job_name(self._name)
=======
        self._generate_name()
>>>>>>> 6870f841
        self._c_nn_graph = oneflow._oneflow_internal.NNGraph(self._name)
        self._blocks = OrderedDict()
        self._optimizers = OrderedDict()
        self._is_compiled = False
        self._state_tensortuple = None

    @property
    def name(self):
        return self._name

    @property
    def training(self):
        return self.config.training

    def build(self, *args):
        raise NotImplementedError()

    def add_optimizer(
        self,
        name: str,
        optimizer: Optimizer = None,
        lr_scheduler=None,
        grad_clipping_conf=None,
        weight_decay_conf=None,
    ):
        self._optimizers[name] = self.OptimizerConfig(
            optimizer, lr_scheduler, grad_clipping_conf, weight_decay_conf
        )

    def _generate_name(self):
        child_name = self.__class__.__name__
        if Graph._child_init_cnt.get(child_name) is None:
            Graph._child_init_cnt[child_name] = 0
        self._name = child_name + "_" + str(Graph._child_init_cnt[child_name])
        Graph._child_init_cnt[child_name] += 1

    def _named_state(self):
        for _, b in self._blocks.items():
            prefix = b.name + "."
            p_gen = b.origin.named_parameters()
            for n, p in p_gen:
                yield prefix + n, p
            b_gen = b.origin.named_buffers()
            for n, b in b_gen:
                yield prefix + n, b

    def _compile(self, *args):
        assert not self._is_compiled, (
            "nn.Graph " + self._name + " has already been compiled."
        )
        state = tuple(t for _, t in self._named_state())
        if len(state) > 0:
            self._state_tensortuple = tensor_tuple_util.convert_to_tensor_tuple(state)

        # TODO(xuxiaoyu): start MultiClientSession
        # sess = session_ctx.GetDefaultSession()
        # sess.TryInit()

        with graph_build_util.graph_build_context(self.config):
            outputs = self.build(*args)

        self._is_compiled = True

    def _launch(self):
        # TODO(xuxiaoyu)
        # return self._c_nn_graph.run()
        ...

    def __call__(self, *args):
        # TODO(xuxiaoyu)
        # if not self._is_compiled:
        #     self._compile()
        # return self._launch()
        ...

    def _add_block(self, name: str, module: Module = None) -> None:
        r"""Adds a module to the current graph as a block.

        The block can be accessed as an attribute using the given name.

        Args:
            name (string): name of the child block. The child block can be
                accessed from this graph using the given name
            module (Module): child module to be added to the graph.
        """
        if not isinstance(module, Module) and module is not None:
            raise TypeError("{} is not a Module subclass".format(type(module)))
        elif not isinstance(name, str):
            raise TypeError("module name should be a string. Got {}".format(type(name)))
        elif hasattr(self, name) and name not in self._blocks:
            raise KeyError("attribute '{}' already exists".format(name))
        elif "." in name:
            raise KeyError('module name can\'t contain ".", got: {}'.format(name))
        elif name == "":
            raise KeyError('module name can\'t be empty string ""')
        self._blocks[name] = Block("", name, module)

    def __setattr__(self, name: str, value=None):
        if isinstance(value, Module):
            self._add_block(name, value)
        elif isinstance(value, Optimizer):
            raise AttributeError(
                "'{}' object are not allowed to set Optimizer attribute named '{}', \
                 please use add_optimizer(...) instead.".format(
                    type(self).__name__, name
                )
            )
        else:
            object.__setattr__(self, name, value)

    def __getattr__(self, name: str):
        if "_blocks" in self.__dict__:
            if name in self._blocks:
                return self._blocks[name]
        if name in self.__dict__:
            return self.__dict__[name]
        raise AttributeError(
            "'{}' object has no attribute '{}'".format(type(self).__name__, name)
        )

    def __repr__(self):
        lines = None
        if len(self._blocks) > 0:
            child_lines = []
            for n, m in self._blocks.items():
                mod_str = repr(m)
                mod_str = _add_indent(mod_str, 2)
                child_lines.append(mod_str)
            lines = child_lines

        main_str = "(" + self._name + ":" + self.__class__.__name__ + ":GRAPH): ("
        if lines is not None:
            main_str += "\n  " + "\n  ".join(lines) + "\n"
        main_str += ")"
        return main_str


class BlockType:
    NONE = "NONE"
    MODULE = "MODULE"
    PARAMETER = "PARAMETER"
    BUFFER = "BUFFER"


@oneflow_export("nn.graph.Block")
@experimental_api
class Block(object):
    def __init__(
        self,
        prefix: str = "",
        name: str = "",
        value: Union[Module, Parameter, Tensor] = None,
    ):
        assert not isinstance(value, Block)
        self._name = name
        self._name_prefix = prefix
        self._type = BlockType.NONE
        self._origin = value
        self._config = BlockConfig()

        if isinstance(value, Module):
            self._type = BlockType.MODULE
            self._modules = OrderedDict()
            self._parameters = OrderedDict()
            self._buffers = OrderedDict()
            for n, m in list(value.named_children()):
                self.__setattr__(n, Block(self._name_prefix + self._name + ".", n, m))
            for n, p in list(value.named_parameters("", False)):
                self.__setattr__(n, Block(self._name_prefix + self._name + ".", n, p))
            for n, b in list(value.named_buffers("", False)):
                self.__setattr__(n, Block(self._name_prefix + self._name + ".", n, b))
        elif isinstance(value, Parameter):
            self._type = BlockType.PARAMETER
        elif isinstance(value, Tensor):
            self._type = BlockType.BUFFER
        else:
            raise NotImplementedError()

    @property
    def name(self):
        return self._name

    @property
    def name_prefix(self):
        return self._name_prefix

    @property
    def type(self):
        return self._type

    @property
    def origin(self):
        return self._origin

    def __call__(self, *args):
        assert self._type == BlockType.MODULE
        # TODO(): with oneflow_c_api.set_scope(self.config_):
        return self._origin.__class__.__call__(self, *args)

    def forward(self, *args):
        assert self._type == BlockType.MODULE
        return self._origin.__class__.forward(self, *args)

    def __setattr__(self, name: str, value=None) -> None:
        if value is None or not isinstance(value, Block):
            self.__dict__[name] = value
        else:
            dicts_or_sets = (
                self.__dict__,
                self._modules,
                self._parameters,
                self._buffers,
            )
            for d in dicts_or_sets:
                if name in d:
                    raise AttributeError(
                        "'{}' object has duplicated attribute named '{}'".format(
                            self._name, name
                        )
                    )
            if value.type == BlockType.MODULE:
                self._modules[name] = value
            elif value.type == BlockType.PARAMETER:
                self._parameters[name] = value
            elif value.type == BlockType.BUFFER:
                self._buffers[name] = value
            else:
                raise AttributeError(
                    "'{}' object are not allowed to set attribute named '{}'".format(
                        type(self).__name__, name
                    )
                )

    def __getattr__(self, name: str):
        if name in self.__dict__:
            return self.__dict__[name]

        if self._type == BlockType.MODULE:
            if "_modules" in self.__dict__:
                modules = self.__dict__["_modules"]
                if name in modules:
                    return modules[name]
            if "_parameters" in self.__dict__:
                _parameters = self.__dict__["_parameters"]
                if name in _parameters:
                    # TODO(): return block when need config
                    # return _parameters[name]
                    return _parameters[name].origin
            if "_buffers" in self.__dict__:
                _buffers = self.__dict__["_buffers"]
                if name in _buffers:
                    # TODO(): return block when need config
                    # return _buffers[name]
                    return _buffers[name].origin
            if name in self._origin.__dict__:
                return self._origin.__dict__[name]

        raise AttributeError(
            "'{}' object has no attribute '{}'".format(type(self).__name__, name)
        )

    def __repr__(self):
        lines = None
        if self._type == BlockType.MODULE:
            child_lines = []

            def _append_child(d):
                for _, n in d.items():
                    n_str = repr(n)
                    n_str = _add_indent(n_str, 2)
                    child_lines.append(n_str)

            _append_child(self._modules)
            _append_child(self._parameters)
            _append_child(self._buffers)
            if len(child_lines) > 0:
                lines = child_lines

        main_str = (
            "("
            + self._name
            + ":"
            + self._origin.__class__.__name__
            + ":"
            + self._type
            + "): ("
        )
        if lines is not None:
            main_str += "\n  " + "\n  ".join(lines) + "\n"
        main_str += ")"
        return main_str

    @property
    def scope(self):
        return self._config.scope


@oneflow_export("nn.graph.GraphConfig")
@experimental_api
class GraphConfig(FunctionConfig):
    def __init__(self):
        super().__init__()
        self._train(False)

    @property
    def proto(self):
        return self.function_desc.job_config_proto

    @property
    def training(self):
        if self.function_desc.job_config_proto.has_train_conf():
            return True
        if self.function_desc.job_config_proto.has_predict_conf():
            return False
        raise NotImplementedError

    def _train(self, mode: bool = True):
        if mode:
            self.function_desc.job_config_proto.mutable_train_conf()
        else:
            self.function_desc.job_config_proto.mutable_predict_conf()


@oneflow_export("nn.graph.BlockConfig")
@experimental_api
class BlockConfig(object):
    def __init__(self):
        self._stage_id = None
        self._activation_checkpointing = False

    @property
    def scope(self):
        # TODO(xuxiaoyu): support generating Scope Object
        print("BlockConfig.scope todo")

    @property
    def stage_id(self):
        return self._stage_id

    @stage_id.setter
    def stage_id(self, value: int = None):
        self._stage_id = value

    @property
    def activation_checkpointing(self):
        return self._activation_checkpointing

    @activation_checkpointing.setter
    def activation_checkpointing(self, value: bool = False):
        self._activation_checkpointing = value


@oneflow_export("nn.graph.OptimizerConfig")
@experimental_api
class OptimizerConfig(object):
    def __init__(
        self,
        name: str,
        optimizer: Optimizer = None,
        lr_scheduler=None,
        grad_clipping_conf=None,
        weight_decay_conf=None,
    ):
        self.name = name
        self.optimizer = optimizer
        self.lr_scheduler = lr_scheduler
        self.grad_clipping_conf = grad_clipping_conf
        self.weight_decay_conf = weight_decay_conf


def _add_indent(in_s, num_spaces):
    s = in_s.split("\n")
    if len(s) == 1:
        return in_s
    first = s.pop(0)
    s = [(num_spaces * " ") + line for line in s]
    s = "\n".join(s)
    s = first + "\n" + s
    return s<|MERGE_RESOLUTION|>--- conflicted
+++ resolved
@@ -18,11 +18,7 @@
 from typing import Union
 
 import oneflow._oneflow_internal
-<<<<<<< HEAD
-import oneflow.python.framework.id_util as id_util
 import oneflow.python.framework.graph_build_util as graph_build_util
-=======
->>>>>>> 6870f841
 import oneflow.python.framework.tensor_tuple_util as tensor_tuple_util
 from oneflow.python.oneflow_export import oneflow_export, experimental_api
 from oneflow.python.nn.module import Module
@@ -39,12 +35,8 @@
 
     def __init__(self):
         self.config = GraphConfig()
-<<<<<<< HEAD
-        self._name = id_util.UniqueStr(self.__class__.__name__ + "_")
+        self._generate_name()
         self.config.proto.set_job_name(self._name)
-=======
-        self._generate_name()
->>>>>>> 6870f841
         self._c_nn_graph = oneflow._oneflow_internal.NNGraph(self._name)
         self._blocks = OrderedDict()
         self._optimizers = OrderedDict()
