"""
Copyright 2020 The OneFlow Authors. All rights reserved.

Licensed under the Apache License, Version 2.0 (the "License");
you may not use this file except in compliance with the License.
You may obtain a copy of the License at

    http://www.apache.org/licenses/LICENSE-2.0

Unless required by applicable law or agreed to in writing, software
distributed under the License is distributed on an "AS IS" BASIS,
WITHOUT WARRANTIES OR CONDITIONS OF ANY KIND, either express or implied.
See the License for the specific language governing permissions and
limitations under the License.
"""
from __future__ import absolute_import
from collections import OrderedDict
from typing import Dict
from functools import partial

import oneflow._oneflow_internal
import oneflow.python.framework.c_api_util as c_api_util
import oneflow.python.framework.graph_build_util as graph_build_util
import oneflow.python.framework.session_context as session_ctx
from oneflow._oneflow_internal import Tensor as InternalTensor
from oneflow.python.oneflow_export import oneflow_export
from oneflow.python.framework.multi_client_session import MultiClientSession
from oneflow.python.nn.graph_block import Block, BlockType
from oneflow.python.nn.graph_optimizer import OptimizerConfig
from oneflow.python.nn.module import Module
from oneflow.python.nn.optimizer.optimizer import Optimizer
from oneflow.python.nn.utils import add_indent
from oneflow.python.framework.function_util import FunctionConfig
from oneflow.python.framework.tensor_tuple_util import convert_to_tensor_tuple


@oneflow_export("nn.Graph", "nn.graph.Graph")
class Graph(object):
    _child_init_cnt = dict()

    def __init__(self):
        self.config = GraphConfig()
        self._generate_name()
        self.config.proto.set_job_name(self._name)
        self._c_nn_graph = oneflow._oneflow_internal.nn.graph.CNNGraph(self._name)
        self._blocks = OrderedDict()
        self._optimizers = OrderedDict()
        self._is_compiled = False
        self._var2var_op_name = dict()
        self._job_proto = None

    @property
    def name(self):
        return self._name

    @property
    def training(self):
        return self.config.training

    @property
    def _graph_proto(self):
        return self._job_proto

    def build(self, *args):
        raise NotImplementedError()

    def add_optimizer(
        self,
        name: str,
        optimizer: Optimizer = None,
        lr_scheduler=None,
        grad_clipping_conf=None,
        weight_decay_conf=None,
    ):
        assert name is not None, "name cannot be None"
        assert type(name) is str, "name must be an instance of str"
        assert optimizer is not None, "optimizer cannot be None"
        assert isinstance(
            optimizer, Optimizer
        ), "optimizer must be an instance of Optimizer"
        self._optimizers[name] = OptimizerConfig(
            name, optimizer, lr_scheduler, grad_clipping_conf, weight_decay_conf
        )

    def _generate_name(self):
        child_name = self.__class__.__name__
        if Graph._child_init_cnt.get(child_name) is None:
            Graph._child_init_cnt[child_name] = 0
        self._name = child_name + "_" + str(Graph._child_init_cnt[child_name])
        Graph._child_init_cnt[child_name] += 1

    def _state(self):
        for _, b in self._blocks.items():
            pa_gen = b.parameters(recurse=True)
            for pa in pa_gen:
                yield pa
            bu_gen = b.buffers(recurse=True)
            for bu in bu_gen:
                yield bu

    def _preprocess_state(self):
        state_list = list()
        for state_block in self._state():
            state_list.append(state_block.origin)
            if state_block.type == BlockType.PARAMETER:
                self._var2var_op_name[state_block.origin] = (
                    state_block.name_prefix + state_block.name
                )

    def _complete_graph_config(self):
        if len(self._optimizers):
            self.config._train(True)
        # TODO(xuxiaoyu): save variable name and it's l2 if optimizer has weight decay
        # which means to used as l2.
        for name, opt_config in self._optimizers.items():
            self.config.add_optimizer_config(opt_config, self._var2var_op_name)

    def _compile(self, *args):
        assert not self._is_compiled, (
            "nn.Graph " + self._name + " has already been compiled."
        )

        self._preprocess_state()
        self._complete_graph_config()

        session = session_ctx.GetDefaultSession()
        assert type(session) is MultiClientSession
        session.TryInit()
        with graph_build_util.graph_build_context(self.config.proto, session):
            # Deal with input
            lazy_args = []
            lazy_arg_op_names = []
            for idx, arg in enumerate(args):
                op_name = "_" + self.name + "-input_" + str(idx)
                lazy_args.append(graph_build_util.build_graph_input_arg(op_name, arg))
                lazy_arg_op_names.append(op_name)

            # Deal with parameter and buffer
            state_op_names = []
            state_tensors = []
            for state_block in self._state():
                op_name = state_block.name_prefix + state_block.name
                state_tensor = state_block.origin
                state_op_names.append(op_name)
                state_tensors.append(state_tensor)
                state_block.set_lazy_origin_builder(
                    partial(graph_build_util.build_graph_state, op_name, state_tensor)
                )

            self._variables = convert_to_tensor_tuple(state_tensors)

            # Deal with module in self.build(*args)
            outputs = self.build(*lazy_args)

            # Deal with outputs
            if not (type(outputs) is tuple or type(outputs) is list):
                if outputs is None:
                    outputs = ()
                else:
                    assert type(outputs) is InternalTensor
                    outputs = (outputs,)
            eager_outputs = []
            eager_output_op_names = []
            for idx, out in enumerate(outputs):
                op_name = "_" + self.name + "-output_" + str(idx)
                eager_outputs.append(graph_build_util.build_graph_output(op_name, out))
                eager_output_op_names.append(op_name)
            if len(eager_outputs) == 0:
                eager_outputs = None
            elif len(eager_outputs) == 1:
                eager_outputs = eager_outputs[0]
            else:
                eager_outputs = tuple(eager_outputs)

            self._outputs = convert_to_tensor_tuple(eager_outputs)
            self._eager_outputs = eager_outputs

            # Register input/output/variable to _c_nn_graph
            self._c_nn_graph.register_input_op_names(lazy_arg_op_names)
            self._c_nn_graph.register_output_op_names(eager_output_op_names)
            self._c_nn_graph.register_variable_op_names_and_tensors(
<<<<<<< HEAD
                state_op_names, state_tensors
=======
                state_op_names, self._variables
>>>>>>> 89b5c21c
            )

            # Save job proto for debug
            self._job_proto = c_api_util.GetCurrentJob()

        # Complie and init Runtime
        self._c_nn_graph.complie_and_init_runtime()
        self._is_compiled = True
        return eager_outputs

    def _launch(self, *args):
        # oneflow._oneflow_internal.eager.multi_client.Sync() NOTE(chengcheng): Need Sync?
        oneflow._oneflow_internal.nn.graph.RunLazyNNGraph(
            convert_to_tensor_tuple(args),
            self._outputs,
            self._variables,
            self._c_nn_graph,
        )
        return self._eager_outputs

    def __call__(self, *args):
        if not self._is_compiled:
            self._compile(*args)
        return self._launch(*args)

    def _add_block(self, name: str, module: Module = None) -> None:
        r"""Adds a module to the current graph as a block.

        The block can be accessed as an attribute using the given name.

        Args:
            name (string): name of the child block. The child block can be
                accessed from this graph using the given name
            module (Module): child module to be added to the graph.
        """
        if not isinstance(module, Module) and module is not None:
            raise TypeError("{} is not a Module subclass".format(type(module)))
        elif not isinstance(name, str):
            raise TypeError("module name should be a string. Got {}".format(type(name)))
        elif hasattr(self, name) and name not in self._blocks:
            raise KeyError("attribute '{}' already exists".format(name))
        elif "." in name:
            raise KeyError('module name can\'t contain ".", got: {}'.format(name))
        elif name == "":
            raise KeyError('module name can\'t be empty string ""')
        # TODO(xuxiaoyu): Add dict of Parameter id to Parameter Block, for using id
        # to query Parameter Block.
        self._blocks[name] = Block("", name, module)

    def __setattr__(self, name: str, value=None):
        if isinstance(value, Module):
            self._add_block(name, value)
        elif isinstance(value, Optimizer):
            raise AttributeError(
                "'{}' object are not allowed to set Optimizer attribute named '{}', "
                "please use add_optimizer(...) instead.".format(
                    type(self).__name__, name
                )
            )
        else:
            object.__setattr__(self, name, value)

    def __getattr__(self, name: str):
        if "_blocks" in self.__dict__:
            if name in self._blocks:
                return self._blocks[name]
        if name in self.__dict__:
            return self.__dict__[name]
        raise AttributeError(
            "'{}' object has no attribute '{}'".format(type(self).__name__, name)
        )

    def __repr__(self):
        lines = None
        if len(self._blocks) > 0:
            child_lines = []
            for n, m in self._blocks.items():
                mod_str = repr(m)
                mod_str = add_indent(mod_str, 2)
                child_lines.append(mod_str)
            lines = child_lines

        main_str = "(" + self._name + ":" + self.__class__.__name__ + ":GRAPH): ("
        if lines is not None:
            main_str += "\n  " + "\n  ".join(lines) + "\n"
        main_str += ")"
        return main_str


@oneflow_export("nn.graph.GraphConfig")
class GraphConfig(FunctionConfig):
    def __init__(self):
        super().__init__()
        self._train(False)

    @property
    def proto(self):
        return self.function_desc.job_config_proto

    @property
    def training(self):
        if self.proto.has_train_conf():
            return True
        if self.proto.has_predict_conf():
            return False
        raise NotImplementedError

    def _train(self, mode: bool = True):
        if mode:
            self.proto.mutable_train_conf()
            self.proto.mutable_train_conf().set_loss_scale_factor(1.0)
        else:
            self.proto.mutable_predict_conf()

    def add_optimizer_config(
        self, optimizer_config: OptimizerConfig = None, var2var_op_name: Dict = None
    ):
        optimizer_config.optimizer.add_to_graph_train_config(
            self.proto.mutable_train_conf(), var2var_op_name
        )<|MERGE_RESOLUTION|>--- conflicted
+++ resolved
@@ -179,11 +179,7 @@
             self._c_nn_graph.register_input_op_names(lazy_arg_op_names)
             self._c_nn_graph.register_output_op_names(eager_output_op_names)
             self._c_nn_graph.register_variable_op_names_and_tensors(
-<<<<<<< HEAD
-                state_op_names, state_tensors
-=======
                 state_op_names, self._variables
->>>>>>> 89b5c21c
             )
 
             # Save job proto for debug
