"""
Copyright 2020 The OneFlow Authors. All rights reserved.

Licensed under the Apache License, Version 2.0 (the "License");
you may not use this file except in compliance with the License.
You may obtain a copy of the License at

    http://www.apache.org/licenses/LICENSE-2.0

Unless required by applicable law or agreed to in writing, software
distributed under the License is distributed on an "AS IS" BASIS,
WITHOUT WARRANTIES OR CONDITIONS OF ANY KIND, either express or implied.
See the License for the specific language governing permissions and
limitations under the License.
"""
from __future__ import absolute_import
<<<<<<< HEAD
from collections import OrderedDict, namedtuple
from typing import Union, TypeVar, Iterator, Optional, Set, Tuple, Dict, List, Callable
import traceback, threading, time
=======
from collections import OrderedDict
from typing import Union
>>>>>>> 804fd6b8

import oneflow._oneflow_internal
import oneflow.python.framework.id_util as id_util
import oneflow.python.framework.tensor_tuple_util as tensor_tuple_util
from oneflow.python.oneflow_export import oneflow_export, experimental_api
from oneflow.python.nn.module import Module
from oneflow.python.framework.tensor import Tensor
from oneflow.python.nn.parameter import Parameter
from oneflow.python.nn.optimizer.optimizer import Optimizer
from oneflow.python.framework.function_util import FunctionConfig


class _InstanceCreationError(Exception):
    pass


class _RememberInstanceCreationInfo:
    def __init__(self):
        for frame, line in traceback.walk_stack(None):
            varnames = frame.f_code.co_varnames
            if varnames is ():
                break
            if frame.f_locals[varnames[0]] not in (self, self.__class__):
                break
                # if the frame is inside a method of this instance,
                # the first argument usually contains either the instance or
                #  its class
                # we want to find the first frame, where this is not the case
        else:
            raise InstanceCreationError("No suitable outer frame found.")
        self._outer_frame = frame
        self.creation_module = frame.f_globals["__name__"]
        (
            self.creation_file,
            self.creation_line,
            self.creation_function,
            self.creation_text,
        ) = traceback.extract_stack(frame, 1)[0]
        self.creation_name = self.creation_text.split("=")[0].strip()
        super().__init__()
        threading.Thread(target=self._check_existence_after_creation).start()

    def _check_existence_after_creation(self):
        while self._outer_frame.f_lineno == self.creation_line:
            time.sleep(0.01)
        # this is executed as soon as the line number changes
        # now we can be sure the instance was actually created
        error = _InstanceCreationError(
            "\nCreation name not found in creation frame.\ncreation_file: "
            "%s \ncreation_line: %s \ncreation_text: %s\ncreation_name ("
            "might be wrong): %s"
            % (
                self.creation_file,
                self.creation_line,
                self.creation_text,
                self.creation_name,
            )
        )
        nameparts = self.creation_name.split(".")
        try:
            var = self._outer_frame.f_locals[nameparts[0]]
        except KeyError:
            raise error
        finally:
            del self._outer_frame
        # make sure we have no permament inter frame reference
        # which could hinder garbage collection
        try:
            for name in nameparts[1:]:
                var = getattr(var, name)
        except AttributeError:
            raise error
        if var is not self:
            raise error

    def __repr__(self):
        return (
            super().__repr__()[:-1] + " with creation_name '%s'>" % self.creation_name
        )

    def print_creation_info(self):
        print(
            "object name: ",
            self.creation_name,
            ", module: ",
            self.creation_module,
            ", function: ",
            self.creation_function,
            "linenum: ",
            self.creation_line,
            ", text: ",
            self.creation_text,
        )


@oneflow_export("nn.Graph", "nn.graph.Graph")
@experimental_api
class Graph(_RememberInstanceCreationInfo):
    def __init__(self):
        super().__init__()
        self.config = GraphConfig()
        self._name = self.creation_name
        self._c_nn_graph = oneflow._oneflow_internal.NNGraph(self._name)
        self._blocks = OrderedDict()
        self._optimizers = OrderedDict()
        self._is_compiled = False
        self._state_tensortuple = None
        self.train(True)

    @property
    def name(self):
        return self._name

    @property
    def training(self):
        return self.config.training

    def build(self, *args):
        raise NotImplementedError()

    def add_optimizer(
        self,
        name: str,
        optimizer: Optimizer = None,
        lr_scheduler=None,
        grad_clipping_conf=None,
        weight_decay_conf=None,
    ):
        self._optimizers[name] = self.OptimizerConfig(
            optimizer, lr_scheduler, grad_clipping_conf, weight_decay_conf
        )

    def train(self, mode: bool = True):
        self.config._train(mode)
        for name, block in self._blocks.items():
            assert block.type == BlockType.MODULE
            block.origin.train(mode)

    def _named_state(self):
        for _, b in self._blocks.items():
            prefix = b.name + "."
            p_gen = b.origin.named_parameters()
            for n, p in p_gen:
                yield prefix + n, p
            b_gen = b.origin.named_buffers()
            for n, b in b_gen:
                yield prefix + n, b

    def _compile(self):
        assert not self._is_compiled, (
            "nn.Graph " + self._name + " has already been compiled."
        )
        self._state_tensortuple = tensor_tuple_util.convert_to_tensor_tuple(
            tuple(t for _, t in self._named_state())
        )
        # TODO(xuxiaoyu)
        # sess = session_ctx.GetDefaultSession()
        # sess.TryInit()
        # do job compile

        self._is_compiled = True

    def _launch(self):
        # TODO(xuxiaoyu)
        # return self._c_nn_graph.run()
        ...

    def __call__(self, *args):
        # TODO(xuxiaoyu)
        # if not self._is_compiled:
        #     self._compile()
        # return self._launch()
        ...

    def _add_block(self, name: str, module: Module = None) -> None:
        r"""Adds a module to the current graph as a block.

        The block can be accessed as an attribute using the given name.

        Args:
            name (string): name of the child block. The child block can be
                accessed from this graph using the given name
            module (Module): child module to be added to the graph.
        """
        if not isinstance(module, Module) and module is not None:
            raise TypeError("{} is not a Module subclass".format(type(module)))
        elif not isinstance(name, str):
            raise TypeError("module name should be a string. Got {}".format(type(name)))
        elif hasattr(self, name) and name not in self._blocks:
            raise KeyError("attribute '{}' already exists".format(name))
        elif "." in name:
            raise KeyError('module name can\'t contain ".", got: {}'.format(name))
        elif name == "":
            raise KeyError('module name can\'t be empty string ""')
        self._blocks[name] = Block(self._name + ".", name, module)

    def __setattr__(self, name: str, value=None):
        if isinstance(value, Module):
            self._add_block(name, value)
        elif isinstance(value, Optimizer):
            raise AttributeError(
                "'{}' object are not allowed to set Optimizer attribute named '{}', \
                 please use add_optimizer(...) instead.".format(
                    type(self).__name__, name
                )
            )
        else:
            object.__setattr__(self, name, value)

    def __getattr__(self, name: str):
        if "_blocks" in self.__dict__:
            if name in self._blocks:
                return self._blocks[name]
        if name in self.__dict__:
            return self.__dict__[name]
        raise AttributeError(
            "'{}' object has no attribute '{}'".format(type(self).__name__, name)
        )

    def __repr__(self):
        lines = None
        if len(self._blocks) > 0:
            child_lines = []
            for n, m in self._blocks.items():
                mod_str = repr(m)
                mod_str = _add_indent(mod_str, 2)
                child_lines.append(mod_str)
            lines = child_lines

        main_str = "(" + self._name + ":" + self.__class__.__name__ + ":GRAPH): ("
        if lines is not None:
            main_str += "\n  " + "\n  ".join(lines) + "\n"
        main_str += ")"
        return main_str


class BlockType:
    NONE = "NONE"
    MODULE = "MODULE"
    PARAMETER = "PARAMETER"
    BUFFER = "BUFFER"


@oneflow_export("nn.graph.Block")
@experimental_api
class Block(object):
    def __init__(
        self,
        prefix: str = "",
        name: str = "",
        value: Union[Module, Parameter, Tensor] = None,
    ):
        assert not isinstance(value, Block)
        self._name = name
        self._name_prefix = prefix
        self._type = BlockType.NONE
        self._origin = value
        self._config = BlockConfig()

        if isinstance(value, Module):
            self._type = BlockType.MODULE
            self._modules = OrderedDict()
            self._parameters = OrderedDict()
            self._buffers = OrderedDict()
            for n, m in list(value.named_children()):
                self.__setattr__(n, Block(self._name_prefix + self._name + ".", n, m))
            for n, p in list(value.named_parameters("", False)):
                self.__setattr__(n, Block(self._name_prefix + self._name + ".", n, p))
            for n, b in list(value.named_buffers("", False)):
                self.__setattr__(n, Block(self._name_prefix + self._name + ".", n, b))
        elif isinstance(value, Parameter):
            self._type = BlockType.PARAMETER
        elif isinstance(value, Tensor):
            self._type = BlockType.BUFFER
        else:
            raise NotImplementedError()

    @property
    def name(self):
        return self._name

    @property
    def name_prefix(self):
        return self._name_prefix

    @property
    def type(self):
        return self._type

    @property
    def origin(self):
        return self._origin

    def __call__(self, *args):
        assert self._type == BlockType.MODULE
        # TODO(): with oneflow_c_api.set_scope(self.config_):
        return self._origin.__class__.__call__(self, *args)

    def forward(self, *args):
        assert self._type == BlockType.MODULE
        return self._origin.__class__.forward(self, *args)

    def __setattr__(self, name: str, value=None) -> None:
        if value is None or not isinstance(value, Block):
            self.__dict__[name] = value
        else:
            dicts_or_sets = (
                self.__dict__,
                self._modules,
                self._parameters,
                self._buffers,
            )
            for d in dicts_or_sets:
                if name in d:
                    raise AttributeError(
                        "'{}' object has duplicated attribute named '{}'".format(
                            self._name, name
                        )
                    )
            if value.type == BlockType.MODULE:
                self._modules[name] = value
            elif value.type == BlockType.PARAMETER:
                self._parameters[name] = value
            elif value.type == BlockType.BUFFER:
                self._buffers[name] = value
            else:
                raise AttributeError(
                    "'{}' object are not allowed to set attribute named '{}'".format(
                        type(self).__name__, name
                    )
                )

    def __getattr__(self, name: str):
        if name in self.__dict__:
            return self.__dict__[name]

        if self._type == BlockType.MODULE:
            if "_modules" in self.__dict__:
                modules = self.__dict__["_modules"]
                if name in modules:
                    return modules[name]
            if "_parameters" in self.__dict__:
                _parameters = self.__dict__["_parameters"]
                if name in _parameters:
                    # TODO(): return block when need config
                    # return _parameters[name]
                    return _parameters[name].origin
            if "_buffers" in self.__dict__:
                _buffers = self.__dict__["_buffers"]
                if name in _buffers:
                    # TODO(): return block when need config
                    # return _buffers[name]
                    return _buffers[name].origin
            if name in self._origin.__dict__:
                return self._origin.__dict__[name]

        raise AttributeError(
            "'{}' object has no attribute '{}'".format(type(self).__name__, name)
        )

    def __repr__(self):
        lines = None
        if self._type == BlockType.MODULE:
            child_lines = []

            def _append_child(d):
                for _, n in d.items():
                    n_str = repr(n)
                    n_str = _add_indent(n_str, 2)
                    child_lines.append(n_str)

            _append_child(self._modules)
            _append_child(self._parameters)
            _append_child(self._buffers)
            if len(child_lines) > 0:
                lines = child_lines

        main_str = (
            "("
            + self._name
            + ":"
            + self._origin.__class__.__name__
            + ":"
            + self._type
            + "): ("
        )
        if lines is not None:
            main_str += "\n  " + "\n  ".join(lines) + "\n"
        main_str += ")"
        return main_str


@oneflow_export("nn.graph.GraphConfig")
@experimental_api
class GraphConfig(FunctionConfig):
    def __init__(self):
        super().__init__()

    @property
    def proto(self):
        return self.function_desc.job_config_proto

    @property
    def training(self):
        if self.function_desc.job_config_proto.has_train_conf():
            return True
        if self.function_desc.job_config_proto.has_predict_conf():
            return False
        raise NotImplementedError

    def _train(self, mode: bool = True):
        if mode:
            self.function_desc.job_config_proto.mutable_train_conf()
        else:
            self.function_desc.job_config_proto.mutable_predict_conf()


@oneflow_export("nn.graph.BlockConfig")
@experimental_api
class BlockConfig(object):
    def __init__(self):
        # TODO(xuxiaoyu): implement config for block
        # support generating Scope Object
        pass


@oneflow_export("nn.graph.OptimizerConfig")
@experimental_api
class OptimizerConfig(object):
    def __init__(
        self,
        name: str,
        optimizer: Optimizer = None,
        lr_scheduler=None,
        grad_clipping_conf=None,
        weight_decay_conf=None,
    ):
        self.name = name
        self.optimizer = optimizer
        self.lr_scheduler = lr_scheduler
        self.grad_clipping_conf = grad_clipping_conf
        self.weight_decay_conf = weight_decay_conf


def _add_indent(in_s, num_spaces):
    s = in_s.split("\n")
    if len(s) == 1:
        return in_s
    first = s.pop(0)
    s = [(num_spaces * " ") + line for line in s]
    s = "\n".join(s)
    s = first + "\n" + s
    return s<|MERGE_RESOLUTION|>--- conflicted
+++ resolved
@@ -14,14 +14,10 @@
 limitations under the License.
 """
 from __future__ import absolute_import
-<<<<<<< HEAD
-from collections import OrderedDict, namedtuple
-from typing import Union, TypeVar, Iterator, Optional, Set, Tuple, Dict, List, Callable
-import traceback, threading, time
-=======
+
 from collections import OrderedDict
 from typing import Union
->>>>>>> 804fd6b8
+import traceback, threading, time
 
 import oneflow._oneflow_internal
 import oneflow.python.framework.id_util as id_util
