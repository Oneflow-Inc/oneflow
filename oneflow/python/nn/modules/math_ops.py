--- conflicted
+++ resolved
@@ -1263,7 +1263,6 @@
     return Clamp(min, max)(tensor)
 
 
-<<<<<<< HEAD
 @register_tensor_op("clamp")
 @experimental_api
 def clamp_op_tensor(tensor, min=None, max=None):
@@ -1289,6 +1288,8 @@
     See :func:`oneflow.experimental.clamp`
     """
     return Clamp(min, max)(tensor)
-=======
-    doctest.testmod()
->>>>>>> 06fa185c
+
+if __name__ == "__main__":
+    import doctest
+
+    doctest.testmod()