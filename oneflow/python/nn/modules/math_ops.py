"""
Copyright 2020 The OneFlow Authors. All rights reserved.

Licensed under the Apache License, Version 2.0 (the "License");
you may not use this file except in compliance with the License.
You may obtain a copy of the License at

    http://www.apache.org/licenses/LICENSE-2.0

Unless required by applicable law or agreed to in writing, software
distributed under the License is distributed on an "AS IS" BASIS,
WITHOUT WARRANTIES OR CONDITIONS OF ANY KIND, either express or implied.
See the License for the specific language governing permissions and
limitations under the License.
"""

import collections
from typing import Optional, Sequence, Union

import oneflow as flow
from oneflow.python.oneflow_export import oneflow_export, experimental_api
from oneflow.python.nn.module import Module
from oneflow.python.framework.tensor import register_tensor_op
from oneflow.python.nn.modules.utils import _check_axis
from oneflow.python.ops.transpose_util import (
    get_perm_when_transpose_axis_to_last_dim,
    get_inversed_perm,
)


def _build_math_binary_elementwise_op(math_op):
    return flow.builtin_op(math_op).Input("x").Input("y").Output("z").Build()


class ScalarMul(Module):
    def __init__(self, operand) -> None:
        super().__init__()
        self._op = flow.builtin_op("scalar_mul").Input("in").Output("out")
        if isinstance(operand, int):
            self._op = (
                self._op.Attr("has_int_operand", True)
                .Attr("has_float_operand", False)
                .Attr("int_operand", operand)
                .Attr("float_operand", 0.0)
                .Build()
            )
        elif isinstance(operand, float):
            self._op = (
                self._op.Attr("has_int_operand", False)
                .Attr("has_float_operand", True)
                .Attr("int_operand", 0)
                .Attr("float_operand", operand)
                .Build()
            )
        else:
            raise ValueError("operand type can only be int or float")

    def forward(self, x):
        return self._op(x)[0]


class ScalarMulByTensor(Module):
    def __init__(self) -> None:
        super().__init__()
        self._op = (
            flow.builtin_op("scalar_mul_by_tensor")
            .Input("x")
            .Input("scalar")
            .Output("y")
            .Build()
        )

    def forward(self, x, y):
        return self._op(x, y)[0]


class ElementwiseMul(Module):
    def __init__(self) -> None:
        super().__init__()
        self._op = (
            flow.builtin_op("multiply").Input("x").Input("y").Output("out").Build()
        )

    def forward(self, x, y):
        return self._op(x, y)[0]


class BroadcastMul(Module):
    def __init__(self) -> None:
        super().__init__()
        self._op = (
            flow.builtin_op("broadcast_mul").Input("x").Input("y").Output("z").Build()
        )

    def forward(self, x, y):
        return self._op(x, y)[0]


@oneflow_export("mul")
@register_tensor_op("mul")
@experimental_api
def _mul(x, y):
    r"""Computes the multiplication of x by y for each element, scalar and broadcast promotation are supported.
    
    The formula is:

    .. math::
        out = x \times y
    
    For example:

    .. code-block:: python

        >>> import numpy as np
        >>> import oneflow.experimental as flow
        >>> flow.enable_eager_execution()

        # element-wise multiply
        >>> x = flow.Tensor(np.random.randn(2,3))
        >>> y = flow.Tensor(np.random.randn(2,3))
        >>> out = flow.mul(x,y).numpy()
        >>> out.shape
        (2, 3)

        # scalar mutiply
        >>> x = 5
        >>> y = flow.Tensor(np.random.randn(2,3))
        >>> out = flow.mul(x,y).numpy()
        >>> out.shape
        (2, 3)

        # broadcast mutiply
        >>> x = flow.Tensor(np.random.randn(1,1))
        >>> y = flow.Tensor(np.random.randn(2,3))
        >>> out = flow.mul(x,y).numpy()
        >>> out.shape 
        (2, 3)

    """

    if isinstance(x, (int, float)):
        return ScalarMul(x)(y)
    elif isinstance(y, (int, float)):
        return ScalarMul(y)(x)
    elif x.shape == y.shape:
        return ElementwiseMul()(x, y)
    elif x.shape == (1,):
        return ScalarMulByTensor()(y, x)
    elif y.shape == (1,):
        return ScalarMulByTensor()(x, y)
    else:
        return BroadcastMul()(x, y)


class Variance(Module):
    def __init__(self, dim: int = None, keepdim: bool = False) -> None:
        super().__init__()
        self.dim = dim
        self.keepdim = keepdim

    def forward(self, input):
        axis = _check_axis(self.dim, input.shape)
        if isinstance(axis, list) and len(axis) == 0:
            return flow.experimental.zeros(size=input.shape)
        else:
            return flow.experimental.sub(
                flow.experimental.mean(
                    flow.experimental.square(input), axis, self.keepdim
                ),
                flow.experimental.square(
                    flow.experimental.mean(input, axis, self.keepdim)
                ),
            )


@oneflow_export("var")
@register_tensor_op("var")
@experimental_api
def variance_op(input, dim=None, keepdim=False):
    r"""Returns the variance of each row of the `input` tensor in the given dimension `dim`.

    If `keepdim` is `True`, the output tensor is of the same size as `input` except in the dimension(s) `dim` 
    where it is of size 1. Otherwise, dim is squeezed (see `flow.squeeze()`), resulting in the output 
    tensor having 1 (or `len(dim)`) fewer dimension(s).

    Args:
        input (Tensor): the input tensor.
        dim (int or tuple of python:ints): the dimension or dimensions to reduce. Defaults to None.
        keepdim (bool, optional): whether the output tensor has dim retained or not. Defaults to False.

    Returns:
        Tensor: The result of variance on the specified axis of input Tensor

    For example:

    .. code-block:: python

        >>> import numpy as np
        >>> import oneflow.experimental as flow
        >>> flow.enable_eager_execution()

        >>> np_arr = np.random.randn(2,3,4,5)
        >>> input = flow.Tensor(np_arr)
        >>> output = flow.var(input, 1, True)

    """
    return Variance(dim, keepdim)(input)


class ScalarSubByTensor(Module):
    def __init__(self) -> None:
        super().__init__()
        self._op = (
            flow.builtin_op("scalar_sub_by_tensor")
            .Input("x")
            .Input("scalar")
            .Output("y")
            .Build()
        )

    def forward(self, x, y):
        return self._op(x, y)[0]


class BroadcastSub(Module):
    def __init__(self) -> None:
        super().__init__()
        self._op = (
            flow.builtin_op("broadcast_sub").Input("x").Input("y").Output("z").Build()
        )

    def forward(self, x, y):
        return self._op(x, y)[0]


class ScalarAdd(Module):
    def __init__(self, alpha) -> None:
        super().__init__()
        if not isinstance(alpha, int) and not isinstance(alpha, float):
            raise ValueError("scalar type can only be int or float")
        self.alpha = alpha

    def forward(self, x):
        return flow.F.add_scalar(x, self.alpha)


@oneflow_export("sub")
@register_tensor_op("sub")
@experimental_api
def _sub(x, y):
    r"""Computes the subtraction of x by y for each element, scalar and broadcast promotation are supported.
    The formula is:

    .. math::
        out = x - y
    
    For example:

    .. code-block:: python

        >>> import numpy as np
        >>> import oneflow.experimental as flow
        >>> flow.enable_eager_execution()

        # element-wise subtract
        >>> x = flow.Tensor(np.random.randn(2,3))
        >>> y = flow.Tensor(np.random.randn(2,3))
        >>> out = flow.sub(x,y).numpy()
        >>> out.shape
        (2, 3)

        # scalar subtract
        >>> x = 5
        >>> y = flow.Tensor(np.random.randn(2,3))
        >>> out = flow.sub(x,y).numpy()
        >>> out.shape
        (2, 3)

        # broadcast subtract
        >>> x = flow.Tensor(np.random.randn(1,1))
        >>> y = flow.Tensor(np.random.randn(2,3))
        >>> out = flow.sub(x,y).numpy()
        >>> out.shape
        (2, 3)

    """

    if isinstance(x, (int, float)):
        return ScalarAdd(x)(ScalarMul(-1)(y))
    elif isinstance(y, (int, float)):
        return ScalarAdd(-1 * y)(x)
    elif x.shape == y.shape:
        # TODO: add element-wise op
        return BroadcastSub()(x, y)
    elif y.shape == (1,):
        return ScalarSubByTensor()(x, y)
    else:
        return BroadcastSub()(x, y)


class BroadcastDiv(Module):
    def __init__(self) -> None:
        super().__init__()
        self._op = (
            flow.builtin_op("broadcast_div").Input("x").Input("y").Output("z").Build()
        )

    def forward(self, x, y):
        return self._op(x, y)[0]


class ScalarDivByTensor(Module):
    def __init__(self) -> None:
        super().__init__()
        self._op = (
            flow.builtin_op("scalar_div_by_tensor")
            .Input("x")
            .Input("scalar")
            .Output("y")
            .Build()
        )

    def forward(self, x, scalar):
        return self._op(x, scalar)[0]


@oneflow_export("div")
@register_tensor_op("div")
@experimental_api
def _div(x, y):
    r"""Computes the division of x by y for each element, scalar and broadcast promotation are supported.
    The formula is:

    .. math::
        out = \frac{X}{Y}
    
    Args:
        x (Union[int, float, flow.Tensor]): X.
        y (Union[int, float, flow.Tensor]): Y.
    
    For example:

    .. code-block:: python

        >>> import numpy as np
        >>> import oneflow.experimental as flow
        >>> flow.enable_eager_execution()

        # element-wise divide
        >>> x = flow.Tensor(np.random.randn(2,3))
        >>> y = flow.Tensor(np.random.randn(2,3))
        >>> out = flow.div(x,y).numpy()
        >>> out.shape
        (2, 3)

        # scalar divide
        >>> x = 5
        >>> y = flow.Tensor(np.random.randn(2,3))
        >>> out = flow.div(x,y).numpy()
        >>> out.shape
        (2, 3)

        # broadcast divide
        >>> x = flow.Tensor(np.random.randn(1,1))
        >>> y = flow.Tensor(np.random.randn(2,3))
        >>> out = flow.div(x,y).numpy()
        >>> out.shape 
        (2, 3)

    """

    if isinstance(x, (int, float)):
        return ScalarMul(x)(flow.experimental.reciprocal(y))
    elif isinstance(y, (int, float)):
        if y == 0 or y == 0.0:
            y = 0.0
        else:
            y = 1.0 / (float(y))
        return ScalarMul(y)(x)
    elif x.shape == y.shape:
        return BroadcastDiv()(x, y)
    elif y.shape == (1,):
        return ScalarDivByTensor()(x, y)
    else:
        return BroadcastDiv()(x, y)


class Reciprocal(Module):
    def __init__(self) -> None:
        super().__init__()
        self._op = flow.builtin_op("reciprocal_no_nan").Input("x").Output("y").Build()

    def forward(self, x):
        return self._op(x)[0]


@oneflow_export("reciprocal")
@register_tensor_op("reciprocal")
@experimental_api
def _reciprocal(x):
    r"""Computes the safe reciprocal of x. If x is zero, the reciprocal will
    be also set to zero.

    For example:

    .. code-block:: python

        >>> import numpy as np
        >>> import oneflow.experimental as flow
        >>> flow.enable_eager_execution()

        >>> x = flow.Tensor(np.array([[1, 2, 3], [4, 5, 6]]))
        >>> out = flow.reciprocal(x)
        >>> out.numpy()
        array([[1.        , 0.5       , 0.33333334],
               [0.25      , 0.2       , 0.16666667]], dtype=float32)
    """

    return Reciprocal()(x)


class ScalarAddByTensor(Module):
    def __init__(self) -> None:
        super().__init__()
        self._op = (
            flow.builtin_op("scalar_add_by_tensor")
            .Input("x")
            .Input("scalar")
            .Output("y")
            .Build()
        )

    def forward(self, x, y):
        return self._op(x, y)[0]


class ElementwiseAdd(Module):
    def __init__(self) -> None:
        super().__init__()

    def forward(self, x, y):
        return flow.F.add(x, y)


class BroadcastAdd(Module):
    def __init__(self) -> None:
        super().__init__()
        self._op = (
            flow.builtin_op("broadcast_add").Input("x").Input("y").Output("z").Build()
        )

    def forward(self, x, y):
        return self._op(x, y)[0]


@oneflow_export("add")
@register_tensor_op("add")
@experimental_api
def _add(x, y):
    r"""Computes the addition of x by y for each element, scalar and broadcast promotation are supported.
    The formula is:

    .. math::
        out = x + y

    For example:

    .. code-block:: python

        >>> import numpy as np
        >>> import oneflow.experimental as flow
        >>> flow.enable_eager_execution()

        # element-wise add
        >>> x = flow.Tensor(np.random.randn(2,3))
        >>> y = flow.Tensor(np.random.randn(2,3))
        >>> out = flow.add(x, y).numpy()
        >>> out.shape
        (2, 3)

        # scalar add
        >>> x = 5
        >>> y = flow.Tensor(np.random.randn(2,3))
        >>> out = flow.add(x, y).numpy()
        >>> out.shape
        (2, 3)

        # broadcast add
        >>> x = flow.Tensor(np.random.randn(1,1))
        >>> y = flow.Tensor(np.random.randn(2,3))
        >>> out = flow.add(x, y).numpy()
        >>> out.shape
        (2, 3)

    """

    if isinstance(x, (int, float)):
        return ScalarAdd(x)(y)
    elif isinstance(y, (int, float)):
        return ScalarAdd(y)(x)
    elif x.shape == y.shape:
        return ElementwiseAdd()(x, y)
    elif x.shape == (1,):
        return ScalarAddByTensor()(y, x)
    elif y.shape == (1,):
        return ScalarAddByTensor()(x, y)
    else:
        return BroadcastAdd()(x, y)


class Asin(Module):
    def __init__(self) -> None:
        super().__init__()
        self._op = flow.builtin_op("asin").Input("x").Output("y").Build()

    def forward(self, x):
        return self._op(x)[0]


@oneflow_export("asin")
@experimental_api
def asin_op(input):
    r"""
    Returns a new tensor with the arcsine of the elements of :attr:`input`.

    .. math::
        \text{out}_{i} = \sin^{-1}(\text{input}_{i})

    Args:
        input (Tensor): the input tensor.

    For example:

    .. code-block:: python

        >>> import oneflow.experimental as flow
        >>> import numpy as np
        >>> flow.enable_eager_execution()
        >>> input = flow.Tensor(np.array([-0.5,  0.8, 1.0,  -0.8]), dtype=flow.float32)
        >>> output = flow.asin(input)
        >>> print(output.shape)
        flow.Size([4])
        >>> print(output.numpy())
        [-0.5235988  0.9272952  1.5707964 -0.9272952]
        >>> input1 = flow.Tensor(np.array([[0.8, 1.0], [-0.6, -1.0]]), dtype=flow.float32)
        >>> output1 = input1.asin()
        >>> print(output1.shape)
        flow.Size([2, 2])
        >>> print(output1.numpy())
        [[ 0.9272952   1.5707964 ]
         [-0.64350116 -1.5707964 ]]
    """
    return Asin()(input)


@register_tensor_op("asin")
@experimental_api
def asin_op_tensor(input):
    r"""

    See :func:`oneflow.experimental.asin`
    """
    return Asin()(input)


@oneflow_export("arcsin")
@experimental_api
def arcsin_op(input):
    r"""
  
    Alias for :func:`oneflow.experimental.asin`
    """
    return Asin()(input)


@register_tensor_op("arcsin")
@experimental_api
def arcsin_op_tensor(input):
    r"""

    See :func:`oneflow.experimental.asin`
    """
    return Asin()(input)


class Asinh(Module):
    def __init__(self) -> None:
        super().__init__()
        self._op = flow.builtin_op("asinh").Input("x").Output("y").Build()

    def forward(self, x):
        return self._op(x)[0]


@oneflow_export("asinh")
@experimental_api
def asinh_op(input):
    r"""
    Returns a new tensor with the inverse hyperbolic sine of the elements of :attr:`input`.

    .. math::
        \text{out}_{i} = \sinh^{-1}(\text{input}_{i})

    Args:
        input (Tensor): the input tensor.

    For example:

    .. code-block:: python

        >>> import oneflow.experimental as flow
        >>> import numpy as np
        >>> flow.enable_eager_execution() 
        >>> input = flow.Tensor(np.array([2, 3, 4]), dtype=flow.float32)
        >>> output = flow.asinh(input)
        >>> print(output.shape)
        flow.Size([3])
        >>> print(output.numpy())
        [1.4436355 1.8184465 2.0947125]
        >>> input1 = flow.Tensor(np.array([[-1, 0, -0.4], [5, 7, 0.8]]), dtype=flow.float32)
        >>> output1 = input1.asinh()
        >>> print(output1.shape)
        flow.Size([2, 3])
        >>> print(output1.numpy())
        [[-0.8813736   0.         -0.39003533]
         [ 2.3124382   2.6441207   0.7326682 ]]

    """
    return Asinh()(input)


@oneflow_export("arcsinh")
@experimental_api
def arcsinh_op(input):
    r"""
  
    Alias for :func:`oneflow.experimental.asinh`
    """
    return Asinh()(input)


@register_tensor_op("asinh")
@experimental_api
def asinh_op_tensor(input):
    r"""

    See :func:`oneflow.experimental.asinh`
    """
    return Asinh()(input)


@register_tensor_op("arcsinh")
@experimental_api
def arcsinh_op_tensor(input):
    r"""

    See :func:`oneflow.experimental.asinh`
    """
    return Asinh()(input)


class Sin(Module):
    def __init__(self) -> None:
        super().__init__()
        self._op = flow.builtin_op("sin").Input("x").Output("y").Build()

    def forward(self, x):
        return self._op(x)[0]


@oneflow_export("sin")
@experimental_api
def sin_op(tensor):
    r"""
    Returns a new tensor with the sine of the elements of :attr:`input`.

    .. math::

        \text{out}_{i} = \sin(\text{input}_{i})

    Args:
        input (Tensor): the input tensor.

    For example:

    .. code-block:: python

        >>> import oneflow.experimental as flow
        >>> import numpy as np
        >>> flow.enable_eager_execution()
        >>> x1 = flow.Tensor(np.array([-0.5461,  0.1347, -2.7266, -0.2746]).astype(np.float32))
        >>> out1 = flow.sin(x1)
        >>> out1.numpy() #doctest: +ELLIPSIS
        array([-0.5193...,  0.1342..., -0.4031..., -0.2711...], dtype=float32)
        >>> x2 = flow.Tensor(np.array([-1.4, 2.6, 3.7]).astype(np.float32),device=flow.device('cuda'))
        >>> out2 = flow.sin(x2)
        >>> out2.numpy() #doctest: +ELLIPSIS
        array([-0.9854...,  0.5155..., -0.5298...], dtype=float32)

    """

    return Sin()(tensor)


@register_tensor_op("sin")
@experimental_api
def sin_op_tensor(tensor):
    r"""

    sin() -> Tensor

    See :func:`oneflow.experimental.sin`
    
    """

    return Sin()(tensor)


class Cos(Module):
    def __init__(self) -> None:
        super().__init__()
        self._op = flow.builtin_op("cos").Input("x").Output("y").Build()

    def forward(self, x):
        return self._op(x)[0]


@oneflow_export("cos")
@register_tensor_op("cos")
@experimental_api
def cos_op(tensor):
    r"""
    Returns a new tensor with the cosine  of the elements of :attr:`input`.
    
    .. math::
        \text{out}_{i} = \cos(\text{input}_{i})

    Args:
        input (Tensor): the input tensor.

    For example:

    .. code-block:: python

        >>> import oneflow.experimental as flow
        >>> import numpy as np
        >>> flow.enable_eager_execution()
        >>> arr = np.array([1.4309,  1.2706, -0.8562,  0.9796])
        >>> input = flow.Tensor(arr, dtype=flow.float32)
        >>> output = flow.cos(input).numpy()

    """
    return Cos()(tensor)


class Atan(Module):
    def __init__(self) -> None:
        super().__init__()
        self._op = flow.builtin_op("atan").Input("x").Output("y").Build()

    def forward(self, x):
        return self._op(x)[0]


@oneflow_export("atan")
@experimental_api
def atan_op(tensor):
    r"""
    Returns a new tensor with the arctangent of the elements of :attr:`input`.

    .. math::
        \text{out}_{i} = \tan^{-1}(\text{input}_{i})

    Args:
        input (Tensor): the input tensor.

    For example:

    .. code-block:: python
    
        >>> import oneflow.experimental as flow
        >>> import numpy as np
        >>> flow.enable_eager_execution()
        >>> input = flow.Tensor(np.array([0.5, 0.6, 0.7]), dtype=flow.float32)
        >>> output = flow.atan(input)
        >>> output.shape
        flow.Size([3])
        
    """
    return Atan()(tensor)


@register_tensor_op("atan")
@experimental_api
def atan_op_tensor(tensor):
    r"""

    See :func:`oneflow.experimental.atan`
    
    """
    return Atan()(tensor)


@oneflow_export("arctan")
@experimental_api
def arctan_op(tensor):
    r"""
    Alias for :func:`oneflow.experimental.atan`
    
    """
    return Atan()(tensor)


@register_tensor_op("arctan")
@experimental_api
def arctan_op_tensor(tensor):
    r"""

    See :func:`oneflow.experimental.arctan`
    
    """
    return Atan()(tensor)


class Log(Module):
    def __init__(self) -> None:
        super().__init__()
        self._op = flow.builtin_op("log").Input("x").Output("y").Build()

    def forward(self, x):
        return self._op(x)[0]


@oneflow_export("log")
@register_tensor_op("log")
@experimental_api
def log_op(tensor):
    r"""
    Returns a new tensor with the natural logarithm of the elements of :attr:`input`.
    
    .. math::
        y_{i} = \log_{e} (x_{i})

    Args:
        input (Tensor): the input tensor.
    
    For example:

    .. code-block:: python

        >>> import oneflow.experimental as flow
        >>> import numpy as np
        >>> flow.enable_eager_execution()
        >>> arr = np.random.randn(2, 3, 4, 5)
        >>> input = flow.Tensor(arr, dtype=flow.float32)
        >>> output = flow.log(input)


    """
    return Log()(tensor)


class Subtract(Module):
    def __init__(self) -> None:
        super().__init__()

    def forward(self, x, y):
        if isinstance(x, (int, float)):
            return ScalarAdd(x)(-1 * y)
        elif isinstance(y, (int, float)):
            return ScalarAdd(-1 * y)(x)
        elif x.shape == y.shape:
            # TODO: add element-wise op
            return BroadcastSub()(x, y)
        elif x.shape == (1,):
            return ScalarSubByTensor()(y, x)
        elif y.shape == (1,):
            return ScalarSubByTensor()(x, y)
        else:
            return BroadcastSub()(x, y)


class Sqrt(Module):
    def __init__(self) -> None:
        super().__init__()
        self.sqrt_op = flow.builtin_op("sqrt").Input("x").Output("y").Build()

    def forward(self, input):
        return self.sqrt_op(input)[0]


@oneflow_export("rsqrt")
@register_tensor_op("rsqrt")
@experimental_api
def rsqrt_op(input):
    r"""Returns a new tensor with the reciprocal of the square-root of each of
        the elements of :attr:`input`.

        .. math::
            \text{out}_{i} = \frac{1}{\sqrt{\text{input}_{i}}}

        Args:
            input (Tensor) – the input tensor.

         For example:

        .. code-block:: python

            >>> import oneflow.experimental as flow
            >>> import numpy as np
            >>> flow.enable_eager_execution()

            >>> a = flow.Tensor(np.array([1.0, 2.0, 3.0]))
            >>> out = flow.rsqrt(a).numpy()
            >>> out
            array([1.        , 0.70710677, 0.57735026], dtype=float32)
    """
    return Rsqrt()(input)


class Rsqrt(Module):
    def __init__(self) -> None:
        super().__init__()
        self.rsqrt_op = flow.builtin_op("rsqrt").Input("x").Output("y").Build()

    def forward(self, input):
        return self.rsqrt_op(input)[0]


@oneflow_export("sqrt")
@register_tensor_op("sqrt")
@experimental_api
def sqrt_op(input):
    r"""Returns a new tensor with the square-root of the elements of :attr:`input`.

        .. math::
            \text{out}_{i} = \sqrt{\text{input}_{i}}

        Args:
            input (Tensor): the input tensor.

         For example:

        .. code-block:: python

            >>> import oneflow.experimental as flow
            >>> import numpy as np
            >>> flow.enable_eager_execution()

            >>> arr = np.array([1.0, 2.0, 3.0])
            >>> input = flow.Tensor(arr)
            >>> output = flow.sqrt(input).numpy()
            >>> output
            array([1.       , 1.4142135, 1.7320508], dtype=float32)
        """
    return Sqrt()(input)


class Square(Module):
    def __init__(self) -> None:
        super().__init__()
        self.square_op = flow.builtin_op("square").Input("x").Output("y").Build()

    def forward(self, input):
        return self.square_op(input)[0]


@oneflow_export("square")
@register_tensor_op("square")
@experimental_api
def square_op(input):
    r"""Returns a new tensor with the square of the elements of :attr:`input`.

        .. math::
            \text{out}_{i} = \sqrt{\text{input}_{i}}

        Args:
            input (Tensor): the input tensor.

         For example:

        .. code-block:: python

            >>> import oneflow.experimental as flow
            >>> import numpy as np
            >>> flow.enable_eager_execution()

            >>> arr = np.array([1.0, 2.0, 3.0])
            >>> input = flow.Tensor(arr)
            >>> output = flow.square(input).numpy()
            >>> output
            array([1., 4., 9.], dtype=float32)
        """
    return Square()(input)


class Std(Module):
    def __init__(self, dim=None, unbiased=True, keepdim=False) -> None:
        super().__init__()
        assert unbiased == True, "Only support 'unbiased=True' for now!"
        self.unbiased = unbiased
        self.keepdim = keepdim
        self.dim = dim
        self.reduce_count = 1
        self.square_op = Square()
        self.sqrt_op = Sqrt()
        self.subtract_op = Subtract()

    def forward(self, x):
        self.axis = _check_axis(self.dim, x.shape)
        if isinstance(self.axis, list) and len(self.axis) == 0:
            return flow.experimental.zeros(size=x.shape)
        else:
            if len(self.axis) == 0:
                self.reduce_count = x.nelement()
            else:
                for i in self.axis:
                    self.reduce_count *= x.shape[i]

            sum = (
                flow.experimental.sum(self.square_op(x), self.axis, self.keepdim)
                / self.reduce_count
            )
            square = self.square_op(
                flow.experimental.sum(x, self.axis, self.keepdim) / self.reduce_count
            )
            subtract = self.subtract_op(sum, square)
            res = self.sqrt_op(subtract)
            return res


@oneflow_export("std")
@register_tensor_op("std")
@experimental_api
def std_op(tensor, dim, unbiased=True, keepdim=False):
    r"""
    Returns the standard-deviation of each row of the :attr:`input` tensor in the
    dimension :attr:`dim`. If :attr:`dim` is a list of dimensions,
    reduce over all of them.

    If keepdim is True, the output tensor is of the same size as input except in 
    the dimension(s) dim where it is of size 1. Otherwise, dim is squeezed, 
    resulting in the output tensor having 1 (or len(dim)) fewer dimension(s).

    If :attr:`unbiased` is ``False``, then the standard-deviation will be calculated
    via the biased estimator. Otherwise, Bessel's correction will be used.

    Args:
        input (Tensor): the input tensor.
        dim (int or tuple of python:ints): the dimension or dimensions to reduce.
        unbiased (bool): whether to use the unbiased estimation or not
        keepdim (bool): whether the output tensor has `dim` retained or not.

    For example:

    .. code-block:: python

        >>> import oneflow.experimental as flow
        >>> import numpy as np
        >>> flow.enable_eager_execution()

        >>> arr = np.array([1.0, 2.0, 3.0])
        >>> input = flow.Tensor(arr)
        >>> output = flow.std(input, dim=0).numpy()
        >>> output
        array([0.8164968], dtype=float32)

    """
    return Std(dim, unbiased, keepdim)(tensor)


class Pow(Module):
    def __init__(self) -> None:
        super().__init__()
        self._scalar_pow_op = (
            flow.builtin_op("scalar_pow").Input("in").Output("out").Build()
        )
        self._elementwise_pow_op = _build_math_binary_elementwise_op("pow")

    def forward(self, x, y):
        if isinstance(y, (int, float)):
            return self._scalar_pow_op(x, exponent=float(y))[0]
        else:
            return self._elementwise_pow_op(x, y)[0]


@oneflow_export("pow")
@register_tensor_op("pow")
@experimental_api
def pow_op(tensor, exponent):
    r"""Takes the power of each element in input with exponent and returns a tensor with the result.
    exponent can be either a single float number or a single int number.
    
    For example:

    .. code-block:: python


        >>> import oneflow.experimental as flow
        >>> import numpy as np
        >>> flow.enable_eager_execution()

        >>> x = flow.Tensor(np.array([1.0, 2.0, 3.0, 4.0, 5.0, 6.0]))
        >>> out = flow.pow(x, 2).numpy()
        >>> out
        array([ 1.,  4.,  9., 16., 25., 36.], dtype=float32)


    """
    return Pow()(tensor, exponent)


class Addmm(Module):
    def __init__(self) -> None:
        super().__init__()
        self._matmul_op = (
            flow.builtin_op("matmul")
            .Input("a")
            .Input("b")
            .Output("out")
            .Attr("transpose_a", False)
            .Attr("transpose_b", False)
            .Attr("alpha", 1.0)
            .Build()
        )

    def forward(self, x, mat1, mat2, alpha=1, beta=1):
        if len(x.shape) > 2 or len(mat1.shape) > 2 or len(mat2.shape) > 2:
            raise ValueError("input matrixes shape can not be greater than 2")
        else:
            return _mul(x, beta) + _mul(self._matmul_op(mat1, mat2)[0], alpha)


@oneflow_export("addmm")
@experimental_api
def addmm_op(input, mat1, mat2, alpha=1, beta=1):
    r"""addmm(beta=1, input, alpha=1, mat1, mat2, out=None) -> Tensor

    Performs a matrix multiplication of the matrices :attr:`mat1` and :attr:`mat2`.
    The matrix :attr:`input` is added to the final result.

    If :attr:`mat1` is a :math:`(n \times m)` tensor, :attr:`mat2` is a
    :math:`(m \times p)` tensor, then :attr:`input` must be
    broadcastable with a :math:`(n \times p)` tensor
    and :attr:`out` will be a :math:`(n \times p)` tensor.

    :attr:`alpha` and :attr:`beta` are scaling factors on matrix-vector product between
    :attr:`mat1` and :attr:`mat2` and the added matrix :attr:`input` respectively.

    .. math::
        \text{out} = \beta\ \text{input} + \alpha\ (\text{mat1}_i \mathbin{@} \text{mat2}_i)

    For inputs of type `FloatTensor` or `DoubleTensor`, arguments :attr:`beta` and
    :attr:`alpha` must be real numbers, otherwise they should be integers.

    Args:
        beta (Number, optional): multiplier for :attr:`input` (:math:`\beta`)
        input (Tensor): matrix to be added
        alpha (Number, optional): multiplier for :math:`mat1 @ mat2` (:math:`\alpha`)
        mat1 (Tensor): the first matrix to be multiplied
        mat2 (Tensor): the second matrix to be multiplied
        out (Tensor, optional): the output tensor.

    For example:

        >>> import numpy as np
        >>> import oneflow.experimental as flow
        >>> flow.enable_eager_execution()
        >>> input = flow.tensor(np.array([[1,2,4],[5,11,9.1]]))
        >>> mat1 = flow.tensor(np.array([[7.3,1.9,7.3],[10.2,1,5.5]])) 
        >>> mat2 = flow.tensor(np.array([[7.3,1.9,7.3],[10.2,1,5.5],[3.7,2.2,8.1]])) 
        >>> output = flow.addmm(input, mat1, mat2)
        >>> output
        tensor([[100.68,  33.83, 126.87],
                [110.01,  43.48, 133.61]], dtype=oneflow.float64)
        >>> output.shape
        flow.Size([2, 3])

        >>> input2 = flow.tensor(np.array([1.7]))
        >>> mat1 = flow.tensor(np.array([[1,2],[5,9.1],[7.7,1.4]]))
        >>> mat2 = flow.tensor(np.array([[1,2,3.7],[5,9.1,6.8]]))
        >>> output2 = flow.addmm(input2, mat1, mat2, alpha=1, beta=2)
        >>> output2
        tensor([[14.4 , 23.6 , 20.7 ],
                [53.9 , 96.21, 83.78],
                [18.1 , 31.54, 41.41]], dtype=oneflow.float64)
        >>> output2.shape
        flow.Size([3, 3])
    """
    return Addmm()(input, mat1, mat2, alpha, beta)


@register_tensor_op("addmm")
@experimental_api
def addmm_op_tensor(input, mat1, mat2, alpha=1, beta=1):
    r"""
    See :func:`oneflow.experimental.addmm`
    """
    return Addmm()(input, mat1, mat2, alpha, beta)


class Clamp(Module):
    def __init__(self, min_value=None, max_value=None) -> None:
        super().__init__()
        if min_value is not None:
            floating_min_value = float(min_value)
            integral_min_value = int(min_value)
        if max_value is not None:
            floating_max_value = float(max_value)
            integral_max_value = int(max_value)

        if min_value is not None and max_value is not None:
            self._op = (
                flow.builtin_op("clip_by_scalar")
                .Input("x")
                .Output("y")
                .Attr("floating_min", floating_min_value)
                .Attr("integral_min", integral_min_value)
                .Attr("floating_max", floating_max_value)
                .Attr("integral_max", integral_max_value)
                .Build()
            )
        elif min_value is not None:
            self._op = (
                flow.builtin_op("clip_by_scalar_min")
                .Input("x")
                .Output("y")
                .Attr("floating_min", floating_min_value)
                .Attr("integral_min", integral_min_value)
                .Build()
            )
        elif max_value is not None:
            self._op = (
                flow.builtin_op("clip_by_scalar_max")
                .Input("x")
                .Output("y")
                .Attr("floating_max", floating_max_value)
                .Attr("integral_max", integral_max_value)
                .Build()
            )
        else:
            raise ValueError("min_value and max_value cannot be None at the same time")

    def forward(self, x):
        return self._op(x)[0]


@oneflow_export("clamp")
@experimental_api
def clamp_op(tensor, min=None, max=None):
    r"""
    Clamp all elements in :attr:`input` into the range `[` :attr:`min`, :attr:`max` `]` and return
    a resulting tensor:

    .. math::
        y_i = \begin{cases}
            \text{min} & \text{if } x_i < \text{min} \\
            x_i & \text{if } \text{min} \leq x_i \leq \text{max} \\
            \text{max} & \text{if } x_i > \text{max}
        \end{cases}

    If :attr:`input` is of type `FloatTensor` or `DoubleTensor`, args :attr:`min`
    and :attr:`max` must be real numbers, otherwise they should be integers.

    Args:
        input (Tensor): the input tensor.
        min (Number): lower-bound of the range to be clamped to. Defaults to None.
        max (Number): upper-bound of the range to be clamped to. Defaults to None.
        out (Tensor, optional): the output tensor.

    For example:


    .. code-block:: python

        >>> import oneflow.experimental as flow
        >>> import numpy as np
        >>> flow.enable_eager_execution()
        >>> arr = np.array([0.2, 0.6, -1.5, -0.3])
        >>> input = flow.Tensor(arr)
        >>> output = flow.clamp(input, min=-0.5, max=0.5).numpy()
        >>> output
        array([ 0.2,  0.5, -0.5, -0.3], dtype=float32)

        >>> arr = np.array([0.2, 0.6, -1.5, -0.3])
        >>> input = flow.Tensor(arr)
        >>> output = flow.clamp(input, min=None, max=0.5).numpy()
        >>> output
        array([ 0.2,  0.5, -1.5, -0.3], dtype=float32)

        >>> arr = np.array([0.2, 0.6, -1.5, -0.3])
        >>> input = flow.Tensor(arr)
        >>> output = flow.clamp(input, min=-0.5, max=None).numpy()
        >>> output
        array([ 0.2,  0.6, -0.5, -0.3], dtype=float32)

    """
    return Clamp(min, max)(tensor)


@register_tensor_op("clamp")
@experimental_api
def clamp_op_tensor(tensor, min=None, max=None):
    r"""
    See :func:`oneflow.experimental.clamp`
    """
    return Clamp(min, max)(tensor)


@oneflow_export("clip")
@experimental_api
def clip_op(tensor, min=None, max=None):
    r"""
    Alias for :func:`oneflow.experimental.clamp`
    """
    return Clamp(min, max)(tensor)


@register_tensor_op("clip")
@experimental_api
def clip_op_tensor(tensor, min=None, max=None):
    r"""
    See :func:`oneflow.experimental.clamp`
    """
    return Clamp(min, max)(tensor)


class Cosh(Module):
    def __init__(self) -> None:
        super().__init__()
        self._op = flow.builtin_op("cosh").Input("x").Output("y").Build()

    def forward(self, x):
        return self._op(x)[0]


@oneflow_export("cosh")
@register_tensor_op("cosh")
@experimental_api
def cosh_op(tensor):
    r"""
    Returns a new tensor with the hyperbolic cosine of the elements of :attr:`input`.

    .. math::
        \text{out}_{i} = \cosh(\text{input}_{i})

    Args:
        input (Tensor): the input tensor.

    For example:

    .. code-block:: python

        >>> import numpy as np
        >>> import oneflow.experimental as flow
        >>> flow.enable_eager_execution()

        >>> arr = np.array([ 0.1632,  1.1835, -0.6979, -0.7325])
        >>> input = flow.Tensor(arr, dtype=flow.float32)
        >>> output = flow.cosh(input).numpy()
        >>> output
        array([1.0133467, 1.7859949, 1.2535787, 1.2804903], dtype=float32)

    """
    return Cosh()(tensor)


class Erf(Module):
    def __init__(self) -> None:
        super().__init__()
        self.erf_op = flow.builtin_op("erf").Input("x").Output("y").Build()

    def forward(self, input):
        return self.erf_op(input)[0]


@oneflow_export("erf")
@register_tensor_op("erf")
@experimental_api
def erf_op(input):
    r"""Computes the error function of each element. The error function is defined as follows:

    .. math::
            \operatorname{erf}(x)=\frac{2}{\sqrt{\pi}} \int_{0}^{x} e^{-t^{2}} d t

    Args:
        x (oneflow.Tensor): A Tensor

    Returns:
        oneflow.Tensor: The result Tensor   
               
    For example:

    .. code-block:: python

        >>> import oneflow.experimental as flow
        >>> import numpy as np
        >>> flow.enable_eager_execution()

        >>> x = flow.Tensor(np.array([0, -1., 10.]), dtype=flow.float32)
        >>> out = flow.erf(x)
        >>> out.shape
        flow.Size([3])
        >>> out.numpy()
        array([ 0.       , -0.8427008,  1.       ], dtype=float32)

        >>> x = flow.Tensor(np.array([[0, -1., 10.], [5, 7, 0.8]]), dtype=flow.float32)
        >>> out = flow.erf(x)
        >>> out.shape
        flow.Size([2, 3])
        >>> out.numpy()
        array([[ 0.        , -0.8427008 ,  1.        ],
               [ 1.        ,  1.        ,  0.74210095]], dtype=float32)

        >>> x = flow.Tensor(np.array([[0, -1., 10.], [5, 7, 0.8], [2, 3, 4]]), dtype=flow.float32)
        >>> out = x.erf()
        >>> out.shape
        flow.Size([3, 3])
        >>> out.numpy()
        array([[ 0.        , -0.8427008 ,  1.        ],
               [ 1.        ,  1.        ,  0.74210095],
               [ 0.9953223 ,  0.9999779 ,  1.        ]], dtype=float32)

    """
    return Erf()(input)


@register_tensor_op("erf")
@experimental_api
def erf_op_tensor(input):
    r"""
    See :func:`oneflow.experimental.erf`
    """
    return Erf()(input)


class Erfc(Module):
    def __init__(self) -> None:
        super().__init__()
        self.erfc_op = flow.builtin_op("erfc").Input("x").Output("y").Build()

    def forward(self, input):
        return self.erfc_op(input)[0]


@oneflow_export("erfc")
@register_tensor_op("erfc")
@experimental_api
def erfc_op(input):
    r"""Computes the complementary error function of each element of input. The complementary error 
    function is defined as follows:

    .. math::
            \operatorname{erfc}(x)=1-\frac{2}{\sqrt{\pi}} \int_{0}^{x} e^{-t^{2}} d t

    Args:
        x (oneflow.Tensor): A Tensor

    Returns:
        oneflow.Tensor: The result Tensor

    For example:

    .. code-block:: python

        >>> import oneflow.experimental as flow
        >>> import numpy as np
        >>> flow.enable_eager_execution()

        >>> x = flow.Tensor(np.array([0, -1., 10.]), dtype=flow.float32)
        >>> out = flow.erfc(x)
        >>> out.shape
        flow.Size([3])
        >>> out.numpy()
        array([1.0000000e+00, 1.8427007e+00, 2.8025969e-45], dtype=float32)

        >>> x = flow.Tensor(np.array([[0, -1., 10.], [5, 7, 0.8]]), dtype=flow.float32)
        >>> out = flow.erfc(x)
        >>> out.shape
        flow.Size([2, 3])
        >>> out.numpy()
        array([[1.0000000e+00, 1.8427007e+00, 2.8025969e-45],
               [1.5374597e-12, 4.1838257e-23, 2.5789905e-01]], dtype=float32)

        >>> x = flow.Tensor(np.array([[0, -1., 10.], [5, 7, 0.8], [2, 3, 4]]), dtype=flow.float32)
        >>> out = x.erfc()
        >>> out.shape
        flow.Size([3, 3])
        >>> out.numpy()
        array([[1.0000000e+00, 1.8427007e+00, 2.8025969e-45],
               [1.5374597e-12, 4.1838257e-23, 2.5789905e-01],
               [4.6777348e-03, 2.2090499e-05, 1.5417259e-08]], dtype=float32)
        
    """
    return Erfc()(input)


@register_tensor_op("erfc")
@experimental_api
def erfc_op_tensor(input):
    r"""
    See :func:`oneflow.experimental.erfc`
    """
    return Erfc()(input)


class Ceil(Module):
    def __init__(self) -> None:
        super().__init__()
        self._op = flow.builtin_op("ceil").Input("x").Output("y").Build()

    def forward(self, x):
        return self._op(x)[0]


@oneflow_export("ceil")
@experimental_api
def ceil_op(x):
    r"""Returns a new tensor with the ceil of the elements of :attr:`x`,
    the smallest integer greater than or equal to each element.

    The equation is: 

    .. math::
        \text{out}_{i} = \left\lceil \text{input}_{i} \right\rceil = \left\lfloor \text{input}_{i} \right\rfloor + 1

    Args:
        x (oneflow.Tensor): A Tensor.
    
    Returns:
        oneflow.Tensor: The result Tensor

    For example: 


    .. code-block:: python 
        
        >>> import oneflow.experimental as flow
        >>> import numpy as np
        >>> flow.enable_eager_execution() 
        
        >>> x = flow.Tensor(np.array([0.1, -2, 3.4]).astype(np.float32))
        >>> y = flow.ceil(x)
        >>> print(y.shape)
        flow.Size([3])
        >>> print(y.numpy())
        [ 1. -2.  4.]


        >>> x = flow.Tensor(np.array([[2.5, 4.6, 0.6],[7.8, 8.3, 9.2]]).astype(np.float32))
        >>> y = x.ceil()
        >>> print(y.shape)
        flow.Size([2, 3])
        >>> print(y.numpy())
        [[ 3.  5.  1.]
         [ 8.  9. 10.]]




        >>> x = flow.Tensor(np.array([[[2.2, 4.4, 6.5],[7.1, 8.2, 9.3]],[[10.6,11.2,12.2],[13.5,14.8,15.9]]]).astype(np.float32))
        >>> y = flow.ceil(x)
        >>> print(y.shape)
        flow.Size([2, 2, 3])
        >>> print(y.numpy())
        [[[ 3.  5.  7.]
          [ 8.  9. 10.]]
        <BLANKLINE>
         [[11. 12. 13.]
          [14. 15. 16.]]]

    """

    return Ceil()(x)


@register_tensor_op("ceil")
@experimental_api
def ceil_op_tensor(x):
    r"""
    See :func:`oneflow.experimental.ceil`
    """

    return Ceil()(x)


class Expm1(Module):
    def __init__(self) -> None:
        super().__init__()
        self._op = flow.builtin_op("expm1").Input("x").Output("y").Build()

    def forward(self, x):
        return self._op(x)[0]


@oneflow_export("expm1")
@experimental_api
def expm1_op(x):
    """Returns a new tensor with the exponential of the elements minus 1
    of :attr:`x`.


    The equation is: 

    .. math::
        y_{i} = e^{x_{i}} - 1

    Args:
        x (oneflow.Tensor): A Tensor.
    
    Returns:
        oneflow.Tensor: The result Tensor

    For example: 

    .. code-block:: python 
        
        >>> import oneflow.experimental as flow
        >>> import numpy as np
        >>> flow.enable_eager_execution() 
        
        >>> x = flow.Tensor(np.array([1, 2, 3]).astype(np.float32))
        >>> y = flow.expm1(x)
        >>> print(y.shape)
        flow.Size([3])
        >>> print(y.numpy())
        [ 1.7182817  6.389056  19.085537 ]


        >>> x = flow.Tensor(np.array([[2, 4, 6],[7, 8, 9]]).astype(np.float32))
        >>> y = x.expm1()
        >>> print(y.shape)
        flow.Size([2, 3])
        >>> print(y.numpy())
        [[6.3890562e+00 5.3598152e+01 4.0242880e+02]
         [1.0956332e+03 2.9799580e+03 8.1020840e+03]]



        >>> x = flow.Tensor(np.array([[[2, 4, 6],[7, 8, 9]],[[10,11,12],[13,14,15]]]).astype(np.float32))
        >>> y = flow.expm1(x)
        >>> print(y.shape)
        flow.Size([2, 2, 3])
        >>> print(y.numpy())
        [[[6.3890562e+00 5.3598152e+01 4.0242880e+02]
          [1.0956332e+03 2.9799580e+03 8.1020840e+03]]
        <BLANKLINE>
         [[2.2025465e+04 5.9873141e+04 1.6275380e+05]
          [4.4241238e+05 1.2026032e+06 3.2690165e+06]]]


    """
    return Expm1()(x)


@register_tensor_op("expm1")
@experimental_api
def expm1_op_tensor(x):
    r"""
    See :func:`oneflow.experimental.expm1`
    """

    return Expm1()(x)


<<<<<<< HEAD
@oneflow_export("abcd")
@experimental_api
def abcd(*args):
    op = flow.builtin_op("abcd").Input("in", len(args)).Output("out").Build()
    return op(*args)
=======
class Topk(Module):
    def __init__(
        self, k, dim: int = None, largest: bool = True, sorted: bool = True
    ) -> None:
        super().__init__()
        self._op_topk_last_dim = (
            flow.builtin_op("top_k")
            .Input("in")
            .Output("out")
            .Attr("k", k)
            .Attr("sorted", sorted)
            .Build()
        )
        self._transpose_op = (
            flow.builtin_op("transpose")
            .Input("input")
            .Output("output")
            .Attr("perm", [])
            .Build()
        )

        self.dim = dim
        self.largest = largest

    def forward(self, input):
        if self.dim == None:
            self.dim = -1

        num_axes = len(input.shape)
        axis = self.dim if self.dim >= 0 else self.dim + num_axes
        assert 0 <= axis < num_axes, "axis out of range"
        if axis == num_axes - 1:
            if self.largest:
                indices = self._op_topk_last_dim(input)[0]
            else:
                neg_input = flow.experimental.mul(input, -1)
                indices = self._op_topk_last_dim(neg_input)[0]
            return (flow.experimental.gather(input, indices, dim=axis), indices)
        else:
            perm = get_perm_when_transpose_axis_to_last_dim(num_axes, axis)
            x = self._transpose_op(input, perm=perm)[0]
            if self.largest:
                indices = self._op_topk_last_dim(x)[0]
            else:
                neg_input = flow.experimental.mul(x, -1)
                indices = self._op_topk_last_dim(neg_input)[0]
            indices = self._transpose_op(indices, perm=get_inversed_perm(perm))[0]
            return (flow.experimental.gather(input, indices, dim=axis), indices)


@oneflow_export("topk")
@register_tensor_op("topk")
@experimental_api
def topk_op(input, k, dim: int = None, largest: bool = True, sorted: bool = True):
    r"""Finds the values and indices of the k largest entries at specified axis.

    Args:
        input (oneflow.Tensor): Input Tensor
        dim (int, optional): the dimension to sort along. Defaults to the last dim (-1)
        largest (bool, optional): controls whether to return largest or smallest elements
        sorted (bool, optional): controls whether to return the elements in sorted order

    Returns:
        Tuple(oneflow.Tensor, oneflow.Tensor(dtype=int32)): A tuple of (values, indices), where
        the indices are the indices of the elements in the original input tensor.

    For example:

    .. code-block:: python

        >>> import oneflow.experimental as flow
        >>> import numpy as np
        >>> flow.enable_eager_execution()
        >>> x = np.array([[1, 3, 8, 7, 2], [1, 9, 4, 3, 2]], dtype=np.float32)
        >>> (values, indices) = flow.topk(flow.Tensor(x), k=3, dim=1)
        >>> values
        tensor([[8., 7., 3.],
                [9., 4., 3.]], dtype=oneflow.float32)
        >>> indices
        tensor([[2, 3, 1],
                [1, 2, 3]], dtype=oneflow.int32)
        >>> values.shape
        flow.Size([2, 3])
        >>> indices.shape
        flow.Size([2, 3])
        >>> (values, indices) = flow.topk(flow.Tensor(x), k=2, dim=1, largest=False)
        >>> values
        tensor([[1., 2.],
                [1., 2.]], dtype=oneflow.float32)
        >>> indices
        tensor([[0, 4],
                [0, 4]], dtype=oneflow.int32)
        >>> values.shape
        flow.Size([2, 2])
        >>> indices.shape
        flow.Size([2, 2])

    """
    return Topk(k=k, dim=dim, largest=largest, sorted=sorted)(input)
>>>>>>> 5e4365fc


if __name__ == "__main__":
    import doctest

    doctest.testmod(raise_on_error=True)<|MERGE_RESOLUTION|>--- conflicted
+++ resolved
@@ -1663,13 +1663,6 @@
     return Expm1()(x)
 
 
-<<<<<<< HEAD
-@oneflow_export("abcd")
-@experimental_api
-def abcd(*args):
-    op = flow.builtin_op("abcd").Input("in", len(args)).Output("out").Build()
-    return op(*args)
-=======
 class Topk(Module):
     def __init__(
         self, k, dim: int = None, largest: bool = True, sorted: bool = True
@@ -1769,7 +1762,13 @@
 
     """
     return Topk(k=k, dim=dim, largest=largest, sorted=sorted)(input)
->>>>>>> 5e4365fc
+
+
+@oneflow_export("abcd")
+@experimental_api
+def abcd(*args):
+    op = flow.builtin_op("abcd").Input("in", len(args)).Output("out").Build()
+    return op(*args)
 
 
 if __name__ == "__main__":
