"""
Copyright 2020 The OneFlow Authors. All rights reserved.

Licensed under the Apache License, Version 2.0 (the "License");
you may not use this file except in compliance with the License.
You may obtain a copy of the License at

    http://www.apache.org/licenses/LICENSE-2.0

Unless required by applicable law or agreed to in writing, software
distributed under the License is distributed on an "AS IS" BASIS,
WITHOUT WARRANTIES OR CONDITIONS OF ANY KIND, either express or implied.
See the License for the specific language governing permissions and
limitations under the License.
"""

import collections
from typing import Optional, Sequence, Union

import oneflow as flow
from oneflow.python.oneflow_export import oneflow_export, experimental_api
from oneflow.python.nn.module import Module
from oneflow.python.framework.tensor import register_tensor_op
from oneflow.python.nn.modules.utils import _check_axis
from oneflow.python.ops.transpose_util import (
    get_perm_when_transpose_axis_to_last_dim,
    get_inversed_perm,
)


class ScalarMul(Module):
    def __init__(self, alpha) -> None:
        super().__init__()
<<<<<<< HEAD
        if not isinstance(alpha, int) and not isinstance(alpha, float):
=======
        if not isinstance(alpha, (int, float)):
>>>>>>> 30b7a04e
            raise ValueError("alpha type can only be int or float")
        self.alpha = alpha

    def forward(self, x):
        return flow.F.mul_scalar(x, self.alpha)


class ScalarMulByTensor(Module):
    def __init__(self) -> None:
        super().__init__()

    def forward(self, x, y):
        return flow.F.mul_scalar_by_tensor(x, y)


class ElementwiseMul(Module):
    def __init__(self) -> None:
        super().__init__()

    def forward(self, x, y):
        return flow.F.mul(x, y)


class BroadcastMul(Module):
    def __init__(self) -> None:
        super().__init__()

    def forward(self, x, y):
        return flow.F.broadcast_mul(x, y)


@oneflow_export("mul")
@register_tensor_op("mul")
@experimental_api
def _mul(x, y):
    r"""Computes the multiplication of x by y for each element, scalar and broadcast promotation are supported.
    
    The formula is:

    .. math::
        out = x \times y
    
    For example:

    .. code-block:: python

        >>> import numpy as np
        >>> import oneflow.experimental as flow
        >>> flow.enable_eager_execution()

        # element-wise multiply
        >>> x = flow.Tensor(np.random.randn(2,3))
        >>> y = flow.Tensor(np.random.randn(2,3))
        >>> out = flow.mul(x,y).numpy()
        >>> out.shape
        (2, 3)

        # scalar mutiply
        >>> x = 5
        >>> y = flow.Tensor(np.random.randn(2,3))
        >>> out = flow.mul(x,y).numpy()
        >>> out.shape
        (2, 3)

        # broadcast mutiply
        >>> x = flow.Tensor(np.random.randn(1,1))
        >>> y = flow.Tensor(np.random.randn(2,3))
        >>> out = flow.mul(x,y).numpy()
        >>> out.shape 
        (2, 3)

    """

    if isinstance(x, (int, float)):
        return ScalarMul(x)(y)
    elif isinstance(y, (int, float)):
        return ScalarMul(y)(x)
    elif x.shape == y.shape:
        return ElementwiseMul()(x, y)
    elif x.shape == (1,):
        return ScalarMulByTensor()(y, x)
    elif y.shape == (1,):
        return ScalarMulByTensor()(x, y)
    else:
        return BroadcastMul()(x, y)


class Variance(Module):
    def __init__(self, dim: int = None, keepdim: bool = False) -> None:
        super().__init__()
        self.dim = dim
        self.keepdim = keepdim

    def forward(self, input):
        axis = _check_axis(self.dim, input.shape)
        if isinstance(axis, list) and len(axis) == 0:
            return flow.experimental.zeros(size=input.shape)
        else:
            return flow.experimental.sub(
                flow.experimental.mean(
                    flow.experimental.square(input), axis, self.keepdim
                ),
                flow.experimental.square(
                    flow.experimental.mean(input, axis, self.keepdim)
                ),
            )


@oneflow_export("var")
@register_tensor_op("var")
@experimental_api
def variance_op(input, dim=None, keepdim=False):
    r"""Returns the variance of each row of the `input` tensor in the given dimension `dim`.

    If `keepdim` is `True`, the output tensor is of the same size as `input` except in the dimension(s) `dim` 
    where it is of size 1. Otherwise, dim is squeezed (see `flow.squeeze()`), resulting in the output 
    tensor having 1 (or `len(dim)`) fewer dimension(s).

    Args:
        input (Tensor): the input tensor.
        dim (int or tuple of python:ints): the dimension or dimensions to reduce. Defaults to None.
        keepdim (bool, optional): whether the output tensor has dim retained or not. Defaults to False.

    Returns:
        Tensor: The result of variance on the specified axis of input Tensor

    For example:

    .. code-block:: python

        >>> import numpy as np
        >>> import oneflow.experimental as flow
        >>> flow.enable_eager_execution()

        >>> np_arr = np.random.randn(2,3,4,5)
        >>> input = flow.Tensor(np_arr)
        >>> output = flow.var(input, 1, True)

    """
    return Variance(dim, keepdim)(input)


class ScalarSubByTensor(Module):
    def __init__(self) -> None:
        super().__init__()

    def forward(self, x, y):
        return flow.F.sub_scalar_by_tensor(x, y)


class BroadcastSub(Module):
    def __init__(self) -> None:
        super().__init__()

    def forward(self, x, y):
        return flow.F.broadcast_sub(x, y)


class ScalarAdd(Module):
    def __init__(self, alpha) -> None:
        super().__init__()
        if not isinstance(alpha, int) and not isinstance(alpha, float):
            raise ValueError("scalar type can only be int or float")
        self.alpha = alpha

    def forward(self, x):
        return flow.F.add_scalar(x, self.alpha)


@oneflow_export("sub")
@register_tensor_op("sub")
@experimental_api
def _sub(x, y):
    r"""Computes the subtraction of x by y for each element, scalar and broadcast promotation are supported.
    The formula is:

    .. math::
        out = x - y
    
    For example:

    .. code-block:: python

        >>> import numpy as np
        >>> import oneflow.experimental as flow
        >>> flow.enable_eager_execution()

        # element-wise subtract
        >>> x = flow.Tensor(np.random.randn(2,3))
        >>> y = flow.Tensor(np.random.randn(2,3))
        >>> out = flow.sub(x,y).numpy()
        >>> out.shape
        (2, 3)

        # scalar subtract
        >>> x = 5
        >>> y = flow.Tensor(np.random.randn(2,3))
        >>> out = flow.sub(x,y).numpy()
        >>> out.shape
        (2, 3)

        # broadcast subtract
        >>> x = flow.Tensor(np.random.randn(1,1))
        >>> y = flow.Tensor(np.random.randn(2,3))
        >>> out = flow.sub(x,y).numpy()
        >>> out.shape
        (2, 3)

    """

    if isinstance(x, (int, float)):
        return ScalarAdd(x)(ScalarMul(-1)(y))
    elif isinstance(y, (int, float)):
        return ScalarAdd(-1 * y)(x)
    elif x.shape == y.shape:
        # TODO: add element-wise op
        return BroadcastSub()(x, y)
    elif y.shape == (1,):
        return ScalarSubByTensor()(x, y)
    else:
        return BroadcastSub()(x, y)


class BroadcastDiv(Module):
    def __init__(self) -> None:
        super().__init__()

    def forward(self, x, y):
        return flow.F.broadcast_div(x, y)


class ScalarDivByTensor(Module):
    def __init__(self) -> None:
        super().__init__()

    def forward(self, x, scalar):
        return flow.F.div_scalar_by_tensor(x, scalar)


@oneflow_export("div")
@register_tensor_op("div")
@experimental_api
def _div(x, y):
    r"""Computes the division of x by y for each element, scalar and broadcast promotation are supported.
    The formula is:

    .. math::
        out = \frac{X}{Y}
    
    Args:
        x (Union[int, float, flow.Tensor]): X.
        y (Union[int, float, flow.Tensor]): Y.
    
    For example:

    .. code-block:: python

        >>> import numpy as np
        >>> import oneflow.experimental as flow
        >>> flow.enable_eager_execution()

        # element-wise divide
        >>> x = flow.Tensor(np.random.randn(2,3))
        >>> y = flow.Tensor(np.random.randn(2,3))
        >>> out = flow.div(x,y).numpy()
        >>> out.shape
        (2, 3)

        # scalar divide
        >>> x = 5
        >>> y = flow.Tensor(np.random.randn(2,3))
        >>> out = flow.div(x,y).numpy()
        >>> out.shape
        (2, 3)

        # broadcast divide
        >>> x = flow.Tensor(np.random.randn(1,1))
        >>> y = flow.Tensor(np.random.randn(2,3))
        >>> out = flow.div(x,y).numpy()
        >>> out.shape 
        (2, 3)

    """

    if isinstance(x, (int, float)):
        return ScalarMul(x)(flow.experimental.reciprocal(y))
    elif isinstance(y, (int, float)):
        if y == 0 or y == 0.0:
            y = 0.0
        else:
            y = 1.0 / (float(y))
        return ScalarMul(y)(x)
    elif x.shape == y.shape:
        return BroadcastDiv()(x, y)
    elif y.shape == (1,):
        return ScalarDivByTensor()(x, y)
    else:
        return BroadcastDiv()(x, y)


class Reciprocal(Module):
    def __init__(self) -> None:
        super().__init__()

    def forward(self, x):
        return flow.F.reciprocal_no_nan(x)


@oneflow_export("reciprocal")
@register_tensor_op("reciprocal")
@experimental_api
def _reciprocal(x):
    r"""Computes the safe reciprocal of x. If x is zero, the reciprocal will
    be also set to zero.

    For example:

    .. code-block:: python

        >>> import numpy as np
        >>> import oneflow.experimental as flow
        >>> flow.enable_eager_execution()

        >>> x = flow.Tensor(np.array([[1, 2, 3], [4, 5, 6]]))
        >>> out = flow.reciprocal(x)
        >>> out.numpy()
        array([[1.        , 0.5       , 0.33333334],
               [0.25      , 0.2       , 0.16666667]], dtype=float32)
    """

    return Reciprocal()(x)


class ScalarAddByTensor(Module):
    def __init__(self) -> None:
        super().__init__()

    def forward(self, x, y):
        return flow.F.add_scalar_by_tensor(x, y)


class ElementwiseAdd(Module):
    def __init__(self) -> None:
        super().__init__()

    def forward(self, x, y):
        return flow.F.add(x, y)


class BroadcastAdd(Module):
    def __init__(self) -> None:
        super().__init__()

    def forward(self, x, y):
        return flow.F.broadcast_add(x, y)


@oneflow_export("add")
@register_tensor_op("add")
@experimental_api
def _add(x, y):
    r"""Computes the addition of x by y for each element, scalar and broadcast promotation are supported.
    The formula is:

    .. math::
        out = x + y

    For example:

    .. code-block:: python

        >>> import numpy as np
        >>> import oneflow.experimental as flow
        >>> flow.enable_eager_execution()

        # element-wise add
        >>> x = flow.Tensor(np.random.randn(2,3))
        >>> y = flow.Tensor(np.random.randn(2,3))
        >>> out = flow.add(x, y).numpy()
        >>> out.shape
        (2, 3)

        # scalar add
        >>> x = 5
        >>> y = flow.Tensor(np.random.randn(2,3))
        >>> out = flow.add(x, y).numpy()
        >>> out.shape
        (2, 3)

        # broadcast add
        >>> x = flow.Tensor(np.random.randn(1,1))
        >>> y = flow.Tensor(np.random.randn(2,3))
        >>> out = flow.add(x, y).numpy()
        >>> out.shape
        (2, 3)

    """

    if isinstance(x, (int, float)):
        return ScalarAdd(x)(y)
    elif isinstance(y, (int, float)):
        return ScalarAdd(y)(x)
    elif x.shape == y.shape:
        return ElementwiseAdd()(x, y)
    elif x.shape == (1,):
        return ScalarAddByTensor()(y, x)
    elif y.shape == (1,):
        return ScalarAddByTensor()(x, y)
    else:
        return BroadcastAdd()(x, y)


class Asin(Module):
    def __init__(self) -> None:
        super().__init__()

    def forward(self, x):
        return flow.F.asin(x)


@oneflow_export("asin")
@experimental_api
def asin_op(input):
    r"""
    Returns a new tensor with the arcsine of the elements of :attr:`input`.

    .. math::
        \text{out}_{i} = \sin^{-1}(\text{input}_{i})

    Args:
        input (Tensor): the input tensor.

    For example:

    .. code-block:: python

        >>> import oneflow.experimental as flow
        >>> import numpy as np
        >>> flow.enable_eager_execution()
        >>> input = flow.Tensor(np.array([-0.5,  0.8, 1.0,  -0.8]), dtype=flow.float32)
        >>> output = flow.asin(input)
        >>> print(output.shape)
        flow.Size([4])
        >>> print(output.numpy())
        [-0.5235988  0.9272952  1.5707964 -0.9272952]
        >>> input1 = flow.Tensor(np.array([[0.8, 1.0], [-0.6, -1.0]]), dtype=flow.float32)
        >>> output1 = input1.asin()
        >>> print(output1.shape)
        flow.Size([2, 2])
        >>> print(output1.numpy())
        [[ 0.9272952   1.5707964 ]
         [-0.64350116 -1.5707964 ]]
    """
    return Asin()(input)


@register_tensor_op("asin")
@experimental_api
def asin_op_tensor(input):
    r"""

    See :func:`oneflow.experimental.asin`
    """
    return Asin()(input)


@oneflow_export("arcsin")
@experimental_api
def arcsin_op(input):
    r"""
  
    Alias for :func:`oneflow.experimental.asin`
    """
    return Asin()(input)


@register_tensor_op("arcsin")
@experimental_api
def arcsin_op_tensor(input):
    r"""

    See :func:`oneflow.experimental.asin`
    """
    return Asin()(input)


class Asinh(Module):
    def __init__(self) -> None:
        super().__init__()

    def forward(self, x):
        return flow.F.asinh(x)


@oneflow_export("asinh")
@experimental_api
def asinh_op(input):
    r"""
    Returns a new tensor with the inverse hyperbolic sine of the elements of :attr:`input`.

    .. math::
        \text{out}_{i} = \sinh^{-1}(\text{input}_{i})

    Args:
        input (Tensor): the input tensor.

    For example:

    .. code-block:: python

        >>> import oneflow.experimental as flow
        >>> import numpy as np
        >>> flow.enable_eager_execution() 
        >>> input = flow.Tensor(np.array([2, 3, 4]), dtype=flow.float32)
        >>> output = flow.asinh(input)
        >>> print(output.shape)
        flow.Size([3])
        >>> print(output.numpy())
        [1.4436355 1.8184465 2.0947125]
        >>> input1 = flow.Tensor(np.array([[-1, 0, -0.4], [5, 7, 0.8]]), dtype=flow.float32)
        >>> output1 = input1.asinh()
        >>> print(output1.shape)
        flow.Size([2, 3])
        >>> print(output1.numpy())
        [[-0.8813736   0.         -0.39003533]
         [ 2.3124382   2.6441207   0.7326682 ]]

    """
    return Asinh()(input)


@oneflow_export("arcsinh")
@experimental_api
def arcsinh_op(input):
    r"""
  
    Alias for :func:`oneflow.experimental.asinh`
    """
    return Asinh()(input)


@register_tensor_op("asinh")
@experimental_api
def asinh_op_tensor(input):
    r"""

    See :func:`oneflow.experimental.asinh`
    """
    return Asinh()(input)


@register_tensor_op("arcsinh")
@experimental_api
def arcsinh_op_tensor(input):
    r"""

    See :func:`oneflow.experimental.asinh`
    """
    return Asinh()(input)


class Sin(Module):
    def __init__(self) -> None:
        super().__init__()

    def forward(self, x):
        return flow.F.sin(x)


@oneflow_export("sin")
@experimental_api
def sin_op(tensor):
    r"""
    Returns a new tensor with the sine of the elements of :attr:`input`.

    .. math::

        \text{out}_{i} = \sin(\text{input}_{i})

    Args:
        input (Tensor): the input tensor.

    For example:

    .. code-block:: python

        >>> import oneflow.experimental as flow
        >>> import numpy as np
        >>> flow.enable_eager_execution()
        >>> x1 = flow.Tensor(np.array([-0.5461,  0.1347, -2.7266, -0.2746]).astype(np.float32))
        >>> out1 = flow.sin(x1)
        >>> out1.numpy() #doctest: +ELLIPSIS
        array([-0.5193...,  0.1342..., -0.4031..., -0.2711...], dtype=float32)
        >>> x2 = flow.Tensor(np.array([-1.4, 2.6, 3.7]).astype(np.float32),device=flow.device('cuda'))
        >>> out2 = flow.sin(x2)
        >>> out2.numpy() #doctest: +ELLIPSIS
        array([-0.9854...,  0.5155..., -0.5298...], dtype=float32)

    """

    return Sin()(tensor)


@register_tensor_op("sin")
@experimental_api
def sin_op_tensor(tensor):
    r"""

    sin() -> Tensor

    See :func:`oneflow.experimental.sin`
    
    """

    return Sin()(tensor)


class Cos(Module):
    def __init__(self) -> None:
        super().__init__()

    def forward(self, x):
        return flow.F.cos(x)


@oneflow_export("cos")
@register_tensor_op("cos")
@experimental_api
def cos_op(tensor):
    r"""
    Returns a new tensor with the cosine  of the elements of :attr:`input`.
    
    .. math::
        \text{out}_{i} = \cos(\text{input}_{i})

    Args:
        input (Tensor): the input tensor.

    For example:

    .. code-block:: python

        >>> import oneflow.experimental as flow
        >>> import numpy as np
        >>> flow.enable_eager_execution()
        >>> arr = np.array([1.4309,  1.2706, -0.8562,  0.9796])
        >>> input = flow.Tensor(arr, dtype=flow.float32)
        >>> output = flow.cos(input).numpy()

    """
    return Cos()(tensor)


class Atan(Module):
    def __init__(self) -> None:
        super().__init__()

    def forward(self, x):
        return flow.F.atan(x)


@oneflow_export("atan")
@experimental_api
def atan_op(tensor):
    r"""
    Returns a new tensor with the arctangent of the elements of :attr:`input`.

    .. math::
        \text{out}_{i} = \tan^{-1}(\text{input}_{i})

    Args:
        input (Tensor): the input tensor.

    For example:

    .. code-block:: python
    
        >>> import oneflow.experimental as flow
        >>> import numpy as np
        >>> flow.enable_eager_execution()
        >>> input = flow.Tensor(np.array([0.5, 0.6, 0.7]), dtype=flow.float32)
        >>> output = flow.atan(input)
        >>> output.shape
        flow.Size([3])
        
    """
    return Atan()(tensor)


@register_tensor_op("atan")
@experimental_api
def atan_op_tensor(tensor):
    r"""

    See :func:`oneflow.experimental.atan`
    
    """
    return Atan()(tensor)


@oneflow_export("arctan")
@experimental_api
def arctan_op(tensor):
    r"""
    Alias for :func:`oneflow.experimental.atan`
    
    """
    return Atan()(tensor)


@register_tensor_op("arctan")
@experimental_api
def arctan_op_tensor(tensor):
    r"""

    See :func:`oneflow.experimental.arctan`
    
    """
    return Atan()(tensor)


class Log(Module):
    def __init__(self) -> None:
        super().__init__()

    def forward(self, x):
        return flow.F.log(x)


@oneflow_export("log")
@register_tensor_op("log")
@experimental_api
def log_op(tensor):
    r"""
    Returns a new tensor with the natural logarithm of the elements of :attr:`input`.
    
    .. math::
        y_{i} = \log_{e} (x_{i})

    Args:
        input (Tensor): the input tensor.
    
    For example:

    .. code-block:: python

        >>> import oneflow.experimental as flow
        >>> import numpy as np
        >>> flow.enable_eager_execution()
        >>> arr = np.random.randn(2, 3, 4, 5)
        >>> input = flow.Tensor(arr, dtype=flow.float32)
        >>> output = flow.log(input)


    """
    return Log()(tensor)


class Subtract(Module):
    def __init__(self) -> None:
        super().__init__()

    def forward(self, x, y):
        if isinstance(x, (int, float)):
            return ScalarAdd(x)(-1 * y)
        elif isinstance(y, (int, float)):
            return ScalarAdd(-1 * y)(x)
        elif x.shape == y.shape:
            # TODO: add element-wise op
            return BroadcastSub()(x, y)
        elif x.shape == (1,):
            return ScalarSubByTensor()(y, x)
        elif y.shape == (1,):
            return ScalarSubByTensor()(x, y)
        else:
            return BroadcastSub()(x, y)


class Sqrt(Module):
    def __init__(self) -> None:
        super().__init__()

    def forward(self, input):
        return flow.F.sqrt(input)


@oneflow_export("rsqrt")
@register_tensor_op("rsqrt")
@experimental_api
def rsqrt_op(input):
    r"""Returns a new tensor with the reciprocal of the square-root of each of
        the elements of :attr:`input`.

        .. math::
            \text{out}_{i} = \frac{1}{\sqrt{\text{input}_{i}}}

        Args:
            input (Tensor) – the input tensor.

         For example:

        .. code-block:: python

            >>> import oneflow.experimental as flow
            >>> import numpy as np
            >>> flow.enable_eager_execution()

            >>> a = flow.Tensor(np.array([1.0, 2.0, 3.0]))
            >>> out = flow.rsqrt(a).numpy()
            >>> out
            array([1.        , 0.70710677, 0.57735026], dtype=float32)
    """
    return Rsqrt()(input)


class Rsqrt(Module):
    def __init__(self) -> None:
        super().__init__()

    def forward(self, input):
        return flow.F.rsqrt(input)


@oneflow_export("sqrt")
@register_tensor_op("sqrt")
@experimental_api
def sqrt_op(input):
    r"""Returns a new tensor with the square-root of the elements of :attr:`input`.

        .. math::
            \text{out}_{i} = \sqrt{\text{input}_{i}}

        Args:
            input (Tensor): the input tensor.

         For example:

        .. code-block:: python

            >>> import oneflow.experimental as flow
            >>> import numpy as np
            >>> flow.enable_eager_execution()

            >>> arr = np.array([1.0, 2.0, 3.0])
            >>> input = flow.Tensor(arr)
            >>> output = flow.sqrt(input).numpy()
            >>> output
            array([1.       , 1.4142135, 1.7320508], dtype=float32)
        """
    return Sqrt()(input)


class Square(Module):
    def __init__(self) -> None:
        super().__init__()

    def forward(self, input):
        return flow.F.square(input)


@oneflow_export("square")
@register_tensor_op("square")
@experimental_api
def square_op(input):
    r"""Returns a new tensor with the square of the elements of :attr:`input`.

        .. math::
            \text{out}_{i} = \sqrt{\text{input}_{i}}

        Args:
            input (Tensor): the input tensor.

         For example:

        .. code-block:: python

            >>> import oneflow.experimental as flow
            >>> import numpy as np
            >>> flow.enable_eager_execution()

            >>> arr = np.array([1.0, 2.0, 3.0])
            >>> input = flow.Tensor(arr)
            >>> output = flow.square(input).numpy()
            >>> output
            array([1., 4., 9.], dtype=float32)
        """
    return Square()(input)


class Std(Module):
    def __init__(self, dim=None, unbiased=True, keepdim=False) -> None:
        super().__init__()
        assert unbiased == True, "Only support 'unbiased=True' for now!"
        self.unbiased = unbiased
        self.keepdim = keepdim
        self.dim = dim
        self.reduce_count = 1
        self.square_op = Square()
        self.sqrt_op = Sqrt()
        self.subtract_op = Subtract()

    def forward(self, x):
        self.axis = _check_axis(self.dim, x.shape)
        if isinstance(self.axis, list) and len(self.axis) == 0:
            return flow.experimental.zeros(size=x.shape)
        else:
            if len(self.axis) == 0:
                self.reduce_count = x.nelement()
            else:
                for i in self.axis:
                    self.reduce_count *= x.shape[i]

            sum = (
                flow.experimental.sum(self.square_op(x), self.axis, self.keepdim)
                / self.reduce_count
            )
            square = self.square_op(
                flow.experimental.sum(x, self.axis, self.keepdim) / self.reduce_count
            )
            subtract = self.subtract_op(sum, square)
            res = self.sqrt_op(subtract)
            return res


@oneflow_export("std")
@register_tensor_op("std")
@experimental_api
def std_op(tensor, dim, unbiased=True, keepdim=False):
    r"""
    Returns the standard-deviation of each row of the :attr:`input` tensor in the
    dimension :attr:`dim`. If :attr:`dim` is a list of dimensions,
    reduce over all of them.

    If keepdim is True, the output tensor is of the same size as input except in 
    the dimension(s) dim where it is of size 1. Otherwise, dim is squeezed, 
    resulting in the output tensor having 1 (or len(dim)) fewer dimension(s).

    If :attr:`unbiased` is ``False``, then the standard-deviation will be calculated
    via the biased estimator. Otherwise, Bessel's correction will be used.

    Args:
        input (Tensor): the input tensor.
        dim (int or tuple of python:ints): the dimension or dimensions to reduce.
        unbiased (bool): whether to use the unbiased estimation or not
        keepdim (bool): whether the output tensor has `dim` retained or not.

    For example:

    .. code-block:: python

        >>> import oneflow.experimental as flow
        >>> import numpy as np
        >>> flow.enable_eager_execution()

        >>> arr = np.array([1.0, 2.0, 3.0])
        >>> input = flow.Tensor(arr)
        >>> output = flow.std(input, dim=0).numpy()
        >>> output
        array([0.8164968], dtype=float32)

    """
    return Std(dim, unbiased, keepdim)(tensor)


class Pow(Module):
    def __init__(self) -> None:
        super().__init__()
<<<<<<< HEAD
=======
        self._elementwise_pow_op = (
            flow.builtin_op("pow").Input("x").Input("y").Output("z").Build()
        )
>>>>>>> 30b7a04e

    def forward(self, x, y):
        if isinstance(y, (int, float)):
            return flow.F.pow_scalar(x, alpha=y)
        else:
            return flow.F.pow(x, y)


@oneflow_export("pow")
@register_tensor_op("pow")
@experimental_api
def pow_op(tensor, exponent):
    r"""Takes the power of each element in input with exponent and returns a tensor with the result.
    exponent can be either a single float number or a single int number.
    
    For example:

    .. code-block:: python


        >>> import oneflow.experimental as flow
        >>> import numpy as np
        >>> flow.enable_eager_execution()

        >>> x = flow.Tensor(np.array([1.0, 2.0, 3.0, 4.0, 5.0, 6.0]))
        >>> out = flow.pow(x, 2).numpy()
        >>> out
        array([ 1.,  4.,  9., 16., 25., 36.], dtype=float32)


    """
    return Pow()(tensor, exponent)


class Addmm(Module):
    def __init__(self) -> None:
        super().__init__()
        self._matmul_op = (
            flow.builtin_op("matmul")
            .Input("a")
            .Input("b")
            .Output("out")
            .Attr("transpose_a", False)
            .Attr("transpose_b", False)
            .Attr("alpha", 1.0)
            .Build()
        )

    def forward(self, x, mat1, mat2, alpha=1, beta=1):
        if len(x.shape) > 2 or len(mat1.shape) > 2 or len(mat2.shape) > 2:
            raise ValueError("input matrixes shape can not be greater than 2")
        else:
            return _mul(x, beta) + _mul(self._matmul_op(mat1, mat2)[0], alpha)


@oneflow_export("addmm")
@experimental_api
def addmm_op(input, mat1, mat2, alpha=1, beta=1):
    r"""addmm(beta=1, input, alpha=1, mat1, mat2, out=None) -> Tensor

    Performs a matrix multiplication of the matrices :attr:`mat1` and :attr:`mat2`.
    The matrix :attr:`input` is added to the final result.

    If :attr:`mat1` is a :math:`(n \times m)` tensor, :attr:`mat2` is a
    :math:`(m \times p)` tensor, then :attr:`input` must be
    broadcastable with a :math:`(n \times p)` tensor
    and :attr:`out` will be a :math:`(n \times p)` tensor.

    :attr:`alpha` and :attr:`beta` are scaling factors on matrix-vector product between
    :attr:`mat1` and :attr:`mat2` and the added matrix :attr:`input` respectively.

    .. math::
        \text{out} = \beta\ \text{input} + \alpha\ (\text{mat1}_i \mathbin{@} \text{mat2}_i)

    For inputs of type `FloatTensor` or `DoubleTensor`, arguments :attr:`beta` and
    :attr:`alpha` must be real numbers, otherwise they should be integers.

    Args:
        beta (Number, optional): multiplier for :attr:`input` (:math:`\beta`)
        input (Tensor): matrix to be added
        alpha (Number, optional): multiplier for :math:`mat1 @ mat2` (:math:`\alpha`)
        mat1 (Tensor): the first matrix to be multiplied
        mat2 (Tensor): the second matrix to be multiplied
        out (Tensor, optional): the output tensor.

    For example:

        >>> import numpy as np
        >>> import oneflow.experimental as flow
        >>> flow.enable_eager_execution()
        >>> input = flow.tensor(np.array([[1,2,4],[5,11,9.1]]))
        >>> mat1 = flow.tensor(np.array([[7.3,1.9,7.3],[10.2,1,5.5]])) 
        >>> mat2 = flow.tensor(np.array([[7.3,1.9,7.3],[10.2,1,5.5],[3.7,2.2,8.1]])) 
        >>> output = flow.addmm(input, mat1, mat2)
        >>> output
        tensor([[100.68,  33.83, 126.87],
                [110.01,  43.48, 133.61]], dtype=oneflow.float64)
        >>> output.shape
        flow.Size([2, 3])

        >>> input2 = flow.tensor(np.array([1.7]))
        >>> mat1 = flow.tensor(np.array([[1,2],[5,9.1],[7.7,1.4]]))
        >>> mat2 = flow.tensor(np.array([[1,2,3.7],[5,9.1,6.8]]))
        >>> output2 = flow.addmm(input2, mat1, mat2, alpha=1, beta=2)
        >>> output2
        tensor([[14.4 , 23.6 , 20.7 ],
                [53.9 , 96.21, 83.78],
                [18.1 , 31.54, 41.41]], dtype=oneflow.float64)
        >>> output2.shape
        flow.Size([3, 3])
    """
    return Addmm()(input, mat1, mat2, alpha, beta)


@register_tensor_op("addmm")
@experimental_api
def addmm_op_tensor(input, mat1, mat2, alpha=1, beta=1):
    r"""
    See :func:`oneflow.experimental.addmm`
    """
    return Addmm()(input, mat1, mat2, alpha, beta)


class Clamp(Module):
    def __init__(self, min_value=None, max_value=None) -> None:
        super().__init__()
        if min_value is not None:
            floating_min_value = float(min_value)
            integral_min_value = int(min_value)
        if max_value is not None:
            floating_max_value = float(max_value)
            integral_max_value = int(max_value)

        if min_value is not None and max_value is not None:
            self._op = (
                flow.builtin_op("clip_by_scalar")
                .Input("x")
                .Output("y")
                .Attr("floating_min", floating_min_value)
                .Attr("integral_min", integral_min_value)
                .Attr("floating_max", floating_max_value)
                .Attr("integral_max", integral_max_value)
                .Build()
            )
        elif min_value is not None:
            self._op = (
                flow.builtin_op("clip_by_scalar_min")
                .Input("x")
                .Output("y")
                .Attr("floating_min", floating_min_value)
                .Attr("integral_min", integral_min_value)
                .Build()
            )
        elif max_value is not None:
            self._op = (
                flow.builtin_op("clip_by_scalar_max")
                .Input("x")
                .Output("y")
                .Attr("floating_max", floating_max_value)
                .Attr("integral_max", integral_max_value)
                .Build()
            )
        else:
            raise ValueError("min_value and max_value cannot be None at the same time")

    def forward(self, x):
        return self._op(x)[0]


@oneflow_export("clamp")
@experimental_api
def clamp_op(tensor, min=None, max=None):
    r"""
    Clamp all elements in :attr:`input` into the range `[` :attr:`min`, :attr:`max` `]` and return
    a resulting tensor:

    .. math::
        y_i = \begin{cases}
            \text{min} & \text{if } x_i < \text{min} \\
            x_i & \text{if } \text{min} \leq x_i \leq \text{max} \\
            \text{max} & \text{if } x_i > \text{max}
        \end{cases}

    If :attr:`input` is of type `FloatTensor` or `DoubleTensor`, args :attr:`min`
    and :attr:`max` must be real numbers, otherwise they should be integers.

    Args:
        input (Tensor): the input tensor.
        min (Number): lower-bound of the range to be clamped to. Defaults to None.
        max (Number): upper-bound of the range to be clamped to. Defaults to None.
        out (Tensor, optional): the output tensor.

    For example:


    .. code-block:: python

        >>> import oneflow.experimental as flow
        >>> import numpy as np
        >>> flow.enable_eager_execution()
        >>> arr = np.array([0.2, 0.6, -1.5, -0.3])
        >>> input = flow.Tensor(arr)
        >>> output = flow.clamp(input, min=-0.5, max=0.5).numpy()
        >>> output
        array([ 0.2,  0.5, -0.5, -0.3], dtype=float32)

        >>> arr = np.array([0.2, 0.6, -1.5, -0.3])
        >>> input = flow.Tensor(arr)
        >>> output = flow.clamp(input, min=None, max=0.5).numpy()
        >>> output
        array([ 0.2,  0.5, -1.5, -0.3], dtype=float32)

        >>> arr = np.array([0.2, 0.6, -1.5, -0.3])
        >>> input = flow.Tensor(arr)
        >>> output = flow.clamp(input, min=-0.5, max=None).numpy()
        >>> output
        array([ 0.2,  0.6, -0.5, -0.3], dtype=float32)

    """
    return Clamp(min, max)(tensor)


@register_tensor_op("clamp")
@experimental_api
def clamp_op_tensor(tensor, min=None, max=None):
    r"""
    See :func:`oneflow.experimental.clamp`
    """
    return Clamp(min, max)(tensor)


@oneflow_export("clip")
@experimental_api
def clip_op(tensor, min=None, max=None):
    r"""
    Alias for :func:`oneflow.experimental.clamp`
    """
    return Clamp(min, max)(tensor)


@register_tensor_op("clip")
@experimental_api
def clip_op_tensor(tensor, min=None, max=None):
    r"""
    See :func:`oneflow.experimental.clamp`
    """
    return Clamp(min, max)(tensor)


class Cosh(Module):
    def __init__(self) -> None:
        super().__init__()

    def forward(self, x):
        return flow.F.cosh(x)


@oneflow_export("cosh")
@register_tensor_op("cosh")
@experimental_api
def cosh_op(tensor):
    r"""
    Returns a new tensor with the hyperbolic cosine of the elements of :attr:`input`.

    .. math::
        \text{out}_{i} = \cosh(\text{input}_{i})

    Args:
        input (Tensor): the input tensor.

    For example:

    .. code-block:: python

        >>> import numpy as np
        >>> import oneflow.experimental as flow
        >>> flow.enable_eager_execution()

        >>> arr = np.array([ 0.1632,  1.1835, -0.6979, -0.7325])
        >>> input = flow.Tensor(arr, dtype=flow.float32)
        >>> output = flow.cosh(input).numpy()
        >>> output
        array([1.0133467, 1.7859949, 1.2535787, 1.2804903], dtype=float32)

    """
    return Cosh()(tensor)


class Erf(Module):
    def __init__(self) -> None:
        super().__init__()

    def forward(self, input):
        return flow.F.erf(input)


@oneflow_export("erf")
@register_tensor_op("erf")
@experimental_api
def erf_op(input):
    r"""Computes the error function of each element. The error function is defined as follows:

    .. math::
            \operatorname{erf}(x)=\frac{2}{\sqrt{\pi}} \int_{0}^{x} e^{-t^{2}} d t

    Args:
        x (oneflow.Tensor): A Tensor

    Returns:
        oneflow.Tensor: The result Tensor   
               
    For example:

    .. code-block:: python

        >>> import oneflow.experimental as flow
        >>> import numpy as np
        >>> flow.enable_eager_execution()

        >>> x = flow.Tensor(np.array([0, -1., 10.]), dtype=flow.float32)
        >>> out = flow.erf(x)
        >>> out.shape
        flow.Size([3])
        >>> out.numpy()
        array([ 0.       , -0.8427008,  1.       ], dtype=float32)

        >>> x = flow.Tensor(np.array([[0, -1., 10.], [5, 7, 0.8]]), dtype=flow.float32)
        >>> out = flow.erf(x)
        >>> out.shape
        flow.Size([2, 3])
        >>> out.numpy()
        array([[ 0.        , -0.8427008 ,  1.        ],
               [ 1.        ,  1.        ,  0.74210095]], dtype=float32)

        >>> x = flow.Tensor(np.array([[0, -1., 10.], [5, 7, 0.8], [2, 3, 4]]), dtype=flow.float32)
        >>> out = x.erf()
        >>> out.shape
        flow.Size([3, 3])
        >>> out.numpy()
        array([[ 0.        , -0.8427008 ,  1.        ],
               [ 1.        ,  1.        ,  0.74210095],
               [ 0.9953223 ,  0.9999779 ,  1.        ]], dtype=float32)

    """
    return Erf()(input)


@register_tensor_op("erf")
@experimental_api
def erf_op_tensor(input):
    r"""
    See :func:`oneflow.experimental.erf`
    """
    return Erf()(input)


class Erfc(Module):
    def __init__(self) -> None:
        super().__init__()
        self.erfc_op = flow.builtin_op("erfc").Input("x").Output("y").Build()

    def forward(self, input):
        return self.erfc_op(input)[0]


@oneflow_export("erfc")
@register_tensor_op("erfc")
@experimental_api
def erfc_op(input):
    r"""Computes the complementary error function of each element of input. The complementary error 
    function is defined as follows:

    .. math::
            \operatorname{erfc}(x)=1-\frac{2}{\sqrt{\pi}} \int_{0}^{x} e^{-t^{2}} d t

    Args:
        x (oneflow.Tensor): A Tensor

    Returns:
        oneflow.Tensor: The result Tensor

    For example:

    .. code-block:: python

        >>> import oneflow.experimental as flow
        >>> import numpy as np
        >>> flow.enable_eager_execution()

        >>> x = flow.Tensor(np.array([0, -1., 10.]), dtype=flow.float32)
        >>> out = flow.erfc(x)
        >>> out.shape
        flow.Size([3])
        >>> out.numpy()
        array([1.0000000e+00, 1.8427007e+00, 2.8025969e-45], dtype=float32)

        >>> x = flow.Tensor(np.array([[0, -1., 10.], [5, 7, 0.8]]), dtype=flow.float32)
        >>> out = flow.erfc(x)
        >>> out.shape
        flow.Size([2, 3])
        >>> out.numpy()
        array([[1.0000000e+00, 1.8427007e+00, 2.8025969e-45],
               [1.5374597e-12, 4.1838257e-23, 2.5789905e-01]], dtype=float32)

        >>> x = flow.Tensor(np.array([[0, -1., 10.], [5, 7, 0.8], [2, 3, 4]]), dtype=flow.float32)
        >>> out = x.erfc()
        >>> out.shape
        flow.Size([3, 3])
        >>> out.numpy()
        array([[1.0000000e+00, 1.8427007e+00, 2.8025969e-45],
               [1.5374597e-12, 4.1838257e-23, 2.5789905e-01],
               [4.6777348e-03, 2.2090499e-05, 1.5417259e-08]], dtype=float32)
        
    """
    return Erfc()(input)


@register_tensor_op("erfc")
@experimental_api
def erfc_op_tensor(input):
    r"""
    See :func:`oneflow.experimental.erfc`
    """
    return Erfc()(input)


class Ceil(Module):
    def __init__(self) -> None:
        super().__init__()

    def forward(self, x):
        return flow.F.ceil(x)


@oneflow_export("ceil")
@experimental_api
def ceil_op(x):
    r"""Returns a new tensor with the ceil of the elements of :attr:`x`,
    the smallest integer greater than or equal to each element.

    The equation is: 

    .. math::
        \text{out}_{i} = \left\lceil \text{input}_{i} \right\rceil = \left\lfloor \text{input}_{i} \right\rfloor + 1

    Args:
        x (oneflow.Tensor): A Tensor.
    
    Returns:
        oneflow.Tensor: The result Tensor

    For example: 


    .. code-block:: python 
        
        >>> import oneflow.experimental as flow
        >>> import numpy as np
        >>> flow.enable_eager_execution() 
        
        >>> x = flow.Tensor(np.array([0.1, -2, 3.4]).astype(np.float32))
        >>> y = flow.ceil(x)
        >>> print(y.shape)
        flow.Size([3])
        >>> print(y.numpy())
        [ 1. -2.  4.]


        >>> x = flow.Tensor(np.array([[2.5, 4.6, 0.6],[7.8, 8.3, 9.2]]).astype(np.float32))
        >>> y = x.ceil()
        >>> print(y.shape)
        flow.Size([2, 3])
        >>> print(y.numpy())
        [[ 3.  5.  1.]
         [ 8.  9. 10.]]




        >>> x = flow.Tensor(np.array([[[2.2, 4.4, 6.5],[7.1, 8.2, 9.3]],[[10.6,11.2,12.2],[13.5,14.8,15.9]]]).astype(np.float32))
        >>> y = flow.ceil(x)
        >>> print(y.shape)
        flow.Size([2, 2, 3])
        >>> print(y.numpy())
        [[[ 3.  5.  7.]
          [ 8.  9. 10.]]
        <BLANKLINE>
         [[11. 12. 13.]
          [14. 15. 16.]]]

    """

    return Ceil()(x)


@register_tensor_op("ceil")
@experimental_api
def ceil_op_tensor(x):
    r"""
    See :func:`oneflow.experimental.ceil`
    """

    return Ceil()(x)


class Expm1(Module):
    def __init__(self) -> None:
        super().__init__()

    def forward(self, x):
        return flow.F.expm1(x)


@oneflow_export("expm1")
@experimental_api
def expm1_op(x):
    """Returns a new tensor with the exponential of the elements minus 1
    of :attr:`x`.


    The equation is: 

    .. math::
        y_{i} = e^{x_{i}} - 1

    Args:
        x (oneflow.Tensor): A Tensor.
    
    Returns:
        oneflow.Tensor: The result Tensor

    For example: 

    .. code-block:: python 
        
        >>> import oneflow.experimental as flow
        >>> import numpy as np
        >>> flow.enable_eager_execution() 
        
        >>> x = flow.Tensor(np.array([1, 2, 3]).astype(np.float32))
        >>> y = flow.expm1(x)
        >>> print(y.shape)
        flow.Size([3])
        >>> print(y.numpy())
        [ 1.7182817  6.389056  19.085537 ]


        >>> x = flow.Tensor(np.array([[2, 4, 6],[7, 8, 9]]).astype(np.float32))
        >>> y = x.expm1()
        >>> print(y.shape)
        flow.Size([2, 3])
        >>> print(y.numpy())
        [[6.3890562e+00 5.3598152e+01 4.0242880e+02]
         [1.0956332e+03 2.9799580e+03 8.1020840e+03]]



        >>> x = flow.Tensor(np.array([[[2, 4, 6],[7, 8, 9]],[[10,11,12],[13,14,15]]]).astype(np.float32))
        >>> y = flow.expm1(x)
        >>> print(y.shape)
        flow.Size([2, 2, 3])
        >>> print(y.numpy())
        [[[6.3890562e+00 5.3598152e+01 4.0242880e+02]
          [1.0956332e+03 2.9799580e+03 8.1020840e+03]]
        <BLANKLINE>
         [[2.2025465e+04 5.9873141e+04 1.6275380e+05]
          [4.4241238e+05 1.2026032e+06 3.2690165e+06]]]


    """
    return Expm1()(x)


@register_tensor_op("expm1")
@experimental_api
def expm1_op_tensor(x):
    r"""
    See :func:`oneflow.experimental.expm1`
    """

    return Expm1()(x)


class Topk(Module):
    def __init__(
        self, k, dim: int = None, largest: bool = True, sorted: bool = True
    ) -> None:
        super().__init__()
        self._op_topk_last_dim = (
            flow.builtin_op("top_k")
            .Input("in")
            .Output("out")
            .Attr("k", k)
            .Attr("sorted", sorted)
            .Build()
        )
        self.dim = dim
        self.largest = largest

    def forward(self, input):
        if self.dim == None:
            self.dim = -1

        num_axes = len(input.shape)
        axis = self.dim if self.dim >= 0 else self.dim + num_axes
        assert 0 <= axis < num_axes, "axis out of range"
        if axis == num_axes - 1:
            if self.largest:
                indices = self._op_topk_last_dim(input)[0]
            else:
                neg_input = flow.experimental.mul(input, -1)
                indices = self._op_topk_last_dim(neg_input)[0]
            return (flow.experimental.gather(input, indices, dim=axis), indices)
        else:
            perm = get_perm_when_transpose_axis_to_last_dim(num_axes, axis)
            x = flow.F.transpose(input, perm=perm)
            if self.largest:
                indices = self._op_topk_last_dim(x)[0]
            else:
                neg_input = flow.experimental.mul(x, -1)
                indices = self._op_topk_last_dim(neg_input)[0]
            indices = flow.F.transpose(indices, perm=get_inversed_perm(perm))
            return (flow.experimental.gather(input, indices, dim=axis), indices)


@oneflow_export("topk")
@register_tensor_op("topk")
@experimental_api
def topk_op(input, k, dim: int = None, largest: bool = True, sorted: bool = True):
    r"""Finds the values and indices of the k largest entries at specified axis.

    Args:
        input (oneflow.Tensor): Input Tensor
        dim (int, optional): the dimension to sort along. Defaults to the last dim (-1)
        largest (bool, optional): controls whether to return largest or smallest elements
        sorted (bool, optional): controls whether to return the elements in sorted order

    Returns:
        Tuple(oneflow.Tensor, oneflow.Tensor(dtype=int32)): A tuple of (values, indices), where
        the indices are the indices of the elements in the original input tensor.

    For example:

    .. code-block:: python

        >>> import oneflow.experimental as flow
        >>> import numpy as np
        >>> flow.enable_eager_execution()
        >>> x = np.array([[1, 3, 8, 7, 2], [1, 9, 4, 3, 2]], dtype=np.float32)
        >>> (values, indices) = flow.topk(flow.Tensor(x), k=3, dim=1)
        >>> values
        tensor([[8., 7., 3.],
                [9., 4., 3.]], dtype=oneflow.float32)
        >>> indices
        tensor([[2, 3, 1],
                [1, 2, 3]], dtype=oneflow.int32)
        >>> values.shape
        flow.Size([2, 3])
        >>> indices.shape
        flow.Size([2, 3])
        >>> (values, indices) = flow.topk(flow.Tensor(x), k=2, dim=1, largest=False)
        >>> values
        tensor([[1., 2.],
                [1., 2.]], dtype=oneflow.float32)
        >>> indices
        tensor([[0, 4],
                [0, 4]], dtype=oneflow.int32)
        >>> values.shape
        flow.Size([2, 2])
        >>> indices.shape
        flow.Size([2, 2])

    """
    return Topk(k=k, dim=dim, largest=largest, sorted=sorted)(input)


if __name__ == "__main__":
    import doctest

    doctest.testmod(raise_on_error=True)<|MERGE_RESOLUTION|>--- conflicted
+++ resolved
@@ -31,11 +31,7 @@
 class ScalarMul(Module):
     def __init__(self, alpha) -> None:
         super().__init__()
-<<<<<<< HEAD
-        if not isinstance(alpha, int) and not isinstance(alpha, float):
-=======
         if not isinstance(alpha, (int, float)):
->>>>>>> 30b7a04e
             raise ValueError("alpha type can only be int or float")
         self.alpha = alpha
 
@@ -1003,12 +999,6 @@
 class Pow(Module):
     def __init__(self) -> None:
         super().__init__()
-<<<<<<< HEAD
-=======
-        self._elementwise_pow_op = (
-            flow.builtin_op("pow").Input("x").Input("y").Output("z").Build()
-        )
->>>>>>> 30b7a04e
 
     def forward(self, x, y):
         if isinstance(y, (int, float)):
