"""
Copyright 2020 The OneFlow Authors. All rights reserved.

Licensed under the Apache License, Version 2.0 (the "License");
you may not use this file except in compliance with the License.
You may obtain a copy of the License at

    http://www.apache.org/licenses/LICENSE-2.0

Unless required by applicable law or agreed to in writing, software
distributed under the License is distributed on an "AS IS" BASIS,
WITHOUT WARRANTIES OR CONDITIONS OF ANY KIND, either express or implied.
See the License for the specific language governing permissions and
limitations under the License.
"""

import collections
from typing import Optional, Sequence, Union

import oneflow as flow
<<<<<<< HEAD
from typing import Union
from oneflow.python.nn.module import Module
=======
>>>>>>> ea9582db
from oneflow.python.oneflow_export import oneflow_export
from oneflow.python.nn.module import Module
from oneflow.python.framework.tensor import register_tensor_op


def _check_axis(axis, shape):
    # TODO(yaochi): refine this function when all related ops in `python/ops/math_ops.py` migrated
    if axis is None:
        axis = list(range(len(shape)))

    if isinstance(axis, int):
        axis = [axis]

    assert isinstance(axis, (list, tuple)), "Invalid axis {}".format(axis)
    for x in axis:
        if x < 0:
            x += len(shape)
        assert x >= 0 and x < len(shape), "Invalid axis {}, len(shape): {}".format(
            axis, len(shape)
        )

    return axis


class Sum(Module):
    def __init__(
        self, axis: Optional[Union[int, Sequence[int]]] = None, keepdims: bool = False
    ) -> None:
        super().__init__()

        self.axis = axis
        self.keepdims = keepdims
        self._op = (
            flow.builtin_op("reduce_sum")
            .Input("input_tensor")
            .Output("output_tensor")
            .Attr("keepdims", keepdims)
            .Build()
        )

    def forward(self, input):
        axis_checked = _check_axis(self.axis, input.shape)
        if len(axis_checked) == 0:
            return input
        return self._op(input, axis=axis_checked)[0]


@oneflow_export("sum")
@register_tensor_op("sum")
def _sum(input, dim=None, keepdims=False):
    r"""Computes the sum of row of elements in a tensor in the given axis, if the axis is None, sum of all elements will be caculated.
    For example:

    .. code-block:: python

        import oneflow as flow
        input = flow.Tensor(np.random.randn(4, 5, 6), dtype=flow.float32)
        of_out = flow.sum(input, dim=(2,1))

    """

    return Sum(dim, keepdims)(input)


class ScalarMul(Module):
    def __init__(self, operand) -> None:
        super().__init__()
        self._op = flow.builtin_op("scalar_mul").Input("in").Output("out")
        if isinstance(operand, int):
            self._op = (
                self._op.Attr("has_int_operand", True)
                .Attr("has_float_operand", False)
                .Attr("int_operand", operand)
                .Attr("float_operand", 0.0)
                .Build()
            )
        elif isinstance(operand, float):
            self._op = (
                self._op.Attr("has_int_operand", False)
                .Attr("has_float_operand", True)
                .Attr("int_operand", 0)
                .Attr("float_operand", operand)
                .Build()
            )
        else:
            raise ValueError("operand type can only be int or float")

    def forward(self, x):
        return self._op(x)[0]


class ScalarMulByTensor(Module):
    def __init__(self) -> None:
        super().__init__()
        self._op = (
            flow.builtin_op("scalar_mul_by_tensor")
            .Input("x")
            .Input("scalar")
            .Output("y")
            .Build()
        )

    def forward(self, x, y):
        return self._op(x, y)[0]


class ElementwiseMul(Module):
    def __init__(self) -> None:
        super().__init__()
        self._op = (
            flow.builtin_op("multiply").Input("x").Input("y").Output("out").Build()
        )

    def forward(self, x, y):
        return self._op(x, y)[0]


class BroadcastMul(Module):
    def __init__(self) -> None:
        super().__init__()
        self._op = (
            flow.builtin_op("broadcast_mul").Input("x").Input("y").Output("z").Build()
        )

    def forward(self, x, y):
        return self._op(x, y)[0]


@oneflow_export("mul")
@register_tensor_op("mul")
def _mul(x, y):
    r"""Computes the multiplication of x by y for each element, scalar and broadcast promotation are supported.
    The formula is:
    .. math::
        out = x \times y
    For example:

    .. code-block:: python

        import oneflow as flow

        # element-wise multiply
        x = flow.Tensor(np.random.randn(2,3))
        y = flow.Tensor(np.random.randn(2,3))
        out = flow.mul(x,y).numpy()
        print(out.shape) # (2,3)

        # scalar mutiply
        x = 5
        y = flow.Tensor(np.random.randn(2,3))
        out = flow.mul(x,y).numpy()
        print(out.shape) # (2,3)

        # broadcast mutiply
        x = flow.Tensor(np.random.randn(1,1))
        y = flow.Tensor(np.random.randn(2,3))
        out = flow.mul(x,y).numpy()
        print(out.shape) # (2,3)

    """

    if isinstance(x, (int, float)):
        return ScalarMul(x)(y)
    elif isinstance(y, (int, float)):
        return ScalarMul(y)(x)
    elif x.shape == y.shape:
        return ElementwiseMul()(x, y)
    elif x.shape == (1,):
        return ScalarMulByTensor()(y, x)
    elif y.shape == (1,):
        return ScalarMulByTensor()(x, y)
    else:
        return BroadcastMul()(x, y)


class Mean(Module):
    def __init__(
        self,
        axis: Optional[Union[collections.Sized, int]] = None,
        keepdims: bool = False,
    ) -> None:
        super().__init__()
        self.keepdims = keepdims
        self.axis = axis
        # TODO: add if input.is_dynamic branch like flow.math.reduce_mean
        if axis is None:
            self.axes = []
        else:
            self.axes = list(axis) if isinstance(axis, collections.Sized) else [axis]

    def forward(self, input_tensor):
        reduce_sum = flow.sum(input_tensor, dim=self.axis, keepdims=self.keepdims)
        reduce_count = 1
        if len(self.axes) == 0:
            for dim in input_tensor.shape:
                reduce_count *= dim
        else:
            for i in self.axes:
                reduce_count *= input_tensor.shape[i]
        return flow.mul(reduce_sum, 1.0 / reduce_count)


@oneflow_export("mean")
@register_tensor_op("mean")
def _mean(input_tensor, dim=None, keepdim=False):
    r"""Computes the mean of row of elements in a tensor in the given axis,
    if the axis is None, mean of all elements will be caculated.

    For example:

    .. code-block:: python

        import oneflow as flow

        input = flow.Tensor([[1, 2, 3], [4, 5, 6]])
        out = flow.mean(input)
        # out: [3.5]
        print(out.numpy())

        input = flow.Tensor([[1, 2, 3], [4, 5, 6]])
        out = flow.mean(input, axis=0)
        # out: [2.5 3.5 4.5]
        print(out.numpy())

        input = flow.Tensor([[1, 2, 3], [4, 5, 6]])
        out = flow.mean(input, axis=1)
        # out: [ 2. 5.]
        print(out.numpy())

    """

    return Mean(axis=dim, keepdims=keepdim)(input_tensor)


class ScalarSubByTensor(Module):
    def __init__(self) -> None:
        super().__init__()
        self._op = (
            flow.builtin_op("scalar_sub_by_tensor")
            .Input("x")
            .Input("scalar")
            .Output("y")
            .Build()
        )

    def forward(self, x, y):
        return self._op(x, y)[0]


class BroadcastSub(Module):
    def __init__(self) -> None:
        super().__init__()
        self._op = (
            flow.builtin_op("broadcast_sub").Input("x").Input("y").Output("z").Build()
        )

    def forward(self, x, y):
        return self._op(x, y)[0]


class ScalarAdd(Module):
    def __init__(self, operand) -> None:
        super().__init__()
        self._op = flow.builtin_op("scalar_add").Input("in").Output("out")

        if isinstance(operand, int):
            self._op = (
                self._op.Attr("has_int_operand", True)
                .Attr("has_float_operand", False)
                .Attr("int_operand", operand)
                .Attr("float_operand", 0.0)
                .Build()
            )
        elif isinstance(operand, float):
            self._op = (
                self._op.Attr("has_int_operand", False)
                .Attr("has_float_operand", True)
                .Attr("int_operand", 0)
                .Attr("float_operand", operand)
                .Build()
            )
        else:
            raise ValueError("operand type can only be int or float")

    def forward(self, x):
        return self._op(x)[0]


@oneflow_export("sub")
@register_tensor_op("sub")
def _sub(x, y):
    r"""Computes the subtraction of x by y for each element, scalar and broadcast promotation are supported.
    The formula is:
    .. math::
        out = x - y
    For example:

    .. code-block:: python

        import oneflow as flow

        # element-wise subtract
        x = flow.Tensor(np.random.randn(2,3))
        y = flow.Tensor(np.random.randn(2,3))
        out = flow.sub(x,y).numpy()
        print(out.shape) # (2,3)

        # scalar subtract
        x = 5
        y = flow.Tensor(np.random.randn(2,3))
        out = flow.sub(x,y).numpy()
        print(out.shape) # (2,3)

        # broadcast subtract
        x = flow.Tensor(np.random.randn(1,1))
        y = flow.Tensor(np.random.randn(2,3))
        out = flow.sub(x,y).numpy()
        print(out.shape) # (2,3)

    """

    if isinstance(x, (int, float)):
        return ScalarAdd(x)(ScalarMul(-1)(y))
    elif isinstance(y, (int, float)):
        return ScalarAdd(-1 * y)(x)
    elif x.shape == y.shape:
        # TODO: add element-wise op
        return BroadcastSub()(x, y)
    elif y.shape == (1,):
        return ScalarSubByTensor()(x, y)
    else:
        return BroadcastSub()(x, y)


class BroadcastDiv(Module):
    def __init__(self) -> None:
        super().__init__()
        self._op = (
            flow.builtin_op("broadcast_div").Input("x").Input("y").Output("z").Build()
        )

    def forward(self, x, y):
        return self._op(x, y)[0]


class ScalarDivByTensor(Module):
    def __init__(self) -> None:
        super().__init__()
        self._op = (
            flow.builtin_op("scalar_div_by_tensor")
            .Input("x")
            .Input("scalar")
            .Output("y")
            .Build()
        )

    def forward(self, x, scalar):
        return self._op(x, scalar)[0]


@oneflow_export("div")
@register_tensor_op("div")
def _div(x, y):
    r"""Computes the division of x by y for each element, scalar and broadcast promotation are supported.
    The formula is:
    .. math::
        out = \frac{X}{Y}
    Args:
        x (Union[int, float, flow.Tensor]): X.
        y (Union[int, float, flow.Tensor]): Y.
    For example:
    .. code-block:: python

        import oneflow as flow

        # element-wise divide
        x = flow.Tensor(np.random.randn(2,3))
        y = flow.Tensor(np.random.randn(2,3))
        out = flow.div(x,y).numpy()
        print(out.shape) # (2,3)

        # scalar divide
        x = 5
        y = flow.Tensor(np.random.randn(2,3))
        out = flow.div(x,y).numpy()
        print(out.shape) # (2,3)

        # broadcast divide
        x = flow.Tensor(np.random.randn(1,1))
        y = flow.Tensor(np.random.randn(2,3))
        out = flow.div(x,y).numpy()
        print(out.shape) # (2,3)

    """

    if isinstance(x, (int, float)):
        return ScalarMul(x)(flow.reciprocal(y))
    elif isinstance(y, (int, float)):
        if y == 0 or y == 0.0:
            y = 0.0
        else:
            y = 1.0 / (float(y))
        return ScalarMul(y)(x)
    elif x.shape == y.shape:
        return BroadcastDiv()(x, y)
    elif y.shape == (1,):
        return ScalarDivByTensor()(x, y)
    else:
        return BroadcastDiv()(x, y)


class Reciprocal(Module):
    def __init__(self) -> None:
        super().__init__()
        self._op = flow.builtin_op("reciprocal_no_nan").Input("x").Output("y").Build()

    def forward(self, x):
        return self._op(x)[0]


@oneflow_export("reciprocal")
@register_tensor_op("reciprocal")
def _reciprocal(x):
    r"""Computes the safe reciprocal of x. If x is zero, the reciprocal will
    be also set to zero.

    For example:

    .. code-block:: python

        import oneflow as flow
        x = flow.Tensor(np.array([[1, 2, 3], [4, 5, 6]]))
        out = flow.reciprocal()(x)
        # out [[1.         0.5        0.33333334]
               [0.25       0.2        0.16666667]]

    """

    return Reciprocal()(x)


class ScalarAddByTensor(Module):
    def __init__(self) -> None:
        super().__init__()
        self._op = (
            flow.builtin_op("scalar_add_by_tensor")
            .Input("x")
            .Input("scalar")
            .Output("y")
            .Build()
        )

    def forward(self, x, y):
        return self._op(x, y)[0]


class ElementwiseAdd(Module):
    def __init__(self) -> None:
        super().__init__()
        self._op = flow.builtin_op("add_n").Input("in", 2).Output("out").Build()

    def forward(self, x, y):
        return self._op(x, y)[0]


class BroadcastAdd(Module):
    def __init__(self) -> None:
        super().__init__()
        self._op = (
            flow.builtin_op("broadcast_add").Input("x").Input("y").Output("z").Build()
        )

    def forward(self, x, y):
        return self._op(x, y)[0]


@oneflow_export("add")
@register_tensor_op("add")
def _add(x, y):
    r"""Computes the addition of x by y for each element, scalar and broadcast promotation are supported.
    The formula is:
    .. math::
        out = x + y
    For example:

    .. code-block:: python

        import oneflow as flow

        # element-wise add
        x = flow.Tensor(np.random.randn(2,3))
        y = flow.Tensor(np.random.randn(2,3))
        out = flow.add(x,y).numpy()
        print(out.shape) # (2,3)

        # scalar add
        x = 5
        y = flow.Tensor(np.random.randn(2,3))
        out = flow.add(x,y).numpy()
        print(out.shape) # (2,3)

        # broadcast add
        x = flow.Tensor(np.random.randn(1,1))
        y = flow.Tensor(np.random.randn(2,3))
        out = flow.add(x,y).numpy()
        print(out.shape) # (2,3)

    """

    if isinstance(x, (int, float)):
        return ScalarAdd(x)(y)
    elif isinstance(y, (int, float)):
        return ScalarAdd(y)(x)
    elif x.shape == y.shape:
        return ElementwiseAdd()(x, y)
    elif x.shape == (1,):
        return ScalarAddByTensor()(y, x)
    elif y.shape == (1,):
        return ScalarAddByTensor()(x, y)
    else:
        return BroadcastAdd()(x, y)


class Sin(Module):
    def __init__(self) -> None:
        super().__init__()
        self._op = flow.builtin_op("sin").Input("x").Output("y").Build()

    def forward(self, x):
        return self._op(x)[0]


@oneflow_export("sin")
@register_tensor_op("sin")
def sin_op(tensor):
    r"""
    Returns a new tensor with the sine of the elements of :attr:`input`.
    .. math::
        \text{out}_{i} = \sin(\text{input}_{i})
    Args:
        input (Tensor) – the input tensor.
    For example:
    .. code-block:: python
        import oneflow as flow
        import numpy as np
        arr = np.array([-0.5461,  0.1347, -2.7266, -0.2746])
        input = flow.Tensor(arr, dtype=flow.float32)
        output = flow.sin(input)
        # [-0.51935846  0.13429303 -0.40318328 -0.27116194]
    """
    return Sin()(tensor)


class Cos(Module):
    def __init__(self) -> None:
        super().__init__()
        self._op = flow.builtin_op("cos").Input("x").Output("y").Build()

    def forward(self, x):
        return self._op(x)[0]


@oneflow_export("cos")
@register_tensor_op("cos")
def cos_op(tensor):
    r"""
    Returns a new tensor with the cosine  of the elements of :attr:`input`.
    .. math::
        \text{out}_{i} = \cos(\text{input}_{i})
    Args:
        input (Tensor) – the input tensor.
    For example:
    .. code-block:: python
        import oneflow as flow
        import numpy as np
        arr = np.array([1.4309,  1.2706, -0.8562,  0.9796])
        input = flow.Tensor(arr, dtype=flow.float32)
        output = flow.cos(input)
        # [0.13944048 0.29570782 0.6553126  0.5573547 ]
        
    """
    return Cos()(tensor)


class Log(Module):
    def __init__(self) -> None:
        super().__init__()
        self._op = flow.builtin_op("log").Input("x").Output("y").Build()

    def forward(self, x):
        return self._op(x)[0]


@oneflow_export("log")
@register_tensor_op("log")
def log_op(tensor):
    r"""
    Returns a new tensor with the natural logarithm of the elements of :attr:`input`.
    .. math::
        y_{i} = \log_{e} (x_{i})
    Args:
        input (Tensor) – the input tensor.
    For example:
    .. code-block:: python
        import oneflow as flow
        import numpy as np
        arr = np.random.randn(2, 3, 4, 5)
        input = flow.Tensor(arr, dtype=flow.float32)
        output = flow.log(input)
        # equal to np.log(input)
        
    """
    return Log()(tensor)


class Subtract(Module):
    def __init__(self) -> None:
        super().__init__()

    def forward(self, x, y):
        if isinstance(x, (int, float)):
            return ScalarAdd(x)(-1 * y)
        elif isinstance(y, (int, float)):
            return ScalarAdd(-1 * y)(x)
        elif x.shape == y.shape:
            # TODO: add element-wise op
            return BroadcastSub()(x, y)
        elif x.shape == (1,):
            return ScalarSubByTensor()(y, x)
        elif y.shape == (1,):
            return ScalarSubByTensor()(x, y)
        else:
            return BroadcastSub()(x, y)


class Sqrt(Module):
    def __init__(self) -> None:
        super().__init__()
        self.sqrt_op = flow.builtin_op("sqrt").Input("x").Output("y").Build()

    def forward(self, input):
        return self.sqrt_op(input)[0]


@oneflow_export("sqrt")
@register_tensor_op("sqrt")
def sqrt_op(input):
    r"""Returns a new tensor with the square-root of the elements of :attr:`input`.

        .. math::
            \text{out}_{i} = \sqrt{\text{input}_{i}}

        Args:
            input (Tensor) – the input tensor.

         For example:

        .. code-block:: python

            import oneflow as flow
            import numpy as np

            arr = np.random.randn(3, 2, 5, 7)
            input = flow.Tensor(arr)
            output = flow.sqrt(input)
            # output equal to np.sqrt(arr)
        """
    return Sqrt()(input)


class Square(Module):
    def __init__(self) -> None:
        super().__init__()
        self.square_op = flow.builtin_op("square").Input("x").Output("y").Build()

    def forward(self, input):
        return self.square_op(input)[0]


@oneflow_export("square")
@register_tensor_op("square")
def square_op(input):
    r"""Returns a new tensor with the square of the elements of :attr:`input`.

        .. math::
            \text{out}_{i} = \sqrt{\text{input}_{i}}

        Args:
            input (Tensor) – the input tensor.

         For example:

        .. code-block:: python

            import oneflow as flow
            import numpy as np

            arr = np.random.randn(3, 2, 5, 7)
            input = flow.Tensor(arr)
            output = flow.square(input)
            # output equal to np.square(arr)
        """
    return Square()(input)


class Std(Module):
    def __init__(self, dim=None, unbiased=True, keepdim=False) -> None:
        super().__init__()
        assert unbiased == True, "Only support 'unbiased=True' for now!"
        self.unbiased = unbiased
        self.keepdim = keepdim
        self.dim = dim
        self.reduce_count = 1
        self.square_op = Square()
        self.sqrt_op = Sqrt()
        self.subtract_op = Subtract()

    def forward(self, x):
        self.axis = _check_axis(self.dim, x.shape)
        if isinstance(self.axis, list) and len(self.axis) == 0:
            return flow.tmp.zeros(size=x.shape)
        else:
            if len(self.axis) == 0:
                self.reduce_count = x.nelemenet()
            else:
                for i in self.axis:
                    self.reduce_count *= x.shape[i]

            sum = Sum(self.axis, self.keepdim)(self.square_op(x)) / self.reduce_count
            square = self.square_op(Sum(self.axis, self.keepdim)(x) / self.reduce_count)
            subtract = self.subtract_op(sum, square)
            res = self.sqrt_op(subtract)
            return res


@oneflow_export("tmp.std")
@register_tensor_op("std")
def std_op(tensor, dim, unbiased=True, keepdim=False):
    r"""
    Returns the standard-deviation of each row of the :attr:`input` tensor in the
    dimension :attr:`dim`. If :attr:`dim` is a list of dimensions,
    reduce over all of them.

    If keepdim is True, the output tensor is of the same size as input except in 
    the dimension(s) dim where it is of size 1. Otherwise, dim is squeezed, 
    resulting in the output tensor having 1 (or len(dim)) fewer dimension(s).

    If :attr:`unbiased` is ``False``, then the standard-deviation will be calculated
    via the biased estimator. Otherwise, Bessel's correction will be used.

    Args:
        input (Tensor) – the input tensor.
        dim (int or tuple of python:ints) – the dimension or dimensions to reduce.
        unbiased (bool) – whether to use the unbiased estimation or not
        keepdim (bool) – whether the output tensor has `dim` retained or not.

    For example:

    .. code-block:: python

        import oneflow as flow
        import numpy as np

        arr = np.random.randn(2, 3, 4, 5)
        input = flow.Tensor(arr)
        output = flow.std(input, dim=2)

        # equal to numpy np.std(arr, axis=2)

    """
<<<<<<< HEAD
    return Log()(tensor)


@register_tensor_op("pow")
@oneflow_export("pow")
class Pow(Module):
    r"""Takes the power of each element in input with exponent and returns a tensor with the result.
    exponent can be either a single float number or a single int number.
    
    For example:

    .. code-block:: python

        import oneflow as flow
        import numpy as np
        
        x = flow.Tensor(np.array([1,2,3,4,5,6]))
        pow = flow.pow()
        out = pow(x,2).numpy()
        print(out) # [1,4,9,16,25,36]
        
    """

    def __init__(self) -> None:
        super().__init__()
        self._op = flow.builtin_op("scalar_pow").Input("in").Output("out").Build()

    def forward(self, x, exponent: Union[int, float]):
        return self._op(x, exponent=float(exponent))[0]
=======
    return Std(dim, unbiased, keepdim)(tensor)
>>>>>>> ea9582db
<|MERGE_RESOLUTION|>--- conflicted
+++ resolved
@@ -18,11 +18,6 @@
 from typing import Optional, Sequence, Union
 
 import oneflow as flow
-<<<<<<< HEAD
-from typing import Union
-from oneflow.python.nn.module import Module
-=======
->>>>>>> ea9582db
 from oneflow.python.oneflow_export import oneflow_export
 from oneflow.python.nn.module import Module
 from oneflow.python.framework.tensor import register_tensor_op
@@ -793,8 +788,7 @@
         # equal to numpy np.std(arr, axis=2)
 
     """
-<<<<<<< HEAD
-    return Log()(tensor)
+    return Std(dim, unbiased, keepdim)(tensor)
 
 
 @register_tensor_op("pow")
@@ -811,8 +805,7 @@
         import numpy as np
         
         x = flow.Tensor(np.array([1,2,3,4,5,6]))
-        pow = flow.pow()
-        out = pow(x,2).numpy()
+        out = flow.pow(x,2).numpy()
         print(out) # [1,4,9,16,25,36]
         
     """
@@ -822,7 +815,4 @@
         self._op = flow.builtin_op("scalar_pow").Input("in").Output("out").Build()
 
     def forward(self, x, exponent: Union[int, float]):
-        return self._op(x, exponent=float(exponent))[0]
-=======
-    return Std(dim, unbiased, keepdim)(tensor)
->>>>>>> ea9582db
+        return self._op(x, exponent=float(exponent))[0]