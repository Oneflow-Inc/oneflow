"""
Copyright 2020 The OneFlow Authors. All rights reserved.

Licensed under the Apache License, Version 2.0 (the "License");
you may not use this file except in compliance with the License.
You may obtain a copy of the License at

    http://www.apache.org/licenses/LICENSE-2.0

Unless required by applicable law or agreed to in writing, software
distributed under the License is distributed on an "AS IS" BASIS,
WITHOUT WARRANTIES OR CONDITIONS OF ANY KIND, either express or implied.
See the License for the specific language governing permissions and
limitations under the License.
"""

import collections
from typing import Optional, Sequence, Union

import oneflow as flow
from oneflow.python.oneflow_export import oneflow_export, experimental_api
from oneflow.python.nn.module import Module
from oneflow.python.framework.tensor import register_tensor_op
from oneflow.python.nn.modules.utils import _check_axis


def _build_math_binary_elementwise_op(math_op):
    return flow.builtin_op(math_op).Input("x").Input("y").Output("z").Build()


class Sum(Module):
    def __init__(
        self, axis: Optional[Union[int, Sequence[int]]] = None, keepdims: bool = False
    ) -> None:
        super().__init__()

        self.axis = axis
        self.keepdims = keepdims
        self._op = (
            flow.builtin_op("reduce_sum")
            .Input("input_tensor")
            .Output("output_tensor")
            .Attr("keepdims", keepdims)
            .Build()
        )

    def forward(self, input):
        axis_checked = _check_axis(self.axis, input.shape)
        if len(axis_checked) == 0:
            return input
        return self._op(input, axis=axis_checked)[0]


@oneflow_export("sum")
@register_tensor_op("sum")
@experimental_api
def _sum(input, dim=None, keepdims=False):
    r"""Computes the sum of row of elements in a tensor in the given axis, if the axis is None, sum of all elements will be caculated.
    
    For example:

    .. code-block:: python

        import oneflow.experimental as flow
        input = flow.Tensor(np.random.randn(4, 5, 6), dtype=flow.float32)
        of_out = flow.sum(input, dim=(2,1))

    """

    return Sum(dim, keepdims)(input)


class ScalarMul(Module):
    def __init__(self, operand) -> None:
        super().__init__()
        self._op = flow.builtin_op("scalar_mul").Input("in").Output("out")
        if isinstance(operand, int):
            self._op = (
                self._op.Attr("has_int_operand", True)
                .Attr("has_float_operand", False)
                .Attr("int_operand", operand)
                .Attr("float_operand", 0.0)
                .Build()
            )
        elif isinstance(operand, float):
            self._op = (
                self._op.Attr("has_int_operand", False)
                .Attr("has_float_operand", True)
                .Attr("int_operand", 0)
                .Attr("float_operand", operand)
                .Build()
            )
        else:
            raise ValueError("operand type can only be int or float")

    def forward(self, x):
        return self._op(x)[0]


class ScalarMulByTensor(Module):
    def __init__(self) -> None:
        super().__init__()
        self._op = (
            flow.builtin_op("scalar_mul_by_tensor")
            .Input("x")
            .Input("scalar")
            .Output("y")
            .Build()
        )

    def forward(self, x, y):
        return self._op(x, y)[0]


class ElementwiseMul(Module):
    def __init__(self) -> None:
        super().__init__()
        self._op = (
            flow.builtin_op("multiply").Input("x").Input("y").Output("out").Build()
        )

    def forward(self, x, y):
        return self._op(x, y)[0]


class BroadcastMul(Module):
    def __init__(self) -> None:
        super().__init__()
        self._op = (
            flow.builtin_op("broadcast_mul").Input("x").Input("y").Output("z").Build()
        )

    def forward(self, x, y):
        return self._op(x, y)[0]


@oneflow_export("mul")
@register_tensor_op("mul")
@experimental_api
def _mul(x, y):
    r"""Computes the multiplication of x by y for each element, scalar and broadcast promotation are supported.
    
    The formula is:

    .. math::
        out = x \times y
    
    For example:

    .. code-block:: python

        import oneflow.experimental as flow

        # element-wise multiply
        x = flow.Tensor(np.random.randn(2,3))
        y = flow.Tensor(np.random.randn(2,3))
        out = flow.mul(x,y).numpy()
        print(out.shape) # (2,3)

        # scalar mutiply
        x = 5
        y = flow.Tensor(np.random.randn(2,3))
        out = flow.mul(x,y).numpy()
        print(out.shape) # (2,3)

        # broadcast mutiply
        x = flow.Tensor(np.random.randn(1,1))
        y = flow.Tensor(np.random.randn(2,3))
        out = flow.mul(x,y).numpy()
        print(out.shape) # (2,3)

    """

    if isinstance(x, (int, float)):
        return ScalarMul(x)(y)
    elif isinstance(y, (int, float)):
        return ScalarMul(y)(x)
    elif x.shape == y.shape:
        return ElementwiseMul()(x, y)
    elif x.shape == (1,):
        return ScalarMulByTensor()(y, x)
    elif y.shape == (1,):
        return ScalarMulByTensor()(x, y)
    else:
        return BroadcastMul()(x, y)


class Mean(Module):
    def __init__(
        self,
        axis: Optional[Union[collections.Sized, int]] = None,
        keepdims: bool = False,
    ) -> None:
        super().__init__()
        self.keepdims = keepdims
        self.axis = axis
        # TODO: add if input.is_dynamic branch like flow.math.reduce_mean
        if axis is None:
            self.axes = []
        else:
            self.axes = list(axis) if isinstance(axis, collections.Sized) else [axis]

    def forward(self, input_tensor):
        ndim = input_tensor.ndimension()
        if isinstance(self.axis, int) and self.axis < 0:
            assert -ndim <= self.axis <= -1, "axis should be in range:[-ndims,-1]"
            self.axis = ndim + self.axis
            self.axes = [self.axis]

        if isinstance(self.axis, collections.Sized):
            for i in range(len(self.axes)):
                assert (
                    -ndim <= self.axes[i] <= ndim - 1
                ), "Dimension out of range (expected to be in range of [-{}, {}], but got {})".format(
                    ndim, ndim - 1, self.axes[i]
                )
                if self.axes[i] < 0:
                    self.axes[i] = self.axes[i] + ndim

        reduce_sum = flow.experimental.sum(
            input_tensor, dim=self.axis, keepdims=self.keepdims
        )
        reduce_count = 1
        if len(self.axes) == 0:
            for dim in input_tensor.shape:
                reduce_count *= dim
        else:
            for i in self.axes:
                reduce_count *= input_tensor.shape[i]
        return flow.experimental.mul(reduce_sum, 1.0 / reduce_count)


@oneflow_export("mean")
@register_tensor_op("mean")
@experimental_api
def _mean(input_tensor, dim=None, keepdim=False):
    r"""Computes the mean of row of elements in a tensor in the given axis,
    if the axis is None, mean of all elements will be caculated.

    For example:

    .. code-block:: python

        import oneflow.experimental as flow

        input = flow.Tensor([[1, 2, 3], [4, 5, 6]])
        out = flow.mean(input)
        # out: [3.5]
        print(out.numpy())

        input = flow.Tensor([[1, 2, 3], [4, 5, 6]])
        out = flow.mean(input, axis=0)
        # out: [2.5 3.5 4.5]
        print(out.numpy())

        input = flow.Tensor([[1, 2, 3], [4, 5, 6]])
        out = flow.mean(input, axis=1)
        # out: [ 2. 5.]
        print(out.numpy())

    """

    return Mean(axis=dim, keepdims=keepdim)(input_tensor)


class Variance(Module):
    def __init__(self, dim: int = None, keepdim: bool = False) -> None:
        super().__init__()
        self.dim = dim
        self.keepdim = keepdim

    def forward(self, input):
        axis = _check_axis(self.dim, input.shape)
        if isinstance(axis, list) and len(axis) == 0:
            return flow.experimental.zeros(size=input.shape)
        else:
            return flow.experimental.sub(
                flow.experimental.mean(
                    flow.experimental.square(input), axis, self.keepdim
                ),
                flow.experimental.square(
                    flow.experimental.mean(input, axis, self.keepdim)
                ),
            )


@oneflow_export("var")
@register_tensor_op("var")
@experimental_api
def variance_op(input, dim=None, keepdim=False):
    r"""Returns the variance of each row of the `input` tensor in the given dimension `dim`.

    If `keepdim` is `True`, the output tensor is of the same size as `input` except in the dimension(s) `dim` 
    where it is of size 1. Otherwise, dim is squeezed (see `flow.squeeze()`), resulting in the output 
    tensor having 1 (or `len(dim)`) fewer dimension(s).

    Args:
        input (Tensor): the input tensor.
        dim (int or tuple of python:ints): the dimension or dimensions to reduce. Defaults to None.
        keepdim (bool, optional): whether the output tensor has dim retained or not. Defaults to False.

    Returns:
        Tensor: The result of variance on the specified axis of input Tensor

    For example:

    .. code-block:: python

        import oneflow.experimental as flow
        import numpy as np

        np_arr = np.random.randn(2,3,4,5)
        input = flow.Tensor(np_arr)
        output = flow.var(input, 1, True)
        # equal to np.var(input_arr, 1, keepdim=True)

    """
    return Variance(dim, keepdim)(input)


class ScalarSubByTensor(Module):
    def __init__(self) -> None:
        super().__init__()
        self._op = (
            flow.builtin_op("scalar_sub_by_tensor")
            .Input("x")
            .Input("scalar")
            .Output("y")
            .Build()
        )

    def forward(self, x, y):
        return self._op(x, y)[0]


class BroadcastSub(Module):
    def __init__(self) -> None:
        super().__init__()
        self._op = (
            flow.builtin_op("broadcast_sub").Input("x").Input("y").Output("z").Build()
        )

    def forward(self, x, y):
        return self._op(x, y)[0]


class ScalarAdd(Module):
    def __init__(self, operand) -> None:
        super().__init__()
        self._op = flow.builtin_op("scalar_add").Input("in").Output("out")

        if isinstance(operand, int):
            self._op = (
                self._op.Attr("has_int_operand", True)
                .Attr("has_float_operand", False)
                .Attr("int_operand", operand)
                .Attr("float_operand", 0.0)
                .Build()
            )
        elif isinstance(operand, float):
            self._op = (
                self._op.Attr("has_int_operand", False)
                .Attr("has_float_operand", True)
                .Attr("int_operand", 0)
                .Attr("float_operand", operand)
                .Build()
            )
        else:
            raise ValueError("operand type can only be int or float")

    def forward(self, x):
        return self._op(x)[0]


@oneflow_export("sub")
@register_tensor_op("sub")
@experimental_api
def _sub(x, y):
    r"""Computes the subtraction of x by y for each element, scalar and broadcast promotation are supported.
    The formula is:

    .. math::
        out = x - y
    
    For example:

    .. code-block:: python

        import oneflow.experimental as flow

        # element-wise subtract
        x = flow.Tensor(np.random.randn(2,3))
        y = flow.Tensor(np.random.randn(2,3))
        out = flow.sub(x,y).numpy()
        print(out.shape) # (2,3)

        # scalar subtract
        x = 5
        y = flow.Tensor(np.random.randn(2,3))
        out = flow.sub(x,y).numpy()
        print(out.shape) # (2,3)

        # broadcast subtract
        x = flow.Tensor(np.random.randn(1,1))
        y = flow.Tensor(np.random.randn(2,3))
        out = flow.sub(x,y).numpy()
        print(out.shape) # (2,3)

    """

    if isinstance(x, (int, float)):
        return ScalarAdd(x)(ScalarMul(-1)(y))
    elif isinstance(y, (int, float)):
        return ScalarAdd(-1 * y)(x)
    elif x.shape == y.shape:
        # TODO: add element-wise op
        return BroadcastSub()(x, y)
    elif y.shape == (1,):
        return ScalarSubByTensor()(x, y)
    else:
        return BroadcastSub()(x, y)


class BroadcastDiv(Module):
    def __init__(self) -> None:
        super().__init__()
        self._op = (
            flow.builtin_op("broadcast_div").Input("x").Input("y").Output("z").Build()
        )

    def forward(self, x, y):
        return self._op(x, y)[0]


class ScalarDivByTensor(Module):
    def __init__(self) -> None:
        super().__init__()
        self._op = (
            flow.builtin_op("scalar_div_by_tensor")
            .Input("x")
            .Input("scalar")
            .Output("y")
            .Build()
        )

    def forward(self, x, scalar):
        return self._op(x, scalar)[0]


@oneflow_export("div")
@register_tensor_op("div")
@experimental_api
def _div(x, y):
    r"""Computes the division of x by y for each element, scalar and broadcast promotation are supported.
    The formula is:

    .. math::
        out = \frac{X}{Y}
    
    Args:
        x (Union[int, float, flow.Tensor]): X.
        y (Union[int, float, flow.Tensor]): Y.
    
    For example:

    .. code-block:: python

        import oneflow.experimental as flow

        # element-wise divide
        x = flow.Tensor(np.random.randn(2,3))
        y = flow.Tensor(np.random.randn(2,3))
        out = flow.div(x,y).numpy()
        print(out.shape) # (2,3)

        # scalar divide
        x = 5
        y = flow.Tensor(np.random.randn(2,3))
        out = flow.div(x,y).numpy()
        print(out.shape) # (2,3)

        # broadcast divide
        x = flow.Tensor(np.random.randn(1,1))
        y = flow.Tensor(np.random.randn(2,3))
        out = flow.div(x,y).numpy()
        print(out.shape) # (2,3)

    """

    if isinstance(x, (int, float)):
        return ScalarMul(x)(flow.experimental.reciprocal(y))
    elif isinstance(y, (int, float)):
        if y == 0 or y == 0.0:
            y = 0.0
        else:
            y = 1.0 / (float(y))
        return ScalarMul(y)(x)
    elif x.shape == y.shape:
        return BroadcastDiv()(x, y)
    elif y.shape == (1,):
        return ScalarDivByTensor()(x, y)
    else:
        return BroadcastDiv()(x, y)


class Reciprocal(Module):
    def __init__(self) -> None:
        super().__init__()
        self._op = flow.builtin_op("reciprocal_no_nan").Input("x").Output("y").Build()

    def forward(self, x):
        return self._op(x)[0]


@oneflow_export("reciprocal")
@register_tensor_op("reciprocal")
@experimental_api
def _reciprocal(x):
    r"""Computes the safe reciprocal of x. If x is zero, the reciprocal will
    be also set to zero.

    For example:

    .. code-block:: python

        import oneflow.experimental as flow
        x = flow.Tensor(np.array([[1, 2, 3], [4, 5, 6]]))
        out = flow.reciprocal()(x)
        # out [[1.         0.5        0.33333334]
               [0.25       0.2        0.16666667]]

    """

    return Reciprocal()(x)


class ScalarAddByTensor(Module):
    def __init__(self) -> None:
        super().__init__()
        self._op = (
            flow.builtin_op("scalar_add_by_tensor")
            .Input("x")
            .Input("scalar")
            .Output("y")
            .Build()
        )

    def forward(self, x, y):
        return self._op(x, y)[0]


class ElementwiseAdd(Module):
    def __init__(self) -> None:
        super().__init__()
        self._op = flow.builtin_op("add_n").Input("in", 2).Output("out").Build()

    def forward(self, x, y):
        return self._op(x, y)[0]


class BroadcastAdd(Module):
    def __init__(self) -> None:
        super().__init__()
        self._op = (
            flow.builtin_op("broadcast_add").Input("x").Input("y").Output("z").Build()
        )

    def forward(self, x, y):
        return self._op(x, y)[0]


@oneflow_export("add")
@register_tensor_op("add")
@experimental_api
def _add(x, y):
    r"""Computes the addition of x by y for each element, scalar and broadcast promotation are supported.
    The formula is:

    .. math::
        out = x + y

    For example:

    .. code-block:: python

        import oneflow.experimental as flow

        # element-wise add
        x = flow.Tensor(np.random.randn(2,3))
        y = flow.Tensor(np.random.randn(2,3))
        out = flow.add(x,y).numpy()
        print(out.shape) # (2,3)

        # scalar add
        x = 5
        y = flow.Tensor(np.random.randn(2,3))
        out = flow.add(x,y).numpy()
        print(out.shape) # (2,3)

        # broadcast add
        x = flow.Tensor(np.random.randn(1,1))
        y = flow.Tensor(np.random.randn(2,3))
        out = flow.add(x,y).numpy()
        print(out.shape) # (2,3)

    """

    if isinstance(x, (int, float)):
        return ScalarAdd(x)(y)
    elif isinstance(y, (int, float)):
        return ScalarAdd(y)(x)
    elif x.shape == y.shape:
        return ElementwiseAdd()(x, y)
    elif x.shape == (1,):
        return ScalarAddByTensor()(y, x)
    elif y.shape == (1,):
        return ScalarAddByTensor()(x, y)
    else:
        return BroadcastAdd()(x, y)


class Asin(Module):
    def __init__(self) -> None:
        super().__init__()
        self._op = flow.builtin_op("asin").Input("x").Output("y").Build()

    def forward(self, x):
        return self._op(x)[0]


@oneflow_export("asin")
@experimental_api
def asin_op(input):
    r"""
    Returns a new tensor with the arcsine of the elements of :attr:`input`.

    .. math::
        \text{out}_{i} = \sin^{-1}(\text{input}_{i})

    Args:
        input (Tensor): the input tensor.

    For example:

    .. code-block:: python

        >>> import oneflow.experimental as flow
        >>> import numpy as np
        >>> flow.enable_eager_execution()
        >>> input = flow.Tensor(np.array([-0.5,  0.8, 1.0,  -0.8]), dtype=flow.float32)
        >>> output = flow.asin(input)
        >>> print(output.shape)
        flow.Size([4])
        >>> print(output.numpy())
        [-0.5235988  0.9272952  1.5707964 -0.9272952]
        >>> input1 = flow.Tensor(np.array([[0.8, 1.0], [-0.6, -1.0]]), dtype=flow.float32)
        >>> output1 = input1.asin()
        >>> print(output1.shape)
        flow.Size([2, 2])
        >>> print(output1.numpy())
        [[ 0.9272952   1.5707964 ]
         [-0.64350116 -1.5707964 ]]
    """
    return Asin()(input)


@register_tensor_op("asin")
@experimental_api
def asin_op_tensor(input):
    r"""

    See :func:`oneflow.experimental.asin`
    """
    return Asin()(input)


@oneflow_export("arcsin")
@experimental_api
def arcsin_op(input):
    r"""
  
    Alias for :func:`oneflow.experimental.asin`
    """
    return Asin()(input)


@register_tensor_op("arcsin")
@experimental_api
def arcsin_op_tensor(input):
    r"""

    See :func:`oneflow.experimental.asin`
    """
    return Asin()(input)


class Asinh(Module):
    def __init__(self) -> None:
        super().__init__()
        self._op = flow.builtin_op("asinh").Input("x").Output("y").Build()

    def forward(self, x):
        return self._op(x)[0]


@oneflow_export("asinh")
@experimental_api
def asinh_op(input):
    r"""
    Returns a new tensor with the inverse hyperbolic sine of the elements of :attr:`input`.

    .. math::
        \text{out}_{i} = \sinh^{-1}(\text{input}_{i})

    Args:
        input (Tensor): the input tensor.

    For example:

    .. code-block:: python

        >>> import oneflow.experimental as flow
        >>> import numpy as np
        >>> flow.enable_eager_execution() 
        >>> input = flow.Tensor(np.array([2, 3, 4]), dtype=flow.float32)
        >>> output = flow.asinh(input)
        >>> print(output.shape)
        flow.Size([3])
        >>> print(output.numpy())
        [1.4436355 1.8184465 2.0947125]

        >>> input1 = flow.Tensor(np.array([[-1, 0, -0.4], [5, 7, 0.8]]), dtype=flow.float32)
        >>> output1 = input1.asinh()
        >>> print(output1.shape)
        flow.Size([2, 3])
        >>> print(output1.numpy())
        [[-0.8813736   0.         -0.39003533]
         [ 2.3124382   2.6441207   0.7326682 ]]

    """
    return Asinh()(input)


@oneflow_export("arcsinh")
@experimental_api
def arcsinh_op(input):
    r"""
  
    Alias for :func:`oneflow.experimental.asinh`
    """
    return Asinh()(input)


@register_tensor_op("asinh")
@experimental_api
def asinh_op_tensor(input):
    r"""

    See :func:`oneflow.experimental.asinh`
    """
    return Asinh()(input)


@register_tensor_op("arcsinh")
@experimental_api
def arcsinh_op_tensor(input):
    r"""

    See :func:`oneflow.experimental.asinh`
    """
    return Asinh()(input)


class Sin(Module):
    def __init__(self) -> None:
        super().__init__()
        self._op = flow.builtin_op("sin").Input("x").Output("y").Build()

    def forward(self, x):
        return self._op(x)[0]


@oneflow_export("sin")
@experimental_api
def sin_op(tensor):
    r"""
    Returns a new tensor with the sine of the elements of :attr:`input`.

    .. math::

        \text{out}_{i} = \sin(\text{input}_{i})

    Args:
        input (Tensor): the input tensor.

    For example:

    .. code-block:: python

        >>> import oneflow.experimental as flow
        >>> import numpy as np
        >>> flow.enable_eager_execution()
        >>> x1 = flow.Tensor(np.array([-0.5461,  0.1347, -2.7266, -0.2746]).astype(np.float32))
        >>> out1 = flow.sin(x1)
        >>> out1.numpy() #doctest: +ELLIPSIS
        array([-0.5193...,  0.1342..., -0.4031..., -0.2711...], dtype=float32)
        >>> x2 = flow.Tensor(np.array([-1.4, 2.6, 3.7]).astype(np.float32),device=flow.device('cuda'))
        >>> out2 = flow.sin(x2)
        >>> out2.numpy() #doctest: +ELLIPSIS
        array([-0.9854...,  0.5155..., -0.5298...], dtype=float32)

    """

    return Sin()(tensor)


@register_tensor_op("sin")
@experimental_api
def sin_op_tensor(tensor):
    r"""

    sin() -> Tensor

    See :func:`oneflow.experimental.sin`
    
    """

    return Sin()(tensor)


class Cos(Module):
    def __init__(self) -> None:
        super().__init__()
        self._op = flow.builtin_op("cos").Input("x").Output("y").Build()

    def forward(self, x):
        return self._op(x)[0]


@oneflow_export("cos")
@register_tensor_op("cos")
@experimental_api
def cos_op(tensor):
    r"""
    Returns a new tensor with the cosine  of the elements of :attr:`input`.
    
    .. math::
        \text{out}_{i} = \cos(\text{input}_{i})

    Args:
        input (Tensor): the input tensor.

    For example:

    .. code-block:: python

        import oneflow.experimental as flow
        import numpy as np
        arr = np.array([1.4309,  1.2706, -0.8562,  0.9796])
        input = flow.Tensor(arr, dtype=flow.float32)
        output = flow.cos(input)
        # [0.13944048 0.29570782 0.6553126  0.5573547 ]
        
    """
    return Cos()(tensor)


class Atan(Module):
    def __init__(self) -> None:
        super().__init__()
        self._op = flow.builtin_op("atan").Input("x").Output("y").Build()

    def forward(self, x):
        return self._op(x)[0]


@oneflow_export("atan")
@experimental_api
def atan_op(tensor):
    r"""
    Returns a new tensor with the arctangent of the elements of :attr:`input`.

    .. math::
        \text{out}_{i} = \tan^{-1}(\text{input}_{i})

    Args:
        input (Tensor): the input tensor.

    For example:

    .. code-block:: python
    
        >>> import oneflow.experimental as flow
        >>> import numpy as np
        >>> flow.enable_eager_execution()
        >>> input = flow.Tensor(np.array([0.5, 0.6, 0.7]), dtype=flow.float32)
        >>> output = flow.atan(input)
        >>> print(output.shape)
        flow.Size([3])
        >>> print(output.numpy())
        [0.4636476  0.5404195  0.61072594]
        
    """
    return Atan()(tensor)


@register_tensor_op("atan")
@experimental_api
def atan_op_tensor(tensor):
    r"""

    See :func:`oneflow.experimental.atan`
    
    """
    return Atan()(tensor)


@oneflow_export("arctan")
@experimental_api
def arctan_op(tensor):
    r"""
    Alias for :func:`oneflow.experimental.atan`
    
    """
    return Atan()(tensor)


@register_tensor_op("arctan")
@experimental_api
def arctan_op_tensor(tensor):
    r"""

    See :func:`oneflow.experimental.arctan`
    
    """
    return Atan()(tensor)


class Log(Module):
    def __init__(self) -> None:
        super().__init__()
        self._op = flow.builtin_op("log").Input("x").Output("y").Build()

    def forward(self, x):
        return self._op(x)[0]


@oneflow_export("log")
@register_tensor_op("log")
@experimental_api
def log_op(tensor):
    r"""
    Returns a new tensor with the natural logarithm of the elements of :attr:`input`.
    
    .. math::
        y_{i} = \log_{e} (x_{i})

    Args:
        input (Tensor): the input tensor.
    
    For example:

    .. code-block:: python

        import oneflow.experimental as flow
        import numpy as np
        arr = np.random.randn(2, 3, 4, 5)
        input = flow.Tensor(arr, dtype=flow.float32)
        output = flow.log(input)
        # equal to np.log(input)
        
    """
    return Log()(tensor)


class Subtract(Module):
    def __init__(self) -> None:
        super().__init__()

    def forward(self, x, y):
        if isinstance(x, (int, float)):
            return ScalarAdd(x)(-1 * y)
        elif isinstance(y, (int, float)):
            return ScalarAdd(-1 * y)(x)
        elif x.shape == y.shape:
            # TODO: add element-wise op
            return BroadcastSub()(x, y)
        elif x.shape == (1,):
            return ScalarSubByTensor()(y, x)
        elif y.shape == (1,):
            return ScalarSubByTensor()(x, y)
        else:
            return BroadcastSub()(x, y)


class Sqrt(Module):
    def __init__(self) -> None:
        super().__init__()
        self.sqrt_op = flow.builtin_op("sqrt").Input("x").Output("y").Build()

    def forward(self, input):
        return self.sqrt_op(input)[0]


@oneflow_export("rsqrt")
@register_tensor_op("rsqrt")
@experimental_api
def rsqrt_op(input):
    r"""Returns a new tensor with the reciprocal of the square-root of each of
        the elements of :attr:`input`.

        .. math::
            \text{out}_{i} = \frac{1}{\sqrt{\text{input}_{i}}}

        Args:
            input (Tensor) – the input tensor.

         For example:

        .. code-block:: python

            import oneflow.experimental as flow
            import numpy as np

            a = flow.Tensor(np.random.randn(4))
            # tensor([-0.0370,  0.2970,  1.5420, -0.9105])
            flow.rsqrt(a)
            # tensor([    nan,  1.8351,  0.8053,     nan])

    """
    return Rsqrt()(input)


class Rsqrt(Module):
    def __init__(self) -> None:
        super().__init__()
        self.rsqrt_op = flow.builtin_op("rsqrt").Input("x").Output("y").Build()

    def forward(self, input):
        return self.rsqrt_op(input)[0]


@oneflow_export("sqrt")
@register_tensor_op("sqrt")
@experimental_api
def sqrt_op(input):
    r"""Returns a new tensor with the square-root of the elements of :attr:`input`.

        .. math::
            \text{out}_{i} = \sqrt{\text{input}_{i}}

        Args:
            input (Tensor): the input tensor.

         For example:

        .. code-block:: python

            import oneflow.experimental as flow
            import numpy as np

            arr = np.random.randn(3, 2, 5, 7)
            input = flow.Tensor(arr)
            output = flow.sqrt(input)
            # output equal to np.sqrt(arr)
        """
    return Sqrt()(input)


class Square(Module):
    def __init__(self) -> None:
        super().__init__()
        self.square_op = flow.builtin_op("square").Input("x").Output("y").Build()

    def forward(self, input):
        return self.square_op(input)[0]


@oneflow_export("square")
@register_tensor_op("square")
@experimental_api
def square_op(input):
    r"""Returns a new tensor with the square of the elements of :attr:`input`.

        .. math::
            \text{out}_{i} = \sqrt{\text{input}_{i}}

        Args:
            input (Tensor): the input tensor.

         For example:

        .. code-block:: python

            import oneflow.experimental as flow
            import numpy as np

            arr = np.random.randn(3, 2, 5, 7)
            input = flow.Tensor(arr)
            output = flow.square(input)
            # output equal to np.square(arr)
        """
    return Square()(input)


class Std(Module):
    def __init__(self, dim=None, unbiased=True, keepdim=False) -> None:
        super().__init__()
        assert unbiased == True, "Only support 'unbiased=True' for now!"
        self.unbiased = unbiased
        self.keepdim = keepdim
        self.dim = dim
        self.reduce_count = 1
        self.square_op = Square()
        self.sqrt_op = Sqrt()
        self.subtract_op = Subtract()

    def forward(self, x):
        self.axis = _check_axis(self.dim, x.shape)
        if isinstance(self.axis, list) and len(self.axis) == 0:
            return flow.experimental.zeros(size=x.shape)
        else:
            if len(self.axis) == 0:
                self.reduce_count = x.nelement()
            else:
                for i in self.axis:
                    self.reduce_count *= x.shape[i]

            sum = Sum(self.axis, self.keepdim)(self.square_op(x)) / self.reduce_count
            square = self.square_op(Sum(self.axis, self.keepdim)(x) / self.reduce_count)
            subtract = self.subtract_op(sum, square)
            res = self.sqrt_op(subtract)
            return res


@oneflow_export("std")
@register_tensor_op("std")
@experimental_api
def std_op(tensor, dim, unbiased=True, keepdim=False):
    r"""
    Returns the standard-deviation of each row of the :attr:`input` tensor in the
    dimension :attr:`dim`. If :attr:`dim` is a list of dimensions,
    reduce over all of them.

    If keepdim is True, the output tensor is of the same size as input except in 
    the dimension(s) dim where it is of size 1. Otherwise, dim is squeezed, 
    resulting in the output tensor having 1 (or len(dim)) fewer dimension(s).

    If :attr:`unbiased` is ``False``, then the standard-deviation will be calculated
    via the biased estimator. Otherwise, Bessel's correction will be used.

    Args:
        input (Tensor): the input tensor.
        dim (int or tuple of python:ints): the dimension or dimensions to reduce.
        unbiased (bool): whether to use the unbiased estimation or not
        keepdim (bool): whether the output tensor has `dim` retained or not.

    For example:

    .. code-block:: python

        import oneflow.experimental as flow
        import numpy as np

        arr = np.random.randn(2, 3, 4, 5)
        input = flow.Tensor(arr)
        output = flow.std(input, dim=2)

        # equal to numpy np.std(arr, axis=2)

    """
    return Std(dim, unbiased, keepdim)(tensor)


class Pow(Module):
    def __init__(self) -> None:
        super().__init__()
        self._scalar_pow_op = (
            flow.builtin_op("scalar_pow").Input("in").Output("out").Build()
        )
        self._elementwise_pow_op = _build_math_binary_elementwise_op("pow")

    def forward(self, x, y):
        if isinstance(y, (int, float)):
            return self._scalar_pow_op(x, exponent=float(y))[0]
        else:
            return self._elementwise_pow_op(x, y)[0]


@oneflow_export("pow")
@register_tensor_op("pow")
@experimental_api
def pow_op(tensor, exponent):
    r"""Takes the power of each element in input with exponent and returns a tensor with the result.
    exponent can be either a single float number or a single int number.
    
    For example:

    .. code-block:: python

        import oneflow.experimental as flow
        import numpy as np
        
        x = flow.Tensor(np.array([1, 2, 3, 4, 5, 6]))
        out = flow.pow(x, 2).numpy()
        print(out) # [1, 4, 9, 16, 25, 36]
        
    """
    return Pow()(tensor, exponent)


class Clamp(Module):
    def __init__(self, min_value=None, max_value=None) -> None:
        super().__init__()
        if min_value is not None:
            floating_min_value = float(min_value)
            integral_min_value = int(min_value)
        if max_value is not None:
            floating_max_value = float(max_value)
            integral_max_value = int(max_value)

        if min_value is not None and max_value is not None:
            self._op = (
                flow.builtin_op("clip_by_scalar")
                .Input("x")
                .Output("y")
                .Attr("floating_min", floating_min_value)
                .Attr("integral_min", integral_min_value)
                .Attr("floating_max", floating_max_value)
                .Attr("integral_max", integral_max_value)
                .Build()
            )
        elif min_value is not None:
            self._op = (
                flow.builtin_op("clip_by_scalar_min")
                .Input("x")
                .Output("y")
                .Attr("floating_min", floating_min_value)
                .Attr("integral_min", integral_min_value)
                .Build()
            )
        elif max_value is not None:
            self._op = (
                flow.builtin_op("clip_by_scalar_max")
                .Input("x")
                .Output("y")
                .Attr("floating_max", floating_max_value)
                .Attr("integral_max", integral_max_value)
                .Build()
            )
        else:
            raise ValueError("min_value and max_value cannot be None at the same time")

    def forward(self, x):
        return self._op(x)[0]


@oneflow_export("clamp")
@experimental_api
def clamp_op(tensor, min=None, max=None):
    r"""
    Clamp all elements in :attr:`input` into the range `[` :attr:`min`, :attr:`max` `]` and return
    a resulting tensor:

    .. math::
        y_i = \begin{cases}
            \text{min} & \text{if } x_i < \text{min} \\
            x_i & \text{if } \text{min} \leq x_i \leq \text{max} \\
            \text{max} & \text{if } x_i > \text{max}
        \end{cases}

    If :attr:`input` is of type `FloatTensor` or `DoubleTensor`, args :attr:`min`
    and :attr:`max` must be real numbers, otherwise they should be integers.

    Args:
        input (Tensor): the input tensor.
        min (Number): lower-bound of the range to be clamped to. Defaults to None.
        max (Number): upper-bound of the range to be clamped to. Defaults to None.
        out (Tensor, optional): the output tensor.

    For example:


    .. code-block:: python

        >>> import oneflow.experimental as flow
        >>> import numpy as np
        >>> flow.enable_eager_execution()
        >>> arr = np.array([0.2, 0.6, -1.5, -0.3])
        >>> input = flow.Tensor(arr)
        >>> output = flow.clamp(input, min=-0.5, max=0.5).numpy()
        >>> output
        array([ 0.2,  0.5, -0.5, -0.3], dtype=float32)

        >>> arr = np.array([0.2, 0.6, -1.5, -0.3])
        >>> input = flow.Tensor(arr)
        >>> output = flow.clamp(input, min=None, max=0.5).numpy()
        >>> output
        array([ 0.2,  0.5, -1.5, -0.3], dtype=float32)

        >>> arr = np.array([0.2, 0.6, -1.5, -0.3])
        >>> input = flow.Tensor(arr)
        >>> output = flow.clamp(input, min=-0.5, max=None).numpy()
        >>> output
        array([ 0.2,  0.6, -0.5, -0.3], dtype=float32)

    """
    return Clamp(min, max)(tensor)


@register_tensor_op("clamp")
@experimental_api
def clamp_op_tensor(tensor, min=None, max=None):
    r"""
    See :func:`oneflow.experimental.clamp`
    """
    return Clamp(min, max)(tensor)


@oneflow_export("clip")
@experimental_api
def clip_op(tensor, min=None, max=None):
    r"""
    Alias for :func:`oneflow.experimental.clamp`
    """
    return Clamp(min, max)(tensor)


@register_tensor_op("clip")
@experimental_api
def clip_op_tensor(tensor, min=None, max=None):
    r"""
    See :func:`oneflow.experimental.clamp`
    """
    return Clamp(min, max)(tensor)


class Cosh(Module):
    def __init__(self) -> None:
        super().__init__()
        self._op = flow.builtin_op("cosh").Input("x").Output("y").Build()

    def forward(self, x):
        return self._op(x)[0]


@oneflow_export("cosh")
@register_tensor_op("cosh")
@experimental_api
def cosh_op(tensor):
    r"""
    Returns a new tensor with the hyperbolic cosine of the elements of :attr:`input`.

    .. math::
        \text{out}_{i} = \cosh(\text{input}_{i})

    Args:
        input (Tensor): the input tensor.

    For example:

    .. code-block:: python

        import oneflow.experimental as flow
        import numpy as np
        arr = np.array([ 0.1632,  1.1835, -0.6979, -0.7325])
        input = flow.Tensor(arr, dtype=flow.float32)
        output = flow.cosh(input)
        # [1.0133467 1.7859949 1.2535787 1.2804903]

    """
    return Cosh()(tensor)


class Erf(Module):
    def __init__(self) -> None:
        super().__init__()
        self.erf_op = flow.builtin_op("erf").Input("x").Output("y").Build()

    def forward(self, input):
        return self.erf_op(input)[0]


@oneflow_export("erf")
@register_tensor_op("erf")
@experimental_api
def erf_op(input):
    r"""Computes the error function of each element. The error function is defined as follows:

    .. math::
            \operatorname{erf}(x)=\frac{2}{\sqrt{\pi}} \int_{0}^{x} e^{-t^{2}} d t

    Args:
        x (oneflow.Tensor): A Tensor

    Returns:
        oneflow.Tensor: The result Tensor   

    For example:

    .. code-block:: python

        >>> import oneflow.experimental as flow
        >>> import numpy as np
        >>> flow.enable_eager_execution()

        >>> x = flow.Tensor(np.array([0, -1., 10.]), dtype=flow.float32)
        >>> out = flow.erf(x)
        >>> out.shape
        flow.Size([3])
        >>> out.numpy()
        array([ 0.       , -0.8427008,  1.       ], dtype=float32)

        >>> x = flow.Tensor(np.array([[0, -1., 10.], [5, 7, 0.8]]), dtype=flow.float32)
        >>> out = flow.erf(x)
        >>> out.shape
        flow.Size([2, 3])
        >>> out.numpy()
        array([[ 0.        , -0.8427008 ,  1.        ],
               [ 1.        ,  1.        ,  0.74210095]], dtype=float32)

        >>> x = flow.Tensor(np.array([[0, -1., 10.], [5, 7, 0.8], [2, 3, 4]]), dtype=flow.float32)
        >>> out = x.erf()
        >>> out.shape
        flow.Size([3, 3])
        >>> out.numpy()
        array([[ 0.        , -0.8427008 ,  1.        ],
               [ 1.        ,  1.        ,  0.74210095],
               [ 0.9953223 ,  0.9999779 ,  1.        ]], dtype=float32)
               
    """
    return Erf()(input)


@register_tensor_op("erf")
@experimental_api
def erf_op_tensor(input):
    r"""
    See :func:`oneflow.experimental.erf`
    """
    return Erf()(input)


class Erfc(Module):
    def __init__(self) -> None:
        super().__init__()
        self.erfc_op = flow.builtin_op("erfc").Input("x").Output("y").Build()

    def forward(self, input):
        return self.erfc_op(input)[0]


@oneflow_export("erfc")
@register_tensor_op("erfc")
@experimental_api
def erfc_op(input):
    r"""Computes the complementary error function of each element of input. The complementary error 
    function is defined as follows:

    .. math::
            \operatorname{erfc}(x)=1-\frac{2}{\sqrt{\pi}} \int_{0}^{x} e^{-t^{2}} d t

    Args:
        x (oneflow.Tensor): A Tensor

    Returns:
        oneflow.Tensor: The result Tensor

    For example:

    .. code-block:: python

        >>> import oneflow.experimental as flow
        >>> import numpy as np
        >>> flow.enable_eager_execution()

        >>> x = flow.Tensor(np.array([0, -1., 10.]), dtype=flow.float32)
        >>> out = flow.erfc(x)
        >>> out.shape
        flow.Size([3])
        >>> out.numpy()
        array([1.0000000e+00, 1.8427007e+00, 2.8025969e-45], dtype=float32)

        >>> x = flow.Tensor(np.array([[0, -1., 10.], [5, 7, 0.8]]), dtype=flow.float32)
        >>> out = flow.erfc(x)
        >>> out.shape
        flow.Size([2, 3])
        >>> out.numpy()
        array([[1.0000000e+00, 1.8427007e+00, 2.8025969e-45],
               [1.5374597e-12, 4.1838257e-23, 2.5789905e-01]], dtype=float32)

        >>> x = flow.Tensor(np.array([[0, -1., 10.], [5, 7, 0.8], [2, 3, 4]]), dtype=flow.float32)
        >>> out = x.erfc()
        >>> out.shape
        flow.Size([3, 3])
        >>> out.numpy()
        array([[1.0000000e+00, 1.8427007e+00, 2.8025969e-45],
               [1.5374597e-12, 4.1838257e-23, 2.5789905e-01],
               [4.6777348e-03, 2.2090499e-05, 1.5417259e-08]], dtype=float32)
        
    """
    return Erfc()(input)


@register_tensor_op("erfc")
@experimental_api
def erfc_op_tensor(input):
    r"""
    See :func:`oneflow.experimental.erfc`
    """
    return Erfc()(input)


if __name__ == "__main__":
    import doctest

<<<<<<< HEAD
    doctest.testmod(name="asinh_op")
    
=======
    doctest.testmod(raise_on_error=True)
>>>>>>> 7158ba8c
<|MERGE_RESOLUTION|>--- conflicted
+++ resolved
@@ -1514,9 +1514,4 @@
 if __name__ == "__main__":
     import doctest
 
-<<<<<<< HEAD
-    doctest.testmod(name="asinh_op")
-    
-=======
-    doctest.testmod(raise_on_error=True)
->>>>>>> 7158ba8c
+    doctest.testmod(raise_on_error=True)