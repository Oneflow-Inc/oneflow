"""
Copyright 2020 The OneFlow Authors. All rights reserved.

Licensed under the Apache License, Version 2.0 (the "License");
you may not use this file except in compliance with the License.
You may obtain a copy of the License at

    http://www.apache.org/licenses/LICENSE-2.0

Unless required by applicable law or agreed to in writing, software
distributed under the License is distributed on an "AS IS" BASIS,
WITHOUT WARRANTIES OR CONDITIONS OF ANY KIND, either express or implied.
See the License for the specific language governing permissions and
limitations under the License.
"""

import collections
from typing import Optional, Sequence, Union

import oneflow as flow
from oneflow.python.oneflow_export import oneflow_export, experimental_api
from oneflow.python.nn.module import Module
from oneflow.python.framework.tensor import register_tensor_op
from oneflow.python.nn.modules.utils import _check_axis


def _build_math_binary_elementwise_op(math_op):
    return flow.builtin_op(math_op).Input("x").Input("y").Output("z").Build()


class Sum(Module):
    def __init__(
        self, axis: Optional[Union[int, Sequence[int]]] = None, keepdims: bool = False
    ) -> None:
        super().__init__()

        self.axis = axis
        self.keepdims = keepdims
        self._op = (
            flow.builtin_op("reduce_sum")
            .Input("input_tensor")
            .Output("output_tensor")
            .Attr("keepdims", keepdims)
            .Build()
        )

    def forward(self, input):
        axis_checked = _check_axis(self.axis, input.shape)
        if len(axis_checked) == 0:
            return input
        return self._op(input, axis=axis_checked)[0]


@oneflow_export("sum")
@register_tensor_op("sum")
@experimental_api
def _sum(input, dim=None, keepdims=False):
    r"""Computes the sum of row of elements in a tensor in the given axis, if the axis is None, sum of all elements will be caculated.
    
    For example:

    .. code-block:: python

        import oneflow.experimental as flow
        input = flow.Tensor(np.random.randn(4, 5, 6), dtype=flow.float32)
        of_out = flow.sum(input, dim=(2,1))

    """

    return Sum(dim, keepdims)(input)


class ScalarMul(Module):
    def __init__(self, operand) -> None:
        super().__init__()
        self._op = flow.builtin_op("scalar_mul").Input("in").Output("out")
        if isinstance(operand, int):
            self._op = (
                self._op.Attr("has_int_operand", True)
                .Attr("has_float_operand", False)
                .Attr("int_operand", operand)
                .Attr("float_operand", 0.0)
                .Build()
            )
        elif isinstance(operand, float):
            self._op = (
                self._op.Attr("has_int_operand", False)
                .Attr("has_float_operand", True)
                .Attr("int_operand", 0)
                .Attr("float_operand", operand)
                .Build()
            )
        else:
            raise ValueError("operand type can only be int or float")

    def forward(self, x):
        return self._op(x)[0]


class ScalarMulByTensor(Module):
    def __init__(self) -> None:
        super().__init__()
        self._op = (
            flow.builtin_op("scalar_mul_by_tensor")
            .Input("x")
            .Input("scalar")
            .Output("y")
            .Build()
        )

    def forward(self, x, y):
        return self._op(x, y)[0]


class ElementwiseMul(Module):
    def __init__(self) -> None:
        super().__init__()
        self._op = (
            flow.builtin_op("multiply").Input("x").Input("y").Output("out").Build()
        )

    def forward(self, x, y):
        return self._op(x, y)[0]


class BroadcastMul(Module):
    def __init__(self) -> None:
        super().__init__()
        self._op = (
            flow.builtin_op("broadcast_mul").Input("x").Input("y").Output("z").Build()
        )

    def forward(self, x, y):
        return self._op(x, y)[0]


@oneflow_export("mul")
@register_tensor_op("mul")
@experimental_api
def _mul(x, y):
    r"""Computes the multiplication of x by y for each element, scalar and broadcast promotation are supported.
    
    The formula is:

    .. math::
        out = x \times y
    
    For example:

    .. code-block:: python

        import oneflow.experimental as flow

        # element-wise multiply
        x = flow.Tensor(np.random.randn(2,3))
        y = flow.Tensor(np.random.randn(2,3))
        out = flow.mul(x,y).numpy()
        print(out.shape) # (2,3)

        # scalar mutiply
        x = 5
        y = flow.Tensor(np.random.randn(2,3))
        out = flow.mul(x,y).numpy()
        print(out.shape) # (2,3)

        # broadcast mutiply
        x = flow.Tensor(np.random.randn(1,1))
        y = flow.Tensor(np.random.randn(2,3))
        out = flow.mul(x,y).numpy()
        print(out.shape) # (2,3)

    """

    if isinstance(x, (int, float)):
        return ScalarMul(x)(y)
    elif isinstance(y, (int, float)):
        return ScalarMul(y)(x)
    elif x.shape == y.shape:
        return ElementwiseMul()(x, y)
    elif x.shape == (1,):
        return ScalarMulByTensor()(y, x)
    elif y.shape == (1,):
        return ScalarMulByTensor()(x, y)
    else:
        return BroadcastMul()(x, y)


class Mean(Module):
    def __init__(
        self,
        axis: Optional[Union[collections.Sized, int]] = None,
        keepdims: bool = False,
    ) -> None:
        super().__init__()
        self.keepdims = keepdims
        self.axis = axis
        # TODO: add if input.is_dynamic branch like flow.math.reduce_mean
        if axis is None:
            self.axes = []
        else:
            self.axes = list(axis) if isinstance(axis, collections.Sized) else [axis]

    def forward(self, input_tensor):
        ndim = input_tensor.ndimension()
        if isinstance(self.axis, int) and self.axis < 0:
            assert -ndim <= self.axis <= -1, "axis should be in range:[-ndims,-1]"
            self.axis = ndim + self.axis
            self.axes = [self.axis]

        if isinstance(self.axis, collections.Sized):
            for i in range(len(self.axes)):
                assert (
                    -ndim <= self.axes[i] <= ndim - 1
                ), "Dimension out of range (expected to be in range of [-{}, {}], but got {})".format(
                    ndim, ndim - 1, self.axes[i]
                )
                if self.axes[i] < 0:
                    self.axes[i] = self.axes[i] + ndim

        reduce_sum = flow.experimental.sum(
            input_tensor, dim=self.axis, keepdims=self.keepdims
        )
        reduce_count = 1
        if len(self.axes) == 0:
            for dim in input_tensor.shape:
                reduce_count *= dim
        else:
            for i in self.axes:
                reduce_count *= input_tensor.shape[i]
        return flow.experimental.mul(reduce_sum, 1.0 / reduce_count)


@oneflow_export("mean")
@register_tensor_op("mean")
@experimental_api
def _mean(input_tensor, dim=None, keepdim=False):
    r"""Computes the mean of row of elements in a tensor in the given axis,
    if the axis is None, mean of all elements will be caculated.

    For example:

    .. code-block:: python

        import oneflow.experimental as flow

        input = flow.Tensor([[1, 2, 3], [4, 5, 6]])
        out = flow.mean(input)
        # out: [3.5]
        print(out.numpy())

        input = flow.Tensor([[1, 2, 3], [4, 5, 6]])
        out = flow.mean(input, axis=0)
        # out: [2.5 3.5 4.5]
        print(out.numpy())

        input = flow.Tensor([[1, 2, 3], [4, 5, 6]])
        out = flow.mean(input, axis=1)
        # out: [ 2. 5.]
        print(out.numpy())

    """

    return Mean(axis=dim, keepdims=keepdim)(input_tensor)


class Variance(Module):
    def __init__(self, dim: int = None, keepdim: bool = False) -> None:
        super().__init__()
        self.dim = dim
        self.keepdim = keepdim

    def forward(self, input):
        axis = _check_axis(self.dim, input.shape)
        if isinstance(axis, list) and len(axis) == 0:
            return flow.experimental.zeros(size=input.shape)
        else:
            return flow.experimental.sub(
                flow.experimental.mean(
                    flow.experimental.square(input), axis, self.keepdim
                ),
                flow.experimental.square(
                    flow.experimental.mean(input, axis, self.keepdim)
                ),
            )


@oneflow_export("var")
@register_tensor_op("var")
@experimental_api
def variance_op(input, dim=None, keepdim=False):
    r"""Returns the variance of each row of the `input` tensor in the given dimension `dim`.

    If `keepdim` is `True`, the output tensor is of the same size as `input` except in the dimension(s) `dim` 
    where it is of size 1. Otherwise, dim is squeezed (see `flow.squeeze()`), resulting in the output 
    tensor having 1 (or `len(dim)`) fewer dimension(s).

    Args:
        input (Tensor): the input tensor.
        dim (int or tuple of python:ints): the dimension or dimensions to reduce. Defaults to None.
        keepdim (bool, optional): whether the output tensor has dim retained or not. Defaults to False.

    Returns:
        Tensor: The result of variance on the specified axis of input Tensor

    For example:

    .. code-block:: python

        import oneflow.experimental as flow
        import numpy as np

        np_arr = np.random.randn(2,3,4,5)
        input = flow.Tensor(np_arr)
        output = flow.var(input, 1, True)
        # equal to np.var(input_arr, 1, keepdim=True)

    """
    return Variance(dim, keepdim)(input)


class ScalarSubByTensor(Module):
    def __init__(self) -> None:
        super().__init__()
        self._op = (
            flow.builtin_op("scalar_sub_by_tensor")
            .Input("x")
            .Input("scalar")
            .Output("y")
            .Build()
        )

    def forward(self, x, y):
        return self._op(x, y)[0]


class BroadcastSub(Module):
    def __init__(self) -> None:
        super().__init__()
        self._op = (
            flow.builtin_op("broadcast_sub").Input("x").Input("y").Output("z").Build()
        )

    def forward(self, x, y):
        return self._op(x, y)[0]


class ScalarAdd(Module):
    def __init__(self, operand) -> None:
        super().__init__()
        self._op = flow.builtin_op("scalar_add").Input("in").Output("out")

        if isinstance(operand, int):
            self._op = (
                self._op.Attr("has_int_operand", True)
                .Attr("has_float_operand", False)
                .Attr("int_operand", operand)
                .Attr("float_operand", 0.0)
                .Build()
            )
        elif isinstance(operand, float):
            self._op = (
                self._op.Attr("has_int_operand", False)
                .Attr("has_float_operand", True)
                .Attr("int_operand", 0)
                .Attr("float_operand", operand)
                .Build()
            )
        else:
            raise ValueError("operand type can only be int or float")

    def forward(self, x):
        return self._op(x)[0]


@oneflow_export("sub")
@register_tensor_op("sub")
@experimental_api
def _sub(x, y):
    r"""Computes the subtraction of x by y for each element, scalar and broadcast promotation are supported.
    The formula is:

    .. math::
        out = x - y
    
    For example:

    .. code-block:: python

        import oneflow.experimental as flow

        # element-wise subtract
        x = flow.Tensor(np.random.randn(2,3))
        y = flow.Tensor(np.random.randn(2,3))
        out = flow.sub(x,y).numpy()
        print(out.shape) # (2,3)

        # scalar subtract
        x = 5
        y = flow.Tensor(np.random.randn(2,3))
        out = flow.sub(x,y).numpy()
        print(out.shape) # (2,3)

        # broadcast subtract
        x = flow.Tensor(np.random.randn(1,1))
        y = flow.Tensor(np.random.randn(2,3))
        out = flow.sub(x,y).numpy()
        print(out.shape) # (2,3)

    """

    if isinstance(x, (int, float)):
        return ScalarAdd(x)(ScalarMul(-1)(y))
    elif isinstance(y, (int, float)):
        return ScalarAdd(-1 * y)(x)
    elif x.shape == y.shape:
        # TODO: add element-wise op
        return BroadcastSub()(x, y)
    elif y.shape == (1,):
        return ScalarSubByTensor()(x, y)
    else:
        return BroadcastSub()(x, y)


class BroadcastDiv(Module):
    def __init__(self) -> None:
        super().__init__()
        self._op = (
            flow.builtin_op("broadcast_div").Input("x").Input("y").Output("z").Build()
        )

    def forward(self, x, y):
        return self._op(x, y)[0]


class ScalarDivByTensor(Module):
    def __init__(self) -> None:
        super().__init__()
        self._op = (
            flow.builtin_op("scalar_div_by_tensor")
            .Input("x")
            .Input("scalar")
            .Output("y")
            .Build()
        )

    def forward(self, x, scalar):
        return self._op(x, scalar)[0]


@oneflow_export("div")
@register_tensor_op("div")
@experimental_api
def _div(x, y):
    r"""Computes the division of x by y for each element, scalar and broadcast promotation are supported.
    The formula is:

    .. math::
        out = \frac{X}{Y}
    
    Args:
        x (Union[int, float, flow.Tensor]): X.
        y (Union[int, float, flow.Tensor]): Y.
    
    For example:

    .. code-block:: python

        import oneflow.experimental as flow

        # element-wise divide
        x = flow.Tensor(np.random.randn(2,3))
        y = flow.Tensor(np.random.randn(2,3))
        out = flow.div(x,y).numpy()
        print(out.shape) # (2,3)

        # scalar divide
        x = 5
        y = flow.Tensor(np.random.randn(2,3))
        out = flow.div(x,y).numpy()
        print(out.shape) # (2,3)

        # broadcast divide
        x = flow.Tensor(np.random.randn(1,1))
        y = flow.Tensor(np.random.randn(2,3))
        out = flow.div(x,y).numpy()
        print(out.shape) # (2,3)

    """

    if isinstance(x, (int, float)):
        return ScalarMul(x)(flow.experimental.reciprocal(y))
    elif isinstance(y, (int, float)):
        if y == 0 or y == 0.0:
            y = 0.0
        else:
            y = 1.0 / (float(y))
        return ScalarMul(y)(x)
    elif x.shape == y.shape:
        return BroadcastDiv()(x, y)
    elif y.shape == (1,):
        return ScalarDivByTensor()(x, y)
    else:
        return BroadcastDiv()(x, y)


class Reciprocal(Module):
    def __init__(self) -> None:
        super().__init__()
        self._op = flow.builtin_op("reciprocal_no_nan").Input("x").Output("y").Build()

    def forward(self, x):
        return self._op(x)[0]


@oneflow_export("reciprocal")
@register_tensor_op("reciprocal")
@experimental_api
def _reciprocal(x):
    r"""Computes the safe reciprocal of x. If x is zero, the reciprocal will
    be also set to zero.

    For example:

    .. code-block:: python

        import oneflow.experimental as flow
        x = flow.Tensor(np.array([[1, 2, 3], [4, 5, 6]]))
        out = flow.reciprocal()(x)
        # out [[1.         0.5        0.33333334]
               [0.25       0.2        0.16666667]]

    """

    return Reciprocal()(x)


class ScalarAddByTensor(Module):
    def __init__(self) -> None:
        super().__init__()
        self._op = (
            flow.builtin_op("scalar_add_by_tensor")
            .Input("x")
            .Input("scalar")
            .Output("y")
            .Build()
        )

    def forward(self, x, y):
        return self._op(x, y)[0]


class ElementwiseAdd(Module):
    def __init__(self) -> None:
        super().__init__()
        self._op = flow.builtin_op("add_n").Input("in", 2).Output("out").Build()

    def forward(self, x, y):
        return self._op(x, y)[0]


class BroadcastAdd(Module):
    def __init__(self) -> None:
        super().__init__()
        self._op = (
            flow.builtin_op("broadcast_add").Input("x").Input("y").Output("z").Build()
        )

    def forward(self, x, y):
        return self._op(x, y)[0]


@oneflow_export("add")
@register_tensor_op("add")
@experimental_api
def _add(x, y):
    r"""Computes the addition of x by y for each element, scalar and broadcast promotation are supported.
    The formula is:

    .. math::
        out = x + y
    For example:

    .. code-block:: python

        import oneflow.experimental as flow

        # element-wise add
        x = flow.Tensor(np.random.randn(2,3))
        y = flow.Tensor(np.random.randn(2,3))
        out = flow.add(x,y).numpy()
        print(out.shape) # (2,3)

        # scalar add
        x = 5
        y = flow.Tensor(np.random.randn(2,3))
        out = flow.add(x,y).numpy()
        print(out.shape) # (2,3)

        # broadcast add
        x = flow.Tensor(np.random.randn(1,1))
        y = flow.Tensor(np.random.randn(2,3))
        out = flow.add(x,y).numpy()
        print(out.shape) # (2,3)

    """

    if isinstance(x, (int, float)):
        return ScalarAdd(x)(y)
    elif isinstance(y, (int, float)):
        return ScalarAdd(y)(x)
    elif x.shape == y.shape:
        return ElementwiseAdd()(x, y)
    elif x.shape == (1,):
        return ScalarAddByTensor()(y, x)
    elif y.shape == (1,):
        return ScalarAddByTensor()(x, y)
    else:
        return BroadcastAdd()(x, y)


class Sin(Module):
    def __init__(self) -> None:
        super().__init__()
        self._op = flow.builtin_op("sin").Input("x").Output("y").Build()

    def forward(self, x):
        return self._op(x)[0]


@oneflow_export("sin")
@register_tensor_op("sin")
@experimental_api
def sin_op(tensor):
    r"""
    Returns a new tensor with the sine of the elements of :attr:`input`.

    .. math::
        \text{out}_{i} = \sin(\text{input}_{i})
    Args:
        input (Tensor): the input tensor.
    For example:

    .. code-block:: python

        import oneflow.experimental as flow
        import numpy as np
        arr = np.array([-0.5461,  0.1347, -2.7266, -0.2746])
        input = flow.Tensor(arr, dtype=flow.float32)
        output = flow.sin(input)
        # [-0.51935846  0.13429303 -0.40318328 -0.27116194]
    """
    return Sin()(tensor)


class Cos(Module):
    def __init__(self) -> None:
        super().__init__()
        self._op = flow.builtin_op("cos").Input("x").Output("y").Build()

    def forward(self, x):
        return self._op(x)[0]


@oneflow_export("cos")
@register_tensor_op("cos")
@experimental_api
def cos_op(tensor):
    r"""
    Returns a new tensor with the cosine  of the elements of :attr:`input`.
    
    .. math::
        \text{out}_{i} = \cos(\text{input}_{i})
    Args:
        input (Tensor): the input tensor.

    For example:

    .. code-block:: python

        import oneflow.experimental as flow
        import numpy as np
        arr = np.array([1.4309,  1.2706, -0.8562,  0.9796])
        input = flow.Tensor(arr, dtype=flow.float32)
        output = flow.cos(input)
        # [0.13944048 0.29570782 0.6553126  0.5573547 ]
        
    """
    return Cos()(tensor)


class Log(Module):
    def __init__(self) -> None:
        super().__init__()
        self._op = flow.builtin_op("log").Input("x").Output("y").Build()

    def forward(self, x):
        return self._op(x)[0]


@oneflow_export("log")
@register_tensor_op("log")
@experimental_api
def log_op(tensor):
    r"""
    Returns a new tensor with the natural logarithm of the elements of :attr:`input`.
    
    .. math::
        y_{i} = \log_{e} (x_{i})
    Args:
        input (Tensor): the input tensor.
    
    For example:

    .. code-block:: python

        import oneflow.experimental as flow
        import numpy as np
        arr = np.random.randn(2, 3, 4, 5)
        input = flow.Tensor(arr, dtype=flow.float32)
        output = flow.log(input)
        # equal to np.log(input)
        
    """
    return Log()(tensor)


class Subtract(Module):
    def __init__(self) -> None:
        super().__init__()

    def forward(self, x, y):
        if isinstance(x, (int, float)):
            return ScalarAdd(x)(-1 * y)
        elif isinstance(y, (int, float)):
            return ScalarAdd(-1 * y)(x)
        elif x.shape == y.shape:
            # TODO: add element-wise op
            return BroadcastSub()(x, y)
        elif x.shape == (1,):
            return ScalarSubByTensor()(y, x)
        elif y.shape == (1,):
            return ScalarSubByTensor()(x, y)
        else:
            return BroadcastSub()(x, y)


class Sqrt(Module):
    def __init__(self) -> None:
        super().__init__()
        self.sqrt_op = flow.builtin_op("sqrt").Input("x").Output("y").Build()

    def forward(self, input):
        return self.sqrt_op(input)[0]


@oneflow_export("rsqrt")
@register_tensor_op("rsqrt")
@experimental_api
def rsqrt_op(input):
    r"""Returns a new tensor with the reciprocal of the square-root of each of
        the elements of :attr:`input`.

        .. math::
            \text{out}_{i} = \frac{1}{\sqrt{\text{input}_{i}}}

        Args:
            input (Tensor) – the input tensor.

         For example:

        .. code-block:: python

            import oneflow.experimental as flow
            import numpy as np

            a = flow.Tensor(np.random.randn(4))
            # tensor([-0.0370,  0.2970,  1.5420, -0.9105])
            flow.rsqrt(a)
            # tensor([    nan,  1.8351,  0.8053,     nan])

    """
    return Rsqrt()(input)


class Rsqrt(Module):
    def __init__(self) -> None:
        super().__init__()
        self.rsqrt_op = flow.builtin_op("rsqrt").Input("x").Output("y").Build()

    def forward(self, input):
        return self.rsqrt_op(input)[0]


@oneflow_export("sqrt")
@register_tensor_op("sqrt")
@experimental_api
def sqrt_op(input):
    r"""Returns a new tensor with the square-root of the elements of :attr:`input`.

        .. math::
            \text{out}_{i} = \sqrt{\text{input}_{i}}

        Args:
            input (Tensor): the input tensor.

         For example:

        .. code-block:: python

            import oneflow.experimental as flow
            import numpy as np

            arr = np.random.randn(3, 2, 5, 7)
            input = flow.Tensor(arr)
            output = flow.sqrt(input)
            # output equal to np.sqrt(arr)
        """
    return Sqrt()(input)


class Square(Module):
    def __init__(self) -> None:
        super().__init__()
        self.square_op = flow.builtin_op("square").Input("x").Output("y").Build()

    def forward(self, input):
        return self.square_op(input)[0]


@oneflow_export("square")
@register_tensor_op("square")
@experimental_api
def square_op(input):
    r"""Returns a new tensor with the square of the elements of :attr:`input`.

        .. math::
            \text{out}_{i} = \sqrt{\text{input}_{i}}

        Args:
            input (Tensor): the input tensor.

         For example:

        .. code-block:: python

            import oneflow.experimental as flow
            import numpy as np

            arr = np.random.randn(3, 2, 5, 7)
            input = flow.Tensor(arr)
            output = flow.square(input)
            # output equal to np.square(arr)
        """
    return Square()(input)


class Std(Module):
    def __init__(self, dim=None, unbiased=True, keepdim=False) -> None:
        super().__init__()
        assert unbiased == True, "Only support 'unbiased=True' for now!"
        self.unbiased = unbiased
        self.keepdim = keepdim
        self.dim = dim
        self.reduce_count = 1
        self.square_op = Square()
        self.sqrt_op = Sqrt()
        self.subtract_op = Subtract()

    def forward(self, x):
        self.axis = _check_axis(self.dim, x.shape)
        if isinstance(self.axis, list) and len(self.axis) == 0:
            return flow.experimental.zeros(size=x.shape)
        else:
            if len(self.axis) == 0:
                self.reduce_count = x.nelement()
            else:
                for i in self.axis:
                    self.reduce_count *= x.shape[i]

            sum = Sum(self.axis, self.keepdim)(self.square_op(x)) / self.reduce_count
            square = self.square_op(Sum(self.axis, self.keepdim)(x) / self.reduce_count)
            subtract = self.subtract_op(sum, square)
            res = self.sqrt_op(subtract)
            return res


@oneflow_export("std")
@register_tensor_op("std")
@experimental_api
def std_op(tensor, dim, unbiased=True, keepdim=False):
    r"""
    Returns the standard-deviation of each row of the :attr:`input` tensor in the
    dimension :attr:`dim`. If :attr:`dim` is a list of dimensions,
    reduce over all of them.

    If keepdim is True, the output tensor is of the same size as input except in 
    the dimension(s) dim where it is of size 1. Otherwise, dim is squeezed, 
    resulting in the output tensor having 1 (or len(dim)) fewer dimension(s).

    If :attr:`unbiased` is ``False``, then the standard-deviation will be calculated
    via the biased estimator. Otherwise, Bessel's correction will be used.

    Args:
        input (Tensor): the input tensor.
        dim (int or tuple of python:ints): the dimension or dimensions to reduce.
        unbiased (bool): whether to use the unbiased estimation or not
        keepdim (bool): whether the output tensor has `dim` retained or not.

    For example:

    .. code-block:: python

        import oneflow.experimental as flow
        import numpy as np

        arr = np.random.randn(2, 3, 4, 5)
        input = flow.Tensor(arr)
        output = flow.std(input, dim=2)

        # equal to numpy np.std(arr, axis=2)

    """
    return Std(dim, unbiased, keepdim)(tensor)


class Pow(Module):
    def __init__(self) -> None:
        super().__init__()
        self._scalar_pow_op = (
            flow.builtin_op("scalar_pow").Input("in").Output("out").Build()
        )
        self._elementwise_pow_op = _build_math_binary_elementwise_op("pow")

    def forward(self, x, y):
        if isinstance(y, (int, float)):
            return self._scalar_pow_op(x, exponent=float(y))[0]
        else:
            return self._elementwise_pow_op(x, y)[0]


@oneflow_export("pow")
@register_tensor_op("pow")
@experimental_api
def pow_op(tensor, exponent):
    r"""Takes the power of each element in input with exponent and returns a tensor with the result.
    exponent can be either a single float number or a single int number.
    
    For example:

    .. code-block:: python

        import oneflow.experimental as flow
        import numpy as np
        
        x = flow.Tensor(np.array([1, 2, 3, 4, 5, 6]))
        out = flow.pow(x, 2).numpy()
        print(out) # [1, 4, 9, 16, 25, 36]
        
    """
    return Pow()(tensor, exponent)

<<<<<<< HEAD
class Lgamma(Module):
    def __init__(self) -> None:
        super().__init__()
        self._lgamma_op = flow.builtin_op("lgamma").Input("x").Output("y").Build()

    def forward(self, x):
        return self._lgamma_op(x)[0]


@oneflow_export("lgamma")
@experimental_api
def lgamma_op(tensor):
    r"""Computes the logarithm of the gamma function on :attr:`input`.

    .. math::
        \text{out}_{i} = \log \Gamma(\text{input}_{i})

    Args:
        input (Tensor): the input tensor.
        out (Tensor, optional): the output tensor.
=======

class Cosh(Module):
    def __init__(self) -> None:
        super().__init__()
        self._op = flow.builtin_op("cosh").Input("x").Output("y").Build()

    def forward(self, x):
        return self._op(x)[0]


@oneflow_export("cosh")
@register_tensor_op("cosh")
@experimental_api
def cosh_op(tensor):
    r"""
    Returns a new tensor with the hyperbolic cosine of the elements of :attr:`input`.

    .. math::
        \text{out}_{i} = \cosh(\text{input}_{i})
    Args:
        input (Tensor): the input tensor.
>>>>>>> fe662377

    For example:

    .. code-block:: python

<<<<<<< HEAD
        >>> import oneflow.experimental as flow
        >>> import numpy as np
        >>> flow.enable_eager_execution()
        >>> arr = np.array([0.5, 1, 1.5], dtype = np.float32)
        >>> input = flow.Tensor(arr)
        >>> output = flow.lgamma(input).numpy()
        >>> output
        array([ 0.5723649 ,  0.        , -0.12078223], dtype=float32)

        >>> output = input.lgamma().numpy()
        >>> output
        array([ 0.5723649 ,  0.        , -0.12078223], dtype=float32)

        >>> arr = np.array(np.array([[2.1, 3, 2.5],[3, 7, 4.35]]), dtype = np.float32)
        >>> input = flow.Tensor(arr)
        >>> output = flow.lgamma(input).numpy()
        >>> output
        array([[0.04543769, 0.6931472 , 0.28468287],
               [0.6931472 , 6.5792513 , 2.2482393 ]], dtype=float32)

    """
    return Lgamma()(tensor)


@register_tensor_op("lgamma")
@experimental_api
def lgamma_op_tensor(tensor):
    r"""
    See :func:`oneflow.experimental.lgamma`
    """
    return Lgamma()(tensor)
=======
        import oneflow.experimental as flow
        import numpy as np
        arr = np.array([ 0.1632,  1.1835, -0.6979, -0.7325])
        input = flow.Tensor(arr, dtype=flow.float32)
        output = flow.cosh(input)
        # [1.0133467 1.7859949 1.2535787 1.2804903]

    """
    return Cosh()(tensor)
>>>>>>> fe662377
<|MERGE_RESOLUTION|>--- conflicted
+++ resolved
@@ -959,28 +959,6 @@
     """
     return Pow()(tensor, exponent)
 
-<<<<<<< HEAD
-class Lgamma(Module):
-    def __init__(self) -> None:
-        super().__init__()
-        self._lgamma_op = flow.builtin_op("lgamma").Input("x").Output("y").Build()
-
-    def forward(self, x):
-        return self._lgamma_op(x)[0]
-
-
-@oneflow_export("lgamma")
-@experimental_api
-def lgamma_op(tensor):
-    r"""Computes the logarithm of the gamma function on :attr:`input`.
-
-    .. math::
-        \text{out}_{i} = \log \Gamma(\text{input}_{i})
-
-    Args:
-        input (Tensor): the input tensor.
-        out (Tensor, optional): the output tensor.
-=======
 
 class Cosh(Module):
     def __init__(self) -> None:
@@ -1002,13 +980,46 @@
         \text{out}_{i} = \cosh(\text{input}_{i})
     Args:
         input (Tensor): the input tensor.
->>>>>>> fe662377
-
-    For example:
-
-    .. code-block:: python
-
-<<<<<<< HEAD
+
+    For example:
+
+    .. code-block:: python
+
+        import oneflow.experimental as flow
+        import numpy as np
+        arr = np.array([ 0.1632,  1.1835, -0.6979, -0.7325])
+        input = flow.Tensor(arr, dtype=flow.float32)
+        output = flow.cosh(input)
+        # [1.0133467 1.7859949 1.2535787 1.2804903]
+
+    """
+    return Cosh()(tensor)
+
+class Lgamma(Module):
+    def __init__(self) -> None:
+        super().__init__()
+        self._lgamma_op = flow.builtin_op("lgamma").Input("x").Output("y").Build()
+
+    def forward(self, x):
+        return self._lgamma_op(x)[0]
+
+
+@oneflow_export("lgamma")
+@experimental_api
+def lgamma_op(tensor):
+    r"""Computes the logarithm of the gamma function on :attr:`input`.
+
+    .. math::
+        \text{out}_{i} = \log \Gamma(\text{input}_{i})
+
+    Args:
+        input (Tensor): the input tensor.
+        out (Tensor, optional): the output tensor.
+
+    For example:
+
+    .. code-block:: python
+
         >>> import oneflow.experimental as flow
         >>> import numpy as np
         >>> flow.enable_eager_execution()
@@ -1039,15 +1050,4 @@
     r"""
     See :func:`oneflow.experimental.lgamma`
     """
-    return Lgamma()(tensor)
-=======
-        import oneflow.experimental as flow
-        import numpy as np
-        arr = np.array([ 0.1632,  1.1835, -0.6979, -0.7325])
-        input = flow.Tensor(arr, dtype=flow.float32)
-        output = flow.cosh(input)
-        # [1.0133467 1.7859949 1.2535787 1.2804903]
-
-    """
-    return Cosh()(tensor)
->>>>>>> fe662377
+    return Lgamma()(tensor)