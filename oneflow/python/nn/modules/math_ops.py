--- conflicted
+++ resolved
@@ -26,50 +26,6 @@
     get_perm_when_transpose_axis_to_last_dim,
     get_inversed_perm,
 )
-
-
-<<<<<<< HEAD
-class Sum(Module):
-    def __init__(
-        self, axis: Optional[Union[int, Sequence[int]]] = None, keepdims: bool = False
-    ) -> None:
-        super().__init__()
-
-        self.axis = axis
-        self.keepdims = keepdims
-
-    def forward(self, input):
-        axis_checked = _check_axis(self.axis, input.shape)
-        if len(axis_checked) == 0:
-            return input
-        return flow.F.reduce_sum(input, axis=axis_checked, keepdims=self.keepdims)
-
-
-@oneflow_export("sum")
-@register_tensor_op("sum")
-@experimental_api
-def _sum(input, dim=None, keepdims=False):
-    r"""Computes the sum of row of elements in a tensor in the given axis, if the axis is None, sum of all elements will be caculated.
-    
-    For example:
-
-    .. code-block:: python
-
-        >>> import numpy as np
-        >>> import oneflow.experimental as flow
-        >>> flow.enable_eager_execution()
-
-        >>> input = flow.Tensor(np.random.randn(4, 5, 6), dtype=flow.float32)
-        >>> of_out = flow.sum(input, dim=(2, 1))
-        >>> of_out.shape
-        flow.Size([4])
-    """
-
-    return Sum(dim, keepdims)(input)
-=======
-def _build_math_binary_elementwise_op(math_op):
-    return flow.builtin_op(math_op).Input("x").Input("y").Output("z").Build()
->>>>>>> 04046fc6
 
 
 class ScalarMul(Module):
