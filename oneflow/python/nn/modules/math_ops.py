--- conflicted
+++ resolved
@@ -1143,11 +1143,8 @@
         super().__init__()
         self._op = flow.builtin_op("cosh").Input("x").Output("y").Build()
 
-<<<<<<< HEAD
-=======
     def forward(self, x):
         return self._op(x)[0]
->>>>>>> ff2adf12
 
 
 @oneflow_export("cosh")
@@ -1178,7 +1175,6 @@
     return Cosh()(tensor)
 
 
-<<<<<<< HEAD
 
 class Ceil(Module):
     def __init__(self) -> None:
@@ -1348,9 +1344,4 @@
 
 if __name__ == "__main__":
     import doctest
-=======
-if __name__ == "__main__":
-    import doctest
-
->>>>>>> ff2adf12
     doctest.testmod(raise_on_error=True)