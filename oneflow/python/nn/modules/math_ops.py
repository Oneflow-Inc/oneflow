"""
Copyright 2020 The OneFlow Authors. All rights reserved.

Licensed under the Apache License, Version 2.0 (the "License");
you may not use this file except in compliance with the License.
You may obtain a copy of the License at

    http://www.apache.org/licenses/LICENSE-2.0

Unless required by applicable law or agreed to in writing, software
distributed under the License is distributed on an "AS IS" BASIS,
WITHOUT WARRANTIES OR CONDITIONS OF ANY KIND, either express or implied.
See the License for the specific language governing permissions and
limitations under the License.
"""

import collections
from typing import Optional, Sequence, Union

import oneflow as flow
from oneflow.python.oneflow_export import oneflow_export, experimental_api
from oneflow.python.nn.module import Module
from oneflow.python.framework.tensor import register_tensor_op
from oneflow.python.nn.modules.utils import _check_axis


def _build_math_binary_elementwise_op(math_op):
    return flow.builtin_op(math_op).Input("x").Input("y").Output("z").Build()


class Sum(Module):
    def __init__(
        self, axis: Optional[Union[int, Sequence[int]]] = None, keepdims: bool = False
    ) -> None:
        super().__init__()

        self.axis = axis
        self.keepdims = keepdims
        self._op = (
            flow.builtin_op("reduce_sum")
            .Input("input_tensor")
            .Output("output_tensor")
            .Attr("keepdims", keepdims)
            .Build()
        )

    def forward(self, input):
        axis_checked = _check_axis(self.axis, input.shape)
        if len(axis_checked) == 0:
            return input
        return self._op(input, axis=axis_checked)[0]


@oneflow_export("sum")
@register_tensor_op("sum")
@experimental_api
def _sum(input, dim=None, keepdims=False):
    r"""Computes the sum of row of elements in a tensor in the given axis, if the axis is None, sum of all elements will be caculated.
    
    For example:

    .. code-block:: python

        import oneflow.experimental as flow
        input = flow.Tensor(np.random.randn(4, 5, 6), dtype=flow.float32)
        of_out = flow.sum(input, dim=(2,1))

    """

    return Sum(dim, keepdims)(input)


class ScalarMul(Module):
    def __init__(self, operand) -> None:
        super().__init__()
        self._op = flow.builtin_op("scalar_mul").Input("in").Output("out")
        if isinstance(operand, int):
            self._op = (
                self._op.Attr("has_int_operand", True)
                .Attr("has_float_operand", False)
                .Attr("int_operand", operand)
                .Attr("float_operand", 0.0)
                .Build()
            )
        elif isinstance(operand, float):
            self._op = (
                self._op.Attr("has_int_operand", False)
                .Attr("has_float_operand", True)
                .Attr("int_operand", 0)
                .Attr("float_operand", operand)
                .Build()
            )
        else:
            raise ValueError("operand type can only be int or float")

    def forward(self, x):
        return self._op(x)[0]


class ScalarMulByTensor(Module):
    def __init__(self) -> None:
        super().__init__()
        self._op = (
            flow.builtin_op("scalar_mul_by_tensor")
            .Input("x")
            .Input("scalar")
            .Output("y")
            .Build()
        )

    def forward(self, x, y):
        return self._op(x, y)[0]


class ElementwiseMul(Module):
    def __init__(self) -> None:
        super().__init__()
        self._op = (
            flow.builtin_op("multiply").Input("x").Input("y").Output("out").Build()
        )

    def forward(self, x, y):
        return self._op(x, y)[0]


class BroadcastMul(Module):
    def __init__(self) -> None:
        super().__init__()
        self._op = (
            flow.builtin_op("broadcast_mul").Input("x").Input("y").Output("z").Build()
        )

    def forward(self, x, y):
        return self._op(x, y)[0]


@oneflow_export("mul")
@register_tensor_op("mul")
@experimental_api
def _mul(x, y):
    r"""Computes the multiplication of x by y for each element, scalar and broadcast promotation are supported.
    
    The formula is:

    .. math::
        out = x \times y
    
    For example:

    .. code-block:: python

        import oneflow.experimental as flow

        # element-wise multiply
        x = flow.Tensor(np.random.randn(2,3))
        y = flow.Tensor(np.random.randn(2,3))
        out = flow.mul(x,y).numpy()
        print(out.shape) # (2,3)

        # scalar mutiply
        x = 5
        y = flow.Tensor(np.random.randn(2,3))
        out = flow.mul(x,y).numpy()
        print(out.shape) # (2,3)

        # broadcast mutiply
        x = flow.Tensor(np.random.randn(1,1))
        y = flow.Tensor(np.random.randn(2,3))
        out = flow.mul(x,y).numpy()
        print(out.shape) # (2,3)

    """

    if isinstance(x, (int, float)):
        return ScalarMul(x)(y)
    elif isinstance(y, (int, float)):
        return ScalarMul(y)(x)
    elif x.shape == y.shape:
        return ElementwiseMul()(x, y)
    elif x.shape == (1,):
        return ScalarMulByTensor()(y, x)
    elif y.shape == (1,):
        return ScalarMulByTensor()(x, y)
    else:
        return BroadcastMul()(x, y)


class Mean(Module):
    def __init__(
        self,
        axis: Optional[Union[collections.Sized, int]] = None,
        keepdims: bool = False,
    ) -> None:
        super().__init__()
        self.keepdims = keepdims
        self.axis = axis
        # TODO: add if input.is_dynamic branch like flow.math.reduce_mean
        if axis is None:
            self.axes = []
        else:
            self.axes = list(axis) if isinstance(axis, collections.Sized) else [axis]

    def forward(self, input_tensor):
        ndim = input_tensor.ndimension()
        if isinstance(self.axis, int) and self.axis < 0:
            assert -ndim <= self.axis <= -1, "axis should be in range:[-ndims,-1]"
            self.axis = ndim + self.axis
            self.axes = [self.axis]

        if isinstance(self.axis, collections.Sized):
            for i in range(len(self.axes)):
                assert (
                    -ndim <= self.axes[i] <= ndim - 1
                ), "Dimension out of range (expected to be in range of [-{}, {}], but got {})".format(
                    ndim, ndim - 1, self.axes[i]
                )
                if self.axes[i] < 0:
                    self.axes[i] = self.axes[i] + ndim

        reduce_sum = flow.experimental.sum(
            input_tensor, dim=self.axis, keepdims=self.keepdims
        )
        reduce_count = 1
        if len(self.axes) == 0:
            for dim in input_tensor.shape:
                reduce_count *= dim
        else:
            for i in self.axes:
                reduce_count *= input_tensor.shape[i]
        return flow.experimental.mul(reduce_sum, 1.0 / reduce_count)


@oneflow_export("mean")
@register_tensor_op("mean")
@experimental_api
def _mean(input_tensor, dim=None, keepdim=False):
    r"""Computes the mean of row of elements in a tensor in the given axis,
    if the axis is None, mean of all elements will be caculated.

    For example:

    .. code-block:: python

        import oneflow.experimental as flow

        input = flow.Tensor([[1, 2, 3], [4, 5, 6]])
        out = flow.mean(input)
        # out: [3.5]
        print(out.numpy())

        input = flow.Tensor([[1, 2, 3], [4, 5, 6]])
        out = flow.mean(input, axis=0)
        # out: [2.5 3.5 4.5]
        print(out.numpy())

        input = flow.Tensor([[1, 2, 3], [4, 5, 6]])
        out = flow.mean(input, axis=1)
        # out: [ 2. 5.]
        print(out.numpy())

    """

    return Mean(axis=dim, keepdims=keepdim)(input_tensor)


class Variance(Module):
    def __init__(self, dim: int = None, keepdim: bool = False) -> None:
        super().__init__()
        self.dim = dim
        self.keepdim = keepdim

    def forward(self, input):
        axis = _check_axis(self.dim, input.shape)
        if isinstance(axis, list) and len(axis) == 0:
            return flow.experimental.zeros(size=input.shape)
        else:
            return flow.experimental.sub(
                flow.experimental.mean(
                    flow.experimental.square(input), axis, self.keepdim
                ),
                flow.experimental.square(
                    flow.experimental.mean(input, axis, self.keepdim)
                ),
            )


@oneflow_export("var")
@register_tensor_op("var")
@experimental_api
def variance_op(input, dim=None, keepdim=False):
    r"""Returns the variance of each row of the `input` tensor in the given dimension `dim`.

    If `keepdim` is `True`, the output tensor is of the same size as `input` except in the dimension(s) `dim` 
    where it is of size 1. Otherwise, dim is squeezed (see `flow.squeeze()`), resulting in the output 
    tensor having 1 (or `len(dim)`) fewer dimension(s).

    Args:
        input (Tensor): the input tensor.
        dim (int or tuple of python:ints): the dimension or dimensions to reduce. Defaults to None.
        keepdim (bool, optional): whether the output tensor has dim retained or not. Defaults to False.

    Returns:
        Tensor: The result of variance on the specified axis of input Tensor

    For example:

    .. code-block:: python

        import oneflow.experimental as flow
        import numpy as np

        np_arr = np.random.randn(2,3,4,5)
        input = flow.Tensor(np_arr)
        output = flow.var(input, 1, True)
        # equal to np.var(input_arr, 1, keepdim=True)

    """
    return Variance(dim, keepdim)(input)


class ScalarSubByTensor(Module):
    def __init__(self) -> None:
        super().__init__()
        self._op = (
            flow.builtin_op("scalar_sub_by_tensor")
            .Input("x")
            .Input("scalar")
            .Output("y")
            .Build()
        )

    def forward(self, x, y):
        return self._op(x, y)[0]


class BroadcastSub(Module):
    def __init__(self) -> None:
        super().__init__()
        self._op = (
            flow.builtin_op("broadcast_sub").Input("x").Input("y").Output("z").Build()
        )

    def forward(self, x, y):
        return self._op(x, y)[0]


class ScalarAdd(Module):
    def __init__(self, operand) -> None:
        super().__init__()
        self._op = flow.builtin_op("scalar_add").Input("in").Output("out")

        if isinstance(operand, int):
            self._op = (
                self._op.Attr("has_int_operand", True)
                .Attr("has_float_operand", False)
                .Attr("int_operand", operand)
                .Attr("float_operand", 0.0)
                .Build()
            )
        elif isinstance(operand, float):
            self._op = (
                self._op.Attr("has_int_operand", False)
                .Attr("has_float_operand", True)
                .Attr("int_operand", 0)
                .Attr("float_operand", operand)
                .Build()
            )
        else:
            raise ValueError("operand type can only be int or float")

    def forward(self, x):
        return self._op(x)[0]


@oneflow_export("sub")
@register_tensor_op("sub")
@experimental_api
def _sub(x, y):
    r"""Computes the subtraction of x by y for each element, scalar and broadcast promotation are supported.
    The formula is:

    .. math::
        out = x - y
    
    For example:

    .. code-block:: python

        import oneflow.experimental as flow

        # element-wise subtract
        x = flow.Tensor(np.random.randn(2,3))
        y = flow.Tensor(np.random.randn(2,3))
        out = flow.sub(x,y).numpy()
        print(out.shape) # (2,3)

        # scalar subtract
        x = 5
        y = flow.Tensor(np.random.randn(2,3))
        out = flow.sub(x,y).numpy()
        print(out.shape) # (2,3)

        # broadcast subtract
        x = flow.Tensor(np.random.randn(1,1))
        y = flow.Tensor(np.random.randn(2,3))
        out = flow.sub(x,y).numpy()
        print(out.shape) # (2,3)

    """

    if isinstance(x, (int, float)):
        return ScalarAdd(x)(ScalarMul(-1)(y))
    elif isinstance(y, (int, float)):
        return ScalarAdd(-1 * y)(x)
    elif x.shape == y.shape:
        # TODO: add element-wise op
        return BroadcastSub()(x, y)
    elif y.shape == (1,):
        return ScalarSubByTensor()(x, y)
    else:
        return BroadcastSub()(x, y)


class BroadcastDiv(Module):
    def __init__(self) -> None:
        super().__init__()
        self._op = (
            flow.builtin_op("broadcast_div").Input("x").Input("y").Output("z").Build()
        )

    def forward(self, x, y):
        return self._op(x, y)[0]


class ScalarDivByTensor(Module):
    def __init__(self) -> None:
        super().__init__()
        self._op = (
            flow.builtin_op("scalar_div_by_tensor")
            .Input("x")
            .Input("scalar")
            .Output("y")
            .Build()
        )

    def forward(self, x, scalar):
        return self._op(x, scalar)[0]


@oneflow_export("div")
@register_tensor_op("div")
@experimental_api
def _div(x, y):
    r"""Computes the division of x by y for each element, scalar and broadcast promotation are supported.
    The formula is:

    .. math::
        out = \frac{X}{Y}
    
    Args:
        x (Union[int, float, flow.Tensor]): X.
        y (Union[int, float, flow.Tensor]): Y.
    
    For example:

    .. code-block:: python

        import oneflow.experimental as flow

        # element-wise divide
        x = flow.Tensor(np.random.randn(2,3))
        y = flow.Tensor(np.random.randn(2,3))
        out = flow.div(x,y).numpy()
        print(out.shape) # (2,3)

        # scalar divide
        x = 5
        y = flow.Tensor(np.random.randn(2,3))
        out = flow.div(x,y).numpy()
        print(out.shape) # (2,3)

        # broadcast divide
        x = flow.Tensor(np.random.randn(1,1))
        y = flow.Tensor(np.random.randn(2,3))
        out = flow.div(x,y).numpy()
        print(out.shape) # (2,3)

    """

    if isinstance(x, (int, float)):
        return ScalarMul(x)(flow.experimental.reciprocal(y))
    elif isinstance(y, (int, float)):
        if y == 0 or y == 0.0:
            y = 0.0
        else:
            y = 1.0 / (float(y))
        return ScalarMul(y)(x)
    elif x.shape == y.shape:
        return BroadcastDiv()(x, y)
    elif y.shape == (1,):
        return ScalarDivByTensor()(x, y)
    else:
        return BroadcastDiv()(x, y)


class Reciprocal(Module):
    def __init__(self) -> None:
        super().__init__()
        self._op = flow.builtin_op("reciprocal_no_nan").Input("x").Output("y").Build()

    def forward(self, x):
        return self._op(x)[0]


@oneflow_export("reciprocal")
@register_tensor_op("reciprocal")
@experimental_api
def _reciprocal(x):
    r"""Computes the safe reciprocal of x. If x is zero, the reciprocal will
    be also set to zero.

    For example:

    .. code-block:: python

        import oneflow.experimental as flow
        x = flow.Tensor(np.array([[1, 2, 3], [4, 5, 6]]))
        out = flow.reciprocal()(x)
        # out [[1.         0.5        0.33333334]
               [0.25       0.2        0.16666667]]

    """

    return Reciprocal()(x)


class ScalarAddByTensor(Module):
    def __init__(self) -> None:
        super().__init__()
        self._op = (
            flow.builtin_op("scalar_add_by_tensor")
            .Input("x")
            .Input("scalar")
            .Output("y")
            .Build()
        )

    def forward(self, x, y):
        return self._op(x, y)[0]


class ElementwiseAdd(Module):
    def __init__(self) -> None:
        super().__init__()
        self._op = flow.builtin_op("add_n").Input("in", 2).Output("out").Build()

    def forward(self, x, y):
        return self._op(x, y)[0]


class BroadcastAdd(Module):
    def __init__(self) -> None:
        super().__init__()
        self._op = (
            flow.builtin_op("broadcast_add").Input("x").Input("y").Output("z").Build()
        )

    def forward(self, x, y):
        return self._op(x, y)[0]


@oneflow_export("add")
@register_tensor_op("add")
@experimental_api
def _add(x, y):
    r"""Computes the addition of x by y for each element, scalar and broadcast promotation are supported.
    The formula is:

    .. math::
        out = x + y

    For example:

    .. code-block:: python

        import oneflow.experimental as flow

        # element-wise add
        x = flow.Tensor(np.random.randn(2,3))
        y = flow.Tensor(np.random.randn(2,3))
        out = flow.add(x,y).numpy()
        print(out.shape) # (2,3)

        # scalar add
        x = 5
        y = flow.Tensor(np.random.randn(2,3))
        out = flow.add(x,y).numpy()
        print(out.shape) # (2,3)

        # broadcast add
        x = flow.Tensor(np.random.randn(1,1))
        y = flow.Tensor(np.random.randn(2,3))
        out = flow.add(x,y).numpy()
        print(out.shape) # (2,3)

    """

    if isinstance(x, (int, float)):
        return ScalarAdd(x)(y)
    elif isinstance(y, (int, float)):
        return ScalarAdd(y)(x)
    elif x.shape == y.shape:
        return ElementwiseAdd()(x, y)
    elif x.shape == (1,):
        return ScalarAddByTensor()(y, x)
    elif y.shape == (1,):
        return ScalarAddByTensor()(x, y)
    else:
        return BroadcastAdd()(x, y)


class Asin(Module):
    def __init__(self) -> None:
        super().__init__()
        self._op = flow.builtin_op("asin").Input("x").Output("y").Build()

    def forward(self, x):
        return self._op(x)[0]


@oneflow_export("asin")
@experimental_api
def asin_op(input):
    r"""
    Returns a new tensor with the arcsine of the elements of :attr:`input`.

    .. math::
        \text{out}_{i} = \sin^{-1}(\text{input}_{i})

    Args:
        input (Tensor): the input tensor.

    For example:

    .. code-block:: python

        >>> import oneflow.experimental as flow
        >>> import numpy as np
        >>> flow.enable_eager_execution()
        >>> input = flow.Tensor(np.array([-0.5,  0.8, 1.0,  -0.8]), dtype=flow.float32)
        >>> output = flow.asin(input)
        >>> print(output.shape)
        flow.Size([4])
        >>> print(output.numpy())
        [-0.5235988  0.9272952  1.5707964 -0.9272952]
        >>> input1 = flow.Tensor(np.array([[0.8, 1.0], [-0.6, -1.0]]), dtype=flow.float32)
        >>> output1 = input1.asin()
        >>> print(output1.shape)
        flow.Size([2, 2])
        >>> print(output1.numpy())
        [[ 0.9272952   1.5707964 ]
         [-0.64350116 -1.5707964 ]]
    """
    return Asin()(input)


@register_tensor_op("asin")
@experimental_api
def asin_op_tensor(input):
    r"""

    See :func:`oneflow.experimental.asin`
    """
    return Asin()(input)


@oneflow_export("arcsin")
@experimental_api
def arcsin_op(input):
    r"""
  
    Alias for :func:`oneflow.experimental.asin`
    """
    return Asin()(input)


@register_tensor_op("arcsin")
@experimental_api
def arcsin_op_tensor(input):
    r"""

    See :func:`oneflow.experimental.asin`
    """
    return Asin()(input)


class Asinh(Module):
    def __init__(self) -> None:
        super().__init__()
        self._op = flow.builtin_op("asinh").Input("x").Output("y").Build()

    def forward(self, x):
        return self._op(x)[0]


@oneflow_export("asinh")
@experimental_api
def asinh_op(input):
    r"""
    Returns a new tensor with the inverse hyperbolic sine of the elements of :attr:`input`.

    .. math::
        \text{out}_{i} = \sinh^{-1}(\text{input}_{i})

    Args:
        input (Tensor): the input tensor.

    For example:

    .. code-block:: python

        >>> import oneflow.experimental as flow
        >>> import numpy as np
        >>> flow.enable_eager_execution() 
        >>> input = flow.Tensor(np.array([2, 3, 4]), dtype=flow.float32)
        >>> output = flow.asinh(input)
        >>> print(output.shape)
        flow.Size([3])
        >>> print(output.numpy())
        [1.4436355 1.8184465 2.0947125]

        >>> input1 = flow.Tensor(np.array([[-1, 0, -0.4], [5, 7, 0.8]]), dtype=flow.float32)
        >>> output1 = input1.asinh()
        >>> print(output1.shape)
        flow.Size([2, 3])
        >>> print(output1.numpy())
        [[-0.8813736   0.         -0.39003533]
         [ 2.3124382   2.6441207   0.7326682 ]]

    """
    return Asinh()(input)


@oneflow_export("arcsinh")
@experimental_api
def arcsinh_op(input):
    r"""
  
    Alias for :func:`oneflow.experimental.asinh`
    """
    return Asinh()(input)


@register_tensor_op("asinh")
@experimental_api
def asinh_op_tensor(input):
    r"""

    See :func:`oneflow.experimental.asinh`
    """
    return Asinh()(input)


@register_tensor_op("arcsinh")
@experimental_api
def arcsinh_op_tensor(input):
    r"""

    See :func:`oneflow.experimental.asinh`
    """
    return Asinh()(input)


class Sin(Module):
    def __init__(self) -> None:
        super().__init__()
        self._op = flow.builtin_op("sin").Input("x").Output("y").Build()

    def forward(self, x):
        return self._op(x)[0]


@oneflow_export("sin")
@experimental_api
def sin_op(tensor):
    r"""
    Returns a new tensor with the sine of the elements of :attr:`input`.

    .. math::

        \text{out}_{i} = \sin(\text{input}_{i})

    Args:
        input (Tensor): the input tensor.

    For example:

    .. code-block:: python

        >>> import oneflow.experimental as flow
        >>> import numpy as np
        >>> flow.enable_eager_execution()
        >>> x1 = flow.Tensor(np.array([-0.5461,  0.1347, -2.7266, -0.2746]).astype(np.float32))
        >>> out1 = flow.sin(x1)
        >>> out1.numpy() #doctest: +ELLIPSIS
        array([-0.5193...,  0.1342..., -0.4031..., -0.2711...], dtype=float32)
        >>> x2 = flow.Tensor(np.array([-1.4, 2.6, 3.7]).astype(np.float32),device=flow.device('cuda'))
        >>> out2 = flow.sin(x2)
        >>> out2.numpy() #doctest: +ELLIPSIS
        array([-0.9854...,  0.5155..., -0.5298...], dtype=float32)

    """

    return Sin()(tensor)


@register_tensor_op("sin")
@experimental_api
def sin_op_tensor(tensor):
    r"""

    sin() -> Tensor

    See :func:`oneflow.experimental.sin`
    
    """

    return Sin()(tensor)


class Cos(Module):
    def __init__(self) -> None:
        super().__init__()
        self._op = flow.builtin_op("cos").Input("x").Output("y").Build()

    def forward(self, x):
        return self._op(x)[0]


@oneflow_export("cos")
@register_tensor_op("cos")
@experimental_api
def cos_op(tensor):
    r"""
    Returns a new tensor with the cosine  of the elements of :attr:`input`.
    
    .. math::
        \text{out}_{i} = \cos(\text{input}_{i})

    Args:
        input (Tensor): the input tensor.

    For example:

    .. code-block:: python

        import oneflow.experimental as flow
        import numpy as np
        arr = np.array([1.4309,  1.2706, -0.8562,  0.9796])
        input = flow.Tensor(arr, dtype=flow.float32)
        output = flow.cos(input)
        # [0.13944048 0.29570782 0.6553126  0.5573547 ]
        
    """
    return Cos()(tensor)


class Atan(Module):
    def __init__(self) -> None:
        super().__init__()
        self._op = flow.builtin_op("atan").Input("x").Output("y").Build()

    def forward(self, x):
        return self._op(x)[0]


@oneflow_export("atan")
@experimental_api
def atan_op(tensor):
    r"""
    Returns a new tensor with the arctangent of the elements of :attr:`input`.

    .. math::
        \text{out}_{i} = \tan^{-1}(\text{input}_{i})

    Args:
        input (Tensor): the input tensor.

    For example:

    .. code-block:: python
    
        >>> import oneflow.experimental as flow
        >>> import numpy as np
        >>> flow.enable_eager_execution()
        >>> input = flow.Tensor(np.array([0.5, 0.6, 0.7]), dtype=flow.float32)
        >>> output = flow.atan(input)
        >>> print(output.shape)
        flow.Size([3])
        >>> print(output.numpy())
        [0.4636476  0.5404195  0.61072594]
        
    """
    return Atan()(tensor)


@register_tensor_op("atan")
@experimental_api
def atan_op_tensor(tensor):
    r"""

    See :func:`oneflow.experimental.atan`
    
    """
    return Atan()(tensor)


@oneflow_export("arctan")
@experimental_api
def arctan_op(tensor):
    r"""
    Alias for :func:`oneflow.experimental.atan`
    
    """
    return Atan()(tensor)


@register_tensor_op("arctan")
@experimental_api
def arctan_op_tensor(tensor):
    r"""

    See :func:`oneflow.experimental.arctan`
    
    """
    return Atan()(tensor)


class Log(Module):
    def __init__(self) -> None:
        super().__init__()
        self._op = flow.builtin_op("log").Input("x").Output("y").Build()

    def forward(self, x):
        return self._op(x)[0]


@oneflow_export("log")
@register_tensor_op("log")
@experimental_api
def log_op(tensor):
    r"""
    Returns a new tensor with the natural logarithm of the elements of :attr:`input`.
    
    .. math::
        y_{i} = \log_{e} (x_{i})

    Args:
        input (Tensor): the input tensor.
    
    For example:

    .. code-block:: python

        import oneflow.experimental as flow
        import numpy as np
        arr = np.random.randn(2, 3, 4, 5)
        input = flow.Tensor(arr, dtype=flow.float32)
        output = flow.log(input)
        # equal to np.log(input)
        
    """
    return Log()(tensor)


class Subtract(Module):
    def __init__(self) -> None:
        super().__init__()

    def forward(self, x, y):
        if isinstance(x, (int, float)):
            return ScalarAdd(x)(-1 * y)
        elif isinstance(y, (int, float)):
            return ScalarAdd(-1 * y)(x)
        elif x.shape == y.shape:
            # TODO: add element-wise op
            return BroadcastSub()(x, y)
        elif x.shape == (1,):
            return ScalarSubByTensor()(y, x)
        elif y.shape == (1,):
            return ScalarSubByTensor()(x, y)
        else:
            return BroadcastSub()(x, y)


class Sqrt(Module):
    def __init__(self) -> None:
        super().__init__()
        self.sqrt_op = flow.builtin_op("sqrt").Input("x").Output("y").Build()

    def forward(self, input):
        return self.sqrt_op(input)[0]


@oneflow_export("rsqrt")
@register_tensor_op("rsqrt")
@experimental_api
def rsqrt_op(input):
    r"""Returns a new tensor with the reciprocal of the square-root of each of
        the elements of :attr:`input`.

        .. math::
            \text{out}_{i} = \frac{1}{\sqrt{\text{input}_{i}}}

        Args:
            input (Tensor) – the input tensor.

         For example:

        .. code-block:: python

            import oneflow.experimental as flow
            import numpy as np

            a = flow.Tensor(np.random.randn(4))
            # tensor([-0.0370,  0.2970,  1.5420, -0.9105])
            flow.rsqrt(a)
            # tensor([    nan,  1.8351,  0.8053,     nan])

    """
    return Rsqrt()(input)


class Rsqrt(Module):
    def __init__(self) -> None:
        super().__init__()
        self.rsqrt_op = flow.builtin_op("rsqrt").Input("x").Output("y").Build()

    def forward(self, input):
        return self.rsqrt_op(input)[0]


@oneflow_export("sqrt")
@register_tensor_op("sqrt")
@experimental_api
def sqrt_op(input):
    r"""Returns a new tensor with the square-root of the elements of :attr:`input`.

        .. math::
            \text{out}_{i} = \sqrt{\text{input}_{i}}

        Args:
            input (Tensor): the input tensor.

         For example:

        .. code-block:: python

            import oneflow.experimental as flow
            import numpy as np

            arr = np.random.randn(3, 2, 5, 7)
            input = flow.Tensor(arr)
            output = flow.sqrt(input)
            # output equal to np.sqrt(arr)
        """
    return Sqrt()(input)


class Square(Module):
    def __init__(self) -> None:
        super().__init__()
        self.square_op = flow.builtin_op("square").Input("x").Output("y").Build()

    def forward(self, input):
        return self.square_op(input)[0]


@oneflow_export("square")
@register_tensor_op("square")
@experimental_api
def square_op(input):
    r"""Returns a new tensor with the square of the elements of :attr:`input`.

        .. math::
            \text{out}_{i} = \sqrt{\text{input}_{i}}

        Args:
            input (Tensor): the input tensor.

         For example:

        .. code-block:: python

            import oneflow.experimental as flow
            import numpy as np

            arr = np.random.randn(3, 2, 5, 7)
            input = flow.Tensor(arr)
            output = flow.square(input)
            # output equal to np.square(arr)
        """
    return Square()(input)


class Std(Module):
    def __init__(self, dim=None, unbiased=True, keepdim=False) -> None:
        super().__init__()
        assert unbiased == True, "Only support 'unbiased=True' for now!"
        self.unbiased = unbiased
        self.keepdim = keepdim
        self.dim = dim
        self.reduce_count = 1
        self.square_op = Square()
        self.sqrt_op = Sqrt()
        self.subtract_op = Subtract()

    def forward(self, x):
        self.axis = _check_axis(self.dim, x.shape)
        if isinstance(self.axis, list) and len(self.axis) == 0:
            return flow.experimental.zeros(size=x.shape)
        else:
            if len(self.axis) == 0:
                self.reduce_count = x.nelement()
            else:
                for i in self.axis:
                    self.reduce_count *= x.shape[i]

            sum = Sum(self.axis, self.keepdim)(self.square_op(x)) / self.reduce_count
            square = self.square_op(Sum(self.axis, self.keepdim)(x) / self.reduce_count)
            subtract = self.subtract_op(sum, square)
            res = self.sqrt_op(subtract)
            return res


@oneflow_export("std")
@register_tensor_op("std")
@experimental_api
def std_op(tensor, dim, unbiased=True, keepdim=False):
    r"""
    Returns the standard-deviation of each row of the :attr:`input` tensor in the
    dimension :attr:`dim`. If :attr:`dim` is a list of dimensions,
    reduce over all of them.

    If keepdim is True, the output tensor is of the same size as input except in 
    the dimension(s) dim where it is of size 1. Otherwise, dim is squeezed, 
    resulting in the output tensor having 1 (or len(dim)) fewer dimension(s).

    If :attr:`unbiased` is ``False``, then the standard-deviation will be calculated
    via the biased estimator. Otherwise, Bessel's correction will be used.

    Args:
        input (Tensor): the input tensor.
        dim (int or tuple of python:ints): the dimension or dimensions to reduce.
        unbiased (bool): whether to use the unbiased estimation or not
        keepdim (bool): whether the output tensor has `dim` retained or not.

    For example:

    .. code-block:: python

        import oneflow.experimental as flow
        import numpy as np

        arr = np.random.randn(2, 3, 4, 5)
        input = flow.Tensor(arr)
        output = flow.std(input, dim=2)

        # equal to numpy np.std(arr, axis=2)

    """
    return Std(dim, unbiased, keepdim)(tensor)


class Pow(Module):
    def __init__(self) -> None:
        super().__init__()
        self._scalar_pow_op = (
            flow.builtin_op("scalar_pow").Input("in").Output("out").Build()
        )
        self._elementwise_pow_op = _build_math_binary_elementwise_op("pow")

    def forward(self, x, y):
        if isinstance(y, (int, float)):
            return self._scalar_pow_op(x, exponent=float(y))[0]
        else:
            return self._elementwise_pow_op(x, y)[0]


@oneflow_export("pow")
@register_tensor_op("pow")
@experimental_api
def pow_op(tensor, exponent):
    r"""Takes the power of each element in input with exponent and returns a tensor with the result.
    exponent can be either a single float number or a single int number.
    
    For example:

    .. code-block:: python

        import oneflow.experimental as flow
        import numpy as np
        
        x = flow.Tensor(np.array([1, 2, 3, 4, 5, 6]))
        out = flow.pow(x, 2).numpy()
        print(out) # [1, 4, 9, 16, 25, 36]
        
    """
    return Pow()(tensor, exponent)


class Clamp(Module):
    def __init__(self, min_value=None, max_value=None) -> None:
        super().__init__()
        if min_value is not None:
            floating_min_value = float(min_value)
            integral_min_value = int(min_value)
        if max_value is not None:
            floating_max_value = float(max_value)
            integral_max_value = int(max_value)

        if min_value is not None and max_value is not None:
            self._op = (
                flow.builtin_op("clip_by_scalar")
                .Input("x")
                .Output("y")
                .Attr("floating_min", floating_min_value)
                .Attr("integral_min", integral_min_value)
                .Attr("floating_max", floating_max_value)
                .Attr("integral_max", integral_max_value)
                .Build()
            )
        elif min_value is not None:
            self._op = (
                flow.builtin_op("clip_by_scalar_min")
                .Input("x")
                .Output("y")
                .Attr("floating_min", floating_min_value)
                .Attr("integral_min", integral_min_value)
                .Build()
            )
        elif max_value is not None:
            self._op = (
                flow.builtin_op("clip_by_scalar_max")
                .Input("x")
                .Output("y")
                .Attr("floating_max", floating_max_value)
                .Attr("integral_max", integral_max_value)
                .Build()
            )
        else:
            raise ValueError("min_value and max_value cannot be None at the same time")

    def forward(self, x):
        return self._op(x)[0]


@oneflow_export("clamp")
@experimental_api
def clamp_op(tensor, min=None, max=None):
    r"""
    Clamp all elements in :attr:`input` into the range `[` :attr:`min`, :attr:`max` `]` and return
    a resulting tensor:

    .. math::
        y_i = \begin{cases}
            \text{min} & \text{if } x_i < \text{min} \\
            x_i & \text{if } \text{min} \leq x_i \leq \text{max} \\
            \text{max} & \text{if } x_i > \text{max}
        \end{cases}

    If :attr:`input` is of type `FloatTensor` or `DoubleTensor`, args :attr:`min`
    and :attr:`max` must be real numbers, otherwise they should be integers.

    Args:
        input (Tensor): the input tensor.
        min (Number): lower-bound of the range to be clamped to. Defaults to None.
        max (Number): upper-bound of the range to be clamped to. Defaults to None.
        out (Tensor, optional): the output tensor.

    For example:


    .. code-block:: python

        >>> import oneflow.experimental as flow
        >>> import numpy as np
        >>> flow.enable_eager_execution()
        >>> arr = np.array([0.2, 0.6, -1.5, -0.3])
        >>> input = flow.Tensor(arr)
        >>> output = flow.clamp(input, min=-0.5, max=0.5).numpy()
        >>> output
        array([ 0.2,  0.5, -0.5, -0.3], dtype=float32)

        >>> arr = np.array([0.2, 0.6, -1.5, -0.3])
        >>> input = flow.Tensor(arr)
        >>> output = flow.clamp(input, min=None, max=0.5).numpy()
        >>> output
        array([ 0.2,  0.5, -1.5, -0.3], dtype=float32)

        >>> arr = np.array([0.2, 0.6, -1.5, -0.3])
        >>> input = flow.Tensor(arr)
        >>> output = flow.clamp(input, min=-0.5, max=None).numpy()
        >>> output
        array([ 0.2,  0.6, -0.5, -0.3], dtype=float32)

    """
    return Clamp(min, max)(tensor)


@register_tensor_op("clamp")
@experimental_api
def clamp_op_tensor(tensor, min=None, max=None):
    r"""
    See :func:`oneflow.experimental.clamp`
    """
    return Clamp(min, max)(tensor)


@oneflow_export("clip")
@experimental_api
def clip_op(tensor, min=None, max=None):
    r"""
    Alias for :func:`oneflow.experimental.clamp`
    """
    return Clamp(min, max)(tensor)


@register_tensor_op("clip")
@experimental_api
def clip_op_tensor(tensor, min=None, max=None):
    r"""
    See :func:`oneflow.experimental.clamp`
    """
    return Clamp(min, max)(tensor)


class Cosh(Module):
    def __init__(self) -> None:
        super().__init__()
        self._op = flow.builtin_op("cosh").Input("x").Output("y").Build()

    def forward(self, x):
        return self._op(x)[0]


@oneflow_export("cosh")
@register_tensor_op("cosh")
@experimental_api
def cosh_op(tensor):
    r"""
    Returns a new tensor with the hyperbolic cosine of the elements of :attr:`input`.

    .. math::
        \text{out}_{i} = \cosh(\text{input}_{i})

    Args:
        input (Tensor): the input tensor.

    For example:

    .. code-block:: python

        import oneflow.experimental as flow
        import numpy as np
        arr = np.array([ 0.1632,  1.1835, -0.6979, -0.7325])
        input = flow.Tensor(arr, dtype=flow.float32)
        output = flow.cosh(input)
        # [1.0133467 1.7859949 1.2535787 1.2804903]

    """
    return Cosh()(tensor)


<<<<<<< HEAD

=======
>>>>>>> 7158ba8c
class Erf(Module):
    def __init__(self) -> None:
        super().__init__()
        self.erf_op = flow.builtin_op("erf").Input("x").Output("y").Build()

    def forward(self, input):
        return self.erf_op(input)[0]


@oneflow_export("erf")
@register_tensor_op("erf")
@experimental_api
def erf_op(input):
    r"""Computes the error function of each element. The error function is defined as follows:

    .. math::
            \operatorname{erf}(x)=\frac{2}{\sqrt{\pi}} \int_{0}^{x} e^{-t^{2}} d t

    Args:
        x (oneflow.Tensor): A Tensor

    Returns:
        oneflow.Tensor: The result Tensor   

    For example:

    .. code-block:: python

        >>> import oneflow.experimental as flow
        >>> import numpy as np
        >>> flow.enable_eager_execution()

        >>> x = flow.Tensor(np.array([0, -1., 10.]), dtype=flow.float32)
        >>> out = flow.erf(x)
        >>> out.shape
        flow.Size([3])
        >>> out.numpy()
        array([ 0.       , -0.8427008,  1.       ], dtype=float32)

        >>> x = flow.Tensor(np.array([[0, -1., 10.], [5, 7, 0.8]]), dtype=flow.float32)
        >>> out = flow.erf(x)
        >>> out.shape
        flow.Size([2, 3])
        >>> out.numpy()
        array([[ 0.        , -0.8427008 ,  1.        ],
               [ 1.        ,  1.        ,  0.74210095]], dtype=float32)

        >>> x = flow.Tensor(np.array([[0, -1., 10.], [5, 7, 0.8], [2, 3, 4]]), dtype=flow.float32)
        >>> out = x.erf()
        >>> out.shape
        flow.Size([3, 3])
        >>> out.numpy()
        array([[ 0.        , -0.8427008 ,  1.        ],
               [ 1.        ,  1.        ,  0.74210095],
               [ 0.9953223 ,  0.9999779 ,  1.        ]], dtype=float32)
               
    """
    return Erf()(input)


@register_tensor_op("erf")
@experimental_api
def erf_op_tensor(input):
    r"""
    See :func:`oneflow.experimental.erf`
    """
    return Erf()(input)


class Erfc(Module):
    def __init__(self) -> None:
        super().__init__()
        self.erfc_op = flow.builtin_op("erfc").Input("x").Output("y").Build()

    def forward(self, input):
        return self.erfc_op(input)[0]


@oneflow_export("erfc")
@register_tensor_op("erfc")
@experimental_api
def erfc_op(input):
    r"""Computes the complementary error function of each element of input. The complementary error 
    function is defined as follows:

    .. math::
            \operatorname{erfc}(x)=1-\frac{2}{\sqrt{\pi}} \int_{0}^{x} e^{-t^{2}} d t

    Args:
        x (oneflow.Tensor): A Tensor

    Returns:
        oneflow.Tensor: The result Tensor

    For example:

    .. code-block:: python

        >>> import oneflow.experimental as flow
        >>> import numpy as np
        >>> flow.enable_eager_execution()

        >>> x = flow.Tensor(np.array([0, -1., 10.]), dtype=flow.float32)
        >>> out = flow.erfc(x)
        >>> out.shape
        flow.Size([3])
        >>> out.numpy()
        array([1.0000000e+00, 1.8427007e+00, 2.8025969e-45], dtype=float32)

        >>> x = flow.Tensor(np.array([[0, -1., 10.], [5, 7, 0.8]]), dtype=flow.float32)
        >>> out = flow.erfc(x)
        >>> out.shape
        flow.Size([2, 3])
        >>> out.numpy()
        array([[1.0000000e+00, 1.8427007e+00, 2.8025969e-45],
               [1.5374597e-12, 4.1838257e-23, 2.5789905e-01]], dtype=float32)

        >>> x = flow.Tensor(np.array([[0, -1., 10.], [5, 7, 0.8], [2, 3, 4]]), dtype=flow.float32)
        >>> out = x.erfc()
        >>> out.shape
        flow.Size([3, 3])
        >>> out.numpy()
        array([[1.0000000e+00, 1.8427007e+00, 2.8025969e-45],
               [1.5374597e-12, 4.1838257e-23, 2.5789905e-01],
               [4.6777348e-03, 2.2090499e-05, 1.5417259e-08]], dtype=float32)
        
    """
    return Erfc()(input)


@register_tensor_op("erfc")
@experimental_api
def erfc_op_tensor(input):
    r"""
    See :func:`oneflow.experimental.erfc`
    """
    return Erfc()(input)

<<<<<<< HEAD
class Ceil(Module):
    def __init__(self) -> None:
        super().__init__()
        self._op = flow.builtin_op("ceil").Input("x").Output("y").Build()

    def forward(self, x):
        return self._op(x)[0]


@oneflow_export("ceil")
@experimental_api
def ceil_op(x):
    r"""Returns a new tensor with the ceil of the elements of :attr:`x`,
    the smallest integer greater than or equal to each element.

    The equation is: 

    .. math::
        \text{out}_{i} = \left\lceil \text{input}_{i} \right\rceil = \left\lfloor \text{input}_{i} \right\rfloor + 1

    Args:
        x (oneflow.Tensor): A Tensor.
    
    Returns:
        oneflow.Tensor: The result Tensor

    For example: 


    .. code-block:: python 
        
        >>> import oneflow.experimental as flow
        >>> import numpy as np
        >>> flow.enable_eager_execution() 
        
        >>> x = flow.Tensor(np.array([0.1, -2, 3.4]).astype(np.float32))
        >>> y = flow.ceil(x)
        >>> y.shape
        flow.Size([3])
        >>> y.numpy()
        [ 1. -2.  4.]


        >>> x = flow.Tensor(np.array([[2.5, 4.6, 0.6],[7.8, 8.3, 9.2]]).astype(np.float32))
        >>> y = x.ceil()
        >>> y.shape
        flow.Size([2, 3])
        >>> y.numpy()
        [[ 3.  5.  1.]
         [ 8.  9. 10.]]




        >>> x = flow.Tensor(np.array([[[2.2, 4.4, 6.5],[7.1, 8.2, 9.3]],[[10.6,11.2,12.2],[13.5,14.8,15.9]]]).astype(np.float32))
        >>> y = flow.ceil(x)
        >>> y.shape
        flow.Size([2, 2, 3])
        >>> y.numpy()
        [[[ 3.  5.  7.]
          [ 8.  9. 10.]]
        <BLANKLINE>
         [[11. 12. 13.]
          [14. 15. 16.]]]

    """

    return Ceil()(x)


@register_tensor_op("ceil")
@experimental_api
def ceil_op_tensor(x):
    r"""
    See :func:`oneflow.experimental.ceil`
    """

    return Ceil()(x)


class Expm1(Module):
    def __init__(self) -> None:
        super().__init__()
        self._op = flow.builtin_op("expm1").Input("x").Output("y").Build()

    def forward(self, x):
        return self._op(x)[0]


@oneflow_export("expm1")
@experimental_api
def expm1_op(x):
    """Returns a new tensor with the exponential of the elements minus 1
    of :attr:`x`.


    The equation is: 

    .. math::
        y_{i} = e^{x_{i}} - 1

    Args:
        x (oneflow.Tensor): A Tensor.
    
    Returns:
        oneflow.Tensor: The result Tensor

    For example: 

    .. code-block:: python 
        
        >>> import oneflow.experimental as flow
        >>> import numpy as np
        >>> flow.enable_eager_execution() 
        
        >>> x = flow.Tensor(np.array([1, 2, 3]).astype(np.float32))
        >>> y = flow.expm1(x)
        >>> y.shape
        flow.Size([3])
        >>> y.numpy()
        [ 1.7182817  6.389056  19.085537 ]


        >>> x = flow.Tensor(np.array([[2, 4, 6],[7, 8, 9]]).astype(np.float32))
        >>> y = x.expm1()
        >>> y.shape
        flow.Size([2, 3])
        >>> y.numpy()
        [[6.3890562e+00 5.3598152e+01 4.0242880e+02]
         [1.0956332e+03 2.9799580e+03 8.1020840e+03]]



        >>> x = flow.Tensor(np.array([[[2, 4, 6],[7, 8, 9]],[[10,11,12],[13,14,15]]]).astype(np.float32))
        >>> y = flow.expm1(x)
        >>> y.shape
        flow.Size([2, 2, 3])
        >>> y.numpy()
        [[[6.3890562e+00 5.3598152e+01 4.0242880e+02]
          [1.0956332e+03 2.9799580e+03 8.1020840e+03]]
        <BLANKLINE>
         [[2.2025465e+04 5.9873141e+04 1.6275380e+05]
          [4.4241238e+05 1.2026032e+06 3.2690165e+06]]]


    """
    return Expm1()(x)


@register_tensor_op("expm1")
@experimental_api
def expm1_op_tensor(x):
    r"""
    See :func:`oneflow.experimental.expm1`
    """

    return Expm1()(x)


=======
>>>>>>> 7158ba8c

if __name__ == "__main__":
    import doctest

    doctest.testmod(raise_on_error=True)<|MERGE_RESOLUTION|>--- conflicted
+++ resolved
@@ -1372,10 +1372,6 @@
     return Cosh()(tensor)
 
 
-<<<<<<< HEAD
-
-=======
->>>>>>> 7158ba8c
 class Erf(Module):
     def __init__(self) -> None:
         super().__init__()
@@ -1514,7 +1510,7 @@
     """
     return Erfc()(input)
 
-<<<<<<< HEAD
+
 class Ceil(Module):
     def __init__(self) -> None:
         super().__init__()
@@ -1674,9 +1670,6 @@
     return Expm1()(x)
 
 
-=======
->>>>>>> 7158ba8c
-
 if __name__ == "__main__":
     import doctest
 
