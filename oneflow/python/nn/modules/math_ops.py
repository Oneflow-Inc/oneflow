--- conflicted
+++ resolved
@@ -616,12 +616,7 @@
         >>> print(output.shape)
         flow.Size([3])
         >>> print(output.numpy())
-<<<<<<< HEAD
-        [1.4436355 1.8184464 2.0947125]
-
-=======
         [1.4436355 1.8184465 2.0947125]
->>>>>>> 0c3a90f1
         >>> input1 = flow.Tensor(np.array([[-1, 0, -0.4], [5, 7, 0.8]]), dtype=flow.float32)
         >>> output1 = input1.asinh()
         >>> print(output1.shape)
