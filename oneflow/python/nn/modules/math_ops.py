--- conflicted
+++ resolved
@@ -1308,8 +1308,4 @@
 if __name__ == "__main__":
     import doctest
 
-<<<<<<< HEAD
-    doctest.testmod(name='erf_op', raise_on_error=True)
-=======
-    doctest.testmod(raise_on_error=True)
->>>>>>> 3f9a70bc
+    doctest.testmod(name='erf_op', raise_on_error=True)