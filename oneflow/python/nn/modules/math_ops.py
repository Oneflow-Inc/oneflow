"""
Copyright 2020 The OneFlow Authors. All rights reserved.

Licensed under the Apache License, Version 2.0 (the "License");
you may not use this file except in compliance with the License.
You may obtain a copy of the License at

    http://www.apache.org/licenses/LICENSE-2.0

Unless required by applicable law or agreed to in writing, software
distributed under the License is distributed on an "AS IS" BASIS,
WITHOUT WARRANTIES OR CONDITIONS OF ANY KIND, either express or implied.
See the License for the specific language governing permissions and
limitations under the License.
"""

import collections
from typing import Optional, Sequence, Union

import oneflow as flow
from oneflow.python.oneflow_export import oneflow_export, experimental_api
from oneflow.python.nn.module import Module
from oneflow.python.framework.tensor import register_tensor_op
from oneflow.python.nn.modules.utils import _check_axis


def _build_math_binary_elementwise_op(math_op):
    return flow.builtin_op(math_op).Input("x").Input("y").Output("z").Build()


<<<<<<< HEAD
=======
class Sum(Module):
    def __init__(
        self, axis: Optional[Union[int, Sequence[int]]] = None, keepdims: bool = False
    ) -> None:
        super().__init__()

        self.axis = axis
        self.keepdims = keepdims
        self._op = (
            flow.builtin_op("reduce_sum")
            .Input("input_tensor")
            .Output("output_tensor")
            .Attr("keepdims", keepdims)
            .Build()
        )

    def forward(self, input):
        axis_checked = _check_axis(self.axis, input.shape)
        if len(axis_checked) == 0:
            return input
        return self._op(input, axis=axis_checked)[0]


@oneflow_export("sum")
@register_tensor_op("sum")
@experimental_api
def _sum(input, dim=None, keepdims=False):
    r"""Computes the sum of row of elements in a tensor in the given axis, if the axis is None, sum of all elements will be caculated.
    
    For example:

    .. code-block:: python

        >>> import numpy as np
        >>> import oneflow.experimental as flow
        >>> flow.enable_eager_execution()

        >>> input = flow.Tensor(np.random.randn(4, 5, 6), dtype=flow.float32)
        >>> of_out = flow.sum(input, dim=(2, 1))
        >>> of_out.shape
        flow.Size([4])
    """

    return Sum(dim, keepdims)(input)


>>>>>>> 9005dc74
class ScalarMul(Module):
    def __init__(self, operand) -> None:
        super().__init__()
        self._op = flow.builtin_op("scalar_mul").Input("in").Output("out")
        if isinstance(operand, int):
            self._op = (
                self._op.Attr("has_int_operand", True)
                .Attr("has_float_operand", False)
                .Attr("int_operand", operand)
                .Attr("float_operand", 0.0)
                .Build()
            )
        elif isinstance(operand, float):
            self._op = (
                self._op.Attr("has_int_operand", False)
                .Attr("has_float_operand", True)
                .Attr("int_operand", 0)
                .Attr("float_operand", operand)
                .Build()
            )
        else:
            raise ValueError("operand type can only be int or float")

    def forward(self, x):
        return self._op(x)[0]


class ScalarMulByTensor(Module):
    def __init__(self) -> None:
        super().__init__()
        self._op = (
            flow.builtin_op("scalar_mul_by_tensor")
            .Input("x")
            .Input("scalar")
            .Output("y")
            .Build()
        )

    def forward(self, x, y):
        return self._op(x, y)[0]


class ElementwiseMul(Module):
    def __init__(self) -> None:
        super().__init__()
        self._op = (
            flow.builtin_op("multiply").Input("x").Input("y").Output("out").Build()
        )

    def forward(self, x, y):
        return self._op(x, y)[0]


class BroadcastMul(Module):
    def __init__(self) -> None:
        super().__init__()
        self._op = (
            flow.builtin_op("broadcast_mul").Input("x").Input("y").Output("z").Build()
        )

    def forward(self, x, y):
        return self._op(x, y)[0]


@oneflow_export("mul")
@register_tensor_op("mul")
@experimental_api
def _mul(x, y):
    r"""Computes the multiplication of x by y for each element, scalar and broadcast promotation are supported.
    
    The formula is:

    .. math::
        out = x \times y
    
    For example:

    .. code-block:: python

        >>> import numpy as np
        >>> import oneflow.experimental as flow
        >>> flow.enable_eager_execution()

        # element-wise multiply
        >>> x = flow.Tensor(np.random.randn(2,3))
        >>> y = flow.Tensor(np.random.randn(2,3))
        >>> out = flow.mul(x,y).numpy()
        >>> out.shape
        (2, 3)

        # scalar mutiply
        >>> x = 5
        >>> y = flow.Tensor(np.random.randn(2,3))
        >>> out = flow.mul(x,y).numpy()
        >>> out.shape
        (2, 3)

        # broadcast mutiply
        >>> x = flow.Tensor(np.random.randn(1,1))
        >>> y = flow.Tensor(np.random.randn(2,3))
        >>> out = flow.mul(x,y).numpy()
        >>> out.shape 
        (2, 3)

    """

    if isinstance(x, (int, float)):
        return ScalarMul(x)(y)
    elif isinstance(y, (int, float)):
        return ScalarMul(y)(x)
    elif x.shape == y.shape:
        return ElementwiseMul()(x, y)
    elif x.shape == (1,):
        return ScalarMulByTensor()(y, x)
    elif y.shape == (1,):
        return ScalarMulByTensor()(x, y)
    else:
        return BroadcastMul()(x, y)


<<<<<<< HEAD
=======
class Mean(Module):
    def __init__(
        self,
        axis: Optional[Union[collections.Sized, int]] = None,
        keepdims: bool = False,
    ) -> None:
        super().__init__()
        self.keepdims = keepdims
        self.axis = axis
        # TODO: add if input.is_dynamic branch like flow.math.reduce_mean
        if axis is None:
            self.axes = []
        else:
            self.axes = list(axis) if isinstance(axis, collections.Sized) else [axis]

    def forward(self, input_tensor):
        ndim = input_tensor.ndimension()
        if isinstance(self.axis, int) and self.axis < 0:
            assert -ndim <= self.axis <= -1, "axis should be in range:[-ndims,-1]"
            self.axis = ndim + self.axis
            self.axes = [self.axis]

        if isinstance(self.axis, collections.Sized):
            for i in range(len(self.axes)):
                assert (
                    -ndim <= self.axes[i] <= ndim - 1
                ), "Dimension out of range (expected to be in range of [-{}, {}], but got {})".format(
                    ndim, ndim - 1, self.axes[i]
                )
                if self.axes[i] < 0:
                    self.axes[i] = self.axes[i] + ndim

        reduce_sum = flow.experimental.sum(
            input_tensor, dim=self.axis, keepdims=self.keepdims
        )
        reduce_count = 1
        if len(self.axes) == 0:
            for dim in input_tensor.shape:
                reduce_count *= dim
        else:
            for i in self.axes:
                reduce_count *= input_tensor.shape[i]
        return flow.experimental.mul(reduce_sum, 1.0 / reduce_count)


@oneflow_export("mean")
@register_tensor_op("mean")
@experimental_api
def _mean(input_tensor, dim=None, keepdim=False):
    r"""Computes the mean of row of elements in a tensor in the given axis,
    if the axis is None, mean of all elements will be caculated.

    For example:

    .. code-block:: python

        >>> import numpy as np
        >>> import oneflow.experimental as flow
        >>> flow.enable_eager_execution()

        >>> input = flow.Tensor([[1, 2, 3], [4, 5, 6]])
        >>> out = flow.mean(input)
        >>> out.numpy()
        array([3.5], dtype=float32)

        >>> input = flow.Tensor([[1, 2, 3], [4, 5, 6]])
        >>> out = flow.mean(input, dim=0)
        >>> out.numpy()
        array([2.5, 3.5, 4.5], dtype=float32)

        >>> input = flow.Tensor([[1, 2, 3], [4, 5, 6]])
        >>> out = flow.mean(input, dim=1)
        >>> out.numpy()
        array([2., 5.], dtype=float32)

    """

    return Mean(axis=dim, keepdims=keepdim)(input_tensor)


>>>>>>> 9005dc74
class Variance(Module):
    def __init__(self, dim: int = None, keepdim: bool = False) -> None:
        super().__init__()
        self.dim = dim
        self.keepdim = keepdim

    def forward(self, input):
        axis = _check_axis(self.dim, input.shape)
        if isinstance(axis, list) and len(axis) == 0:
            return flow.experimental.zeros(size=input.shape)
        else:
            return flow.experimental.sub(
                flow.experimental.mean(
                    flow.experimental.square(input), axis, self.keepdim
                ),
                flow.experimental.square(
                    flow.experimental.mean(input, axis, self.keepdim)
                ),
            )


@oneflow_export("var")
@register_tensor_op("var")
@experimental_api
def variance_op(input, dim=None, keepdim=False):
    r"""Returns the variance of each row of the `input` tensor in the given dimension `dim`.

    If `keepdim` is `True`, the output tensor is of the same size as `input` except in the dimension(s) `dim` 
    where it is of size 1. Otherwise, dim is squeezed (see `flow.squeeze()`), resulting in the output 
    tensor having 1 (or `len(dim)`) fewer dimension(s).

    Args:
        input (Tensor): the input tensor.
        dim (int or tuple of python:ints): the dimension or dimensions to reduce. Defaults to None.
        keepdim (bool, optional): whether the output tensor has dim retained or not. Defaults to False.

    Returns:
        Tensor: The result of variance on the specified axis of input Tensor

    For example:

    .. code-block:: python

        >>> import numpy as np
        >>> import oneflow.experimental as flow
        >>> flow.enable_eager_execution()

        >>> np_arr = np.random.randn(2,3,4,5)
        >>> input = flow.Tensor(np_arr)
        >>> output = flow.var(input, 1, True)

    """
    return Variance(dim, keepdim)(input)


class ScalarSubByTensor(Module):
    def __init__(self) -> None:
        super().__init__()
        self._op = (
            flow.builtin_op("scalar_sub_by_tensor")
            .Input("x")
            .Input("scalar")
            .Output("y")
            .Build()
        )

    def forward(self, x, y):
        return self._op(x, y)[0]


class BroadcastSub(Module):
    def __init__(self) -> None:
        super().__init__()
        self._op = (
            flow.builtin_op("broadcast_sub").Input("x").Input("y").Output("z").Build()
        )

    def forward(self, x, y):
        return self._op(x, y)[0]


class ScalarAdd(Module):
    def __init__(self, operand) -> None:
        super().__init__()
        self._op = flow.builtin_op("scalar_add").Input("in").Output("out")

        if isinstance(operand, int):
            self._op = (
                self._op.Attr("has_int_operand", True)
                .Attr("has_float_operand", False)
                .Attr("int_operand", operand)
                .Attr("float_operand", 0.0)
                .Build()
            )
        elif isinstance(operand, float):
            self._op = (
                self._op.Attr("has_int_operand", False)
                .Attr("has_float_operand", True)
                .Attr("int_operand", 0)
                .Attr("float_operand", operand)
                .Build()
            )
        else:
            raise ValueError("operand type can only be int or float")

    def forward(self, x):
        return self._op(x)[0]


@oneflow_export("sub")
@register_tensor_op("sub")
@experimental_api
def _sub(x, y):
    r"""Computes the subtraction of x by y for each element, scalar and broadcast promotation are supported.
    The formula is:

    .. math::
        out = x - y
    
    For example:

    .. code-block:: python

        >>> import numpy as np
        >>> import oneflow.experimental as flow
        >>> flow.enable_eager_execution()

        # element-wise subtract
        >>> x = flow.Tensor(np.random.randn(2,3))
        >>> y = flow.Tensor(np.random.randn(2,3))
        >>> out = flow.sub(x,y).numpy()
        >>> out.shape
        (2, 3)

        # scalar subtract
        >>> x = 5
        >>> y = flow.Tensor(np.random.randn(2,3))
        >>> out = flow.sub(x,y).numpy()
        >>> out.shape
        (2, 3)

        # broadcast subtract
        >>> x = flow.Tensor(np.random.randn(1,1))
        >>> y = flow.Tensor(np.random.randn(2,3))
        >>> out = flow.sub(x,y).numpy()
        >>> out.shape
        (2, 3)

    """

    if isinstance(x, (int, float)):
        return ScalarAdd(x)(ScalarMul(-1)(y))
    elif isinstance(y, (int, float)):
        return ScalarAdd(-1 * y)(x)
    elif x.shape == y.shape:
        # TODO: add element-wise op
        return BroadcastSub()(x, y)
    elif y.shape == (1,):
        return ScalarSubByTensor()(x, y)
    else:
        return BroadcastSub()(x, y)


class BroadcastDiv(Module):
    def __init__(self) -> None:
        super().__init__()
        self._op = (
            flow.builtin_op("broadcast_div").Input("x").Input("y").Output("z").Build()
        )

    def forward(self, x, y):
        return self._op(x, y)[0]


class ScalarDivByTensor(Module):
    def __init__(self) -> None:
        super().__init__()
        self._op = (
            flow.builtin_op("scalar_div_by_tensor")
            .Input("x")
            .Input("scalar")
            .Output("y")
            .Build()
        )

    def forward(self, x, scalar):
        return self._op(x, scalar)[0]


@oneflow_export("div")
@register_tensor_op("div")
@experimental_api
def _div(x, y):
    r"""Computes the division of x by y for each element, scalar and broadcast promotation are supported.
    The formula is:

    .. math::
        out = \frac{X}{Y}
    
    Args:
        x (Union[int, float, flow.Tensor]): X.
        y (Union[int, float, flow.Tensor]): Y.
    
    For example:

    .. code-block:: python

        >>> import numpy as np
        >>> import oneflow.experimental as flow
        >>> flow.enable_eager_execution()

        # element-wise divide
        >>> x = flow.Tensor(np.random.randn(2,3))
        >>> y = flow.Tensor(np.random.randn(2,3))
        >>> out = flow.div(x,y).numpy()
        >>> out.shape
        (2, 3)

        # scalar divide
        >>> x = 5
        >>> y = flow.Tensor(np.random.randn(2,3))
        >>> out = flow.div(x,y).numpy()
        >>> out.shape
        (2, 3)

        # broadcast divide
        >>> x = flow.Tensor(np.random.randn(1,1))
        >>> y = flow.Tensor(np.random.randn(2,3))
        >>> out = flow.div(x,y).numpy()
        >>> out.shape 
        (2, 3)

    """

    if isinstance(x, (int, float)):
        return ScalarMul(x)(flow.experimental.reciprocal(y))
    elif isinstance(y, (int, float)):
        if y == 0 or y == 0.0:
            y = 0.0
        else:
            y = 1.0 / (float(y))
        return ScalarMul(y)(x)
    elif x.shape == y.shape:
        return BroadcastDiv()(x, y)
    elif y.shape == (1,):
        return ScalarDivByTensor()(x, y)
    else:
        return BroadcastDiv()(x, y)


class Reciprocal(Module):
    def __init__(self) -> None:
        super().__init__()
        self._op = flow.builtin_op("reciprocal_no_nan").Input("x").Output("y").Build()

    def forward(self, x):
        return self._op(x)[0]


@oneflow_export("reciprocal")
@register_tensor_op("reciprocal")
@experimental_api
def _reciprocal(x):
    r"""Computes the safe reciprocal of x. If x is zero, the reciprocal will
    be also set to zero.

    For example:

    .. code-block:: python

        >>> import numpy as np
        >>> import oneflow.experimental as flow
        >>> flow.enable_eager_execution()

        >>> x = flow.Tensor(np.array([[1, 2, 3], [4, 5, 6]]))
        >>> out = flow.reciprocal(x)
        >>> out.numpy()
        array([[1.        , 0.5       , 0.33333334],
               [0.25      , 0.2       , 0.16666667]], dtype=float32)
    """

    return Reciprocal()(x)


class ScalarAddByTensor(Module):
    def __init__(self) -> None:
        super().__init__()
        self._op = (
            flow.builtin_op("scalar_add_by_tensor")
            .Input("x")
            .Input("scalar")
            .Output("y")
            .Build()
        )

    def forward(self, x, y):
        return self._op(x, y)[0]


class ElementwiseAdd(Module):
    def __init__(self) -> None:
        super().__init__()
        self._op = flow.builtin_op("add_n").Input("in", 2).Output("out").Build()

    def forward(self, x, y):
        return self._op(x, y)[0]


class BroadcastAdd(Module):
    def __init__(self) -> None:
        super().__init__()
        self._op = (
            flow.builtin_op("broadcast_add").Input("x").Input("y").Output("z").Build()
        )

    def forward(self, x, y):
        return self._op(x, y)[0]


@oneflow_export("add")
@register_tensor_op("add")
@experimental_api
def _add(x, y):
    r"""Computes the addition of x by y for each element, scalar and broadcast promotation are supported.
    The formula is:

    .. math::
        out = x + y

    For example:

    .. code-block:: python

        >>> import numpy as np
        >>> import oneflow.experimental as flow
        >>> flow.enable_eager_execution()

        # element-wise add
        >>> x = flow.Tensor(np.random.randn(2,3))
        >>> y = flow.Tensor(np.random.randn(2,3))
        >>> out = flow.add(x, y).numpy()
        >>> out.shape
        (2, 3)

        # scalar add
        >>> x = 5
        >>> y = flow.Tensor(np.random.randn(2,3))
        >>> out = flow.add(x, y).numpy()
        >>> out.shape
        (2, 3)

        # broadcast add
        >>> x = flow.Tensor(np.random.randn(1,1))
        >>> y = flow.Tensor(np.random.randn(2,3))
        >>> out = flow.add(x, y).numpy()
        >>> out.shape
        (2, 3)

    """

    if isinstance(x, (int, float)):
        return ScalarAdd(x)(y)
    elif isinstance(y, (int, float)):
        return ScalarAdd(y)(x)
    elif x.shape == y.shape:
        return ElementwiseAdd()(x, y)
    elif x.shape == (1,):
        return ScalarAddByTensor()(y, x)
    elif y.shape == (1,):
        return ScalarAddByTensor()(x, y)
    else:
        return BroadcastAdd()(x, y)


class Asin(Module):
    def __init__(self) -> None:
        super().__init__()
        self._op = flow.builtin_op("asin").Input("x").Output("y").Build()

    def forward(self, x):
        return self._op(x)[0]


@oneflow_export("asin")
@experimental_api
def asin_op(input):
    r"""
    Returns a new tensor with the arcsine of the elements of :attr:`input`.

    .. math::
        \text{out}_{i} = \sin^{-1}(\text{input}_{i})

    Args:
        input (Tensor): the input tensor.

    For example:

    .. code-block:: python

        >>> import oneflow.experimental as flow
        >>> import numpy as np
        >>> flow.enable_eager_execution()
        >>> input = flow.Tensor(np.array([-0.5,  0.8, 1.0,  -0.8]), dtype=flow.float32)
        >>> output = flow.asin(input)
        >>> print(output.shape)
        flow.Size([4])
        >>> print(output.numpy())
        [-0.5235988  0.9272952  1.5707964 -0.9272952]
        >>> input1 = flow.Tensor(np.array([[0.8, 1.0], [-0.6, -1.0]]), dtype=flow.float32)
        >>> output1 = input1.asin()
        >>> print(output1.shape)
        flow.Size([2, 2])
        >>> print(output1.numpy())
        [[ 0.9272952   1.5707964 ]
         [-0.64350116 -1.5707964 ]]
    """
    return Asin()(input)


@register_tensor_op("asin")
@experimental_api
def asin_op_tensor(input):
    r"""

    See :func:`oneflow.experimental.asin`
    """
    return Asin()(input)


@oneflow_export("arcsin")
@experimental_api
def arcsin_op(input):
    r"""
  
    Alias for :func:`oneflow.experimental.asin`
    """
    return Asin()(input)


@register_tensor_op("arcsin")
@experimental_api
def arcsin_op_tensor(input):
    r"""

    See :func:`oneflow.experimental.asin`
    """
    return Asin()(input)


class Asinh(Module):
    def __init__(self) -> None:
        super().__init__()
        self._op = flow.builtin_op("asinh").Input("x").Output("y").Build()

    def forward(self, x):
        return self._op(x)[0]


@oneflow_export("asinh")
@experimental_api
def asinh_op(input):
    r"""
    Returns a new tensor with the inverse hyperbolic sine of the elements of :attr:`input`.

    .. math::
        \text{out}_{i} = \sinh^{-1}(\text{input}_{i})

    Args:
        input (Tensor): the input tensor.

    For example:

    .. code-block:: python

        >>> import oneflow.experimental as flow
        >>> import numpy as np
        >>> flow.enable_eager_execution() 
        >>> input = flow.Tensor(np.array([2, 3, 4]), dtype=flow.float32)
        >>> output = flow.asinh(input)
        >>> print(output.shape)
        flow.Size([3])
        >>> print(output.numpy())
        [1.4436355 1.8184465 2.0947125]
        >>> input1 = flow.Tensor(np.array([[-1, 0, -0.4], [5, 7, 0.8]]), dtype=flow.float32)
        >>> output1 = input1.asinh()
        >>> print(output1.shape)
        flow.Size([2, 3])
        >>> print(output1.numpy())
        [[-0.8813736   0.         -0.39003533]
         [ 2.3124382   2.6441207   0.7326682 ]]

    """
    return Asinh()(input)


@oneflow_export("arcsinh")
@experimental_api
def arcsinh_op(input):
    r"""
  
    Alias for :func:`oneflow.experimental.asinh`
    """
    return Asinh()(input)


@register_tensor_op("asinh")
@experimental_api
def asinh_op_tensor(input):
    r"""

    See :func:`oneflow.experimental.asinh`
    """
    return Asinh()(input)


@register_tensor_op("arcsinh")
@experimental_api
def arcsinh_op_tensor(input):
    r"""

    See :func:`oneflow.experimental.asinh`
    """
    return Asinh()(input)


class Sin(Module):
    def __init__(self) -> None:
        super().__init__()
        self._op = flow.builtin_op("sin").Input("x").Output("y").Build()

    def forward(self, x):
        return self._op(x)[0]


@oneflow_export("sin")
@experimental_api
def sin_op(tensor):
    r"""
    Returns a new tensor with the sine of the elements of :attr:`input`.

    .. math::

        \text{out}_{i} = \sin(\text{input}_{i})

    Args:
        input (Tensor): the input tensor.

    For example:

    .. code-block:: python

        >>> import oneflow.experimental as flow
        >>> import numpy as np
        >>> flow.enable_eager_execution()
        >>> x1 = flow.Tensor(np.array([-0.5461,  0.1347, -2.7266, -0.2746]).astype(np.float32))
        >>> out1 = flow.sin(x1)
        >>> out1.numpy() #doctest: +ELLIPSIS
        array([-0.5193...,  0.1342..., -0.4031..., -0.2711...], dtype=float32)
        >>> x2 = flow.Tensor(np.array([-1.4, 2.6, 3.7]).astype(np.float32),device=flow.device('cuda'))
        >>> out2 = flow.sin(x2)
        >>> out2.numpy() #doctest: +ELLIPSIS
        array([-0.9854...,  0.5155..., -0.5298...], dtype=float32)

    """

    return Sin()(tensor)


@register_tensor_op("sin")
@experimental_api
def sin_op_tensor(tensor):
    r"""

    sin() -> Tensor

    See :func:`oneflow.experimental.sin`
    
    """

    return Sin()(tensor)


class Cos(Module):
    def __init__(self) -> None:
        super().__init__()
        self._op = flow.builtin_op("cos").Input("x").Output("y").Build()

    def forward(self, x):
        return self._op(x)[0]


@oneflow_export("cos")
@register_tensor_op("cos")
@experimental_api
def cos_op(tensor):
    r"""
    Returns a new tensor with the cosine  of the elements of :attr:`input`.
    
    .. math::
        \text{out}_{i} = \cos(\text{input}_{i})

    Args:
        input (Tensor): the input tensor.

    For example:

    .. code-block:: python

        >>> import oneflow.experimental as flow
        >>> import numpy as np
        >>> flow.enable_eager_execution()
        >>> arr = np.array([1.4309,  1.2706, -0.8562,  0.9796])
        >>> input = flow.Tensor(arr, dtype=flow.float32)
        >>> output = flow.cos(input).numpy()

    """
    return Cos()(tensor)


class Atan(Module):
    def __init__(self) -> None:
        super().__init__()
        self._op = flow.builtin_op("atan").Input("x").Output("y").Build()

    def forward(self, x):
        return self._op(x)[0]


@oneflow_export("atan")
@experimental_api
def atan_op(tensor):
    r"""
    Returns a new tensor with the arctangent of the elements of :attr:`input`.

    .. math::
        \text{out}_{i} = \tan^{-1}(\text{input}_{i})

    Args:
        input (Tensor): the input tensor.

    For example:

    .. code-block:: python
    
        >>> import oneflow.experimental as flow
        >>> import numpy as np
        >>> flow.enable_eager_execution()
        >>> input = flow.Tensor(np.array([0.5, 0.6, 0.7]), dtype=flow.float32)
        >>> output = flow.atan(input)
        >>> output.shape
        flow.Size([3])
        
    """
    return Atan()(tensor)


@register_tensor_op("atan")
@experimental_api
def atan_op_tensor(tensor):
    r"""

    See :func:`oneflow.experimental.atan`
    
    """
    return Atan()(tensor)


@oneflow_export("arctan")
@experimental_api
def arctan_op(tensor):
    r"""
    Alias for :func:`oneflow.experimental.atan`
    
    """
    return Atan()(tensor)


@register_tensor_op("arctan")
@experimental_api
def arctan_op_tensor(tensor):
    r"""

    See :func:`oneflow.experimental.arctan`
    
    """
    return Atan()(tensor)


class Log(Module):
    def __init__(self) -> None:
        super().__init__()
        self._op = flow.builtin_op("log").Input("x").Output("y").Build()

    def forward(self, x):
        return self._op(x)[0]


@oneflow_export("log")
@register_tensor_op("log")
@experimental_api
def log_op(tensor):
    r"""
    Returns a new tensor with the natural logarithm of the elements of :attr:`input`.
    
    .. math::
        y_{i} = \log_{e} (x_{i})

    Args:
        input (Tensor): the input tensor.
    
    For example:

    .. code-block:: python

        >>> import oneflow.experimental as flow
        >>> import numpy as np
        >>> flow.enable_eager_execution()
        >>> arr = np.random.randn(2, 3, 4, 5)
        >>> input = flow.Tensor(arr, dtype=flow.float32)
        >>> output = flow.log(input)


    """
    return Log()(tensor)


class Subtract(Module):
    def __init__(self) -> None:
        super().__init__()

    def forward(self, x, y):
        if isinstance(x, (int, float)):
            return ScalarAdd(x)(-1 * y)
        elif isinstance(y, (int, float)):
            return ScalarAdd(-1 * y)(x)
        elif x.shape == y.shape:
            # TODO: add element-wise op
            return BroadcastSub()(x, y)
        elif x.shape == (1,):
            return ScalarSubByTensor()(y, x)
        elif y.shape == (1,):
            return ScalarSubByTensor()(x, y)
        else:
            return BroadcastSub()(x, y)


class Sqrt(Module):
    def __init__(self) -> None:
        super().__init__()
        self.sqrt_op = flow.builtin_op("sqrt").Input("x").Output("y").Build()

    def forward(self, input):
        return self.sqrt_op(input)[0]


@oneflow_export("rsqrt")
@register_tensor_op("rsqrt")
@experimental_api
def rsqrt_op(input):
    r"""Returns a new tensor with the reciprocal of the square-root of each of
        the elements of :attr:`input`.

        .. math::
            \text{out}_{i} = \frac{1}{\sqrt{\text{input}_{i}}}

        Args:
            input (Tensor) – the input tensor.

         For example:

        .. code-block:: python

            >>> import oneflow.experimental as flow
            >>> import numpy as np
            >>> flow.enable_eager_execution()

            >>> a = flow.Tensor(np.array([1.0, 2.0, 3.0]))
            >>> out = flow.rsqrt(a).numpy()
            >>> out
            array([1.        , 0.70710677, 0.57735026], dtype=float32)
    """
    return Rsqrt()(input)


class Rsqrt(Module):
    def __init__(self) -> None:
        super().__init__()
        self.rsqrt_op = flow.builtin_op("rsqrt").Input("x").Output("y").Build()

    def forward(self, input):
        return self.rsqrt_op(input)[0]


@oneflow_export("sqrt")
@register_tensor_op("sqrt")
@experimental_api
def sqrt_op(input):
    r"""Returns a new tensor with the square-root of the elements of :attr:`input`.

        .. math::
            \text{out}_{i} = \sqrt{\text{input}_{i}}

        Args:
            input (Tensor): the input tensor.

         For example:

        .. code-block:: python

            >>> import oneflow.experimental as flow
            >>> import numpy as np
            >>> flow.enable_eager_execution()

            >>> arr = np.array([1.0, 2.0, 3.0])
            >>> input = flow.Tensor(arr)
            >>> output = flow.sqrt(input).numpy()
            >>> output
            array([1.       , 1.4142135, 1.7320508], dtype=float32)
        """
    return Sqrt()(input)


class Square(Module):
    def __init__(self) -> None:
        super().__init__()
        self.square_op = flow.builtin_op("square").Input("x").Output("y").Build()

    def forward(self, input):
        return self.square_op(input)[0]


@oneflow_export("square")
@register_tensor_op("square")
@experimental_api
def square_op(input):
    r"""Returns a new tensor with the square of the elements of :attr:`input`.

        .. math::
            \text{out}_{i} = \sqrt{\text{input}_{i}}

        Args:
            input (Tensor): the input tensor.

         For example:

        .. code-block:: python

            >>> import oneflow.experimental as flow
            >>> import numpy as np
            >>> flow.enable_eager_execution()

            >>> arr = np.array([1.0, 2.0, 3.0])
            >>> input = flow.Tensor(arr)
            >>> output = flow.square(input).numpy()
            >>> output
            array([1., 4., 9.], dtype=float32)
        """
    return Square()(input)


class Std(Module):
    def __init__(self, dim=None, unbiased=True, keepdim=False) -> None:
        super().__init__()
        assert unbiased == True, "Only support 'unbiased=True' for now!"
        self.unbiased = unbiased
        self.keepdim = keepdim
        self.dim = dim
        self.reduce_count = 1
        self.square_op = Square()
        self.sqrt_op = Sqrt()
        self.subtract_op = Subtract()

    def forward(self, x):
        self.axis = _check_axis(self.dim, x.shape)
        if isinstance(self.axis, list) and len(self.axis) == 0:
            return flow.experimental.zeros(size=x.shape)
        else:
            if len(self.axis) == 0:
                self.reduce_count = x.nelement()
            else:
                for i in self.axis:
                    self.reduce_count *= x.shape[i]

            sum = (
                flow.experimental.sum(self.axis, self.keepdim)(self.square_op(x))
                / self.reduce_count
            )
            square = self.square_op(
                flow.experimental.sum(self.axis, self.keepdim)(x) / self.reduce_count
            )
            subtract = self.subtract_op(sum, square)
            res = self.sqrt_op(subtract)
            return res


@oneflow_export("std")
@register_tensor_op("std")
@experimental_api
def std_op(tensor, dim, unbiased=True, keepdim=False):
    r"""
    Returns the standard-deviation of each row of the :attr:`input` tensor in the
    dimension :attr:`dim`. If :attr:`dim` is a list of dimensions,
    reduce over all of them.

    If keepdim is True, the output tensor is of the same size as input except in 
    the dimension(s) dim where it is of size 1. Otherwise, dim is squeezed, 
    resulting in the output tensor having 1 (or len(dim)) fewer dimension(s).

    If :attr:`unbiased` is ``False``, then the standard-deviation will be calculated
    via the biased estimator. Otherwise, Bessel's correction will be used.

    Args:
        input (Tensor): the input tensor.
        dim (int or tuple of python:ints): the dimension or dimensions to reduce.
        unbiased (bool): whether to use the unbiased estimation or not
        keepdim (bool): whether the output tensor has `dim` retained or not.

    For example:

    .. code-block:: python

        >>> import oneflow.experimental as flow
        >>> import numpy as np
        >>> flow.enable_eager_execution()

        >>> arr = np.array([1.0, 2.0, 3.0])
        >>> input = flow.Tensor(arr)
        >>> output = flow.std(input, dim=0).numpy()
        >>> output
        array([0.8164968], dtype=float32)

    """
    return Std(dim, unbiased, keepdim)(tensor)


class Pow(Module):
    def __init__(self) -> None:
        super().__init__()
        self._scalar_pow_op = (
            flow.builtin_op("scalar_pow").Input("in").Output("out").Build()
        )
        self._elementwise_pow_op = _build_math_binary_elementwise_op("pow")

    def forward(self, x, y):
        if isinstance(y, (int, float)):
            return self._scalar_pow_op(x, exponent=float(y))[0]
        else:
            return self._elementwise_pow_op(x, y)[0]


@oneflow_export("pow")
@register_tensor_op("pow")
@experimental_api
def pow_op(tensor, exponent):
    r"""Takes the power of each element in input with exponent and returns a tensor with the result.
    exponent can be either a single float number or a single int number.
    
    For example:

    .. code-block:: python


        >>> import oneflow.experimental as flow
        >>> import numpy as np
        >>> flow.enable_eager_execution()

        >>> x = flow.Tensor(np.array([1.0, 2.0, 3.0, 4.0, 5.0, 6.0]))
        >>> out = flow.pow(x, 2).numpy()
        >>> out
        array([ 1.,  4.,  9., 16., 25., 36.], dtype=float32)


    """
    return Pow()(tensor, exponent)


class Addmm(Module):
    def __init__(self) -> None:
        super().__init__()
        self._matmul_op = (
            flow.builtin_op("matmul")
            .Input("a")
            .Input("b")
            .Output("out")
            .Attr("transpose_a", False)
            .Attr("transpose_b", False)
            .Attr("alpha", 1.0)
            .Build()
        )

    def forward(self, x, mat1, mat2, alpha=1, beta=1):
        if len(x.shape) > 2 or len(mat1.shape) > 2 or len(mat2.shape) > 2:
            raise ValueError("input matrixes shape can not be greater than 2")
        else:
            return _mul(x, beta) + _mul(self._matmul_op(mat1, mat2)[0], alpha)


@oneflow_export("addmm")
@experimental_api
def addmm_op(input, mat1, mat2, alpha=1, beta=1):
    r"""addmm(beta=1, input, alpha=1, mat1, mat2, out=None) -> Tensor

    Performs a matrix multiplication of the matrices :attr:`mat1` and :attr:`mat2`.
    The matrix :attr:`input` is added to the final result.

    If :attr:`mat1` is a :math:`(n \times m)` tensor, :attr:`mat2` is a
    :math:`(m \times p)` tensor, then :attr:`input` must be
    broadcastable with a :math:`(n \times p)` tensor
    and :attr:`out` will be a :math:`(n \times p)` tensor.

    :attr:`alpha` and :attr:`beta` are scaling factors on matrix-vector product between
    :attr:`mat1` and :attr:`mat2` and the added matrix :attr:`input` respectively.

    .. math::
        \text{out} = \beta\ \text{input} + \alpha\ (\text{mat1}_i \mathbin{@} \text{mat2}_i)

    For inputs of type `FloatTensor` or `DoubleTensor`, arguments :attr:`beta` and
    :attr:`alpha` must be real numbers, otherwise they should be integers.

    Args:
        beta (Number, optional): multiplier for :attr:`input` (:math:`\beta`)
        input (Tensor): matrix to be added
        alpha (Number, optional): multiplier for :math:`mat1 @ mat2` (:math:`\alpha`)
        mat1 (Tensor): the first matrix to be multiplied
        mat2 (Tensor): the second matrix to be multiplied
        out (Tensor, optional): the output tensor.

    For example:

        >>> import numpy as np
        >>> import oneflow.experimental as flow
        >>> flow.enable_eager_execution()
        >>> input = flow.tensor(np.array([[1,2,4],[5,11,9.1]]))
        >>> mat1 = flow.tensor(np.array([[7.3,1.9,7.3],[10.2,1,5.5]])) 
        >>> mat2 = flow.tensor(np.array([[7.3,1.9,7.3],[10.2,1,5.5],[3.7,2.2,8.1]])) 
        >>> output = flow.addmm(input, mat1, mat2)
        >>> output
        tensor([[100.68,  33.83, 126.87],
                [110.01,  43.48, 133.61]], dtype=oneflow.float64)
        >>> output.shape
        flow.Size([2, 3])

        >>> input2 = flow.tensor(np.array([1.7]))
        >>> mat1 = flow.tensor(np.array([[1,2],[5,9.1],[7.7,1.4]]))
        >>> mat2 = flow.tensor(np.array([[1,2,3.7],[5,9.1,6.8]]))
        >>> output2 = flow.addmm(input2, mat1, mat2, alpha=1, beta=2)
        >>> output2
        tensor([[14.4 , 23.6 , 20.7 ],
                [53.9 , 96.21, 83.78],
                [18.1 , 31.54, 41.41]], dtype=oneflow.float64)
        >>> output2.shape
        flow.Size([3, 3])
    """
    return Addmm()(input, mat1, mat2, alpha, beta)


@register_tensor_op("addmm")
@experimental_api
def addmm_op_tensor(input, mat1, mat2, alpha=1, beta=1):
    r"""
    See :func:`oneflow.experimental.addmm`
    """
    return Addmm()(input, mat1, mat2, alpha, beta)


class Clamp(Module):
    def __init__(self, min_value=None, max_value=None) -> None:
        super().__init__()
        if min_value is not None:
            floating_min_value = float(min_value)
            integral_min_value = int(min_value)
        if max_value is not None:
            floating_max_value = float(max_value)
            integral_max_value = int(max_value)

        if min_value is not None and max_value is not None:
            self._op = (
                flow.builtin_op("clip_by_scalar")
                .Input("x")
                .Output("y")
                .Attr("floating_min", floating_min_value)
                .Attr("integral_min", integral_min_value)
                .Attr("floating_max", floating_max_value)
                .Attr("integral_max", integral_max_value)
                .Build()
            )
        elif min_value is not None:
            self._op = (
                flow.builtin_op("clip_by_scalar_min")
                .Input("x")
                .Output("y")
                .Attr("floating_min", floating_min_value)
                .Attr("integral_min", integral_min_value)
                .Build()
            )
        elif max_value is not None:
            self._op = (
                flow.builtin_op("clip_by_scalar_max")
                .Input("x")
                .Output("y")
                .Attr("floating_max", floating_max_value)
                .Attr("integral_max", integral_max_value)
                .Build()
            )
        else:
            raise ValueError("min_value and max_value cannot be None at the same time")

    def forward(self, x):
        return self._op(x)[0]


@oneflow_export("clamp")
@experimental_api
def clamp_op(tensor, min=None, max=None):
    r"""
    Clamp all elements in :attr:`input` into the range `[` :attr:`min`, :attr:`max` `]` and return
    a resulting tensor:

    .. math::
        y_i = \begin{cases}
            \text{min} & \text{if } x_i < \text{min} \\
            x_i & \text{if } \text{min} \leq x_i \leq \text{max} \\
            \text{max} & \text{if } x_i > \text{max}
        \end{cases}

    If :attr:`input` is of type `FloatTensor` or `DoubleTensor`, args :attr:`min`
    and :attr:`max` must be real numbers, otherwise they should be integers.

    Args:
        input (Tensor): the input tensor.
        min (Number): lower-bound of the range to be clamped to. Defaults to None.
        max (Number): upper-bound of the range to be clamped to. Defaults to None.
        out (Tensor, optional): the output tensor.

    For example:


    .. code-block:: python

        >>> import oneflow.experimental as flow
        >>> import numpy as np
        >>> flow.enable_eager_execution()
        >>> arr = np.array([0.2, 0.6, -1.5, -0.3])
        >>> input = flow.Tensor(arr)
        >>> output = flow.clamp(input, min=-0.5, max=0.5).numpy()
        >>> output
        array([ 0.2,  0.5, -0.5, -0.3], dtype=float32)

        >>> arr = np.array([0.2, 0.6, -1.5, -0.3])
        >>> input = flow.Tensor(arr)
        >>> output = flow.clamp(input, min=None, max=0.5).numpy()
        >>> output
        array([ 0.2,  0.5, -1.5, -0.3], dtype=float32)

        >>> arr = np.array([0.2, 0.6, -1.5, -0.3])
        >>> input = flow.Tensor(arr)
        >>> output = flow.clamp(input, min=-0.5, max=None).numpy()
        >>> output
        array([ 0.2,  0.6, -0.5, -0.3], dtype=float32)

    """
    return Clamp(min, max)(tensor)


@register_tensor_op("clamp")
@experimental_api
def clamp_op_tensor(tensor, min=None, max=None):
    r"""
    See :func:`oneflow.experimental.clamp`
    """
    return Clamp(min, max)(tensor)


@oneflow_export("clip")
@experimental_api
def clip_op(tensor, min=None, max=None):
    r"""
    Alias for :func:`oneflow.experimental.clamp`
    """
    return Clamp(min, max)(tensor)


@register_tensor_op("clip")
@experimental_api
def clip_op_tensor(tensor, min=None, max=None):
    r"""
    See :func:`oneflow.experimental.clamp`
    """
    return Clamp(min, max)(tensor)


class Cosh(Module):
    def __init__(self) -> None:
        super().__init__()
        self._op = flow.builtin_op("cosh").Input("x").Output("y").Build()

    def forward(self, x):
        return self._op(x)[0]


@oneflow_export("cosh")
@register_tensor_op("cosh")
@experimental_api
def cosh_op(tensor):
    r"""
    Returns a new tensor with the hyperbolic cosine of the elements of :attr:`input`.

    .. math::
        \text{out}_{i} = \cosh(\text{input}_{i})

    Args:
        input (Tensor): the input tensor.

    For example:

    .. code-block:: python

        >>> import numpy as np
        >>> import oneflow.experimental as flow
        >>> flow.enable_eager_execution()

        >>> arr = np.array([ 0.1632,  1.1835, -0.6979, -0.7325])
        >>> input = flow.Tensor(arr, dtype=flow.float32)
        >>> output = flow.cosh(input).numpy()
        >>> output
        array([1.0133467, 1.7859949, 1.2535787, 1.2804903], dtype=float32)

    """
    return Cosh()(tensor)


class Erf(Module):
    def __init__(self) -> None:
        super().__init__()
        self.erf_op = flow.builtin_op("erf").Input("x").Output("y").Build()

    def forward(self, input):
        return self.erf_op(input)[0]


@oneflow_export("erf")
@register_tensor_op("erf")
@experimental_api
def erf_op(input):
    r"""Computes the error function of each element. The error function is defined as follows:

    .. math::
            \operatorname{erf}(x)=\frac{2}{\sqrt{\pi}} \int_{0}^{x} e^{-t^{2}} d t

    Args:
        x (oneflow.Tensor): A Tensor

    Returns:
        oneflow.Tensor: The result Tensor   

    For example:

    .. code-block:: python

        >>> import oneflow.experimental as flow
        >>> import numpy as np
        >>> flow.enable_eager_execution()

        >>> x = flow.Tensor(np.array([0, -1., 10.]), dtype=flow.float32)
        >>> out = flow.erf(x)
        >>> out.shape
        flow.Size([3])
        >>> out.numpy()
        array([ 0.       , -0.8427008,  1.       ], dtype=float32)

        >>> x = flow.Tensor(np.array([[0, -1., 10.], [5, 7, 0.8]]), dtype=flow.float32)
        >>> out = flow.erf(x)
        >>> out.shape
        flow.Size([2, 3])
        >>> out.numpy()
        array([[ 0.        , -0.8427008 ,  1.        ],
               [ 1.        ,  1.        ,  0.74210095]], dtype=float32)

        >>> x = flow.Tensor(np.array([[0, -1., 10.], [5, 7, 0.8], [2, 3, 4]]), dtype=flow.float32)
        >>> out = x.erf()
        >>> out.shape
        flow.Size([3, 3])
        >>> out.numpy()
        array([[ 0.        , -0.8427008 ,  1.        ],
               [ 1.        ,  1.        ,  0.74210095],
               [ 0.9953223 ,  0.9999779 ,  1.        ]], dtype=float32)
               
    """
    return Erf()(input)


@register_tensor_op("erf")
@experimental_api
def erf_op_tensor(input):
    r"""
    See :func:`oneflow.experimental.erf`
    """
    return Erf()(input)


class Erfc(Module):
    def __init__(self) -> None:
        super().__init__()
        self.erfc_op = flow.builtin_op("erfc").Input("x").Output("y").Build()

    def forward(self, input):
        return self.erfc_op(input)[0]


@oneflow_export("erfc")
@register_tensor_op("erfc")
@experimental_api
def erfc_op(input):
    r"""Computes the complementary error function of each element of input. The complementary error 
    function is defined as follows:

    .. math::
            \operatorname{erfc}(x)=1-\frac{2}{\sqrt{\pi}} \int_{0}^{x} e^{-t^{2}} d t

    Args:
        x (oneflow.Tensor): A Tensor

    Returns:
        oneflow.Tensor: The result Tensor

    For example:

    .. code-block:: python

        >>> import oneflow.experimental as flow
        >>> import numpy as np
        >>> flow.enable_eager_execution()

        >>> x = flow.Tensor(np.array([0, -1., 10.]), dtype=flow.float32)
        >>> out = flow.erfc(x)
        >>> out.shape
        flow.Size([3])
        >>> out.numpy()
        array([1.0000000e+00, 1.8427007e+00, 2.8025969e-45], dtype=float32)

        >>> x = flow.Tensor(np.array([[0, -1., 10.], [5, 7, 0.8]]), dtype=flow.float32)
        >>> out = flow.erfc(x)
        >>> out.shape
        flow.Size([2, 3])
        >>> out.numpy()
        array([[1.0000000e+00, 1.8427007e+00, 2.8025969e-45],
               [1.5374597e-12, 4.1838257e-23, 2.5789905e-01]], dtype=float32)

        >>> x = flow.Tensor(np.array([[0, -1., 10.], [5, 7, 0.8], [2, 3, 4]]), dtype=flow.float32)
        >>> out = x.erfc()
        >>> out.shape
        flow.Size([3, 3])
        >>> out.numpy()
        array([[1.0000000e+00, 1.8427007e+00, 2.8025969e-45],
               [1.5374597e-12, 4.1838257e-23, 2.5789905e-01],
               [4.6777348e-03, 2.2090499e-05, 1.5417259e-08]], dtype=float32)
        
    """
    return Erfc()(input)


@register_tensor_op("erfc")
@experimental_api
def erfc_op_tensor(input):
    r"""
    See :func:`oneflow.experimental.erfc`
    """
    return Erfc()(input)


class Ceil(Module):
    def __init__(self) -> None:
        super().__init__()
        self._op = flow.builtin_op("ceil").Input("x").Output("y").Build()

    def forward(self, x):
        return self._op(x)[0]


@oneflow_export("ceil")
@experimental_api
def ceil_op(x):
    r"""Returns a new tensor with the ceil of the elements of :attr:`x`,
    the smallest integer greater than or equal to each element.

    The equation is: 

    .. math::
        \text{out}_{i} = \left\lceil \text{input}_{i} \right\rceil = \left\lfloor \text{input}_{i} \right\rfloor + 1

    Args:
        x (oneflow.Tensor): A Tensor.
    
    Returns:
        oneflow.Tensor: The result Tensor

    For example: 


    .. code-block:: python 
        
        >>> import oneflow.experimental as flow
        >>> import numpy as np
        >>> flow.enable_eager_execution() 
        
        >>> x = flow.Tensor(np.array([0.1, -2, 3.4]).astype(np.float32))
        >>> y = flow.ceil(x)
        >>> print(y.shape)
        flow.Size([3])
        >>> print(y.numpy())
        [ 1. -2.  4.]


        >>> x = flow.Tensor(np.array([[2.5, 4.6, 0.6],[7.8, 8.3, 9.2]]).astype(np.float32))
        >>> y = x.ceil()
        >>> print(y.shape)
        flow.Size([2, 3])
        >>> print(y.numpy())
        [[ 3.  5.  1.]
         [ 8.  9. 10.]]




        >>> x = flow.Tensor(np.array([[[2.2, 4.4, 6.5],[7.1, 8.2, 9.3]],[[10.6,11.2,12.2],[13.5,14.8,15.9]]]).astype(np.float32))
        >>> y = flow.ceil(x)
        >>> print(y.shape)
        flow.Size([2, 2, 3])
        >>> print(y.numpy())
        [[[ 3.  5.  7.]
          [ 8.  9. 10.]]
        <BLANKLINE>
         [[11. 12. 13.]
          [14. 15. 16.]]]

    """

    return Ceil()(x)


@register_tensor_op("ceil")
@experimental_api
def ceil_op_tensor(x):
    r"""
    See :func:`oneflow.experimental.ceil`
    """

    return Ceil()(x)


class Expm1(Module):
    def __init__(self) -> None:
        super().__init__()
        self._op = flow.builtin_op("expm1").Input("x").Output("y").Build()

    def forward(self, x):
        return self._op(x)[0]


@oneflow_export("expm1")
@experimental_api
def expm1_op(x):
    """Returns a new tensor with the exponential of the elements minus 1
    of :attr:`x`.


    The equation is: 

    .. math::
        y_{i} = e^{x_{i}} - 1

    Args:
        x (oneflow.Tensor): A Tensor.
    
    Returns:
        oneflow.Tensor: The result Tensor

    For example: 

    .. code-block:: python 
        
        >>> import oneflow.experimental as flow
        >>> import numpy as np
        >>> flow.enable_eager_execution() 
        
        >>> x = flow.Tensor(np.array([1, 2, 3]).astype(np.float32))
        >>> y = flow.expm1(x)
        >>> print(y.shape)
        flow.Size([3])
        >>> print(y.numpy())
        [ 1.7182817  6.389056  19.085537 ]


        >>> x = flow.Tensor(np.array([[2, 4, 6],[7, 8, 9]]).astype(np.float32))
        >>> y = x.expm1()
        >>> print(y.shape)
        flow.Size([2, 3])
        >>> print(y.numpy())
        [[6.3890562e+00 5.3598152e+01 4.0242880e+02]
         [1.0956332e+03 2.9799580e+03 8.1020840e+03]]



        >>> x = flow.Tensor(np.array([[[2, 4, 6],[7, 8, 9]],[[10,11,12],[13,14,15]]]).astype(np.float32))
        >>> y = flow.expm1(x)
        >>> print(y.shape)
        flow.Size([2, 2, 3])
        >>> print(y.numpy())
        [[[6.3890562e+00 5.3598152e+01 4.0242880e+02]
          [1.0956332e+03 2.9799580e+03 8.1020840e+03]]
        <BLANKLINE>
         [[2.2025465e+04 5.9873141e+04 1.6275380e+05]
          [4.4241238e+05 1.2026032e+06 3.2690165e+06]]]


    """
    return Expm1()(x)


@register_tensor_op("expm1")
@experimental_api
def expm1_op_tensor(x):
    r"""
    See :func:`oneflow.experimental.expm1`
    """

    return Expm1()(x)


if __name__ == "__main__":
    import doctest

    doctest.testmod(raise_on_error=True)<|MERGE_RESOLUTION|>--- conflicted
+++ resolved
@@ -28,55 +28,6 @@
     return flow.builtin_op(math_op).Input("x").Input("y").Output("z").Build()
 
 
-<<<<<<< HEAD
-=======
-class Sum(Module):
-    def __init__(
-        self, axis: Optional[Union[int, Sequence[int]]] = None, keepdims: bool = False
-    ) -> None:
-        super().__init__()
-
-        self.axis = axis
-        self.keepdims = keepdims
-        self._op = (
-            flow.builtin_op("reduce_sum")
-            .Input("input_tensor")
-            .Output("output_tensor")
-            .Attr("keepdims", keepdims)
-            .Build()
-        )
-
-    def forward(self, input):
-        axis_checked = _check_axis(self.axis, input.shape)
-        if len(axis_checked) == 0:
-            return input
-        return self._op(input, axis=axis_checked)[0]
-
-
-@oneflow_export("sum")
-@register_tensor_op("sum")
-@experimental_api
-def _sum(input, dim=None, keepdims=False):
-    r"""Computes the sum of row of elements in a tensor in the given axis, if the axis is None, sum of all elements will be caculated.
-    
-    For example:
-
-    .. code-block:: python
-
-        >>> import numpy as np
-        >>> import oneflow.experimental as flow
-        >>> flow.enable_eager_execution()
-
-        >>> input = flow.Tensor(np.random.randn(4, 5, 6), dtype=flow.float32)
-        >>> of_out = flow.sum(input, dim=(2, 1))
-        >>> of_out.shape
-        flow.Size([4])
-    """
-
-    return Sum(dim, keepdims)(input)
-
-
->>>>>>> 9005dc74
 class ScalarMul(Module):
     def __init__(self, operand) -> None:
         super().__init__()
@@ -197,89 +148,6 @@
         return BroadcastMul()(x, y)
 
 
-<<<<<<< HEAD
-=======
-class Mean(Module):
-    def __init__(
-        self,
-        axis: Optional[Union[collections.Sized, int]] = None,
-        keepdims: bool = False,
-    ) -> None:
-        super().__init__()
-        self.keepdims = keepdims
-        self.axis = axis
-        # TODO: add if input.is_dynamic branch like flow.math.reduce_mean
-        if axis is None:
-            self.axes = []
-        else:
-            self.axes = list(axis) if isinstance(axis, collections.Sized) else [axis]
-
-    def forward(self, input_tensor):
-        ndim = input_tensor.ndimension()
-        if isinstance(self.axis, int) and self.axis < 0:
-            assert -ndim <= self.axis <= -1, "axis should be in range:[-ndims,-1]"
-            self.axis = ndim + self.axis
-            self.axes = [self.axis]
-
-        if isinstance(self.axis, collections.Sized):
-            for i in range(len(self.axes)):
-                assert (
-                    -ndim <= self.axes[i] <= ndim - 1
-                ), "Dimension out of range (expected to be in range of [-{}, {}], but got {})".format(
-                    ndim, ndim - 1, self.axes[i]
-                )
-                if self.axes[i] < 0:
-                    self.axes[i] = self.axes[i] + ndim
-
-        reduce_sum = flow.experimental.sum(
-            input_tensor, dim=self.axis, keepdims=self.keepdims
-        )
-        reduce_count = 1
-        if len(self.axes) == 0:
-            for dim in input_tensor.shape:
-                reduce_count *= dim
-        else:
-            for i in self.axes:
-                reduce_count *= input_tensor.shape[i]
-        return flow.experimental.mul(reduce_sum, 1.0 / reduce_count)
-
-
-@oneflow_export("mean")
-@register_tensor_op("mean")
-@experimental_api
-def _mean(input_tensor, dim=None, keepdim=False):
-    r"""Computes the mean of row of elements in a tensor in the given axis,
-    if the axis is None, mean of all elements will be caculated.
-
-    For example:
-
-    .. code-block:: python
-
-        >>> import numpy as np
-        >>> import oneflow.experimental as flow
-        >>> flow.enable_eager_execution()
-
-        >>> input = flow.Tensor([[1, 2, 3], [4, 5, 6]])
-        >>> out = flow.mean(input)
-        >>> out.numpy()
-        array([3.5], dtype=float32)
-
-        >>> input = flow.Tensor([[1, 2, 3], [4, 5, 6]])
-        >>> out = flow.mean(input, dim=0)
-        >>> out.numpy()
-        array([2.5, 3.5, 4.5], dtype=float32)
-
-        >>> input = flow.Tensor([[1, 2, 3], [4, 5, 6]])
-        >>> out = flow.mean(input, dim=1)
-        >>> out.numpy()
-        array([2., 5.], dtype=float32)
-
-    """
-
-    return Mean(axis=dim, keepdims=keepdim)(input_tensor)
-
-
->>>>>>> 9005dc74
 class Variance(Module):
     def __init__(self, dim: int = None, keepdim: bool = False) -> None:
         super().__init__()
