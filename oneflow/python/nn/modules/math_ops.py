--- conflicted
+++ resolved
@@ -744,11 +744,7 @@
     Alias for :func:`oneflow.experimental.asinh`
     """
     return Asinh()(input)
-<<<<<<< HEAD
-    
-=======
-
->>>>>>> 325160bc
+
 
 @register_tensor_op("asinh")
 @experimental_api
