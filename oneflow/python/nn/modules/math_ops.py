--- conflicted
+++ resolved
@@ -883,7 +883,6 @@
 
     .. code-block:: python
 
-<<<<<<< HEAD
         >>> import oneflow.experimental as flow
         >>> import numpy as np
         >>> flow.enable_eager_execution()
@@ -893,15 +892,7 @@
         >>> output
         array([0.13944048, 0.2957078 , 0.6553126 , 0.5573547 ], dtype=float32)
 
-=======
-        import oneflow.experimental as flow
-        import numpy as np
-        arr = np.array([1.4309,  1.2706, -0.8562,  0.9796])
-        input = flow.Tensor(arr, dtype=flow.float32)
-        output = flow.cos(input)
-        # [0.13944048 0.29570782 0.6553126  0.5573547 ]
-        
->>>>>>> 5da25cff
+
     """
     return Cos()(tensor)
 
@@ -1003,7 +994,6 @@
 
     .. code-block:: python
 
-<<<<<<< HEAD
         >>> import oneflow.experimental as flow
         >>> import numpy as np
         >>> flow.enable_eager_execution()
@@ -1011,15 +1001,7 @@
         >>> input = flow.Tensor(arr, dtype=flow.float32)
         >>> output = flow.log(input)
 
-=======
-        import oneflow.experimental as flow
-        import numpy as np
-        arr = np.random.randn(2, 3, 4, 5)
-        input = flow.Tensor(arr, dtype=flow.float32)
-        output = flow.log(input)
-        # equal to np.log(input)
-        
->>>>>>> 5da25cff
+
     """
     return Log()(tensor)
 
@@ -1253,7 +1235,7 @@
 
     .. code-block:: python
 
-<<<<<<< HEAD
+
         >>> import oneflow.experimental as flow
         >>> import numpy as np
         >>> flow.enable_eager_execution()
@@ -1263,15 +1245,7 @@
         >>> out
         array([ 1.,  4.,  9., 16., 25., 36.], dtype=float32)
 
-=======
-        import oneflow.experimental as flow
-        import numpy as np
-        
-        x = flow.Tensor(np.array([1, 2, 3, 4, 5, 6]))
-        out = flow.pow(x, 2).numpy()
-        print(out) # [1, 4, 9, 16, 25, 36]
-        
->>>>>>> 5da25cff
+
     """
     return Pow()(tensor, exponent)
 
