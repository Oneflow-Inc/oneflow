--- conflicted
+++ resolved
@@ -960,7 +960,6 @@
     return Pow()(tensor, exponent)
 
 
-<<<<<<< HEAD
 class Erf(Module):
     def __init__(self) -> None:
         super().__init__()
@@ -985,7 +984,6 @@
     Returns:
         oneflow.Tensor: The result Tensor
     
-=======
 class Cosh(Module):
     def __init__(self) -> None:
         super().__init__()
@@ -1007,14 +1005,12 @@
     Args:
         input (Tensor): the input tensor.
 
->>>>>>> 912bc97d
     For example:
 
     .. code-block:: python
 
         import oneflow.experimental as flow
         import numpy as np
-<<<<<<< HEAD
         
         x = flow.Tensor(np.array([0, -1., 10.]))
         out = flow.erf(x).numpy()
@@ -1062,12 +1058,10 @@
         
     """
     return Erfc()(input)
-=======
         arr = np.array([ 0.1632,  1.1835, -0.6979, -0.7325])
         input = flow.Tensor(arr, dtype=flow.float32)
         output = flow.cosh(input)
         # [1.0133467 1.7859949 1.2535787 1.2804903]
 
     """
-    return Cosh()(tensor)
->>>>>>> 912bc97d
+    return Cosh()(tensor)