--- conflicted
+++ resolved
@@ -93,34 +93,20 @@
 
     .. code-block:: python
 
-<<<<<<< HEAD
-        >>> import numpy as np
-        >>> import oneflow.experimental as flow
-        >>> flow.enable_eager_execution()
-        
-=======
         >>> import oneflow.experimental as flow
         >>> import numpy as np
         >>> flow.enable_eager_execution()
->>>>>>> c4f277a1
         >>> input1 = flow.Tensor(np.random.randn(2, 6), dtype=flow.float32)
         >>> input2 = flow.Tensor(np.random.randn(6, 5), dtype=flow.float32)
         >>> of_out = flow.matmul(input1, input2)
         >>> print(of_out.shape)
         flow.Size([2, 5])
-<<<<<<< HEAD
 
     """
     return MatMul()(a, b)
 
 
-=======
-    """
-    return MatMul()(a, b)
-
-
->>>>>>> c4f277a1
 if __name__ == "__main__":
     import doctest
-
-    doctest.testmod()+    
+    doctest.testmod()
