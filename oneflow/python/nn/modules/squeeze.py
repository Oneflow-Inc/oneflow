"""
Copyright 2020 The OneFlow Authors. All rights reserved.

Licensed under the Apache License, Version 2.0 (the "License");
you may not use this file except in compliance with the License.
You may obtain a copy of the License at

    http://www.apache.org/licenses/LICENSE-2.0

Unless required by applicable law or agreed to in writing, software
distributed under the License is distributed on an "AS IS" BASIS,
WITHOUT WARRANTIES OR CONDITIONS OF ANY KIND, either express or implied.
See the License for the specific language governing permissions and
limitations under the License.
"""
import oneflow as flow
from oneflow.python.nn.module import Module
from oneflow.python.oneflow_export import oneflow_export, experimental_api
from oneflow.python.framework.tensor import register_tensor_op
import oneflow.python.framework.id_util as id_util
from typing import Optional, Sequence


class Squeeze(Module):
    def __init__(self, dim: Optional[Sequence[int]] = None) -> None:
        super().__init__()
        self.dim = dim
<<<<<<< HEAD

    def forward(self, x):
        return flow.F.squeeze(x, dim=self.dim)
=======

        self._op = (
            flow.builtin_op("squeeze")
            .Input("in")
            .Output("out")
            .Attr("axes", dim)
            .Build()
        )

    def forward(self, x):
        if self.dim is None:
            return x
        return self._op(x)[0]
>>>>>>> 39032d4b


@oneflow_export("squeeze")
@register_tensor_op("squeeze")
@experimental_api
def squeeze_op(input, dim: Optional[Sequence[int]] = None):
    """This operator removes the specified dimention which size is 1 of the input Tensor.
    If the `dim` is not specified, this operator will remove all the dimention which size is 1 of the input Tensor.

    The amount of element in return value is the same as Tensor `input`.

    Args:
        input (oneflow.Tensor): The input Tensor.
        dim (Optional[Sequence[int]]): The dim. Defaults to None.

    Returns:
        Tensor: The result Tensor.

    For example:

    .. code-block:: python

        >>> import oneflow.experimental as flow
        >>> import numpy as np
        >>> flow.enable_eager_execution()

        >>> input = flow.Tensor(np.array([[[[1, 1, 1]]]]).astype(np.int32))
        >>> out = flow.squeeze(input, dim=[1, 2]).numpy().shape
        >>> print(out)
        (1, 3)

    """
    if isinstance(dim, int):
        dim = [dim]
    elif dim is None:
        dim = range(input.ndim)

    dim = list(filter(lambda i: input.size(i) == 1, dim))
    return Squeeze(dim=dim)(input)


if __name__ == "__main__":
    import doctest

    doctest.testmod(raise_on_error=True)<|MERGE_RESOLUTION|>--- conflicted
+++ resolved
@@ -25,25 +25,11 @@
     def __init__(self, dim: Optional[Sequence[int]] = None) -> None:
         super().__init__()
         self.dim = dim
-<<<<<<< HEAD
-
-    def forward(self, x):
-        return flow.F.squeeze(x, dim=self.dim)
-=======
-
-        self._op = (
-            flow.builtin_op("squeeze")
-            .Input("in")
-            .Output("out")
-            .Attr("axes", dim)
-            .Build()
-        )
 
     def forward(self, x):
         if self.dim is None:
             return x
-        return self._op(x)[0]
->>>>>>> 39032d4b
+        return flow.F.squeeze(x, dim=self.dim)
 
 
 @oneflow_export("squeeze")
