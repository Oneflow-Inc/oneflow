--- conflicted
+++ resolved
@@ -242,7 +242,6 @@
             out_list = []
             for i in range(len(in_split_list)):
                 out_list.append(
-<<<<<<< HEAD
                     flow.F.conv2d(
                         in_split_list[i],
                         self.weight[i : i + 1, :, :, :],
@@ -254,19 +253,6 @@
                         groups=1,
                         data_format="channels_first",
                     )
-=======
-                    self._cpu_op(
-                        in_split_list[i],
-                        self.weight[
-                            i
-                            * self.out_channel_groups : (i + 1)
-                            * self.out_channel_groups,
-                            :,
-                            :,
-                            :,
-                        ],
-                    )[0]
->>>>>>> cd656bb3
                 )
             res = flow.experimental.cat(out_list, dim=in_channel_axis)
         else:
