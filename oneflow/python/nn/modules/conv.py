"""
Copyright 2020 The OneFlow Authors. All rights reserved.

Licensed under the Apache License, Version 2.0 (the "License");
you may not use this file except in compliance with the License.
You may obtain a copy of the License at

    http://www.apache.org/licenses/LICENSE-2.0

Unless required by applicable law or agreed to in writing, software
distributed under the License is distributed on an "AS IS" BASIS,
WITHOUT WARRANTIES OR CONDITIONS OF ANY KIND, either express or implied.
See the License for the specific language governing permissions and
limitations under the License.
"""
import math
import oneflow as flow
from oneflow.python.oneflow_export import oneflow_export, experimental_api
from oneflow.python.nn.module import Module
from oneflow.python.nn.modules.utils import _pair
from oneflow.python.nn.common_types import _size_2_t
from oneflow.python.nn import init


def slice(x, begin, size):
    ndim = len(x.shape)
    if not isinstance(begin, (list, tuple)) or len(begin) != ndim:
        raise ValueError(
            "begin must be a list/tuple with the same length as input tensor's number of dimensions"
        )

    if not all(isinstance(b, int) or b is None for b in begin):
        raise ValueError("element of begin must be a int or None")

    if not isinstance(size, (list, tuple)) or len(size) != ndim:
        raise ValueError(
            "size must be a list/tuple with the same length as input tensor's number of dimensions."
        )

    if not all(isinstance(s, int) or s is None for s in size):
        raise ValueError("element of size must be a int or None")

    slice_tup_list = []
    for b, s, dim_size in zip(begin, size, x.shape):
        start, stop, step = (None, None, 1)
        if b is not None:
            if b < -dim_size or b >= dim_size:
                raise ValueError("element of begin is out of range")
            start = b

        if s is not None:
            if s == -1:
                stop = dim_size
            else:
                if s <= 0 or s > dim_size:
                    raise ValueError("element of size is invalid")
                if b + s < dim_size:
                    stop = b + s

        slice_tup_list.append((start, stop, step))
    return flow.experimental.slice(x, slice_tup_list)


class ConvUtil(object):
    @classmethod
    def split(cls, x, axis, split_num):
        split_len = x.shape[axis] // split_num
        result_list = []
        slice_begin = [0] * len(x.shape)
        slice_size = [-1] * len(x.shape)
        slice_size[axis] = split_len
        for i in range(split_num):
            slice_begin[axis] = i * split_len
            result = slice(x, slice_begin, slice_size)
            result_list.append(result)
        return result_list


@oneflow_export("nn.Conv2d")
@experimental_api
class Conv2d(Module):
    r"""Applies a 2D convolution over an input signal composed of several input
    planes.

    In the simplest case, the output value of the layer with input size
    :math:`(N, C_{\text{in}}, H, W)` and output :math:`(N, C_{\text{out}}, H_{\text{out}}, W_{\text{out}})`
    can be precisely described as:

    .. math::
        \text{out}(N_i, C_{\text{out}_j}) = \text{bias}(C_{\text{out}_j}) +
        \sum_{k = 0}^{C_{\text{in}} - 1} \text{weight}(C_{\text{out}_j}, k) \star \text{input}(N_i, k)


    where :math:`\star` is the valid 2D `cross-correlation`_ operator,
    :math:`N` is a batch size, :math:`C` denotes a number of channels,
    :math:`H` is a height of input planes in pixels, and :math:`W` is
    width in pixels.


    * :attr:`stride` controls the stride for the cross-correlation, a single
      number or a tuple.
    * :attr:`padding` controls the amount of implicit padding on both
      sides for :attr:`padding` number of points for each dimension.
    * :attr:`dilation` controls the spacing between the kernel points; also
      known as the à trous algorithm. It is harder to describe, but this `link`_
      has a nice visualization of what :attr:`dilation` does.
    * :attr:`groups` controls the connections between inputs and outputs.
      :attr:`in_channels` and :attr:`out_channels` must both be divisible by
      :attr:`groups`. For example,

        * At groups=1, all inputs are convolved to all outputs.
        * At groups=2, the operation becomes equivalent to having two conv
          layers side by side, each seeing half the input channels
          and producing half the output channels, and both subsequently
          concatenated.
        * At groups= :attr:`in_channels`, each input channel is convolved with
          its own set of filters (of size
          :math:`\frac{\text{out_channels}}{\text{in_channels}}`).,

    The parameters :attr:`kernel_size`, :attr:`stride`, :attr:`padding`, :attr:`dilation` can either be:

        - a single ``int`` -- in which case the same value is used for the height and width dimension
        - a ``tuple`` of two ints -- in which case, the first `int` is used for the height dimension,
          and the second `int` for the width dimension

    Note:
        When `groups == in_channels` and `out_channels == K * in_channels`,
        where `K` is a positive integer, this operation is also known as a "depthwise convolution".

        In other words, for an input of size :math:`(N, C_{in}, L_{in})`,
        a depthwise convolution with a depthwise multiplier `K` can be performed with the arguments
        :math:`(C_\text{in}=C_\text{in}, C_\text{out}=C_\text{in} \times \text{K}, ..., \text{groups}=C_\text{in})`.
    

    Args:
        in_channels (int): Number of channels in the input image
        out_channels (int): Number of channels produced by the convolution
        kernel_size (int or tuple): Size of the convolving kernel
        stride (int or tuple, optional): Stride of the convolution. Default: 1
        padding (int or tuple, optional): Zero-padding added to both sides of
            the input. Default: 0
        padding_mode (string, optional): ``'zeros'``, ``'reflect'``,
            ``'replicate'`` or ``'circular'``. Default: ``'zeros'``
        dilation (int or tuple, optional): Spacing between kernel elements. Default: 1
        groups (int, optional): Number of blocked connections from input
            channels to output channels. Default: 1
        bias (bool, optional): If ``True``, adds a learnable bias to the
            output. Default: ``True``

    Shape:
        - Input: :math:`(N, C_{in}, H_{in}, W_{in})`
        - Output: :math:`(N, C_{out}, H_{out}, W_{out})` where

          .. math::
              H_{out} = \left\lfloor\frac{H_{in}  + 2 \times \text{padding}[0] - \text{dilation}[0]
                        \times (\text{kernel_size}[0] - 1) - 1}{\text{stride}[0]} + 1\right\rfloor

          .. math::
              W_{out} = \left\lfloor\frac{W_{in}  + 2 \times \text{padding}[1] - \text{dilation}[1]
                        \times (\text{kernel_size}[1] - 1) - 1}{\text{stride}[1]} + 1\right\rfloor

    Attr:
        - weight (Tensor): the learnable weights of the module of shape
            :math:`(\text{out_channels}, \frac{\text{in_channels}}{\text{groups}},`
            :math:`\text{kernel_size[0]}, \text{kernel_size[1]})`.
            The values of these weights are sampled from
            :math:`\mathcal{U}(-\sqrt{k}, \sqrt{k})` where
            :math:`k = \frac{groups}{C_\text{in} * \prod_{i=0}^{1}\text{kernel_size}[i]}`

        - bias (Tensor):   the learnable bias of the module of shape
            (out_channels). If :attr:`bias` is ``True``,
            then the values of these weights are
            sampled from :math:`\mathcal{U}(-\sqrt{k}, \sqrt{k})` where
            :math:`k = \frac{groups}{C_\text{in} * \prod_{i=0}^{1}\text{kernel_size}[i]}`

    For example: 

    .. code-block:: python 

        >>> import numpy as np
        >>> import oneflow.experimental as flow
        >>> import oneflow.experimental.nn as nn
        >>> flow.enable_eager_execution()

        >>> arr = np.random.randn(20, 16, 50, 100)
        >>> input = flow.Tensor(arr)
        >>> m = nn.Conv2d(16, 33, (3, 5), stride=(2, 1), padding=(4, 2), dilation=(3, 1))
        >>> output = m(input)

    .. _cross-correlation:
        https://en.wikipedia.org/wiki/Cross-correlation

    .. _link:
        https://github.com/vdumoulin/conv_arithmetic/blob/master/README.md
    """

    def __init__(
        self,
        in_channels: int,
        out_channels: int,
        kernel_size: _size_2_t,
        stride: _size_2_t = 1,
        padding: _size_2_t = 0,
        dilation: _size_2_t = 1,
        groups: int = 1,
        bias: bool = True,
        padding_mode: str = "zeros",  # TODO: refine this type
    ):
        super().__init__()

        assert padding_mode == "zeros"
<<<<<<< HEAD
        self.kernel_size = _pair(kernel_size)
        self.stride = _pair(stride)
        self.padding = _pair(padding)
        self.dilation = _pair(dilation)
=======
        kernel_size = _pair(kernel_size)
        self.kernel_size = kernel_size
        stride = _pair(stride)
        padding = _pair(padding)
        dilation = _pair(dilation)
>>>>>>> 39032d4b
        self.groups = groups
        self.out_channels = out_channels
        self.weight = flow.nn.Parameter(
            flow.Tensor(out_channels, in_channels // groups, *self.kernel_size)
        )
        self.bias = None
        if bias:
            self.bias = flow.nn.Parameter(flow.Tensor(out_channels))
<<<<<<< HEAD
=======
            self._bias_add_op = (
                flow.builtin_op("bias_add")
                .Input("a")
                .Input("b")
                .Output("out")
                .Attr("axis", 1)
                .Build()
            )

        self._op = (
            flow.builtin_op("conv2d")
            .Input("in")
            .Input("weight")
            .Attr("filters", out_channels)
            .Attr("padding_before", padding)
            .Attr("strides", stride)
            .Attr("kernel_size", kernel_size)
            .Attr("dilation_rate", dilation)
            .Attr("groups", groups)
            .Attr("data_format", "channels_first")
            .Output("out")
            .Build()
        )
        self._cpu_op = (
            flow.builtin_op("conv2d")
            .Input("in")
            .Input("weight")
            .Attr("filters", out_channels // groups)
            .Attr("padding_before", padding)
            .Attr("strides", stride)
            .Attr("kernel_size", kernel_size)
            .Attr("dilation_rate", dilation)
            .Attr("groups", 1)
            .Attr("data_format", "channels_first")
            .Output("out")
            .Build()
        )
>>>>>>> 39032d4b
        self.reset_parameters()

    def reset_parameters(self) -> None:
        init.kaiming_uniform_(self.weight, a=math.sqrt(5))
        if self.bias is not None:
            fan_in, _ = init._calculate_fan_in_and_fan_out(self.weight)
            bound = 1 / math.sqrt(fan_in)
            init.uniform_(self.bias, -bound, bound)

    def forward(self, x):
        if x.device.type == "cpu" and self.groups > 1:
            in_channel_axis = 1
            in_split_list = ConvUtil.split(
                x, axis=in_channel_axis, split_num=self.groups
            )
            out_list = []
            for i in range(len(in_split_list)):
                out_list.append(
                    self._cpu_op(in_split_list[i], self.weight[i : i + 1, :, :, :])[0]
                )
            res = flow.experimental.cat(out_list, dim=in_channel_axis)
        else:
            res = flow.F.conv2d(
                x,
                self.weight,
                filters=self.out_channels,
                kernel_size=self.kernel_size,
                strides=self.stride,
                padding_before=self.padding,
                dilation_rate=self.dilation,
                groups=self.groups,
                data_format="channels_first",
            )

<<<<<<< HEAD
        if self.bias is not None:
            res = flow.F.bias_add(res, self.bias, axis=1)
        return res
=======
        if self._bias_add_op is not None:
            res = self._bias_add_op(res, self.bias)[0]
        return res


if __name__ == "__main__":
    import doctest

    doctest.testmod(raise_on_error=True)
>>>>>>> 39032d4b
<|MERGE_RESOLUTION|>--- conflicted
+++ resolved
@@ -209,18 +209,10 @@
         super().__init__()
 
         assert padding_mode == "zeros"
-<<<<<<< HEAD
         self.kernel_size = _pair(kernel_size)
         self.stride = _pair(stride)
         self.padding = _pair(padding)
         self.dilation = _pair(dilation)
-=======
-        kernel_size = _pair(kernel_size)
-        self.kernel_size = kernel_size
-        stride = _pair(stride)
-        padding = _pair(padding)
-        dilation = _pair(dilation)
->>>>>>> 39032d4b
         self.groups = groups
         self.out_channels = out_channels
         self.weight = flow.nn.Parameter(
@@ -229,46 +221,6 @@
         self.bias = None
         if bias:
             self.bias = flow.nn.Parameter(flow.Tensor(out_channels))
-<<<<<<< HEAD
-=======
-            self._bias_add_op = (
-                flow.builtin_op("bias_add")
-                .Input("a")
-                .Input("b")
-                .Output("out")
-                .Attr("axis", 1)
-                .Build()
-            )
-
-        self._op = (
-            flow.builtin_op("conv2d")
-            .Input("in")
-            .Input("weight")
-            .Attr("filters", out_channels)
-            .Attr("padding_before", padding)
-            .Attr("strides", stride)
-            .Attr("kernel_size", kernel_size)
-            .Attr("dilation_rate", dilation)
-            .Attr("groups", groups)
-            .Attr("data_format", "channels_first")
-            .Output("out")
-            .Build()
-        )
-        self._cpu_op = (
-            flow.builtin_op("conv2d")
-            .Input("in")
-            .Input("weight")
-            .Attr("filters", out_channels // groups)
-            .Attr("padding_before", padding)
-            .Attr("strides", stride)
-            .Attr("kernel_size", kernel_size)
-            .Attr("dilation_rate", dilation)
-            .Attr("groups", 1)
-            .Attr("data_format", "channels_first")
-            .Output("out")
-            .Build()
-        )
->>>>>>> 39032d4b
         self.reset_parameters()
 
     def reset_parameters(self) -> None:
@@ -303,18 +255,12 @@
                 data_format="channels_first",
             )
 
-<<<<<<< HEAD
         if self.bias is not None:
             res = flow.F.bias_add(res, self.bias, axis=1)
         return res
-=======
-        if self._bias_add_op is not None:
-            res = self._bias_add_op(res, self.bias)[0]
-        return res
 
 
 if __name__ == "__main__":
     import doctest
 
-    doctest.testmod(raise_on_error=True)
->>>>>>> 39032d4b
+    doctest.testmod(raise_on_error=True)