--- conflicted
+++ resolved
@@ -247,16 +247,6 @@
                 out_list.append(
                     flow.F.conv2d(
                         in_split_list[i],
-<<<<<<< HEAD
-                        self.weight[i : i + 1, :, :, :],
-                        filters=self.out_channels // self.groups,
-                        kernel_size=self.kernel_size,
-                        strides=self.stride,
-                        padding_before=self.padding,
-                        dilation_rate=self.dilation,
-                        groups=1,
-                        data_format="channels_first",
-=======
                         self.weight[
                             i
                             * self.out_channel_groups : (i + 1)
@@ -276,7 +266,6 @@
                         padding=self.padding,
                         dilation=self.dilation,
                         groups=1,
->>>>>>> b0b0a57b
                     )
                 )
             res = flow.experimental.cat(out_list, dim=in_channel_axis)
@@ -284,26 +273,12 @@
             res = flow.F.conv2d(
                 x,
                 self.weight,
-<<<<<<< HEAD
-                filters=self.out_channels,
-                kernel_size=self.kernel_size,
-                strides=self.stride,
-                padding_before=self.padding,
-                dilation_rate=self.dilation,
-                groups=self.groups,
-                data_format="channels_first",
-            )
-
-        if self.bias is not None:
-            res = flow.F.bias_add(res, self.bias, axis=1)
-=======
                 self.bias,
                 stride=self.stride,
                 padding=self.padding,
                 dilation=self.dilation,
                 groups=self.groups,
             )
->>>>>>> b0b0a57b
         return res
 
 
