"""
Copyright 2020 The OneFlow Authors. All rights reserved.

Licensed under the Apache License, Version 2.0 (the "License");
you may not use this file except in compliance with the License.
You may obtain a copy of the License at

    http://www.apache.org/licenses/LICENSE-2.0

Unless required by applicable law or agreed to in writing, software
distributed under the License is distributed on an "AS IS" BASIS,
WITHOUT WARRANTIES OR CONDITIONS OF ANY KIND, either express or implied.
See the License for the specific language governing permissions and
limitations under the License.
"""
import oneflow as flow
import oneflow._oneflow_internal
from oneflow.python.nn.module import Module
from oneflow.python.oneflow_export import oneflow_export, experimental_api
from oneflow.python.framework.tensor import register_tensor_op
from typing import Optional


def _softmax_need_transpose(x, axis):
    assert type(axis) is int
    dim_num = len(x.shape)
    if dim_num == 1:
        return False, None
    if axis < 0:
        axis += dim_num
    assert axis >= 0
    assert axis < dim_num

    need_transpose = False
    permute = list(range(dim_num))
    if axis != dim_num - 1:
        need_transpose = True
        permute[axis] = permute[-1]
        permute[-1] = axis
    return need_transpose, permute


@oneflow_export("nn.PReLU")
@experimental_api
class PReLU(Module):
    """Applies the element-wise function:

    .. math::
        PReLU(x) = \max(0,x) + a * \min(0,x)

    Here :math:`a` is a learnable parameter. When called without arguments, `nn.PReLU()` uses a single
    parameter :math:`a` across all input channels. If called with `nn.PReLU(nChannels)`,
    a separate :math:`a` is used for each input channel.


    .. note::
        weight decay should not be used when learning :math:`a` for good performance.

    .. note::
        Channel dim is the 2nd dim of input. When input has dims < 2, then there is
        no channel dim and the number of channels = 1.

    Args:
        num_parameters (int): number of :math:`a` to learn.
            Although it takes an int as input, there is only two values are legitimate:
            1, or the number of channels at input. Default: 1
        init (float): the initial value of :math:`a`. Default: 0.25

    Shape:
        - Input: :math:`(N, *)` where `*` means, any number of additional
          dimensions
        - Output: :math:`(N, *)`, same shape as the input

    Attr:
        - weight (Tensor): the learnable weights of shape (:attr:`num_parameters`).

    .. code-block:: python

        >>> import numpy as np
        >>> import oneflow.experimental as flow
        >>> flow.enable_eager_execution()

        >>> m = flow.nn.PReLU()
        >>> input = flow.Tensor(np.asarray([[[[1, -2], [3, 4]]]]), dtype=flow.float32)
        >>> print(m(input).numpy())
        [[[[ 1.  -0.5]
           [ 3.   4. ]]]]

    """

    def __init__(self, num_parameters: int = 1, init: float = 0.25) -> None:
        super().__init__()
        self.num_parameters = num_parameters
        self.weight = flow.nn.Parameter(flow.Tensor(num_parameters, 1, 1).fill_(init))
        self.op = flow.builtin_op("prelu").Input("x").Input("alpha").Output("y").Build()

    def forward(self, x):
        assert (
            self.num_parameters == 1 or self.num_parameters == x.shape[1]
        ), f"num_parameters in prelu must be 1 or {x.shape[1]}"
        return self.op(x, self.weight)[0]


@oneflow_export("nn.ReLU")
@experimental_api
class ReLU(Module):
    r"""Applies the rectified linear unit function element-wise:

    :math:`\text{ReLU}(x) = (x)^+ = \max(0, x)`

    Args:
        inplace: can optionally do the operation in-place. Default: ``False``

    Shape:
        - Input: :math:`(N, *)` where `*` means, any number of additional
          dimensions
        - Output: :math:`(N, *)`, same shape as the input

    For example:

    .. code-block:: python

        >>> import oneflow.experimental as flow
        >>> import numpy as np
        >>> flow.enable_eager_execution()
        >>> relu = flow.nn.ReLU()
        >>> ndarr = np.asarray([1, -2, 3])
        >>> x = flow.Tensor(ndarr)
        >>> relu(x)
        tensor([1., 0., 3.], dtype=oneflow.float32)

    """

    def __init__(self, inplace: bool = False):
        super().__init__()

    def forward(self, x):
        return flow.F.relu(x)


@oneflow_export("nn.ReLU6")
@experimental_api
class ReLU6(Module):
    r"""Applies the element-wise function:

    .. math::

        \text{Relu6}(x) = \begin{cases}
            6 & \text{ if } x > 6 \\
            0 & \text{ if } x < 0 \\
            x & \text{ otherwise } \\
        \end{cases}

    Args:
        inplace: can optionally do the operation in-place. Default: ``False``

    Shape:
        - Input: :math:`(N, *)` where `*` means, any number of additional
          dimensions
        - Output: :math:`(N, *)`, same shape as the input

    For example:

    .. code-block:: python

        >>> import numpy as np
        >>> import oneflow.experimental as flow
        >>> flow.enable_eager_execution()

        >>> x = np.array([-0.5, 0, 0.5]).astype(np.float32)
        >>> input = flow.Tensor(x)
        >>> relu6 = flow.nn.ReLU6()

        >>> out = relu6(input)
        >>> out
        tensor([0. , 0. , 0.5], dtype=oneflow.float32)

    """

    def __init__(self, inplace: bool = False):
        super().__init__()

    def forward(self, x):
        return flow.F.hardtanh(x, min_val=0.0, max_val=6.0)


@oneflow_export("nn.Tanh")
@experimental_api
class Tanh(Module):
    r"""This operator computes the hyperbolic tangent value of Tensor.

    The equation is:

    .. math::

        out = \frac{e^x-e^{-x}}{e^x+e^{-x}}

    Args:
        x (oneflow.Tensor): A Tensor

    Returns:
        oneflow.Tensor: The result Tensor

    For example:

    .. code-block:: python

        >>> import numpy as np
        >>> import oneflow.experimental as flow
        >>> flow.enable_eager_execution()

        >>> x = np.array([-1, 0, 1]).astype(np.float32)
        >>> input = flow.Tensor(x)
        >>> tanh = flow.nn.Tanh()
        >>> out = tanh(input)
        >>> out
        tensor([-0.7616,  0.    ,  0.7616], dtype=oneflow.float32)

    """

    def __init__(self):
        super().__init__()

    def forward(self, x):
        return flow.F.tanh(x)


@oneflow_export("tanh")
@register_tensor_op("tanh")
@experimental_api
def tanh_op(x):
    r"""This operator computes the hyperbolic tangent value of Tensor.

    The equation is:

    .. math::

        out = \frac{e^x-e^{-x}}{e^x+e^{-x}}

    Args:
        x (oneflow.Tensor): A Tensor

    Returns:
        oneflow.Tensor: The result Tensor

    For example:

    .. code-block:: python

        >>> import numpy as np
        >>> import oneflow.experimental as flow
        >>> flow.enable_eager_execution()

        >>> x = np.array([-1, 0, 1]).astype(np.float32)
        >>> input = flow.Tensor(x)
        >>> tanh = flow.nn.Tanh()
        >>> out = tanh(input)
        >>> out
        tensor([-0.7616,  0.    ,  0.7616], dtype=oneflow.float32)

    """
    return Tanh()(x)


@oneflow_export("nn.ELU")
@experimental_api
class ELU(Module):
    r"""Applies the element-wise function:

    .. math::

        \text{ELU}(x) = \begin{cases}
				x & \text{ if } x \gt 0  \\
                \alpha*(exp(x)-1) & \text{ if } x \le 0 \\
    		    \end{cases}

    Args:
        alpha: the :math:`\alpha` value for the ELU formulation. Default: 1.0
        inplace: can optionally do the operation in-place. Default: ``False``

    Shape:
        - Input: :math:`(N, *)` where `*` means, any number of additional
          dimensions
        - Output: :math:`(N, *)`, same shape as the input

    For example:

    .. code-block:: python


        >>> import numpy as np
        >>> import oneflow.experimental as flow
        >>> flow.enable_eager_execution()

        >>> x = np.array([-0.5, 0, 0.5]).astype(np.float32)
        >>> input = flow.Tensor(x)
        >>> elu = flow.nn.ELU()

        >>> out = elu(input)
        >>> out
        tensor([-0.3935,  0.    ,  0.5   ], dtype=oneflow.float32)

    """

    def __init__(self, alpha: float = 1.0, inplace: bool = False):
        super().__init__()
        self.alpha = alpha

    def forward(self, x):
        return flow.F.elu(x, alpha=self.alpha)


@oneflow_export("nn.GELU")
@experimental_api
class GELU(Module):
    r"""Gelu activation operator.

    The equation is:

    .. math::
        out = 0.5 * x * (1 + tanh(\sqrt{\frac{2}{\pi}} * (x + 0.044715x^{3})))

    Args:
        x (oneflow.Tensor): Input Tensor

    Returns:
        oneflow.Tensor: A Tensor.

    For example:

    .. code-block:: python

        >>> import numpy as np
        >>> import oneflow.experimental as flow
        >>> flow.enable_eager_execution()

        >>> x = np.array([-0.5, 0, 0.5]).astype(np.float32)
        >>> input = flow.Tensor(x)
        >>> gelu = flow.nn.GELU()

        >>> out = gelu(input)
        >>> out
        tensor([-0.1543,  0.    ,  0.3457], dtype=oneflow.float32)

    """

    def __init__(self):
        super().__init__()

    def forward(self, x):
        return flow.F.gelu(x)


@oneflow_export("gelu")
@register_tensor_op("gelu")
@experimental_api
def gelu_op(x):
    r"""Gelu activation operator.

    The equation is:

    .. math::
        out = 0.5 * x * (1 + tanh(\sqrt{\frac{2}{\pi}} * (x + 0.044715x^{3})))

    Args:
        x (oneflow.Tensor): Input Tensor

    Returns:
        oneflow.Tensor: A Tensor.

    For example:

    .. code-block:: python

        >>> import numpy as np
        >>> import oneflow.experimental as flow
        >>> flow.enable_eager_execution()

        >>> x = np.array([-0.5, 0, 0.5]).astype(np.float32)
        >>> input = flow.Tensor(x)
        >>> gelu = flow.nn.GELU()

        >>> out = gelu(input)
        >>> out
        tensor([-0.1543,  0.    ,  0.3457], dtype=oneflow.float32)

    """
    return GELU()(x)


@oneflow_export("nn.Sigmoid")
@experimental_api
class Sigmoid(Module):
    r"""Applies the element-wise function:

    .. math::
        \text{Sigmoid}(x) = \sigma(x) = \frac{1}{1 + \exp(-x)}

    Shape:
        - Input: :math:`(N, *)` where `*` means, any number of additional
          dimensions
        - Output: :math:`(N, *)`, same shape as the input

    For example:

    .. code-block:: python

        >>> import numpy as np
        >>> import oneflow.experimental as flow
        >>> flow.enable_eager_execution()

        >>> x = flow.Tensor(np.array([0.81733328, 0.43621480, 0.10351428]))
        >>> m = flow.nn.Sigmoid()
        >>> out = m(x)
        >>> out
        tensor([0.6937, 0.6074, 0.5259], dtype=oneflow.float32)
    """

    def __init__(self):
        super().__init__()

    def forward(self, x):
        return flow.F.sigmoid(x)


@oneflow_export("sigmoid")
@register_tensor_op("sigmoid")
@experimental_api
def sigmoid_op(x):
    r"""Applies the element-wise function:

    .. math::
        \text{Sigmoid}(x) = \sigma(x) = \frac{1}{1 + \exp(-x)}

    Shape:
        - Input: :math:`(N, *)` where `*` means, any number of additional
          dimensions
        - Output: :math:`(N, *)`, same shape as the input

    For example:

    .. code-block:: python

        >>> import numpy as np
        >>> import oneflow.experimental as flow
        >>> flow.enable_eager_execution()

        >>> x = flow.Tensor(np.array([0.81733328, 0.43621480, 0.10351428]))
        >>> out = flow.sigmoid(x)
        >>> out
        tensor([0.6937, 0.6074, 0.5259], dtype=oneflow.float32)

    """
    return Sigmoid()(x)


@oneflow_export("nn.Hardsigmoid")
@experimental_api
class Hardsigmoid(Module):
    r"""Applies the element-wise function:

    .. math::
        \text{Hardsigmoid}(x) = \begin{cases}
            0 & \text{ if } x \le -3  \\
            1 & \text{ if } x \ge +3 \\
            \frac{x}{6} + \frac{1}{2} & \text{ otherwise } \\
        \end{cases}

    Args:
        inplace: can optionally do the operation in-place. Default: ``False``

    Shape:
        - Input: :math:`(N, *)` where `*` means, any number of additional
          dimensions
        - Output: :math:`(N, *)`, same shape as the input

    For example:

    .. code-block:: python

        >>> import numpy as np
        >>> import oneflow.experimental as flow
        >>> flow.enable_eager_execution()

        >>> x = np.array([-0.5, 0, 0.5]).astype(np.float32)
        >>> input = flow.Tensor(x)
        >>> hardsigmoid = flow.nn.Hardsigmoid()

        >>> out = hardsigmoid(input)
        >>> out
        tensor([0.4167, 0.5   , 0.5833], dtype=oneflow.float32)


    """

    def __init__(self, inplace: bool = False):
        super().__init__()

    def forward(self, x):
        return flow.F.hardsigmoid(x)


@oneflow_export("nn.Softmax")
@experimental_api
class Softmax(Module):
    def __init__(self, dim: Optional[int] = None):
        super().__init__()
        self.axis = -1 if dim is None else dim

    def forward(self, x):
        need_transpose, permute = _softmax_need_transpose(x, self.axis)
        if need_transpose:
            x = flow.F.transpose(x, perm=permute)

        res = flow.F.softmax(x)
        if need_transpose:
            res = flow.F.transpose(res, perm=permute)
        return res


@oneflow_export("softmax")
@register_tensor_op("softmax")
@experimental_api
def softmax_op(tensor, dim=None):
    r"""Applies the Softmax function to an n-dimensional input Tensor
    rescaling them so that the elements of the n-dimensional output Tensor
    lie in the range [0,1] and sum to 1.

    Softmax is defined as:

    .. math::
        \text{Softmax}(x_{i}) = \frac{\exp(x_i)}{\sum_j \exp(x_j)}

    When the input Tensor is a sparse tensor then the unspecifed
    values are treated as ``-inf``.

    Shape:
        - Input: :math:`(*)` where `*` means, any number of additional
          dimensions
        - Output: :math:`(*)`, same shape as the input

    Returns:
        a Tensor of the same dimension and shape as the input with
        values in the range [0, 1]

    Args:
        dim (int): A dimension along which Softmax will be computed (so every slice
            along dim will sum to 1).

    For example:

    .. code-block:: python

        >>> import numpy as np
        >>> import oneflow.experimental as flow
        >>> flow.enable_eager_execution()

        >>> m = flow.nn.Softmax(dim = 2)
        >>> x = flow.Tensor(
        ...    np.array(
        ...        [[[-0.46716809,  0.40112534,  0.61984003],
        ...        [-1.31244969, -0.42528763,  1.47953856]]]
        ...    )
        ... )
        >>> out = m(x)
        >>> out
        tensor([[[0.1575, 0.3754, 0.4671],
                 [0.0507, 0.123 , 0.8263]]], dtype=oneflow.float32)
    """
    return Softmax(dim)(tensor)


@oneflow_export("nn.LogSoftmax")
@experimental_api
class LogSoftmax(Module):
    r"""Applies the :math:`\log(\text{Softmax}(x))` function to an n-dimensional
    input Tensor.
    The LogSoftmax formulation can be simplified as:

    .. math::
        \text{LogSoftmax}(x_{i}) = \log\left(\frac{\exp(x_i) }{ \sum_j \exp(x_j)} \right)

    Args:
        dim (int): A dimension along which LogSoftmax will be computed.

    Shape:
        - Input: :math:`(N, *)` where `*` means, any number of additional
          dimensions
        - Output: :math:`(N, *)`, same shape as the input

    For example:

    .. code-block:: python

        >>> import numpy as np
        >>> import oneflow.experimental as flow
        >>> flow.enable_eager_execution()

        >>> m = flow.nn.LogSoftmax(dim=1)
        >>> x = flow.Tensor(
        ...    np.array(
        ...        [[ 0.4296, -1.1957,  2.5463],
        ...        [ 1.2552, -1.5747,  0.6923]]
        ...    )
        ... )
        >>> out = m(x)
        >>> out
        tensor([[-2.2513, -3.8766, -0.1346],
                [-0.4877, -3.3176, -1.0506]], dtype=oneflow.float32)
    """

    def __init__(
        self, dim: Optional[int] = 1,
    ):
        super().__init__()
        self.dim = dim

    def __setstate__(self, state):
        self.__dict__.update(state)
        if not hasattr(self, "dim"):
            self.dim = None

    def forward(self, x):
        need_transpose, permute = _softmax_need_transpose(x, self.dim)
        if need_transpose:
            x = flow.F.transpose(x, perm=permute)

        x = x.softmax()
        res = x.log()

        if need_transpose:
            res = flow.F.transpose(res, perm=permute)

        return res

    def extra_repr(self):
        return "dim={dim}".format(dim=self.dim)


@oneflow_export("nn.LogSigmoid")
@experimental_api
class LogSigmoid(Module):
    r"""Applies the element-wise function:

    .. math::
        \text{LogSigmoid}(x) = \log\left(\frac{ 1 }{ 1 + \exp(-x)}\right)

    Shape:
        - Input: :math:`(N, *)` where `*` means, any number of additional
          dimensions
        - Output: :math:`(N, *)`, same shape as the input

    For example:

    .. code-block:: python


        >>> import numpy as np
        >>> import oneflow.experimental as flow
        >>> flow.enable_eager_execution()

        >>> x = np.array([-0.5, 0, 0.5]).astype(np.float32)
        >>> input = flow.Tensor(x)
        >>> logsigmoid = flow.nn.LogSigmoid()

        >>> out = logsigmoid(input)
        >>> out
        tensor([-0.9741, -0.6931, -0.4741], dtype=oneflow.float32)

    """

    def __init__(self):
        super().__init__()

    def forward(self, x):
        sigmoid_res = flow.experimental.sigmoid(x)
        res = flow.experimental.log(sigmoid_res)
        return res


@oneflow_export("nn.Softplus")
@experimental_api
class Softplus(Module):
    r"""Applies the element-wise function:

    .. math::
        \text{Softplus}(x) = \frac{1}{\beta} * \log(1 + \exp(\beta * x))

    SoftPlus is a smooth approximation to the ReLU function and can be used
    to constrain the output of a machine to always be positive.

    For numerical stability the implementation reverts to the linear function
    when :math:`input \times \beta > threshold`.

    Args:
        beta: the :math:`\beta` value for the Softplus formulation. Default: 1
        threshold: values above this revert to a linear function. Default: 20

    Shape:
        - Input: :math:`(N, *)` where `*` means, any number of additional
          dimensions
        - Output: :math:`(N, *)`, same shape as the input

    For example:

    .. code-block:: python

        >>> import numpy as np
        >>> import oneflow.experimental as flow
        >>> flow.enable_eager_execution()

        >>> x = np.array([-0.5, 0, 0.5]).astype(np.float32)
        >>> input = flow.Tensor(x)
        >>> softplus = flow.nn.Softplus()

        >>> out = softplus(input)
        >>> out
        tensor([0.4741, 0.6931, 0.9741], dtype=oneflow.float32)
    """

    def __init__(self, beta: int = 1, threshold: int = 20):
        super().__init__()
        self.beta = beta
        self.threshold = threshold

    def forward(self, x):
        return flow.experimental.where(
            x * self.beta > self.threshold,
            x,
            1
            / self.beta
            * flow.experimental.log(1.0 + flow.experimental.exp(self.beta * x)),
        )


@oneflow_export("nn.Hardswish")
@experimental_api
class Hardswish(Module):
    r"""Applies the hardswish function, element-wise, as described in the paper:
    `Searching for MobileNetV3`_.

    .. math::
        \text{Hardswish}(x) = \begin{cases}
            0 & \text{ if } x \le -3  \\
            x & \text{ if } x \ge +3 \\
            x*(x+3)/6 & \text{ otherwise } \\
        \end{cases}

    Args:
        inplace: can optionally do the operation in-place. Default: ``False``

    Shape:
        - Input: :math:`(N, *)` where `*` means, any number of additional
          dimensions
        - Output: :math:`(N, *)`, same shape as the input

    .. code-block:: python

        >>> import numpy as np
        >>> import oneflow.experimental as flow
        >>> flow.enable_eager_execution()

        >>> x = np.array([-0.5, 0, 0.5]).astype(np.float32)
        >>> input = flow.Tensor(x)
        >>> hardswish = flow.nn.Hardswish()

        >>> out = hardswish(input)
        >>> out
        tensor([-0.2083,  0.    ,  0.2917], dtype=oneflow.float32)

    .. _`Searching for MobileNetV3`:
        https://arxiv.org/abs/1905.02244
    """

    def __init__(self, inplace: bool = False):
        super().__init__()

    def forward(self, x):
        return flow.F.hardswish(x)


@oneflow_export("nn.Hardtanh")
@experimental_api
class Hardtanh(Module):
    r"""
    Applies the HardTanh function element-wise

    HardTanh is defined as:

    .. math::
        \text{HardTanh}(x) = \begin{cases}
            1 & \text{ if } x > 1 \\
            -1 & \text{ if } x < -1 \\
            x & \text{ otherwise } \\
        \end{cases}

    The range of the linear region :math:`[-1, 1]` can be adjusted using
    :attr:`min_val` and :attr:`max_val`.

    Args:
        min_val: minimum value of the linear region range. Default: -1
        max_val: maximum value of the linear region range. Default: 1
        inplace: can optionally do the operation in-place. Default: ``False``

    Keyword arguments :attr:`min_value` and :attr:`max_value`
    have been deprecated in favor of :attr:`min_val` and :attr:`max_val`.

    Shape:
        - Input: :math:`(N, *)` where `*` means, any number of additional
          dimensions
        - Output: :math:`(N, *)`, same shape as the input

    For example:

    .. code-block:: python


        >>> import numpy as np
        >>> import oneflow.experimental as flow
        >>> flow.enable_eager_execution()

        >>> m = flow.nn.Hardtanh()
        >>> arr = np.array([0.2, 0.3, 3.0, 4.0])
        >>> x = flow.Tensor(arr)
        >>> out = m(x)
        >>> out
        tensor([0.2, 0.3, 1. , 1. ], dtype=oneflow.float32)

    """

    def __init__(
        self,
        min_val: float = -1,
        max_val: float = 1,
        inplace: bool = False,
        min_value: Optional[float] = None,
        max_value: Optional[float] = None,
    ):
        super().__init__()
        if min_value is not None:
            warnings.warn(
                "keyword argument min_value is deprecated and rename to min_val"
            )
            min_val = min_value
        if max_value is not None:
            warnings.warn(
                "keyword argument max_value is deprecated and rename to max_val"
            )
            max_val = max_value

        self.min_val = min_val
        self.max_val = max_val

    def forward(self, x):
        return flow.F.hardtanh(x, min_val=self.min_val, max_val=self.max_val)


@oneflow_export("nn.LeakyReLU")
@experimental_api
class LeakyReLU(Module):
    r"""Applies the element-wise function:

    .. math::
        \text{LeakyRELU}(x) = \begin{cases}
            x, & \text{ if } x \geq 0 \\
            \text{negative_slope} \times x, & \text{ otherwise }
        \end{cases}

    Args:
        negative_slope: Controls the angle of the negative slope. Default: 1e-2
        inplace: can optionally do the operation in-place. Default: ``False``

    Shape:
        - Input: :math:`(N, *)` where `*` means, any number of additional
          dimensions
        - Output: :math:`(N, *)`, same shape as the input

    For example:

    .. code-block:: python

        >>> import numpy as np
        >>> import oneflow.experimental as flow
        >>> flow.enable_eager_execution()

        >>> m = flow.nn.LeakyReLU(0.1)
        >>> arr = np.array([0.2, 0.3, 3.0, 4.0])
        >>> x = flow.Tensor(arr)
        >>> out = m(x)
        >>> out
        tensor([0.2, 0.3, 3. , 4. ], dtype=oneflow.float32)
    """

    def __init__(self, negative_slope: float = 1e-2, inplace: bool = False):
        super().__init__()
        self.negative_slope = negative_slope

    def forward(self, x):
        return flow.F.leaky_relu(x, alpha=self.negative_slope)
<<<<<<< HEAD
=======


@oneflow_export("nn.Mish")
@experimental_api
class Mish(Module):
    r"""Applies the element-wise function:

    .. math::
        \text{Mish}(x) = x * \text{Tanh}(\text{Softplus}(x))

    .. note::
        See `Mish: A Self Regularized Non-Monotonic Neural Activation Function <https://arxiv.org/abs/1908.08681>`_

    Shape:
        - Input: :math:`(N, *)` where `*` means, any number of additional
          dimensions
        - Output: :math:`(N, *)`, same shape as the input

    For example:

    .. code-block:: python

        >>> import numpy as np
        >>> import oneflow.experimental as flow
        >>> flow.enable_eager_execution()

        >>> x = np.array([1, 2, 3]).astype(np.float32)
        >>> input = flow.Tensor(x)
        >>> mish = flow.nn.Mish()

        >>> out = mish(input)
        >>> out
        tensor([0.8651, 1.944 , 2.9865], dtype=oneflow.float32)
    """

    def __init__(self, inplace: bool = False):
        assert not inplace, "In-place operation is not currently supported"
        super().__init__()

    def forward(self, x):
        return x * flow.experimental.tanh(flow.experimental.softplus(x))


@oneflow_export("mish")
@experimental_api
def mish_op(x):
    r"""Applies the element-wise function:

    .. math::
        \text{Mish}(x) = x * \text{Tanh}(\text{Softplus}(x))

    .. note::
        See `Mish: A Self Regularized Non-Monotonic Neural Activation Function <https://arxiv.org/abs/1908.08681>`_

    See :mod:`oneflow.experimental.nn.Mish`
    """

    return Mish()(x)


@register_tensor_op("mish")
@experimental_api
def mish_op_tensor(x):
    r"""
    mish() -> Tensor
    See :func:`oneflow.experimental.mish`
    """

    return Mish()(x)
>>>>>>> 594a64f9


if __name__ == "__main__":
    import doctest

    doctest.testmod(raise_on_error=True)<|MERGE_RESOLUTION|>--- conflicted
+++ resolved
@@ -897,78 +897,6 @@
 
     def forward(self, x):
         return flow.F.leaky_relu(x, alpha=self.negative_slope)
-<<<<<<< HEAD
-=======
-
-
-@oneflow_export("nn.Mish")
-@experimental_api
-class Mish(Module):
-    r"""Applies the element-wise function:
-
-    .. math::
-        \text{Mish}(x) = x * \text{Tanh}(\text{Softplus}(x))
-
-    .. note::
-        See `Mish: A Self Regularized Non-Monotonic Neural Activation Function <https://arxiv.org/abs/1908.08681>`_
-
-    Shape:
-        - Input: :math:`(N, *)` where `*` means, any number of additional
-          dimensions
-        - Output: :math:`(N, *)`, same shape as the input
-
-    For example:
-
-    .. code-block:: python
-
-        >>> import numpy as np
-        >>> import oneflow.experimental as flow
-        >>> flow.enable_eager_execution()
-
-        >>> x = np.array([1, 2, 3]).astype(np.float32)
-        >>> input = flow.Tensor(x)
-        >>> mish = flow.nn.Mish()
-
-        >>> out = mish(input)
-        >>> out
-        tensor([0.8651, 1.944 , 2.9865], dtype=oneflow.float32)
-    """
-
-    def __init__(self, inplace: bool = False):
-        assert not inplace, "In-place operation is not currently supported"
-        super().__init__()
-
-    def forward(self, x):
-        return x * flow.experimental.tanh(flow.experimental.softplus(x))
-
-
-@oneflow_export("mish")
-@experimental_api
-def mish_op(x):
-    r"""Applies the element-wise function:
-
-    .. math::
-        \text{Mish}(x) = x * \text{Tanh}(\text{Softplus}(x))
-
-    .. note::
-        See `Mish: A Self Regularized Non-Monotonic Neural Activation Function <https://arxiv.org/abs/1908.08681>`_
-
-    See :mod:`oneflow.experimental.nn.Mish`
-    """
-
-    return Mish()(x)
-
-
-@register_tensor_op("mish")
-@experimental_api
-def mish_op_tensor(x):
-    r"""
-    mish() -> Tensor
-    See :func:`oneflow.experimental.mish`
-    """
-
-    return Mish()(x)
->>>>>>> 594a64f9
 
 
 if __name__ == "__main__":
