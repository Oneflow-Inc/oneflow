--- conflicted
+++ resolved
@@ -39,17 +39,6 @@
     return need_transpose, permute
 
 
-@oneflow_export("nn.Sigmoid")
-class Sigmoid(Module):
-    def __init__(self):
-        super().__init__()
-        self._op = flow.builtin_op("sigmoid").Input("in").Output("out").Build()
-
-    def forward(self, x):
-        res = self._op(x)[0]
-        return res
-
-
 @oneflow_export("nn.ReLU")
 class ReLU(Module):
     r"""Applies the rectified linear unit function element-wise:
@@ -208,9 +197,37 @@
 
 @oneflow_export("gelu")
 @register_tensor_op("gelu")
-<<<<<<< HEAD
-def gelu_op(tensor):
-    return GELU()(tensor)
+def gelu_op(x):
+    r"""Gelu activation operator.
+
+    The equation is:
+
+    .. math::
+        out = 0.5 * x * (1 + tanh(\sqrt{\frac{2}{\pi}} * (x + 0.044715x^{3})))
+
+    Args:
+        x (oneflow.Tensor): Input Tensor
+ 
+    Returns:
+        oneflow.Tensor: A Tensor.
+
+    For example:
+
+    .. code-block:: python
+
+        import oneflow as flow
+        import numpy as np
+        import oneflow.typing as tp
+
+        x = np.array([-0.5, 0, 0.5]).astype(np.float32)
+        input = flow.Tensor(x)
+        gelu = flow.nn.GELU()
+        
+        out = gelu(input)
+        # out [-0.15426877, 0., 0.34573123]
+    """
+    return GELU()(x)
+
 
 
 @oneflow_export("nn.Sigmoid")
@@ -380,29 +397,13 @@
         - Input: :math:`(N, *)` where `*` means, any number of additional
           dimensions
         - Output: :math:`(N, *)`, same shape as the input
-=======
-def gelu_op(x):
-    r"""Gelu activation operator.
-
-    The equation is:
-
-    .. math::
-        out = 0.5 * x * (1 + tanh(\sqrt{\frac{2}{\pi}} * (x + 0.044715x^{3})))
-
-    Args:
-        x (oneflow.Tensor): Input Tensor
-
-    Returns:
-        oneflow.Tensor: A Tensor.
->>>>>>> 2ae5176d
-
-    For example:
-
-    .. code-block:: python
-
-        import oneflow as flow
-        import numpy as np
-<<<<<<< HEAD
+
+    For example:
+
+    .. code-block:: python
+
+        import oneflow as flow
+        import numpy as np
 
         m = flow.nn.LogSoftmax(dim=1)
         x = flow.Tensor(
@@ -441,18 +442,4 @@
         return res
 
     def extra_repr(self):
-        return "dim={dim}".format(dim=self.dim)
-=======
-        import oneflow.typing as tp
-
-        x = np.array([-0.5, 0, 0.5]).astype(np.float32)
-        input = flow.Tensor(x)
-        gelu = flow.nn.GELU()
-        
-        out = gelu(input)
-
-        # out [-0.15426877, 0., 0.34573123]
-
-    """
-    return GELU()(x)
->>>>>>> 2ae5176d
+        return "dim={dim}".format(dim=self.dim)