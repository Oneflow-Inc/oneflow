"""
Copyright 2020 The OneFlow Authors. All rights reserved.

Licensed under the Apache License, Version 2.0 (the "License");
you may not use this file except in compliance with the License.
You may obtain a copy of the License at

    http://www.apache.org/licenses/LICENSE-2.0

Unless required by applicable law or agreed to in writing, software
distributed under the License is distributed on an "AS IS" BASIS,
WITHOUT WARRANTIES OR CONDITIONS OF ANY KIND, either express or implied.
See the License for the specific language governing permissions and
limitations under the License.
"""
import oneflow as flow
import oneflow._oneflow_internal
from oneflow.python.nn.module import Module
from oneflow.python.oneflow_export import oneflow_export, experimental_api
from oneflow.python.framework.tensor import register_tensor_op
from typing import Optional


def _softmax_need_transpose(x, axis):
    assert type(axis) is int
    dim_num = len(x.shape)
    assert dim_num >= 2
    if axis < 0:
        axis += dim_num
    assert axis >= 0
    assert axis < dim_num

    need_transpose = False
    permute = list(range(dim_num))
    if axis != dim_num - 1:
        need_transpose = True
        permute[axis] = permute[-1]
        permute[-1] = axis
    return need_transpose, permute


@oneflow_export("nn.ReLU")
@experimental_api
class ReLU(Module):
    r"""Applies the rectified linear unit function element-wise:

    :math:`\text{ReLU}(x) = (x)^+ = \max(0, x)`

    Args:
        inplace: can optionally do the operation in-place. Default: ``False``

    Shape:
        - Input: :math:`(N, *)` where `*` means, any number of additional
          dimensions
        - Output: :math:`(N, *)`, same shape as the input

    For example:

    .. code-block:: python

        >>> import oneflow.experimental as flow
        >>> import numpy as np
        >>> flow.enable_eager_execution()
        >>> relu = flow.nn.ReLU()
        >>> ndarr = np.asarray([1, -2, 3])
        >>> x = flow.Tensor(ndarr)
        >>> relu(x).numpy()
        array([1., 0., 3.], dtype=float32)

    """

    def __init__(self, inplace: bool = False):
        super().__init__()

    def forward(self, x):
        return flow.F.relu(x)


@oneflow_export("nn.ReLU6")
@experimental_api
class ReLU6(Module):
    r"""Applies the element-wise function:

    .. math::

        \text{Relu6}(x) = \begin{cases}
            6 & \text{ if } x > 6 \\
            0 & \text{ if } x < 0 \\
            x & \text{ otherwise } \\
        \end{cases}

    Args:
        inplace: can optionally do the operation in-place. Default: ``False``

    Shape:
        - Input: :math:`(N, *)` where `*` means, any number of additional
          dimensions
        - Output: :math:`(N, *)`, same shape as the input

    For example:

    .. code-block:: python

        >>> import numpy as np
        >>> import oneflow.experimental as flow
        >>> flow.enable_eager_execution()

        >>> x = np.array([-0.5, 0, 0.5]).astype(np.float32)
        >>> input = flow.Tensor(x)
        >>> relu6 = flow.nn.ReLU6()

        >>> out = relu6(input).numpy()
        >>> print(out)
        [0.  0.  0.5]

    """

    def __init__(self, inplace: bool = False):
        super().__init__()

    def forward(self, x):
        return flow.F.hardtanh(x, min_val=0.0, max_val=6.0)


@oneflow_export("nn.Tanh")
@experimental_api
class Tanh(Module):
    r"""This operator computes the hyperbolic tangent value of Tensor.

    The equation is:

    .. math::

        out = \frac{e^x-e^{-x}}{e^x+e^{-x}}

    Args:
        x (oneflow.Tensor): A Tensor

    Returns:
        oneflow.Tensor: The result Tensor

    For example:

    .. code-block:: python

        >>> import numpy as np
        >>> import oneflow.experimental as flow
        >>> flow.enable_eager_execution()

        >>> x = np.array([-1, 0, 1]).astype(np.float32)
        >>> input = flow.Tensor(x)
        >>> tanh = flow.nn.Tanh()
        >>> out = tanh(input).numpy()
        >>> print(out)
        [-0.7615942  0.         0.7615942]

    """

    def __init__(self):
        super().__init__()

    def forward(self, x):
        return flow.F.tanh(x)


@oneflow_export("tanh")
@register_tensor_op("tanh")
@experimental_api
def tanh_op(x):
    r"""This operator computes the hyperbolic tangent value of Tensor.

    The equation is:

    .. math::

        out = \frac{e^x-e^{-x}}{e^x+e^{-x}}

    Args:
        x (oneflow.Tensor): A Tensor

    Returns:
        oneflow.Tensor: The result Tensor

    For example:

    .. code-block:: python

        import oneflow as flow
        import numpy as np

        x = np.array([-1, 0, 1]).astype(np.float32)
        input = flow.Tensor(x)
        tanh = flow.nn.Tanh()
        out = tanh(input).numpy()

        # out [-0.7615942  0.         0.7615942]

    """
    return Tanh()(x)


@oneflow_export("nn.ELU")
@experimental_api
class ELU(Module):
    r"""Applies the element-wise function:

    .. math::

        \text{ELU}(x) = \begin{cases}
				x & \text{ if } x \gt 0  \\
                \alpha*(exp(x)-1) & \text{ if } x \le 0 \\
    		    \end{cases}

    Args:
        alpha: the :math:`\alpha` value for the ELU formulation. Default: 1.0
        inplace: can optionally do the operation in-place. Default: ``False``

    Shape:
        - Input: :math:`(N, *)` where `*` means, any number of additional
          dimensions
        - Output: :math:`(N, *)`, same shape as the input

    For example:

    .. code-block:: python


        >>> import numpy as np
        >>> import oneflow.experimental as flow
        >>> flow.enable_eager_execution()

        >>> x = np.array([-0.5, 0, 0.5]).astype(np.float32)
        >>> input = flow.Tensor(x)
        >>> elu = flow.nn.ELU()

        >>> out = elu(input).numpy()
        >>> print(out)
        [-0.39346933  0.          0.5       ]

    """

    def __init__(self, alpha: float = 1.0, inplace: bool = False):
        super().__init__()
        self.alpha = alpha

    def forward(self, x):
        return flow.F.elu(x, alpha=self.alpha)


@oneflow_export("nn.GELU")
@experimental_api
class GELU(Module):
    r"""Gelu activation operator.

    The equation is:

    .. math::
        out = 0.5 * x * (1 + tanh(\sqrt{\frac{2}{\pi}} * (x + 0.044715x^{3})))

    Args:
        x (oneflow.Tensor): Input Tensor

    Returns:
        oneflow.Tensor: A Tensor.

    For example:

    .. code-block:: python

        >>> import numpy as np
        >>> import oneflow.experimental as flow
        >>> flow.enable_eager_execution()

        >>> x = np.array([-0.5, 0, 0.5]).astype(np.float32)
        >>> input = flow.Tensor(x)
        >>> gelu = flow.nn.GELU()

        >>> out = gelu(input).numpy()
        >>> print(out)
        [-0.15426877  0.          0.34573123]

    """

    def __init__(self):
        super().__init__()

    def forward(self, x):
        return flow.F.gelu(x)


@oneflow_export("gelu")
@register_tensor_op("gelu")
@experimental_api
def gelu_op(x):
    r"""Gelu activation operator.

    The equation is:

    .. math::
        out = 0.5 * x * (1 + tanh(\sqrt{\frac{2}{\pi}} * (x + 0.044715x^{3})))

    Args:
        x (oneflow.Tensor): Input Tensor

    Returns:
        oneflow.Tensor: A Tensor.

    For example:

    .. code-block:: python

        >>> import numpy as np
        >>> import oneflow.experimental as flow
        >>> flow.enable_eager_execution()

        >>> x = np.array([-0.5, 0, 0.5]).astype(np.float32)
        >>> input = flow.Tensor(x)
        >>> gelu = flow.nn.GELU()

        >>> out = gelu(input).numpy()
        >>> print(out)
        [-0.15426877  0.          0.34573123]

    """
    return GELU()(x)


@oneflow_export("nn.Sigmoid")
@experimental_api
class Sigmoid(Module):
    r"""Applies the element-wise function:

    .. math::
        \text{Sigmoid}(x) = \sigma(x) = \frac{1}{1 + \exp(-x)}

    Shape:
        - Input: :math:`(N, *)` where `*` means, any number of additional
          dimensions
        - Output: :math:`(N, *)`, same shape as the input

    For example:

    .. code-block:: python

        import oneflow.experimental as flow
        import numpy as np

        x = flow.Tensor(
            np.array(
                [
                    [0.81733328, 0.43621480, 0.10351428],
                    [-1.15555191, -0.67776406, 0.27372134],
                ]
            )
        )
        m = flow.nn.Sigmoid() # or y = flow.sigmoid(x)
        y = m(x)
        # [[0.69366997, 0.60735673, 0.52585548],
        # [0.23947647, 0.33676055, 0.56800622]]

    """

    def __init__(self):
        super().__init__()

    def forward(self, x):
        return flow.F.sigmoid(x)


@oneflow_export("sigmoid")
@register_tensor_op("sigmoid")
@experimental_api
def sigmoid_op(x):
    r"""Applies the element-wise function:

    .. math::
        \text{Sigmoid}(x) = \sigma(x) = \frac{1}{1 + \exp(-x)}

    Shape:
        - Input: :math:`(N, *)` where `*` means, any number of additional
          dimensions
        - Output: :math:`(N, *)`, same shape as the input

    For example:

    .. code-block:: python

        import oneflow.experimental as flow
        import numpy as np

        x = flow.Tensor(
            np.array(
                [
                    [0.81733328, 0.43621480, 0.10351428],
                    [-1.15555191, -0.67776406, 0.27372134],
                ]
            )
        )
        y = x.sigmoid()
        # [[0.69366997, 0.60735673, 0.52585548],
        # [0.23947647, 0.33676055, 0.56800622]]

    """
    return Sigmoid()(x)


@oneflow_export("nn.Hardsigmoid")
@experimental_api
class Hardsigmoid(Module):
    r"""Applies the element-wise function:

    .. math::
        \text{Hardsigmoid}(x) = \begin{cases}
            0 & \text{ if } x \le -3  \\
            1 & \text{ if } x \ge +3 \\
            \frac{x}{6} + \frac{1}{2} & \text{ otherwise } \\
        \end{cases}

    Args:
        inplace: can optionally do the operation in-place. Default: ``False``

    Shape:
        - Input: :math:`(N, *)` where `*` means, any number of additional
          dimensions
        - Output: :math:`(N, *)`, same shape as the input

    For example:

    .. code-block:: python

        >>> import numpy as np
        >>> import oneflow.experimental as flow
        >>> flow.enable_eager_execution()

        >>> x = np.array([-0.5, 0, 0.5]).astype(np.float32)
        >>> input = flow.Tensor(x)
        >>> hardsigmoid = flow.nn.Hardsigmoid()

        >>> out = hardsigmoid(input).numpy()
        >>> print(out)
        [0.41666666 0.5        0.5833333 ]
    

    """

    def __init__(self, inplace: bool = False):
        super().__init__()

    def forward(self, x):
        return flow.F.hardsigmoid(x)


@oneflow_export("nn.Softmax")
@experimental_api
class Softmax(Module):
    def __init__(self, dim: Optional[int] = None):
        super().__init__()
        self.axis = -1 if dim is None else dim

    def forward(self, x):
        need_transpose, permute = _softmax_need_transpose(x, self.axis)
        if need_transpose:
            x = flow.F.transpose(x, perm=permute)

        res = flow.F.softmax(x)
        if need_transpose:
            res = flow.F.transpose(res, perm=permute)
        return res


@oneflow_export("softmax")
@register_tensor_op("softmax")
@experimental_api
def softmax_op(tensor, dim=None):
    r"""Applies the Softmax function to an n-dimensional input Tensor
    rescaling them so that the elements of the n-dimensional output Tensor
    lie in the range [0,1] and sum to 1.

    Softmax is defined as:

    .. math::
        \text{Softmax}(x_{i}) = \frac{\exp(x_i)}{\sum_j \exp(x_j)}

    When the input Tensor is a sparse tensor then the unspecifed
    values are treated as ``-inf``.

    Shape:
        - Input: :math:`(*)` where `*` means, any number of additional
          dimensions
        - Output: :math:`(*)`, same shape as the input

    Returns:
        a Tensor of the same dimension and shape as the input with
        values in the range [0, 1]

    Args:
        dim (int): A dimension along which Softmax will be computed (so every slice
            along dim will sum to 1).

    For example:

    .. code-block:: python

        import oneflow as flow
        import numpy as np

        m = flow.nn.Softmax(dim = 2)
        x = flow.Tensor(
            np.array(
                [[[[-0.46716809,  0.40112534,  0.61984003],
                [-1.31244969, -0.42528763,  1.47953856]]],

                [[[ 1.02978742, -0.49383053,  1.88214159],
                [ 1.35351622, -1.46251285, -1.40751374]]]]
            )
        )
        y = m(x)
        # [[[[0.6995764  0.6955959  0.29740235]
        # [0.3004236  0.30440408 0.7025977 ]]]

        # [[[0.4197673  0.7248568  0.96407217]
        # [0.58023274 0.27514324 0.03592779]]]]
    """
    return Softmax(dim)(tensor)


@oneflow_export("nn.LogSoftmax")
@experimental_api
class LogSoftmax(Module):
    r"""Applies the :math:`\log(\text{Softmax}(x))` function to an n-dimensional
    input Tensor.
    The LogSoftmax formulation can be simplified as:

    .. math::
        \text{LogSoftmax}(x_{i}) = \log\left(\frac{\exp(x_i) }{ \sum_j \exp(x_j)} \right)

    Args:
        dim (int): A dimension along which LogSoftmax will be computed.

    Shape:
        - Input: :math:`(N, *)` where `*` means, any number of additional
          dimensions
        - Output: :math:`(N, *)`, same shape as the input

    For example:

    .. code-block:: python

        import oneflow.experimental as flow
        import numpy as np

        m = flow.nn.LogSoftmax(dim=1)
        x = flow.Tensor(
            np.array(
                [[ 0.4296, -1.1957,  2.5463],
                [ 1.2552, -1.5747,  0.6923]]
            )
        )
        y = m(x)
        # [[-2.251349   -3.8766491  -0.13464898]
        # [-0.48770458 -3.3176045  -1.0506046 ]]
    """

    def __init__(
        self, dim: Optional[int] = 1,
    ):
        super().__init__()
        self.dim = dim

    def __setstate__(self, state):
        self.__dict__.update(state)
        if not hasattr(self, "dim"):
            self.dim = None

    def forward(self, x):
        need_transpose, permute = _softmax_need_transpose(x, self.dim)
        if need_transpose:
            x = flow.F.transpose(x, perm=permute)

        x = x.softmax()
        res = x.log()

        if need_transpose:
            res = flow.F.transpose(res, perm=permute)

        return res

    def extra_repr(self):
        return "dim={dim}".format(dim=self.dim)


@oneflow_export("nn.LogSigmoid")
@experimental_api
class LogSigmoid(Module):
    r"""Applies the element-wise function:

    .. math::
        \text{LogSigmoid}(x) = \log\left(\frac{ 1 }{ 1 + \exp(-x)}\right)

    Shape:
        - Input: :math:`(N, *)` where `*` means, any number of additional
          dimensions
        - Output: :math:`(N, *)`, same shape as the input

    For example:

    .. code-block:: python


        >>> import numpy as np
        >>> import oneflow.experimental as flow
        >>> flow.enable_eager_execution()

        >>> x = np.array([-0.5, 0, 0.5]).astype(np.float32)
        >>> input = flow.Tensor(x)
        >>> logsigmoid = flow.nn.LogSigmoid()

        >>> out = logsigmoid(input).numpy()
        >>> print(out)
        [-0.974077   -0.6931472  -0.47407696]

    """

    def __init__(self):
        super().__init__()

    def forward(self, x):
        sigmoid_res = flow.experimental.sigmoid(x)
        res = flow.experimental.log(sigmoid_res)
        return res


@oneflow_export("nn.Softplus")
@experimental_api
class Softplus(Module):
    r"""Applies the element-wise function:

    .. math::
        \text{Softplus}(x) = \frac{1}{\beta} * \log(1 + \exp(\beta * x))

    SoftPlus is a smooth approximation to the ReLU function and can be used
    to constrain the output of a machine to always be positive.

    For numerical stability the implementation reverts to the linear function
    when :math:`input \times \beta > threshold`.

    Args:
        beta: the :math:`\beta` value for the Softplus formulation. Default: 1
        threshold: values above this revert to a linear function. Default: 20

    Shape:
        - Input: :math:`(N, *)` where `*` means, any number of additional
          dimensions
        - Output: :math:`(N, *)`, same shape as the input

    For example:

    .. code-block:: python

        >>> import numpy as np
        >>> import oneflow.experimental as flow
        >>> flow.enable_eager_execution()

        >>> x = np.array([-0.5, 0, 0.5]).astype(np.float32)
        >>> input = flow.Tensor(x)
        >>> softplus = flow.nn.Softplus()

        >>> out = softplus(input).numpy()
        >>> print(out)
        [0.474077  0.6931472 0.974077 ]
    """

    def __init__(self, beta: int = 1, threshold: int = 20):
        super().__init__()
        self.beta = beta
        self.threshold = threshold

    def forward(self, x):
        return flow.experimental.where(
            x * self.beta > self.threshold,
            x,
            1
            / self.beta
            * flow.experimental.log(1.0 + flow.experimental.exp(self.beta * x)),
        )


@oneflow_export("nn.Hardswish")
@experimental_api
class Hardswish(Module):
    r"""Applies the hardswish function, element-wise, as described in the paper:
    `Searching for MobileNetV3`_.

    .. math::
        \text{Hardswish}(x) = \begin{cases}
            0 & \text{ if } x \le -3  \\
            x & \text{ if } x \ge +3 \\
            x*(x+3)/6 & \text{ otherwise } \\
        \end{cases}

    Args:
        inplace: can optionally do the operation in-place. Default: ``False``

    Shape:
        - Input: :math:`(N, *)` where `*` means, any number of additional
          dimensions
        - Output: :math:`(N, *)`, same shape as the input

    .. code-block:: python

        >>> import numpy as np
        >>> import oneflow.experimental as flow
        >>> flow.enable_eager_execution()

        >>> x = np.array([-0.5, 0, 0.5]).astype(np.float32)
        >>> input = flow.Tensor(x)
        >>> hardswish = flow.nn.Hardswish()

        >>> out = hardswish(input).numpy()
        >>> print(out)
        [-0.20833333  0.          0.29166666]
    
    .. _`Searching for MobileNetV3`:
        https://arxiv.org/abs/1905.02244
    """

    def __init__(self, inplace: bool = False):
        super().__init__()

    def forward(self, x):
        return flow.F.hardswish(x)


@oneflow_export("nn.Hardtanh")
@experimental_api
class Hardtanh(Module):
    r"""
    Applies the HardTanh function element-wise

    HardTanh is defined as:

    .. math::
        \text{HardTanh}(x) = \begin{cases}
            1 & \text{ if } x > 1 \\
            -1 & \text{ if } x < -1 \\
            x & \text{ otherwise } \\
        \end{cases}

    The range of the linear region :math:`[-1, 1]` can be adjusted using
    :attr:`min_val` and :attr:`max_val`.

    Args:
        min_val: minimum value of the linear region range. Default: -1
        max_val: maximum value of the linear region range. Default: 1
        inplace: can optionally do the operation in-place. Default: ``False``

    Keyword arguments :attr:`min_value` and :attr:`max_value`
    have been deprecated in favor of :attr:`min_val` and :attr:`max_val`.

    Shape:
        - Input: :math:`(N, *)` where `*` means, any number of additional
          dimensions
        - Output: :math:`(N, *)`, same shape as the input

    For example:

    .. code-block:: python


        >>> import numpy as np
        >>> import oneflow.experimental as flow
        >>> flow.enable_eager_execution()
        
        >>> m = flow.nn.Hardtanh()
        >>> arr = np.array([0.2, 0.3, 3.0, 4.0])
        >>> x = flow.Tensor(arr)
        >>> out = m(x).numpy()
        >>> print(out)
        [0.2 0.3 1.  1. ]

    """

    def __init__(
        self,
        min_val: float = -1,
        max_val: float = 1,
        inplace: bool = False,
        min_value: Optional[float] = None,
        max_value: Optional[float] = None,
    ):
        super().__init__()
        if min_value is not None:
            warnings.warn(
                "keyword argument min_value is deprecated and rename to min_val"
            )
            min_val = min_value
        if max_value is not None:
            warnings.warn(
                "keyword argument max_value is deprecated and rename to max_val"
            )
            max_val = max_value

        self.min_val = min_val
        self.max_val = max_val

    def forward(self, x):
        return flow.F.hardtanh(x, min_val=self.min_val, max_val=self.max_val)


@oneflow_export("nn.LeakyReLU")
@experimental_api
class LeakyReLU(Module):
    r"""Applies the element-wise function:

    .. math::
        \text{LeakyReLU}(x) = \max(0, x) + \text{negative_slope} * \min(0, x)

    or

    .. math::
        \text{LeakyRELU}(x) = \begin{cases}
            x, & \text{ if } x \geq 0 \\
            \text{negative_slope} \times x, & \text{ otherwise }
        \end{cases}

    Args:
        negative_slope: Controls the angle of the negative slope. Default: 1e-2
        inplace: can optionally do the operation in-place. Default: ``False``

    Shape:
        - Input: :math:`(N, *)` where `*` means, any number of additional
          dimensions
        - Output: :math:`(N, *)`, same shape as the input

    For example:

    .. code-block:: python

        >>> import numpy as np
        >>> import oneflow.experimental as flow
        >>> flow.enable_eager_execution()

        >>> m = flow.nn.LeakyReLU(0.1)
        >>> arr = np.array([0.2, 0.3, 3.0, 4.0])
        >>> x = flow.Tensor(arr)
        >>> out = m(x).numpy()
        >>> print(out)
        [0.2 0.3 3.  4. ]
    """

    def __init__(self, negative_slope: float = 1e-2, inplace: bool = False):
        super().__init__()
        self.negative_slope = negative_slope

    def forward(self, x):
<<<<<<< HEAD
        return flow.F.leaky_relu(x, alpha=self.negative_slope)
=======
        res = self._op(x)[0]
        return res


if __name__ == "__main__":
    import doctest

    doctest.testmod()
>>>>>>> 6cd47c32
<|MERGE_RESOLUTION|>--- conflicted
+++ resolved
@@ -853,15 +853,10 @@
         self.negative_slope = negative_slope
 
     def forward(self, x):
-<<<<<<< HEAD
         return flow.F.leaky_relu(x, alpha=self.negative_slope)
-=======
-        res = self._op(x)[0]
-        return res
 
 
 if __name__ == "__main__":
     import doctest
 
-    doctest.testmod()
->>>>>>> 6cd47c32
+    doctest.testmod()