"""
Copyright 2020 The OneFlow Authors. All rights reserved.

Licensed under the Apache License, Version 2.0 (the "License");
you may not use this file except in compliance with the License.
You may obtain a copy of the License at

    http://www.apache.org/licenses/LICENSE-2.0

Unless required by applicable law or agreed to in writing, software
distributed under the License is distributed on an "AS IS" BASIS,
WITHOUT WARRANTIES OR CONDITIONS OF ANY KIND, either express or implied.
See the License for the specific language governing permissions and
limitations under the License.
"""
import oneflow as flow
import oneflow._oneflow_internal
from oneflow.python.nn.module import Module
from oneflow.python.oneflow_export import oneflow_export, experimental_api
from oneflow.python.framework.tensor import register_tensor_op
from typing import Optional


def _softmax_need_transpose(x, axis):
    assert type(axis) is int
    dim_num = len(x.shape)
    assert dim_num >= 2
    if axis < 0:
        axis += dim_num
    assert axis >= 0
    assert axis < dim_num

    need_transpose = False
    permute = list(range(dim_num))
    if axis != dim_num - 1:
        need_transpose = True
        permute[axis] = permute[-1]
        permute[-1] = axis
    return need_transpose, permute


@oneflow_export("nn.ReLU")
@experimental_api
class ReLU(Module):
    r"""Applies the rectified linear unit function element-wise:

    :math:`\text{ReLU}(x) = (x)^+ = \max(0, x)`

    Args:
        inplace: can optionally do the operation in-place. Default: ``False``

    Shape:
        - Input: :math:`(N, *)` where `*` means, any number of additional
          dimensions
        - Output: :math:`(N, *)`, same shape as the input

    For example:

    .. code-block:: python

<<<<<<< HEAD
        >>> import numpy as np
        >>> import oneflow.experimental as flow
        >>> flow.enable_eager_execution()

        >>> x = np.array([-0.5, 0, 0.5]).astype(np.float32)
        >>> input = flow.Tensor(x)
        >>> relu = flow.nn.ReLU()

        >>> out = relu(input).numpy()
        >>> print(out)
        [0.  0.  0.5]
=======
        >>> import oneflow.experimental as flow
        >>> import numpy as np
        >>> flow.enable_eager_execution()
        >>> relu = flow.nn.ReLU()
        >>> ndarr = np.asarray([1, -2, 3])
        >>> x = flow.Tensor(ndarr)
        >>> relu(x).numpy()
        array([1., 0., 3.], dtype=float32)
>>>>>>> 56f6348d

    """

    def __init__(self, inplace: bool = False):
        super().__init__()
        self._op = flow.builtin_op("relu").Input("in").Output("out").Build()

    def forward(self, x):
        res = self._op(x)[0]
        return res


@oneflow_export("nn.ReLU6")
@experimental_api
class ReLU6(Module):
    r"""Applies the element-wise function:

    .. math::

        \text{Relu6}(x) = \begin{cases}
            6 & \text{ if } x > 6 \\
            0 & \text{ if } x < 0 \\
            x & \text{ otherwise } \\
        \end{cases}

    Args:
        inplace: can optionally do the operation in-place. Default: ``False``

    Shape:
        - Input: :math:`(N, *)` where `*` means, any number of additional
          dimensions
        - Output: :math:`(N, *)`, same shape as the input

    For example:

    .. code-block:: python

        >>> import numpy as np
        >>> import oneflow.experimental as flow
        >>> flow.enable_eager_execution()

        >>> x = np.array([-0.5, 0, 0.5]).astype(np.float32)
        >>> input = flow.Tensor(x)
        >>> relu6 = flow.nn.ReLU6()

        >>> out = relu6(input).numpy()
        >>> print(out)
        [0.  0.  0.5]

    """

    def __init__(self, inplace: bool = False):
        super().__init__()
        self._op = (
            flow.builtin_op("hardtanh")
            .Input("in")
            .Attr("min_val", 0.0)
            .Attr("max_val", 6.0)
            .Output("out")
            .Build()
        )

    def forward(self, x):
        res = self._op(x)[0]
        return res


@oneflow_export("nn.Tanh")
@experimental_api
class Tanh(Module):
    r"""This operator computes the hyperbolic tangent value of Tensor.

    The equation is:

    .. math::

        out = \frac{e^x-e^{-x}}{e^x+e^{-x}}

    Args:
        x (oneflow.Tensor): A Tensor

    Returns:
        oneflow.Tensor: The result Tensor

    For example:

    .. code-block:: python

        >>> import numpy as np
        >>> import oneflow.experimental as flow
        >>> flow.enable_eager_execution()

        >>> x = np.array([-1, 0, 1]).astype(np.float32)
        >>> input = flow.Tensor(x)
        >>> tanh = flow.nn.Tanh()
        >>> out = tanh(input).numpy()
        >>> print(out)
        [-0.7615942  0.         0.7615942]

    """

    def __init__(self):
        super().__init__()
        self._op = flow.builtin_op("tanh").Input("x").Output("y").Build()

    def forward(self, x):
        res = self._op(x)[0]
        return res


@oneflow_export("tanh")
@register_tensor_op("tanh")
@experimental_api
def tanh_op(x):
    r"""This operator computes the hyperbolic tangent value of Tensor.

    The equation is:

    .. math::

        out = \frac{e^x-e^{-x}}{e^x+e^{-x}}

    Args:
        x (oneflow.Tensor): A Tensor

    Returns:
        oneflow.Tensor: The result Tensor

    For example:

    .. code-block:: python

        import oneflow as flow
        import numpy as np

        x = np.array([-1, 0, 1]).astype(np.float32)
        input = flow.Tensor(x)
        tanh = flow.nn.Tanh()
        out = tanh(input).numpy()

        # out [-0.7615942  0.         0.7615942]

    """
    return Tanh()(x)


@oneflow_export("nn.ELU")
@experimental_api
class ELU(Module):
    r"""Applies the element-wise function:

    .. math::

        \text{ELU}(x) = \begin{cases}
				x & \text{ if } x \gt 0  \\
                \alpha*(exp(x)-1) & \text{ if } x \le 0 \\
    		    \end{cases}

    Args:
        alpha: the :math:`\alpha` value for the ELU formulation. Default: 1.0
        inplace: can optionally do the operation in-place. Default: ``False``

    Shape:
        - Input: :math:`(N, *)` where `*` means, any number of additional
          dimensions
        - Output: :math:`(N, *)`, same shape as the input

    For example:

    .. code-block:: python

<<<<<<< HEAD
        >>> import numpy as np
        >>> import oneflow.experimental as flow
        >>> flow.enable_eager_execution()

        >>> x = np.array([-0.5, 0, 0.5]).astype(np.float32)
        >>> input = flow.Tensor(x)
        >>> elu = flow.nn.ELU()

        >>> out = elu(input).numpy()
        >>> print(out)
        [-0.39346933  0.          0.5       ]
=======
        import oneflow.experimental as flow

        m = flow.nn.ELU()
        input = flow.randn(2)
        output = m(input)
>>>>>>> 56f6348d

    """

    def __init__(self, alpha: float = 1.0, inplace: bool = False):
        super().__init__()
        self._op = (
            flow.builtin_op("elu")
            .Input("in")
            .Attr("alpha", alpha)
            .Output("out")
            .Build()
        )

    def forward(self, x):
        res = self._op(x)[0]
        return res


@oneflow_export("nn.GELU")
@experimental_api
class GELU(Module):
    r"""Gelu activation operator.

    The equation is:

    .. math::
        out = 0.5 * x * (1 + tanh(\sqrt{\frac{2}{\pi}} * (x + 0.044715x^{3})))

    Args:
        x (oneflow.Tensor): Input Tensor

    Returns:
        oneflow.Tensor: A Tensor.

    For example:

    .. code-block:: python

        >>> import numpy as np
        >>> import oneflow.experimental as flow
        >>> flow.enable_eager_execution()

        >>> x = np.array([-0.5, 0, 0.5]).astype(np.float32)
        >>> input = flow.Tensor(x)
        >>> gelu = flow.nn.GELU()

        >>> out = gelu(input).numpy()
        >>> print(out)
        [-0.15426877  0.          0.34573123]

    """

    def __init__(self):
        super().__init__()
        self._op = flow.builtin_op("gelu").Input("in").Output("out").Build()

    def forward(self, x):
        res = self._op(x)[0]
        return res


@oneflow_export("gelu")
@register_tensor_op("gelu")
@experimental_api
def gelu_op(x):
    r"""Gelu activation operator.

    The equation is:

    .. math::
        out = 0.5 * x * (1 + tanh(\sqrt{\frac{2}{\pi}} * (x + 0.044715x^{3})))

    Args:
        x (oneflow.Tensor): Input Tensor

    Returns:
        oneflow.Tensor: A Tensor.

    For example:

    .. code-block:: python

        >>> import numpy as np
        >>> import oneflow.experimental as flow
        >>> flow.enable_eager_execution()

<<<<<<< HEAD
        >>> x = np.array([-0.5, 0, 0.5]).astype(np.float32)
        >>> input = flow.Tensor(x)
        >>> gelu = flow.nn.GELU()

        >>> out = gelu(input).numpy()
        >>> print(out)
        [-0.15426877  0.          0.34573123]
=======
        x = np.array([-0.5, 0, 0.5]).astype(np.float32)
        input = flow.Tensor(x)
        gelu = flow.nn.GELU()

        out = gelu(input)
        # out [-0.15426877, 0., 0.34573123]
>>>>>>> 56f6348d
    """
    return GELU()(x)


@oneflow_export("nn.Sigmoid")
@experimental_api
class Sigmoid(Module):
    r"""Applies the element-wise function:

    .. math::
        \text{Sigmoid}(x) = \sigma(x) = \frac{1}{1 + \exp(-x)}

    Shape:
        - Input: :math:`(N, *)` where `*` means, any number of additional
          dimensions
        - Output: :math:`(N, *)`, same shape as the input

    For example:

    .. code-block:: python

        import oneflow.experimental as flow
        import numpy as np

        x = flow.Tensor(
            np.array(
                [
                    [0.81733328, 0.43621480, 0.10351428],
                    [-1.15555191, -0.67776406, 0.27372134],
                ]
            )
        )
        m = flow.nn.Sigmoid() # or y = flow.sigmoid(x)
        y = m(x)
        # [[0.69366997, 0.60735673, 0.52585548],
        # [0.23947647, 0.33676055, 0.56800622]]

    """

    def __init__(self):
        super().__init__()
        self._op = flow.builtin_op("sigmoid").Input("in").Output("out").Build()

    def forward(self, x):
        return self._op(x)[0]


@oneflow_export("sigmoid")
@register_tensor_op("sigmoid")
@experimental_api
def sigmoid_op(x):
    r"""Applies the element-wise function:

    .. math::
        \text{Sigmoid}(x) = \sigma(x) = \frac{1}{1 + \exp(-x)}

    Shape:
        - Input: :math:`(N, *)` where `*` means, any number of additional
          dimensions
        - Output: :math:`(N, *)`, same shape as the input

    For example:

    .. code-block:: python

        import oneflow.experimental as flow
        import numpy as np

        x = flow.Tensor(
            np.array(
                [
                    [0.81733328, 0.43621480, 0.10351428],
                    [-1.15555191, -0.67776406, 0.27372134],
                ]
            )
        )
        y = x.sigmoid()
        # [[0.69366997, 0.60735673, 0.52585548],
        # [0.23947647, 0.33676055, 0.56800622]]

    """
    return Sigmoid()(x)


@oneflow_export("nn.Hardsigmoid")
@experimental_api
class Hardsigmoid(Module):
    r"""Applies the element-wise function:

    .. math::
        \text{Hardsigmoid}(x) = \begin{cases}
            0 & \text{ if } x \le -3  \\
            1 & \text{ if } x \ge +3 \\
            \frac{x}{6} + \frac{1}{2} & \text{ otherwise } \\
        \end{cases}

    Args:
        inplace: can optionally do the operation in-place. Default: ``False``

    Shape:
        - Input: :math:`(N, *)` where `*` means, any number of additional
          dimensions
        - Output: :math:`(N, *)`, same shape as the input

    For example:

    .. code-block:: python

<<<<<<< HEAD
        >>> import numpy as np
        >>> import oneflow.experimental as flow
        >>> flow.enable_eager_execution()

        >>> x = np.array([-0.5, 0, 0.5]).astype(np.float32)
        >>> input = flow.Tensor(x)
        >>> hardsigmoid = flow.nn.Hardsigmoid()

        >>> out = hardsigmoid(input).numpy()
        >>> print(out)
        [0.41666666 0.5        0.5833333 ]
    
=======
        import oneflow.experimental as flow
        m = flow.nn.Hardsigmoid()
        input = flow.randn(2)
        output = m(input)

>>>>>>> 56f6348d
    """

    def __init__(self, inplace: bool = False):
        super().__init__()
        self._op = flow.builtin_op("hardsigmoid").Input("in").Output("out").Build()

    def forward(self, x):
        res = self._op(x)[0]
        return res


@oneflow_export("nn.Softmax")
@experimental_api
class Softmax(Module):
    def __init__(self, dim: Optional[int] = None):
        super().__init__()
        self.axis = -1 if dim is None else dim
        self._op = flow.builtin_op("softmax").Input("in").Output("out").Build()
        self._transpose_op = (
            flow.builtin_op("transpose")
            .Input("input")
            .Output("output")
            .Attr("perm", [])
            .Build()
        )

    def forward(self, x):
        need_transpose, permute = _softmax_need_transpose(x, self.axis)
        if need_transpose:
            x = self._transpose_op(x, perm=permute)[0]

        res = self._op(x)[0]
        if need_transpose:
            res = self._transpose_op(res, perm=permute)[0]
        return res


@oneflow_export("softmax")
@register_tensor_op("softmax")
@experimental_api
def softmax_op(tensor, dim=None):
    r"""Applies the Softmax function to an n-dimensional input Tensor
    rescaling them so that the elements of the n-dimensional output Tensor
    lie in the range [0,1] and sum to 1.

    Softmax is defined as:

    .. math::
        \text{Softmax}(x_{i}) = \frac{\exp(x_i)}{\sum_j \exp(x_j)}

    When the input Tensor is a sparse tensor then the unspecifed
    values are treated as ``-inf``.

    Shape:
        - Input: :math:`(*)` where `*` means, any number of additional
          dimensions
        - Output: :math:`(*)`, same shape as the input

    Returns:
        a Tensor of the same dimension and shape as the input with
        values in the range [0, 1]

    Args:
        dim (int): A dimension along which Softmax will be computed (so every slice
            along dim will sum to 1).

    For example:

    .. code-block:: python

        import oneflow as flow
        import numpy as np

        m = flow.nn.Softmax(dim = 2)
        x = flow.Tensor(
            np.array(
                [[[[-0.46716809,  0.40112534,  0.61984003],
                [-1.31244969, -0.42528763,  1.47953856]]],

                [[[ 1.02978742, -0.49383053,  1.88214159],
                [ 1.35351622, -1.46251285, -1.40751374]]]]
            )
        )
        y = m(x)
        # [[[[0.6995764  0.6955959  0.29740235]
        # [0.3004236  0.30440408 0.7025977 ]]]

        # [[[0.4197673  0.7248568  0.96407217]
        # [0.58023274 0.27514324 0.03592779]]]]
    """
    return Softmax(dim)(tensor)


@oneflow_export("nn.LogSoftmax")
@experimental_api
class LogSoftmax(Module):
    r"""Applies the :math:`\log(\text{Softmax}(x))` function to an n-dimensional
    input Tensor.
    The LogSoftmax formulation can be simplified as:

    .. math::
        \text{LogSoftmax}(x_{i}) = \log\left(\frac{\exp(x_i) }{ \sum_j \exp(x_j)} \right)

    Args:
        dim (int): A dimension along which LogSoftmax will be computed.

    Shape:
        - Input: :math:`(N, *)` where `*` means, any number of additional
          dimensions
        - Output: :math:`(N, *)`, same shape as the input

    For example:

    .. code-block:: python

        import oneflow.experimental as flow
        import numpy as np

        m = flow.nn.LogSoftmax(dim=1)
        x = flow.Tensor(
            np.array(
                [[ 0.4296, -1.1957,  2.5463],
                [ 1.2552, -1.5747,  0.6923]]
            )
        )
        y = m(x)
        # [[-2.251349   -3.8766491  -0.13464898]
        # [-0.48770458 -3.3176045  -1.0506046 ]]
    """

    def __init__(
        self, dim: Optional[int] = 1,
    ):
        super().__init__()
        self.dim = dim
        self._op = (
            flow.builtin_op("transpose")
            .Input("input")
            .Output("output")
            .Attr("perm", [])
            .Build()
        )

    def __setstate__(self, state):
        self.__dict__.update(state)
        if not hasattr(self, "dim"):
            self.dim = None

    def forward(self, x):
        need_transpose, permute = _softmax_need_transpose(x, self.dim)
        if need_transpose:
            x = self._op(x, perm=permute)[0]

        x = x.softmax()
        res = x.log()

        if need_transpose:
            res = self._op(res, perm=permute)[0]

        return res

    def extra_repr(self):
        return "dim={dim}".format(dim=self.dim)


@oneflow_export("nn.LogSigmoid")
@experimental_api
class LogSigmoid(Module):
    r"""Applies the element-wise function:

    .. math::
        \text{LogSigmoid}(x) = \log\left(\frac{ 1 }{ 1 + \exp(-x)}\right)

    Shape:
        - Input: :math:`(N, *)` where `*` means, any number of additional
          dimensions
        - Output: :math:`(N, *)`, same shape as the input

    For example:

    .. code-block:: python

<<<<<<< HEAD
        >>> import numpy as np
        >>> import oneflow.experimental as flow
        >>> flow.enable_eager_execution()

        >>> x = np.array([-0.5, 0, 0.5]).astype(np.float32)
        >>> input = flow.Tensor(x)
        >>> logsigmoid = flow.nn.LogSigmoid()

        >>> out = logsigmoid(input).numpy()
        >>> print(out)
        [-0.974077   -0.6931472  -0.47407696]
=======
        import oneflow.experimental as flow

        m = flow.nn.LogSigmoid()
        input = flow.randn(2)
        output = m(input)
>>>>>>> 56f6348d

    """

    def __init__(self):
        super().__init__()

    def forward(self, x):
        sigmoid_res = flow.experimental.sigmoid(x)
        res = flow.experimental.log(sigmoid_res)
        return res


@oneflow_export("nn.Softplus")
@experimental_api
class Softplus(Module):
    r"""Applies the element-wise function:

    .. math::
        \text{Softplus}(x) = \frac{1}{\beta} * \log(1 + \exp(\beta * x))

    SoftPlus is a smooth approximation to the ReLU function and can be used
    to constrain the output of a machine to always be positive.

    For numerical stability the implementation reverts to the linear function
    when :math:`input \times \beta > threshold`.

    Args:
        beta: the :math:`\beta` value for the Softplus formulation. Default: 1
        threshold: values above this revert to a linear function. Default: 20

    Shape:
        - Input: :math:`(N, *)` where `*` means, any number of additional
          dimensions
        - Output: :math:`(N, *)`, same shape as the input

    For example:

    .. code-block:: python

<<<<<<< HEAD
        >>> import numpy as np
        >>> import oneflow.experimental as flow
        >>> flow.enable_eager_execution()

        >>> x = np.array([-0.5, 0, 0.5]).astype(np.float32)
        >>> input = flow.Tensor(x)
        >>> softplus = flow.nn.Softplus()
=======
        import oneflow.experimental as flow

        m = flow.nn.Softplus()
        input = flow.randn(2)
        output = m(input)
>>>>>>> 56f6348d

        >>> out = softplus(input).numpy()
        >>> print(out)
        [0.474077  0.6931472 0.974077 ]
    """

    def __init__(self, beta: int = 1, threshold: int = 20):
        super().__init__()
        self.beta = beta
        self.threshold = threshold

    def forward(self, x):
        return flow.experimental.where(
            x * self.beta > self.threshold,
            x,
            1
            / self.beta
            * flow.experimental.log(1.0 + flow.experimental.exp(self.beta * x)),
        )


@oneflow_export("nn.Hardswish")
@experimental_api
class Hardswish(Module):
    r"""Applies the hardswish function, element-wise, as described in the paper:
    `Searching for MobileNetV3`_.

    .. math::
        \text{Hardswish}(x) = \begin{cases}
            0 & \text{ if } x \le -3  \\
            x & \text{ if } x \ge +3 \\
            x*(x+3)/6 & \text{ otherwise } \\
        \end{cases}

    Args:
        inplace: can optionally do the operation in-place. Default: ``False``

    Shape:
        - Input: :math:`(N, *)` where `*` means, any number of additional
          dimensions
        - Output: :math:`(N, *)`, same shape as the input

    .. code-block:: python
<<<<<<< HEAD
        >>> import numpy as np
        >>> import oneflow.experimental as flow
        >>> flow.enable_eager_execution()

        >>> x = np.array([-0.5, 0, 0.5]).astype(np.float32)
        >>> input = flow.Tensor(x)
        >>> hardswish = flow.nn.Hardswish()

        >>> out = hardswish(input).numpy()
        >>> print(out)
        [-0.20833333  0.          0.29166666]
    
=======
        import oneflow.experimental as flow

        m = flow.nn.Hardswish()
        input = flow.randn(2)
        output = m(input)

>>>>>>> 56f6348d
    .. _`Searching for MobileNetV3`:
        https://arxiv.org/abs/1905.02244
    """

    def __init__(self, inplace: bool = False):
        super().__init__()
        self._op = flow.builtin_op("hardswish").Input("in").Output("out").Build()

    def forward(self, x):
        res = self._op(x)[0]
        return res


@oneflow_export("nn.Hardtanh")
@experimental_api
class Hardtanh(Module):
    r"""
    Applies the HardTanh function element-wise

    HardTanh is defined as:

    .. math::
        \text{HardTanh}(x) = \begin{cases}
            1 & \text{ if } x > 1 \\
            -1 & \text{ if } x < -1 \\
            x & \text{ otherwise } \\
        \end{cases}

    The range of the linear region :math:`[-1, 1]` can be adjusted using
    :attr:`min_val` and :attr:`max_val`.

    Args:
        min_val: minimum value of the linear region range. Default: -1
        max_val: maximum value of the linear region range. Default: 1
        inplace: can optionally do the operation in-place. Default: ``False``

    Keyword arguments :attr:`min_value` and :attr:`max_value`
    have been deprecated in favor of :attr:`min_val` and :attr:`max_val`.

    Shape:
        - Input: :math:`(N, *)` where `*` means, any number of additional
          dimensions
        - Output: :math:`(N, *)`, same shape as the input

    For example:

    .. code-block:: python

<<<<<<< HEAD
        >>> import numpy as np
        >>> import oneflow.experimental as flow
        >>> flow.enable_eager_execution()
        
        >>> m = flow.nn.Hardtanh()
        >>> arr = np.array([0.2, 0.3, 3.0, 4.0])
        >>> x = flow.Tensor(arr)
        >>> out = m(x).numpy()
        >>> print(out)
        [0.2 0.3 1.  1. ]
=======
        import oneflow.experimental as flow

        m = flow.nn.Hardtanh()
        arr = np.random.randn(2, 3, 4, 5)
        x = flow.Tensor(arr)
        out = m(x)

>>>>>>> 56f6348d
    """

    def __init__(
        self,
        min_val: float = -1,
        max_val: float = 1,
        inplace: bool = False,
        min_value: Optional[float] = None,
        max_value: Optional[float] = None,
    ):
        super().__init__()
        if min_value is not None:
            warnings.warn(
                "keyword argument min_value is deprecated and rename to min_val"
            )
            min_val = min_value
        if max_value is not None:
            warnings.warn(
                "keyword argument max_value is deprecated and rename to max_val"
            )
            max_val = max_value
        self._op = (
            flow.builtin_op("hardtanh")
            .Input("in")
            .Attr("min_val", min_val)
            .Attr("max_val", max_val)
            .Output("out")
            .Build()
        )

    def forward(self, x):
        res = self._op(x)[0]
        return res


@oneflow_export("nn.LeakyReLU")
@experimental_api
class LeakyReLU(Module):
    r"""Applies the element-wise function:

    .. math::
        \text{LeakyReLU}(x) = \max(0, x) + \text{negative_slope} * \min(0, x)

    or

    .. math::
        \text{LeakyRELU}(x) = \begin{cases}
            x, & \text{ if } x \geq 0 \\
            \text{negative_slope} \times x, & \text{ otherwise }
        \end{cases}

    Args:
        negative_slope: Controls the angle of the negative slope. Default: 1e-2
        inplace: can optionally do the operation in-place. Default: ``False``

    Shape:
        - Input: :math:`(N, *)` where `*` means, any number of additional
          dimensions
        - Output: :math:`(N, *)`, same shape as the input

    For example:

    .. code-block:: python

        >>> import numpy as np
        >>> import oneflow.experimental as flow
        >>> flow.enable_eager_execution()

        >>> m = flow.nn.LeakyReLU(0.1)
        >>> arr = np.array([0.2, 0.3, 3.0, 4.0])
        >>> x = flow.Tensor(arr)
        >>> out = m(x).numpy()
        >>> print(out)
        [0.2 0.3 3.  4. ]
    """

    def __init__(self, negative_slope: float = 1e-2, inplace: bool = False):
        super().__init__()
        self._op = (
            flow.builtin_op("leaky_relu")
            .Input("x")
            .Attr("alpha", negative_slope)
            .Output("y")
            .Build()
        )

    def forward(self, x):
        res = self._op(x)[0]
        return res


if __name__ == "__main__":
    import doctest

    doctest.testmod()<|MERGE_RESOLUTION|>--- conflicted
+++ resolved
@@ -58,19 +58,6 @@
 
     .. code-block:: python
 
-<<<<<<< HEAD
-        >>> import numpy as np
-        >>> import oneflow.experimental as flow
-        >>> flow.enable_eager_execution()
-
-        >>> x = np.array([-0.5, 0, 0.5]).astype(np.float32)
-        >>> input = flow.Tensor(x)
-        >>> relu = flow.nn.ReLU()
-
-        >>> out = relu(input).numpy()
-        >>> print(out)
-        [0.  0.  0.5]
-=======
         >>> import oneflow.experimental as flow
         >>> import numpy as np
         >>> flow.enable_eager_execution()
@@ -79,7 +66,6 @@
         >>> x = flow.Tensor(ndarr)
         >>> relu(x).numpy()
         array([1., 0., 3.], dtype=float32)
->>>>>>> 56f6348d
 
     """
 
@@ -251,7 +237,7 @@
 
     .. code-block:: python
 
-<<<<<<< HEAD
+
         >>> import numpy as np
         >>> import oneflow.experimental as flow
         >>> flow.enable_eager_execution()
@@ -263,13 +249,6 @@
         >>> out = elu(input).numpy()
         >>> print(out)
         [-0.39346933  0.          0.5       ]
-=======
-        import oneflow.experimental as flow
-
-        m = flow.nn.ELU()
-        input = flow.randn(2)
-        output = m(input)
->>>>>>> 56f6348d
 
     """
 
@@ -356,7 +335,6 @@
         >>> import oneflow.experimental as flow
         >>> flow.enable_eager_execution()
 
-<<<<<<< HEAD
         >>> x = np.array([-0.5, 0, 0.5]).astype(np.float32)
         >>> input = flow.Tensor(x)
         >>> gelu = flow.nn.GELU()
@@ -364,14 +342,7 @@
         >>> out = gelu(input).numpy()
         >>> print(out)
         [-0.15426877  0.          0.34573123]
-=======
-        x = np.array([-0.5, 0, 0.5]).astype(np.float32)
-        input = flow.Tensor(x)
-        gelu = flow.nn.GELU()
-
-        out = gelu(input)
-        # out [-0.15426877, 0., 0.34573123]
->>>>>>> 56f6348d
+
     """
     return GELU()(x)
 
@@ -480,7 +451,6 @@
 
     .. code-block:: python
 
-<<<<<<< HEAD
         >>> import numpy as np
         >>> import oneflow.experimental as flow
         >>> flow.enable_eager_execution()
@@ -493,13 +463,7 @@
         >>> print(out)
         [0.41666666 0.5        0.5833333 ]
     
-=======
-        import oneflow.experimental as flow
-        m = flow.nn.Hardsigmoid()
-        input = flow.randn(2)
-        output = m(input)
-
->>>>>>> 56f6348d
+
     """
 
     def __init__(self, inplace: bool = False):
@@ -682,7 +646,7 @@
 
     .. code-block:: python
 
-<<<<<<< HEAD
+
         >>> import numpy as np
         >>> import oneflow.experimental as flow
         >>> flow.enable_eager_execution()
@@ -694,13 +658,6 @@
         >>> out = logsigmoid(input).numpy()
         >>> print(out)
         [-0.974077   -0.6931472  -0.47407696]
-=======
-        import oneflow.experimental as flow
-
-        m = flow.nn.LogSigmoid()
-        input = flow.randn(2)
-        output = m(input)
->>>>>>> 56f6348d
 
     """
 
@@ -740,7 +697,6 @@
 
     .. code-block:: python
 
-<<<<<<< HEAD
         >>> import numpy as np
         >>> import oneflow.experimental as flow
         >>> flow.enable_eager_execution()
@@ -748,13 +704,6 @@
         >>> x = np.array([-0.5, 0, 0.5]).astype(np.float32)
         >>> input = flow.Tensor(x)
         >>> softplus = flow.nn.Softplus()
-=======
-        import oneflow.experimental as flow
-
-        m = flow.nn.Softplus()
-        input = flow.randn(2)
-        output = m(input)
->>>>>>> 56f6348d
 
         >>> out = softplus(input).numpy()
         >>> print(out)
@@ -798,7 +747,7 @@
         - Output: :math:`(N, *)`, same shape as the input
 
     .. code-block:: python
-<<<<<<< HEAD
+
         >>> import numpy as np
         >>> import oneflow.experimental as flow
         >>> flow.enable_eager_execution()
@@ -811,14 +760,6 @@
         >>> print(out)
         [-0.20833333  0.          0.29166666]
     
-=======
-        import oneflow.experimental as flow
-
-        m = flow.nn.Hardswish()
-        input = flow.randn(2)
-        output = m(input)
-
->>>>>>> 56f6348d
     .. _`Searching for MobileNetV3`:
         https://arxiv.org/abs/1905.02244
     """
@@ -867,7 +808,7 @@
 
     .. code-block:: python
 
-<<<<<<< HEAD
+
         >>> import numpy as np
         >>> import oneflow.experimental as flow
         >>> flow.enable_eager_execution()
@@ -878,15 +819,7 @@
         >>> out = m(x).numpy()
         >>> print(out)
         [0.2 0.3 1.  1. ]
-=======
-        import oneflow.experimental as flow
-
-        m = flow.nn.Hardtanh()
-        arr = np.random.randn(2, 3, 4, 5)
-        x = flow.Tensor(arr)
-        out = m(x)
-
->>>>>>> 56f6348d
+
     """
 
     def __init__(
