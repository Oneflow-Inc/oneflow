"""
Copyright 2020 The OneFlow Authors. All rights reserved.

Licensed under the Apache License, Version 2.0 (the "License");
you may not use this file except in compliance with the License.
You may obtain a copy of the License at

    http://www.apache.org/licenses/LICENSE-2.0

Unless required by applicable law or agreed to in writing, software
distributed under the License is distributed on an "AS IS" BASIS,
WITHOUT WARRANTIES OR CONDITIONS OF ANY KIND, either express or implied.
See the License for the specific language governing permissions and
limitations under the License.
"""
import oneflow as flow
from oneflow.python.nn.module import Module
from oneflow.python.oneflow_export import oneflow_export
<<<<<<< HEAD
import oneflow.python.framework.id_util as id_util
=======
from oneflow.python.framework.tensor import register_tensor_op_by_module
from oneflow.python.framework.tensor import register_op_by_module
from typing import Optional, Sequence, Sized, Union, List, Tuple
from oneflow.python.nn.modules.array_ops import transpose


def _softmax_need_transpose(x, axis):
    assert type(axis) is int
    dim_num = len(x.shape)
    assert dim_num >= 2
    if axis < 0:
        axis += dim_num
    assert axis >= 0
    assert axis < dim_num

    need_transpose = False
    permute = list(range(dim_num))
    if axis != dim_num - 1:
        need_transpose = True
        permute[axis] = permute[-1]
        permute[-1] = axis
    return need_transpose, permute
>>>>>>> 21b0167f


@oneflow_export("nn.Sigmoid")
@register_tensor_op_by_module("sigmoid")
@register_op_by_module("sigmoid")
class Sigmoid(Module):
    def __init__(self):
        super().__init__()
        self._op = flow.builtin_op("sigmoid").Input("in").Output("out").Build()

    def forward(self, x):
        res = self._op(x)[0]
        return res


@oneflow_export("nn.ReLU")
@register_tensor_op_by_module("relu")
@register_op_by_module("relu")
class ReLU(Module):
    def __init__(self):
        super().__init__()
        self._op = flow.builtin_op("relu").Input("in").Output("out").Build()

    def forward(self, x):
        res = self._op(x)[0]
        return res


<<<<<<< HEAD
@oneflow_export("nn.Tanh")
class Tanh(Module):
    def __init__(self):
        super().__init__()
        self._op = (
            flow.builtin_op("tanh")
            .Name(id_util.UniqueStr("tanh"))
            .Input("x")
            .Output("y")
            .Build()
        )

    def forward(self, x):
        res = self._op(x)[0]
        return res
=======
@oneflow_export("nn.Softmax")
class Softmax(Module):
    def __init__(
        self, axis: Optional[int] = None, name: Optional[str] = None,
    ):
        super().__init__()

        if axis is None:
            axis = -1
        self.axis = axis

        self._op = flow.builtin_op("softmax", name).Input("in").Output("out").Build()

    def forward(self, x):
        print(x.shape)
        need_transpose, permute = _softmax_need_transpose(x, self.axis)
        if need_transpose:
            logits = flow.transpose(logits, perm=permute)

        res = self._op(x)[0]
        if need_transpose:
            res = transpose(res, perm=permute)
        return res


if __name__ == "__main__":
    flow.enable_eager_execution(True)
    import numpy as np

    x = flow.Tensor(np.array([[1, 2, 1, 5, 4]]))
    out = Softmax(1)(x)
    print(out.numpy())
>>>>>>> 21b0167f
<|MERGE_RESOLUTION|>--- conflicted
+++ resolved
@@ -16,9 +16,7 @@
 import oneflow as flow
 from oneflow.python.nn.module import Module
 from oneflow.python.oneflow_export import oneflow_export
-<<<<<<< HEAD
 import oneflow.python.framework.id_util as id_util
-=======
 from oneflow.python.framework.tensor import register_tensor_op_by_module
 from oneflow.python.framework.tensor import register_op_by_module
 from typing import Optional, Sequence, Sized, Union, List, Tuple
@@ -41,7 +39,6 @@
         permute[axis] = permute[-1]
         permute[-1] = axis
     return need_transpose, permute
->>>>>>> 21b0167f
 
 
 @oneflow_export("nn.Sigmoid")
@@ -70,23 +67,6 @@
         return res
 
 
-<<<<<<< HEAD
-@oneflow_export("nn.Tanh")
-class Tanh(Module):
-    def __init__(self):
-        super().__init__()
-        self._op = (
-            flow.builtin_op("tanh")
-            .Name(id_util.UniqueStr("tanh"))
-            .Input("x")
-            .Output("y")
-            .Build()
-        )
-
-    def forward(self, x):
-        res = self._op(x)[0]
-        return res
-=======
 @oneflow_export("nn.Softmax")
 class Softmax(Module):
     def __init__(
@@ -112,11 +92,26 @@
         return res
 
 
+@oneflow_export("nn.Tanh")
+class Tanh(Module):
+    def __init__(self):
+        super().__init__()
+        self._op = (
+            flow.builtin_op("tanh")
+            .Name(id_util.UniqueStr("tanh"))
+            .Input("x")
+            .Output("y")
+            .Build()
+        )
+
+    def forward(self, x):
+        res = self._op(x)[0]
+        return res
+
 if __name__ == "__main__":
     flow.enable_eager_execution(True)
     import numpy as np
 
     x = flow.Tensor(np.array([[1, 2, 1, 5, 4]]))
     out = Softmax(1)(x)
-    print(out.numpy())
->>>>>>> 21b0167f
+    print(out.numpy())