"""
Copyright 2020 The OneFlow Authors. All rights reserved.

Licensed under the Apache License, Version 2.0 (the "License");
you may not use this file except in compliance with the License.
You may obtain a copy of the License at

    http://www.apache.org/licenses/LICENSE-2.0

Unless required by applicable law or agreed to in writing, software
distributed under the License is distributed on an "AS IS" BASIS,
WITHOUT WARRANTIES OR CONDITIONS OF ANY KIND, either express or implied.
See the License for the specific language governing permissions and
limitations under the License.
"""
import oneflow as flow
import oneflow._oneflow_internal
from oneflow.python.nn.module import Module
from oneflow.python.oneflow_export import oneflow_export, experimental_api
from oneflow.python.framework.tensor import register_tensor_op
from typing import Optional


def _softmax_need_transpose(x, axis):
    assert type(axis) is int
    dim_num = len(x.shape)
    assert dim_num >= 2
    if axis < 0:
        axis += dim_num
    assert axis >= 0
    assert axis < dim_num

    need_transpose = False
    permute = list(range(dim_num))
    if axis != dim_num - 1:
        need_transpose = True
        permute[axis] = permute[-1]
        permute[-1] = axis
    return need_transpose, permute


@oneflow_export("nn.ReLU")
@experimental_api
class ReLU(Module):
    r"""Applies the rectified linear unit function element-wise:

    :math:`\text{ReLU}(x) = (x)^+ = \max(0, x)`

    Args:
        inplace: can optionally do the operation in-place. Default: ``False``

    Shape:
        - Input: :math:`(N, *)` where `*` means, any number of additional
          dimensions
        - Output: :math:`(N, *)`, same shape as the input

    For example:

    .. code-block:: python

        import oneflow.experimental as flow
        import numpy as np

        m = flow.nn.ReLU()
        arr = np.random.randn(2, 3, 4, 5)
        input = flow.Tensor(arr)
        output = m(input)
        # equal to np.maximum(0, arr)

    """

    def __init__(self):
        super().__init__()
        self._op = flow.builtin_op("relu").Input("in").Output("out").Build()

    def forward(self, x):
        res = self._op(x)[0]
        return res


@oneflow_export("nn.Tanh")
@experimental_api
class Tanh(Module):
    r"""This operator computes the hyperbolic tangent value of Tensor.

    The equation is:

    .. math::

        out = \frac{e^x-e^{-x}}{e^x+e^{-x}}

    Args:
        x (oneflow.Tensor): A Tensor

    Returns:
        oneflow.Tensor: The result Tensor

    For example:

    .. code-block:: python

        import oneflow.experimental as flow
        import numpy as np

        x = np.array([-1, 0, 1]).astype(np.float32)
        input = flow.Tensor(x)
        tanh = flow.nn.Tanh()
        out = tanh(input).numpy()

        # out [-0.7615942  0.         0.7615942]

    """

    def __init__(self):
        super().__init__()
        self._op = flow.builtin_op("tanh").Input("x").Output("y").Build()

    def forward(self, x):
        res = self._op(x)[0]
        return res


@oneflow_export("tanh")
@register_tensor_op("tanh")
@experimental_api
def tanh_op(x):
    r"""This operator computes the hyperbolic tangent value of Tensor.

    The equation is: 

    .. math:: 

        out = \frac{e^x-e^{-x}}{e^x+e^{-x}}

    Args:
        x (oneflow.Tensor): A Tensor

    Returns:
        oneflow.Tensor: The result Tensor

    For example: 

    .. code-block:: python 

        import oneflow as flow
        import numpy as np

        x = np.array([-1, 0, 1]).astype(np.float32)
        input = flow.Tensor(x)
        tanh = flow.nn.Tanh()
        out = tanh(input).numpy()

        # out [-0.7615942  0.         0.7615942]

    """
    return Tanh()(x)


@oneflow_export("nn.GELU")
@experimental_api
class GELU(Module):
    r"""Gelu activation operator.

    The equation is:

    .. math::
        out = 0.5 * x * (1 + tanh(\sqrt{\frac{2}{\pi}} * (x + 0.044715x^{3})))

    Args:
        x (oneflow.Tensor): Input Tensor

    Returns:
        oneflow.Tensor: A Tensor.

    For example:

    .. code-block:: python

        import oneflow.experimental as flow
        import numpy as np
        import oneflow.typing as tp

        x = np.array([-0.5, 0, 0.5]).astype(np.float32)
        input = flow.Tensor(x)
        gelu = flow.nn.GELU()

        out = gelu(input)

        # out [-0.15426877, 0., 0.34573123]

    """

    def __init__(self):
        super().__init__()
        self._op = flow.builtin_op("gelu").Input("in").Output("out").Build()

    def forward(self, x):
        res = self._op(x)[0]
        return res


@oneflow_export("gelu")
@register_tensor_op("gelu")
@experimental_api
def gelu_op(x):
    r"""Gelu activation operator.

    The equation is:

    .. math::
        out = 0.5 * x * (1 + tanh(\sqrt{\frac{2}{\pi}} * (x + 0.044715x^{3})))

    Args:
        x (oneflow.Tensor): Input Tensor
 
    Returns:
        oneflow.Tensor: A Tensor.

    For example:

    .. code-block:: python

        import oneflow.experimental as flow
        import numpy as np
        import oneflow.typing as tp

        x = np.array([-0.5, 0, 0.5]).astype(np.float32)
        input = flow.Tensor(x)
        gelu = flow.nn.GELU()
        
        out = gelu(input)
        # out [-0.15426877, 0., 0.34573123]
    """
    return GELU()(x)


@oneflow_export("nn.Sigmoid")
@experimental_api
class Sigmoid(Module):
    r"""Applies the element-wise function:

    .. math::
        \text{Sigmoid}(x) = \sigma(x) = \frac{1}{1 + \exp(-x)}

    Shape:
        - Input: :math:`(N, *)` where `*` means, any number of additional
          dimensions
        - Output: :math:`(N, *)`, same shape as the input

    For example:

    .. code-block:: python

        import oneflow.experimental as flow
        import numpy as np

        x = flow.Tensor(
            np.array(
                [
                    [0.81733328, 0.43621480, 0.10351428],
                    [-1.15555191, -0.67776406, 0.27372134],
                ]
            )
        )
        m = flow.nn.Sigmoid() # or y = flow.sigmoid(x)
        y = m(x)
        # [[0.69366997, 0.60735673, 0.52585548],
        # [0.23947647, 0.33676055, 0.56800622]]

    """

    def __init__(self):
        super().__init__()
        self._op = flow.builtin_op("sigmoid").Input("in").Output("out").Build()

    def forward(self, x):
        return self._op(x)[0]


@oneflow_export("sigmoid")
@register_tensor_op("sigmoid")
@experimental_api
def sigmoid_op(x):
    r"""Applies the element-wise function:

    .. math::
        \text{Sigmoid}(x) = \sigma(x) = \frac{1}{1 + \exp(-x)}

    Shape:
        - Input: :math:`(N, *)` where `*` means, any number of additional
          dimensions
        - Output: :math:`(N, *)`, same shape as the input

    For example:

    .. code-block:: python

        import oneflow.experimental as flow
        import numpy as np

        x = flow.Tensor(
            np.array(
                [
                    [0.81733328, 0.43621480, 0.10351428],
                    [-1.15555191, -0.67776406, 0.27372134],
                ]
            )
        )
        y = x.sigmoid()
        # [[0.69366997, 0.60735673, 0.52585548],
        # [0.23947647, 0.33676055, 0.56800622]]

    """
    return Sigmoid()(x)


@oneflow_export("nn.Softmax")
@experimental_api
class Softmax(Module):
    def __init__(self, dim: Optional[int] = None):
        super().__init__()
        self.axis = -1 if dim is None else dim
        self._op = flow.builtin_op("softmax").Input("in").Output("out").Build()
        self._transpose_op = (
            flow.builtin_op("transpose")
            .Input("input")
            .Output("output")
            .Attr("perm", [])
            .Build()
        )

    def forward(self, x):
        need_transpose, permute = _softmax_need_transpose(x, self.axis)
        if need_transpose:
            x = self._transpose_op(x, perm=permute)[0]

        res = self._op(x)[0]
        if need_transpose:
            res = self._transpose_op(res, perm=permute)[0]
        return res


@oneflow_export("softmax")
@register_tensor_op("softmax")
@experimental_api
def softmax_op(tensor, dim=None):
    r"""Applies the Softmax function to an n-dimensional input Tensor
    rescaling them so that the elements of the n-dimensional output Tensor
    lie in the range [0,1] and sum to 1.

    Softmax is defined as:

    .. math::
        \text{Softmax}(x_{i}) = \frac{\exp(x_i)}{\sum_j \exp(x_j)}

    When the input Tensor is a sparse tensor then the unspecifed
    values are treated as ``-inf``.

    Shape:
        - Input: :math:`(*)` where `*` means, any number of additional
          dimensions
        - Output: :math:`(*)`, same shape as the input

    Returns:
        a Tensor of the same dimension and shape as the input with
        values in the range [0, 1]

    Args:
        dim (int): A dimension along which Softmax will be computed (so every slice
            along dim will sum to 1).

    For example: 

    .. code-block:: python 

        import oneflow as flow
        import numpy as np

        m = flow.nn.Softmax(dim = 2)
        x = flow.Tensor(
            np.array(
                [[[[-0.46716809,  0.40112534,  0.61984003],
                [-1.31244969, -0.42528763,  1.47953856]]],

                [[[ 1.02978742, -0.49383053,  1.88214159],
                [ 1.35351622, -1.46251285, -1.40751374]]]]
            )
        )
        y = m(x)
        # [[[[0.6995764  0.6955959  0.29740235]
        # [0.3004236  0.30440408 0.7025977 ]]]

        # [[[0.4197673  0.7248568  0.96407217]
        # [0.58023274 0.27514324 0.03592779]]]]
    """
    return Softmax(dim)(tensor)


@oneflow_export("nn.LogSoftmax")
@experimental_api
class LogSoftmax(Module):
    r"""Applies the :math:`\log(\text{Softmax}(x))` function to an n-dimensional
    input Tensor.
    The LogSoftmax formulation can be simplified as:

    .. math::
        \text{LogSoftmax}(x_{i}) = \log\left(\frac{\exp(x_i) }{ \sum_j \exp(x_j)} \right)

    Args:
        dim (int): A dimension along which LogSoftmax will be computed.

    Shape:
        - Input: :math:`(N, *)` where `*` means, any number of additional
          dimensions
        - Output: :math:`(N, *)`, same shape as the input

    For example:

    .. code-block:: python

        import oneflow.experimental as flow
        import numpy as np

        m = flow.nn.LogSoftmax(dim=1)
        x = flow.Tensor(
            np.array(
                [[ 0.4296, -1.1957,  2.5463],
                [ 1.2552, -1.5747,  0.6923]]
            )
        )
        y = m(x)
        # [[-2.251349   -3.8766491  -0.13464898]
        # [-0.48770458 -3.3176045  -1.0506046 ]]
    """

    def __init__(
        self, dim: Optional[int] = 1,
    ):
        super().__init__()
        self.dim = dim
        self._op = (
            flow.builtin_op("transpose")
            .Input("input")
            .Output("output")
            .Attr("perm", [])
            .Build()
        )

    def __setstate__(self, state):
        self.__dict__.update(state)
        if not hasattr(self, "dim"):
            self.dim = None

    def forward(self, x):
        need_transpose, permute = _softmax_need_transpose(x, self.dim)
        if need_transpose:
            x = self._op(x, perm=permute)[0]

        x = x.softmax()
        res = x.log()

        if need_transpose:
            res = self._op(res, perm=permute)[0]

        return res

    def extra_repr(self):
        return "dim={dim}".format(dim=self.dim)


<<<<<<< HEAD
@oneflow_export("nn.Hardsigmoid")
@experimental_api
class Hardsigmoid(Module):
    r"""
    Applies the element-wise function:

    .. math::

        \text{Hardsigmoid}(x) = \begin{cases}
            0 & \text{ if } x \le -3  \\
            1 & \text{ if } x \ge +3 \\
            \frac{x}{6} + \frac{1}{2} & \text{ otherwise } \\
        \end{cases}

    Args:
        inplace: can optionally do the operation in-place. Default: ``False``

=======
@oneflow_export("nn.Hardtanh")
@experimental_api
class Hardtanh(Module):
    r"""
    Applies the HardTanh function element-wise

    HardTanh is defined as:

    .. math::
        \text{HardTanh}(x) = \begin{cases}
            1 & \text{ if } x > 1 \\
            -1 & \text{ if } x < -1 \\
            x & \text{ otherwise } \\
        \end{cases}

    The range of the linear region :math:`[-1, 1]` can be adjusted using
    :attr:`min_val` and :attr:`max_val`.

    Args:
        min_val: minimum value of the linear region range. Default: -1
        max_val: maximum value of the linear region range. Default: 1
        inplace: can optionally do the operation in-place. Default: ``False``

    Keyword arguments :attr:`min_value` and :attr:`max_value`
    have been deprecated in favor of :attr:`min_val` and :attr:`max_val`.

>>>>>>> 5c4a0d74
    Shape:
        - Input: :math:`(N, *)` where `*` means, any number of additional
          dimensions
        - Output: :math:`(N, *)`, same shape as the input

    For example:

    .. code-block:: python

        import oneflow.experimental as flow
<<<<<<< HEAD

        m = flow.nn.Hardsigmoid()
        input = flow.randn(2)
        output = m(input)
    """

    def __init__(self, inplace: bool = False):
        super().__init__()
        assert inplace == False, f"Hardsigmoid not support inplace equal true now!"
        self._op = flow.builtin_op("hardsigmoid").Input("in").Output("out").Build()
=======
        
        m = flow.nn.Hardtanh()
        arr = np.random.randn(2, 3, 4, 5)
        x = flow.Tensor(arr)
        out = m(x)
    
    """

    def __init__(
        self,
        min_val: float = -1,
        max_val: float = 1,
        inplace: bool = False,
        min_value: Optional[float] = None,
        max_value: Optional[float] = None,
    ):
        super().__init__()
        if min_value is not None:
            warnings.warn(
                "keyword argument min_value is deprecated and rename to min_val"
            )
            min_val = min_value
        if max_value is not None:
            warnings.warn(
                "keyword argument max_value is deprecated and rename to max_val"
            )
            max_val = max_value
        assert inplace == False, f"Hardtanh not support inplace equal true now!"
        self._op = (
            flow.builtin_op("hardtanh")
            .Input("in")
            .Attr("min_val", min_val)
            .Attr("max_val", max_val)
            .Output("out")
            .Build()
        )
>>>>>>> 5c4a0d74

    def forward(self, x):
        res = self._op(x)[0]
        return res<|MERGE_RESOLUTION|>--- conflicted
+++ resolved
@@ -314,6 +314,41 @@
     return Sigmoid()(x)
 
 
+@oneflow_export("nn.Hardsigmoid")
+@experimental_api
+class Hardsigmoid(Module):
+    r"""
+    Applies the element-wise function:
+    .. math::
+        \text{Hardsigmoid}(x) = \begin{cases}
+            0 & \text{ if } x \le -3  \\
+            1 & \text{ if } x \ge +3 \\
+            \frac{x}{6} + \frac{1}{2} & \text{ otherwise } \\
+        \end{cases}
+    Args:
+        inplace: can optionally do the operation in-place. Default: ``False``
+    Shape:
+        - Input: :math:`(N, *)` where `*` means, any number of additional
+          dimensions
+        - Output: :math:`(N, *)`, same shape as the input
+    For example:
+    .. code-block:: python
+        import oneflow.experimental as flow
+        m = flow.nn.Hardsigmoid()
+        input = flow.randn(2)
+        output = m(input)
+    """
+
+    def __init__(self, inplace: bool = False):
+        super().__init__()
+        assert inplace == False, f"Hardsigmoid not support inplace equal true now!"
+        self._op = flow.builtin_op("hardsigmoid").Input("in").Output("out").Build()
+
+    def forward(self, x):
+        res = self._op(x)[0]
+        return res
+
+
 @oneflow_export("nn.Softmax")
 @experimental_api
 class Softmax(Module):
@@ -468,25 +503,6 @@
         return "dim={dim}".format(dim=self.dim)
 
 
-<<<<<<< HEAD
-@oneflow_export("nn.Hardsigmoid")
-@experimental_api
-class Hardsigmoid(Module):
-    r"""
-    Applies the element-wise function:
-
-    .. math::
-
-        \text{Hardsigmoid}(x) = \begin{cases}
-            0 & \text{ if } x \le -3  \\
-            1 & \text{ if } x \ge +3 \\
-            \frac{x}{6} + \frac{1}{2} & \text{ otherwise } \\
-        \end{cases}
-
-    Args:
-        inplace: can optionally do the operation in-place. Default: ``False``
-
-=======
 @oneflow_export("nn.Hardtanh")
 @experimental_api
 class Hardtanh(Module):
@@ -513,7 +529,6 @@
     Keyword arguments :attr:`min_value` and :attr:`max_value`
     have been deprecated in favor of :attr:`min_val` and :attr:`max_val`.
 
->>>>>>> 5c4a0d74
     Shape:
         - Input: :math:`(N, *)` where `*` means, any number of additional
           dimensions
@@ -524,18 +539,6 @@
     .. code-block:: python
 
         import oneflow.experimental as flow
-<<<<<<< HEAD
-
-        m = flow.nn.Hardsigmoid()
-        input = flow.randn(2)
-        output = m(input)
-    """
-
-    def __init__(self, inplace: bool = False):
-        super().__init__()
-        assert inplace == False, f"Hardsigmoid not support inplace equal true now!"
-        self._op = flow.builtin_op("hardsigmoid").Input("in").Output("out").Build()
-=======
         
         m = flow.nn.Hardtanh()
         arr = np.random.randn(2, 3, 4, 5)
@@ -572,7 +575,6 @@
             .Output("out")
             .Build()
         )
->>>>>>> 5c4a0d74
 
     def forward(self, x):
         res = self._op(x)[0]
