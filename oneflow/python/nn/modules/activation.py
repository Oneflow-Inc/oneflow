--- conflicted
+++ resolved
@@ -133,7 +133,6 @@
 
     def __init__(self, inplace: bool = False):
         super().__init__()
-<<<<<<< HEAD
         self._inplace = inplace
 
     def forward(self, x):
@@ -143,10 +142,6 @@
                     "a leaf Variable that requires grad is being used in an in-place operation."
                 )
             return flow.F.relu(x, True)
-=======
-
-    def forward(self, x):
->>>>>>> 3b53c418
         return flow.F.relu(x)
 
 
