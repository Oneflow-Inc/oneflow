--- conflicted
+++ resolved
@@ -468,26 +468,6 @@
         return "dim={dim}".format(dim=self.dim)
 
 
-<<<<<<< HEAD
-@oneflow_export("nn.Hardswish")
-@experimental_api
-class Hardswish(Module):
-    r"""Applies the hardswish function, element-wise, as described in the paper:
-
-    `Searching for MobileNetV3`_.
-
-    .. math::
-
-        \text{Hardswish}(x) = \begin{cases}
-            0 & \text{ if } x \le -3  \\
-            x & \text{ if } x \ge +3 \\
-            x*(x+3)/6 & \text{ otherwise } \\
-        \end{cases}
-
-    Args:
-        inplace: can optionally do the operation in-place. Default: ``False``
-
-=======
 @oneflow_export("nn.Hardtanh")
 @experimental_api
 class Hardtanh(Module):
@@ -514,37 +494,17 @@
     Keyword arguments :attr:`min_value` and :attr:`max_value`
     have been deprecated in favor of :attr:`min_val` and :attr:`max_val`.
 
->>>>>>> d3c91a97
     Shape:
         - Input: :math:`(N, *)` where `*` means, any number of additional
           dimensions
         - Output: :math:`(N, *)`, same shape as the input
 
-<<<<<<< HEAD
-=======
-    For example:
-
->>>>>>> d3c91a97
+    For example:
+
     .. code-block:: python
 
         import oneflow.experimental as flow
         
-<<<<<<< HEAD
-        m = flow.nn.Hardswish()
-        input = flow.randn(2)
-        output = m(input)
-
-
-    .. _`Searching for MobileNetV3`:
-        https://arxiv.org/abs/1905.02244
-
-    """
-
-    def __init__(self, inplace: bool = False):
-        super().__init__()
-        assert inplace == False, f"Hardswish no support inplace equal true now!"
-        self._op = flow.builtin_op("hardswish").Input("in").Output("out").Build()
-=======
         m = flow.nn.Hardtanh()
         arr = np.random.randn(2, 3, 4, 5)
         x = flow.Tensor(arr)
@@ -580,7 +540,43 @@
             .Output("out")
             .Build()
         )
->>>>>>> d3c91a97
+
+    def forward(self, x):
+        res = self._op(x)[0]
+        return res
+
+
+@oneflow_export("nn.Hardswish")
+@experimental_api
+class Hardswish(Module):
+    r"""Applies the hardswish function, element-wise, as described in the paper:
+    `Searching for MobileNetV3`_.
+    .. math::
+        \text{Hardswish}(x) = \begin{cases}
+            0 & \text{ if } x \le -3  \\
+            x & \text{ if } x \ge +3 \\
+            x*(x+3)/6 & \text{ otherwise } \\
+        \end{cases}
+    Args:
+        inplace: can optionally do the operation in-place. Default: ``False``
+    Shape:
+        - Input: :math:`(N, *)` where `*` means, any number of additional
+          dimensions
+        - Output: :math:`(N, *)`, same shape as the input
+    .. code-block:: python
+        import oneflow.experimental as flow
+        
+        m = flow.nn.Hardswish()
+        input = flow.randn(2)
+        output = m(input)
+    .. _`Searching for MobileNetV3`:
+        https://arxiv.org/abs/1905.02244
+    """
+
+    def __init__(self, inplace: bool = False):
+        super().__init__()
+        assert inplace == False, f"Hardswish no support inplace equal true now!"
+        self._op = flow.builtin_op("hardswish").Input("in").Output("out").Build()
 
     def forward(self, x):
         res = self._op(x)[0]
