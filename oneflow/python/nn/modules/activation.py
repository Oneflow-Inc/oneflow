--- conflicted
+++ resolved
@@ -466,6 +466,43 @@
 
     def extra_repr(self):
         return "dim={dim}".format(dim=self.dim)
+
+
+@oneflow_export("nn.Hardswish")
+@experimental_api
+class Hardswish(Module):
+    r"""Applies the hardswish function, element-wise, as described in the paper:
+    `Searching for MobileNetV3`_.
+    .. math::
+        \text{Hardswish}(x) = \begin{cases}
+            0 & \text{ if } x \le -3  \\
+            x & \text{ if } x \ge +3 \\
+            x*(x+3)/6 & \text{ otherwise } \\
+        \end{cases}
+    Args:
+        inplace: can optionally do the operation in-place. Default: ``False``
+    Shape:
+        - Input: :math:`(N, *)` where `*` means, any number of additional
+          dimensions
+        - Output: :math:`(N, *)`, same shape as the input
+    .. code-block:: python
+        import oneflow.experimental as flow
+        
+        m = flow.nn.Hardswish()
+        input = flow.randn(2)
+        output = m(input)
+    .. _`Searching for MobileNetV3`:
+        https://arxiv.org/abs/1905.02244
+    """
+
+    def __init__(self, inplace: bool = False):
+        super().__init__()
+        assert inplace == False, f"Hardswish no support inplace equal true now!"
+        self._op = flow.builtin_op("hardswish").Input("in").Output("out").Build()
+
+    def forward(self, x):
+        res = self._op(x)[0]
+        return res
 
 
 @oneflow_export("nn.Hardtanh")
@@ -546,20 +583,6 @@
         return res
 
 
-<<<<<<< HEAD
-@oneflow_export("nn.Hardswish")
-@experimental_api
-class Hardswish(Module):
-    r"""Applies the hardswish function, element-wise, as described in the paper:
-    `Searching for MobileNetV3`_.
-    .. math::
-        \text{Hardswish}(x) = \begin{cases}
-            0 & \text{ if } x \le -3  \\
-            x & \text{ if } x \ge +3 \\
-            x*(x+3)/6 & \text{ otherwise } \\
-        \end{cases}
-    Args:
-=======
 @oneflow_export("nn.LeakyReLU")
 @experimental_api
 class LeakyReLU(Module):
@@ -574,28 +597,11 @@
         \end{cases}
     Args:
         negative_slope: Controls the angle of the negative slope. Default: 1e-2
->>>>>>> 2b74432f
         inplace: can optionally do the operation in-place. Default: ``False``
     Shape:
         - Input: :math:`(N, *)` where `*` means, any number of additional
           dimensions
         - Output: :math:`(N, *)`, same shape as the input
-<<<<<<< HEAD
-    .. code-block:: python
-        import oneflow.experimental as flow
-        
-        m = flow.nn.Hardswish()
-        input = flow.randn(2)
-        output = m(input)
-    .. _`Searching for MobileNetV3`:
-        https://arxiv.org/abs/1905.02244
-    """
-
-    def __init__(self, inplace: bool = False):
-        super().__init__()
-        assert inplace == False, f"Hardswish no support inplace equal true now!"
-        self._op = flow.builtin_op("hardswish").Input("in").Output("out").Build()
-=======
     For example: 
     .. code-block:: python
         import oneflow.experimental as flow
@@ -614,7 +620,6 @@
             .Output("y")
             .Build()
         )
->>>>>>> 2b74432f
 
     def forward(self, x):
         res = self._op(x)[0]
