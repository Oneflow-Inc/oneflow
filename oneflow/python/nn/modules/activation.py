--- conflicted
+++ resolved
@@ -24,11 +24,7 @@
 def _softmax_need_transpose(x, axis):
     assert type(axis) is int
     dim_num = len(x.shape)
-<<<<<<< HEAD
-    if dim_num <= 1:
-=======
     if dim_num == 1:
->>>>>>> 3af1b270
         return False, None
     if axis < 0:
         axis += dim_num
