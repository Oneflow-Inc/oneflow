--- conflicted
+++ resolved
@@ -124,11 +124,36 @@
         return res
 
 
-<<<<<<< HEAD
 @oneflow_export("nn.Tanh")
 @register_tensor_op_by_module("tanh")
 @register_op_by_module("tanh")
 class Tanh(Module):
+    r"""Applies the element-wise function:
+
+    .. math::
+        \text{Tanh}(x) = \tanh(x) = \frac{\exp(x) - \exp(-x)} {\exp(x) + \exp(-x)}
+
+    Shape:
+        - Input: :math:`(N, *)` where `*` means, any number of additional
+          dimensions
+        - Output: :math:`(N, *)`, same shape as the input
+   
+   For example: 
+
+    .. code-block:: python 
+
+        import oneflow as flow
+        import numpy as np
+
+        x = np.array([-1, 0, 1]).astype(np.float32)
+        input = flow.Tensor(x)
+        tanh = flow.nn.Tanh()
+        out = tanh(input).numpy()
+
+        # out [-0.7615942  0.         0.7615942]
+        
+    """
+  
     def __init__(self):
         super().__init__()
         self._op = flow.builtin_op("tanh").Input("x").Output("y").Build()
@@ -137,7 +162,7 @@
         res = self._op(x)[0]
         return res
 
-=======
+      
 @oneflow_export("nn.LogSoftmax")
 class LogSoftmax(Module):
     r"""Thresholds each element of the input Tensor.
@@ -217,7 +242,6 @@
     def extra_repr(self):
         return "dim={dim}".format(dim=self.dim)
 
->>>>>>> 9b523152
 
 if __name__ == "__main__":
     flow.enable_eager_execution(True)
