"""
Copyright 2020 The OneFlow Authors. All rights reserved.

Licensed under the Apache License, Version 2.0 (the "License");
you may not use this file except in compliance with the License.
You may obtain a copy of the License at

    http://www.apache.org/licenses/LICENSE-2.0

Unless required by applicable law or agreed to in writing, software
distributed under the License is distributed on an "AS IS" BASIS,
WITHOUT WARRANTIES OR CONDITIONS OF ANY KIND, either express or implied.
See the License for the specific language governing permissions and
limitations under the License.
"""
from typing import Optional

import oneflow as flow
from oneflow.python.oneflow_export import oneflow_export, experimental_api
from oneflow.python.nn.module import Module
from oneflow.python.nn.modules.utils import _getint, _single, _pair, _triple
from oneflow.python.nn.common_types import _size_1_t, _size_2_t, _size_3_t
from oneflow.python.ops.nn_ops import calc_pool_padding, get_dhw_offset, _GetSequence


@oneflow_export("nn.AvgPool1d")
@experimental_api
class AvgPool1d(Module):
    r"""Applies a 1D average pooling over an input signal composed of several input planes.

    In the simplest case, the output value of the layer with input size :math:`(N, C, H, W)`,
    output :math:`(N, C, H_{out}, W_{out})` and `kernel_size` :math:`k`
    can be precisely described as:

    .. math::

        out(N_i, C_j, l)  = \frac{1}{k} \sum_{m=0}^{k-1}
                               input(N_i, C_j, stride[0] \times h + m, stride*l + m)

    If padding is non-zero, then the input is implicitly zero-padded on both sides for padding number of points.
    The parameters kernel_size, stride, padding can each be an int or a one-element tuple.

    Note:
        When ceil_mode=True, sliding windows are allowed to go off-bounds if they start within the left padding or the
        input. Sliding windows that would start in the right padded region are ignored.
    
    Args:
        kernel_size: the size of the window.
        strides: the stride of the window. Default value is kernel_size.
        padding: implicit zero padding to be added on both sides.
        ceil_mode: when True, will use ceil instead of floor to compute the output shape.
        count_include_pad: when True, will include the zero-padding in the averaging calculation.


    # TODO: fix cuDNN bugs in pooling_1d
    
    """

    def __init__(
        self,
        kernel_size: _size_1_t,
        stride: Optional[_size_1_t] = None,
        padding: _size_1_t = 0,
        ceil_mode: bool = False,
        count_include_pad: Optional[bool] = None,
    ):
        # TODO: fix cuDNN bugs in pooling_1d
        raise NotImplementedError


@oneflow_export("nn.AvgPool2d")
@experimental_api
class AvgPool2d(Module):
    r"""Performs the 2d-average pooling on the input.

    In the simplest case, the output value of the layer with input size :math:`(N, C, H, W)`,
    output :math:`(N, C, H_{out}, W_{out})` and `kernel_size` :math:`(kH, kW)`
    can be precisely described as:

    .. math::

        out(N_i, C_j, h, w)  = \frac{1}{kH * kW} \sum_{m=0}^{kH-1} \sum_{n=0}^{kW-1}
                               input(N_i, C_j, stride[0] \times h + m, stride[1] \times w + n)

    Args:
        kernel_size (Union[int, Tuple[int, int]]):  An int or list of ints that has length 1, 2. The size of the window for each dimension of the input Tensor.
        strides (Union[int, Tuple[int, int]]): An int or list of ints that has length 1, 2. The stride of the sliding window for each dimension of the input Tensor.
        padding (Tuple[int, int]): An int or list of ints that has length 1, 2. Implicit zero padding to be added on both sides.
        ceil_mode (bool, default to False): When True, will use ceil instead of floor to compute the output shape.

    For example:

    .. code-block:: python

        import oneflow.experimental as flow
        import numpy as np


        of_avgpool2d = flow.nn.AvgPool2d(
            kernel_size=(3, 2),
            padding=0,
            stride=(2, 1),
        )
        x = flow.Tensor(shape=(1, 1, 10, 10))
        of_y = of_avgpool2d(x)   
        
    """

    def __init__(
        self,
        kernel_size: _size_2_t,
        stride: Optional[_size_2_t] = None,
        padding: _size_2_t = 0,
        ceil_mode: bool = False,
        count_include_pad: Optional[bool] = None,
        divisor_override: Optional[int] = None,
    ):
        super().__init__()
        self.kernel_size = _pair(kernel_size)
        self.stride = _pair(stride) if (stride is not None) else _pair(kernel_size)

        assert isinstance(padding, int) or isinstance(
            padding, tuple
        ), "padding can only int int or tuple of 2 ints."
        padding = _pair(padding)
        self.padding = padding
        padding = [0, 0, *padding]

        assert count_include_pad is None, "count_include_pad not supported yet"
        assert divisor_override is None, "divisor_override not supported yet"

        self._channel_pos = "channels_first"
        # TODO(yaochi): align with pytorch when padding is asymmetric
        self._padding_type, _pads_list = calc_pool_padding(
            padding, get_dhw_offset(self._channel_pos), 2
        )
        self._padding_before = [pad[0] for pad in _pads_list]
        self._padding_after = [pad[1] for pad in _pads_list]
        self.ceil_mode = ceil_mode

    def forward(self, x):
        return flow.F.avg_pool_2d(
            x,
            kernel_size=self.kernel_size,
            stride=self.stride,
            padding=self._padding_type,
            padding_before=self._padding_before,
            padding_after=self._padding_after,
            ceil_mode=self.ceil_mode,
            data_format=self._channel_pos,
        )

    def extra_repr(self) -> str:
        return (
            "kernel_size={kernel_size}, stride={stride}, padding={padding}"
            ", ceil_mode={ceil_mode}".format(**self.__dict__)
        )


@oneflow_export("nn.AvgPool3d")
@experimental_api
class AvgPool3d(Module):
    r"""Applies a 3D average pooling over an input signal composed of several input planes.

    In the simplest case, the output value of the layer with input size :math:`(N, C, D, H, W)`,
    output :math:`(N, C, D_{out}, H_{out}, W_{out})` and `kernel_size` :math:`(kD, kH, kW)`
    can be precisely described as:

    .. math::

        out(N_i, C_j, d, h, w)  = \frac{1}{kD * kH * kW } \sum_{k=0}^{kD-1} \sum_{m=0}^{kH-1} \sum_{n=0}^{kW-1}
                               input(N_i, C_j, stride[0] \times d + k, stride[1] \times h + m, stride[2] \times w + n)
    
    If padding is non-zero, then the input is implicitly zero-padded on all three sides for padding number of points.

    Note:
        When ceil_mode=True, sliding windows are allowed to go off-bounds if they start within the left padding or the
        input. Sliding windows that would start in the right padded region are ignored.

    Args:
        kernel_size: the size of the window.
        strides:  the stride of the window. Default value is kernel_size.
        padding:  implicit zero padding to be added on all three sides.
        ceil_mode:  when True, will use ceil instead of floor to compute the output shape.
        count_include_pad: when True, will include the zero-padding in the averaging calculation.
        divisor_override: if specified, it will be used as divisor, otherwise kernel_size will be used.

    Shape:
        - Input: :math:`(N, C, D_{in}, H_{in}, W_{in})`
        - Output: :math:`(N, C, D_{out}, H_{out}, W_{out})`, where

          .. math::
              D_{out} = \left\lfloor\frac{D_{in} + 2 \times \text{padding}[0] - \text{kernel_size}[0]}{\text{stride}[0]} + 1\right\rfloor

          .. math::
              H_{out} = \left\lfloor\frac{H_{in} + 2 \times \text{padding}[1] - \text{kernel_size}[1]}{\text{stride}[1]} + 1\right\rfloor

          .. math::
              W_{out} = \left\lfloor\frac{W_{in} + 2 \times \text{padding}[2] - \text{kernel_size}[2]}{\text{stride}[2]} + 1\right\rfloor

    For example:

    .. code-block:: python

        >>> import oneflow.experimental as flow
        >>> import numpy as np
        >>> flow.enable_eager_execution()

        >>> m = flow.nn.AvgPool3d(kernel_size=(2,2,2),padding=(0,0,0),stride=(1,1,1))
        >>> x = flow.Tensor(np.random.randn(9, 7, 11, 32, 20))
        >>> y = m(x)
        >>> y.shape
        flow.Size([9, 7, 10, 31, 19])

    """

    def __init__(
        self,
        kernel_size: _size_3_t,
        stride: Optional[_size_3_t] = None,
        padding: _size_3_t = 0,
        ceil_mode: bool = False,
        count_include_pad: Optional[bool] = None,
        divisor_override: Optional[int] = None,
    ):
        super().__init__()
        kernel_size = _triple(kernel_size)
        stride = _triple(stride) if (stride is not None) else _triple(kernel_size)

        assert padding == (0, 0, 0), "padding>0 not supported yet"
        assert isinstance(padding, int) or isinstance(
            padding, tuple
        ), "padding can only int int or tuple of 3 ints."
        padding = _triple(padding)
        padding = [0, 0, *padding]

        assert count_include_pad is None, "count_include_pad not supported yet"
        assert divisor_override is None, "divisor_override not supported yet"

        _channel_pos = "channels_first"
        # TODO(yaochi): align with pytorch when padding is asymmetric
        _padding_type, _pads_list = calc_pool_padding(
            padding, get_dhw_offset(_channel_pos), 3
        )
        _padding_before = [pad[0] for pad in _pads_list]
        _padding_after = [pad[1] for pad in _pads_list]

        self._op = (
            flow.builtin_op("avg_pool_3d")
            .Attr("data_format", _channel_pos)
            .Attr("pool_size", kernel_size)
            .Attr("strides", stride)
            .Attr("ceil_mode", ceil_mode)
            .Attr("padding", _padding_type)
            .Attr("padding_before", _padding_before)
            .Attr("padding_after", _padding_after)
            .Input("x")
            .Output("y")
            .Build()
        )

    def forward(self, x):
        return self._op(x)[0]


@oneflow_export("nn.MaxPool1d")
@experimental_api
class MaxPool1d(Module):
    r"""The interface is consistent with PyTorch.
    The documentation is referenced from: https://pytorch.org/docs/stable/generated/torch.nn.MaxPool1d.html#torch.nn.MaxPool1d

    Applies a 1D max pooling over an input signal composed of several input planes.

    In the simplest case, the output value of the layer with input size :math:`(N, C, L)`
    and output :math:`(N, C, L_{out})` can be precisely described as:

    .. math::
        out(N_i, C_j, k) = \max_{m=0, \ldots, \text{kernel\_size} - 1}
                input(N_i, C_j, stride \times k + m)

    If :attr:`padding` is non-zero, then the input is implicitly padded with minimum value on both sides
    for :attr:`padding` number of points. :attr:`dilation` is the stride between the elements within the
    sliding window. This `link`_ has a nice visualization of the pooling parameters.

    Note:
        When ceil_mode=True, sliding windows are allowed to go off-bounds if they start within the left padding
        or the input. Sliding windows that would start in the right padded region are ignored.

    Args:
        kernel_size: The size of the sliding window, must be > 0.
        stride: The stride of the sliding window, must be > 0. Default value is :attr:`kernel_size`.
        padding: Implicit negative infinity padding to be added on both sides, must be >= 0 and <= kernel_size / 2.
        dilation: The stride between elements within a sliding window, must be > 0.
        return_indices: If ``True``, will return the argmax along with the max values.
                        Useful for :class:`torch.nn.MaxUnpool1d` later
        ceil_mode: If ``True``, will use `ceil` instead of `floor` to compute the output shape. This
                   ensures that every element in the input tensor is covered by a sliding window.

    Shape:
        - Input: :math:`(N, C, L_{in})`
        - Output: :math:`(N, C, L_{out})`, where

          .. math::
              L_{out} = \left\lfloor \frac{L_{in} + 2 \times \text{padding} - \text{dilation}
                    \times (\text{kernel_size} - 1) - 1}{\text{stride}} + 1\right\rfloor

    """

    def __init__(
        self,
        kernel_size: _size_1_t,
        stride: Optional[_size_1_t] = None,
        padding: _size_1_t = 0,
        dilation: _size_1_t = 1,
        return_indices: bool = False,
        ceil_mode: bool = False,
    ):
        super().__init__()
        self.kernel_size = _getint(kernel_size)
        self.stride = _getint(stride) if stride is not None else self.kernel_size
        data_format = "NCL"  # Only suport "NCL" for now!
        self.channel_pos = "channels_first" if data_format == "NCL" else "channels_last"
<<<<<<< HEAD
        self.dilation = _GetSequence(dilation, 2, "dilation")
        padding = _pair(tuple(padding)[0])
        self.padding = padding
=======
        self.dilation = _getint(dilation)
        self.padding = _getint(padding)
>>>>>>> a53275f1
        self.return_indices = return_indices
        self.ceil_mode = ceil_mode

        if self.channel_pos == "channels_first":
            padding = (0, 0, self.padding, 0)
        else:
            raise ValueError("error padding param!")

        self.padding_type, pads_list = calc_pool_padding(
            padding, get_dhw_offset(self.channel_pos), 2
        )
        self.padding_before = [pad[0] for pad in pads_list]
        self.padding_after = [pad[1] for pad in pads_list]

    def forward(self, x):
        expand_x = x.unsqueeze(dim=-1)

        expand_y, expand_indice = flow.F.maxpool_2d(
            expand_x,
            data_format=self.channel_pos,
            padding=self.padding_type,
            padding_before=self.padding_before,
            padding_after=self.padding_after,
            kernel_size=[self.kernel_size, 1],
            stride=[self.stride, 1],
            dilation=[self.dilation, 1],
            return_indices=True,
            ceil_mode=self.ceil_mode,
        )

        y = expand_y.squeeze(dim=-1)
        indice = expand_indice.squeeze(dim=-1)
        if self.return_indices:
            return y, indice
        else:
            return y

    def extra_repr(self) -> str:
        return "kernel_size={}, stride={}, padding={}".format(
            self.kernel_size, self.stride, self.padding
        )


@oneflow_export("nn.MaxPool2d")
@experimental_api
class MaxPool2d(Module):
    r"""The interface is consistent with PyTorch.
    The documentation is referenced from: https://pytorch.org/docs/stable/generated/torch.nn.MaxPool2d.html#torch.nn.MaxPool2d

    Applies a 2D max pooling over an input signal composed of several input planes.

    In the simplest case, the output value of the layer with input size :math:`(N, C, H, W)`,
    output :math:`(N, C, H_{out}, W_{out})` and :attr:`kernel_size` :math:`(kH, kW)`
    can be precisely described as:

    .. math::
        \begin{aligned}
            out(N_i, C_j, h, w) ={} & \max_{m=0, \ldots, kH-1} \max_{n=0, \ldots, kW-1} \\
                                    & \text{input}(N_i, C_j, \text{stride[0]} \times h + m,
                                                   \text{stride[1]} \times w + n)
        \end{aligned}

    If :attr:`padding` is non-zero, then the input is implicitly minimum value padded on both sides
    for :attr:`padding` number of points. :attr:`dilation` controls the spacing between the kernel points.
    It is harder to describe, but this `link`_ has a nice visualization of what :attr:`dilation` does.

    Note:
        When ceil_mode=True, sliding windows are allowed to go off-bounds if they start within the left padding
        or the input. Sliding windows that would start in the right padded region are ignored.
    The parameters :attr:`kernel_size`, :attr:`stride`, :attr:`padding`, :attr:`dilation` can either be:
        - a single ``int`` -- in which case the same value is used for the height and width dimension
        - a ``tuple`` of two ints -- in which case, the first `int` is used for the height dimension,
          and the second `int` for the width dimension

    Args:
        kernel_size: the size of the window to take a max over
        stride: the stride of the window. Default value is :attr:`kernel_size`
        padding: implicit minimum value padding to be added on both sides
        dilation: a parameter that controls the stride of elements in the window
        return_indices: if ``True``, will return the max indices along with the outputs.
                        Useful for :class:`torch.nn.MaxUnpool2d` later
        ceil_mode: when True, will use `ceil` instead of `floor` to compute the output shape

    Shape:
        - Input: :math:`(N, C, H_{in}, W_{in})`
        - Output: :math:`(N, C, H_{out}, W_{out})`, where

          .. math::
              H_{out} = \left\lfloor\frac{H_{in} + 2 * \text{padding[0]} - \text{dilation[0]}
                    \times (\text{kernel_size[0]} - 1) - 1}{\text{stride[0]}} + 1\right\rfloor
          .. math::
              W_{out} = \left\lfloor\frac{W_{in} + 2 * \text{padding[1]} - \text{dilation[1]}
                    \times (\text{kernel_size[1]} - 1) - 1}{\text{stride[1]}} + 1\right\rfloor

    For example:

    .. code-block:: python

        >>> import oneflow.experimental as flow
        >>> import numpy as np
        >>> flow.enable_eager_execution()

        >>> kernel_size, stride, padding = (3, 4), (1, 1), (1, 2)
        >>> m = flow.nn.MaxPool2d(kernel_size, stride, padding)
        >>> np.random.seed(0)
        >>> x = flow.Tensor(np.random.rand(1, 1, 5, 3))
        >>> y = m(x)
        >>> y #doctest: +ELLIPSIS
        tensor([[[[0.7152, 0.7152, 0.7152, 0.7152],
                  ...
                  [0.9256, 0.9256, 0.9256, 0.9256]]]], dtype=oneflow.float32)

        >>> kernel_size, stride, padding = (2, 4), (4, 5), (1, 2)
        >>> m = flow.nn.MaxPool2d(kernel_size, stride, padding)
        >>> x = flow.Tensor(np.random.randn(9, 7, 32, 20))
        >>> y = m(x)
        >>> y.shape
        flow.Size([9, 7, 9, 5])

    """

    def __init__(
        self,
        kernel_size: _size_2_t,
        stride: Optional[_size_2_t] = None,
        padding: _size_2_t = 0,
        dilation: _size_2_t = 1,
        return_indices: bool = False,
        ceil_mode: bool = False,
    ):
        super().__init__()
        self.kernel_size = _pair(kernel_size)
        self.stride = _pair(stride) if (stride is not None) else _pair(kernel_size)
        data_format = "NCHW"  # Only suport "NCHW" for now!
        self.channel_pos = (
            "channels_first" if data_format == "NCHW" else "channels_last"
        )
        self.dilation = _GetSequence(dilation, 2, "dilation")
        self.return_indices = return_indices
        self.ceil_mode = ceil_mode

        padding = _pair(padding)
        self.padding = padding
        if len(padding) == 2:
            if data_format == "NCHW":
                padding = (0, 0, padding[0], padding[1])
            else:
                raise ValueError("error padding param!")
        else:
            raise ValueError("error padding param!")

        self.padding_type, pads_list = calc_pool_padding(
            padding, get_dhw_offset(self.channel_pos), 2
        )
        self.padding_before = [pad[0] for pad in pads_list]
        self.padding_after = [pad[1] for pad in pads_list]

    def forward(self, x):
        y, indice = flow.F.maxpool_2d(
            x,
            data_format=self.channel_pos,
            padding=self.padding_type,
            padding_before=self.padding_before,
            padding_after=self.padding_after,
            kernel_size=self.kernel_size,
            stride=self.stride,
            dilation=self.dilation,
            return_indices=True,
            ceil_mode=self.ceil_mode,
        )

        if self.return_indices:
            return y, indice
        else:
            return y

    def extra_repr(self) -> str:
        return "kernel_size={}, stride={}, padding={}, dilation={}".format(
            self.kernel_size, self.stride, self.padding, self.dilation
        )


@oneflow_export("nn.MaxPool3d")
@experimental_api
class MaxPool3d(Module):
    r"""The interface is consistent with PyTorch.
    The documentation is referenced from: https://pytorch.org/docs/stable/generated/torch.nn.MaxPool3d.html#torch.nn.MaxPool3d

    Applies a 3D max pooling over an input signal composed of several input planes.

    In the simplest case, the output value of the layer with input size :math:`(N, C, D, H, W)`,
    output :math:`(N, C, D_{out}, H_{out}, W_{out})` and :attr:`kernel_size` :math:`(kD, kH, kW)`
    can be precisely described as:

    .. math::
        \begin{aligned}
            \text{out}(N_i, C_j, d, h, w) ={} & \max_{k=0, \ldots, kD-1} \max_{m=0, \ldots, kH-1} \max_{n=0, \ldots, kW-1} \\
                                              & \text{input}(N_i, C_j, \text{stride[0]} \times d + k,
                                                             \text{stride[1]} \times h + m, \text{stride[2]} \times w + n)
        \end{aligned}

    If :attr:`padding` is non-zero, then the input is implicitly minimum value on both sides
    for :attr:`padding` number of points. :attr:`dilation` controls the spacing between the kernel points.
    It is harder to describe, but this `link`_ has a nice visualization of what :attr:`dilation` does.

    Note:
        When ceil_mode=True, sliding windows are allowed to go off-bounds if they start within the left padding
        or the input. Sliding windows that would start in the right padded region are ignored.

    The parameters :attr:`kernel_size`, :attr:`stride`, :attr:`padding`, :attr:`dilation` can either be:

        - a single ``int`` -- in which case the same value is used for the depth, height and width dimension
        - a ``tuple`` of three ints -- in which case, the first `int` is used for the depth dimension,
          the second `int` for the height dimension and the third `int` for the width dimension

    Args:
        kernel_size: the size of the window to take a max over
        stride: the stride of the window. Default value is :attr:`kernel_size`
        padding: implicit minimum value padding to be added on all three sides
        dilation: a parameter that controls the stride of elements in the window
        return_indices: if ``True``, will return the max indices along with the outputs.
                        Useful for :class:`torch.nn.MaxUnpool3d` later
        ceil_mode: when True, will use `ceil` instead of `floor` to compute the output shape

    Shape:
        - Input: :math:`(N, C, D_{in}, H_{in}, W_{in})`
        - Output: :math:`(N, C, D_{out}, H_{out}, W_{out})`, where

          .. math::
              D_{out} = \left\lfloor\frac{D_{in} + 2 \times \text{padding}[0] - \text{dilation}[0] \times
                (\text{kernel_size}[0] - 1) - 1}{\text{stride}[0]} + 1\right\rfloor

          .. math::
              H_{out} = \left\lfloor\frac{H_{in} + 2 \times \text{padding}[1] - \text{dilation}[1] \times
                (\text{kernel_size}[1] - 1) - 1}{\text{stride}[1]} + 1\right\rfloor

          .. math::
              W_{out} = \left\lfloor\frac{W_{in} + 2 \times \text{padding}[2] - \text{dilation}[2] \times
                (\text{kernel_size}[2] - 1) - 1}{\text{stride}[2]} + 1\right\rfloor

    For example:

    .. code-block:: python

        >>> import oneflow.experimental as flow
        >>> import numpy as np
        >>> flow.enable_eager_execution()

        >>> kernel_size, stride, padding = (3, 3, 4), (1, 1, 1), (1, 1, 2)
        >>> m = flow.nn.MaxPool3d(kernel_size, stride, padding)
        >>> np.random.seed(0)
        >>> x = flow.Tensor(np.random.rand(1, 1, 3, 5, 3))
        >>> y = m(x)
        >>> y #doctest: +ELLIPSIS
        tensor([[[[[0.87  , 0.9786, 0.9786, 0.9786],
                   ...
                   [0.9447, 0.9447, 0.9447, 0.6668]]]]], dtype=oneflow.float32)
        >>> kernel_size, stride, padding = (4, 2, 4), (3, 4, 5), (2, 1, 2)
        >>> m = flow.nn.MaxPool3d(kernel_size, stride, padding)
        >>> x = flow.Tensor(np.random.randn(9, 7, 11, 32, 20))
        >>> y = m(x)
        >>> y.shape
        flow.Size([9, 7, 4, 9, 5])

    """

    def __init__(
        self,
        kernel_size: _size_3_t,
        stride: Optional[_size_3_t] = None,
        padding: _size_3_t = 0,
        dilation: _size_3_t = 1,
        return_indices: bool = False,
        ceil_mode: bool = False,
    ):
        super().__init__()
        self.kernel_size = _triple(kernel_size)
        self.stride = _triple(stride) if (stride is not None) else _triple(kernel_size)
        data_format = "NCDHW"
        self.channel_pos = (
            "channels_last" if data_format == "NDHWC" else "channels_first"
        )
        self.dilation = _GetSequence(dilation, 3, "dilation")
        padding = _triple(padding)
        self.padding = padding
        self.return_indices = return_indices
        self.ceil_mode = ceil_mode

        if len(padding) == 3:
            if data_format == "NCDHW":
                padding = (0, 0, padding[0], padding[1], padding[2])
            else:
                raise ValueError("error padding param!")
        else:
            raise ValueError("error padding param!")

        self.padding_type, pads_list = calc_pool_padding(
            padding, get_dhw_offset(self.channel_pos), 3
        )
        self.padding_before = [pad[0] for pad in pads_list]
        self.padding_after = [pad[1] for pad in pads_list]

    def forward(self, x):
        y, indice = flow.F.maxpool_3d(
            x,
            data_format=self.channel_pos,
            padding=self.padding_type,
            padding_before=self.padding_before,
            padding_after=self.padding_after,
            kernel_size=self.kernel_size,
            stride=self.stride,
            dilation=self.dilation,
            return_indices=True,
            ceil_mode=self.ceil_mode,
        )

        if self.return_indices:
            return y, indice
        else:
            return y

    def extra_repr(self) -> str:
        return "kernel_size={}, stride={}, padding={}, dilation={}".format(
            self.kernel_size, self.stride, self.padding, self.dilation
        )


if __name__ == "__main__":
    import doctest

    doctest.testmod(raise_on_error=True)<|MERGE_RESOLUTION|>--- conflicted
+++ resolved
@@ -320,14 +320,8 @@
         self.stride = _getint(stride) if stride is not None else self.kernel_size
         data_format = "NCL"  # Only suport "NCL" for now!
         self.channel_pos = "channels_first" if data_format == "NCL" else "channels_last"
-<<<<<<< HEAD
-        self.dilation = _GetSequence(dilation, 2, "dilation")
-        padding = _pair(tuple(padding)[0])
-        self.padding = padding
-=======
         self.dilation = _getint(dilation)
         self.padding = _getint(padding)
->>>>>>> a53275f1
         self.return_indices = return_indices
         self.ceil_mode = ceil_mode
 
