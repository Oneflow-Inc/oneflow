"""
Copyright 2020 The OneFlow Authors. All rights reserved.

Licensed under the Apache License, Version 2.0 (the "License");
you may not use this file except in compliance with the License.
You may obtain a copy of the License at

    http://www.apache.org/licenses/LICENSE-2.0

Unless required by applicable law or agreed to in writing, software
distributed under the License is distributed on an "AS IS" BASIS,
WITHOUT WARRANTIES OR CONDITIONS OF ANY KIND, either express or implied.
See the License for the specific language governing permissions and
limitations under the License.
"""
import oneflow as flow
from oneflow.python.nn.module import Module
from oneflow.python.oneflow_export import oneflow_export, experimental_api
from oneflow.python.nn.common_types import _size_any_t
from oneflow.python.nn.modules.utils import _single

from typing import Optional, Union


class _ConstantBase(Module):
    def __init__(
        self,
        size: Union[_size_any_t, flow.Size],
        value: Union[float, int],
        dtype: Optional[flow.dtype],
        device: Union[flow.device, str] = None,
        requires_grad: bool = False,
    ) -> None:
        super().__init__()
        assert size is not None, "shape must not be None!"
        assert isinstance(
            size, (int, tuple, flow.Size)
        ), "shape should be int or tuple int!"
        size = _single(size)
        if dtype is None:
            dtype = flow.float32

        if device is None:
            self.device = flow.device("cpu")
        self.requires_grad = requires_grad

        if dtype in [
            flow.int,
            flow.int64,
            flow.int32,
            flow.char,
            flow.int8,
            flow.long,
            flow.uint8,
        ]:
            floating_value = float(0)
            integer_value = int(value)
            is_floating_value = False
        elif dtype in [
            flow.float32,
            flow.float,
            flow.double,
            flow.float64,
            flow.float16,
            flow.half,
        ]:
            floating_value = float(value)
            integer_value = int(0)
            is_floating_value = True
        else:
            raise NotImplementedError("Unsupport data type")

        self._op = (
            flow.builtin_op("constant")
            .Output("out")
            .Attr("is_floating_value", is_floating_value)
            .Attr("floating_value", floating_value)
            .Attr("integer_value", integer_value)
            .Attr("dtype", dtype)
            .Attr("shape", size)
            .Build()
        )
        # TODO(): Transfer to functional constant once constant kernel changed to be stateless.
        # self.shape = size
        # self.value = value
        # self.dtype = dtype

    def forward(self):
<<<<<<< HEAD
        return self._op()[0]
        # flow.F.constant(self.shape, self.value, self.dtype)
=======
        res = self._op()[0]
        res.requires_grad = self.requires_grad
        return res
>>>>>>> 39032d4b


class Ones(_ConstantBase):
    def __init__(self, size, dtype=None, device=None, requires_grad=False):
        super().__init__(size, 1, dtype, device, requires_grad)


@oneflow_export("ones")
@experimental_api
def ones_op(
    size: Union[_size_any_t, flow.Size],
    dtype: Optional[flow.dtype] = None,
    device: Optional[flow.device] = None,
    requires_grad: bool = False,
):
    r"""
    Returns a tensor filled with the scalar value 1,
    with the shape defined by the variable argument `size`.

    Args:
        size (an integer or tuple of integer values) – defining the shape of the output tensor. Can be \
         a variable number of arguments or a collection like a list or tuple.
        dtype (flow.dtype, optional) – the desired data type of returned tensor.
        device (torch.device, optional) – the desired device of returned tensor. Default: if None, uses the current device for the default tensor type
        requires_grad (bool, optional) – If autograd should record operations on the returned tensor. Default: False.

    For example:

    .. code-block:: python

        >>> import oneflow.experimental as flow
        >>> flow.enable_eager_execution()

        >>> y = flow.ones(5)
        >>> y
        tensor([1., 1., 1., 1., 1.], dtype=oneflow.float32)

    """
    return Ones(size, dtype, device, requires_grad)()


class Zeros(_ConstantBase):
    def __init__(self, size, dtype=None, device=None, requires_grad=False):
        super().__init__(size, 0, dtype, device, requires_grad)


@oneflow_export("zeros")
@experimental_api
def zeros_op(
    size: Union[_size_any_t, flow.Size],
    dtype: Optional[flow.dtype] = None,
    device: Optional[flow.device] = None,
    requires_grad: bool = False,
):
    r"""
    Returns a tensor filled with the scalar value 0,
    with the shape defined by the variable argument `size`.

    Args:
        size(an integer or tuple of integer values) - defining the shape of the output tensor. Can be \
         a variable number of arguments or a collection like a list or tuple.
        dtype (flow.dtype, optional) – the desired data type of returned tensor.
        device (torch.device, optional) – the desired device of returned tensor. Default: if None, uses the current device for the default tensor type
        requires_grad (bool, optional) – If autograd should record operations on the returned tensor. Default: False.

    For example:

    .. code-block:: python

        >>> import oneflow.experimental as flow
        >>> flow.enable_eager_execution()

        >>> y = flow.zeros(5)
        >>> y
        tensor([0., 0., 0., 0., 0.], dtype=oneflow.float32)

    """
    return Zeros(size, dtype, device, requires_grad)()


class ZerosLike(Module):
    def __init__(self):
        super().__init__()

    def forward(self, other):
        return flow.F.zeros_like(other)


@oneflow_export("zeros_like")
@experimental_api
def zeros_like_op(other):
    r"""
    Returns a tensor filled with the scalar value 0, with the same size as input.
    flow.zeros_like(input) is equivalent to flow.zeros(input.shape, dtype=input.dtype)

    Args:
        other(Tensor): The size of input will determine size of the output tensor.

    For example:

    .. code-block:: python

        import oneflow.experimental as flow
        import numpy as np

        x = flow.Tensor(np.random.rand([5]))
        y = flow.zeros_like(x)
        # [0. 0. 0. 0. 0. ]

    """
    return ZerosLike()(other)


class OnesLike(Module):
    def __init__(self):
        super().__init__()

    def forward(self, other):
        return flow.F.ones_like(other)


@oneflow_export("ones_like")
@experimental_api
def ones_like_op(other):
    r"""
    Returns a tensor filled with the scalar value 1, with the same size as input.
    flow.ones_like(input) is equivalent to flow.ones(input.shape, dtype=input.dtype)

    Args:
        other(Tensor): The size of input will determine size of the output tensor.

    For example:

    .. code-block:: python

        import oneflow.experimental as flow
        import numpy as np

        x = flow.Tensor(np.random.rand([5]))
        y = flow.ones_like(x)
        # [1. 1. 1. 1. 1. ]

    """
    return OnesLike()(other)


if __name__ == "__main__":
    import doctest

    doctest.testmod(raise_on_error=True)<|MERGE_RESOLUTION|>--- conflicted
+++ resolved
@@ -86,14 +86,9 @@
         # self.dtype = dtype
 
     def forward(self):
-<<<<<<< HEAD
-        return self._op()[0]
-        # flow.F.constant(self.shape, self.value, self.dtype)
-=======
         res = self._op()[0]
         res.requires_grad = self.requires_grad
         return res
->>>>>>> 39032d4b
 
 
 class Ones(_ConstantBase):
