"""
Copyright 2020 The OneFlow Authors. All rights reserved.

Licensed under the Apache License, Version 2.0 (the "License");
you may not use this file except in compliance with the License.
You may obtain a copy of the License at

    http://www.apache.org/licenses/LICENSE-2.0

Unless required by applicable law or agreed to in writing, software
distributed under the License is distributed on an "AS IS" BASIS,
WITHOUT WARRANTIES OR CONDITIONS OF ANY KIND, either express or implied.
See the License for the specific language governing permissions and
limitations under the License.
"""
import oneflow as flow
from oneflow.python.nn.module import Module
from oneflow.python.oneflow_export import oneflow_export, experimental_api
from oneflow.python.nn.common_types import _size_any_t
from oneflow.python.nn.modules.utils import _single

from typing import Optional, Union


class _ConstantBase(Module):
    def __init__(
<<<<<<< HEAD
        self, size: _size_any_t, value: Union[float, int], dtype: Optional[flow.dtype],
=======
        self,
        size: Union[_size_any_t, flow.Size],
        value: Union[float, int],
        dtype: Optional[flow.dtype],
>>>>>>> 9b11938c
    ) -> None:
        super().__init__()
        assert size is not None, "shape must not be None!"
        assert isinstance(
            size, (int, tuple, flow.Size)
        ), "shape should be int or tuple int!"
        size = _single(size)
        if dtype is None:
            dtype = flow.float32

        if dtype in [
            flow.int,
            flow.int64,
            flow.int32,
            flow.char,
            flow.int8,
            flow.long,
            flow.uint8,
        ]:
            floating_value = float(0)
            integer_value = int(value)
            is_floating_value = False
        elif dtype in [
            flow.float32,
            flow.float,
            flow.double,
            flow.float64,
            flow.float16,
            flow.half,
        ]:
            floating_value = float(value)
            integer_value = int(0)
            is_floating_value = True
        else:
            raise NotImplementedError("Unsupport data type")

        self._op = (
            flow.builtin_op("constant")
            .Output("out")
            .Attr("is_floating_value", is_floating_value)
            .Attr("floating_value", floating_value)
            .Attr("integer_value", integer_value)
            .Attr("dtype", dtype)
            .Attr("shape", size)
            .Build()
        )

    def forward(self):
        return self._op()[0]


class Ones(_ConstantBase):
    def __init__(self, size, dtype=None):
        super().__init__(size, 1, dtype)


@oneflow_export("ones")
@experimental_api
def ones_op(size, dtype=None):
    r"""
    Returns a tensor filled with the scalar value 1,
    with the shape defined by the variable argument `size`.

    Args:
        size(an integer or tuple of integer values): defining the shape of the output tensor.
        Can be a variable number of arguments or a collection like a list or tuple.

    For example:

    .. code-block:: python

        import oneflow as flow

        y = flow.ones(5)
        # [1. 1. 1. 1. 1. ]

    """
    return Ones(size, dtype)()


class Zeros(_ConstantBase):
    def __init__(self, size, dtype=None):
        super().__init__(size, 0, dtype)


@oneflow_export("zeros")
@experimental_api
def zeros_op(size, dtype=None):
    r"""
    Returns a tensor filled with the scalar value 0,
    with the shape defined by the variable argument `size`.

    Args:
        size(an integer or tuple of integer values): defining the shape of the output tensor.
        Can be a variable number of arguments or a collection like a list or tuple.

    For example:

    .. code-block:: python

        import oneflow as flow

        y = flow.zeros(5)
        # [0. 0. 0. 0. 0. ]

    """
    return Zeros(size, dtype)()


@oneflow_export("tmp.zeros_like")
def zeros_like_op(other):
    r"""
    Returns a tensor filled with the scalar value 0, with the same size as input.
    flow.tmp.zeros_like(input) is equivalent to flow.tmp.zeros(input.shape, dtype=input.dtype)

    Args:
        other(Tensor): The size of input will determine size of the output tensor.

    For example:

    .. code-block:: python

        import oneflow as flow
        import numpy as np

        x = flow.Tensor(np.random.rand([5]))
        y = flow.tmp.zeros_like(x)
        # [0. 0. 0. 0. 0. ]

    """
    return zeros_op(other.shape, other.dtype)


@oneflow_export("tmp.ones_like")
def ones_like_op(other):
    r"""
    Returns a tensor filled with the scalar value 1, with the same size as input.
    flow.tmp.ones_like(input) is equivalent to flow.tmp.ones(input.shape, dtype=input.dtype)

    Args:
        other(Tensor): The size of input will determine size of the output tensor.

    For example:

    .. code-block:: python

        import oneflow as flow
        import numpy as np

        x = flow.Tensor(np.random.rand([5]))
        y = flow.tmp.ones_like(x)
        # [1. 1. 1. 1. 1. ]

    """
    return ones_op(other.shape, other.dtype)<|MERGE_RESOLUTION|>--- conflicted
+++ resolved
@@ -24,14 +24,10 @@
 
 class _ConstantBase(Module):
     def __init__(
-<<<<<<< HEAD
-        self, size: _size_any_t, value: Union[float, int], dtype: Optional[flow.dtype],
-=======
         self,
         size: Union[_size_any_t, flow.Size],
         value: Union[float, int],
         dtype: Optional[flow.dtype],
->>>>>>> 9b11938c
     ) -> None:
         super().__init__()
         assert size is not None, "shape must not be None!"
