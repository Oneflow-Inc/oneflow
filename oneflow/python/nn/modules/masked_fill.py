--- conflicted
+++ resolved
@@ -34,11 +34,6 @@
 
 
 @oneflow_export("MaskedFill")
-<<<<<<< HEAD
-@register_op_by_module("tmp.masked_fill")
-@register_tensor_op_by_module("masked_fill")
-=======
->>>>>>> ae4cb1ec
 class MaskedFill(Module):
     r"""
     Fills elements of :attr:`self` tensor with :attr:`value` where :attr:`mask` is True. 
