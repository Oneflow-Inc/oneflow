"""
Copyright 2020 The OneFlow Authors. All rights reserved.

Licensed under the Apache License, Version 2.0 (the "License");
you may not use this file except in compliance with the License.
You may obtain a copy of the License at

    http://www.apache.org/licenses/LICENSE-2.0

Unless required by applicable law or agreed to in writing, software
distributed under the License is distributed on an "AS IS" BASIS,
WITHOUT WARRANTIES OR CONDITIONS OF ANY KIND, either express or implied.
See the License for the specific language governing permissions and
limitations under the License.
"""
from typing import Optional

import oneflow as flow
from oneflow.python.framework.tensor import Tensor
from oneflow.python.oneflow_export import oneflow_export, experimental_api
from oneflow.python.nn.module import Module


@oneflow_export("nn.CrossEntropyLoss")
@experimental_api
class CrossEntropyLoss(Module):
    r"""This criterion combines :class:`~flow.nn.LogSoftmax` and :class:`~flow.nn.NLLLoss` in one single class.

    It is useful when training a classification problem with `C` classes.
    
    The `input` is expected to contain raw, unnormalized scores for each class.

    `input` has to be a Tensor of size either :math:`(minibatch, C)` or
    :math:`(minibatch, C, d_1, d_2, ..., d_K)`
    with :math:`K \geq 1` for the `K`-dimensional case (described later).

    This criterion expects a class index in the range :math:`[0, C-1]` as the
    `target` for each value of a 1D tensor of size `minibatch`; 

    The loss can be described as:

    .. math::
        \text{loss}(x, class) = -\log\left(\frac{\exp(x[class])}{\sum_j \exp(x[j])}\right)
                       = -x[class] + \log\left(\sum_j \exp(x[j])\right)

    Can also be used for higher dimension inputs, such as 2D images, by providing
    an input of size :math:`(minibatch, C, d_1, d_2, ..., d_K)` with :math:`K \geq 1`,
    where :math:`K` is the number of dimensions, and a target of appropriate shape
    (see below).

    Args:
        reduction (string, optional): Specifies the reduction to apply to the output:
            ``'none'`` | ``'mean'`` | ``'sum'``. ``'none'``: no reduction will
            be applied, ``'mean'``: the weighted mean of the output is taken,
            ``'sum'``: the output will be summed. Default: ``'mean'``

    For example:

    .. code-block:: python

        >>> import oneflow.experimental as flow
        >>> import numpy as np
        >>> flow.enable_eager_execution()

        >>> input = flow.Tensor(
        ...    [[-0.1664078, -1.7256707, -0.14690138],
        ...        [-0.21474946, 0.53737473, 0.99684894],
        ...        [-1.135804, -0.50371903, 0.7645404]], dtype=flow.float32)
        >>> target = flow.Tensor(np.array([0, 1, 2]), dtype=flow.int32)
        >>> out = flow.nn.CrossEntropyLoss(reduction="none")(input, target)
        >>> print(out.numpy())
        [0.80199665 1.1166505  0.35826024]
        >>> out_sum = flow.nn.CrossEntropyLoss(reduction="sum")(input, target)
        >>> print(out_sum.numpy())
        [2.2769072]
        >>> out_mean = flow.nn.CrossEntropyLoss(reduction="mean")(input, target)
        >>> print(out_mean.numpy())
        [0.75896907]
        

    """

    def __init__(
        self,
        weight=None,
        ignore_index: Optional[int] = None,
        reduction: Optional[str] = "mean",
    ) -> None:
        super().__init__()
        if weight is not None:
            raise ValueError("Argument weight is not supported yet")
        if ignore_index is not None:
            raise ValueError("Argument ignore_index is not supported yet")
        assert reduction in [
            "sum",
            "none",
            "mean",
            None,
        ], "only 'sum', 'mean' and None supported by now"

        self.reduction = reduction
        self._op = (
            flow.builtin_op("sparse_softmax_cross_entropy")
            .Input("prediction")
            .Input("label")
            .Output("prob")
            .Output("out")
            .Build()
        )
        self._transpose_op = (
            flow.builtin_op("transpose")
            .Input("input")
            .Output("output")
            .Attr("perm", [])
            .Build()
        )

    def forward(self, input, target):
        assert len(input.shape) <= 4
        assert len(target.shape) == len(input.shape) - 1
        input_shape_len = len(input.shape)
        if input_shape_len == 3:
            b, c, h = input.shape[0], input.shape[1], input.shape[2]
            input = self._transpose_op(input, perm=(0, 2, 1))[0]
            input = input.reshape(shape=[-1, input.shape[2]])
            target = target.flatten()
        elif input_shape_len == 4:
            b, c, h, w = input.shape[0], input.shape[1], input.shape[2], input.shape[3]
            input = self._transpose_op(input, perm=(0, 2, 3, 1))[0]
            input = input.reshape(shape=[-1, input.shape[3]])
            target = target.flatten()
        elif input_shape_len >= 5:
            raise NotImplemented

        prob, out = self._op(input, target, depth=input.shape[len(input.shape) - 1])
        if self.reduction == "mean":
            return flow.experimental.mean(out)
        elif self.reduction == "sum":
            return flow.experimental.sum(out)
        else:
            if input_shape_len == 4:
                out = out.reshape((b, h, w))
            return out


@oneflow_export("nn.NLLLoss")
@experimental_api
class NLLLoss(Module):
    r""" The negative log likelihood loss. It is useful to train a classification
    problem with `C` classes.

    The `input` given through a forward call is expected to contain
    log-probabilities of each class. `input` has to be a Tensor of size either
    :math:`(minibatch, C)` or :math:`(minibatch, C, d_1, d_2, ..., d_K)`
    with :math:`K \geq 1` for the `K`-dimensional case (described later).

    Obtaining log-probabilities in a neural network is easily achieved by
    adding a  `LogSoftmax`  layer in the last layer of your network.
    You may use `CrossEntropyLoss` instead, if you prefer not to add an extra
    layer.

    The `target` that this loss expects should be a class index in the range :math:`[0, C-1]`
    where `C = number of classes`; 

    The unreduced (i.e. with :attr:`reduction` set to ``'none'``) loss can be described as:

    .. math::
        \ell(x, y) = L = \{l_1,\dots,l_N\}^\top, \quad
        l_n = - w_{y_n} x_{n,y_n}, \quad
        w_{c} = \mathbb{1},

    where :math:`x` is the input, :math:`y` is the target, :math:`w` is the weight, and
    :math:`N` is the batch size. If :attr:`reduction` is not ``'none'``
    (default ``'mean'``), then

    .. math::
        \ell(x, y) = \begin{cases}
            \sum_{n=1}^N \frac{1}{N} l_n, &
            \text{if reduction} = \text{`mean';}\\
            \sum_{n=1}^N l_n,  &
            \text{if reduction} = \text{`sum'.}
        \end{cases}

    Can also be used for higher dimension inputs, such as 2D images, by providing
    an input of size :math:`(minibatch, C, d_1, d_2, ..., d_K)` with :math:`K \geq 1`,
    where :math:`K` is the number of dimensions, and a target of appropriate shape
    (see below). In the case of images, it computes NLL loss per-pixel.

    Args:
        reduction (string, optional): Specifies the reduction to apply to the output:
            ``'none'`` | ``'mean'`` | ``'sum'``. ``'none'``: no reduction will
            be applied, ``'mean'``: the weighted mean of the output is taken,
<<<<<<< HEAD
            ``'sum'``: the output will be summed. Note: :attr:`size_average`
            and :attr:`reduce` are in the process of being deprecated, and in
            the meantime, specifying either of those two args will override
            :attr:`reduction`. Default: ``'mean'``
    
=======
            ``'sum'``: the output will be summed. Default: ``'mean'``

>>>>>>> dea9215c
    For example:

    .. code-block:: python 
        
        >>> import oneflow.experimental as flow
        >>> flow.enable_eager_execution()
        >>> import numpy as np

        >>> input = flow.Tensor(
        ... [[-0.1664078, -1.7256707, -0.14690138],
        ... [-0.21474946, 0.53737473, 0.99684894],
        ... [-1.135804, -0.50371903, 0.7645404]], dtype=flow.float32)
        >>> target = flow.Tensor(np.array([0, 1, 2]), dtype=flow.int32)
        >>> m = flow.nn.NLLLoss(reduction="none")
        >>> out = m(input, target).numpy()
        >>> print(out)
        [ 0.1664078  -0.53737473 -0.7645404 ]

        >>> m = flow.nn.NLLLoss(reduction="sum")
        >>> out = m(input, target).numpy()
        >>> print(out)
        [-1.1355073]
        
        >>> m = flow.nn.NLLLoss(reduction="mean")
        >>> out = m(input, target).numpy()
        >>> print(out)
        [-0.37850246]
    
    """

    def __init__(
        self, weight=None, ignore_index: int = None, reduction: str = "none",
    ) -> None:
        super().__init__()
        if weight != None:
            raise ValueError("Argument weight is not supported yet")
        if ignore_index != None:
            raise ValueError("Argument ignore_index is not supported yet")
        assert reduction in [
            "sum",
            "none",
            "mean",
            None,
        ], "only 'sum', 'mean' and None supported by now"

        self.reduction = reduction
        self._dim_gather_op = (
            flow.builtin_op("dim_gather")
            .Input("input")
            .Input("index")
            .Output("output")
            .Attr("dim", 1)
            .Build()
        )
        self._transpose_op = (
            flow.builtin_op("transpose")
            .Input("input")
            .Output("output")
            .Attr("perm", [])
            .Build()
        )

    def nllloss_1d(self, input, target):
        target = flow.experimental.reshape(target, (target.shape[0], 1))
        res = self._dim_gather_op(input, target)[0]
        res = flow.experimental.squeeze(res, dim=[1])
        return res

    def forward(self, input, target):
        assert len(input.shape) <= 4
        assert len(target.shape) == len(input.shape) - 1
        input = input.negative()
        if len(input.shape) == 2:
            res = self.nllloss_1d(input, target)
        elif len(input.shape) == 3:
            b, c, h = input.shape[0], input.shape[1], input.shape[2]
            input = self._transpose_op(input, perm=(0, 2, 1))[0]
            input = input.reshape(shape=[-1, input.shape[2]])
            target = target.flatten()
            res = self.nllloss_1d(input, target)
            res = res.reshape((b, h))
        elif len(input.shape) == 4:
            b, c, h, w = input.shape[0], input.shape[1], input.shape[2], input.shape[3]
            input = self._transpose_op(input, perm=(0, 2, 3, 1))[0]
            input = input.reshape(shape=[-1, input.shape[3]])
            target = target.flatten()
            res = self.nllloss_1d(input, target)
            res = res.reshape((b, h, w))
        else:
            raise NotImplemented

        if self.reduction == "none":
            return res
        elif self.reduction == "sum":
            return res.sum()
        else:
            return res.mean()


<<<<<<< HEAD
@oneflow_export("nn.BCEWithLogitsLoss")
@experimental_api
class BCEWithLogitsLoss(Module):
    r"""This operator combines the `Sigmoid` and `BCELoss` together. For numerical stability,
    we apply some math tricks instead of using `Sigmoid` layer with `BCELoss`.

    The equation is:

    if :attr:`reduction` = ``"none"``:

    .. math::

        out = -weight*[Pos\_weight*y*log\sigma({x}) + (1-y)*log(1-\sigma(x))]

    if :attr:`reduction` = ``"mean"``:

    .. math::

        out = -\frac{weight}{n}\sum_{i=1}^n[Pos\_weight*y*log\sigma({x}) + (1-y)*log(1-\sigma(x))]

    if :attr:`reduction` = ``"sum"``:

    .. math::

        out =k -weight*\sum_{i=1}^n[Pos\_weight*y*log\sigma({x}) + (1-y)*log(1-\sigma(x))]

    Args:
        weight (remote_blob_util, optional): The manual rescaling weight to the loss. Default: ``None``
        size_average (bool, optional) – Deprecated (see :attr:`reduction`). Default: ``True``
        reduce (bool, optional) – Deprecated (see :attr:`reduction`). Default: ``True``
        reduction (str, optional): The reduce type, it can be one of ``"none"``, ``"mean"``, ``"sum"``.
            ``'none'``: no reduction will be applied, ``'mean'``: the sum of the output will be divided
            by the number of elements in the output, ``'sum'``: the output will be summed. Default: ``"mean"``
        pos_weight (remote_blob_util, optional): The manual rescaling weight to the positive examples.
            Default: ``None``

    Shape:
        - Input: :math:`(N,*)` where `*` means, any number of additional dimensions
        - Target: :math:`(N,*)`, same shape as the input
        - Output: scalar. If :attr:`reduction` is ``"none"``, then :math:`(N,*)`, same shape as input.
=======
@oneflow_export("nn.KLDivLoss")
@experimental_api
class KLDivLoss(Module):
    r"""The interface is consistent with PyTorch.
    The documentation is referenced from:
    https://pytorch.org/docs/stable/generated/torch.nn.KLDivLoss.html?highlight=kldivloss#torch.nn.KLDivLoss

    The Kullback-Leibler divergence loss measure

    `Kullback-Leibler divergence`_ is a useful distance measure for continuous
    distributions and is often useful when performing direct regression over
    the space of (discretely sampled) continuous output distributions.

    As with :class:`~torch.nn.NLLLoss`, the `input` given is expected to contain
    *log-probabilities* and is not restricted to a 2D Tensor.
    The targets are interpreted as *probabilities* by default, but could be considered
    as *log-probabilities* with :attr:`log_target` set to ``True``.

    This criterion expects a `target` `Tensor` of the same size as the
    `input` `Tensor`.

    The unreduced (i.e. with :attr:`reduction` set to ``'none'``) loss can be described as:

    .. math::
        l(x,y) = L = \{ l_1,\dots,l_N \}, \quad
        l_n = y_n \cdot \left( \log y_n - x_n \right)

    where the index :math:`N` spans all dimensions of ``input`` and :math:`L` has the same
    shape as ``input``. If :attr:`reduction` is not ``'none'`` (default ``'mean'``), then:

    .. math::
        \ell(x, y) = \begin{cases}
            \operatorname{mean}(L), & \text{if reduction} = \text{`mean';} \\
            \operatorname{sum}(L),  & \text{if reduction} = \text{`sum'.}
        \end{cases}

    In default :attr:`reduction` mode ``'mean'``, the losses are averaged for each minibatch over observations
    **as well as** over dimensions. ``'batchmean'`` mode gives the correct KL divergence where losses
    are averaged over batch dimension only. ``'mean'`` mode's behavior will be changed to the same as
    ``'batchmean'`` in the next major release.

    .. _`kullback-leibler divergence`: https://en.wikipedia.org/wiki/Kullback-Leibler_divergence

    Args:
        reduction (string, optional): Specifies the reduction to apply to the output:
            ``'none'`` | ``'batchmean'`` | ``'sum'`` | ``'mean'``.
            ``'none'``: no reduction will be applied.
            ``'batchmean'``: the sum of the output will be divided by batchsize.
            ``'sum'``: the output will be summed.
            ``'mean'``: the output will be divided by the number of elements in the output.
            Default: ``'mean'``
        log_target (bool, optional): Specifies whether `target` is passed in the log space.
            Default: ``False``

    .. note::
        :attr:`reduction` = ``'mean'`` doesn't return the true kl divergence value, please use
        :attr:`reduction` = ``'batchmean'`` which aligns with KL math definition.
        In the next major release, ``'mean'`` will be changed to be the same as ``'batchmean'``.

    Shape:
        - Input: :math:`(N, *)` where :math:`*` means, any number of additional
          dimensions
        - Target: :math:`(N, *)`, same shape as the input
        - Output: scalar by default. If :attr:``reduction`` is ``'none'``, then :math:`(N, *)`,
          the same shape as the input
>>>>>>> dea9215c

    For example:

    .. code-block:: python

        >>> import oneflow.experimental as flow
<<<<<<< HEAD
        >>> flow.enable_eager_execution()
        >>> import oneflow.typing as tp

        >>> input = flow.Tensor([[1.2, 0.2, -0.3], [0.7, 0.6, -2], [0.7, 0.6, -2]], dtype=flow.float32)
        >>> target = flow.Tensor([[0, 1, 0], [1, 0, 1], [1, 0, 1]], dtype=flow.float32)
        >>> weight = flow.Tensor([[2, 2, 2], [2, 2, 2], [2, 2, 2]], dtype=flow.float32)
        >>> pos_weight = flow.Tensor([1.2, 1.3, 1.4], dtype=flow.float32)

        >>> m = flow.nn.BCEWithLogitsLoss(weight=weight, pos_weight=pos_weight, reduction="none")
        >>> out = m(input, target)
        >>> out
        tensor([[2.9266, 1.5552, 1.1087],
                [0.9676, 2.075 , 5.9554],
                [0.9676, 2.075 , 5.9554]], dtype=oneflow.float32)

        >>> m = flow.nn.BCEWithLogitsLoss(weight=weight, pos_weight=pos_weight, reduction="mean")
        >>> out = m(input, target)
        >>> out
        tensor([2.6207], dtype=oneflow.float32)

        >>> m = flow.nn.BCEWithLogitsLoss(weight=weight, pos_weight=pos_weight, reduction="sum")
        >>> out = m(input, target)
        >>> out
        tensor([23.5865], dtype=oneflow.float32)


    """

    def __init__(
        self,
        weight = None,
        size_average: bool = True,
        reduce: bool = True,
        reduction: Optional[str] = "mean",
        pos_weight = None,
    ) -> None:
=======
        >>> import numpy as np
        >>> flow.enable_eager_execution()

        >>> input = flow.Tensor([-0.9021705, 0.08798598, 1.04686249], dtype=flow.float32)
        >>> target = flow.Tensor([1.22386942, -0.89729659, 0.01615712], dtype=flow.float32)
        >>> m = flow.nn.KLDivLoss(reduction="none", log_target=False)
        >>> out = m(input, target)
        >>> out
        tensor([ 1.3514,  0.    , -0.0836], dtype=oneflow.float32)
        >>> m = flow.nn.KLDivLoss(reduction="mean", log_target=False)
        >>> out = m(input, target)
        >>> out
        tensor([0.4226], dtype=oneflow.float32)
        >>> m = flow.nn.KLDivLoss(reduction="sum", log_target=True)
        >>> out = m(input, target)
        >>> out
        tensor([5.7801], dtype=oneflow.float32)

    """

    def __init__(self, reduction: str = "mean", log_target: bool = False,) -> None:
>>>>>>> dea9215c
        super().__init__()
        assert reduction in [
            "sum",
            "none",
            "mean",
            None,
<<<<<<< HEAD
        ], "only 'sum', 'mean' and None supported by now"

        self.weight = weight
        self.size_average = size_average
        self.reduce = reduce
        self.reduction = reduction
        self.pos_weight = pos_weight
        self._transpose_op = (
            flow.builtin_op("transpose")
            .Input("input")
            .Output("output")
            .Attr("perm", [])
            .Build()
        )

    def forward(self, input, target):
        if not (target.shape == input.shape):
            raise ValueError("Target size ({}) must be the same as input size ({})".format(target.size(), input.size()))

        _neg_input = flow.experimental.negative(input)
        _max_val = flow.experimental.clip(_neg_input,0)
        _neg_max_val = flow.experimental.negative(_max_val)

        if self.pos_weight:
            assert self.pos_weight.shape[0] == input.shape[-1], (
                "The length of `pos_weight` must be equal to the number of classes. "
                "Found the length of pos_weight {} vs classes {}".format(
                    self.pos_weight.shape[0], input.shape[-1]
                )
            )
            _log_weight = ((self.pos_weight - 1) * target) + 1
            _loss = (1 - target) * input + _log_weight * (
                    flow.experimental.log(
                        flow.experimental.exp(_neg_max_val) + flow.experimental.exp(_neg_input - _max_val)
                    )
                    + _max_val
            )
        else:
            _loss = (1 - target) * input + _max_val
            _loss += flow.experimental.log(
                flow.experimental.exp(_neg_max_val) + flow.experimental.exp(_neg_input - _max_val)
            )

        if self.weight is not None:
            assert (
                    self.weight.shape == input.shape
            ), "The weight shape must be the same as Input shape"
            _weighted_loss = self.weight * _loss
        else:
            _weighted_loss = _loss

        if self.reduction == "mean":
            return flow.experimental.mean(_weighted_loss)
        elif self.reduction == "sum":
            return flow.experimental.sum(_weighted_loss)
        else:
            # Do no reduction
            return _weighted_loss
=======
        ], "Argument reduction only support 'sum'/'mean'/'none'/None for now!"
        self.reduction = reduction
        self.log_target = log_target

    def forward(self, input: Tensor, target: Tensor) -> Tensor:
        if self.log_target:
            _kl_div_loss = flow.experimental.exp(target) * (target - input)
        else:
            _kl_div_out_loss = target * (flow.experimental.log(target) - input)
            _zeros = flow.experimental.zeros(
                size=_kl_div_out_loss.shape,
                dtype=_kl_div_out_loss.dtype,
                device=_kl_div_out_loss.device,
            )
            # when target < 0, we set to `0`, when target > 0, we set to `1`.
            _condition = flow.experimental.gt(target, 0)
            # To avoid the `nan` value in log operation
            # We set those positions which `target` is less than zero as `0`
            _kl_div_loss = flow.experimental.where(_condition, _kl_div_out_loss, _zeros)

        if self.reduction == "mean":
            return flow.experimental.mean(_kl_div_loss)
        elif self.reduction == "sum":
            return flow.experimental.sum(_kl_div_loss)
        else:
            return _kl_div_loss


@oneflow_export("nn.MSELoss")
@experimental_api
class MSELoss(Module):
    r"""The interface is consistent with PyTorch.
    The documentation is referenced from:
    https://pytorch.org/docs/stable/generated/torch.nn.MSELoss.html?highlight=mseloss#torch.nn.MSELoss

    Creates a criterion that measures the mean squared error (squared L2 norm) between
    each element in the input :math:`x` and target :math:`y`.

    The unreduced (i.e. with :attr:`reduction` set to ``'none'``) loss can be described as:

    .. math::
        \ell(x, y) = L = \{l_1,\dots,l_N\}^\top, \quad
        l_n = \left( x_n - y_n \right)^2,

    where :math:`N` is the batch size. If :attr:`reduction` is not ``'none'``
    (default ``'mean'``), then:

    .. math::
        \ell(x, y) =
        \begin{cases}
            \operatorname{mean}(L), &  \text{if reduction} = \text{`mean';}\\
            \operatorname{sum}(L),  &  \text{if reduction} = \text{`sum'.}
        \end{cases}

    :math:`x` and :math:`y` are tensors of arbitrary shapes with a total
    of :math:`n` elements each.

    The mean operation still operates over all the elements, and divides by :math:`n`.

    The division by :math:`n` can be avoided if one sets ``reduction = 'sum'``.

    Args:
        reduction (string, optional): Specifies the reduction to apply to the output:
            ``'none'`` | ``'mean'`` | ``'sum'``. ``'none'``: no reduction will be applied,
            ``'mean'``: the sum of the output will be divided by the number of
            elements in the output, ``'sum'``: the output will be summed. Default: ``'mean'``

    Shape:
        - Input: :math:`(N, *)` where :math:`*` means, any number of additional
          dimensions
        - Target: :math:`(N, *)`, same shape as the input

    For example:

    .. code-block:: python

        >>> import oneflow.experimental as flow
        >>> import numpy as np
        >>> flow.enable_eager_execution()

        >>> input = flow.Tensor(
        ... [[-0.02557137, 0.03101675, 1.37493674],
        ... [0.25599439, -1.08372561, -0.21006816]], dtype=flow.float32)
        >>> target = flow.Tensor(
        ... [[-1.53105064, -0.68137555, 0.5931354],
        ... [-0.49158347, 0.93673637, 0.1324141]], dtype=flow.float32)
        >>> m = flow.nn.MSELoss(reduction="none")
        >>> out = m(input, target)
        >>> out
        tensor([[2.2665, 0.5075, 0.6112],
                [0.5589, 4.0823, 0.1173]], dtype=oneflow.float32)
        >>> m = flow.nn.MSELoss(reduction="mean")
        >>> out = m(input, target)
        >>> out
        tensor([1.3573], dtype=oneflow.float32)
        >>> m = flow.nn.MSELoss(reduction="sum")
        >>> out = m(input, target)
        >>> out
        tensor([8.1436], dtype=oneflow.float32)

    """

    def __init__(self, reduction: str = "mean") -> None:
        super().__init__()
        assert reduction in [
            "sum",
            "none",
            "mean",
            None,
        ], "Argument reduction only support 'sum'/'mean'/'none'/None for now!"

        self.reduction = reduction

    def forward(self, input: Tensor, target: Tensor) -> Tensor:
        mean_squared_difference = flow.experimental.square(
            flow.experimental.sub(input, target)
        )
        if self.reduction == "mean":
            return flow.experimental.mean(mean_squared_difference)
        elif self.reduction == "sum":
            return flow.experimental.sum(mean_squared_difference)
        else:
            # Do no reduction
            return mean_squared_difference


@oneflow_export("nn.MarginRankingLoss")
@experimental_api
class MarginRankingLoss(Module):
    r"""Creates a criterion that measures the loss given
    inputs :math:`x1`, :math:`x2`, two 1D mini-batch `Tensors`,
    and a label 1D mini-batch tensor :math:`y` (containing 1 or -1).

    If :math:`y = 1` then it assumed the first input should be ranked higher
    (have a larger value) than the second input, and vice-versa for :math:`y = -1`.

    The loss function for each sample in the mini-batch is:

    .. math::
        \text{loss}(x1, x2, y) = \max(0, -y * (x1 - x2) + \text{margin})

    Args:
        margin (float, optional): Has a default value of :math:`0`.
        reduction (string, optional): Specifies the reduction to apply to the output:
            ``'none'`` | ``'mean'`` | ``'sum'``. ``'none'``: no reduction will be applied,
            ``'mean'``: the sum of the output will be divided by the number of
            elements in the output, ``'sum'``: the output will be summed. Default: ``'mean'``

    Shape:
        - `x1` : :math:`(N, D)` where `N` is the batch size and `D` is the size of a sample.
        - `x2` : :math:`(N, D)` where `N` is the batch size and `D` is the size of a sample.
        - Target: :math:`(N)`
        - Output: scalar. If :attr:`reduction` is ``'none'``, then :math:`(N)`.

    For example:

    .. code-block:: python 
        
        >>> import oneflow.experimental as flow
        >>> flow.enable_eager_execution()
        >>> import numpy as np

        >>> x1 = flow.Tensor(np.array([[1, 2, 3], [4, 5, 6], [7, 8, 9]]), dtype=flow.float32)
        >>> x2 = flow.Tensor(np.array([[2, 2, 2], [2, 2, 2], [2, 2, 2]]), dtype=flow.float32)
        >>> target = flow.Tensor(np.array([[1, -1, 1],[-1, 1, -1], [1, 1, 1]]), dtype=flow.float32)
        >>> m = flow.nn.MarginRankingLoss(margin =1.0, reduction="none")
        >>> out = m(x1, x2, target)
        >>> out
        tensor([[2., 1., 0.],
                [3., 0., 5.],
                [0., 0., 0.]], dtype=oneflow.float32)

        >>> m = flow.nn.MarginRankingLoss(margin = 0.3, reduction="sum")
        >>> out = m(x1, x2, target)
        >>> out
        tensor([8.2], dtype=oneflow.float32)
        
        >>> m = flow.nn.MarginRankingLoss(margin = 10, reduction="mean")
        >>> out = m(x1, x2, target)
        >>> out
        tensor([8.3333], dtype=oneflow.float32)


    """

    def __init__(self, margin=0.0, reduction: str = "mean") -> None:
        super().__init__()
        self.margin = margin
        assert reduction in [
            "sum",
            "none",
            "mean",
            None,
        ], "only 'sum', 'mean' and None supported by now"

        self.reduction = reduction

    def forward(self, input1, input2, target):
        res = flow.experimental.clip(
            flow.experimental.add(
                self.margin,
                flow.experimental.mul(
                    target,
                    flow.experimental.mul(-1, flow.experimental.sub(input1, input2)),
                ),
            ),
            min=0.0,
        )

        if self.reduction == "none":
            return res
        elif self.reduction == "sum":
            return res.sum()
        else:
            return res.mean()
>>>>>>> dea9215c


if __name__ == "__main__":
    import doctest

    doctest.testmod(raise_on_error=True)<|MERGE_RESOLUTION|>--- conflicted
+++ resolved
@@ -190,16 +190,8 @@
         reduction (string, optional): Specifies the reduction to apply to the output:
             ``'none'`` | ``'mean'`` | ``'sum'``. ``'none'``: no reduction will
             be applied, ``'mean'``: the weighted mean of the output is taken,
-<<<<<<< HEAD
-            ``'sum'``: the output will be summed. Note: :attr:`size_average`
-            and :attr:`reduce` are in the process of being deprecated, and in
-            the meantime, specifying either of those two args will override
-            :attr:`reduction`. Default: ``'mean'``
-    
-=======
             ``'sum'``: the output will be summed. Default: ``'mean'``
 
->>>>>>> dea9215c
     For example:
 
     .. code-block:: python 
@@ -299,48 +291,6 @@
             return res.mean()
 
 
-<<<<<<< HEAD
-@oneflow_export("nn.BCEWithLogitsLoss")
-@experimental_api
-class BCEWithLogitsLoss(Module):
-    r"""This operator combines the `Sigmoid` and `BCELoss` together. For numerical stability,
-    we apply some math tricks instead of using `Sigmoid` layer with `BCELoss`.
-
-    The equation is:
-
-    if :attr:`reduction` = ``"none"``:
-
-    .. math::
-
-        out = -weight*[Pos\_weight*y*log\sigma({x}) + (1-y)*log(1-\sigma(x))]
-
-    if :attr:`reduction` = ``"mean"``:
-
-    .. math::
-
-        out = -\frac{weight}{n}\sum_{i=1}^n[Pos\_weight*y*log\sigma({x}) + (1-y)*log(1-\sigma(x))]
-
-    if :attr:`reduction` = ``"sum"``:
-
-    .. math::
-
-        out =k -weight*\sum_{i=1}^n[Pos\_weight*y*log\sigma({x}) + (1-y)*log(1-\sigma(x))]
-
-    Args:
-        weight (remote_blob_util, optional): The manual rescaling weight to the loss. Default: ``None``
-        size_average (bool, optional) – Deprecated (see :attr:`reduction`). Default: ``True``
-        reduce (bool, optional) – Deprecated (see :attr:`reduction`). Default: ``True``
-        reduction (str, optional): The reduce type, it can be one of ``"none"``, ``"mean"``, ``"sum"``.
-            ``'none'``: no reduction will be applied, ``'mean'``: the sum of the output will be divided
-            by the number of elements in the output, ``'sum'``: the output will be summed. Default: ``"mean"``
-        pos_weight (remote_blob_util, optional): The manual rescaling weight to the positive examples.
-            Default: ``None``
-
-    Shape:
-        - Input: :math:`(N,*)` where `*` means, any number of additional dimensions
-        - Target: :math:`(N,*)`, same shape as the input
-        - Output: scalar. If :attr:`reduction` is ``"none"``, then :math:`(N,*)`, same shape as input.
-=======
 @oneflow_export("nn.KLDivLoss")
 @experimental_api
 class KLDivLoss(Module):
@@ -406,14 +356,302 @@
         - Target: :math:`(N, *)`, same shape as the input
         - Output: scalar by default. If :attr:``reduction`` is ``'none'``, then :math:`(N, *)`,
           the same shape as the input
->>>>>>> dea9215c
 
     For example:
 
     .. code-block:: python
 
         >>> import oneflow.experimental as flow
-<<<<<<< HEAD
+        >>> import numpy as np
+        >>> flow.enable_eager_execution()
+
+        >>> input = flow.Tensor([-0.9021705, 0.08798598, 1.04686249], dtype=flow.float32)
+        >>> target = flow.Tensor([1.22386942, -0.89729659, 0.01615712], dtype=flow.float32)
+        >>> m = flow.nn.KLDivLoss(reduction="none", log_target=False)
+        >>> out = m(input, target)
+        >>> out
+        tensor([ 1.3514,  0.    , -0.0836], dtype=oneflow.float32)
+        >>> m = flow.nn.KLDivLoss(reduction="mean", log_target=False)
+        >>> out = m(input, target)
+        >>> out
+        tensor([0.4226], dtype=oneflow.float32)
+        >>> m = flow.nn.KLDivLoss(reduction="sum", log_target=True)
+        >>> out = m(input, target)
+        >>> out
+        tensor([5.7801], dtype=oneflow.float32)
+
+    """
+
+    def __init__(self, reduction: str = "mean", log_target: bool = False,) -> None:
+        super().__init__()
+        assert reduction in [
+            "sum",
+            "none",
+            "mean",
+            None,
+        ], "Argument reduction only support 'sum'/'mean'/'none'/None for now!"
+        self.reduction = reduction
+        self.log_target = log_target
+
+    def forward(self, input: Tensor, target: Tensor) -> Tensor:
+        if self.log_target:
+            _kl_div_loss = flow.experimental.exp(target) * (target - input)
+        else:
+            _kl_div_out_loss = target * (flow.experimental.log(target) - input)
+            _zeros = flow.experimental.zeros(
+                size=_kl_div_out_loss.shape,
+                dtype=_kl_div_out_loss.dtype,
+                device=_kl_div_out_loss.device,
+            )
+            # when target < 0, we set to `0`, when target > 0, we set to `1`.
+            _condition = flow.experimental.gt(target, 0)
+            # To avoid the `nan` value in log operation
+            # We set those positions which `target` is less than zero as `0`
+            _kl_div_loss = flow.experimental.where(_condition, _kl_div_out_loss, _zeros)
+
+        if self.reduction == "mean":
+            return flow.experimental.mean(_kl_div_loss)
+        elif self.reduction == "sum":
+            return flow.experimental.sum(_kl_div_loss)
+        else:
+            return _kl_div_loss
+
+
+@oneflow_export("nn.MSELoss")
+@experimental_api
+class MSELoss(Module):
+    r"""The interface is consistent with PyTorch.
+    The documentation is referenced from:
+    https://pytorch.org/docs/stable/generated/torch.nn.MSELoss.html?highlight=mseloss#torch.nn.MSELoss
+
+    Creates a criterion that measures the mean squared error (squared L2 norm) between
+    each element in the input :math:`x` and target :math:`y`.
+
+    The unreduced (i.e. with :attr:`reduction` set to ``'none'``) loss can be described as:
+
+    .. math::
+        \ell(x, y) = L = \{l_1,\dots,l_N\}^\top, \quad
+        l_n = \left( x_n - y_n \right)^2,
+
+    where :math:`N` is the batch size. If :attr:`reduction` is not ``'none'``
+    (default ``'mean'``), then:
+
+    .. math::
+        \ell(x, y) =
+        \begin{cases}
+            \operatorname{mean}(L), &  \text{if reduction} = \text{`mean';}\\
+            \operatorname{sum}(L),  &  \text{if reduction} = \text{`sum'.}
+        \end{cases}
+
+    :math:`x` and :math:`y` are tensors of arbitrary shapes with a total
+    of :math:`n` elements each.
+
+    The mean operation still operates over all the elements, and divides by :math:`n`.
+
+    The division by :math:`n` can be avoided if one sets ``reduction = 'sum'``.
+
+    Args:
+        reduction (string, optional): Specifies the reduction to apply to the output:
+            ``'none'`` | ``'mean'`` | ``'sum'``. ``'none'``: no reduction will be applied,
+            ``'mean'``: the sum of the output will be divided by the number of
+            elements in the output, ``'sum'``: the output will be summed. Default: ``'mean'``
+
+    Shape:
+        - Input: :math:`(N, *)` where :math:`*` means, any number of additional
+          dimensions
+        - Target: :math:`(N, *)`, same shape as the input
+
+    For example:
+
+    .. code-block:: python
+
+        >>> import oneflow.experimental as flow
+        >>> import numpy as np
+        >>> flow.enable_eager_execution()
+
+        >>> input = flow.Tensor(
+        ... [[-0.02557137, 0.03101675, 1.37493674],
+        ... [0.25599439, -1.08372561, -0.21006816]], dtype=flow.float32)
+        >>> target = flow.Tensor(
+        ... [[-1.53105064, -0.68137555, 0.5931354],
+        ... [-0.49158347, 0.93673637, 0.1324141]], dtype=flow.float32)
+        >>> m = flow.nn.MSELoss(reduction="none")
+        >>> out = m(input, target)
+        >>> out
+        tensor([[2.2665, 0.5075, 0.6112],
+                [0.5589, 4.0823, 0.1173]], dtype=oneflow.float32)
+        >>> m = flow.nn.MSELoss(reduction="mean")
+        >>> out = m(input, target)
+        >>> out
+        tensor([1.3573], dtype=oneflow.float32)
+        >>> m = flow.nn.MSELoss(reduction="sum")
+        >>> out = m(input, target)
+        >>> out
+        tensor([8.1436], dtype=oneflow.float32)
+
+    """
+
+    def __init__(self, reduction: str = "mean") -> None:
+        super().__init__()
+        assert reduction in [
+            "sum",
+            "none",
+            "mean",
+            None,
+        ], "Argument reduction only support 'sum'/'mean'/'none'/None for now!"
+
+        self.reduction = reduction
+
+    def forward(self, input: Tensor, target: Tensor) -> Tensor:
+        mean_squared_difference = flow.experimental.square(
+            flow.experimental.sub(input, target)
+        )
+        if self.reduction == "mean":
+            return flow.experimental.mean(mean_squared_difference)
+        elif self.reduction == "sum":
+            return flow.experimental.sum(mean_squared_difference)
+        else:
+            # Do no reduction
+            return mean_squared_difference
+
+
+@oneflow_export("nn.MarginRankingLoss")
+@experimental_api
+class MarginRankingLoss(Module):
+    r"""Creates a criterion that measures the loss given
+    inputs :math:`x1`, :math:`x2`, two 1D mini-batch `Tensors`,
+    and a label 1D mini-batch tensor :math:`y` (containing 1 or -1).
+
+    If :math:`y = 1` then it assumed the first input should be ranked higher
+    (have a larger value) than the second input, and vice-versa for :math:`y = -1`.
+
+    The loss function for each sample in the mini-batch is:
+
+    .. math::
+        \text{loss}(x1, x2, y) = \max(0, -y * (x1 - x2) + \text{margin})
+
+    Args:
+        margin (float, optional): Has a default value of :math:`0`.
+        reduction (string, optional): Specifies the reduction to apply to the output:
+            ``'none'`` | ``'mean'`` | ``'sum'``. ``'none'``: no reduction will be applied,
+            ``'mean'``: the sum of the output will be divided by the number of
+            elements in the output, ``'sum'``: the output will be summed. Default: ``'mean'``
+
+    Shape:
+        - `x1` : :math:`(N, D)` where `N` is the batch size and `D` is the size of a sample.
+        - `x2` : :math:`(N, D)` where `N` is the batch size and `D` is the size of a sample.
+        - Target: :math:`(N)`
+        - Output: scalar. If :attr:`reduction` is ``'none'``, then :math:`(N)`.
+
+    For example:
+
+    .. code-block:: python 
+        
+        >>> import oneflow.experimental as flow
+        >>> flow.enable_eager_execution()
+        >>> import numpy as np
+
+        >>> x1 = flow.Tensor(np.array([[1, 2, 3], [4, 5, 6], [7, 8, 9]]), dtype=flow.float32)
+        >>> x2 = flow.Tensor(np.array([[2, 2, 2], [2, 2, 2], [2, 2, 2]]), dtype=flow.float32)
+        >>> target = flow.Tensor(np.array([[1, -1, 1],[-1, 1, -1], [1, 1, 1]]), dtype=flow.float32)
+        >>> m = flow.nn.MarginRankingLoss(margin =1.0, reduction="none")
+        >>> out = m(x1, x2, target)
+        >>> out
+        tensor([[2., 1., 0.],
+                [3., 0., 5.],
+                [0., 0., 0.]], dtype=oneflow.float32)
+
+        >>> m = flow.nn.MarginRankingLoss(margin = 0.3, reduction="sum")
+        >>> out = m(x1, x2, target)
+        >>> out
+        tensor([8.2], dtype=oneflow.float32)
+        
+        >>> m = flow.nn.MarginRankingLoss(margin = 10, reduction="mean")
+        >>> out = m(x1, x2, target)
+        >>> out
+        tensor([8.3333], dtype=oneflow.float32)
+
+
+    """
+
+    def __init__(self, margin=0.0, reduction: str = "mean") -> None:
+        super().__init__()
+        self.margin = margin
+        assert reduction in [
+            "sum",
+            "none",
+            "mean",
+            None,
+        ], "only 'sum', 'mean' and None supported by now"
+
+        self.reduction = reduction
+
+    def forward(self, input1, input2, target):
+        res = flow.experimental.clip(
+            flow.experimental.add(
+                self.margin,
+                flow.experimental.mul(
+                    target,
+                    flow.experimental.mul(-1, flow.experimental.sub(input1, input2)),
+                ),
+            ),
+            min=0.0,
+        )
+
+        if self.reduction == "none":
+            return res
+        elif self.reduction == "sum":
+            return res.sum()
+        else:
+            return res.mean()
+
+          
+@oneflow_export("nn.BCEWithLogitsLoss")
+@experimental_api
+class BCEWithLogitsLoss(Module):
+    r"""This operator combines the `Sigmoid` and `BCELoss` together. For numerical stability,
+    we apply some math tricks instead of using `Sigmoid` layer with `BCELoss`.
+
+    The equation is:
+
+    if :attr:`reduction` = ``"none"``:
+
+    .. math::
+
+        out = -weight*[Pos\_weight*y*log\sigma({x}) + (1-y)*log(1-\sigma(x))]
+
+    if :attr:`reduction` = ``"mean"``:
+
+    .. math::
+
+        out = -\frac{weight}{n}\sum_{i=1}^n[Pos\_weight*y*log\sigma({x}) + (1-y)*log(1-\sigma(x))]
+
+    if :attr:`reduction` = ``"sum"``:
+
+    .. math::
+
+        out =k -weight*\sum_{i=1}^n[Pos\_weight*y*log\sigma({x}) + (1-y)*log(1-\sigma(x))]
+
+    Args:
+        weight (remote_blob_util, optional): The manual rescaling weight to the loss. Default: ``None``
+        size_average (bool, optional) – Deprecated (see :attr:`reduction`). Default: ``True``
+        reduce (bool, optional) – Deprecated (see :attr:`reduction`). Default: ``True``
+        reduction (str, optional): The reduce type, it can be one of ``"none"``, ``"mean"``, ``"sum"``.
+            ``'none'``: no reduction will be applied, ``'mean'``: the sum of the output will be divided
+            by the number of elements in the output, ``'sum'``: the output will be summed. Default: ``"mean"``
+        pos_weight (remote_blob_util, optional): The manual rescaling weight to the positive examples.
+            Default: ``None``
+
+    Shape:
+        - Input: :math:`(N,*)` where `*` means, any number of additional dimensions
+        - Target: :math:`(N,*)`, same shape as the input
+        - Output: scalar. If :attr:`reduction` is ``"none"``, then :math:`(N,*)`, same shape as input.
+
+    For example:
+    
+    .. code-block:: python
+    
+        >>> import oneflow.experimental as flow
         >>> flow.enable_eager_execution()
         >>> import oneflow.typing as tp
 
@@ -450,36 +688,6 @@
         reduction: Optional[str] = "mean",
         pos_weight = None,
     ) -> None:
-=======
-        >>> import numpy as np
-        >>> flow.enable_eager_execution()
-
-        >>> input = flow.Tensor([-0.9021705, 0.08798598, 1.04686249], dtype=flow.float32)
-        >>> target = flow.Tensor([1.22386942, -0.89729659, 0.01615712], dtype=flow.float32)
-        >>> m = flow.nn.KLDivLoss(reduction="none", log_target=False)
-        >>> out = m(input, target)
-        >>> out
-        tensor([ 1.3514,  0.    , -0.0836], dtype=oneflow.float32)
-        >>> m = flow.nn.KLDivLoss(reduction="mean", log_target=False)
-        >>> out = m(input, target)
-        >>> out
-        tensor([0.4226], dtype=oneflow.float32)
-        >>> m = flow.nn.KLDivLoss(reduction="sum", log_target=True)
-        >>> out = m(input, target)
-        >>> out
-        tensor([5.7801], dtype=oneflow.float32)
-
-    """
-
-    def __init__(self, reduction: str = "mean", log_target: bool = False,) -> None:
->>>>>>> dea9215c
-        super().__init__()
-        assert reduction in [
-            "sum",
-            "none",
-            "mean",
-            None,
-<<<<<<< HEAD
         ], "only 'sum', 'mean' and None supported by now"
 
         self.weight = weight
@@ -538,223 +746,6 @@
         else:
             # Do no reduction
             return _weighted_loss
-=======
-        ], "Argument reduction only support 'sum'/'mean'/'none'/None for now!"
-        self.reduction = reduction
-        self.log_target = log_target
-
-    def forward(self, input: Tensor, target: Tensor) -> Tensor:
-        if self.log_target:
-            _kl_div_loss = flow.experimental.exp(target) * (target - input)
-        else:
-            _kl_div_out_loss = target * (flow.experimental.log(target) - input)
-            _zeros = flow.experimental.zeros(
-                size=_kl_div_out_loss.shape,
-                dtype=_kl_div_out_loss.dtype,
-                device=_kl_div_out_loss.device,
-            )
-            # when target < 0, we set to `0`, when target > 0, we set to `1`.
-            _condition = flow.experimental.gt(target, 0)
-            # To avoid the `nan` value in log operation
-            # We set those positions which `target` is less than zero as `0`
-            _kl_div_loss = flow.experimental.where(_condition, _kl_div_out_loss, _zeros)
-
-        if self.reduction == "mean":
-            return flow.experimental.mean(_kl_div_loss)
-        elif self.reduction == "sum":
-            return flow.experimental.sum(_kl_div_loss)
-        else:
-            return _kl_div_loss
-
-
-@oneflow_export("nn.MSELoss")
-@experimental_api
-class MSELoss(Module):
-    r"""The interface is consistent with PyTorch.
-    The documentation is referenced from:
-    https://pytorch.org/docs/stable/generated/torch.nn.MSELoss.html?highlight=mseloss#torch.nn.MSELoss
-
-    Creates a criterion that measures the mean squared error (squared L2 norm) between
-    each element in the input :math:`x` and target :math:`y`.
-
-    The unreduced (i.e. with :attr:`reduction` set to ``'none'``) loss can be described as:
-
-    .. math::
-        \ell(x, y) = L = \{l_1,\dots,l_N\}^\top, \quad
-        l_n = \left( x_n - y_n \right)^2,
-
-    where :math:`N` is the batch size. If :attr:`reduction` is not ``'none'``
-    (default ``'mean'``), then:
-
-    .. math::
-        \ell(x, y) =
-        \begin{cases}
-            \operatorname{mean}(L), &  \text{if reduction} = \text{`mean';}\\
-            \operatorname{sum}(L),  &  \text{if reduction} = \text{`sum'.}
-        \end{cases}
-
-    :math:`x` and :math:`y` are tensors of arbitrary shapes with a total
-    of :math:`n` elements each.
-
-    The mean operation still operates over all the elements, and divides by :math:`n`.
-
-    The division by :math:`n` can be avoided if one sets ``reduction = 'sum'``.
-
-    Args:
-        reduction (string, optional): Specifies the reduction to apply to the output:
-            ``'none'`` | ``'mean'`` | ``'sum'``. ``'none'``: no reduction will be applied,
-            ``'mean'``: the sum of the output will be divided by the number of
-            elements in the output, ``'sum'``: the output will be summed. Default: ``'mean'``
-
-    Shape:
-        - Input: :math:`(N, *)` where :math:`*` means, any number of additional
-          dimensions
-        - Target: :math:`(N, *)`, same shape as the input
-
-    For example:
-
-    .. code-block:: python
-
-        >>> import oneflow.experimental as flow
-        >>> import numpy as np
-        >>> flow.enable_eager_execution()
-
-        >>> input = flow.Tensor(
-        ... [[-0.02557137, 0.03101675, 1.37493674],
-        ... [0.25599439, -1.08372561, -0.21006816]], dtype=flow.float32)
-        >>> target = flow.Tensor(
-        ... [[-1.53105064, -0.68137555, 0.5931354],
-        ... [-0.49158347, 0.93673637, 0.1324141]], dtype=flow.float32)
-        >>> m = flow.nn.MSELoss(reduction="none")
-        >>> out = m(input, target)
-        >>> out
-        tensor([[2.2665, 0.5075, 0.6112],
-                [0.5589, 4.0823, 0.1173]], dtype=oneflow.float32)
-        >>> m = flow.nn.MSELoss(reduction="mean")
-        >>> out = m(input, target)
-        >>> out
-        tensor([1.3573], dtype=oneflow.float32)
-        >>> m = flow.nn.MSELoss(reduction="sum")
-        >>> out = m(input, target)
-        >>> out
-        tensor([8.1436], dtype=oneflow.float32)
-
-    """
-
-    def __init__(self, reduction: str = "mean") -> None:
-        super().__init__()
-        assert reduction in [
-            "sum",
-            "none",
-            "mean",
-            None,
-        ], "Argument reduction only support 'sum'/'mean'/'none'/None for now!"
-
-        self.reduction = reduction
-
-    def forward(self, input: Tensor, target: Tensor) -> Tensor:
-        mean_squared_difference = flow.experimental.square(
-            flow.experimental.sub(input, target)
-        )
-        if self.reduction == "mean":
-            return flow.experimental.mean(mean_squared_difference)
-        elif self.reduction == "sum":
-            return flow.experimental.sum(mean_squared_difference)
-        else:
-            # Do no reduction
-            return mean_squared_difference
-
-
-@oneflow_export("nn.MarginRankingLoss")
-@experimental_api
-class MarginRankingLoss(Module):
-    r"""Creates a criterion that measures the loss given
-    inputs :math:`x1`, :math:`x2`, two 1D mini-batch `Tensors`,
-    and a label 1D mini-batch tensor :math:`y` (containing 1 or -1).
-
-    If :math:`y = 1` then it assumed the first input should be ranked higher
-    (have a larger value) than the second input, and vice-versa for :math:`y = -1`.
-
-    The loss function for each sample in the mini-batch is:
-
-    .. math::
-        \text{loss}(x1, x2, y) = \max(0, -y * (x1 - x2) + \text{margin})
-
-    Args:
-        margin (float, optional): Has a default value of :math:`0`.
-        reduction (string, optional): Specifies the reduction to apply to the output:
-            ``'none'`` | ``'mean'`` | ``'sum'``. ``'none'``: no reduction will be applied,
-            ``'mean'``: the sum of the output will be divided by the number of
-            elements in the output, ``'sum'``: the output will be summed. Default: ``'mean'``
-
-    Shape:
-        - `x1` : :math:`(N, D)` where `N` is the batch size and `D` is the size of a sample.
-        - `x2` : :math:`(N, D)` where `N` is the batch size and `D` is the size of a sample.
-        - Target: :math:`(N)`
-        - Output: scalar. If :attr:`reduction` is ``'none'``, then :math:`(N)`.
-
-    For example:
-
-    .. code-block:: python 
-        
-        >>> import oneflow.experimental as flow
-        >>> flow.enable_eager_execution()
-        >>> import numpy as np
-
-        >>> x1 = flow.Tensor(np.array([[1, 2, 3], [4, 5, 6], [7, 8, 9]]), dtype=flow.float32)
-        >>> x2 = flow.Tensor(np.array([[2, 2, 2], [2, 2, 2], [2, 2, 2]]), dtype=flow.float32)
-        >>> target = flow.Tensor(np.array([[1, -1, 1],[-1, 1, -1], [1, 1, 1]]), dtype=flow.float32)
-        >>> m = flow.nn.MarginRankingLoss(margin =1.0, reduction="none")
-        >>> out = m(x1, x2, target)
-        >>> out
-        tensor([[2., 1., 0.],
-                [3., 0., 5.],
-                [0., 0., 0.]], dtype=oneflow.float32)
-
-        >>> m = flow.nn.MarginRankingLoss(margin = 0.3, reduction="sum")
-        >>> out = m(x1, x2, target)
-        >>> out
-        tensor([8.2], dtype=oneflow.float32)
-        
-        >>> m = flow.nn.MarginRankingLoss(margin = 10, reduction="mean")
-        >>> out = m(x1, x2, target)
-        >>> out
-        tensor([8.3333], dtype=oneflow.float32)
-
-
-    """
-
-    def __init__(self, margin=0.0, reduction: str = "mean") -> None:
-        super().__init__()
-        self.margin = margin
-        assert reduction in [
-            "sum",
-            "none",
-            "mean",
-            None,
-        ], "only 'sum', 'mean' and None supported by now"
-
-        self.reduction = reduction
-
-    def forward(self, input1, input2, target):
-        res = flow.experimental.clip(
-            flow.experimental.add(
-                self.margin,
-                flow.experimental.mul(
-                    target,
-                    flow.experimental.mul(-1, flow.experimental.sub(input1, input2)),
-                ),
-            ),
-            min=0.0,
-        )
-
-        if self.reduction == "none":
-            return res
-        elif self.reduction == "sum":
-            return res.sum()
-        else:
-            return res.mean()
->>>>>>> dea9215c
 
 
 if __name__ == "__main__":
