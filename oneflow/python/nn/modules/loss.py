"""
Copyright 2020 The OneFlow Authors. All rights reserved.

Licensed under the Apache License, Version 2.0 (the "License");
you may not use this file except in compliance with the License.
You may obtain a copy of the License at

    http://www.apache.org/licenses/LICENSE-2.0

Unless required by applicable law or agreed to in writing, software
distributed under the License is distributed on an "AS IS" BASIS,
WITHOUT WARRANTIES OR CONDITIONS OF ANY KIND, either express or implied.
See the License for the specific language governing permissions and
limitations under the License.
"""
from typing import Optional

import oneflow as flow
from oneflow.python.framework.tensor import Tensor
from oneflow.python.oneflow_export import oneflow_export, experimental_api
from oneflow.python.nn.module import Module
from oneflow.python.nn.modules.constant import _ConstantBase


@oneflow_export("nn.L1Loss")
@experimental_api
class L1Loss(Module):
    r"""This operator computes the L1 Loss between each element in `input` and `target`.

    The equation is:

    if reduction = "none":

    .. math::

        output = |Target - Input|

    if reduction = "mean":

    .. math::

        output = \frac{1}{n}\sum_{i=1}^n|Target_i - Input_i|

    if reduction = "sum":

    .. math::

        output = \sum_{i=1}^n|Target_i - Input_i|

    Args:
        input (oneflow.experimental.Tensor): The input Tensor.
        target (oneflow.experimental.Tensor): The target Tensor.
        reduction (str): The reduce type, it can be one of "none", "mean", "sum". Defaults to "mean".

    Returns:
        oneflow.experimental.Tensor: The result Tensor.

    For example:

    .. code-block:: python

        >>> import oneflow.experimental as flow
        >>> import numpy as np
        >>> flow.enable_eager_execution()

        >>> input = flow.Tensor([[1, 1, 1], [2, 2, 2], [7, 7, 7]], dtype = flow.float32)
        >>> target = flow.Tensor([[4, 4, 4], [4, 4, 4], [4, 4, 4]], dtype = flow.float32)
        >>> m = flow.nn.L1Loss(reduction="none")
        >>> out = m(input, target)
        >>> out
        tensor([[3., 3., 3.],
                [2., 2., 2.],
                [3., 3., 3.]], dtype=oneflow.float32)
        >>> m_mean = flow.nn.L1Loss(reduction="mean")
        >>> out = m_mean(input, target)
        >>> out
        tensor([2.6667], dtype=oneflow.float32)
        >>> m_mean = flow.nn.L1Loss(reduction="sum")
        >>> out = m_mean(input, target)
        >>> out
        tensor([24.], dtype=oneflow.float32)
    """

    def __init__(self, reduction: str = "mean", reduce=True) -> None:
        super().__init__()
        if reduce is not None and not reduce:
            raise ValueError("Argument reduce is not supported yet")
        assert reduction in [
            "none",
            "mean",
            "sum",
            None,
        ], "only 'sum', 'mean' and 'none' supported by now"

        self.reduction = reduction

    def forward(self, input, target):
        assert (
            input.shape == target.shape
        ), "The Input shape must be the same as Target shape"

        l1_value = flow.experimental.abs(flow.experimental.sub(input, target))
        if self.reduction == "mean":
            return flow.experimental.mean(l1_value)
        elif self.reduction == "sum":
            return flow.experimental.sum(l1_value)
        else:
            return l1_value


@oneflow_export("nn.CrossEntropyLoss")
@experimental_api
class CrossEntropyLoss(Module):
    r"""This criterion combines :class:`~flow.nn.LogSoftmax` and :class:`~flow.nn.NLLLoss` in one single class.

    It is useful when training a classification problem with `C` classes.

    The `input` is expected to contain raw, unnormalized scores for each class.

    `input` has to be a Tensor of size either :math:`(minibatch, C)` or
    :math:`(minibatch, C, d_1, d_2, ..., d_K)`
    with :math:`K \geq 1` for the `K`-dimensional case (described later).

    This criterion expects a class index in the range :math:`[0, C-1]` as the
    `target` for each value of a 1D tensor of size `minibatch`;

    The loss can be described as:

    .. math::
        \text{loss}(x, class) = -\log\left(\frac{\exp(x[class])}{\sum_j \exp(x[j])}\right)
                       = -x[class] + \log\left(\sum_j \exp(x[j])\right)

    Can also be used for higher dimension inputs, such as 2D images, by providing
    an input of size :math:`(minibatch, C, d_1, d_2, ..., d_K)` with :math:`K \geq 1`,
    where :math:`K` is the number of dimensions, and a target of appropriate shape
    (see below).

    Args:
        reduction (string, optional): Specifies the reduction to apply to the output:
            ``'none'`` | ``'mean'`` | ``'sum'``. ``'none'``: no reduction will
            be applied, ``'mean'``: the weighted mean of the output is taken,
            ``'sum'``: the output will be summed. Default: ``'mean'``

    For example:

    .. code-block:: python

        >>> import oneflow.experimental as flow
        >>> import numpy as np
        >>> flow.enable_eager_execution()

        >>> input = flow.Tensor(
        ...    [[-0.1664078, -1.7256707, -0.14690138],
        ...        [-0.21474946, 0.53737473, 0.99684894],
        ...        [-1.135804, -0.50371903, 0.7645404]], dtype=flow.float32)
        >>> target = flow.Tensor(np.array([0, 1, 2]), dtype=flow.int32)
        >>> out = flow.nn.CrossEntropyLoss(reduction="none")(input, target)
        >>> out
        tensor([0.802 , 1.1167, 0.3583], dtype=oneflow.float32)
        >>> out_sum = flow.nn.CrossEntropyLoss(reduction="sum")(input, target)
        >>> out_sum
        tensor([2.2769], dtype=oneflow.float32)
        >>> out_mean = flow.nn.CrossEntropyLoss(reduction="mean")(input, target)
        >>> out_mean
        tensor([0.759], dtype=oneflow.float32)

    """

    def __init__(
        self,
        weight=None,
        ignore_index: Optional[int] = None,
        reduction: Optional[str] = "mean",
    ) -> None:
        super().__init__()
        if weight is not None:
            raise ValueError("Argument weight is not supported yet")
        assert reduction in [
            "sum",
            "none",
            "mean",
            None,
        ], "only 'sum', 'mean' and None supported by now"

        self.ignore_index = ignore_index
        self.reduction = reduction

    def forward(self, input, target):
        assert len(input.shape) <= 4
        assert len(target.shape) == len(input.shape) - 1
        input_shape_len = len(input.shape)
        if input_shape_len == 3:
            b, c, h = input.shape[0], input.shape[1], input.shape[2]
            input = flow.F.transpose(input, perm=(0, 2, 1))
            input = input.reshape(shape=[-1, input.shape[2]])
            target = target.flatten()
        elif input_shape_len == 4:
            b, c, h, w = input.shape[0], input.shape[1], input.shape[2], input.shape[3]
            input = flow.F.transpose(input, perm=(0, 2, 3, 1))
            input = input.reshape(shape=[-1, input.shape[3]])
            target = target.flatten()
        elif input_shape_len >= 5:
            raise NotImplemented

        out = flow.F.sparse_softmax_cross_entropy(
            input, target, depth=input.shape[len(input.shape) - 1]
        )
        if self.ignore_index is not None:
            zeros = flow.experimental.zeros(
                size=out.shape, dtype=out.dtype, device=out.device
            )
            condition = flow.experimental.eq(target, self.ignore_index)
            ones = flow.experimental.ones(
                size=condition.shape, dtype=condition.dtype, device=condition.device
            )
            condition = ones.sub(condition).reshape(tuple(out.shape))
            out = flow.experimental.where(condition, out, zeros)
            if self.reduction == "mean":
                reduce_sum = out.sum()
                reduce_count = condition.argwhere().shape[0]
                out = flow.experimental.mul(reduce_sum, 1.0 / reduce_count)

        if self.reduction == "mean":
            return out.mean()
        elif self.reduction == "sum":
            return out.sum()
        else:
            if input_shape_len == 4:
                out = out.reshape((b, h, w))
            return out


@oneflow_export("nn.BCELoss")
@experimental_api
class BCELoss(Module):
    r"""This operator computes the binary cross entropy loss.

    The equation is:

    if reduction = "none":

    .. math::

        out = -(Target_i*log(Input_i) + (1-Target_i)*log(1-Input_i))

    if reduction = "mean":

    .. math::

        out = -\frac{1}{n}\sum_{i=1}^n(Target_i*log(Input_i) + (1-Target_i)*log(1-Input_i))

    if reduction = "sum":

    .. math::

        out = -\sum_{i=1}^n(Target_i*log(Input_i) + (1-Target_i)*log(1-Input_i))

    Args:
        weight (oneflow.experimental.Tensor, optional): The manual rescaling weight to the loss. Default to None, whose corresponding weight value is 1.
        reduction (str, optional): The reduce type, it can be one of "none", "mean", "sum". Defaults to "mean".

    Attention:
        The input value must be in the range of (0, 1). Or the loss function may return `nan` value.

    Returns:
        oneflow.experimental.Tensor: The result Tensor.

    For example:

    .. code-block:: python

        >>> import oneflow.experimental as flow
        >>> import numpy as np
        >>> flow.enable_eager_execution()

        >>> input = flow.Tensor(np.array([[1.2, 0.2, -0.3], [0.7, 0.6, -2]]).astype(np.float32))
        >>> target = flow.Tensor(np.array([[0, 1, 0], [1, 0, 1]]).astype(np.float32))
        >>> weight = flow.Tensor(np.array([[2, 2, 2], [2, 2, 2]]).astype(np.float32))
        >>> activation = flow.nn.Sigmoid()
        >>> sigmoid_input = activation(input)
        >>> m = flow.nn.BCELoss(weight, reduction="none")
        >>> out = m(sigmoid_input, target)
        >>> out
        tensor([[2.9266, 1.1963, 1.1087],
                [0.8064, 2.075 , 4.2539]], dtype=oneflow.float32)
        >>> m_sum = flow.nn.BCELoss(weight, reduction="sum")
        >>> out = m_sum(sigmoid_input, target)
        >>> out
        tensor([12.3668], dtype=oneflow.float32)
        >>> m_mean = flow.nn.BCELoss(weight, reduction="mean")
        >>> out = m_mean(sigmoid_input, target)
        >>> out
        tensor([2.0611], dtype=oneflow.float32)
<<<<<<< HEAD
=======
        >>> m_none = flow.nn.BCELoss()
        >>> out = m_none(sigmoid_input, target)
        >>> out
        tensor([1.0306], dtype=oneflow.float32)
>>>>>>> 928216b3

    """

    def __init__(self, weight: Tensor = None, reduction: str = "mean") -> None:
        super().__init__()
        assert reduction in [
            "none",
            "sum",
            "mean",
            None,
        ], "only 'sum', 'mean' and 'none' supported by now"

        self.weight = weight
        self.reduction = reduction

    def forward(self, input, target):
        assert (
            input.shape == target.shape
        ), "The Input shape must be the same as Target shape"

        _cross_entropy_loss = flow.experimental.negative(
            target * flow.experimental.log(input)
            + (1 - target) * flow.experimental.log(1 - input)
        )

        if self.weight is not None:
            assert (
                self.weight.shape == input.shape
            ), "The weight shape must be the same as Input shape"
            _weighted_loss = self.weight * _cross_entropy_loss
        else:
            _weighted_loss = _cross_entropy_loss

        if self.reduction == "mean":
            return flow.experimental.mean(_weighted_loss)
        elif self.reduction == "sum":
            return flow.experimental.sum(_weighted_loss)
        else:
            return _weighted_loss


@oneflow_export("nn.NLLLoss")
@experimental_api
class NLLLoss(Module):
    r""" The negative log likelihood loss. It is useful to train a classification
    problem with `C` classes.

    The `input` given through a forward call is expected to contain
    log-probabilities of each class. `input` has to be a Tensor of size either
    :math:`(minibatch, C)` or :math:`(minibatch, C, d_1, d_2, ..., d_K)`
    with :math:`K \geq 1` for the `K`-dimensional case (described later).

    Obtaining log-probabilities in a neural network is easily achieved by
    adding a  `LogSoftmax`  layer in the last layer of your network.
    You may use `CrossEntropyLoss` instead, if you prefer not to add an extra
    layer.

    The `target` that this loss expects should be a class index in the range :math:`[0, C-1]`
    where `C = number of classes`;

    The unreduced (i.e. with :attr:`reduction` set to ``'none'``) loss can be described as:

    .. math::
        \ell(x, y) = L = \{l_1,\dots,l_N\}^\top, \quad
        l_n = - w_{y_n} x_{n,y_n}, \quad
        w_{c} = \mathbb{1},

    where :math:`x` is the input, :math:`y` is the target, :math:`w` is the weight, and
    :math:`N` is the batch size. If :attr:`reduction` is not ``'none'``
    (default ``'mean'``), then

    .. math::
        \ell(x, y) = \begin{cases}
            \sum_{n=1}^N \frac{1}{N} l_n, &
            \text{if reduction} = \text{`mean';}\\
            \sum_{n=1}^N l_n,  &
            \text{if reduction} = \text{`sum'.}
        \end{cases}

    Can also be used for higher dimension inputs, such as 2D images, by providing
    an input of size :math:`(minibatch, C, d_1, d_2, ..., d_K)` with :math:`K \geq 1`,
    where :math:`K` is the number of dimensions, and a target of appropriate shape
    (see below). In the case of images, it computes NLL loss per-pixel.

    Args:
        reduction (string, optional): Specifies the reduction to apply to the output:
            ``'none'`` | ``'mean'`` | ``'sum'``. ``'none'``: no reduction will
            be applied, ``'mean'``: the weighted mean of the output is taken,
            ``'sum'``: the output will be summed. Default: ``'mean'``

    For example:

    .. code-block:: python

        >>> import oneflow.experimental as flow
        >>> flow.enable_eager_execution()
        >>> import numpy as np

        >>> input = flow.Tensor(
        ... [[-0.1664078, -1.7256707, -0.14690138],
        ... [-0.21474946, 0.53737473, 0.99684894],
        ... [-1.135804, -0.50371903, 0.7645404]], dtype=flow.float32)
        >>> target = flow.Tensor(np.array([0, 1, 2]), dtype=flow.int32)
        >>> m = flow.nn.NLLLoss(reduction="none")
        >>> out = m(input, target)
        >>> out
        tensor([ 0.1664, -0.5374, -0.7645], dtype=oneflow.float32)

        >>> m = flow.nn.NLLLoss(reduction="sum")
        >>> out = m(input, target)
        >>> out
        tensor([-1.1355], dtype=oneflow.float32)

        >>> m = flow.nn.NLLLoss(reduction="mean")
        >>> out = m(input, target)
        >>> out
        tensor([-0.3785], dtype=oneflow.float32)

    """

    def __init__(
        self, weight=None, ignore_index: int = None, reduction: str = "mean",
    ) -> None:
        super().__init__()
        if weight != None:
            raise ValueError("Argument weight is not supported yet")
        assert reduction in [
            "sum",
            "none",
            "mean",
            None,
        ], "only 'sum', 'mean' and None supported by now"

        self.ignore_index = ignore_index
        self.reduction = reduction

    def nllloss_1d(self, input, target):
        target = flow.F.reshape(target, shape=(target.shape[0], 1))
        res = flow.F.dim_gather(input, target, dim=1)
        res = flow.F.squeeze(res, dim=[1])
        return res

    def forward(self, input, target):
        assert len(input.shape) <= 4
        assert len(target.shape) == len(input.shape) - 1
        input = input.negative()
        if len(input.shape) == 2:
            res = self.nllloss_1d(input, target)
        elif len(input.shape) == 3:
            b, c, h = input.shape[0], input.shape[1], input.shape[2]
            input = flow.F.transpose(input, perm=(0, 2, 1))
            input = input.reshape(shape=[-1, input.shape[2]])
            target = target.flatten()
            res = self.nllloss_1d(input, target)
            res = res.reshape((b, h))
        elif len(input.shape) == 4:
            b, c, h, w = input.shape[0], input.shape[1], input.shape[2], input.shape[3]
            input = flow.F.transpose(input, perm=(0, 2, 3, 1))
            input = input.reshape(shape=[-1, input.shape[3]])
            target = target.flatten()
            res = self.nllloss_1d(input, target)
            res = res.reshape((b, h, w))
        else:
            raise NotImplemented

        if self.ignore_index is not None:
            zeros = flow.experimental.zeros(
                size=res.shape, dtype=res.dtype, device=res.device
            )
            condition = flow.experimental.eq(target, self.ignore_index)
            ones = flow.experimental.ones(
                size=condition.shape, dtype=condition.dtype, device=condition.device
            )
            condition = ones.sub(condition).reshape(tuple(res.shape))
            res = flow.experimental.where(condition, res, zeros)
            if self.reduction == "mean":
                res = res.sum()
                reduce_count = condition.argwhere().shape[0]
                res = flow.experimental.mul(res, 1.0 / reduce_count)

        if self.reduction == "none":
            return res
        elif self.reduction == "sum":
            return res.sum()
        else:
            return res.mean()


@oneflow_export("nn.KLDivLoss")
@experimental_api
class KLDivLoss(Module):
    r"""The interface is consistent with PyTorch.
    The documentation is referenced from:
    https://pytorch.org/docs/stable/generated/torch.nn.KLDivLoss.html?highlight=kldivloss#torch.nn.KLDivLoss

    The Kullback-Leibler divergence loss measure

    `Kullback-Leibler divergence`_ is a useful distance measure for continuous
    distributions and is often useful when performing direct regression over
    the space of (discretely sampled) continuous output distributions.

    As with :class:`~torch.nn.NLLLoss`, the `input` given is expected to contain
    *log-probabilities* and is not restricted to a 2D Tensor.
    The targets are interpreted as *probabilities* by default, but could be considered
    as *log-probabilities* with :attr:`log_target` set to ``True``.

    This criterion expects a `target` `Tensor` of the same size as the
    `input` `Tensor`.

    The unreduced (i.e. with :attr:`reduction` set to ``'none'``) loss can be described as:

    .. math::
        l(x,y) = L = \{ l_1,\dots,l_N \}, \quad
        l_n = y_n \cdot \left( \log y_n - x_n \right)

    where the index :math:`N` spans all dimensions of ``input`` and :math:`L` has the same
    shape as ``input``. If :attr:`reduction` is not ``'none'`` (default ``'mean'``), then:

    .. math::
        \ell(x, y) = \begin{cases}
            \operatorname{mean}(L), & \text{if reduction} = \text{`mean';} \\
            \operatorname{sum}(L),  & \text{if reduction} = \text{`sum'.}
        \end{cases}

    In default :attr:`reduction` mode ``'mean'``, the losses are averaged for each minibatch over observations
    **as well as** over dimensions. ``'batchmean'`` mode gives the correct KL divergence where losses
    are averaged over batch dimension only. ``'mean'`` mode's behavior will be changed to the same as
    ``'batchmean'`` in the next major release.

    .. _`kullback-leibler divergence`: https://en.wikipedia.org/wiki/Kullback-Leibler_divergence

    Args:
        reduction (string, optional): Specifies the reduction to apply to the output:
            ``'none'`` | ``'batchmean'`` | ``'sum'`` | ``'mean'``.
            ``'none'``: no reduction will be applied.
            ``'batchmean'``: the sum of the output will be divided by batchsize.
            ``'sum'``: the output will be summed.
            ``'mean'``: the output will be divided by the number of elements in the output.
            Default: ``'mean'``
        log_target (bool, optional): Specifies whether `target` is passed in the log space.
            Default: ``False``

    .. note::
        :attr:`reduction` = ``'mean'`` doesn't return the true kl divergence value, please use
        :attr:`reduction` = ``'batchmean'`` which aligns with KL math definition.
        In the next major release, ``'mean'`` will be changed to be the same as ``'batchmean'``.

    Shape:
        - Input: :math:`(N, *)` where :math:`*` means, any number of additional
          dimensions
        - Target: :math:`(N, *)`, same shape as the input
        - Output: scalar by default. If :attr:``reduction`` is ``'none'``, then :math:`(N, *)`,
          the same shape as the input

    For example:

    .. code-block:: python

        >>> import oneflow.experimental as flow
        >>> import numpy as np
        >>> flow.enable_eager_execution()

        >>> input = flow.Tensor([-0.9021705, 0.08798598, 1.04686249], dtype=flow.float32)
        >>> target = flow.Tensor([1.22386942, -0.89729659, 0.01615712], dtype=flow.float32)
        >>> m = flow.nn.KLDivLoss(reduction="none", log_target=False)
        >>> out = m(input, target)
        >>> out
        tensor([ 1.3514,  0.    , -0.0836], dtype=oneflow.float32)
        >>> m = flow.nn.KLDivLoss(reduction="mean", log_target=False)
        >>> out = m(input, target)
        >>> out
        tensor([0.4226], dtype=oneflow.float32)
        >>> m = flow.nn.KLDivLoss(reduction="sum", log_target=True)
        >>> out = m(input, target)
        >>> out
        tensor([5.7801], dtype=oneflow.float32)

    """

    def __init__(self, reduction: str = "mean", log_target: bool = False,) -> None:
        super().__init__()
        assert reduction in [
            "sum",
            "none",
            "mean",
            None,
        ], "Argument reduction only support 'sum'/'mean'/'none'/None for now!"
        self.reduction = reduction
        self.log_target = log_target

    def forward(self, input: Tensor, target: Tensor) -> Tensor:
        if self.log_target:
            _kl_div_loss = flow.experimental.exp(target) * (target - input)
        else:
            _kl_div_out_loss = target * (flow.experimental.log(target) - input)
            _zeros = flow.experimental.zeros(
                size=_kl_div_out_loss.shape,
                dtype=_kl_div_out_loss.dtype,
                device=_kl_div_out_loss.device,
            )
            # when target < 0, we set to `0`, when target > 0, we set to `1`.
            _condition = flow.experimental.gt(target, 0)
            # To avoid the `nan` value in log operation
            # We set those positions which `target` is less than zero as `0`
            _kl_div_loss = flow.experimental.where(_condition, _kl_div_out_loss, _zeros)

        if self.reduction == "mean":
            return flow.experimental.mean(_kl_div_loss)
        elif self.reduction == "sum":
            return flow.experimental.sum(_kl_div_loss)
        else:
            return _kl_div_loss


@oneflow_export("nn.MSELoss")
@experimental_api
class MSELoss(Module):
    r"""The interface is consistent with PyTorch.
    The documentation is referenced from:
    https://pytorch.org/docs/stable/generated/torch.nn.MSELoss.html?highlight=mseloss#torch.nn.MSELoss

    Creates a criterion that measures the mean squared error (squared L2 norm) between
    each element in the input :math:`x` and target :math:`y`.

    The unreduced (i.e. with :attr:`reduction` set to ``'none'``) loss can be described as:

    .. math::
        \ell(x, y) = L = \{l_1,\dots,l_N\}^\top, \quad
        l_n = \left( x_n - y_n \right)^2,

    where :math:`N` is the batch size. If :attr:`reduction` is not ``'none'``
    (default ``'mean'``), then:

    .. math::
        \ell(x, y) =
        \begin{cases}
            \operatorname{mean}(L), &  \text{if reduction} = \text{`mean';}\\
            \operatorname{sum}(L),  &  \text{if reduction} = \text{`sum'.}
        \end{cases}

    :math:`x` and :math:`y` are tensors of arbitrary shapes with a total
    of :math:`n` elements each.

    The mean operation still operates over all the elements, and divides by :math:`n`.

    The division by :math:`n` can be avoided if one sets ``reduction = 'sum'``.

    Args:
        reduction (string, optional): Specifies the reduction to apply to the output:
            ``'none'`` | ``'mean'`` | ``'sum'``. ``'none'``: no reduction will be applied,
            ``'mean'``: the sum of the output will be divided by the number of
            elements in the output, ``'sum'``: the output will be summed. Default: ``'mean'``

    Shape:
        - Input: :math:`(N, *)` where :math:`*` means, any number of additional
          dimensions
        - Target: :math:`(N, *)`, same shape as the input

    For example:

    .. code-block:: python

        >>> import oneflow.experimental as flow
        >>> import numpy as np
        >>> flow.enable_eager_execution()

        >>> input = flow.Tensor(
        ... [[-0.02557137, 0.03101675, 1.37493674],
        ... [0.25599439, -1.08372561, -0.21006816]], dtype=flow.float32)
        >>> target = flow.Tensor(
        ... [[-1.53105064, -0.68137555, 0.5931354],
        ... [-0.49158347, 0.93673637, 0.1324141]], dtype=flow.float32)
        >>> m = flow.nn.MSELoss(reduction="none")
        >>> out = m(input, target)
        >>> out
        tensor([[2.2665, 0.5075, 0.6112],
                [0.5589, 4.0823, 0.1173]], dtype=oneflow.float32)
        >>> m = flow.nn.MSELoss(reduction="mean")
        >>> out = m(input, target)
        >>> out
        tensor([1.3573], dtype=oneflow.float32)
        >>> m = flow.nn.MSELoss(reduction="sum")
        >>> out = m(input, target)
        >>> out
        tensor([8.1436], dtype=oneflow.float32)

    """

    def __init__(self, reduction: str = "mean") -> None:
        super().__init__()
        assert reduction in [
            "sum",
            "none",
            "mean",
            None,
        ], "Argument reduction only support 'sum'/'mean'/'none'/None for now!"

        self.reduction = reduction

    def forward(self, input: Tensor, target: Tensor) -> Tensor:
        mean_squared_difference = flow.experimental.square(
            flow.experimental.sub(input, target)
        )
        if self.reduction == "mean":
            return flow.experimental.mean(mean_squared_difference)
        elif self.reduction == "sum":
            return flow.experimental.sum(mean_squared_difference)
        else:
            # Do no reduction
            return mean_squared_difference


@oneflow_export("nn.MarginRankingLoss")
@experimental_api
class MarginRankingLoss(Module):
    r"""Creates a criterion that measures the loss given
    inputs :math:`x1`, :math:`x2`, two 1D mini-batch `Tensors`,
    and a label 1D mini-batch tensor :math:`y` (containing 1 or -1).

    If :math:`y = 1` then it assumed the first input should be ranked higher
    (have a larger value) than the second input, and vice-versa for :math:`y = -1`.

    The loss function for each sample in the mini-batch is:

    .. math::
        \text{loss}(x1, x2, y) = \max(0, -y * (x1 - x2) + \text{margin})

    Args:
        margin (float, optional): Has a default value of :math:`0`.
        reduction (string, optional): Specifies the reduction to apply to the output:
            ``'none'`` | ``'mean'`` | ``'sum'``. ``'none'``: no reduction will be applied,
            ``'mean'``: the sum of the output will be divided by the number of
            elements in the output, ``'sum'``: the output will be summed. Default: ``'mean'``

    Shape:
        - `x1` : :math:`(N, D)` where `N` is the batch size and `D` is the size of a sample.
        - `x2` : :math:`(N, D)` where `N` is the batch size and `D` is the size of a sample.
        - Target: :math:`(N)`
        - Output: scalar. If :attr:`reduction` is ``'none'``, then :math:`(N)`.

    For example:

    .. code-block:: python

        >>> import oneflow.experimental as flow
        >>> flow.enable_eager_execution()
        >>> import numpy as np

        >>> x1 = flow.Tensor(np.array([[1, 2, 3], [4, 5, 6], [7, 8, 9]]), dtype=flow.float32)
        >>> x2 = flow.Tensor(np.array([[2, 2, 2], [2, 2, 2], [2, 2, 2]]), dtype=flow.float32)
        >>> target = flow.Tensor(np.array([[1, -1, 1],[-1, 1, -1], [1, 1, 1]]), dtype=flow.float32)
        >>> m = flow.nn.MarginRankingLoss(margin =1.0, reduction="none")
        >>> out = m(x1, x2, target)
        >>> out
        tensor([[2., 1., 0.],
                [3., 0., 5.],
                [0., 0., 0.]], dtype=oneflow.float32)

        >>> m = flow.nn.MarginRankingLoss(margin = 0.3, reduction="sum")
        >>> out = m(x1, x2, target)
        >>> out
        tensor([8.2], dtype=oneflow.float32)

        >>> m = flow.nn.MarginRankingLoss(margin = 10, reduction="mean")
        >>> out = m(x1, x2, target)
        >>> out
        tensor([8.3333], dtype=oneflow.float32)


    """

    def __init__(self, margin=0.0, reduction: str = "mean") -> None:
        super().__init__()
        self.margin = margin
        assert reduction in [
            "sum",
            "none",
            "mean",
            None,
        ], "only 'sum', 'mean' and None supported by now"

        self.reduction = reduction

    def forward(self, input1, input2, target):
        res = flow.experimental.clip(
            flow.experimental.add(
                self.margin,
                flow.experimental.mul(
                    target,
                    flow.experimental.mul(-1, flow.experimental.sub(input1, input2)),
                ),
            ),
            min=0.0,
        )

        if self.reduction == "none":
            return res
        elif self.reduction == "sum":
            return res.sum()
        else:
            return res.mean()


@oneflow_export("nn.CTCLoss")
@experimental_api
class CTCLoss(Module):
    r"""The Connectionist Temporal Classification loss.
    The interface is consistent with PyTorch.
    The documentation is referenced from:
    https://pytorch.org/docs/stable/generated/torch.nn.CTCLoss.html#torch.nn.CTCLoss

    Calculates loss between a continuous (unsegmented) time series and a target sequence. CTCLoss sums over the
    probability of possible alignments of input to target, producing a loss value which is differentiable
    with respect to each input node. The alignment of input to target is assumed to be "many-to-one", which
    limits the length of the target sequence such that it must be :math:`\leq` the input length.

    Args:
        blank (int, optional): blank label. Default :math:`0`.
        reduction (string, optional): Specifies the reduction to apply to the output:
            ``'none'`` | ``'mean'`` | ``'sum'``. ``'none'``: no reduction will be applied,
            ``'mean'``: the output losses will be divided by the target lengths and
            then the mean over the batch is taken. Default: ``'mean'``
        zero_infinity (bool, optional):
            Whether to zero infinite losses and the associated gradients.
            Default: ``False``
            Infinite losses mainly occur when the inputs are too short
            to be aligned to the targets.

    Shape:
        - Log_probs: Tensor of size :math:`(T, N, C)`,
          where :math:`T = \text{input length}`,
          :math:`N = \text{batch size}`, and
          :math:`C = \text{number of classes (including blank)}`.
        - Targets: Tensor of size :math:`(N, S)` or
          :math:`(\operatorname{sum}(\text{target\_lengths}))`,
          where :math:`N = \text{batch size}` and
          :math:`S = \text{max target length, if shape is } (N, S)`.
          It represent the target sequences. Each element in the target
          sequence is a class index. And the target index cannot be blank (default=0).
          In the :math:`(N, S)` form, targets are padded to the
          length of the longest sequence, and stacked.
          In the :math:`(\operatorname{sum}(\text{target\_lengths}))` form,
          the targets are assumed to be un-padded and
          concatenated within 1 dimension.
        - Input_lengths: Tuple or tensor of size :math:`(N)`,
          where :math:`N = \text{batch size}`. It represent the lengths of the
          inputs (must each be :math:`\leq T`). And the lengths are specified
          for each sequence to achieve masking under the assumption that sequences
          are padded to equal lengths.
        - Target_lengths: Tuple or tensor of size :math:`(N)`,
          where :math:`N = \text{batch size}`. It represent lengths of the targets.
          Lengths are specified for each sequence to achieve masking under the
          assumption that sequences are padded to equal lengths. If target shape is
          :math:`(N,S)`, target_lengths are effectively the stop index
          :math:`s_n` for each target sequence, such that ``target_n = targets[n,0:s_n]`` for
          each target in a batch. Lengths must each be :math:`\leq S`
          If the targets are given as a 1d tensor that is the concatenation of individual
          targets, the target_lengths must add up to the total length of the tensor.

    Reference:
        A. Graves et al.: Connectionist Temporal Classification:
        Labelling Unsegmented Sequence Data with Recurrent Neural Networks:
        https://www.cs.toronto.edu/~graves/icml_2006.pdf

    For example:

    .. code-block:: python

        >>> import oneflow.experimental as flow
        >>> flow.enable_eager_execution()
        >>> import numpy as np
        >>> log_probs = np.array(
        ...             [
        ...                 [[-1.1031, -0.7998, -1.5200], [-0.9808, -1.1363, -1.1908]],
        ...                 [[-1.2258, -1.0665, -1.0153], [-1.1135, -1.2331, -0.9671]],
        ...                 [[-1.3348, -0.6611, -1.5118], [-0.9823, -1.2355, -1.0941]],
        ...                 [[-1.3850, -1.3273, -0.7247], [-0.8235, -1.4783, -1.0994]],
        ...                 [[-0.9049, -0.8867, -1.6962], [-1.4938, -1.3630, -0.6547]],
        ...             ]
        ...         ).astype(np.float32)
        >>> log_probs = flow.Tensor(log_probs, dtype=flow.float32)
        >>> targets = flow.Tensor(np.array([[1, 2, 2], [1, 2, 2]]).astype("int32"), dtype=flow.int32)
        >>> input_lengths = flow.Tensor(np.array([5, 5]).astype("int32"), dtype=flow.int32)
        >>> target_lengths = flow.Tensor(np.array([3, 3]).astype("int32"), dtype=flow.int32)
        >>> loss_mean = flow.nn.CTCLoss()
        >>> out = loss_mean(log_probs, targets, input_lengths, target_lengths)
        >>> out
        tensor([1.1376], dtype=oneflow.float32)
        >>> loss_sum = flow.nn.CTCLoss(blank=0, reduction="sum")
        >>> out = loss_sum(log_probs, targets, input_lengths, target_lengths)
        >>> out
        tensor([6.8257], dtype=oneflow.float32)
        >>>

    """

    def __init__(
        self, blank: int = 0, reduction: str = "mean", zero_infinity: bool = False,
    ) -> None:
        super().__init__()
        assert reduction in [
            "sum",
            "none",
            "mean",
            None,
        ], "only 'sum', 'mean' and None supported by now"

        self.reduction = reduction
        self.zero_infinity = zero_infinity

        self._op = (
            flow.builtin_op("ctc_loss")
            .Input("log_probs")
            .Input("targets")
            .Input("input_lengths")
            .Input("target_lengths")
            .Output("loss")
            .Output("alpha")
            .Attr("blank", int(blank))
            .Attr("zero_infinity", zero_infinity)
            .Build()
        )
        self._xdivy_op = (
            flow.builtin_op("xdivy").Input("x").Input("y").Output("z").Build()
        )
        self.constant = _ConstantBase

    def forward(
        self,
        log_probs: Tensor,
        targets: Tensor,
        input_lengths: Tensor,
        target_lengths: Tensor,
    ) -> Tensor:
        loss, _ = self._op(log_probs, targets, input_lengths, target_lengths)
        if self.zero_infinity:
            cond = flow.experimental.eq(
                loss,
                self.constant(
                    size=loss.shape,
                    value=float("inf"),
                    dtype=loss.dtype,
                    device=loss.device,
                )(),
            )
            loss = flow.experimental.where(
                cond,
                flow.experimental.zeros(
                    size=loss.shape, dtype=loss.dtype, device=loss.device
                ),
                loss,
            )

        if self.reduction == "mean":

            return flow.experimental.mean(
                self._xdivy_op(
                    loss,
                    flow.experimental.cast(
                        flow.experimental.clamp(target_lengths, min=1),
                        dtype=log_probs.dtype,
                    ),
                )[0]
            )
        elif self.reduction == "sum":
            return flow.experimental.sum(loss)
        else:
            return loss


@oneflow_export("nn.BCEWithLogitsLoss")
@experimental_api
class BCEWithLogitsLoss(Module):
    r"""This operator combines the `Sigmoid` and `BCELoss` together. For numerical stability,
    we apply some math tricks instead of using `Sigmoid` layer with `BCELoss`.

    The equation is:

    if :attr:`reduction` = ``"none"``:

    .. math::

        out = -weight*[Pos\_weight*y*log\sigma({x}) + (1-y)*log(1-\sigma(x))]

    if :attr:`reduction` = ``"mean"``:

    .. math::

        out = -\frac{weight}{n}\sum_{i=1}^n[Pos\_weight*y*log\sigma({x}) + (1-y)*log(1-\sigma(x))]

    if :attr:`reduction` = ``"sum"``:

    .. math::

        out = -weight*\sum_{i=1}^n[Pos\_weight*y*log\sigma({x}) + (1-y)*log(1-\sigma(x))]

    Args:
        weight (Tensor, optional): The manual rescaling weight to the loss. Default: ``None``
        size_average (bool, optional) – Deprecated (see :attr:`reduction`). Default: ``True``
        reduce (bool, optional) – Deprecated (see :attr:`reduction`). Default: ``True``
        reduction (str, optional): The reduce type, it can be one of ``"none"``, ``"mean"``, ``"sum"``.
            ``'none'``: no reduction will be applied, ``'mean'``: the sum of the output will be divided
            by the number of elements in the output, ``'sum'``: the output will be summed. Default: ``"mean"``
        pos_weight (Tensor, optional): The manual rescaling weight to the positive examples.
            Default: ``None``

    Shape:
        - Input: :math:`(N,*)` where `*` means, any number of additional dimensions
        - Target: :math:`(N,*)`, same shape as the input
        - Output: scalar. If :attr:`reduction` is ``"none"``, then :math:`(N,*)`, same shape as input.

    For example:

    .. code-block:: python

        >>> import oneflow.experimental as flow
        >>> flow.enable_eager_execution()
        >>> import oneflow.typing as tp

        >>> input = flow.Tensor([[1.2, 0.2, -0.3], [0.7, 0.6, -2], [0.7, 0.6, -2]], dtype=flow.float32)
        >>> target = flow.Tensor([[0, 1, 0], [1, 0, 1], [1, 0, 1]], dtype=flow.float32)
        >>> weight = flow.Tensor([[2, 2, 2], [2, 2, 2], [2, 2, 2]], dtype=flow.float32)
        >>> pos_weight = flow.Tensor([1.2, 1.3, 1.4], dtype=flow.float32)

        >>> m = flow.nn.BCEWithLogitsLoss(weight=weight, pos_weight=pos_weight, reduction="none")
        >>> out = m(input, target)
        >>> out
        tensor([[2.9266, 1.5552, 1.1087],
                [0.9676, 2.075 , 5.9554],
                [0.9676, 2.075 , 5.9554]], dtype=oneflow.float32)

        >>> m = flow.nn.BCEWithLogitsLoss(weight=weight, pos_weight=pos_weight, reduction="mean")
        >>> out = m(input, target)
        >>> out
        tensor([2.6207], dtype=oneflow.float32)

        >>> m = flow.nn.BCEWithLogitsLoss(weight=weight, pos_weight=pos_weight, reduction="sum")
        >>> out = m(input, target)
        >>> out
        tensor([23.5865], dtype=oneflow.float32)


    """

    def __init__(
        self,
        weight=None,
        size_average: bool = True,
        reduce: bool = True,
        reduction: Optional[str] = "mean",
        pos_weight=None,
    ) -> None:
        super().__init__()
        assert reduction in [
            "sum",
            "none",
            "mean",
            None,
        ], "only 'sum', 'mean' and None supported by now"

        self.weight = weight
        self.size_average = size_average
        self.reduce = reduce
        self.reduction = reduction
        self.pos_weight = pos_weight

    def forward(self, input, target):
        if not (target.shape == input.shape):
            raise ValueError(
                "Target size ({}) must be the same as input size ({})".format(
                    target.size(), input.size()
                )
            )

        _neg_input = flow.experimental.negative(input)
        _max_val = flow.experimental.clip(_neg_input, 0)
        _neg_max_val = flow.experimental.negative(_max_val)

        if self.pos_weight:
            _log_weight = ((self.pos_weight - 1) * target) + 1
            _loss = (1 - target) * input + _log_weight * (
                flow.experimental.log(
                    flow.experimental.exp(_neg_max_val)
                    + flow.experimental.exp(_neg_input - _max_val)
                )
                + _max_val
            )
        else:
            _loss = (1 - target) * input + _max_val
            _loss += flow.experimental.log(
                flow.experimental.exp(_neg_max_val)
                + flow.experimental.exp(_neg_input - _max_val)
            )

        if self.weight is not None:
            assert (
                self.weight.shape == input.shape
            ), "The weight shape must be the same as Input shape"
            _weighted_loss = self.weight * _loss
        else:
            _weighted_loss = _loss

        if self.reduction == "mean":
            return flow.experimental.mean(_weighted_loss)
        elif self.reduction == "sum":
            return flow.experimental.sum(_weighted_loss)
        else:
            # Do no reduction
            return _weighted_loss


@oneflow_export("nn.SmoothL1Loss")
@experimental_api
class SmoothL1Loss(Module):
    r"""Creates a criterion that uses a squared term if the absolute
    element-wise error falls below beta and an L1 term otherwise.
    The interface is consistent with PyTorch.
    The documentation is referenced from:
    https://pytorch.org/docs/stable/generated/torch.nn.SmoothL1Loss.html

    It is less sensitive to outliers than :class:`torch.nn.MSELoss` and in some cases
    prevents exploding gradients (e.g. see the paper `Fast R-CNN`_ by Ross Girshick).

    For a batch of size :math:`N`, the unreduced loss can be described as:

    .. math::
        \ell(x, y) = L = \{l_1, ..., l_N\}^T

    with

    .. math::
        l_n = \begin{cases}
        0.5 (x_n - y_n)^2 / beta, & \text{if } |x_n - y_n| < beta \\
        |x_n - y_n| - 0.5 * beta, & \text{otherwise }
        \end{cases}

    If `reduction` is not `none`, then:

    .. math::
        \ell(x, y) =
        \begin{cases}
            \operatorname{mean}(L), &  \text{if reduction} = \text{`mean';}\\
            \operatorname{sum}(L),  &  \text{if reduction} = \text{`sum'.}
        \end{cases}

    .. note::
        Smooth L1 loss can be seen as exactly :class:`L1Loss`, but with the :math:`|x - y| < beta`
        portion replaced with a quadratic function such that its slope is 1 at :math:`|x - y| = beta`.
        The quadratic segment smooths the L1 loss near :math:`|x - y| = 0`.

    .. note::
        Smooth L1 loss is closely related to :class:`HuberLoss`, being
        equivalent to :math:`huber(x, y) / beta` (note that Smooth L1's beta hyper-parameter is
        also known as delta for Huber). This leads to the following differences:

        * As beta -> 0, Smooth L1 loss converges to :class:`L1Loss`, while :class:`HuberLoss`
          converges to a constant 0 loss.
        * As beta -> :math:`+\infty`, Smooth L1 loss converges to a constant 0 loss, while
          :class:`HuberLoss` converges to :class:`MSELoss`.
        * For Smooth L1 loss, as beta varies, the L1 segment of the loss has a constant slope of 1.
          For :class:`HuberLoss`, the slope of the L1 segment is beta.

    Args:
        size_average (bool, optional): Deprecated (see :attr:`reduction`). By default,
            the losses are averaged over each loss element in the batch. Note that for
            some losses, there are multiple elements per sample. If the field :attr:`size_average`
            is set to ``False``, the losses are instead summed for each minibatch. Ignored
            when :attr:`reduce` is ``False``. Default: ``True``
        reduce (bool, optional): Deprecated (see :attr:`reduction`). By default, the
            losses are averaged or summed over observations for each minibatch depending
            on :attr:`size_average`. When :attr:`reduce` is ``False``, returns a loss per
            batch element instead and ignores :attr:`size_average`. Default: ``True``
        reduction (string, optional): Specifies the reduction to apply to the output:
            ``'none'`` | ``'mean'`` | ``'sum'``. ``'none'``: no reduction will be applied,
            ``'mean'``: the sum of the output will be divided by the number of
            elements in the output, ``'sum'``: the output will be summed. Note: :attr:`size_average`
            and :attr:`reduce` are in the process of being deprecated, and in the meantime,
            specifying either of those two args will override :attr:`reduction`. Default: ``'mean'``
        beta (float, optional): Specifies the threshold at which to change between L1 and L2 loss.
            The value must be non-negative. Default: 1.0

    Shape:
        - Input: :math:`(N, *)` where :math:`*` means any number of additional dimensions
        - Target: :math:`(N, *)`; same shape as the input
        - Output: scalar. If :attr:`reduction` is ``'none'``, then :math:`(N, *)`; same shape as the input

    For example:

    .. code-block:: python

        >>> import oneflow.experimental as flow
        >>> import numpy as np
        >>> flow.enable_eager_execution()

        >>> x = flow.Tensor(np.array([0.1, 0.4, 0.3, 0.5, 0.9]).astype(np.float32), dtype=flow.float32)
        >>> y = flow.Tensor(np.array([0.3, 0.9, 2.5, 0.4, 0.3]).astype(np.float32), dtype=flow.float32)
        >>> m = flow.nn.SmoothL1Loss(reduction="none")
        >>> out = m(x, y)
        >>> out
        tensor([0.02 , 0.125, 1.7  , 0.005, 0.18 ], dtype=oneflow.float32)

        >>> m = flow.nn.SmoothL1Loss(reduction="mean")
        >>> out = m(x, y)
        >>> out
        tensor([0.406], dtype=oneflow.float32)

        >>> m = flow.nn.SmoothL1Loss(reduction="sum")
        >>> out = m(x, y)
        >>> out
        tensor([2.03], dtype=oneflow.float32)
    """

    def __init__(self, size_average=None, reduce=None, reduction: str = "mean", beta: float = 1.0,
    ) -> None:
        super().__init__()
        if size_average is not None:
            raise ValueError("Argument reduce is not supported yet")
        if reduce is not None:
            raise ValueError("Argument reduce is not supported yet")
        assert reduction in [
            "sum",
            "none",
            "mean",
            None,
        ], "only 'sum', 'mean' and None supported by now"
        self.reduction = reduction
        self.beta = beta

        self._op = (
            flow.builtin_op("smooth_l1_loss")
            .Input("prediction")
            .Input("label")
            .Output("loss")
            .Attr("beta", float(beta))
            .Build()
        )

    def forward(self, input, target,
    )-> Tensor:

        loss = self._op(input, target)[0]

        if self.reduction == "none":
            return loss
        elif self.reduction == "sum":
            return flow.experimental.sum(loss)
        elif self.reduction == "mean":
            return flow.experimental.mean(loss)


if __name__ == "__main__":
    import doctest

    doctest.testmod(raise_on_error=True)<|MERGE_RESOLUTION|>--- conflicted
+++ resolved
@@ -291,13 +291,10 @@
         >>> out = m_mean(sigmoid_input, target)
         >>> out
         tensor([2.0611], dtype=oneflow.float32)
-<<<<<<< HEAD
-=======
         >>> m_none = flow.nn.BCELoss()
         >>> out = m_none(sigmoid_input, target)
         >>> out
         tensor([1.0306], dtype=oneflow.float32)
->>>>>>> 928216b3
 
     """
 
