"""
Copyright 2020 The OneFlow Authors. All rights reserved.

Licensed under the Apache License, Version 2.0 (the "License");
you may not use this file except in compliance with the License.
You may obtain a copy of the License at

    http://www.apache.org/licenses/LICENSE-2.0

Unless required by applicable law or agreed to in writing, software
distributed under the License is distributed on an "AS IS" BASIS,
WITHOUT WARRANTIES OR CONDITIONS OF ANY KIND, either express or implied.
See the License for the specific language governing permissions and
limitations under the License.
"""
from typing import Optional

import oneflow as flow
from oneflow.python.framework.tensor import Tensor
from oneflow.python.oneflow_export import oneflow_export, experimental_api
from oneflow.python.nn.module import Module
from oneflow.python.nn.modules.constant import _ConstantBase


@oneflow_export("nn.L1Loss")
@experimental_api
class L1Loss(Module):
    r"""This operator computes the L1 Loss between each element in `input` and `target`.

    The equation is:

    if reduction = "none":

    .. math::

        output = |Target - Input|

    if reduction = "mean":

    .. math::

        output = \frac{1}{n}\sum_{i=1}^n|Target_i - Input_i|

    if reduction = "sum":

    .. math::

        output = \sum_{i=1}^n|Target_i - Input_i|

    Args:
        input (oneflow.experimental.Tensor): The input Tensor.
        target (oneflow.experimental.Tensor): The target Tensor.
        reduction (str): The reduce type, it can be one of "none", "mean", "sum". Defaults to "mean".

    Returns:
        oneflow.experimental.Tensor: The result Tensor.

    For example:

    .. code-block:: python

        >>> import oneflow.experimental as flow
        >>> import numpy as np
        >>> flow.enable_eager_execution()

        >>> input = flow.Tensor([[1, 1, 1], [2, 2, 2], [7, 7, 7]], dtype = flow.float32)
        >>> target = flow.Tensor([[4, 4, 4], [4, 4, 4], [4, 4, 4]], dtype = flow.float32)
        >>> m = flow.nn.L1Loss(reduction="none")
        >>> out = m(input, target)
        >>> out
        tensor([[3., 3., 3.],
                [2., 2., 2.],
                [3., 3., 3.]], dtype=oneflow.float32)
        >>> m_mean = flow.nn.L1Loss(reduction="mean")
        >>> out = m_mean(input, target)
        >>> out
        tensor([2.6667], dtype=oneflow.float32)
        >>> m_mean = flow.nn.L1Loss(reduction="sum")
        >>> out = m_mean(input, target)
        >>> out
        tensor([24.], dtype=oneflow.float32)
    """

    def __init__(self, reduction: str = "mean", reduce=True) -> None:
        super().__init__()
        if reduce is not None and not reduce:
            raise ValueError("Argument reduce is not supported yet")
        assert reduction in [
            "none",
            "mean",
            "sum",
            None,
        ], "only 'sum', 'mean' and 'none' supported by now"

        self.reduction = reduction

    def forward(self, input, target):
        assert (
            input.shape == target.shape
        ), "The Input shape must be the same as Target shape"

        l1_value = flow.experimental.abs(flow.experimental.sub(target, input))
        if self.reduction == "mean":
            return flow.experimental.mean(l1_value)
        elif self.reduction == "sum":
            return flow.experimental.sum(l1_value)
        else:
            return l1_value


@oneflow_export("nn.CrossEntropyLoss")
@experimental_api
class CrossEntropyLoss(Module):
    r"""This criterion combines :class:`~flow.nn.LogSoftmax` and :class:`~flow.nn.NLLLoss` in one single class.

    It is useful when training a classification problem with `C` classes.

    The `input` is expected to contain raw, unnormalized scores for each class.

    `input` has to be a Tensor of size either :math:`(minibatch, C)` or
    :math:`(minibatch, C, d_1, d_2, ..., d_K)`
    with :math:`K \geq 1` for the `K`-dimensional case (described later).

    This criterion expects a class index in the range :math:`[0, C-1]` as the
    `target` for each value of a 1D tensor of size `minibatch`;

    The loss can be described as:

    .. math::
        \text{loss}(x, class) = -\log\left(\frac{\exp(x[class])}{\sum_j \exp(x[j])}\right)
                       = -x[class] + \log\left(\sum_j \exp(x[j])\right)

    Can also be used for higher dimension inputs, such as 2D images, by providing
    an input of size :math:`(minibatch, C, d_1, d_2, ..., d_K)` with :math:`K \geq 1`,
    where :math:`K` is the number of dimensions, and a target of appropriate shape
    (see below).

    Args:
        reduction (string, optional): Specifies the reduction to apply to the output:
            ``'none'`` | ``'mean'`` | ``'sum'``. ``'none'``: no reduction will
            be applied, ``'mean'``: the weighted mean of the output is taken,
            ``'sum'``: the output will be summed. Default: ``'mean'``

    For example:

    .. code-block:: python

        >>> import oneflow.experimental as flow
        >>> import numpy as np
        >>> flow.enable_eager_execution()

        >>> input = flow.Tensor(
        ...    [[-0.1664078, -1.7256707, -0.14690138],
        ...        [-0.21474946, 0.53737473, 0.99684894],
        ...        [-1.135804, -0.50371903, 0.7645404]], dtype=flow.float32)
        >>> target = flow.Tensor(np.array([0, 1, 2]), dtype=flow.int32)
        >>> out = flow.nn.CrossEntropyLoss(reduction="none")(input, target)
        >>> out
        tensor([0.802 , 1.1167, 0.3583], dtype=oneflow.float32)
        >>> out_sum = flow.nn.CrossEntropyLoss(reduction="sum")(input, target)
        >>> out_sum
        tensor([2.2769], dtype=oneflow.float32)
        >>> out_mean = flow.nn.CrossEntropyLoss(reduction="mean")(input, target)
        >>> out_mean
        tensor([0.759], dtype=oneflow.float32)

    """

    def __init__(
        self,
        weight=None,
        ignore_index: Optional[int] = None,
        reduction: Optional[str] = "mean",
    ) -> None:
        super().__init__()
        if weight is not None:
            raise ValueError("Argument weight is not supported yet")
        assert reduction in [
            "sum",
            "none",
            "mean",
            None,
        ], "only 'sum', 'mean' and None supported by now"

        self.ignore_index = ignore_index
        self.reduction = reduction

    def forward(self, input, target):
        assert len(input.shape) <= 4
        assert len(target.shape) == len(input.shape) - 1
        input_shape_len = len(input.shape)
        if input_shape_len == 3:
            b, c, h = input.shape[0], input.shape[1], input.shape[2]
            input = flow.F.transpose(input, perm=(0, 2, 1))
            input = input.reshape(shape=[-1, input.shape[2]])
            target = target.flatten()
        elif input_shape_len == 4:
            b, c, h, w = input.shape[0], input.shape[1], input.shape[2], input.shape[3]
            input = flow.F.transpose(input, perm=(0, 2, 3, 1))
            input = input.reshape(shape=[-1, input.shape[3]])
            target = target.flatten()
        elif input_shape_len >= 5:
            raise NotImplemented

        out = flow.F.sparse_softmax_cross_entropy(
            input, target, depth=input.shape[len(input.shape) - 1]
        )
        if self.ignore_index is not None:
            zeros = flow.experimental.zeros(
                size=out.shape, dtype=out.dtype, device=out.device
            )
            condition = flow.experimental.eq(target, self.ignore_index)
            ones = flow.experimental.ones(
                size=condition.shape, dtype=condition.dtype, device=condition.device
            )
            condition = ones.sub(condition).reshape(tuple(out.shape))
            out = flow.experimental.where(condition, out, zeros)
            if self.reduction == "mean":
                reduce_sum = out.sum()
                reduce_count = condition.argwhere().shape[0]
                out = flow.experimental.mul(reduce_sum, 1.0 / reduce_count)

        if self.reduction == "mean":
            return out.mean()
        elif self.reduction == "sum":
            return out.sum()
        else:
            if input_shape_len == 4:
                out = out.reshape((b, h, w))
            return out


@oneflow_export("nn.BCELoss")
@experimental_api
class BCELoss(Module):
    r"""This operator computes the binary cross entropy loss.

    The equation is:

    if reduction = "none":

    .. math::

        out = -(Target_i*log(Input_i) + (1-Target_i)*log(1-Input_i))

    if reduction = "mean":

    .. math::

        out = -\frac{1}{n}\sum_{i=1}^n(Target_i*log(Input_i) + (1-Target_i)*log(1-Input_i))

    if reduction = "sum":

    .. math::

        out = -\sum_{i=1}^n(Target_i*log(Input_i) + (1-Target_i)*log(1-Input_i))

    Args:
        weight (oneflow.experimental.Tensor, optional): The manual rescaling weight to the loss. Default to None, whose corresponding weight value is 1.
        reduction (str, optional): The reduce type, it can be one of "none", "mean", "sum". Defaults to "mean".

    Attention:
        The input value must be in the range of (0, 1). Or the loss function may return `nan` value.

    Returns:
        oneflow.experimental.Tensor: The result Tensor.

    For example:

    .. code-block:: python
    
        >>> import oneflow.experimental as flow
        >>> import numpy as np
        >>> flow.enable_eager_execution()

        >>> input = flow.Tensor(np.array([[1.2, 0.2, -0.3], [0.7, 0.6, -2]]).astype(np.float32))
        >>> target = flow.Tensor(np.array([[0, 1, 0], [1, 0, 1]]).astype(np.float32))
        >>> weight = flow.Tensor(np.array([[2, 2, 2], [2, 2, 2]]).astype(np.float32))
        >>> activation = flow.nn.Sigmoid()
        >>> sigmoid_input = activation(input)
        >>> m = flow.nn.BCELoss(weight, reduction="none")
        >>> out = m(sigmoid_input, target)
        >>> out
        tensor([[2.9266, 1.1963, 1.1087],
                [0.8064, 2.075 , 4.2539]], dtype=oneflow.float32)
        >>> m_sum = flow.nn.BCELoss(weight, reduction="sum")
        >>> out = m_sum(sigmoid_input, target)
        >>> out
        tensor([12.3668], dtype=oneflow.float32)
        >>> m_mean = flow.nn.BCELoss(weight, reduction="mean")
        >>> out = m_mean(sigmoid_input, target)
        >>> out
        tensor([2.0611], dtype=oneflow.float32)
        >>> m_none = flow.nn.BCELoss()
        >>> out = m_none(sigmoid_input, target)
        >>> out
<<<<<<< HEAD
        tensor([1.0306], dtype=oneflow.float32)

    """

    def __init__(self, weight: Tensor = None, reduction: str = "mean") -> None:
=======
        tensor([[1.4633, 0.5981, 0.5544],
                [0.4032, 1.0375, 2.1269]], dtype=oneflow.float32)

    """

    def __init__(self, weight: Tensor = None, reduction: str = None) -> None:
>>>>>>> 83ae9a99
        super().__init__()
        assert reduction in [
            "none",
            "sum",
            "mean",
            None,
        ], "only 'sum', 'mean' and 'none' supported by now"

        self.weight = weight
        self.reduction = reduction

    def forward(self, input, target):
        assert (
            input.shape == target.shape
        ), "The Input shape must be the same as Target shape"

        _cross_entropy_loss = flow.experimental.negative(
            target * flow.experimental.log(input)
            + (1 - target) * flow.experimental.log(1 - input)
        )

        if self.weight is not None:
            assert (
                self.weight.shape == input.shape
            ), "The weight shape must be the same as Input shape"
            _weighted_loss = self.weight * _cross_entropy_loss
        else:
            _weighted_loss = _cross_entropy_loss

        if self.reduction == "mean":
            return flow.experimental.mean(_weighted_loss)
        elif self.reduction == "sum":
            return flow.experimental.sum(_weighted_loss)
        else:
            return _weighted_loss


@oneflow_export("nn.NLLLoss")
@experimental_api
class NLLLoss(Module):
    r""" The negative log likelihood loss. It is useful to train a classification
    problem with `C` classes.

    The `input` given through a forward call is expected to contain
    log-probabilities of each class. `input` has to be a Tensor of size either
    :math:`(minibatch, C)` or :math:`(minibatch, C, d_1, d_2, ..., d_K)`
    with :math:`K \geq 1` for the `K`-dimensional case (described later).

    Obtaining log-probabilities in a neural network is easily achieved by
    adding a  `LogSoftmax`  layer in the last layer of your network.
    You may use `CrossEntropyLoss` instead, if you prefer not to add an extra
    layer.

    The `target` that this loss expects should be a class index in the range :math:`[0, C-1]`
    where `C = number of classes`;

    The unreduced (i.e. with :attr:`reduction` set to ``'none'``) loss can be described as:

    .. math::
        \ell(x, y) = L = \{l_1,\dots,l_N\}^\top, \quad
        l_n = - w_{y_n} x_{n,y_n}, \quad
        w_{c} = \mathbb{1},

    where :math:`x` is the input, :math:`y` is the target, :math:`w` is the weight, and
    :math:`N` is the batch size. If :attr:`reduction` is not ``'none'``
    (default ``'mean'``), then

    .. math::
        \ell(x, y) = \begin{cases}
            \sum_{n=1}^N \frac{1}{N} l_n, &
            \text{if reduction} = \text{`mean';}\\
            \sum_{n=1}^N l_n,  &
            \text{if reduction} = \text{`sum'.}
        \end{cases}

    Can also be used for higher dimension inputs, such as 2D images, by providing
    an input of size :math:`(minibatch, C, d_1, d_2, ..., d_K)` with :math:`K \geq 1`,
    where :math:`K` is the number of dimensions, and a target of appropriate shape
    (see below). In the case of images, it computes NLL loss per-pixel.

    Args:
        reduction (string, optional): Specifies the reduction to apply to the output:
            ``'none'`` | ``'mean'`` | ``'sum'``. ``'none'``: no reduction will
            be applied, ``'mean'``: the weighted mean of the output is taken,
            ``'sum'``: the output will be summed. Default: ``'mean'``

    For example:

    .. code-block:: python

        >>> import oneflow.experimental as flow
        >>> flow.enable_eager_execution()
        >>> import numpy as np

        >>> input = flow.Tensor(
        ... [[-0.1664078, -1.7256707, -0.14690138],
        ... [-0.21474946, 0.53737473, 0.99684894],
        ... [-1.135804, -0.50371903, 0.7645404]], dtype=flow.float32)
        >>> target = flow.Tensor(np.array([0, 1, 2]), dtype=flow.int32)
        >>> m = flow.nn.NLLLoss(reduction="none")
        >>> out = m(input, target)
        >>> out
        tensor([ 0.1664, -0.5374, -0.7645], dtype=oneflow.float32)

        >>> m = flow.nn.NLLLoss(reduction="sum")
        >>> out = m(input, target)
        >>> out
        tensor([-1.1355], dtype=oneflow.float32)

        >>> m = flow.nn.NLLLoss(reduction="mean")
        >>> out = m(input, target)
        >>> out
        tensor([-0.3785], dtype=oneflow.float32)

    """

    def __init__(
        self, weight=None, ignore_index: int = None, reduction: str = "mean",
    ) -> None:
        super().__init__()
        if weight != None:
            raise ValueError("Argument weight is not supported yet")
        assert reduction in [
            "sum",
            "none",
            "mean",
            None,
        ], "only 'sum', 'mean' and None supported by now"

        self.ignore_index = ignore_index
        self.reduction = reduction

    def nllloss_1d(self, input, target):
        target = flow.F.reshape(target, shape=(target.shape[0], 1))
        res = flow.F.dim_gather(input, target, dim=1)
        res = flow.F.squeeze(res, dim=[1])
        return res

    def forward(self, input, target):
        assert len(input.shape) <= 4
        assert len(target.shape) == len(input.shape) - 1
        input = input.negative()
        if len(input.shape) == 2:
            res = self.nllloss_1d(input, target)
        elif len(input.shape) == 3:
            b, c, h = input.shape[0], input.shape[1], input.shape[2]
            input = flow.F.transpose(input, perm=(0, 2, 1))
            input = input.reshape(shape=[-1, input.shape[2]])
            target = target.flatten()
            res = self.nllloss_1d(input, target)
            res = res.reshape((b, h))
        elif len(input.shape) == 4:
            b, c, h, w = input.shape[0], input.shape[1], input.shape[2], input.shape[3]
            input = flow.F.transpose(input, perm=(0, 2, 3, 1))
            input = input.reshape(shape=[-1, input.shape[3]])
            target = target.flatten()
            res = self.nllloss_1d(input, target)
            res = res.reshape((b, h, w))
        else:
            raise NotImplemented

        if self.ignore_index is not None:
            zeros = flow.experimental.zeros(
                size=res.shape, dtype=res.dtype, device=res.device
            )
            condition = flow.experimental.eq(target, self.ignore_index)
            ones = flow.experimental.ones(
                size=condition.shape, dtype=condition.dtype, device=condition.device
            )
            condition = ones.sub(condition).reshape(tuple(res.shape))
            res = flow.experimental.where(condition, res, zeros)
            if self.reduction == "mean":
                res = res.sum()
                reduce_count = condition.argwhere().shape[0]
                res = flow.experimental.mul(res, 1.0 / reduce_count)

        if self.reduction == "none":
            return res
        elif self.reduction == "sum":
            return res.sum()
        else:
            return res.mean()


@oneflow_export("nn.KLDivLoss")
@experimental_api
class KLDivLoss(Module):
    r"""The interface is consistent with PyTorch.
    The documentation is referenced from:
    https://pytorch.org/docs/stable/generated/torch.nn.KLDivLoss.html?highlight=kldivloss#torch.nn.KLDivLoss

    The Kullback-Leibler divergence loss measure

    `Kullback-Leibler divergence`_ is a useful distance measure for continuous
    distributions and is often useful when performing direct regression over
    the space of (discretely sampled) continuous output distributions.

    As with :class:`~torch.nn.NLLLoss`, the `input` given is expected to contain
    *log-probabilities* and is not restricted to a 2D Tensor.
    The targets are interpreted as *probabilities* by default, but could be considered
    as *log-probabilities* with :attr:`log_target` set to ``True``.

    This criterion expects a `target` `Tensor` of the same size as the
    `input` `Tensor`.

    The unreduced (i.e. with :attr:`reduction` set to ``'none'``) loss can be described as:

    .. math::
        l(x,y) = L = \{ l_1,\dots,l_N \}, \quad
        l_n = y_n \cdot \left( \log y_n - x_n \right)

    where the index :math:`N` spans all dimensions of ``input`` and :math:`L` has the same
    shape as ``input``. If :attr:`reduction` is not ``'none'`` (default ``'mean'``), then:

    .. math::
        \ell(x, y) = \begin{cases}
            \operatorname{mean}(L), & \text{if reduction} = \text{`mean';} \\
            \operatorname{sum}(L),  & \text{if reduction} = \text{`sum'.}
        \end{cases}

    In default :attr:`reduction` mode ``'mean'``, the losses are averaged for each minibatch over observations
    **as well as** over dimensions. ``'batchmean'`` mode gives the correct KL divergence where losses
    are averaged over batch dimension only. ``'mean'`` mode's behavior will be changed to the same as
    ``'batchmean'`` in the next major release.

    .. _`kullback-leibler divergence`: https://en.wikipedia.org/wiki/Kullback-Leibler_divergence

    Args:
        reduction (string, optional): Specifies the reduction to apply to the output:
            ``'none'`` | ``'batchmean'`` | ``'sum'`` | ``'mean'``.
            ``'none'``: no reduction will be applied.
            ``'batchmean'``: the sum of the output will be divided by batchsize.
            ``'sum'``: the output will be summed.
            ``'mean'``: the output will be divided by the number of elements in the output.
            Default: ``'mean'``
        log_target (bool, optional): Specifies whether `target` is passed in the log space.
            Default: ``False``

    .. note::
        :attr:`reduction` = ``'mean'`` doesn't return the true kl divergence value, please use
        :attr:`reduction` = ``'batchmean'`` which aligns with KL math definition.
        In the next major release, ``'mean'`` will be changed to be the same as ``'batchmean'``.

    Shape:
        - Input: :math:`(N, *)` where :math:`*` means, any number of additional
          dimensions
        - Target: :math:`(N, *)`, same shape as the input
        - Output: scalar by default. If :attr:``reduction`` is ``'none'``, then :math:`(N, *)`,
          the same shape as the input

    For example:

    .. code-block:: python

        >>> import oneflow.experimental as flow
        >>> import numpy as np
        >>> flow.enable_eager_execution()

        >>> input = flow.Tensor([-0.9021705, 0.08798598, 1.04686249], dtype=flow.float32)
        >>> target = flow.Tensor([1.22386942, -0.89729659, 0.01615712], dtype=flow.float32)
        >>> m = flow.nn.KLDivLoss(reduction="none", log_target=False)
        >>> out = m(input, target)
        >>> out
        tensor([ 1.3514,  0.    , -0.0836], dtype=oneflow.float32)
        >>> m = flow.nn.KLDivLoss(reduction="mean", log_target=False)
        >>> out = m(input, target)
        >>> out
        tensor([0.4226], dtype=oneflow.float32)
        >>> m = flow.nn.KLDivLoss(reduction="sum", log_target=True)
        >>> out = m(input, target)
        >>> out
        tensor([5.7801], dtype=oneflow.float32)

    """

    def __init__(self, reduction: str = "mean", log_target: bool = False,) -> None:
        super().__init__()
        assert reduction in [
            "sum",
            "none",
            "mean",
            None,
        ], "Argument reduction only support 'sum'/'mean'/'none'/None for now!"
        self.reduction = reduction
        self.log_target = log_target

    def forward(self, input: Tensor, target: Tensor) -> Tensor:
        if self.log_target:
            _kl_div_loss = flow.experimental.exp(target) * (target - input)
        else:
            _kl_div_out_loss = target * (flow.experimental.log(target) - input)
            _zeros = flow.experimental.zeros(
                size=_kl_div_out_loss.shape,
                dtype=_kl_div_out_loss.dtype,
                device=_kl_div_out_loss.device,
            )
            # when target < 0, we set to `0`, when target > 0, we set to `1`.
            _condition = flow.experimental.gt(target, 0)
            # To avoid the `nan` value in log operation
            # We set those positions which `target` is less than zero as `0`
            _kl_div_loss = flow.experimental.where(_condition, _kl_div_out_loss, _zeros)

        if self.reduction == "mean":
            return flow.experimental.mean(_kl_div_loss)
        elif self.reduction == "sum":
            return flow.experimental.sum(_kl_div_loss)
        else:
            return _kl_div_loss


@oneflow_export("nn.MSELoss")
@experimental_api
class MSELoss(Module):
    r"""The interface is consistent with PyTorch.
    The documentation is referenced from:
    https://pytorch.org/docs/stable/generated/torch.nn.MSELoss.html?highlight=mseloss#torch.nn.MSELoss

    Creates a criterion that measures the mean squared error (squared L2 norm) between
    each element in the input :math:`x` and target :math:`y`.

    The unreduced (i.e. with :attr:`reduction` set to ``'none'``) loss can be described as:

    .. math::
        \ell(x, y) = L = \{l_1,\dots,l_N\}^\top, \quad
        l_n = \left( x_n - y_n \right)^2,

    where :math:`N` is the batch size. If :attr:`reduction` is not ``'none'``
    (default ``'mean'``), then:

    .. math::
        \ell(x, y) =
        \begin{cases}
            \operatorname{mean}(L), &  \text{if reduction} = \text{`mean';}\\
            \operatorname{sum}(L),  &  \text{if reduction} = \text{`sum'.}
        \end{cases}

    :math:`x` and :math:`y` are tensors of arbitrary shapes with a total
    of :math:`n` elements each.

    The mean operation still operates over all the elements, and divides by :math:`n`.

    The division by :math:`n` can be avoided if one sets ``reduction = 'sum'``.

    Args:
        reduction (string, optional): Specifies the reduction to apply to the output:
            ``'none'`` | ``'mean'`` | ``'sum'``. ``'none'``: no reduction will be applied,
            ``'mean'``: the sum of the output will be divided by the number of
            elements in the output, ``'sum'``: the output will be summed. Default: ``'mean'``

    Shape:
        - Input: :math:`(N, *)` where :math:`*` means, any number of additional
          dimensions
        - Target: :math:`(N, *)`, same shape as the input

    For example:

    .. code-block:: python

        >>> import oneflow.experimental as flow
        >>> import numpy as np
        >>> flow.enable_eager_execution()

        >>> input = flow.Tensor(
        ... [[-0.02557137, 0.03101675, 1.37493674],
        ... [0.25599439, -1.08372561, -0.21006816]], dtype=flow.float32)
        >>> target = flow.Tensor(
        ... [[-1.53105064, -0.68137555, 0.5931354],
        ... [-0.49158347, 0.93673637, 0.1324141]], dtype=flow.float32)
        >>> m = flow.nn.MSELoss(reduction="none")
        >>> out = m(input, target)
        >>> out
        tensor([[2.2665, 0.5075, 0.6112],
                [0.5589, 4.0823, 0.1173]], dtype=oneflow.float32)
        >>> m = flow.nn.MSELoss(reduction="mean")
        >>> out = m(input, target)
        >>> out
        tensor([1.3573], dtype=oneflow.float32)
        >>> m = flow.nn.MSELoss(reduction="sum")
        >>> out = m(input, target)
        >>> out
        tensor([8.1436], dtype=oneflow.float32)

    """

    def __init__(self, reduction: str = "mean") -> None:
        super().__init__()
        assert reduction in [
            "sum",
            "none",
            "mean",
            None,
        ], "Argument reduction only support 'sum'/'mean'/'none'/None for now!"

        self.reduction = reduction

    def forward(self, input: Tensor, target: Tensor) -> Tensor:
        mean_squared_difference = flow.experimental.square(
            flow.experimental.sub(input, target)
        )
        if self.reduction == "mean":
            return flow.experimental.mean(mean_squared_difference)
        elif self.reduction == "sum":
            return flow.experimental.sum(mean_squared_difference)
        else:
            # Do no reduction
            return mean_squared_difference


@oneflow_export("nn.MarginRankingLoss")
@experimental_api
class MarginRankingLoss(Module):
    r"""Creates a criterion that measures the loss given
    inputs :math:`x1`, :math:`x2`, two 1D mini-batch `Tensors`,
    and a label 1D mini-batch tensor :math:`y` (containing 1 or -1).

    If :math:`y = 1` then it assumed the first input should be ranked higher
    (have a larger value) than the second input, and vice-versa for :math:`y = -1`.

    The loss function for each sample in the mini-batch is:

    .. math::
        \text{loss}(x1, x2, y) = \max(0, -y * (x1 - x2) + \text{margin})

    Args:
        margin (float, optional): Has a default value of :math:`0`.
        reduction (string, optional): Specifies the reduction to apply to the output:
            ``'none'`` | ``'mean'`` | ``'sum'``. ``'none'``: no reduction will be applied,
            ``'mean'``: the sum of the output will be divided by the number of
            elements in the output, ``'sum'``: the output will be summed. Default: ``'mean'``

    Shape:
        - `x1` : :math:`(N, D)` where `N` is the batch size and `D` is the size of a sample.
        - `x2` : :math:`(N, D)` where `N` is the batch size and `D` is the size of a sample.
        - Target: :math:`(N)`
        - Output: scalar. If :attr:`reduction` is ``'none'``, then :math:`(N)`.

    For example:

    .. code-block:: python

        >>> import oneflow.experimental as flow
        >>> flow.enable_eager_execution()
        >>> import numpy as np

        >>> x1 = flow.Tensor(np.array([[1, 2, 3], [4, 5, 6], [7, 8, 9]]), dtype=flow.float32)
        >>> x2 = flow.Tensor(np.array([[2, 2, 2], [2, 2, 2], [2, 2, 2]]), dtype=flow.float32)
        >>> target = flow.Tensor(np.array([[1, -1, 1],[-1, 1, -1], [1, 1, 1]]), dtype=flow.float32)
        >>> m = flow.nn.MarginRankingLoss(margin =1.0, reduction="none")
        >>> out = m(x1, x2, target)
        >>> out
        tensor([[2., 1., 0.],
                [3., 0., 5.],
                [0., 0., 0.]], dtype=oneflow.float32)

        >>> m = flow.nn.MarginRankingLoss(margin = 0.3, reduction="sum")
        >>> out = m(x1, x2, target)
        >>> out
        tensor([8.2], dtype=oneflow.float32)

        >>> m = flow.nn.MarginRankingLoss(margin = 10, reduction="mean")
        >>> out = m(x1, x2, target)
        >>> out
        tensor([8.3333], dtype=oneflow.float32)


    """

    def __init__(self, margin=0.0, reduction: str = "mean") -> None:
        super().__init__()
        self.margin = margin
        assert reduction in [
            "sum",
            "none",
            "mean",
            None,
        ], "only 'sum', 'mean' and None supported by now"

        self.reduction = reduction

    def forward(self, input1, input2, target):
        res = flow.experimental.clip(
            flow.experimental.add(
                self.margin,
                flow.experimental.mul(
                    target,
                    flow.experimental.mul(-1, flow.experimental.sub(input1, input2)),
                ),
            ),
            min=0.0,
        )

        if self.reduction == "none":
            return res
        elif self.reduction == "sum":
            return res.sum()
        else:
            return res.mean()


@oneflow_export("nn.CTCLoss")
@experimental_api
class CTCLoss(Module):
    r"""The Connectionist Temporal Classification loss.
    The interface is consistent with PyTorch.
    The documentation is referenced from:
    https://pytorch.org/docs/stable/generated/torch.nn.CTCLoss.html#torch.nn.CTCLoss

    Calculates loss between a continuous (unsegmented) time series and a target sequence. CTCLoss sums over the
    probability of possible alignments of input to target, producing a loss value which is differentiable
    with respect to each input node. The alignment of input to target is assumed to be "many-to-one", which
    limits the length of the target sequence such that it must be :math:`\leq` the input length.

    Args:
        blank (int, optional): blank label. Default :math:`0`.
        reduction (string, optional): Specifies the reduction to apply to the output:
            ``'none'`` | ``'mean'`` | ``'sum'``. ``'none'``: no reduction will be applied,
            ``'mean'``: the output losses will be divided by the target lengths and
            then the mean over the batch is taken. Default: ``'mean'``
        zero_infinity (bool, optional):
            Whether to zero infinite losses and the associated gradients.
            Default: ``False``
            Infinite losses mainly occur when the inputs are too short
            to be aligned to the targets.

    Shape:
        - Log_probs: Tensor of size :math:`(T, N, C)`,
          where :math:`T = \text{input length}`,
          :math:`N = \text{batch size}`, and
          :math:`C = \text{number of classes (including blank)}`.
        - Targets: Tensor of size :math:`(N, S)` or
          :math:`(\operatorname{sum}(\text{target\_lengths}))`,
          where :math:`N = \text{batch size}` and
          :math:`S = \text{max target length, if shape is } (N, S)`.
          It represent the target sequences. Each element in the target
          sequence is a class index. And the target index cannot be blank (default=0).
          In the :math:`(N, S)` form, targets are padded to the
          length of the longest sequence, and stacked.
          In the :math:`(\operatorname{sum}(\text{target\_lengths}))` form,
          the targets are assumed to be un-padded and
          concatenated within 1 dimension.
        - Input_lengths: Tuple or tensor of size :math:`(N)`,
          where :math:`N = \text{batch size}`. It represent the lengths of the
          inputs (must each be :math:`\leq T`). And the lengths are specified
          for each sequence to achieve masking under the assumption that sequences
          are padded to equal lengths.
        - Target_lengths: Tuple or tensor of size :math:`(N)`,
          where :math:`N = \text{batch size}`. It represent lengths of the targets.
          Lengths are specified for each sequence to achieve masking under the
          assumption that sequences are padded to equal lengths. If target shape is
          :math:`(N,S)`, target_lengths are effectively the stop index
          :math:`s_n` for each target sequence, such that ``target_n = targets[n,0:s_n]`` for
          each target in a batch. Lengths must each be :math:`\leq S`
          If the targets are given as a 1d tensor that is the concatenation of individual
          targets, the target_lengths must add up to the total length of the tensor.

    Reference:
        A. Graves et al.: Connectionist Temporal Classification:
        Labelling Unsegmented Sequence Data with Recurrent Neural Networks:
        https://www.cs.toronto.edu/~graves/icml_2006.pdf

    For example:

    .. code-block:: python

        >>> import oneflow.experimental as flow
        >>> flow.enable_eager_execution()
        >>> import numpy as np
        >>> log_probs = np.array(
        ...             [
        ...                 [[-1.1031, -0.7998, -1.5200], [-0.9808, -1.1363, -1.1908]],
        ...                 [[-1.2258, -1.0665, -1.0153], [-1.1135, -1.2331, -0.9671]],
        ...                 [[-1.3348, -0.6611, -1.5118], [-0.9823, -1.2355, -1.0941]],
        ...                 [[-1.3850, -1.3273, -0.7247], [-0.8235, -1.4783, -1.0994]],
        ...                 [[-0.9049, -0.8867, -1.6962], [-1.4938, -1.3630, -0.6547]],
        ...             ]
        ...         ).astype(np.float32)
        >>> log_probs = flow.Tensor(log_probs, dtype=flow.float32)
        >>> targets = flow.Tensor(np.array([[1, 2, 2], [1, 2, 2]]).astype("int32"), dtype=flow.int32)
        >>> input_lengths = flow.Tensor(np.array([5, 5]).astype("int32"), dtype=flow.int32)
        >>> target_lengths = flow.Tensor(np.array([3, 3]).astype("int32"), dtype=flow.int32)
        >>> loss_mean = flow.nn.CTCLoss()
        >>> out = loss_mean(log_probs, targets, input_lengths, target_lengths)
        >>> out
        tensor([1.1376], dtype=oneflow.float32)
        >>> loss_sum = flow.nn.CTCLoss(blank=0, reduction="sum")
        >>> out = loss_sum(log_probs, targets, input_lengths, target_lengths)
        >>> out
        tensor([6.8257], dtype=oneflow.float32)
        >>> 

    """

    def __init__(
        self, blank: int = 0, reduction: str = "mean", zero_infinity: bool = False,
    ) -> None:
        super().__init__()
        assert reduction in [
            "sum",
            "none",
            "mean",
            None,
        ], "only 'sum', 'mean' and None supported by now"

        self.reduction = reduction
        self.zero_infinity = zero_infinity

        self._op = (
            flow.builtin_op("ctc_loss")
            .Input("log_probs")
            .Input("targets")
            .Input("input_lengths")
            .Input("target_lengths")
            .Output("loss")
            .Output("alpha")
            .Attr("blank", int(blank))
            .Attr("zero_infinity", zero_infinity)
            .Build()
        )
        self._xdivy_op = (
            flow.builtin_op("xdivy").Input("x").Input("y").Output("z").Build()
        )
        self.constant = _ConstantBase

    def forward(
        self,
        log_probs: Tensor,
        targets: Tensor,
        input_lengths: Tensor,
        target_lengths: Tensor,
    ) -> Tensor:
        loss, _ = self._op(log_probs, targets, input_lengths, target_lengths)
        if self.zero_infinity:
            cond = flow.experimental.eq(
                loss,
                self.constant(
                    size=loss.shape,
                    value=float("inf"),
                    dtype=loss.dtype,
                    device=loss.device,
                )(),
            )
            loss = flow.experimental.where(
                cond,
                flow.experimental.zeros(
                    size=loss.shape, dtype=loss.dtype, device=loss.device
                ),
                loss,
            )

        if self.reduction == "mean":

            return flow.experimental.mean(
                self._xdivy_op(
                    loss,
                    flow.experimental.cast(
                        flow.experimental.clamp(target_lengths, min=1),
                        dtype=log_probs.dtype,
                    ),
                )[0]
            )
        elif self.reduction == "sum":
            return flow.experimental.sum(loss)
        else:
            return loss


@oneflow_export("nn.BCEWithLogitsLoss")
@experimental_api
class BCEWithLogitsLoss(Module):
    r"""This operator combines the `Sigmoid` and `BCELoss` together. For numerical stability,
    we apply some math tricks instead of using `Sigmoid` layer with `BCELoss`.

    The equation is:

    if :attr:`reduction` = ``"none"``:

    .. math::

        out = -weight*[Pos\_weight*y*log\sigma({x}) + (1-y)*log(1-\sigma(x))]

    if :attr:`reduction` = ``"mean"``:

    .. math::

        out = -\frac{weight}{n}\sum_{i=1}^n[Pos\_weight*y*log\sigma({x}) + (1-y)*log(1-\sigma(x))]

    if :attr:`reduction` = ``"sum"``:

    .. math::

        out = -weight*\sum_{i=1}^n[Pos\_weight*y*log\sigma({x}) + (1-y)*log(1-\sigma(x))]

    Args:
        weight (Tensor, optional): The manual rescaling weight to the loss. Default: ``None``
        size_average (bool, optional) – Deprecated (see :attr:`reduction`). Default: ``True``
        reduce (bool, optional) – Deprecated (see :attr:`reduction`). Default: ``True``
        reduction (str, optional): The reduce type, it can be one of ``"none"``, ``"mean"``, ``"sum"``.
            ``'none'``: no reduction will be applied, ``'mean'``: the sum of the output will be divided
            by the number of elements in the output, ``'sum'``: the output will be summed. Default: ``"mean"``
        pos_weight (Tensor, optional): The manual rescaling weight to the positive examples.
            Default: ``None``

    Shape:
        - Input: :math:`(N,*)` where `*` means, any number of additional dimensions
        - Target: :math:`(N,*)`, same shape as the input
        - Output: scalar. If :attr:`reduction` is ``"none"``, then :math:`(N,*)`, same shape as input.

    For example:

    .. code-block:: python

        >>> import oneflow.experimental as flow
        >>> flow.enable_eager_execution()
        >>> import oneflow.typing as tp

        >>> input = flow.Tensor([[1.2, 0.2, -0.3], [0.7, 0.6, -2], [0.7, 0.6, -2]], dtype=flow.float32)
        >>> target = flow.Tensor([[0, 1, 0], [1, 0, 1], [1, 0, 1]], dtype=flow.float32)
        >>> weight = flow.Tensor([[2, 2, 2], [2, 2, 2], [2, 2, 2]], dtype=flow.float32)
        >>> pos_weight = flow.Tensor([1.2, 1.3, 1.4], dtype=flow.float32)

        >>> m = flow.nn.BCEWithLogitsLoss(weight=weight, pos_weight=pos_weight, reduction="none")
        >>> out = m(input, target)
        >>> out
        tensor([[2.9266, 1.5552, 1.1087],
                [0.9676, 2.075 , 5.9554],
                [0.9676, 2.075 , 5.9554]], dtype=oneflow.float32)

        >>> m = flow.nn.BCEWithLogitsLoss(weight=weight, pos_weight=pos_weight, reduction="mean")
        >>> out = m(input, target)
        >>> out
        tensor([2.6207], dtype=oneflow.float32)

        >>> m = flow.nn.BCEWithLogitsLoss(weight=weight, pos_weight=pos_weight, reduction="sum")
        >>> out = m(input, target)
        >>> out
        tensor([23.5865], dtype=oneflow.float32)


    """

    def __init__(
        self,
        weight=None,
        size_average: bool = True,
        reduce: bool = True,
        reduction: Optional[str] = "mean",
        pos_weight=None,
    ) -> None:
        super().__init__()
        assert reduction in [
            "sum",
            "none",
            "mean",
            None,
        ], "only 'sum', 'mean' and None supported by now"

        self.weight = weight
        self.size_average = size_average
        self.reduce = reduce
        self.reduction = reduction
        self.pos_weight = pos_weight

    def forward(self, input, target):
        if not (target.shape == input.shape):
            raise ValueError(
                "Target size ({}) must be the same as input size ({})".format(
                    target.size(), input.size()
                )
            )

        _neg_input = flow.experimental.negative(input)
        _max_val = flow.experimental.clip(_neg_input, 0)
        _neg_max_val = flow.experimental.negative(_max_val)

        if self.pos_weight:
            _log_weight = ((self.pos_weight - 1) * target) + 1
            _loss = (1 - target) * input + _log_weight * (
                flow.experimental.log(
                    flow.experimental.exp(_neg_max_val)
                    + flow.experimental.exp(_neg_input - _max_val)
                )
                + _max_val
            )
        else:
            _loss = (1 - target) * input + _max_val
            _loss += flow.experimental.log(
                flow.experimental.exp(_neg_max_val)
                + flow.experimental.exp(_neg_input - _max_val)
            )

        if self.weight is not None:
            assert (
                self.weight.shape == input.shape
            ), "The weight shape must be the same as Input shape"
            _weighted_loss = self.weight * _loss
        else:
            _weighted_loss = _loss

        if self.reduction == "mean":
            return flow.experimental.mean(_weighted_loss)
        elif self.reduction == "sum":
            return flow.experimental.sum(_weighted_loss)
        else:
            # Do no reduction
            return _weighted_loss


if __name__ == "__main__":
    import doctest

    doctest.testmod(raise_on_error=True)<|MERGE_RESOLUTION|>--- conflicted
+++ resolved
@@ -294,20 +294,11 @@
         >>> m_none = flow.nn.BCELoss()
         >>> out = m_none(sigmoid_input, target)
         >>> out
-<<<<<<< HEAD
         tensor([1.0306], dtype=oneflow.float32)
 
     """
 
     def __init__(self, weight: Tensor = None, reduction: str = "mean") -> None:
-=======
-        tensor([[1.4633, 0.5981, 0.5544],
-                [0.4032, 1.0375, 2.1269]], dtype=oneflow.float32)
-
-    """
-
-    def __init__(self, weight: Tensor = None, reduction: str = None) -> None:
->>>>>>> 83ae9a99
         super().__init__()
         assert reduction in [
             "none",
