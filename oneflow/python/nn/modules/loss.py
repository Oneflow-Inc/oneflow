"""
Copyright 2020 The OneFlow Authors. All rights reserved.

Licensed under the Apache License, Version 2.0 (the "License");
you may not use this file except in compliance with the License.
You may obtain a copy of the License at

    http://www.apache.org/licenses/LICENSE-2.0

Unless required by applicable law or agreed to in writing, software
distributed under the License is distributed on an "AS IS" BASIS,
WITHOUT WARRANTIES OR CONDITIONS OF ANY KIND, either express or implied.
See the License for the specific language governing permissions and
limitations under the License.
"""
from typing import Optional

import oneflow as flow
from oneflow.python.framework.tensor import Tensor
from oneflow.python.oneflow_export import oneflow_export, experimental_api
from oneflow.python.nn.module import Module
from oneflow.python.nn.modules.constant import _ConstantBase


@oneflow_export("nn.CrossEntropyLoss")
@experimental_api
class CrossEntropyLoss(Module):
    r"""This criterion combines :class:`~flow.nn.LogSoftmax` and :class:`~flow.nn.NLLLoss` in one single class.

    It is useful when training a classification problem with `C` classes.

    The `input` is expected to contain raw, unnormalized scores for each class.

    `input` has to be a Tensor of size either :math:`(minibatch, C)` or
    :math:`(minibatch, C, d_1, d_2, ..., d_K)`
    with :math:`K \geq 1` for the `K`-dimensional case (described later).

    This criterion expects a class index in the range :math:`[0, C-1]` as the
    `target` for each value of a 1D tensor of size `minibatch`;

    The loss can be described as:

    .. math::
        \text{loss}(x, class) = -\log\left(\frac{\exp(x[class])}{\sum_j \exp(x[j])}\right)
                       = -x[class] + \log\left(\sum_j \exp(x[j])\right)

    Can also be used for higher dimension inputs, such as 2D images, by providing
    an input of size :math:`(minibatch, C, d_1, d_2, ..., d_K)` with :math:`K \geq 1`,
    where :math:`K` is the number of dimensions, and a target of appropriate shape
    (see below).

    Args:
        reduction (string, optional): Specifies the reduction to apply to the output:
            ``'none'`` | ``'mean'`` | ``'sum'``. ``'none'``: no reduction will
            be applied, ``'mean'``: the weighted mean of the output is taken,
            ``'sum'``: the output will be summed. Default: ``'mean'``

    For example:

    .. code-block:: python

        >>> import oneflow.experimental as flow
        >>> import numpy as np
        >>> flow.enable_eager_execution()

        >>> input = flow.Tensor(
        ...    [[-0.1664078, -1.7256707, -0.14690138],
        ...        [-0.21474946, 0.53737473, 0.99684894],
        ...        [-1.135804, -0.50371903, 0.7645404]], dtype=flow.float32)
        >>> target = flow.Tensor(np.array([0, 1, 2]), dtype=flow.int32)
        >>> out = flow.nn.CrossEntropyLoss(reduction="none")(input, target)
        >>> print(out.numpy())
        [0.80199665 1.1166505  0.35826024]
        >>> out_sum = flow.nn.CrossEntropyLoss(reduction="sum")(input, target)
        >>> print(out_sum.numpy())
        [2.2769072]
        >>> out_mean = flow.nn.CrossEntropyLoss(reduction="mean")(input, target)
        >>> print(out_mean.numpy())
        [0.75896907]


    """

    def __init__(
        self,
        weight=None,
        ignore_index: Optional[int] = None,
        reduction: Optional[str] = "mean",
    ) -> None:
        super().__init__()
        if weight is not None:
            raise ValueError("Argument weight is not supported yet")
        if ignore_index is not None:
            raise ValueError("Argument ignore_index is not supported yet")
        assert reduction in [
            "sum",
            "none",
            "mean",
            None,
        ], "only 'sum', 'mean' and None supported by now"

        self.reduction = reduction
        self._op = (
            flow.builtin_op("sparse_softmax_cross_entropy")
            .Input("prediction")
            .Input("label")
            .Output("prob")
            .Output("out")
            .Build()
        )
        self._transpose_op = (
            flow.builtin_op("transpose")
            .Input("input")
            .Output("output")
            .Attr("perm", [])
            .Build()
        )

    def forward(self, input, target):
        assert len(input.shape) <= 4
        assert len(target.shape) == len(input.shape) - 1
        input_shape_len = len(input.shape)
        if input_shape_len == 3:
            b, c, h = input.shape[0], input.shape[1], input.shape[2]
            input = self._transpose_op(input, perm=(0, 2, 1))[0]
            input = input.reshape(shape=[-1, input.shape[2]])
            target = target.flatten()
        elif input_shape_len == 4:
            b, c, h, w = input.shape[0], input.shape[1], input.shape[2], input.shape[3]
            input = self._transpose_op(input, perm=(0, 2, 3, 1))[0]
            input = input.reshape(shape=[-1, input.shape[3]])
            target = target.flatten()
        elif input_shape_len >= 5:
            raise NotImplemented

        prob, out = self._op(input, target, depth=input.shape[len(input.shape) - 1])
        if self.reduction == "mean":
            return flow.experimental.mean(out)
        elif self.reduction == "sum":
            return flow.experimental.sum(out)
        else:
            if input_shape_len == 4:
                out = out.reshape((b, h, w))
            return out


@oneflow_export("nn.NLLLoss")
@experimental_api
class NLLLoss(Module):
    r""" The negative log likelihood loss. It is useful to train a classification
    problem with `C` classes.

    The `input` given through a forward call is expected to contain
    log-probabilities of each class. `input` has to be a Tensor of size either
    :math:`(minibatch, C)` or :math:`(minibatch, C, d_1, d_2, ..., d_K)`
    with :math:`K \geq 1` for the `K`-dimensional case (described later).

    Obtaining log-probabilities in a neural network is easily achieved by
    adding a  `LogSoftmax`  layer in the last layer of your network.
    You may use `CrossEntropyLoss` instead, if you prefer not to add an extra
    layer.

    The `target` that this loss expects should be a class index in the range :math:`[0, C-1]`
    where `C = number of classes`;

    The unreduced (i.e. with :attr:`reduction` set to ``'none'``) loss can be described as:

    .. math::
        \ell(x, y) = L = \{l_1,\dots,l_N\}^\top, \quad
        l_n = - w_{y_n} x_{n,y_n}, \quad
        w_{c} = \mathbb{1},

    where :math:`x` is the input, :math:`y` is the target, :math:`w` is the weight, and
    :math:`N` is the batch size. If :attr:`reduction` is not ``'none'``
    (default ``'mean'``), then

    .. math::
        \ell(x, y) = \begin{cases}
            \sum_{n=1}^N \frac{1}{N} l_n, &
            \text{if reduction} = \text{`mean';}\\
            \sum_{n=1}^N l_n,  &
            \text{if reduction} = \text{`sum'.}
        \end{cases}

    Can also be used for higher dimension inputs, such as 2D images, by providing
    an input of size :math:`(minibatch, C, d_1, d_2, ..., d_K)` with :math:`K \geq 1`,
    where :math:`K` is the number of dimensions, and a target of appropriate shape
    (see below). In the case of images, it computes NLL loss per-pixel.

    Args:
        reduction (string, optional): Specifies the reduction to apply to the output:
            ``'none'`` | ``'mean'`` | ``'sum'``. ``'none'``: no reduction will
            be applied, ``'mean'``: the weighted mean of the output is taken,
            ``'sum'``: the output will be summed. Default: ``'mean'``

    For example:

    .. code-block:: python

        >>> import oneflow.experimental as flow
        >>> flow.enable_eager_execution()
        >>> import numpy as np

        >>> input = flow.Tensor(
        ... [[-0.1664078, -1.7256707, -0.14690138],
        ... [-0.21474946, 0.53737473, 0.99684894],
        ... [-1.135804, -0.50371903, 0.7645404]], dtype=flow.float32)
        >>> target = flow.Tensor(np.array([0, 1, 2]), dtype=flow.int32)
        >>> m = flow.nn.NLLLoss(reduction="none")
        >>> out = m(input, target).numpy()
        >>> print(out)
        [ 0.1664078  -0.53737473 -0.7645404 ]

        >>> m = flow.nn.NLLLoss(reduction="sum")
        >>> out = m(input, target).numpy()
        >>> print(out)
        [-1.1355073]

        >>> m = flow.nn.NLLLoss(reduction="mean")
        >>> out = m(input, target).numpy()
        >>> print(out)
        [-0.37850246]

    """

    def __init__(
        self, weight=None, ignore_index: int = None, reduction: str = "mean",
    ) -> None:
        super().__init__()
        if weight != None:
            raise ValueError("Argument weight is not supported yet")
        if ignore_index != None:
            raise ValueError("Argument ignore_index is not supported yet")
        assert reduction in [
            "sum",
            "none",
            "mean",
            None,
        ], "only 'sum', 'mean' and None supported by now"

        self.reduction = reduction
        self._dim_gather_op = (
            flow.builtin_op("dim_gather")
            .Input("input")
            .Input("index")
            .Output("output")
            .Attr("dim", 1)
            .Build()
        )
        self._transpose_op = (
            flow.builtin_op("transpose")
            .Input("input")
            .Output("output")
            .Attr("perm", [])
            .Build()
        )

    def nllloss_1d(self, input, target):
        target = flow.experimental.reshape(target, (target.shape[0], 1))
        res = self._dim_gather_op(input, target)[0]
        res = flow.experimental.squeeze(res, dim=[1])
        return res

    def forward(self, input, target):
        assert len(input.shape) <= 4
        assert len(target.shape) == len(input.shape) - 1
        input = input.negative()
        if len(input.shape) == 2:
            res = self.nllloss_1d(input, target)
        elif len(input.shape) == 3:
            b, c, h = input.shape[0], input.shape[1], input.shape[2]
            input = self._transpose_op(input, perm=(0, 2, 1))[0]
            input = input.reshape(shape=[-1, input.shape[2]])
            target = target.flatten()
            res = self.nllloss_1d(input, target)
            res = res.reshape((b, h))
        elif len(input.shape) == 4:
            b, c, h, w = input.shape[0], input.shape[1], input.shape[2], input.shape[3]
            input = self._transpose_op(input, perm=(0, 2, 3, 1))[0]
            input = input.reshape(shape=[-1, input.shape[3]])
            target = target.flatten()
            res = self.nllloss_1d(input, target)
            res = res.reshape((b, h, w))
        else:
            raise NotImplemented

        if self.reduction == "none":
            return res
        elif self.reduction == "sum":
            return res.sum()
        else:
            return res.mean()


@oneflow_export("nn.KLDivLoss")
@experimental_api
class KLDivLoss(Module):
    r"""The interface is consistent with PyTorch.
    The documentation is referenced from:
    https://pytorch.org/docs/stable/generated/torch.nn.KLDivLoss.html?highlight=kldivloss#torch.nn.KLDivLoss

    The Kullback-Leibler divergence loss measure

    `Kullback-Leibler divergence`_ is a useful distance measure for continuous
    distributions and is often useful when performing direct regression over
    the space of (discretely sampled) continuous output distributions.

    As with :class:`~torch.nn.NLLLoss`, the `input` given is expected to contain
    *log-probabilities* and is not restricted to a 2D Tensor.
    The targets are interpreted as *probabilities* by default, but could be considered
    as *log-probabilities* with :attr:`log_target` set to ``True``.

    This criterion expects a `target` `Tensor` of the same size as the
    `input` `Tensor`.

    The unreduced (i.e. with :attr:`reduction` set to ``'none'``) loss can be described as:

    .. math::
        l(x,y) = L = \{ l_1,\dots,l_N \}, \quad
        l_n = y_n \cdot \left( \log y_n - x_n \right)

    where the index :math:`N` spans all dimensions of ``input`` and :math:`L` has the same
    shape as ``input``. If :attr:`reduction` is not ``'none'`` (default ``'mean'``), then:

    .. math::
        \ell(x, y) = \begin{cases}
            \operatorname{mean}(L), & \text{if reduction} = \text{`mean';} \\
            \operatorname{sum}(L),  & \text{if reduction} = \text{`sum'.}
        \end{cases}

    In default :attr:`reduction` mode ``'mean'``, the losses are averaged for each minibatch over observations
    **as well as** over dimensions. ``'batchmean'`` mode gives the correct KL divergence where losses
    are averaged over batch dimension only. ``'mean'`` mode's behavior will be changed to the same as
    ``'batchmean'`` in the next major release.

    .. _`kullback-leibler divergence`: https://en.wikipedia.org/wiki/Kullback-Leibler_divergence

    Args:
        reduction (string, optional): Specifies the reduction to apply to the output:
            ``'none'`` | ``'batchmean'`` | ``'sum'`` | ``'mean'``.
            ``'none'``: no reduction will be applied.
            ``'batchmean'``: the sum of the output will be divided by batchsize.
            ``'sum'``: the output will be summed.
            ``'mean'``: the output will be divided by the number of elements in the output.
            Default: ``'mean'``
        log_target (bool, optional): Specifies whether `target` is passed in the log space.
            Default: ``False``

    .. note::
        :attr:`reduction` = ``'mean'`` doesn't return the true kl divergence value, please use
        :attr:`reduction` = ``'batchmean'`` which aligns with KL math definition.
        In the next major release, ``'mean'`` will be changed to be the same as ``'batchmean'``.

    Shape:
        - Input: :math:`(N, *)` where :math:`*` means, any number of additional
          dimensions
        - Target: :math:`(N, *)`, same shape as the input
        - Output: scalar by default. If :attr:``reduction`` is ``'none'``, then :math:`(N, *)`,
          the same shape as the input

    For example:

    .. code-block:: python

        >>> import oneflow.experimental as flow
        >>> import numpy as np
        >>> flow.enable_eager_execution()

        >>> input = flow.Tensor([-0.9021705, 0.08798598, 1.04686249], dtype=flow.float32)
        >>> target = flow.Tensor([1.22386942, -0.89729659, 0.01615712], dtype=flow.float32)
        >>> m = flow.nn.KLDivLoss(reduction="none", log_target=False)
        >>> out = m(input, target)
        >>> out
        tensor([ 1.3514,  0.    , -0.0836], dtype=oneflow.float32)
        >>> m = flow.nn.KLDivLoss(reduction="mean", log_target=False)
        >>> out = m(input, target)
        >>> out
        tensor([0.4226], dtype=oneflow.float32)
        >>> m = flow.nn.KLDivLoss(reduction="sum", log_target=True)
        >>> out = m(input, target)
        >>> out
        tensor([5.7801], dtype=oneflow.float32)

    """

    def __init__(self, reduction: str = "mean", log_target: bool = False,) -> None:
        super().__init__()
        assert reduction in [
            "sum",
            "none",
            "mean",
            None,
        ], "Argument reduction only support 'sum'/'mean'/'none'/None for now!"
        self.reduction = reduction
        self.log_target = log_target

    def forward(self, input: Tensor, target: Tensor) -> Tensor:
        if self.log_target:
            _kl_div_loss = flow.experimental.exp(target) * (target - input)
        else:
            _kl_div_out_loss = target * (flow.experimental.log(target) - input)
            _zeros = flow.experimental.zeros(
                size=_kl_div_out_loss.shape,
                dtype=_kl_div_out_loss.dtype,
                device=_kl_div_out_loss.device,
            )
            # when target < 0, we set to `0`, when target > 0, we set to `1`.
            _condition = flow.experimental.gt(target, 0)
            # To avoid the `nan` value in log operation
            # We set those positions which `target` is less than zero as `0`
            _kl_div_loss = flow.experimental.where(_condition, _kl_div_out_loss, _zeros)

        if self.reduction == "mean":
            return flow.experimental.mean(_kl_div_loss)
        elif self.reduction == "sum":
            return flow.experimental.sum(_kl_div_loss)
        else:
            return _kl_div_loss


@oneflow_export("nn.MSELoss")
@experimental_api
class MSELoss(Module):
    r"""The interface is consistent with PyTorch.
    The documentation is referenced from:
    https://pytorch.org/docs/stable/generated/torch.nn.MSELoss.html?highlight=mseloss#torch.nn.MSELoss

    Creates a criterion that measures the mean squared error (squared L2 norm) between
    each element in the input :math:`x` and target :math:`y`.

    The unreduced (i.e. with :attr:`reduction` set to ``'none'``) loss can be described as:

    .. math::
        \ell(x, y) = L = \{l_1,\dots,l_N\}^\top, \quad
        l_n = \left( x_n - y_n \right)^2,

    where :math:`N` is the batch size. If :attr:`reduction` is not ``'none'``
    (default ``'mean'``), then:

    .. math::
        \ell(x, y) =
        \begin{cases}
            \operatorname{mean}(L), &  \text{if reduction} = \text{`mean';}\\
            \operatorname{sum}(L),  &  \text{if reduction} = \text{`sum'.}
        \end{cases}

    :math:`x` and :math:`y` are tensors of arbitrary shapes with a total
    of :math:`n` elements each.

    The mean operation still operates over all the elements, and divides by :math:`n`.

    The division by :math:`n` can be avoided if one sets ``reduction = 'sum'``.

    Args:
        reduction (string, optional): Specifies the reduction to apply to the output:
            ``'none'`` | ``'mean'`` | ``'sum'``. ``'none'``: no reduction will be applied,
            ``'mean'``: the sum of the output will be divided by the number of
            elements in the output, ``'sum'``: the output will be summed. Default: ``'mean'``

    Shape:
        - Input: :math:`(N, *)` where :math:`*` means, any number of additional
          dimensions
        - Target: :math:`(N, *)`, same shape as the input

    For example:

    .. code-block:: python

        >>> import oneflow.experimental as flow
        >>> import numpy as np
        >>> flow.enable_eager_execution()

        >>> input = flow.Tensor(
        ... [[-0.02557137, 0.03101675, 1.37493674],
        ... [0.25599439, -1.08372561, -0.21006816]], dtype=flow.float32)
        >>> target = flow.Tensor(
        ... [[-1.53105064, -0.68137555, 0.5931354],
        ... [-0.49158347, 0.93673637, 0.1324141]], dtype=flow.float32)
        >>> m = flow.nn.MSELoss(reduction="none")
        >>> out = m(input, target)
        >>> out
        tensor([[2.2665, 0.5075, 0.6112],
                [0.5589, 4.0823, 0.1173]], dtype=oneflow.float32)
        >>> m = flow.nn.MSELoss(reduction="mean")
        >>> out = m(input, target)
        >>> out
        tensor([1.3573], dtype=oneflow.float32)
        >>> m = flow.nn.MSELoss(reduction="sum")
        >>> out = m(input, target)
        >>> out
        tensor([8.1436], dtype=oneflow.float32)

    """

    def __init__(self, reduction: str = "mean") -> None:
        super().__init__()
        assert reduction in [
            "sum",
            "none",
            "mean",
            None,
        ], "Argument reduction only support 'sum'/'mean'/'none'/None for now!"

        self.reduction = reduction

    def forward(self, input: Tensor, target: Tensor) -> Tensor:
        mean_squared_difference = flow.experimental.square(
            flow.experimental.sub(input, target)
        )
        if self.reduction == "mean":
            return flow.experimental.mean(mean_squared_difference)
        elif self.reduction == "sum":
            return flow.experimental.sum(mean_squared_difference)
        else:
            # Do no reduction
            return mean_squared_difference


@oneflow_export("nn.MarginRankingLoss")
@experimental_api
class MarginRankingLoss(Module):
    r"""Creates a criterion that measures the loss given
    inputs :math:`x1`, :math:`x2`, two 1D mini-batch `Tensors`,
    and a label 1D mini-batch tensor :math:`y` (containing 1 or -1).

    If :math:`y = 1` then it assumed the first input should be ranked higher
    (have a larger value) than the second input, and vice-versa for :math:`y = -1`.

    The loss function for each sample in the mini-batch is:

    .. math::
        \text{loss}(x1, x2, y) = \max(0, -y * (x1 - x2) + \text{margin})

    Args:
        margin (float, optional): Has a default value of :math:`0`.
        reduction (string, optional): Specifies the reduction to apply to the output:
            ``'none'`` | ``'mean'`` | ``'sum'``. ``'none'``: no reduction will be applied,
            ``'mean'``: the sum of the output will be divided by the number of
            elements in the output, ``'sum'``: the output will be summed. Default: ``'mean'``

    Shape:
        - `x1` : :math:`(N, D)` where `N` is the batch size and `D` is the size of a sample.
        - `x2` : :math:`(N, D)` where `N` is the batch size and `D` is the size of a sample.
        - Target: :math:`(N)`
        - Output: scalar. If :attr:`reduction` is ``'none'``, then :math:`(N)`.

    For example:

    .. code-block:: python

        >>> import oneflow.experimental as flow
        >>> flow.enable_eager_execution()
        >>> import numpy as np

        >>> x1 = flow.Tensor(np.array([[1, 2, 3], [4, 5, 6], [7, 8, 9]]), dtype=flow.float32)
        >>> x2 = flow.Tensor(np.array([[2, 2, 2], [2, 2, 2], [2, 2, 2]]), dtype=flow.float32)
        >>> target = flow.Tensor(np.array([[1, -1, 1],[-1, 1, -1], [1, 1, 1]]), dtype=flow.float32)
        >>> m = flow.nn.MarginRankingLoss(margin =1.0, reduction="none")
        >>> out = m(x1, x2, target)
        >>> out
        tensor([[2., 1., 0.],
                [3., 0., 5.],
                [0., 0., 0.]], dtype=oneflow.float32)

        >>> m = flow.nn.MarginRankingLoss(margin = 0.3, reduction="sum")
        >>> out = m(x1, x2, target)
        >>> out
        tensor([8.2], dtype=oneflow.float32)

        >>> m = flow.nn.MarginRankingLoss(margin = 10, reduction="mean")
        >>> out = m(x1, x2, target)
        >>> out
        tensor([8.3333], dtype=oneflow.float32)


    """

    def __init__(self, margin=0.0, reduction: str = "mean") -> None:
        super().__init__()
        self.margin = margin
        assert reduction in [
            "sum",
            "none",
            "mean",
            None,
        ], "only 'sum', 'mean' and None supported by now"

        self.reduction = reduction

    def forward(self, input1, input2, target):
        res = flow.experimental.clip(
            flow.experimental.add(
                self.margin,
                flow.experimental.mul(
                    target,
                    flow.experimental.mul(-1, flow.experimental.sub(input1, input2)),
                ),
            ),
            min=0.0,
        )

        if self.reduction == "none":
            return res
        elif self.reduction == "sum":
            return res.sum()
        else:
            return res.mean()


@oneflow_export("nn.CTCLoss")
@experimental_api
class CTCLoss(Module):
    r"""The Connectionist Temporal Classification loss.
    The interface is consistent with PyTorch.
    The documentation is referenced from:
    https://pytorch.org/docs/stable/generated/torch.nn.CTCLoss.html#torch.nn.CTCLoss

    Calculates loss between a continuous (unsegmented) time series and a target sequence. CTCLoss sums over the
    probability of possible alignments of input to target, producing a loss value which is differentiable
    with respect to each input node. The alignment of input to target is assumed to be "many-to-one", which
    limits the length of the target sequence such that it must be :math:`\leq` the input length.

    Args:
        blank (int, optional): blank label. Default :math:`0`.
        reduction (string, optional): Specifies the reduction to apply to the output:
            ``'none'`` | ``'mean'`` | ``'sum'``. ``'none'``: no reduction will be applied,
            ``'mean'``: the output losses will be divided by the target lengths and
            then the mean over the batch is taken. Default: ``'mean'``
        zero_infinity (bool, optional):
            Whether to zero infinite losses and the associated gradients.
            Default: ``False``
            Infinite losses mainly occur when the inputs are too short
            to be aligned to the targets.

    Shape:
        - Log_probs: Tensor of size :math:`(T, N, C)`,
          where :math:`T = \text{input length}`,
          :math:`N = \text{batch size}`, and
          :math:`C = \text{number of classes (including blank)}`.
        - Targets: Tensor of size :math:`(N, S)` or
          :math:`(\operatorname{sum}(\text{target\_lengths}))`,
          where :math:`N = \text{batch size}` and
          :math:`S = \text{max target length, if shape is } (N, S)`.
          It represent the target sequences. Each element in the target
          sequence is a class index. And the target index cannot be blank (default=0).
          In the :math:`(N, S)` form, targets are padded to the
          length of the longest sequence, and stacked.
          In the :math:`(\operatorname{sum}(\text{target\_lengths}))` form,
          the targets are assumed to be un-padded and
          concatenated within 1 dimension.
        - Input_lengths: Tuple or tensor of size :math:`(N)`,
          where :math:`N = \text{batch size}`. It represent the lengths of the
          inputs (must each be :math:`\leq T`). And the lengths are specified
          for each sequence to achieve masking under the assumption that sequences
          are padded to equal lengths.
        - Target_lengths: Tuple or tensor of size :math:`(N)`,
          where :math:`N = \text{batch size}`. It represent lengths of the targets.
          Lengths are specified for each sequence to achieve masking under the
          assumption that sequences are padded to equal lengths. If target shape is
          :math:`(N,S)`, target_lengths are effectively the stop index
          :math:`s_n` for each target sequence, such that ``target_n = targets[n,0:s_n]`` for
          each target in a batch. Lengths must each be :math:`\leq S`
          If the targets are given as a 1d tensor that is the concatenation of individual
          targets, the target_lengths must add up to the total length of the tensor.

    Reference:
        A. Graves et al.: Connectionist Temporal Classification:
        Labelling Unsegmented Sequence Data with Recurrent Neural Networks:
        https://www.cs.toronto.edu/~graves/icml_2006.pdf

    For example:

    .. code-block:: python

        >>> import oneflow.experimental as flow
        >>> flow.enable_eager_execution()
        >>> import numpy as np
        >>> log_probs = np.array(
        ...             [
        ...                 [[-1.1031, -0.7998, -1.5200], [-0.9808, -1.1363, -1.1908]],
        ...                 [[-1.2258, -1.0665, -1.0153], [-1.1135, -1.2331, -0.9671]],
        ...                 [[-1.3348, -0.6611, -1.5118], [-0.9823, -1.2355, -1.0941]],
        ...                 [[-1.3850, -1.3273, -0.7247], [-0.8235, -1.4783, -1.0994]],
        ...                 [[-0.9049, -0.8867, -1.6962], [-1.4938, -1.3630, -0.6547]],
        ...             ]
        ...         ).astype(np.float32)
        >>> log_probs = flow.Tensor(log_probs, dtype=flow.float32)
        >>> targets = flow.Tensor(np.array([[1, 2, 2], [1, 2, 2]]).astype("int32"), dtype=flow.int32)
        >>> input_lengths = flow.Tensor(np.array([5, 5]).astype("int32"), dtype=flow.int32)
        >>> target_lengths = flow.Tensor(np.array([3, 3]).astype("int32"), dtype=flow.int32)
        >>> loss_mean = flow.nn.CTCLoss()
        >>> out = loss_mean(log_probs, targets, input_lengths, target_lengths)
        >>> out
        tensor([1.1376], dtype=oneflow.float32)
        >>> loss_sum = flow.nn.CTCLoss(blank=0, reduction="sum")
        >>> out = loss_sum(log_probs, targets, input_lengths, target_lengths)
        >>> out
        tensor([6.8257], dtype=oneflow.float32)
<<<<<<< HEAD
        >>>
=======
        >>> 
>>>>>>> cac6631f

    """

    def __init__(
        self, blank: int = 0, reduction: str = "mean", zero_infinity: bool = False,
    ) -> None:
        super().__init__()
        assert reduction in [
            "sum",
            "none",
            "mean",
            None,
        ], "only 'sum', 'mean' and None supported by now"

        self.reduction = reduction
        self.zero_infinity = zero_infinity

        self._op = (
            flow.builtin_op("ctc_loss")
            .Input("log_probs")
            .Input("targets")
            .Input("input_lengths")
            .Input("target_lengths")
            .Output("loss")
            .Output("alpha")
            .Attr("blank", int(blank))
            .Attr("zero_infinity", zero_infinity)
            .Build()
        )
        self._xdivy_op = (
            flow.builtin_op("xdivy").Input("x").Input("y").Output("z").Build()
        )
        self.constant = _ConstantBase

    def forward(
        self,
        log_probs: Tensor,
        targets: Tensor,
        input_lengths: Tensor,
        target_lengths: Tensor,
    ) -> Tensor:
        loss, _ = self._op(log_probs, targets, input_lengths, target_lengths)
        if self.zero_infinity:
            cond = flow.experimental.eq(
                loss,
                self.constant(
                    size=loss.shape,
                    value=float("inf"),
                    dtype=loss.dtype,
                    device=loss.device,
                )(),
            )
            loss = flow.experimental.where(
                cond,
                flow.experimental.zeros(
                    size=loss.shape, dtype=loss.dtype, device=loss.device
                ),
                loss,
            )

        if self.reduction == "mean":

            return flow.experimental.mean(
                self._xdivy_op(
                    loss,
                    flow.experimental.cast(
                        flow.experimental.clamp(target_lengths, min=1),
                        dtype=log_probs.dtype,
                    ),
                )[0]
            )
        elif self.reduction == "sum":
            return flow.experimental.sum(loss)
        else:
            return loss


<<<<<<< HEAD
@oneflow_export("nn.BCEWithLogitsLoss")
@experimental_api
class BCEWithLogitsLoss(Module):
    r"""This operator combines the `Sigmoid` and `BCELoss` together. For numerical stability,
    we apply some math tricks instead of using `Sigmoid` layer with `BCELoss`.

    The equation is:

    if :attr:`reduction` = ``"none"``:

    .. math::

        out = -weight*[Pos\_weight*y*log\sigma({x}) + (1-y)*log(1-\sigma(x))]

    if :attr:`reduction` = ``"mean"``:

    .. math::

        out = -\frac{weight}{n}\sum_{i=1}^n[Pos\_weight*y*log\sigma({x}) + (1-y)*log(1-\sigma(x))]

    if :attr:`reduction` = ``"sum"``:

    .. math::

        out =k -weight*\sum_{i=1}^n[Pos\_weight*y*log\sigma({x}) + (1-y)*log(1-\sigma(x))]

    Args:
        weight (Tensor, optional): The manual rescaling weight to the loss. Default: ``None``
        size_average (bool, optional) – Deprecated (see :attr:`reduction`). Default: ``True``
        reduce (bool, optional) – Deprecated (see :attr:`reduction`). Default: ``True``
        reduction (str, optional): The reduce type, it can be one of ``"none"``, ``"mean"``, ``"sum"``.
            ``'none'``: no reduction will be applied, ``'mean'``: the sum of the output will be divided
            by the number of elements in the output, ``'sum'``: the output will be summed. Default: ``"mean"``
        pos_weight (Tensor, optional): The manual rescaling weight to the positive examples.
            Default: ``None``

    Shape:
        - Input: :math:`(N,*)` where `*` means, any number of additional dimensions
        - Target: :math:`(N,*)`, same shape as the input
        - Output: scalar. If :attr:`reduction` is ``"none"``, then :math:`(N,*)`, same shape as input.

    For example:

    .. code-block:: python

        >>> import oneflow.experimental as flow
        >>> flow.enable_eager_execution()
        >>> import oneflow.typing as tp

        >>> input = flow.Tensor([[1.2, 0.2, -0.3], [0.7, 0.6, -2], [0.7, 0.6, -2]], dtype=flow.float32)
        >>> target = flow.Tensor([[0, 1, 0], [1, 0, 1], [1, 0, 1]], dtype=flow.float32)
        >>> weight = flow.Tensor([[2, 2, 2], [2, 2, 2], [2, 2, 2]], dtype=flow.float32)
        >>> pos_weight = flow.Tensor([1.2, 1.3, 1.4], dtype=flow.float32)

        >>> m = flow.nn.BCEWithLogitsLoss(weight=weight, pos_weight=pos_weight, reduction="none")
        >>> out = m(input, target)
        >>> out
        tensor([[2.9266, 1.5552, 1.1087],
                [0.9676, 2.075 , 5.9554],
                [0.9676, 2.075 , 5.9554]], dtype=oneflow.float32)

        >>> m = flow.nn.BCEWithLogitsLoss(weight=weight, pos_weight=pos_weight, reduction="mean")
        >>> out = m(input, target)
        >>> out
        tensor([2.6207], dtype=oneflow.float32)

        >>> m = flow.nn.BCEWithLogitsLoss(weight=weight, pos_weight=pos_weight, reduction="sum")
        >>> out = m(input, target)
        >>> out
        tensor([23.5865], dtype=oneflow.float32)


    """

    def __init__(
        self,
        weight=None,
        size_average: bool = True,
        reduce: bool = True,
        reduction: Optional[str] = "mean",
        pos_weight=None,
    ) -> None:
        super().__init__()
        assert reduction in [
            "sum",
            "none",
            "mean",
            None,
        ], "only 'sum', 'mean' and None supported by now"

        self.weight = weight
        self.size_average = size_average
        self.reduce = reduce
        self.reduction = reduction
        self.pos_weight = pos_weight

    def forward(self, input, target):
        if not (target.shape == input.shape):
            raise ValueError(
                "Target size ({}) must be the same as input size ({})".format(
                    target.size(), input.size()
                )
            )

        _neg_input = flow.experimental.negative(input)
        _max_val = flow.experimental.clip(_neg_input, 0)
        _neg_max_val = flow.experimental.negative(_max_val)

        if self.pos_weight:
            _log_weight = ((self.pos_weight - 1) * target) + 1
            _loss = (1 - target) * input + _log_weight * (
                flow.experimental.log(
                    flow.experimental.exp(_neg_max_val)
                    + flow.experimental.exp(_neg_input - _max_val)
                )
                + _max_val
            )
        else:
            _loss = (1 - target) * input + _max_val
            _loss += flow.experimental.log(
                flow.experimental.exp(_neg_max_val)
                + flow.experimental.exp(_neg_input - _max_val)
            )

        if self.weight is not None:
            assert (
                self.weight.shape == input.shape
            ), "The weight shape must be the same as Input shape"
            _weighted_loss = self.weight * _loss
        else:
            _weighted_loss = _loss

        if self.reduction == "mean":
            return flow.experimental.mean(_weighted_loss)
        elif self.reduction == "sum":
            return flow.experimental.sum(_weighted_loss)
        else:
            # Do no reduction
            return _weighted_loss


=======
>>>>>>> cac6631f
if __name__ == "__main__":
    import doctest

    doctest.testmod(raise_on_error=True)<|MERGE_RESOLUTION|>--- conflicted
+++ resolved
@@ -696,11 +696,7 @@
         >>> out = loss_sum(log_probs, targets, input_lengths, target_lengths)
         >>> out
         tensor([6.8257], dtype=oneflow.float32)
-<<<<<<< HEAD
-        >>>
-=======
         >>> 
->>>>>>> cac6631f
 
     """
 
@@ -778,7 +774,6 @@
             return loss
 
 
-<<<<<<< HEAD
 @oneflow_export("nn.BCEWithLogitsLoss")
 @experimental_api
 class BCEWithLogitsLoss(Module):
@@ -920,8 +915,6 @@
             return _weighted_loss
 
 
-=======
->>>>>>> cac6631f
 if __name__ == "__main__":
     import doctest
 
