--- conflicted
+++ resolved
@@ -78,10 +78,7 @@
     """
 
     return Diag(diagonal)(input)
-<<<<<<< HEAD
-=======
 
->>>>>>> d6477a9b
 
 if __name__ == "__main__":
     import doctest
