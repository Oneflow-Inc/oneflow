--- conflicted
+++ resolved
@@ -76,14 +76,10 @@
         assert (
             self.num_parameters == 1 or self.num_parameters == x.shape[1]
         ), f"num_parameters in prelu must be 1 or {x.shape[1]}"
-<<<<<<< HEAD
         return flow.F.prelu(x, self.weight)
-=======
-        return self.op(x, self.weight)[0]
 
 
 if __name__ == "__main__":
     import doctest
 
-    doctest.testmod()
->>>>>>> 6cd47c32
+    doctest.testmod()