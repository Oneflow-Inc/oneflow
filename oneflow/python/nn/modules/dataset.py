"""
Copyright 2020 The OneFlow Authors. All rights reserved.

Licensed under the Apache License, Version 2.0 (the "License");
you may not use this file except in compliance with the License.
You may obtain a copy of the License at

    http://www.apache.org/licenses/LICENSE-2.0

Unless required by applicable law or agreed to in writing, software
distributed under the License is distributed on an "AS IS" BASIS,
WITHOUT WARRANTIES OR CONDITIONS OF ANY KIND, either express or implied.
See the License for the specific language governing permissions and
limitations under the License.
"""
import oneflow as flow

from oneflow.python.oneflow_export import oneflow_export, experimental_api
from oneflow.python.nn.module import Module
from oneflow.python.nn.modules.utils import (
    _single,
    _pair,
    _triple,
    _reverse_repeat_tuple,
)
from oneflow.python.nn.common_types import _size_1_t, _size_2_t, _size_3_t, _size_any_t
from typing import Optional, List, Tuple, Sequence, Union
import random
import sys
import traceback


def mirrored_gen_random_seed(seed=None):
    if seed is None:
        seed = -1
        has_seed = False
    else:
        has_seed = True

    return seed, has_seed


@oneflow_export("nn.OfrecordReader")
@experimental_api
class OfrecordReader(Module):
    def __init__(
        self,
        ofrecord_dir: str,
        batch_size: int = 1,
        data_part_num: int = 1,
        part_name_prefix: str = "part-",
        part_name_suffix_length: int = -1,
        random_shuffle: bool = False,
        shuffle_buffer_size: int = 1024,
        shuffle_after_epoch: bool = False,
        random_seed: int = -1,
        name: Optional[str] = None,
    ):
        super().__init__()
        seed, has_seed = mirrored_gen_random_seed(random_seed)
        self._op = (
            flow.builtin_op("OFRecordReader", name)
            .Output("out")
            .Attr("data_dir", ofrecord_dir)
            .Attr("data_part_num", data_part_num)
            .Attr("batch_size", batch_size)
            .Attr("part_name_prefix", part_name_prefix)
            .Attr("random_shuffle", random_shuffle)
            .Attr("shuffle_buffer_size", shuffle_buffer_size)
            .Attr("shuffle_after_epoch", shuffle_after_epoch)
            .Attr("part_name_suffix_length", part_name_suffix_length)
            .Attr("seed", seed)
            .Build()
        )

    def forward(self):
        res = self._op()[0]
        return res


@oneflow_export("nn.OfrecordRawDecoder")
@experimental_api
class OfrecordRawDecoder(Module):
    def __init__(
        self,
        blob_name: str,
        shape: Sequence[int],
        dtype: flow.dtype,
        dim1_varying_length: bool = False,
        auto_zero_padding: bool = False,
        name: Optional[str] = None,
    ):
        super().__init__()

        self._op = (
            flow.builtin_op("ofrecord_raw_decoder", name)
            .Input("in")
            .Output("out")
            .Attr("name", blob_name)
            .Attr("shape", shape)
            .Attr("data_type", dtype)
            .Attr("dim1_varying_length", dim1_varying_length)
            .Attr("auto_zero_padding", auto_zero_padding)
            .Build()
        )

    def forward(self, input):
        res = self._op(input)[0]
        return res


@oneflow_export("nn.CoinFlip")
@experimental_api
class CoinFlip(Module):
    def __init__(
        self,
        batch_size: int = 1,
        random_seed: Optional[int] = None,
        probability: float = 0.5,
    ):
        super().__init__()
        seed, has_seed = mirrored_gen_random_seed(random_seed)
        self._op = (
            flow.builtin_op("coin_flip")
            .Output("out")
            .Attr("batch_size", batch_size)
            .Attr("probability", probability)
            .Attr("has_seed", has_seed)
            .Attr("seed", seed)
            .Build()
        )

    def forward(self):
        res = self._op()[0]
        return res


@oneflow_export("nn.CropMirrorNormalize")
@experimental_api
class CropMirrorNormalize(Module):
    def __init__(
        self,
        color_space: str = "BGR",
        output_layout: str = "NCHW",
        crop_h: int = 0,
        crop_w: int = 0,
        crop_pos_y: float = 0.5,
        crop_pos_x: float = 0.5,
        mean: Sequence[float] = [0.0],
        std: Sequence[float] = [1.0],
        output_dtype: flow.dtype = flow.float,
    ):
        super().__init__()
        self._op = (
            flow.builtin_op("crop_mirror_normalize_from_uint8")
            .Input("in")
            .Input("mirror")
            .Output("out")
            .Attr("color_space", color_space)
            .Attr("output_layout", output_layout)
            .Attr("mean", mean)
            .Attr("std", std)
            .Attr("crop_h", crop_h)
            .Attr("crop_w", crop_w)
            .Attr("crop_pos_y", crop_pos_y)
            .Attr("crop_pos_x", crop_pos_x)
            .Attr("output_dtype", output_dtype)
            .Build()
        )

        self._val_op = (
            flow.builtin_op("crop_mirror_normalize_from_tensorbuffer")
            .Input("in")
            .Output("out")
            .Attr("color_space", color_space)
            .Attr("output_layout", output_layout)
            .Attr("mean", mean)
            .Attr("std", std)
            .Attr("crop_h", crop_h)
            .Attr("crop_w", crop_w)
            .Attr("crop_pos_y", crop_pos_y)
            .Attr("crop_pos_x", crop_pos_x)
            .Attr("output_dtype", output_dtype)
            .Build()
        )

    def forward(self, input, mirror=None):
        if mirror != None:
            res = self._op(input, mirror)[0]
        else:
            res = self._val_op(input)[0]
        return res


@oneflow_export("nn.OFRecordImageDecoderRandomCrop")
@experimental_api
class OFRecordImageDecoderRandomCrop(Module):
    def __init__(
        self,
        blob_name: str,
        color_space: str = "BGR",
        num_attempts: int = 10,
        random_seed: Optional[int] = None,
        random_area: Sequence[float] = [0.08, 1.0],
        random_aspect_ratio: Sequence[float] = [0.75, 1.333333],
    ):
        super().__init__()
        seed, has_seed = mirrored_gen_random_seed(random_seed)
        self._op = (
            flow.builtin_op("ofrecord_image_decoder_random_crop")
            .Input("in")
            .Output("out")
            .Attr("name", blob_name)
            .Attr("color_space", color_space)
            .Attr("num_attempts", num_attempts)
            .Attr("random_area", random_area)
            .Attr("random_aspect_ratio", random_aspect_ratio)
            .Attr("has_seed", has_seed)
            .Attr("seed", seed)
            .Build()
        )

    def forward(self, input):
        res = self._op(input)[0]
        return res


@oneflow_export("nn.OFRecordImageDecoder")
@experimental_api
class OFRecordImageDecoder(Module):
    def __init__(
        self, blob_name: str, color_space: str = "BGR",
    ):
        super().__init__()
        self._op = (
            flow.builtin_op("ofrecord_image_decoder")
            .Input("in")
            .Output("out")
            .Attr("name", blob_name)
            .Attr("color_space", color_space)
            .Build()
        )

    def forward(self, input):
        res = self._op(input)[0]
        return res


class TensorBufferToListOfTensors(Module):
    def __init__(
        self, out_shapes, out_dtypes, out_num: int = 1, dynamic_out: bool = False
    ):
        super().__init__()
        self._op = (
            flow.builtin_op("tensor_buffer_to_list_of_tensors_v2")
            .Input("in")
            .Output("out", out_num)
            .Attr("out_shapes", out_shapes)
            .Attr("out_dtypes", out_dtypes)
            .Attr("dynamic_out", dynamic_out)
            .Build()
        )

    def forward(self, input):
        return self._op(input)


@oneflow_export("tensor_buffer_to_list_of_tensors")
@experimental_api
def tensor_buffer_to_list_of_tensors(tensor, out_shapes, out_dtypes):
    return TensorBufferToListOfTensors(
        [list(out_shape) for out_shape in out_shapes], out_dtypes, len(out_shapes)
    )(tensor)


@oneflow_export("nn.image.Resize")
@experimental_api
class ImageResize(Module):
    def __init__(
        self,
        target_size: Union[int, Sequence[int]] = None,
        min_size: Optional[int] = None,
        max_size: Optional[int] = None,
        keep_aspect_ratio: bool = False,
        resize_side: str = "shorter",
        channels: int = 3,
        dtype: Optional[flow.dtype] = None,
        interpolation_type: str = "auto",
        name: Optional[str] = None,
        # deprecated params, reserve for backward compatible
        color_space: Optional[str] = None,
        interp_type: Optional[str] = None,
        resize_shorter: int = 0,
        resize_x: int = 0,
        resize_y: int = 0,
    ):
        super().__init__()
        # process deprecated params
        deprecated_param_used = False
        if color_space is not None:
            print(
                "WARNING: color_space has been deprecated. Please use channels instead."
            )
            print(traceback.format_stack()[-2])
            deprecated_param_used = True
            assert isinstance(color_space, str)
            if color_space.upper() == "RGB" or color_space.upper() == "BGR":
                channels = 3
            elif color_space.upper() == "GRAY":
                channels = 1
            else:
                raise ValueError("invalid color_space")
        if interp_type is not None:
            print(
                "WARNING: interp_type has been deprecated. Please use interpolation_type instead."
            )
            print(traceback.format_stack()[-2])
            deprecated_param_used = True
            assert isinstance(interp_type, str)
            if interp_type == "Linear":
                interpolation_type = "bilinear"
            elif interp_type == "NN":
                interpolation_type = "nearest_neighbor"
            elif interp_type == "Cubic":
                interpolation_type = "bicubic"
            else:
                raise ValueError("invalid interp_type")

        if resize_x > 0 and resize_y > 0:
            print(
                "WARNING: resize_x and resize_y has been deprecated. Please use target_size instead."
            )
            print(traceback.format_stack()[-2])
            deprecated_param_used = True
            target_size = (resize_x, resize_y)
            keep_aspect_ratio = False

        if resize_shorter > 0:
            print(
                "WARNING: resize_shorter has been deprecated. Please use target_size instead."
            )
            print(traceback.format_stack()[-2])
            deprecated_param_used = True
            target_size = resize_shorter
            keep_aspect_ratio = True
            resize_side = "shorter"

        if keep_aspect_ratio:
            if not isinstance(target_size, int):
                raise ValueError(
                    "target_size must be an int when keep_aspect_ratio is True"
                )

            if min_size is None:
                min_size = 0

            if max_size is None:
                max_size = 0

            if resize_side == "shorter":
                resize_longer = False
            elif resize_side == "longer":
                resize_longer = True
            else:
                raise ValueError('resize_side must be "shorter" or "longer"')

            self._op = (
                flow.builtin_op("image_resize_keep_aspect_ratio")
                .Input("in")
                .Output("out")
                .Output("size")
                .Output("scale")
                .Attr("target_size", target_size)
                .Attr("min_size", min_size)
                .Attr("max_size", max_size)
                .Attr("resize_longer", resize_longer)
                .Attr("interpolation_type", interpolation_type)
                .Build()
            )
            # TODO(Liang Depeng)
            # scale = flow.tensor_buffer_to_tensor(
            #     scale, dtype=flow.float32, instance_shape=(2,)
            # )
            # new_size = flow.tensor_buffer_to_tensor(
            #     new_size, dtype=flow.int32, instance_shape=(2,)
            # )
        else:
            if (
                not isinstance(target_size, (list, tuple))
                or len(target_size) != 2
                or not all(isinstance(size, int) for size in target_size)
            ):
                raise ValueError(
                    "target_size must be a form like (width, height) when keep_aspect_ratio is False"
                )

            if dtype is None:
                dtype = flow.uint8

            target_w, target_h = target_size
            self._op = (
                flow.builtin_op("image_resize_to_fixed")
                .Input("in")
                .Output("out")
                .Output("scale")
                .Attr("target_width", target_w)
                .Attr("target_height", target_h)
                .Attr("channels", channels)
                .Attr("data_type", dtype)
                .Attr("interpolation_type", interpolation_type)
                .Build()
            )

    def forward(self, input):
        res = self._op(input)[0]
        return res


@oneflow_export("tmp.RawDecoder")
@experimental_api
def raw_decoder(
    input_record,
    blob_name: str,
    shape: Sequence[int],
    dtype: flow.dtype,
    dim1_varying_length: bool = False,
    auto_zero_padding: bool = False,
    name: Optional[str] = None,
):
    return OfrecordRawDecoder(
        blob_name, shape, dtype, dim1_varying_length, auto_zero_padding, name
    ).forward(input_record)


@oneflow_export("tmp.OfrecordReader")
@experimental_api
def get_ofrecord_handle(
    ofrecord_dir: str,
    batch_size: int = 1,
    data_part_num: int = 1,
    part_name_prefix: str = "part-",
    part_name_suffix_length: int = -1,
    random_shuffle: bool = False,
    shuffle_buffer_size: int = 1024,
    shuffle_after_epoch: bool = False,
    name: Optional[str] = None,
):
    return OfrecordReader(
        ofrecord_dir,
        batch_size,
        data_part_num,
        part_name_prefix,
        part_name_suffix_length,
        random_shuffle,
        shuffle_buffer_size,
        shuffle_after_epoch,
        name,
    )()


@oneflow_export("nn.image.flip")
@experimental_api
class ImageFlip(Module):
    r"""This operator flips the images.

    The flip code corresponds to the different flip mode:

    0 (0x00): Non Flip

    1 (0x01): Horizontal Flip

    16 (0x10): Vertical Flip

    17 (0x11): Both Horizontal and Vertical Flip

    Args:
        images: The input images.
        flip_code: The flip code.

    Returns:
        The result image.

    For example:
    
    .. code-block:: python
        
        >>> import numpy as np
        >>> import oneflow.experimental as flow
        >>> import oneflow.experimental.nn as nn
        >>> flow.enable_eager_execution()

        >>> arr = np.array([
        ...    [[[1, 2, 3], [3, 2, 1]],
        ...     [[2, 3, 4], [4, 3, 2]]],
        ...    [[[3, 4, 5], [5, 4, 3]],
        ...     [[4, 5, 6], [6, 5, 4]]]])
        >>> image_tensors = flow.Tensor(arr, device=flow.device("cpu"))
        >>> image_tensor_buffer = flow.tensor_to_tensor_buffer(image_tensors, instance_dims=3)
        >>> output = nn.image.flip(1)(image_tensor_buffer).numpy()
        >>> output[0]
        array([[[3., 2., 1.],
                [1., 2., 3.]],
        <BLANKLINE>
               [[4., 3., 2.],
                [2., 3., 4.]]], dtype=float32)
        >>> output[1]
        array([[[5., 4., 3.],
                [3., 4., 5.]],
        <BLANKLINE>
               [[6., 5., 4.],
                [4., 5., 6.]]], dtype=float32)
    """

    def __init__(self, flip_code):
        super().__init__()
        self.flip_code = flip_code

    def forward(self, images):
        flip_codes = flow.Tensor([self.flip_code] * images.shape[0], dtype=flow.int8)

        return flow.F.image_flip(images, flip_codes)


@oneflow_export("nn.image.decode")
@experimental_api
class ImageDecode(Module):
    def __init__(self, dtype: flow.dtype = flow.uint8, color_space: str = "BGR"):
        super().__init__()
        self._op = (
            flow.builtin_op("image_decode")
            .Input("in")
            .Output("out")
            .Attr("color_space", color_space)
            .Attr("data_type", dtype)
            .Build()
        )

    def forward(self, input):
        return self._op(input)[0]


@oneflow_export("nn.image.normalize")
@experimental_api
class ImageNormalize(Module):
    def __init__(self, std: Sequence[float], mean: Sequence[float]):
        super().__init__()
        self._op = (
            flow.builtin_op("image_normalize")
            .Input("in")
            .Output("out")
            .Attr("std", std)
            .Attr("mean", mean)
            .Build()
        )

    def forward(self, input):
        return self._op(input)[0]


@oneflow_export("nn.COCOReader")
@experimental_api
class COCOReader(Module):
    def __init__(
        self,
        annotation_file: str,
        image_dir: str,
        batch_size: int,
        shuffle: bool = True,
        random_seed: Optional[int] = None,
        group_by_aspect_ratio: bool = True,
        remove_images_without_annotations: bool = True,
        stride_partition: bool = True,
    ):
        super().__init__()
        if random_seed is None:
            random_seed = random.randrange(sys.maxsize)
        self._op = (
            flow.builtin_op("COCOReader")
            .Output("image")
            .Output("image_id")
            .Output("image_size")
            .Output("gt_bbox")
            .Output("gt_label")
            .Output("gt_segm")
            .Output("gt_segm_index")
            .Attr("session_id", flow.current_scope().session_id)
            .Attr("annotation_file", annotation_file)
            .Attr("image_dir", image_dir)
            .Attr("batch_size", batch_size)
            .Attr("shuffle_after_epoch", shuffle)
            .Attr("random_seed", random_seed)
            .Attr("group_by_ratio", group_by_aspect_ratio)
            .Attr(
                "remove_images_without_annotations", remove_images_without_annotations
            )
            .Attr("stride_partition", stride_partition)
            .Build()
        )

    def forward(self):
        res = self._op()
        return res


@oneflow_export("nn.image.batch_align")
@experimental_api
class ImageBatchAlign(Module):
    def __init__(self, shape: Sequence[int], dtype: flow.dtype, alignment: int):
        super().__init__()
        self._op = (
            flow.builtin_op("image_batch_align")
            .Input("in")
            .Output("out")
            .Attr("shape", shape)
            .Attr("data_type", dtype)
            .Attr("alignment", alignment)
            .Attr("dynamic_out", False)
            .Build()
        )

    def forward(self, input):
        return self._op(input)[0]
<<<<<<< HEAD
        
@oneflow_export("nn.OFRecordBytesDecoder")
@experimental_api
class OFRecordBytesDecoder(Module):
    def __init__(self, blob_name: str,name: Optional[str] = None):
        super().__init__()
        self._op = (
            flow.builtin_op("ofrecord_bytes_decoder",name)
            .Input("in")
            .Output("out")
            .Attr("name", blob_name)
            .Build()
        )

    def forward(self, input):
        return self._op(input)[0]
=======


if __name__ == "__main__":
    import doctest

    doctest.testmod(raise_on_error=True)
>>>>>>> bdd1100d
<|MERGE_RESOLUTION|>--- conflicted
+++ resolved
@@ -620,8 +620,7 @@
 
     def forward(self, input):
         return self._op(input)[0]
-<<<<<<< HEAD
-        
+
 @oneflow_export("nn.OFRecordBytesDecoder")
 @experimental_api
 class OFRecordBytesDecoder(Module):
@@ -637,11 +636,8 @@
 
     def forward(self, input):
         return self._op(input)[0]
-=======
-
 
 if __name__ == "__main__":
     import doctest
 
-    doctest.testmod(raise_on_error=True)
->>>>>>> bdd1100d
+    doctest.testmod(raise_on_error=True)