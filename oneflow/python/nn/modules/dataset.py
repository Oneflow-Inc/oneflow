"""
Copyright 2020 The OneFlow Authors. All rights reserved.

Licensed under the Apache License, Version 2.0 (the "License");
you may not use this file except in compliance with the License.
You may obtain a copy of the License at

    http://www.apache.org/licenses/LICENSE-2.0

Unless required by applicable law or agreed to in writing, software
distributed under the License is distributed on an "AS IS" BASIS,
WITHOUT WARRANTIES OR CONDITIONS OF ANY KIND, either express or implied.
See the License for the specific language governing permissions and
limitations under the License.
"""
import oneflow as flow

from oneflow.python.oneflow_export import oneflow_export, experimental_api
from oneflow.python.nn.module import Module
from oneflow.python.nn.modules.utils import (
    _single,
    _pair,
    _triple,
    _reverse_repeat_tuple,
)
from oneflow.python.nn.common_types import _size_1_t, _size_2_t, _size_3_t, _size_any_t
from typing import Optional, List, Tuple, Sequence, Union
import random
import sys
import traceback


def mirrored_gen_random_seed(seed=None):
    if seed is None:
        seed = -1
        has_seed = False
    else:
        has_seed = True

    return seed, has_seed


@oneflow_export("nn.OfrecordReader")
@experimental_api
class OfrecordReader(Module):
    def __init__(
        self,
        ofrecord_dir: str,
        batch_size: int = 1,
        data_part_num: int = 1,
        part_name_prefix: str = "part-",
        part_name_suffix_length: int = -1,
        random_shuffle: bool = False,
        shuffle_buffer_size: int = 1024,
        shuffle_after_epoch: bool = False,
        random_seed: int = -1,
        name: Optional[str] = None,
    ):
        super().__init__()
        seed, has_seed = mirrored_gen_random_seed(random_seed)
        self._op = (
            flow.builtin_op("OFRecordReader", name)
            .Output("out")
            .Attr("data_dir", ofrecord_dir)
            .Attr("data_part_num", data_part_num)
            .Attr("batch_size", batch_size)
            .Attr("part_name_prefix", part_name_prefix)
            .Attr("random_shuffle", random_shuffle)
            .Attr("shuffle_buffer_size", shuffle_buffer_size)
            .Attr("shuffle_after_epoch", shuffle_after_epoch)
            .Attr("part_name_suffix_length", part_name_suffix_length)
            .Attr("seed", seed)
            .Build()
        )

    def forward(self):
        res = self._op()[0]
        return res


@oneflow_export("nn.OfrecordRawDecoder")
@experimental_api
class OfrecordRawDecoder(Module):
    def __init__(
        self,
        blob_name: str,
        shape: Sequence[int],
        dtype: flow.dtype,
        dim1_varying_length: bool = False,
        auto_zero_padding: bool = False,
        name: Optional[str] = None,
    ):
        super().__init__()

        self._op = (
            flow.builtin_op("ofrecord_raw_decoder", name)
            .Input("in")
            .Output("out")
            .Attr("name", blob_name)
            .Attr("shape", shape)
            .Attr("data_type", dtype)
            .Attr("dim1_varying_length", dim1_varying_length)
            .Attr("auto_zero_padding", auto_zero_padding)
            .Build()
        )

    def forward(self, input):
        res = self._op(input)[0]
        return res


@oneflow_export("nn.CoinFlip")
@experimental_api
class CoinFlip(Module):
    def __init__(
        self,
        batch_size: int = 1,
        random_seed: Optional[int] = None,
        probability: float = 0.5,
    ):
        super().__init__()
        seed, has_seed = mirrored_gen_random_seed(random_seed)
        self._op = (
            flow.builtin_op("coin_flip")
            .Output("out")
            .Attr("batch_size", batch_size)
            .Attr("probability", probability)
            .Attr("has_seed", has_seed)
            .Attr("seed", seed)
            .Build()
        )

    def forward(self):
        res = self._op()[0]
        return res


@oneflow_export("nn.CropMirrorNormalize")
@experimental_api
class CropMirrorNormalize(Module):
    def __init__(
        self,
        color_space: str = "BGR",
        output_layout: str = "NCHW",
        crop_h: int = 0,
        crop_w: int = 0,
        crop_pos_y: float = 0.5,
        crop_pos_x: float = 0.5,
        mean: Sequence[float] = [0.0],
        std: Sequence[float] = [1.0],
        output_dtype: flow.dtype = flow.float,
    ):
        super().__init__()
        self._op = (
            flow.builtin_op("crop_mirror_normalize_from_uint8")
            .Input("in")
            .Input("mirror")
            .Output("out")
            .Attr("color_space", color_space)
            .Attr("output_layout", output_layout)
            .Attr("mean", mean)
            .Attr("std", std)
            .Attr("crop_h", crop_h)
            .Attr("crop_w", crop_w)
            .Attr("crop_pos_y", crop_pos_y)
            .Attr("crop_pos_x", crop_pos_x)
            .Attr("output_dtype", output_dtype)
            .Build()
        )

        self._val_op = (
            flow.builtin_op("crop_mirror_normalize_from_tensorbuffer")
            .Input("in")
            .Output("out")
            .Attr("color_space", color_space)
            .Attr("output_layout", output_layout)
            .Attr("mean", mean)
            .Attr("std", std)
            .Attr("crop_h", crop_h)
            .Attr("crop_w", crop_w)
            .Attr("crop_pos_y", crop_pos_y)
            .Attr("crop_pos_x", crop_pos_x)
            .Attr("output_dtype", output_dtype)
            .Build()
        )

    def forward(self, input, mirror=None):
        if mirror != None:
            res = self._op(input, mirror)[0]
        else:
            res = self._val_op(input)[0]
        return res


@oneflow_export("nn.OFRecordImageDecoderRandomCrop")
@experimental_api
class OFRecordImageDecoderRandomCrop(Module):
    def __init__(
        self,
        blob_name: str,
        color_space: str = "BGR",
        num_attempts: int = 10,
        random_seed: Optional[int] = None,
        random_area: Sequence[float] = [0.08, 1.0],
        random_aspect_ratio: Sequence[float] = [0.75, 1.333333],
    ):
        super().__init__()
        seed, has_seed = mirrored_gen_random_seed(random_seed)
        self._op = (
            flow.builtin_op("ofrecord_image_decoder_random_crop")
            .Input("in")
            .Output("out")
            .Attr("name", blob_name)
            .Attr("color_space", color_space)
            .Attr("num_attempts", num_attempts)
            .Attr("random_area", random_area)
            .Attr("random_aspect_ratio", random_aspect_ratio)
            .Attr("has_seed", has_seed)
            .Attr("seed", seed)
            .Build()
        )

    def forward(self, input):
        res = self._op(input)[0]
        return res


@oneflow_export("nn.OFRecordImageDecoder")
@experimental_api
class OFRecordImageDecoder(Module):
    def __init__(
        self, blob_name: str, color_space: str = "BGR",
    ):
        super().__init__()
        self._op = (
            flow.builtin_op("ofrecord_image_decoder")
            .Input("in")
            .Output("out")
            .Attr("name", blob_name)
            .Attr("color_space", color_space)
            .Build()
        )

    def forward(self, input):
        res = self._op(input)[0]
        return res


class TensorBufferToListOfTensors(Module):
    def __init__(
        self, out_shapes, out_dtypes, out_num: int = 1, dynamic_out: bool = False
    ):
        super().__init__()
        self._op = (
            flow.builtin_op("tensor_buffer_to_list_of_tensors_v2")
            .Input("in")
            .Output("out", out_num)
            .Attr("out_shapes", out_shapes)
            .Attr("out_dtypes", out_dtypes)
            .Attr("dynamic_out", dynamic_out)
            .Build()
        )

    def forward(self, input):
        return self._op(input)


@oneflow_export("tensor_buffer_to_list_of_tensors")
@experimental_api
def tensor_buffer_to_list_of_tensors(tensor, out_shapes, out_dtypes):
    return TensorBufferToListOfTensors(
        [list(out_shape) for out_shape in out_shapes], out_dtypes, len(out_shapes)
    )(tensor)


@oneflow_export("nn.image.Resize")
@experimental_api
class ImageResize(Module):
    def __init__(
        self,
        target_size: Union[int, Sequence[int]] = None,
        min_size: Optional[int] = None,
        max_size: Optional[int] = None,
        keep_aspect_ratio: bool = False,
        resize_side: str = "shorter",
        channels: int = 3,
        dtype: Optional[flow.dtype] = None,
        interpolation_type: str = "auto",
        name: Optional[str] = None,
        # deprecated params, reserve for backward compatible
        color_space: Optional[str] = None,
        interp_type: Optional[str] = None,
        resize_shorter: int = 0,
        resize_x: int = 0,
        resize_y: int = 0,
    ):
        super().__init__()
        # process deprecated params
        deprecated_param_used = False
        if color_space is not None:
            print(
                "WARNING: color_space has been deprecated. Please use channels instead."
            )
            print(traceback.format_stack()[-2])
            deprecated_param_used = True
            assert isinstance(color_space, str)
            if color_space.upper() == "RGB" or color_space.upper() == "BGR":
                channels = 3
            elif color_space.upper() == "GRAY":
                channels = 1
            else:
                raise ValueError("invalid color_space")
        if interp_type is not None:
            print(
                "WARNING: interp_type has been deprecated. Please use interpolation_type instead."
            )
            print(traceback.format_stack()[-2])
            deprecated_param_used = True
            assert isinstance(interp_type, str)
            if interp_type == "Linear":
                interpolation_type = "bilinear"
            elif interp_type == "NN":
                interpolation_type = "nearest_neighbor"
            elif interp_type == "Cubic":
                interpolation_type = "bicubic"
            else:
                raise ValueError("invalid interp_type")

        if resize_x > 0 and resize_y > 0:
            print(
                "WARNING: resize_x and resize_y has been deprecated. Please use target_size instead."
            )
            print(traceback.format_stack()[-2])
            deprecated_param_used = True
            target_size = (resize_x, resize_y)
            keep_aspect_ratio = False

        if resize_shorter > 0:
            print(
                "WARNING: resize_shorter has been deprecated. Please use target_size instead."
            )
            print(traceback.format_stack()[-2])
            deprecated_param_used = True
            target_size = resize_shorter
            keep_aspect_ratio = True
            resize_side = "shorter"

        if keep_aspect_ratio:
            if not isinstance(target_size, int):
                raise ValueError(
                    "target_size must be an int when keep_aspect_ratio is True"
                )

            if min_size is None:
                min_size = 0

            if max_size is None:
                max_size = 0

            if resize_side == "shorter":
                resize_longer = False
            elif resize_side == "longer":
                resize_longer = True
            else:
                raise ValueError('resize_side must be "shorter" or "longer"')

            self._op = (
                flow.builtin_op("image_resize_keep_aspect_ratio")
                .Input("in")
                .Output("out")
                .Output("size")
                .Output("scale")
                .Attr("target_size", target_size)
                .Attr("min_size", min_size)
                .Attr("max_size", max_size)
                .Attr("resize_longer", resize_longer)
                .Attr("interpolation_type", interpolation_type)
                .Build()
            )
            # TODO(Liang Depeng)
            # scale = flow.tensor_buffer_to_tensor(
            #     scale, dtype=flow.float32, instance_shape=(2,)
            # )
            # new_size = flow.tensor_buffer_to_tensor(
            #     new_size, dtype=flow.int32, instance_shape=(2,)
            # )
        else:
            if (
                not isinstance(target_size, (list, tuple))
                or len(target_size) != 2
                or not all(isinstance(size, int) for size in target_size)
            ):
                raise ValueError(
                    "target_size must be a form like (width, height) when keep_aspect_ratio is False"
                )

            if dtype is None:
                dtype = flow.uint8

            target_w, target_h = target_size
            self._op = (
                flow.builtin_op("image_resize_to_fixed")
                .Input("in")
                .Output("out")
                .Output("scale")
                .Attr("target_width", target_w)
                .Attr("target_height", target_h)
                .Attr("channels", channels)
                .Attr("data_type", dtype)
                .Attr("interpolation_type", interpolation_type)
                .Build()
            )

    def forward(self, input):
        res = self._op(input)[0]
        return res


@oneflow_export("tmp.RawDecoder")
@experimental_api
def raw_decoder(
    input_record,
    blob_name: str,
    shape: Sequence[int],
    dtype: flow.dtype,
    dim1_varying_length: bool = False,
    auto_zero_padding: bool = False,
    name: Optional[str] = None,
):
    return OfrecordRawDecoder(
        blob_name, shape, dtype, dim1_varying_length, auto_zero_padding, name
    ).forward(input_record)


@oneflow_export("tmp.OfrecordReader")
@experimental_api
def get_ofrecord_handle(
    ofrecord_dir: str,
    batch_size: int = 1,
    data_part_num: int = 1,
    part_name_prefix: str = "part-",
    part_name_suffix_length: int = -1,
    random_shuffle: bool = False,
    shuffle_buffer_size: int = 1024,
    shuffle_after_epoch: bool = False,
    name: Optional[str] = None,
):
    return OfrecordReader(
        ofrecord_dir,
        batch_size,
        data_part_num,
        part_name_prefix,
        part_name_suffix_length,
        random_shuffle,
        shuffle_buffer_size,
        shuffle_after_epoch,
        name,
    )()


@oneflow_export("nn.image.flip")
@experimental_api
class Flip(Module):
    r"""This operator flips the images.

    The flip code corresponds to the different flip mode:
    0 (0x00): Non Flip
    1 (0x01): Horizontal Flip
    16 (0x10): Vertical Flip
    17 (0x11): Both Horizontal and Vertical Flip

    Args:
        images: The input images.
        flip_code: The flip code.

    Returns:
        The result image.

    For example:
    .. code-block:: python
        >>> import numpy as np
        >>> import oneflow.experimental as flow
        >>> import oneflow.experimental.nn as nn
        >>> flow.enable_eager_execution()

        >>> arr = np.random.randn(2,2,2,3)
        >>> image_tensors = flow.Tensor(arr)
        >>> image_tensor_buffer = flow.tensor_to_tensor_buffer(image_tensors, instance_dims=3)
        >>> flip_codes = flow.Tensor([1,1],dtype=flow.int8)
        >>> output = nn.image.flip()(image_tensor_buffer, flip_codes)
    """

    def __init__(self):
        super().__init__()
        self._op = (
            flow.builtin_op("image_flip")
                .Input("in")
                .Input("flip_code")
                .Output("out")
                .Build()
        )

    def forward(self, images, flip_codes):
        return self._op(images, flip_codes)[0]


@oneflow_export("nn.image.decode")
@experimental_api
class ImageDecode(Module):
    def __init__(self, dtype: flow.dtype = flow.uint8, color_space: str = "BGR"):
        super().__init__()
        self._op = (
            flow.builtin_op("image_decode")
            .Input("in")
            .Output("out")
            .Attr("color_space", color_space)
            .Attr("data_type", dtype)
            .Build()
        )

    def forward(self, input):
        return self._op(input)[0]


@oneflow_export("nn.image.normalize")
@experimental_api
class ImageNormalize(Module):
    def __init__(self, std: Sequence[float], mean: Sequence[float]):
        super().__init__()
        self._op = (
            flow.builtin_op("image_normalize")
            .Input("in")
            .Output("out")
            .Attr("std", std)
            .Attr("mean", mean)
            .Build()
        )

    def forward(self, input):
        return self._op(input)[0]


@oneflow_export("nn.COCOReader")
@experimental_api
class COCOReader(Module):
    def __init__(
        self,
        annotation_file: str,
        image_dir: str,
        batch_size: int,
        shuffle: bool = True,
        random_seed: Optional[int] = None,
        group_by_aspect_ratio: bool = True,
        remove_images_without_annotations: bool = True,
        stride_partition: bool = True,
    ):
        super().__init__()
        if random_seed is None:
            random_seed = random.randrange(sys.maxsize)
        self._op = (
            flow.builtin_op("COCOReader")
            .Output("image")
            .Output("image_id")
            .Output("image_size")
            .Output("gt_bbox")
            .Output("gt_label")
            .Output("gt_segm")
            .Output("gt_segm_index")
            .Attr("session_id", flow.current_scope().session_id)
            .Attr("annotation_file", annotation_file)
            .Attr("image_dir", image_dir)
            .Attr("batch_size", batch_size)
            .Attr("shuffle_after_epoch", shuffle)
            .Attr("random_seed", random_seed)
            .Attr("group_by_ratio", group_by_aspect_ratio)
            .Attr(
                "remove_images_without_annotations", remove_images_without_annotations
            )
            .Attr("stride_partition", stride_partition)
            .Build()
        )

    def forward(self):
        res = self._op()
        return res


<<<<<<< HEAD
if __name__ == "__main__":
    import doctest

    doctest.testmod()  # raise_on_error=True)
=======
@oneflow_export("nn.image.batch_align")
@experimental_api
class ImageBatchAlign(Module):
    def __init__(self, shape: Sequence[int], dtype: flow.dtype, alignment: int):
        super().__init__()
        self._op = (
            flow.builtin_op("image_batch_align")
            .Input("in")
            .Output("out")
            .Attr("shape", shape)
            .Attr("data_type", dtype)
            .Attr("alignment", alignment)
            .Build()
        )

    def forward(self, input):
        return self._op(input)[0]
>>>>>>> b05dd645
<|MERGE_RESOLUTION|>--- conflicted
+++ resolved
@@ -585,12 +585,6 @@
         return res
 
 
-<<<<<<< HEAD
-if __name__ == "__main__":
-    import doctest
-
-    doctest.testmod()  # raise_on_error=True)
-=======
 @oneflow_export("nn.image.batch_align")
 @experimental_api
 class ImageBatchAlign(Module):
@@ -608,4 +602,9 @@
 
     def forward(self, input):
         return self._op(input)[0]
->>>>>>> b05dd645
+
+
+if __name__ == "__main__":
+    import doctest
+
+    doctest.testmod(raise_on_error=True)