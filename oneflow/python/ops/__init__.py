--- conflicted
+++ resolved
@@ -92,10 +92,6 @@
                 remote_blob.blob_object.parallel_desc_symbol.parallel_conf,
                 bn_in_op2blob_object,
                 boxing_util.BoxingTo,
-<<<<<<< HEAD
-                blob_cache_util.FindOrCreateDelegateBlobObject,
-=======
->>>>>>> 07602e48
             )
 
     oneflow_api.deprecated.LogicalRun(BuildInstruction)
