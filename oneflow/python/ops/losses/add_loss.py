from __future__ import absolute_import

from oneflow.python.oneflow_export import oneflow_export
import oneflow.python.framework.g_func_ctx as g_func_ctx
import oneflow.python.framework.hob as hob
from oneflow.python.lib.core.enable_if import enable_if

@oneflow_export("losses.add_loss", enable_if = hob.in_global_mode & hob.is_trainable)
def add_loss(loss):
<<<<<<< HEAD
    r"""Mark a `Blob` as a loss. Auto grad starts at every loss blob. It doesn't has to be a product of typical "loss" operator like softmax loss but can also be a `Blob` produced by any operator.

    Args:
        loss: A `Blob`.
    """
    job_builder.CurCtxAddLossLogicalBlobName(loss.logical_blob_name)
=======
    g_func_ctx.CurJobBuildAndInferCtx_AddLossLogicalBlobName(loss.logical_blob_name)
>>>>>>> 04d30334
<|MERGE_RESOLUTION|>--- conflicted
+++ resolved
@@ -7,13 +7,9 @@
 
 @oneflow_export("losses.add_loss", enable_if = hob.in_global_mode & hob.is_trainable)
 def add_loss(loss):
-<<<<<<< HEAD
     r"""Mark a `Blob` as a loss. Auto grad starts at every loss blob. It doesn't has to be a product of typical "loss" operator like softmax loss but can also be a `Blob` produced by any operator.
 
     Args:
         loss: A `Blob`.
     """
-    job_builder.CurCtxAddLossLogicalBlobName(loss.logical_blob_name)
-=======
-    g_func_ctx.CurJobBuildAndInferCtx_AddLossLogicalBlobName(loss.logical_blob_name)
->>>>>>> 04d30334
+    g_func_ctx.CurJobBuildAndInferCtx_AddLossLogicalBlobName(loss.logical_blob_name)