import os
from typing import Optional, Sequence, Sized, Union

import oneflow as flow
import oneflow.core.operator.op_conf_pb2 as op_conf_util
import oneflow.core.register.logical_blob_id_pb2 as logical_blob_id_util
import oneflow.python.framework.id_util as id_util
import oneflow.python.framework.interpret_util as interpret_util
import oneflow.python.framework.remote_blob as remote_blob_util
from oneflow.python.oneflow_export import oneflow_export


def _gen_unique_name_if_need(name, default_name):
    if name is None:
        return id_util.UniqueStr(default_name)

    assert isinstance(name, str), name
    return name


def _check_axis(axis, shape):
    if axis is None:
        axis = list(range(len(shape)))

    if isinstance(axis, int):
        axis = [axis]

    assert isinstance(axis, (list, tuple)), "Invalid axis {}".format(axis)
    for x in axis:
        if x < 0:
            x += len(shape)
        assert x >= 0 and x < len(shape), "Invalid axis {}".format(axis)

    return axis


def _do_reduce(x, name, op_type_name, keepdims, axis):
    op = (
        flow.user_op_builder(name)
        .Op(op_type_name)
        .Input("input_tensor", [x])
        .Output("output_tensor")
        .Attr("axis", axis)
        .Attr("keepdims", keepdims)
        .Build()
    )
    return op.InferAndTryRun().SoleOutputBlob()


@oneflow_export("math.reduce_sum")
def reduce_sum(
    input_tensor: remote_blob_util.BlobDef,
    axis: Optional[Union[int, Sequence[int]]] = None,
    keepdims: bool = False,
    name: Optional[str] = None,
) -> remote_blob_util.BlobDef:
    r"""Computes the sum of elements across dimensions of a tensor.

    Args:
        input_tensor: A `Blob`.
        axis: The dimensions to reduce. If None (by default), reduces all dimensions.
            Must be a int or a list/tuple of int which must be in the range
            [-len(input_tensor.shape), len(input_tensor.shape))
        keepdims: If true, reduced dimensions will be kept with length 1.
        name: A name for the operator.
    Returns:
        A `Blob`.
    """
    name = _gen_unique_name_if_need(name, "ReduceSum_")

    axis = _check_axis(axis, input_tensor.shape)
    if len(axis) == 0:
        return input_tensor

    op = (
        flow.user_op_builder(name)
        .Op("reduce_sum")
        .Input("input_tensor", [input_tensor])
        .Output("output_tensor")
        .Attr("axis", axis)
        .Attr("keepdims", keepdims)
        .Build()
    )
    return op.InferAndTryRun().SoleOutputBlob()


@oneflow_export("math.reduce_any")
def reduce_any(
    x: remote_blob_util.BlobDef,
    axis: Optional[Union[int, Sequence[int]]] = None,
    keepdims: bool = False,
    name: Optional[str] = None,
) -> remote_blob_util.BlobDef:
    name = _gen_unique_name_if_need(name, "ReduceAny_")
    axis = _check_axis(axis, x.shape)
    if len(axis) == 0:
        return flow.math.not_equal(x, flow.constant_scalar(value=0.0, dtype=x.dtype))
    return _do_reduce(x, name, "reduce_any", keepdims, axis)


@oneflow_export("math.reduce_min")
def reduce_min(
    x: remote_blob_util.BlobDef,
    axis: Optional[Union[int, Sequence[int]]] = None,
    keepdims: bool = False,
    name: Optional[str] = None,
) -> remote_blob_util.BlobDef:
    name = _gen_unique_name_if_need(name, "ReduceMin_")
    axis = _check_axis(axis, x.shape)
    if len(axis) == 0:
        return x
    return _do_reduce(x, name, "reduce_min", keepdims, axis)


@oneflow_export("math.reduce_max")
<<<<<<< HEAD
def reduce_max(x, axis=None, keepdims=False, name=None):
=======
def reduce_max(
    x: remote_blob_util.BlobDef,
    axis: Optional[Union[int, Sequence[int]]] = None,
    keepdims: bool = False,
    name: Optional[str] = None,
) -> remote_blob_util.BlobDef:
>>>>>>> 9e24e29e
    name = _gen_unique_name_if_need(name, "ReduceMax_")
    axis = _check_axis(axis, x.shape)
    if len(axis) == 0:
        return x
    return _do_reduce(x, name, "reduce_max", keepdims, axis)


@oneflow_export("math.reduce_prod")
def reduce_prod(
    x: remote_blob_util.BlobDef,
    axis: Optional[Union[int, Sequence[int]]] = None,
    keepdims: bool = False,
    name: Optional[str] = None,
) -> remote_blob_util.BlobDef:
    name = _gen_unique_name_if_need(name, "ReduceProd_")
    axis = _check_axis(axis, x.shape)
    if len(axis) == 0:
        return x
    return _do_reduce(x, name, "reduce_prod", keepdims, axis)


@oneflow_export("math.reduce_all")
def reduce_all(
    x: remote_blob_util.BlobDef,
    axis: Optional[Union[int, Sequence[int]]] = None,
    keepdims: bool = False,
    name: Optional[str] = None,
) -> remote_blob_util.BlobDef:
    name = _gen_unique_name_if_need(name, "ReduceAll_")
    axis = _check_axis(axis, x.shape)
    if len(axis) == 0:
        return flow.math.not_equal(x, flow.constant_scalar(value=0.0, dtype=x.dtype))
    return _do_reduce(x, name, "reduce_all", keepdims, axis)


@oneflow_export("math.reduce_euclidean_norm")
<<<<<<< HEAD
def reduce_euclidean_norm(input_tensor, axis=None, keepdims=False, name=None):
=======
def reduce_euclidean_norm(
    input_tensor: remote_blob_util.BlobDef,
    axis: Optional[Union[int, Sequence[int]]] = None,
    keepdims: bool = False,
    name: Optional[str] = None,
) -> remote_blob_util.BlobDef:
>>>>>>> 9e24e29e
    name = _gen_unique_name_if_need(name, "ReduceEuclideanNorm_")
    return flow.math.sqrt(
        flow.math.reduce_sum(
            flow.math.square(input_tensor, name + "_square"),
            axis,
            keepdims,
            name + "_reduce_sum",
        ),
        name + "_sqrt",
    )


@oneflow_export("math.reduce_logsumexp")
<<<<<<< HEAD
def reduce_logsumexp(input_tensor, axis=None, keepdims=False, name=None):
=======
def reduce_logsumexp(
    input_tensor: remote_blob_util.BlobDef,
    axis: Optional[Union[int, Sequence[int]]] = None,
    keepdims: bool = False,
    name: Optional[str] = None,
) -> remote_blob_util.BlobDef:
>>>>>>> 9e24e29e
    name = _gen_unique_name_if_need(name, "ReduceLogSumExp_")
    axis = _check_axis(axis, input_tensor.shape)
    return flow.math.log(
        flow.math.reduce_sum(
            flow.math.exp(input_tensor, name + "_exp"),
            axis,
            keepdims,
            name + "_reduce_sum",
        ),
        name + "_log",
    )


@oneflow_export("math.reduce_std")
<<<<<<< HEAD
def reduce_std(input_tensor, axis=None, keepdims=False, name=None):
=======
def reduce_std(
    input_tensor: remote_blob_util.BlobDef,
    axis: Optional[Union[int, Sequence[int]]] = None,
    keepdims: bool = False,
    name: Optional[str] = None,
) -> remote_blob_util.BlobDef:
>>>>>>> 9e24e29e
    name = _gen_unique_name_if_need(name, "ReduceStd_")
    axis = _check_axis(axis, input_tensor.shape)
    if isinstance(axis, list) and len(axis) == 0:
        return flow.zeros_like(
            input_tensor, dtype=input_tensor.dtype, name=name + "_zeros_like"
        )
    return flow.math.sqrt(
        flow.math.reduce_variance(
            input_tensor, axis, keepdims, name + "_reduce_variance"
        ),
        name + "_sqrt",
    )


@oneflow_export("math.reduce_variance")
<<<<<<< HEAD
def reduce_variance(input_tensor, axis=None, keepdims=False, name=None):
=======
def reduce_variance(
    input_tensor: remote_blob_util.BlobDef,
    axis: Optional[Union[int, Sequence[int]]] = None,
    keepdims: bool = False,
    name: Optional[str] = None,
) -> remote_blob_util.BlobDef:
>>>>>>> 9e24e29e
    name = _gen_unique_name_if_need(name, "ReduceVariance_")
    axis = _check_axis(axis, input_tensor.shape)
    if isinstance(axis, list) and len(axis) == 0:
        return flow.zeros_like(
            input_tensor, dtype=input_tensor.dtype, name=name + "_zeros_like"
        )
    return flow.math.subtract(
        flow.math.reduce_mean(
            flow.math.square(input_tensor, name + "_square_minuend"),
            axis,
            keepdims,
            name + "_reduce_mean_minuend",
        ),
        flow.math.square(
            flow.math.reduce_mean(
                input_tensor, axis, keepdims, name + "_reduce_mean_subtrahend"
            ),
            name + "_square_subtrahend",
        ),
        name + "_subtract",
    )<|MERGE_RESOLUTION|>--- conflicted
+++ resolved
@@ -113,16 +113,12 @@
 
 
 @oneflow_export("math.reduce_max")
-<<<<<<< HEAD
-def reduce_max(x, axis=None, keepdims=False, name=None):
-=======
 def reduce_max(
     x: remote_blob_util.BlobDef,
     axis: Optional[Union[int, Sequence[int]]] = None,
     keepdims: bool = False,
     name: Optional[str] = None,
 ) -> remote_blob_util.BlobDef:
->>>>>>> 9e24e29e
     name = _gen_unique_name_if_need(name, "ReduceMax_")
     axis = _check_axis(axis, x.shape)
     if len(axis) == 0:
@@ -159,16 +155,12 @@
 
 
 @oneflow_export("math.reduce_euclidean_norm")
-<<<<<<< HEAD
-def reduce_euclidean_norm(input_tensor, axis=None, keepdims=False, name=None):
-=======
 def reduce_euclidean_norm(
     input_tensor: remote_blob_util.BlobDef,
     axis: Optional[Union[int, Sequence[int]]] = None,
     keepdims: bool = False,
     name: Optional[str] = None,
 ) -> remote_blob_util.BlobDef:
->>>>>>> 9e24e29e
     name = _gen_unique_name_if_need(name, "ReduceEuclideanNorm_")
     return flow.math.sqrt(
         flow.math.reduce_sum(
@@ -182,16 +174,12 @@
 
 
 @oneflow_export("math.reduce_logsumexp")
-<<<<<<< HEAD
-def reduce_logsumexp(input_tensor, axis=None, keepdims=False, name=None):
-=======
 def reduce_logsumexp(
     input_tensor: remote_blob_util.BlobDef,
     axis: Optional[Union[int, Sequence[int]]] = None,
     keepdims: bool = False,
     name: Optional[str] = None,
 ) -> remote_blob_util.BlobDef:
->>>>>>> 9e24e29e
     name = _gen_unique_name_if_need(name, "ReduceLogSumExp_")
     axis = _check_axis(axis, input_tensor.shape)
     return flow.math.log(
@@ -206,16 +194,12 @@
 
 
 @oneflow_export("math.reduce_std")
-<<<<<<< HEAD
-def reduce_std(input_tensor, axis=None, keepdims=False, name=None):
-=======
 def reduce_std(
     input_tensor: remote_blob_util.BlobDef,
     axis: Optional[Union[int, Sequence[int]]] = None,
     keepdims: bool = False,
     name: Optional[str] = None,
 ) -> remote_blob_util.BlobDef:
->>>>>>> 9e24e29e
     name = _gen_unique_name_if_need(name, "ReduceStd_")
     axis = _check_axis(axis, input_tensor.shape)
     if isinstance(axis, list) and len(axis) == 0:
@@ -231,16 +215,12 @@
 
 
 @oneflow_export("math.reduce_variance")
-<<<<<<< HEAD
-def reduce_variance(input_tensor, axis=None, keepdims=False, name=None):
-=======
 def reduce_variance(
     input_tensor: remote_blob_util.BlobDef,
     axis: Optional[Union[int, Sequence[int]]] = None,
     keepdims: bool = False,
     name: Optional[str] = None,
 ) -> remote_blob_util.BlobDef:
->>>>>>> 9e24e29e
     name = _gen_unique_name_if_need(name, "ReduceVariance_")
     axis = _check_axis(axis, input_tensor.shape)
     if isinstance(axis, list) and len(axis) == 0:
