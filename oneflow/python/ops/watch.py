--- conflicted
+++ resolved
@@ -13,26 +13,19 @@
 from oneflow.python.oneflow_export import oneflow_export
 
 @oneflow_export("watch")
-<<<<<<< HEAD
-def watch(watched, handler):
+def watch(watched, handler = None):
     r"""Register callback for a blob or a list of blob. The callback will be called after the computation of the operators produce the blobs are finished.
 
     Args:
         watched: a `Blob` or a `list` of of `Blob`
         handler: a function has an argument of a `Blob` or a `Blob` `list`
     """
-    assert callable(handler)
-    watched = list(watched) if isinstance(watched, collections.Sized) else [watched]
-    watched_lbn = [x.logical_blob_name for x in watched]
-=======
-def watch(watched, handler = None):
     if callable(handler) == False:
         prompt = handler
         def _print(x):
             if prompt is not None: print(prompt)
             print(x)
         handler = _print
->>>>>>> 8c3d4e48
     handler_uuid = str(uuid.uuid1())
     op_conf = op_conf_util.OperatorConf()
     op_conf.name = id_util.UniqueStr("ForeignWatch_")
