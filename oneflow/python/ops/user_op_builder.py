import oneflow.python.framework.compile_context as compile_context
import oneflow.python.framework.remote_blob as remote_blob_util
import oneflow.python.framework.c_api_util as c_api_util
import oneflow.python.framework.compile_context as compile_context
import oneflow.python.framework.distribute as distribute
import oneflow.python.framework.hob as hob
import oneflow.python.framework.remote_blob as remote_blob_util
import oneflow.python.lib.core.enable_if as enable_if
import oneflow.core.operator.op_conf_pb2 as op_conf_util
import oneflow.core.framework.user_op_attr_pb2 as user_op_attr_util
import oneflow.core.register.logical_blob_id_pb2 as logical_blob_id_util
import oneflow.core.common.shape_pb2 as shape_util
import oneflow
from oneflow.python.oneflow_export import oneflow_export
import oneflow.python.framework.hob as hob
import oneflow.python.experimental.name_scope as name_scope
import oneflow.core.vm.instruction_pb2 as instr_util
import oneflow.core.eager.eager_symbol_pb2 as eager_symbol_util
import oneflow.python.vm.id_util as id_util
import oneflow.python.eager.vm_util as vm_util
import oneflow.python.eager.job_conf_ctx as job_conf_ctx
import oneflow.python.eager.eager_blob_util as eager_blob_util
import oneflow.python.lib.core.enable_if as enable_if
import random
import oneflow.python.eager.gradient_util as gradient_util
import oneflow.python.eager.blob_register as blob_register_util

blob_register = blob_register_util.GetDefaultBlobRegister()


class UserOp(object):
    def __init__(self, op_name):
        self.op_conf_ = op_conf_util.OperatorConf()
        self.op_conf_.name = op_name
        self.output_arg_key_list_ = []

    def InferAndTryRun(self):
        raise NotImplementedError

    def MakeRemoteBlob(self, lbi):
        raise NotImplementedError

    def RemoteBlobList(self):
        remote_blob_list = []
        for k in self.op_conf_.user_conf.output:
            if k not in self.output_arg_key_list_:
                raise ValueError(
                    "output_arg_name {} of {} op is not set in python op builder".format(
                        k, self.op_conf_.name
                    )
                )

        for output_arg_name in self.output_arg_key_list_:
            assert output_arg_name in self.op_conf_.user_conf.output
            for i in range(len(self.op_conf_.user_conf.output[output_arg_name].s)):
                lbi = logical_blob_id_util.LogicalBlobId()
                lbi.op_name = self.op_conf_.name
                lbi.blob_name = "{}_{}".format(output_arg_name, i)
                remote_blob_list.append(self.MakeRemoteBlob(lbi))

        return tuple(remote_blob_list)

    def SoleOutputBlob(self):
        blobs = self.RemoteBlobList()
        assert len(blobs) == 1
        return blobs[0]


@oneflow_export("user_op_builder")
def api_user_op_builder(op_name):
    return enable_if.unique(
        lazy_user_op_builder,
        eager_logical_user_op_builder,
        eager_physical_user_op_builder,
    )(op_name)


@enable_if.condition(hob.in_global_mode & ~hob.eager_execution_enabled)
def lazy_user_op_builder(op_name):
    job_name = c_api_util.JobBuildAndInferCtx_GetCurrentJobName()
    return UserOpConfBuilder(job_name, op_name, LazyUserOp)


class LazyUserOp(UserOp):
    def __init__(self, op_name):
        UserOp.__init__(self, op_name)

    def InferAndTryRun(self):
        compile_context.CurJobAddOp(self.op_conf_)
        return self

    def MakeRemoteBlob(self, lbi):
        return remote_blob_util.RemoteBlob(lbi)


@enable_if.condition(hob.in_global_mode & hob.eager_execution_enabled)
def eager_logical_user_op_builder(op_name):
    job_name = c_api_util.JobBuildAndInferCtx_GetCurrentJobName()
    return UserOpConfBuilder(job_name, op_name, EagerLogicalUserOp)


<<<<<<< HEAD
class EagerLogicalUserOp(UserOp):
    def __init__(self, op_name):
        UserOp.__init__(self, op_name)

    def InferAndTryRun(self):
        op_attribute = compile_context.CurJobAddOp(self.op_conf_)

        def BuildInstruction(builder):
            get_scope = blob_register.BnInOp2BlobObjectScope
            with get_scope(op_attribute) as bn_in_op2blob_object:
                parallel_conf = oneflow.placement.current_scope().default_parallel_conf
                builder.StatelessCall(
                    op_attribute,
                    parallel_conf,
                    bn_in_op2blob_object=bn_in_op2blob_object,
                )
            bw_blob_register = gradient_util.GetDefaultBackwardBlobRegister()
            gradient_util.TrySetBackwardUsedBlobObject(
                op_attribute, blob_register, bw_blob_register
            )
=======
@oneflow_export("user_op_builder")
def api_user_op_builder(op_name):
    return enable_if.unique([lazy_user_op_builder])(op_name)
>>>>>>> 0dad9d25

        vm_util.LogicalRun(BuildInstruction)
        return self

    def MakeRemoteBlob(self, lbi):
        return remote_blob_util.EagerLogicalBlob(lbi)


in_physical_placement = hob.env_initialized & hob.is_current_placement_physical


@enable_if.condition(hob.in_normal_mode & in_physical_placement)
def eager_physical_user_op_builder(op_name):
    job_name = job_conf_ctx.CurrentJobConf().job_name
    return UserOpConfBuilder(job_name, op_name, EagerPhysicalUserOp)


class EagerPhysicalUserOp(UserOp):
    def __init__(self, op_name):
        UserOp.__init__(self, op_name)

    def InferAndTryRun(self):
        op_attribute = c_api_util.GetOpAttribute4OpConf(self.op_conf_)

        def BuildInstruction(builder):
            with blob_register.BnInOp2BlobObjectScope(
                op_attribute
            ) as bn_in_op2blob_object:
                parallel_conf = oneflow.placement.current_scope().default_parallel_conf
                builder.StatelessCall(
                    op_attribute,
                    parallel_conf,
                    bn_in_op2blob_object=bn_in_op2blob_object,
                )

        vm_util.PhysicalRun(BuildInstruction)
        return self

    def MakeRemoteBlob(self, lbi):
        return eager_blob_util.EagerPhysicalBlob("%s/%s" % (lbi.op_name, lbi.blob_name))


@oneflow_export("consistent_user_op_builder")
def api_consistent_user_op_builder(op_name):
    return enable_if.unique(consistent_user_op_builder)(op_name)


@enable_if.condition(hob.in_global_mode & ~hob.eager_execution_enabled)
def consistent_user_op_builder(op_name):
    job_name = c_api_util.JobBuildAndInferCtx_GetCurrentJobName()
    return UserOpConfBuilder(job_name, op_name, ConsistentUserOp)


<<<<<<< HEAD
class ConsistentUserOp(UserOp):
    def __init__(self, op_name):
        UserOp.__init__(self, op_name)

    def InferAndTryRun(self):
        compile_context.CurJobAddConsistentOp(self.op_conf_)
        return self

    def MakeRemoteBlob(self, lbi):
        return remote_blob_util.RemoteBlob(lbi)


def NonTraceableEagerLogicalUserOpBuilder(op_name):
    job_name = c_api_util.JobBuildAndInferCtx_GetCurrentJobName()
    return UserOpConfBuilder(job_name, op_name, NonTraceableEagerLogicalUserOp)


class NonTraceableEagerLogicalUserOp(UserOp):
    def __init__(self, op_name):
        UserOp.__init__(self, op_name)

    def InferAndTryRun(self):
        op_attribute = c_api_util.GetOpAttribute4OpConf(self.op_conf_)

        def BuildInstruction(builder):
            with blob_register.BnInOp2BlobObjectScope(
                op_attribute
            ) as bn_in_op2blob_object:
                parallel_conf = oneflow.placement.current_scope().default_parallel_conf
                builder.StatelessCall(
                    op_attribute,
                    parallel_conf,
                    bn_in_op2blob_object=bn_in_op2blob_object,
                )

        vm_util.LogicalRun(BuildInstruction)
        return self

    def MakeRemoteBlob(self, lbi):
        return remote_blob_util.EagerLogicalBlob(lbi)
=======
@oneflow_export("consistent_user_op_builder")
def api_consistent_user_op_builder(op_name):
    return enable_if.unique([consistent_user_op_builder])(op_name)
>>>>>>> 0dad9d25


class UserOpConfBuilder(object):
    def __init__(self, job_name, op_name, user_op_class):
        name_scope_prefix = name_scope.GetJobNameScopePrefix(job_name)
        self.user_op_ = user_op_class(name_scope_prefix + op_name)

    def Build(self):
        assert self.user_op_.op_conf_.user_conf.op_type_name != ""
        self.user_op_.op_conf_ = c_api_util.CheckAndCompleteUserOpConf(
            self.user_op_.op_conf_
        )
        return self.user_op_

    def Op(self, op_type_name):
        self.user_op_.op_conf_.user_conf.op_type_name = op_type_name
        return self

    def Input(self, input_name, input_blob_list):
        assert isinstance(input_blob_list, (tuple, list))
        for input_blob in input_blob_list:
            # assert type(input_blob) is blob_desc.BlobDesc
            self.user_op_.op_conf_.user_conf.input[input_name].s.append(
                input_blob.unique_name
            )
        return self

    def Output(self, output_name, num=1):
        assert isinstance(num, int) and num >= 1
        out_lbns = []
        for i in range(num):
            lbn = "{}/{}_{}".format(self.user_op_.op_conf_.name, output_name, i)
            out_lbns.append(lbn)
        self.user_op_.op_conf_.user_conf.output[output_name].s[:] = out_lbns
        self.user_op_.output_arg_key_list_.append(output_name)
        return self

    def Attr(self, attr_name, attr_value, attr_type):
        attribute = user_op_attr_util.UserOpAttrVal()
        assert isinstance(attr_name, str)
        assert isinstance(attr_type, str)
        if attr_type == "AttrTypeInt32":
            assert isinstance(attr_value, int)
            attribute.at_int32 = attr_value
        elif attr_type == "AttrTypeInt64":
            assert isinstance(attr_value, int)
            attribute.at_int64 = attr_value
        elif attr_type == "AttrTypeBool":
            assert isinstance(attr_value, bool)
            attribute.at_bool = attr_value
        elif attr_type == "AttrTypeFloat":
            assert isinstance(attr_value, float)
            attribute.at_float = attr_value
        elif attr_type == "AttrTypeDouble":
            assert isinstance(attr_value, float)
            attribute.at_double = attr_value
        elif attr_type == "AttrTypeString":
            assert isinstance(attr_value, str)
            attribute.at_string = attr_value
        elif attr_type == "AttrTypeShape":
            assert isinstance(attr_value, (tuple, list))
            assert all(isinstance(x, int) for x in attr_value)
            attribute.at_shape.dim[:] = list(attr_value)
        elif attr_type == "AttrTypeDataType":
            assert isinstance(attr_value, int) and attr_value in oneflow.dtypes
            attribute.at_data_type = attr_value
        elif attr_type == "AttrTypeListInt32":
            assert isinstance(attr_value, (tuple, list))
            assert all(isinstance(x, int) for x in attr_value)
            attribute.at_list_int32.val[:] = list(attr_value)
        elif attr_type == "AttrTypeListInt64":
            assert isinstance(attr_value, (tuple, list))
            assert all(isinstance(x, int) for x in attr_value)
            attribute.at_list_int64.val[:] = list(attr_value)
        elif attr_type == "AttrTypeListFloat":
            assert isinstance(attr_value, (tuple, list))
            assert all(isinstance(x, float) for x in attr_value)
            attribute.at_list_float.val[:] = list(attr_value)
        elif attr_type == "AttrTypeListDataType":
            assert isinstance(attr_value, (tuple, list))
            assert all(isinstance(x, int) and x in oneflow.dtypes for x in attr_value)
            attribute.at_list_data_type.val[:] = list(attr_value)
        elif attr_type == "AttrTypeListShape":
            assert isinstance(attr_value, (tuple, list))
            assert all(isinstance(x, tuple) or isinstance(x, list) for x in attr_value)
            for i in range(len(attr_value)):
                shape = shape_util.ShapeProto()
                shape.dim[:] = list(attr_value[i])
                attribute.at_list_shape.val.append(shape)
        elif attr_type == "AttrTypeListString":
            assert isinstance(attr_value, (tuple, list))
            assert all(isinstance(x, str) for x in attr_value)
            attribute.at_list_string.val[:] = list(attr_value)
        else:
            raise ValueError("Invalid op attribute type {}".format(attr_type))

        self.user_op_.op_conf_.user_conf.attr[attr_name].CopyFrom(attribute)
        return self

    def SetRandomSeed(self, seed=None):
        if distribute.ConsistentStrategyEnabled():
            if seed is None:
                seed = random.randint(-2147483648, 2147483647)
        elif distribute.MirroredStrategyEnabled():
            if seed is None:
                seed = -1
        else:
            raise ValueError(
                "Unknow distirbute strategy when set random seed to user op"
            )

        return self.Attr("has_seed", (seed is not None), "AttrTypeBool").Attr(
            "seed", seed, "AttrTypeInt64"
        )<|MERGE_RESOLUTION|>--- conflicted
+++ resolved
@@ -68,11 +68,14 @@
 
 @oneflow_export("user_op_builder")
 def api_user_op_builder(op_name):
-    return enable_if.unique(
-        lazy_user_op_builder,
-        eager_logical_user_op_builder,
-        eager_physical_user_op_builder,
-    )(op_name)
+    api = enable_if.unique(
+        [
+            lazy_user_op_builder,
+            eager_logical_user_op_builder,
+            eager_physical_user_op_builder,
+        ]
+    )
+    return api(op_name)
 
 
 @enable_if.condition(hob.in_global_mode & ~hob.eager_execution_enabled)
@@ -99,7 +102,6 @@
     return UserOpConfBuilder(job_name, op_name, EagerLogicalUserOp)
 
 
-<<<<<<< HEAD
 class EagerLogicalUserOp(UserOp):
     def __init__(self, op_name):
         UserOp.__init__(self, op_name)
@@ -120,11 +122,6 @@
             gradient_util.TrySetBackwardUsedBlobObject(
                 op_attribute, blob_register, bw_blob_register
             )
-=======
-@oneflow_export("user_op_builder")
-def api_user_op_builder(op_name):
-    return enable_if.unique([lazy_user_op_builder])(op_name)
->>>>>>> 0dad9d25
 
         vm_util.LogicalRun(BuildInstruction)
         return self
@@ -169,7 +166,7 @@
 
 @oneflow_export("consistent_user_op_builder")
 def api_consistent_user_op_builder(op_name):
-    return enable_if.unique(consistent_user_op_builder)(op_name)
+    return enable_if.unique([consistent_user_op_builder])(op_name)
 
 
 @enable_if.condition(hob.in_global_mode & ~hob.eager_execution_enabled)
@@ -178,7 +175,6 @@
     return UserOpConfBuilder(job_name, op_name, ConsistentUserOp)
 
 
-<<<<<<< HEAD
 class ConsistentUserOp(UserOp):
     def __init__(self, op_name):
         UserOp.__init__(self, op_name)
@@ -219,11 +215,6 @@
 
     def MakeRemoteBlob(self, lbi):
         return remote_blob_util.EagerLogicalBlob(lbi)
-=======
-@oneflow_export("consistent_user_op_builder")
-def api_consistent_user_op_builder(op_name):
-    return enable_if.unique([consistent_user_op_builder])(op_name)
->>>>>>> 0dad9d25
 
 
 class UserOpConfBuilder(object):
