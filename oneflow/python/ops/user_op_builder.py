import oneflow.python.framework.interpret_util as interpret_util
import oneflow.python.framework.remote_blob as remote_blob_util
import oneflow.python.framework.c_api_util as c_api_util
import oneflow.python.framework.compile_context as compile_context
import oneflow.python.framework.distribute as distribute
import oneflow.python.framework.hob as hob
import oneflow.python.framework.remote_blob as remote_blob_util
import oneflow.python.lib.core.enable_if as enable_if
import oneflow.core.operator.op_conf_pb2 as op_conf_util
import oneflow.core.framework.user_op_attr_pb2 as user_op_attr_util
import oneflow.core.register.logical_blob_id_pb2 as logical_blob_id_util
import oneflow.core.common.shape_pb2 as shape_util
import oneflow
from oneflow.python.oneflow_export import oneflow_export
import oneflow.python.framework.hob as hob
import oneflow.python.experimental.name_scope as name_scope
import oneflow.core.vm.instruction_pb2 as instr_util
import oneflow.core.eager.eager_symbol_pb2 as eager_symbol_util
import oneflow.python.vm.id_util as id_util
import oneflow.python.eager.vm_util as vm_util
import oneflow.python.eager.job_conf_ctx as job_conf_ctx
import oneflow.python.eager.eager_blob_util as eager_blob_util
import oneflow.python.lib.core.enable_if as enable_if
import random
import oneflow.python.eager.gradient_util as gradient_util
import oneflow.python.eager.blob_register as blob_register_util

blob_register = blob_register_util.GetDefaultBlobRegister()


class UserOp(object):
    def __init__(self, op_name):
        self.op_conf_ = op_conf_util.OperatorConf()
        self.op_conf_.name = op_name
        self.output_arg_key_list_ = []

    def InferAndTryRun(self):
        raise NotImplementedError

    def MakeRemoteBlob(self, lbi):
        raise NotImplementedError

    def RemoteBlobList(self):
        remote_blob_list = []
        for k in self.op_conf_.user_conf.output:
            if k not in self.output_arg_key_list_:
                raise ValueError(
                    "output_arg_name {} of {} op is not set in python op builder".format(
                        k, self.op_conf_.name
                    )
                )

        for output_arg_name in self.output_arg_key_list_:
            assert output_arg_name in self.op_conf_.user_conf.output
            for i in range(len(self.op_conf_.user_conf.output[output_arg_name].s)):
                lbi = logical_blob_id_util.LogicalBlobId()
                lbi.op_name = self.op_conf_.name
                lbi.blob_name = "{}_{}".format(output_arg_name, i)
                remote_blob_list.append(self.MakeRemoteBlob(lbi))

        return tuple(remote_blob_list)

    def SoleOutputBlob(self):
        blobs = self.RemoteBlobList()
        assert len(blobs) == 1
        return blobs[0]


@oneflow_export("user_op_builder")
def api_user_op_builder(op_name):
    api = enable_if.unique(
        [
            lazy_user_op_builder,
            eager_logical_user_op_builder,
            eager_physical_user_op_builder,
        ]
    )
    return api(op_name)


@enable_if.condition(hob.in_global_mode & ~hob.eager_execution_enabled)
def lazy_user_op_builder(op_name):
    job_name = c_api_util.JobBuildAndInferCtx_GetCurrentJobName()
    return UserOpConfBuilder(job_name, op_name, LazyUserOp)


class LazyUserOp(UserOp):
    def __init__(self, op_name):
        UserOp.__init__(self, op_name)

    def InferAndTryRun(self):
        compile_context.CurJobAddOp(self.op_conf_)
        return self

    def MakeRemoteBlob(self, lbi):
        return remote_blob_util.RemoteBlob(lbi)


@enable_if.condition(hob.in_global_mode & hob.eager_execution_enabled)
def eager_logical_user_op_builder(op_name):
    job_name = c_api_util.JobBuildAndInferCtx_GetCurrentJobName()
    return UserOpConfBuilder(job_name, op_name, EagerLogicalUserOp)


class EagerLogicalUserOp(UserOp):
    def __init__(self, op_name):
        UserOp.__init__(self, op_name)

    def InferAndTryRun(self):
        interpret_util.Forward(self.op_conf_)
        return self

    def MakeRemoteBlob(self, lbi):
        return remote_blob_util.EagerLogicalBlob(lbi)


in_physical_placement = hob.env_initialized & hob.is_current_placement_physical


@enable_if.condition(hob.in_normal_mode & in_physical_placement)
def eager_physical_user_op_builder(op_name):
    job_name = job_conf_ctx.CurrentJobConf().job_name
    return UserOpConfBuilder(job_name, op_name, EagerPhysicalUserOp)


class EagerPhysicalUserOp(UserOp):
    def __init__(self, op_name):
        UserOp.__init__(self, op_name)

    def InferAndTryRun(self):
        self.op_conf_.scope_symbol_id = oneflow.scope.current_scope().symbol_id
        op_attribute = c_api_util.GetOpAttribute4OpConf(self.op_conf_)

        def BuildInstruction(builder):
            with blob_register.BnInOp2BlobObjectScope(
                op_attribute
            ) as bn_in_op2blob_object:
                parallel_conf = oneflow.placement.current_scope().default_parallel_conf
                builder.StatelessCall(
                    op_attribute,
                    parallel_conf,
                    bn_in_op2blob_object=bn_in_op2blob_object,
                )

        vm_util.PhysicalRun(BuildInstruction)
        return self

    def MakeRemoteBlob(self, lbi):
        return eager_blob_util.EagerPhysicalBlob("%s/%s" % (lbi.op_name, lbi.blob_name))


@oneflow_export("consistent_user_op_builder")
def consistent_user_op_builder(op_name):
    job_name = c_api_util.JobBuildAndInferCtx_GetCurrentJobName()
    return UserOpConfBuilder(job_name, op_name, ConsistentUserOp)


class ConsistentUserOp(UserOp):
    def __init__(self, op_name):
        UserOp.__init__(self, op_name)

    def InferAndTryRun(self):
        interpret_util.ConsistentForward(self.op_conf_)
        return self

    def MakeRemoteBlob(self, lbi):
        return remote_blob_util.RemoteBlob(lbi)


def NonTraceableEagerLogicalUserOpBuilder(op_name):
    job_name = c_api_util.JobBuildAndInferCtx_GetCurrentJobName()
    return UserOpConfBuilder(job_name, op_name, NonTraceableEagerLogicalUserOp)


class NonTraceableEagerLogicalUserOp(UserOp):
    def __init__(self, op_name):
        UserOp.__init__(self, op_name)

    def InferAndTryRun(self):
        self.op_conf_.scope_symbol_id = oneflow.scope.current_scope().symbol_id
        op_attribute = c_api_util.GetOpAttribute4OpConf(self.op_conf_)

        def BuildInstruction(builder):
            get_scope = blob_register.BnInOp2BlobObjectScope
            with get_scope(op_attribute) as bn_in_op2blob_object:
                parallel_conf = oneflow.placement.current_scope().default_parallel_conf
                builder.StatelessCall(
                    op_attribute,
                    parallel_conf,
                    bn_in_op2blob_object=bn_in_op2blob_object,
                )

        vm_util.LogicalRun(BuildInstruction)
        return self

    def MakeRemoteBlob(self, lbi):
        return remote_blob_util.EagerLogicalBlob(lbi)


class UserOpConfBuilder(object):
    def __init__(self, job_name, op_name, user_op_class):
        name_scope_prefix = name_scope.GetJobNameScopePrefix(job_name)
        self.user_op_ = user_op_class(name_scope_prefix + op_name)

    def Build(self):
        assert self.user_op_.op_conf_.user_conf.op_type_name != ""
        self.user_op_.op_conf_ = c_api_util.CheckAndCompleteUserOpConf(
            self.user_op_.op_conf_
        )
        return self.user_op_

    def Op(self, op_type_name):
        self.user_op_.op_conf_.user_conf.op_type_name = op_type_name
        return self

    def Input(self, input_name, input_blob_list):
        assert isinstance(input_blob_list, (tuple, list))
        for input_blob in input_blob_list:
            # assert type(input_blob) is blob_desc.BlobDesc
            self.user_op_.op_conf_.user_conf.input[input_name].s.append(
                input_blob.unique_name
            )
        return self

    def Output(self, output_name, num=1):
        assert isinstance(num, int) and num >= 1
        out_lbns = []
        for i in range(num):
            lbn = "{}/{}_{}".format(self.user_op_.op_conf_.name, output_name, i)
            out_lbns.append(lbn)
        self.user_op_.op_conf_.user_conf.output[output_name].s[:] = out_lbns
        self.user_op_.output_arg_key_list_.append(output_name)
        return self

    def Attr(self, attr_name, attr_value, attr_type_name=""):
        attribute = user_op_attr_util.UserOpAttrVal()
        assert isinstance(attr_name, str)
        attr_type = c_api_util.GetUserOpAttrType(
            self.user_op_.op_conf_.user_conf.op_type_name, attr_name
        )
        if attr_type == user_op_attr_util.kAtInt32:
            if attr_type_name != "":
                assert attr_type_name == "AttrTypeInt32"
            assert isinstance(attr_value, int)
            attribute.at_int32 = attr_value
        elif attr_type == user_op_attr_util.kAtInt64:
            if attr_type_name != "":
                assert attr_type_name == "AttrTypeInt64"
            assert isinstance(attr_value, int)
            attribute.at_int64 = attr_value
        elif attr_type == user_op_attr_util.kAtBool:
            if attr_type_name != "":
                assert attr_type_name == "AttrTypeBool"
            assert isinstance(attr_value, bool)
            attribute.at_bool = attr_value
        elif attr_type == user_op_attr_util.kAtFloat:
            if attr_type_name != "":
                assert attr_type_name == "AttrTypeFloat"
            assert isinstance(attr_value, float)
            attribute.at_float = attr_value
        elif attr_type == user_op_attr_util.kAtDouble:
            if attr_type_name != "":
                assert attr_type_name == "AttrTypeDouble"
            assert isinstance(attr_value, float)
            attribute.at_double = attr_value
        elif attr_type == user_op_attr_util.kAtString:
            if attr_type_name != "":
                assert attr_type_name == "AttrTypeString"
            assert isinstance(attr_value, str)
            attribute.at_string = attr_value
        elif attr_type == user_op_attr_util.kAtShape:
            if attr_type_name != "":
                assert attr_type_name == "AttrTypeShape"
            assert isinstance(attr_value, (tuple, list))
            assert all(isinstance(x, int) for x in attr_value)
            attribute.at_shape.dim[:] = list(attr_value)
<<<<<<< HEAD
        elif attr_type == user_op_attr_util.kAtDataType:
            if attr_type_name != "":
                assert attr_type_name == "AttrTypeDataType"
            assert isinstance(attr_value, int) and attr_value in flow.dtypes
=======
        elif attr_type == "AttrTypeDataType":
            assert isinstance(attr_value, int) and attr_value in oneflow.dtypes
>>>>>>> 996ebd45
            attribute.at_data_type = attr_value
        elif attr_type == user_op_attr_util.kAtListInt32:
            if attr_type_name != "":
                assert attr_type_name == "AttrTypeListInt32"
            assert isinstance(attr_value, (tuple, list))
            assert all(isinstance(x, int) for x in attr_value)
            attribute.at_list_int32.val[:] = list(attr_value)
        elif attr_type == user_op_attr_util.kAtListInt64:
            if attr_type_name != "":
                assert attr_type_name == "AttrTypeListInt64"
            assert isinstance(attr_value, (tuple, list))
            assert all(isinstance(x, int) for x in attr_value)
            attribute.at_list_int64.val[:] = list(attr_value)
        elif attr_type == user_op_attr_util.kAtListFloat:
            if attr_type_name != "":
                assert attr_type_name == "AttrTypeListFloat"
            assert isinstance(attr_value, (tuple, list))
            assert all(isinstance(x, float) for x in attr_value)
            attribute.at_list_float.val[:] = list(attr_value)
        elif attr_type == user_op_attr_util.kAtListDataType:
            if attr_type_name != "":
                assert attr_type_name == "AttrTypeListDataType"
            assert isinstance(attr_value, (tuple, list))
            assert all(isinstance(x, int) and x in oneflow.dtypes for x in attr_value)
            attribute.at_list_data_type.val[:] = list(attr_value)
        elif attr_type == user_op_attr_util.kAtListShape:
            if attr_type_name != "":
                assert attr_type_name == "AttrTypeListShape"
            assert isinstance(attr_value, (tuple, list))
            assert all(isinstance(x, tuple) or isinstance(x, list) for x in attr_value)
            for i in range(len(attr_value)):
                shape = shape_util.ShapeProto()
                shape.dim[:] = list(attr_value[i])
                attribute.at_list_shape.val.append(shape)
        elif attr_type == user_op_attr_util.kAtListString:
            if attr_type_name != "":
                assert attr_type_name == "AttrTypeListString"
            assert isinstance(attr_value, (tuple, list))
            assert all(isinstance(x, str) for x in attr_value)
            attribute.at_list_string.val[:] = list(attr_value)
        else:
            raise ValueError("Invalid op attribute type {}".format(attr_type))

        self.user_op_.op_conf_.user_conf.attr[attr_name].CopyFrom(attribute)
        return self

    def SetRandomSeed(self, seed=None):
        if distribute.ConsistentStrategyEnabled():
            if seed is None:
                seed = random.randint(-2147483648, 2147483647)
        elif distribute.MirroredStrategyEnabled():
            if seed is None:
                seed = -1
        else:
            raise ValueError(
                "Unknow distirbute strategy when set random seed to user op"
            )

        return self.Attr("has_seed", (seed is not None), "AttrTypeBool").Attr(
            "seed", seed, "AttrTypeInt64"
        )<|MERGE_RESOLUTION|>--- conflicted
+++ resolved
@@ -226,7 +226,8 @@
         assert isinstance(num, int) and num >= 1
         out_lbns = []
         for i in range(num):
-            lbn = "{}/{}_{}".format(self.user_op_.op_conf_.name, output_name, i)
+            lbn = "{}/{}_{}".format(self.user_op_.op_conf_.name,
+                                    output_name, i)
             out_lbns.append(lbn)
         self.user_op_.op_conf_.user_conf.output[output_name].s[:] = out_lbns
         self.user_op_.output_arg_key_list_.append(output_name)
@@ -274,15 +275,10 @@
             assert isinstance(attr_value, (tuple, list))
             assert all(isinstance(x, int) for x in attr_value)
             attribute.at_shape.dim[:] = list(attr_value)
-<<<<<<< HEAD
         elif attr_type == user_op_attr_util.kAtDataType:
             if attr_type_name != "":
                 assert attr_type_name == "AttrTypeDataType"
-            assert isinstance(attr_value, int) and attr_value in flow.dtypes
-=======
-        elif attr_type == "AttrTypeDataType":
             assert isinstance(attr_value, int) and attr_value in oneflow.dtypes
->>>>>>> 996ebd45
             attribute.at_data_type = attr_value
         elif attr_type == user_op_attr_util.kAtListInt32:
             if attr_type_name != "":
@@ -306,13 +302,15 @@
             if attr_type_name != "":
                 assert attr_type_name == "AttrTypeListDataType"
             assert isinstance(attr_value, (tuple, list))
-            assert all(isinstance(x, int) and x in oneflow.dtypes for x in attr_value)
+            assert all(isinstance(x, int)
+                       and x in oneflow.dtypes for x in attr_value)
             attribute.at_list_data_type.val[:] = list(attr_value)
         elif attr_type == user_op_attr_util.kAtListShape:
             if attr_type_name != "":
                 assert attr_type_name == "AttrTypeListShape"
             assert isinstance(attr_value, (tuple, list))
-            assert all(isinstance(x, tuple) or isinstance(x, list) for x in attr_value)
+            assert all(isinstance(x, tuple) or isinstance(x, list)
+                       for x in attr_value)
             for i in range(len(attr_value)):
                 shape = shape_util.ShapeProto()
                 shape.dim[:] = list(attr_value[i])
