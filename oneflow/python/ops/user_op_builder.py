"""
Copyright 2020 The OneFlow Authors. All rights reserved.

Licensed under the Apache License, Version 2.0 (the "License");
you may not use this file except in compliance with the License.
You may obtain a copy of the License at

    http://www.apache.org/licenses/LICENSE-2.0

Unless required by applicable law or agreed to in writing, software
distributed under the License is distributed on an "AS IS" BASIS,
WITHOUT WARRANTIES OR CONDITIONS OF ANY KIND, either express or implied.
See the License for the specific language governing permissions and
limitations under the License.
"""
import oneflow.python.framework.interpret_util as interpret_util
import oneflow.python.framework.remote_blob as remote_blob_util
import oneflow.python.framework.c_api_util as c_api_util
import oneflow.python.framework.compile_context as compile_context
import oneflow.python.framework.distribute as distribute
import oneflow.python.framework.hob as hob
import oneflow.python.framework.remote_blob as remote_blob_util
import oneflow.python.lib.core.enable_if as enable_if
import oneflow.core.operator.op_conf_pb2 as op_conf_util
import oneflow.core.framework.user_op_attr_pb2 as attr_value_pb
import oneflow_api.oneflow.core.framework.user_op_attr as user_op_attr_cfg
import oneflow.core.register.logical_blob_id_pb2 as logical_blob_id_util
import oneflow.core.common.shape_pb2 as shape_util
import oneflow
from oneflow.python.oneflow_export import oneflow_export
import oneflow.python.framework.hob as hob
import oneflow.python.experimental.name_scope as name_scope
import oneflow.core.eager.eager_symbol_pb2 as eager_symbol_util
import oneflow.python.eager.eager_blob_util as eager_blob_util
import oneflow.python.lib.core.enable_if as enable_if
import random
import oneflow.python.eager.gradient_util as gradient_util
import oneflow as flow
import oneflow_api
import traceback

blob_register = oneflow_api.GetDefaultBlobRegister()


class UserOp(object):
    def __init__(self, op_name, op_type_name=None):
        self.op_conf_ = op_conf_util.OperatorConf()
        self.op_conf_.name = op_name
        if op_type_name is not None:
            self.op_conf_.user_conf.op_type_name = op_type_name
        device_tag = oneflow.current_scope().device_parallel_desc_symbol.device_tag
        self.op_conf_.device_tag = device_tag
        self.output_arg_key_list_ = []

    @property
    def op_conf(self):
        return self.op_conf_

    def InferAndTryRun(self):
        raise NotImplementedError

    def MakeRemoteBlob(self, lbi):
        raise NotImplementedError

    def RemoteBlobList(self):
        remote_blob_list = []
        for k in self.op_conf_.user_conf.output:
            if k not in self.output_arg_key_list_:
                raise ValueError(
                    "output_arg_name {} of {} op is not set in python op builder".format(
                        k, self.op_conf_.name
                    )
                )

        for output_arg_name in self.output_arg_key_list_:
            assert output_arg_name in self.op_conf_.user_conf.output
            for i in range(len(self.op_conf_.user_conf.output[output_arg_name].s)):
                lbi = logical_blob_id_util.LogicalBlobId()
                lbi.op_name = self.op_conf_.name
                lbi.blob_name = "{}_{}".format(output_arg_name, i)
                remote_blob_obj = self.MakeRemoteBlob(lbi)
                remote_blob_list.append(remote_blob_obj)
                if flow.eager_execution_enabled():
                    gradient_util.GetDefaultBackwardBlobRegister().TrySetObject4BlobName(
                        remote_blob_obj.logical_blob_name, remote_blob_obj.blob_object
                    )

        return tuple(remote_blob_list)

    def RemoteBlobDict(self):
        remote_blob_dict = {}
        for k in self.op_conf_.user_conf.output:
            if k not in self.output_arg_key_list_:
                raise ValueError(
                    "output_arg_name {} of {} op is not set in python op builder".format(
                        k, self.op_conf_.name
                    )
                )

        for output_arg_name in self.output_arg_key_list_:
            assert output_arg_name in self.op_conf_.user_conf.output
            if output_arg_name not in remote_blob_dict:
                remote_blob_dict[output_arg_name] = []
            for i in range(len(self.op_conf_.user_conf.output[output_arg_name].s)):
                lbi = logical_blob_id_util.LogicalBlobId()
                lbi.op_name = self.op_conf_.name
                lbi.blob_name = "{}_{}".format(output_arg_name, i)
                remote_blob_dict[output_arg_name].append(self.MakeRemoteBlob(lbi))

        return remote_blob_dict

    def SoleOutputBlob(self):
        blobs = self.RemoteBlobList()
        assert len(blobs) == 1
        return blobs[0]


class UserOpModule(object):
    @property
    def opkernel_object(self):
        return self.opkernel_object_

    def set_opkernel_object(self, opkernel_object):
        assert not hasattr(self, "opkernel_object_")
        self.opkernel_object_ = opkernel_object

    def InitOpKernel(self):
        raise NotImplementedError


@oneflow_export("user_op_builder")
def api_user_op_builder(op_name):
    r"""Build a wrapper of user op.

    For instance::
        def myargmax(
            input: oneflow_api.BlobDesc) -> oneflow_api.BlobDesc:
            return (
            flow.user_op_builder("myargmax")
            .Op("argmax")
            .Input("in", [input])
            .Output("out")
            .Build()
            .InferAndTryRun()
            .RemoteBlobList()[0]
            ) 
        
    Args:
        op_name (str): name of new user op

    Returns:
        UserOpConfBuilder: `UserOpConfBuilder` object used to build a wrapper of user op.
    """
    api = enable_if.unique([lazy_user_op_builder, eager_user_op_builder])
    return api(op_name)


@enable_if.condition(hob.in_global_mode & ~hob.eager_execution_enabled)
def lazy_user_op_builder(op_name):
    job_name = oneflow_api.JobBuildAndInferCtx_GetCurrentJobName()
    op_name = name_scope.GetJobNameScopePrefix(job_name) + op_name
    return UserOpConfBuilder(LazyUserOp, op_name, None)


class LazyUserOp(UserOp):
    def __init__(self, op_name, op_type_name):
        UserOp.__init__(self, op_name, op_type_name)

    def InferAndTryRun(self):
        compile_context.CurJobAddOp(self.op_conf_)
        return self

    def MakeRemoteBlob(self, lbi):
        return remote_blob_util.RemoteBlob(lbi)


@enable_if.condition(hob.in_global_mode & hob.eager_execution_enabled)
def eager_user_op_builder(op_name):
    job_name = oneflow_api.JobBuildAndInferCtx_GetCurrentJobName()
    op_name = name_scope.GetJobNameScopePrefix(job_name) + op_name
    return UserOpConfBuilder(EagerUserOp, op_name, None)


class EagerUserOp(UserOp):
    def __init__(self, op_name, op_type_name):
        UserOp.__init__(self, op_name, op_type_name)

    def InferAndTryRun(self):
        interpret_util.Forward(self.op_conf_)
        return self

    def MakeRemoteBlob(self, lbi):
        return remote_blob_util.EagerLogicalBlob(lbi)


@oneflow_export("consistent_user_op_builder")
def api_consistent_user_op_builder(op_name):
    job_name = oneflow_api.JobBuildAndInferCtx_GetCurrentJobName()
    op_name = name_scope.GetJobNameScopePrefix(job_name) + op_name
    return UserOpConfBuilder(ConsistentUserOp, op_name, None)


class ConsistentUserOp(UserOp):
    def __init__(self, op_name, op_type_name):
        UserOp.__init__(self, op_name, op_type_name)

    def InferAndTryRun(self):
        interpret_util.ConsistentForward(self.op_conf_)
        return self

    def MakeRemoteBlob(self, lbi):
        return remote_blob_util.RemoteBlob(lbi)


class UserOpConfBuilder(object):
    def __init__(self, user_op_or_module_class, op_name, op_type_name):
        self.user_op_ = user_op_or_module_class(op_name, op_type_name)

    def CheckAndComplete(self):
        assert self.user_op_.op_conf_.user_conf.op_type_name != ""
        self.user_op_.op_conf_ = c_api_util.CheckAndCompleteUserOpConf(
            self.user_op_.op_conf_
        )
        return self

    def Build(self):
        r"""Build op when in/output and other attribute set up.

        Returns:
            self

        """
        return self.CheckAndComplete().user_op_

    def OpName(self, op_name):
        job_name = oneflow_api.JobBuildAndInferCtx_GetCurrentJobName()
        op_name = name_scope.GetJobNameScopePrefix(job_name) + op_name

        self.user_op_.op_conf_.name = op_name
        user_conf = self.user_op_.op_conf_.user_conf

        def GetLbn(output_name, i):
            return "{}/{}_{}".format(op_name, output_name, i)

        for output_name, output in user_conf.output.items():
            output.s[:] = [GetLbn(output_name, i) for i in range(len(output.s))]
        return self

    def Op(self, op_type_name):
        r"""set typename of op

        Args:
            op_type_name (string): op type name

        Returns:
            self
        """
        self.user_op_.op_conf_.user_conf.op_type_name = op_type_name
        return self

    def Input(self, input_name, input_blob_list):
        r"""Set input blob of op
       
        Args:
            input_name (str): input name of blob
            input_blob_list : list of blobs

        Returns:
            self
        """
        assert isinstance(input_blob_list, (tuple, list))
        input_conf = self.user_op_.op_conf_.user_conf.input
        input_conf[input_name].ClearField("s")
        for input_blob in input_blob_list:
            # assert type(input_blob) is blob_desc.BlobDesc
            input_conf[input_name].s.append(input_blob.unique_name)
        return self

    def InputSize(self, input_name, input_blob_size):
        input_conf = self.user_op_.op_conf_.user_conf.input
        assert input_blob_size >= 0
        assert input_name not in input_conf
        for i in range(input_blob_size):
            unique_name = "%s/%s_%s" % (self.user_op_.op_conf_.name, input_name, i)
            input_conf[input_name].s.append(unique_name)
        return self

    def Output(self, output_name, num=1):
        r"""Set output blob of op

        Args:
            output_name (str): name of output blob
            num (int, optional):  Defaults to 1.

        Returns:
            self
        """
        assert isinstance(num, int) and num >= 1
        out_lbns = []
        for i in range(num):
            lbn = "{}/{}_{}".format(self.user_op_.op_conf_.name, output_name, i)
            out_lbns.append(lbn)
        self.user_op_.op_conf_.user_conf.output[output_name].s[:] = out_lbns
        self.user_op_.output_arg_key_list_.append(output_name)
        return self

    def Attr(self, attr_name, attr_value, attr_type_name=None):
        r"""Set value of op's attribute.

        Args:
            attr_name (str): attribute name of op
            attr_value (Any): attribute value of op

        Raises:
            ValueError: raised when value is not idential to op's attribute type.

        Returns:
            [type]: [description]
        """
        if attr_type_name != None:
            print(
                """WARNING: Argument 'attr_type_name' of UserOpConfBuilder.Attr has been deprecated. Please remove it.
            
            For instance:
                -     .Attr("out_num", out_num, "AttrTypeInt64")
                +     .Attr("out_num", out_num)
                        """
            )
            print(traceback.format_stack()[-2])

        attribute = user_op_attr_cfg.AttrValue()
        assert isinstance(attr_name, str)
        attr_type = oneflow_api.GetUserOpAttrType(
            self.user_op_.op_conf_.user_conf.op_type_name, attr_name
        )
        if attr_type == user_op_attr_cfg.kAtInt32:
            assert isinstance(attr_value, int)
            attribute.at_int32 = attr_value
        elif attr_type == user_op_attr_cfg.kAtInt64:
            assert isinstance(attr_value, int)
            attribute.at_int64 = attr_value
        elif attr_type == user_op_attr_cfg.kAtBool:
            assert isinstance(attr_value, bool)
            attribute.at_bool = attr_value
        elif attr_type == user_op_attr_cfg.kAtFloat:
            assert isinstance(attr_value, float)
            attribute.at_float = attr_value
        elif attr_type == user_op_attr_cfg.kAtDouble:
            assert isinstance(attr_value, float)
            attribute.at_double = attr_value
        elif attr_type == user_op_attr_cfg.kAtString:
            assert isinstance(attr_value, str)
            attribute.at_string = attr_value
        elif attr_type == user_op_attr_cfg.kAtShape:
            assert isinstance(attr_value, (tuple, list))
            assert all(isinstance(x, int) for x in attr_value)
            attribute.at_shape.dim[:] = list(attr_value)
        elif attr_type == user_op_attr_cfg.kAtDataType:
            assert (
                isinstance(
                    oneflow_api.deprecated.GetProtoDtype4OfDtype(attr_value), int
                )
                and attr_value in oneflow.dtypes()
            )
            attribute.at_data_type = oneflow_api.deprecated.GetProtoDtype4OfDtype(
                attr_value
            )
        elif attr_type == user_op_attr_cfg.kAtListInt32:
            assert isinstance(attr_value, (tuple, list))
            assert all(isinstance(x, int) for x in attr_value)
            attribute.at_list_int32.val[:] = list(attr_value)
        elif attr_type == user_op_attr_cfg.kAtListInt64:
            assert isinstance(attr_value, (tuple, list))
            assert all(isinstance(x, int) for x in attr_value)
            attribute.at_list_int64.val[:] = list(attr_value)
        elif attr_type == user_op_attr_cfg.kAtListFloat:
            assert isinstance(attr_value, (tuple, list))
<<<<<<< HEAD
            assert all(isinstance(x, float) for x in attr_value)
            attribute.at_list_float.val[:] = list(attr_value)
        elif attr_type == user_op_attr_cfg.kAtListDataType:
=======
            assert all(isinstance(x, (float, int)) for x in attr_value)
            attribute.at_list_float.val[:] = list(map(lambda x: float(x), attr_value))
        elif attr_type == attr_value_pb.kAtListDataType:
>>>>>>> ea2a38f4
            assert isinstance(attr_value, (tuple, list))
            assert all(
                isinstance(oneflow_api.deprecated.GetProtoDtype4OfDtype(x), int)
                and x in oneflow.dtypes()
                for x in attr_value
            )
            attribute.at_list_data_type.val[:] = list(
                [oneflow_api.deprecated.GetProtoDtype4OfDtype(x) for x in attr_value]
            )
        elif attr_type == user_op_attr_cfg.kAtListShape:
            assert isinstance(attr_value, (tuple, list))
            assert all(isinstance(x, tuple) or isinstance(x, list) for x in attr_value)
            for i in range(len(attr_value)):
                shape = shape_util.ShapeProto()
                shape.dim[:] = list(attr_value[i])
                attribute.at_list_shape.val.append(shape)
        elif attr_type == user_op_attr_cfg.kAtListString:
            assert isinstance(attr_value, (tuple, list))
            assert all(isinstance(x, str) for x in attr_value)
            attribute.at_list_string.val[:] = list(attr_value)
        else:
            raise ValueError("Invalid op attribute type {}".format(attr_type))

        self.user_op_.op_conf_.user_conf.attr[attr_name].CopyFrom(attribute)
        return self


@oneflow_export("user_op_module_builder")
def api_user_op_module_builder(op_type_name):
    api = enable_if.unique(
        [lazy_user_op_module_builder, eager_logical_user_op_module_builder]
    )
    return api(op_type_name)


class UserOpModuleBuilder(UserOpConfBuilder):
    def __init__(self, *args, **kwargs):
        UserOpConfBuilder.__init__(self, *args, **kwargs)
        self.user_op_module.op_conf.scope_symbol_id = flow.current_scope().symbol_id

    @property
    def user_op_module(self):
        return self.user_op_

    def Op(self, op_type_name):
        raise ValueError(
            "user op module builder of {} can't call '.Op(op_type_name)' method".format(
                op_type_name
            )
        )


@enable_if.condition(hob.in_global_mode & ~hob.eager_execution_enabled)
def lazy_user_op_module_builder(op_type_name):
    job_name = oneflow_api.JobBuildAndInferCtx_GetCurrentJobName()
    op_name = name_scope.GetJobNameScopePrefix(job_name) + op_type_name
    return UserOpModuleBuilder(LazyUserOpModule, op_name, op_type_name)


@enable_if.condition(hob.in_global_mode & hob.eager_execution_enabled)
def eager_logical_user_op_module_builder(op_type_name):
    job_name = oneflow_api.JobBuildAndInferCtx_GetCurrentJobName()
    op_name = name_scope.GetJobNameScopePrefix(job_name) + op_type_name
    return UserOpModuleBuilder(EagerLogicalUserOpModule, op_name, op_type_name)


class LazyUserOpModule(UserOpModule, UserOp):
    def __init__(self, op_name, op_type_name):
        UserOp.__init__(self, op_name, op_type_name)

    def InitOpKernel(self):
        self.set_opkernel_object(None)

    def InferAndTryRun(self):
        assert hob.in_global_mode(None)
        compile_context.CurJobAddOp(self.op_conf_)
        return self

    def MakeRemoteBlob(self, lbi):
        return remote_blob_util.RemoteBlob(lbi)


class EagerLogicalUserOpModule(UserOpModule, UserOp):
    def __init__(self, op_name, op_type_name):
        UserOp.__init__(self, op_name, op_type_name)

    def InitOpKernel(self):
        def BuildInstruction(builder):
            if not isinstance(
                self.op_conf, oneflow_api.oneflow.core.operator.op_conf.OperatorConf
            ):
                cfg_op_conf = oneflow_api.deprecated.MakeOpConfByString(
                    str(self.op_conf)
                )
            self.set_opkernel_object(builder.NewOpKernelObject(cfg_op_conf))

        oneflow_api.deprecated.LogicalRun(BuildInstruction)

    def InferAndTryRun(self):
        assert hob.in_global_mode(None)
        interpret_util.OpKernelForward(self.op_conf, self.opkernel_object)
        return self

    def MakeRemoteBlob(self, lbi):
        return remote_blob_util.EagerLogicalBlob(lbi)


@oneflow_export("consistent_user_op_module_builder")
def api_consistent_user_op_module_builder(op_type_name):
    api = enable_if.unique(
        [
            lazy_consistent_user_op_module_builder,
            eager_consistent_user_op_module_builder,
        ]
    )
    return api(op_type_name)


@enable_if.condition(hob.in_global_mode & ~hob.eager_execution_enabled)
def lazy_consistent_user_op_module_builder(op_type_name):
    job_name = oneflow_api.JobBuildAndInferCtx_GetCurrentJobName()
    op_name = name_scope.GetJobNameScopePrefix(job_name) + op_type_name
    return UserOpModuleBuilder(LazyConsistentUserOpModule, op_name, op_type_name)


@enable_if.condition(hob.in_global_mode & hob.eager_execution_enabled)
def eager_consistent_user_op_module_builder(op_type_name):
    job_name = oneflow_api.JobBuildAndInferCtx_GetCurrentJobName()
    op_name = name_scope.GetJobNameScopePrefix(job_name) + op_type_name
    return UserOpModuleBuilder(EagerConsistentUserOpModule, op_name, op_type_name)


class LazyConsistentUserOpModule(UserOpModule, UserOp):
    def __init__(self, op_name, op_type_name):
        UserOp.__init__(self, op_name, op_type_name)

    def InitOpKernel(self):
        self.set_opkernel_object(None)

    def InferAndTryRun(self):
        assert hob.in_global_mode(None)
        compile_context.CurJobAddConsistentOp(self.op_conf_)
        return self

    def MakeRemoteBlob(self, lbi):
        return remote_blob_util.RemoteBlob(lbi)


class EagerConsistentUserOpModule(UserOpModule, UserOp):
    def __init__(self, op_name, op_type_name):
        UserOp.__init__(self, op_name, op_type_name)

    def InitOpKernel(self):
        def BuildInstruction(builder):
            if not isinstance(
                self.op_conf, oneflow_api.oneflow.core.operator.op_conf.OperatorConf
            ):
                cfg_op_conf = oneflow_api.deprecated.MakeOpConfByString(
                    str(self.op_conf)
                )
            self.set_opkernel_object(builder.NewOpKernelObject(cfg_op_conf))

        oneflow_api.deprecated.LogicalRun(BuildInstruction)

    def InferAndTryRun(self):
        assert hob.in_global_mode(None)
        interpret_util.OpKernelConsistentForward(self.op_conf, self.opkernel_object)
        return self

    def MakeRemoteBlob(self, lbi):
        return remote_blob_util.EagerLogicalBlob(lbi)<|MERGE_RESOLUTION|>--- conflicted
+++ resolved
@@ -375,15 +375,9 @@
             attribute.at_list_int64.val[:] = list(attr_value)
         elif attr_type == user_op_attr_cfg.kAtListFloat:
             assert isinstance(attr_value, (tuple, list))
-<<<<<<< HEAD
-            assert all(isinstance(x, float) for x in attr_value)
-            attribute.at_list_float.val[:] = list(attr_value)
-        elif attr_type == user_op_attr_cfg.kAtListDataType:
-=======
             assert all(isinstance(x, (float, int)) for x in attr_value)
             attribute.at_list_float.val[:] = list(map(lambda x: float(x), attr_value))
-        elif attr_type == attr_value_pb.kAtListDataType:
->>>>>>> ea2a38f4
+        elif attr_type == user_op_attr_cfg.kAtListDataType:
             assert isinstance(attr_value, (tuple, list))
             assert all(
                 isinstance(oneflow_api.deprecated.GetProtoDtype4OfDtype(x), int)
