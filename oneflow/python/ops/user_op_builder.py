--- conflicted
+++ resolved
@@ -163,11 +163,7 @@
         self.user_op_ = user_op_class(name_scope_prefix + op_name)
 
     def Build(self):
-<<<<<<< HEAD
-        assert self.user_op_.op_conf_.user_conf.op_type_name is not ""
-=======
         assert self.user_op_.op_conf_.user_conf.op_type_name != ""
->>>>>>> 794814e5
         self.user_op_.op_conf_ = c_api_util.CheckAndCompleteUserOpConf(self.user_op_.op_conf_)
         return self.user_op_
 
