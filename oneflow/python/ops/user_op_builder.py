--- conflicted
+++ resolved
@@ -103,7 +103,6 @@
 
 @oneflow_export("user_op_builder")
 def api_user_op_builder(op_name):
-<<<<<<< HEAD
     r"""Build a wrapper of user op.
 
     For instance::
@@ -125,12 +124,7 @@
     Returns:
         UserOpConfBuilder: `UserOpConfBuilder` object used to build a wrapper of user op.
     """
-    api = enable_if.unique(
-        [lazy_user_op_builder, eager_user_op_builder, eager_physical_user_op_builder,]
-    )
-=======
     api = enable_if.unique([lazy_user_op_builder, eager_user_op_builder])
->>>>>>> 959f18f4
     return api(op_name)
 
 
