--- conflicted
+++ resolved
@@ -682,66 +682,44 @@
     assert labels is not None
     assert prediction is not None
 
-<<<<<<< HEAD
-    if os.getenv("ENABLE_USER_OP") != "False":
-        if len(labels.shape) == len(prediction.shape):
-            assert labels.shape[-1] == 1
-            labels = flow.squeeze(labels, axis=[-1])
-        else:
-            assert len(labels.shape) == len(prediction.shape) - 1
-
-        if prediction.distribute is distribute_util.split(len(prediction.shape) - 1):
-            return (
-                flow.user_op_builder(
-                    name
-                    if name is not None
-                    else id_util.UniqueStr("SparseCrossEntropyMs_")
-                )
-                .Op("sparse_cross_entropy_ms")
-                .Input("prediction", [prediction])
-                .Input("label", [labels])
-                .Output("out")
-                .Attr("depth", int(prediction.shape[-1]), "AttrTypeInt64")
-                .Build()
-                .InferAndTryRun()
-                .RemoteBlobList()[0]
-            )
-        else:
-            return (
-                flow.user_op_builder(
-                    name
-                    if name is not None
-                    else id_util.UniqueStr("SparseCrossEntropy_")
-                )
-                .Op("sparse_cross_entropy")
-                .Input("prediction", [prediction])
-                .Input("label", [labels])
-                .Output("out")
-                .Attr("depth", int(prediction.shape[-1]), "AttrTypeInt64")
-                .Build()
-                .InferAndTryRun()
-                .RemoteBlobList()[0]
-            )
-=======
     if len(labels.shape) == len(prediction.shape):
         assert labels.shape[-1] == 1
         labels = flow.squeeze(labels, axis=[-1])
->>>>>>> e4666b2b
     else:
         assert len(labels.shape) == len(prediction.shape) - 1
 
-    return (
-        flow.user_op_builder(
-            name if name is not None else id_util.UniqueStr("SparseCrossEntropy_")
-        )
-        .Op("sparse_cross_entropy")
-        .Input("prediction", [prediction])
-        .Input("label", [labels])
-        .Output("out")
-        .Build()
-        .InferAndTryRun()
-        .RemoteBlobList()[0]
-    )
+    if prediction.distribute is distribute_util.split(len(prediction.shape) - 1):
+        return (
+            flow.user_op_builder(
+                name
+                if name is not None
+                else id_util.UniqueStr("SparseCrossEntropyMs_")
+            )
+            .Op("sparse_cross_entropy_ms")
+            .Input("prediction", [prediction])
+            .Input("label", [labels])
+            .Output("out")
+            .Attr("depth", int(prediction.shape[-1]), "AttrTypeInt64")
+            .Build()
+            .InferAndTryRun()
+            .RemoteBlobList()[0]
+        )
+    else:
+        return (
+            flow.user_op_builder(
+                name
+                if name is not None
+                else id_util.UniqueStr("SparseCrossEntropy_")
+            )
+            .Op("sparse_cross_entropy")
+            .Input("prediction", [prediction])
+            .Input("label", [labels])
+            .Output("out")
+            .Attr("depth", int(prediction.shape[-1]), "AttrTypeInt64")
+            .Build()
+            .InferAndTryRun()
+            .RemoteBlobList()[0]
+        )
 
 
 @oneflow_export("nn.softmax_cross_entropy_with_logits")
