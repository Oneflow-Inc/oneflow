--- conflicted
+++ resolved
@@ -60,12 +60,8 @@
             dilations = [dilations, dilations]
         else:
             raise ValueError("dilations must be an int or a list.")
-<<<<<<< HEAD
-    if os.getenv("ENABLE_USER_OP") == 'True':
-=======
 
     if os.getenv("ENABLE_USER_OP") == "True":
->>>>>>> 98d5e70d
         if channel_pos == "channels_first":
             kernel_size_list = filters.shape[2:4]
         elif channel_pos == "channels_last":
@@ -1044,19 +1040,6 @@
                             (padding_left[1], padding_right[1])],
                             name=name + '_pad_grad' if name is not None else None)
 
-<<<<<<< HEAD
-=======
-    # output padding
-    output_padding = [0] * NDims
-    for i in range(NDims):
-        effective_filter_size = (kernel_size[i] - 1) * dilations[i] + 1
-        assert (output_shape[i] + strides[i] - effective_filter_size) // strides[
-            i
-        ] == input_shape[i]
-        tmp_output_size = (input_shape[i] - 1) * strides[i] + effective_filter_size
-        output_padding[i] = output_shape[i] - tmp_output_size
-
->>>>>>> 98d5e70d
     return (
         flow.user_op_builder(name if name is not None else id_util.UniqueStr("Conv2d_"))
         .Op("deconv2d")
