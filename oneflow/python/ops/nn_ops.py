from __future__ import absolute_import

import oneflow.python.framework.compile_context as compile_context
import oneflow.python.framework.remote_blob as remote_blob_util
import oneflow.python.framework.id_util as id_util
import oneflow.core.operator.op_conf_pb2 as op_conf_util
import oneflow.core.register.logical_blob_id_pb2 as logical_blob_id_util
from oneflow.python.oneflow_export import oneflow_export

import collections


@oneflow_export("nn.conv2d")
def conv2d(
    input,
    filters,
    strides,
    padding,
    data_format="NHWC",
    dilations=None,
    name=None,
):
    if isinstance(strides, (list, tuple)):
        assert len(strides) == 2, ValueError(
            "strides length must be 2 when passed as a list."
        )
    elif isinstance(strides, int):
        strides = [strides] * 2
    else:
        raise ValueError("strides must be an int or a list.")

    if padding.upper() != "SAME" and padding.upper() != "VALID":
        raise ValueError('padding must be "SAME" or "VALID".')

    if data_format.upper() != "NCHW" and data_format.upper() != "NHWC":
        raise ValueError('data_format must be "NHWC" or "NCHW".')

    channel_pos = (
        "channels_first" if data_format.startswith("NC") else "channels_last"
    )

    if dilations is None:
        dilations = [1] * 2
    else:
        if isinstance(dilations, (list, tuple)):
            assert len(dilations) == 2, ValueError(
                "dilations length must be 2 when passed as a list."
            )
        elif isinstance(dilations, int):
            dilations = [dilations] * 2
        else:
            raise ValueError("dilations must be an int or a list.")

    op_conf = op_conf_util.OperatorConf()
    setattr(op_conf.conv_2d_conf, "in", input.logical_blob_name)
    op_conf.conv_2d_conf.out = "out"
    op_conf.conv_2d_conf.weight = filters.logical_blob_name
    op_conf.conv_2d_conf.filters = filters.static_shape[0]
    op_conf.conv_2d_conf.padding = padding.lower()
    op_conf.conv_2d_conf.data_format = channel_pos
    op_conf.conv_2d_conf.kernel_size.extend(
        [filters.static_shape[2], filters.static_shape[3]]
    )
    op_conf.conv_2d_conf.strides.extend(strides)
    op_conf.conv_2d_conf.dilation_rate.extend(dilations)
    op_conf.conv_2d_conf.use_bias = False

    if name is None:
        op_conf.name = id_util.UniqueStr("Conv2d_")
    else:
        op_conf.name = name

    compile_context.CurJobAddOp(op_conf)
    lbi = logical_blob_id_util.LogicalBlobId()
    lbi.op_name = op_conf.name
    lbi.blob_name = "out"
    return remote_blob_util.RemoteBlob(lbi)


@oneflow_export("nn.bias_add")
def bias_add(value, bias, data_format=None, name=None):
    if name is None:
        name = id_util.UniqueStr("BiasAdd_")

    if data_format is None:
        bias_add_axis = 1
    else:
        if data_format.startswith("NC"):
            bias_add_axis = 1
        elif data_format.startswith("N") and data_format.endswith("C"):
            bias_add_axis = len(value.static_shape) - 1
        else:
            raise ValueError(
                "data_format must be of the form `N...C` or `NC...`"
            )

    op_conf = op_conf_util.OperatorConf()
    op_conf.name = name
    op_conf.bias_add_conf.a = value.logical_blob_name
    op_conf.bias_add_conf.b = bias.logical_blob_name
    op_conf.bias_add_conf.axis = bias_add_axis
    op_conf.bias_add_conf.out = "out"

    compile_context.CurJobAddOp(op_conf)
    lbi = logical_blob_id_util.LogicalBlobId()
    lbi.op_name = op_conf.name
    lbi.blob_name = "out"
    return remote_blob_util.RemoteBlob(lbi)


@oneflow_export("nn.max_pool1d")
def max_pool1d(input, ksize, strides, padding, data_format="NWC", name=None):
    # TODO: fix cuDNN bugs in pooling_1d
    raise NotImplementedError


@oneflow_export("nn.avg_pool1d")
def avg_pool1d(input, ksize, strides, padding, data_format="NWC", name=None):
    # TODO: fix cuDNN bugs in pooling_1d
    raise NotImplementedError


@oneflow_export("nn.max_pool2d")
def max_pool2d(input, ksize, strides, padding, data_format="NHWC", name=None):
    op_conf = op_conf_util.OperatorConf()
    setattr(
        op_conf,
        "name",
        name if name is not None else id_util.UniqueStr("MaxPool2D_"),
    )
    setattr(op_conf.max_pooling_2d_conf, "in", input.logical_blob_name)
    setattr(op_conf.max_pooling_2d_conf, "out", "out")
    op_conf.max_pooling_2d_conf.pool_size[:] = _GetSequence(ksize, 2, "ksize")
    op_conf.max_pooling_2d_conf.strides[:] = _GetSequence(strides, 2, "strides")
    assert padding in ["VALID", "SAME"]
    setattr(op_conf.max_pooling_2d_conf, "padding", padding)
    assert data_format in ["NHWC", "NCHW", "NCHW_VECT_C"]
    setattr(
        op_conf.max_pooling_2d_conf,
        "data_format",
        "channels_last" if data_format == "NHWC" else "channels_first",
    )
    compile_context.CurJobAddOp(op_conf)
    out_lbi = logical_blob_id_util.LogicalBlobId()
    setattr(out_lbi, "op_name", op_conf.name)
    setattr(out_lbi, "blob_name", "out")
    return remote_blob_util.RemoteBlob(out_lbi)


@oneflow_export("nn.avg_pool2d")
def avg_pool2d(input, ksize, strides, padding, data_format="NHWC", name=None):
    op_conf = op_conf_util.OperatorConf()
    setattr(
        op_conf,
        "name",
        name if name is not None else id_util.UniqueStr("AveragePool2D_"),
    )
    setattr(op_conf.average_pooling_2d_conf, "in", input.logical_blob_name)
    setattr(op_conf.average_pooling_2d_conf, "out", "out")
    op_conf.average_pooling_2d_conf.pool_size[:] = _GetSequence(
        ksize, 2, "ksize"
    )
    op_conf.average_pooling_2d_conf.strides[:] = _GetSequence(
        strides, 2, "strides"
    )
    assert padding in ["VALID", "SAME"]
    setattr(op_conf.average_pooling_2d_conf, "padding", padding)
    assert data_format in ["NHWC", "NCHW", "NCHW_VECT_C"]
    setattr(
        op_conf.average_pooling_2d_conf,
        "data_format",
        "channels_last" if data_format == "NHWC" else "channels_first",
    )
    compile_context.CurJobAddOp(op_conf)
    out_lbi = logical_blob_id_util.LogicalBlobId()
    setattr(out_lbi, "op_name", op_conf.name)
    setattr(out_lbi, "blob_name", "out")
    return remote_blob_util.RemoteBlob(out_lbi)


@oneflow_export("nn.max_pool3d")
def max_pool3d(input, ksize, strides, padding, data_format="NDHWC", name=None):
    op_conf = op_conf_util.OperatorConf()
    setattr(
        op_conf,
        "name",
        name if name is not None else id_util.UniqueStr("MaxPool3D_"),
    )
    setattr(op_conf.max_pooling_3d_conf, "in", input.logical_blob_name)
    setattr(op_conf.max_pooling_3d_conf, "out", "out")
    op_conf.max_pooling_3d_conf.pool_size[:] = _GetSequence(ksize, 3, "ksize")
    op_conf.max_pooling_3d_conf.strides[:] = _GetSequence(strides, 3, "strides")
    assert padding in ["VALID", "SAME"]
    setattr(op_conf.max_pooling_3d_conf, "padding", padding)
    assert data_format in ["NDHWC", "NCDHW"]
    setattr(
        op_conf.max_pooling_3d_conf,
        "data_format",
        "channels_last" if data_format == "NDHWC" else "channels_first",
    )
    compile_context.CurJobAddOp(op_conf)
    out_lbi = logical_blob_id_util.LogicalBlobId()
    setattr(out_lbi, "op_name", op_conf.name)
    setattr(out_lbi, "blob_name", "out")
    return remote_blob_util.RemoteBlob(out_lbi)


@oneflow_export("nn.avg_pool3d")
def avg_pool3d(input, ksize, strides, padding, data_format="NDHWC", name=None):
    op_conf = op_conf_util.OperatorConf()
    setattr(
        op_conf,
        "name",
        name if name is not None else id_util.UniqueStr("AveragePool3D_"),
    )
    setattr(op_conf.average_pooling_3d_conf, "in", input.logical_blob_name)
    setattr(op_conf.average_pooling_3d_conf, "out", "out")
    op_conf.average_pooling_3d_conf.pool_size[:] = _GetSequence(
        ksize, 3, "ksize"
    )
    op_conf.average_pooling_3d_conf.strides[:] = _GetSequence(
        strides, 3, "strides"
    )
    assert padding in ["VALID", "SAME"]
    setattr(op_conf.average_pooling_3d_conf, "padding", padding)
    assert data_format in ["NDHWC", "NCDHW"]
    setattr(
        op_conf.average_pooling_3d_conf,
        "data_format",
        "channels_last" if data_format == "NDHWC" else "channels_first",
    )
    compile_context.CurJobAddOp(op_conf)
    out_lbi = logical_blob_id_util.LogicalBlobId()
    setattr(out_lbi, "op_name", op_conf.name)
    setattr(out_lbi, "blob_name", "out")
    return remote_blob_util.RemoteBlob(out_lbi)


@oneflow_export("nn.softmax")
def softmax(logits, axis=None, name=None):
    if axis is None:
        axis = -1
    assert type(axis) is int
    op_conf = op_conf_util.OperatorConf()
    setattr(
        op_conf,
        "name",
        name if name is not None else id_util.UniqueStr("Softmax_"),
    )
    setattr(op_conf.softmax_conf, "in", logits.logical_blob_name)
    op_conf.softmax_conf.axis = axis
    op_conf.softmax_conf.out = "out"
    compile_context.CurJobAddOp(op_conf)
    lbi = logical_blob_id_util.LogicalBlobId()
    lbi.op_name = op_conf.name
    lbi.blob_name = "out"
    return remote_blob_util.RemoteBlob(lbi)


@oneflow_export("nn.sparse_softmax_cross_entropy_with_logits")
def sparse_softmax_cross_entropy_with_logits(
    labels=None, logits=None, name=None
):
    assert labels is not None
    assert logits is not None
    op_conf = op_conf_util.OperatorConf()
    setattr(
        op_conf,
        "name",
        name if name is not None else id_util.UniqueStr("SparseCrossEntropy_"),
    )
    setattr(
        op_conf.sparse_cross_entropy_conf,
        "prediction",
        softmax(logits).logical_blob_name,
    )
    setattr(
        op_conf.sparse_cross_entropy_conf, "label", labels.logical_blob_name
    )
    setattr(op_conf.sparse_cross_entropy_conf, "out", "out")
    compile_context.CurJobAddOp(op_conf)
    lbi = logical_blob_id_util.LogicalBlobId()
    lbi.op_name = op_conf.name
    lbi.blob_name = "out"
    return remote_blob_util.RemoteBlob(lbi)


def _GetSequence(value, n, name):
    """Formats value from input"""
    if value is None:
        value = [1]
    elif not isinstance(value, collections.Sized):
        value = [value]

    current_n = len(value)
    if current_n == 1:
        return list(value * n)
    elif current_n == n:
        return list(value)
    else:
        raise ValueError(
            "{} should be of length 1 or {} but was {}".format(
                name, n, current_n
            )
        )


@oneflow_export("nn.dropout")
<<<<<<< HEAD
def dropout(x, noise_shape=None, seed=None, name=None, rate=None):
    op_conf = op_conf_util.OperatorConf()
    if name is None:
        op_conf.name = id_util.UniqueStr("Dropout_")
    else:
        op_conf.name = name
    setattr(op_conf.dropout_conf, "in", x.logical_blob_name)
    setattr(op_conf.dropout_conf, "out", "out")
    if noise_shape is not None:
        assert isinstance(noise_shape, (list, tuple))
        op_conf.dropout_conf.noise_shape.dim.extend(list(noise_shape))
    if seed is not None:
        setattr(op_conf.dropout_conf, "seed", seed)
    assert rate is not None
    setattr(op_conf.dropout_conf, "rate", rate)
    compile_context.CurJobAddOp(op_conf)
    lbi = logical_blob_id_util.LogicalBlobId()
    lbi.op_name = op_conf.name
    lbi.blob_name = "out"
    return remote_blob_util.RemoteBlob(lbi)
=======
 def dropout(x, noise_shape=None, seed=None, name=None, rate=None):
     op_conf = op_conf_util.OperatorConf()
     if name is None:
         op_conf.name = id_util.UniqueStr("Dropout_")
     else:
         op_conf.name = name
     setattr(op_conf.dropout_conf, "in", x.logical_blob_name)
     setattr(op_conf.dropout_conf, "out", "out")
     if noise_shape is not None:
         assert isinstance(noise_shape, (list, tuple))
         op_conf.dropout_conf.noise_shape.dim.extend(list(noise_shape))
     if seed is not None:
         setattr(op_conf.dropout_conf, "seed", seed)
     assert rate is not None
     setattr(op_conf.dropout_conf, "rate", rate)
     compile_context.CurJobAddOp(op_conf)
     lbi = logical_blob_id_util.LogicalBlobId()
     lbi.op_name = op_conf.name
     lbi.blob_name = "out"
     return remote_blob_util.RemoteBlob(lbi)
>>>>>>> ed7357a8
<|MERGE_RESOLUTION|>--- conflicted
+++ resolved
@@ -306,28 +306,6 @@
 
 
 @oneflow_export("nn.dropout")
-<<<<<<< HEAD
-def dropout(x, noise_shape=None, seed=None, name=None, rate=None):
-    op_conf = op_conf_util.OperatorConf()
-    if name is None:
-        op_conf.name = id_util.UniqueStr("Dropout_")
-    else:
-        op_conf.name = name
-    setattr(op_conf.dropout_conf, "in", x.logical_blob_name)
-    setattr(op_conf.dropout_conf, "out", "out")
-    if noise_shape is not None:
-        assert isinstance(noise_shape, (list, tuple))
-        op_conf.dropout_conf.noise_shape.dim.extend(list(noise_shape))
-    if seed is not None:
-        setattr(op_conf.dropout_conf, "seed", seed)
-    assert rate is not None
-    setattr(op_conf.dropout_conf, "rate", rate)
-    compile_context.CurJobAddOp(op_conf)
-    lbi = logical_blob_id_util.LogicalBlobId()
-    lbi.op_name = op_conf.name
-    lbi.blob_name = "out"
-    return remote_blob_util.RemoteBlob(lbi)
-=======
  def dropout(x, noise_shape=None, seed=None, name=None, rate=None):
      op_conf = op_conf_util.OperatorConf()
      if name is None:
@@ -347,5 +325,4 @@
      lbi = logical_blob_id_util.LogicalBlobId()
      lbi.op_name = op_conf.name
      lbi.blob_name = "out"
-     return remote_blob_util.RemoteBlob(lbi)
->>>>>>> ed7357a8
+     return remote_blob_util.RemoteBlob(lbi)