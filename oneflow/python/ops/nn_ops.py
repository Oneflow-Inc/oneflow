--- conflicted
+++ resolved
@@ -3,20 +3,14 @@
 import collections
 import os
 import random
-<<<<<<< HEAD
-import oneflow.python.framework.compile_context as compile_context
-import oneflow.python.framework.remote_blob as remote_blob_util
-import oneflow.python.framework.id_util as id_util
-import oneflow.python.framework.distribute as distribute_util
-=======
 
 import oneflow as flow
->>>>>>> adcc4eb4
 import oneflow.core.operator.op_conf_pb2 as op_conf_util
 import oneflow.core.register.logical_blob_id_pb2 as logical_blob_id_util
 import oneflow.python.framework.compile_context as compile_context
 import oneflow.python.framework.id_util as id_util
 import oneflow.python.framework.remote_blob as remote_blob_util
+import oneflow.python.framework.distribute as distribute_util
 from oneflow.python.oneflow_export import oneflow_export
 
 
@@ -687,22 +681,21 @@
 def sparse_cross_entropy(labels=None, prediction=None, name=None):
     assert labels is not None
     assert prediction is not None
-<<<<<<< HEAD
-    if os.getenv("ENABLE_USER_OP") == 'True':
-=======
 
     if os.getenv("ENABLE_USER_OP") == "True":
->>>>>>> adcc4eb4
         if len(labels.shape) == len(prediction.shape):
             assert labels.shape[-1] == 1
             labels = flow.squeeze(labels, axis=[-1])
         else:
             assert len(labels.shape) == len(prediction.shape) - 1
-<<<<<<< HEAD
-            
+
         if prediction.distribute is distribute_util.split(len(prediction.shape) - 1):
             return (
-                oneflow.user_op_builder(name if name is not None else id_util.UniqueStr("SparseCrossEntropyMs_"))
+                oneflow.user_op_builder(
+                    name
+                    if name is not None
+                    else id_util.UniqueStr("SparseCrossEntropyMs_")
+                )
                 .Op("sparse_cross_entropy_ms")
                 .Input("prediction", [prediction])
                 .Input("label", [labels])
@@ -711,33 +704,23 @@
                 .Build()
                 .InferAndTryRun()
                 .RemoteBlobList()[0]
-                )
+            )
         else:
             return (
-            oneflow.user_op_builder(name if name is not None else id_util.UniqueStr("SparseCrossEntropy_"))
-=======
-
-        return (
-            flow.user_op_builder(
-                name if name is not None else id_util.UniqueStr("SparseCrossEntropy_")
-            )
->>>>>>> adcc4eb4
-            .Op("sparse_cross_entropy")
-            .Input("prediction", [prediction])
-            .Input("label", [labels])
-            .Output("out")
-<<<<<<< HEAD
-            .Attr("depth", int(prediction.shape[-1]), "AttrTypeInt64")
-            .Build()
-            .InferAndTryRun()
-            .RemoteBlobList()[0]
-            )
-=======
-            .Build()
-            .InferAndTryRun()
-            .RemoteBlobList()[0]
-        )
->>>>>>> adcc4eb4
+                oneflow.user_op_builder(
+                    name
+                    if name is not None
+                    else id_util.UniqueStr("SparseCrossEntropy_")
+                )
+                .Op("sparse_cross_entropy")
+                .Input("prediction", [prediction])
+                .Input("label", [labels])
+                .Output("out")
+                .Attr("depth", int(prediction.shape[-1]), "AttrTypeInt64")
+                .Build()
+                .InferAndTryRun()
+                .RemoteBlobList()[0]
+            )
     else:
         op_conf = op_conf_util.OperatorConf()
         setattr(
@@ -794,22 +777,21 @@
     """
     assert labels is not None
     assert logits is not None
-<<<<<<< HEAD
-    if os.getenv("ENABLE_USER_OP") == 'True':
-=======
 
     if os.getenv("ENABLE_USER_OP") == "True":
->>>>>>> adcc4eb4
         if len(labels.shape) == len(logits.shape):
             assert labels.shape[-1] == 1
             labels = flow.squeeze(labels, axis=[-1])
         else:
             assert len(labels.shape) == len(logits.shape) - 1
-<<<<<<< HEAD
-            
+
         if logits.distribute is distribute_util.split(len(logits.shape) - 1):
             prob, out = (
-                oneflow.user_op_builder(name if name is not None else id_util.UniqueStr("SparseSoftmaxCrossEntropyMs_"))
+                oneflow.user_op_builder(
+                    name
+                    if name is not None
+                    else id_util.UniqueStr("SparseSoftmaxCrossEntropyMs_")
+                )
                 .Op("sparse_softmax_cross_entropy_ms")
                 .Input("prediction", [logits])
                 .Input("label", [labels])
@@ -819,10 +801,14 @@
                 .Build()
                 .InferAndTryRun()
                 .RemoteBlobList()
+            )
+        else:
+            prob, out = (
+                oneflow.user_op_builder(
+                    name
+                    if name is not None
+                    else id_util.UniqueStr("SparseSoftmaxCrossEntropy_")
                 )
-        else:            
-            prob, out = (
-                oneflow.user_op_builder(name if name is not None else id_util.UniqueStr("SparseSoftmaxCrossEntropy_"))
                 .Op("sparse_softmax_cross_entropy")
                 .Input("prediction", [logits])
                 .Input("label", [labels])
@@ -832,25 +818,7 @@
                 .Build()
                 .InferAndTryRun()
                 .RemoteBlobList()
-                )
-=======
-
-        prob, out = (
-            flow.user_op_builder(
-                name
-                if name is not None
-                else id_util.UniqueStr("SparseSoftmaxCrossEntropy_")
-            )
-            .Op("sparse_softmax_cross_entropy")
-            .Input("prediction", [logits])
-            .Input("label", [labels])
-            .Output("prob")
-            .Output("out")
-            .Build()
-            .InferAndTryRun()
-            .RemoteBlobList()
-        )
->>>>>>> adcc4eb4
+            )
         return out
     else:
         return sparse_cross_entropy(labels=labels, prediction=softmax(logits))
