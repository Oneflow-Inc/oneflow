"""
Copyright 2020 The OneFlow Authors. All rights reserved.

Licensed under the Apache License, Version 2.0 (the "License");
you may not use this file except in compliance with the License.
You may obtain a copy of the License at

    http://www.apache.org/licenses/LICENSE-2.0

Unless required by applicable law or agreed to in writing, software
distributed under the License is distributed on an "AS IS" BASIS,
WITHOUT WARRANTIES OR CONDITIONS OF ANY KIND, either express or implied.
See the License for the specific language governing permissions and
limitations under the License.
"""
from __future__ import absolute_import

import collections
import os
import sys
import random
from typing import Union, Optional, Sequence, Tuple, List
import oneflow as flow
import oneflow.core.operator.op_conf_pb2 as op_conf_util
import oneflow.core.register.logical_blob_id_pb2 as logical_blob_id_util
import oneflow.python.framework.interpret_util as interpret_util
import oneflow.python.framework.id_util as id_util
import oneflow.python.framework.module as module_util
import oneflow.python.framework.remote_blob as remote_blob_util
import oneflow.python.framework.distribute as distribute_util
from oneflow.python.oneflow_export import oneflow_export
import oneflow_api

IntPair = Tuple[int, int]


def calc_same_padding(input_size, filter_size, dilation_rate, stride):
    effective_filter_size = (filter_size - 1) * dilation_rate + 1
    output_size = (input_size + stride - 1) // stride
    padding_needed = max(
        0, int((output_size - 1) * stride + effective_filter_size - input_size)
    )
    return padding_needed


def get_dhw_offset(channel_pos):
    if channel_pos == "channels_first":
        return 2
    else:
        return 1


def check_conv_cudnn_padding_support(
    input_size, pad, filter_size, dilation_rate, stride, is_dynamic
):
    assert len(pad) == 2
    if pad[0] == pad[1]:
        return True
    elif is_dynamic or pad[0] < pad[1] or pad[0] - pad[1] > 1:
        return False
    else:
        effective_filter_size = (filter_size - 1) * dilation_rate + 1
        cudnn_output_size = (
            input_size + 2 * pad[0] - effective_filter_size + stride
        ) // stride
        output_size = (
            input_size + pad[0] + pad[1] - effective_filter_size + stride
        ) // stride
        return cudnn_output_size == output_size


def check_ndim_conv_cudnn_padding_support(
    inputs_shape,
    ndim_pads_list,
    kernel_sizes,
    dilations,
    strides,
    dhw_offset,
    is_dynamic,
):
    ndims = len(ndim_pads_list)
    for i in range(ndims):
        cudnn_support = check_conv_cudnn_padding_support(
            inputs_shape[dhw_offset + i],
            ndim_pads_list[i],
            kernel_sizes[i],
            dilations[i],
            strides[i],
            is_dynamic,
        )
        if not cudnn_support:
            return False
    return True


def get_ndim_pads_list(padding, dhw_offset, ndims):
    pads_list = []
    for i in range(len(padding)):
        pad = padding[i]
        if isinstance(pad, int):
            pad = [pad, pad]
        elif isinstance(pad, (list, tuple)):
            assert len(pad) == 2
            pad = [pad[0], pad[1]]
        else:
            raise ValueError("padding must be list tuple or int")
        if i in range(dhw_offset, dhw_offset + ndims):
            pads_list.append(pad)
        else:
            assert pad == [0, 0]
    return pads_list


def calc_ndim_same_padding(
    input_shape, padding, kernel_sizes, dilations, strides, dhw_offset
):
    ndim_padding_needed = []
    ndims = len(kernel_sizes)
    for i in range(ndims):
        ndim_padding_needed.append(
            calc_same_padding(
                input_shape[dhw_offset + i], kernel_sizes[i], dilations[i], strides[i],
            )
        )
    pads_small = [padding_needed // 2 for padding_needed in ndim_padding_needed]
    pads_large = [ndim_padding_needed[i] - pads_small[i] for i in range(ndims)]
    if padding.upper() == "SAME_LOWER":
        return [[pads_large[i], pads_small[i]] for i in range(ndims)]
    elif padding.upper() == "SAME_UPPER":
        return [[pads_small[i], pads_large[i]] for i in range(ndims)]
    else:
        raise NotImplementedError


def calc_conv_padding(inputs, padding, data_format, kernel_sizes, dilations, strides):
    ndims = len(inputs.shape) - 2
    assert len(kernel_sizes) == ndims
    assert len(dilations) == ndims
    assert len(strides) == ndims
    is_dynamic = inputs.is_dynamic
    channel_pos = "channels_first" if data_format.startswith("NC") else "channels_last"
    dhw_offset = get_dhw_offset(channel_pos)
    ndim_pads_list = []
    if isinstance(padding, str):
        padding = "SAME_LOWER" if padding.upper() == "SAME" else padding
        assert padding.upper() in ["VALID", "SAME_LOWER", "SAME_UPPER"]

        if padding.upper() == "VALID":
            return_pads_list = [[0, 0]] * ndims
            return inputs, return_pads_list
        else:
            if is_dynamic:
                return_pads_list = [[0, 0]] * ndims
                inputs = flow.same_padding(
                    inputs,
                    padding.lower(),
                    data_format=data_format,
                    kernel_size=kernel_sizes,
                    strides=strides,
                    dilation_rate=dilations,
                )
                return inputs, return_pads_list
            else:
                ndim_pads_list = calc_ndim_same_padding(
                    inputs.shape, padding, kernel_sizes, dilations, strides, dhw_offset
                )
                assert len(ndim_pads_list) == ndims
    elif isinstance(padding, (list, tuple)):
        assert len(padding) == ndims + 2
        ndim_pads_list = get_ndim_pads_list(padding, dhw_offset, ndims)
        assert len(ndim_pads_list) == ndims
    else:
        raise ValueError("padding must be str or a list.")

    cudnn_padding_support = check_ndim_conv_cudnn_padding_support(
        inputs.shape,
        ndim_pads_list,
        kernel_sizes,
        dilations,
        strides,
        dhw_offset,
        is_dynamic,
    )

    if cudnn_padding_support:
        return inputs, ndim_pads_list
    else:
        pad_op_list = [[0, 0]] * (ndims + 2)
        for i in range(ndims):
            pad_op_list[dhw_offset + i] = ndim_pads_list[i]
        inputs = flow.pad(inputs, paddings=pad_op_list)
        return_pads_list = [[0, 0]] * ndims
        return inputs, return_pads_list


@oneflow_export("nn.conv1d")
def conv1d(
    input: remote_blob_util.BlobDef,
    filters: remote_blob_util.BlobDef,
    strides: Union[int, Tuple[int]],
    padding: Union[str, Tuple[IntPair, IntPair, IntPair]],
    data_format: str = "NCW",
    dilations: Optional[Union[int, Tuple[int]]] = None,
    groups: int = 1,
    name: Optional[str] = None,
) -> remote_blob_util.BlobDef:
    r"""1D convolution layer.

    Args:
        input (remote_blob_util.BlobDef): A 3D input `Blob`. [batch_num, channel, width]
        filters (remote_blob_util.BlobDef): A `Blob` with the same type as `input` and has the shape [out_channels, in_channels//groups, filter_width] for `NCW`, or [out_channels, filter_width, in_channels//groups] for `NWC`
        strides (Union[int, Tuple[int]]): An int or list of `ints` that has length `1`. The stride of the sliding window for each dimension of `input`.
        padding (Union[str, Tuple[IntPair, IntPair, IntPair]]): padding: `string` `"SAME"` or `"SAME_LOWER"` or `"SAME_UPPER"` or `"VALID" or Tuple[IntPair, IntPair, IntPair]` indicating the type of padding algorithm to use, or a list indicating the explicit paddings at the start and end of each dimension.
        data_format (str, optional): `"NWC" or "NCW"`. Defaults to `"NCW"`.
        dilations (Optional[Union[int, Tuple[int]]], optional): An int or list of `ints` that has length `1`. The dilation factor for each dimension of `input`. Defaults to None.
        groups (int, optional): int value greater than 0. Defaults to 1.
        name (Optional[str], optional): This operator's name. Defaults to None.

    Raises:
        ValueError: strides must be an int or a list.
        ValueError: padding must be "SAME" or "SAME_LOWER" or "SAME_UPPER" or "VALID" or Tuple[IntPair, IntPair, IntPair, IntPair].
        ValueError: data_format must be "NWC" or "NCW".
        ValueError: dilations must be an int or a list.
        ValueError: invalid data_format.
        ValueError: data_format NWC not support groups > 1
        ValueError: invalid data_format.

    Returns:
        remote_blob_util.BlobDef: A `Blob` with the same type as `input` and the same outer batch shape.
    
    Note: 

        This api is more flexible, if you're new to OneFlow, it's more recommend to use `oneflow.layers.conv1d`

    For example: 

    .. code-block:: python 
    
        import oneflow as flow
        import numpy as np
        import oneflow.typing as tp


        def conv1d(input, filters, kernel_size, strides, padding, name):
            input_shape = input.shape
            weight_initializer = flow.truncated_normal(0.1)
            weight_regularizer = flow.regularizers.l2(0.0005)
            weight_shape = (filters,
                            input_shape[1],
                            kernel_size)

            weight = flow.get_variable(
                name + "-weight",
                shape=weight_shape,
                initializer=weight_initializer,
                regularizer=weight_regularizer,
            )
            return flow.nn.conv1d(input, weight, strides, padding, name=name)


        @flow.global_function()
        def conv1d_Job(x: tp.Numpy.Placeholder((1, 64, 32))
        ) -> tp.Numpy:
            conv = conv1d(x,
                        filters=32,
                        kernel_size=3,
                        strides=1,
                        padding='SAME',
                        name="Convlayer")
            return conv


        x = np.random.randn(1, 64, 32).astype(np.float32)
        out = conv1d_Job(x)

        # out.shape (1, 32, 32)

    """
    assert len(input.shape) == 3
    assert len(filters.shape) == 3

    if isinstance(strides, (list, tuple)):
        assert len(strides) == 1, ValueError(
            "strides length must be 1 when passed as a list."
        )
    elif isinstance(strides, int):
        strides = [strides]
    else:
        raise ValueError("strides must be an int or a list.")

    if data_format.upper() != "NCW" and data_format.upper() != "NWC":
        raise ValueError('data_format must be "NCW" or "NWC".')

    channel_pos = "channels_first" if data_format == "NCW" else "channels_last"

    if dilations is None:
        dilations = [1]
    else:
        if isinstance(dilations, (list, tuple)):
            assert len(dilations) == 1, ValueError(
                "dilations length must be 1 when passed as a list."
            )
        elif isinstance(dilations, int):
            dilations = [dilations]
        else:
            raise ValueError("dilations must be an int or a list.")

    if channel_pos == "channels_first":
        kernel_size_list = filters.shape[2:3]
    elif channel_pos == "channels_last":
        kernel_size_list = filters.shape[-2:-1]
    else:
        raise ValueError("invalid data_format")
    assert isinstance(kernel_size_list, tuple)
    assert isinstance(groups, int)
    assert groups > 0
    if groups > 1:
        if data_format.upper() == "NCW":
            assert groups <= filters.shape[0]
            assert filters.shape[0] % groups == 0
            assert groups <= input.shape[1]
            assert input.shape[1] % groups == 0
            assert filters.shape[1] == input.shape[1] // groups
        elif data_format.upper() == "NWC":
            raise ValueError("data_format NWC not support groups > 1")
        else:
            raise ValueError("invalid data_format")
    inputs, pads_list = calc_conv_padding(
        input, padding, data_format.upper(), kernel_size_list, dilations, strides,
    )
    assert len(pads_list) == len(inputs.shape) - 2
    padding_before = [pad[0] for pad in pads_list]

    return (
        flow.user_op_builder(name if name is not None else id_util.UniqueStr("Conv1d_"))
        .Op("conv1d")
        .Input("in", [inputs])
        .Input("weight", [filters])
        .Output("out")
        .Attr("filters", filters.shape[0])
        .Attr("padding_before", padding_before)
        .Attr("data_format", channel_pos)
        .Attr("kernel_size", kernel_size_list)
        .Attr("strides", strides)
        .Attr("dilation_rate", dilations)
        .Attr("groups", groups)
        .Build()
        .InferAndTryRun()
        .RemoteBlobList()[0]
    )


class ConvUtil(object):
    @classmethod
    def split(cls, x, axis, split_num):
        split_len = x.shape[axis] // split_num
        result_list = []
        slice_begin = [0] * len(x.shape)
        slice_size = [-1] * len(x.shape)
        slice_size[axis] = split_len
        for i in range(split_num):
            slice_begin[axis] = i * split_len
            result = flow.slice(x, slice_begin, slice_size)
            result_list.append(result)
        return result_list


@oneflow_export("nn.conv2d")
def conv2d(
    input: remote_blob_util.BlobDef,
    filters: remote_blob_util.BlobDef,
    strides: Union[int, IntPair],
    padding: Union[str, Tuple[IntPair, IntPair, IntPair, IntPair]],
    data_format: str = "NCHW",
    dilations: Optional[Union[int, IntPair]] = None,
    groups: int = 1,
    name: Optional[str] = None,
) -> remote_blob_util.BlobDef:
    r"""2D convolution layer.

    Args:
        input (remote_blob_util.BlobDef): A 4D input `Blob`. [batch_num, channel, height, width]
        filters (remote_blob_util.BlobDef): A `Blob` with the same type as `input` and has the shape `[out_channels, in_channels//groups, filter_height, filter_width] for NCHW, or [out_channels, filter_height, filter_width, in_channels//groups] for NHWC`
        strides (Union[int, IntPair]): An int or list of `ints` that has length `2`. The stride of the sliding window for each dimension of `input`.
        padding (Union[str, Tuple[IntPair, IntPair, IntPair, IntPair]]): padding: `string` `"SAME"` or `"SAME_LOWER"` or `"SAME_UPPER"` or `"VALID" or Tuple[IntPair, IntPair, IntPair, IntPair]` indicating the type of padding algorithm to use, or a list indicating the explicit paddings at the start and end of each dimension.
        data_format (str, optional): `"NHWC" or "NCHW"`. Defaults to `"NCHW"`.
        dilations (Optional[Union[int, IntPair]], optional): An int or list of `ints` that has length `2`. The dilation factor for each dimension of `input`. Defaults to None.
        groups (int, optional): int value greater than 0. Defaults to 1.
        name (Optional[str], optional): This operator's name. Defaults to None.

    Raises:
        ValueError: strides must be an int or a list.
        ValueError: padding must be "SAME" or `"SAME_LOWER" or "SAME_UPPER" or "VALID" or Tuple[IntPair, IntPair, IntPair, IntPair].
        ValueError: data_format must be "NHWC" or "NCHW".
        ValueError: dilations must be an int or a list.
        ValueError: invalid data_format.
        ValueError: data_format NHWC not support groups > 1
        ValueError: invalid data_format.

    Returns:
        remote_blob_util.BlobDef: A `Blob` with the same type as `input` and the same outer batch shape.
    
    Note: 

        This api is more flexible, if you're new to OneFlow, it's more recommend to use `oneflow.layers.conv2d`. 

    For example: 

    .. code-block:: python 

        import oneflow as flow
        import numpy as np
        import oneflow.typing as tp


        def conv2d(input, filters, kernel_size, strides, padding, name):
            input_shape = input.shape
            weight_initializer = flow.truncated_normal(0.1)
            weight_regularizer = flow.regularizers.l2(0.0005)
            weight_shape = (filters,
                            input_shape[1],
                            kernel_size[0],
                            kernel_size[1])

            weight = flow.get_variable(
                name + "-weight",
                shape=weight_shape,
                initializer=weight_initializer,
                regularizer=weight_regularizer,
            )
            return flow.nn.conv2d(input, weight, strides, padding, name=name)


        @flow.global_function()
        def conv2d_Job(x: tp.Numpy.Placeholder((1, 64, 32, 32))
        ) -> tp.Numpy:
            conv = conv2d(x,
                        filters=128,
                        kernel_size=[3, 3],
                        strides=2,
                        padding='SAME',
                        name="Convlayer")
            return conv


        x = np.random.randn(1, 64, 32, 32).astype(np.float32)
        out = conv2d_Job(x)

        # out.shape (1, 128, 16, 16)

    """
    assert len(input.shape) == 4
    assert len(filters.shape) == 4

    if isinstance(strides, (list, tuple)):
        assert len(strides) == 2, ValueError(
            "strides length must be 2 when passed as a list."
        )
    elif isinstance(strides, int):
        strides = [strides, strides]
    else:
        raise ValueError("strides must be an int or a list.")

    if data_format.upper() != "NCHW" and data_format.upper() != "NHWC":
        raise ValueError('data_format must be "NHWC" or "NCHW".')

    channel_pos = "channels_first" if data_format == "NCHW" else "channels_last"

    if dilations is None:
        dilations = [1, 1]
    else:
        if isinstance(dilations, (list, tuple)):
            assert len(dilations) == 2, ValueError(
                "dilations length must be 2 when passed as a list."
            )
        elif isinstance(dilations, int):
            dilations = [dilations, dilations]
        else:
            raise ValueError("dilations must be an int or a list.")

    assert isinstance(groups, int)
    assert groups > 0

    if data_format.upper() == "NCHW":
        kernel_size_list = filters.shape[2:4]
        in_channel_axis = 1
        filter_out_axis = 0
        filter_in_axis = 1
    elif data_format.upper() == "NHWC":
        kernel_size_list = filters.shape[-3:-1]
        in_channel_axis = 3
        filter_out_axis = 0
        filter_in_axis = 3
        if (
            groups > 1
            and flow.current_scope().device_parallel_desc_symbol.device_tag == "gpu"
        ):
            raise ValueError("gpu data_format NHWC not support groups > 1")
    else:
        raise ValueError('data_format must be "NHWC" or "NCHW".')

    assert isinstance(kernel_size_list, tuple)
    inputs, pads_list = calc_conv_padding(
        input, padding, data_format.upper(), kernel_size_list, dilations, strides,
    )
    assert len(pads_list) == len(inputs.shape) - 2
    padding_before = [pad[0] for pad in pads_list]

    assert groups <= filters.shape[filter_out_axis]
    assert filters.shape[filter_out_axis] % groups == 0
    assert groups <= inputs.shape[in_channel_axis]
    assert inputs.shape[in_channel_axis] % groups == 0
    assert filters.shape[filter_in_axis] == inputs.shape[in_channel_axis] // groups

    if (
        groups > 1
        and flow.current_scope().device_parallel_desc_symbol.device_tag == "cpu"
    ):
        in_split_list = ConvUtil.split(inputs, axis=in_channel_axis, split_num=groups)
        filter_split_list = ConvUtil.split(
            filters, axis=filter_out_axis, split_num=groups
        )
        out_list = []
        name = name if name is not None else id_util.UniqueStr("Conv2d_")
        for i in range(len(in_split_list)):
            out_list.append(
                conv2d_op(
                    in_split_list[i],
                    filter_split_list[i],
                    padding_before,
                    channel_pos,
                    kernel_size_list,
                    strides,
                    dilations,
                    groups=1,
                    name=name + str(i),
                )
            )
        return flow.concat(out_list, axis=in_channel_axis)
    else:
        return conv2d_op(
            inputs,
            filters,
            padding_before,
            channel_pos,
            kernel_size_list,
            strides,
            dilations,
            groups,
            name,
        )


def conv2d_op(
    inputs,
    filters,
    padding_before,
    channel_pos,
    kernel_size_list,
    strides,
    dilations,
    groups,
    name,
):
    return (
        flow.user_op_builder(name if name is not None else id_util.UniqueStr("Conv2d_"))
        .Op("conv2d")
        .Input("in", [inputs])
        .Input("weight", [filters])
        .Output("out")
        .Attr("filters", filters.shape[0])
        .Attr("padding_before", padding_before)
        .Attr("data_format", channel_pos)
        .Attr("kernel_size", kernel_size_list)
        .Attr("strides", strides)
        .Attr("dilation_rate", dilations)
        .Attr("groups", groups)
        .Build()
        .InferAndTryRun()
        .RemoteBlobList()[0]
    )


@oneflow_export("nn.conv3d")
def conv3d(
    input: remote_blob_util.BlobDef,
    filters: remote_blob_util.BlobDef,
    strides: Union[int, Sequence[int]],
    padding: Union[str, Tuple[IntPair, IntPair, IntPair, IntPair, IntPair]],
    data_format: str = "NCDHW",
    dilations: Optional[Union[int, Sequence[int]]] = None,
    groups: int = 1,
    name: Optional[str] = None,
) -> remote_blob_util.BlobDef:
    r"""3D convolution layer.

    Args:
        input (remote_blob_util.BlobDef):  A 5D input `Blob`. [batch_num, channel, depth, height, width]
        filters (remote_blob_util.BlobDef): A `Blob` with the same type as `input` and has the shape `[out_channels, in_channels//groups, filter_depth, filter_height, filter_width] for NCDHW, or [out_channels, filter_depth, filter_height, filter_width, in_channels//groups] for NDHWC`
        strides (Union[int, Sequence[int]]): An `int` or `list of ints` that has length `3`. The stride of the sliding window for each dimension of `input`.
        padding (Union[str, Tuple[IntPair, IntPair, IntPair, IntPair, IntPair]]): padding: `string` `"SAME"` or `"SAME_LOWER"` or `"SAME_UPPER"` or `"VALID" or Tuple[IntPair, IntPair, IntPair, IntPair, IntPair]` indicating the type of padding algorithm to use, or a list indicating the explicit paddings at the start and end of each dimension.
        data_format (str, optional): `"NDHWC" or "NCDHW"`. Defaults to `"NCDHW"`.
        dilations (Optional[Union[int, Sequence[int]]], optional): An int or list of `ints` that has length `3`. The dilation factor for each dimension of `input`. Defaults to None.
        groups (int, optional): int value greater than 0. Defaults to 1.
        name (Optional[str], optional): This operator's name. Defaults to None.

    Raises:
        ValueError: strides must be an int or a list.
        ValueError: padding must be "SAME" or "SAME_LOWER" or "SAME_UPPER" or "VALID" or Tuple[IntPair, IntPair, IntPair, IntPair, IntPair].
        ValueError: data_format must be "NDHWC" or "NCDHW".
        ValueError: dilations must be an int or a list.
        ValueError: invalid data_format.
        ValueError: data_format NDHWC not support groups > 1
        ValueError: invalid data_format.

    Returns:
        remote_blob_util.BlobDef: A `Blob` with the same type as `input` and the same outer batch shape.
    
    Note: 

        This api is more flexible, if you're new to OneFlow, it's more recommend to use `oneflow.layers.conv3d`

    For example: 

    .. code-block:: python 

        import oneflow as flow
        import numpy as np
        import oneflow.typing as tp


        def conv3d(input, filters, kernel_size, strides, padding, name):
            input_shape = input.shape
            weight_initializer = flow.truncated_normal(0.1)
            weight_regularizer = flow.regularizers.l2(0.0005)
            weight_shape = (filters,
                            input_shape[1],
                            kernel_size[0],
                            kernel_size[1],
                            kernel_size[2])

            weight = flow.get_variable(
                name + "-weight",
                shape=weight_shape,
                initializer=weight_initializer,
                regularizer=weight_regularizer,
            )
            return flow.nn.conv3d(input, weight, strides, padding, name=name)


        @flow.global_function()
        def conv3d_Job(x: tp.Numpy.Placeholder((1, 64, 10, 16, 16))
        ) -> tp.Numpy:
            conv = conv3d(x,
                        filters=128,
                        kernel_size=[3, 3, 3],
                        strides=1,
                        padding='SAME',
                        name="Convlayer")
            return conv


        x = np.random.randn(1, 64, 10, 16, 16).astype(np.float32)
        out = conv3d_Job(x)

        # out.shape (1, 128, 10, 16, 16)

    """

    need_transpose = 0
    if data_format.upper() == "NDHWC":  # NDHWC is not supported before cudnn 8.0
        need_transpose = 1
        data_format = "NCDHW"
    if need_transpose:
        input = flow.transpose(input, perm=[0, 4, 1, 2, 3])
        filters = flow.transpose(filters, perm=[0, 4, 1, 2, 3])

    assert len(input.shape) == 5
    assert len(filters.shape) == 5

    if isinstance(strides, (list, tuple)):
        assert len(strides) == 3, ValueError(
            "strides length must be 3 when passed as a list."
        )
    elif isinstance(strides, int):
        strides = [strides, strides, strides]
    else:
        raise ValueError("strides must be an int or a list.")

    if data_format.upper() != "NCDHW" and data_format.upper() != "NDHWC":
        raise ValueError('data_format must be "NDHWC" or "NCDHW".')

    channel_pos = "channels_first" if data_format == "NCDHW" else "channels_last"

    if dilations is None:
        dilations = [1, 1, 1]
    else:
        if isinstance(dilations, (list, tuple)):
            assert len(dilations) == 3, ValueError(
                "dilations length must be 3 when passed as a list."
            )
        elif isinstance(dilations, int):
            dilations = [dilations, dilations, dilations]
        else:
            raise ValueError("dilations must be an int or a list.")

    if channel_pos == "channels_first":
        kernel_size_list = filters.shape[2:5]
    elif channel_pos == "channels_last":
        kernel_size_list = filters.shape[-4:-1]
    else:
        raise ValueError("invalid data_format")
    assert isinstance(kernel_size_list, tuple)
    assert isinstance(groups, int)
    assert groups > 0
    if groups > 1:
        if data_format.upper() == "NCDHW":
            assert groups <= filters.shape[0]
            assert filters.shape[0] % groups == 0
            assert groups <= input.shape[1]
            assert input.shape[1] % groups == 0
            assert filters.shape[1] == input.shape[1] // groups
        elif data_format.upper() == "NDHWC":
            raise ValueError("data_format NHWC not support groups > 1")
        else:
            raise ValueError("invalid data_format")
    inputs, pads_list = calc_conv_padding(
        input, padding, data_format.upper(), kernel_size_list, dilations, strides,
    )
    assert len(pads_list) == len(inputs.shape) - 2
    padding_before = [pad[0] for pad in pads_list]
    output = (
        flow.user_op_builder(name if name is not None else id_util.UniqueStr("Conv3d_"))
        .Op("conv3d")
        .Input("in", [inputs])
        .Input("weight", [filters])
        .Output("out")
        .Attr("filters", filters.shape[0])
        .Attr("padding_before", padding_before)
        .Attr("data_format", channel_pos)
        .Attr("kernel_size", kernel_size_list)
        .Attr("strides", strides)
        .Attr("dilation_rate", dilations)
        .Attr("groups", groups)
        .Build()
        .InferAndTryRun()
        .RemoteBlobList()[0]
    )

    if need_transpose:
        output = flow.transpose(output, perm=[0, 2, 3, 4, 1])
    return output


@oneflow_export("nn.moments")
def moments(
    x: remote_blob_util.BlobDef,
    axes: List[int],
    keepdims: Optional[bool] = False,
    name: Optional[str] = None,
) -> remote_blob_util.BlobDef:
    """This operator computes the mean and variance value of input Blob.

    Args:
        x (remote_blob_util.BlobDef): A Blob
        axes (List): Array of ints. Axes along which to compute the mean and variance
        keepdims (bool, optional): Whether to keep the same dimensanality as the input x. Defaults to False.
        name (str, optional): The operator's name. Defaults to None.

    Returns:
        remote_blob: Two Blobs, mean and variance. 

    For example: 

    .. code-block:: python 

        import oneflow as flow
        import numpy as np
        import oneflow.typing as tp
        from typing import Tuple


        @flow.global_function()
        def moments_Job(x: tp.Numpy.Placeholder((5,))
        ) -> Tuple[tp.Numpy, tp.Numpy]:
            return flow.nn.moments(x, axes=[0])


        x = np.array([1, 2, 3, 4, 5]).astype(np.float32)
        mean, variance = moments_Job(x)

        # mean: [3.]
        # variance: [2.]

    """
    assert isinstance(axes, list)
    if name is None:
        name = id_util.UniqueStr("Moments_")
    with flow.scope.namespace(name):
        return (
            flow.math.reduce_mean(x, axis=axes, keepdims=keepdims),
            flow.math.reduce_variance(x, axis=axes, keepdims=keepdims),
        )


@oneflow_export("nn.InstanceNorm1d")
def instance_normalization1d(
    x: remote_blob_util.BlobDef,
    eps: float = 1e-05,
    affine: bool = True,
    name: Optional[str] = None,
) -> remote_blob_util.BlobDef:
    r"""Applies Instance Normalization over a 3D input.

    Args:
        x (remote_blob_util.BlobDef): 3D input tensor with NCL data layout.
        eps (float): A value added to the denominator for numerical stability. Default: 1e-5.
        affine (bool): A boolean value that when set to True, this module has learnable affine parameters, 
                       initialized the same way as done for batch normalization. Default: True.
        name (Optional[str], optional): Name of this op.

    Returns:
        remote_blob_util.BlobDef: The normalized input tensor.
    
    For example: 

    .. code-block:: python 

        import oneflow as flow
        import numpy as np
        import oneflow.typing as tp

        @flow.global_function()
        def instance_norm_Job(x: tp.Numpy.Placeholder((4, 2, 32))
        ) -> tp.Numpy:
            instance_norm = flow.nn.InstanceNorm1d(
                x,
                eps=1e-5,
                affine=True,
            )
            return instance_norm

        x = np.random.random(size=(4, 2, 32)).astype(np.float32)
        out = instance_norm_Job(x)

    """
    assert len(x.shape) == 3

    if name is None:
        name = id_util.UniqueStr("InstanceNorm1D_")

    channel = x.shape[1]
    (mean, variance) = flow.nn.moments(x, [2], keepdims=True)
    normalized = (x - mean) / flow.math.sqrt(variance + eps)
    if affine == True:
        gamma = flow.get_variable(
            name + "_gamma",
            shape=(1, channel, 1),
            dtype=x.dtype,
            initializer=flow.ones_initializer(),
            trainable=True,
        )
        beta = flow.get_variable(
            name + "_beta",
            shape=(1, channel, 1),
            dtype=x.dtype,
            initializer=flow.zeros_initializer(),
            trainable=True,
        )
        return gamma * normalized + beta
    else:
        return normalized


@oneflow_export("nn.InstanceNorm2d")
def instance_normalization2d(
    x: remote_blob_util.BlobDef,
    eps: float = 1e-05,
    affine: bool = True,
    name: Optional[str] = None,
) -> remote_blob_util.BlobDef:
    r"""Applies Instance Normalization over a 4D input.

    Args:
        x (remote_blob_util.BlobDef): 4D input tensor with NCHW data layout.
        eps (float): A value added to the denominator for numerical stability. Default: 1e-5.
        affine (bool): A boolean value that when set to True, this module has learnable affine parameters, 
                       initialized the same way as done for batch normalization. Default: True.
        name (Optional[str], optional): Name of this op.

    Returns:
        remote_blob_util.BlobDef: The normalized input tensor.
    
    For example: 

    .. code-block:: python 

        import oneflow as flow
        import numpy as np
        import oneflow.typing as tp

        @flow.global_function()
        def instance_norm_Job(x: tp.Numpy.Placeholder((4, 2, 32, 32))
        ) -> tp.Numpy:
            instance_norm = flow.nn.InstanceNorm2d(
                x,
                eps=1e-5,
                affine=True,
            )
            return instance_norm

        x = np.random.random(size=(4, 2, 32, 32)).astype(np.float32)
        out = instance_norm_Job(x)

    """
    assert len(x.shape) == 4

    if name is None:
        name = id_util.UniqueStr("InstanceNorm2D_")

    reshape_to_1d = flow.reshape(x, shape=[x.shape[0], x.shape[1], -1])
    normalized_1d_out = flow.nn.InstanceNorm1d(
        reshape_to_1d, eps=eps, affine=affine, name=name
    )
    reshape_back_to_2d = flow.reshape(normalized_1d_out, shape=list(x.shape))

    return reshape_back_to_2d


@oneflow_export("nn.InstanceNorm3d")
def instance_normalization3d(
    x: remote_blob_util.BlobDef,
    eps: float = 1e-05,
    affine: bool = True,
    name: Optional[str] = None,
) -> remote_blob_util.BlobDef:
    r"""Applies Instance Normalization over a 5D input.

    Args:
        x (remote_blob_util.BlobDef): 5D input tensor with NCDHW data layout.
        eps (float): A value added to the denominator for numerical stability. Default: 1e-5.
        affine (bool): A boolean value that when set to True, this module has learnable affine parameters, 
                       initialized the same way as done for batch normalization. Default: True.
        name (Optional[str], optional): Name of this op.

    Returns:
        remote_blob_util.BlobDef: The normalized input tensor.
    
    For example: 

    .. code-block:: python 

        import oneflow as flow
        import numpy as np
        import oneflow.typing as tp

        @flow.global_function()
        def instance_norm_Job(x: tp.Numpy.Placeholder((4, 2, 32, 32, 32))
        ) -> tp.Numpy:
            instance_norm = flow.nn.InstanceNorm2d(
                x,
                eps=1e-5,
                affine=True,
            )
            return instance_norm

        x = np.random.random(size=(4, 2, 32, 32, 32)).astype(np.float32)
        out = instance_norm_Job(x)

    """
    assert len(x.shape) == 5

    if name is None:
        name = id_util.UniqueStr("InstanceNorm3D_")

    reshape_to_1d = flow.reshape(x, shape=[x.shape[0], x.shape[1], -1])
    normalized_1d_out = flow.nn.InstanceNorm1d(
        reshape_to_1d, eps=eps, affine=affine, name=name
    )
    reshape_back_to_3d = flow.reshape(normalized_1d_out, shape=list(x.shape))

    return reshape_back_to_3d


@oneflow_export("nn.batch_normalization")
def batch_normalization(
    x: remote_blob_util.BlobDef,
    mean: remote_blob_util.BlobDef,
    variance: remote_blob_util.BlobDef,
    offset: Optional[remote_blob_util.BlobDef] = None,
    scale: Optional[remote_blob_util.BlobDef] = None,
    variance_epsilon: Optional[float] = 1e-5,
    axis: int = 1,
    name: Optional[str] = None,
) -> remote_blob_util.BlobDef:
    r"""This op does not fully align with tf.nn.batch_normalization. 
    
    The `mean`, `variable`, `offset` and `scale` are always 1D. Users need to specify `axis` to 1 for NCHW data format.

    Args:
        x (remote_blob_util.BlobDef): Input `Blob` of arbitrary dimensionality.
        mean (remote_blob_util.BlobDef): A 1D mean `Blob`.
        variance (remote_blob_util.BlobDef):   A 1D variance `Blob`.
        offset (Optional[remote_blob_util.BlobDef]): An 1D offset `Blob`, often denoted  in equations, or None. If present, will be added to the normalized `Blob`.
        scale (Optional[remote_blob_util.BlobDef]): A 1D scale `Blob`, often denoted  in equations, or None. If present, the scale is applied to the normalized `Blob`.
        variance_epsilon (float):   A small float number to avoid dividing by 0.
        axis (int, optional): 1 for '`NCHW'` data format. Defaults to 1.
        name (Optional[str], optional): This operator's name.

    Returns:
        remote_blob_util.BlobDef:  the normalized, scaled, offset `Blob`.
    
    Note: 
    
        This api is more flexible, if you're new to OneFlow, it's more recommend to use `oneflow.layers.batch_normalization`
    
    For example: 

    .. code-block:: python 

        import oneflow as flow
        import numpy as np
        import oneflow.typing as tp


        @flow.global_function()
        def batch_norm_Job(x: tp.Numpy.Placeholder((1, 5))
        ) -> tp.Numpy:
            bn_mean, bn_variance = flow.nn.moments(x, axes=[1])
            batch_norm = flow.nn.batch_normalization(
                x,
                mean=bn_mean,
                variance=bn_variance,
                axis=0
            )
            return batch_norm


        x = np.array([[1, 2, 3, 4, 5]]).astype(np.float32)
        out = batch_norm_Job(x)

        # out [[-1.41421  -0.707105  0.        0.707105  1.41421 ]]

    """

    assert axis >= -len(x.shape) and axis < len(x.shape)
    if axis < 0:
        axis += len(x.shape)

    if name is None:
        name = id_util.UniqueStr("BatchNorm_")

    params_shape = [x.shape[axis]]

    if flow.current_scope().device_parallel_desc_symbol.device_tag == "cpu":
        if len(mean.shape) == 1:
            nd_params_shape = [1] * len(x.shape)
            nd_params_shape[axis] = params_shape[0]
            mean = flow.reshape(mean, nd_params_shape)
            variance = flow.reshape(variance, nd_params_shape)
            if scale:
                scale = flow.reshape(scale, nd_params_shape)
            if offset:
                offset = flow.reshape(offset, nd_params_shape)
        elif len(mean.shape) == len(x.shape):
            pass
        else:
            raise ValueError(
                "shape of mean and variance should be 1D or has number of axes and x's"
            )
        variance += variance_epsilon
        std_inv = flow.math.rsqrt(variance)
        normalized = (x - mean) * std_inv
        affined = normalized
        if scale:
            affined *= scale
        if offset:
            affined += offset
        return affined
    elif flow.current_scope().device_parallel_desc_symbol.device_tag == "gpu":
        params_dtype = flow.float32 if x.dtype == flow.float16 else x.dtype
        if scale is None:
            scale = flow.constant(
                1, dtype=params_dtype, shape=params_shape, name="gamma"
            )
        if offset is None:
            offset = flow.constant(
                0, dtype=params_dtype, shape=params_shape, name="beta"
            )
        builder = (
            flow.user_op_builder(name)
            .Op("normalization")
            .Input("x", [x])
            .Input("moving_mean", [mean])
            .Input("moving_variance", [variance])
            .Input("gamma", [scale])
            .Input("beta", [offset])
            .Output("y")
            .Attr("axis", axis)
            .Attr("epsilon", variance_epsilon)
            .Attr("training", False)
            # momentum is not used
            .Attr("momentum", 0.0)
        )
        return builder.Build().InferAndTryRun().RemoteBlobList()[0]
    else:
        raise NotImplementedError


@oneflow_export("nn.layer_norm")
def layer_norm(
    inputs: remote_blob_util.BlobDef,
    gamma: Optional[remote_blob_util.BlobDef] = None,
    beta: Optional[remote_blob_util.BlobDef] = None,
    begin_norm_axis: int = 1,
    begin_params_axis: int = -1,
    epsilon: float = 1e-5,
    name: Optional[str] = None,
) -> remote_blob_util.BlobDef:
    r"""Layer Normalization.

    Args:
        inputs (remote_blob_util.BlobDef): Input `Blob`.
        gamma (Optional[remote_blob_util.BlobDef]).
        beta (Optional[remote_blob_util.BlobDef]).
        begin_norm_axis (int, optional): An integer specifies which axis to normalize at first. Defaults to 1.
        begin_params_axis (int, optional):  An integer specifies which axis params at . Defaults to -1.
        epsilon (float, optional): A small float is added to avoid division by zero. Defaults to 1e-5.
        name (Optional[str], optional): This operator's name. Defaults to None.

    Returns:
        remote_blob_util.BlobDef: A normalized `Blob` with same shape of input.

    For example:

    .. code-block:: python

        import oneflow as flow
        import numpy as np
        import oneflow.typing as tp


        @flow.global_function()
        def layer_norm_Job(x: tp.Numpy.Placeholder((1, 64, 128, 128))
        ) -> tp.Numpy:
            layer_norm = flow.nn.layer_norm(
                x,
                name="LayerNorm1"
            )
            return layer_norm


        x = np.random.randn(1, 64, 128, 128).astype(np.float32)
        out = layer_norm_Job(x)

        # out.shape (1, 64, 128, 128)

    """
    param_shape = inputs.shape[begin_params_axis:]

    if name is None:
        name = id_util.UniqueStr("LayerNorm_")

    if flow.current_scope().device_parallel_desc_symbol.device_tag == "cpu":
        if begin_norm_axis < 0:
            begin_norm_axis = begin_norm_axis + len(inputs.shape)

        reduce_axis = []
        for dim in range(len(inputs.shape)):
            if dim >= begin_norm_axis:
                reduce_axis.append(dim)
        mean, variance = flow.nn.moments(inputs, reduce_axis, keepdims=True)

        axis = begin_norm_axis
        normalized = flow.nn.batch_normalization(
            x=inputs,
            mean=mean,
            variance=variance,
            variance_epsilon=epsilon,
            axis=axis,
            name=name,
        )
        nd_params_shape = [1] * (len(inputs.shape) - len(param_shape)) + list(
            param_shape
        )
        affined = normalized
        if gamma:
            gamma = flow.reshape(gamma, nd_params_shape)
            affined *= gamma
        if beta:
            beta = flow.reshape(beta, nd_params_shape)
            affined += beta
        return affined
    elif flow.current_scope().device_parallel_desc_symbol.device_tag == "gpu":
        op_builder = (
            flow.user_op_builder(name)
            .Op("layer_norm")
            .Input("x", [inputs])
            .Output("y")
            .Output("mean")
            .Output("inv_variance")
        )
        scale = False
        center = False
        if beta is not None:
            center = True
            op_builder.Input("beta", [beta])
        if gamma is not None:
            scale = True
            op_builder.Input("gamma", [gamma])
            op_builder.Output("normalized")
        op_builder.Attr("center", center)
        op_builder.Attr("scale", scale)
        op_builder.Attr("begin_norm_axis", begin_norm_axis)
        op_builder.Attr("begin_params_axis", begin_params_axis)
        op_builder.Attr("epsilon", epsilon)

        y = op_builder.Build().InferAndTryRun().RemoteBlobList()[0]
        return y
    else:
        raise NotImplementedError


@oneflow_export("nn.compat_conv2d")
def tf_conv2d(
    input: remote_blob_util.BlobDef,
    filters: remote_blob_util.BlobDef,
    strides: Union[int, Sequence[int]],
    padding: str,
    data_format: str = "NCHW",
    dilations: Optional[Union[int, Sequence[int]]] = None,
    groups: int = 1,
    name: Optional[str] = None,
) -> remote_blob_util.BlobDef:
    r"""Computes a 2-D convolution given `input` and 4-D `filters` `Blob`.

    Args:
        input (remote_blob_util.BlobDef): A `Blob` of rank at least 4.
        filters (remote_blob_util.BlobDef): A `Blob` with the same type as `input` and has the shape `[out_channels, in_channels//groups, filter_height, filter_width] for NCHW, or [out_channels, filter_height, filter_width, in_channels//groups] for NHWC`
        strides (Union[int, Sequence[int]]): An int or list of `ints` that has length `1`, or `2`. The stride of the sliding window for each dimension of `input`.
        padding (str): `"SAME"` or `"VALID"` indicating the type of padding algorithm to use, or a list indicating the explicit paddings at the start and end of each dimension.
        data_format (str, optional): `"NHWC"` or `"NCHW"`. Defaults to `"NCHW"`.
        dilations (Optional[Union[int, Sequence[int]]], optional): The dilation factor for each dimension of`input`. Defaults to None.
        groups (int, optional): int value greater than 0. Defaults to 1.
        name (Optional[str], optional): This operator's name. Defaults to None.

    Raises:
        ValueError: strides must be an int or a list.
        ValueError: data_format must be "NHWC" or "NCHW".
        ValueError: dilations length must be 2 when passed as a list.
        ValueError: dilations must be an int or a list.
        ValueError: data_format NHWC not support groups > 1.
        ValueError: invalid data_format.
        ValueError: padding must be "SAME" or "VALID".

    Returns:
        remote_blob_util.BlobDef:  A `Blob` with the same type as `input` and the same outer batch shape.
    
    For example: 

    .. code-block:: python 

        import oneflow as flow
        import numpy as np
        import oneflow.typing as tp


        def conv2d(input, filters, kernel_size, strides, padding, name):
            input_shape = input.shape
            weight_initializer = flow.truncated_normal(0.1)
            weight_regularizer = flow.regularizers.l2(0.0005)
            weight_shape = (filters,
                            input_shape[1],
                            kernel_size[0],
                            kernel_size[1])

            weight = flow.get_variable(
                name + "-weight",
                shape=weight_shape,
                initializer=weight_initializer,
                regularizer=weight_regularizer,
            )
            return flow.nn.compat_conv2d(input, weight, strides, padding, name=name)


        @flow.global_function()
        def conv2d_Job(x: tp.Numpy.Placeholder((1, 64, 32, 32))
        ) -> tp.Numpy:
            conv = conv2d(x,
                        filters=128,
                        kernel_size=[3, 3],
                        strides=2,
                        padding='SAME',
                        name="Convlayer")
            return conv


        x = np.random.randn(1, 64, 32, 32).astype(np.float32)
        out = conv2d_Job(x)

        # out.shape (1, 128, 16, 16)

    """
    if padding.upper() == "SAME":
        padding = "SAME_UPPER"
    return flow.nn.conv2d(
        input, filters, strides, padding, data_format, dilations, groups, name
    )


@oneflow_export("nn.bias_add")
def bias_add(
    value: remote_blob_util.BlobDef,
    bias: remote_blob_util.BlobDef,
    data_format: Optional[str] = None,
    name: Optional[str] = None,
) -> remote_blob_util.BlobDef:
    r"""This operator adds a bias to Blob. 

    Args:
        value (remote_blob_util.BlobDef):  A `Blob`.
        bias (remote_blob_util.BlobDef): A 1-D `Blob` with size matching the channel dimension of value. And has the same type as value unless value is a quantized type.
        data_format (Optional[str], optional): A string. '`N...C'` or '`NC...'`. Defaults to None.
        name (Optional[str], optional): This operator's name. Defaults to None.

    Raises:
        ValueError: ValueError if data format is unrecognized, if value has less than two dimensions with '`N..C'`/None data_format or value has less than three dimensions with '`NC..'` data_format, if bias is a vector, or if the size of bias does not match the size of the channel dimension of value.

    Returns:
        remote_blob_util.BlobDef: A `Blob` with the same type as value.
    
    For example: 

    .. code-block:: python 
    
        import oneflow as flow
        import numpy as np
        import oneflow.typing as tp


        @flow.global_function()
        def bias_add_Job(x: tp.Numpy.Placeholder((1, 64, 128, 128))
        ) -> tp.Numpy:
            bias_initializer = flow.truncated_normal(0.1)
            bias_regularizer = flow.regularizers.l2(0.0005)
            bias = flow.get_variable(
                    "Add_bias",
                    shape=(64,),
                    initializer=bias_initializer,
                    regularizer=bias_regularizer,
                )
            bias_out = flow.nn.bias_add(x, bias)
            return bias_out


        x = np.random.randn(1, 64, 128, 128).astype(np.float32)
        out = bias_add_Job(x)

        # out.shape (1, 64, 128, 128)

    """
    # TODO: name unused, fix it
    if name is None:
        name = id_util.UniqueStr("BiasAdd_")

    if data_format is None:
        bias_add_axis = 1
    else:
        if data_format.startswith("NC"):
            bias_add_axis = 1
        elif data_format.startswith("N") and data_format.endswith("C"):
            bias_add_axis = len(value.shape) - 1
        else:
            raise ValueError("data_format must be of the form `N...C` or `NC...`")

    return (
        flow.user_op_builder(name)
        .Op("bias_add")
        .Input("a", [value])
        .Input("b", [bias])
        .Output("out")
        .Attr("axis", bias_add_axis)
        .Build()
        .InferAndTryRun()
        .RemoteBlobList()[0]
    )


@oneflow_export("nn.max_pool1d")
def max_pool1d(
    input: remote_blob_util.BlobDef,
    ksize: Union[int, Sequence[int]],
    strides: Union[int, Sequence[int]],
    padding: Union[str, Sequence[Sequence[int]]],
    data_format: str = "NWC",
    name: Optional[str] = None,
) -> remote_blob_util.BlobDef:
    r"""Performs the 1d-max pooling on the input.

    Args:
        input (remote_blob_util.BlobDef): A 3-D `Blob` of the format specified by data_format.
        ksize (Union[int, Sequence[int]]): An int or list of ints that has length 1 or 3. The size of the window for each dimension of the input `Blob`.
        strides (Union[int, Sequence[int]]): An int or list of ints that has length 1 or 3. The stride of the sliding window for each dimension of the input `Blob`.
        padding (str):  '`VALID'` or '`SAME'`. The padding algorithm.
        data_format (str, optional):  An optional string from: '`NWC'`, '`NCW'`. Defaults to '`NWC'`.
        name (Optional[str], optional): This operator's name(optional).Defaults to None.

    Raises:
        NotImplementedError: TODO: fix cuDNN bugs in pooling_1d

    Returns:
        remote_blob_util.BlobDef: A `Blob` of format specified by data_format. The max pooled output `Blob`.
    """
    # TODO: fix cuDNN bugs in pooling_1d
    raise NotImplementedError


@oneflow_export("nn.avg_pool1d")
def avg_pool1d(
    input: remote_blob_util.BlobDef,
    ksize: Union[int, Sequence[int]],
    strides: Union[int, Sequence[int]],
    padding: Union[str, Sequence[Sequence[int]]],
    data_format: str = "NCW",
    name: Optional[str] = None,
) -> remote_blob_util.BlobDef:
    r"""Performs the average pooling on the input `Blob`.

    Args:
        input (remote_blob_util.BlobDef): A 3-D `Blob` of the format specified by data_format.
        ksize (Union[int, Sequence[int]]): An int or list of ints that has length 1 or 3. The size of the window for each dimension of the input `Blob`.
        strides (Union[int, Sequence[int]]): An int or list of ints that has length 1 or 3. The stride of the sliding window for each dimension of the input `Blob`.
        padding (str): '`VALID'` or '`SAME'`.
        data_format (str, optional):  '`NWC'` or '`NCW'`. Defaults to '`NWC'`.
        name (Optional[str], optional):  This operator's name(optional). Defaults to None.

    Raises:
        NotImplementedError: TODO: fix cuDNN bugs in pooling_1d

    Returns:
        remote_blob_util.BlobDef: A `Blob` of format specified by data_format. The max pooled output `Blob`.
    """
    # TODO: fix cuDNN bugs in pooling_1d
    raise NotImplementedError


def calc_pool_padding(padding, dhw_offset, ndims):
    if isinstance(padding, str):
        padding = "SAME_LOWER" if padding.upper() == "SAME" else padding
        assert padding.upper() in ["VALID", "SAME_LOWER", "SAME_UPPER"]
        padding_type = padding.lower()
        ndim_pads_list = [[0, 0]] * ndims
    elif isinstance(padding, (list, tuple)):
        padding_type = "customized"
        ndim_pads_list = get_ndim_pads_list(padding, dhw_offset, ndims)
    else:
        raise ValueError("padding must be str or a list.")
    return padding_type, ndim_pads_list


@oneflow_export("nn.max_pool2d")
def max_pool2d(
    input: remote_blob_util.BlobDef,
    ksize: Union[int, IntPair],
    strides: Union[int, IntPair],
    padding: Union[str, Tuple[IntPair, IntPair, IntPair, IntPair]],
    data_format: str = "NCHW",
    ceil_mode: bool = False,
    name: Optional[str] = None,
) -> remote_blob_util.BlobDef:
    r""" Performs the 2d-max pooling on the input `Blob`.

    Args:
        input (remote_blob_util.BlobDef): A 4-D `Blob` of the format specified by data_format.
        ksize (Union[int, IntPair]): An int or list of ints that has length 1, 2. The size of the window for each dimension of the input `Blob`.
        strides (Union[int, IntPair]): An int or list of ints that has length 1, 2. The stride of the sliding window for each dimension of the input `Blob`.
        padding (str): '`VALID'` or '`SAME'` or '`SAME_LOWER'` or '`SAME_UPPER'` or Tuple[IntPair, IntPair, IntPair, IntPair]`. The padding algorithm.
        data_format (str, optional): '`NHWC'`, '`NCHW'` or '`NCHW_VECT_C'`. Defaults to "NCHW".
        name (Optional[str], optional): This operator's name(optional). Defaults to None.

    Returns:
        remote_blob_util.BlobDef:  A `Blob` of format specified by data_format. The max pooled output `Blob`.
    
    For example: 

    .. code-block:: python 

        import oneflow as flow
        import numpy as np
        import oneflow.typing as tp


        @flow.global_function()
        def maxpool2d_Job(x: tp.Numpy.Placeholder((1, 32, 128, 128))
        ) -> tp.Numpy:
            pool_out = flow.nn.max_pool2d(
                input=x,
                ksize=3,
                strides=2,
                padding='SAME',
                data_format='NCHW'
            )

            return pool_out


        x = np.random.randn(1, 32, 128, 128).astype(np.float32)
        out = maxpool2d_Job(x)

        # out.shape (1, 32, 64, 64)

    """
    op = (
        flow.user_op_builder(
            name if name is not None else id_util.UniqueStr("MaxPool2D_")
        )
        .Op("max_pool_2d")
        .Input("x", [input])
        .Output("y")
    )
    assert data_format in ["NHWC", "NCHW", "NCHW_VECT_C"]
    channel_pos = "channels_last" if data_format == "NHWC" else "channels_first"
    op.Attr("data_format", channel_pos)
    pool_size = _GetSequence(ksize, 2, "ksize")
    op.Attr("pool_size", pool_size)
    strides = _GetSequence(strides, 2, "strides")
    op.Attr("strides", strides)
    padding_type, pads_list = calc_pool_padding(padding, get_dhw_offset(channel_pos), 2)
    assert len(pads_list) == len(input.shape) - 2
    padding_before = [pad[0] for pad in pads_list]
    padding_after = [pad[1] for pad in pads_list]
    op.Attr("padding", padding_type)
    op.Attr("padding_before", padding_before)
    op.Attr("padding_after", padding_after)
    op.Attr("ceil_mode", ceil_mode)
    return op.Build().InferAndTryRun().RemoteBlobList()[0]


@oneflow_export("nn.avg_pool2d")
def avg_pool2d(
    input: remote_blob_util.BlobDef,
    ksize: Union[int, IntPair],
    strides: Union[int, IntPair],
    padding: Union[str, Tuple[IntPair, IntPair, IntPair, IntPair]],
    data_format: str = "NCHW",
    ceil_mode: bool = False,
    name: Optional[str] = None,
) -> remote_blob_util.BlobDef:
    r"""Performs the 2d-average pooling on the input. 

    Args:
        input (remote_blob_util.BlobDef): A 4-D `Blob` of shape [batch, height, width, channels].
        ksize (Union[int, IntPair]):  An int or list of ints that has length 1, 2. The size of the window for each dimension of the input `Blob`.
        strides (Union[int, IntPair]): An int or list of ints that has length 1, 2. The stride of the sliding window for each dimension of the input `Blob`.
        padding (str): '`VALID'` or '`SAME'` or '`SAME_LOWER'` or '`SAME_UPPER'` or Tuple[IntPair, IntPair, IntPair, IntPair]. The padding algorithm.
        data_format (str, optional): '`NHWC'` or '`NCHW'`. Defaults to "NCHW".
        name (Optional[str], optional):  This operator's name(optional). Defaults to None.

    Returns:
        remote_blob_util.BlobDef:  A `Blob` with the same type as '`value'`. The average pooled output `Blob`.
    
    For example: 

    .. code-block:: python 

        import numpy as np
        import oneflow.typing as tp


        @flow.global_function()
        def avgpool2d_Job(x: tp.Numpy.Placeholder((1, 32, 128, 128))
        ) -> tp.Numpy:
            pool_out = flow.nn.avg_pool2d(
                input=x,
                ksize=3,
                strides=2,
                padding='SAME',
                data_format='NCHW'
            )

            return pool_out


        x = np.random.randn(1, 32, 128, 128).astype(np.float32)
        out = avgpool2d_Job(x)

        # out.shape (1, 32, 64, 64)

    """
    op = (
        flow.user_op_builder(
            name if name is not None else id_util.UniqueStr("AvgPool2D_")
        )
        .Op("avg_pool_2d")
        .Input("x", [input])
        .Output("y")
    )
    assert data_format in ["NHWC", "NCHW", "NCHW_VECT_C"]
    channel_pos = "channels_last" if data_format == "NHWC" else "channels_first"
    op.Attr("data_format", channel_pos)
    pool_size = _GetSequence(ksize, 2, "ksize")
    op.Attr("pool_size", pool_size)
    strides = _GetSequence(strides, 2, "strides")
    op.Attr("strides", strides)
    padding_type, pads_list = calc_pool_padding(padding, get_dhw_offset(channel_pos), 2)
    assert len(pads_list) == len(input.shape) - 2
    padding_before = [pad[0] for pad in pads_list]
    padding_after = [pad[1] for pad in pads_list]
    op.Attr("padding", padding_type)
    op.Attr("padding_before", padding_before)
    op.Attr("padding_after", padding_after)
    op.Attr("ceil_mode", ceil_mode)
    return op.Build().InferAndTryRun().RemoteBlobList()[0]


@oneflow_export("nn.max_pool3d")
def max_pool3d(
    input: remote_blob_util.BlobDef,
    ksize: Union[int, Sequence[int]],
    strides: Union[int, Sequence[int]],
    padding: Union[str, Sequence[Sequence[int]]],
    data_format: str = "NCDHW",
    ceil_mode: bool = False,
    name: Optional[str] = None,
) -> remote_blob_util.BlobDef:
    r"""Performs the 3d-max pooling on the input.

    Args:
        input (remote_blob_util.BlobDef):  A 5-D `Blob` of the format specified by data_format.
        ksize (Union[int, Sequence[int]]):  An int or list of ints that has length 1, 3 or 5. The size of the window for each dimension of the input `Blob`.
        strides (Union[int, Sequence[int]]): An int or list of ints that has length 1, 3 or 5. The stride of the sliding window for each dimension of the input `Blob`.
        padding (str): '`VALID'` or '`SAME'` or '`SAME_LOWER'` or '`SAME_UPPER'` or '`Sequence[Sequence[int]]'`.
        data_format (str, optional):   "NDHWC" or "NCDHW". Defaults to "NCDHW".
        name (Optional[str], optional): This operator's name(optional).

    Returns:
        remote_blob_util.BlobDef: A `Blob` of format specified by data_format. The max pooled output `Blob`.
    
    For example: 

    .. code-block:: python 

        import oneflow as flow
        import numpy as np
        import oneflow.typing as tp


        @flow.global_function()
        def maxpool3d_Job(x: tp.Numpy.Placeholder((1, 32, 10, 128, 128))
        ) -> tp.Numpy:
            pool_out = flow.nn.max_pool3d(
                input=x,
                ksize=3,
                strides=2,
                padding='SAME',
                data_format='NCDHW'
            )

            return pool_out


        x = np.random.randn(1, 32, 10, 128, 128).astype(np.float32)
        out = maxpool3d_Job(x)

        # out.shape (1, 32, 5, 64, 64)

    """
    op = (
        flow.user_op_builder(
            name if name is not None else id_util.UniqueStr("MaxPool3D_")
        )
        .Op("max_pool_3d")
        .Input("x", [input])
        .Output("y")
    )
    assert data_format in ["NDHWC", "NCDHW"]
    channel_pos = "channels_last" if data_format == "NDHWC" else "channels_first"
    op.Attr("data_format", channel_pos)
    pool_size = _GetSequence(ksize, 3, "ksize")
    op.Attr("pool_size", pool_size)
    strides = _GetSequence(strides, 3, "strides")
    op.Attr("strides", strides)
    padding_type, pads_list = calc_pool_padding(padding, get_dhw_offset(channel_pos), 3)
    assert len(pads_list) == len(input.shape) - 2
    padding_before = [pad[0] for pad in pads_list]
    padding_after = [pad[1] for pad in pads_list]
    op.Attr("padding", padding_type)
    op.Attr("padding_before", padding_before)
    op.Attr("padding_after", padding_after)
    op.Attr("ceil_mode", ceil_mode)
    return op.Build().InferAndTryRun().RemoteBlobList()[0]


@oneflow_export("nn.avg_pool3d")
def avg_pool3d(
    input: remote_blob_util.BlobDef,
    ksize: Union[int, Sequence[int]],
    strides: Union[int, Sequence[int]],
    padding: Union[str, Sequence[Sequence[int]]],
    data_format: str = "NCDHW",
    ceil_mode: bool = False,
    name: Optional[str] = None,
) -> remote_blob_util.BlobDef:
    r"""Performs the 3d-average pooling on the input. 

    Args:
        input (remote_blob_util.BlobDef): A 5-D `Blob` of shape [batch, height, width, channels].
        ksize (Union[int, Sequence[int]]): An int or list of ints that has length 1, 3 or 5. The size of the window for each dimension of the input `Blob`.
        strides (Union[int, Sequence[int]]): An int or list of ints that has length 1, 3 or 5. The stride of the sliding window for each dimension of the input `Blob`.
        padding (str): '`VALID'` or '`SAME'` or '`SAME_LOWER'` or '`SAME_UPPER or Sequence[Sequence[int]]'`.
        data_format (str, optional):  '`NDHWC'` or '`NCDHW'`. Defaults to "NCDHW".
        name (Optional[str], optional):  This operator's name(optional).Defaults to None.

    Returns:
        remote_blob_util.BlobDef: A `Blob` with the same type as value. The average pooled output `Blob`.
    
    For example: 

    .. code-block:: python 

        import oneflow as flow
        import numpy as np
        import oneflow.typing as tp


        @flow.global_function()
        def avgpool3d_Job(x: tp.Numpy.Placeholder((1, 32, 10, 128, 128))
        ) -> tp.Numpy:
            pool_out = flow.nn.avg_pool3d(
                input=x,
                ksize=3,
                strides=2,
                padding='SAME',
                data_format='NCDHW'
            )

            return pool_out


        x = np.random.randn(1, 32, 10, 128, 128).astype(np.float32)
        out = avgpool3d_Job(x)

        # out.shape (1, 32, 5, 64, 64)

    """
    op = (
        flow.user_op_builder(
            name if name is not None else id_util.UniqueStr("AvgPool3D_")
        )
        .Op("avg_pool_3d")
        .Input("x", [input])
        .Output("y")
    )
    assert data_format in ["NDHWC", "NCDHW"]
    channel_pos = "channels_last" if data_format == "NDHWC" else "channels_first"
    op.Attr("data_format", channel_pos)
    pool_size = _GetSequence(ksize, 3, "ksize")
    op.Attr("pool_size", pool_size)
    strides = _GetSequence(strides, 3, "strides")
    op.Attr("strides", strides)
    padding_type, pads_list = calc_pool_padding(padding, get_dhw_offset(channel_pos), 3)
    assert len(pads_list) == len(input.shape) - 2
    padding_before = [pad[0] for pad in pads_list]
    padding_after = [pad[1] for pad in pads_list]
    op.Attr("padding", padding_type)
    op.Attr("padding_before", padding_before)
    op.Attr("padding_after", padding_after)
    op.Attr("ceil_mode", ceil_mode)
    return op.Build().InferAndTryRun().RemoteBlobList()[0]


def _softmax_need_transpose(x, axis):
    assert type(axis) is int
    dim_num = len(x.shape)
    assert dim_num >= 2
    if axis < 0:
        axis += dim_num
    assert axis >= 0
    assert axis < dim_num

    need_transpose = False
    permute = list(range(dim_num))
    if axis != dim_num - 1:
        need_transpose = True
        permute[axis] = permute[-1]
        permute[-1] = axis
    return need_transpose, permute


@oneflow_export("nn.softmax")
def softmax(
    logits: remote_blob_util.BlobDef,
    axis: Optional[int] = None,
    name: Optional[str] = None,
) -> remote_blob_util.BlobDef:
    r"""Computes softmax activations. 

    For each element, we apply: 

    .. math::
        S_i = \frac{e^i}{\sum_1^j e^j }

    Args:
        logits (remote_blob_util.BlobDef): A non-empty `Blob`.
        axis (Optional[int], optional): The dimension softmax would be performed on. Defaults to None.
        name (Optional[str], optional): This operator's name(optional). Defaults to None.

    Returns:
        remote_blob_util.BlobDef:  A `Blob` has the same type and shape as logits.

    Raises:
        InvalidArgumentError: if logits is empty or axis is beyond the last dimension of logits.
    
    For example: 

    .. code-block:: python 

        import oneflow as flow
        import numpy as np
        import oneflow.typing as tp


        @flow.global_function()
        def softmax_Job(x: tp.Numpy.Placeholder((1, 5))
        ) -> tp.Numpy:
            softmax_out = flow.nn.softmax(x, axis=1)

            return softmax_out


        x = np.array([[1, 2, 1, 5, 4]]).astype(np.float32)
        out = softmax_Job(x)

        # out [[0.01259415 0.03423444 0.01259415 0.68761706 0.2529602 ]]

    """
    if axis is None:
        axis = -1

    need_transpose, permute = _softmax_need_transpose(logits, axis)
    if need_transpose:
        logits = flow.transpose(logits, perm=permute)

    out = (
        flow.user_op_builder(
            name if name is not None else id_util.UniqueStr("Softmax_")
        )
        .Op("softmax")
        .Input("in", [logits])
        .Output("out")
        .Build()
        .InferAndTryRun()
        .RemoteBlobList()[0]
    )

    if need_transpose:
        out = flow.transpose(out, perm=permute)
    return out


@oneflow_export("nn.softmax_grad")
def softmax_grad(
    y: remote_blob_util.BlobDef,
    dy: remote_blob_util.BlobDef,
    axis: Optional[int] = None,
    name: Optional[str] = None,
) -> remote_blob_util.BlobDef:
    r"""Computes gradient of softmax activations.

    Args:
        y (remote_blob_util.BlobDef):  A `Blob` representing the softmax of x.
        dy (remote_blob_util.BlobDef):  gradient of y.
        axis (Optional[int], optional):  The dimension softmax would be performed on. Defaults to None.
        name (Optional[str], optional):  This operator's name(optional).

    Returns:
        remote_blob_util.BlobDef:  A `Blob` representing the gradient of x.
    """
    if axis is None:
        axis = -1

    need_transpose, permute = _softmax_need_transpose(y, axis)
    if need_transpose:
        y = flow.transpose(y, perm=permute)
        dy = flow.transpose(dy, perm=permute)

    dx = (
        flow.user_op_builder(
            name if name is not None else id_util.UniqueStr("Softmax_")
        )
        .Op("softmax_grad")
        .Input("y", [y])
        .Input("dy", [dy])
        .Output("dx")
        .Build()
        .InferAndTryRun()
        .RemoteBlobList()[0]
    )

    if need_transpose:
        dx = flow.transpose(dx, perm=permute)
    return dx


@oneflow_export("nn.sparse_cross_entropy")
def sparse_cross_entropy(
    labels: remote_blob_util.BlobDef,
    prediction: remote_blob_util.BlobDef,
    name: Optional[str] = None,
) -> remote_blob_util.BlobDef:
    r"""Computes sparse cross entropy

    Args:
        labels (remote_blob_util.BlobDef): A `Blob` of shape [d_0, d_1, ..., d_{r-1}] (where r is rank of labels and result). Each entry in labels must be an index in [0, num_classes).
        prediction (remote_blob_util.BlobDef): A `Blob` with the rank that is equal to the rank of the labels plus one.
        name (Optional[str], optional): This operator's name(optional). Defaults to None.

    Returns:
        remote_blob_util.BlobDef: A `Blob` of the same shape as labels.
    
    Note: 

        The labels data type should be `oneflow.int32`. 

    For example: 

    .. code-block:: python 

        import oneflow as flow
        import numpy as np
        import oneflow.typing as tp


        @flow.global_function()
        def sparse_cross_entropy_Job(input: tp.Numpy.Placeholder((5, 2), dtype=flow.float32),
                                    labels: tp.Numpy.Placeholder((5,), dtype=flow.int32)
        ) -> tp.Numpy:
            loss = flow.nn.sparse_cross_entropy(labels=labels,
                                                prediction=input)
            return loss


        x = np.array([[0.3, 0.7],
                    [0.4, 0.6],
                    [0.5, 0.5],
                    [0.1, 0.9],
                    [0.2, 0.8]]).astype(np.float32)
        labels = np.array([0, 1, 1, 0, 1]).astype(np.int32)
        loss = sparse_cross_entropy_Job(x, labels)

        # out [1.2039728  0.5108256  0.6931472  2.3025851  0.22314353]

    """
    assert labels is not None
    assert prediction is not None

    if len(labels.shape) == len(prediction.shape):
        assert labels.shape[-1] == 1
        labels = flow.squeeze(labels, axis=[-1])
    else:
        assert len(labels.shape) == len(prediction.shape) - 1

    if prediction.distribute is oneflow_api.distribute.split(len(prediction.shape) - 1):
        return (
            flow.user_op_builder(
                name if name is not None else id_util.UniqueStr("SparseCrossEntropyMs_")
            )
            .Op("sparse_cross_entropy_ms")
            .Input("prediction", [prediction])
            .Input("label", [labels])
            .Output("out")
            .Attr("depth", int(prediction.shape[-1]))
            .Build()
            .InferAndTryRun()
            .RemoteBlobList()[0]
        )
    else:
        return (
            flow.user_op_builder(
                name if name is not None else id_util.UniqueStr("SparseCrossEntropy_")
            )
            .Op("sparse_cross_entropy")
            .Input("prediction", [prediction])
            .Input("label", [labels])
            .Output("out")
            .Attr("depth", int(prediction.shape[-1]))
            .Build()
            .InferAndTryRun()
            .RemoteBlobList()[0]
        )


@oneflow_export("nn.softmax_cross_entropy_with_logits")
def softmax_cross_entropy_with_logits(
    labels: remote_blob_util.BlobDef,
    logits: remote_blob_util.BlobDef,
    name: Optional[str] = None,
) -> remote_blob_util.BlobDef:
    r"""Computes softmax cross entropy between logits and labels. 

    Args:
        labels (remote_blob_util.BlobDef): Each vector along the class dimension should hold a valid probability distribution.
        logits (remote_blob_util.BlobDef): Per-label activations, typically a linear output. logits has same shape and dtype as labels.
        name (Optional[str], optional): This operator's name(optional). Defaults to None.

    Returns:
        remote_blob_util.BlobDef: A `Blob` that contains the softmax cross entropy loss. Its type is the same as logits and its shape is the same as labels except that it does not have the last dimension of labels.
    
    For example: 

    .. code-block:: python 

        import oneflow as flow
        import numpy as np
        import oneflow.typing as tp


        @flow.global_function()
        def softmax_cross_entropy_Job(input: tp.Numpy.Placeholder((3, 3), dtype=flow.float32),
                                    labels: tp.Numpy.Placeholder((3, 3), dtype=flow.float32)
        ) -> tp.Numpy:
            loss = flow.nn.softmax_cross_entropy_with_logits(labels=labels,
                                                            logits=input)
            return loss


        x = np.array([[4, 1, 2],
                    [3, 2, 3],
                    [1, 5, 10]]).astype(np.float32)
        labels = np.array([[0.9, 0.05, 0.05],
                        [0.3, 0.4, 0.3],
                        [0.8, 0.1, 0.1]]).astype(np.float32)
        loss = softmax_cross_entropy_Job(x, labels)

        # out [0.73441553 1.1240788  1.4488925 ]

    """

    assert labels is not None
    assert logits is not None

    assert labels.shape == logits.shape
    assert labels.dtype == logits.dtype

    prob, out = (
        flow.user_op_builder(
            name if name is not None else id_util.UniqueStr("SoftmaxCrossEntropy_")
        )
        .Op("softmax_cross_entropy")
        .Input("prediction", [logits])
        .Input("label", [labels])
        .Output("prob")
        .Output("out")
        .Build()
        .InferAndTryRun()
        .RemoteBlobList()
    )
    return out


@oneflow_export("nn.sparse_softmax_cross_entropy_with_logits")
def sparse_softmax_cross_entropy_with_logits(
    labels: remote_blob_util.BlobDef,
    logits: remote_blob_util.BlobDef,
    name: Optional[str] = None,
) -> remote_blob_util.BlobDef:
    r"""Computes sparse softmax cross entropy between logits and labels. 

    Args:
        labels (remote_blob_util.BlobDef): `Blob` of shape [d_0, d_1, ..., d_{r-1}] (where r is rank of labels and result). Each entry in labels must be an index in [0, num_classes).
        logits (remote_blob_util.BlobDef): Unscaled log probabilities of shape [d_0, d_1, ..., d_{r-1},num_classes].
        name (Optional[str], optional):  This operator's name(optional). Defaults to None.

    Raises:
        ValueError: If logits are scalars (need to have rank >= 1) or if the rank of the labels is not equal to the rank of the logits minus one.

    Returns:
        remote_blob_util.BlobDef:  A `Blob` of the same shape as labels and of the same type as logits with the softmax cross entropy loss.
    
    Note: 

        The labels data type should be `oneflow.int32`. 

    For example: 

    .. code-block:: python 

        import oneflow as flow
        import numpy as np
        import oneflow.typing as tp


        @flow.global_function()
        def sparse_softmax_cross_entropy_Job(input: tp.Numpy.Placeholder((3, 3), dtype=flow.float32),
                                             labels: tp.Numpy.Placeholder((3, ), dtype=flow.int32)
        ) -> tp.Numpy:
            loss = flow.nn.sparse_softmax_cross_entropy_with_logits(labels=labels,
                                                                    logits=input)
            return loss


        x = np.array([[4, 1, 2],
                    [3, 2, 3],
                    [1, 5, 10]]).astype(np.float32)
        labels = np.array([0, 1, 2]).astype(np.int32)
        loss = sparse_softmax_cross_entropy_Job(x, labels)

        # out [0.65784633 1.2842525  0.5557927 ]

    """
    assert labels is not None
    assert logits is not None

    if len(labels.shape) == len(logits.shape):
        assert labels.shape[-1] == 1
        labels = flow.squeeze(labels, axis=[-1])
    else:
        assert len(labels.shape) == len(logits.shape) - 1

    if logits.distribute is oneflow_api.distribute.split(len(logits.shape) - 1):
        prob, out = (
            flow.user_op_builder(
                name
                if name is not None
                else id_util.UniqueStr("SparseSoftmaxCrossEntropyMs_")
            )
            .Op("sparse_softmax_cross_entropy_ms")
            .Input("prediction", [logits])
            .Input("label", [labels])
            .Output("prob")
            .Output("out")
            .Attr("depth", int(logits.shape[-1]))
            .Build()
            .InferAndTryRun()
            .RemoteBlobList()
        )
    else:
        prob, out = (
            flow.user_op_builder(
                name
                if name is not None
                else id_util.UniqueStr("SparseSoftmaxCrossEntropy_")
            )
            .Op("sparse_softmax_cross_entropy")
            .Input("prediction", [logits])
            .Input("label", [labels])
            .Output("prob")
            .Output("out")
            .Attr("depth", int(logits.shape[-1]))
            .Build()
            .InferAndTryRun()
            .RemoteBlobList()
        )
    return out


@oneflow_export("nn.sigmoid_cross_entropy_with_logits")
def sigmoid_cross_entropy_with_logits(
    labels: remote_blob_util.BlobDef,
    logits: remote_blob_util.BlobDef,
    name: Optional[str] = None,
) -> remote_blob_util.BlobDef:
    r"""Computes sigmoid cross entropy given logits. 

    Args:
        labels (remote_blob_util.BlobDef): A `Blob` of the same type and shape as logits.
        logits (remote_blob_util.BlobDef): A `Blob` of type float.
        name (Optional[str], optional): This operator's name(optional). Defaults to None.

    Returns:
        remote_blob_util.BlobDef:   A `Blob` of the same shape as logits with the componentwise logistic losses.

    Raises:
        ValueError: If logits and labels do not have the same shape.
    
    For example: 

    .. code-block:: python 

        import oneflow as flow
        import numpy as np
        import oneflow.typing as tp


        @flow.global_function()
        def sigmoid_cross_entropy_Job(input: tp.Numpy.Placeholder((3, 2), dtype=flow.float32),
                                    labels: tp.Numpy.Placeholder((3, 2), dtype=flow.float32)
        ) -> tp.Numpy:
            loss = flow.nn.sigmoid_cross_entropy_with_logits(labels=labels,
                                                            logits=input)
            return loss


        x = np.array([[4, 1],
                    [3, 2],
                    [1, 5]]).astype(np.float32)
        labels = np.array([[0.7, 0.3],
                        [0.4, 0.6],
                        [0.2, 0.8]]).astype(np.float32)
        loss = sigmoid_cross_entropy_Job(x, labels)

        # out [[0.612735   0.90472794]
        #      [0.89778364 0.6990613 ]
        #      [0.97783387 0.51372755]]


    """
    assert labels is not None
    assert logits is not None
    op_conf = op_conf_util.OperatorConf()
    setattr(
        op_conf,
        "name",
        name if name is not None else id_util.UniqueStr("SigmoidCrossEntropy_"),
    )
    op_conf.sigmoid_cross_entropy_conf.prediction = logits.unique_name
    op_conf.sigmoid_cross_entropy_conf.label = labels.unique_name
    op_conf.sigmoid_cross_entropy_conf.loss = "loss"
    op_conf.sigmoid_cross_entropy_conf.label_type = labels.dtype.oneflow_proto_dtype
    interpret_util.Forward(op_conf)
    lbi = logical_blob_id_util.LogicalBlobId()
    lbi.op_name = op_conf.name
    lbi.blob_name = "loss"
    return remote_blob_util.RemoteBlob(lbi)


def _GetSequence(value, n, name):
    """Formats value from input"""
    if value is None:
        value = [1]
    elif not isinstance(value, collections.Sized):
        value = [value]

    current_n = len(value)
    if current_n == 1:
        return list(value * n)
    elif current_n == n:
        return list(value)
    else:
        raise ValueError(
            "{} should be of length 1 or {} but was {}".format(name, n, current_n)
        )


@oneflow_export("nn.random_mask_like")
def random_mask_like(
    like: remote_blob_util.BlobDef,
    rate: float,
    seed: Optional[int] = None,
    noise_shape: Optional[Sequence] = None,
    name: Optional[str] = None,
) -> remote_blob_util.BlobDef:
    r"""Random mask `Blob` with same shape as '`like'`.

    Args:
        like (remote_blob_util.BlobDef): A `Blob`.
        rate (float): A float value for the probability that each element is dropped.
        seed (Optional[int], optional): Optional, int value. Defaults to None.
        noise_shape (Optional[Sequence], optional): Optional, A 1-D `Blob`, representing the shape for randomly generated keep/drop flags. Defaults to None.
        name (Optional[str], optional):  This operator's name(optional). Defaults to None.

    Returns:
        remote_blob_util.BlobDef: A random mask `Blob` of the same shape of `like`.

    Raises:
        ValueError: If rate is not in [0, 1). Rate=1 is not allowed.
    
    For example: 

    .. code-block:: python 

        import oneflow as flow
        import numpy as np
        import oneflow.typing as tp


        @flow.global_function()
        def random_mask_like_Job(like: tp.Numpy.Placeholder((5, 5), dtype=flow.float32)
        ) -> tp.Numpy:

            return flow.nn.random_mask_like(like=like,
                                            rate=0.5)


        like = np.ones(shape=(5, 5)).astype(np.float32)
        random_mask = random_mask_like_Job(like)

        # out [[0 0 0 0 0]
        #      [1 1 1 0 0]
        #      [1 0 1 1 0]
        #      [0 0 0 0 1]
        #      [1 0 1 1 1]]

    """
    assert rate is not None and rate >= 0.0 and rate < 1.0
    if noise_shape is not None:
        assert 0, "noise_shape will be supported later."
        assert isinstance(noise_shape, (list, tuple))
    if seed is not None:
        assert name is not None
    if name is None:
        mask_op = (
            flow.user_op_builder(id_util.UniqueStr("RandomMaskLike_"))
            .Op("random_mask_like")
            .Input("like", [like])
            .Output("out")
            .Attr("rate", float(rate))
        )
        if seed is not None:
            mask_op.Attr("seed", seed)
        else:
            mask_op.Attr("seed", random.randint(-sys.maxsize, sys.maxsize))
        return mask_op.Build().InferAndTryRun().RemoteBlobList()[0]
    else:
        module = flow.find_or_create_module(
            name, lambda: RandomMaskLike(rate=rate, seed=seed, name=name,),
        )
        return module(like)


class RandomMaskLike(module_util.Module):
    def __init__(
        self, rate: float, seed: Optional[int] = None, name: str = None,
    ):
        module_util.Module.__init__(self, name)
        if seed is None:
            seed = random.randint(-sys.maxsize, sys.maxsize)

        self.op_module_builder = (
            flow.user_op_module_builder("random_mask_like")
            .InputSize("like", 1)
            .Output("out")
            .Attr("rate", float(rate))
            .Attr("seed", seed)
            .CheckAndComplete()
        )
        self.op_module_builder.user_op_module.InitOpKernel()

    def forward(self, like: remote_blob_util.BlobDef):
        if self.call_seq_no == 0:
            name = self.module_name
        else:
            name = id_util.UniqueStr("RandomMaskLike_")
        return (
            self.op_module_builder.OpName(name)
            .Input("like", [like])
            .Build()
            .InferAndTryRun()
            .RemoteBlobList()[0]
        )


@oneflow_export("nn.dropout")
def dropout(
    x: remote_blob_util.BlobDef,
    rate: float,
    noise_shape: Optional[remote_blob_util.BlobDef] = None,
    seed: Optional[int] = None,
    name: Optional[str] = None,
) -> remote_blob_util.BlobDef:
    r"""For preventing overfitting, randomly set elements to zero. 

    Args:
        x (remote_blob_util.BlobDef): A floating point `Blob`.
        rate (float): A scalar `Blob` with the same type as x. The probability that each element is dropped.
        noise_shape (Optional[remote_blob_util.BlobDef], optional):  optional: A 1-D `Blob`, representing the shape for randomly generated keep/drop flags. Defaults to None.Defaults to None.
        seed (Optional[int], optional):  Optional int value. Defaults to None.
        name (Optional[str], optional): This operator's name(optional). Defaults to None.

    Returns:
        remote_blob_util.BlobDef:   A `Blob` of the same shape of x.

    Raises:
        ValueError: If rate is not in [0, 1) or if x is not a floating point `Blob`. Rate=1 is not allowed.
    
    For example: 

    .. code-block:: python 

        import oneflow as flow


        def lenet(data, train=False):
            initializer = flow.truncated_normal(0.1)
            conv1 = flow.layers.conv2d(
                data,
                32,
                5,
                padding="SAME",
                activation=flow.nn.relu,
                name="conv1",
                kernel_initializer=initializer,
            )
            pool1 = flow.nn.max_pool2d(
                conv1, ksize=2, strides=2, padding="SAME", name="pool1", data_format="NCHW"
            )
            conv2 = flow.layers.conv2d(
                pool1,
                64,
                5,
                padding="SAME",
                activation=flow.nn.relu,
                name="conv2",
                kernel_initializer=initializer,
            )
            pool2 = flow.nn.max_pool2d(
                conv2, ksize=2, strides=2, padding="SAME", name="pool2", data_format="NCHW"
            )
            reshape = flow.reshape(pool2, [pool2.shape[0], -1])
            hidden = flow.layers.dense(
                reshape,
                512,
                activation=flow.nn.relu,
                kernel_initializer=initializer,
                name="dense1",
            )
            if train:
                hidden = flow.nn.dropout(hidden, rate=0.5, name="dropout")

            return flow.layers.dense(hidden, 10, kernel_initializer=initializer, name="dense2")
    
    """
    assert rate is not None and rate >= 0.0 and rate < 1.0
    if not flow.current_global_function_desc().IsTrainable() or rate == 0.0:
        return x
    if seed is not None:
        assert name is not None
    if name is None:
        name = id_util.UniqueStr("Dropout_")
    mask = random_mask_like(
        x, rate, seed, noise_shape, "%s-dropout_random_mask_like" % name
    )
    return (
        flow.user_op_builder(name)
        .Op("dropout")
        .Input("in", [x])
        .Input("mask", [mask])
        .Output("out")
        .Attr("scale", float(1.0 / (1.0 - rate)))
        .Build()
        .InferAndTryRun()
        .RemoteBlobList()[0]
    )


@oneflow_export("nn.conv2d_transpose")
def deconv2d(
    value: Optional[remote_blob_util.BlobDef] = None,
    filter: Optional[remote_blob_util.BlobDef] = None,
    output_shape: Tuple[int, int, int, int] = None,
    strides: Optional[Union[int, Sequence[int]]] = None,
    padding: str = "VALID",
    data_format: str = "NCHW",
    name: Optional[str] = None,
    input: Optional[remote_blob_util.BlobDef] = None,
    filters: Optional[remote_blob_util.BlobDef] = None,
    dilations: Optional[Union[int, Sequence[int]]] = None,
) -> remote_blob_util.BlobDef:
    r"""2d transposed convolution.

    Args:
        value (Optional[remote_blob_util.BlobDef], optional):   4-d `Blob`. Defaults to None.
        filter (Optional[remote_blob_util.BlobDef], optional): Filter of transposed convolution, usually a variable. Defaults to None.
        output_shape (Tuple[int, int, int, int]): A 1-D `Blob` representing the output shape of the deconvolution op. Defaults to None.
        strides (Optional[Union[int, Sequence[int]]], optional): `int` or `int list`. Defaults to None.
        padding (str, optional):  `'VALID'` or `'SAME'`. Defaults to "VALID".
        data_format (str, optional): `'NHWC'` or `'NCHW'`. Defaults to "NCHW".
        name (Optional[str], optional): This operator's name(optional). Defaults to None.
        input (Optional[remote_blob_util.BlobDef], optional): Alias for value. Defaults to None.
        filters (Optional[remote_blob_util.BlobDef], optional): Alias for filter. Defaults to None.
        dilations (Optional[Union[int, Sequence[int]]], optional): The dilation factor for each dimension of input. Defaults to None.

    Raises:
        ValueError: shapes of `filter` and `input` must match.
        ValueError: dilations must be an int or a list.
        ValueError: data_format must be "NHWC" or "NCHW".
        ValueError: padding must be "SAME" or "VALID".

    Returns:
        remote_blob_util.BlobDef: A `Blob` with the same type as `value`.

    For example: 

    .. code-block:: python 

        import oneflow as flow
        import numpy as np
        import oneflow.typing as tp


        def deconv2d(input, filters, kernel_size, strides, padding, name):
            input_shape = input.shape
            weight_initializer = flow.truncated_normal(0.1)
            weight_regularizer = flow.regularizers.l2(0.0005)
            weight_shape = (filters,
                            input_shape[1],
                            kernel_size[0],
                            kernel_size[1])

            weight = flow.get_variable(
                name + "-weight",
                shape=weight_shape,
                initializer=weight_initializer,
                regularizer=weight_regularizer,
            )
            return flow.nn.conv2d_transpose(value=input,
                                            output_shape=(1, 32, 64, 64),
                                            filter=weight,
                                            strides=strides,
                                            padding=padding,
                                            name=name)


        @flow.global_function()
        def deconv2d_Job(x: tp.Numpy.Placeholder((1, 32, 32, 32),)
        ) -> tp.Numpy:
            deconv = deconv2d(x,
                            filters=32,
                            kernel_size=[3, 3],
                            strides=2,
                            padding='SAME',
                            name="Convlayer")
            return deconv


        x = np.random.randn(1, 32, 32, 32).astype(np.float32)
        out = deconv2d_Job(x)

        # out.shape (1, 32, 64, 64)

    """
    assert (value is not None) ^ (
        input is not None
    ), "only one of `input` and `value` could be not None"
    assert (filter is not None) ^ (
        filters is not None
    ), "only one of `filter` and `filters` could be not None"
    filters = filters or filter
    input = input or value

    NDims = 2
    assert len(input.shape) == 2 + NDims
    assert len(filters.shape) == 2 + NDims
    assert len(output_shape) == 2 + NDims
    assert output_shape[0] == input.shape[0]

    # dilations
    if dilations is None:
        dilations = [1, 1]
    else:
        if isinstance(dilations, (list, tuple)):
            assert len(dilations) == 2, ValueError(
                "dilations length must be 2 when passed as a list."
            )
        elif isinstance(dilations, int):
            dilations = [dilations, dilations]
        else:
            raise ValueError("dilations must be an int or a list.")

    # data format
    if data_format.upper() == "NCHW":
        input_shape = input.shape[2:]
        kernel_size = filters.shape[2:4]
        channels = filters.shape[1]
        assert output_shape[1] == channels
        output_shape = output_shape[2:4]
    elif data_format.upper() == "NHWC":
        input_shape = input.shape[1:3]
        kernel_size = filters.shape[-3:-1]
        channels = filters.shape[3]
        assert output_shape[3] == channels
        output_shape = output_shape[1:3]
        assert dilations == [1, 1], ValueError(
            "dialtions must be 1 when data format is NHWC "
        )
    else:
        raise ValueError('data_format must be "NHWC" or "NCHW".')

    channel_pos = "channels_first" if data_format.startswith("NC") else "channels_last"

    # strides
    if isinstance(strides, (list, tuple)):
        assert len(strides) == NDims, ValueError(
            "strides length must be 2 when passed as a list."
        )
    elif isinstance(strides, int):
        strides = [strides, strides]
    else:
        raise ValueError("strides must be an int or a list.")

    # output_padding and padding_needed
    output_padding = [0] * NDims
    padding_needed = [0] * NDims
    if padding.upper() == "VALID":
        for i in range(NDims):
            effective_filter_size = (kernel_size[i] - 1) * dilations[i] + 1
            assert (output_shape[i] + strides[i] - effective_filter_size) // strides[
                i
            ] == input_shape[i]
            tmp_output_shape = (input_shape[i] - 1) * strides[i] + effective_filter_size
            output_padding[i] = output_shape[i] - tmp_output_shape
    elif padding.upper() == "SAME":
        padding_left = [0] * NDims
        padding_right = [0] * NDims
        for i in range(NDims):
            assert (output_shape[i] + strides[i] - 1) // strides[i] == input_shape[i]
            effective_filter_size = (kernel_size[i] - 1) * dilations[i] + 1
            padding_needed[i] = max(
                0,
                (input_shape[i] - 1) * strides[i]
                + effective_filter_size
                - output_shape[i],
            )
            tmp_output_shape = (
                (input_shape[i] - 1) * strides[i]
                + effective_filter_size
                - padding_needed[i]
            )
            output_padding[i] = output_shape[i] - tmp_output_shape
            padding_left[i] = padding_needed[i] // 2
            padding_right[i] = padding_needed[i] - padding_needed[i] // 2
    else:
        raise ValueError('padding must be "SAME" or "VALID".')
    # add pad op if needs odd padding
    if padding.upper() == "SAME" and padding_left != padding_right:
        assert data_format.upper() == "NCHW"
        padding_before = [0] * NDims
        input = (
            flow.user_op_builder(
                name if name is not None else id_util.UniqueStr("Deconv2d_")
            )
            .Op("deconv2d")
            .Input("in", [input])
            .Input("weight", [filters])
            .Output("out")
            .Attr("filters", channels)
            .Attr("padding_before", padding_before)
            .Attr("data_format", channel_pos)
            .Attr("kernel_size", kernel_size)
            .Attr("strides", strides)
            .Attr("dilation_rate", dilations)
            .Attr("output_padding", output_padding)
            .Build()
            .InferAndTryRun()
            .RemoteBlobList()[0]
        )
        return flow.pad_grad(
            input,
            [
                (0, 0),
                (0, 0),
                (padding_left[0], padding_right[0]),
                (padding_left[1], padding_right[1]),
            ],
            name=name + "_pad_grad" if name is not None else None,
        )
    assert len(padding_needed) == len(input.shape) - 2
    padding_before = []
    for pad in padding_needed:
        assert pad % 2 == 0
        padding_before.append(pad // 2)
    return (
        flow.user_op_builder(
            name if name is not None else id_util.UniqueStr("Deconv2d_")
        )
        .Op("deconv2d")
        .Input("in", [input])
        .Input("weight", [filters])
        .Output("out")
        .Attr("filters", channels)
        .Attr("padding_before", padding_before)
        .Attr("data_format", channel_pos)
        .Attr("kernel_size", kernel_size)
        .Attr("strides", strides)
        .Attr("dilation_rate", dilations)
        .Attr("output_padding", output_padding)
        .Build()
        .InferAndTryRun()
        .RemoteBlobList()[0]
    )


@oneflow_export("nn.torch_conv2d_transpose")
def deconv2d_torch(
    value=None,
    filter=None,
    output_padding=None,
    strides=None,
    padding_needed=None,
    data_format="NCHW",
    name=None,
    input=None,
    filters=None,
    dilations=None,
):

    assert (value is not None) ^ (
        input is not None
    ), "only one of `input` and `value` could be not None"

    assert (filter is not None) ^ (
        filters is not None
    ), "only one of `filter` and `filters` could be not None"
    filters = filters or filter
    input = input or value

    NDims = 2
    assert len(input.shape) == 2 + NDims
    assert len(filters.shape) == 2 + NDims

    # dilations
    if dilations is None:
        dilations = [1, 1]
    else:
        if isinstance(dilations, (list, tuple)):
            assert len(dilations) == 2, ValueError(
                "dilations length must be 2 when passed as a list."
            )
        elif isinstance(dilations, int):
            dilations = [dilations, dilations]
        else:
            raise ValueError("dilations must be an int or a list.")

    # data format
    if data_format.upper() == "NCHW":
        input_shape = input.shape[2:]
        kernel_size = filters.shape[2:4]
        channels = filters.shape[1]
    elif data_format.upper() == "NHWC":
        input_shape = input.shape[1:3]
        kernel_size = filters.shape[-3:-1]
        channels = filters.shape[3]
        assert dilations == [1, 1], ValueError(
            "dialtions must be 1 when data format is NHWC "
        )
    else:
        raise ValueError('data_format must be "NHWC" or "NCHW".')

    channel_pos = "channels_first" if data_format.startswith("NC") else "channels_last"

    # strides
    if isinstance(strides, (list, tuple)):
        assert len(strides) == NDims, ValueError(
            "strides length must be 2 when passed as a list."
        )
    elif isinstance(strides, int):
        strides = [strides, strides]
    else:
        raise ValueError("strides must be an int or a list.")

    # output_padding and padding_needed
    assert len(padding_needed) == len(input.shape) - 2
    padding_before = []
    for pad in padding_needed:
        assert pad % 2 == 0
        padding_before.append(pad // 2)

    if output_padding is None:
        output_padding = (0, 0)

    return (
        flow.user_op_builder(
            name if name is not None else id_util.UniqueStr("Deconv2d_")
        )
        .Op("deconv2d")
        .Input("in", [input])
        .Input("weight", [filters])
        .Output("out")
        .Attr("filters", channels)
        .Attr("padding_before", padding_before)
        .Attr("data_format", channel_pos)
        .Attr("kernel_size", kernel_size)
        .Attr("strides", strides)
        .Attr("dilation_rate", dilations)
        .Attr("output_padding", output_padding)
        .Build()
        .InferAndTryRun()
        .RemoteBlobList()[0]
    )


@oneflow_export("nn.leaky_relu")
def leaky_relu(
    x: remote_blob_util.BlobDef, alpha: float = 0.2, name: Optional[str] = None
) -> remote_blob_util.BlobDef:
    r"""Leaky ReLU activation. 

    .. math::
        out = max(x, alpha*x)

    Args:
        x (remote_blob_util.BlobDef):  A `Blob` representing preactivation values.
        alpha (float, optional): Slope of the activation function at x < 0 with float type. Default value is 0.2.
        name (Optional[str], optional): This operator's name(optional). Defaults to None.

    Returns:
        remote_blob_util.BlobDef: The activation `Blob`.

    For example: 

    .. code-block:: python 

        import oneflow as flow
        import numpy as np
        import oneflow.typing as tp


        @flow.global_function()
        def leaky_relu_Job(x: tp.Numpy.Placeholder((5, ),)
        ) -> tp.Numpy:
            leaky_relu = flow.nn.leaky_relu(x, alpha=0.2)

            return leaky_relu


        x = np.array([-10, -5, 0, 5, 10]).astype(np.float32)
        out = leaky_relu_Job(x)

        # out [-2. -1.  0.  5. 10.]

    """
    return (
        flow.user_op_builder(
            name if name is not None else id_util.UniqueStr("LeakyRelu_")
        )
        .Op("leaky_relu")
        .Input("x", [x])
        .Output("y")
        .Attr("alpha", float(alpha))
        .Build()
        .InferAndTryRun()
        .RemoteBlobList()[0]
    )


@oneflow_export("nn.hardsigmoid")
def hard_sigmoid(
    x: remote_blob_util.BlobDef, name: Optional[str] = None
) -> remote_blob_util.BlobDef:
    r"""The Hardsigmoid activation. 

    The formula is: 

    .. math:: 

        \text{Hardsigmoid}(x) = \begin{cases}
            0 & \text{ if } x \le -3  \\
            1 & \text{ if } x \ge +3 \\
            \frac{x}{6} + \frac{1}{2} & \text{ otherwise } \\
        \end{cases}

    For example: 

    .. code-block:: python 
<<<<<<< HEAD
    
=======
>>>>>>> 7d4ffee4
        import oneflow as flow 
        import oneflow.typing as tp 
        import numpy as np 


        @flow.global_function()
        def hardsigmoid_job(x: tp.Numpy.Placeholder(shape=(3, )))->tp.Numpy: 
            out = flow.math.hardsigmoid(x)

            return out

        
        x = np.array([-3.1, 0, 3.3]).astype(np.float32)
        out = hardsigmoid_job(x)

        # output [0.  0.5 1. ]

    Args:
        x (remote_blob_util.BlobDef): The input Tensor. 
        name (Optional[str], optional): The name for the operation. Defaults to None.

    Returns:
        remote_blob_util.BlobDef: The activated Tensor. 
    """
    return (
        flow.user_op_builder(
            name if name is not None else id_util.UniqueStr("HardSigmoid_")
        )
        .Op("hardsigmoid")
        .Input("in", [x])
        .Output("out")
        .Build()
        .InferAndTryRun()
        .RemoteBlobList()[0]
    )


@oneflow_export("nn.L1Loss")
def l1_loss(
    input: remote_blob_util.BlobDef,
    target: remote_blob_util.BlobDef,
    reduction: str = "mean",
    name: Optional[str] = None,
) -> remote_blob_util.BlobDef:
    r"""This operator computes the L1 Loss between each element in `input` and `target`. 

    The equation is: 

    if reduction = "none": 
    
    .. math:: 

        output = |Target - Input|

    if reduction = "mean": 
    
    .. math:: 

        output = \frac{1}{n}\sum_{i=1}^n|Target_i - Input_i|
    
    if reduction = "sum": 
    
    .. math:: 

        output = \sum_{i=1}^n|Target_i - Input_i|

    Args:
        input (remote_blob_util.BlobDef): The input Blob.  
        target (remote_blob_util.BlobDef): The target value. 
        reduction (str): The reduce type, it can be one of "none", "mean", "sum". Defaults to "mean".
        name (Optional[str], optional): The name for the operation. Defaults to None.

    Returns:
        remote_blob_util.BlobDef: The result Blob. 

    For example: 

    Example 1: 

    .. code-block:: python 

        import oneflow as flow
        import oneflow.typing as tp
        import numpy as np


        @flow.global_function()
        def l1_job(x: tp.Numpy.Placeholder(shape=(3, 3)),
                y: tp.Numpy.Placeholder(shape=(3, 3))) -> tp.Numpy:
            out = flow.nn.L1Loss(x, y, reduction="mean", name="l1")

            return out


        input = np.array([[1, 1, 1], [2, 2, 2], [7, 7, 7]]).astype(np.float32)
        target = np.array([[4, 4, 4], [4, 4, 4], [4, 4, 4]]).astype(np.float32)

        out = l1_job(input, target)

        # output [2.6666667]

    Example 2: 

    .. code-block:: python 

        import oneflow as flow
        import oneflow.typing as tp
        import numpy as np


        @flow.global_function()
        def l1_job(x: tp.Numpy.Placeholder(shape=(3, 3)),
                y: tp.Numpy.Placeholder(shape=(3, 3))) -> tp.Numpy:
            out = flow.nn.L1Loss(x, y, reduction="sum", name="l1")

            return out


        input = np.array([[1, 1, 1], [2, 2, 2], [7, 7, 7]]).astype(np.float32)
        target = np.array([[4, 4, 4], [4, 4, 4], [4, 4, 4]]).astype(np.float32)

        out = l1_job(input, target)

        # output [24.]

    """
    assert (
        input.shape == target.shape
    ), "The Input shape must be the same as Target shape"

    assert reduction in [
        "none",
        "mean",
        "sum",
    ], "{} is not a valid value for reduction, The reduction must be the one of `none`, `mean`, `sum`. ".format(
        reduction
    )

    if name is None:
        name = id_util.UniqueStr("L1Loss")

    l1_value = flow.math.abs(
        flow.math.subtract(target, input, name=name + "_sub"), name=name + "_abs"
    )

    if reduction == "mean":
        return flow.math.reduce_mean(l1_value, name=name + "_reduce_mean")
    elif reduction == "sum":
        return flow.math.reduce_sum(l1_value, name=name + "_reduce_sum")
    else:
        # Do no reduction
        return l1_value


@oneflow_export("nn.BCELoss")
def bce_loss(
    input: remote_blob_util.BlobDef,
    target: remote_blob_util.BlobDef,
    weight: remote_blob_util = None,
    reduction: str = "mean",
    name: Optional[str] = None,
) -> remote_blob_util.BlobDef:
    r"""This operator computes the binary cross entropy loss. 
    
    The equation is: 

    if reduction = "none": 

    .. math:: 

        out = -(Target_i*log(Input_i) + (1-Target_i)*log(1-Input_i))
    
    if reduction = "mean": 

    .. math:: 
        
        out = -\frac{1}{n}\sum_{i=1}^n(Target_i*log(Input_i) + (1-Target_i)*log(1-Input_i))
    
    if reduction = "sum": 
    
    .. math:: 
        
        out = -\sum_{i=1}^n(Target_i*log(Input_i) + (1-Target_i)*log(1-Input_i))
    
    For example: 

    .. code-block:: python 

        import oneflow as flow
        import oneflow.typing as tp 
        import numpy as np 


        @flow.global_function()
        def bce_loss_job(input: tp.Numpy.Placeholder(shape=(2, 3)), 
                                target: tp.Numpy.Placeholder(shape=(2, 3)), 
                                weight: tp.Numpy.Placeholder(shape=(2, 3)))->tp.Numpy: 
            sigmoid_input = flow.math.sigmoid(input) 
            return flow.nn.BCELoss(sigmoid_input, target, weight, reduction='mean')


        np_input = np.array([[1.2, 0.2, -0.3],
                             [0.7, 0.6, -2]]).astype(np.float32)

        np_target = np.array([[0, 1, 0],
                              [1, 0, 1]]).astype(np.float32)

        np_weight = np.array([[2, 2, 2],
                              [2, 2, 2]]).astype(np.float32)

        # output [2.0611262]

    Args:
        input (remote_blob_util.BlobDef): The input Blob. 
        target (remote_blob_util.BlobDef): The target value. 
        weight (remote_blob_util, optional): The manual rescaling weight to the loss. Default to None, whose corresponding weight value is 1.
        reduction (str, optional): The reduce type, it can be one of "none", "mean", "sum". Defaults to "mean".
        name (Optional[str], optional): The name for the operation. Defaults to None.
    
    Attention: 
        The input value must be in the range of (0, 1). Or the loss function may return `nan` value. 

    Returns:
        remote_blob_util.BlobDef: The result Blob. 
    """
    # TODO: Check the input and target value range is in (0, 1)
    assert (
        input.shape == target.shape
    ), "The Input shape must be the same as Target shape"
    assert reduction in [
        "none",
        "mean",
        "sum",
    ], "{} is not a valid value for reduction, The reduction must be the one of `none`, `mean`, `sum`. ".format(
        reduction
    )

    if name is None:
        name = id_util.UniqueStr("BCELoss")

    _cross_entropy_loss = flow.math.negative(
        target * flow.math.log(input) + (1 - target) * flow.math.log(1 - input)
    )

    if weight is not None:
        assert (
            weight.shape == input.shape
        ), "The weight shape must be the same as Input shape"
        _weighted_loss = weight * _cross_entropy_loss
    else:
        _weighted_loss = _cross_entropy_loss

    if reduction == "mean":
        return flow.math.reduce_mean(_weighted_loss, name=name + "_reduce_mean")
    elif reduction == "sum":
        return flow.math.reduce_sum(_weighted_loss, name=name + "_reduce_sum")
    else:
        # Do no reduction
        return _weighted_loss


@oneflow_export("nn.BCEWithLogitsLoss")
def bce_with_logits_loss(
    input: remote_blob_util.BlobDef,
    target: remote_blob_util.BlobDef,
    weight: remote_blob_util = None,
    pos_weight: remote_blob_util = None,
    reduction: str = "mean",
    name: Optional[str] = None,
) -> remote_blob_util.BlobDef:
    r"""This operator combines the `Sigmoid` and `BCELoss` together. For numerical stability, 
    we apply some math tricks instead of using `Sigmoid` layer with `BCELoss`. 

    The equation is: 

    if reduction = "none": 

    .. math:: 

        out = -weight*[Pos\_weight*y*log\sigma({x}) + (1-y)*log(1-\sigma(x))]    
    
    if reduction = "mean": 

    .. math:: 
        
        out = -\frac{weight}{n}\sum_{i=1}^n[Pos\_weight*y*log\sigma({x}) + (1-y)*log(1-\sigma(x))] 

    if reduction = "sum": 
    
    .. math:: 
        
        out = -weight*\sum_{i=1}^n[Pos\_weight*y*log\sigma({x}) + (1-y)*log(1-\sigma(x))]
    
    For example: 

    .. code-block:: python 

        import oneflow as flow
        import oneflow.typing as tp 
        import numpy as np 


        @flow.global_function()
        def bce_with_logits_loss_job(input: tp.Numpy.Placeholder(shape=(2, 3)), 
                                     target: tp.Numpy.Placeholder(shape=(2, 3)), 
                                     weight: tp.Numpy.Placeholder(shape=(2, 3)), 
                                     pos_weight: tp.Numpy.Placeholder(shape=(3, )))->tp.Numpy: 
            return flow.nn.BCEWithLogitsLoss(input, target, weight, pos_weight, reduction='mean')


        np_input = np.array([[1.2, 0.2, -0.3],
                             [0.7, 0.6, -2]]).astype(np.float32)

        np_target = np.array([[0, 1, 0],
                              [1, 0, 1]]).astype(np.float32)

        np_weight = np.array([[2, 2, 2],
                              [2, 2, 2]]).astype(np.float32)

        np_pos_weight = np.array([1.2, 1.3, 1.4]).astype(np.float32)

        out = bce_with_logits_loss_job(np_input, np_target, np_weight, np_pos_weight)

        # output [2.4314096]

    Args:
        input (remote_blob_util.BlobDef): The input Tensor. 
        target (remote_blob_util.BlobDef): The target Tensor. 
        weight (remote_blob_util, optional): The manual rescaling weight to the loss. Defaults to None.
        pos_weight (remote_blob_util, optional): The manual rescaling weight to the positive examples. Defaults to None.
        reduction (str, optional): The reduce type, it can be one of "none", "mean", "sum". Defaults to "mean".
        name (Optional[str], optional): The name for the operation. Defaults to None.

    Returns:
        remote_blob_util.BlobDef: The result Blob. 
    """
    assert (
        input.shape == target.shape
    ), "The Input shape must be the same as Target shape"

    assert reduction in [
        "none",
        "mean",
        "sum",
    ], "{} is not a valid value for reduction, The reduction must be the one of `none`, `mean`, `sum`. ".format(
        reduction
    )

    assert pos_weight.shape[0] == input.shape[-1], (
        "The length of `pos_weight` must be equal to the number of classes. "
        "Found the length of pos_weight {} vs classes {}".format(
            pos_weight.shape[0], input.shape[-1]
        )
    )

    if name is None:
        name = id_util.UniqueStr("BCEWithLogitsLoss")

    _neg_input = flow.math.negative(input)
    _max_val = flow.clip(_neg_input, min_value=0)
    _neg_max_val = flow.math.negative(_max_val)

    if pos_weight:
        _log_weight = ((pos_weight - 1) * target) + 1
        _loss = (1 - target) * input + _log_weight * (
            flow.math.log(
                flow.math.exp(_neg_max_val) + flow.math.exp(_neg_input - _max_val)
            )
            + _max_val
        )
    else:
        _loss = (1 - target) * input + _max_val
        _loss += flow.math.log(
            flow.math.exp(_neg_max_val) + flow.math.exp(_neg_input - _max_val)
        )

    if weight is not None:
        assert (
            weight.shape == input.shape
        ), "The weight shape must be the same as Input shape"
        _weighted_loss = weight * _loss
    else:
        _weighted_loss = _loss

    if reduction == "mean":
        return flow.math.reduce_mean(_weighted_loss, name=name + "_reduce_mean")
    elif reduction == "sum":
        return flow.math.reduce_sum(_weighted_loss, name=name + "_reduce_sum")
    else:
        # Do no reduction
        return _weighted_loss


@oneflow_export("nn.MSELoss")
def mse_loss(
    input: remote_blob_util.BlobDef,
    target: remote_blob_util.BlobDef,
    reduction: str = "mean",
    name: Optional[str] = None,
) -> remote_blob_util.BlobDef:
    r"""This operator computes the mean squared error between each element in `input` and `target`. 
    
    The equation is: 
    
    if reduction = "none": 
    
    .. math:: 
    
        out = (Target_i - Input_i)^2
    
    if reduction = "mean": 
    
    .. math:: 
    
        out = \frac{1}{n}\sum_{i=1}^n(Target_i - Input_i)^2
    
    if reduction = "sum": 
    
    .. math:: 
    
        out = \sum_{i=1}^n(Target_i - Input_i)^2
    
    Args:
        input (remote_blob_util.BlobDef): The input Blob.
        target (remote_blob_util.BlobDef): The target value. 
        reduction (str) = The reduce type, it can be the one of "none", "mean", "sum". Defaults to "mean". 
        name (Optional[str], optional): The name for the operation. Defaults to None.
    
    Returns:
        remote_blob_util.BlobDef: The result Blob.
    
    For example: 
    
    Example 1: 
    
    .. code-block:: python 

        import oneflow as flow 
        import oneflow.typing as tp 
        import numpy as np

        
        @flow.global_function()
        def mseloss_job(input: tp.Numpy.Placeholder(shape=(3, 3)), 
                        target: tp.Numpy.Placeholder(shape=(3, 3)))->tp.Numpy: 
            out = flow.nn.MSELoss(input, target, reduction="mean")
            return out
    
        input = np.array([[1, 1, 1], [2, 2, 2], [7, 7, 7]]).astype(np.float32)
        target = np.array([[4, 4, 4], [4, 4, 4], [4, 4, 4]]).astype(np.float32)
    
        out = mseloss_job(input, target)
    
        # output [7.3333335]
    
    Example 2: 
    
    .. code-block:: python 

        import oneflow as flow 
        import oneflow.typing as tp 
        import numpy as np

    
        @flow.global_function()
        def mseloss_job(input: tp.Numpy.Placeholder(shape=(3, 3)), 
                        target: tp.Numpy.Placeholder(shape=(3, 3)))->tp.Numpy: 
            out = flow.nn.MSELoss(input, target, reduction="sum")
            return out
    
        input = np.array([[1, 1, 1], [2, 2, 2], [7, 7, 7]]).astype(np.float32)
        target = np.array([[4, 4, 4], [4, 4, 4], [4, 4, 4]]).astype(np.float32)
    
        out = mseloss_job(input, target)
    
        # output [66.]
    """
    assert (
        input.shape == target.shape
    ), "The Input shape must be the same as Target shape"

    assert reduction in [
        "none",
        "mean",
        "sum",
    ], "{} is not a valid value for reduction, The reduction must be the one of `none`, `mean`, `sum`. ".format(
        reduction
    )

    if name is None:
        name = id_util.UniqueStr("MSELoss")

    mean_squared_difference = flow.math.squared_difference(
        target, input, name=name + "_mean_squared"
    )

    if reduction == "mean":
        return flow.math.reduce_mean(
            mean_squared_difference, name=name + "_reduce_mean"
        )
    elif reduction == "sum":
        return flow.math.reduce_sum(mean_squared_difference, name=name + "_reduce_sum")
    else:
        # Do no reduction
        return mean_squared_difference


@oneflow_export("nn.MarginRankingLoss")
def margin_ranking_loss(
    input1: remote_blob_util.BlobDef,
    input2: remote_blob_util.BlobDef,
    target: remote_blob_util.BlobDef,
    margin: float = 0.0,
    reduction: str = "mean",
    name: Optional[str] = None,
) -> remote_blob_util.BlobDef:
    r"""This operator computes the Margin Ranking loss. 
    
    The equation is: 
    
    if reduction = "none": 
    
    .. math:: 
     
        out = \max\ (0, -y*(x_1-x_2)+margin)
    
    if reduction = "mean": 
    
    .. math:: 
    
        out = \frac{1}{n}\sum_{i=1}^n\max\ (0, -y*(x_1-x_2)+margin)
    
    if reduction = "sum": 
    
    .. math:: 
    
        out = \sum_{i=1}^n\max\ (0, -y*(x_1-x_2)+margin)
    
    For example: 
    
    .. code-block:: python 
    
        import oneflow as flow 
        import oneflow.typing as tp 
        import numpy as np 


        @flow.global_function()
        def margin_ranking_loss_job(input1: tp.Numpy.Placeholder(shape=(3, 3)),
                                    input2: tp.Numpy.Placeholder(shape=(3, 3)),
                                    target: tp.Numpy.Placeholder(shape=(3, 3)))->tp.Numpy:
            out = flow.nn.MarginRankingLoss(input1, input2, target, margin=1.0)
            return out 
    
        np_input1 = np.array([[1, 2, 3],
                            [4, 5, 6],
                            [7, 8, 9]]).astype(np.float32)
        np_input2 = np.array([[2, 2, 2],
                            [2, 2, 2],
                            [2, 2, 2]]).astype(np.float32)
        np_target = np.array([[3, 3, 3],
                            [3, 3, 3],
                            [3, 3, 3]]).astype(np.float32)
    
        out = margin_ranking_loss_job(np_input1, np_input2, np_target)
    
        # output [0.5555556]
    
    Args:
        input1 (remote_blob_util.BlobDef): The ranking score of input1 Blob. 
        input2 (remote_blob_util.BlobDef): The ranking score of input2 Blob. 
        target (remote_blob_util.BlobDef): The target Blob. 
        margin (float): The margin value. Defaults to 0.0. 
        reduction (str, optional): The reduce type, it can be one of "none", "mean", "sum". Defaults to "mean".
        name (Optional[str], optional): The name for the operation. Defaults to None.
    
    Returns:
        remote_blob_util.BlobDef: The result Blob. 
    """
    assert (
        input1.shape == input2.shape
    ), "The shape of `input1`, `input2` must be the same. "

    assert reduction in [
        "none",
        "mean",
        "sum",
    ], "{} is not a valid value for reduction, The reduction must be the one of `none`, `mean`, `sum`. ".format(
        reduction
    )

    if name is None:
        name = id_util.UniqueStr("MarginRankingLoss")

    _margin_loss = flow.math.negative(flow.math.subtract(input1, input2))
    _margin_loss = flow.math.multiply(target, _margin_loss)
    _margin_loss = flow.math.add(margin, _margin_loss)

    _clipped_margin_loss = flow.clip(_margin_loss, min_value=0.0)

    if reduction == "none":
        return _clipped_margin_loss
    elif reduction == "mean":
        return flow.math.reduce_mean(_clipped_margin_loss, name=name + "_reduce_mean")
    else:
        return flow.math.reduce_sum(_clipped_margin_loss, name=name + "_reduce_sum")


@oneflow_export("nn.TripletMarginLoss")
def triplet_margin_loss(
    anchor: remote_blob_util.BlobDef,
    positive: remote_blob_util.BlobDef,
    negative: remote_blob_util.BlobDef,
    margin: float = 1.0,
    p: float = 2.0,
    eps: float = 1e-6,
    swap: bool = False,
    reduction: str = "mean",
    name: Optional[str] = None,
) -> remote_blob_util.BlobDef:
    r"""This operator computes the Triplet Margin Loss. 
    
    The equation is: 
    
    if reduction = "none": 
    
    .. math:: 
    
        output = \max\{\left\lVert a_i - p_i \right\rVert_p - \left\lVert a_i - n_i \right\rVert_p + {\rm margin}, 0\}
    
    if reduction = "mean": 
    
    .. math:: 
    
        output = \frac{1}{n}\sum_{i=1}^n\max\{\left\lVert a_i - p_i \right\rVert_p - \left\lVert a_i - n_i \right\rVert_p + {\rm margin}, 0\}
    
    if reduction = "sum": 
    
    .. math:: 
    
        output = \sum_{i=1}^n\max\{\left\lVert a_i - p_i \right\rVert_p - \left\lVert a_i - n_i \right\rVert_p + {\rm margin}, 0\}
    
    For example: 
    
    .. code-block:: python 
    
        import oneflow as flow 
        import oneflow.typing as tp 
        import numpy as np 


        @flow.global_function()
        def triplet_loss_job(anchor: tp.Numpy.Placeholder(shape=(3, 3)),
                            pos: tp.Numpy.Placeholder(shape=(3, 3)),
                            neg: tp.Numpy.Placeholder(shape=(3, 3)))->tp.Numpy:
            out = flow.nn.TripletMarginLoss(anchor, pos, neg, margin=1.0, p=2.0)
            return out 

        np_anchor = np.array([[1, 2, 3],
                            [4, 5, 6],
                            [7, 8, 9]]).astype(np.float32)
        np_pos = np.array([[2, 2, 2],
                        [2, 2, 2],
                        [2, 2, 2]]).astype(np.float32)
        np_neg = np.array([[3, 3, 3],
                        [3, 3, 3],
                        [3, 3, 3]]).astype(np.float32)
    
        out = triplet_loss_job(np_anchor, np_pos, np_neg)
    
        # output [1.8449262]
    
    Args:
        anchor (remote_blob_util.BlobDef): The anchor Blob. 
        positive (remote_blob_util.BlobDef): The positive sample Blob. 
        negative (remote_blob_util.BlobDef): The negative sample Blob. 
        margin (float, optional): The margin value. Defaults to 1.0.
        p (float, optional): The norm degree for computing distance. Defaults to 2.0.
        eps (float, optional): A small value use in norm computation. Defaults to 1e-6.
        swap (bool, optional): Whether to swap the distance. 
        For more details you can check the Paper `Learning shallow convolutional feature descriptors with triplet losses`. Defaults to False.
        reduction (str, optional): The reduce type, it can be one of "none", "mean", "sum". Defaults to "mean".
        name (Optional[str], optional): The name for the operation. Defaults to None.
    
    Returns:
        remote_blob_util.BlobDef: The result Blob. 
    """
    assert reduction in [
        "none",
        "mean",
        "sum",
    ], "{} is not a valid value for reduction, The reduction must be the one of `none`, `mean`, `sum`. ".format(
        reduction
    )

    assert (
        swap == False
    ), "For now we only support `swap=True`, OneFlow still have backward error in minimum"

    if name is None:
        name = id_util.UniqueStr("TripletMarginLoss")

    def _p_norm(x, p=2.0, name="p_norm"):
        r"""Compute the p-norm 

        The equation is: 
        
        .. math:: 
        
            out = \sqrt[P]{\sum_{i=0}^{n}(abs(x)^P)} 
        
        Args:
            x ([type]): The input Blob. 
            p ([type], optional): The norm degree. Defaults to 2..
        
        """
        # In order to avoid the `nan` case.
        _abs_val = flow.math.abs(x, name=name + "_abs")

        if p == 2.0:
            # Use Square to compute the l2-norm
            _norm = flow.math.square(_abs_val, name=name + "_square")
            _norm = flow.math.reduce_sum(_norm, axis=1, name=name + "_sum")
            _norm_val = flow.math.sqrt(_norm, name=name + "_sqrt")
        else:
            _p_constant = flow.constant_like(
                like=_abs_val, value=p, dtype=flow.float32, name=name + "_p_constant"
            )
            _norm = flow.math.pow(_abs_val, _p_constant, name=name + "_pow1")
            _norm = flow.math.reduce_sum(_norm, axis=1, name=name + "_sum")
            _p_reciprocal_constant = flow.constant_like(
                like=_norm,
                value=1.0 / p,
                dtype=flow.float32,
                name=name + "_p_reciprocal_constant",
            )
            _norm_val = flow.math.pow(
                _norm, _p_reciprocal_constant, name=name + "_norm_val"
            )

        return _norm_val

    # Compute the distance

    _distance_1 = _p_norm(anchor - positive + eps, p=p, name=name + "_distance_1")
    _distance_2 = _p_norm(anchor - negative + eps, p=p, name=name + "_distance_2")

    if swap:
        _distance_swap = _p_norm(positive - negative + eps, p=p)
        _distance_swap = flow.math.reduce_sum(_distance_swap, axis=1)
        # TODO(zhengzekang): minimum still not support backward
        _distance_2 = flow.math.minimum(_distance_2, _distance_swap)

    _triplet_loss = flow.clip(margin + _distance_1 - _distance_2, min_value=0.0)

    if reduction == "mean":
        return flow.math.reduce_mean(_triplet_loss, name=name + "_reduce_mean")
    elif reduction == "sum":
        return flow.math.reduce_sum(_triplet_loss, name=name + "_reduce_sum")
    else:
        return _triplet_loss


@oneflow_export("nn.PixelShuffle")
def pixel_shuffle(
    input: remote_blob_util.BlobDef, upscale_factor: int, name: Optional[str] = None,
) -> remote_blob_util.BlobDef:
    """This operator do the pixel shuffle, the shape of input(B, C*r*r, H, W) is arranged to 
    (B, C, H*r, W*r). It can be used to do the sub-pixel convolution. 

    For example: 

    .. code-block:: python 

        import oneflow as flow
        import oneflow.typing as tp
        import numpy as np


        @flow.global_function()
        def PixelShuffleJob(input: tp.Numpy.Placeholder(shape=(3, 4, 2, 2), dtype=flow.float32))->tp.Numpy:
            out = flow.nn.PixelShuffle(input, upscale_factor=2)

            return out

        input = np.random.uniform(size=(3, 4, 2, 2)).astype(np.float32)
        out = PixelShuffleJob(input)

        # out.shape (3, 1, 4, 4)

    Args:
        input (remote_blob_util.BlobDef): The input Blob. 
        upscale_factor (int): The upscale factor. 
        name (Optional[str], optional): The name for the operation. Defaults to None.

    Returns:
        remote_blob_util.BlobDef: The result Blob. 
    """
    return flow.nn.PixelShufflev2(input, upscale_factor, upscale_factor, name=name)


@oneflow_export("nn.PixelShufflev2")
def pixel_shufflev2(
    input: remote_blob_util.BlobDef,
    h_upscale_factor: int,
    w_upscale_factor: int,
    name: Optional[str] = None,
) -> remote_blob_util.BlobDef:
    """This operator is similar to `oneflow.nn.PixelShuffle`. The difference is that in 
    `oneflow.nn.PixelShuffle`, the upscale factor of height and width is the same. But in 
    `oneflow.nn.PixelShufflev2`, you can set different upscale factor for height and width. 

    Args:
        input (remote_blob_util.BlobDef): The input Blob. 
        h_upscale_factor (int): The upscale factor of height. 
        w_upscale_factor (int): The upscale factor of width. 
        name (Optional[str], optional): The name for the operation. Defaults to None.

    For example: 

    .. code-block:: python 

        import oneflow as flow
        import oneflow.typing as tp
        import numpy as np 


        @flow.global_function()
        def PixelShufflev2Job(input: tp.Numpy.Placeholder(shape=(3, 16, 2, 4), dtype=flow.float32))->tp.Numpy:
            out = flow.nn.PixelShufflev2(input, h_upscale_factor=2, w_upscale_factor=4)

            return out

        input = np.random.uniform(size=(3, 16, 2, 4)).astype(np.float32)
        out = PixelShuffleJob(input)

        # out.shape (3, 2, 4, 16)

    Returns:
        remote_blob_util.BlobDef: The result Blob.
    """
    assert (
        h_upscale_factor > 0 and w_upscale_factor > 0
    ), "The scale factor of height and width must larger than zero"
    assert len(input.shape) == 4, "Only Accept 4D Blob"

    _batch, _channel, _height, _width = input.shape
    assert (
        _channel % (h_upscale_factor * w_upscale_factor) == 0
    ), "The channels of input tensor must be divisible by (h_upscale_factor * w_upscale_factor)"

    if name is None:
        name = id_util.UniqueStr("PixelShufflev2")

    _new_c = int(_channel / (h_upscale_factor * w_upscale_factor))

    out = flow.reshape(
        input,
        [_batch, _new_c, h_upscale_factor * w_upscale_factor, _height, _width],
        name=name + "_reshape1",
    )
    out = flow.reshape(
        out,
        [_batch, _new_c, h_upscale_factor, w_upscale_factor, _height, _width],
        name=name + "_reshape2",
    )
    out = flow.transpose(out, [0, 1, 4, 2, 5, 3], name=name + "_transpose")
    out = flow.reshape(
        out,
        [_batch, _new_c, _height * h_upscale_factor, _width * w_upscale_factor],
        name=name + "_reshape3",
    )

    return out


@oneflow_export("nn.KLDivLoss")
def kldivloss(
    input: remote_blob_util.BlobDef,
    target: remote_blob_util.BlobDef,
    log_target: bool = False,
    reduction: str = "mean",
    name: Optional[str] = None,
) -> remote_blob_util.BlobDef:
    """This operator computes the Kullback-Leiber divergence loss. 
    
    The equation is: 
    
    If :math:`log\_target = True`: 
    
    .. math:: 
    
            loss = e^{target}*(target-input)
        
    If :math:`log\_target = False`: 
    
    .. math:: 
            
            loss = target*(log(target)-input) 
    
    Attention: 
        In `log_target = False` case, the element in loss will set to be `0` when the element in target is less than `0`
    
    For example: 
    
    .. code-block:: python 
    
        import oneflow as flow 
        import oneflow.typing as tp 
        import numpy as np 
    
    
        @flow.global_function()
        def of_kldivloss(input: tp.Numpy.Placeholder(shape=(3, 3)), 
                        target: tp.Numpy.Placeholder(shape=(3, 3))) -> tp.Numpy: 
            return flow.nn.KLDivLoss(input, target, log_target=False, reduction='none')
    

        input = np.array([[0.1, 0.2, 0.7], 
                    [0.8, 0.9, 0.5], 
                    [0.5, 0.15, 0.35]]).astype(np.float32)
        target = np.array([[0.3, 0.1, 0.6], 
                    [-0.3, 0.4, 0.4], 
                    [0.35, 0.25, 0.4]]).astype(np.float32)
    
        out = of_kldivloss(input, target)
    
        # output [[-0.39119187 -0.25025854 -0.7264954 ]
        #         [ 0.         -0.72651625 -0.56651634]
        #         [-0.54243773 -0.3840736  -0.5065163 ]]
    
    Args:
        input (remote_blob_util.BlobDef): The input tensor. 
        target (remote_blob_util.BlobDef): The target tensor. 
        log_target (bool, optional): Whether the `target` is passed in the log space. Defaults to False.
        reduction (str, optional): The reduce type, it can be one of "none", "mean", "sum". Defaults to "mean".
        name (Optional[str], optional): The name for the operation. Defaults to None.
    Returns:
        remote_blob_util.BlobDef: The result tensor. 
    """
    assert reduction in [
        "none",
        "mean",
        "sum",
    ], "{} is not a valid value for reduction, The reduction must be the one of `none`, `mean`, `sum`. ".format(
        reduction
    )

    if name is None:
        name = id_util.UniqueStr("KLDivLoss_")

    if log_target:
        _kl_div_loss = flow.math.exp(target, name=name + "exp") * (target - input)
    else:
        _kl_div_out_loss = target * (flow.math.log(target, name=name + "log") - input)
        _zeros = flow.zeros_like(
            _kl_div_out_loss, dtype=_kl_div_out_loss.dtype, name=name + "zeros"
        )
        # when target < 0, we set to `0`, when target > 0, we set to `1`.
        _condition = flow.cast(
            flow.math.rint(target + 0.5, name=name + "rint"),
            dtype=flow.int8,
            name=name + "cast2int",
        )
        # To avoid the `nan` value in log operation
        # We set those positions which `target` is less than zero as `0`
        _kl_div_loss = flow.where(
            _condition, _kl_div_out_loss, _zeros, name=name + "where"
        )

    if reduction == "mean":
        return flow.math.reduce_mean(_kl_div_loss, name=name + "_reduce_mean")
    elif reduction == "sum":
        return flow.math.reduce_sum(_kl_div_loss, name=name + "_reduce_sum")
    else:
        return _kl_div_loss<|MERGE_RESOLUTION|>--- conflicted
+++ resolved
@@ -2852,10 +2852,7 @@
     For example: 
 
     .. code-block:: python 
-<<<<<<< HEAD
-    
-=======
->>>>>>> 7d4ffee4
+
         import oneflow as flow 
         import oneflow.typing as tp 
         import numpy as np 
