"""
Copyright 2020 The OneFlow Authors. All rights reserved.

Licensed under the Apache License, Version 2.0 (the "License");
you may not use this file except in compliance with the License.
You may obtain a copy of the License at

    http://www.apache.org/licenses/LICENSE-2.0

Unless required by applicable law or agreed to in writing, software
distributed under the License is distributed on an "AS IS" BASIS,
WITHOUT WARRANTIES OR CONDITIONS OF ANY KIND, either express or implied.
See the License for the specific language governing permissions and
limitations under the License.
"""
from __future__ import absolute_import

import collections
import os
import sys
import random
from typing import Union, Optional, Sequence, Tuple, List
import oneflow as flow
import oneflow.core.operator.op_conf_pb2 as op_conf_util
import oneflow.core.register.logical_blob_id_pb2 as logical_blob_id_util
import oneflow.python.framework.interpret_util as interpret_util
import oneflow.python.framework.id_util as id_util
import oneflow.python.framework.module as module_util
import oneflow.python.framework.remote_blob as remote_blob_util
import oneflow.python.framework.distribute as distribute_util
from oneflow.python.oneflow_export import oneflow_export
import oneflow_api

IntPair = Tuple[int, int]


def calc_same_padding(input_size, filter_size, dilation_rate, stride):
    effective_filter_size = (filter_size - 1) * dilation_rate + 1
    output_size = (input_size + stride - 1) // stride
    padding_needed = max(
        0, int((output_size - 1) * stride + effective_filter_size - input_size)
    )
    return padding_needed


def get_dhw_offset(channel_pos):
    if channel_pos == "channels_first":
        return 2
    else:
        return 1


def check_conv_cudnn_padding_support(
    input_size, pad, filter_size, dilation_rate, stride, is_dynamic
):
    assert len(pad) == 2
    if pad[0] == pad[1]:
        return True
    elif is_dynamic or pad[0] < pad[1] or pad[0] - pad[1] > 1:
        return False
    else:
        effective_filter_size = (filter_size - 1) * dilation_rate + 1
        cudnn_output_size = (
            input_size + 2 * pad[0] - effective_filter_size + stride
        ) // stride
        output_size = (
            input_size + pad[0] + pad[1] - effective_filter_size + stride
        ) // stride
        return cudnn_output_size == output_size


def check_ndim_conv_cudnn_padding_support(
    inputs_shape,
    ndim_pads_list,
    kernel_sizes,
    dilations,
    strides,
    dhw_offset,
    is_dynamic,
):
    ndims = len(ndim_pads_list)
    for i in range(ndims):
        cudnn_support = check_conv_cudnn_padding_support(
            inputs_shape[dhw_offset + i],
            ndim_pads_list[i],
            kernel_sizes[i],
            dilations[i],
            strides[i],
            is_dynamic,
        )
        if not cudnn_support:
            return False
    return True


def get_ndim_pads_list(padding, dhw_offset, ndims):
    pads_list = []
    for i in range(len(padding)):
        pad = padding[i]
        if isinstance(pad, int):
            pad = [pad, pad]
        elif isinstance(pad, (list, tuple)):
            assert len(pad) == 2
            pad = [pad[0], pad[1]]
        else:
            raise ValueError("padding must be list tuple or int")
        if i in range(dhw_offset, dhw_offset + ndims):
            pads_list.append(pad)
        else:
            assert pad == [0, 0]
    return pads_list


def calc_ndim_same_padding(
    input_shape, padding, kernel_sizes, dilations, strides, dhw_offset
):
    ndim_padding_needed = []
    ndims = len(kernel_sizes)
    for i in range(ndims):
        ndim_padding_needed.append(
            calc_same_padding(
                input_shape[dhw_offset + i], kernel_sizes[i], dilations[i], strides[i],
            )
        )
    pads_small = [padding_needed // 2 for padding_needed in ndim_padding_needed]
    pads_large = [ndim_padding_needed[i] - pads_small[i] for i in range(ndims)]
    if padding.upper() == "SAME_LOWER":
        return [[pads_large[i], pads_small[i]] for i in range(ndims)]
    elif padding.upper() == "SAME_UPPER":
        return [[pads_small[i], pads_large[i]] for i in range(ndims)]
    else:
        raise NotImplementedError


def calc_conv_padding(inputs, padding, data_format, kernel_sizes, dilations, strides):
    ndims = len(inputs.shape) - 2
    assert len(kernel_sizes) == ndims
    assert len(dilations) == ndims
    assert len(strides) == ndims
    is_dynamic = inputs.is_dynamic
    channel_pos = "channels_first" if data_format.startswith("NC") else "channels_last"
    dhw_offset = get_dhw_offset(channel_pos)
    ndim_pads_list = []
    if isinstance(padding, str):
        padding = "SAME_LOWER" if padding.upper() == "SAME" else padding
        assert padding.upper() in ["VALID", "SAME_LOWER", "SAME_UPPER"]

        if padding.upper() == "VALID":
            return_pads_list = [[0, 0]] * ndims
            return inputs, return_pads_list
        else:
            if is_dynamic:
                return_pads_list = [[0, 0]] * ndims
                inputs = flow.same_padding(
                    inputs,
                    padding.lower(),
                    data_format=data_format,
                    kernel_size=kernel_sizes,
                    strides=strides,
                    dilation_rate=dilations,
                )
                return inputs, return_pads_list
            else:
                ndim_pads_list = calc_ndim_same_padding(
                    inputs.shape, padding, kernel_sizes, dilations, strides, dhw_offset
                )
                assert len(ndim_pads_list) == ndims
    elif isinstance(padding, (list, tuple)):
        assert len(padding) == ndims + 2
        ndim_pads_list = get_ndim_pads_list(padding, dhw_offset, ndims)
        assert len(ndim_pads_list) == ndims
    else:
        raise ValueError("padding must be str or a list.")

    cudnn_padding_support = check_ndim_conv_cudnn_padding_support(
        inputs.shape,
        ndim_pads_list,
        kernel_sizes,
        dilations,
        strides,
        dhw_offset,
        is_dynamic,
    )

    if cudnn_padding_support:
        return inputs, ndim_pads_list
    else:
        pad_op_list = [[0, 0]] * (ndims + 2)
        for i in range(ndims):
            pad_op_list[dhw_offset + i] = ndim_pads_list[i]
        inputs = flow.pad(inputs, paddings=pad_op_list)
        return_pads_list = [[0, 0]] * ndims
        return inputs, return_pads_list


@oneflow_export("nn.conv1d")
def conv1d(
    input: remote_blob_util.BlobDef,
    filters: remote_blob_util.BlobDef,
    strides: Union[int, Tuple[int]],
    padding: Union[str, Tuple[IntPair, IntPair, IntPair]],
    data_format: str = "NCW",
    dilations: Optional[Union[int, Tuple[int]]] = None,
    groups: int = 1,
    name: Optional[str] = None,
) -> remote_blob_util.BlobDef:
    r"""1D convolution layer.

    Args:
        input (remote_blob_util.BlobDef): A 3D input `Blob`. [batch_num, channel, width]
        filters (remote_blob_util.BlobDef): A `Blob` with the same type as `input` and has the shape [out_channels, in_channels//groups, filter_width] for `NCW`, or [out_channels, filter_width, in_channels//groups] for `NWC`
        strides (Union[int, Tuple[int]]): An int or list of `ints` that has length `1`. The stride of the sliding window for each dimension of `input`.
        padding (Union[str, Tuple[IntPair, IntPair, IntPair]]): padding: `string` `"SAME"` or `"SAME_LOWER"` or `"SAME_UPPER"` or `"VALID" or Tuple[IntPair, IntPair, IntPair]` indicating the type of padding algorithm to use, or a list indicating the explicit paddings at the start and end of each dimension.
        data_format (str, optional): `"NWC" or "NCW"`. Defaults to `"NCW"`.
        dilations (Optional[Union[int, Tuple[int]]], optional): An int or list of `ints` that has length `1`. The dilation factor for each dimension of `input`. Defaults to None.
        groups (int, optional): int value greater than 0. Defaults to 1.
        name (Optional[str], optional): This operator's name. Defaults to None.

    Raises:
        ValueError: strides must be an int or a list.
        ValueError: padding must be "SAME" or "SAME_LOWER" or "SAME_UPPER" or "VALID" or Tuple[IntPair, IntPair, IntPair, IntPair].
        ValueError: data_format must be "NWC" or "NCW".
        ValueError: dilations must be an int or a list.
        ValueError: invalid data_format.
        ValueError: data_format NWC not support groups > 1
        ValueError: invalid data_format.

    Returns:
        remote_blob_util.BlobDef: A `Blob` with the same type as `input` and the same outer batch shape.
    
    Note: 

        This api is more flexible, if you're new to OneFlow, it's more recommend to use `oneflow.layers.conv1d`

    For example: 

    .. code-block:: python 
    
        import oneflow as flow
        import numpy as np
        import oneflow.typing as tp


        def conv1d(input, filters, kernel_size, strides, padding, name):
            input_shape = input.shape
            weight_initializer = flow.truncated_normal(0.1)
            weight_regularizer = flow.regularizers.l2(0.0005)
            weight_shape = (filters,
                            input_shape[1],
                            kernel_size)

            weight = flow.get_variable(
                name + "-weight",
                shape=weight_shape,
                initializer=weight_initializer,
                regularizer=weight_regularizer,
            )
            return flow.nn.conv1d(input, weight, strides, padding, name=name)


        @flow.global_function()
        def conv1d_Job(x: tp.Numpy.Placeholder((1, 64, 32))
        ) -> tp.Numpy:
            conv = conv1d(x,
                        filters=32,
                        kernel_size=3,
                        strides=1,
                        padding='SAME',
                        name="Convlayer")
            return conv


        x = np.random.randn(1, 64, 32).astype(np.float32)
        out = conv1d_Job(x)

        # out.shape (1, 32, 32)

    """
    assert len(input.shape) == 3
    assert len(filters.shape) == 3

    if isinstance(strides, (list, tuple)):
        assert len(strides) == 1, ValueError(
            "strides length must be 1 when passed as a list."
        )
    elif isinstance(strides, int):
        strides = [strides]
    else:
        raise ValueError("strides must be an int or a list.")

    if data_format.upper() != "NCW" and data_format.upper() != "NWC":
        raise ValueError('data_format must be "NCW" or "NWC".')

    channel_pos = "channels_first" if data_format == "NCW" else "channels_last"

    if dilations is None:
        dilations = [1]
    else:
        if isinstance(dilations, (list, tuple)):
            assert len(dilations) == 1, ValueError(
                "dilations length must be 1 when passed as a list."
            )
        elif isinstance(dilations, int):
            dilations = [dilations]
        else:
            raise ValueError("dilations must be an int or a list.")

    if channel_pos == "channels_first":
        kernel_size_list = filters.shape[2:3]
    elif channel_pos == "channels_last":
        kernel_size_list = filters.shape[-2:-1]
    else:
        raise ValueError("invalid data_format")
    assert isinstance(kernel_size_list, tuple)
    assert isinstance(groups, int)
    assert groups > 0
    if groups > 1:
        if data_format.upper() == "NCW":
            assert groups <= filters.shape[0]
            assert filters.shape[0] % groups == 0
            assert groups <= input.shape[1]
            assert input.shape[1] % groups == 0
            assert filters.shape[1] == input.shape[1] // groups
        elif data_format.upper() == "NWC":
            raise ValueError("data_format NWC not support groups > 1")
        else:
            raise ValueError("invalid data_format")
    inputs, pads_list = calc_conv_padding(
        input, padding, data_format.upper(), kernel_size_list, dilations, strides,
    )
    assert len(pads_list) == len(inputs.shape) - 2
    padding_before = [pad[0] for pad in pads_list]

    return (
        flow.user_op_builder(name if name is not None else id_util.UniqueStr("Conv1d_"))
        .Op("conv1d")
        .Input("in", [inputs])
        .Input("weight", [filters])
        .Output("out")
        .Attr("filters", filters.shape[0])
        .Attr("padding_before", padding_before)
        .Attr("data_format", channel_pos)
        .Attr("kernel_size", kernel_size_list)
        .Attr("strides", strides)
        .Attr("dilation_rate", dilations)
        .Attr("groups", groups)
        .Build()
        .InferAndTryRun()
        .RemoteBlobList()[0]
    )


class ConvUtil(object):
    @classmethod
    def split(cls, x, axis, split_num):
        split_len = x.shape[axis] // split_num
        result_list = []
        slice_begin = [0] * len(x.shape)
        slice_size = [-1] * len(x.shape)
        slice_size[axis] = split_len
        for i in range(split_num):
            slice_begin[axis] = i * split_len
            result = flow.slice(x, slice_begin, slice_size)
            result_list.append(result)
        return result_list


@oneflow_export("nn.conv2d")
def conv2d(
    input: remote_blob_util.BlobDef,
    filters: remote_blob_util.BlobDef,
    strides: Union[int, IntPair],
    padding: Union[str, Tuple[IntPair, IntPair, IntPair, IntPair]],
    data_format: str = "NCHW",
    dilations: Optional[Union[int, IntPair]] = None,
    groups: int = 1,
    name: Optional[str] = None,
) -> remote_blob_util.BlobDef:
    r"""2D convolution layer.

    Args:
        input (remote_blob_util.BlobDef): A 4D input `Blob`. [batch_num, channel, height, width]
        filters (remote_blob_util.BlobDef): A `Blob` with the same type as `input` and has the shape `[out_channels, in_channels//groups, filter_height, filter_width] for NCHW, or [out_channels, filter_height, filter_width, in_channels//groups] for NHWC`
        strides (Union[int, IntPair]): An int or list of `ints` that has length `2`. The stride of the sliding window for each dimension of `input`.
        padding (Union[str, Tuple[IntPair, IntPair, IntPair, IntPair]]): padding: `string` `"SAME"` or `"SAME_LOWER"` or `"SAME_UPPER"` or `"VALID" or Tuple[IntPair, IntPair, IntPair, IntPair]` indicating the type of padding algorithm to use, or a list indicating the explicit paddings at the start and end of each dimension.
        data_format (str, optional): `"NHWC" or "NCHW"`. Defaults to `"NCHW"`.
        dilations (Optional[Union[int, IntPair]], optional): An int or list of `ints` that has length `2`. The dilation factor for each dimension of `input`. Defaults to None.
        groups (int, optional): int value greater than 0. Defaults to 1.
        name (Optional[str], optional): This operator's name. Defaults to None.

    Raises:
        ValueError: strides must be an int or a list.
        ValueError: padding must be "SAME" or `"SAME_LOWER" or "SAME_UPPER" or "VALID" or Tuple[IntPair, IntPair, IntPair, IntPair].
        ValueError: data_format must be "NHWC" or "NCHW".
        ValueError: dilations must be an int or a list.
        ValueError: invalid data_format.
        ValueError: data_format NHWC not support groups > 1
        ValueError: invalid data_format.

    Returns:
        remote_blob_util.BlobDef: A `Blob` with the same type as `input` and the same outer batch shape.
    
    Note: 

        This api is more flexible, if you're new to OneFlow, it's more recommend to use `oneflow.layers.conv2d`. 

    For example: 

    .. code-block:: python 

        import oneflow as flow
        import numpy as np
        import oneflow.typing as tp


        def conv2d(input, filters, kernel_size, strides, padding, name):
            input_shape = input.shape
            weight_initializer = flow.truncated_normal(0.1)
            weight_regularizer = flow.regularizers.l2(0.0005)
            weight_shape = (filters,
                            input_shape[1],
                            kernel_size[0],
                            kernel_size[1])

            weight = flow.get_variable(
                name + "-weight",
                shape=weight_shape,
                initializer=weight_initializer,
                regularizer=weight_regularizer,
            )
            return flow.nn.conv2d(input, weight, strides, padding, name=name)


        @flow.global_function()
        def conv2d_Job(x: tp.Numpy.Placeholder((1, 64, 32, 32))
        ) -> tp.Numpy:
            conv = conv2d(x,
                        filters=128,
                        kernel_size=[3, 3],
                        strides=2,
                        padding='SAME',
                        name="Convlayer")
            return conv


        x = np.random.randn(1, 64, 32, 32).astype(np.float32)
        out = conv2d_Job(x)

        # out.shape (1, 128, 16, 16)

    """
    assert len(input.shape) == 4
    assert len(filters.shape) == 4

    if isinstance(strides, (list, tuple)):
        assert len(strides) == 2, ValueError(
            "strides length must be 2 when passed as a list."
        )
    elif isinstance(strides, int):
        strides = [strides, strides]
    else:
        raise ValueError("strides must be an int or a list.")

    if data_format.upper() != "NCHW" and data_format.upper() != "NHWC":
        raise ValueError('data_format must be "NHWC" or "NCHW".')

    channel_pos = "channels_first" if data_format == "NCHW" else "channels_last"

    if dilations is None:
        dilations = [1, 1]
    else:
        if isinstance(dilations, (list, tuple)):
            assert len(dilations) == 2, ValueError(
                "dilations length must be 2 when passed as a list."
            )
        elif isinstance(dilations, int):
            dilations = [dilations, dilations]
        else:
            raise ValueError("dilations must be an int or a list.")

    assert isinstance(groups, int)
    assert groups > 0

    if data_format.upper() == "NCHW":
        kernel_size_list = filters.shape[2:4]
        in_channel_axis = 1
        filter_out_axis = 0
        filter_in_axis = 1
    elif data_format.upper() == "NHWC":
        kernel_size_list = filters.shape[-3:-1]
        in_channel_axis = 3
        filter_out_axis = 0
        filter_in_axis = 3
        if (
            groups > 1
            and flow.current_scope().device_parallel_desc_symbol.device_tag == "gpu"
        ):
            raise ValueError("gpu data_format NHWC not support groups > 1")
    else:
        raise ValueError('data_format must be "NHWC" or "NCHW".')

    assert isinstance(kernel_size_list, tuple)
    inputs, pads_list = calc_conv_padding(
        input, padding, data_format.upper(), kernel_size_list, dilations, strides,
    )
    assert len(pads_list) == len(inputs.shape) - 2
    padding_before = [pad[0] for pad in pads_list]

    assert groups <= filters.shape[filter_out_axis]
    assert filters.shape[filter_out_axis] % groups == 0
    assert groups <= inputs.shape[in_channel_axis]
    assert inputs.shape[in_channel_axis] % groups == 0
    assert filters.shape[filter_in_axis] == inputs.shape[in_channel_axis] // groups

    if (
        groups > 1
        and flow.current_scope().device_parallel_desc_symbol.device_tag == "cpu"
    ):
        in_split_list = ConvUtil.split(inputs, axis=in_channel_axis, split_num=groups)
        filter_split_list = ConvUtil.split(
            filters, axis=filter_out_axis, split_num=groups
        )
        out_list = []
        name = name if name is not None else id_util.UniqueStr("Conv2d_")
        for i in range(len(in_split_list)):
            out_list.append(
                conv2d_op(
                    in_split_list[i],
                    filter_split_list[i],
                    padding_before,
                    channel_pos,
                    kernel_size_list,
                    strides,
                    dilations,
                    groups=1,
                    name=name + str(i),
                )
            )
        return flow.concat(out_list, axis=in_channel_axis)
    else:
        return conv2d_op(
            inputs,
            filters,
            padding_before,
            channel_pos,
            kernel_size_list,
            strides,
            dilations,
            groups,
            name,
        )


def conv2d_op(
    inputs,
    filters,
    padding_before,
    channel_pos,
    kernel_size_list,
    strides,
    dilations,
    groups,
    name,
):
    return (
        flow.user_op_builder(name if name is not None else id_util.UniqueStr("Conv2d_"))
        .Op("conv2d")
        .Input("in", [inputs])
        .Input("weight", [filters])
        .Output("out")
        .Attr("filters", filters.shape[0])
        .Attr("padding_before", padding_before)
        .Attr("data_format", channel_pos)
        .Attr("kernel_size", kernel_size_list)
        .Attr("strides", strides)
        .Attr("dilation_rate", dilations)
        .Attr("groups", groups)
        .Build()
        .InferAndTryRun()
        .RemoteBlobList()[0]
    )


@oneflow_export("nn.conv3d")
def conv3d(
    input: remote_blob_util.BlobDef,
    filters: remote_blob_util.BlobDef,
    strides: Union[int, Sequence[int]],
    padding: Union[str, Tuple[IntPair, IntPair, IntPair, IntPair, IntPair]],
    data_format: str = "NCDHW",
    dilations: Optional[Union[int, Sequence[int]]] = None,
    groups: int = 1,
    name: Optional[str] = None,
) -> remote_blob_util.BlobDef:
    r"""3D convolution layer.

    Args:
        input (remote_blob_util.BlobDef):  A 5D input `Blob`. [batch_num, channel, depth, height, width]
        filters (remote_blob_util.BlobDef): A `Blob` with the same type as `input` and has the shape `[out_channels, in_channels//groups, filter_depth, filter_height, filter_width] for NCDHW, or [out_channels, filter_depth, filter_height, filter_width, in_channels//groups] for NDHWC`
        strides (Union[int, Sequence[int]]): An `int` or `list of ints` that has length `3`. The stride of the sliding window for each dimension of `input`.
        padding (Union[str, Tuple[IntPair, IntPair, IntPair, IntPair, IntPair]]): padding: `string` `"SAME"` or `"SAME_LOWER"` or `"SAME_UPPER"` or `"VALID" or Tuple[IntPair, IntPair, IntPair, IntPair, IntPair]` indicating the type of padding algorithm to use, or a list indicating the explicit paddings at the start and end of each dimension.
        data_format (str, optional): `"NDHWC" or "NCDHW"`. Defaults to `"NCDHW"`.
        dilations (Optional[Union[int, Sequence[int]]], optional): An int or list of `ints` that has length `3`. The dilation factor for each dimension of `input`. Defaults to None.
        groups (int, optional): int value greater than 0. Defaults to 1.
        name (Optional[str], optional): This operator's name. Defaults to None.

    Raises:
        ValueError: strides must be an int or a list.
        ValueError: padding must be "SAME" or "SAME_LOWER" or "SAME_UPPER" or "VALID" or Tuple[IntPair, IntPair, IntPair, IntPair, IntPair].
        ValueError: data_format must be "NDHWC" or "NCDHW".
        ValueError: dilations must be an int or a list.
        ValueError: invalid data_format.
        ValueError: data_format NDHWC not support groups > 1
        ValueError: invalid data_format.

    Returns:
        remote_blob_util.BlobDef: A `Blob` with the same type as `input` and the same outer batch shape.
    
    Note: 

        This api is more flexible, if you're new to OneFlow, it's more recommend to use `oneflow.layers.conv3d`

    For example: 

    .. code-block:: python 

        import oneflow as flow
        import numpy as np
        import oneflow.typing as tp


        def conv3d(input, filters, kernel_size, strides, padding, name):
            input_shape = input.shape
            weight_initializer = flow.truncated_normal(0.1)
            weight_regularizer = flow.regularizers.l2(0.0005)
            weight_shape = (filters,
                            input_shape[1],
                            kernel_size[0],
                            kernel_size[1],
                            kernel_size[2])

            weight = flow.get_variable(
                name + "-weight",
                shape=weight_shape,
                initializer=weight_initializer,
                regularizer=weight_regularizer,
            )
            return flow.nn.conv3d(input, weight, strides, padding, name=name)


        @flow.global_function()
        def conv3d_Job(x: tp.Numpy.Placeholder((1, 64, 10, 16, 16))
        ) -> tp.Numpy:
            conv = conv3d(x,
                        filters=128,
                        kernel_size=[3, 3, 3],
                        strides=1,
                        padding='SAME',
                        name="Convlayer")
            return conv


        x = np.random.randn(1, 64, 10, 16, 16).astype(np.float32)
        out = conv3d_Job(x)

        # out.shape (1, 128, 10, 16, 16)

    """

    need_transpose = 0
    if data_format.upper() == "NDHWC":  # NDHWC is not supported before cudnn 8.0
        need_transpose = 1
        data_format = "NCDHW"
    if need_transpose:
        input = flow.transpose(input, perm=[0, 4, 1, 2, 3])
        filters = flow.transpose(filters, perm=[0, 4, 1, 2, 3])

    assert len(input.shape) == 5
    assert len(filters.shape) == 5

    if isinstance(strides, (list, tuple)):
        assert len(strides) == 3, ValueError(
            "strides length must be 3 when passed as a list."
        )
    elif isinstance(strides, int):
        strides = [strides, strides, strides]
    else:
        raise ValueError("strides must be an int or a list.")

    if data_format.upper() != "NCDHW" and data_format.upper() != "NDHWC":
        raise ValueError('data_format must be "NDHWC" or "NCDHW".')

    channel_pos = "channels_first" if data_format == "NCDHW" else "channels_last"

    if dilations is None:
        dilations = [1, 1, 1]
    else:
        if isinstance(dilations, (list, tuple)):
            assert len(dilations) == 3, ValueError(
                "dilations length must be 3 when passed as a list."
            )
        elif isinstance(dilations, int):
            dilations = [dilations, dilations, dilations]
        else:
            raise ValueError("dilations must be an int or a list.")

    if channel_pos == "channels_first":
        kernel_size_list = filters.shape[2:5]
    elif channel_pos == "channels_last":
        kernel_size_list = filters.shape[-4:-1]
    else:
        raise ValueError("invalid data_format")
    assert isinstance(kernel_size_list, tuple)
    assert isinstance(groups, int)
    assert groups > 0
    if groups > 1:
        if data_format.upper() == "NCDHW":
            assert groups <= filters.shape[0]
            assert filters.shape[0] % groups == 0
            assert groups <= input.shape[1]
            assert input.shape[1] % groups == 0
            assert filters.shape[1] == input.shape[1] // groups
        elif data_format.upper() == "NDHWC":
            raise ValueError("data_format NHWC not support groups > 1")
        else:
            raise ValueError("invalid data_format")
    inputs, pads_list = calc_conv_padding(
        input, padding, data_format.upper(), kernel_size_list, dilations, strides,
    )
    assert len(pads_list) == len(inputs.shape) - 2
    padding_before = [pad[0] for pad in pads_list]
    output = (
        flow.user_op_builder(name if name is not None else id_util.UniqueStr("Conv3d_"))
        .Op("conv3d")
        .Input("in", [inputs])
        .Input("weight", [filters])
        .Output("out")
        .Attr("filters", filters.shape[0])
        .Attr("padding_before", padding_before)
        .Attr("data_format", channel_pos)
        .Attr("kernel_size", kernel_size_list)
        .Attr("strides", strides)
        .Attr("dilation_rate", dilations)
        .Attr("groups", groups)
        .Build()
        .InferAndTryRun()
        .RemoteBlobList()[0]
    )

    if need_transpose:
        output = flow.transpose(output, perm=[0, 2, 3, 4, 1])
    return output


@oneflow_export("nn.moments")
def moments(
    x: remote_blob_util.BlobDef,
    axes: List[int],
    keepdims: Optional[bool] = False,
    name: Optional[str] = None,
) -> remote_blob_util.BlobDef:
    """This operator computes the mean and variance value of input Blob.

    Args:
        x (remote_blob_util.BlobDef): A Blob
        axes (List): Array of ints. Axes along which to compute the mean and variance
        keepdims (bool, optional): Whether to keep the same dimensanality as the input x. Defaults to False.
        name (str, optional): The operator's name. Defaults to None.

    Returns:
        remote_blob: Two Blobs, mean and variance. 

    For example: 

    .. code-block:: python 

        import oneflow as flow
        import numpy as np
        import oneflow.typing as tp
        from typing import Tuple


        @flow.global_function()
        def moments_Job(x: tp.Numpy.Placeholder((5,))
        ) -> Tuple[tp.Numpy, tp.Numpy]:
            return flow.nn.moments(x, axes=[0])


        x = np.array([1, 2, 3, 4, 5]).astype(np.float32)
        mean, variance = moments_Job(x)

        # mean: [3.]
        # variance: [2.]

    """
    assert isinstance(axes, list)
    if name is None:
        name = id_util.UniqueStr("Moments_")
    with flow.scope.namespace(name):
        return (
            flow.math.reduce_mean(x, axis=axes, keepdims=keepdims),
            flow.math.reduce_variance(x, axis=axes, keepdims=keepdims),
        )


@oneflow_export("nn.InstanceNorm1d")
def instance_normalization1d(
    x: remote_blob_util.BlobDef,
    eps: float = 1e-05,
    affine: bool = True,
    name: Optional[str] = None,
) -> remote_blob_util.BlobDef:
    r"""Applies Instance Normalization over a 3D input.

    Args:
        x (remote_blob_util.BlobDef): 3D input tensor with NCL data layout.
        eps (float): A value added to the denominator for numerical stability. Default: 1e-5.
        affine (bool): A boolean value that when set to True, this module has learnable affine parameters, 
                       initialized the same way as done for batch normalization. Default: True.
        name (Optional[str], optional): Name of this op.

    Returns:
        remote_blob_util.BlobDef: The normalized input tensor.
    
    For example: 

    .. code-block:: python 

        import oneflow as flow
        import numpy as np
        import oneflow.typing as tp

        @flow.global_function()
        def instance_norm_Job(x: tp.Numpy.Placeholder((4, 2, 32))
        ) -> tp.Numpy:
            instance_norm = flow.nn.InstanceNorm1d(
                x,
                eps=1e-5,
                affine=True,
            )
            return instance_norm

        x = np.random.random(size=(4, 2, 32)).astype(np.float32)
        out = instance_norm_Job(x)

    """
    assert len(x.shape) == 3

    if name is None:
        name = id_util.UniqueStr("InstanceNorm1D_")

    channel = x.shape[1]
    (mean, variance) = flow.nn.moments(x, [2], keepdims=True)
    normalized = (x - mean) / flow.math.sqrt(variance + eps)
    if affine == True:
        gamma = flow.get_variable(
            name + "_gamma",
            shape=(1, channel, 1),
            dtype=x.dtype,
            initializer=flow.ones_initializer(),
            trainable=True,
        )
        beta = flow.get_variable(
            name + "_beta",
            shape=(1, channel, 1),
            dtype=x.dtype,
            initializer=flow.zeros_initializer(),
            trainable=True,
        )
        return gamma * normalized + beta
    else:
        return normalized


@oneflow_export("nn.InstanceNorm2d")
def instance_normalization2d(
    x: remote_blob_util.BlobDef,
    eps: float = 1e-05,
    affine: bool = True,
    name: Optional[str] = None,
) -> remote_blob_util.BlobDef:
    r"""Applies Instance Normalization over a 4D input.

    Args:
        x (remote_blob_util.BlobDef): 4D input tensor with NCHW data layout.
        eps (float): A value added to the denominator for numerical stability. Default: 1e-5.
        affine (bool): A boolean value that when set to True, this module has learnable affine parameters, 
                       initialized the same way as done for batch normalization. Default: True.
        name (Optional[str], optional): Name of this op.

    Returns:
        remote_blob_util.BlobDef: The normalized input tensor.
    
    For example: 

    .. code-block:: python 

        import oneflow as flow
        import numpy as np
        import oneflow.typing as tp

        @flow.global_function()
        def instance_norm_Job(x: tp.Numpy.Placeholder((4, 2, 32, 32))
        ) -> tp.Numpy:
            instance_norm = flow.nn.InstanceNorm2d(
                x,
                eps=1e-5,
                affine=True,
            )
            return instance_norm

        x = np.random.random(size=(4, 2, 32, 32)).astype(np.float32)
        out = instance_norm_Job(x)

    """
    assert len(x.shape) == 4

    if name is None:
        name = id_util.UniqueStr("InstanceNorm2D_")

    reshape_to_1d = flow.reshape(x, shape=[x.shape[0], x.shape[1], -1])
    normalized_1d_out = flow.nn.InstanceNorm1d(
        reshape_to_1d, eps=eps, affine=affine, name=name
    )
    reshape_back_to_2d = flow.reshape(normalized_1d_out, shape=list(x.shape))

    return reshape_back_to_2d


@oneflow_export("nn.InstanceNorm3d")
def instance_normalization3d(
    x: remote_blob_util.BlobDef,
    eps: float = 1e-05,
    affine: bool = True,
    name: Optional[str] = None,
) -> remote_blob_util.BlobDef:
    r"""Applies Instance Normalization over a 5D input.

    Args:
        x (remote_blob_util.BlobDef): 5D input tensor with NCDHW data layout.
        eps (float): A value added to the denominator for numerical stability. Default: 1e-5.
        affine (bool): A boolean value that when set to True, this module has learnable affine parameters, 
                       initialized the same way as done for batch normalization. Default: True.
        name (Optional[str], optional): Name of this op.

    Returns:
        remote_blob_util.BlobDef: The normalized input tensor.
    
    For example: 

    .. code-block:: python 

        import oneflow as flow
        import numpy as np
        import oneflow.typing as tp

        @flow.global_function()
        def instance_norm_Job(x: tp.Numpy.Placeholder((4, 2, 32, 32, 32))
        ) -> tp.Numpy:
            instance_norm = flow.nn.InstanceNorm2d(
                x,
                eps=1e-5,
                affine=True,
            )
            return instance_norm

        x = np.random.random(size=(4, 2, 32, 32, 32)).astype(np.float32)
        out = instance_norm_Job(x)

    """
    assert len(x.shape) == 5

    if name is None:
        name = id_util.UniqueStr("InstanceNorm3D_")

    reshape_to_1d = flow.reshape(x, shape=[x.shape[0], x.shape[1], -1])
    normalized_1d_out = flow.nn.InstanceNorm1d(
        reshape_to_1d, eps=eps, affine=affine, name=name
    )
    reshape_back_to_3d = flow.reshape(normalized_1d_out, shape=list(x.shape))

    return reshape_back_to_3d


@oneflow_export("nn.batch_normalization")
def batch_normalization(
    x: remote_blob_util.BlobDef,
    mean: remote_blob_util.BlobDef,
    variance: remote_blob_util.BlobDef,
    offset: Optional[remote_blob_util.BlobDef] = None,
    scale: Optional[remote_blob_util.BlobDef] = None,
    variance_epsilon: Optional[float] = 1e-5,
    axis: int = 1,
    name: Optional[str] = None,
) -> remote_blob_util.BlobDef:
    r"""This op does not fully align with tf.nn.batch_normalization. 
    
    The `mean`, `variable`, `offset` and `scale` are always 1D. Users need to specify `axis` to 1 for NCHW data format.

    Args:
        x (remote_blob_util.BlobDef): Input `Blob` of arbitrary dimensionality.
        mean (remote_blob_util.BlobDef): A 1D mean `Blob`.
        variance (remote_blob_util.BlobDef):   A 1D variance `Blob`.
        offset (Optional[remote_blob_util.BlobDef]): An 1D offset `Blob`, often denoted  in equations, or None. If present, will be added to the normalized `Blob`.
        scale (Optional[remote_blob_util.BlobDef]): A 1D scale `Blob`, often denoted  in equations, or None. If present, the scale is applied to the normalized `Blob`.
        variance_epsilon (float):   A small float number to avoid dividing by 0.
        axis (int, optional): 1 for '`NCHW'` data format. Defaults to 1.
        name (Optional[str], optional): This operator's name.

    Returns:
        remote_blob_util.BlobDef:  the normalized, scaled, offset `Blob`.
    
    Note: 
    
        This api is more flexible, if you're new to OneFlow, it's more recommend to use `oneflow.layers.batch_normalization`
    
    For example: 

    .. code-block:: python 

        import oneflow as flow
        import numpy as np
        import oneflow.typing as tp


        @flow.global_function()
        def batch_norm_Job(x: tp.Numpy.Placeholder((1, 5))
        ) -> tp.Numpy:
            bn_mean, bn_variance = flow.nn.moments(x, axes=[1])
            batch_norm = flow.nn.batch_normalization(
                x,
                mean=bn_mean,
                variance=bn_variance,
                axis=0
            )
            return batch_norm


        x = np.array([[1, 2, 3, 4, 5]]).astype(np.float32)
        out = batch_norm_Job(x)

        # out [[-1.41421  -0.707105  0.        0.707105  1.41421 ]]

    """

    assert axis >= -len(x.shape) and axis < len(x.shape)
    if axis < 0:
        axis += len(x.shape)

    if name is None:
        name = id_util.UniqueStr("BatchNorm_")

    params_shape = [x.shape[axis]]

    if flow.current_scope().device_parallel_desc_symbol.device_tag == "cpu":
        if len(mean.shape) == 1:
            nd_params_shape = [1] * len(x.shape)
            nd_params_shape[axis] = params_shape[0]
            mean = flow.reshape(mean, nd_params_shape)
            variance = flow.reshape(variance, nd_params_shape)
            if scale:
                scale = flow.reshape(scale, nd_params_shape)
            if offset:
                offset = flow.reshape(offset, nd_params_shape)
        elif len(mean.shape) == len(x.shape):
            pass
        else:
            raise ValueError(
                "shape of mean and variance should be 1D or has number of axes and x's"
            )
        variance += variance_epsilon
        std_inv = flow.math.rsqrt(variance)
        normalized = (x - mean) * std_inv
        affined = normalized
        if scale:
            affined *= scale
        if offset:
            affined += offset
        return affined
    elif flow.current_scope().device_parallel_desc_symbol.device_tag == "gpu":
        params_dtype = flow.float32 if x.dtype == flow.float16 else x.dtype
        if scale is None:
            scale = flow.constant(
                1, dtype=params_dtype, shape=params_shape, name="gamma"
            )
        if offset is None:
            offset = flow.constant(
                0, dtype=params_dtype, shape=params_shape, name="beta"
            )
        builder = (
            flow.user_op_builder(name)
            .Op("normalization")
            .Input("x", [x])
            .Input("moving_mean", [mean])
            .Input("moving_variance", [variance])
            .Input("gamma", [scale])
            .Input("beta", [offset])
            .Output("y")
            .Attr("axis", axis)
            .Attr("epsilon", variance_epsilon)
            .Attr("training", False)
            # momentum is not used
            .Attr("momentum", 0.0)
        )
        return builder.Build().InferAndTryRun().RemoteBlobList()[0]
    else:
        raise NotImplementedError


@oneflow_export("nn.layer_norm")
def layer_norm(
    inputs: remote_blob_util.BlobDef,
    gamma: Optional[remote_blob_util.BlobDef] = None,
    beta: Optional[remote_blob_util.BlobDef] = None,
    begin_norm_axis: int = 1,
    begin_params_axis: int = -1,
    epsilon: float = 1e-5,
    name: Optional[str] = None,
) -> remote_blob_util.BlobDef:
    r"""Layer Normalization.

    Args:
        inputs (remote_blob_util.BlobDef): Input `Blob`.
        gamma (Optional[remote_blob_util.BlobDef]).
        beta (Optional[remote_blob_util.BlobDef]).
        begin_norm_axis (int, optional): An integer specifies which axis to normalize at first. Defaults to 1.
        begin_params_axis (int, optional):  An integer specifies which axis params at . Defaults to -1.
        epsilon (float, optional): A small float is added to avoid division by zero. Defaults to 1e-5.
        name (Optional[str], optional): This operator's name. Defaults to None.

    Returns:
        remote_blob_util.BlobDef: A normalized `Blob` with same shape of input.

    For example:

    .. code-block:: python

        import oneflow as flow
        import numpy as np
        import oneflow.typing as tp


        @flow.global_function()
        def layer_norm_Job(x: tp.Numpy.Placeholder((1, 64, 128, 128))
        ) -> tp.Numpy:
            layer_norm = flow.nn.layer_norm(
                x,
                name="LayerNorm1"
            )
            return layer_norm


        x = np.random.randn(1, 64, 128, 128).astype(np.float32)
        out = layer_norm_Job(x)

        # out.shape (1, 64, 128, 128)

    """
    param_shape = inputs.shape[begin_params_axis:]

    if name is None:
        name = id_util.UniqueStr("LayerNorm_")

    if flow.current_scope().device_parallel_desc_symbol.device_tag == "cpu":
        if begin_norm_axis < 0:
            begin_norm_axis = begin_norm_axis + len(inputs.shape)

        reduce_axis = []
        for dim in range(len(inputs.shape)):
            if dim >= begin_norm_axis:
                reduce_axis.append(dim)
        mean, variance = flow.nn.moments(inputs, reduce_axis, keepdims=True)

        axis = begin_norm_axis
        normalized = flow.nn.batch_normalization(
            x=inputs,
            mean=mean,
            variance=variance,
            variance_epsilon=epsilon,
            axis=axis,
            name=name,
        )
        nd_params_shape = [1] * (len(inputs.shape) - len(param_shape)) + list(
            param_shape
        )
        affined = normalized
        if gamma:
            gamma = flow.reshape(gamma, nd_params_shape)
            affined *= gamma
        if beta:
            beta = flow.reshape(beta, nd_params_shape)
            affined += beta
        return affined
    elif flow.current_scope().device_parallel_desc_symbol.device_tag == "gpu":
        op_builder = (
            flow.user_op_builder(name)
            .Op("layer_norm")
            .Input("x", [inputs])
            .Output("y")
            .Output("mean")
            .Output("inv_variance")
        )
        scale = False
        center = False
        if beta is not None:
            center = True
            op_builder.Input("beta", [beta])
        if gamma is not None:
            scale = True
            op_builder.Input("gamma", [gamma])
            op_builder.Output("normalized")
        op_builder.Attr("center", center)
        op_builder.Attr("scale", scale)
        op_builder.Attr("begin_norm_axis", begin_norm_axis)
        op_builder.Attr("begin_params_axis", begin_params_axis)
        op_builder.Attr("epsilon", epsilon)

        y = op_builder.Build().InferAndTryRun().RemoteBlobList()[0]
        return y
    else:
        raise NotImplementedError


@oneflow_export("nn.compat_conv2d")
def tf_conv2d(
    input: remote_blob_util.BlobDef,
    filters: remote_blob_util.BlobDef,
    strides: Union[int, Sequence[int]],
    padding: str,
    data_format: str = "NCHW",
    dilations: Optional[Union[int, Sequence[int]]] = None,
    groups: int = 1,
    name: Optional[str] = None,
) -> remote_blob_util.BlobDef:
    r"""Computes a 2-D convolution given `input` and 4-D `filters` `Blob`.

    Args:
        input (remote_blob_util.BlobDef): A `Blob` of rank at least 4.
        filters (remote_blob_util.BlobDef): A `Blob` with the same type as `input` and has the shape `[out_channels, in_channels//groups, filter_height, filter_width] for NCHW, or [out_channels, filter_height, filter_width, in_channels//groups] for NHWC`
        strides (Union[int, Sequence[int]]): An int or list of `ints` that has length `1`, or `2`. The stride of the sliding window for each dimension of `input`.
        padding (str): `"SAME"` or `"VALID"` indicating the type of padding algorithm to use, or a list indicating the explicit paddings at the start and end of each dimension.
        data_format (str, optional): `"NHWC"` or `"NCHW"`. Defaults to `"NCHW"`.
        dilations (Optional[Union[int, Sequence[int]]], optional): The dilation factor for each dimension of`input`. Defaults to None.
        groups (int, optional): int value greater than 0. Defaults to 1.
        name (Optional[str], optional): This operator's name. Defaults to None.

    Raises:
        ValueError: strides must be an int or a list.
        ValueError: data_format must be "NHWC" or "NCHW".
        ValueError: dilations length must be 2 when passed as a list.
        ValueError: dilations must be an int or a list.
        ValueError: data_format NHWC not support groups > 1.
        ValueError: invalid data_format.
        ValueError: padding must be "SAME" or "VALID".

    Returns:
        remote_blob_util.BlobDef:  A `Blob` with the same type as `input` and the same outer batch shape.
    
    For example: 

    .. code-block:: python 

        import oneflow as flow
        import numpy as np
        import oneflow.typing as tp


        def conv2d(input, filters, kernel_size, strides, padding, name):
            input_shape = input.shape
            weight_initializer = flow.truncated_normal(0.1)
            weight_regularizer = flow.regularizers.l2(0.0005)
            weight_shape = (filters,
                            input_shape[1],
                            kernel_size[0],
                            kernel_size[1])

            weight = flow.get_variable(
                name + "-weight",
                shape=weight_shape,
                initializer=weight_initializer,
                regularizer=weight_regularizer,
            )
            return flow.nn.compat_conv2d(input, weight, strides, padding, name=name)


        @flow.global_function()
        def conv2d_Job(x: tp.Numpy.Placeholder((1, 64, 32, 32))
        ) -> tp.Numpy:
            conv = conv2d(x,
                        filters=128,
                        kernel_size=[3, 3],
                        strides=2,
                        padding='SAME',
                        name="Convlayer")
            return conv


        x = np.random.randn(1, 64, 32, 32).astype(np.float32)
        out = conv2d_Job(x)

        # out.shape (1, 128, 16, 16)

    """
    if padding.upper() == "SAME":
        padding = "SAME_UPPER"
    return flow.nn.conv2d(
        input, filters, strides, padding, data_format, dilations, groups, name
    )


@oneflow_export("nn.bias_add")
def bias_add(
    value: remote_blob_util.BlobDef,
    bias: remote_blob_util.BlobDef,
    data_format: Optional[str] = None,
    name: Optional[str] = None,
) -> remote_blob_util.BlobDef:
    r"""This operator adds a bias to Blob. 

    Args:
        value (remote_blob_util.BlobDef):  A `Blob`.
        bias (remote_blob_util.BlobDef): A 1-D `Blob` with size matching the channel dimension of value. And has the same type as value unless value is a quantized type.
        data_format (Optional[str], optional): A string. '`N...C'` or '`NC...'`. Defaults to None.
        name (Optional[str], optional): This operator's name. Defaults to None.

    Raises:
        ValueError: ValueError if data format is unrecognized, if value has less than two dimensions with '`N..C'`/None data_format or value has less than three dimensions with '`NC..'` data_format, if bias is a vector, or if the size of bias does not match the size of the channel dimension of value.

    Returns:
        remote_blob_util.BlobDef: A `Blob` with the same type as value.
    
    For example: 

    .. code-block:: python 
    
        import oneflow as flow
        import numpy as np
        import oneflow.typing as tp


        @flow.global_function()
        def bias_add_Job(x: tp.Numpy.Placeholder((1, 64, 128, 128))
        ) -> tp.Numpy:
            bias_initializer = flow.truncated_normal(0.1)
            bias_regularizer = flow.regularizers.l2(0.0005)
            bias = flow.get_variable(
                    "Add_bias",
                    shape=(64,),
                    initializer=bias_initializer,
                    regularizer=bias_regularizer,
                )
            bias_out = flow.nn.bias_add(x, bias)
            return bias_out


        x = np.random.randn(1, 64, 128, 128).astype(np.float32)
        out = bias_add_Job(x)

        # out.shape (1, 64, 128, 128)

    """
    # TODO: name unused, fix it
    if name is None:
        name = id_util.UniqueStr("BiasAdd_")

    if data_format is None:
        bias_add_axis = 1
    else:
        if data_format.startswith("NC"):
            bias_add_axis = 1
        elif data_format.startswith("N") and data_format.endswith("C"):
            bias_add_axis = len(value.shape) - 1
        else:
            raise ValueError("data_format must be of the form `N...C` or `NC...`")

    return (
        flow.user_op_builder(name)
        .Op("bias_add")
        .Input("a", [value])
        .Input("b", [bias])
        .Output("out")
        .Attr("axis", bias_add_axis)
        .Build()
        .InferAndTryRun()
        .RemoteBlobList()[0]
    )


@oneflow_export("nn.max_pool1d")
def max_pool1d(
    input: remote_blob_util.BlobDef,
    ksize: Union[int, Sequence[int]],
    strides: Union[int, Sequence[int]],
    padding: Union[str, Sequence[Sequence[int]]],
    data_format: str = "NWC",
    name: Optional[str] = None,
) -> remote_blob_util.BlobDef:
    r"""Performs the 1d-max pooling on the input.

    Args:
        input (remote_blob_util.BlobDef): A 3-D `Blob` of the format specified by data_format.
        ksize (Union[int, Sequence[int]]): An int or list of ints that has length 1 or 3. The size of the window for each dimension of the input `Blob`.
        strides (Union[int, Sequence[int]]): An int or list of ints that has length 1 or 3. The stride of the sliding window for each dimension of the input `Blob`.
        padding (str):  '`VALID'` or '`SAME'`. The padding algorithm.
        data_format (str, optional):  An optional string from: '`NWC'`, '`NCW'`. Defaults to '`NWC'`.
        name (Optional[str], optional): This operator's name(optional).Defaults to None.

    Raises:
        NotImplementedError: TODO: fix cuDNN bugs in pooling_1d

    Returns:
        remote_blob_util.BlobDef: A `Blob` of format specified by data_format. The max pooled output `Blob`.
    """
    # TODO: fix cuDNN bugs in pooling_1d
    raise NotImplementedError


@oneflow_export("nn.avg_pool1d")
def avg_pool1d(
    input: remote_blob_util.BlobDef,
    ksize: Union[int, Sequence[int]],
    strides: Union[int, Sequence[int]],
    padding: Union[str, Sequence[Sequence[int]]],
    data_format: str = "NCW",
    name: Optional[str] = None,
) -> remote_blob_util.BlobDef:
    r"""Performs the average pooling on the input `Blob`.

    Args:
        input (remote_blob_util.BlobDef): A 3-D `Blob` of the format specified by data_format.
        ksize (Union[int, Sequence[int]]): An int or list of ints that has length 1 or 3. The size of the window for each dimension of the input `Blob`.
        strides (Union[int, Sequence[int]]): An int or list of ints that has length 1 or 3. The stride of the sliding window for each dimension of the input `Blob`.
        padding (str): '`VALID'` or '`SAME'`.
        data_format (str, optional):  '`NWC'` or '`NCW'`. Defaults to '`NWC'`.
        name (Optional[str], optional):  This operator's name(optional). Defaults to None.

    Raises:
        NotImplementedError: TODO: fix cuDNN bugs in pooling_1d

    Returns:
        remote_blob_util.BlobDef: A `Blob` of format specified by data_format. The max pooled output `Blob`.
    """
    # TODO: fix cuDNN bugs in pooling_1d
    raise NotImplementedError


def calc_pool_padding(padding, dhw_offset, ndims):
    if isinstance(padding, str):
        padding = "SAME_LOWER" if padding.upper() == "SAME" else padding
        assert padding.upper() in ["VALID", "SAME_LOWER", "SAME_UPPER"]
        padding_type = padding.lower()
        ndim_pads_list = [[0, 0]] * ndims
    elif isinstance(padding, (list, tuple)):
        padding_type = "customized"
        ndim_pads_list = get_ndim_pads_list(padding, dhw_offset, ndims)
    else:
        raise ValueError("padding must be str or a list.")
    return padding_type, ndim_pads_list


@oneflow_export("nn.max_pool2d")
def max_pool2d(
    input: remote_blob_util.BlobDef,
    ksize: Union[int, IntPair],
    strides: Union[int, IntPair],
    padding: Union[str, Tuple[IntPair, IntPair, IntPair, IntPair]],
    data_format: str = "NCHW",
    ceil_mode: bool = False,
    name: Optional[str] = None,
) -> remote_blob_util.BlobDef:
    r""" Performs the 2d-max pooling on the input `Blob`.

    Args:
        input (remote_blob_util.BlobDef): A 4-D `Blob` of the format specified by data_format.
        ksize (Union[int, IntPair]): An int or list of ints that has length 1, 2. The size of the window for each dimension of the input `Blob`.
        strides (Union[int, IntPair]): An int or list of ints that has length 1, 2. The stride of the sliding window for each dimension of the input `Blob`.
        padding (str): '`VALID'` or '`SAME'` or '`SAME_LOWER'` or '`SAME_UPPER'` or Tuple[IntPair, IntPair, IntPair, IntPair]`. The padding algorithm.
        data_format (str, optional): '`NHWC'`, '`NCHW'` or '`NCHW_VECT_C'`. Defaults to "NCHW".
        name (Optional[str], optional): This operator's name(optional). Defaults to None.

    Returns:
        remote_blob_util.BlobDef:  A `Blob` of format specified by data_format. The max pooled output `Blob`.
    
    For example: 

    .. code-block:: python 

        import oneflow as flow
        import numpy as np
        import oneflow.typing as tp


        @flow.global_function()
        def maxpool2d_Job(x: tp.Numpy.Placeholder((1, 32, 128, 128))
        ) -> tp.Numpy:
            pool_out = flow.nn.max_pool2d(
                input=x,
                ksize=3,
                strides=2,
                padding='SAME',
                data_format='NCHW'
            )

            return pool_out


        x = np.random.randn(1, 32, 128, 128).astype(np.float32)
        out = maxpool2d_Job(x)

        # out.shape (1, 32, 64, 64)

    """
    op = (
        flow.user_op_builder(
            name if name is not None else id_util.UniqueStr("MaxPool2D_")
        )
        .Op("max_pool_2d")
        .Input("x", [input])
        .Output("y")
    )
    assert data_format in ["NHWC", "NCHW", "NCHW_VECT_C"]
    channel_pos = "channels_last" if data_format == "NHWC" else "channels_first"
    op.Attr("data_format", channel_pos)
    pool_size = _GetSequence(ksize, 2, "ksize")
    op.Attr("pool_size", pool_size)
    strides = _GetSequence(strides, 2, "strides")
    op.Attr("strides", strides)
    padding_type, pads_list = calc_pool_padding(padding, get_dhw_offset(channel_pos), 2)
    assert len(pads_list) == len(input.shape) - 2
    padding_before = [pad[0] for pad in pads_list]
    padding_after = [pad[1] for pad in pads_list]
    op.Attr("padding", padding_type)
    op.Attr("padding_before", padding_before)
    op.Attr("padding_after", padding_after)
    op.Attr("ceil_mode", ceil_mode)
    return op.Build().InferAndTryRun().RemoteBlobList()[0]


@oneflow_export("nn.avg_pool2d")
def avg_pool2d(
    input: remote_blob_util.BlobDef,
    ksize: Union[int, IntPair],
    strides: Union[int, IntPair],
    padding: Union[str, Tuple[IntPair, IntPair, IntPair, IntPair]],
    data_format: str = "NCHW",
    ceil_mode: bool = False,
    name: Optional[str] = None,
) -> remote_blob_util.BlobDef:
    r"""Performs the 2d-average pooling on the input. 

    Args:
        input (remote_blob_util.BlobDef): A 4-D `Blob` of shape [batch, height, width, channels].
        ksize (Union[int, IntPair]):  An int or list of ints that has length 1, 2. The size of the window for each dimension of the input `Blob`.
        strides (Union[int, IntPair]): An int or list of ints that has length 1, 2. The stride of the sliding window for each dimension of the input `Blob`.
        padding (str): '`VALID'` or '`SAME'` or '`SAME_LOWER'` or '`SAME_UPPER'` or Tuple[IntPair, IntPair, IntPair, IntPair]. The padding algorithm.
        data_format (str, optional): '`NHWC'` or '`NCHW'`. Defaults to "NCHW".
        name (Optional[str], optional):  This operator's name(optional). Defaults to None.

    Returns:
        remote_blob_util.BlobDef:  A `Blob` with the same type as '`value'`. The average pooled output `Blob`.
    
    For example: 

    .. code-block:: python 

        import numpy as np
        import oneflow.typing as tp


        @flow.global_function()
        def avgpool2d_Job(x: tp.Numpy.Placeholder((1, 32, 128, 128))
        ) -> tp.Numpy:
            pool_out = flow.nn.avg_pool2d(
                input=x,
                ksize=3,
                strides=2,
                padding='SAME',
                data_format='NCHW'
            )

            return pool_out


        x = np.random.randn(1, 32, 128, 128).astype(np.float32)
        out = avgpool2d_Job(x)

        # out.shape (1, 32, 64, 64)

    """
    op = (
        flow.user_op_builder(
            name if name is not None else id_util.UniqueStr("AvgPool2D_")
        )
        .Op("avg_pool_2d")
        .Input("x", [input])
        .Output("y")
    )
    assert data_format in ["NHWC", "NCHW", "NCHW_VECT_C"]
    channel_pos = "channels_last" if data_format == "NHWC" else "channels_first"
    op.Attr("data_format", channel_pos)
    pool_size = _GetSequence(ksize, 2, "ksize")
    op.Attr("pool_size", pool_size)
    strides = _GetSequence(strides, 2, "strides")
    op.Attr("strides", strides)
    padding_type, pads_list = calc_pool_padding(padding, get_dhw_offset(channel_pos), 2)
    assert len(pads_list) == len(input.shape) - 2
    padding_before = [pad[0] for pad in pads_list]
    padding_after = [pad[1] for pad in pads_list]
    op.Attr("padding", padding_type)
    op.Attr("padding_before", padding_before)
    op.Attr("padding_after", padding_after)
    op.Attr("ceil_mode", ceil_mode)
    return op.Build().InferAndTryRun().RemoteBlobList()[0]


@oneflow_export("nn.max_pool3d")
def max_pool3d(
    input: remote_blob_util.BlobDef,
    ksize: Union[int, Sequence[int]],
    strides: Union[int, Sequence[int]],
    padding: Union[str, Sequence[Sequence[int]]],
    data_format: str = "NCDHW",
    ceil_mode: bool = False,
    name: Optional[str] = None,
) -> remote_blob_util.BlobDef:
    r"""Performs the 3d-max pooling on the input.

    Args:
        input (remote_blob_util.BlobDef):  A 5-D `Blob` of the format specified by data_format.
        ksize (Union[int, Sequence[int]]):  An int or list of ints that has length 1, 3 or 5. The size of the window for each dimension of the input `Blob`.
        strides (Union[int, Sequence[int]]): An int or list of ints that has length 1, 3 or 5. The stride of the sliding window for each dimension of the input `Blob`.
        padding (str): '`VALID'` or '`SAME'` or '`SAME_LOWER'` or '`SAME_UPPER'` or '`Sequence[Sequence[int]]'`.
        data_format (str, optional):   "NDHWC" or "NCDHW". Defaults to "NCDHW".
        name (Optional[str], optional): This operator's name(optional).

    Returns:
        remote_blob_util.BlobDef: A `Blob` of format specified by data_format. The max pooled output `Blob`.
    
    For example: 

    .. code-block:: python 

        import oneflow as flow
        import numpy as np
        import oneflow.typing as tp


        @flow.global_function()
        def maxpool3d_Job(x: tp.Numpy.Placeholder((1, 32, 10, 128, 128))
        ) -> tp.Numpy:
            pool_out = flow.nn.max_pool3d(
                input=x,
                ksize=3,
                strides=2,
                padding='SAME',
                data_format='NCDHW'
            )

            return pool_out


        x = np.random.randn(1, 32, 10, 128, 128).astype(np.float32)
        out = maxpool3d_Job(x)

        # out.shape (1, 32, 5, 64, 64)

    """
    op = (
        flow.user_op_builder(
            name if name is not None else id_util.UniqueStr("MaxPool3D_")
        )
        .Op("max_pool_3d")
        .Input("x", [input])
        .Output("y")
    )
    assert data_format in ["NDHWC", "NCDHW"]
    channel_pos = "channels_last" if data_format == "NDHWC" else "channels_first"
    op.Attr("data_format", channel_pos)
    pool_size = _GetSequence(ksize, 3, "ksize")
    op.Attr("pool_size", pool_size)
    strides = _GetSequence(strides, 3, "strides")
    op.Attr("strides", strides)
    padding_type, pads_list = calc_pool_padding(padding, get_dhw_offset(channel_pos), 3)
    assert len(pads_list) == len(input.shape) - 2
    padding_before = [pad[0] for pad in pads_list]
    padding_after = [pad[1] for pad in pads_list]
    op.Attr("padding", padding_type)
    op.Attr("padding_before", padding_before)
    op.Attr("padding_after", padding_after)
    op.Attr("ceil_mode", ceil_mode)
    return op.Build().InferAndTryRun().RemoteBlobList()[0]


@oneflow_export("nn.avg_pool3d")
def avg_pool3d(
    input: remote_blob_util.BlobDef,
    ksize: Union[int, Sequence[int]],
    strides: Union[int, Sequence[int]],
    padding: Union[str, Sequence[Sequence[int]]],
    data_format: str = "NCDHW",
    ceil_mode: bool = False,
    name: Optional[str] = None,
) -> remote_blob_util.BlobDef:
    r"""Performs the 3d-average pooling on the input. 

    Args:
        input (remote_blob_util.BlobDef): A 5-D `Blob` of shape [batch, height, width, channels].
        ksize (Union[int, Sequence[int]]): An int or list of ints that has length 1, 3 or 5. The size of the window for each dimension of the input `Blob`.
        strides (Union[int, Sequence[int]]): An int or list of ints that has length 1, 3 or 5. The stride of the sliding window for each dimension of the input `Blob`.
        padding (str): '`VALID'` or '`SAME'` or '`SAME_LOWER'` or '`SAME_UPPER or Sequence[Sequence[int]]'`.
        data_format (str, optional):  '`NDHWC'` or '`NCDHW'`. Defaults to "NCDHW".
        name (Optional[str], optional):  This operator's name(optional).Defaults to None.

    Returns:
        remote_blob_util.BlobDef: A `Blob` with the same type as value. The average pooled output `Blob`.
    
    For example: 

    .. code-block:: python 

        import oneflow as flow
        import numpy as np
        import oneflow.typing as tp


        @flow.global_function()
        def avgpool3d_Job(x: tp.Numpy.Placeholder((1, 32, 10, 128, 128))
        ) -> tp.Numpy:
            pool_out = flow.nn.avg_pool3d(
                input=x,
                ksize=3,
                strides=2,
                padding='SAME',
                data_format='NCDHW'
            )

            return pool_out


        x = np.random.randn(1, 32, 10, 128, 128).astype(np.float32)
        out = avgpool3d_Job(x)

        # out.shape (1, 32, 5, 64, 64)

    """
    op = (
        flow.user_op_builder(
            name if name is not None else id_util.UniqueStr("AvgPool3D_")
        )
        .Op("avg_pool_3d")
        .Input("x", [input])
        .Output("y")
    )
    assert data_format in ["NDHWC", "NCDHW"]
    channel_pos = "channels_last" if data_format == "NDHWC" else "channels_first"
    op.Attr("data_format", channel_pos)
    pool_size = _GetSequence(ksize, 3, "ksize")
    op.Attr("pool_size", pool_size)
    strides = _GetSequence(strides, 3, "strides")
    op.Attr("strides", strides)
    padding_type, pads_list = calc_pool_padding(padding, get_dhw_offset(channel_pos), 3)
    assert len(pads_list) == len(input.shape) - 2
    padding_before = [pad[0] for pad in pads_list]
    padding_after = [pad[1] for pad in pads_list]
    op.Attr("padding", padding_type)
    op.Attr("padding_before", padding_before)
    op.Attr("padding_after", padding_after)
    op.Attr("ceil_mode", ceil_mode)
    return op.Build().InferAndTryRun().RemoteBlobList()[0]


def _softmax_need_transpose(x, axis):
    assert type(axis) is int
    dim_num = len(x.shape)
    assert dim_num >= 2
    if axis < 0:
        axis += dim_num
    assert axis >= 0
    assert axis < dim_num

    need_transpose = False
    permute = list(range(dim_num))
    if axis != dim_num - 1:
        need_transpose = True
        permute[axis] = permute[-1]
        permute[-1] = axis
    return need_transpose, permute


@oneflow_export("nn.softmax")
def softmax(
    logits: remote_blob_util.BlobDef,
    axis: Optional[int] = None,
    name: Optional[str] = None,
) -> remote_blob_util.BlobDef:
    r"""Computes softmax activations. 

    For each element, we apply: 

    .. math::
        S_i = \frac{e^i}{\sum_1^j e^j }

    Args:
        logits (remote_blob_util.BlobDef): A non-empty `Blob`.
        axis (Optional[int], optional): The dimension softmax would be performed on. Defaults to None.
        name (Optional[str], optional): This operator's name(optional). Defaults to None.

    Returns:
        remote_blob_util.BlobDef:  A `Blob` has the same type and shape as logits.

    Raises:
        InvalidArgumentError: if logits is empty or axis is beyond the last dimension of logits.
    
    For example: 

    .. code-block:: python 

        import oneflow as flow
        import numpy as np
        import oneflow.typing as tp


        @flow.global_function()
        def softmax_Job(x: tp.Numpy.Placeholder((1, 5))
        ) -> tp.Numpy:
            softmax_out = flow.nn.softmax(x, axis=1)

            return softmax_out


        x = np.array([[1, 2, 1, 5, 4]]).astype(np.float32)
        out = softmax_Job(x)

        # out [[0.01259415 0.03423444 0.01259415 0.68761706 0.2529602 ]]

    """
    if axis is None:
        axis = -1

    need_transpose, permute = _softmax_need_transpose(logits, axis)
    if need_transpose:
        logits = flow.transpose(logits, perm=permute)

    out = (
        flow.user_op_builder(
            name if name is not None else id_util.UniqueStr("Softmax_")
        )
        .Op("softmax")
        .Input("in", [logits])
        .Output("out")
        .Build()
        .InferAndTryRun()
        .RemoteBlobList()[0]
    )

    if need_transpose:
        out = flow.transpose(out, perm=permute)
    return out


@oneflow_export("nn.softmax_grad")
def softmax_grad(
    y: remote_blob_util.BlobDef,
    dy: remote_blob_util.BlobDef,
    axis: Optional[int] = None,
    name: Optional[str] = None,
) -> remote_blob_util.BlobDef:
    r"""Computes gradient of softmax activations.

    Args:
        y (remote_blob_util.BlobDef):  A `Blob` representing the softmax of x.
        dy (remote_blob_util.BlobDef):  gradient of y.
        axis (Optional[int], optional):  The dimension softmax would be performed on. Defaults to None.
        name (Optional[str], optional):  This operator's name(optional).

    Returns:
        remote_blob_util.BlobDef:  A `Blob` representing the gradient of x.
    """
    if axis is None:
        axis = -1

    need_transpose, permute = _softmax_need_transpose(y, axis)
    if need_transpose:
        y = flow.transpose(y, perm=permute)
        dy = flow.transpose(dy, perm=permute)

    dx = (
        flow.user_op_builder(
            name if name is not None else id_util.UniqueStr("Softmax_")
        )
        .Op("softmax_grad")
        .Input("y", [y])
        .Input("dy", [dy])
        .Output("dx")
        .Build()
        .InferAndTryRun()
        .RemoteBlobList()[0]
    )

    if need_transpose:
        dx = flow.transpose(dx, perm=permute)
    return dx


@oneflow_export("nn.sparse_cross_entropy")
def sparse_cross_entropy(
    labels: remote_blob_util.BlobDef,
    prediction: remote_blob_util.BlobDef,
    name: Optional[str] = None,
) -> remote_blob_util.BlobDef:
    r"""Computes sparse cross entropy

    Args:
        labels (remote_blob_util.BlobDef): A `Blob` of shape [d_0, d_1, ..., d_{r-1}] (where r is rank of labels and result). Each entry in labels must be an index in [0, num_classes).
        prediction (remote_blob_util.BlobDef): A `Blob` with the rank that is equal to the rank of the labels plus one.
        name (Optional[str], optional): This operator's name(optional). Defaults to None.

    Returns:
        remote_blob_util.BlobDef: A `Blob` of the same shape as labels.
    
    Note: 

        The labels data type should be `oneflow.int32`. 

    For example: 

    .. code-block:: python 

        import oneflow as flow
        import numpy as np
        import oneflow.typing as tp


        @flow.global_function()
        def sparse_cross_entropy_Job(input: tp.Numpy.Placeholder((5, 2), dtype=flow.float32),
                                    labels: tp.Numpy.Placeholder((5,), dtype=flow.int32)
        ) -> tp.Numpy:
            loss = flow.nn.sparse_cross_entropy(labels=labels,
                                                prediction=input)
            return loss


        x = np.array([[0.3, 0.7],
                    [0.4, 0.6],
                    [0.5, 0.5],
                    [0.1, 0.9],
                    [0.2, 0.8]]).astype(np.float32)
        labels = np.array([0, 1, 1, 0, 1]).astype(np.int32)
        loss = sparse_cross_entropy_Job(x, labels)

        # out [1.2039728  0.5108256  0.6931472  2.3025851  0.22314353]

    """
    assert labels is not None
    assert prediction is not None

    if len(labels.shape) == len(prediction.shape):
        assert labels.shape[-1] == 1
        labels = flow.squeeze(labels, axis=[-1])
    else:
        assert len(labels.shape) == len(prediction.shape) - 1

    if prediction.distribute is oneflow_api.distribute.split(len(prediction.shape) - 1):
        return (
            flow.user_op_builder(
                name if name is not None else id_util.UniqueStr("SparseCrossEntropyMs_")
            )
            .Op("sparse_cross_entropy_ms")
            .Input("prediction", [prediction])
            .Input("label", [labels])
            .Output("out")
            .Attr("depth", int(prediction.shape[-1]))
            .Build()
            .InferAndTryRun()
            .RemoteBlobList()[0]
        )
    else:
        return (
            flow.user_op_builder(
                name if name is not None else id_util.UniqueStr("SparseCrossEntropy_")
            )
            .Op("sparse_cross_entropy")
            .Input("prediction", [prediction])
            .Input("label", [labels])
            .Output("out")
            .Attr("depth", int(prediction.shape[-1]))
            .Build()
            .InferAndTryRun()
            .RemoteBlobList()[0]
        )


@oneflow_export("nn.softmax_cross_entropy_with_logits")
def softmax_cross_entropy_with_logits(
    labels: remote_blob_util.BlobDef,
    logits: remote_blob_util.BlobDef,
    name: Optional[str] = None,
) -> remote_blob_util.BlobDef:
    r"""Computes softmax cross entropy between logits and labels. 

    Args:
        labels (remote_blob_util.BlobDef): Each vector along the class dimension should hold a valid probability distribution.
        logits (remote_blob_util.BlobDef): Per-label activations, typically a linear output. logits has same shape and dtype as labels.
        name (Optional[str], optional): This operator's name(optional). Defaults to None.

    Returns:
        remote_blob_util.BlobDef: A `Blob` that contains the softmax cross entropy loss. Its type is the same as logits and its shape is the same as labels except that it does not have the last dimension of labels.
    
    For example: 

    .. code-block:: python 

        import oneflow as flow
        import numpy as np
        import oneflow.typing as tp


        @flow.global_function()
        def softmax_cross_entropy_Job(input: tp.Numpy.Placeholder((3, 3), dtype=flow.float32),
                                    labels: tp.Numpy.Placeholder((3, 3), dtype=flow.float32)
        ) -> tp.Numpy:
            loss = flow.nn.softmax_cross_entropy_with_logits(labels=labels,
                                                            logits=input)
            return loss


        x = np.array([[4, 1, 2],
                    [3, 2, 3],
                    [1, 5, 10]]).astype(np.float32)
        labels = np.array([[0.9, 0.05, 0.05],
                        [0.3, 0.4, 0.3],
                        [0.8, 0.1, 0.1]]).astype(np.float32)
        loss = softmax_cross_entropy_Job(x, labels)

        # out [0.73441553 1.1240788  1.4488925 ]

    """

    assert labels is not None
    assert logits is not None

    assert labels.shape == logits.shape
    assert labels.dtype == logits.dtype

    prob, out = (
        flow.user_op_builder(
            name if name is not None else id_util.UniqueStr("SoftmaxCrossEntropy_")
        )
        .Op("softmax_cross_entropy")
        .Input("prediction", [logits])
        .Input("label", [labels])
        .Output("prob")
        .Output("out")
        .Build()
        .InferAndTryRun()
        .RemoteBlobList()
    )
    return out


@oneflow_export("nn.sparse_softmax_cross_entropy_with_logits")
def sparse_softmax_cross_entropy_with_logits(
    labels: remote_blob_util.BlobDef,
    logits: remote_blob_util.BlobDef,
    name: Optional[str] = None,
) -> remote_blob_util.BlobDef:
    r"""Computes sparse softmax cross entropy between logits and labels. 

    Args:
        labels (remote_blob_util.BlobDef): `Blob` of shape [d_0, d_1, ..., d_{r-1}] (where r is rank of labels and result). Each entry in labels must be an index in [0, num_classes).
        logits (remote_blob_util.BlobDef): Unscaled log probabilities of shape [d_0, d_1, ..., d_{r-1},num_classes].
        name (Optional[str], optional):  This operator's name(optional). Defaults to None.

    Raises:
        ValueError: If logits are scalars (need to have rank >= 1) or if the rank of the labels is not equal to the rank of the logits minus one.

    Returns:
        remote_blob_util.BlobDef:  A `Blob` of the same shape as labels and of the same type as logits with the softmax cross entropy loss.
    
    Note: 

        The labels data type should be `oneflow.int32`. 

    For example: 

    .. code-block:: python 

        import oneflow as flow
        import numpy as np
        import oneflow.typing as tp


        @flow.global_function()
        def sparse_softmax_cross_entropy_Job(input: tp.Numpy.Placeholder((3, 3), dtype=flow.float32),
                                             labels: tp.Numpy.Placeholder((3, ), dtype=flow.int32)
        ) -> tp.Numpy:
            loss = flow.nn.sparse_softmax_cross_entropy_with_logits(labels=labels,
                                                                    logits=input)
            return loss


        x = np.array([[4, 1, 2],
                    [3, 2, 3],
                    [1, 5, 10]]).astype(np.float32)
        labels = np.array([0, 1, 2]).astype(np.int32)
        loss = sparse_softmax_cross_entropy_Job(x, labels)

        # out [0.65784633 1.2842525  0.5557927 ]

    """
    assert labels is not None
    assert logits is not None

    if len(labels.shape) == len(logits.shape):
        assert labels.shape[-1] == 1
        labels = flow.squeeze(labels, axis=[-1])
    else:
        assert len(labels.shape) == len(logits.shape) - 1

    if logits.distribute is oneflow_api.distribute.split(len(logits.shape) - 1):
        prob, out = (
            flow.user_op_builder(
                name
                if name is not None
                else id_util.UniqueStr("SparseSoftmaxCrossEntropyMs_")
            )
            .Op("sparse_softmax_cross_entropy_ms")
            .Input("prediction", [logits])
            .Input("label", [labels])
            .Output("prob")
            .Output("out")
            .Attr("depth", int(logits.shape[-1]))
            .Build()
            .InferAndTryRun()
            .RemoteBlobList()
        )
    else:
        prob, out = (
            flow.user_op_builder(
                name
                if name is not None
                else id_util.UniqueStr("SparseSoftmaxCrossEntropy_")
            )
            .Op("sparse_softmax_cross_entropy")
            .Input("prediction", [logits])
            .Input("label", [labels])
            .Output("prob")
            .Output("out")
            .Attr("depth", int(logits.shape[-1]))
            .Build()
            .InferAndTryRun()
            .RemoteBlobList()
        )
    return out


@oneflow_export("nn.sigmoid_cross_entropy_with_logits")
def sigmoid_cross_entropy_with_logits(
    labels: remote_blob_util.BlobDef,
    logits: remote_blob_util.BlobDef,
    name: Optional[str] = None,
) -> remote_blob_util.BlobDef:
    r"""Computes sigmoid cross entropy given logits. 

    Args:
        labels (remote_blob_util.BlobDef): A `Blob` of the same type and shape as logits.
        logits (remote_blob_util.BlobDef): A `Blob` of type float.
        name (Optional[str], optional): This operator's name(optional). Defaults to None.

    Returns:
        remote_blob_util.BlobDef:   A `Blob` of the same shape as logits with the componentwise logistic losses.

    Raises:
        ValueError: If logits and labels do not have the same shape.
    
    For example: 

    .. code-block:: python 

        import oneflow as flow
        import numpy as np
        import oneflow.typing as tp


        @flow.global_function()
        def sigmoid_cross_entropy_Job(input: tp.Numpy.Placeholder((3, 2), dtype=flow.float32),
                                    labels: tp.Numpy.Placeholder((3, 2), dtype=flow.float32)
        ) -> tp.Numpy:
            loss = flow.nn.sigmoid_cross_entropy_with_logits(labels=labels,
                                                            logits=input)
            return loss


        x = np.array([[4, 1],
                    [3, 2],
                    [1, 5]]).astype(np.float32)
        labels = np.array([[0.7, 0.3],
                        [0.4, 0.6],
                        [0.2, 0.8]]).astype(np.float32)
        loss = sigmoid_cross_entropy_Job(x, labels)

        # out [[0.612735   0.90472794]
        #      [0.89778364 0.6990613 ]
        #      [0.97783387 0.51372755]]


    """
    assert labels is not None
    assert logits is not None
    op_conf = op_conf_util.OperatorConf()
    setattr(
        op_conf,
        "name",
        name if name is not None else id_util.UniqueStr("SigmoidCrossEntropy_"),
    )
    op_conf.sigmoid_cross_entropy_conf.prediction = logits.unique_name
    op_conf.sigmoid_cross_entropy_conf.label = labels.unique_name
    op_conf.sigmoid_cross_entropy_conf.loss = "loss"
    op_conf.sigmoid_cross_entropy_conf.label_type = labels.dtype.oneflow_proto_dtype
    interpret_util.Forward(op_conf)
    lbi = logical_blob_id_util.LogicalBlobId()
    lbi.op_name = op_conf.name
    lbi.blob_name = "loss"
    return remote_blob_util.RemoteBlob(lbi)


def _GetSequence(value, n, name):
    """Formats value from input"""
    if value is None:
        value = [1]
    elif not isinstance(value, collections.Sized):
        value = [value]

    current_n = len(value)
    if current_n == 1:
        return list(value * n)
    elif current_n == n:
        return list(value)
    else:
        raise ValueError(
            "{} should be of length 1 or {} but was {}".format(name, n, current_n)
        )


@oneflow_export("nn.random_mask_like")
def random_mask_like(
    like: remote_blob_util.BlobDef,
    rate: float,
    seed: Optional[int] = None,
    noise_shape: Optional[Sequence] = None,
    name: Optional[str] = None,
) -> remote_blob_util.BlobDef:
    r"""Random mask `Blob` with same shape as '`like'`.

    Args:
        like (remote_blob_util.BlobDef): A `Blob`.
        rate (float): A float value for the probability that each element is dropped.
        seed (Optional[int], optional): Optional, int value. Defaults to None.
        noise_shape (Optional[Sequence], optional): Optional, A 1-D `Blob`, representing the shape for randomly generated keep/drop flags. Defaults to None.
        name (Optional[str], optional):  This operator's name(optional). Defaults to None.

    Returns:
        remote_blob_util.BlobDef: A random mask `Blob` of the same shape of `like`.

    Raises:
        ValueError: If rate is not in [0, 1). Rate=1 is not allowed.
    
    For example: 

    .. code-block:: python 

        import oneflow as flow
        import numpy as np
        import oneflow.typing as tp


        @flow.global_function()
        def random_mask_like_Job(like: tp.Numpy.Placeholder((5, 5), dtype=flow.float32)
        ) -> tp.Numpy:

            return flow.nn.random_mask_like(like=like,
                                            rate=0.5)


        like = np.ones(shape=(5, 5)).astype(np.float32)
        random_mask = random_mask_like_Job(like)

        # out [[0 0 0 0 0]
        #      [1 1 1 0 0]
        #      [1 0 1 1 0]
        #      [0 0 0 0 1]
        #      [1 0 1 1 1]]

    """
    assert rate is not None and rate >= 0.0 and rate < 1.0
    if noise_shape is not None:
        assert 0, "noise_shape will be supported later."
        assert isinstance(noise_shape, (list, tuple))
    if seed is not None:
        assert name is not None
    if name is None:
        mask_op = (
            flow.user_op_builder(id_util.UniqueStr("RandomMaskLike_"))
            .Op("random_mask_like")
            .Input("like", [like])
            .Output("out")
            .Attr("rate", float(rate))
        )
        if seed is not None:
            mask_op.Attr("seed", seed)
        else:
            mask_op.Attr("seed", random.randint(-sys.maxsize, sys.maxsize))
        return mask_op.Build().InferAndTryRun().RemoteBlobList()[0]
    else:
        module = flow.find_or_create_module(
            name, lambda: RandomMaskLike(rate=rate, seed=seed, name=name,),
        )
        return module(like)


class RandomMaskLike(module_util.Module):
    def __init__(
        self, rate: float, seed: Optional[int] = None, name: str = None,
    ):
        module_util.Module.__init__(self, name)
        if seed is None:
            seed = random.randint(-sys.maxsize, sys.maxsize)

        self.op_module_builder = (
            flow.user_op_module_builder("random_mask_like")
            .InputSize("like", 1)
            .Output("out")
            .Attr("rate", float(rate))
            .Attr("seed", seed)
            .CheckAndComplete()
        )
        self.op_module_builder.user_op_module.InitOpKernel()

    def forward(self, like: remote_blob_util.BlobDef):
        if self.call_seq_no == 0:
            name = self.module_name
        else:
            name = id_util.UniqueStr("RandomMaskLike_")
        return (
            self.op_module_builder.OpName(name)
            .Input("like", [like])
            .Build()
            .InferAndTryRun()
            .RemoteBlobList()[0]
        )


@oneflow_export("nn.dropout")
def dropout(
    x: remote_blob_util.BlobDef,
    rate: float,
    noise_shape: Optional[remote_blob_util.BlobDef] = None,
    seed: Optional[int] = None,
    name: Optional[str] = None,
) -> remote_blob_util.BlobDef:
    r"""For preventing overfitting, randomly set elements to zero. 

    Args:
        x (remote_blob_util.BlobDef): A floating point `Blob`.
        rate (float): A scalar `Blob` with the same type as x. The probability that each element is dropped.
        noise_shape (Optional[remote_blob_util.BlobDef], optional):  optional: A 1-D `Blob`, representing the shape for randomly generated keep/drop flags. Defaults to None.Defaults to None.
        seed (Optional[int], optional):  Optional int value. Defaults to None.
        name (Optional[str], optional): This operator's name(optional). Defaults to None.

    Returns:
        remote_blob_util.BlobDef:   A `Blob` of the same shape of x.

    Raises:
        ValueError: If rate is not in [0, 1) or if x is not a floating point `Blob`. Rate=1 is not allowed.
    
    For example: 

    .. code-block:: python 

        import oneflow as flow


        def lenet(data, train=False):
            initializer = flow.truncated_normal(0.1)
            conv1 = flow.layers.conv2d(
                data,
                32,
                5,
                padding="SAME",
                activation=flow.nn.relu,
                name="conv1",
                kernel_initializer=initializer,
            )
            pool1 = flow.nn.max_pool2d(
                conv1, ksize=2, strides=2, padding="SAME", name="pool1", data_format="NCHW"
            )
            conv2 = flow.layers.conv2d(
                pool1,
                64,
                5,
                padding="SAME",
                activation=flow.nn.relu,
                name="conv2",
                kernel_initializer=initializer,
            )
            pool2 = flow.nn.max_pool2d(
                conv2, ksize=2, strides=2, padding="SAME", name="pool2", data_format="NCHW"
            )
            reshape = flow.reshape(pool2, [pool2.shape[0], -1])
            hidden = flow.layers.dense(
                reshape,
                512,
                activation=flow.nn.relu,
                kernel_initializer=initializer,
                name="dense1",
            )
            if train:
                hidden = flow.nn.dropout(hidden, rate=0.5, name="dropout")

            return flow.layers.dense(hidden, 10, kernel_initializer=initializer, name="dense2")
    
    """
    assert rate is not None and rate >= 0.0 and rate < 1.0
    if not flow.current_global_function_desc().IsTrainable() or rate == 0.0:
        return x
    if seed is not None:
        assert name is not None
    if name is None:
        name = id_util.UniqueStr("Dropout_")
    mask = random_mask_like(
        x, rate, seed, noise_shape, "%s-dropout_random_mask_like" % name
    )
    return (
        flow.user_op_builder(name)
        .Op("dropout")
        .Input("in", [x])
        .Input("mask", [mask])
        .Output("out")
        .Attr("scale", float(1.0 / (1.0 - rate)))
        .Build()
        .InferAndTryRun()
        .RemoteBlobList()[0]
    )


@oneflow_export("nn.conv2d_transpose")
def deconv2d(
    value: Optional[remote_blob_util.BlobDef] = None,
    filter: Optional[remote_blob_util.BlobDef] = None,
    output_shape: Tuple[int, int, int, int] = None,
    strides: Optional[Union[int, Sequence[int]]] = None,
    padding: str = "VALID",
    data_format: str = "NCHW",
    name: Optional[str] = None,
    input: Optional[remote_blob_util.BlobDef] = None,
    filters: Optional[remote_blob_util.BlobDef] = None,
    dilations: Optional[Union[int, Sequence[int]]] = None,
) -> remote_blob_util.BlobDef:
    r"""2d transposed convolution.

    Args:
        value (Optional[remote_blob_util.BlobDef], optional):   4-d `Blob`. Defaults to None.
        filter (Optional[remote_blob_util.BlobDef], optional): Filter of transposed convolution, usually a variable. Defaults to None.
        output_shape (Tuple[int, int, int, int]): A 1-D `Blob` representing the output shape of the deconvolution op. Defaults to None.
        strides (Optional[Union[int, Sequence[int]]], optional): `int` or `int list`. Defaults to None.
        padding (str, optional):  `'VALID'` or `'SAME'`. Defaults to "VALID".
        data_format (str, optional): `'NHWC'` or `'NCHW'`. Defaults to "NCHW".
        name (Optional[str], optional): This operator's name(optional). Defaults to None.
        input (Optional[remote_blob_util.BlobDef], optional): Alias for value. Defaults to None.
        filters (Optional[remote_blob_util.BlobDef], optional): Alias for filter. Defaults to None.
        dilations (Optional[Union[int, Sequence[int]]], optional): The dilation factor for each dimension of input. Defaults to None.

    Raises:
        ValueError: shapes of `filter` and `input` must match.
        ValueError: dilations must be an int or a list.
        ValueError: data_format must be "NHWC" or "NCHW".
        ValueError: padding must be "SAME" or "VALID".

    Returns:
        remote_blob_util.BlobDef: A `Blob` with the same type as `value`.

    For example: 

    .. code-block:: python 

        import oneflow as flow
        import numpy as np
        import oneflow.typing as tp


        def deconv2d(input, filters, kernel_size, strides, padding, name):
            input_shape = input.shape
            weight_initializer = flow.truncated_normal(0.1)
            weight_regularizer = flow.regularizers.l2(0.0005)
            weight_shape = (filters,
                            input_shape[1],
                            kernel_size[0],
                            kernel_size[1])

            weight = flow.get_variable(
                name + "-weight",
                shape=weight_shape,
                initializer=weight_initializer,
                regularizer=weight_regularizer,
            )
            return flow.nn.conv2d_transpose(value=input,
                                            output_shape=(1, 32, 64, 64),
                                            filter=weight,
                                            strides=strides,
                                            padding=padding,
                                            name=name)


        @flow.global_function()
        def deconv2d_Job(x: tp.Numpy.Placeholder((1, 32, 32, 32),)
        ) -> tp.Numpy:
            deconv = deconv2d(x,
                            filters=32,
                            kernel_size=[3, 3],
                            strides=2,
                            padding='SAME',
                            name="Convlayer")
            return deconv


        x = np.random.randn(1, 32, 32, 32).astype(np.float32)
        out = deconv2d_Job(x)

        # out.shape (1, 32, 64, 64)

    """
    assert (value is not None) ^ (
        input is not None
    ), "only one of `input` and `value` could be not None"
    assert (filter is not None) ^ (
        filters is not None
    ), "only one of `filter` and `filters` could be not None"
    filters = filters or filter
    input = input or value

    NDims = 2
    assert len(input.shape) == 2 + NDims
    assert len(filters.shape) == 2 + NDims
    assert len(output_shape) == 2 + NDims
    assert output_shape[0] == input.shape[0]

    # dilations
    if dilations is None:
        dilations = [1, 1]
    else:
        if isinstance(dilations, (list, tuple)):
            assert len(dilations) == 2, ValueError(
                "dilations length must be 2 when passed as a list."
            )
        elif isinstance(dilations, int):
            dilations = [dilations, dilations]
        else:
            raise ValueError("dilations must be an int or a list.")

    # data format
    if data_format.upper() == "NCHW":
        input_shape = input.shape[2:]
        kernel_size = filters.shape[2:4]
        channels = filters.shape[1]
        assert output_shape[1] == channels
        output_shape = output_shape[2:4]
    elif data_format.upper() == "NHWC":
        input_shape = input.shape[1:3]
        kernel_size = filters.shape[-3:-1]
        channels = filters.shape[3]
        assert output_shape[3] == channels
        output_shape = output_shape[1:3]
        assert dilations == [1, 1], ValueError(
            "dialtions must be 1 when data format is NHWC "
        )
    else:
        raise ValueError('data_format must be "NHWC" or "NCHW".')

    channel_pos = "channels_first" if data_format.startswith("NC") else "channels_last"

    # strides
    if isinstance(strides, (list, tuple)):
        assert len(strides) == NDims, ValueError(
            "strides length must be 2 when passed as a list."
        )
    elif isinstance(strides, int):
        strides = [strides, strides]
    else:
        raise ValueError("strides must be an int or a list.")

    # output_padding and padding_needed
    output_padding = [0] * NDims
    padding_needed = [0] * NDims
    if padding.upper() == "VALID":
        for i in range(NDims):
            effective_filter_size = (kernel_size[i] - 1) * dilations[i] + 1
            assert (output_shape[i] + strides[i] - effective_filter_size) // strides[
                i
            ] == input_shape[i]
            tmp_output_shape = (input_shape[i] - 1) * strides[i] + effective_filter_size
            output_padding[i] = output_shape[i] - tmp_output_shape
    elif padding.upper() == "SAME":
        padding_left = [0] * NDims
        padding_right = [0] * NDims
        for i in range(NDims):
            assert (output_shape[i] + strides[i] - 1) // strides[i] == input_shape[i]
            effective_filter_size = (kernel_size[i] - 1) * dilations[i] + 1
            padding_needed[i] = max(
                0,
                (input_shape[i] - 1) * strides[i]
                + effective_filter_size
                - output_shape[i],
            )
            tmp_output_shape = (
                (input_shape[i] - 1) * strides[i]
                + effective_filter_size
                - padding_needed[i]
            )
            output_padding[i] = output_shape[i] - tmp_output_shape
            padding_left[i] = padding_needed[i] // 2
            padding_right[i] = padding_needed[i] - padding_needed[i] // 2
    else:
        raise ValueError('padding must be "SAME" or "VALID".')
    # add pad op if needs odd padding
    if padding.upper() == "SAME" and padding_left != padding_right:
        assert data_format.upper() == "NCHW"
        padding_before = [0] * NDims
        input = (
            flow.user_op_builder(
                name if name is not None else id_util.UniqueStr("Deconv2d_")
            )
            .Op("deconv2d")
            .Input("in", [input])
            .Input("weight", [filters])
            .Output("out")
            .Attr("filters", channels)
            .Attr("padding_before", padding_before)
            .Attr("data_format", channel_pos)
            .Attr("kernel_size", kernel_size)
            .Attr("strides", strides)
            .Attr("dilation_rate", dilations)
            .Attr("output_padding", output_padding)
            .Build()
            .InferAndTryRun()
            .RemoteBlobList()[0]
        )
        return flow.pad_grad(
            input,
            [
                (0, 0),
                (0, 0),
                (padding_left[0], padding_right[0]),
                (padding_left[1], padding_right[1]),
            ],
            name=name + "_pad_grad" if name is not None else None,
        )
    assert len(padding_needed) == len(input.shape) - 2
    padding_before = []
    for pad in padding_needed:
        assert pad % 2 == 0
        padding_before.append(pad // 2)
    return (
        flow.user_op_builder(
            name if name is not None else id_util.UniqueStr("Deconv2d_")
        )
        .Op("deconv2d")
        .Input("in", [input])
        .Input("weight", [filters])
        .Output("out")
        .Attr("filters", channels)
        .Attr("padding_before", padding_before)
        .Attr("data_format", channel_pos)
        .Attr("kernel_size", kernel_size)
        .Attr("strides", strides)
        .Attr("dilation_rate", dilations)
        .Attr("output_padding", output_padding)
        .Build()
        .InferAndTryRun()
        .RemoteBlobList()[0]
    )


@oneflow_export("nn.torch_conv2d_transpose")
def deconv2d_torch(
    value=None,
    filter=None,
    output_padding=None,
    strides=None,
    padding_needed=None,
    data_format="NCHW",
    name=None,
    input=None,
    filters=None,
    dilations=None,
):

    assert (value is not None) ^ (
        input is not None
    ), "only one of `input` and `value` could be not None"

    assert (filter is not None) ^ (
        filters is not None
    ), "only one of `filter` and `filters` could be not None"
    filters = filters or filter
    input = input or value

    NDims = 2
    assert len(input.shape) == 2 + NDims
    assert len(filters.shape) == 2 + NDims

    # dilations
    if dilations is None:
        dilations = [1, 1]
    else:
        if isinstance(dilations, (list, tuple)):
            assert len(dilations) == 2, ValueError(
                "dilations length must be 2 when passed as a list."
            )
        elif isinstance(dilations, int):
            dilations = [dilations, dilations]
        else:
            raise ValueError("dilations must be an int or a list.")

    # data format
    if data_format.upper() == "NCHW":
        input_shape = input.shape[2:]
        kernel_size = filters.shape[2:4]
        channels = filters.shape[1]
    elif data_format.upper() == "NHWC":
        input_shape = input.shape[1:3]
        kernel_size = filters.shape[-3:-1]
        channels = filters.shape[3]
        assert dilations == [1, 1], ValueError(
            "dialtions must be 1 when data format is NHWC "
        )
    else:
        raise ValueError('data_format must be "NHWC" or "NCHW".')

    channel_pos = "channels_first" if data_format.startswith("NC") else "channels_last"

    # strides
    if isinstance(strides, (list, tuple)):
        assert len(strides) == NDims, ValueError(
            "strides length must be 2 when passed as a list."
        )
    elif isinstance(strides, int):
        strides = [strides, strides]
    else:
        raise ValueError("strides must be an int or a list.")

    # output_padding and padding_needed
    assert len(padding_needed) == len(input.shape) - 2
    padding_before = []
    for pad in padding_needed:
        assert pad % 2 == 0
        padding_before.append(pad // 2)

    if output_padding is None:
        output_padding = (0, 0)

    return (
        flow.user_op_builder(
            name if name is not None else id_util.UniqueStr("Deconv2d_")
        )
        .Op("deconv2d")
        .Input("in", [input])
        .Input("weight", [filters])
        .Output("out")
        .Attr("filters", channels)
        .Attr("padding_before", padding_before)
        .Attr("data_format", channel_pos)
        .Attr("kernel_size", kernel_size)
        .Attr("strides", strides)
        .Attr("dilation_rate", dilations)
        .Attr("output_padding", output_padding)
        .Build()
        .InferAndTryRun()
        .RemoteBlobList()[0]
    )


@oneflow_export("nn.leaky_relu")
def leaky_relu(
    x: remote_blob_util.BlobDef, alpha: float = 0.2, name: Optional[str] = None
) -> remote_blob_util.BlobDef:
    r"""Leaky ReLU activation. 

    .. math::
        out = max(x, alpha*x)

    Args:
        x (remote_blob_util.BlobDef):  A `Blob` representing preactivation values.
        alpha (float, optional): Slope of the activation function at x < 0 with float type. Default value is 0.2.
        name (Optional[str], optional): This operator's name(optional). Defaults to None.

    Returns:
        remote_blob_util.BlobDef: The activation `Blob`.

    For example: 

    .. code-block:: python 

        import oneflow as flow
        import numpy as np
        import oneflow.typing as tp


        @flow.global_function()
        def leaky_relu_Job(x: tp.Numpy.Placeholder((5, ),)
        ) -> tp.Numpy:
            leaky_relu = flow.nn.leaky_relu(x, alpha=0.2)

            return leaky_relu


        x = np.array([-10, -5, 0, 5, 10]).astype(np.float32)
        out = leaky_relu_Job(x)

        # out [-2. -1.  0.  5. 10.]

    """
    return (
        flow.user_op_builder(
            name if name is not None else id_util.UniqueStr("LeakyRelu_")
        )
        .Op("leaky_relu")
        .Input("x", [x])
        .Output("y")
        .Attr("alpha", float(alpha))
        .Build()
        .InferAndTryRun()
        .RemoteBlobList()[0]
    )


<<<<<<< HEAD
@oneflow_export("nn.elu")
def elu(
    x: remote_blob_util.BlobDef, alpha: float = 1.0, name: Optional[str] = None
) -> remote_blob_util.BlobDef:
    alpha = float(alpha)
    if name is None:
        name = id_util.UniqueStr("Elu_")
    return (
        flow.user_op_builder(name)
        .Op("elu")
        .Input("in", [x])
        .Output("out")
        .Attr("alpha", alpha)
=======
@oneflow_export("nn.hardsigmoid")
def hard_sigmoid(
    x: remote_blob_util.BlobDef, name: Optional[str] = None
) -> remote_blob_util.BlobDef:
    r"""The Hardsigmoid activation. 

    The formula is: 

    .. math:: 

        \text{Hardsigmoid}(x) = \begin{cases}
            0 & \text{ if } x \le -3  \\
            1 & \text{ if } x \ge +3 \\
            \frac{x}{6} + \frac{1}{2} & \text{ otherwise } \\
        \end{cases}

    For example: 

    .. code-block:: python 
        import oneflow as flow 
        import oneflow.typing as tp 
        import numpy as np 


        @flow.global_function()
        def hardsigmoid_job(x: tp.Numpy.Placeholder(shape=(3, )))->tp.Numpy: 
            out = flow.math.hardsigmoid(x)

            return out

        
        x = np.array([-3.1, 0, 3.3]).astype(np.float32)
        out = hardsigmoid_job(x)

        # output [0.  0.5 1. ]

    Args:
        x (remote_blob_util.BlobDef): The input Tensor. 
        name (Optional[str], optional): The name for the operation. Defaults to None.

    Returns:
        remote_blob_util.BlobDef: The activated Tensor. 
    """
    return (
        flow.user_op_builder(
            name if name is not None else id_util.UniqueStr("HardSigmoid_")
        )
        .Op("hardsigmoid")
        .Input("in", [x])
        .Output("out")
>>>>>>> 7d4ffee4
        .Build()
        .InferAndTryRun()
        .RemoteBlobList()[0]
    )


@oneflow_export("nn.L1Loss")
def l1_loss(
    input: remote_blob_util.BlobDef,
    target: remote_blob_util.BlobDef,
    reduction: str = "mean",
    name: Optional[str] = None,
) -> remote_blob_util.BlobDef:
    r"""This operator computes the L1 Loss between each element in `input` and `target`. 

    The equation is: 

    if reduction = "none": 
    
    .. math:: 

        output = |Target - Input|

    if reduction = "mean": 
    
    .. math:: 

        output = \frac{1}{n}\sum_{i=1}^n|Target_i - Input_i|
    
    if reduction = "sum": 
    
    .. math:: 

        output = \sum_{i=1}^n|Target_i - Input_i|

    Args:
        input (remote_blob_util.BlobDef): The input Blob.  
        target (remote_blob_util.BlobDef): The target value. 
        reduction (str): The reduce type, it can be one of "none", "mean", "sum". Defaults to "mean".
        name (Optional[str], optional): The name for the operation. Defaults to None.

    Returns:
        remote_blob_util.BlobDef: The result Blob. 

    For example: 

    Example 1: 

    .. code-block:: python 

        import oneflow as flow
        import oneflow.typing as tp
        import numpy as np


        @flow.global_function()
        def l1_job(x: tp.Numpy.Placeholder(shape=(3, 3)),
                y: tp.Numpy.Placeholder(shape=(3, 3))) -> tp.Numpy:
            out = flow.nn.L1Loss(x, y, reduction="mean", name="l1")

            return out


        input = np.array([[1, 1, 1], [2, 2, 2], [7, 7, 7]]).astype(np.float32)
        target = np.array([[4, 4, 4], [4, 4, 4], [4, 4, 4]]).astype(np.float32)

        out = l1_job(input, target)

        # output [2.6666667]

    Example 2: 

    .. code-block:: python 

        import oneflow as flow
        import oneflow.typing as tp
        import numpy as np


        @flow.global_function()
        def l1_job(x: tp.Numpy.Placeholder(shape=(3, 3)),
                y: tp.Numpy.Placeholder(shape=(3, 3))) -> tp.Numpy:
            out = flow.nn.L1Loss(x, y, reduction="sum", name="l1")

            return out


        input = np.array([[1, 1, 1], [2, 2, 2], [7, 7, 7]]).astype(np.float32)
        target = np.array([[4, 4, 4], [4, 4, 4], [4, 4, 4]]).astype(np.float32)

        out = l1_job(input, target)

        # output [24.]

    """
    assert (
        input.shape == target.shape
    ), "The Input shape must be the same as Target shape"

    assert reduction in [
        "none",
        "mean",
        "sum",
    ], "{} is not a valid value for reduction, The reduction must be the one of `none`, `mean`, `sum`. ".format(
        reduction
    )

    if name is None:
        name = id_util.UniqueStr("L1Loss")

    l1_value = flow.math.abs(
        flow.math.subtract(target, input, name=name + "_sub"), name=name + "_abs"
    )

    if reduction == "mean":
        return flow.math.reduce_mean(l1_value, name=name + "_reduce_mean")
    elif reduction == "sum":
        return flow.math.reduce_sum(l1_value, name=name + "_reduce_sum")
    else:
        # Do no reduction
        return l1_value


@oneflow_export("nn.BCELoss")
def bce_loss(
    input: remote_blob_util.BlobDef,
    target: remote_blob_util.BlobDef,
    weight: remote_blob_util = None,
    reduction: str = "mean",
    name: Optional[str] = None,
) -> remote_blob_util.BlobDef:
    r"""This operator computes the binary cross entropy loss. 
    
    The equation is: 

    if reduction = "none": 

    .. math:: 

        out = -(Target_i*log(Input_i) + (1-Target_i)*log(1-Input_i))
    
    if reduction = "mean": 

    .. math:: 
        
        out = -\frac{1}{n}\sum_{i=1}^n(Target_i*log(Input_i) + (1-Target_i)*log(1-Input_i))
    
    if reduction = "sum": 
    
    .. math:: 
        
        out = -\sum_{i=1}^n(Target_i*log(Input_i) + (1-Target_i)*log(1-Input_i))
    
    For example: 

    .. code-block:: python 

        import oneflow as flow
        import oneflow.typing as tp 
        import numpy as np 


        @flow.global_function()
        def bce_loss_job(input: tp.Numpy.Placeholder(shape=(2, 3)), 
                                target: tp.Numpy.Placeholder(shape=(2, 3)), 
                                weight: tp.Numpy.Placeholder(shape=(2, 3)))->tp.Numpy: 
            sigmoid_input = flow.math.sigmoid(input) 
            return flow.nn.BCELoss(sigmoid_input, target, weight, reduction='mean')


        np_input = np.array([[1.2, 0.2, -0.3],
                             [0.7, 0.6, -2]]).astype(np.float32)

        np_target = np.array([[0, 1, 0],
                              [1, 0, 1]]).astype(np.float32)

        np_weight = np.array([[2, 2, 2],
                              [2, 2, 2]]).astype(np.float32)

        # output [2.0611262]

    Args:
        input (remote_blob_util.BlobDef): The input Blob. 
        target (remote_blob_util.BlobDef): The target value. 
        weight (remote_blob_util, optional): The manual rescaling weight to the loss. Default to None, whose corresponding weight value is 1.
        reduction (str, optional): The reduce type, it can be one of "none", "mean", "sum". Defaults to "mean".
        name (Optional[str], optional): The name for the operation. Defaults to None.
    
    Attention: 
        The input value must be in the range of (0, 1). Or the loss function may return `nan` value. 

    Returns:
        remote_blob_util.BlobDef: The result Blob. 
    """
    # TODO: Check the input and target value range is in (0, 1)
    assert (
        input.shape == target.shape
    ), "The Input shape must be the same as Target shape"
    assert reduction in [
        "none",
        "mean",
        "sum",
    ], "{} is not a valid value for reduction, The reduction must be the one of `none`, `mean`, `sum`. ".format(
        reduction
    )

    if name is None:
        name = id_util.UniqueStr("BCELoss")

    _cross_entropy_loss = flow.math.negative(
        target * flow.math.log(input) + (1 - target) * flow.math.log(1 - input)
    )

    if weight is not None:
        assert (
            weight.shape == input.shape
        ), "The weight shape must be the same as Input shape"
        _weighted_loss = weight * _cross_entropy_loss
    else:
        _weighted_loss = _cross_entropy_loss

    if reduction == "mean":
        return flow.math.reduce_mean(_weighted_loss, name=name + "_reduce_mean")
    elif reduction == "sum":
        return flow.math.reduce_sum(_weighted_loss, name=name + "_reduce_sum")
    else:
        # Do no reduction
        return _weighted_loss


@oneflow_export("nn.BCEWithLogitsLoss")
def bce_with_logits_loss(
    input: remote_blob_util.BlobDef,
    target: remote_blob_util.BlobDef,
    weight: remote_blob_util = None,
    pos_weight: remote_blob_util = None,
    reduction: str = "mean",
    name: Optional[str] = None,
) -> remote_blob_util.BlobDef:
    r"""This operator combines the `Sigmoid` and `BCELoss` together. For numerical stability, 
    we apply some math tricks instead of using `Sigmoid` layer with `BCELoss`. 

    The equation is: 

    if reduction = "none": 

    .. math:: 

        out = -weight*[Pos\_weight*y*log\sigma({x}) + (1-y)*log(1-\sigma(x))]    
    
    if reduction = "mean": 

    .. math:: 
        
        out = -\frac{weight}{n}\sum_{i=1}^n[Pos\_weight*y*log\sigma({x}) + (1-y)*log(1-\sigma(x))] 

    if reduction = "sum": 
    
    .. math:: 
        
        out = -weight*\sum_{i=1}^n[Pos\_weight*y*log\sigma({x}) + (1-y)*log(1-\sigma(x))]
    
    For example: 

    .. code-block:: python 

        import oneflow as flow
        import oneflow.typing as tp 
        import numpy as np 


        @flow.global_function()
        def bce_with_logits_loss_job(input: tp.Numpy.Placeholder(shape=(2, 3)), 
                                     target: tp.Numpy.Placeholder(shape=(2, 3)), 
                                     weight: tp.Numpy.Placeholder(shape=(2, 3)), 
                                     pos_weight: tp.Numpy.Placeholder(shape=(3, )))->tp.Numpy: 
            return flow.nn.BCEWithLogitsLoss(input, target, weight, pos_weight, reduction='mean')


        np_input = np.array([[1.2, 0.2, -0.3],
                             [0.7, 0.6, -2]]).astype(np.float32)

        np_target = np.array([[0, 1, 0],
                              [1, 0, 1]]).astype(np.float32)

        np_weight = np.array([[2, 2, 2],
                              [2, 2, 2]]).astype(np.float32)

        np_pos_weight = np.array([1.2, 1.3, 1.4]).astype(np.float32)

        out = bce_with_logits_loss_job(np_input, np_target, np_weight, np_pos_weight)

        # output [2.4314096]

    Args:
        input (remote_blob_util.BlobDef): The input Tensor. 
        target (remote_blob_util.BlobDef): The target Tensor. 
        weight (remote_blob_util, optional): The manual rescaling weight to the loss. Defaults to None.
        pos_weight (remote_blob_util, optional): The manual rescaling weight to the positive examples. Defaults to None.
        reduction (str, optional): The reduce type, it can be one of "none", "mean", "sum". Defaults to "mean".
        name (Optional[str], optional): The name for the operation. Defaults to None.

    Returns:
        remote_blob_util.BlobDef: The result Blob. 
    """
    assert (
        input.shape == target.shape
    ), "The Input shape must be the same as Target shape"

    assert reduction in [
        "none",
        "mean",
        "sum",
    ], "{} is not a valid value for reduction, The reduction must be the one of `none`, `mean`, `sum`. ".format(
        reduction
    )

    assert pos_weight.shape[0] == input.shape[-1], (
        "The length of `pos_weight` must be equal to the number of classes. "
        "Found the length of pos_weight {} vs classes {}".format(
            pos_weight.shape[0], input.shape[-1]
        )
    )

    if name is None:
        name = id_util.UniqueStr("BCEWithLogitsLoss")

    _neg_input = flow.math.negative(input)
    _max_val = flow.clip(_neg_input, min_value=0)
    _neg_max_val = flow.math.negative(_max_val)

    if pos_weight:
        _log_weight = ((pos_weight - 1) * target) + 1
        _loss = (1 - target) * input + _log_weight * (
            flow.math.log(
                flow.math.exp(_neg_max_val) + flow.math.exp(_neg_input - _max_val)
            )
            + _max_val
        )
    else:
        _loss = (1 - target) * input + _max_val
        _loss += flow.math.log(
            flow.math.exp(_neg_max_val) + flow.math.exp(_neg_input - _max_val)
        )

    if weight is not None:
        assert (
            weight.shape == input.shape
        ), "The weight shape must be the same as Input shape"
        _weighted_loss = weight * _loss
    else:
        _weighted_loss = _loss

    if reduction == "mean":
        return flow.math.reduce_mean(_weighted_loss, name=name + "_reduce_mean")
    elif reduction == "sum":
        return flow.math.reduce_sum(_weighted_loss, name=name + "_reduce_sum")
    else:
        # Do no reduction
        return _weighted_loss


@oneflow_export("nn.MSELoss")
def mse_loss(
    input: remote_blob_util.BlobDef,
    target: remote_blob_util.BlobDef,
    reduction: str = "mean",
    name: Optional[str] = None,
) -> remote_blob_util.BlobDef:
    r"""This operator computes the mean squared error between each element in `input` and `target`. 
    
    The equation is: 
    
    if reduction = "none": 
    
    .. math:: 
    
        out = (Target_i - Input_i)^2
    
    if reduction = "mean": 
    
    .. math:: 
    
        out = \frac{1}{n}\sum_{i=1}^n(Target_i - Input_i)^2
    
    if reduction = "sum": 
    
    .. math:: 
    
        out = \sum_{i=1}^n(Target_i - Input_i)^2
    
    Args:
        input (remote_blob_util.BlobDef): The input Blob.
        target (remote_blob_util.BlobDef): The target value. 
        reduction (str) = The reduce type, it can be the one of "none", "mean", "sum". Defaults to "mean". 
        name (Optional[str], optional): The name for the operation. Defaults to None.
    
    Returns:
        remote_blob_util.BlobDef: The result Blob.
    
    For example: 
    
    Example 1: 
    
    .. code-block:: python 

        import oneflow as flow 
        import oneflow.typing as tp 
        import numpy as np

        
        @flow.global_function()
        def mseloss_job(input: tp.Numpy.Placeholder(shape=(3, 3)), 
                        target: tp.Numpy.Placeholder(shape=(3, 3)))->tp.Numpy: 
            out = flow.nn.MSELoss(input, target, reduction="mean")
            return out
    
        input = np.array([[1, 1, 1], [2, 2, 2], [7, 7, 7]]).astype(np.float32)
        target = np.array([[4, 4, 4], [4, 4, 4], [4, 4, 4]]).astype(np.float32)
    
        out = mseloss_job(input, target)
    
        # output [7.3333335]
    
    Example 2: 
    
    .. code-block:: python 

        import oneflow as flow 
        import oneflow.typing as tp 
        import numpy as np

    
        @flow.global_function()
        def mseloss_job(input: tp.Numpy.Placeholder(shape=(3, 3)), 
                        target: tp.Numpy.Placeholder(shape=(3, 3)))->tp.Numpy: 
            out = flow.nn.MSELoss(input, target, reduction="sum")
            return out
    
        input = np.array([[1, 1, 1], [2, 2, 2], [7, 7, 7]]).astype(np.float32)
        target = np.array([[4, 4, 4], [4, 4, 4], [4, 4, 4]]).astype(np.float32)
    
        out = mseloss_job(input, target)
    
        # output [66.]
    """
    assert (
        input.shape == target.shape
    ), "The Input shape must be the same as Target shape"

    assert reduction in [
        "none",
        "mean",
        "sum",
    ], "{} is not a valid value for reduction, The reduction must be the one of `none`, `mean`, `sum`. ".format(
        reduction
    )

    if name is None:
        name = id_util.UniqueStr("MSELoss")

    mean_squared_difference = flow.math.squared_difference(
        target, input, name=name + "_mean_squared"
    )

    if reduction == "mean":
        return flow.math.reduce_mean(
            mean_squared_difference, name=name + "_reduce_mean"
        )
    elif reduction == "sum":
        return flow.math.reduce_sum(mean_squared_difference, name=name + "_reduce_sum")
    else:
        # Do no reduction
        return mean_squared_difference


@oneflow_export("nn.MarginRankingLoss")
def margin_ranking_loss(
    input1: remote_blob_util.BlobDef,
    input2: remote_blob_util.BlobDef,
    target: remote_blob_util.BlobDef,
    margin: float = 0.0,
    reduction: str = "mean",
    name: Optional[str] = None,
) -> remote_blob_util.BlobDef:
    r"""This operator computes the Margin Ranking loss. 
    
    The equation is: 
    
    if reduction = "none": 
    
    .. math:: 
     
        out = \max\ (0, -y*(x_1-x_2)+margin)
    
    if reduction = "mean": 
    
    .. math:: 
    
        out = \frac{1}{n}\sum_{i=1}^n\max\ (0, -y*(x_1-x_2)+margin)
    
    if reduction = "sum": 
    
    .. math:: 
    
        out = \sum_{i=1}^n\max\ (0, -y*(x_1-x_2)+margin)
    
    For example: 
    
    .. code-block:: python 
    
        import oneflow as flow 
        import oneflow.typing as tp 
        import numpy as np 


        @flow.global_function()
        def margin_ranking_loss_job(input1: tp.Numpy.Placeholder(shape=(3, 3)),
                                    input2: tp.Numpy.Placeholder(shape=(3, 3)),
                                    target: tp.Numpy.Placeholder(shape=(3, 3)))->tp.Numpy:
            out = flow.nn.MarginRankingLoss(input1, input2, target, margin=1.0)
            return out 
    
        np_input1 = np.array([[1, 2, 3],
                            [4, 5, 6],
                            [7, 8, 9]]).astype(np.float32)
        np_input2 = np.array([[2, 2, 2],
                            [2, 2, 2],
                            [2, 2, 2]]).astype(np.float32)
        np_target = np.array([[3, 3, 3],
                            [3, 3, 3],
                            [3, 3, 3]]).astype(np.float32)
    
        out = margin_ranking_loss_job(np_input1, np_input2, np_target)
    
        # output [0.5555556]
    
    Args:
        input1 (remote_blob_util.BlobDef): The ranking score of input1 Blob. 
        input2 (remote_blob_util.BlobDef): The ranking score of input2 Blob. 
        target (remote_blob_util.BlobDef): The target Blob. 
        margin (float): The margin value. Defaults to 0.0. 
        reduction (str, optional): The reduce type, it can be one of "none", "mean", "sum". Defaults to "mean".
        name (Optional[str], optional): The name for the operation. Defaults to None.
    
    Returns:
        remote_blob_util.BlobDef: The result Blob. 
    """
    assert (
        input1.shape == input2.shape
    ), "The shape of `input1`, `input2` must be the same. "

    assert reduction in [
        "none",
        "mean",
        "sum",
    ], "{} is not a valid value for reduction, The reduction must be the one of `none`, `mean`, `sum`. ".format(
        reduction
    )

    if name is None:
        name = id_util.UniqueStr("MarginRankingLoss")

    _margin_loss = flow.math.negative(flow.math.subtract(input1, input2))
    _margin_loss = flow.math.multiply(target, _margin_loss)
    _margin_loss = flow.math.add(margin, _margin_loss)

    _clipped_margin_loss = flow.clip(_margin_loss, min_value=0.0)

    if reduction == "none":
        return _clipped_margin_loss
    elif reduction == "mean":
        return flow.math.reduce_mean(_clipped_margin_loss, name=name + "_reduce_mean")
    else:
        return flow.math.reduce_sum(_clipped_margin_loss, name=name + "_reduce_sum")


@oneflow_export("nn.TripletMarginLoss")
def triplet_margin_loss(
    anchor: remote_blob_util.BlobDef,
    positive: remote_blob_util.BlobDef,
    negative: remote_blob_util.BlobDef,
    margin: float = 1.0,
    p: float = 2.0,
    eps: float = 1e-6,
    swap: bool = False,
    reduction: str = "mean",
    name: Optional[str] = None,
) -> remote_blob_util.BlobDef:
    r"""This operator computes the Triplet Margin Loss. 
    
    The equation is: 
    
    if reduction = "none": 
    
    .. math:: 
    
        output = \max\{\left\lVert a_i - p_i \right\rVert_p - \left\lVert a_i - n_i \right\rVert_p + {\rm margin}, 0\}
    
    if reduction = "mean": 
    
    .. math:: 
    
        output = \frac{1}{n}\sum_{i=1}^n\max\{\left\lVert a_i - p_i \right\rVert_p - \left\lVert a_i - n_i \right\rVert_p + {\rm margin}, 0\}
    
    if reduction = "sum": 
    
    .. math:: 
    
        output = \sum_{i=1}^n\max\{\left\lVert a_i - p_i \right\rVert_p - \left\lVert a_i - n_i \right\rVert_p + {\rm margin}, 0\}
    
    For example: 
    
    .. code-block:: python 
    
        import oneflow as flow 
        import oneflow.typing as tp 
        import numpy as np 


        @flow.global_function()
        def triplet_loss_job(anchor: tp.Numpy.Placeholder(shape=(3, 3)),
                            pos: tp.Numpy.Placeholder(shape=(3, 3)),
                            neg: tp.Numpy.Placeholder(shape=(3, 3)))->tp.Numpy:
            out = flow.nn.TripletMarginLoss(anchor, pos, neg, margin=1.0, p=2.0)
            return out 

        np_anchor = np.array([[1, 2, 3],
                            [4, 5, 6],
                            [7, 8, 9]]).astype(np.float32)
        np_pos = np.array([[2, 2, 2],
                        [2, 2, 2],
                        [2, 2, 2]]).astype(np.float32)
        np_neg = np.array([[3, 3, 3],
                        [3, 3, 3],
                        [3, 3, 3]]).astype(np.float32)
    
        out = triplet_loss_job(np_anchor, np_pos, np_neg)
    
        # output [1.8449262]
    
    Args:
        anchor (remote_blob_util.BlobDef): The anchor Blob. 
        positive (remote_blob_util.BlobDef): The positive sample Blob. 
        negative (remote_blob_util.BlobDef): The negative sample Blob. 
        margin (float, optional): The margin value. Defaults to 1.0.
        p (float, optional): The norm degree for computing distance. Defaults to 2.0.
        eps (float, optional): A small value use in norm computation. Defaults to 1e-6.
        swap (bool, optional): Whether to swap the distance. 
        For more details you can check the Paper `Learning shallow convolutional feature descriptors with triplet losses`. Defaults to False.
        reduction (str, optional): The reduce type, it can be one of "none", "mean", "sum". Defaults to "mean".
        name (Optional[str], optional): The name for the operation. Defaults to None.
    
    Returns:
        remote_blob_util.BlobDef: The result Blob. 
    """
    assert reduction in [
        "none",
        "mean",
        "sum",
    ], "{} is not a valid value for reduction, The reduction must be the one of `none`, `mean`, `sum`. ".format(
        reduction
    )

    assert (
        swap == False
    ), "For now we only support `swap=True`, OneFlow still have backward error in minimum"

    if name is None:
        name = id_util.UniqueStr("TripletMarginLoss")

    def _p_norm(x, p=2.0, name="p_norm"):
        r"""Compute the p-norm 

        The equation is: 
        
        .. math:: 
        
            out = \sqrt[P]{\sum_{i=0}^{n}(abs(x)^P)} 
        
        Args:
            x ([type]): The input Blob. 
            p ([type], optional): The norm degree. Defaults to 2..
        
        """
        # In order to avoid the `nan` case.
        _abs_val = flow.math.abs(x, name=name + "_abs")

        if p == 2.0:
            # Use Square to compute the l2-norm
            _norm = flow.math.square(_abs_val, name=name + "_square")
            _norm = flow.math.reduce_sum(_norm, axis=1, name=name + "_sum")
            _norm_val = flow.math.sqrt(_norm, name=name + "_sqrt")
        else:
            _p_constant = flow.constant_like(
                like=_abs_val, value=p, dtype=flow.float32, name=name + "_p_constant"
            )
            _norm = flow.math.pow(_abs_val, _p_constant, name=name + "_pow1")
            _norm = flow.math.reduce_sum(_norm, axis=1, name=name + "_sum")
            _p_reciprocal_constant = flow.constant_like(
                like=_norm,
                value=1.0 / p,
                dtype=flow.float32,
                name=name + "_p_reciprocal_constant",
            )
            _norm_val = flow.math.pow(
                _norm, _p_reciprocal_constant, name=name + "_norm_val"
            )

        return _norm_val

    # Compute the distance

    _distance_1 = _p_norm(anchor - positive + eps, p=p, name=name + "_distance_1")
    _distance_2 = _p_norm(anchor - negative + eps, p=p, name=name + "_distance_2")

    if swap:
        _distance_swap = _p_norm(positive - negative + eps, p=p)
        _distance_swap = flow.math.reduce_sum(_distance_swap, axis=1)
        # TODO(zhengzekang): minimum still not support backward
        _distance_2 = flow.math.minimum(_distance_2, _distance_swap)

    _triplet_loss = flow.clip(margin + _distance_1 - _distance_2, min_value=0.0)

    if reduction == "mean":
        return flow.math.reduce_mean(_triplet_loss, name=name + "_reduce_mean")
    elif reduction == "sum":
        return flow.math.reduce_sum(_triplet_loss, name=name + "_reduce_sum")
    else:
        return _triplet_loss


@oneflow_export("nn.PixelShuffle")
def pixel_shuffle(
    input: remote_blob_util.BlobDef, upscale_factor: int, name: Optional[str] = None,
) -> remote_blob_util.BlobDef:
    """This operator do the pixel shuffle, the shape of input(B, C*r*r, H, W) is arranged to 
    (B, C, H*r, W*r). It can be used to do the sub-pixel convolution. 

    For example: 

    .. code-block:: python 

        import oneflow as flow
        import oneflow.typing as tp
        import numpy as np


        @flow.global_function()
        def PixelShuffleJob(input: tp.Numpy.Placeholder(shape=(3, 4, 2, 2), dtype=flow.float32))->tp.Numpy:
            out = flow.nn.PixelShuffle(input, upscale_factor=2)

            return out

        input = np.random.uniform(size=(3, 4, 2, 2)).astype(np.float32)
        out = PixelShuffleJob(input)

        # out.shape (3, 1, 4, 4)

    Args:
        input (remote_blob_util.BlobDef): The input Blob. 
        upscale_factor (int): The upscale factor. 
        name (Optional[str], optional): The name for the operation. Defaults to None.

    Returns:
        remote_blob_util.BlobDef: The result Blob. 
    """
    return flow.nn.PixelShufflev2(input, upscale_factor, upscale_factor, name=name)


@oneflow_export("nn.PixelShufflev2")
def pixel_shufflev2(
    input: remote_blob_util.BlobDef,
    h_upscale_factor: int,
    w_upscale_factor: int,
    name: Optional[str] = None,
) -> remote_blob_util.BlobDef:
    """This operator is similar to `oneflow.nn.PixelShuffle`. The difference is that in 
    `oneflow.nn.PixelShuffle`, the upscale factor of height and width is the same. But in 
    `oneflow.nn.PixelShufflev2`, you can set different upscale factor for height and width. 

    Args:
        input (remote_blob_util.BlobDef): The input Blob. 
        h_upscale_factor (int): The upscale factor of height. 
        w_upscale_factor (int): The upscale factor of width. 
        name (Optional[str], optional): The name for the operation. Defaults to None.

    For example: 

    .. code-block:: python 

        import oneflow as flow
        import oneflow.typing as tp
        import numpy as np 


        @flow.global_function()
        def PixelShufflev2Job(input: tp.Numpy.Placeholder(shape=(3, 16, 2, 4), dtype=flow.float32))->tp.Numpy:
            out = flow.nn.PixelShufflev2(input, h_upscale_factor=2, w_upscale_factor=4)

            return out

        input = np.random.uniform(size=(3, 16, 2, 4)).astype(np.float32)
        out = PixelShuffleJob(input)

        # out.shape (3, 2, 4, 16)

    Returns:
        remote_blob_util.BlobDef: The result Blob.
    """
    assert (
        h_upscale_factor > 0 and w_upscale_factor > 0
    ), "The scale factor of height and width must larger than zero"
    assert len(input.shape) == 4, "Only Accept 4D Blob"

    _batch, _channel, _height, _width = input.shape
    assert (
        _channel % (h_upscale_factor * w_upscale_factor) == 0
    ), "The channels of input tensor must be divisible by (h_upscale_factor * w_upscale_factor)"

    if name is None:
        name = id_util.UniqueStr("PixelShufflev2")

    _new_c = int(_channel / (h_upscale_factor * w_upscale_factor))

    out = flow.reshape(
        input,
        [_batch, _new_c, h_upscale_factor * w_upscale_factor, _height, _width],
        name=name + "_reshape1",
    )
    out = flow.reshape(
        out,
        [_batch, _new_c, h_upscale_factor, w_upscale_factor, _height, _width],
        name=name + "_reshape2",
    )
    out = flow.transpose(out, [0, 1, 4, 2, 5, 3], name=name + "_transpose")
    out = flow.reshape(
        out,
        [_batch, _new_c, _height * h_upscale_factor, _width * w_upscale_factor],
        name=name + "_reshape3",
    )

    return out


@oneflow_export("nn.KLDivLoss")
def kldivloss(
    input: remote_blob_util.BlobDef,
    target: remote_blob_util.BlobDef,
    log_target: bool = False,
    reduction: str = "mean",
    name: Optional[str] = None,
) -> remote_blob_util.BlobDef:
    """This operator computes the Kullback-Leiber divergence loss. 
    
    The equation is: 
    
    If :math:`log\_target = True`: 
    
    .. math:: 
    
            loss = e^{target}*(target-input)
        
    If :math:`log\_target = False`: 
    
    .. math:: 
            
            loss = target*(log(target)-input) 
    
    Attention: 
        In `log_target = False` case, the element in loss will set to be `0` when the element in target is less than `0`
    
    For example: 
    
    .. code-block:: python 
    
        import oneflow as flow 
        import oneflow.typing as tp 
        import numpy as np 
    
    
        @flow.global_function()
        def of_kldivloss(input: tp.Numpy.Placeholder(shape=(3, 3)), 
                        target: tp.Numpy.Placeholder(shape=(3, 3))) -> tp.Numpy: 
            return flow.nn.KLDivLoss(input, target, log_target=False, reduction='none')
    

        input = np.array([[0.1, 0.2, 0.7], 
                    [0.8, 0.9, 0.5], 
                    [0.5, 0.15, 0.35]]).astype(np.float32)
        target = np.array([[0.3, 0.1, 0.6], 
                    [-0.3, 0.4, 0.4], 
                    [0.35, 0.25, 0.4]]).astype(np.float32)
    
        out = of_kldivloss(input, target)
    
        # output [[-0.39119187 -0.25025854 -0.7264954 ]
        #         [ 0.         -0.72651625 -0.56651634]
        #         [-0.54243773 -0.3840736  -0.5065163 ]]
    
    Args:
        input (remote_blob_util.BlobDef): The input tensor. 
        target (remote_blob_util.BlobDef): The target tensor. 
        log_target (bool, optional): Whether the `target` is passed in the log space. Defaults to False.
        reduction (str, optional): The reduce type, it can be one of "none", "mean", "sum". Defaults to "mean".
        name (Optional[str], optional): The name for the operation. Defaults to None.
    Returns:
        remote_blob_util.BlobDef: The result tensor. 
    """
    assert reduction in [
        "none",
        "mean",
        "sum",
    ], "{} is not a valid value for reduction, The reduction must be the one of `none`, `mean`, `sum`. ".format(
        reduction
    )

    if name is None:
        name = id_util.UniqueStr("KLDivLoss_")

    if log_target:
        _kl_div_loss = flow.math.exp(target, name=name + "exp") * (target - input)
    else:
        _kl_div_out_loss = target * (flow.math.log(target, name=name + "log") - input)
        _zeros = flow.zeros_like(
            _kl_div_out_loss, dtype=_kl_div_out_loss.dtype, name=name + "zeros"
        )
        # when target < 0, we set to `0`, when target > 0, we set to `1`.
        _condition = flow.cast(
            flow.math.rint(target + 0.5, name=name + "rint"),
            dtype=flow.int8,
            name=name + "cast2int",
        )
        # To avoid the `nan` value in log operation
        # We set those positions which `target` is less than zero as `0`
        _kl_div_loss = flow.where(
            _condition, _kl_div_out_loss, _zeros, name=name + "where"
        )

    if reduction == "mean":
        return flow.math.reduce_mean(_kl_div_loss, name=name + "_reduce_mean")
    elif reduction == "sum":
        return flow.math.reduce_sum(_kl_div_loss, name=name + "_reduce_sum")
    else:
        return _kl_div_loss<|MERGE_RESOLUTION|>--- conflicted
+++ resolved
@@ -2833,21 +2833,6 @@
     )
 
 
-<<<<<<< HEAD
-@oneflow_export("nn.elu")
-def elu(
-    x: remote_blob_util.BlobDef, alpha: float = 1.0, name: Optional[str] = None
-) -> remote_blob_util.BlobDef:
-    alpha = float(alpha)
-    if name is None:
-        name = id_util.UniqueStr("Elu_")
-    return (
-        flow.user_op_builder(name)
-        .Op("elu")
-        .Input("in", [x])
-        .Output("out")
-        .Attr("alpha", alpha)
-=======
 @oneflow_export("nn.hardsigmoid")
 def hard_sigmoid(
     x: remote_blob_util.BlobDef, name: Optional[str] = None
@@ -2898,7 +2883,6 @@
         .Op("hardsigmoid")
         .Input("in", [x])
         .Output("out")
->>>>>>> 7d4ffee4
         .Build()
         .InferAndTryRun()
         .RemoteBlobList()[0]
