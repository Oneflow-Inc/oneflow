--- conflicted
+++ resolved
@@ -12,11 +12,7 @@
 
 import collections
 import os
-<<<<<<< HEAD
-
-=======
 import oneflow as flow
->>>>>>> 011fdb3d
 
 @oneflow_export("nn.conv2d")
 def conv2d(
