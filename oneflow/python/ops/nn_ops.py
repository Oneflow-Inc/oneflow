--- conflicted
+++ resolved
@@ -2833,60 +2833,31 @@
     )
 
 
-<<<<<<< HEAD
-@oneflow_export("nn.hardswish")
-def hardswish(
-    x: remote_blob_util.BlobDef, name: Optional[str] = None
-) -> remote_blob_util.BlobDef:
-    r"""The Hardswish activation. 
-=======
 @oneflow_export("nn.hardsigmoid")
 def hard_sigmoid(
     x: remote_blob_util.BlobDef, name: Optional[str] = None
 ) -> remote_blob_util.BlobDef:
     r"""The Hardsigmoid activation. 
->>>>>>> 7d4ffee4
 
     The formula is: 
 
     .. math:: 
 
-<<<<<<< HEAD
-        \text{Hardswish}(x) = \begin{cases}
-            0 & \text{ if } x \le -3  \\
-            x & \text{ if } x \ge +3 \\
-            x*(x+3)/6 & \text{ otherwise } \\
-=======
         \text{Hardsigmoid}(x) = \begin{cases}
             0 & \text{ if } x \le -3  \\
             1 & \text{ if } x \ge +3 \\
             \frac{x}{6} + \frac{1}{2} & \text{ otherwise } \\
->>>>>>> 7d4ffee4
         \end{cases}
 
     For example: 
 
     .. code-block:: python 
-<<<<<<< HEAD
-
-=======
->>>>>>> 7d4ffee4
         import oneflow as flow 
         import oneflow.typing as tp 
         import numpy as np 
 
 
         @flow.global_function()
-<<<<<<< HEAD
-        def hardswish_job(x: tp.Numpy.Placeholder(shape=(3, )))->tp.Numpy: 
-            return flow.nn.hardswish(x)
-
-
-        x = np.array([-3.5, 1, 3.5]).astype(np.float32)
-        out = hardswish_job(x)
-
-        # output [0.        0.6666667 3.5      ]
-=======
         def hardsigmoid_job(x: tp.Numpy.Placeholder(shape=(3, )))->tp.Numpy: 
             out = flow.math.hardsigmoid(x)
 
@@ -2897,22 +2868,12 @@
         out = hardsigmoid_job(x)
 
         # output [0.  0.5 1. ]
->>>>>>> 7d4ffee4
 
     Args:
         x (remote_blob_util.BlobDef): The input Tensor. 
         name (Optional[str], optional): The name for the operation. Defaults to None.
 
     Returns:
-<<<<<<< HEAD
-        remote_blob_util.BlobDef: The activated Tensor.
-    """
-    if name is None:
-        name = id_util.UniqueStr("HardSwish_")
-    return (
-        flow.user_op_builder(name)
-        .Op("hardswish")
-=======
         remote_blob_util.BlobDef: The activated Tensor. 
     """
     return (
@@ -2920,7 +2881,6 @@
             name if name is not None else id_util.UniqueStr("HardSigmoid_")
         )
         .Op("hardsigmoid")
->>>>>>> 7d4ffee4
         .Input("in", [x])
         .Output("out")
         .Build()
