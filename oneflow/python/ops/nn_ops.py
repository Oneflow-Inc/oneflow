from __future__ import absolute_import

import oneflow.python.framework.compile_context as compile_context
import oneflow.python.framework.remote_blob as remote_blob_util
import oneflow.python.framework.id_util as id_util
import oneflow.core.operator.op_conf_pb2 as op_conf_util
import oneflow.core.register.logical_blob_id_pb2 as logical_blob_id_util
import oneflow
from oneflow.python.oneflow_export import oneflow_export

import collections


@oneflow_export("nn.conv2d")
def conv2d(
    input,
    filters,
    strides,
    padding,
    data_format="NHWC",
    dilations=None,
    name=None,
):
    assert len(input.static_shape) == 4
    assert len(filters.static_shape) == 4

    if isinstance(strides, (list, tuple)):
        assert len(strides) == 2, ValueError(
            "strides length must be 2 when passed as a list."
        )
    elif isinstance(strides, int):
        strides = [strides, strides]
    else:
        raise ValueError("strides must be an int or a list.")

    if padding.upper() != "SAME" and padding.upper() != "VALID":
        raise ValueError('padding must be "SAME" or "VALID".')

    if data_format.upper() != "NCHW" and data_format.upper() != "NHWC":
        raise ValueError('data_format must be "NHWC" or "NCHW".')

    channel_pos = (
        "channels_first" if data_format.startswith("NC") else "channels_last"
    )

    if dilations is None:
        dilations = [1, 1]
    else:
        if isinstance(dilations, (list, tuple)):
            assert len(dilations) == 2, ValueError(
                "dilations length must be 2 when passed as a list."
            )
        elif isinstance(dilations, int):
            dilations = [dilations, dilations]
        else:
            raise ValueError("dilations must be an int or a list.")

    op_conf = op_conf_util.OperatorConf()
    setattr(op_conf, "name", name if name is not None else id_util.UniqueStr("Conv2d_"))
    setattr(op_conf.conv_2d_conf, "in", input.logical_blob_name)
    op_conf.conv_2d_conf.out = "out"
    op_conf.conv_2d_conf.weight = filters.logical_blob_name
    op_conf.conv_2d_conf.filters = filters.static_shape[0]
    op_conf.conv_2d_conf.padding = padding.lower()
    op_conf.conv_2d_conf.data_format = channel_pos
    if channel_pos == "channels_first":
        op_conf.conv_2d_conf.kernel_size.extend(filters.static_shape[2:4])
    elif channel_pos == "channels_last":
        op_conf.conv_2d_conf.kernel_size.extend(filters.static_shape[-3:-1])
    else:
        raise ValueError("invalid data_format")
    op_conf.conv_2d_conf.strides.extend(strides)
    op_conf.conv_2d_conf.dilation_rate.extend(dilations)
    op_conf.conv_2d_conf.use_bias = False

    compile_context.CurJobAddOp(op_conf)
    lbi = logical_blob_id_util.LogicalBlobId()
    lbi.op_name = op_conf.name
    lbi.blob_name = "out"
    return remote_blob_util.RemoteBlob(lbi)


@oneflow_export("nn.bias_add")
def bias_add(value, bias, data_format=None, name=None):
    # TODO: name unused, fix it
    if name is None:
        name = id_util.UniqueStr("BiasAdd_")

    if data_format is None:
        bias_add_axis = 1
    else:
        if data_format.startswith("NC"):
            bias_add_axis = 1
        elif data_format.startswith("N") and data_format.endswith("C"):
            bias_add_axis = len(value.static_shape) - 1
        else:
            raise ValueError(
                "data_format must be of the form `N...C` or `NC...`"
            )

<<<<<<< HEAD
    return oneflow.math.add(value, bias, name=name)
=======
    op_conf = op_conf_util.OperatorConf()
    setattr(op_conf, "name", name)
    setattr(op_conf.bias_add_conf, "a", value.logical_blob_name)
    setattr(op_conf.bias_add_conf, "b", bias.logical_blob_name)
    setattr(op_conf.bias_add_conf, "out", "out")
    setattr(op_conf.bias_add_conf, "axis", bias_add_axis)
    compile_context.CurJobAddOp(op_conf)
    lbi = logical_blob_id_util.LogicalBlobId()
    lbi.op_name = op_conf.name
    lbi.blob_name = "out"
    return remote_blob_util.RemoteBlob(lbi)

>>>>>>> 35030d8f


@oneflow_export("nn.max_pool1d")
def max_pool1d(input, ksize, strides, padding, data_format="NWC", name=None):
    # TODO: fix cuDNN bugs in pooling_1d
    raise NotImplementedError


@oneflow_export("nn.avg_pool1d")
def avg_pool1d(input, ksize, strides, padding, data_format="NWC", name=None):
    # TODO: fix cuDNN bugs in pooling_1d
    raise NotImplementedError


@oneflow_export("nn.max_pool2d")
def max_pool2d(input, ksize, strides, padding, data_format="NHWC", name=None):
    op_conf = op_conf_util.OperatorConf()
    setattr(
        op_conf,
        "name",
        name if name is not None else id_util.UniqueStr("MaxPool2D_"),
    )
    setattr(op_conf.max_pooling_2d_conf, "in", input.logical_blob_name)
    setattr(op_conf.max_pooling_2d_conf, "out", "out")
    op_conf.max_pooling_2d_conf.pool_size[:] = _GetSequence(ksize, 2, "ksize")
    op_conf.max_pooling_2d_conf.strides[:] = _GetSequence(strides, 2, "strides")
    assert padding in ["VALID", "SAME"]
    setattr(op_conf.max_pooling_2d_conf, "padding", padding)
    assert data_format in ["NHWC", "NCHW", "NCHW_VECT_C"]
    setattr(
        op_conf.max_pooling_2d_conf,
        "data_format",
        "channels_last" if data_format == "NHWC" else "channels_first",
    )
    compile_context.CurJobAddOp(op_conf)
    out_lbi = logical_blob_id_util.LogicalBlobId()
    setattr(out_lbi, "op_name", op_conf.name)
    setattr(out_lbi, "blob_name", "out")
    return remote_blob_util.RemoteBlob(out_lbi)


@oneflow_export("nn.avg_pool2d")
def avg_pool2d(input, ksize, strides, padding, data_format="NHWC", name=None):
    op_conf = op_conf_util.OperatorConf()
    setattr(
        op_conf,
        "name",
        name if name is not None else id_util.UniqueStr("AveragePool2D_"),
    )
    setattr(op_conf.average_pooling_2d_conf, "in", input.logical_blob_name)
    setattr(op_conf.average_pooling_2d_conf, "out", "out")
    op_conf.average_pooling_2d_conf.pool_size[:] = _GetSequence(
        ksize, 2, "ksize"
    )
    op_conf.average_pooling_2d_conf.strides[:] = _GetSequence(
        strides, 2, "strides"
    )
    assert padding in ["VALID", "SAME"]
    setattr(op_conf.average_pooling_2d_conf, "padding", padding)
    assert data_format in ["NHWC", "NCHW", "NCHW_VECT_C"]
    setattr(
        op_conf.average_pooling_2d_conf,
        "data_format",
        "channels_last" if data_format == "NHWC" else "channels_first",
    )
    compile_context.CurJobAddOp(op_conf)
    out_lbi = logical_blob_id_util.LogicalBlobId()
    setattr(out_lbi, "op_name", op_conf.name)
    setattr(out_lbi, "blob_name", "out")
    return remote_blob_util.RemoteBlob(out_lbi)


@oneflow_export("nn.max_pool3d")
def max_pool3d(input, ksize, strides, padding, data_format="NDHWC", name=None):
    op_conf = op_conf_util.OperatorConf()
    setattr(
        op_conf,
        "name",
        name if name is not None else id_util.UniqueStr("MaxPool3D_"),
    )
    setattr(op_conf.max_pooling_3d_conf, "in", input.logical_blob_name)
    setattr(op_conf.max_pooling_3d_conf, "out", "out")
    op_conf.max_pooling_3d_conf.pool_size[:] = _GetSequence(ksize, 3, "ksize")
    op_conf.max_pooling_3d_conf.strides[:] = _GetSequence(strides, 3, "strides")
    assert padding in ["VALID", "SAME"]
    setattr(op_conf.max_pooling_3d_conf, "padding", padding)
    assert data_format in ["NDHWC", "NCDHW"]
    setattr(
        op_conf.max_pooling_3d_conf,
        "data_format",
        "channels_last" if data_format == "NDHWC" else "channels_first",
    )
    compile_context.CurJobAddOp(op_conf)
    out_lbi = logical_blob_id_util.LogicalBlobId()
    setattr(out_lbi, "op_name", op_conf.name)
    setattr(out_lbi, "blob_name", "out")
    return remote_blob_util.RemoteBlob(out_lbi)


@oneflow_export("nn.avg_pool3d")
def avg_pool3d(input, ksize, strides, padding, data_format="NDHWC", name=None):
    op_conf = op_conf_util.OperatorConf()
    setattr(
        op_conf,
        "name",
        name if name is not None else id_util.UniqueStr("AveragePool3D_"),
    )
    setattr(op_conf.average_pooling_3d_conf, "in", input.logical_blob_name)
    setattr(op_conf.average_pooling_3d_conf, "out", "out")
    op_conf.average_pooling_3d_conf.pool_size[:] = _GetSequence(
        ksize, 3, "ksize"
    )
    op_conf.average_pooling_3d_conf.strides[:] = _GetSequence(
        strides, 3, "strides"
    )
    assert padding in ["VALID", "SAME"]
    setattr(op_conf.average_pooling_3d_conf, "padding", padding)
    assert data_format in ["NDHWC", "NCDHW"]
    setattr(
        op_conf.average_pooling_3d_conf,
        "data_format",
        "channels_last" if data_format == "NDHWC" else "channels_first",
    )
    compile_context.CurJobAddOp(op_conf)
    out_lbi = logical_blob_id_util.LogicalBlobId()
    setattr(out_lbi, "op_name", op_conf.name)
    setattr(out_lbi, "blob_name", "out")
    return remote_blob_util.RemoteBlob(out_lbi)


@oneflow_export("nn.softmax")
def softmax(logits, axis=None, name=None):
    if axis is None:
        axis = -1
    assert type(axis) is int
    op_conf = op_conf_util.OperatorConf()
    setattr(
        op_conf,
        "name",
        name if name is not None else id_util.UniqueStr("Softmax_"),
    )
    setattr(op_conf.softmax_conf, "in", logits.logical_blob_name)
    op_conf.softmax_conf.axis = axis
    op_conf.softmax_conf.out = "out"
    compile_context.CurJobAddOp(op_conf)
    lbi = logical_blob_id_util.LogicalBlobId()
    lbi.op_name = op_conf.name
    lbi.blob_name = "out"
    return remote_blob_util.RemoteBlob(lbi)


@oneflow_export("nn.sparse_softmax_cross_entropy_with_logits")
def sparse_softmax_cross_entropy_with_logits(
    labels=None, logits=None, name=None
):
    assert labels is not None
    assert logits is not None
    op_conf = op_conf_util.OperatorConf()
    setattr(
        op_conf,
        "name",
        name if name is not None else id_util.UniqueStr("SparseCrossEntropy_"),
    )
    setattr(
        op_conf.sparse_cross_entropy_conf,
        "prediction",
        softmax(logits).logical_blob_name,
    )
    setattr(
        op_conf.sparse_cross_entropy_conf, "label", labels.logical_blob_name
    )
    setattr(op_conf.sparse_cross_entropy_conf, "out", "out")
    compile_context.CurJobAddOp(op_conf)
    lbi = logical_blob_id_util.LogicalBlobId()
    lbi.op_name = op_conf.name
    lbi.blob_name = "out"
    return remote_blob_util.RemoteBlob(lbi)

@oneflow_export("deprecated.nn.sigmoid_cross_entropy_with_logits")
def sigmoid_cross_entropy_with_logits_deprecated(
    labels=None, logits=None, name=None
):
    assert labels is not None
    assert logits is not None
    op_conf = op_conf_util.OperatorConf()
    setattr(
        op_conf,
        "name",
        name if name is not None else id_util.UniqueStr("SigmoidCrossEntropy_"),
    )
    setattr(
        op_conf.sigmoid_cross_entropy_loss_conf,
        "prediction",
        logits.logical_blob_name,
    )
    setattr(
        op_conf.sigmoid_cross_entropy_loss_conf, "label", labels.logical_blob_name
    )
    setattr(op_conf.sigmoid_cross_entropy_loss_conf, "loss", "loss")
    compile_context.CurJobAddOp(op_conf)
    lbi = logical_blob_id_util.LogicalBlobId()
    lbi.op_name = op_conf.name
    lbi.blob_name = "loss"
    return remote_blob_util.RemoteBlob(lbi)

@oneflow_export("nn.sigmoid_cross_entropy_with_logits")
def sigmoid_cross_entropy_with_logits(
    labels=None, logits=None, name=None
):
    assert labels is not None
    assert logits is not None
    op_conf = op_conf_util.OperatorConf()
    setattr(
        op_conf,
        "name",
        name if name is not None else id_util.UniqueStr("SigmoidCrossEntropy_"),
    )
    op_conf.sigmoid_cross_entropy_conf.prediction = logits.logical_blob_name
    op_conf.sigmoid_cross_entropy_conf.label = labels.logical_blob_name
    op_conf.sigmoid_cross_entropy_conf.loss = "loss"
    op_conf.sigmoid_cross_entropy_conf.label_type = labels.dtype
    compile_context.CurJobAddOp(op_conf)
    lbi = logical_blob_id_util.LogicalBlobId()
    lbi.op_name = op_conf.name
    lbi.blob_name = "loss"
    return remote_blob_util.RemoteBlob(lbi)

def _GetSequence(value, n, name):
    """Formats value from input"""
    if value is None:
        value = [1]
    elif not isinstance(value, collections.Sized):
        value = [value]

    current_n = len(value)
    if current_n == 1:
        return list(value * n)
    elif current_n == n:
        return list(value)
    else:
        raise ValueError(
            "{} should be of length 1 or {} but was {}".format(
                name, n, current_n
            )
        )


@oneflow_export("nn.dropout")
def dropout(x, noise_shape=None, seed=None, name=None, rate=None):
    # dropout op
    op_conf = op_conf_util.OperatorConf()
    if name is None:
        op_conf.name = id_util.UniqueStr("Dropout_")
    else:
        op_conf.name = name
    setattr(op_conf.dropout_conf, "in", x.logical_blob_name)
    setattr(op_conf.dropout_conf, "out", "out")
    # random mask like op
    mask_op_conf = op_conf_util.OperatorConf()
    mask_op_conf.name = "RandomMask4" + op_conf.name;
    setattr(mask_op_conf.random_mask_like_conf, "like", x.logical_blob_name)
    setattr(mask_op_conf.random_mask_like_conf, "out", "out")
    if noise_shape is not None:
        assert isinstance(noise_shape, (list, tuple))
        mask_op_conf.random_mask_like_conf.noise_shape.dim.extend(list(noise_shape))
    if seed is not None:
        setattr(mask_op_conf.random_mask_like_conf, "seed", seed)
    assert rate is not None and rate >= 0.0 and rate < 1.0
    setattr(mask_op_conf.random_mask_like_conf, "rate", rate)
    compile_context.CurJobAddOp(mask_op_conf)
    mask_lbi = logical_blob_id_util.LogicalBlobId()
    mask_lbi.op_name = mask_op_conf.name
    mask_lbi.blob_name = "out"
    mask_blob = remote_blob_util.RemoteBlob(mask_lbi)

    setattr(op_conf.dropout_conf, "mask", mask_blob.logical_blob_name)
    setattr(op_conf.dropout_conf, "scale", 1.0 / (1.0 - rate))

    compile_context.CurJobAddOp(op_conf)
    lbi = logical_blob_id_util.LogicalBlobId()
    lbi.op_name = op_conf.name
    lbi.blob_name = "out"
    return remote_blob_util.RemoteBlob(lbi)


@oneflow_export("nn.conv2d_transpose")
def deconv2d(
    value=None,
    filter=None,
    output_shape=None,
    strides=None,
    padding='SAME',
    data_format='NHWC',
    name=None,
    input=None,
    filters=None,
    dilations=None
):
    r"""2d transposed convolution
    Args:
    value: 4-d `Blob`
    filter: filter of transposed convolution, usually a variable
    output_shape: Not supported yet
    strides: `int` or `int list`
    padding: `'VALID'` or `'SAME'`
    data_format: `'NHWC'` or `'NCHW'`
    name: This operator's name
    input: Alias for value
    filters: Alias for filter
    dilations: Not supported yet
    Returns:
    A `Blob` with the same type as `value`.
    Raises:
    ValueError: shapes of `filter` and `input` must match.
    """
    assert (value is not None) ^ (
        input is not None), "only one of `input` and `value` could be not None"
    assert (filter is not None) ^ (
        filters is not None), "only one of `filter` and `filters` could be not None"
    filters = filters or filter
    input = input or value
    assert output_shape is None, "output_shape not supported yet"
    assert dilations is None, "dilations not supported yet"
    assert len(input.static_shape) == 4
    assert len(filters.static_shape) == 4

    if isinstance(strides, (list, tuple)):
        assert len(strides) == 2, ValueError(
            "strides length must be 2 when passed as a list."
        )
    elif isinstance(strides, int):
        strides = [strides, strides]
    else:
        raise ValueError("strides must be an int or a list.")

    if padding.upper() != "SAME" and padding.upper() != "VALID":
        raise ValueError('padding must be "SAME" or "VALID".')

    if data_format.upper() != "NCHW" and data_format.upper() != "NHWC":
        raise ValueError('data_format must be "NHWC" or "NCHW".')

    channel_pos = (
        "channels_first" if data_format.startswith("NC") else "channels_last"
    )

    op_conf = op_conf_util.OperatorConf()
    setattr(op_conf, "name",
            name if name is not None else id_util.UniqueStr("Deconv2d_"))
    op_conf.deconv_conf.x = input.logical_blob_name
    op_conf.deconv_conf.y = "out"
    op_conf.deconv_conf.filter = filters.logical_blob_name
    op_conf.deconv_conf.conv_conf.padding = padding.lower()
    op_conf.deconv_conf.conv_conf.data_format = channel_pos
    if channel_pos == "channels_first":
        op_conf.deconv_conf.filters = filters.static_shape[1]
        op_conf.deconv_conf.conv_conf.kernel_size.extend(
            filters.static_shape[2:4])
    elif channel_pos == "channels_last":
        op_conf.deconv_conf.filters = filters.static_shape[3]
        op_conf.deconv_conf.conv_conf.kernel_size.extend(
            filters.static_shape[-3:-1])
    else:
        raise ValueError("invalid data_format")

    if dilations is None:
        dilations = [1, 1]
    else:
        if isinstance(dilations, (list, tuple)):
            assert len(dilations) == 2, ValueError(
                "dilations length must be 2 when passed as a list."
            )
        elif isinstance(dilations, int):
            dilations = [dilations, dilations]
        else:
            raise ValueError("dilations must be an int or a list.")

    op_conf.deconv_conf.conv_conf.strides.extend(strides)
    op_conf.deconv_conf.conv_conf.dilation_rate.extend(dilations)
    op_conf.deconv_conf.use_bias = False
    op_conf.deconv_conf.conv_conf.num_spatial_dims = 2
    compile_context.CurJobAddOp(op_conf)
    lbi = logical_blob_id_util.LogicalBlobId()
    lbi.op_name = op_conf.name
    lbi.blob_name = "out"
    return remote_blob_util.RemoteBlob(lbi)<|MERGE_RESOLUTION|>--- conflicted
+++ resolved
@@ -98,9 +98,6 @@
                 "data_format must be of the form `N...C` or `NC...`"
             )
 
-<<<<<<< HEAD
-    return oneflow.math.add(value, bias, name=name)
-=======
     op_conf = op_conf_util.OperatorConf()
     setattr(op_conf, "name", name)
     setattr(op_conf.bias_add_conf, "a", value.logical_blob_name)
@@ -112,9 +109,6 @@
     lbi.op_name = op_conf.name
     lbi.blob_name = "out"
     return remote_blob_util.RemoteBlob(lbi)
-
->>>>>>> 35030d8f
-
 
 @oneflow_export("nn.max_pool1d")
 def max_pool1d(input, ksize, strides, padding, data_format="NWC", name=None):
