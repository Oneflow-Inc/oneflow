--- conflicted
+++ resolved
@@ -25,10 +25,6 @@
     groups=1,
     name=None,
 ):
-<<<<<<< HEAD
-    assert len(input.static_shape) == 4
-    assert len(filters.static_shape) == 4
-=======
     r"""2d convolution 
 
     Analogous to `tf.nn.conv2d <https://www.tensorflow.org/api_docs/python/tf/nn/conv2d>`_
@@ -37,7 +33,6 @@
     assert len(input.shape) == 4
     assert len(filters.shape) == 4
 
->>>>>>> 794814e5
     if isinstance(strides, (list, tuple)):
         assert len(strides) == 2, ValueError(
             "strides length must be 2 when passed as a list."
@@ -906,7 +901,6 @@
     r"""2d transposed convolution
 
     Args:
-<<<<<<< HEAD
     value: 4-d `Blob`
     filter: filter of transposed convolution, usually a variable
     output_shape: A 1-D Tensor representing the output shape of the deconvolution op
@@ -917,19 +911,6 @@
     input: Alias for value
     filters: Alias for filter
     dilations: The dilation factor for each dimension of input.
-=======
-        value: 4-d `Blob`
-        filter: filter of transposed convolution, usually a variable
-        output_shape: Not supported yet
-        strides: `int` or `int list`
-        padding: `'VALID'` or `'SAME'`
-        data_format: `'NHWC'` or `'NCHW'`
-        name: This operator's name
-        input: Alias for value
-        filters: Alias for filter
-        dilations: Not supported yet
-
->>>>>>> 794814e5
     Returns:
         A `Blob` with the same type as `value`.
 
