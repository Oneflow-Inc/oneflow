"""
Copyright 2020 The OneFlow Authors. All rights reserved.

Licensed under the Apache License, Version 2.0 (the "License");
you may not use this file except in compliance with the License.
You may obtain a copy of the License at

    http://www.apache.org/licenses/LICENSE-2.0

Unless required by applicable law or agreed to in writing, software
distributed under the License is distributed on an "AS IS" BASIS,
WITHOUT WARRANTIES OR CONDITIONS OF ANY KIND, either express or implied.
See the License for the specific language governing permissions and
limitations under the License.
"""
from __future__ import absolute_import

import os
from typing import Union, Optional, Sequence, List, Tuple

import oneflow as flow
import oneflow.core.operator.op_conf_pb2 as op_conf_util
import oneflow.core.register.logical_blob_id_pb2 as logical_blob_id_util
import oneflow.python.framework.interpret_util as interpret_util
import oneflow.python.framework.id_util as id_util
import oneflow.python.framework.remote_blob as remote_blob_util
import oneflow.python.framework.dtype as dtype_util
import oneflow.python.framework.module as module_util
import oneflow.python.ops.math_unary_elementwise_ops as math_unary_elementwise_ops
from oneflow.python.oneflow_export import oneflow_export
from oneflow.python.ops.transpose_util import get_perm_when_transpose_axis_to_last_dim
from oneflow.python.ops.transpose_util import get_inversed_perm


@oneflow_export("math.add")
def add(
    x: Union[int, float, remote_blob_util.BlobDef],
    y: Union[int, float, remote_blob_util.BlobDef],
    name: Optional[str] = None,
) -> remote_blob_util.BlobDef:
    """Compute :math:`X + Y` element-wise, math.add supports broadcasting. 
    The equation is:

    .. math::
        out = X + Y

    Args:
        x (Union[int, float, remote_blob_util.BlobDef]): A Blob. 
        y (Union[int, float, remote_blob_util.BlobDef]): A Blob has the same type of x.
        name (Optional[str], optional): The name for the operation. Defaults to None.

    Returns:
        remote_blob_util.BlobDef: A Blob is added by x and y, and has the same type of x.

    For example:

    .. code-block:: python

        import oneflow as flow
        import numpy as np
        import oneflow.typing as tp

        @flow.global_function()
        def addJob(x: tp.Numpy.Placeholder((3, )), 
                y: tp.Numpy.Placeholder((3, ))
        )->tp.Numpy:
            return flow.math.add(x, y)

        x = np.array([1, 2, 3]).astype(np.float32)
        y = np.array([1, 1, 1]).astype(np.float32)
        out = addJob(x, y) 

        # out [2., 3., 4.]

    """
    if isinstance(x, (int, float)):
        return scalar_add(y, x, name)
    elif isinstance(y, (int, float)):
        return scalar_add(x, y, name)
    elif x.shape == y.shape and x.batch_axis == y.batch_axis:
        return element_wise_add(x, y, name)
    elif x.shape == (1,):
        return scalar_add_by_tensor(y, x, name)
    elif y.shape == (1,):
        return scalar_add_by_tensor(x, y, name)
    else:
        return broadcast_add(x, y, name)


def _recursive_build_add_n(inputs, name=None):
    inputs = list(inputs)
    kernel_max_inputs = 8
    if len(inputs) == 1:
        return inputs[0]
    elif len(inputs) <= kernel_max_inputs:
        return (
            flow.user_op_builder(
                name if name is not None else id_util.UniqueStr("AddN_")
            )
            .Op("add_n")
            .Input("in", inputs)
            .Output("out")
            .Build()
            .InferAndTryRun()
            .RemoteBlobList()[0]
        )
    else:
        assert len(inputs) > kernel_max_inputs
        new_inputs = inputs[kernel_max_inputs:]
        new_inputs.append(_recursive_build_add_n(inputs[:kernel_max_inputs]))
        return _recursive_build_add_n(new_inputs)


@oneflow_export("math.add_n")
def add_n(
    inputs: Sequence[remote_blob_util.BlobDef], name: Optional[str] = None
) -> remote_blob_util.BlobDef:
    """Add all the input tensors in element-wise. 

    Args:
        inputs (Sequence[remote_blob_util.BlobDef]): A list of Blob, each Blob has the same shape and type. 
        name (Optional[str], optional): The name for the operation. Defaults to None.

    Returns:
        remote_blob_util.BlobDef: The sum of the inputs, has the same shape and type as the elements of inputs.

    For example:

    .. code-block:: python

        import oneflow as flow
        import numpy as np
        import oneflow.typing as tp

        @flow.global_function()
        def add_n_Job(x: tp.Numpy.Placeholder((3, )), 
                    y: tp.Numpy.Placeholder((3, ))
        )->tp.Numpy:
            return flow.math.add_n([x, y])

        x = np.array([1, 2, 3]).astype(np.float32)
        y = np.array([1, 1, 1]).astype(np.float32)
        out = add_n_Job(x, y)
        print(out)

        # out [2., 3., 4.]

    """
    return _recursive_build_add_n(inputs, name)


@oneflow_export("math.subtract")
def subtract(
    x: Union[int, float, remote_blob_util.BlobDef],
    y: Union[int, float, remote_blob_util.BlobDef],
    name: Optional[str] = None,
) -> remote_blob_util.BlobDef:
    """Compute :math:`X - Y` element-wise. 

    The equation is:

    .. math::
        out = X - Y

    Args:
        x (Union[int, float, remote_blob_util.BlobDef]): A Blob.
        y (Union[int, float, remote_blob_util.BlobDef]): A Blob has the same type of x.
        name (Optional[str], optional): The name for the operation. Defaults to None.

    Returns:
        remote_blob_util.BlobDef: A Blob after subtracting, has the same type as x.

    For example:

    .. code-block:: python

        import oneflow as flow
        import numpy as np
        import oneflow.typing as tp

        @flow.global_function()
        def subtractJob(x: tp.Numpy.Placeholder((3, )), 
                        y: tp.Numpy.Placeholder((3, ))
        )->tp.Numpy:
            return flow.math.subtract(x, y)

        x = np.array([1, 2, 3]).astype(np.float32)
        y = np.array([2, 4, 1]).astype(np.float32)
        out = subtractJob(x, y)

        # out [-1., -2., 2.]

    """
    if isinstance(x, (int, float)):
        return scalar_add(-1 * y, x, name)
    elif isinstance(y, (int, float)):
        return scalar_add(x, -1 * y, name)
    elif x.shape == y.shape:
        # TODO: add element-wise op
        return broadcast_sub(x, y, name)
    elif x.shape == (1,):
        return scalar_sub_by_tensor(y, x, name)
    elif y.shape == (1,):
        return scalar_sub_by_tensor(x, y, name)
    else:
        return broadcast_sub(x, y, name)


@oneflow_export("math.multiply")
def multiply(
    x: Union[int, float, remote_blob_util.BlobDef],
    y: Union[int, float, remote_blob_util.BlobDef],
    name: Optional[str] = None,
) -> remote_blob_util.BlobDef:
    r"""Compute :math:`x \times y` element-wise. 

    The equation is:

    .. math::
        out = X \times Y

    Args:
        x (Union[int, float, remote_blob_util.BlobDef]): A Blob.
        y (Union[int, float, remote_blob_util.BlobDef]): A Blob has the same type of x.
        name (Optional[str], optional): The name for the operation. Defaults to None.

    Returns:
        remote_blob_util.BlobDef: A Blob after multiplying, has the same type as x.

    For example:

    .. code-block:: python

        import oneflow as flow
        import numpy as np
        import oneflow.typing as tp

        @flow.global_function()
        def multiplyJob(x: tp.Numpy.Placeholder((3, )), 
                        y: tp.Numpy.Placeholder((3, ))
        )->tp.Numpy:
            return flow.math.multiply(x, y)

        x = np.array([1, 2, 3]).astype(np.float32)
        y = np.array([2, 3, 3]).astype(np.float32)
        out = multiplyJob(x, y)

        # out [2., 6., 9.]

    """
    if isinstance(x, (int, float)):
        return scalar_mul(y, x, name)
    elif isinstance(y, (int, float)):
        return scalar_mul(x, y, name)
    elif x.shape == y.shape and x.batch_axis == y.batch_axis:
        return element_wise_mul(x, y, name)
    elif x.shape == (1,):
        return scalar_mul_by_tensor(y, x, name)
    elif y.shape == (1,):
        return scalar_mul_by_tensor(x, y, name)
    else:
        return broadcast_mul(x, y, name)


@oneflow_export("math.divide")
def divide(
    x: Union[int, float, remote_blob_util.BlobDef],
    y: Union[int, float, remote_blob_util.BlobDef],
    name: Optional[str] = None,
) -> remote_blob_util.BlobDef:
    r"""Computes the division of x by y. 

    The equation is:

    .. math::
        out = \frac{X}{Y}

    Args:
        x (Union[int, float, remote_blob_util.BlobDef]): A Blob.
        y (Union[int, float, remote_blob_util.BlobDef]): A Blob.
        name (Optional[str], optional): The name for the operation. Defaults to None.

    Returns:
        remote_blob_util.BlobDef: A Blob with same shape as input x.

    For example:

    .. code-block:: python

        import oneflow as flow
        import numpy as np
        import oneflow.typing as tp

        @flow.global_function()
        def divideJob(x: tp.Numpy.Placeholder((3, )), 
                    y: tp.Numpy.Placeholder((3, ))
        )->tp.Numpy:
            return flow.math.divide(x, y)

        x = np.array([25, 16, 9]).astype(np.float32)
        y = np.array([10, 4, 2]).astype(np.float32)
        out = divideJob(x, y)

        # out [2.5, 4., 4.5]

    """
    if isinstance(x, (int, float)):
        return scalar_mul(math_unary_elementwise_ops.reciprocal_no_nan(y), x, name)
    elif isinstance(y, (int, float)):
        if y == 0 or y == 0.0:
            y = 0.0
        else:
            y = 1.0 / (float(y))
        return scalar_mul(x, y, name)
    elif x.shape == y.shape:
        # TODO: add element-wise op
        return broadcast_div(x, y, name)
    elif x.shape == (1,):
        return scalar_div_by_tensor(y, x, name)
    elif y.shape == (1,):
        return scalar_div_by_tensor(x, y, name)
    else:
        return broadcast_div(x, y, name)


@oneflow_export("math.mod")
def floor_mod(
    x: Union[int, float, remote_blob_util.BlobDef],
    y: Union[int, float, remote_blob_util.BlobDef],
    name: Optional[str] = None,
) -> remote_blob_util.BlobDef:
    r"""This operator mods two Blobs. 

    The equation is:

    .. math::
        out = X \bmod Y

    Args:
        x (Union[int, float, remote_blob_util.BlobDef]): A Blob
        y (Union[int, float, remote_blob_util.BlobDef]): A Blob has the same type of x
        name (Optional[str], optional): The name for the operation. Defaults to None.

    Raises:
        NotImplementedError: x must be an int or a float
        NotImplementedError: y must be an int or a float

    Returns:
        remote_blob_util.BlobDef: A Blob with same type as input x.

    For example:

    .. code-block:: python

        import oneflow as flow
        import numpy as np
        import oneflow.typing as tp

        @flow.global_function()
        def modJob(x: tp.Numpy.Placeholder((3, )), 
                y: tp.Numpy.Placeholder((3, ))
        )->tp.Numpy:
            return flow.math.mod(x, y)

        x = np.array([16, 9, 5]).astype(np.float32)
        y = np.array([6, 4, 3]).astype(np.float32)
        out = modJob(x, y)

        # out [4., 1., 2.]

    """
    if isinstance(x, (int, float)):
        raise NotImplementedError
    elif isinstance(y, (int, float)):
        raise NotImplementedError
    elif x.shape == y.shape:
        # TODO: add element-wise op
        return broadcast_floor_mod(x, y, name)
    else:
        return broadcast_floor_mod(x, y, name)


def scalar_add(x, operand, name=None):
    if name is None:
        name = id_util.UniqueStr("ScalarAdd_")
    builder = flow.user_op_builder(name).Op("scalar_add").Input("in", [x]).Output("out")
    if isinstance(operand, int):
        builder = (
            builder.Attr("has_int_operand", True)
            .Attr("has_float_operand", False)
            .Attr("int_operand", operand)
            .Attr("float_operand", 0.0)
        )
    elif isinstance(operand, float):
        builder = (
            builder.Attr("has_int_operand", False)
            .Attr("has_float_operand", True)
            .Attr("int_operand", 0)
            .Attr("float_operand", operand)
        )
    return builder.Build().InferAndTryRun().RemoteBlobList()[0]


def scalar_add_by_tensor(x, scalar, name=None):
    return (
        flow.user_op_builder(name or id_util.UniqueStr("ScalarAddByTensor_"))
        .Op("scalar_add_by_tensor")
        .Input("x", [x])
        .Input("scalar", [scalar])
        .Output("y")
        .Build()
        .InferAndTryRun()
        .RemoteBlobList()[0]
    )


def element_wise_add(x, y, name=None):
    return flow.math.add_n([x, y], name)


def build_broadcast_binary_op(math_op, x, y, name=None):
    if name is None:
        name = id_util.UniqueStr(math_op + "_")
    return (
        flow.user_op_builder(name)
        .Op(math_op)
        .Input("x", [x])
        .Input("y", [y])
        .Output("z")
        .Build()
        .InferAndTryRun()
        .RemoteBlobList()[0]
    )


def broadcast_add(x, y, name=None):
    return build_broadcast_binary_op("broadcast_add", x, y, name)


def broadcast_sub(x, y, name=None):
    return build_broadcast_binary_op("broadcast_sub", x, y, name)


def scalar_sub_by_tensor(x, scalar, name=None):
    return (
        flow.user_op_builder(name or id_util.UniqueStr("ScalarSubByTensor_"))
        .Op("scalar_sub_by_tensor")
        .Input("x", [x])
        .Input("scalar", [scalar])
        .Output("y")
        .Build()
        .InferAndTryRun()
        .RemoteBlobList()[0]
    )


def element_wise_mul(x, y, name=None):
    return (
        flow.user_op_builder(name or id_util.UniqueStr("ElementWiseMul_"))
        .Op("multiply")
        .Input("x", [x])
        .Input("y", [y])
        .Output("out")
        .Build()
        .InferAndTryRun()
        .RemoteBlobList()[0]
    )


def broadcast_mul(x, y, name=None):
    return build_broadcast_binary_op("broadcast_mul", x, y, name)


def scalar_mul(x, operand, name=None):
    if name is None:
        name = id_util.UniqueStr("ScalarMul_")
    builder = flow.user_op_builder(name).Op("scalar_mul").Input("in", [x]).Output("out")
    if isinstance(operand, int):
        builder = (
            builder.Attr("has_int_operand", True)
            .Attr("has_float_operand", False)
            .Attr("int_operand", operand)
            .Attr("float_operand", 0.0)
        )
    elif isinstance(operand, float):
        builder = (
            builder.Attr("has_int_operand", False)
            .Attr("has_float_operand", True)
            .Attr("int_operand", 0)
            .Attr("float_operand", operand)
        )
    return builder.Build().InferAndTryRun().RemoteBlobList()[0]


def scalar_mul_by_tensor(x, scalar, name=None):
    return (
        flow.user_op_builder(name or id_util.UniqueStr("ScalarMulByTensor_"))
        .Op("scalar_mul_by_tensor")
        .Input("x", [x])
        .Input("scalar", [scalar])
        .Output("y")
        .Build()
        .InferAndTryRun()
        .RemoteBlobList()[0]
    )


def broadcast_div(x, y, name=None):
    return build_broadcast_binary_op("broadcast_div", x, y, name)


def scalar_div_by_tensor(x, scalar, name=None):
    return (
        flow.user_op_builder(name or id_util.UniqueStr("ScalarDivByTensor_"))
        .Op("scalar_div_by_tensor")
        .Input("x", [x])
        .Input("scalar", [scalar])
        .Output("y")
        .Build()
        .InferAndTryRun()
        .RemoteBlobList()[0]
    )


def broadcast_floor_mod(x, y, name=None):
    return build_broadcast_binary_op("broadcast_floor_mod", x, y, name)


@oneflow_export("math.tanh")
def tanh(
    x: remote_blob_util.BlobDef, name: Optional[str] = None
) -> remote_blob_util.BlobDef:
    r"""Computes hyperbolic tangent of `x` element-wise. 

    The equation is:

    .. math::
        out = \frac{e^x - e^{-x}}{e^x + e^{-x}}

    Args:
        x (remote_blob_util.BlobDef): Input Blob
        name (Optional[str], optional): The name for the operation. Defaults to None.

    Returns:
        remote_blob_util.BlobDef: A Blob.

    For example:

    .. code-block:: python

        import oneflow as flow
        import numpy as np
        import oneflow.typing as tp

        @flow.global_function()
        def tanhJob(x: tp.Numpy.Placeholder((3, ))
        )->tp.Numpy:
            return flow.math.tanh(x)

        x = np.array([-0.5, 0, 0.5]).astype(np.float32)
        out = tanhJob(x)

        # out [-0.46211714, 0., 0.46211714]

    """

    return (
        flow.user_op_builder(name if name is not None else id_util.UniqueStr("TanH_"))
        .Op("tanh")
        .Input("in", [x])
        .Output("out")
        .Build()
        .InferAndTryRun()
        .RemoteBlobList()[0]
    )


@oneflow_export("math.gelu")
def gelu(
    x: remote_blob_util.BlobDef, name: Optional[str] = None
) -> remote_blob_util.BlobDef:
    r"""Gelu activation operator. 

    The equation is:

    .. math::
        out = 0.5 * x * (1 + tanh(\sqrt{\frac{2}{\pi}} * (x + 0.044715x^{3})))

    Args:
        x (remote_blob_util.BlobDef): Input Blob
        name (Optional[str], optional): The name for the operation. Defaults to None.

    Returns:
        remote_blob_util.BlobDef: A Blob.

    For example:

    .. code-block:: python

        import oneflow as flow
        import numpy as np
        import oneflow.typing as tp

        @flow.global_function()
        def geluJob(x: tp.Numpy.Placeholder((3, ))
        )->tp.Numpy:
            return flow.math.gelu(x)

        x = np.array([-0.5, 0, 0.5]).astype(np.float32)
        out = geluJob(x)

        # out [-0.15426877, 0., 0.34573123]

    """
    return (
        flow.user_op_builder(name if name is not None else id_util.UniqueStr("Gelu_"))
        .Op("gelu")
        .Input("in", [x])
        .Output("out")
        .Build()
        .InferAndTryRun()
        .RemoteBlobList()[0]
    )


@oneflow_export("math.relu", "nn.relu")
def relu(
    x: remote_blob_util.BlobDef, name: Optional[str] = None
) -> remote_blob_util.BlobDef:
    r"""Relu activation

    The equation is:

    .. math::
        out = max(X, 0)

    Args:
        x (remote_blob_util.BlobDef): Input Blob
        name (Optional[str], optional): The name for the operation. Defaults to None.

    Returns:
        remote_blob_util.BlobDef: An activated Blob.

    For example:

    .. code-block:: python

        import oneflow as flow
        import numpy as np
        import oneflow.typing as tp

        @flow.global_function()
        def reluJob(x: tp.Numpy.Placeholder((3, ))
        )->tp.Numpy:
            return flow.math.relu(x)

        x = np.array([-1, 0, 5]).astype(np.float32)
        out = reluJob(x)

        # out [0., 0., 5.]

    """

    return (
        flow.user_op_builder(name if name is not None else id_util.UniqueStr("Relu_"))
        .Op("relu")
        .Input("in", [x])
        .Output("out")
        .Build()
        .InferAndTryRun()
        .RemoteBlobList()[0]
    )


@oneflow_export("math.sigmoid")
def sigmoid(
    x: remote_blob_util.BlobDef, name: Optional[str] = None
) -> remote_blob_util.BlobDef:
    r"""Sigmoid activation 

    The equation is:

    .. math::
        out = \frac{1}{1 + e^{-x}}

    Args:
        x (remote_blob_util.BlobDef): Input Blob
        name (Optional[str], optional): The name for the operation. Defaults to None.

    Returns:
        remote_blob_util.BlobDef: An activated Blob.

    For example:

    .. code-block:: python

        import oneflow as flow
        import numpy as np
        import oneflow.typing as tp

        @flow.global_function()
        def sigmoidJob(x: tp.Numpy.Placeholder((3, ))
        )->tp.Numpy:
            return flow.math.sigmoid(x)

        x = np.array([-1, 0, 1]).astype(np.float32)
        out = sigmoidJob(x)

        # out [0.26894143, 0.5, 0.7310586]

    """
    return (
        flow.user_op_builder(
            name if name is not None else id_util.UniqueStr("Sigmoid_")
        )
        .Op("sigmoid")
        .Input("in", [x])
        .Output("out")
        .Build()
        .InferAndTryRun()
        .RemoteBlobList()[0]
    )


@oneflow_export("math.sigmoid_grad")
def sigmoid_grad(
    y: remote_blob_util.BlobDef,
    dy: remote_blob_util.BlobDef,
    name: Optional[str] = None,
) -> remote_blob_util.BlobDef:
    return (
        flow.user_op_builder(
            name if name is not None else id_util.UniqueStr("SigmoidGrad_")
        )
        .Op("sigmoid_grad")
        .Input("y", [y])
        .Input("dy", [dy])
        .Output("dx")
        .Build()
        .InferAndTryRun()
        .RemoteBlobList()[0]
    )


@oneflow_export("math.unsorted_segment_sum", "unsorted_segment_sum")
def unsorted_segment_sum(
    data: remote_blob_util.BlobDef,
    segment_ids: remote_blob_util.BlobDef,
    num_segments: int,
    axis: int = 0,
    name: Optional[str] = None,
) -> remote_blob_util.BlobDef:
    r"""Computes the sum along segments of a Blob. 
    
    Args:
        data (remote_blob_util.BlobDef): Input Blob
        segment_ids (remote_blob_util.BlobDef): A Blob should be the size of the first dimension, with consecutive IDs in the range 0 to k (k < d0).
        num_segments (int): num_segments should equal the number of distinct segment IDs.
        axis (int, optional): The axis of data. Defaults to 0.
        name (Optional[str], optional): The name for the operation. Defaults to None.

    Returns:
        remote_blob_util.BlobDef: A Blob with the same type of data.

    For example:

    .. code-block:: python 

        # Example 1: 
        import oneflow as flow
        import numpy as np
        import oneflow.typing as tp

        @flow.global_function()
        def unsorted_segment_sumJob(data: tp.Numpy.Placeholder((3, 4)),
                                    segment_ids: tp.Numpy.Placeholder((4, ), dtype=flow.int32)
        )->tp.Numpy:
            return flow.math.unsorted_segment_sum(data, segment_ids, num_segments=2, axis=1)

        input_blob = np.array([[1, 2, 3, 4], 
                               [5, 6, 7 ,8], 
                               [9, 10, 11, 12]]).astype(np.float32)
        segment_ids = np.array([0, 1, 0, 1]).astype(np.int32)
        out = unsorted_segment_sumJob(input_blob, segment_ids)

        # out [[ 4.  6.]
        #      [12. 14.]
        #      [20. 22.]]

        # Example 2
        import oneflow as flow
        import numpy as np
        import oneflow.typing as tp

        @flow.global_function()
        def unsorted_segment_sumJob(data: tp.Numpy.Placeholder((3, 4)),
                                    segment_ids: tp.Numpy.Placeholder((3, ), dtype=flow.int32)
        )->tp.Numpy:
            return flow.math.unsorted_segment_sum(data, segment_ids, num_segments=2, axis=0)

        input_blob = np.array([[1, 2, 3, 4], 
                               [5, 6, 7 ,8], 
                               [9, 10, 11, 12]]).astype(np.float32)
        segment_ids = np.array([0, 1, 0]).astype(np.int32)
        out = unsorted_segment_sumJob(input_blob, segment_ids)

        #  out [[10. 12. 14. 16.]
        #       [ 5.  6.  7.  8.]]

    """
    return (
        flow.user_op_builder(
            name if name is not None else id_util.UniqueStr("UnsortedSegmentSum_")
        )
        .Op("unsorted_segment_sum")
        .Input("data", [data])
        .Input("segment_ids", [segment_ids])
        .Output("out")
        .Attr("axis", int(axis))
        .Attr("num_segments", int(num_segments))
        .Build()
        .InferAndTryRun()
        .RemoteBlobList()[0]
    )


@oneflow_export("math.unsorted_segment_sum_like", "unsorted_segment_sum_like")
def unsorted_segment_sum_like(
    data: remote_blob_util.BlobDef,
    segment_ids: remote_blob_util.BlobDef,
    like: remote_blob_util.BlobDef,
    axis: int = 0,
    name: Optional[str] = None,
) -> remote_blob_util.BlobDef:
    r"""Computes the sum along segments of a Blob, the output shape is the same as the `like` Blob. 

    Args:
        data (remote_blob_util.BlobDef): Input Blob
        segment_ids (remote_blob_util.BlobDef): A Blob should be the size of the first dimension, with consecutive IDs in the range 0 to k (k < d0).
        like (remote_blob_util.BlobDef): The input Blob which specifies shape
        axis (int, optional): The axis of data. Defaults to 0.
        name (Optional[str], optional): The name for the operation. Defaults to None.

    Returns:
        remote_blob_util.BlobDef: A Blob.

    For example: 

    .. code-block:: python 

        import oneflow as flow
        import numpy as np
        import oneflow.typing as tp

        @flow.global_function()
        def unsorted_segment_sum_like_Job(data: tp.Numpy.Placeholder((3, 4)),
                                        segment_ids: tp.Numpy.Placeholder((3, ), dtype=flow.int32), 
                                        like: tp.Numpy.Placeholder((2, 4), dtype=flow.float32)
        )->tp.Numpy:
            return flow.math.unsorted_segment_sum_like(data, segment_ids, like, axis=0)

        input_blob = np.array([[1, 2, 3, 4], 
                            [5, 6, 7 ,8], 
                            [9, 10, 11, 12]]).astype(np.float32)
        segment_ids = np.array([0, 1, 0]).astype(np.int32)
        like = np.zeros(shape=(2, 4), dtype=np.float32)

        out = unsorted_segment_sum_like_Job(input_blob, segment_ids, like)

        # out [[10. 12. 14. 16.]
        #      [ 5.  6.  7.  8.]]

    """
    return (
        flow.user_op_builder(
            name if name is not None else id_util.UniqueStr("UnsortedSegmentSumLike_")
        )
        .Op("unsorted_segment_sum_like")
        .Input("data", [data])
        .Input("segment_ids", [segment_ids])
        .Input("like", [like])
        .Output("out")
        .Attr("axis", int(axis))
        .Build()
        .InferAndTryRun()
        .RemoteBlobList()[0]
    )


@oneflow_export("math.unsorted_batch_segment_sum", "unsorted_batch_segment_sum")
def unsorted_batch_segment_sum(
    data: remote_blob_util.BlobDef,
    segment_ids: remote_blob_util.BlobDef,
    num_segments: int,
    name: Optional[str] = None,
) -> remote_blob_util.BlobDef:
    r"""It is similar with `unsorted_segment_sum`, the difference is that `unsorted_batch_segment_sum` brings a `batch axis`. We can do the segment sum in different batch of data. 

    For example, the segment id is like:

    .. code-block:: python

        [[0 0 0 1 2 2 3 3], 
         [0 0 1 1 2 3 3 3]]

    Args:
        data (remote_blob_util.BlobDef): Input Blob
        segment_ids (remote_blob_util.BlobDef): A Blob with shape (d0, d1). The d0, d1 are the first and second dimension of data. 
        num_segments (int): num_segments should equal the number of distinct segment IDs.
        name (Optional[str], optional): The name for the operation. Defaults to None.

    Returns:
        remote_blob_util.BlobDef: A Blob.

    For example:

    .. code-block:: python

        import oneflow as flow
        import numpy as np
        import oneflow.typing as tp

        @flow.global_function()
        def unsorted_batch_segment_sum_Job(data: tp.Numpy.Placeholder((3, 4)),
                                        segment_ids: tp.Numpy.Placeholder((3, 4), dtype=flow.int32)
        )->tp.Numpy:
            return flow.math.unsorted_batch_segment_sum(data, segment_ids, 2)

        input_blob = np.array([[1, 2, 3, 4], 
                            [1, 2, 3 ,4], 
                            [1, 2, 3, 4]]).astype(np.float32)
        segment_ids = np.array([[0, 0, 0, 1], 
                                [0, 0, 1, 0], 
                                [0, 1, 0, 0]]).astype(np.int32)
        out = unsorted_batch_segment_sum_Job(input_blob, segment_ids)

        # out [[6. 4.]
        #      [7. 3.]
        #      [8. 2.]]

    """
    return (
        flow.user_op_builder(
            name if name is not None else id_util.UniqueStr("UnsortedBatchSegmentSum_")
        )
        .Op("unsorted_batch_segment_sum")
        .Input("data", [data])
        .Input("segment_ids", [segment_ids])
        .Output("out")
        .Attr("num_segments", int(num_segments))
        .Build()
        .InferAndTryRun()
        .RemoteBlobList()[0]
    )


@oneflow_export("cast")
def cast(
    x: remote_blob_util.BlobDef, dtype: dtype_util.dtype, name: Optional[str] = None
) -> remote_blob_util.BlobDef:
    r"""The op takes input x and casts it to the output with `dtype`

    Args:
        x (remote_blob_util.BlobDef): Input Blob
        dtype (dtype_util.dtype): Data type of the output
        name (Optional[str], optional): The name for the operation. Defaults to None.

    Returns:
        remote_blob_util.BlobDef: A Blob

    For example:

    .. code-block:: python

        import oneflow as flow
        import numpy as np
        import oneflow.typing as tp

        @flow.global_function()
        def cast_Job(x: tp.Numpy.Placeholder((3, ), dtype=flow.float32)
        )->tp.Numpy:
            return flow.cast(x, dtype=flow.int32)

        x = np.array([1, 2, 3]).astype(np.float32)
        out = cast_Job(x)

        # out.dtype = "int32"

    """
    if x.dtype == dtype:
        return x
    if name is None:
        name = id_util.UniqueStr("Cast_")

    return (
        flow.user_op_builder(name)
        .Op("cast")
        .Input("in", [x])
        .Output("out")
        .Attr("dtype", dtype)
        .Build()
        .InferAndTryRun()
        .RemoteBlobList()[0]
    )


@oneflow_export("math.equal")
def equal(
    x: remote_blob_util.BlobDef, y: remote_blob_util.BlobDef, name: Optional[str] = None
) -> remote_blob_util.BlobDef:
    r"""Returns the truth value of :math:`{x}=={y}` element-wise.

    Args:
        x (remote_blob_util.BlobDef): A Blob
        y (remote_blob_util.BlobDef): A Blob
        name (Optional[str], optional): The name for the operation. Defaults to None.

    Returns:
        remote_blob_util.BlobDef: A Blob with int8 type.

    For example:

    .. code-block:: python

        import oneflow as flow
        import numpy as np
        import oneflow.typing as tp

        @flow.global_function()
        def equal_Job(x: tp.Numpy.Placeholder((3, )), 
                    y: tp.Numpy.Placeholder((3, ))
        )->tp.Numpy:
            return flow.math.equal(x, y)

        x = np.array([1, 2, 3]).astype(np.float32)
        y = np.array([1, 2, 1]).astype(np.float32)
        out = equal_Job(x, y)

        # out [1 1 0]

    """
    return build_broadcast_binary_op("broadcast_equal", x, y, name)


@oneflow_export("math.not_equal")
def not_equal(
    x: remote_blob_util.BlobDef, y: remote_blob_util.BlobDef, name: Optional[str] = None
) -> remote_blob_util.BlobDef:
    r"""Returns the truth value of :math:`{x}!={y}` element-wise.

    Args:
        x (remote_blob_util.BlobDef): A Blob
        y (remote_blob_util.BlobDef): A Blob
        name (Optional[str], optional): The name for the operation. Defaults to None.

    Returns:
        remote_blob_util.BlobDef: A Blob with int8 type.

    For example:

    .. code-block:: python

        import oneflow as flow
        import numpy as np
        import oneflow.typing as tp

        @flow.global_function()
        def not_equal_Job(x: tp.Numpy.Placeholder((3, )), 
                        y: tp.Numpy.Placeholder((3, ))
        )->tp.Numpy:
            return flow.math.not_equal(x, y)

        x = np.array([1, 2, 3]).astype(np.float32)
        y = np.array([1, 2, 1]).astype(np.float32)
        out = not_equal_Job(x, y)

        # out [0 0 1]

    """
    return build_broadcast_binary_op("broadcast_not_equal", x, y, name)


@oneflow_export("math.less")
def less(
    x: remote_blob_util.BlobDef, y: remote_blob_util.BlobDef, name: Optional[str] = None
) -> remote_blob_util.BlobDef:
    r"""Returns the truth value of :math:`x < y` element-wise.

    Args:
        x (remote_blob_util.BlobDef): A Blob
        y (remote_blob_util.BlobDef): A Blob
        name (Optional[str], optional): The name for the operation. Defaults to None.

    Returns:
        remote_blob_util.BlobDef: A Blob with int8 type.

    For example:

    .. code-block:: python

        import oneflow as flow
        import numpy as np
        import oneflow.typing as tp

        @flow.global_function()
        def less_Job(x: tp.Numpy.Placeholder((3, )), 
                    y: tp.Numpy.Placeholder((3, ))
        )->tp.Numpy:
            return flow.math.less(x, y)

        x = np.array([1, 2, 3]).astype(np.float32)
        y = np.array([1, 2, 4]).astype(np.float32)
        out = less_Job(x, y)

        # out [0 0 1]

    """
    return build_broadcast_binary_op("broadcast_less", x, y, name)


@oneflow_export("math.less_equal")
def less_equal(
    x: remote_blob_util.BlobDef, y: remote_blob_util.BlobDef, name: Optional[str] = None
) -> remote_blob_util.BlobDef:
    r"""Returns the truth value of :math:`x <= y` element-wise.

    Args:
        x (remote_blob_util.BlobDef): A Blob
        y (remote_blob_util.BlobDef): A Blob
        name (Optional[str], optional): The name for the operation. Defaults to None.

    Returns:
        remote_blob_util.BlobDef: A Blob with int8 type.

    For example:

    .. code-block:: python

        import oneflow as flow
        import numpy as np
        import oneflow.typing as tp

        @flow.global_function()
        def less_equal_Job(x: tp.Numpy.Placeholder((3, )), 
                        y: tp.Numpy.Placeholder((3, ))
        )->tp.Numpy:
            return flow.math.less_equal(x, y)

        x = np.array([1, 2, 3]).astype(np.float32)
        y = np.array([1, 1, 4]).astype(np.float32)
        out = less_equal_Job(x, y)

        # out [1 0 1]

    """
    return build_broadcast_binary_op("broadcast_less_equal", x, y, name)


@oneflow_export("math.greater")
def greater(
    x: remote_blob_util.BlobDef, y: remote_blob_util.BlobDef, name: Optional[str] = None
) -> remote_blob_util.BlobDef:
    r"""Returns the truth value of :math:`x > y` element-wise.

    Args:
        x (remote_blob_util.BlobDef): A Blob
        y (remote_blob_util.BlobDef): A Blob
        name (Optional[str], optional): The name for the operation. Defaults to None.

    Returns:
        remote_blob_util.BlobDef: A Blob with int8 type.

    For example: 

    .. code-block:: python

        import oneflow as flow
        import numpy as np
        import oneflow.typing as tp

        @flow.global_function()
        def greater_Job(x: tp.Numpy.Placeholder((3, )), 
                        y: tp.Numpy.Placeholder((3, ))
        )->tp.Numpy:
            return flow.math.greater(x, y)

        x = np.array([1, 1, 4]).astype(np.float32)
        y = np.array([1, 2, 3]).astype(np.float32)
        out = greater_Job(x, y)

        # out [0 0 1]

    """
    return build_broadcast_binary_op("broadcast_greater", x, y, name)


@oneflow_export("math.greater_equal")
def greater_equal(
    x: remote_blob_util.BlobDef, y: remote_blob_util.BlobDef, name: Optional[str] = None
) -> remote_blob_util.BlobDef:
    r"""Returns the truth value of :math:`x >= y` element-wise.

    Args:
        x (remote_blob_util.BlobDef): A Blob
        y (remote_blob_util.BlobDef): A Blob
        name (Optional[str], optional): The name for the operation. Defaults to None.

    Returns:
        remote_blob_util.BlobDef: A Blob with int8 type.

    For example:

    .. code-block:: python

        import oneflow as flow
        import numpy as np
        import oneflow.typing as tp

        @flow.global_function()
        def greater_equal_Job(x: tp.Numpy.Placeholder((3, )), 
                            y: tp.Numpy.Placeholder((3, ))
        )->tp.Numpy:
            return flow.math.greater_equal(x, y)

        x = np.array([1, 1, 4]).astype(np.float32)
        y = np.array([1, 2, 3]).astype(np.float32)
        out = greater_equal_Job(x, y)

        # out [1 0 1]

    """
    return build_broadcast_binary_op("broadcast_greater_equal", x, y, name)


@oneflow_export("math.logical_and")
def logical_and(
    x: remote_blob_util.BlobDef, y: remote_blob_util.BlobDef, name: Optional[str] = None
) -> remote_blob_util.BlobDef:
    r"""Logical AND function.

    Each element is calculated by:

    .. math::
        out = X \land Y

    Args:
        x (remote_blob_util.BlobDef): A Blob
        y (remote_blob_util.BlobDef): A Blob
        name (Optional[str], optional): The name for the operation. Defaults to None.

    Returns:
        remote_blob_util.BlobDef: A Blob with int8 type.

    For example:

    .. code-block:: python

        import oneflow as flow
        import numpy as np
        import oneflow.typing as tp

        @flow.global_function()
        def logical_and_Job(x: tp.Numpy.Placeholder((3, )), 
                            y: tp.Numpy.Placeholder((3, ))
        )->tp.Numpy:
            return flow.math.logical_and(x, y)

        x = np.array([1, 0, 1]).astype(np.float32)
        y = np.array([0, 0, 1]).astype(np.float32)
        out = logical_and_Job(x, y)

        # out [0 0 1]

    """
    return build_broadcast_binary_op("broadcast_logical_and", x, y, name)


@oneflow_export("math.minimum")
def broadcast_min(
    x: remote_blob_util.BlobDef, y: remote_blob_util.BlobDef, name: Optional[str] = None
) -> remote_blob_util.BlobDef:
    r"""Returns the min of x and y element-wise, this op supports broadcasting.

    Args:
        x (remote_blob_util.BlobDef): A Blob
        y (remote_blob_util.BlobDef): A Blob. Must have the same type of x
        name (Optional[str], optional): The name for the operation. Defaults to None.

    Returns:
        remote_blob_util.BlobDef: A Blob, has the same type of x. 

    For example:

    .. code-block:: python

        import oneflow as flow
        import numpy as np
        import oneflow.typing as tp

        @flow.global_function()
        def minimum_Job(x: tp.Numpy.Placeholder((3, )), 
                        y: tp.Numpy.Placeholder((3, ))
        )->tp.Numpy:
            return flow.math.minimum(x, y)

        x = np.array([2, 3, 4]).astype(np.float32)
        y = np.array([4, 2, 1]).astype(np.float32)
        out = minimum_Job(x, y)

        # out [2. 2. 1.]

    """
    return build_broadcast_binary_op("broadcast_minimum", x, y, name)


@oneflow_export("math.maximum")
def broadcast_max(
    x: remote_blob_util.BlobDef, y: remote_blob_util.BlobDef, name: Optional[str] = None
) -> remote_blob_util.BlobDef:
    """Returns the max of x and y element-wise, this op supports broadcasting.

    Args:
        x (remote_blob_util.BlobDef): A Blob
        y (remote_blob_util.BlobDef): A Blob. Must have the same type of x
        name (Optional[str], optional): The name for the operation. Defaults to None.

    Returns:
        remote_blob_util.BlobDef: A Blob, has the same type of x. 

    For example:

    .. code-block:: python

        import oneflow as flow
        import numpy as np
        import oneflow.typing as tp

        @flow.global_function()
        def maximum_Job(x: tp.Numpy.Placeholder((3, )), 
                        y: tp.Numpy.Placeholder((3, ))
        )->tp.Numpy:
            return flow.math.maximum(x, y)

        x = np.array([2, 3, 4]).astype(np.float32)
        y = np.array([4, 2, 1]).astype(np.float32)
        out = maximum_Job(x, y)

        # out [4. 3. 4.]

    """
    return build_broadcast_binary_op("broadcast_maximum", x, y, name)


@oneflow_export("math.reduced_shape_elem_cnt")
def elem_cnt(
    input_blob: remote_blob_util.BlobDef,
    axis: Optional[Sequence[int]] = None,
    dtype: Optional[dtype_util.dtype] = None,
    name: Optional[str] = None,
) -> remote_blob_util.BlobDef:
    """Computes the product of input_blob's dimensions along the parameter `axis`. By default, all the dimensions will be computed. 

    Args:
        input_blob (remote_blob_util.BlobDef): Input Blob
        axis (Optional[Sequence[int]], optional): The dimensions along which the op is performed. Defaults to None.
        dtype (Optional[dtype_util.dtype], optional): The data type. Defaults to None.
        name (Optional[str], optional): The name for the operation. Defaults to None.

    Returns:
        remote_blob_util.BlobDef: A Blob

    For example:

    .. code-block:: python

        # Example 1:
        import oneflow as flow
        import numpy as np
        import oneflow.typing as tp

        @flow.global_function()
        def elem_cnt_Job(x: tp.Numpy.Placeholder((3, 4, 5))
        )->tp.Numpy:
            return flow.math.reduced_shape_elem_cnt(x, axis=[0, 1])

        x = np.ones(shape=(3, 4, 5), dtype=np.float32)
        out = elem_cnt_Job(x) # 3 x 4 = 12

        # out [12]

        # Example 2:
        import oneflow as flow
        import numpy as np
        import oneflow.typing as tp

        @flow.global_function()
        def elem_cnt_Job(x: tp.Numpy.Placeholder((3, 4, 5))
        )->tp.Numpy:
            return flow.math.reduced_shape_elem_cnt(x)

        x = np.ones(shape=(3, 4, 5), dtype=np.float32)
        out = elem_cnt_Job(x) # 3 x 4 x 5 = 60

        # out [60]

    """
    op_conf = op_conf_util.OperatorConf()
    setattr(
        op_conf,
        "name",
        name if name is not None else id_util.UniqueStr("ShapeElemCnt_"),
    )
    op_conf.shape_elem_cnt_conf.x = input_blob.unique_name
    if axis is None:
        op_conf.shape_elem_cnt_conf.exclude_axis_conf.SetInParent()
    else:
        assert isinstance(axis, (tuple, list))
        op_conf.shape_elem_cnt_conf.include_axis_conf.axis.extend(axis)
    if dtype is not None:
        op_conf.shape_elem_cnt_conf.data_type = dtype.oneflow_proto_dtype
    op_conf.shape_elem_cnt_conf.y = "y"
    interpret_util.Forward(op_conf)
    out_lbi = logical_blob_id_util.LogicalBlobId()
    out_lbi.op_name = op_conf.name
    out_lbi.blob_name = "y"
    return remote_blob_util.RemoteBlob(out_lbi)


def _top_k_at_last_dim(
    input: remote_blob_util.BlobDef,
    k: int = 1,
    sorted: bool = True,
    name: Optional[str] = None,
) -> remote_blob_util.BlobDef:
    return (
        flow.user_op_builder(name if name is not None else id_util.UniqueStr("TopK_"))
        .Op("top_k")
        .Input("in", [input])
        .Output("out")
        .Attr("k", k)
        .Attr("sorted", sorted)
        .Build()
        .InferAndTryRun()
        .RemoteBlobList()[0]
    )


@oneflow_export("math.top_k")
def top_k(
    input: remote_blob_util.BlobDef,
    axis: int = -1,
    k: int = 1,
    sorted: bool = True,
    name: Optional[str] = None,
) -> remote_blob_util.BlobDef:
    """Finds the indices of the k largest entries at specified axis, the difference between other framework is that oneflow only return the indices. 

    Args:
        input (remote_blob_util.BlobDef): The input Blob
        axis (int, optional): dimension to be calculated. Defaults to the last dim (-1)
        k (int, optional): Number of top elements to look for along the last dimension. Defaults to 1.
        sorted (bool, optional): If true the resulting k elements will be sorted by the values in descending order. Defaults to True.
        name (Optional[str], optional): The name for the operation. Defaults to None.

    Returns:
        remote_blob_util.BlobDef: A Blob(dtype=int32) contains the indices of the k largest elements.

    For example:

    .. code-block:: python

        import oneflow as flow
        import numpy as np
        import oneflow.typing as tp

        @flow.global_function()
        def topk_Job(x: tp.Numpy.Placeholder((5, ))
        )->tp.Numpy:
            return flow.math.top_k(x, 2)

        x = np.array([1, 3, 8, 7, 2], dtype=np.float32)
        out = topk_Job(x)

        # out [2 3]

    """
    name = name if name is not None else id_util.UniqueStr("TopK_")
    num_axes = len(input.shape)
    axis = axis if axis >= 0 else axis + num_axes
    assert 0 <= axis < num_axes, "axis out of range"
    if axis == num_axes - 1:
        return _top_k_at_last_dim(input, k, sorted, name)
    else:
        perm = get_perm_when_transpose_axis_to_last_dim(num_axes, axis)
        x = flow.transpose(input, perm, False, True, name + "_transpose")
        x = _top_k_at_last_dim(x, k, sorted, name)
        return flow.transpose(
            x, get_inversed_perm(perm), False, True, name + "_inverse_transpose"
        )


def _argmax_at_last_dim(
    input: remote_blob_util.BlobDef, name: Optional[str] = None
) -> remote_blob_util.BlobDef:
    return (
        flow.user_op_builder(name if name is not None else id_util.UniqueStr("ArgMax_"))
        .Op("argmax")
        .Input("in", [input])
        .Output("out")
        .Build()
        .InferAndTryRun()
        .RemoteBlobList()[0]
    )


@oneflow_export("math.argmax")
def argmax(
    input: remote_blob_util.BlobDef, axis: int = -1, name: Optional[str] = None,
) -> remote_blob_util.BlobDef:
    """The op computes the index with the largest value of a Blob at specified axis.

    Args:
        input (remote_blob_util.BlobDef): Input Blob
        axis (int, optional): dimension to be calculated. Defaults to the last dim (-1)
        name (Optional[str], optional): The name for the operation. Defaults to None.

    Returns:
        remote_blob_util.BlobDef: A Blob(dtype=int32) contains the index with the largest value of `input`

    For example:

    .. code-block:: python

        import oneflow as flow
        import numpy as np
        import oneflow.typing as tp

        @flow.global_function()
        def argmax_Job(x: tp.Numpy.Placeholder((2, 5))
        )->tp.Numpy:
            return flow.math.argmax(x)

        x = np.array([[1, 3, 8, 7, 2], 
                    [1, 9, 4, 3, 2]], dtype=np.float32)

        out = argmax_Job(x)

        # out [2 1]

    """
    name = name if name is not None else id_util.UniqueStr("ArgMax_")
    num_axes = len(input.shape)
    axis = axis if axis >= 0 else axis + num_axes
    assert 0 <= axis < num_axes, "axis out of range"
    if axis == num_axes - 1:
        return _argmax_at_last_dim(input, name)
    else:
        perm = get_perm_when_transpose_axis_to_last_dim(num_axes, axis)
        x = flow.transpose(input, perm, False, True, name + "_transpose")
        x = _argmax_at_last_dim(x, name)
        x = flow.expand_dims(x, -1, name + "_expand_dims")
        x = flow.transpose(
            x, get_inversed_perm(perm), False, True, name + "_inverse_transpose"
        )
        x = flow.squeeze(x, [axis], name + "_squeeze")
        return x


@oneflow_export("math.broadcast_to_compatible_with", "broadcast_to_compatible_with")
def broadcast_to_compatible_with(
    x: remote_blob_util.BlobDef,
    compatible: Sequence[remote_blob_util.BlobDef],
    name: Optional[str] = None,
) -> remote_blob_util.BlobDef:
    r"""Returns a 'Blob' with the shape can be broadcasted by other shapes

    Args:
        x (remote_blob_util.BlobDef): a 'Blob'
        compatible (Sequence[remote_blob_util.BlobDef]): Sequence of different shape
        name (Optional[str], optional): This operator's name. Defaults to None.

    Returns:
        remote_blob_util.BlobDef: A 'Blob' with the biggest shape

    For example:

    .. code-block:: python

        import oneflow as flow
        import numpy as np
        import oneflow.typing as tp

        @flow.global_function()
        def broadcast_to_compatible_with_Job(x: tp.Numpy.Placeholder((4, 1, 1))
        )->tp.Numpy:
            blob_a = flow.constant(value=1, dtype=flow.float32, shape=(1, 2, 1))
            blob_b = flow.constant(value=1, dtype=flow.float32, shape=(1, 1, 3))

            return flow.math.broadcast_to_compatible_with(x, [blob_a, blob_b])

        x = np.ones(shape=(4, 1, 1), dtype=np.float32)

        out = broadcast_to_compatible_with_Job(x)

        # out.shape (4, 2, 3)

    """
    assert isinstance(compatible, (list, tuple))
    if name is None:
        name = id_util.UniqueStr("BroadcastToCompatibleWith_")

    op_conf = op_conf_util.OperatorConf()
    setattr(op_conf, "name", name)
    setattr(op_conf.broadcast_to_compatible_with_conf, "x", x.unique_name)
    setattr(op_conf.broadcast_to_compatible_with_conf, "y", "y")
    op_conf.broadcast_to_compatible_with_conf.compatible.extend(
        [cp.unique_name for cp in compatible]
    )
    interpret_util.Forward(op_conf)

    ret_lbi = logical_blob_id_util.LogicalBlobId()
    ret_lbi.op_name = op_conf.name
    ret_lbi.blob_name = "y"
    return remote_blob_util.RemoteBlob(ret_lbi)


@oneflow_export(
    "math.clip_by_value", "clip_by_value", "clip_by_scalar", "clip", "clamp"
)
def clip_by_value(
    values: remote_blob_util.BlobDef,
    min_value: Optional[Union[int, float]] = None,
    max_value: Optional[Union[int, float]] = None,
    name: Optional[str] = None,
) -> remote_blob_util.BlobDef:
    """This op clips Blob values to a specified min value and max value.

    The equation is:

    .. math::
        out = MIN(MAX(x, min), max)

    Args:
        values (remote_blob_util.BlobDef): Input Blob
        min_value (Optional[Union[int, float]], optional): The minimum value to clip by. Defaults to None.
        max_value (Optional[Union[int, float]], optional): The maximum value to clip by. Defaults to None.
        name (Optional[str], optional): The name for the operation. Defaults to None.

    Raises:
        ValueError: min_value and max_value `cannot be None at the same time`

    Returns:
        remote_blob_util.BlobDef: A clipped Blob

    For example:

    .. code-block:: python

        import oneflow as flow
        import numpy as np
        import oneflow.typing as tp

        @flow.global_function()
        def clip_by_value_Job(x: tp.Numpy.Placeholder((4, ))
        )->tp.Numpy:
            return flow.math.clip_by_value(x, min_value=-1, max_value=5)

        x = np.array([-2, 1, 4, 7], dtype=np.float32)

        out = clip_by_value_Job(x)

        # out [-1. 1. 4. 5.]

    """
    if name is None:
        name = id_util.UniqueStr("ClipByValue_")

    if min_value is not None and max_value is not None:
        op_builder = (
            flow.user_op_builder(name)
            .Op("clip_by_scalar")
            .Attr("floating_min", float(min_value))
            .Attr("integral_min", int(min_value))
            .Attr("floating_max", float(max_value))
            .Attr("integral_max", int(max_value))
        )
    elif min_value is not None:
        op_builder = (
            flow.user_op_builder(name)
            .Op("clip_by_scalar_min")
            .Attr("floating_min", float(min_value))
            .Attr("integral_min", int(min_value))
        )
    elif max_value is not None:
        op_builder = (
            flow.user_op_builder(name)
            .Op("clip_by_scalar_max")
            .Attr("floating_max", float(max_value))
            .Attr("integral_max", int(max_value))
        )
    else:
        raise ValueError("min_value and max_value cannot be None at the same time")

    return (
        op_builder.Input("x", [values])
        .Output("y")
        .Build()
        .InferAndTryRun()
        .RemoteBlobList()[0]
    )


@oneflow_export("math.l2_normalize")
def l2_normalize(
    input: remote_blob_util.BlobDef,
    axis: Optional[int] = None,
    epsilon: float = 1e-12,
    name: Optional[str] = None,
) -> remote_blob_util.BlobDef:
    r"""Use L2 norm to normalizes along dimension `axis`

    The equation is: 

    .. math::
        out = \frac{x}{\sqrt{\Sigma{x^2}+\epsilon}}

    Args:
        input (remote_blob_util.BlobDef): Input Blob
        axis (Optional[int], optional): The axis on which to apply L2 normalization. Defaults to None.
        epsilon (float, optional): The epsilon value is used to avoid division by zero. Defaults to 1e-12.
        name (Optional[str], optional): The name for the operation. Defaults to None.

    Returns:
        remote_blob_util.BlobDef: The normalized Blob

    For example:

    .. code-block:: python

        import oneflow as flow
        import numpy as np
        import oneflow.typing as tp

        @flow.global_function()
        def l2_normalize_Job(x: tp.Numpy.Placeholder((4, ))
        )->tp.Numpy:
            return flow.math.l2_normalize(x, axis=0)

        x = np.array([1, 2, 3, 4], dtype=np.float32)

        out = l2_normalize_Job(x)

        # out [0.18257418 0.36514837 0.5477226  0.73029673]

    """
    if axis < 0:
        axis += len(input.shape)
    assert axis >= 0 and axis < len(input.shape)
    y, square_x_sum = (
        flow.user_op_builder(
            name if name is not None else id_util.UniqueStr("L2Normalize_")
        )
        .Op("l2_normalize")
        .Input("x", [input])
        .Output("y")
        .Output("square_x_sum")
        .Attr("axis", int(axis))
        .Attr("epsilon", float(epsilon))
        .Build()
        .InferAndTryRun()
        .RemoteBlobList()
    )
    return y


@oneflow_export("math.squared_difference")
def squared_difference(
    x: Union[int, float, remote_blob_util.BlobDef],
    y: Union[int, float, remote_blob_util.BlobDef],
    name: Optional[str] = None,
) -> remote_blob_util.BlobDef:
    """This op computes :math:`(x - y)^2` element-wise.

    Args:
        x (Union[int, float, remote_blob_util.BlobDef]): A Blob
        y (Union[int, float, remote_blob_util.BlobDef]): A Blob with the same type of x
        name (Optional[str], optional): The name for the operation. Defaults to None.

    Returns:
        remote_blob_util.BlobDef: A Blob

    For example:

    .. code-block:: python

        import oneflow as flow
        import numpy as np
        import oneflow.typing as tp

        @flow.global_function()
        def squared_difference_Job(x: tp.Numpy.Placeholder((4, )), 
                                y: tp.Numpy.Placeholder((4, ))
        )->tp.Numpy:
            return flow.math.squared_difference(x, y)

        x = np.array([1, 2, 3, 4], dtype=np.float32)
        y = np.array([2, 4, 6, 8], dtype=np.float32)

        out = squared_difference_Job(x, y)

        # out [ 1.  4.  9. 16.]

    """
    name_subtract, name_square = None, None
    if name is not None:
        name_subtract = name + "_subtract"
        name_square = name + "_square"
    return flow.math.square(flow.math.subtract(x, y, name_subtract), name_square)


@oneflow_export("math.gelu_grad")
def gelu_grad(
    x: remote_blob_util.BlobDef,
    dy: remote_blob_util.BlobDef,
    name: Optional[str] = None,
) -> remote_blob_util.BlobDef:
    return (
        flow.user_op_builder(
            name if name is not None else id_util.UniqueStr("GeluGrad_")
        )
        .Op("gelu_grad")
        .Input("x", [x])
        .Input("dy", [dy])
        .Output("dx")
        .Build()
        .InferAndTryRun()
        .RemoteBlobList()[0]
    )


@oneflow_export("math.tanh_grad")
def tanh_grad(
    y: remote_blob_util.BlobDef,
    dy: remote_blob_util.BlobDef,
    name: Optional[str] = None,
) -> remote_blob_util.BlobDef:
    return (
        flow.user_op_builder(
            name if name is not None else id_util.UniqueStr("TanhGrad_")
        )
        .Op("tanh_grad")
        .Input("y", [y])
        .Input("dy", [dy])
        .Output("dx")
        .Build()
        .InferAndTryRun()
        .RemoteBlobList()[0]
    )


@oneflow_export("math.tril", "nn.tril")
def tril(
    x: remote_blob_util.BlobDef, diagonal: int = 0, name: Optional[str] = None
) -> remote_blob_util.BlobDef:
    r"""Compute lower triangle of an matrix.

    Args:
        x (remote_blob_util.BlobDef): Input Blob.
        diagonal (int): Diagonal offset, when diagonal > 0, diagonal offset up, 
                        otherwise, offset downward.
        name (Optional[str], optional): The name for the operation. Defaults to None.

    Attention:
        The dimension of x must greater or equal to 2.

    Returns:
        remote_blob_util.BlobDef: The lower triangle blob of input.

    For example:

    .. code-block:: python

        import oneflow as flow
        import numpy as np
        import oneflow.typing as tp
        @flow.global_function()
        def tril_Job(x: tp.Numpy.Placeholder((4, 4))
        )->tp.Numpy:
            return flow.math.tril(x, 0)
        x = np.array([[1, 2, 3, 4], [1, 2, 3, 4], [1, 2, 3, 4], [1, 2, 3, 4]],
                      dtype=np.float32)
        out = tril_Job(x).get()

        # output [[1, 0, 0, 0],
                  [1, 2, 0, 0],
                  [1, 2, 3, 0],
                  [1, 2, 3, 4]]

    """
    return (
        flow.user_op_builder(name if name is not None else id_util.UniqueStr("Tril_"))
        .Op("tril")
        .Input("in", [x])
        .Attr("diagonal", diagonal)
        .Output("out")
        .Build()
        .InferAndTryRun()
        .RemoteBlobList()[0]
    )


<<<<<<< HEAD
@oneflow_export("math.in_top_k", "in_top_k")
def in_top_k(
    targets: remote_blob_util.BlobDef,
    predictions: remote_blob_util.BlobDef,
    k: Optional[int] = 1,
    name: Optional[str] = None,
) -> remote_blob_util.BlobDef:
    r"""Says whether the targets are in the top K predictions.

    Args:
        targets (remote_blob_util.BlobDef): A Blob of type int32 or int64.
        predictions (remote_blob_util.BlobDef): A Blob of type float32.
        k (Optional[int], optional): Number of top elements to look at for computing precision.
        name (Optional[str], optional): The name for the operation. Defaults to None.
    Returns:
        remote_blob_util.BlobDef: A Blob of type bool. Computed Precision at k as a bool Blob.
    
    For example:
=======
@oneflow_export("math.polyval")
def polyval(
    coeffs: Union[List, Tuple], x: remote_blob_util.BlobDef, name: Optional[str] = None
) -> remote_blob_util.BlobDef:
    r"""Computes the elementwise value of a polynomial.

    Args:
        coeffs (Union[List, Tuple]): The coefficients of the polynomial.
        x (remote_blob_util.BlobDef): A Blob.
        name (Optional[str], optional): The name for the operation. Defaults to None.

    Returns:
        remote_blob_util.BlobDef: A Blob, has the same data type of x.
    
    For example:

>>>>>>> 4cc08ba8
    .. code-block:: python

        import oneflow as flow
        import numpy as np
        import oneflow.typing as tp
<<<<<<< HEAD

        @flow.global_function()
        def intopk_Job(
            targets: tp.Numpy.Placeholder((2,), dtype=flow.int32),
            predictions: tp.Numpy.Placeholder((2, 4), dtype=flow.float32),
        ) -> tp.Numpy:
            return flow.math.in_top_k(targets, predictions, 1)

        targets = np.array([3, 1], dtype=np.int32)
        predictions = np.array([[0.0, 1.0, 2.0, 3.0], [3.0, 2.0, 1.0, 0.0],], dtype=np.float32)
        out = intopk_Job(targets, predictions)

        # out [1 0]

    """
    return (
        flow.user_op_builder(name if name is not None else id_util.UniqueStr("InTopK_"))
        .Op("in_top_k")
        .Input("targets", [targets])
        .Input("predictions", [predictions])
        .Attr("k", k)
        .Output("out")
        .Build()
        .InferAndTryRun()
        .RemoteBlobList()[0]
    )
=======
        
        @flow.global_function()
        def polyval_Job(
            x: tp.Numpy.Placeholder((3,), dtype=flow.float32)
        ) -> tp.Numpy:
            coeffs = [1.0, 3.0, -2.0]
            return flow.math.polyval(coeffs, x)

        x = np.array([1.0, 2.0, 3.0]).astype(np.float32)
        out = polyval_Job(x)
        
        # output [ 2. 8. 16.]

    """
    if name is None:
        name = id_util.UniqueStr("Polyval_")
    if not isinstance(coeffs, (list, tuple)):
        raise ValueError(
            "Argument coeffs must be list type " "found {}".format(type(coeffs))
        )
    if len(coeffs) < 1:
        return flow.zeros_like(x, name=name)
    p = flow.zeros_like(x, name=name)
    for c in coeffs:
        p = flow.math.add(c, flow.math.multiply(p, x))
    return p
>>>>>>> 4cc08ba8


@oneflow_export("range")
def range(
    start, limit=None, delta=1, dtype=None, name="range"
) -> remote_blob_util.BlobDef:
    r"""This operator is similar to python `range`, the difference is that `oneflow.range` generates 
    a Blob. 

    Args:
        start ([type]): The start of interval. Its type should be `int`. 
        limit ([type], optional): The limit of interval. Its type should be `int`.
        delta (int, optional): The numerical spacing between elements. Defaults to 1.
        dtype ([type], optional): The output's data type. Currently we only support `oneflow.int64`. Defaults to None.
        name (str, optional): The name for the operation. Defaults to "range".

    Returns:
        remote_blob_util.BlobDef: The result Blob

    For example: 

    Example 1: 

    .. code-block:: python 

        import oneflow as flow
        import oneflow.typing as tp 


        @flow.global_function()
        def range_job()->tp.Numpy:
            with flow.scope.placement("cpu", "0:0"):   
                out = flow.range(10, dtype=flow.int64)
            
            return out

        out = range_job()

        # out [0 1 2 3 4 5 6 7 8 9]
    
    Example2: 

    .. code-block:: python 

        import oneflow as flow
        import oneflow.typing as tp 


        @flow.global_function()
        def range_job()->tp.Numpy:
            with flow.scope.placement("cpu", "0:0"):   
                out = flow.range(1, 10, 3, dtype=flow.int64)
            
            return out

        out = range_job()

        # out [1 4 7]

    """
    # Ensure the dtype is not None
    assert dtype is not None, "Please specified data type"

    if limit is None:
        # If limit is None, We start from zero.
        start, limit = 0, start

    assert limit > start, "Limit should be larger than start"
    assert delta <= limit - start, "Delta is ilegal"

    # Ensure start, limit, delta's dtype is int, We will Add dtype hierarchy in Later version.
    assert type(start) == int, "Params `start`'s type should be int"
    assert type(limit) == int, "Params `limit`'s type should be int"
    assert type(delta) == int, "Params `delta`'s type should be int"

    # Build User OP
    return (
        flow.user_op_builder(name if name is not None else id_util.UniqueStr("Range_"))
        .Op("range")
        .Attr("start", start)
        .Attr("delta", delta)
        .Attr("limit", limit)
        .Attr("dtype", dtype)
        .Output("out")
        .Build()
        .InferAndTryRun()
        .RemoteBlobList()[0]
    )<|MERGE_RESOLUTION|>--- conflicted
+++ resolved
@@ -1909,26 +1909,6 @@
     )
 
 
-<<<<<<< HEAD
-@oneflow_export("math.in_top_k", "in_top_k")
-def in_top_k(
-    targets: remote_blob_util.BlobDef,
-    predictions: remote_blob_util.BlobDef,
-    k: Optional[int] = 1,
-    name: Optional[str] = None,
-) -> remote_blob_util.BlobDef:
-    r"""Says whether the targets are in the top K predictions.
-
-    Args:
-        targets (remote_blob_util.BlobDef): A Blob of type int32 or int64.
-        predictions (remote_blob_util.BlobDef): A Blob of type float32.
-        k (Optional[int], optional): Number of top elements to look at for computing precision.
-        name (Optional[str], optional): The name for the operation. Defaults to None.
-    Returns:
-        remote_blob_util.BlobDef: A Blob of type bool. Computed Precision at k as a bool Blob.
-    
-    For example:
-=======
 @oneflow_export("math.polyval")
 def polyval(
     coeffs: Union[List, Tuple], x: remote_blob_util.BlobDef, name: Optional[str] = None
@@ -1945,40 +1925,11 @@
     
     For example:
 
->>>>>>> 4cc08ba8
-    .. code-block:: python
-
-        import oneflow as flow
-        import numpy as np
-        import oneflow.typing as tp
-<<<<<<< HEAD
-
-        @flow.global_function()
-        def intopk_Job(
-            targets: tp.Numpy.Placeholder((2,), dtype=flow.int32),
-            predictions: tp.Numpy.Placeholder((2, 4), dtype=flow.float32),
-        ) -> tp.Numpy:
-            return flow.math.in_top_k(targets, predictions, 1)
-
-        targets = np.array([3, 1], dtype=np.int32)
-        predictions = np.array([[0.0, 1.0, 2.0, 3.0], [3.0, 2.0, 1.0, 0.0],], dtype=np.float32)
-        out = intopk_Job(targets, predictions)
-
-        # out [1 0]
-
-    """
-    return (
-        flow.user_op_builder(name if name is not None else id_util.UniqueStr("InTopK_"))
-        .Op("in_top_k")
-        .Input("targets", [targets])
-        .Input("predictions", [predictions])
-        .Attr("k", k)
-        .Output("out")
-        .Build()
-        .InferAndTryRun()
-        .RemoteBlobList()[0]
-    )
-=======
+    .. code-block:: python
+
+        import oneflow as flow
+        import numpy as np
+        import oneflow.typing as tp
         
         @flow.global_function()
         def polyval_Job(
@@ -2005,7 +1956,57 @@
     for c in coeffs:
         p = flow.math.add(c, flow.math.multiply(p, x))
     return p
->>>>>>> 4cc08ba8
+
+
+@oneflow_export("math.in_top_k", "in_top_k")
+def in_top_k(
+    targets: remote_blob_util.BlobDef,
+    predictions: remote_blob_util.BlobDef,
+    k: Optional[int] = 1,
+    name: Optional[str] = None,
+) -> remote_blob_util.BlobDef:
+    r"""Says whether the targets are in the top K predictions.
+
+    Args:
+        targets (remote_blob_util.BlobDef): A Blob of type int32 or int64.
+        predictions (remote_blob_util.BlobDef): A Blob of type float32.
+        k (Optional[int], optional): Number of top elements to look at for computing precision.
+        name (Optional[str], optional): The name for the operation. Defaults to None.
+    Returns:
+        remote_blob_util.BlobDef: A Blob of type bool. Computed Precision at k as a bool Blob.
+    
+    For example:
+    .. code-block:: python
+
+        import oneflow as flow
+        import numpy as np
+        import oneflow.typing as tp
+
+        @flow.global_function()
+        def intopk_Job(
+            targets: tp.Numpy.Placeholder((2,), dtype=flow.int32),
+            predictions: tp.Numpy.Placeholder((2, 4), dtype=flow.float32),
+        ) -> tp.Numpy:
+            return flow.math.in_top_k(targets, predictions, 1)
+
+        targets = np.array([3, 1], dtype=np.int32)
+        predictions = np.array([[0.0, 1.0, 2.0, 3.0], [3.0, 2.0, 1.0, 0.0],], dtype=np.float32)
+        out = intopk_Job(targets, predictions)
+
+        # out [1 0]
+
+    """
+    return (
+        flow.user_op_builder(name if name is not None else id_util.UniqueStr("InTopK_"))
+        .Op("in_top_k")
+        .Input("targets", [targets])
+        .Input("predictions", [predictions])
+        .Attr("k", k)
+        .Output("out")
+        .Build()
+        .InferAndTryRun()
+        .RemoteBlobList()[0]
+    )
 
 
 @oneflow_export("range")
