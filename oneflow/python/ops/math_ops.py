from __future__ import absolute_import

import os
from typing import Union, Optional, Sequence

import oneflow as flow
import oneflow.core.operator.op_conf_pb2 as op_conf_util
import oneflow.core.register.logical_blob_id_pb2 as logical_blob_id_util
import oneflow.python.framework.interpret_util as interpret_util
import oneflow.python.framework.id_util as id_util
import oneflow.python.framework.remote_blob as remote_blob_util
import oneflow.python.ops.math_unary_elementwise_ops as math_unary_elementwise_ops
from oneflow.python.oneflow_export import oneflow_export


@oneflow_export("math.add")
def add(
    x: Union[int, float, remote_blob_util.BlobDef],
    y: Union[int, float, remote_blob_util.BlobDef],
    name: Optional[str] = None,
) -> remote_blob_util.BlobDef:
    if isinstance(x, (int, float)):
        return scalar_add(y, x, name)
    elif isinstance(y, (int, float)):
        return scalar_add(x, y, name)
    elif x.shape == y.shape and x.batch_axis == y.batch_axis:
        return element_wise_add(x, y, name)
    elif x.shape == (1,):
        return scalar_add_by_tensor(y, x, name)
    elif y.shape == (1,):
        return scalar_add_by_tensor(x, y, name)
    else:
        return broadcast_add(x, y, name)


def _recursive_build_add_n(inputs, name=None):
    kernel_max_inputs = 8
    if len(inputs) == 1:
        return inputs[0]
    elif len(inputs) <= kernel_max_inputs:
        return (
            flow.user_op_builder(
                name if name is not None else id_util.UniqueStr("AddN_")
            )
            .Op("add_n")
            .Input("in", inputs)
            .Output("out")
            .Build()
            .InferAndTryRun()
            .RemoteBlobList()[0]
        )
    else:
        assert len(inputs) > kernel_max_inputs
        new_inputs = inputs[kernel_max_inputs:]
        new_inputs.append(_recursive_build_add_n(inputs[:kernel_max_inputs]))
        return _recursive_build_add_n(new_inputs)


@oneflow_export("math.add_n")
def add_n(
    inputs: Sequence[remote_blob_util.BlobDef], name: Optional[str] = None
) -> remote_blob_util.BlobDef:
<<<<<<< HEAD
    if os.getenv("ENABLE_USER_OP") == "False":
        op_conf = op_conf_util.OperatorConf()
        setattr(
            op_conf, "name", name if name is not None else id_util.UniqueStr("AddN_"),
        )
        assert len(inputs) > 1
        for blob in inputs:
            getattr(op_conf.add_conf, "in").append(blob.unique_name)
        op_conf.add_conf.out = "out"
        interpret_util.Forward(op_conf)
        lbi = logical_blob_id_util.LogicalBlobId()
        lbi.op_name = op_conf.name
        lbi.blob_name = "out"
        return remote_blob_util.RemoteBlob(lbi)
=======
>>>>>>> 9e24e29e
    return _recursive_build_add_n(inputs, name)


@oneflow_export("math.subtract")
def subtract(
    x: Union[int, float, remote_blob_util.BlobDef],
    y: Union[int, float, remote_blob_util.BlobDef],
    name: Optional[str] = None,
) -> remote_blob_util.BlobDef:
    if isinstance(x, (int, float)):
        return scalar_add(-1 * y, x, name)
    elif isinstance(y, (int, float)):
        return scalar_add(x, -1 * y, name)
    elif x.shape == y.shape:
        # TODO: add element-wise op
        return broadcast_sub(x, y, name)
    elif x.shape == (1,):
        return scalar_sub_by_tensor(y, x, name)
    elif y.shape == (1,):
        return scalar_sub_by_tensor(x, y, name)
    else:
        return broadcast_sub(x, y, name)


@oneflow_export("math.multiply")
def multiply(
    x: Union[int, float, remote_blob_util.BlobDef],
    y: Union[int, float, remote_blob_util.BlobDef],
    name: Optional[str] = None,
) -> remote_blob_util.BlobDef:
    if isinstance(x, (int, float)):
        return scalar_mul(y, x, name)
    elif isinstance(y, (int, float)):
        return scalar_mul(x, y, name)
    elif x.shape == y.shape and x.batch_axis == y.batch_axis:
        return element_wise_mul(x, y, name)
    elif x.shape == (1,):
        return scalar_mul_by_tensor(y, x, name)
    elif y.shape == (1,):
        return scalar_mul_by_tensor(x, y, name)
    else:
        return broadcast_mul(x, y, name)


@oneflow_export("math.divide")
def divide(
    x: Union[int, float, remote_blob_util.BlobDef],
    y: Union[int, float, remote_blob_util.BlobDef],
    name: Optional[str] = None,
) -> remote_blob_util.BlobDef:
    if isinstance(x, (int, float)):
        return scalar_mul(math_unary_elementwise_ops.reciprocal_no_nan(y), x, name)
    elif isinstance(y, (int, float)):
        if y == 0 or y == 0.0:
            y = 0.0
        else:
            y = 1.0 / (float(y))
        return scalar_mul(x, y, name)
    elif x.shape == y.shape:
        # TODO: add element-wise op
        return broadcast_div(x, y, name)
    elif x.shape == (1,):
        return scalar_div_by_tensor(y, x, name)
    elif y.shape == (1,):
        return scalar_div_by_tensor(x, y, name)
    else:
        return broadcast_div(x, y, name)


@oneflow_export("math.mod")
def floor_mod(
    x: Union[int, float, remote_blob_util.BlobDef],
    y: Union[int, float, remote_blob_util.BlobDef],
    name: Optional[str] = None,
) -> remote_blob_util.BlobDef:
    if isinstance(x, (int, float)):
        raise NotImplementedError
    elif isinstance(y, (int, float)):
        raise NotImplementedError
    elif x.shape == y.shape:
        # TODO: add element-wise op
        return broadcast_floor_mod(x, y, name)
    else:
        return broadcast_floor_mod(x, y, name)


def scalar_add(x, operand, name=None):
    if name is None:
        name = id_util.UniqueStr("ScalarAdd_")
    builder = flow.user_op_builder(name).Op("scalar_add").Input("in", [x]).Output("out")
    if isinstance(operand, int):
        builder = (
            builder.Attr("has_int_operand", True)
            .Attr("has_float_operand", False)
            .Attr("int_operand", operand)
            .Attr("float_operand", 0.0)
        )
    elif isinstance(operand, float):
        builder = (
            builder.Attr("has_int_operand", False)
            .Attr("has_float_operand", True)
            .Attr("int_operand", 0)
            .Attr("float_operand", operand)
        )
    return builder.Build().InferAndTryRun().RemoteBlobList()[0]


def scalar_add_by_tensor(x, scalar, name=None):
    return (
        flow.user_op_builder(name or id_util.UniqueStr("ScalarAddByTensor_"))
        .Op("scalar_add_by_tensor")
        .Input("x", [x])
        .Input("scalar", [scalar])
        .Output("y")
        .Build()
        .InferAndTryRun()
        .RemoteBlobList()[0]
    )


def element_wise_add(x, y, name=None):
    return flow.math.add_n([x, y], name)


def build_broadcast_binary_op(math_op, x, y, name=None):
    if name is None:
        name = id_util.UniqueStr(math_op + "_")
    return (
        flow.user_op_builder(name)
        .Op(math_op)
        .Input("x", [x])
        .Input("y", [y])
        .Output("z")
        .Build()
        .InferAndTryRun()
        .RemoteBlobList()[0]
    )


def broadcast_add(x, y, name=None):
    return build_broadcast_binary_op("broadcast_add", x, y, name)


def broadcast_sub(x, y, name=None):
    return build_broadcast_binary_op("broadcast_sub", x, y, name)


def scalar_sub_by_tensor(x, scalar, name=None):
    return (
        flow.user_op_builder(name or id_util.UniqueStr("ScalarSubByTensor_"))
        .Op("scalar_sub_by_tensor")
        .Input("x", [x])
        .Input("scalar", [scalar])
        .Output("y")
        .Build()
        .InferAndTryRun()
        .RemoteBlobList()[0]
    )


def element_wise_mul(x, y, name=None):
    return (
        flow.user_op_builder(name or id_util.UniqueStr("ElementWiseMul_"))
        .Op("multiply")
        .Input("x", [x])
        .Input("y", [y])
        .Output("out")
        .Build()
        .InferAndTryRun()
        .RemoteBlobList()[0]
    )


def broadcast_mul(x, y, name=None):
    return build_broadcast_binary_op("broadcast_mul", x, y, name)


def scalar_mul(x, operand, name=None):
    if name is None:
        name = id_util.UniqueStr("ScalarMul_")
    builder = flow.user_op_builder(name).Op("scalar_mul").Input("in", [x]).Output("out")
    if isinstance(operand, int):
        builder = (
            builder.Attr("has_int_operand", True)
            .Attr("has_float_operand", False)
            .Attr("int_operand", operand)
            .Attr("float_operand", 0.0)
        )
    elif isinstance(operand, float):
        builder = (
            builder.Attr("has_int_operand", False)
            .Attr("has_float_operand", True)
            .Attr("int_operand", 0)
            .Attr("float_operand", operand)
        )
    return builder.Build().InferAndTryRun().RemoteBlobList()[0]


def scalar_mul_by_tensor(x, scalar, name=None):
    return (
        flow.user_op_builder(name or id_util.UniqueStr("ScalarMulByTensor_"))
        .Op("scalar_mul_by_tensor")
        .Input("x", [x])
        .Input("scalar", [scalar])
        .Output("y")
        .Build()
        .InferAndTryRun()
        .RemoteBlobList()[0]
    )


def broadcast_div(x, y, name=None):
    return build_broadcast_binary_op("broadcast_div", x, y, name)


def scalar_div_by_tensor(x, scalar, name=None):
    return (
        flow.user_op_builder(name or id_util.UniqueStr("ScalarDivByTensor_"))
        .Op("scalar_div_by_tensor")
        .Input("x", [x])
        .Input("scalar", [scalar])
        .Output("y")
        .Build()
        .InferAndTryRun()
        .RemoteBlobList()[0]
    )


def broadcast_floor_mod(x, y, name=None):
    return build_broadcast_binary_op("broadcast_floor_mod", x, y, name)


@oneflow_export("math.tanh", "keras.activations.tanh")
def tanh(
    x: remote_blob_util.BlobDef, name: Optional[str] = None
) -> remote_blob_util.BlobDef:
    r"""Computes hyperbolic tangent of `x` element-wise.

    Args:
        x: Input `Blob`.
    Returns:
        A `Blob`
    """

    return (
        flow.user_op_builder(name if name is not None else id_util.UniqueStr("TanH_"))
        .Op("tanh")
        .Input("in", [x])
        .Output("out")
        .Build()
        .InferAndTryRun()
        .RemoteBlobList()[0]
    )


@oneflow_export("math.gelu", "keras.activations.gelu")
def gelu(
    x: remote_blob_util.BlobDef, name: Optional[str] = None
) -> remote_blob_util.BlobDef:
    r"""Gaussian Error Linear Units.

    Args:
        x: Input `Blob`.
    Returns:
        A `Blob`
    """
    return (
        flow.user_op_builder(name if name is not None else id_util.UniqueStr("Gelu_"))
        .Op("gelu")
        .Input("in", [x])
        .Output("out")
        .Build()
        .InferAndTryRun()
        .RemoteBlobList()[0]
    )


@oneflow_export("math.relu", "nn.relu")
def relu(
    x: remote_blob_util.BlobDef, name: Optional[str] = None
) -> remote_blob_util.BlobDef:
    r"""ReLU activation

    Args:
        x: Input `Blob`.
    Returns:
        A `Blob`
    """

    return (
        flow.user_op_builder(name if name is not None else id_util.UniqueStr("Relu_"))
        .Op("relu")
        .Input("in", [x])
        .Output("out")
        .Build()
        .InferAndTryRun()
        .RemoteBlobList()[0]
    )


@oneflow_export("math.sigmoid")
def sigmoid(
    x: remote_blob_util.BlobDef, name: Optional[str] = None
) -> remote_blob_util.BlobDef:
    r"""Computes sigmoid of `x` element-wise.

    Args:
        x: Input `Blob`.
    Returns:
        A `Blob`
    """
    return (
        flow.user_op_builder(
            name if name is not None else id_util.UniqueStr("Sigmoid_")
        )
        .Op("sigmoid")
        .Input("in", [x])
        .Output("out")
        .Build()
        .InferAndTryRun()
        .RemoteBlobList()[0]
    )


@oneflow_export("math.unsorted_segment_sum", "unsorted_segment_sum")
def unsorted_segment_sum(
    data: remote_blob_util.BlobDef,
    segment_ids: remote_blob_util.BlobDef,
    num_segments: int,
    axis: int = 0,
    name: Optional[str] = None,
) -> remote_blob_util.BlobDef:
    return (
        flow.user_op_builder(
            name if name is not None else id_util.UniqueStr("UnsortedSegmentSum_")
        )
        .Op("unsorted_segment_sum")
        .Input("data", [data])
        .Input("segment_ids", [segment_ids])
        .Output("out")
        .Attr("axis", int(axis))
        .Attr("num_segments", int(num_segments))
        .Build()
        .InferAndTryRun()
        .RemoteBlobList()[0]
    )


@oneflow_export("math.unsorted_segment_sum_like", "unsorted_segment_sum_like")
def unsorted_segment_sum_like(
    data: remote_blob_util.BlobDef,
    segment_ids: remote_blob_util.BlobDef,
    like: remote_blob_util.BlobDef,
    axis: int = 0,
    name: Optional[str] = None,
) -> remote_blob_util.BlobDef:
    return (
        flow.user_op_builder(
            name if name is not None else id_util.UniqueStr("UnsortedSegmentSumLike_")
        )
        .Op("unsorted_segment_sum_like")
        .Input("data", [data])
        .Input("segment_ids", [segment_ids])
        .Input("like", [like])
        .Output("out")
        .Attr("axis", int(axis))
        .Build()
        .InferAndTryRun()
        .RemoteBlobList()[0]
    )


@oneflow_export("math.unsorted_batch_segment_sum", "unsorted_batch_segment_sum")
def unsorted_batch_segment_sum(
    data: remote_blob_util.BlobDef,
    segment_ids: remote_blob_util.BlobDef,
    num_segments: int,
    name: Optional[str] = None,
) -> remote_blob_util.BlobDef:
    return (
        flow.user_op_builder(
            name if name is not None else id_util.UniqueStr("UnsortedBatchSegmentSum_")
        )
        .Op("unsorted_batch_segment_sum")
        .Input("data", [data])
        .Input("segment_ids", [segment_ids])
        .Output("out")
        .Attr("num_segments", int(num_segments))
        .Build()
        .InferAndTryRun()
        .RemoteBlobList()[0]
    )


@oneflow_export("cast")
def cast(
    x: remote_blob_util.BlobDef, dtype: int, name: Optional[str] = None
) -> remote_blob_util.BlobDef:
    r"""Return a `Blob` of given data type `dtype` and indentical shape to `x`

    Args:
        x: a `Blob`.
        dtype: a OneFlow data type. For instance, `oneflow.float`.
    Returns:
        A `Blob`
    """
    if x.dtype == dtype:
        return x
    if name is None:
        name = id_util.UniqueStr("Cast_")

    return (
        flow.user_op_builder(name)
        .Op("cast")
        .Input("in", [x])
        .Output("out")
        .Attr("dtype", dtype)
        .Build()
        .InferAndTryRun()
        .RemoteBlobList()[0]
    )


@oneflow_export("math.equal")
def equal(
    x: remote_blob_util.BlobDef, y: remote_blob_util.BlobDef, name: Optional[str] = None
) -> remote_blob_util.BlobDef:
    return build_broadcast_binary_op("broadcast_equal", x, y, name)


@oneflow_export("math.not_equal")
def not_equal(
    x: remote_blob_util.BlobDef, y: remote_blob_util.BlobDef, name: Optional[str] = None
) -> remote_blob_util.BlobDef:
    return build_broadcast_binary_op("broadcast_not_equal", x, y, name)


@oneflow_export("math.less")
def less(
    x: remote_blob_util.BlobDef, y: remote_blob_util.BlobDef, name: Optional[str] = None
) -> remote_blob_util.BlobDef:
    return build_broadcast_binary_op("broadcast_less", x, y, name)


@oneflow_export("math.less_equal")
def less_equal(
    x: remote_blob_util.BlobDef, y: remote_blob_util.BlobDef, name: Optional[str] = None
) -> remote_blob_util.BlobDef:
    return build_broadcast_binary_op("broadcast_less_equal", x, y, name)


@oneflow_export("math.greater")
def greater(
    x: remote_blob_util.BlobDef, y: remote_blob_util.BlobDef, name: Optional[str] = None
) -> remote_blob_util.BlobDef:
    return build_broadcast_binary_op("broadcast_greater", x, y, name)


@oneflow_export("math.greater_equal")
def greater_equal(
    x: remote_blob_util.BlobDef, y: remote_blob_util.BlobDef, name: Optional[str] = None
) -> remote_blob_util.BlobDef:
    return build_broadcast_binary_op("broadcast_greater_equal", x, y, name)


@oneflow_export("math.logical_and")
def logical_and(
    x: remote_blob_util.BlobDef, y: remote_blob_util.BlobDef, name: Optional[str] = None
) -> remote_blob_util.BlobDef:
    return build_broadcast_binary_op("broadcast_logical_and", x, y, name)


@oneflow_export("math.minimum")
def broadcast_min(
    x: remote_blob_util.BlobDef, y: remote_blob_util.BlobDef, name: Optional[str] = None
) -> remote_blob_util.BlobDef:
    return build_broadcast_binary_op("broadcast_minimum", x, y, name)


@oneflow_export("math.maximum")
def broadcast_max(
    x: remote_blob_util.BlobDef, y: remote_blob_util.BlobDef, name: Optional[str] = None
) -> remote_blob_util.BlobDef:
    return build_broadcast_binary_op("broadcast_maximum", x, y, name)


@oneflow_export("math.reduced_shape_elem_cnt")
def elem_cnt(
    input_blob: remote_blob_util.BlobDef,
    axis: Optional[Sequence[int]] = None,
    dtype: Optional[int] = None,
    name: Optional[str] = None,
) -> remote_blob_util.BlobDef:
    op_conf = op_conf_util.OperatorConf()
    setattr(
        op_conf,
        "name",
        name if name is not None else id_util.UniqueStr("ShapeElemCnt_"),
    )
    op_conf.shape_elem_cnt_conf.x = input_blob.unique_name
    if axis is None:
        op_conf.shape_elem_cnt_conf.exclude_axis_conf.SetInParent()
    else:
        assert isinstance(axis, (tuple, list))
        op_conf.shape_elem_cnt_conf.include_axis_conf.axis.extend(axis)
    if dtype is not None:
        op_conf.shape_elem_cnt_conf.data_type = dtype
    op_conf.shape_elem_cnt_conf.y = "y"
    interpret_util.Forward(op_conf)
    out_lbi = logical_blob_id_util.LogicalBlobId()
    out_lbi.op_name = op_conf.name
    out_lbi.blob_name = "y"
    return remote_blob_util.RemoteBlob(out_lbi)


@oneflow_export("math.top_k")
def top_k(
    input: remote_blob_util.BlobDef,
    k: int = 1,
    sorted: bool = True,
    name: Optional[str] = None,
) -> remote_blob_util.BlobDef:
    return (
        flow.user_op_builder(name if name is not None else id_util.UniqueStr("TopK_"))
        .Op("top_k")
        .Input("in", [input])
        .Output("out")
        .Attr("k", k)
        .Attr("sorted", sorted)
        .Build()
        .InferAndTryRun()
        .RemoteBlobList()[0]
    )


@oneflow_export("math.argmax")
def argmax(
    input: remote_blob_util.BlobDef, name: Optional[str] = None
) -> remote_blob_util.BlobDef:
    return (
        flow.user_op_builder(name if name is not None else id_util.UniqueStr("ArgMax_"))
        .Op("argmax")
        .Input("in", [input])
        .Output("out")
        .Build()
        .InferAndTryRun()
        .RemoteBlobList()[0]
    )


@oneflow_export("math.broadcast_to_compatible_with", "broadcast_to_compatible_with")
def broadcast_to_compatible_with(
    x: remote_blob_util.BlobDef,
    compatible: Sequence[remote_blob_util.BlobDef],
    name: Optional[str] = None,
) -> remote_blob_util.BlobDef:
    assert isinstance(compatible, (list, tuple))
    if name is None:
        name = id_util.UniqueStr("BroadcastToCompatibleWith_")

    op_conf = op_conf_util.OperatorConf()
    setattr(op_conf, "name", name)
    setattr(op_conf.broadcast_to_compatible_with_conf, "x", x.unique_name)
    setattr(op_conf.broadcast_to_compatible_with_conf, "y", "y")
    op_conf.broadcast_to_compatible_with_conf.compatible.extend(
        [cp.unique_name for cp in compatible]
    )
    interpret_util.Forward(op_conf)

    ret_lbi = logical_blob_id_util.LogicalBlobId()
    ret_lbi.op_name = op_conf.name
    ret_lbi.blob_name = "y"
    return remote_blob_util.RemoteBlob(ret_lbi)


@oneflow_export(
    "math.clip_by_value", "clip_by_value", "clip_by_scalar", "clip", "clamp"
)
def clip_by_value(
    values: remote_blob_util.BlobDef,
    min_value: Optional[Union[int, float]] = None,
    max_value: Optional[Union[int, float]] = None,
    name: Optional[str] = None,
) -> remote_blob_util.BlobDef:
    if name is None:
        name = id_util.UniqueStr("ClipByValue_")

    if min_value is not None and max_value is not None:
        op_builder = (
            flow.user_op_builder(name)
            .Op("clip_by_scalar")
            .Attr("floating_min", float(min_value))
            .Attr("integral_min", int(min_value))
            .Attr("floating_max", float(max_value))
            .Attr("integral_max", int(max_value))
        )
    elif min_value is not None:
        op_builder = (
            flow.user_op_builder(name)
            .Op("clip_by_scalar_min")
            .Attr("floating_min", float(min_value))
            .Attr("integral_min", int(min_value))
        )
    elif max_value is not None:
        op_builder = (
            flow.user_op_builder(name)
            .Op("clip_by_scalar_max")
            .Attr("floating_max", float(max_value))
            .Attr("integral_max", int(max_value))
        )
    else:
        raise ValueError("min_value and max_value cannot be None at the same time")

    return (
        op_builder.Input("x", [values])
        .Output("y")
        .Build()
        .InferAndTryRun()
        .RemoteBlobList()[0]
    )


@oneflow_export("math.l2_normalize")
def l2_normalize(
    input: remote_blob_util.BlobDef,
    axis: Optional[int] = None,
    epsilon: float = 1e-12,
    name: Optional[str] = None,
) -> remote_blob_util.BlobDef:
    if axis < 0:
        axis += len(input.shape)
    assert axis >= 0 and axis < len(input.shape)
    y, square_x_sum = (
        flow.user_op_builder(
            name if name is not None else id_util.UniqueStr("L2Normalize_")
        )
        .Op("l2_normalize")
        .Input("x", [input])
        .Output("y")
        .Output("square_x_sum")
        .Attr("axis", int(axis))
        .Attr("epsilon", float(epsilon))
        .Build()
        .InferAndTryRun()
        .RemoteBlobList()
    )
    return y


@oneflow_export("math.squared_difference")
def squared_difference(
    x: Union[int, float, remote_blob_util.BlobDef],
    y: Union[int, float, remote_blob_util.BlobDef],
    name: Optional[str] = None,
) -> remote_blob_util.BlobDef:
    name_subtract, name_square = None, None
    if name is not None:
        name_subtract = name + "_subtract"
        name_square = name + "_square"
    return flow.math.square(flow.math.subtract(x, y, name_subtract), name_square)<|MERGE_RESOLUTION|>--- conflicted
+++ resolved
@@ -60,23 +60,6 @@
 def add_n(
     inputs: Sequence[remote_blob_util.BlobDef], name: Optional[str] = None
 ) -> remote_blob_util.BlobDef:
-<<<<<<< HEAD
-    if os.getenv("ENABLE_USER_OP") == "False":
-        op_conf = op_conf_util.OperatorConf()
-        setattr(
-            op_conf, "name", name if name is not None else id_util.UniqueStr("AddN_"),
-        )
-        assert len(inputs) > 1
-        for blob in inputs:
-            getattr(op_conf.add_conf, "in").append(blob.unique_name)
-        op_conf.add_conf.out = "out"
-        interpret_util.Forward(op_conf)
-        lbi = logical_blob_id_util.LogicalBlobId()
-        lbi.op_name = op_conf.name
-        lbi.blob_name = "out"
-        return remote_blob_util.RemoteBlob(lbi)
-=======
->>>>>>> 9e24e29e
     return _recursive_build_add_n(inputs, name)
 
 
