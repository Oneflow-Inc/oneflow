from __future__ import absolute_import

import oneflow.python.framework.compile_context as compile_context
import oneflow.python.framework.remote_blob as remote_blob_util
import oneflow.python.framework.id_util as id_util
import oneflow.core.operator.op_conf_pb2 as op_conf_util
import oneflow.core.register.logical_blob_id_pb2 as logical_blob_id_util

from oneflow.python.oneflow_export import oneflow_export


@oneflow_export("math.add")
def add(x, y, name=None):
    if isinstance(x, (int, float)):
        return scalar_add(y, x, name)
    elif isinstance(y, (int, float)):
        return scalar_add(x, y, name)
    elif x.static_shape == y.static_shape and x.batch_axis == y.batch_axis:
        return element_wise_add(x, y, name)
    else:
        return broadcast_add(x, y, name)


@oneflow_export("math.subtract")
def subtract(x, y, name=None):
    if isinstance(x, (int, float)):
        return scalar_add(-1 * y, x, name)
    elif isinstance(y, (int, float)):
        return scalar_add(x, -1 * y, name)
    elif x.static_shape == y.static_shape:
        # TODO: add element-wise op
        return broadcast_sub(x, y, name)
    else:
        return broadcast_sub(x, y, name)


@oneflow_export("math.multiply")
def multiply(x, y, name=None):
    if isinstance(x, (int, float)):
        return scalar_mul(y, x, name)
    elif isinstance(y, (int, float)):
        return scalar_mul(x, y, name)
    elif x.static_shape == y.static_shape and x.batch_axis == y.batch_axis:
        return element_wise_mul(x, y, name)
    else:
        return broadcast_mul(x, y, name)


@oneflow_export("math.divide")
def divide(x, y, name=None):
    if isinstance(x, (int, float)):
        raise NotImplementedError
    elif isinstance(y, (int, float)):
        raise NotImplementedError
    elif x.static_shape == y.static_shape:
        # TODO: add element-wise op
        return broadcast_div(x, y, name)
    else:
        return broadcast_div(x, y, name)


def scalar_add(x, operand, name=None):
    op_conf = op_conf_util.OperatorConf()
    setattr(
        op_conf, "name", name if name is not None else id_util.UniqueStr("ScalarAdd_")
    )
    setattr(op_conf.scalar_add_conf, "in", x.logical_blob_name)
    if isinstance(operand, int):
        op_conf.scalar_add_conf.int_operand = operand
    elif isinstance(operand, float):
        op_conf.scalar_add_conf.float_operand = operand
    op_conf.scalar_add_conf.out = "out"
    compile_context.CurJobAddOp(op_conf)
    lbi = logical_blob_id_util.LogicalBlobId()
    lbi.op_name = op_conf.name
    lbi.blob_name = "out"
    return remote_blob_util.RemoteBlob(lbi)


def element_wise_add(x, y, name=None):
    op_conf = op_conf_util.OperatorConf()
    setattr(
        op_conf,
        "name",
        name if name is not None else id_util.UniqueStr("ElementWiseAdd_"),
    )
    getattr(op_conf.add_conf, "in").append(x.logical_blob_name)
    getattr(op_conf.add_conf, "in").append(y.logical_blob_name)
    op_conf.add_conf.out = "out"
    compile_context.CurJobAddOp(op_conf)
    lbi = logical_blob_id_util.LogicalBlobId()
    lbi.op_name = op_conf.name
    lbi.blob_name = "out"
    return remote_blob_util.RemoteBlob(lbi)


def broadcast_add(x, y, name=None):
    op_conf = op_conf_util.OperatorConf()
    setattr(
        op_conf,
        "name",
        name if name is not None else id_util.UniqueStr("BroadcastAdd_"),
    )
    op_conf.broadcast_add_conf.a = x.logical_blob_name
    op_conf.broadcast_add_conf.b = y.logical_blob_name
    op_conf.broadcast_add_conf.out = "out"
    compile_context.CurJobAddOp(op_conf)
    lbi = logical_blob_id_util.LogicalBlobId()
    lbi.op_name = op_conf.name
    lbi.blob_name = "out"
    return remote_blob_util.RemoteBlob(lbi)


def broadcast_sub(x, y, name=None):
    op_conf = op_conf_util.OperatorConf()
    setattr(
        op_conf,
        "name",
        name if name is not None else id_util.UniqueStr("BroadcastSub_"),
    )
    op_conf.broadcast_sub_conf.a = x.logical_blob_name
    op_conf.broadcast_sub_conf.b = y.logical_blob_name
    op_conf.broadcast_sub_conf.out = "out"
    compile_context.CurJobAddOp(op_conf)
    lbi = logical_blob_id_util.LogicalBlobId()
    lbi.op_name = op_conf.name
    lbi.blob_name = "out"
    return remote_blob_util.RemoteBlob(lbi)


def element_wise_mul(x, y, name=None):
    op_conf = op_conf_util.OperatorConf()
    setattr(
        op_conf,
        "name",
        name if name is not None else id_util.UniqueStr("ElementWiseMul_"),
    )
    setattr(op_conf.multiply_conf, "in_0", x.logical_blob_name)
    setattr(op_conf.multiply_conf, "in_1", y.logical_blob_name)
    op_conf.multiply_conf.out = "out"
    compile_context.CurJobAddOp(op_conf)
    lbi = logical_blob_id_util.LogicalBlobId()
    lbi.op_name = op_conf.name
    lbi.blob_name = "out"
    return remote_blob_util.RemoteBlob(lbi)


def broadcast_mul(x, y, name=None):
    op_conf = op_conf_util.OperatorConf()
    setattr(
        op_conf,
        "name",
        name if name is not None else id_util.UniqueStr("BroadcastMul_"),
    )
    op_conf.broadcast_mul_conf.a = x.logical_blob_name
    op_conf.broadcast_mul_conf.b = y.logical_blob_name
    op_conf.broadcast_mul_conf.out = "out"
    compile_context.CurJobAddOp(op_conf)
    lbi = logical_blob_id_util.LogicalBlobId()
    lbi.op_name = op_conf.name
    lbi.blob_name = "out"
    return remote_blob_util.RemoteBlob(lbi)


def scalar_mul(x, operand, name=None):
    op_conf = op_conf_util.OperatorConf()
    setattr(
        op_conf, "name", name if name is not None else id_util.UniqueStr("ScalarMul_")
    )
    setattr(op_conf.scalar_mul_conf, "in", x.logical_blob_name)
    if isinstance(operand, int):
        op_conf.scalar_mul_conf.int_operand = operand
    elif isinstance(operand, float):
        op_conf.scalar_mul_conf.float_operand = operand
    op_conf.scalar_mul_conf.out = "out"
    compile_context.CurJobAddOp(op_conf)
    lbi = logical_blob_id_util.LogicalBlobId()
    lbi.op_name = op_conf.name
    lbi.blob_name = "out"
    return remote_blob_util.RemoteBlob(lbi)


def broadcast_div(x, y, name=None):
    op_conf = op_conf_util.OperatorConf()
    setattr(
        op_conf,
        "name",
        name if name is not None else id_util.UniqueStr("BroadcastDiv_"),
    )
    op_conf.broadcast_div_conf.a = x.logical_blob_name
    op_conf.broadcast_div_conf.b = y.logical_blob_name
    op_conf.broadcast_div_conf.out = "out"
    compile_context.CurJobAddOp(op_conf)
    lbi = logical_blob_id_util.LogicalBlobId()
    lbi.op_name = op_conf.name
    lbi.blob_name = "out"
    return remote_blob_util.RemoteBlob(lbi)


@oneflow_export("math.tanh")
def tanh(x, name=None):
    op_conf = op_conf_util.OperatorConf()
    setattr(op_conf, "name", name if name is not None else id_util.UniqueStr("TanH_"))
    setattr(op_conf.tanh_conf, "in", x.logical_blob_name)
    setattr(op_conf.tanh_conf, "out", "out")
    compile_context.CurJobAddOp(op_conf)
    lbi = logical_blob_id_util.LogicalBlobId()
    lbi.op_name = op_conf.name
    lbi.blob_name = "out"
    return remote_blob_util.RemoteBlob(lbi)


@oneflow_export("math.gelu")
def gelu(x, name=None):
    op_conf = op_conf_util.OperatorConf()
    setattr(op_conf, "name", name if name is not None else id_util.UniqueStr("Gelu_"))
    setattr(op_conf.gelu_conf, "in", x.logical_blob_name)
    setattr(op_conf.gelu_conf, "out", "out")
    compile_context.CurJobAddOp(op_conf)
    lbi = logical_blob_id_util.LogicalBlobId()
    lbi.op_name = op_conf.name
    lbi.blob_name = "out"
    return remote_blob_util.RemoteBlob(lbi)


@oneflow_export("math.relu")
def relu(x, name=None):
    op_conf = op_conf_util.OperatorConf()
    setattr(op_conf, "name", name if name is not None else id_util.UniqueStr("Relu_"))
    setattr(op_conf.relu_conf, "in", x.logical_blob_name)
    setattr(op_conf.relu_conf, "out", "out")
    compile_context.CurJobAddOp(op_conf)
    lbi = logical_blob_id_util.LogicalBlobId()
    lbi.op_name = op_conf.name
    lbi.blob_name = "out"
    return remote_blob_util.RemoteBlob(lbi)


@oneflow_export("math.sigmoid")
def sigmoid(x, name=None):
    op_conf = op_conf_util.OperatorConf()
    setattr(
        op_conf, "name", name if name is not None else id_util.UniqueStr("Sigmoid_")
    )
    setattr(op_conf.sigmoid_conf, "in", x.logical_blob_name)
    setattr(op_conf.sigmoid_conf, "out", "out")
    compile_context.CurJobAddOp(op_conf)
    lbi = logical_blob_id_util.LogicalBlobId()
    lbi.op_name = op_conf.name
    lbi.blob_name = "out"
    return remote_blob_util.RemoteBlob(lbi)


@oneflow_export("math.unsorted_segment_sum", "unsorted_segment_sum")
def unsorted_segment_sum(data, segment_ids, num_segments, name=None):
    if name is None:
        name = id_util.UniqueStr("UnsortedSegmentSum_")
    op_conf = op_conf_util.OperatorConf()
    op_conf.name = name
    op_conf.unsorted_segment_sum_conf.data = data.logical_blob_name
    op_conf.unsorted_segment_sum_conf.segment_ids = segment_ids.logical_blob_name
    op_conf.unsorted_segment_sum_conf.num_segments = num_segments
    op_conf.unsorted_segment_sum_conf.axis = 0
    op_conf.unsorted_segment_sum_conf.out = "out"

    compile_context.CurJobAddOp(op_conf)
    lbi = logical_blob_id_util.LogicalBlobId()
    lbi.op_name = op_conf.name
    lbi.blob_name = "out"
    return remote_blob_util.RemoteBlob(lbi)


@oneflow_export("math.unsorted_batch_segment_sum", "unsorted_batch_segment_sum")
def unsorted_batch_segment_sum(data, segment_ids, num_segments, name=None):
    if name is None:
        name = id_util.UniqueStr("UnsortedBatchSegmentSum_")

    op_conf = op_conf_util.OperatorConf()
    op_conf.name = name
    op_conf.unsorted_batch_segment_sum_conf.data = data.logical_blob_name
    op_conf.unsorted_batch_segment_sum_conf.segment_ids = segment_ids.logical_blob_name
    op_conf.unsorted_batch_segment_sum_conf.num_segments = num_segments
    op_conf.unsorted_batch_segment_sum_conf.out = "out"

    compile_context.CurJobAddOp(op_conf)
    lbi = logical_blob_id_util.LogicalBlobId()
    lbi.op_name = op_conf.name
    lbi.blob_name = "out"
    return remote_blob_util.RemoteBlob(lbi)


def sqrt(x, name=None):
    # TODO: not ready yet
    raise NotImplementedError
    op_conf = op_conf_util.OperatorConf()
    setattr(op_conf, "name", name if name is not None else id_util.UniqueStr("Sqrt_"))
    setattr(op_conf.sqrt_conf, "in", x.logical_blob_name)
    setattr(op_conf.sqrt_conf, "out", "out")
    compile_context.CurJobAddOp(op_conf)
    lbi = logical_blob_id_util.LogicalBlobId()
    lbi.op_name = op_conf.name
    lbi.blob_name = "out"
    return remote_blob_util.RemoteBlob(lbi)


def rsqrt(x, name=None):
    # TODO: not ready yet
    raise NotImplementedError
    op_conf = op_conf_util.OperatorConf()
    setattr(op_conf, "name", name if name is not None else id_util.UniqueStr("Rsqrt_"))
    setattr(op_conf.rsqrt_conf, "in", x.logical_blob_name)
    setattr(op_conf.rsqrt_conf, "out", "out")
    compile_context.CurJobAddOp(op_conf)
    lbi = logical_blob_id_util.LogicalBlobId()
    lbi.op_name = op_conf.name
    lbi.blob_name = "out"
    return remote_blob_util.RemoteBlob(lbi)


@oneflow_export("cast")
def cast(x, dtype, name=None):
    if x.dtype == dtype:
        return x
    op_conf = op_conf_util.OperatorConf()
    setattr(op_conf, "name", name if name is not None else id_util.UniqueStr("Cast_"))
    setattr(op_conf.cast_conf, "in", x.logical_blob_name)
    setattr(op_conf.cast_conf, "data_type", dtype)
    setattr(op_conf.cast_conf, "out", "out")
    compile_context.CurJobAddOp(op_conf)
    lbi = logical_blob_id_util.LogicalBlobId()
    lbi.op_name = op_conf.name
    lbi.blob_name = "out"
    return remote_blob_util.RemoteBlob(lbi)

<<<<<<< HEAD
@oneflow_export('math.leaky_relu')
def leaky_relu(x, alpha=None, name=None):
    op_conf = op_conf_util.OperatorConf()
    setattr(op_conf, "name", name if name is not None else id_util.UniqueStr('LeakyRelu_'))
    setattr(op_conf.leaky_relu_conf, "in", x.logical_blob_name)
    setattr(op_conf.leaky_relu_conf, "out", "out")
    if alpha is not None:
        setattr(op_conf.leaky_relu_conf, "alpha", alpha)
    compile_context.CurJobAddOp(op_conf)
    lbi = logical_blob_id_util.LogicalBlobId()
    lbi.op_name = op_conf.name
    lbi.blob_name = "out"
    return remote_blob_util.RemoteBlob(lbi)

=======
>>>>>>> b108bd87

@oneflow_export("math.top_k")
def top_k(input, k=1, sorted=True, name=None):
    op_conf = op_conf_util.OperatorConf()
    setattr(op_conf, "name", name if name is not None else id_util.UniqueStr("TopK_"))
    setattr(op_conf.top_k_conf, "in", input.logical_blob_name)
    setattr(op_conf.top_k_conf, "k", k)
    setattr(op_conf.top_k_conf, "sorted", sorted)
    setattr(op_conf.top_k_conf, "out", "out")
    compile_context.CurJobAddOp(op_conf)
    out_lbi = logical_blob_id_util.LogicalBlobId()
    setattr(out_lbi, "op_name", op_conf.name)
    setattr(out_lbi, "blob_name", "out")
    return remote_blob_util.RemoteBlob(out_lbi)


<<<<<<< HEAD
@oneflow_export('math.logistic')
def logistic(x, name=None):
    op_conf = op_conf_util.OperatorConf()
    setattr(op_conf, "name", name if name is not None else id_util.UniqueStr('Logistic_'))
    setattr(op_conf.logistic_conf, "in", x.logical_blob_name)
    setattr(op_conf.logistic_conf, "out", "out")
=======
@oneflow_export("math.naive_logical_and")
def naive_logical_and(lhs, rhs, name=None):
    op_conf = op_conf_util.OperatorConf()
    setattr(
        op_conf, "name", name if name is not None else id_util.UniqueStr("LogicalAnd_")
    )
    setattr(op_conf.logical_and_conf, "lhs", lhs.logical_blob_name)
    setattr(op_conf.logical_and_conf, "rhs", rhs.logical_blob_name)
    setattr(op_conf.logical_and_conf, "out", "out")
    compile_context.CurJobAddOp(op_conf)
    out_lbi = logical_blob_id_util.LogicalBlobId()
    setattr(out_lbi, "op_name", op_conf.name)
    setattr(out_lbi, "blob_name", "out")
    return remote_blob_util.RemoteBlob(out_lbi)


@oneflow_export("sort")
def sort(values, direction="ASCENDING", name=None):
    op_conf = op_conf_util.OperatorConf()
    setattr(op_conf, "name", name if name is not None else id_util.UniqueStr("Sort_"))
    setattr(op_conf.sort_conf, "in", values.logical_blob_name)
    setattr(op_conf.sort_conf, "dir", direction)  # "ASCENDING" or "DESCENDING"
    setattr(op_conf.sort_conf, "out", "out")
    compile_context.CurJobAddOp(op_conf)
    out_lbi = logical_blob_id_util.LogicalBlobId()
    setattr(out_lbi, "op_name", op_conf.name)
    setattr(out_lbi, "blob_name", "out")
    return remote_blob_util.RemoteBlob(out_lbi)


@oneflow_export("argsort")
def argsort(values, direction="ASCENDING", name=None):
    op_conf = op_conf_util.OperatorConf()
    setattr(
        op_conf, "name", name if name is not None else id_util.UniqueStr("Argsort_")
    )
    setattr(op_conf.arg_sort_conf, "in", values.logical_blob_name)
    setattr(op_conf.arg_sort_conf, "dir", direction)  # "ASCENDING" or "DESCENDING"
    setattr(op_conf.arg_sort_conf, "out", "out")
    compile_context.CurJobAddOp(op_conf)
    out_lbi = logical_blob_id_util.LogicalBlobId()
    setattr(out_lbi, "op_name", op_conf.name)
    setattr(out_lbi, "blob_name", "out")
    return remote_blob_util.RemoteBlob(out_lbi)


@oneflow_export("math.equal")
def equal(x, y, name=None):
    op_conf = op_conf_util.OperatorConf()
    setattr(
        op_conf,
        "name",
        name if name is not None else id_util.UniqueStr("BroadcastEqual_"),
    )
    op_conf.broadcast_equal_conf.a = x.logical_blob_name
    op_conf.broadcast_equal_conf.b = y.logical_blob_name
    op_conf.broadcast_equal_conf.out = "out"
    compile_context.CurJobAddOp(op_conf)
    lbi = logical_blob_id_util.LogicalBlobId()
    lbi.op_name = op_conf.name
    lbi.blob_name = "out"
    return remote_blob_util.RemoteBlob(lbi)


@oneflow_export("math.not_equal")
def not_equal(x, y, name=None):
    op_conf = op_conf_util.OperatorConf()
    setattr(
        op_conf,
        "name",
        name if name is not None else id_util.UniqueStr("BroadcastNotEqual_"),
    )
    op_conf.broadcast_not_equal_conf.a = x.logical_blob_name
    op_conf.broadcast_not_equal_conf.b = y.logical_blob_name
    op_conf.broadcast_not_equal_conf.out = "out"
    compile_context.CurJobAddOp(op_conf)
    lbi = logical_blob_id_util.LogicalBlobId()
    lbi.op_name = op_conf.name
    lbi.blob_name = "out"
    return remote_blob_util.RemoteBlob(lbi)


@oneflow_export("math.less")
def less(x, y, name=None):
    op_conf = op_conf_util.OperatorConf()
    setattr(
        op_conf,
        "name",
        name if name is not None else id_util.UniqueStr("BroadcastLessThan_"),
    )
    op_conf.broadcast_less_than_conf.a = x.logical_blob_name
    op_conf.broadcast_less_than_conf.b = y.logical_blob_name
    op_conf.broadcast_less_than_conf.out = "out"
    compile_context.CurJobAddOp(op_conf)
    lbi = logical_blob_id_util.LogicalBlobId()
    lbi.op_name = op_conf.name
    lbi.blob_name = "out"
    return remote_blob_util.RemoteBlob(lbi)


@oneflow_export("math.less_equal")
def less_equal(x, y, name=None):
    op_conf = op_conf_util.OperatorConf()
    setattr(
        op_conf,
        "name",
        name if name is not None else id_util.UniqueStr("BroadcastLessEqual_"),
    )
    op_conf.broadcast_less_equal_conf.a = x.logical_blob_name
    op_conf.broadcast_less_equal_conf.b = y.logical_blob_name
    op_conf.broadcast_less_equal_conf.out = "out"
    compile_context.CurJobAddOp(op_conf)
    lbi = logical_blob_id_util.LogicalBlobId()
    lbi.op_name = op_conf.name
    lbi.blob_name = "out"
    return remote_blob_util.RemoteBlob(lbi)


@oneflow_export("math.greater")
def greater(x, y, name=None):
    op_conf = op_conf_util.OperatorConf()
    setattr(
        op_conf,
        "name",
        name if name is not None else id_util.UniqueStr("BroadcastGreaterThan_"),
    )
    op_conf.broadcast_greater_than_conf.a = x.logical_blob_name
    op_conf.broadcast_greater_than_conf.b = y.logical_blob_name
    op_conf.broadcast_greater_than_conf.out = "out"
    compile_context.CurJobAddOp(op_conf)
    lbi = logical_blob_id_util.LogicalBlobId()
    lbi.op_name = op_conf.name
    lbi.blob_name = "out"
    return remote_blob_util.RemoteBlob(lbi)


@oneflow_export("math.greater_equal")
def greater_equal(x, y, name=None):
    op_conf = op_conf_util.OperatorConf()
    setattr(
        op_conf,
        "name",
        name if name is not None else id_util.UniqueStr("BroadcastGreaterEqual_"),
    )
    op_conf.broadcast_greater_equal_conf.a = x.logical_blob_name
    op_conf.broadcast_greater_equal_conf.b = y.logical_blob_name
    op_conf.broadcast_greater_equal_conf.out = "out"
>>>>>>> b108bd87
    compile_context.CurJobAddOp(op_conf)
    lbi = logical_blob_id_util.LogicalBlobId()
    lbi.op_name = op_conf.name
    lbi.blob_name = "out"
    return remote_blob_util.RemoteBlob(lbi)
<<<<<<< HEAD
=======


@oneflow_export("math.logical_and")
def logical_and(x, y, name=None):
    op_conf = op_conf_util.OperatorConf()
    setattr(
        op_conf,
        "name",
        name if name is not None else id_util.UniqueStr("BroadcastLogicalAnd_"),
    )
    op_conf.broadcast_logical_and_conf.a = x.logical_blob_name
    op_conf.broadcast_logical_and_conf.b = y.logical_blob_name
    op_conf.broadcast_logical_and_conf.out = "out"
    compile_context.CurJobAddOp(op_conf)
    lbi = logical_blob_id_util.LogicalBlobId()
    lbi.op_name = op_conf.name
    lbi.blob_name = "out"
    return remote_blob_util.RemoteBlob(lbi)


@oneflow_export("math.minimum")
def broadcast_min(x, y, name=None):
    op_conf = op_conf_util.OperatorConf()
    setattr(
        op_conf,
        "name",
        name if name is not None else id_util.UniqueStr("BroadcastMin_"),
    )
    op_conf.broadcast_min_conf.a = x.logical_blob_name
    op_conf.broadcast_min_conf.b = y.logical_blob_name
    op_conf.broadcast_min_conf.out = "out"
    compile_context.CurJobAddOp(op_conf)
    lbi = logical_blob_id_util.LogicalBlobId()
    lbi.op_name = op_conf.name
    lbi.blob_name = "out"
    return remote_blob_util.RemoteBlob(lbi)


@oneflow_export("math.maximum")
def broadcast_max(x, y, name=None):
    op_conf = op_conf_util.OperatorConf()
    setattr(
        op_conf,
        "name",
        name if name is not None else id_util.UniqueStr("BroadcastMax_"),
    )
    op_conf.broadcast_max_conf.a = x.logical_blob_name
    op_conf.broadcast_max_conf.b = y.logical_blob_name
    op_conf.broadcast_max_conf.out = "out"
    compile_context.CurJobAddOp(op_conf)
    lbi = logical_blob_id_util.LogicalBlobId()
    lbi.op_name = op_conf.name
    lbi.blob_name = "out"
    return remote_blob_util.RemoteBlob(lbi)


# only do argmax operation in the last dimension and set output int32_t data type for now
# TODO: support argmax in arbitrary axis and allow user to specify output data type
@oneflow_export("math.argmax")
def argmax(input, axis=None, output_type=None, name=None):
    assert axis is None and output_type is None
    op_conf = op_conf_util.OperatorConf()
    setattr(
        op_conf, "name", name if name is not None else id_util.UniqueStr("Argmax_")
    )
    setattr(op_conf.argmax_conf, "in", input.logical_blob_name)
    setattr(op_conf.argmax_conf, "out", "out")
    compile_context.CurJobAddOp(op_conf)
    out_lbi = logical_blob_id_util.LogicalBlobId()
    setattr(out_lbi, "op_name", op_conf.name)
    setattr(out_lbi, "blob_name", "out")
    return remote_blob_util.RemoteBlob(out_lbi)
>>>>>>> b108bd87
<|MERGE_RESOLUTION|>--- conflicted
+++ resolved
@@ -332,7 +332,6 @@
     lbi.blob_name = "out"
     return remote_blob_util.RemoteBlob(lbi)
 
-<<<<<<< HEAD
 @oneflow_export('math.leaky_relu')
 def leaky_relu(x, alpha=None, name=None):
     op_conf = op_conf_util.OperatorConf()
@@ -347,8 +346,6 @@
     lbi.blob_name = "out"
     return remote_blob_util.RemoteBlob(lbi)
 
-=======
->>>>>>> b108bd87
 
 @oneflow_export("math.top_k")
 def top_k(input, k=1, sorted=True, name=None):
@@ -365,14 +362,19 @@
     return remote_blob_util.RemoteBlob(out_lbi)
 
 
-<<<<<<< HEAD
 @oneflow_export('math.logistic')
 def logistic(x, name=None):
     op_conf = op_conf_util.OperatorConf()
     setattr(op_conf, "name", name if name is not None else id_util.UniqueStr('Logistic_'))
     setattr(op_conf.logistic_conf, "in", x.logical_blob_name)
     setattr(op_conf.logistic_conf, "out", "out")
-=======
+    compile_context.CurJobAddOp(op_conf)
+    lbi = logical_blob_id_util.LogicalBlobId()
+    lbi.op_name = op_conf.name
+    lbi.blob_name = "out"
+    return remote_blob_util.RemoteBlob(lbi)
+
+
 @oneflow_export("math.naive_logical_and")
 def naive_logical_and(lhs, rhs, name=None):
     op_conf = op_conf_util.OperatorConf()
@@ -520,14 +522,11 @@
     op_conf.broadcast_greater_equal_conf.a = x.logical_blob_name
     op_conf.broadcast_greater_equal_conf.b = y.logical_blob_name
     op_conf.broadcast_greater_equal_conf.out = "out"
->>>>>>> b108bd87
-    compile_context.CurJobAddOp(op_conf)
-    lbi = logical_blob_id_util.LogicalBlobId()
-    lbi.op_name = op_conf.name
-    lbi.blob_name = "out"
-    return remote_blob_util.RemoteBlob(lbi)
-<<<<<<< HEAD
-=======
+    compile_context.CurJobAddOp(op_conf)
+    lbi = logical_blob_id_util.LogicalBlobId()
+    lbi.op_name = op_conf.name
+    lbi.blob_name = "out"
+    return remote_blob_util.RemoteBlob(lbi)
 
 
 @oneflow_export("math.logical_and")
@@ -599,5 +598,4 @@
     out_lbi = logical_blob_id_util.LogicalBlobId()
     setattr(out_lbi, "op_name", op_conf.name)
     setattr(out_lbi, "blob_name", "out")
-    return remote_blob_util.RemoteBlob(out_lbi)
->>>>>>> b108bd87
+    return remote_blob_util.RemoteBlob(out_lbi)