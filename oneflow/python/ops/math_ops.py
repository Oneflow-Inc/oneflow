"""
Copyright 2020 The OneFlow Authors. All rights reserved.

Licensed under the Apache License, Version 2.0 (the "License");
you may not use this file except in compliance with the License.
You may obtain a copy of the License at

    http://www.apache.org/licenses/LICENSE-2.0

Unless required by applicable law or agreed to in writing, software
distributed under the License is distributed on an "AS IS" BASIS,
WITHOUT WARRANTIES OR CONDITIONS OF ANY KIND, either express or implied.
See the License for the specific language governing permissions and
limitations under the License.
"""
from __future__ import absolute_import

import os
from typing import Union, Optional, Sequence

import oneflow as flow
import oneflow.core.operator.op_conf_pb2 as op_conf_util
import oneflow.core.register.logical_blob_id_pb2 as logical_blob_id_util
import oneflow.python.framework.interpret_util as interpret_util
import oneflow.python.framework.id_util as id_util
import oneflow.python.framework.remote_blob as remote_blob_util
import oneflow.python.framework.dtype as dtype_util
import oneflow.python.framework.module as module_util
import oneflow.python.ops.math_unary_elementwise_ops as math_unary_elementwise_ops
from oneflow.python.oneflow_export import oneflow_export
from oneflow.python.ops.transpose_util import get_perm_when_transpose_axis_to_last_dim
from oneflow.python.ops.transpose_util import get_inversed_perm


@oneflow_export("math.add")
def add(
    x: Union[int, float, remote_blob_util.BlobDef],
    y: Union[int, float, remote_blob_util.BlobDef],
    name: Optional[str] = None,
) -> remote_blob_util.BlobDef:
    """Compute :math:`X + Y` element-wise, math.add supports broadcasting. 
    The equation is:

    .. math::
        out = X + Y

    Args:
        x (Union[int, float, remote_blob_util.BlobDef]): A Blob. 
        y (Union[int, float, remote_blob_util.BlobDef]): A Blob has the same type of x.
        name (Optional[str], optional): The name for the operation. Defaults to None.

    Returns:
        remote_blob_util.BlobDef: A Blob is added by x and y, and has the same type of x.

    For example:

    .. code-block:: python

        import oneflow as flow
        import numpy as np
        import oneflow.typing as tp

        @flow.global_function()
        def addJob(x: tp.Numpy.Placeholder((3, )), 
                y: tp.Numpy.Placeholder((3, ))
        )->tp.Numpy:
            return flow.math.add(x, y)

        x = np.array([1, 2, 3]).astype(np.float32)
        y = np.array([1, 1, 1]).astype(np.float32)
        out = addJob(x, y) 

        # out [2., 3., 4.]

    """
    if isinstance(x, (int, float)):
        return scalar_add(y, x, name)
    elif isinstance(y, (int, float)):
        return scalar_add(x, y, name)
    elif x.shape == y.shape and x.batch_axis == y.batch_axis:
        return element_wise_add(x, y, name)
    elif x.shape == (1,):
        return scalar_add_by_tensor(y, x, name)
    elif y.shape == (1,):
        return scalar_add_by_tensor(x, y, name)
    else:
        return broadcast_add(x, y, name)


def _recursive_build_add_n(inputs, name=None):
    inputs = list(inputs)
    kernel_max_inputs = 8
    if len(inputs) == 1:
        return inputs[0]
    elif len(inputs) <= kernel_max_inputs:
        return (
            flow.user_op_builder(
                name if name is not None else id_util.UniqueStr("AddN_")
            )
            .Op("add_n")
            .Input("in", inputs)
            .Output("out")
            .Build()
            .InferAndTryRun()
            .RemoteBlobList()[0]
        )
    else:
        assert len(inputs) > kernel_max_inputs
        new_inputs = inputs[kernel_max_inputs:]
        new_inputs.append(_recursive_build_add_n(inputs[:kernel_max_inputs]))
        return _recursive_build_add_n(new_inputs)


@oneflow_export("math.add_n")
def add_n(
    inputs: Sequence[remote_blob_util.BlobDef], name: Optional[str] = None
) -> remote_blob_util.BlobDef:
    """Add all the input tensors in element-wise. 

    Args:
        inputs (Sequence[remote_blob_util.BlobDef]): A list of Blob, each Blob has the same shape and type. 
        name (Optional[str], optional): The name for the operation. Defaults to None.

    Returns:
        remote_blob_util.BlobDef: The sum of the inputs, has the same shape and type as the elements of inputs.

    For example:

    .. code-block:: python

        import oneflow as flow
        import numpy as np
        import oneflow.typing as tp

        @flow.global_function()
        def add_n_Job(x: tp.Numpy.Placeholder((3, )), 
                    y: tp.Numpy.Placeholder((3, ))
        )->tp.Numpy:
            return flow.math.add_n([x, y])

        x = np.array([1, 2, 3]).astype(np.float32)
        y = np.array([1, 1, 1]).astype(np.float32)
        out = add_n_Job(x, y)
        print(out)

        # out [2., 3., 4.]

    """
    return _recursive_build_add_n(inputs, name)


@oneflow_export("math.subtract")
def subtract(
    x: Union[int, float, remote_blob_util.BlobDef],
    y: Union[int, float, remote_blob_util.BlobDef],
    name: Optional[str] = None,
) -> remote_blob_util.BlobDef:
    """Compute :math:`X - Y` element-wise. 

    The equation is:

    .. math::
        out = X - Y

    Args:
        x (Union[int, float, remote_blob_util.BlobDef]): A Blob.
        y (Union[int, float, remote_blob_util.BlobDef]): A Blob has the same type of x.
        name (Optional[str], optional): The name for the operation. Defaults to None.

    Returns:
        remote_blob_util.BlobDef: A Blob after subtracting, has the same type as x.

    For example:

    .. code-block:: python

        import oneflow as flow
        import numpy as np
        import oneflow.typing as tp

        @flow.global_function()
        def subtractJob(x: tp.Numpy.Placeholder((3, )), 
                        y: tp.Numpy.Placeholder((3, ))
        )->tp.Numpy:
            return flow.math.subtract(x, y)

        x = np.array([1, 2, 3]).astype(np.float32)
        y = np.array([2, 4, 1]).astype(np.float32)
        out = subtractJob(x, y)

        # out [-1., -2., 2.]

    """
    if isinstance(x, (int, float)):
        return scalar_add(-1 * y, x, name)
    elif isinstance(y, (int, float)):
        return scalar_add(x, -1 * y, name)
    elif x.shape == y.shape:
        # TODO: add element-wise op
        return broadcast_sub(x, y, name)
    elif x.shape == (1,):
        return scalar_sub_by_tensor(y, x, name)
    elif y.shape == (1,):
        return scalar_sub_by_tensor(x, y, name)
    else:
        return broadcast_sub(x, y, name)


@oneflow_export("math.multiply")
def multiply(
    x: Union[int, float, remote_blob_util.BlobDef],
    y: Union[int, float, remote_blob_util.BlobDef],
    name: Optional[str] = None,
) -> remote_blob_util.BlobDef:
    r"""Compute :math:`x \times y` element-wise. 

    The equation is:

    .. math::
        out = X \times Y

    Args:
        x (Union[int, float, remote_blob_util.BlobDef]): A Blob.
        y (Union[int, float, remote_blob_util.BlobDef]): A Blob has the same type of x.
        name (Optional[str], optional): The name for the operation. Defaults to None.

    Returns:
        remote_blob_util.BlobDef: A Blob after multiplying, has the same type as x.

    For example:

    .. code-block:: python

        import oneflow as flow
        import numpy as np
        import oneflow.typing as tp

        @flow.global_function()
        def multiplyJob(x: tp.Numpy.Placeholder((3, )), 
                        y: tp.Numpy.Placeholder((3, ))
        )->tp.Numpy:
            return flow.math.multiply(x, y)

        x = np.array([1, 2, 3]).astype(np.float32)
        y = np.array([2, 3, 3]).astype(np.float32)
        out = multiplyJob(x, y)

        # out [2., 6., 9.]

    """
    if isinstance(x, (int, float)):
        return scalar_mul(y, x, name)
    elif isinstance(y, (int, float)):
        return scalar_mul(x, y, name)
    elif x.shape == y.shape and x.batch_axis == y.batch_axis:
        return element_wise_mul(x, y, name)
    elif x.shape == (1,):
        return scalar_mul_by_tensor(y, x, name)
    elif y.shape == (1,):
        return scalar_mul_by_tensor(x, y, name)
    else:
        return broadcast_mul(x, y, name)


@oneflow_export("math.divide")
def divide(
    x: Union[int, float, remote_blob_util.BlobDef],
    y: Union[int, float, remote_blob_util.BlobDef],
    name: Optional[str] = None,
) -> remote_blob_util.BlobDef:
    r"""Computes the division of x by y. 

    The equation is:

    .. math::
        out = \frac{X}{Y}

    Args:
        x (Union[int, float, remote_blob_util.BlobDef]): A Blob.
        y (Union[int, float, remote_blob_util.BlobDef]): A Blob.
        name (Optional[str], optional): The name for the operation. Defaults to None.

    Returns:
        remote_blob_util.BlobDef: A Blob with same shape as input x.

    For example:

    .. code-block:: python

        import oneflow as flow
        import numpy as np
        import oneflow.typing as tp

        @flow.global_function()
        def divideJob(x: tp.Numpy.Placeholder((3, )), 
                    y: tp.Numpy.Placeholder((3, ))
        )->tp.Numpy:
            return flow.math.divide(x, y)

        x = np.array([25, 16, 9]).astype(np.float32)
        y = np.array([10, 4, 2]).astype(np.float32)
        out = divideJob(x, y)

        # out [2.5, 4., 4.5]

    """
    if isinstance(x, (int, float)):
        return scalar_mul(math_unary_elementwise_ops.reciprocal_no_nan(y), x, name)
    elif isinstance(y, (int, float)):
        if y == 0 or y == 0.0:
            y = 0.0
        else:
            y = 1.0 / (float(y))
        return scalar_mul(x, y, name)
    elif x.shape == y.shape:
        # TODO: add element-wise op
        return broadcast_div(x, y, name)
    elif x.shape == (1,):
        return scalar_div_by_tensor(y, x, name)
    elif y.shape == (1,):
        return scalar_div_by_tensor(x, y, name)
    else:
        return broadcast_div(x, y, name)


@oneflow_export("math.mod")
def floor_mod(
    x: Union[int, float, remote_blob_util.BlobDef],
    y: Union[int, float, remote_blob_util.BlobDef],
    name: Optional[str] = None,
) -> remote_blob_util.BlobDef:
    r"""This operator mods two Blobs. 

    The equation is:

    .. math::
        out = X \bmod Y

    Args:
        x (Union[int, float, remote_blob_util.BlobDef]): A Blob
        y (Union[int, float, remote_blob_util.BlobDef]): A Blob has the same type of x
        name (Optional[str], optional): The name for the operation. Defaults to None.

    Raises:
        NotImplementedError: x must be an int or a float
        NotImplementedError: y must be an int or a float

    Returns:
        remote_blob_util.BlobDef: A Blob with same type as input x.

    For example:

    .. code-block:: python

        import oneflow as flow
        import numpy as np
        import oneflow.typing as tp

        @flow.global_function()
        def modJob(x: tp.Numpy.Placeholder((3, )), 
                y: tp.Numpy.Placeholder((3, ))
        )->tp.Numpy:
            return flow.math.mod(x, y)

        x = np.array([16, 9, 5]).astype(np.float32)
        y = np.array([6, 4, 3]).astype(np.float32)
        out = modJob(x, y)

        # out [4., 1., 2.]

    """
    if isinstance(x, (int, float)):
        raise NotImplementedError
    elif isinstance(y, (int, float)):
        raise NotImplementedError
    elif x.shape == y.shape:
        # TODO: add element-wise op
        return broadcast_floor_mod(x, y, name)
    else:
        return broadcast_floor_mod(x, y, name)


def scalar_add(x, operand, name=None):
    if name is None:
        name = id_util.UniqueStr("ScalarAdd_")
    builder = flow.user_op_builder(name).Op("scalar_add").Input("in", [x]).Output("out")
    if isinstance(operand, int):
        builder = (
            builder.Attr("has_int_operand", True)
            .Attr("has_float_operand", False)
            .Attr("int_operand", operand)
            .Attr("float_operand", 0.0)
        )
    elif isinstance(operand, float):
        builder = (
            builder.Attr("has_int_operand", False)
            .Attr("has_float_operand", True)
            .Attr("int_operand", 0)
            .Attr("float_operand", operand)
        )
    return builder.Build().InferAndTryRun().RemoteBlobList()[0]


def scalar_add_by_tensor(x, scalar, name=None):
    return (
        flow.user_op_builder(name or id_util.UniqueStr("ScalarAddByTensor_"))
        .Op("scalar_add_by_tensor")
        .Input("x", [x])
        .Input("scalar", [scalar])
        .Output("y")
        .Build()
        .InferAndTryRun()
        .RemoteBlobList()[0]
    )


def element_wise_add(x, y, name=None):
    return flow.math.add_n([x, y], name)


def build_broadcast_binary_op(math_op, x, y, name=None):
    if name is None:
        name = id_util.UniqueStr(math_op + "_")
    return (
        flow.user_op_builder(name)
        .Op(math_op)
        .Input("x", [x])
        .Input("y", [y])
        .Output("z")
        .Build()
        .InferAndTryRun()
        .RemoteBlobList()[0]
    )


def broadcast_add(x, y, name=None):
    return build_broadcast_binary_op("broadcast_add", x, y, name)


def broadcast_sub(x, y, name=None):
    return build_broadcast_binary_op("broadcast_sub", x, y, name)


def scalar_sub_by_tensor(x, scalar, name=None):
    return (
        flow.user_op_builder(name or id_util.UniqueStr("ScalarSubByTensor_"))
        .Op("scalar_sub_by_tensor")
        .Input("x", [x])
        .Input("scalar", [scalar])
        .Output("y")
        .Build()
        .InferAndTryRun()
        .RemoteBlobList()[0]
    )


def element_wise_mul(x, y, name=None):
    return (
        flow.user_op_builder(name or id_util.UniqueStr("ElementWiseMul_"))
        .Op("multiply")
        .Input("x", [x])
        .Input("y", [y])
        .Output("out")
        .Build()
        .InferAndTryRun()
        .RemoteBlobList()[0]
    )


def broadcast_mul(x, y, name=None):
    return build_broadcast_binary_op("broadcast_mul", x, y, name)


def scalar_mul(x, operand, name=None):
    if name is None:
        name = id_util.UniqueStr("ScalarMul_")
    builder = flow.user_op_builder(name).Op("scalar_mul").Input("in", [x]).Output("out")
    if isinstance(operand, int):
        builder = (
            builder.Attr("has_int_operand", True)
            .Attr("has_float_operand", False)
            .Attr("int_operand", operand)
            .Attr("float_operand", 0.0)
        )
    elif isinstance(operand, float):
        builder = (
            builder.Attr("has_int_operand", False)
            .Attr("has_float_operand", True)
            .Attr("int_operand", 0)
            .Attr("float_operand", operand)
        )
    return builder.Build().InferAndTryRun().RemoteBlobList()[0]


def scalar_mul_by_tensor(x, scalar, name=None):
    return (
        flow.user_op_builder(name or id_util.UniqueStr("ScalarMulByTensor_"))
        .Op("scalar_mul_by_tensor")
        .Input("x", [x])
        .Input("scalar", [scalar])
        .Output("y")
        .Build()
        .InferAndTryRun()
        .RemoteBlobList()[0]
    )


def broadcast_div(x, y, name=None):
    return build_broadcast_binary_op("broadcast_div", x, y, name)


def scalar_div_by_tensor(x, scalar, name=None):
    return (
        flow.user_op_builder(name or id_util.UniqueStr("ScalarDivByTensor_"))
        .Op("scalar_div_by_tensor")
        .Input("x", [x])
        .Input("scalar", [scalar])
        .Output("y")
        .Build()
        .InferAndTryRun()
        .RemoteBlobList()[0]
    )


def broadcast_floor_mod(x, y, name=None):
    return build_broadcast_binary_op("broadcast_floor_mod", x, y, name)


@oneflow_export("math.tanh")
def tanh(
    x: remote_blob_util.BlobDef, name: Optional[str] = None
) -> remote_blob_util.BlobDef:
    r"""Computes hyperbolic tangent of `x` element-wise. 

    The equation is:

    .. math::
        out = \frac{e^x - e^{-x}}{e^x + e^{-x}}

    Args:
        x (remote_blob_util.BlobDef): Input Blob
        name (Optional[str], optional): The name for the operation. Defaults to None.

    Returns:
        remote_blob_util.BlobDef: A Blob.

    For example:

    .. code-block:: python

        import oneflow as flow
        import numpy as np
        import oneflow.typing as tp

        @flow.global_function()
        def tanhJob(x: tp.Numpy.Placeholder((3, ))
        )->tp.Numpy:
            return flow.math.tanh(x)

        x = np.array([-0.5, 0, 0.5]).astype(np.float32)
        out = tanhJob(x)

        # out [-0.46211714, 0., 0.46211714]

    """

    return (
        flow.user_op_builder(name if name is not None else id_util.UniqueStr("TanH_"))
        .Op("tanh")
        .Input("in", [x])
        .Output("out")
        .Build()
        .InferAndTryRun()
        .RemoteBlobList()[0]
    )


@oneflow_export("math.gelu")
def gelu(
    x: remote_blob_util.BlobDef, name: Optional[str] = None
) -> remote_blob_util.BlobDef:
    r"""Gelu activation operator. 

    The equation is:

    .. math::
        out = 0.5 * x * (1 + tanh(\sqrt{\frac{2}{\pi}} * (x + 0.044715x^{3})))

    Args:
        x (remote_blob_util.BlobDef): Input Blob
        name (Optional[str], optional): The name for the operation. Defaults to None.

    Returns:
        remote_blob_util.BlobDef: A Blob.

    For example:

    .. code-block:: python

        import oneflow as flow
        import numpy as np
        import oneflow.typing as tp

        @flow.global_function()
        def geluJob(x: tp.Numpy.Placeholder((3, ))
        )->tp.Numpy:
            return flow.math.gelu(x)

        x = np.array([-0.5, 0, 0.5]).astype(np.float32)
        out = geluJob(x)

        # out [-0.15426877, 0., 0.34573123]

    """
    return (
        flow.user_op_builder(name if name is not None else id_util.UniqueStr("Gelu_"))
        .Op("gelu")
        .Input("in", [x])
        .Output("out")
        .Build()
        .InferAndTryRun()
        .RemoteBlobList()[0]
    )


@oneflow_export("math.relu", "nn.relu")
def relu(
    x: remote_blob_util.BlobDef, name: Optional[str] = None
) -> remote_blob_util.BlobDef:
    r"""Relu activation

    The equation is:

    .. math::
        out = max(X, 0)

    Args:
        x (remote_blob_util.BlobDef): Input Blob
        name (Optional[str], optional): The name for the operation. Defaults to None.

    Returns:
        remote_blob_util.BlobDef: An activated Blob.

    For example:

    .. code-block:: python

        import oneflow as flow
        import numpy as np
        import oneflow.typing as tp

        @flow.global_function()
        def reluJob(x: tp.Numpy.Placeholder((3, ))
        )->tp.Numpy:
            return flow.math.relu(x)

        x = np.array([-1, 0, 5]).astype(np.float32)
        out = reluJob(x)

        # out [0., 0., 5.]

    """

    return (
        flow.user_op_builder(name if name is not None else id_util.UniqueStr("Relu_"))
        .Op("relu")
        .Input("in", [x])
        .Output("out")
        .Build()
        .InferAndTryRun()
        .RemoteBlobList()[0]
    )


@oneflow_export("math.sigmoid")
def sigmoid(
    x: remote_blob_util.BlobDef, name: Optional[str] = None
) -> remote_blob_util.BlobDef:
    r"""Sigmoid activation 

    The equation is:

    .. math::
        out = \frac{1}{1 + e^{-x}}

    Args:
        x (remote_blob_util.BlobDef): Input Blob
        name (Optional[str], optional): The name for the operation. Defaults to None.

    Returns:
        remote_blob_util.BlobDef: An activated Blob.

    For example:

    .. code-block:: python

        import oneflow as flow
        import numpy as np
        import oneflow.typing as tp

        @flow.global_function()
        def sigmoidJob(x: tp.Numpy.Placeholder((3, ))
        )->tp.Numpy:
            return flow.math.sigmoid(x)

        x = np.array([-1, 0, 1]).astype(np.float32)
        out = sigmoidJob(x)

        # out [0.26894143, 0.5, 0.7310586]

    """
    return (
        flow.user_op_builder(
            name if name is not None else id_util.UniqueStr("Sigmoid_")
        )
        .Op("sigmoid")
        .Input("in", [x])
        .Output("out")
        .Build()
        .InferAndTryRun()
        .RemoteBlobList()[0]
    )


@oneflow_export("math.sigmoid_grad")
def sigmoid_grad(
    y: remote_blob_util.BlobDef,
    dy: remote_blob_util.BlobDef,
    name: Optional[str] = None,
) -> remote_blob_util.BlobDef:
    return (
        flow.user_op_builder(
            name if name is not None else id_util.UniqueStr("SigmoidGrad_")
        )
        .Op("sigmoid_grad")
        .Input("y", [y])
        .Input("dy", [dy])
        .Output("dx")
        .Build()
        .InferAndTryRun()
        .RemoteBlobList()[0]
    )


@oneflow_export("math.unsorted_segment_sum", "unsorted_segment_sum")
def unsorted_segment_sum(
    data: remote_blob_util.BlobDef,
    segment_ids: remote_blob_util.BlobDef,
    num_segments: int,
    axis: int = 0,
    name: Optional[str] = None,
) -> remote_blob_util.BlobDef:
    r"""Computes the sum along segments of a Blob. 
    
    Args:
        data (remote_blob_util.BlobDef): Input Blob
        segment_ids (remote_blob_util.BlobDef): A Blob should be the size of the first dimension, with consecutive IDs in the range 0 to k (k < d0).
        num_segments (int): num_segments should equal the number of distinct segment IDs.
        axis (int, optional): The axis of data. Defaults to 0.
        name (Optional[str], optional): The name for the operation. Defaults to None.

    Returns:
        remote_blob_util.BlobDef: A Blob with the same type of data.

    For example:

    .. code-block:: python 

        # Example 1: 
        import oneflow as flow
        import numpy as np
        import oneflow.typing as tp

        @flow.global_function()
        def unsorted_segment_sumJob(data: tp.Numpy.Placeholder((3, 4)),
                                    segment_ids: tp.Numpy.Placeholder((4, ), dtype=flow.int32)
        )->tp.Numpy:
            return flow.math.unsorted_segment_sum(data, segment_ids, num_segments=2, axis=1)

        input_blob = np.array([[1, 2, 3, 4], 
                               [5, 6, 7 ,8], 
                               [9, 10, 11, 12]]).astype(np.float32)
        segment_ids = np.array([0, 1, 0, 1]).astype(np.int32)
        out = unsorted_segment_sumJob(input_blob, segment_ids)

        # out [[ 4.  6.]
        #      [12. 14.]
        #      [20. 22.]]

        # Example 2
        import oneflow as flow
        import numpy as np
        import oneflow.typing as tp

        @flow.global_function()
        def unsorted_segment_sumJob(data: tp.Numpy.Placeholder((3, 4)),
                                    segment_ids: tp.Numpy.Placeholder((3, ), dtype=flow.int32)
        )->tp.Numpy:
            return flow.math.unsorted_segment_sum(data, segment_ids, num_segments=2, axis=0)

        input_blob = np.array([[1, 2, 3, 4], 
                               [5, 6, 7 ,8], 
                               [9, 10, 11, 12]]).astype(np.float32)
        segment_ids = np.array([0, 1, 0]).astype(np.int32)
        out = unsorted_segment_sumJob(input_blob, segment_ids)

        #  out [[10. 12. 14. 16.]
        #       [ 5.  6.  7.  8.]]

    """
    return (
        flow.user_op_builder(
            name if name is not None else id_util.UniqueStr("UnsortedSegmentSum_")
        )
        .Op("unsorted_segment_sum")
        .Input("data", [data])
        .Input("segment_ids", [segment_ids])
        .Output("out")
        .Attr("axis", int(axis))
        .Attr("num_segments", int(num_segments))
        .Build()
        .InferAndTryRun()
        .RemoteBlobList()[0]
    )


@oneflow_export("math.unsorted_segment_sum_like", "unsorted_segment_sum_like")
def unsorted_segment_sum_like(
    data: remote_blob_util.BlobDef,
    segment_ids: remote_blob_util.BlobDef,
    like: remote_blob_util.BlobDef,
    axis: int = 0,
    name: Optional[str] = None,
) -> remote_blob_util.BlobDef:
    r"""Computes the sum along segments of a Blob, the output shape is the same as the `like` Blob. 

    Args:
        data (remote_blob_util.BlobDef): Input Blob
        segment_ids (remote_blob_util.BlobDef): A Blob should be the size of the first dimension, with consecutive IDs in the range 0 to k (k < d0).
        like (remote_blob_util.BlobDef): The input Blob which specifies shape
        axis (int, optional): The axis of data. Defaults to 0.
        name (Optional[str], optional): The name for the operation. Defaults to None.

    Returns:
        remote_blob_util.BlobDef: A Blob.

    For example: 

    .. code-block:: python 

        import oneflow as flow
        import numpy as np
        import oneflow.typing as tp

        @flow.global_function()
        def unsorted_segment_sum_like_Job(data: tp.Numpy.Placeholder((3, 4)),
                                        segment_ids: tp.Numpy.Placeholder((3, ), dtype=flow.int32), 
                                        like: tp.Numpy.Placeholder((2, 4), dtype=flow.float32)
        )->tp.Numpy:
            return flow.math.unsorted_segment_sum_like(data, segment_ids, like, axis=0)

        input_blob = np.array([[1, 2, 3, 4], 
                            [5, 6, 7 ,8], 
                            [9, 10, 11, 12]]).astype(np.float32)
        segment_ids = np.array([0, 1, 0]).astype(np.int32)
        like = np.zeros(shape=(2, 4), dtype=np.float32)

        out = unsorted_segment_sum_like_Job(input_blob, segment_ids, like)

        # out [[10. 12. 14. 16.]
        #      [ 5.  6.  7.  8.]]

    """
    return (
        flow.user_op_builder(
            name if name is not None else id_util.UniqueStr("UnsortedSegmentSumLike_")
        )
        .Op("unsorted_segment_sum_like")
        .Input("data", [data])
        .Input("segment_ids", [segment_ids])
        .Input("like", [like])
        .Output("out")
        .Attr("axis", int(axis))
        .Build()
        .InferAndTryRun()
        .RemoteBlobList()[0]
    )


@oneflow_export("math.unsorted_batch_segment_sum", "unsorted_batch_segment_sum")
def unsorted_batch_segment_sum(
    data: remote_blob_util.BlobDef,
    segment_ids: remote_blob_util.BlobDef,
    num_segments: int,
    name: Optional[str] = None,
) -> remote_blob_util.BlobDef:
    r"""It is similar with `unsorted_segment_sum`, the difference is that `unsorted_batch_segment_sum` brings a `batch axis`. We can do the segment sum in different batch of data. 

    For example, the segment id is like:

    .. code-block:: python

        [[0 0 0 1 2 2 3 3], 
         [0 0 1 1 2 3 3 3]]

    Args:
        data (remote_blob_util.BlobDef): Input Blob
        segment_ids (remote_blob_util.BlobDef): A Blob with shape (d0, d1). The d0, d1 are the first and second dimension of data. 
        num_segments (int): num_segments should equal the number of distinct segment IDs.
        name (Optional[str], optional): The name for the operation. Defaults to None.

    Returns:
        remote_blob_util.BlobDef: A Blob.

    For example:

    .. code-block:: python

        import oneflow as flow
        import numpy as np
        import oneflow.typing as tp

        @flow.global_function()
        def unsorted_batch_segment_sum_Job(data: tp.Numpy.Placeholder((3, 4)),
                                        segment_ids: tp.Numpy.Placeholder((3, 4), dtype=flow.int32)
        )->tp.Numpy:
            return flow.math.unsorted_batch_segment_sum(data, segment_ids, 2)

        input_blob = np.array([[1, 2, 3, 4], 
                            [1, 2, 3 ,4], 
                            [1, 2, 3, 4]]).astype(np.float32)
        segment_ids = np.array([[0, 0, 0, 1], 
                                [0, 0, 1, 0], 
                                [0, 1, 0, 0]]).astype(np.int32)
        out = unsorted_batch_segment_sum_Job(input_blob, segment_ids)

        # out [[6. 4.]
        #      [7. 3.]
        #      [8. 2.]]

    """
    return (
        flow.user_op_builder(
            name if name is not None else id_util.UniqueStr("UnsortedBatchSegmentSum_")
        )
        .Op("unsorted_batch_segment_sum")
        .Input("data", [data])
        .Input("segment_ids", [segment_ids])
        .Output("out")
        .Attr("num_segments", int(num_segments))
        .Build()
        .InferAndTryRun()
        .RemoteBlobList()[0]
    )


@oneflow_export("cast")
def cast(
    x: remote_blob_util.BlobDef, dtype: dtype_util.dtype, name: Optional[str] = None
) -> remote_blob_util.BlobDef:
    r"""The op takes input x and casts it to the output with `dtype`

    Args:
        x (remote_blob_util.BlobDef): Input Blob
        dtype (dtype_util.dtype): Data type of the output
        name (Optional[str], optional): The name for the operation. Defaults to None.

    Returns:
        remote_blob_util.BlobDef: A Blob

    For example:

    .. code-block:: python

        import oneflow as flow
        import numpy as np
        import oneflow.typing as tp

        @flow.global_function()
        def cast_Job(x: tp.Numpy.Placeholder((3, ), dtype=flow.float32)
        )->tp.Numpy:
            return flow.cast(x, dtype=flow.int32)

        x = np.array([1, 2, 3]).astype(np.float32)
        out = cast_Job(x)

        # out.dtype = "int32"

    """
    if x.dtype == dtype:
        return x
    if name is None:
        name = id_util.UniqueStr("Cast_")

    return (
        flow.user_op_builder(name)
        .Op("cast")
        .Input("in", [x])
        .Output("out")
        .Attr("dtype", dtype)
        .Build()
        .InferAndTryRun()
        .RemoteBlobList()[0]
    )


@oneflow_export("math.equal")
def equal(
    x: remote_blob_util.BlobDef, y: remote_blob_util.BlobDef, name: Optional[str] = None
) -> remote_blob_util.BlobDef:
    r"""Returns the truth value of :math:`{x}=={y}` element-wise.

    Args:
        x (remote_blob_util.BlobDef): A Blob
        y (remote_blob_util.BlobDef): A Blob
        name (Optional[str], optional): The name for the operation. Defaults to None.

    Returns:
        remote_blob_util.BlobDef: A Blob with int8 type.

    For example:

    .. code-block:: python

        import oneflow as flow
        import numpy as np
        import oneflow.typing as tp

        @flow.global_function()
        def equal_Job(x: tp.Numpy.Placeholder((3, )), 
                    y: tp.Numpy.Placeholder((3, ))
        )->tp.Numpy:
            return flow.math.equal(x, y)

        x = np.array([1, 2, 3]).astype(np.float32)
        y = np.array([1, 2, 1]).astype(np.float32)
        out = equal_Job(x, y)

        # out [1 1 0]

    """
    return build_broadcast_binary_op("broadcast_equal", x, y, name)


@oneflow_export("math.not_equal")
def not_equal(
    x: remote_blob_util.BlobDef, y: remote_blob_util.BlobDef, name: Optional[str] = None
) -> remote_blob_util.BlobDef:
    r"""Returns the truth value of :math:`{x}!={y}` element-wise.

    Args:
        x (remote_blob_util.BlobDef): A Blob
        y (remote_blob_util.BlobDef): A Blob
        name (Optional[str], optional): The name for the operation. Defaults to None.

    Returns:
        remote_blob_util.BlobDef: A Blob with int8 type.

    For example:

    .. code-block:: python

        import oneflow as flow
        import numpy as np
        import oneflow.typing as tp

        @flow.global_function()
        def not_equal_Job(x: tp.Numpy.Placeholder((3, )), 
                        y: tp.Numpy.Placeholder((3, ))
        )->tp.Numpy:
            return flow.math.not_equal(x, y)

        x = np.array([1, 2, 3]).astype(np.float32)
        y = np.array([1, 2, 1]).astype(np.float32)
        out = not_equal_Job(x, y)

        # out [0 0 1]

    """
    return build_broadcast_binary_op("broadcast_not_equal", x, y, name)


@oneflow_export("math.less")
def less(
    x: remote_blob_util.BlobDef, y: remote_blob_util.BlobDef, name: Optional[str] = None
) -> remote_blob_util.BlobDef:
    r"""Returns the truth value of :math:`x < y` element-wise.

    Args:
        x (remote_blob_util.BlobDef): A Blob
        y (remote_blob_util.BlobDef): A Blob
        name (Optional[str], optional): The name for the operation. Defaults to None.

    Returns:
        remote_blob_util.BlobDef: A Blob with int8 type.

    For example:

    .. code-block:: python

        import oneflow as flow
        import numpy as np
        import oneflow.typing as tp

        @flow.global_function()
        def less_Job(x: tp.Numpy.Placeholder((3, )), 
                    y: tp.Numpy.Placeholder((3, ))
        )->tp.Numpy:
            return flow.math.less(x, y)

        x = np.array([1, 2, 3]).astype(np.float32)
        y = np.array([1, 2, 4]).astype(np.float32)
        out = less_Job(x, y)

        # out [0 0 1]

    """
    return build_broadcast_binary_op("broadcast_less", x, y, name)


@oneflow_export("math.less_equal")
def less_equal(
    x: remote_blob_util.BlobDef, y: remote_blob_util.BlobDef, name: Optional[str] = None
) -> remote_blob_util.BlobDef:
    r"""Returns the truth value of :math:`x <= y` element-wise.

    Args:
        x (remote_blob_util.BlobDef): A Blob
        y (remote_blob_util.BlobDef): A Blob
        name (Optional[str], optional): The name for the operation. Defaults to None.

    Returns:
        remote_blob_util.BlobDef: A Blob with int8 type.

    For example:

    .. code-block:: python

        import oneflow as flow
        import numpy as np
        import oneflow.typing as tp

        @flow.global_function()
        def less_equal_Job(x: tp.Numpy.Placeholder((3, )), 
                        y: tp.Numpy.Placeholder((3, ))
        )->tp.Numpy:
            return flow.math.less_equal(x, y)

        x = np.array([1, 2, 3]).astype(np.float32)
        y = np.array([1, 1, 4]).astype(np.float32)
        out = less_equal_Job(x, y)

        # out [1 0 1]

    """
    return build_broadcast_binary_op("broadcast_less_equal", x, y, name)


@oneflow_export("math.greater")
def greater(
    x: remote_blob_util.BlobDef, y: remote_blob_util.BlobDef, name: Optional[str] = None
) -> remote_blob_util.BlobDef:
    r"""Returns the truth value of :math:`x > y` element-wise.

    Args:
        x (remote_blob_util.BlobDef): A Blob
        y (remote_blob_util.BlobDef): A Blob
        name (Optional[str], optional): The name for the operation. Defaults to None.

    Returns:
        remote_blob_util.BlobDef: A Blob with int8 type.

    For example: 

    .. code-block:: python

        import oneflow as flow
        import numpy as np
        import oneflow.typing as tp

        @flow.global_function()
        def greater_Job(x: tp.Numpy.Placeholder((3, )), 
                        y: tp.Numpy.Placeholder((3, ))
        )->tp.Numpy:
            return flow.math.greater(x, y)

        x = np.array([1, 1, 4]).astype(np.float32)
        y = np.array([1, 2, 3]).astype(np.float32)
        out = greater_Job(x, y)

        # out [0 0 1]

    """
    return build_broadcast_binary_op("broadcast_greater", x, y, name)


@oneflow_export("math.greater_equal")
def greater_equal(
    x: remote_blob_util.BlobDef, y: remote_blob_util.BlobDef, name: Optional[str] = None
) -> remote_blob_util.BlobDef:
    r"""Returns the truth value of :math:`x >= y` element-wise.

    Args:
        x (remote_blob_util.BlobDef): A Blob
        y (remote_blob_util.BlobDef): A Blob
        name (Optional[str], optional): The name for the operation. Defaults to None.

    Returns:
        remote_blob_util.BlobDef: A Blob with int8 type.

    For example:

    .. code-block:: python

        import oneflow as flow
        import numpy as np
        import oneflow.typing as tp

        @flow.global_function()
        def greater_equal_Job(x: tp.Numpy.Placeholder((3, )), 
                            y: tp.Numpy.Placeholder((3, ))
        )->tp.Numpy:
            return flow.math.greater_equal(x, y)

        x = np.array([1, 1, 4]).astype(np.float32)
        y = np.array([1, 2, 3]).astype(np.float32)
        out = greater_equal_Job(x, y)

        # out [1 0 1]

    """
    return build_broadcast_binary_op("broadcast_greater_equal", x, y, name)


@oneflow_export("math.logical_and")
def logical_and(
    x: remote_blob_util.BlobDef, y: remote_blob_util.BlobDef, name: Optional[str] = None
) -> remote_blob_util.BlobDef:
    r"""Logical AND function.

    Each element is calculated by:

    .. math::
        out = X \land Y

    Args:
        x (remote_blob_util.BlobDef): A Blob
        y (remote_blob_util.BlobDef): A Blob
        name (Optional[str], optional): The name for the operation. Defaults to None.

    Returns:
        remote_blob_util.BlobDef: A Blob with int8 type.

    For example:

    .. code-block:: python

        import oneflow as flow
        import numpy as np
        import oneflow.typing as tp

        @flow.global_function()
        def logical_and_Job(x: tp.Numpy.Placeholder((3, )), 
                            y: tp.Numpy.Placeholder((3, ))
        )->tp.Numpy:
            return flow.math.logical_and(x, y)

        x = np.array([1, 0, 1]).astype(np.float32)
        y = np.array([0, 0, 1]).astype(np.float32)
        out = logical_and_Job(x, y)

        # out [0 0 1]

    """
    return build_broadcast_binary_op("broadcast_logical_and", x, y, name)


@oneflow_export("math.minimum")
def broadcast_min(
    x: remote_blob_util.BlobDef, y: remote_blob_util.BlobDef, name: Optional[str] = None
) -> remote_blob_util.BlobDef:
    r"""Returns the min of x and y element-wise, this op supports broadcasting.

    Args:
        x (remote_blob_util.BlobDef): A Blob
        y (remote_blob_util.BlobDef): A Blob. Must have the same type of x
        name (Optional[str], optional): The name for the operation. Defaults to None.

    Returns:
        remote_blob_util.BlobDef: A Blob, has the same type of x. 

    For example:

    .. code-block:: python

        import oneflow as flow
        import numpy as np
        import oneflow.typing as tp

        @flow.global_function()
        def minimum_Job(x: tp.Numpy.Placeholder((3, )), 
                        y: tp.Numpy.Placeholder((3, ))
        )->tp.Numpy:
            return flow.math.minimum(x, y)

        x = np.array([2, 3, 4]).astype(np.float32)
        y = np.array([4, 2, 1]).astype(np.float32)
        out = minimum_Job(x, y)

        # out [2. 2. 1.]

    """
    return build_broadcast_binary_op("broadcast_minimum", x, y, name)


@oneflow_export("math.maximum")
def broadcast_max(
    x: remote_blob_util.BlobDef, y: remote_blob_util.BlobDef, name: Optional[str] = None
) -> remote_blob_util.BlobDef:
    """Returns the max of x and y element-wise, this op supports broadcasting.

    Args:
        x (remote_blob_util.BlobDef): A Blob
        y (remote_blob_util.BlobDef): A Blob. Must have the same type of x
        name (Optional[str], optional): The name for the operation. Defaults to None.

    Returns:
        remote_blob_util.BlobDef: A Blob, has the same type of x. 

    For example:

    .. code-block:: python

        import oneflow as flow
        import numpy as np
        import oneflow.typing as tp

        @flow.global_function()
        def maximum_Job(x: tp.Numpy.Placeholder((3, )), 
                        y: tp.Numpy.Placeholder((3, ))
        )->tp.Numpy:
            return flow.math.maximum(x, y)

        x = np.array([2, 3, 4]).astype(np.float32)
        y = np.array([4, 2, 1]).astype(np.float32)
        out = maximum_Job(x, y)

        # out [4. 3. 4.]

    """
    return build_broadcast_binary_op("broadcast_maximum", x, y, name)


@oneflow_export("math.reduced_shape_elem_cnt")
def elem_cnt(
    input_blob: remote_blob_util.BlobDef,
    axis: Optional[Sequence[int]] = None,
    dtype: Optional[dtype_util.dtype] = None,
    name: Optional[str] = None,
) -> remote_blob_util.BlobDef:
    """Computes the product of input_blob's dimensions along the parameter `axis`. By default, all the dimensions will be computed. 

    Args:
        input_blob (remote_blob_util.BlobDef): Input Blob
        axis (Optional[Sequence[int]], optional): The dimensions along which the op is performed. Defaults to None.
        dtype (Optional[dtype_util.dtype], optional): The data type. Defaults to None.
        name (Optional[str], optional): The name for the operation. Defaults to None.

    Returns:
        remote_blob_util.BlobDef: A Blob

    For example:

    .. code-block:: python

        # Example 1:
        import oneflow as flow
        import numpy as np
        import oneflow.typing as tp

        @flow.global_function()
        def elem_cnt_Job(x: tp.Numpy.Placeholder((3, 4, 5))
        )->tp.Numpy:
            return flow.math.reduced_shape_elem_cnt(x, axis=[0, 1])

        x = np.ones(shape=(3, 4, 5), dtype=np.float32)
        out = elem_cnt_Job(x) # 3 x 4 = 12

        # out [12]

        # Example 2:
        import oneflow as flow
        import numpy as np
        import oneflow.typing as tp

        @flow.global_function()
        def elem_cnt_Job(x: tp.Numpy.Placeholder((3, 4, 5))
        )->tp.Numpy:
            return flow.math.reduced_shape_elem_cnt(x)

        x = np.ones(shape=(3, 4, 5), dtype=np.float32)
        out = elem_cnt_Job(x) # 3 x 4 x 5 = 60

        # out [60]

    """
    op_conf = op_conf_util.OperatorConf()
    setattr(
        op_conf,
        "name",
        name if name is not None else id_util.UniqueStr("ShapeElemCnt_"),
    )
    op_conf.shape_elem_cnt_conf.x = input_blob.unique_name
    if axis is None:
        op_conf.shape_elem_cnt_conf.exclude_axis_conf.SetInParent()
    else:
        assert isinstance(axis, (tuple, list))
        op_conf.shape_elem_cnt_conf.include_axis_conf.axis.extend(axis)
    if dtype is not None:
        op_conf.shape_elem_cnt_conf.data_type = dtype.oneflow_proto_dtype
    op_conf.shape_elem_cnt_conf.y = "y"
    interpret_util.Forward(op_conf)
    out_lbi = logical_blob_id_util.LogicalBlobId()
    out_lbi.op_name = op_conf.name
    out_lbi.blob_name = "y"
    return remote_blob_util.RemoteBlob(out_lbi)


def _top_k_at_last_dim(
    input: remote_blob_util.BlobDef,
    k: int = 1,
    sorted: bool = True,
    name: Optional[str] = None,
) -> remote_blob_util.BlobDef:
    return (
        flow.user_op_builder(name if name is not None else id_util.UniqueStr("TopK_"))
        .Op("top_k")
        .Input("in", [input])
        .Output("out")
        .Attr("k", k)
        .Attr("sorted", sorted)
        .Build()
        .InferAndTryRun()
        .RemoteBlobList()[0]
    )


@oneflow_export("math.top_k")
def top_k(
    input: remote_blob_util.BlobDef,
    axis: int = -1,
    k: int = 1,
    sorted: bool = True,
    name: Optional[str] = None,
) -> remote_blob_util.BlobDef:
    """Finds the indices of the k largest entries at specified axis, the difference between other framework is that oneflow only return the indices. 

    Args:
        input (remote_blob_util.BlobDef): The input Blob
        axis (int, optional): dimension to be calculated. Defaults to the last dim (-1)
        k (int, optional): Number of top elements to look for along the last dimension. Defaults to 1.
        sorted (bool, optional): If true the resulting k elements will be sorted by the values in descending order. Defaults to True.
        name (Optional[str], optional): The name for the operation. Defaults to None.

    Returns:
        remote_blob_util.BlobDef: A Blob(dtype=int32) contains the indices of the k largest elements.

    For example:

    .. code-block:: python

        import oneflow as flow
        import numpy as np
        import oneflow.typing as tp

        @flow.global_function()
        def topk_Job(x: tp.Numpy.Placeholder((5, ))
        )->tp.Numpy:
            return flow.math.top_k(x, 2)

        x = np.array([1, 3, 8, 7, 2], dtype=np.float32)
        out = topk_Job(x)

        # out [2 3]

    """
    name = name if name is not None else id_util.UniqueStr("TopK_")
    num_axes = len(input.shape)
    axis = axis if axis >= 0 else axis + num_axes
    assert 0 <= axis < num_axes, "axis out of range"
    if axis == num_axes - 1:
        return _top_k_at_last_dim(input, k, sorted, name)
    else:
        perm = get_perm_when_transpose_axis_to_last_dim(num_axes, axis)
        x = flow.transpose(input, perm, False, True, name + "_transpose")
        x = _top_k_at_last_dim(x, k, sorted, name)
        return flow.transpose(
            x, get_inversed_perm(perm), False, True, name + "_inverse_transpose"
        )


def _argmax_at_last_dim(
    input: remote_blob_util.BlobDef, name: Optional[str] = None
) -> remote_blob_util.BlobDef:
    return (
        flow.user_op_builder(name if name is not None else id_util.UniqueStr("ArgMax_"))
        .Op("argmax")
        .Input("in", [input])
        .Output("out")
        .Build()
        .InferAndTryRun()
        .RemoteBlobList()[0]
    )


@oneflow_export("math.argmax")
def argmax(
    input: remote_blob_util.BlobDef, axis: int = -1, name: Optional[str] = None,
) -> remote_blob_util.BlobDef:
    """The op computes the index with the largest value of a Blob at specified axis.

    Args:
        input (remote_blob_util.BlobDef): Input Blob
        axis (int, optional): dimension to be calculated. Defaults to the last dim (-1)
        name (Optional[str], optional): The name for the operation. Defaults to None.

    Returns:
        remote_blob_util.BlobDef: A Blob(dtype=int32) contains the index with the largest value of `input`

    For example:

    .. code-block:: python

        import oneflow as flow
        import numpy as np
        import oneflow.typing as tp

        @flow.global_function()
        def argmax_Job(x: tp.Numpy.Placeholder((2, 5))
        )->tp.Numpy:
            return flow.math.argmax(x)

        x = np.array([[1, 3, 8, 7, 2], 
                    [1, 9, 4, 3, 2]], dtype=np.float32)

        out = argmax_Job(x)

        # out [2 1]

    """
    name = name if name is not None else id_util.UniqueStr("ArgMax_")
    num_axes = len(input.shape)
    axis = axis if axis >= 0 else axis + num_axes
    assert 0 <= axis < num_axes, "axis out of range"
    if axis == num_axes - 1:
        return _argmax_at_last_dim(input, name)
    else:
        perm = get_perm_when_transpose_axis_to_last_dim(num_axes, axis)
        x = flow.transpose(input, perm, False, True, name + "_transpose")
        x = _argmax_at_last_dim(x, name)
        x = flow.expand_dims(x, -1, name + "_expand_dims")
        x = flow.transpose(
            x, get_inversed_perm(perm), False, True, name + "_inverse_transpose"
        )
        x = flow.squeeze(x, [axis], name + "_squeeze")
        return x


@oneflow_export("math.broadcast_to_compatible_with", "broadcast_to_compatible_with")
def broadcast_to_compatible_with(
    x: remote_blob_util.BlobDef,
    compatible: Sequence[remote_blob_util.BlobDef],
    name: Optional[str] = None,
) -> remote_blob_util.BlobDef:
    r"""Returns a 'Blob' with the shape can be broadcasted by other shapes

    Args:
        x (remote_blob_util.BlobDef): a 'Blob'
        compatible (Sequence[remote_blob_util.BlobDef]): Sequence of different shape
        name (Optional[str], optional): This operator's name. Defaults to None.

    Returns:
        remote_blob_util.BlobDef: A 'Blob' with the biggest shape

    For example:

    .. code-block:: python

        import oneflow as flow
        import numpy as np
        import oneflow.typing as tp

        @flow.global_function()
        def broadcast_to_compatible_with_Job(x: tp.Numpy.Placeholder((4, 1, 1))
        )->tp.Numpy:
            blob_a = flow.constant(value=1, dtype=flow.float32, shape=(1, 2, 1))
            blob_b = flow.constant(value=1, dtype=flow.float32, shape=(1, 1, 3))

            return flow.math.broadcast_to_compatible_with(x, [blob_a, blob_b])

        x = np.ones(shape=(4, 1, 1), dtype=np.float32)

        out = broadcast_to_compatible_with_Job(x)

        # out.shape (4, 2, 3)

    """
    assert isinstance(compatible, (list, tuple))
    if name is None:
        name = id_util.UniqueStr("BroadcastToCompatibleWith_")

    op_conf = op_conf_util.OperatorConf()
    setattr(op_conf, "name", name)
    setattr(op_conf.broadcast_to_compatible_with_conf, "x", x.unique_name)
    setattr(op_conf.broadcast_to_compatible_with_conf, "y", "y")
    op_conf.broadcast_to_compatible_with_conf.compatible.extend(
        [cp.unique_name for cp in compatible]
    )
    interpret_util.Forward(op_conf)

    ret_lbi = logical_blob_id_util.LogicalBlobId()
    ret_lbi.op_name = op_conf.name
    ret_lbi.blob_name = "y"
    return remote_blob_util.RemoteBlob(ret_lbi)


@oneflow_export(
    "math.clip_by_value", "clip_by_value", "clip_by_scalar", "clip", "clamp"
)
def clip_by_value(
    values: remote_blob_util.BlobDef,
    min_value: Optional[Union[int, float]] = None,
    max_value: Optional[Union[int, float]] = None,
    name: Optional[str] = None,
) -> remote_blob_util.BlobDef:
    """This op clips Blob values to a specified min value and max value.

    The equation is:

    .. math::
        out = MIN(MAX(x, min), max)

    Args:
        values (remote_blob_util.BlobDef): Input Blob
        min_value (Optional[Union[int, float]], optional): The minimum value to clip by. Defaults to None.
        max_value (Optional[Union[int, float]], optional): The maximum value to clip by. Defaults to None.
        name (Optional[str], optional): The name for the operation. Defaults to None.

    Raises:
        ValueError: min_value and max_value `cannot be None at the same time`

    Returns:
        remote_blob_util.BlobDef: A clipped Blob

    For example:

    .. code-block:: python

        import oneflow as flow
        import numpy as np
        import oneflow.typing as tp

        @flow.global_function()
        def clip_by_value_Job(x: tp.Numpy.Placeholder((4, ))
        )->tp.Numpy:
            return flow.math.clip_by_value(x, min_value=-1, max_value=5)

        x = np.array([-2, 1, 4, 7], dtype=np.float32)

        out = clip_by_value_Job(x)

        # out [-1. 1. 4. 5.]

    """
    if name is None:
        name = id_util.UniqueStr("ClipByValue_")

    if min_value is not None and max_value is not None:
        op_builder = (
            flow.user_op_builder(name)
            .Op("clip_by_scalar")
            .Attr("floating_min", float(min_value))
            .Attr("integral_min", int(min_value))
            .Attr("floating_max", float(max_value))
            .Attr("integral_max", int(max_value))
        )
    elif min_value is not None:
        op_builder = (
            flow.user_op_builder(name)
            .Op("clip_by_scalar_min")
            .Attr("floating_min", float(min_value))
            .Attr("integral_min", int(min_value))
        )
    elif max_value is not None:
        op_builder = (
            flow.user_op_builder(name)
            .Op("clip_by_scalar_max")
            .Attr("floating_max", float(max_value))
            .Attr("integral_max", int(max_value))
        )
    else:
        raise ValueError("min_value and max_value cannot be None at the same time")

    return (
        op_builder.Input("x", [values])
        .Output("y")
        .Build()
        .InferAndTryRun()
        .RemoteBlobList()[0]
    )


@oneflow_export("math.l2_normalize")
def l2_normalize(
    input: remote_blob_util.BlobDef,
    axis: Optional[int] = None,
    epsilon: float = 1e-12,
    name: Optional[str] = None,
) -> remote_blob_util.BlobDef:
    r"""Use L2 norm to normalizes along dimension `axis`

    The equation is: 

    .. math::
        out = \frac{x}{\sqrt{\Sigma{x^2}+\epsilon}}

    Args:
        input (remote_blob_util.BlobDef): Input Blob
        axis (Optional[int], optional): The axis on which to apply L2 normalization. Defaults to None.
        epsilon (float, optional): The epsilon value is used to avoid division by zero. Defaults to 1e-12.
        name (Optional[str], optional): The name for the operation. Defaults to None.

    Returns:
        remote_blob_util.BlobDef: The normalized Blob

    For example:

    .. code-block:: python

        import oneflow as flow
        import numpy as np
        import oneflow.typing as tp

        @flow.global_function()
        def l2_normalize_Job(x: tp.Numpy.Placeholder((4, ))
        )->tp.Numpy:
            return flow.math.l2_normalize(x, axis=0)

        x = np.array([1, 2, 3, 4], dtype=np.float32)

        out = l2_normalize_Job(x)

        # out [0.18257418 0.36514837 0.5477226  0.73029673]

    """
    if axis < 0:
        axis += len(input.shape)
    assert axis >= 0 and axis < len(input.shape)
    y, square_x_sum = (
        flow.user_op_builder(
            name if name is not None else id_util.UniqueStr("L2Normalize_")
        )
        .Op("l2_normalize")
        .Input("x", [input])
        .Output("y")
        .Output("square_x_sum")
        .Attr("axis", int(axis))
        .Attr("epsilon", float(epsilon))
        .Build()
        .InferAndTryRun()
        .RemoteBlobList()
    )
    return y


@oneflow_export("math.squared_difference")
def squared_difference(
    x: Union[int, float, remote_blob_util.BlobDef],
    y: Union[int, float, remote_blob_util.BlobDef],
    name: Optional[str] = None,
) -> remote_blob_util.BlobDef:
    """This op computes :math:`(x - y)^2` element-wise.

    Args:
        x (Union[int, float, remote_blob_util.BlobDef]): A Blob
        y (Union[int, float, remote_blob_util.BlobDef]): A Blob with the same type of x
        name (Optional[str], optional): The name for the operation. Defaults to None.

    Returns:
        remote_blob_util.BlobDef: A Blob

    For example:

    .. code-block:: python

        import oneflow as flow
        import numpy as np
        import oneflow.typing as tp

        @flow.global_function()
        def squared_difference_Job(x: tp.Numpy.Placeholder((4, )), 
                                y: tp.Numpy.Placeholder((4, ))
        )->tp.Numpy:
            return flow.math.squared_difference(x, y)

        x = np.array([1, 2, 3, 4], dtype=np.float32)
        y = np.array([2, 4, 6, 8], dtype=np.float32)

        out = squared_difference_Job(x, y)

        # out [ 1.  4.  9. 16.]

    """
    name_subtract, name_square = None, None
    if name is not None:
        name_subtract = name + "_subtract"
        name_square = name + "_square"
    return flow.math.square(flow.math.subtract(x, y, name_subtract), name_square)


@oneflow_export("math.gelu_grad")
def gelu_grad(
    x: remote_blob_util.BlobDef,
    dy: remote_blob_util.BlobDef,
    name: Optional[str] = None,
) -> remote_blob_util.BlobDef:
    return (
        flow.user_op_builder(
            name if name is not None else id_util.UniqueStr("GeluGrad_")
        )
        .Op("gelu_grad")
        .Input("x", [x])
        .Input("dy", [dy])
        .Output("dx")
        .Build()
        .InferAndTryRun()
        .RemoteBlobList()[0]
    )


@oneflow_export("math.tanh_grad")
def tanh_grad(
    y: remote_blob_util.BlobDef,
    dy: remote_blob_util.BlobDef,
    name: Optional[str] = None,
) -> remote_blob_util.BlobDef:
    return (
        flow.user_op_builder(
            name if name is not None else id_util.UniqueStr("TanhGrad_")
        )
        .Op("tanh_grad")
        .Input("y", [y])
        .Input("dy", [dy])
        .Output("dx")
        .Build()
        .InferAndTryRun()
        .RemoteBlobList()[0]
    )


@oneflow_export("math.tril", "nn.tril")
def tril(
    x: remote_blob_util.BlobDef, diagonal: int = 0, name: Optional[str] = None
) -> remote_blob_util.BlobDef:
    r"""Compute lower triangle of an matrix.

    Args:
        x (remote_blob_util.BlobDef): Input Blob.
        diagonal (int): Diagonal offset, when diagonal > 0, diagonal offset up, 
                        otherwise, offset downward.
        name (Optional[str], optional): The name for the operation. Defaults to None.

    Attention:
        The dimension of x must greater or equal to 2.

    Returns:
        remote_blob_util.BlobDef: The lower triangle blob of input.

    For example:

    .. code-block:: python

        import oneflow as flow
        import numpy as np
        import oneflow.typing as tp
        @flow.global_function()
        def tril_Job(x: tp.Numpy.Placeholder((4, 4))
        )->tp.Numpy:
            return flow.math.tril(x, 0)
        x = np.array([[1, 2, 3, 4], [1, 2, 3, 4], [1, 2, 3, 4], [1, 2, 3, 4]],
                      dtype=np.float32)
        out = tril_Job(x).get()

        # output [[1, 0, 0, 0],
                  [1, 2, 0, 0],
                  [1, 2, 3, 0],
                  [1, 2, 3, 4]]

    """
    return (
        flow.user_op_builder(name if name is not None else id_util.UniqueStr("Tril_"))
        .Op("tril")
        .Input("in", [x])
        .Attr("diagonal", diagonal)
        .Output("out")
        .Build()
        .InferAndTryRun()
        .RemoteBlobList()[0]
    )


<<<<<<< HEAD
@oneflow_export("math.in_top_k", "in_top_k")
def in_top_k(
    targets: remote_blob_util.BlobDef,
    predictions: remote_blob_util.BlobDef,
    k: Optional[int] = 1,
    name: Optional[str] = None,
) -> remote_blob_util.BlobDef:
    r"""Says whether the targets are in the top K predictions.

    Args:
        targets (remote_blob_util.BlobDef): A Blob of type int32 or int64.
        predictions (remote_blob_util.BlobDef): A Blob of type float32.
        k (Optional[int], optional): Number of top elements to look at for computing precision.
        name (Optional[str], optional): The name for the operation. Defaults to None.
    Returns:
        remote_blob_util.BlobDef: A Blob of type bool. Computed Precision at k as a bool Blob.
    
    For example:
    .. code-block:: python
        import oneflow as flow
        import numpy as np
        import oneflow.typing as tp

        @flow.global_function()
        def intopk_Job(
            targets: tp.Numpy.Placeholder((2,), dtype=flow.int32),
            predictions: tp.Numpy.Placeholder((2, 4), dtype=flow.float32),
        ) -> tp.Numpy:
            return flow.math.in_top_k(targets, predictions, 1)

        targets = np.array([3, 1], dtype=np.int32)
        predictions = np.array([[0.0, 1.0, 2.0, 3.0], [3.0, 2.0, 1.0, 0.0],], dtype=np.float32)
        out = intopk_Job(targets, predictions)

        # out [1 0]
    """
    return (
        flow.user_op_builder(name if name is not None else id_util.UniqueStr("InTopK_"))
        .Op("in_top_k")
        .Input("targets", [targets])
        .Input("predictions", [predictions])
        .Attr("k", k)
=======
@oneflow_export("range")
def range(
    start, limit=None, delta=1, dtype=None, name="range"
) -> remote_blob_util.BlobDef:
    r"""This operator is similar to python `range`, the difference is that `oneflow.range` generates 
    a Blob. 

    Args:
        start ([type]): The start of interval. Its type should be `int`. 
        limit ([type], optional): The limit of interval. Its type should be `int`.
        delta (int, optional): The numerical spacing between elements. Defaults to 1.
        dtype ([type], optional): The output's data type. Currently we only support `oneflow.int64`. Defaults to None.
        name (str, optional): The name for the operation. Defaults to "range".

    Returns:
        remote_blob_util.BlobDef: The result Blob

    For example: 

    Example 1: 

    .. code-block:: python 

        import oneflow as flow
        import oneflow.typing as tp 


        @flow.global_function()
        def range_job()->tp.Numpy:
            with flow.scope.placement("cpu", "0:0"):   
                out = flow.range(10, dtype=flow.int64)
            
            return out

        out = range_job()

        # out [0 1 2 3 4 5 6 7 8 9]
    
    Example2: 

    .. code-block:: python 

        import oneflow as flow
        import oneflow.typing as tp 


        @flow.global_function()
        def range_job()->tp.Numpy:
            with flow.scope.placement("cpu", "0:0"):   
                out = flow.range(1, 10, 3, dtype=flow.int64)
            
            return out

        out = range_job()

        # out [1 4 7]

    """
    # Ensure the dtype is not None
    assert dtype is not None, "Please specified data type"

    if limit is None:
        # If limit is None, We start from zero.
        start, limit = 0, start

    assert limit > start, "Limit should be larger than start"
    assert delta <= limit - start, "Delta is ilegal"

    # Ensure start, limit, delta's dtype is int, We will Add dtype hierarchy in Later version.
    assert type(start) == int, "Params `start`'s type should be int"
    assert type(limit) == int, "Params `limit`'s type should be int"
    assert type(delta) == int, "Params `delta`'s type should be int"

    # Build User OP
    return (
        flow.user_op_builder(name if name is not None else id_util.UniqueStr("Range_"))
        .Op("range")
        .Attr("start", start)
        .Attr("delta", delta)
        .Attr("limit", limit)
        .Attr("dtype", dtype)
>>>>>>> a29c228c
        .Output("out")
        .Build()
        .InferAndTryRun()
        .RemoteBlobList()[0]
    )<|MERGE_RESOLUTION|>--- conflicted
+++ resolved
@@ -1909,7 +1909,6 @@
     )
 
 
-<<<<<<< HEAD
 @oneflow_export("math.in_top_k", "in_top_k")
 def in_top_k(
     targets: remote_blob_util.BlobDef,
@@ -1952,7 +1951,13 @@
         .Input("targets", [targets])
         .Input("predictions", [predictions])
         .Attr("k", k)
-=======
+        .Output("out")
+        .Build()
+        .InferAndTryRun()
+        .RemoteBlobList()[0]
+    )
+
+
 @oneflow_export("range")
 def range(
     start, limit=None, delta=1, dtype=None, name="range"
@@ -2034,7 +2039,6 @@
         .Attr("delta", delta)
         .Attr("limit", limit)
         .Attr("dtype", dtype)
->>>>>>> a29c228c
         .Output("out")
         .Build()
         .InferAndTryRun()
