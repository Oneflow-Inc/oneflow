from __future__ import absolute_import

import os
from typing import Union, Optional, Sequence

import oneflow as flow
import oneflow.core.operator.op_conf_pb2 as op_conf_util
import oneflow.core.register.logical_blob_id_pb2 as logical_blob_id_util
import oneflow.python.framework.interpret_util as interpret_util
import oneflow.python.framework.id_util as id_util
import oneflow.python.framework.remote_blob as remote_blob_util
import oneflow.python.ops.math_unary_elementwise_ops as math_unary_elementwise_ops
from oneflow.python.oneflow_export import oneflow_export


@oneflow_export("math.add")
def add(
    x: Union[int, float, remote_blob_util.BlobDef],
    y: Union[int, float, remote_blob_util.BlobDef],
    name: Optional[str] = None,
) -> remote_blob_util.BlobDef:
    if isinstance(x, (int, float)):
        return scalar_add(y, x, name)
    elif isinstance(y, (int, float)):
        return scalar_add(x, y, name)
    elif x.shape == y.shape and x.batch_axis == y.batch_axis:
        return element_wise_add(x, y, name)
    elif x.shape == (1,):
        return scalar_add_by_tensor(y, x, name)
    elif y.shape == (1,):
        return scalar_add_by_tensor(x, y, name)
    else:
        return broadcast_add(x, y, name)


def _recursive_build_add_n(inputs, name=None):
    kernel_max_inputs = 8
    if len(inputs) == 1:
        return inputs[0]
    elif len(inputs) <= kernel_max_inputs:
        return (
            flow.user_op_builder(
                name if name is not None else id_util.UniqueStr("AddN_")
            )
            .Op("add_n")
            .Input("in", inputs)
            .Output("out")
            .Build()
            .InferAndTryRun()
            .RemoteBlobList()[0]
        )
    else:
        assert len(inputs) > kernel_max_inputs
        new_inputs = inputs[kernel_max_inputs:]
        new_inputs.append(_recursive_build_add_n(inputs[:kernel_max_inputs]))
        return _recursive_build_add_n(new_inputs)


@oneflow_export("math.add_n")
def add_n(
    inputs: Sequence[remote_blob_util.BlobDef], name: Optional[str] = None
) -> remote_blob_util.BlobDef:
    if os.getenv("ENABLE_USER_OP") == "False":
        op_conf = op_conf_util.OperatorConf()
        setattr(
            op_conf, "name", name if name is not None else id_util.UniqueStr("AddN_"),
        )
        assert len(inputs) > 1
        for blob in inputs:
            getattr(op_conf.add_conf, "in").append(blob.unique_name)
        op_conf.add_conf.out = "out"
        interpret_util.Forward(op_conf)
        lbi = logical_blob_id_util.LogicalBlobId()
        lbi.op_name = op_conf.name
        lbi.blob_name = "out"
        return remote_blob_util.RemoteBlob(lbi)
    return _recursive_build_add_n(inputs, name)


@oneflow_export("math.subtract")
def subtract(
    x: Union[int, float, remote_blob_util.BlobDef],
    y: Union[int, float, remote_blob_util.BlobDef],
    name: Optional[str] = None,
) -> remote_blob_util.BlobDef:
    if isinstance(x, (int, float)):
        return scalar_add(-1 * y, x, name)
    elif isinstance(y, (int, float)):
        return scalar_add(x, -1 * y, name)
    elif x.shape == y.shape:
        # TODO: add element-wise op
        return broadcast_sub(x, y, name)
    elif x.shape == (1,):
        return scalar_sub_by_tensor(y, x, name)
    elif y.shape == (1,):
        return scalar_sub_by_tensor(x, y, name)
    else:
        return broadcast_sub(x, y, name)


@oneflow_export("math.multiply")
def multiply(
    x: Union[int, float, remote_blob_util.BlobDef],
    y: Union[int, float, remote_blob_util.BlobDef],
    name: Optional[str] = None,
) -> remote_blob_util.BlobDef:
    if isinstance(x, (int, float)):
        return scalar_mul(y, x, name)
    elif isinstance(y, (int, float)):
        return scalar_mul(x, y, name)
    elif x.shape == y.shape and x.batch_axis == y.batch_axis:
        return element_wise_mul(x, y, name)
    elif x.shape == (1,):
        return scalar_mul_by_tensor(y, x, name)
    elif y.shape == (1,):
        return scalar_mul_by_tensor(x, y, name)
    else:
        return broadcast_mul(x, y, name)


@oneflow_export("math.divide")
def divide(
    x: Union[int, float, remote_blob_util.BlobDef],
    y: Union[int, float, remote_blob_util.BlobDef],
    name: Optional[str] = None,
) -> remote_blob_util.BlobDef:
    if isinstance(x, (int, float)):
        return scalar_mul(math_unary_elementwise_ops.reciprocal_no_nan(y), x, name)
    elif isinstance(y, (int, float)):
        if y == 0 or y == 0.0:
            y = 0.0
        else:
            y = 1.0 / (float(y))
        return scalar_mul(x, y, name)
    elif x.shape == y.shape:
        # TODO: add element-wise op
        return broadcast_div(x, y, name)
    elif x.shape == (1,):
        return scalar_div_by_tensor(y, x, name)
    elif y.shape == (1,):
        return scalar_div_by_tensor(x, y, name)
    else:
        return broadcast_div(x, y, name)


@oneflow_export("math.mod")
def floor_mod(
    x: Union[int, float, remote_blob_util.BlobDef],
    y: Union[int, float, remote_blob_util.BlobDef],
    name: Optional[str] = None,
) -> remote_blob_util.BlobDef:
    if isinstance(x, (int, float)):
        raise NotImplementedError
    elif isinstance(y, (int, float)):
        raise NotImplementedError
    elif x.shape == y.shape:
        # TODO: add element-wise op
        return broadcast_floor_mod(x, y, name)
    else:
        return broadcast_floor_mod(x, y, name)


def scalar_add(x, operand, name=None):
    if name is None:
        name = id_util.UniqueStr("ScalarAdd_")
    builder = flow.user_op_builder(name).Op("scalar_add").Input("in", [x]).Output("out")
    if isinstance(operand, int):
        builder = (
            builder.Attr("has_int_operand", True, "AttrTypeBool")
            .Attr("has_float_operand", False, "AttrTypeBool")
            .Attr("int_operand", operand, "AttrTypeInt64")
            .Attr("float_operand", 0.0, "AttrTypeDouble")
        )
    elif isinstance(operand, float):
        builder = (
            builder.Attr("has_int_operand", False, "AttrTypeBool")
            .Attr("has_float_operand", True, "AttrTypeBool")
            .Attr("int_operand", 0, "AttrTypeInt64")
            .Attr("float_operand", operand, "AttrTypeDouble")
        )
    return builder.Build().InferAndTryRun().RemoteBlobList()[0]


def scalar_add_by_tensor(x, scalar, name=None):
    return (
        flow.user_op_builder(name or id_util.UniqueStr("ScalarAddByTensor_"))
        .Op("scalar_add_by_tensor")
        .Input("x", [x])
        .Input("scalar", [scalar])
        .Output("y")
        .Build()
        .InferAndTryRun()
        .RemoteBlobList()[0]
    )


def element_wise_add(x, y, name=None):
    if os.getenv("ENABLE_USER_OP") != "False":
        return flow.math.add_n([x, y], name)
    op_conf = op_conf_util.OperatorConf()
    setattr(
        op_conf,
        "name",
        name if name is not None else id_util.UniqueStr("ElementWiseAdd_"),
    )
    getattr(op_conf.add_conf, "in").append(x.unique_name)
    getattr(op_conf.add_conf, "in").append(y.unique_name)
    op_conf.add_conf.out = "out"
    interpret_util.Forward(op_conf)
    lbi = logical_blob_id_util.LogicalBlobId()
    lbi.op_name = op_conf.name
    lbi.blob_name = "out"
    return remote_blob_util.RemoteBlob(lbi)


def build_broadcast_binary_op(math_op, x, y, name=None):
    if name is None:
        name = id_util.UniqueStr(math_op + "_")
    return (
        flow.user_op_builder(name)
        .Op(math_op)
        .Input("x", [x])
        .Input("y", [y])
        .Output("z")
        .Build()
        .InferAndTryRun()
        .RemoteBlobList()[0]
    )


def broadcast_add(x, y, name=None):
    return build_broadcast_binary_op("broadcast_add", x, y, name)


def broadcast_sub(x, y, name=None):
    return build_broadcast_binary_op("broadcast_sub", x, y, name)


def scalar_sub_by_tensor(x, scalar, name=None):
    return (
        flow.user_op_builder(name or id_util.UniqueStr("ScalarSubByTensor_"))
        .Op("scalar_sub_by_tensor")
        .Input("x", [x])
        .Input("scalar", [scalar])
        .Output("y")
        .Build()
        .InferAndTryRun()
        .RemoteBlobList()[0]
    )


def element_wise_mul(x, y, name=None):
    return (
        flow.user_op_builder(name or id_util.UniqueStr("ElementWiseMul_"))
        .Op("multiply")
        .Input("x", [x])
        .Input("y", [y])
        .Output("out")
        .Build()
        .InferAndTryRun()
        .RemoteBlobList()[0]
    )


def broadcast_mul(x, y, name=None):
    return build_broadcast_binary_op("broadcast_mul", x, y, name)


def scalar_mul(x, operand, name=None):
    if name is None:
        name = id_util.UniqueStr("ScalarMul_")
    builder = flow.user_op_builder(name).Op("scalar_mul").Input("in", [x]).Output("out")
    if isinstance(operand, int):
        builder = (
            builder.Attr("has_int_operand", True, "AttrTypeBool")
            .Attr("has_float_operand", False, "AttrTypeBool")
            .Attr("int_operand", operand, "AttrTypeInt64")
            .Attr("float_operand", 0.0, "AttrTypeDouble")
        )
    elif isinstance(operand, float):
        builder = (
            builder.Attr("has_int_operand", False, "AttrTypeBool")
            .Attr("has_float_operand", True, "AttrTypeBool")
            .Attr("int_operand", 0, "AttrTypeInt64")
            .Attr("float_operand", operand, "AttrTypeDouble")
        )
    return builder.Build().InferAndTryRun().RemoteBlobList()[0]


def scalar_mul_by_tensor(x, scalar, name=None):
    return (
        flow.user_op_builder(name or id_util.UniqueStr("ScalarMulByTensor_"))
        .Op("scalar_mul_by_tensor")
        .Input("x", [x])
        .Input("scalar", [scalar])
        .Output("y")
        .Build()
        .InferAndTryRun()
        .RemoteBlobList()[0]
    )


def broadcast_div(x, y, name=None):
    return build_broadcast_binary_op("broadcast_div", x, y, name)


def scalar_div_by_tensor(x, scalar, name=None):
    return (
        flow.user_op_builder(name or id_util.UniqueStr("ScalarDivByTensor_"))
        .Op("scalar_div_by_tensor")
        .Input("x", [x])
        .Input("scalar", [scalar])
        .Output("y")
        .Build()
        .InferAndTryRun()
        .RemoteBlobList()[0]
    )


def broadcast_floor_mod(x, y, name=None):
    return build_broadcast_binary_op("broadcast_floor_mod", x, y, name)


@oneflow_export("math.tanh", "keras.activations.tanh")
def tanh(
    x: remote_blob_util.BlobDef, name: Optional[str] = None
) -> remote_blob_util.BlobDef:
    r"""Computes hyperbolic tangent of `x` element-wise.

    Args:
        x: Input `Blob`.
    Returns:
        A `Blob`
    """

    return (
        flow.user_op_builder(name if name is not None else id_util.UniqueStr("TanH_"))
        .Op("tanh")
        .Input("in", [x])
        .Output("out")
        .Build()
        .InferAndTryRun()
        .RemoteBlobList()[0]
    )


@oneflow_export("math.gelu", "keras.activations.gelu")
def gelu(
    x: remote_blob_util.BlobDef, name: Optional[str] = None
) -> remote_blob_util.BlobDef:
    r"""Gaussian Error Linear Units.

    Args:
        x: Input `Blob`.
    Returns:
        A `Blob`
    """
    return (
        flow.user_op_builder(name if name is not None else id_util.UniqueStr("Gelu_"))
        .Op("gelu")
        .Input("in", [x])
        .Output("out")
        .Build()
        .InferAndTryRun()
        .RemoteBlobList()[0]
    )


@oneflow_export("math.relu", "nn.relu")
def relu(
    x: remote_blob_util.BlobDef, name: Optional[str] = None
) -> remote_blob_util.BlobDef:
    r"""ReLU activation

    Args:
        x: Input `Blob`.
    Returns:
        A `Blob`
    """

    return (
        flow.user_op_builder(name if name is not None else id_util.UniqueStr("Relu_"))
        .Op("relu")
        .Input("in", [x])
        .Output("out")
        .Build()
        .InferAndTryRun()
        .RemoteBlobList()[0]
    )


@oneflow_export("math.sigmoid")
def sigmoid(
    x: remote_blob_util.BlobDef, name: Optional[str] = None
) -> remote_blob_util.BlobDef:
    r"""Computes sigmoid of `x` element-wise.

    Args:
        x: Input `Blob`.
    Returns:
        A `Blob`
    """
    return (
        flow.user_op_builder(
            name if name is not None else id_util.UniqueStr("Sigmoid_")
        )
        .Op("sigmoid")
        .Input("in", [x])
        .Output("out")
        .Build()
        .InferAndTryRun()
        .RemoteBlobList()[0]
    )


@oneflow_export("math.unsorted_segment_sum", "unsorted_segment_sum")
<<<<<<< HEAD
def unsorted_segment_sum(
    data: remote_blob_util.BlobDef,
    segment_ids: remote_blob_util.BlobDef,
    num_segments: int,
    axis: int = 0,
    name: Optional[str] = None,
) -> remote_blob_util.BlobDef:
    if os.getenv("ENABLE_USER_OP") != "False":
        return (
            flow.user_op_builder(
                name if name is not None else id_util.UniqueStr("UnsortedSegmentSum_")
            )
            .Op("unsorted_segment_sum")
            .Input("data", [data])
            .Input("segment_ids", [segment_ids])
            .Output("out")
            .Attr("axis", int(axis), "AttrTypeInt64")
            .Attr("num_segments", int(num_segments), "AttrTypeInt64")
            .Build()
            .InferAndTryRun()
            .RemoteBlobList()[0]
        )
    else:
        op_conf = op_conf_util.OperatorConf()
        op_conf.name = (
=======
def unsorted_segment_sum(data, segment_ids, num_segments, axis=0, name=None):
    return (
        flow.user_op_builder(
>>>>>>> 29fbb51a
            name if name is not None else id_util.UniqueStr("UnsortedSegmentSum_")
        )
        .Op("unsorted_segment_sum")
        .Input("data", [data])
        .Input("segment_ids", [segment_ids])
        .Output("out")
        .Attr("axis", int(axis), "AttrTypeInt64")
        .Attr("num_segments", int(num_segments), "AttrTypeInt64")
        .Build()
        .InferAndTryRun()
        .RemoteBlobList()[0]
    )


@oneflow_export("math.unsorted_segment_sum_like", "unsorted_segment_sum_like")
<<<<<<< HEAD
def unsorted_segment_sum_like(
    data: remote_blob_util.BlobDef,
    segment_ids: remote_blob_util.BlobDef,
    like: remote_blob_util.BlobDef,
    axis: int = 0,
    name: Optional[str] = None,
) -> remote_blob_util.BlobDef:
    if name is None:
        name = id_util.UniqueStr("UnsortedSegmentSumLike_")
    if os.getenv("ENABLE_USER_OP") != "False":
        return (
            flow.user_op_builder(
                name
                if name is not None
                else id_util.UniqueStr("UnsortedSegmentSumLike__")
            )
            .Op("unsorted_segment_sum_like")
            .Input("data", [data])
            .Input("segment_ids", [segment_ids])
            .Input("like", [like])
            .Output("out")
            .Attr("axis", int(axis), "AttrTypeInt64")
            .Build()
            .InferAndTryRun()
            .RemoteBlobList()[0]
=======
def unsorted_segment_sum_like(data, segment_ids, like, axis=0, name=None):
    return (
        flow.user_op_builder(
            name if name is not None else id_util.UniqueStr("UnsortedSegmentSumLike_")
>>>>>>> 29fbb51a
        )
        .Op("unsorted_segment_sum_like")
        .Input("data", [data])
        .Input("segment_ids", [segment_ids])
        .Input("like", [like])
        .Output("out")
        .Attr("axis", int(axis), "AttrTypeInt64")
        .Build()
        .InferAndTryRun()
        .RemoteBlobList()[0]
    )


@oneflow_export("math.unsorted_batch_segment_sum", "unsorted_batch_segment_sum")
<<<<<<< HEAD
def unsorted_batch_segment_sum(
    data: remote_blob_util.BlobDef,
    segment_ids: remote_blob_util.BlobDef,
    num_segments: int,
    name: Optional[str] = None,
) -> remote_blob_util.BlobDef:
    if os.getenv("ENABLE_USER_OP") != "False":
        return (
            flow.user_op_builder(
                name
                if name is not None
                else id_util.UniqueStr("UnsortedBatchSegmentSum_")
            )
            .Op("unsorted_batch_segment_sum")
            .Input("data", [data])
            .Input("segment_ids", [segment_ids])
            .Output("out")
            .Attr("num_segments", int(num_segments), "AttrTypeInt64")
            .Build()
            .InferAndTryRun()
            .RemoteBlobList()[0]
        )
    else:
        op_conf = op_conf_util.OperatorConf()
        op_conf.name = (
=======
def unsorted_batch_segment_sum(data, segment_ids, num_segments, name=None):
    return (
        flow.user_op_builder(
>>>>>>> 29fbb51a
            name if name is not None else id_util.UniqueStr("UnsortedBatchSegmentSum_")
        )
        .Op("unsorted_batch_segment_sum")
        .Input("data", [data])
        .Input("segment_ids", [segment_ids])
        .Output("out")
        .Attr("num_segments", int(num_segments), "AttrTypeInt64")
        .Build()
        .InferAndTryRun()
        .RemoteBlobList()[0]
    )


@oneflow_export("cast")
def cast(
    x: remote_blob_util.BlobDef, dtype: int, name: Optional[str] = None
) -> remote_blob_util.BlobDef:
    r"""Return a `Blob` of given data type `dtype` and indentical shape to `x`

    Args:
        x: a `Blob`.
        dtype: a OneFlow data type. For instance, `oneflow.float`.
    Returns:
        A `Blob`
    """
    if x.dtype == dtype:
        return x
    if name is None:
        name = id_util.UniqueStr("Cast_")

<<<<<<< HEAD
@oneflow_export("math.equal")
def equal(
    x: remote_blob_util.BlobDef, y: remote_blob_util.BlobDef, name: Optional[str] = None
) -> remote_blob_util.BlobDef:
    if os.getenv("ENABLE_USER_OP") != "False":
        return build_broadcast_binary_op("broadcast_equal", x, y, name)
    op_conf = op_conf_util.OperatorConf()
    setattr(
        op_conf,
        "name",
        name if name is not None else id_util.UniqueStr("BroadcastEqual_"),
    )
    op_conf.broadcast_equal_conf.a = x.unique_name
    op_conf.broadcast_equal_conf.b = y.unique_name
    op_conf.broadcast_equal_conf.out = "out"
    compile_context.CurJobAddOp(op_conf)
    lbi = logical_blob_id_util.LogicalBlobId()
    lbi.op_name = op_conf.name
    lbi.blob_name = "out"
    return remote_blob_util.RemoteBlob(lbi)


@oneflow_export("math.not_equal")
def not_equal(
    x: remote_blob_util.BlobDef, y: remote_blob_util.BlobDef, name: Optional[str] = None
) -> remote_blob_util.BlobDef:
    if os.getenv("ENABLE_USER_OP") != "False":
        return build_broadcast_binary_op("broadcast_not_equal", x, y, name)
    op_conf = op_conf_util.OperatorConf()
    setattr(
        op_conf,
        "name",
        name if name is not None else id_util.UniqueStr("BroadcastNotEqual_"),
    )
    op_conf.broadcast_not_equal_conf.a = x.unique_name
    op_conf.broadcast_not_equal_conf.b = y.unique_name
    op_conf.broadcast_not_equal_conf.out = "out"
    compile_context.CurJobAddOp(op_conf)
    lbi = logical_blob_id_util.LogicalBlobId()
    lbi.op_name = op_conf.name
    lbi.blob_name = "out"
    return remote_blob_util.RemoteBlob(lbi)


@oneflow_export("math.less")
def less(
    x: remote_blob_util.BlobDef, y: remote_blob_util.BlobDef, name: Optional[str] = None
) -> remote_blob_util.BlobDef:
    if os.getenv("ENABLE_USER_OP") != "False":
        return build_broadcast_binary_op("broadcast_less", x, y, name)
    op_conf = op_conf_util.OperatorConf()
    setattr(
        op_conf,
        "name",
        name if name is not None else id_util.UniqueStr("BroadcastLessThan_"),
    )
    op_conf.broadcast_less_than_conf.a = x.unique_name
    op_conf.broadcast_less_than_conf.b = y.unique_name
    op_conf.broadcast_less_than_conf.out = "out"
    compile_context.CurJobAddOp(op_conf)
    lbi = logical_blob_id_util.LogicalBlobId()
    lbi.op_name = op_conf.name
    lbi.blob_name = "out"
    return remote_blob_util.RemoteBlob(lbi)


@oneflow_export("math.less_equal")
def less_equal(
    x: remote_blob_util.BlobDef, y: remote_blob_util.BlobDef, name: Optional[str] = None
) -> remote_blob_util.BlobDef:
    if os.getenv("ENABLE_USER_OP") != "False":
        return build_broadcast_binary_op("broadcast_less_equal", x, y, name)
    op_conf = op_conf_util.OperatorConf()
    setattr(
        op_conf,
        "name",
        name if name is not None else id_util.UniqueStr("BroadcastLessEqual_"),
    )
    op_conf.broadcast_less_equal_conf.a = x.unique_name
    op_conf.broadcast_less_equal_conf.b = y.unique_name
    op_conf.broadcast_less_equal_conf.out = "out"
    compile_context.CurJobAddOp(op_conf)
    lbi = logical_blob_id_util.LogicalBlobId()
    lbi.op_name = op_conf.name
    lbi.blob_name = "out"
    return remote_blob_util.RemoteBlob(lbi)


@oneflow_export("math.greater")
def greater(
    x: remote_blob_util.BlobDef, y: remote_blob_util.BlobDef, name: Optional[str] = None
) -> remote_blob_util.BlobDef:
    if os.getenv("ENABLE_USER_OP") != "False":
        return build_broadcast_binary_op("broadcast_greater", x, y, name)
    op_conf = op_conf_util.OperatorConf()
    setattr(
        op_conf,
        "name",
        name if name is not None else id_util.UniqueStr("BroadcastGreaterThan_"),
    )
    op_conf.broadcast_greater_than_conf.a = x.unique_name
    op_conf.broadcast_greater_than_conf.b = y.unique_name
    op_conf.broadcast_greater_than_conf.out = "out"
    compile_context.CurJobAddOp(op_conf)
    lbi = logical_blob_id_util.LogicalBlobId()
    lbi.op_name = op_conf.name
    lbi.blob_name = "out"
    return remote_blob_util.RemoteBlob(lbi)


@oneflow_export("math.greater_equal")
def greater_equal(
    x: remote_blob_util.BlobDef, y: remote_blob_util.BlobDef, name: Optional[str] = None
) -> remote_blob_util.BlobDef:
    if os.getenv("ENABLE_USER_OP") != "False":
        return build_broadcast_binary_op("broadcast_greater_equal", x, y, name)
    op_conf = op_conf_util.OperatorConf()
    setattr(
        op_conf,
        "name",
        name if name is not None else id_util.UniqueStr("BroadcastGreaterEqual_"),
    )
    op_conf.broadcast_greater_equal_conf.a = x.unique_name
    op_conf.broadcast_greater_equal_conf.b = y.unique_name
    op_conf.broadcast_greater_equal_conf.out = "out"
    compile_context.CurJobAddOp(op_conf)
    lbi = logical_blob_id_util.LogicalBlobId()
    lbi.op_name = op_conf.name
    lbi.blob_name = "out"
    return remote_blob_util.RemoteBlob(lbi)


@oneflow_export("math.logical_and")
def logical_and(
    x: remote_blob_util.BlobDef, y: remote_blob_util.BlobDef, name: Optional[str] = None
) -> remote_blob_util.BlobDef:
    if os.getenv("ENABLE_USER_OP") != "False":
        return build_broadcast_binary_op("broadcast_logical_and", x, y, name)
    op_conf = op_conf_util.OperatorConf()
    setattr(
        op_conf,
        "name",
        name if name is not None else id_util.UniqueStr("BroadcastLogicalAnd_"),
    )
    op_conf.broadcast_logical_and_conf.a = x.unique_name
    op_conf.broadcast_logical_and_conf.b = y.unique_name
    op_conf.broadcast_logical_and_conf.out = "out"
    compile_context.CurJobAddOp(op_conf)
    lbi = logical_blob_id_util.LogicalBlobId()
    lbi.op_name = op_conf.name
    lbi.blob_name = "out"
    return remote_blob_util.RemoteBlob(lbi)


@oneflow_export("math.minimum")
def broadcast_min(
    x: remote_blob_util.BlobDef, y: remote_blob_util.BlobDef, name: Optional[str] = None
) -> remote_blob_util.BlobDef:
    if os.getenv("ENABLE_USER_OP") != "False":
        return build_broadcast_binary_op("broadcast_minimum", x, y, name)
    op_conf = op_conf_util.OperatorConf()
    setattr(
        op_conf,
        "name",
        name if name is not None else id_util.UniqueStr("BroadcastMin_"),
    )
    op_conf.broadcast_minimum_conf.a = x.unique_name
    op_conf.broadcast_minimum_conf.b = y.unique_name
    op_conf.broadcast_minimum_conf.out = "out"
    compile_context.CurJobAddOp(op_conf)
    lbi = logical_blob_id_util.LogicalBlobId()
    lbi.op_name = op_conf.name
    lbi.blob_name = "out"
    return remote_blob_util.RemoteBlob(lbi)


@oneflow_export("math.maximum")
def broadcast_max(
    x: remote_blob_util.BlobDef, y: remote_blob_util.BlobDef, name: Optional[str] = None
) -> remote_blob_util.BlobDef:
    if os.getenv("ENABLE_USER_OP") != "False":
        return build_broadcast_binary_op("broadcast_maximum", x, y, name)
    op_conf = op_conf_util.OperatorConf()
    setattr(
        op_conf,
        "name",
        name if name is not None else id_util.UniqueStr("BroadcastMax_"),
    )
    op_conf.broadcast_maximum_conf.a = x.unique_name
    op_conf.broadcast_maximum_conf.b = y.unique_name
    op_conf.broadcast_maximum_conf.out = "out"
    compile_context.CurJobAddOp(op_conf)
    lbi = logical_blob_id_util.LogicalBlobId()
    lbi.op_name = op_conf.name
    lbi.blob_name = "out"
    return remote_blob_util.RemoteBlob(lbi)
=======
    return (
        flow.user_op_builder(name)
        .Op("cast")
        .Input("in", [x])
        .Output("out")
        .Attr("dtype", dtype, "AttrTypeDataType")
        .Build()
        .InferAndTryRun()
        .RemoteBlobList()[0]
    )


@oneflow_export("math.equal")
def equal(x, y, name=None):
    return build_broadcast_binary_op("broadcast_equal", x, y, name)


@oneflow_export("math.not_equal")
def not_equal(x, y, name=None):
    return build_broadcast_binary_op("broadcast_not_equal", x, y, name)


@oneflow_export("math.less")
def less(x, y, name=None):
    return build_broadcast_binary_op("broadcast_less", x, y, name)


@oneflow_export("math.less_equal")
def less_equal(x, y, name=None):
    return build_broadcast_binary_op("broadcast_less_equal", x, y, name)


@oneflow_export("math.greater")
def greater(x, y, name=None):
    return build_broadcast_binary_op("broadcast_greater", x, y, name)


@oneflow_export("math.greater_equal")
def greater_equal(x, y, name=None):
    return build_broadcast_binary_op("broadcast_greater_equal", x, y, name)


@oneflow_export("math.logical_and")
def logical_and(x, y, name=None):
    return build_broadcast_binary_op("broadcast_logical_and", x, y, name)


@oneflow_export("math.minimum")
def broadcast_min(x, y, name=None):
    return build_broadcast_binary_op("broadcast_minimum", x, y, name)


@oneflow_export("math.maximum")
def broadcast_max(x, y, name=None):
    return build_broadcast_binary_op("broadcast_maximum", x, y, name)
>>>>>>> 29fbb51a


@oneflow_export("math.reduced_shape_elem_cnt")
def elem_cnt(
    input_blob: remote_blob_util.BlobDef,
    axis: Optional[Sequence[int]] = None,
    dtype: Optional[int] = None,
    name: Optional[str] = None,
) -> remote_blob_util.BlobDef:
    op_conf = op_conf_util.OperatorConf()
    setattr(
        op_conf,
        "name",
        name if name is not None else id_util.UniqueStr("ShapeElemCnt_"),
    )
    op_conf.shape_elem_cnt_conf.x = input_blob.unique_name
    if axis is None:
        op_conf.shape_elem_cnt_conf.exclude_axis_conf.SetInParent()
    else:
        assert isinstance(axis, (tuple, list))
        op_conf.shape_elem_cnt_conf.include_axis_conf.axis.extend(axis)
    if dtype is not None:
        op_conf.shape_elem_cnt_conf.data_type = dtype
    op_conf.shape_elem_cnt_conf.y = "y"
    interpret_util.Forward(op_conf)
    out_lbi = logical_blob_id_util.LogicalBlobId()
    out_lbi.op_name = op_conf.name
    out_lbi.blob_name = "y"
    return remote_blob_util.RemoteBlob(out_lbi)


@oneflow_export("math.top_k")
def top_k(
    input: remote_blob_util.BlobDef,
    k: int = 1,
    sorted: bool = True,
    name: Optional[str] = None,
) -> remote_blob_util.BlobDef:
    return (
        flow.user_op_builder(name if name is not None else id_util.UniqueStr("TopK_"))
        .Op("top_k")
        .Input("in", [input])
        .Output("out")
        .Attr("k", k, "AttrTypeInt32",)
        .Attr("sorted", sorted, "AttrTypeBool",)
        .Build()
        .InferAndTryRun()
        .RemoteBlobList()[0]
    )


@oneflow_export("math.argmax")
def argmax(
    input: remote_blob_util.BlobDef, name: Optional[str] = None
) -> remote_blob_util.BlobDef:
    return (
        flow.user_op_builder(name if name is not None else id_util.UniqueStr("ArgMax_"))
        .Op("argmax")
        .Input("in", [input])
        .Output("out")
        .Build()
        .InferAndTryRun()
        .RemoteBlobList()[0]
    )


@oneflow_export("math.broadcast_to_compatible_with", "broadcast_to_compatible_with")
def broadcast_to_compatible_with(
    x: remote_blob_util.BlobDef,
    compatible: Sequence[remote_blob_util.BlobDef],
    name: Optional[str] = None,
) -> remote_blob_util.BlobDef:
    assert isinstance(compatible, (list, tuple))
    if name is None:
        name = id_util.UniqueStr("BroadcastToCompatibleWith_")

    op_conf = op_conf_util.OperatorConf()
    setattr(op_conf, "name", name)
    setattr(op_conf.broadcast_to_compatible_with_conf, "x", x.unique_name)
    setattr(op_conf.broadcast_to_compatible_with_conf, "y", "y")
    op_conf.broadcast_to_compatible_with_conf.compatible.extend(
        [cp.unique_name for cp in compatible]
    )
    interpret_util.Forward(op_conf)

    ret_lbi = logical_blob_id_util.LogicalBlobId()
    ret_lbi.op_name = op_conf.name
    ret_lbi.blob_name = "y"
    return remote_blob_util.RemoteBlob(ret_lbi)


@oneflow_export(
    "math.clip_by_value", "clip_by_value", "clip_by_scalar", "clip", "clamp"
)
def clip_by_value(
    values: remote_blob_util.BlobDef,
    min_value: Optional[Union[int, float]] = None,
    max_value: Optional[Union[int, float]] = None,
    name: Optional[str] = None,
) -> remote_blob_util.BlobDef:
    if name is None:
        name = id_util.UniqueStr("ClipByValue_")

    if min_value is not None and max_value is not None:
        op_builder = (
            flow.user_op_builder(name)
            .Op("clip_by_scalar")
            .Attr("floating_min", float(min_value), "AttrTypeDouble")
            .Attr("integral_min", int(min_value), "AttrTypeInt64")
            .Attr("floating_max", float(max_value), "AttrTypeDouble")
            .Attr("integral_max", int(max_value), "AttrTypeInt64")
        )
    elif min_value is not None:
        op_builder = (
            flow.user_op_builder(name)
            .Op("clip_by_scalar_min")
            .Attr("floating_min", float(min_value), "AttrTypeDouble")
            .Attr("integral_min", int(min_value), "AttrTypeInt64")
        )
    elif max_value is not None:
        op_builder = (
            flow.user_op_builder(name)
            .Op("clip_by_scalar_max")
            .Attr("floating_max", float(max_value), "AttrTypeDouble")
            .Attr("integral_max", int(max_value), "AttrTypeInt64")
        )
    else:
        raise ValueError("min_value and max_value cannot be None at the same time")

    return (
        op_builder.Input("x", [values])
        .Output("y")
        .Build()
        .InferAndTryRun()
        .RemoteBlobList()[0]
    )


@oneflow_export("math.l2_normalize")
def l2_normalize(
    input: remote_blob_util.BlobDef,
    axis: Optional[int] = None,
    epsilon: float = 1e-12,
    name: Optional[str] = None,
) -> remote_blob_util.BlobDef:
    if axis < 0:
        axis += len(input.shape)
    assert axis >= 0 and axis < len(input.shape)
    y, square_x_sum = (
        flow.user_op_builder(
            name if name is not None else id_util.UniqueStr("L2Normalize_")
        )
        .Op("l2_normalize")
        .Input("x", [input])
        .Output("y")
        .Output("square_x_sum")
        .Attr("axis", int(axis), "AttrTypeInt32")
        .Attr("epsilon", float(epsilon), "AttrTypeFloat")
        .Build()
        .InferAndTryRun()
        .RemoteBlobList()
    )
    return y


@oneflow_export("math.squared_difference")
def squared_difference(
    x: Union[int, float, remote_blob_util.BlobDef],
    y: Union[int, float, remote_blob_util.BlobDef],
    name: Optional[str] = None,
) -> remote_blob_util.BlobDef:
    name_subtract, name_square = None, None
    if name is not None:
        name_subtract = name + "_subtract"
        name_square = name + "_square"
    return flow.math.square(flow.math.subtract(x, y, name_subtract), name_square)<|MERGE_RESOLUTION|>--- conflicted
+++ resolved
@@ -414,7 +414,6 @@
 
 
 @oneflow_export("math.unsorted_segment_sum", "unsorted_segment_sum")
-<<<<<<< HEAD
 def unsorted_segment_sum(
     data: remote_blob_util.BlobDef,
     segment_ids: remote_blob_util.BlobDef,
@@ -422,29 +421,8 @@
     axis: int = 0,
     name: Optional[str] = None,
 ) -> remote_blob_util.BlobDef:
-    if os.getenv("ENABLE_USER_OP") != "False":
-        return (
-            flow.user_op_builder(
-                name if name is not None else id_util.UniqueStr("UnsortedSegmentSum_")
-            )
-            .Op("unsorted_segment_sum")
-            .Input("data", [data])
-            .Input("segment_ids", [segment_ids])
-            .Output("out")
-            .Attr("axis", int(axis), "AttrTypeInt64")
-            .Attr("num_segments", int(num_segments), "AttrTypeInt64")
-            .Build()
-            .InferAndTryRun()
-            .RemoteBlobList()[0]
-        )
-    else:
-        op_conf = op_conf_util.OperatorConf()
-        op_conf.name = (
-=======
-def unsorted_segment_sum(data, segment_ids, num_segments, axis=0, name=None):
     return (
         flow.user_op_builder(
->>>>>>> 29fbb51a
             name if name is not None else id_util.UniqueStr("UnsortedSegmentSum_")
         )
         .Op("unsorted_segment_sum")
@@ -460,7 +438,6 @@
 
 
 @oneflow_export("math.unsorted_segment_sum_like", "unsorted_segment_sum_like")
-<<<<<<< HEAD
 def unsorted_segment_sum_like(
     data: remote_blob_util.BlobDef,
     segment_ids: remote_blob_util.BlobDef,
@@ -468,30 +445,9 @@
     axis: int = 0,
     name: Optional[str] = None,
 ) -> remote_blob_util.BlobDef:
-    if name is None:
-        name = id_util.UniqueStr("UnsortedSegmentSumLike_")
-    if os.getenv("ENABLE_USER_OP") != "False":
-        return (
-            flow.user_op_builder(
-                name
-                if name is not None
-                else id_util.UniqueStr("UnsortedSegmentSumLike__")
-            )
-            .Op("unsorted_segment_sum_like")
-            .Input("data", [data])
-            .Input("segment_ids", [segment_ids])
-            .Input("like", [like])
-            .Output("out")
-            .Attr("axis", int(axis), "AttrTypeInt64")
-            .Build()
-            .InferAndTryRun()
-            .RemoteBlobList()[0]
-=======
-def unsorted_segment_sum_like(data, segment_ids, like, axis=0, name=None):
     return (
         flow.user_op_builder(
             name if name is not None else id_util.UniqueStr("UnsortedSegmentSumLike_")
->>>>>>> 29fbb51a
         )
         .Op("unsorted_segment_sum_like")
         .Input("data", [data])
@@ -506,37 +462,14 @@
 
 
 @oneflow_export("math.unsorted_batch_segment_sum", "unsorted_batch_segment_sum")
-<<<<<<< HEAD
 def unsorted_batch_segment_sum(
     data: remote_blob_util.BlobDef,
     segment_ids: remote_blob_util.BlobDef,
     num_segments: int,
     name: Optional[str] = None,
 ) -> remote_blob_util.BlobDef:
-    if os.getenv("ENABLE_USER_OP") != "False":
-        return (
-            flow.user_op_builder(
-                name
-                if name is not None
-                else id_util.UniqueStr("UnsortedBatchSegmentSum_")
-            )
-            .Op("unsorted_batch_segment_sum")
-            .Input("data", [data])
-            .Input("segment_ids", [segment_ids])
-            .Output("out")
-            .Attr("num_segments", int(num_segments), "AttrTypeInt64")
-            .Build()
-            .InferAndTryRun()
-            .RemoteBlobList()[0]
-        )
-    else:
-        op_conf = op_conf_util.OperatorConf()
-        op_conf.name = (
-=======
-def unsorted_batch_segment_sum(data, segment_ids, num_segments, name=None):
     return (
         flow.user_op_builder(
->>>>>>> 29fbb51a
             name if name is not None else id_util.UniqueStr("UnsortedBatchSegmentSum_")
         )
         .Op("unsorted_batch_segment_sum")
@@ -567,204 +500,6 @@
     if name is None:
         name = id_util.UniqueStr("Cast_")
 
-<<<<<<< HEAD
-@oneflow_export("math.equal")
-def equal(
-    x: remote_blob_util.BlobDef, y: remote_blob_util.BlobDef, name: Optional[str] = None
-) -> remote_blob_util.BlobDef:
-    if os.getenv("ENABLE_USER_OP") != "False":
-        return build_broadcast_binary_op("broadcast_equal", x, y, name)
-    op_conf = op_conf_util.OperatorConf()
-    setattr(
-        op_conf,
-        "name",
-        name if name is not None else id_util.UniqueStr("BroadcastEqual_"),
-    )
-    op_conf.broadcast_equal_conf.a = x.unique_name
-    op_conf.broadcast_equal_conf.b = y.unique_name
-    op_conf.broadcast_equal_conf.out = "out"
-    compile_context.CurJobAddOp(op_conf)
-    lbi = logical_blob_id_util.LogicalBlobId()
-    lbi.op_name = op_conf.name
-    lbi.blob_name = "out"
-    return remote_blob_util.RemoteBlob(lbi)
-
-
-@oneflow_export("math.not_equal")
-def not_equal(
-    x: remote_blob_util.BlobDef, y: remote_blob_util.BlobDef, name: Optional[str] = None
-) -> remote_blob_util.BlobDef:
-    if os.getenv("ENABLE_USER_OP") != "False":
-        return build_broadcast_binary_op("broadcast_not_equal", x, y, name)
-    op_conf = op_conf_util.OperatorConf()
-    setattr(
-        op_conf,
-        "name",
-        name if name is not None else id_util.UniqueStr("BroadcastNotEqual_"),
-    )
-    op_conf.broadcast_not_equal_conf.a = x.unique_name
-    op_conf.broadcast_not_equal_conf.b = y.unique_name
-    op_conf.broadcast_not_equal_conf.out = "out"
-    compile_context.CurJobAddOp(op_conf)
-    lbi = logical_blob_id_util.LogicalBlobId()
-    lbi.op_name = op_conf.name
-    lbi.blob_name = "out"
-    return remote_blob_util.RemoteBlob(lbi)
-
-
-@oneflow_export("math.less")
-def less(
-    x: remote_blob_util.BlobDef, y: remote_blob_util.BlobDef, name: Optional[str] = None
-) -> remote_blob_util.BlobDef:
-    if os.getenv("ENABLE_USER_OP") != "False":
-        return build_broadcast_binary_op("broadcast_less", x, y, name)
-    op_conf = op_conf_util.OperatorConf()
-    setattr(
-        op_conf,
-        "name",
-        name if name is not None else id_util.UniqueStr("BroadcastLessThan_"),
-    )
-    op_conf.broadcast_less_than_conf.a = x.unique_name
-    op_conf.broadcast_less_than_conf.b = y.unique_name
-    op_conf.broadcast_less_than_conf.out = "out"
-    compile_context.CurJobAddOp(op_conf)
-    lbi = logical_blob_id_util.LogicalBlobId()
-    lbi.op_name = op_conf.name
-    lbi.blob_name = "out"
-    return remote_blob_util.RemoteBlob(lbi)
-
-
-@oneflow_export("math.less_equal")
-def less_equal(
-    x: remote_blob_util.BlobDef, y: remote_blob_util.BlobDef, name: Optional[str] = None
-) -> remote_blob_util.BlobDef:
-    if os.getenv("ENABLE_USER_OP") != "False":
-        return build_broadcast_binary_op("broadcast_less_equal", x, y, name)
-    op_conf = op_conf_util.OperatorConf()
-    setattr(
-        op_conf,
-        "name",
-        name if name is not None else id_util.UniqueStr("BroadcastLessEqual_"),
-    )
-    op_conf.broadcast_less_equal_conf.a = x.unique_name
-    op_conf.broadcast_less_equal_conf.b = y.unique_name
-    op_conf.broadcast_less_equal_conf.out = "out"
-    compile_context.CurJobAddOp(op_conf)
-    lbi = logical_blob_id_util.LogicalBlobId()
-    lbi.op_name = op_conf.name
-    lbi.blob_name = "out"
-    return remote_blob_util.RemoteBlob(lbi)
-
-
-@oneflow_export("math.greater")
-def greater(
-    x: remote_blob_util.BlobDef, y: remote_blob_util.BlobDef, name: Optional[str] = None
-) -> remote_blob_util.BlobDef:
-    if os.getenv("ENABLE_USER_OP") != "False":
-        return build_broadcast_binary_op("broadcast_greater", x, y, name)
-    op_conf = op_conf_util.OperatorConf()
-    setattr(
-        op_conf,
-        "name",
-        name if name is not None else id_util.UniqueStr("BroadcastGreaterThan_"),
-    )
-    op_conf.broadcast_greater_than_conf.a = x.unique_name
-    op_conf.broadcast_greater_than_conf.b = y.unique_name
-    op_conf.broadcast_greater_than_conf.out = "out"
-    compile_context.CurJobAddOp(op_conf)
-    lbi = logical_blob_id_util.LogicalBlobId()
-    lbi.op_name = op_conf.name
-    lbi.blob_name = "out"
-    return remote_blob_util.RemoteBlob(lbi)
-
-
-@oneflow_export("math.greater_equal")
-def greater_equal(
-    x: remote_blob_util.BlobDef, y: remote_blob_util.BlobDef, name: Optional[str] = None
-) -> remote_blob_util.BlobDef:
-    if os.getenv("ENABLE_USER_OP") != "False":
-        return build_broadcast_binary_op("broadcast_greater_equal", x, y, name)
-    op_conf = op_conf_util.OperatorConf()
-    setattr(
-        op_conf,
-        "name",
-        name if name is not None else id_util.UniqueStr("BroadcastGreaterEqual_"),
-    )
-    op_conf.broadcast_greater_equal_conf.a = x.unique_name
-    op_conf.broadcast_greater_equal_conf.b = y.unique_name
-    op_conf.broadcast_greater_equal_conf.out = "out"
-    compile_context.CurJobAddOp(op_conf)
-    lbi = logical_blob_id_util.LogicalBlobId()
-    lbi.op_name = op_conf.name
-    lbi.blob_name = "out"
-    return remote_blob_util.RemoteBlob(lbi)
-
-
-@oneflow_export("math.logical_and")
-def logical_and(
-    x: remote_blob_util.BlobDef, y: remote_blob_util.BlobDef, name: Optional[str] = None
-) -> remote_blob_util.BlobDef:
-    if os.getenv("ENABLE_USER_OP") != "False":
-        return build_broadcast_binary_op("broadcast_logical_and", x, y, name)
-    op_conf = op_conf_util.OperatorConf()
-    setattr(
-        op_conf,
-        "name",
-        name if name is not None else id_util.UniqueStr("BroadcastLogicalAnd_"),
-    )
-    op_conf.broadcast_logical_and_conf.a = x.unique_name
-    op_conf.broadcast_logical_and_conf.b = y.unique_name
-    op_conf.broadcast_logical_and_conf.out = "out"
-    compile_context.CurJobAddOp(op_conf)
-    lbi = logical_blob_id_util.LogicalBlobId()
-    lbi.op_name = op_conf.name
-    lbi.blob_name = "out"
-    return remote_blob_util.RemoteBlob(lbi)
-
-
-@oneflow_export("math.minimum")
-def broadcast_min(
-    x: remote_blob_util.BlobDef, y: remote_blob_util.BlobDef, name: Optional[str] = None
-) -> remote_blob_util.BlobDef:
-    if os.getenv("ENABLE_USER_OP") != "False":
-        return build_broadcast_binary_op("broadcast_minimum", x, y, name)
-    op_conf = op_conf_util.OperatorConf()
-    setattr(
-        op_conf,
-        "name",
-        name if name is not None else id_util.UniqueStr("BroadcastMin_"),
-    )
-    op_conf.broadcast_minimum_conf.a = x.unique_name
-    op_conf.broadcast_minimum_conf.b = y.unique_name
-    op_conf.broadcast_minimum_conf.out = "out"
-    compile_context.CurJobAddOp(op_conf)
-    lbi = logical_blob_id_util.LogicalBlobId()
-    lbi.op_name = op_conf.name
-    lbi.blob_name = "out"
-    return remote_blob_util.RemoteBlob(lbi)
-
-
-@oneflow_export("math.maximum")
-def broadcast_max(
-    x: remote_blob_util.BlobDef, y: remote_blob_util.BlobDef, name: Optional[str] = None
-) -> remote_blob_util.BlobDef:
-    if os.getenv("ENABLE_USER_OP") != "False":
-        return build_broadcast_binary_op("broadcast_maximum", x, y, name)
-    op_conf = op_conf_util.OperatorConf()
-    setattr(
-        op_conf,
-        "name",
-        name if name is not None else id_util.UniqueStr("BroadcastMax_"),
-    )
-    op_conf.broadcast_maximum_conf.a = x.unique_name
-    op_conf.broadcast_maximum_conf.b = y.unique_name
-    op_conf.broadcast_maximum_conf.out = "out"
-    compile_context.CurJobAddOp(op_conf)
-    lbi = logical_blob_id_util.LogicalBlobId()
-    lbi.op_name = op_conf.name
-    lbi.blob_name = "out"
-    return remote_blob_util.RemoteBlob(lbi)
-=======
     return (
         flow.user_op_builder(name)
         .Op("cast")
@@ -778,49 +513,66 @@
 
 
 @oneflow_export("math.equal")
-def equal(x, y, name=None):
+def equal(
+    x: remote_blob_util.BlobDef, y: remote_blob_util.BlobDef, name: Optional[str] = None
+) -> remote_blob_util.BlobDef:
     return build_broadcast_binary_op("broadcast_equal", x, y, name)
 
 
 @oneflow_export("math.not_equal")
-def not_equal(x, y, name=None):
+def not_equal(
+    x: remote_blob_util.BlobDef, y: remote_blob_util.BlobDef, name: Optional[str] = None
+) -> remote_blob_util.BlobDef:
     return build_broadcast_binary_op("broadcast_not_equal", x, y, name)
 
 
 @oneflow_export("math.less")
-def less(x, y, name=None):
+def less(
+    x: remote_blob_util.BlobDef, y: remote_blob_util.BlobDef, name: Optional[str] = None
+) -> remote_blob_util.BlobDef:
     return build_broadcast_binary_op("broadcast_less", x, y, name)
 
 
 @oneflow_export("math.less_equal")
-def less_equal(x, y, name=None):
+def less_equal(
+    x: remote_blob_util.BlobDef, y: remote_blob_util.BlobDef, name: Optional[str] = None
+) -> remote_blob_util.BlobDef:
     return build_broadcast_binary_op("broadcast_less_equal", x, y, name)
 
 
 @oneflow_export("math.greater")
-def greater(x, y, name=None):
+def greater(
+    x: remote_blob_util.BlobDef, y: remote_blob_util.BlobDef, name: Optional[str] = None
+) -> remote_blob_util.BlobDef:
     return build_broadcast_binary_op("broadcast_greater", x, y, name)
 
 
 @oneflow_export("math.greater_equal")
-def greater_equal(x, y, name=None):
+def greater_equal(
+    x: remote_blob_util.BlobDef, y: remote_blob_util.BlobDef, name: Optional[str] = None
+) -> remote_blob_util.BlobDef:
     return build_broadcast_binary_op("broadcast_greater_equal", x, y, name)
 
 
 @oneflow_export("math.logical_and")
-def logical_and(x, y, name=None):
+def logical_and(
+    x: remote_blob_util.BlobDef, y: remote_blob_util.BlobDef, name: Optional[str] = None
+) -> remote_blob_util.BlobDef:
     return build_broadcast_binary_op("broadcast_logical_and", x, y, name)
 
 
 @oneflow_export("math.minimum")
-def broadcast_min(x, y, name=None):
+def broadcast_min(
+    x: remote_blob_util.BlobDef, y: remote_blob_util.BlobDef, name: Optional[str] = None
+) -> remote_blob_util.BlobDef:
     return build_broadcast_binary_op("broadcast_minimum", x, y, name)
 
 
 @oneflow_export("math.maximum")
-def broadcast_max(x, y, name=None):
+def broadcast_max(
+    x: remote_blob_util.BlobDef, y: remote_blob_util.BlobDef, name: Optional[str] = None
+) -> remote_blob_util.BlobDef:
     return build_broadcast_binary_op("broadcast_maximum", x, y, name)
->>>>>>> 29fbb51a
 
 
 @oneflow_export("math.reduced_shape_elem_cnt")
