from __future__ import absolute_import

import oneflow.python.framework.compile_context as compile_context
import oneflow.python.framework.remote_blob as remote_blob_util
import oneflow.python.framework.id_util as id_util
import oneflow.python.ops.user_op_builder as user_op_builder
import oneflow.core.operator.op_conf_pb2 as op_conf_util
import oneflow.core.register.logical_blob_id_pb2 as logical_blob_id_util

from oneflow.python.oneflow_export import oneflow_export


@oneflow_export("math.add")
def add(x, y, name=None):
    if isinstance(x, (int, float)):
        return scalar_add(y, x, name)
    elif isinstance(y, (int, float)):
        return scalar_add(x, y, name)
    elif x.static_shape == y.static_shape and x.batch_axis == y.batch_axis:
        return element_wise_add(x, y, name)
    else:
        return broadcast_add(x, y, name)

@oneflow_export("math.add_n")
def add_n(inputs, name=None):
    op_conf = op_conf_util.OperatorConf()
    setattr(
        op_conf,
        "name",
        name if name is not None else id_util.UniqueStr("AddN_"),
    )
    assert len(inputs) > 1
    for blob in inputs:
        getattr(op_conf.add_conf, "in").append(blob.logical_blob_name)
    op_conf.add_conf.out = "out"
    compile_context.CurJobAddOp(op_conf)
    lbi = logical_blob_id_util.LogicalBlobId()
    lbi.op_name = op_conf.name
    lbi.blob_name = "out"
    return remote_blob_util.RemoteBlob(lbi)

@oneflow_export("math.subtract")
def subtract(x, y, name=None):
    if isinstance(x, (int, float)):
        return scalar_add(-1 * y, x, name)
    elif isinstance(y, (int, float)):
        return scalar_add(x, -1 * y, name)
    elif x.static_shape == y.static_shape:
        # TODO: add element-wise op
        return broadcast_sub(x, y, name)
    else:
        return broadcast_sub(x, y, name)


@oneflow_export("math.multiply")
def multiply(x, y, name=None):
    if isinstance(x, (int, float)):
        return scalar_mul(y, x, name)
    elif isinstance(y, (int, float)):
        return scalar_mul(x, y, name)
    elif x.static_shape == y.static_shape and x.batch_axis == y.batch_axis:
        return element_wise_mul(x, y, name)
    else:
        return broadcast_mul(x, y, name)


@oneflow_export("math.divide")
def divide(x, y, name=None):
    if isinstance(x, (int, float)):
        raise NotImplementedError
    elif isinstance(y, (int, float)):
        raise NotImplementedError
    elif x.static_shape == y.static_shape:
        # TODO: add element-wise op
        return broadcast_div(x, y, name)
    else:
        return broadcast_div(x, y, name)


@oneflow_export("math.mod")
def floor_mod(x, y, name=None):
    if isinstance(x, (int, float)):
        raise NotImplementedError
    elif isinstance(y, (int, float)):
        raise NotImplementedError
    elif x.static_shape == y.static_shape:
        # TODO: add element-wise op
        return broadcast_floor_mod(x, y, name)
    else:
        return broadcast_floor_mod(x, y, name)


def scalar_add(x, operand, name=None):
    op_conf = op_conf_util.OperatorConf()
    setattr(
        op_conf, "name", name if name is not None else id_util.UniqueStr("ScalarAdd_")
    )
    setattr(op_conf.scalar_add_conf, "in", x.logical_blob_name)
    if isinstance(operand, int):
        op_conf.scalar_add_conf.int_operand = operand
    elif isinstance(operand, float):
        op_conf.scalar_add_conf.float_operand = operand
    op_conf.scalar_add_conf.out = "out"
    compile_context.CurJobAddOp(op_conf)
    lbi = logical_blob_id_util.LogicalBlobId()
    lbi.op_name = op_conf.name
    lbi.blob_name = "out"
    return remote_blob_util.RemoteBlob(lbi)


def element_wise_add(x, y, name=None):
    op_conf = op_conf_util.OperatorConf()
    setattr(
        op_conf,
        "name",
        name if name is not None else id_util.UniqueStr("ElementWiseAdd_"),
    )
    getattr(op_conf.add_conf, "in").append(x.logical_blob_name)
    getattr(op_conf.add_conf, "in").append(y.logical_blob_name)
    op_conf.add_conf.out = "out"
    compile_context.CurJobAddOp(op_conf)
    lbi = logical_blob_id_util.LogicalBlobId()
    lbi.op_name = op_conf.name
    lbi.blob_name = "out"
    return remote_blob_util.RemoteBlob(lbi)


def broadcast_add(x, y, name=None):
    op_conf = op_conf_util.OperatorConf()
    setattr(
        op_conf,
        "name",
        name if name is not None else id_util.UniqueStr("BroadcastAdd_"),
    )
    op_conf.broadcast_add_conf.a = x.logical_blob_name
    op_conf.broadcast_add_conf.b = y.logical_blob_name
    op_conf.broadcast_add_conf.out = "out"
    compile_context.CurJobAddOp(op_conf)
    lbi = logical_blob_id_util.LogicalBlobId()
    lbi.op_name = op_conf.name
    lbi.blob_name = "out"
    return remote_blob_util.RemoteBlob(lbi)


def broadcast_sub(x, y, name=None):
    op_conf = op_conf_util.OperatorConf()
    setattr(
        op_conf,
        "name",
        name if name is not None else id_util.UniqueStr("BroadcastSub_"),
    )
    op_conf.broadcast_sub_conf.a = x.logical_blob_name
    op_conf.broadcast_sub_conf.b = y.logical_blob_name
    op_conf.broadcast_sub_conf.out = "out"
    compile_context.CurJobAddOp(op_conf)
    lbi = logical_blob_id_util.LogicalBlobId()
    lbi.op_name = op_conf.name
    lbi.blob_name = "out"
    return remote_blob_util.RemoteBlob(lbi)


def element_wise_mul(x, y, name=None):
    op_conf = op_conf_util.OperatorConf()
    setattr(
        op_conf,
        "name",
        name if name is not None else id_util.UniqueStr("ElementWiseMul_"),
    )
    setattr(op_conf.multiply_conf, "in_0", x.logical_blob_name)
    setattr(op_conf.multiply_conf, "in_1", y.logical_blob_name)
    op_conf.multiply_conf.out = "out"
    compile_context.CurJobAddOp(op_conf)
    lbi = logical_blob_id_util.LogicalBlobId()
    lbi.op_name = op_conf.name
    lbi.blob_name = "out"
    return remote_blob_util.RemoteBlob(lbi)


def broadcast_mul(x, y, name=None):
    op_conf = op_conf_util.OperatorConf()
    setattr(
        op_conf,
        "name",
        name if name is not None else id_util.UniqueStr("BroadcastMul_"),
    )
    op_conf.broadcast_mul_conf.a = x.logical_blob_name
    op_conf.broadcast_mul_conf.b = y.logical_blob_name
    op_conf.broadcast_mul_conf.out = "out"
    compile_context.CurJobAddOp(op_conf)
    lbi = logical_blob_id_util.LogicalBlobId()
    lbi.op_name = op_conf.name
    lbi.blob_name = "out"
    return remote_blob_util.RemoteBlob(lbi)


def scalar_mul(x, operand, name=None):
    op_conf = op_conf_util.OperatorConf()
    setattr(
        op_conf, "name", name if name is not None else id_util.UniqueStr("ScalarMul_")
    )
    setattr(op_conf.scalar_mul_conf, "in", x.logical_blob_name)
    if isinstance(operand, int):
        op_conf.scalar_mul_conf.int_operand = operand
    elif isinstance(operand, float):
        op_conf.scalar_mul_conf.float_operand = operand
    op_conf.scalar_mul_conf.out = "out"
    compile_context.CurJobAddOp(op_conf)
    lbi = logical_blob_id_util.LogicalBlobId()
    lbi.op_name = op_conf.name
    lbi.blob_name = "out"
    return remote_blob_util.RemoteBlob(lbi)


def broadcast_div(x, y, name=None):
    op_conf = op_conf_util.OperatorConf()
    setattr(
        op_conf,
        "name",
        name if name is not None else id_util.UniqueStr("BroadcastDiv_"),
    )
    op_conf.broadcast_div_conf.a = x.logical_blob_name
    op_conf.broadcast_div_conf.b = y.logical_blob_name
    op_conf.broadcast_div_conf.out = "out"
    compile_context.CurJobAddOp(op_conf)
    lbi = logical_blob_id_util.LogicalBlobId()
    lbi.op_name = op_conf.name
    lbi.blob_name = "out"
    return remote_blob_util.RemoteBlob(lbi)


def broadcast_floor_mod(x, y, name=None):
    op_conf = op_conf_util.OperatorConf()
    setattr(
        op_conf,
        "name",
        name if name is not None else id_util.UniqueStr("BroadcastMod_"),
    )
    op_conf.broadcast_floor_mod_conf.a = x.logical_blob_name
    op_conf.broadcast_floor_mod_conf.b = y.logical_blob_name
    op_conf.broadcast_floor_mod_conf.out = "out"
    compile_context.CurJobAddOp(op_conf)
    lbi = logical_blob_id_util.LogicalBlobId()
    lbi.op_name = op_conf.name
    lbi.blob_name = "out"
    return remote_blob_util.RemoteBlob(lbi)


@oneflow_export("math.tanh")
def tanh(x, name=None):
    op_conf = op_conf_util.OperatorConf()
    setattr(op_conf, "name", name if name is not None else id_util.UniqueStr("TanH_"))
    setattr(op_conf.tanh_conf, "in", x.logical_blob_name)
    setattr(op_conf.tanh_conf, "out", "out")
    compile_context.CurJobAddOp(op_conf)
    lbi = logical_blob_id_util.LogicalBlobId()
    lbi.op_name = op_conf.name
    lbi.blob_name = "out"
    return remote_blob_util.RemoteBlob(lbi)


@oneflow_export("math.gelu")
def gelu(x, name=None):
    op_conf = op_conf_util.OperatorConf()
    setattr(op_conf, "name", name if name is not None else id_util.UniqueStr("Gelu_"))
    setattr(op_conf.gelu_conf, "in", x.logical_blob_name)
    setattr(op_conf.gelu_conf, "out", "out")
    compile_context.CurJobAddOp(op_conf)
    lbi = logical_blob_id_util.LogicalBlobId()
    lbi.op_name = op_conf.name
    lbi.blob_name = "out"
    return remote_blob_util.RemoteBlob(lbi)


@oneflow_export("math.relu")
def relu(x, name=None):
    op_conf = op_conf_util.OperatorConf()
    setattr(op_conf, "name", name if name is not None else id_util.UniqueStr("Relu_"))
    setattr(op_conf.relu_conf, "in", x.logical_blob_name)
    setattr(op_conf.relu_conf, "out", "out")
    compile_context.CurJobAddOp(op_conf)
    lbi = logical_blob_id_util.LogicalBlobId()
    lbi.op_name = op_conf.name
    lbi.blob_name = "out"
    return remote_blob_util.RemoteBlob(lbi)


@oneflow_export("math.sigmoid")
def sigmoid(x, name=None):
    op_conf = op_conf_util.OperatorConf()
    setattr(
        op_conf, "name", name if name is not None else id_util.UniqueStr("Sigmoid_")
    )
    setattr(op_conf.sigmoid_conf, "in", x.logical_blob_name)
    setattr(op_conf.sigmoid_conf, "out", "out")
    compile_context.CurJobAddOp(op_conf)
    lbi = logical_blob_id_util.LogicalBlobId()
    lbi.op_name = op_conf.name
    lbi.blob_name = "out"
    return remote_blob_util.RemoteBlob(lbi)


@oneflow_export("math.unsorted_segment_sum", "unsorted_segment_sum")
def unsorted_segment_sum(data, segment_ids, num_segments, name=None):
    if name is None:
        name = id_util.UniqueStr("UnsortedSegmentSum_")
    op_conf = op_conf_util.OperatorConf()
    op_conf.name = name
    op_conf.unsorted_segment_sum_conf.data = data.logical_blob_name
    op_conf.unsorted_segment_sum_conf.segment_ids = segment_ids.logical_blob_name
    op_conf.unsorted_segment_sum_conf.num_segments = num_segments
    op_conf.unsorted_segment_sum_conf.axis = 0
    op_conf.unsorted_segment_sum_conf.out = "out"

    compile_context.CurJobAddOp(op_conf)
    lbi = logical_blob_id_util.LogicalBlobId()
    lbi.op_name = op_conf.name
    lbi.blob_name = "out"
    return remote_blob_util.RemoteBlob(lbi)


@oneflow_export("math.unsorted_batch_segment_sum", "unsorted_batch_segment_sum")
def unsorted_batch_segment_sum(data, segment_ids, num_segments, name=None):
    if name is None:
        name = id_util.UniqueStr("UnsortedBatchSegmentSum_")

    op_conf = op_conf_util.OperatorConf()
    op_conf.name = name
    op_conf.unsorted_batch_segment_sum_conf.data = data.logical_blob_name
    op_conf.unsorted_batch_segment_sum_conf.segment_ids = segment_ids.logical_blob_name
    op_conf.unsorted_batch_segment_sum_conf.num_segments = num_segments
    op_conf.unsorted_batch_segment_sum_conf.out = "out"

    compile_context.CurJobAddOp(op_conf)
    lbi = logical_blob_id_util.LogicalBlobId()
    lbi.op_name = op_conf.name
    lbi.blob_name = "out"
    return remote_blob_util.RemoteBlob(lbi)


@oneflow_export("math.sqrt")
def sqrt(x, name=None):
    op_conf = op_conf_util.OperatorConf()
    setattr(op_conf, "name", name if name is not None else id_util.UniqueStr("Sqrt_"))
    setattr(op_conf.sqrt_conf, "in", x.logical_blob_name)
    setattr(op_conf.sqrt_conf, "out", "out")
    compile_context.CurJobAddOp(op_conf)
    lbi = logical_blob_id_util.LogicalBlobId()
    lbi.op_name = op_conf.name
    lbi.blob_name = "out"
    return remote_blob_util.RemoteBlob(lbi)


@oneflow_export("math.rsqrt")
def rsqrt(x, name=None):
    op_conf = op_conf_util.OperatorConf()
    setattr(op_conf, "name", name if name is not None else id_util.UniqueStr("Rsqrt_"))
    setattr(op_conf.rsqrt_conf, "in", x.logical_blob_name)
    setattr(op_conf.rsqrt_conf, "out", "out")
    compile_context.CurJobAddOp(op_conf)
    lbi = logical_blob_id_util.LogicalBlobId()
    lbi.op_name = op_conf.name
    lbi.blob_name = "out"
    return remote_blob_util.RemoteBlob(lbi)


@oneflow_export("cast")
def cast(x, dtype, name=None):
    if x.dtype == dtype:
        return x
    op_conf = op_conf_util.OperatorConf()
    setattr(op_conf, "name", name if name is not None else id_util.UniqueStr("Cast_"))
    setattr(op_conf.cast_conf, "in", x.logical_blob_name)
    setattr(op_conf.cast_conf, "data_type", dtype)
    setattr(op_conf.cast_conf, "out", "out")
    compile_context.CurJobAddOp(op_conf)
    lbi = logical_blob_id_util.LogicalBlobId()
    lbi.op_name = op_conf.name
    lbi.blob_name = "out"
    return remote_blob_util.RemoteBlob(lbi)


@oneflow_export("math.top_k")
def top_k(input, k=1, sorted=True, name=None):
    op_conf = op_conf_util.OperatorConf()
    setattr(op_conf, "name", name if name is not None else id_util.UniqueStr("TopK_"))
    setattr(op_conf.top_k_conf, "in", input.logical_blob_name)
    setattr(op_conf.top_k_conf, "k", k)
    setattr(op_conf.top_k_conf, "sorted", sorted)
    setattr(op_conf.top_k_conf, "out", "out")
    compile_context.CurJobAddOp(op_conf)
    out_lbi = logical_blob_id_util.LogicalBlobId()
    setattr(out_lbi, "op_name", op_conf.name)
    setattr(out_lbi, "blob_name", "out")
    return remote_blob_util.RemoteBlob(out_lbi)


@oneflow_export("math.naive_logical_and")
def naive_logical_and(lhs, rhs, name=None):
    op_conf = op_conf_util.OperatorConf()
    setattr(
        op_conf, "name", name if name is not None else id_util.UniqueStr("LogicalAnd_")
    )
    setattr(op_conf.logical_and_conf, "lhs", lhs.logical_blob_name)
    setattr(op_conf.logical_and_conf, "rhs", rhs.logical_blob_name)
    setattr(op_conf.logical_and_conf, "out", "out")
    compile_context.CurJobAddOp(op_conf)
    out_lbi = logical_blob_id_util.LogicalBlobId()
    setattr(out_lbi, "op_name", op_conf.name)
    setattr(out_lbi, "blob_name", "out")
    return remote_blob_util.RemoteBlob(out_lbi)


@oneflow_export("sort")
def sort(values, direction="ASCENDING", name=None):
    op_conf = op_conf_util.OperatorConf()
    setattr(op_conf, "name", name if name is not None else id_util.UniqueStr("Sort_"))
    setattr(op_conf.sort_conf, "in", values.logical_blob_name)
    setattr(op_conf.sort_conf, "dir", direction)  # "ASCENDING" or "DESCENDING"
    setattr(op_conf.sort_conf, "out", "out")
    compile_context.CurJobAddOp(op_conf)
    out_lbi = logical_blob_id_util.LogicalBlobId()
    setattr(out_lbi, "op_name", op_conf.name)
    setattr(out_lbi, "blob_name", "out")
    return remote_blob_util.RemoteBlob(out_lbi)


@oneflow_export("argsort")
def argsort(values, direction="ASCENDING", name=None):
    op_conf = op_conf_util.OperatorConf()
    setattr(
        op_conf, "name", name if name is not None else id_util.UniqueStr("Argsort_")
    )
    setattr(op_conf.arg_sort_conf, "in", values.logical_blob_name)
    setattr(op_conf.arg_sort_conf, "dir", direction)  # "ASCENDING" or "DESCENDING"
    setattr(op_conf.arg_sort_conf, "out", "out")
    compile_context.CurJobAddOp(op_conf)
    out_lbi = logical_blob_id_util.LogicalBlobId()
    setattr(out_lbi, "op_name", op_conf.name)
    setattr(out_lbi, "blob_name", "out")
    return remote_blob_util.RemoteBlob(out_lbi)


@oneflow_export("math.equal")
def equal(x, y, name=None):
    op_conf = op_conf_util.OperatorConf()
    setattr(
        op_conf,
        "name",
        name if name is not None else id_util.UniqueStr("BroadcastEqual_"),
    )
    op_conf.broadcast_equal_conf.a = x.logical_blob_name
    op_conf.broadcast_equal_conf.b = y.logical_blob_name
    op_conf.broadcast_equal_conf.out = "out"
    compile_context.CurJobAddOp(op_conf)
    lbi = logical_blob_id_util.LogicalBlobId()
    lbi.op_name = op_conf.name
    lbi.blob_name = "out"
    return remote_blob_util.RemoteBlob(lbi)


@oneflow_export("math.not_equal")
def not_equal(x, y, name=None):
    op_conf = op_conf_util.OperatorConf()
    setattr(
        op_conf,
        "name",
        name if name is not None else id_util.UniqueStr("BroadcastNotEqual_"),
    )
    op_conf.broadcast_not_equal_conf.a = x.logical_blob_name
    op_conf.broadcast_not_equal_conf.b = y.logical_blob_name
    op_conf.broadcast_not_equal_conf.out = "out"
    compile_context.CurJobAddOp(op_conf)
    lbi = logical_blob_id_util.LogicalBlobId()
    lbi.op_name = op_conf.name
    lbi.blob_name = "out"
    return remote_blob_util.RemoteBlob(lbi)


@oneflow_export("math.less")
def less(x, y, name=None):
    op_conf = op_conf_util.OperatorConf()
    setattr(
        op_conf,
        "name",
        name if name is not None else id_util.UniqueStr("BroadcastLessThan_"),
    )
    op_conf.broadcast_less_than_conf.a = x.logical_blob_name
    op_conf.broadcast_less_than_conf.b = y.logical_blob_name
    op_conf.broadcast_less_than_conf.out = "out"
    compile_context.CurJobAddOp(op_conf)
    lbi = logical_blob_id_util.LogicalBlobId()
    lbi.op_name = op_conf.name
    lbi.blob_name = "out"
    return remote_blob_util.RemoteBlob(lbi)


@oneflow_export("math.less_equal")
def less_equal(x, y, name=None):
    op_conf = op_conf_util.OperatorConf()
    setattr(
        op_conf,
        "name",
        name if name is not None else id_util.UniqueStr("BroadcastLessEqual_"),
    )
    op_conf.broadcast_less_equal_conf.a = x.logical_blob_name
    op_conf.broadcast_less_equal_conf.b = y.logical_blob_name
    op_conf.broadcast_less_equal_conf.out = "out"
    compile_context.CurJobAddOp(op_conf)
    lbi = logical_blob_id_util.LogicalBlobId()
    lbi.op_name = op_conf.name
    lbi.blob_name = "out"
    return remote_blob_util.RemoteBlob(lbi)


@oneflow_export("math.greater")
def greater(x, y, name=None):
    op_conf = op_conf_util.OperatorConf()
    setattr(
        op_conf,
        "name",
        name if name is not None else id_util.UniqueStr("BroadcastGreaterThan_"),
    )
    op_conf.broadcast_greater_than_conf.a = x.logical_blob_name
    op_conf.broadcast_greater_than_conf.b = y.logical_blob_name
    op_conf.broadcast_greater_than_conf.out = "out"
    compile_context.CurJobAddOp(op_conf)
    lbi = logical_blob_id_util.LogicalBlobId()
    lbi.op_name = op_conf.name
    lbi.blob_name = "out"
    return remote_blob_util.RemoteBlob(lbi)


@oneflow_export("math.greater_equal")
def greater_equal(x, y, name=None):
    op_conf = op_conf_util.OperatorConf()
    setattr(
        op_conf,
        "name",
        name if name is not None else id_util.UniqueStr("BroadcastGreaterEqual_"),
    )
    op_conf.broadcast_greater_equal_conf.a = x.logical_blob_name
    op_conf.broadcast_greater_equal_conf.b = y.logical_blob_name
    op_conf.broadcast_greater_equal_conf.out = "out"
    compile_context.CurJobAddOp(op_conf)
    lbi = logical_blob_id_util.LogicalBlobId()
    lbi.op_name = op_conf.name
    lbi.blob_name = "out"
    return remote_blob_util.RemoteBlob(lbi)


@oneflow_export("math.logical_and")
def logical_and(x, y, name=None):
    op_conf = op_conf_util.OperatorConf()
    setattr(
        op_conf,
        "name",
        name if name is not None else id_util.UniqueStr("BroadcastLogicalAnd_"),
    )
    op_conf.broadcast_logical_and_conf.a = x.logical_blob_name
    op_conf.broadcast_logical_and_conf.b = y.logical_blob_name
    op_conf.broadcast_logical_and_conf.out = "out"
    compile_context.CurJobAddOp(op_conf)
    lbi = logical_blob_id_util.LogicalBlobId()
    lbi.op_name = op_conf.name
    lbi.blob_name = "out"
    return remote_blob_util.RemoteBlob(lbi)


@oneflow_export("math.minimum")
def broadcast_min(x, y, name=None):
    op_conf = op_conf_util.OperatorConf()
    setattr(
        op_conf,
        "name",
        name if name is not None else id_util.UniqueStr("BroadcastMin_"),
    )
    op_conf.broadcast_min_conf.a = x.logical_blob_name
    op_conf.broadcast_min_conf.b = y.logical_blob_name
    op_conf.broadcast_min_conf.out = "out"
    compile_context.CurJobAddOp(op_conf)
    lbi = logical_blob_id_util.LogicalBlobId()
    lbi.op_name = op_conf.name
    lbi.blob_name = "out"
    return remote_blob_util.RemoteBlob(lbi)


@oneflow_export("math.maximum")
def broadcast_max(x, y, name=None):
    op_conf = op_conf_util.OperatorConf()
    setattr(
        op_conf,
        "name",
        name if name is not None else id_util.UniqueStr("BroadcastMax_"),
    )
    op_conf.broadcast_max_conf.a = x.logical_blob_name
    op_conf.broadcast_max_conf.b = y.logical_blob_name
    op_conf.broadcast_max_conf.out = "out"
    compile_context.CurJobAddOp(op_conf)
    lbi = logical_blob_id_util.LogicalBlobId()
    lbi.op_name = op_conf.name
    lbi.blob_name = "out"
    return remote_blob_util.RemoteBlob(lbi)


# only do argmax operation in the last dimension and set output int32_t data type for now
# TODO: support argmax in arbitrary axis and allow user to specify output data type
@oneflow_export("math.argmax")
def argmax(input, axis=None, output_type=None, name=None):
    assert axis is None and output_type is None
    op_conf = op_conf_util.OperatorConf()
    setattr(
        op_conf, "name", name if name is not None else id_util.UniqueStr("Argmax_")
    )
    setattr(op_conf.argmax_conf, "in", input.logical_blob_name)
    setattr(op_conf.argmax_conf, "out", "out")
    compile_context.CurJobAddOp(op_conf)
    out_lbi = logical_blob_id_util.LogicalBlobId()
    setattr(out_lbi, "op_name", op_conf.name)
    setattr(out_lbi, "blob_name", "out")
    return remote_blob_util.RemoteBlob(out_lbi)

@oneflow_export("math.reduced_shape_elem_cnt")
def elem_cnt(input_blob, axis=None, dtype=None, name=None):
    op_conf = op_conf_util.OperatorConf()
    setattr(op_conf, "name", name if name is not None else id_util.UniqueStr("ShapeElemCnt_"))
    op_conf.shape_elem_cnt_conf.x = input_blob.logical_blob_name
    if axis is None:
        op_conf.shape_elem_cnt_conf.exclude_axis_conf.SetInParent()
    else:
        assert isinstance(axis, (tuple, list))
        op_conf.shape_elem_cnt_conf.include_axis_conf.axis.extend(axis)
    if dtype is not None:
        op_conf.shape_elem_cnt_conf.data_type = dtype
    op_conf.shape_elem_cnt_conf.y = "y"
    compile_context.CurJobAddOp(op_conf)
    out_lbi = logical_blob_id_util.LogicalBlobId()
    out_lbi.op_name = op_conf.name
    out_lbi.blob_name = "y"
    return remote_blob_util.RemoteBlob(out_lbi)

<<<<<<< HEAD
@oneflow_export("math.abs")
def abs(x, name=None):
    if name is None:
        name = id_util.UniqueStr("Abs_")
    return user_op_builder.UserOpConfWrapperBuilder(name).Op("unary")\
            .Input("x",[x])\
            .Output("y")\
            .SetAttr("unary_math_type", "Abs", "AttrTypeString")\
            .Build().RemoteBlobList()[0]

@oneflow_export("math.acos")
def acos(x, name=None):
    if name is None:
        name = id_util.UniqueStr("Acos_")
    return user_op_builder.UserOpConfWrapperBuilder(name).Op("unary")\
            .Input("x",[x])\
            .Output("y")\
            .SetAttr("unary_math_type", "Acos", "AttrTypeString")\
            .Build().RemoteBlobList()[0]

@oneflow_export("math.acosh")
def acosh(x, name=None):
    if name is None:
        name = id_util.UniqueStr("Acosh_")
    return user_op_builder.UserOpConfWrapperBuilder(name).Op("unary")\
            .Input("x",[x])\
            .Output("y")\
            .SetAttr("unary_math_type", "Acosh", "AttrTypeString")\
            .Build().RemoteBlobList()[0]

@oneflow_export("math.asin")
def acosh(x, name=None):
    if name is None:
        name = id_util.UniqueStr("Asin_")
    return user_op_builder.UserOpConfWrapperBuilder(name).Op("unary")\
            .Input("x",[x])\
            .Output("y")\
            .SetAttr("unary_math_type", "Asin", "AttrTypeString")\
            .Build().RemoteBlobList()[0]

=======
@oneflow_export('math.square')
def square(x, name=None):
    op_conf = op_conf_util.OperatorConf()
    setattr(
        op_conf,
        "name",
        name if name is not None else id_util.UniqueStr("Square_"),
    )
    setattr(op_conf.square_conf, "in", x.logical_blob_name)
    setattr(op_conf.square_conf, "out", "out")
    compile_context.CurJobAddOp(op_conf)
    lbi = logical_blob_id_util.LogicalBlobId()
    lbi.op_name = op_conf.name
    lbi.blob_name = "out"
    return remote_blob_util.RemoteBlob(lbi)
>>>>>>> e07b8c88
<|MERGE_RESOLUTION|>--- conflicted
+++ resolved
@@ -638,7 +638,23 @@
     out_lbi.blob_name = "y"
     return remote_blob_util.RemoteBlob(out_lbi)
 
-<<<<<<< HEAD
+
+@oneflow_export('math.square')
+def square(x, name=None):
+    op_conf = op_conf_util.OperatorConf()
+    setattr(
+        op_conf,
+        "name",
+        name if name is not None else id_util.UniqueStr("Square_"),
+    )
+    setattr(op_conf.square_conf, "in", x.logical_blob_name)
+    setattr(op_conf.square_conf, "out", "out")
+    compile_context.CurJobAddOp(op_conf)
+    lbi = logical_blob_id_util.LogicalBlobId()
+    lbi.op_name = op_conf.name
+    lbi.blob_name = "out"
+    return remote_blob_util.RemoteBlob(lbi)
+
 @oneflow_export("math.abs")
 def abs(x, name=None):
     if name is None:
@@ -678,21 +694,3 @@
             .Output("y")\
             .SetAttr("unary_math_type", "Asin", "AttrTypeString")\
             .Build().RemoteBlobList()[0]
-
-=======
-@oneflow_export('math.square')
-def square(x, name=None):
-    op_conf = op_conf_util.OperatorConf()
-    setattr(
-        op_conf,
-        "name",
-        name if name is not None else id_util.UniqueStr("Square_"),
-    )
-    setattr(op_conf.square_conf, "in", x.logical_blob_name)
-    setattr(op_conf.square_conf, "out", "out")
-    compile_context.CurJobAddOp(op_conf)
-    lbi = logical_blob_id_util.LogicalBlobId()
-    lbi.op_name = op_conf.name
-    lbi.blob_name = "out"
-    return remote_blob_util.RemoteBlob(lbi)
->>>>>>> e07b8c88
