--- conflicted
+++ resolved
@@ -2107,58 +2107,28 @@
     )
 
 
-<<<<<<< HEAD
-@oneflow_export("math.swish")
-def swish(
-    x: remote_blob_util.BlobDef, beta: float = 1.0, name: Optional[str] = None,
-) -> remote_blob_util.BlobDef:
-    r"""The Swish activation function. 
-=======
 @oneflow_export("math.mish")
 def mish(
     x: remote_blob_util.BlobDef, name: Optional[str] = None,
 ) -> remote_blob_util.BlobDef:
     """The Mish activation function. 
->>>>>>> c8695c0c
 
     The equation is: 
 
     .. math:: 
 
-<<<<<<< HEAD
-        out = x * sigmoid(\beta*x)
-=======
         out = x*tanh(ln(1+e^x))
->>>>>>> c8695c0c
 
     For example: 
 
     .. code-block:: python 
 
-<<<<<<< HEAD
-        import oneflow as flow 
-=======
-        import oneflow as flow
->>>>>>> c8695c0c
+        import oneflow as flow
         import oneflow.typing as tp 
         import numpy as np 
 
 
         @flow.global_function()
-<<<<<<< HEAD
-        def swish_job(x: tp.Numpy.Placeholder(shape=(5, )))->tp.Numpy: 
-            return flow.math.swish(x)
-
-
-        x = np.array([-0.5, 0, 0.5, 1, 1.5]).astype(np.float32)
-        out = swish_job(x)
-
-        # output [-0.18877034  0.          0.31122968  0.7310586   1.2263618 ]
-
-    Args:
-        x (remote_blob_util.BlobDef): The input Blob. 
-        beta (float, optional): The smooth factor. Defaults to 1.0.
-=======
         def mish_job(x: tp.Numpy.Placeholder(shape=(5, )))->tp.Numpy: 
             return flow.math.mish(x)
 
@@ -2168,24 +2138,14 @@
 
     Args:
         x (remote_blob_util.BlobDef): The input Blob. 
->>>>>>> c8695c0c
         name (Optional[str], optional): The name for the operation. Defaults to None.
 
     Returns:
         remote_blob_util.BlobDef: The result Blob. 
-<<<<<<< HEAD
-
-    """
-    if name is None:
-        name = id_util.UniqueStr("Swish_")
-
-    return x * flow.math.sigmoid(beta * x, name=name + "_sigmoid")
-=======
     """
     if name is None:
         name = id_util.UniqueStr("Mish_")
 
     return x * flow.math.tanh(
         flow.math.softplus(x, name=name + "softplus"), name=name + "tanh"
-    )
->>>>>>> c8695c0c
+    )