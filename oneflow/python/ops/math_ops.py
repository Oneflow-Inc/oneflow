--- conflicted
+++ resolved
@@ -172,21 +172,10 @@
     lbi.blob_name = "out"
     return remote_blob_util.RemoteBlob(lbi)
 
-<<<<<<< HEAD
-
 @oneflow_export('math.tanh')
 def tanh(x, name=None):
     op_conf = op_conf_util.OperatorConf()
-    if name is None:
-        op_conf.name = id_util.UniqueStr('TanH_')
-    else:
-        op_conf.name = name
-=======
-@oneflow_export('math.tanh')
-def tanh(x, name=None):
-    op_conf = op_conf_util.OperatorConf()
     setattr(op_conf, "name", name if name is not None else id_util.UniqueStr('TanH_'))
->>>>>>> 4522a5f0
     setattr(op_conf.tanh_conf, "in", x.logical_blob_name)
     setattr(op_conf.tanh_conf, "out", "out")
     compile_context.CurJobAddOp(op_conf)
@@ -199,14 +188,7 @@
 @oneflow_export('math.gelu')
 def gelu(x, name=None):
     op_conf = op_conf_util.OperatorConf()
-<<<<<<< HEAD
-    if name is None:
-        op_conf.name = id_util.UniqueStr('Gelu_')
-    else:
-        op_conf.name = name
-=======
     setattr(op_conf, "name", name if name is not None else id_util.UniqueStr('Gelu_'))
->>>>>>> 4522a5f0
     setattr(op_conf.gelu_conf, "in", x.logical_blob_name)
     setattr(op_conf.gelu_conf, "out", "out")
     compile_context.CurJobAddOp(op_conf)
@@ -220,14 +202,7 @@
     # TODO: not ready yet
     raise NotImplementedError
     op_conf = op_conf_util.OperatorConf()
-<<<<<<< HEAD
-    if name is None:
-        op_conf.name = id_util.UniqueStr('Sqrt_')
-    else:
-        op_conf.name = name
-=======
     setattr(op_conf, "name", name if name is not None else id_util.UniqueStr('Sqrt_'))
->>>>>>> 4522a5f0
     setattr(op_conf.sqrt_conf, "in", x.logical_blob_name)
     setattr(op_conf.sqrt_conf, "out", "out")
     compile_context.CurJobAddOp(op_conf)
@@ -241,14 +216,7 @@
     # TODO: not ready yet
     raise NotImplementedError
     op_conf = op_conf_util.OperatorConf()
-<<<<<<< HEAD
-    if name is None:
-        op_conf.name = id_util.UniqueStr('Rsqrt_')
-    else:
-        op_conf.name = name
-=======
     setattr(op_conf, "name", name if name is not None else id_util.UniqueStr('Rsqrt_'))
->>>>>>> 4522a5f0
     setattr(op_conf.rsqrt_conf, "in", x.logical_blob_name)
     setattr(op_conf.rsqrt_conf, "out", "out")
     compile_context.CurJobAddOp(op_conf)
@@ -258,38 +226,17 @@
     return remote_blob_util.RemoteBlob(lbi)
 
 
-<<<<<<< HEAD
-
-=======
->>>>>>> 4522a5f0
 @oneflow_export("cast")
 def cast(x, dtype, name=None):
     if x.dtype == dtype:
         return x
-<<<<<<< HEAD
-
-    if name is None:
-        name = id_util.UniqueStr('Cast_')
-
-    op_conf = op_conf_util.OperatorConf()
-    op_conf.name = name
-    setattr(op_conf.cast_conf, "in", x.logical_blob_name)
-    op_conf.cast_conf.data_type = dtype
-    op_conf.cast_conf.out = "out"
-=======
     op_conf = op_conf_util.OperatorConf()
     setattr(op_conf, "name", name if name is not None else id_util.UniqueStr('Cast_'))
     setattr(op_conf.cast_conf, "in", x.logical_blob_name)
     setattr(op_conf.cast_conf, "data_type", dtype)
     setattr(op_conf, "out", "out")
->>>>>>> 4522a5f0
     compile_context.CurJobAddOp(op_conf)	
     lbi = logical_blob_id_util.LogicalBlobId()	
     lbi.op_name = op_conf.name	
     lbi.blob_name = "out"	
-<<<<<<< HEAD
-    return remote_blob_util.RemoteBlob(lbi)	
-
-=======
-    return remote_blob_util.RemoteBlob(lbi)	
->>>>>>> 4522a5f0
+    return remote_blob_util.RemoteBlob(lbi)	