from __future__ import absolute_import

import oneflow.python.framework.compile_context as compile_context
import oneflow.python.framework.remote_blob as remote_blob_util
import oneflow.python.framework.id_util as id_util
import oneflow.core.operator.op_conf_pb2 as op_conf_util
import oneflow.core.register.logical_blob_id_pb2 as logical_blob_id_util

from oneflow.python.oneflow_export import oneflow_export

import oneflow as flow

@oneflow_export("math.add")
def add(x, y, name=None):
    if isinstance(x, (int, float)):
        return scalar_add(y, x, name)
    elif isinstance(y, (int, float)):
        return scalar_add(x, y, name)
    elif x.static_shape == y.static_shape and x.batch_axis == y.batch_axis:
        return element_wise_add(x, y, name)
    elif x.static_shape == (1,):
        return scalar_add_by_tensor(y, x, name)
    elif y.static_shape == (1,):
        return scalar_add_by_tensor(x, y, name)
    else:
        return broadcast_add(x, y, name)

@oneflow_export("math.add_n")
def add_n(inputs, name=None):
    op_conf = op_conf_util.OperatorConf()
    setattr(
        op_conf,
        "name",
        name if name is not None else id_util.UniqueStr("AddN_"),
    )
    assert len(inputs) > 1
    for blob in inputs:
        getattr(op_conf.add_conf, "in").append(blob.logical_blob_name)
    op_conf.add_conf.out = "out"
    compile_context.CurJobAddOp(op_conf)
    lbi = logical_blob_id_util.LogicalBlobId()
    lbi.op_name = op_conf.name
    lbi.blob_name = "out"
    return remote_blob_util.RemoteBlob(lbi)

@oneflow_export("math.subtract")
def subtract(x, y, name=None):
    if isinstance(x, (int, float)):
        return scalar_add(-1 * y, x, name)
    elif isinstance(y, (int, float)):
        return scalar_add(x, -1 * y, name)
    elif x.static_shape == y.static_shape:
        # TODO: add element-wise op
        return broadcast_sub(x, y, name)
    elif x.static_shape == (1, ):
        return scalar_sub_by_tensor(y, x, name)
    elif y.static_shape == (1, ):
        return scalar_sub_by_tensor(x, y, name)
    else:
        return broadcast_sub(x, y, name)


@oneflow_export("math.multiply")
def multiply(x, y, name=None):
    if isinstance(x, (int, float)):
        return scalar_mul(y, x, name)
    elif isinstance(y, (int, float)):
        return scalar_mul(x, y, name)
    elif x.static_shape == y.static_shape and x.batch_axis == y.batch_axis:
        return element_wise_mul(x, y, name)
    elif x.static_shape == (1, ):
        return scalar_mul_by_tensor(y, x, name)
    elif y.static_shape == (1, ):
        return scalar_mul_by_tensor(x, y, name)
    else:
        return broadcast_mul(x, y, name)


@oneflow_export("math.divide")
def divide(x, y, name=None):
    if isinstance(x, (int, float)):
        raise NotImplementedError
    elif isinstance(y, (int, float)):
        raise NotImplementedError
    elif x.static_shape == y.static_shape:
        # TODO: add element-wise op
        return broadcast_div(x, y, name)
    elif x.static_shape == (1, ):
        return scalar_div_by_tensor(y, x, name)
    elif y.static_shape == (1, ):
        return scalar_div_by_tensor(x, y, name)
    else:
        return broadcast_div(x, y, name)


@oneflow_export("math.mod")
def floor_mod(x, y, name=None):
    if isinstance(x, (int, float)):
        raise NotImplementedError
    elif isinstance(y, (int, float)):
        raise NotImplementedError
    elif x.static_shape == y.static_shape:
        # TODO: add element-wise op
        return broadcast_floor_mod(x, y, name)
    else:
        return broadcast_floor_mod(x, y, name)


def scalar_add(x, operand, name=None):
    op_conf = op_conf_util.OperatorConf()
    setattr(
        op_conf, "name", name if name is not None else id_util.UniqueStr("ScalarAdd_")
    )
    setattr(op_conf.scalar_add_conf, "in", x.logical_blob_name)
    if isinstance(operand, int):
        op_conf.scalar_add_conf.int_operand = operand
    elif isinstance(operand, float):
        op_conf.scalar_add_conf.float_operand = operand
    op_conf.scalar_add_conf.out = "out"
    compile_context.CurJobAddOp(op_conf)
    lbi = logical_blob_id_util.LogicalBlobId()
    lbi.op_name = op_conf.name
    lbi.blob_name = "out"
    return remote_blob_util.RemoteBlob(lbi)

def scalar_add_by_tensor(x, scalar, name=None):
    op_conf = op_conf_util.OperatorConf()
    setattr(
        op_conf, "name", name if name is not None else id_util.UniqueStr("ScalarAddByTensor_")
    )
    setattr(op_conf.scalar_add_by_tensor_conf, "in", x.logical_blob_name)
    setattr(op_conf.scalar_add_by_tensor_conf, "scalar", scalar.logical_blob_name)
    op_conf.scalar_add_by_tensor_conf.out = "out"
    compile_context.CurJobAddOp(op_conf)
    lbi = logical_blob_id_util.LogicalBlobId()
    lbi.op_name = op_conf.name
    lbi.blob_name = "out"
    return remote_blob_util.RemoteBlob(lbi)

def element_wise_add(x, y, name=None):
    op_conf = op_conf_util.OperatorConf()
    setattr(
        op_conf,
        "name",
        name if name is not None else id_util.UniqueStr("ElementWiseAdd_"),
    )
    getattr(op_conf.add_conf, "in").append(x.logical_blob_name)
    getattr(op_conf.add_conf, "in").append(y.logical_blob_name)
    op_conf.add_conf.out = "out"
    compile_context.CurJobAddOp(op_conf)
    lbi = logical_blob_id_util.LogicalBlobId()
    lbi.op_name = op_conf.name
    lbi.blob_name = "out"
    return remote_blob_util.RemoteBlob(lbi)


def broadcast_add(x, y, name=None):
    op_conf = op_conf_util.OperatorConf()
    setattr(
        op_conf,
        "name",
        name if name is not None else id_util.UniqueStr("BroadcastAdd_"),
    )
    op_conf.broadcast_add_conf.a = x.logical_blob_name
    op_conf.broadcast_add_conf.b = y.logical_blob_name
    op_conf.broadcast_add_conf.out = "out"
    compile_context.CurJobAddOp(op_conf)
    lbi = logical_blob_id_util.LogicalBlobId()
    lbi.op_name = op_conf.name
    lbi.blob_name = "out"
    return remote_blob_util.RemoteBlob(lbi)


def broadcast_sub(x, y, name=None):
    op_conf = op_conf_util.OperatorConf()
    setattr(
        op_conf,
        "name",
        name if name is not None else id_util.UniqueStr("BroadcastSub_"),
    )
    op_conf.broadcast_sub_conf.a = x.logical_blob_name
    op_conf.broadcast_sub_conf.b = y.logical_blob_name
    op_conf.broadcast_sub_conf.out = "out"
    compile_context.CurJobAddOp(op_conf)
    lbi = logical_blob_id_util.LogicalBlobId()
    lbi.op_name = op_conf.name
    lbi.blob_name = "out"
    return remote_blob_util.RemoteBlob(lbi)

def scalar_sub_by_tensor(x, scalar, name=None):
    op_conf = op_conf_util.OperatorConf()
    setattr(
        op_conf, "name", name if name is not None else id_util.UniqueStr("ScalarSubByTensor_")
    )
    setattr(op_conf.scalar_sub_by_tensor_conf, "in", x.logical_blob_name)
    setattr(op_conf.scalar_sub_by_tensor_conf, "scalar", scalar.logical_blob_name)
    op_conf.scalar_sub_by_tensor_conf.out = "out"
    compile_context.CurJobAddOp(op_conf)
    lbi = logical_blob_id_util.LogicalBlobId()
    lbi.op_name = op_conf.name
    lbi.blob_name = "out"
    return remote_blob_util.RemoteBlob(lbi)

def element_wise_mul(x, y, name=None):
    op_conf = op_conf_util.OperatorConf()
    setattr(
        op_conf,
        "name",
        name if name is not None else id_util.UniqueStr("ElementWiseMul_"),
    )
    setattr(op_conf.multiply_conf, "in_0", x.logical_blob_name)
    setattr(op_conf.multiply_conf, "in_1", y.logical_blob_name)
    op_conf.multiply_conf.out = "out"
    compile_context.CurJobAddOp(op_conf)
    lbi = logical_blob_id_util.LogicalBlobId()
    lbi.op_name = op_conf.name
    lbi.blob_name = "out"
    return remote_blob_util.RemoteBlob(lbi)


def broadcast_mul(x, y, name=None):
    op_conf = op_conf_util.OperatorConf()
    setattr(
        op_conf,
        "name",
        name if name is not None else id_util.UniqueStr("BroadcastMul_"),
    )
    op_conf.broadcast_mul_conf.a = x.logical_blob_name
    op_conf.broadcast_mul_conf.b = y.logical_blob_name
    op_conf.broadcast_mul_conf.out = "out"
    compile_context.CurJobAddOp(op_conf)
    lbi = logical_blob_id_util.LogicalBlobId()
    lbi.op_name = op_conf.name
    lbi.blob_name = "out"
    return remote_blob_util.RemoteBlob(lbi)


def scalar_mul(x, operand, name=None):
    op_conf = op_conf_util.OperatorConf()
    setattr(
        op_conf, "name", name if name is not None else id_util.UniqueStr("ScalarMul_")
    )
    setattr(op_conf.scalar_mul_conf, "in", x.logical_blob_name)
    if isinstance(operand, int):
        op_conf.scalar_mul_conf.int_operand = operand
    elif isinstance(operand, float):
        op_conf.scalar_mul_conf.float_operand = operand
    op_conf.scalar_mul_conf.out = "out"
    compile_context.CurJobAddOp(op_conf)
    lbi = logical_blob_id_util.LogicalBlobId()
    lbi.op_name = op_conf.name
    lbi.blob_name = "out"
    return remote_blob_util.RemoteBlob(lbi)

def scalar_mul_by_tensor(x, scalar, name=None):
    op_conf = op_conf_util.OperatorConf()
    setattr(
        op_conf, "name", name if name is not None else id_util.UniqueStr("ScalarMulByTensor_")
    )
    setattr(op_conf.scalar_mul_by_tensor_conf, "in", x.logical_blob_name)
    setattr(op_conf.scalar_mul_by_tensor_conf, "scalar", scalar.logical_blob_name)
    op_conf.scalar_mul_by_tensor_conf.out = "out"
    compile_context.CurJobAddOp(op_conf)
    lbi = logical_blob_id_util.LogicalBlobId()
    lbi.op_name = op_conf.name
    lbi.blob_name = "out"
    return remote_blob_util.RemoteBlob(lbi)

def broadcast_div(x, y, name=None):
    op_conf = op_conf_util.OperatorConf()
    setattr(
        op_conf,
        "name",
        name if name is not None else id_util.UniqueStr("BroadcastDiv_"),
    )
    op_conf.broadcast_div_conf.a = x.logical_blob_name
    op_conf.broadcast_div_conf.b = y.logical_blob_name
    op_conf.broadcast_div_conf.out = "out"
    compile_context.CurJobAddOp(op_conf)
    lbi = logical_blob_id_util.LogicalBlobId()
    lbi.op_name = op_conf.name
    lbi.blob_name = "out"
    return remote_blob_util.RemoteBlob(lbi)

def scalar_div_by_tensor(x, scalar, name=None):
    op_conf = op_conf_util.OperatorConf()
    setattr(
        op_conf, "name", name if name is not None else id_util.UniqueStr("ScalarDivByTensor_")
    )
    setattr(op_conf.scalar_div_by_tensor_conf, "in", x.logical_blob_name)
    setattr(op_conf.scalar_div_by_tensor_conf, "scalar", scalar.logical_blob_name)
    op_conf.scalar_div_by_tensor_conf.out = "out"
    compile_context.CurJobAddOp(op_conf)
    lbi = logical_blob_id_util.LogicalBlobId()
    lbi.op_name = op_conf.name
    lbi.blob_name = "out"
    return remote_blob_util.RemoteBlob(lbi)


def broadcast_floor_mod(x, y, name=None):
    op_conf = op_conf_util.OperatorConf()
    setattr(
        op_conf,
        "name",
        name if name is not None else id_util.UniqueStr("BroadcastMod_"),
    )
    op_conf.broadcast_floor_mod_conf.a = x.logical_blob_name
    op_conf.broadcast_floor_mod_conf.b = y.logical_blob_name
    op_conf.broadcast_floor_mod_conf.out = "out"
    compile_context.CurJobAddOp(op_conf)
    lbi = logical_blob_id_util.LogicalBlobId()
    lbi.op_name = op_conf.name
    lbi.blob_name = "out"
    return remote_blob_util.RemoteBlob(lbi)


@oneflow_export("math.tanh")
def tanh(x, name=None):
    op_conf = op_conf_util.OperatorConf()
    setattr(op_conf, "name", name if name is not None else id_util.UniqueStr("TanH_"))
    setattr(op_conf.tanh_conf, "in", x.logical_blob_name)
    setattr(op_conf.tanh_conf, "out", "out")
    compile_context.CurJobAddOp(op_conf)
    lbi = logical_blob_id_util.LogicalBlobId()
    lbi.op_name = op_conf.name
    lbi.blob_name = "out"
    return remote_blob_util.RemoteBlob(lbi)


@oneflow_export("math.gelu")
def gelu(x, name=None):
    op_conf = op_conf_util.OperatorConf()
    setattr(op_conf, "name", name if name is not None else id_util.UniqueStr("Gelu_"))
    setattr(op_conf.gelu_conf, "in", x.logical_blob_name)
    setattr(op_conf.gelu_conf, "out", "out")
    compile_context.CurJobAddOp(op_conf)
    lbi = logical_blob_id_util.LogicalBlobId()
    lbi.op_name = op_conf.name
    lbi.blob_name = "out"
    return remote_blob_util.RemoteBlob(lbi)


@oneflow_export("math.relu")
def relu(x, name=None):
    op_conf = op_conf_util.OperatorConf()
    setattr(op_conf, "name", name if name is not None else id_util.UniqueStr("Relu_"))
    setattr(op_conf.relu_conf, "in", x.logical_blob_name)
    setattr(op_conf.relu_conf, "out", "out")
    compile_context.CurJobAddOp(op_conf)
    lbi = logical_blob_id_util.LogicalBlobId()
    lbi.op_name = op_conf.name
    lbi.blob_name = "out"
    return remote_blob_util.RemoteBlob(lbi)


@oneflow_export("math.sigmoid")
def sigmoid(x, name=None):
    op_conf = op_conf_util.OperatorConf()
    setattr(
        op_conf, "name", name if name is not None else id_util.UniqueStr("Sigmoid_")
    )
    setattr(op_conf.sigmoid_conf, "in", x.logical_blob_name)
    setattr(op_conf.sigmoid_conf, "out", "out")
    compile_context.CurJobAddOp(op_conf)
    lbi = logical_blob_id_util.LogicalBlobId()
    lbi.op_name = op_conf.name
    lbi.blob_name = "out"
    return remote_blob_util.RemoteBlob(lbi)


@oneflow_export("math.unsorted_segment_sum", "unsorted_segment_sum")
def unsorted_segment_sum(data, segment_ids, num_segments, axis=0, name=None):
    if name is None:
        name = id_util.UniqueStr("UnsortedSegmentSum_")
    op_conf = op_conf_util.OperatorConf()
    op_conf.name = name
    op_conf.unsorted_segment_sum_conf.data = data.logical_blob_name
    op_conf.unsorted_segment_sum_conf.segment_ids = segment_ids.logical_blob_name
    op_conf.unsorted_segment_sum_conf.num_segments = num_segments
    op_conf.unsorted_segment_sum_conf.axis = axis
    op_conf.unsorted_segment_sum_conf.out = "out"

    compile_context.CurJobAddOp(op_conf)
    lbi = logical_blob_id_util.LogicalBlobId()
    lbi.op_name = op_conf.name
    lbi.blob_name = "out"
    return remote_blob_util.RemoteBlob(lbi)


@oneflow_export("math.unsorted_segment_sum_like", "unsorted_segment_sum_like")
def unsorted_segment_sum_like(data, segment_ids, like, axis=0, name=None):
    if name is None:
        name = id_util.UniqueStr("UnsortedSegmentSumLike_")
    op_conf = op_conf_util.OperatorConf()
    op_conf.name = name
    op_conf.unsorted_segment_sum_like_conf.data = data.logical_blob_name
    op_conf.unsorted_segment_sum_like_conf.segment_ids = segment_ids.logical_blob_name
    op_conf.unsorted_segment_sum_like_conf.like = like.logical_blob_name
    op_conf.unsorted_segment_sum_like_conf.axis = axis
    op_conf.unsorted_segment_sum_like_conf.out = "out"

    compile_context.CurJobAddOp(op_conf)
    lbi = logical_blob_id_util.LogicalBlobId()
    lbi.op_name = op_conf.name
    lbi.blob_name = "out"
    return remote_blob_util.RemoteBlob(lbi)


@oneflow_export("math.unsorted_batch_segment_sum", "unsorted_batch_segment_sum")
def unsorted_batch_segment_sum(data, segment_ids, num_segments, name=None):
    if name is None:
        name = id_util.UniqueStr("UnsortedBatchSegmentSum_")

    op_conf = op_conf_util.OperatorConf()
    op_conf.name = name
    op_conf.unsorted_batch_segment_sum_conf.data = data.logical_blob_name
    op_conf.unsorted_batch_segment_sum_conf.segment_ids = segment_ids.logical_blob_name
    op_conf.unsorted_batch_segment_sum_conf.num_segments = num_segments
    op_conf.unsorted_batch_segment_sum_conf.out = "out"

    compile_context.CurJobAddOp(op_conf)
    lbi = logical_blob_id_util.LogicalBlobId()
    lbi.op_name = op_conf.name
    lbi.blob_name = "out"
    return remote_blob_util.RemoteBlob(lbi)


@oneflow_export("math.sqrt")
def sqrt(x, name=None):
    op_conf = op_conf_util.OperatorConf()
    setattr(op_conf, "name", name if name is not None else id_util.UniqueStr("Sqrt_"))
    setattr(op_conf.sqrt_conf, "in", x.logical_blob_name)
    setattr(op_conf.sqrt_conf, "out", "out")
    compile_context.CurJobAddOp(op_conf)
    lbi = logical_blob_id_util.LogicalBlobId()
    lbi.op_name = op_conf.name
    lbi.blob_name = "out"
    return remote_blob_util.RemoteBlob(lbi)


@oneflow_export("math.rsqrt")
def rsqrt(x, name=None):
    op_conf = op_conf_util.OperatorConf()
    setattr(op_conf, "name", name if name is not None else id_util.UniqueStr("Rsqrt_"))
    setattr(op_conf.rsqrt_conf, "in", x.logical_blob_name)
    setattr(op_conf.rsqrt_conf, "out", "out")
    compile_context.CurJobAddOp(op_conf)
    lbi = logical_blob_id_util.LogicalBlobId()
    lbi.op_name = op_conf.name
    lbi.blob_name = "out"
    return remote_blob_util.RemoteBlob(lbi)


@oneflow_export("cast")
def cast(x, dtype, name=None):
    if x.dtype == dtype:
        return x
    op_conf = op_conf_util.OperatorConf()
    setattr(op_conf, "name", name if name is not None else id_util.UniqueStr("Cast_"))
    setattr(op_conf.cast_conf, "in", x.logical_blob_name)
    setattr(op_conf.cast_conf, "data_type", dtype)
    setattr(op_conf.cast_conf, "out", "out")
    compile_context.CurJobAddOp(op_conf)
    lbi = logical_blob_id_util.LogicalBlobId()
    lbi.op_name = op_conf.name
    lbi.blob_name = "out"
    return remote_blob_util.RemoteBlob(lbi)


@oneflow_export("math.naive_logical_and")
def naive_logical_and(lhs, rhs, name=None):
    op_conf = op_conf_util.OperatorConf()
    setattr(
        op_conf, "name", name if name is not None else id_util.UniqueStr("LogicalAnd_")
    )
    setattr(op_conf.logical_and_conf, "lhs", lhs.logical_blob_name)
    setattr(op_conf.logical_and_conf, "rhs", rhs.logical_blob_name)
    setattr(op_conf.logical_and_conf, "out", "out")
    compile_context.CurJobAddOp(op_conf)
    out_lbi = logical_blob_id_util.LogicalBlobId()
    setattr(out_lbi, "op_name", op_conf.name)
    setattr(out_lbi, "blob_name", "out")
    return remote_blob_util.RemoteBlob(out_lbi)


@oneflow_export("math.equal")
def equal(x, y, name=None):
    op_conf = op_conf_util.OperatorConf()
    setattr(
        op_conf,
        "name",
        name if name is not None else id_util.UniqueStr("BroadcastEqual_"),
    )
    op_conf.broadcast_equal_conf.a = x.logical_blob_name
    op_conf.broadcast_equal_conf.b = y.logical_blob_name
    op_conf.broadcast_equal_conf.out = "out"
    compile_context.CurJobAddOp(op_conf)
    lbi = logical_blob_id_util.LogicalBlobId()
    lbi.op_name = op_conf.name
    lbi.blob_name = "out"
    return remote_blob_util.RemoteBlob(lbi)


@oneflow_export("math.not_equal")
def not_equal(x, y, name=None):
    op_conf = op_conf_util.OperatorConf()
    setattr(
        op_conf,
        "name",
        name if name is not None else id_util.UniqueStr("BroadcastNotEqual_"),
    )
    op_conf.broadcast_not_equal_conf.a = x.logical_blob_name
    op_conf.broadcast_not_equal_conf.b = y.logical_blob_name
    op_conf.broadcast_not_equal_conf.out = "out"
    compile_context.CurJobAddOp(op_conf)
    lbi = logical_blob_id_util.LogicalBlobId()
    lbi.op_name = op_conf.name
    lbi.blob_name = "out"
    return remote_blob_util.RemoteBlob(lbi)


@oneflow_export("math.less")
def less(x, y, name=None):
    op_conf = op_conf_util.OperatorConf()
    setattr(
        op_conf,
        "name",
        name if name is not None else id_util.UniqueStr("BroadcastLessThan_"),
    )
    op_conf.broadcast_less_than_conf.a = x.logical_blob_name
    op_conf.broadcast_less_than_conf.b = y.logical_blob_name
    op_conf.broadcast_less_than_conf.out = "out"
    compile_context.CurJobAddOp(op_conf)
    lbi = logical_blob_id_util.LogicalBlobId()
    lbi.op_name = op_conf.name
    lbi.blob_name = "out"
    return remote_blob_util.RemoteBlob(lbi)


@oneflow_export("math.less_equal")
def less_equal(x, y, name=None):
    op_conf = op_conf_util.OperatorConf()
    setattr(
        op_conf,
        "name",
        name if name is not None else id_util.UniqueStr("BroadcastLessEqual_"),
    )
    op_conf.broadcast_less_equal_conf.a = x.logical_blob_name
    op_conf.broadcast_less_equal_conf.b = y.logical_blob_name
    op_conf.broadcast_less_equal_conf.out = "out"
    compile_context.CurJobAddOp(op_conf)
    lbi = logical_blob_id_util.LogicalBlobId()
    lbi.op_name = op_conf.name
    lbi.blob_name = "out"
    return remote_blob_util.RemoteBlob(lbi)


@oneflow_export("math.greater")
def greater(x, y, name=None):
    op_conf = op_conf_util.OperatorConf()
    setattr(
        op_conf,
        "name",
        name if name is not None else id_util.UniqueStr("BroadcastGreaterThan_"),
    )
    op_conf.broadcast_greater_than_conf.a = x.logical_blob_name
    op_conf.broadcast_greater_than_conf.b = y.logical_blob_name
    op_conf.broadcast_greater_than_conf.out = "out"
    compile_context.CurJobAddOp(op_conf)
    lbi = logical_blob_id_util.LogicalBlobId()
    lbi.op_name = op_conf.name
    lbi.blob_name = "out"
    return remote_blob_util.RemoteBlob(lbi)


@oneflow_export("math.greater_equal")
def greater_equal(x, y, name=None):
    op_conf = op_conf_util.OperatorConf()
    setattr(
        op_conf,
        "name",
        name if name is not None else id_util.UniqueStr("BroadcastGreaterEqual_"),
    )
    op_conf.broadcast_greater_equal_conf.a = x.logical_blob_name
    op_conf.broadcast_greater_equal_conf.b = y.logical_blob_name
    op_conf.broadcast_greater_equal_conf.out = "out"
    compile_context.CurJobAddOp(op_conf)
    lbi = logical_blob_id_util.LogicalBlobId()
    lbi.op_name = op_conf.name
    lbi.blob_name = "out"
    return remote_blob_util.RemoteBlob(lbi)


@oneflow_export("math.logical_and")
def logical_and(x, y, name=None):
    op_conf = op_conf_util.OperatorConf()
    setattr(
        op_conf,
        "name",
        name if name is not None else id_util.UniqueStr("BroadcastLogicalAnd_"),
    )
    op_conf.broadcast_logical_and_conf.a = x.logical_blob_name
    op_conf.broadcast_logical_and_conf.b = y.logical_blob_name
    op_conf.broadcast_logical_and_conf.out = "out"
    compile_context.CurJobAddOp(op_conf)
    lbi = logical_blob_id_util.LogicalBlobId()
    lbi.op_name = op_conf.name
    lbi.blob_name = "out"
    return remote_blob_util.RemoteBlob(lbi)


@oneflow_export("math.minimum")
def broadcast_min(x, y, name=None):
    op_conf = op_conf_util.OperatorConf()
    setattr(
        op_conf,
        "name",
        name if name is not None else id_util.UniqueStr("BroadcastMin_"),
    )
    op_conf.broadcast_min_conf.a = x.logical_blob_name
    op_conf.broadcast_min_conf.b = y.logical_blob_name
    op_conf.broadcast_min_conf.out = "out"
    compile_context.CurJobAddOp(op_conf)
    lbi = logical_blob_id_util.LogicalBlobId()
    lbi.op_name = op_conf.name
    lbi.blob_name = "out"
    return remote_blob_util.RemoteBlob(lbi)


@oneflow_export("math.maximum")
def broadcast_max(x, y, name=None):
    op_conf = op_conf_util.OperatorConf()
    setattr(
        op_conf,
        "name",
        name if name is not None else id_util.UniqueStr("BroadcastMax_"),
    )
    op_conf.broadcast_max_conf.a = x.logical_blob_name
    op_conf.broadcast_max_conf.b = y.logical_blob_name
    op_conf.broadcast_max_conf.out = "out"
    compile_context.CurJobAddOp(op_conf)
    lbi = logical_blob_id_util.LogicalBlobId()
    lbi.op_name = op_conf.name
    lbi.blob_name = "out"
    return remote_blob_util.RemoteBlob(lbi)


# only do argmax operation in the last dimension and set output int32_t data type for now
# TODO: support argmax in arbitrary axis and allow user to specify output data type
@oneflow_export("math.argmax")
def argmax(input, axis=None, output_type=None, name=None):
    assert axis is None and output_type is None
    op_conf = op_conf_util.OperatorConf()
    setattr(
        op_conf, "name", name if name is not None else id_util.UniqueStr("Argmax_")
    )
    setattr(op_conf.argmax_conf, "in", input.logical_blob_name)
    setattr(op_conf.argmax_conf, "out", "out")
    compile_context.CurJobAddOp(op_conf)
    out_lbi = logical_blob_id_util.LogicalBlobId()
    setattr(out_lbi, "op_name", op_conf.name)
    setattr(out_lbi, "blob_name", "out")
    return remote_blob_util.RemoteBlob(out_lbi)

@oneflow_export("math.reduced_shape_elem_cnt")
def elem_cnt(input_blob, axis=None, dtype=None, name=None):
    op_conf = op_conf_util.OperatorConf()
    setattr(op_conf, "name", name if name is not None else id_util.UniqueStr("ShapeElemCnt_"))
    op_conf.shape_elem_cnt_conf.x = input_blob.logical_blob_name
    if axis is None:
        op_conf.shape_elem_cnt_conf.exclude_axis_conf.SetInParent()
    else:
        assert isinstance(axis, (tuple, list))
        op_conf.shape_elem_cnt_conf.include_axis_conf.axis.extend(axis)
    if dtype is not None:
        op_conf.shape_elem_cnt_conf.data_type = dtype
    op_conf.shape_elem_cnt_conf.y = "y"
    compile_context.CurJobAddOp(op_conf)
    out_lbi = logical_blob_id_util.LogicalBlobId()
    out_lbi.op_name = op_conf.name
    out_lbi.blob_name = "y"
    return remote_blob_util.RemoteBlob(out_lbi)

@oneflow_export('math.square')
def square(x, name=None):
    op_conf = op_conf_util.OperatorConf()
    setattr(
        op_conf,
        "name",
        name if name is not None else id_util.UniqueStr("Square_"),
    )
    setattr(op_conf.square_conf, "in", x.logical_blob_name)
    setattr(op_conf.square_conf, "out", "out")
    compile_context.CurJobAddOp(op_conf)
    lbi = logical_blob_id_util.LogicalBlobId()
    lbi.op_name = op_conf.name
    lbi.blob_name = "out"
    return remote_blob_util.RemoteBlob(lbi)

@oneflow_export("math.top_k")
def top_k(input, k=1, sorted=True, name=None):
    return (
        flow.user_op_builder(name if name is not None else id_util.UniqueStr("TopK_"))
        .Op("top_k")
        .Input("in", [input])
        .Output("out")
        .SetAttr("k", k, "AttrTypeInt32",)
        .SetAttr("sorted", sorted, "AttrTypeBool",)
        .Build()
        .RemoteBlobList()[0]
    )


<<<<<<< HEAD
@oneflow_export("math.clip_by_value", "clip_by_value", "clip_by_scalar", "clip", "clamp")
def clip_by_value(values, min_value=None, max_value=None, name=None):
    if name is None:
        name = id_util.UniqueStr("ClipByValue_")

    if min_value is not None and max_value is not None:
        op_builder = (
            flow.user_op_builder(name)
            .Op("clip_by_scalar")
            .SetAttr("floating_min", float(min_value), "AttrTypeDouble")
            .SetAttr("integral_min", int(min_value), "AttrTypeInt64")
            .SetAttr("floating_max", float(max_value), "AttrTypeDouble")
            .SetAttr("integral_max", int(max_value), "AttrTypeInt64")
        )
    elif min_value is not None:
        op_builder = (
            flow.user_op_builder(name)
            .Op("clip_by_scalar_min")
            .SetAttr("floating_min", float(min_value), "AttrTypeDouble")
            .SetAttr("integral_min", int(min_value), "AttrTypeInt64")
        )
    elif max_value is not None:
        op_builder = (
            flow.user_op_builder(name)
            .Op("clip_by_scalar_max")
            .SetAttr("floating_max", float(max_value), "AttrTypeDouble")
            .SetAttr("integral_max", int(max_value), "AttrTypeInt64")
        )
    else:
        raise ValueError("min_value and max_value cannot be None at the same time")

    return op_builder.Input("x", [values]).Output("y").Build().RemoteBlobList()[0]
=======
@oneflow_export("math.broadcast_to_compatible_with", "broadcast_to_compatible_with")
def broadcast_to_compatible_with(x, compatible, name=None):
    assert isinstance(compatible, (list, tuple))
    if name is None:
        name = id_util.UniqueStr("BroadcastToCompatibleWith_")

    op_conf = op_conf_util.OperatorConf()
    setattr(op_conf, "name", name)
    setattr(op_conf.broadcast_to_compatible_with_conf, "x", x.logical_blob_name)
    setattr(op_conf.broadcast_to_compatible_with_conf, "y", "y")
    op_conf.broadcast_to_compatible_with_conf.compatible.extend(
        [cp.logical_blob_name for cp in compatible]
    )
    compile_context.CurJobAddOp(op_conf)

    ret_lbi = logical_blob_id_util.LogicalBlobId()
    ret_lbi.op_name = op_conf.name
    ret_lbi.blob_name = "y"
    return remote_blob_util.RemoteBlob(ret_lbi)
>>>>>>> 39d91585
<|MERGE_RESOLUTION|>--- conflicted
+++ resolved
@@ -711,7 +711,27 @@
     )
 
 
-<<<<<<< HEAD
+@oneflow_export("math.broadcast_to_compatible_with", "broadcast_to_compatible_with")
+def broadcast_to_compatible_with(x, compatible, name=None):
+    assert isinstance(compatible, (list, tuple))
+    if name is None:
+        name = id_util.UniqueStr("BroadcastToCompatibleWith_")
+
+    op_conf = op_conf_util.OperatorConf()
+    setattr(op_conf, "name", name)
+    setattr(op_conf.broadcast_to_compatible_with_conf, "x", x.logical_blob_name)
+    setattr(op_conf.broadcast_to_compatible_with_conf, "y", "y")
+    op_conf.broadcast_to_compatible_with_conf.compatible.extend(
+        [cp.logical_blob_name for cp in compatible]
+    )
+    compile_context.CurJobAddOp(op_conf)
+
+    ret_lbi = logical_blob_id_util.LogicalBlobId()
+    ret_lbi.op_name = op_conf.name
+    ret_lbi.blob_name = "y"
+    return remote_blob_util.RemoteBlob(ret_lbi)
+
+
 @oneflow_export("math.clip_by_value", "clip_by_value", "clip_by_scalar", "clip", "clamp")
 def clip_by_value(values, min_value=None, max_value=None, name=None):
     if name is None:
@@ -743,25 +763,4 @@
     else:
         raise ValueError("min_value and max_value cannot be None at the same time")
 
-    return op_builder.Input("x", [values]).Output("y").Build().RemoteBlobList()[0]
-=======
-@oneflow_export("math.broadcast_to_compatible_with", "broadcast_to_compatible_with")
-def broadcast_to_compatible_with(x, compatible, name=None):
-    assert isinstance(compatible, (list, tuple))
-    if name is None:
-        name = id_util.UniqueStr("BroadcastToCompatibleWith_")
-
-    op_conf = op_conf_util.OperatorConf()
-    setattr(op_conf, "name", name)
-    setattr(op_conf.broadcast_to_compatible_with_conf, "x", x.logical_blob_name)
-    setattr(op_conf.broadcast_to_compatible_with_conf, "y", "y")
-    op_conf.broadcast_to_compatible_with_conf.compatible.extend(
-        [cp.logical_blob_name for cp in compatible]
-    )
-    compile_context.CurJobAddOp(op_conf)
-
-    ret_lbi = logical_blob_id_util.LogicalBlobId()
-    ret_lbi.op_name = op_conf.name
-    ret_lbi.blob_name = "y"
-    return remote_blob_util.RemoteBlob(ret_lbi)
->>>>>>> 39d91585
+    return op_builder.Input("x", [values]).Output("y").Build().RemoteBlobList()[0]