--- conflicted
+++ resolved
@@ -185,17 +185,6 @@
         .InferAndTryRun()
         .RemoteBlobList()[0]
     )
-<<<<<<< HEAD
-    setattr(op_conf.scalar_add_by_tensor_conf, "in", x.unique_name)
-    setattr(op_conf.scalar_add_by_tensor_conf, "scalar", scalar.unique_name)
-    op_conf.scalar_add_by_tensor_conf.out = "out"
-    interpret_util.Forward(op_conf)
-    lbi = logical_blob_id_util.LogicalBlobId()
-    lbi.op_name = op_conf.name
-    lbi.blob_name = "out"
-    return remote_blob_util.RemoteBlob(lbi)
-=======
->>>>>>> 57e54da6
 
 
 def element_wise_add(x, y, name=None):
@@ -233,49 +222,11 @@
 
 
 def broadcast_add(x, y, name=None):
-<<<<<<< HEAD
-    if os.getenv("ENABLE_USER_OP") != "False":
-        return build_broadcast_binary_op("broadcast_add", x, y, name)
-    op_conf = op_conf_util.OperatorConf()
-    setattr(
-        op_conf,
-        "name",
-        name if name is not None else id_util.UniqueStr("BroadcastAdd_"),
-    )
-    op_conf.broadcast_add_conf.a = x.unique_name
-    op_conf.broadcast_add_conf.b = y.unique_name
-    op_conf.broadcast_add_conf.out = "out"
-    interpret_util.Forward(op_conf)
-    lbi = logical_blob_id_util.LogicalBlobId()
-    lbi.op_name = op_conf.name
-    lbi.blob_name = "out"
-    return remote_blob_util.RemoteBlob(lbi)
-
-
-def broadcast_sub(x, y, name=None):
-    if os.getenv("ENABLE_USER_OP") != "False":
-        return build_broadcast_binary_op("broadcast_sub", x, y, name)
-    op_conf = op_conf_util.OperatorConf()
-    setattr(
-        op_conf,
-        "name",
-        name if name is not None else id_util.UniqueStr("BroadcastSub_"),
-    )
-    op_conf.broadcast_sub_conf.a = x.unique_name
-    op_conf.broadcast_sub_conf.b = y.unique_name
-    op_conf.broadcast_sub_conf.out = "out"
-    interpret_util.Forward(op_conf)
-    lbi = logical_blob_id_util.LogicalBlobId()
-    lbi.op_name = op_conf.name
-    lbi.blob_name = "out"
-    return remote_blob_util.RemoteBlob(lbi)
-=======
     return build_broadcast_binary_op("broadcast_add", x, y, name)
 
 
 def broadcast_sub(x, y, name=None):
     return build_broadcast_binary_op("broadcast_sub", x, y, name)
->>>>>>> 57e54da6
 
 
 def scalar_sub_by_tensor(x, scalar, name=None):
@@ -289,17 +240,6 @@
         .InferAndTryRun()
         .RemoteBlobList()[0]
     )
-<<<<<<< HEAD
-    setattr(op_conf.scalar_sub_by_tensor_conf, "in", x.unique_name)
-    setattr(op_conf.scalar_sub_by_tensor_conf, "scalar", scalar.unique_name)
-    op_conf.scalar_sub_by_tensor_conf.out = "out"
-    interpret_util.Forward(op_conf)
-    lbi = logical_blob_id_util.LogicalBlobId()
-    lbi.op_name = op_conf.name
-    lbi.blob_name = "out"
-    return remote_blob_util.RemoteBlob(lbi)
-=======
->>>>>>> 57e54da6
 
 
 def element_wise_mul(x, y, name=None):
@@ -332,26 +272,7 @@
 
 
 def broadcast_mul(x, y, name=None):
-<<<<<<< HEAD
-    if os.getenv("ENABLE_USER_OP") != "False":
-        return build_broadcast_binary_op("broadcast_mul", x, y, name)
-    op_conf = op_conf_util.OperatorConf()
-    setattr(
-        op_conf,
-        "name",
-        name if name is not None else id_util.UniqueStr("BroadcastMul_"),
-    )
-    op_conf.broadcast_mul_conf.a = x.unique_name
-    op_conf.broadcast_mul_conf.b = y.unique_name
-    op_conf.broadcast_mul_conf.out = "out"
-    interpret_util.Forward(op_conf)
-    lbi = logical_blob_id_util.LogicalBlobId()
-    lbi.op_name = op_conf.name
-    lbi.blob_name = "out"
-    return remote_blob_util.RemoteBlob(lbi)
-=======
     return build_broadcast_binary_op("broadcast_mul", x, y, name)
->>>>>>> 57e54da6
 
 
 def scalar_mul(x, operand, name=None):
@@ -403,40 +324,10 @@
         .InferAndTryRun()
         .RemoteBlobList()[0]
     )
-<<<<<<< HEAD
-    setattr(op_conf.scalar_mul_by_tensor_conf, "in", x.unique_name)
-    setattr(op_conf.scalar_mul_by_tensor_conf, "scalar", scalar.unique_name)
-    op_conf.scalar_mul_by_tensor_conf.out = "out"
-    interpret_util.Forward(op_conf)
-    lbi = logical_blob_id_util.LogicalBlobId()
-    lbi.op_name = op_conf.name
-    lbi.blob_name = "out"
-    return remote_blob_util.RemoteBlob(lbi)
-
-
-def broadcast_div(x, y, name=None):
-    if os.getenv("ENABLE_USER_OP") != "False":
-        return build_broadcast_binary_op("broadcast_div", x, y, name)
-    op_conf = op_conf_util.OperatorConf()
-    setattr(
-        op_conf,
-        "name",
-        name if name is not None else id_util.UniqueStr("BroadcastDiv_"),
-    )
-    op_conf.broadcast_div_conf.a = x.unique_name
-    op_conf.broadcast_div_conf.b = y.unique_name
-    op_conf.broadcast_div_conf.out = "out"
-    interpret_util.Forward(op_conf)
-    lbi = logical_blob_id_util.LogicalBlobId()
-    lbi.op_name = op_conf.name
-    lbi.blob_name = "out"
-    return remote_blob_util.RemoteBlob(lbi)
-=======
 
 
 def broadcast_div(x, y, name=None):
     return build_broadcast_binary_op("broadcast_div", x, y, name)
->>>>>>> 57e54da6
 
 
 def scalar_div_by_tensor(x, scalar, name=None):
@@ -450,40 +341,10 @@
         .InferAndTryRun()
         .RemoteBlobList()[0]
     )
-<<<<<<< HEAD
-    setattr(op_conf.scalar_div_by_tensor_conf, "in", x.unique_name)
-    setattr(op_conf.scalar_div_by_tensor_conf, "scalar", scalar.unique_name)
-    op_conf.scalar_div_by_tensor_conf.out = "out"
-    interpret_util.Forward(op_conf)
-    lbi = logical_blob_id_util.LogicalBlobId()
-    lbi.op_name = op_conf.name
-    lbi.blob_name = "out"
-    return remote_blob_util.RemoteBlob(lbi)
-
-
-def broadcast_floor_mod(x, y, name=None):
-    if os.getenv("ENABLE_USER_OP") != "False":
-        return build_broadcast_binary_op("broadcast_floor_mod", x, y, name)
-    op_conf = op_conf_util.OperatorConf()
-    setattr(
-        op_conf,
-        "name",
-        name if name is not None else id_util.UniqueStr("BroadcastMod_"),
-    )
-    op_conf.broadcast_floor_mod_conf.a = x.unique_name
-    op_conf.broadcast_floor_mod_conf.b = y.unique_name
-    op_conf.broadcast_floor_mod_conf.out = "out"
-    interpret_util.Forward(op_conf)
-    lbi = logical_blob_id_util.LogicalBlobId()
-    lbi.op_name = op_conf.name
-    lbi.blob_name = "out"
-    return remote_blob_util.RemoteBlob(lbi)
-=======
 
 
 def broadcast_floor_mod(x, y, name=None):
     return build_broadcast_binary_op("broadcast_floor_mod", x, y, name)
->>>>>>> 57e54da6
 
 
 @oneflow_export("math.tanh", "keras.activations.tanh")
@@ -563,21 +424,6 @@
     Returns:
         A `Blob`
     """
-<<<<<<< HEAD
-    if os.getenv("ENABLE_USER_OP") == "False":
-        op_conf = op_conf_util.OperatorConf()
-        setattr(
-            op_conf, "name", name if name is not None else id_util.UniqueStr("Relu_")
-        )
-        setattr(op_conf.relu_conf, "in", x.unique_name)
-        setattr(op_conf.relu_conf, "out", "out")
-        interpret_util.Forward(op_conf)
-        lbi = logical_blob_id_util.LogicalBlobId()
-        lbi.op_name = op_conf.name
-        lbi.blob_name = "out"
-        return remote_blob_util.RemoteBlob(lbi)
-=======
->>>>>>> 57e54da6
 
     return (
         flow.user_op_builder(name if name is not None else id_util.UniqueStr("Relu_"))
@@ -599,22 +445,6 @@
     Returns:
         A `Blob`
     """
-<<<<<<< HEAD
-    if os.getenv("ENABLE_USER_OP") == "False":
-        op_conf = op_conf_util.OperatorConf()
-        setattr(
-            op_conf, "name", name if name is not None else id_util.UniqueStr("Sigmoid_")
-        )
-        setattr(op_conf.sigmoid_conf, "in", x.unique_name)
-        setattr(op_conf.sigmoid_conf, "out", "out")
-        interpret_util.Forward(op_conf)
-        lbi = logical_blob_id_util.LogicalBlobId()
-        lbi.op_name = op_conf.name
-        lbi.blob_name = "out"
-        return remote_blob_util.RemoteBlob(lbi)
-
-=======
->>>>>>> 57e54da6
     return (
         flow.user_op_builder(
             name if name is not None else id_util.UniqueStr("Sigmoid_")
@@ -634,19 +464,6 @@
         flow.user_op_builder(
             name if name is not None else id_util.UniqueStr("UnsortedSegmentSum_")
         )
-<<<<<<< HEAD
-        op_conf.unsorted_segment_sum_conf.data = data.unique_name
-        op_conf.unsorted_segment_sum_conf.segment_ids = segment_ids.unique_name
-        op_conf.unsorted_segment_sum_conf.num_segments = num_segments
-        op_conf.unsorted_segment_sum_conf.axis = axis
-        op_conf.unsorted_segment_sum_conf.out = "out"
-
-        interpret_util.Forward(op_conf)
-        lbi = logical_blob_id_util.LogicalBlobId()
-        lbi.op_name = op_conf.name
-        lbi.blob_name = "out"
-        return remote_blob_util.RemoteBlob(lbi)
-=======
         .Op("unsorted_segment_sum")
         .Input("data", [data])
         .Input("segment_ids", [segment_ids])
@@ -657,7 +474,6 @@
         .InferAndTryRun()
         .RemoteBlobList()[0]
     )
->>>>>>> 57e54da6
 
 
 @oneflow_export("math.unsorted_segment_sum_like", "unsorted_segment_sum_like")
@@ -666,22 +482,6 @@
         flow.user_op_builder(
             name if name is not None else id_util.UniqueStr("UnsortedSegmentSumLike_")
         )
-<<<<<<< HEAD
-    else:
-        op_conf = op_conf_util.OperatorConf()
-        op_conf.name = name
-        op_conf.unsorted_segment_sum_like_conf.data = data.unique_name
-        op_conf.unsorted_segment_sum_like_conf.segment_ids = segment_ids.unique_name
-        op_conf.unsorted_segment_sum_like_conf.like = like.unique_name
-        op_conf.unsorted_segment_sum_like_conf.axis = axis
-        op_conf.unsorted_segment_sum_like_conf.out = "out"
-
-        interpret_util.Forward(op_conf)
-        lbi = logical_blob_id_util.LogicalBlobId()
-        lbi.op_name = op_conf.name
-        lbi.blob_name = "out"
-        return remote_blob_util.RemoteBlob(lbi)
-=======
         .Op("unsorted_segment_sum_like")
         .Input("data", [data])
         .Input("segment_ids", [segment_ids])
@@ -692,7 +492,6 @@
         .InferAndTryRun()
         .RemoteBlobList()[0]
     )
->>>>>>> 57e54da6
 
 
 @oneflow_export("math.unsorted_batch_segment_sum", "unsorted_batch_segment_sum")
@@ -701,18 +500,6 @@
         flow.user_op_builder(
             name if name is not None else id_util.UniqueStr("UnsortedBatchSegmentSum_")
         )
-<<<<<<< HEAD
-        op_conf.unsorted_batch_segment_sum_conf.data = data.unique_name
-        op_conf.unsorted_batch_segment_sum_conf.segment_ids = segment_ids.unique_name
-        op_conf.unsorted_batch_segment_sum_conf.num_segments = num_segments
-        op_conf.unsorted_batch_segment_sum_conf.out = "out"
-
-        interpret_util.Forward(op_conf)
-        lbi = logical_blob_id_util.LogicalBlobId()
-        lbi.op_name = op_conf.name
-        lbi.blob_name = "out"
-        return remote_blob_util.RemoteBlob(lbi)
-=======
         .Op("unsorted_batch_segment_sum")
         .Input("data", [data])
         .Input("segment_ids", [segment_ids])
@@ -722,7 +509,6 @@
         .InferAndTryRun()
         .RemoteBlobList()[0]
     )
->>>>>>> 57e54da6
 
 
 @oneflow_export("cast")
@@ -739,31 +525,6 @@
         return x
     if name is None:
         name = id_util.UniqueStr("Cast_")
-<<<<<<< HEAD
-    if os.getenv("ENABLE_USER_OP") != "False":
-        return (
-            flow.user_op_builder(name)
-            .Op("cast")
-            .Input("in", [x])
-            .Output("out")
-            .Attr("dtype", dtype, "AttrTypeDataType")
-            .Build()
-            .InferAndTryRun()
-            .RemoteBlobList()[0]
-        )
-    else:
-        op_conf = op_conf_util.OperatorConf()
-        setattr(op_conf, "name", name)
-        setattr(op_conf.cast_conf, "in", x.unique_name)
-        setattr(op_conf.cast_conf, "data_type", dtype)
-        setattr(op_conf.cast_conf, "out", "out")
-        interpret_util.Forward(op_conf)
-        lbi = logical_blob_id_util.LogicalBlobId()
-        lbi.op_name = op_conf.name
-        lbi.blob_name = "out"
-        return remote_blob_util.RemoteBlob(lbi)
-=======
->>>>>>> 57e54da6
 
     return (
         flow.user_op_builder(name)
@@ -775,233 +536,51 @@
         .InferAndTryRun()
         .RemoteBlobList()[0]
     )
-<<<<<<< HEAD
-    setattr(op_conf.logical_and_conf, "lhs", lhs.unique_name)
-    setattr(op_conf.logical_and_conf, "rhs", rhs.unique_name)
-    setattr(op_conf.logical_and_conf, "out", "out")
-    interpret_util.Forward(op_conf)
-    out_lbi = logical_blob_id_util.LogicalBlobId()
-    setattr(out_lbi, "op_name", op_conf.name)
-    setattr(out_lbi, "blob_name", "out")
-    return remote_blob_util.RemoteBlob(out_lbi)
-=======
->>>>>>> 57e54da6
 
 
 @oneflow_export("math.equal")
 def equal(x, y, name=None):
-<<<<<<< HEAD
-    if os.getenv("ENABLE_USER_OP") != "False":
-        return build_broadcast_binary_op("broadcast_equal", x, y, name)
-    op_conf = op_conf_util.OperatorConf()
-    setattr(
-        op_conf,
-        "name",
-        name if name is not None else id_util.UniqueStr("BroadcastEqual_"),
-    )
-    op_conf.broadcast_equal_conf.a = x.unique_name
-    op_conf.broadcast_equal_conf.b = y.unique_name
-    op_conf.broadcast_equal_conf.out = "out"
-    interpret_util.Forward(op_conf)
-    lbi = logical_blob_id_util.LogicalBlobId()
-    lbi.op_name = op_conf.name
-    lbi.blob_name = "out"
-    return remote_blob_util.RemoteBlob(lbi)
-=======
     return build_broadcast_binary_op("broadcast_equal", x, y, name)
->>>>>>> 57e54da6
 
 
 @oneflow_export("math.not_equal")
 def not_equal(x, y, name=None):
-<<<<<<< HEAD
-    if os.getenv("ENABLE_USER_OP") != "False":
-        return build_broadcast_binary_op("broadcast_not_equal", x, y, name)
-    op_conf = op_conf_util.OperatorConf()
-    setattr(
-        op_conf,
-        "name",
-        name if name is not None else id_util.UniqueStr("BroadcastNotEqual_"),
-    )
-    op_conf.broadcast_not_equal_conf.a = x.unique_name
-    op_conf.broadcast_not_equal_conf.b = y.unique_name
-    op_conf.broadcast_not_equal_conf.out = "out"
-    interpret_util.Forward(op_conf)
-    lbi = logical_blob_id_util.LogicalBlobId()
-    lbi.op_name = op_conf.name
-    lbi.blob_name = "out"
-    return remote_blob_util.RemoteBlob(lbi)
-=======
     return build_broadcast_binary_op("broadcast_not_equal", x, y, name)
->>>>>>> 57e54da6
 
 
 @oneflow_export("math.less")
 def less(x, y, name=None):
-<<<<<<< HEAD
-    if os.getenv("ENABLE_USER_OP") != "False":
-        return build_broadcast_binary_op("broadcast_less", x, y, name)
-    op_conf = op_conf_util.OperatorConf()
-    setattr(
-        op_conf,
-        "name",
-        name if name is not None else id_util.UniqueStr("BroadcastLessThan_"),
-    )
-    op_conf.broadcast_less_than_conf.a = x.unique_name
-    op_conf.broadcast_less_than_conf.b = y.unique_name
-    op_conf.broadcast_less_than_conf.out = "out"
-    interpret_util.Forward(op_conf)
-    lbi = logical_blob_id_util.LogicalBlobId()
-    lbi.op_name = op_conf.name
-    lbi.blob_name = "out"
-    return remote_blob_util.RemoteBlob(lbi)
-=======
     return build_broadcast_binary_op("broadcast_less", x, y, name)
->>>>>>> 57e54da6
 
 
 @oneflow_export("math.less_equal")
 def less_equal(x, y, name=None):
-<<<<<<< HEAD
-    if os.getenv("ENABLE_USER_OP") != "False":
-        return build_broadcast_binary_op("broadcast_less_equal", x, y, name)
-    op_conf = op_conf_util.OperatorConf()
-    setattr(
-        op_conf,
-        "name",
-        name if name is not None else id_util.UniqueStr("BroadcastLessEqual_"),
-    )
-    op_conf.broadcast_less_equal_conf.a = x.unique_name
-    op_conf.broadcast_less_equal_conf.b = y.unique_name
-    op_conf.broadcast_less_equal_conf.out = "out"
-    interpret_util.Forward(op_conf)
-    lbi = logical_blob_id_util.LogicalBlobId()
-    lbi.op_name = op_conf.name
-    lbi.blob_name = "out"
-    return remote_blob_util.RemoteBlob(lbi)
-=======
     return build_broadcast_binary_op("broadcast_less_equal", x, y, name)
->>>>>>> 57e54da6
 
 
 @oneflow_export("math.greater")
 def greater(x, y, name=None):
-<<<<<<< HEAD
-    if os.getenv("ENABLE_USER_OP") != "False":
-        return build_broadcast_binary_op("broadcast_greater", x, y, name)
-    op_conf = op_conf_util.OperatorConf()
-    setattr(
-        op_conf,
-        "name",
-        name if name is not None else id_util.UniqueStr("BroadcastGreaterThan_"),
-    )
-    op_conf.broadcast_greater_than_conf.a = x.unique_name
-    op_conf.broadcast_greater_than_conf.b = y.unique_name
-    op_conf.broadcast_greater_than_conf.out = "out"
-    interpret_util.Forward(op_conf)
-    lbi = logical_blob_id_util.LogicalBlobId()
-    lbi.op_name = op_conf.name
-    lbi.blob_name = "out"
-    return remote_blob_util.RemoteBlob(lbi)
-=======
     return build_broadcast_binary_op("broadcast_greater", x, y, name)
->>>>>>> 57e54da6
 
 
 @oneflow_export("math.greater_equal")
 def greater_equal(x, y, name=None):
-<<<<<<< HEAD
-    if os.getenv("ENABLE_USER_OP") != "False":
-        return build_broadcast_binary_op("broadcast_greater_equal", x, y, name)
-    op_conf = op_conf_util.OperatorConf()
-    setattr(
-        op_conf,
-        "name",
-        name if name is not None else id_util.UniqueStr("BroadcastGreaterEqual_"),
-    )
-    op_conf.broadcast_greater_equal_conf.a = x.unique_name
-    op_conf.broadcast_greater_equal_conf.b = y.unique_name
-    op_conf.broadcast_greater_equal_conf.out = "out"
-    interpret_util.Forward(op_conf)
-    lbi = logical_blob_id_util.LogicalBlobId()
-    lbi.op_name = op_conf.name
-    lbi.blob_name = "out"
-    return remote_blob_util.RemoteBlob(lbi)
-=======
     return build_broadcast_binary_op("broadcast_greater_equal", x, y, name)
->>>>>>> 57e54da6
 
 
 @oneflow_export("math.logical_and")
 def logical_and(x, y, name=None):
-<<<<<<< HEAD
-    if os.getenv("ENABLE_USER_OP") != "False":
-        return build_broadcast_binary_op("broadcast_logical_and", x, y, name)
-    op_conf = op_conf_util.OperatorConf()
-    setattr(
-        op_conf,
-        "name",
-        name if name is not None else id_util.UniqueStr("BroadcastLogicalAnd_"),
-    )
-    op_conf.broadcast_logical_and_conf.a = x.unique_name
-    op_conf.broadcast_logical_and_conf.b = y.unique_name
-    op_conf.broadcast_logical_and_conf.out = "out"
-    interpret_util.Forward(op_conf)
-    lbi = logical_blob_id_util.LogicalBlobId()
-    lbi.op_name = op_conf.name
-    lbi.blob_name = "out"
-    return remote_blob_util.RemoteBlob(lbi)
-=======
     return build_broadcast_binary_op("broadcast_logical_and", x, y, name)
->>>>>>> 57e54da6
 
 
 @oneflow_export("math.minimum")
 def broadcast_min(x, y, name=None):
-<<<<<<< HEAD
-    if os.getenv("ENABLE_USER_OP") != "False":
-        return build_broadcast_binary_op("broadcast_minimum", x, y, name)
-    op_conf = op_conf_util.OperatorConf()
-    setattr(
-        op_conf,
-        "name",
-        name if name is not None else id_util.UniqueStr("BroadcastMin_"),
-    )
-    op_conf.broadcast_minimum_conf.a = x.unique_name
-    op_conf.broadcast_minimum_conf.b = y.unique_name
-    op_conf.broadcast_minimum_conf.out = "out"
-    interpret_util.Forward(op_conf)
-    lbi = logical_blob_id_util.LogicalBlobId()
-    lbi.op_name = op_conf.name
-    lbi.blob_name = "out"
-    return remote_blob_util.RemoteBlob(lbi)
-=======
     return build_broadcast_binary_op("broadcast_minimum", x, y, name)
->>>>>>> 57e54da6
 
 
 @oneflow_export("math.maximum")
 def broadcast_max(x, y, name=None):
-<<<<<<< HEAD
-    if os.getenv("ENABLE_USER_OP") != "False":
-        return build_broadcast_binary_op("broadcast_maximum", x, y, name)
-    op_conf = op_conf_util.OperatorConf()
-    setattr(
-        op_conf,
-        "name",
-        name if name is not None else id_util.UniqueStr("BroadcastMax_"),
-    )
-    op_conf.broadcast_maximum_conf.a = x.unique_name
-    op_conf.broadcast_maximum_conf.b = y.unique_name
-    op_conf.broadcast_maximum_conf.out = "out"
-    interpret_util.Forward(op_conf)
-    lbi = logical_blob_id_util.LogicalBlobId()
-    lbi.op_name = op_conf.name
-    lbi.blob_name = "out"
-    return remote_blob_util.RemoteBlob(lbi)
-=======
     return build_broadcast_binary_op("broadcast_maximum", x, y, name)
->>>>>>> 57e54da6
 
 
 @oneflow_export("math.reduced_shape_elem_cnt")
