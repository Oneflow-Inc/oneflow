from __future__ import absolute_import

import os
import oneflow.python.framework.compile_context as compile_context
import oneflow.python.framework.remote_blob as remote_blob_util
import oneflow.python.framework.id_util as id_util
import oneflow.core.operator.op_conf_pb2 as op_conf_util
import oneflow.core.register.logical_blob_id_pb2 as logical_blob_id_util

from oneflow.python.oneflow_export import oneflow_export

import oneflow as flow
import os

@oneflow_export("math.add")
def add(x, y, name=None):
    if isinstance(x, (int, float)):
        return scalar_add(y, x, name)
    elif isinstance(y, (int, float)):
        return scalar_add(x, y, name)
    elif x.static_shape == y.static_shape and x.batch_axis == y.batch_axis:
        return element_wise_add(x, y, name)
    elif x.static_shape == (1,):
        return scalar_add_by_tensor(y, x, name)
    elif y.static_shape == (1,):
        return scalar_add_by_tensor(x, y, name)
    else:
        return broadcast_add(x, y, name)

@oneflow_export("math.add_n")
def add_n(inputs, name=None):
    op_conf = op_conf_util.OperatorConf()
    setattr(
        op_conf,
        "name",
        name if name is not None else id_util.UniqueStr("AddN_"),
    )
    assert len(inputs) > 1
    for blob in inputs:
        getattr(op_conf.add_conf, "in").append(blob.logical_blob_name)
    op_conf.add_conf.out = "out"
    compile_context.CurJobAddOp(op_conf)
    lbi = logical_blob_id_util.LogicalBlobId()
    lbi.op_name = op_conf.name
    lbi.blob_name = "out"
    return remote_blob_util.RemoteBlob(lbi)

@oneflow_export("math.subtract")
def subtract(x, y, name=None):
    if isinstance(x, (int, float)):
        return scalar_add(-1 * y, x, name)
    elif isinstance(y, (int, float)):
        return scalar_add(x, -1 * y, name)
    elif x.static_shape == y.static_shape:
        # TODO: add element-wise op
        return broadcast_sub(x, y, name)
    elif x.static_shape == (1, ):
        return scalar_sub_by_tensor(y, x, name)
    elif y.static_shape == (1, ):
        return scalar_sub_by_tensor(x, y, name)
    else:
        return broadcast_sub(x, y, name)


@oneflow_export("math.multiply")
def multiply(x, y, name=None):
    if isinstance(x, (int, float)):
        return scalar_mul(y, x, name)
    elif isinstance(y, (int, float)):
        return scalar_mul(x, y, name)
    elif x.static_shape == y.static_shape and x.batch_axis == y.batch_axis:
        return element_wise_mul(x, y, name)
    elif x.static_shape == (1, ):
        return scalar_mul_by_tensor(y, x, name)
    elif y.static_shape == (1, ):
        return scalar_mul_by_tensor(x, y, name)
    else:
        return broadcast_mul(x, y, name)


@oneflow_export("math.divide")
def divide(x, y, name=None):
    if isinstance(x, (int, float)):
        raise NotImplementedError
    elif isinstance(y, (int, float)):
        raise NotImplementedError
    elif x.static_shape == y.static_shape:
        # TODO: add element-wise op
        return broadcast_div(x, y, name)
    elif x.static_shape == (1, ):
        return scalar_div_by_tensor(y, x, name)
    elif y.static_shape == (1, ):
        return scalar_div_by_tensor(x, y, name)
    else:
        return broadcast_div(x, y, name)


@oneflow_export("math.mod")
def floor_mod(x, y, name=None):
    if isinstance(x, (int, float)):
        raise NotImplementedError
    elif isinstance(y, (int, float)):
        raise NotImplementedError
    elif x.static_shape == y.static_shape:
        # TODO: add element-wise op
        return broadcast_floor_mod(x, y, name)
    else:
        return broadcast_floor_mod(x, y, name)


def scalar_add(x, operand, name=None):
    if name is None:
        name = id_util.UniqueStr("ScalarAdd_")
    if os.getenv("ENABLE_USER_OP") == 'True':
        builder = (flow.user_op_builder(name)
            .Op("scalar_add")
            .Input("in", [x])
            .Output("out")
            )
        if isinstance(operand, int):
            builder = (builder.SetAttr("has_int_operand", True, "AttrTypeBool")
                .SetAttr("has_float_operand", False, "AttrTypeBool")
                .SetAttr("int_operand", operand, "AttrTypeInt64")
                .SetAttr("float_operand", 0.0, "AttrTypeDouble"))
        elif isinstance(operand, float):
            builder = (builder.SetAttr("has_int_operand", False, "AttrTypeBool")
                .SetAttr("has_float_operand", True, "AttrTypeBool")
                .SetAttr("int_operand", 0, "AttrTypeInt64")
                .SetAttr("float_operand", operand, "AttrTypeDouble"))
        return (builder
            .Build()
            .InferAndTryRun()
            .RemoteBlobList()[0])
    op_conf = op_conf_util.OperatorConf()
    setattr(
        op_conf, "name", name
    )
    setattr(op_conf.scalar_add_conf, "in", x.logical_blob_name)
    if isinstance(operand, int):
        op_conf.scalar_add_conf.int_operand = operand
    elif isinstance(operand, float):
        op_conf.scalar_add_conf.float_operand = operand
    op_conf.scalar_add_conf.out = "out"
    compile_context.CurJobAddOp(op_conf)
    lbi = logical_blob_id_util.LogicalBlobId()
    lbi.op_name = op_conf.name
    lbi.blob_name = "out"
    return remote_blob_util.RemoteBlob(lbi)

def scalar_add_by_tensor(x, scalar, name=None):
    op_conf = op_conf_util.OperatorConf()
    setattr(
        op_conf, "name", name if name is not None else id_util.UniqueStr("ScalarAddByTensor_")
    )
    setattr(op_conf.scalar_add_by_tensor_conf, "in", x.logical_blob_name)
    setattr(op_conf.scalar_add_by_tensor_conf, "scalar", scalar.logical_blob_name)
    op_conf.scalar_add_by_tensor_conf.out = "out"
    compile_context.CurJobAddOp(op_conf)
    lbi = logical_blob_id_util.LogicalBlobId()
    lbi.op_name = op_conf.name
    lbi.blob_name = "out"
    return remote_blob_util.RemoteBlob(lbi)

def element_wise_add(x, y, name=None):
    op_conf = op_conf_util.OperatorConf()
    setattr(
        op_conf,
        "name",
        name if name is not None else id_util.UniqueStr("ElementWiseAdd_"),
    )
    getattr(op_conf.add_conf, "in").append(x.logical_blob_name)
    getattr(op_conf.add_conf, "in").append(y.logical_blob_name)
    op_conf.add_conf.out = "out"
    compile_context.CurJobAddOp(op_conf)
    lbi = logical_blob_id_util.LogicalBlobId()
    lbi.op_name = op_conf.name
    lbi.blob_name = "out"
    return remote_blob_util.RemoteBlob(lbi)


def broadcast_add(x, y, name=None):
    op_conf = op_conf_util.OperatorConf()
    setattr(
        op_conf,
        "name",
        name if name is not None else id_util.UniqueStr("BroadcastAdd_"),
    )
    op_conf.broadcast_add_conf.a = x.logical_blob_name
    op_conf.broadcast_add_conf.b = y.logical_blob_name
    op_conf.broadcast_add_conf.out = "out"
    compile_context.CurJobAddOp(op_conf)
    lbi = logical_blob_id_util.LogicalBlobId()
    lbi.op_name = op_conf.name
    lbi.blob_name = "out"
    return remote_blob_util.RemoteBlob(lbi)


def broadcast_sub(x, y, name=None):
    op_conf = op_conf_util.OperatorConf()
    setattr(
        op_conf,
        "name",
        name if name is not None else id_util.UniqueStr("BroadcastSub_"),
    )
    op_conf.broadcast_sub_conf.a = x.logical_blob_name
    op_conf.broadcast_sub_conf.b = y.logical_blob_name
    op_conf.broadcast_sub_conf.out = "out"
    compile_context.CurJobAddOp(op_conf)
    lbi = logical_blob_id_util.LogicalBlobId()
    lbi.op_name = op_conf.name
    lbi.blob_name = "out"
    return remote_blob_util.RemoteBlob(lbi)

def scalar_sub_by_tensor(x, scalar, name=None):
    op_conf = op_conf_util.OperatorConf()
    setattr(
        op_conf, "name", name if name is not None else id_util.UniqueStr("ScalarSubByTensor_")
    )
    setattr(op_conf.scalar_sub_by_tensor_conf, "in", x.logical_blob_name)
    setattr(op_conf.scalar_sub_by_tensor_conf, "scalar", scalar.logical_blob_name)
    op_conf.scalar_sub_by_tensor_conf.out = "out"
    compile_context.CurJobAddOp(op_conf)
    lbi = logical_blob_id_util.LogicalBlobId()
    lbi.op_name = op_conf.name
    lbi.blob_name = "out"
    return remote_blob_util.RemoteBlob(lbi)

def element_wise_mul(x, y, name=None):
    op_conf = op_conf_util.OperatorConf()
    setattr(
        op_conf,
        "name",
        name if name is not None else id_util.UniqueStr("ElementWiseMul_"),
    )
    setattr(op_conf.multiply_conf, "in_0", x.logical_blob_name)
    setattr(op_conf.multiply_conf, "in_1", y.logical_blob_name)
    op_conf.multiply_conf.out = "out"
    compile_context.CurJobAddOp(op_conf)
    lbi = logical_blob_id_util.LogicalBlobId()
    lbi.op_name = op_conf.name
    lbi.blob_name = "out"
    return remote_blob_util.RemoteBlob(lbi)


def broadcast_mul(x, y, name=None):
    op_conf = op_conf_util.OperatorConf()
    setattr(
        op_conf,
        "name",
        name if name is not None else id_util.UniqueStr("BroadcastMul_"),
    )
    op_conf.broadcast_mul_conf.a = x.logical_blob_name
    op_conf.broadcast_mul_conf.b = y.logical_blob_name
    op_conf.broadcast_mul_conf.out = "out"
    compile_context.CurJobAddOp(op_conf)
    lbi = logical_blob_id_util.LogicalBlobId()
    lbi.op_name = op_conf.name
    lbi.blob_name = "out"
    return remote_blob_util.RemoteBlob(lbi)


def scalar_mul(x, operand, name=None):
    if name is None:
        name = id_util.UniqueStr("ScalarMul_")
    if os.getenv("ENABLE_USER_OP") == 'True':
        builder = (flow.user_op_builder(name)
            .Op("scalar_mul")
            .Input("in", [x])
            .Output("out")
            )
        if isinstance(operand, int):
            builder = (builder.SetAttr("has_int_operand", True, "AttrTypeBool")
                .SetAttr("has_float_operand", False, "AttrTypeBool")
                .SetAttr("int_operand", operand, "AttrTypeInt64")
                .SetAttr("float_operand", 0.0, "AttrTypeDouble"))
        elif isinstance(operand, float):
            builder = (builder.SetAttr("has_int_operand", False, "AttrTypeBool")
                .SetAttr("has_float_operand", True, "AttrTypeBool")
                .SetAttr("int_operand", 0, "AttrTypeInt64")
                .SetAttr("float_operand", operand, "AttrTypeDouble"))
        return (builder
            .Build()
            .InferAndTryRun()
            .RemoteBlobList()[0])
    else:
        op_conf = op_conf_util.OperatorConf()
        setattr(
            op_conf, "name", name
        )
        setattr(op_conf.scalar_mul_conf, "in", x.logical_blob_name)
        if isinstance(operand, int):
            op_conf.scalar_mul_conf.int_operand = operand
        elif isinstance(operand, float):
            op_conf.scalar_mul_conf.float_operand = operand
        op_conf.scalar_mul_conf.out = "out"
        compile_context.CurJobAddOp(op_conf)
        lbi = logical_blob_id_util.LogicalBlobId()
        lbi.op_name = op_conf.name
        lbi.blob_name = "out"
        return remote_blob_util.RemoteBlob(lbi)

def scalar_mul_by_tensor(x, scalar, name=None):
    op_conf = op_conf_util.OperatorConf()
    setattr(
        op_conf, "name", name if name is not None else id_util.UniqueStr("ScalarMulByTensor_")
    )
    setattr(op_conf.scalar_mul_by_tensor_conf, "in", x.logical_blob_name)
    setattr(op_conf.scalar_mul_by_tensor_conf, "scalar", scalar.logical_blob_name)
    op_conf.scalar_mul_by_tensor_conf.out = "out"
    compile_context.CurJobAddOp(op_conf)
    lbi = logical_blob_id_util.LogicalBlobId()
    lbi.op_name = op_conf.name
    lbi.blob_name = "out"
    return remote_blob_util.RemoteBlob(lbi)

def broadcast_div(x, y, name=None):
    op_conf = op_conf_util.OperatorConf()
    setattr(
        op_conf,
        "name",
        name if name is not None else id_util.UniqueStr("BroadcastDiv_"),
    )
    op_conf.broadcast_div_conf.a = x.logical_blob_name
    op_conf.broadcast_div_conf.b = y.logical_blob_name
    op_conf.broadcast_div_conf.out = "out"
    compile_context.CurJobAddOp(op_conf)
    lbi = logical_blob_id_util.LogicalBlobId()
    lbi.op_name = op_conf.name
    lbi.blob_name = "out"
    return remote_blob_util.RemoteBlob(lbi)

def scalar_div_by_tensor(x, scalar, name=None):
    op_conf = op_conf_util.OperatorConf()
    setattr(
        op_conf, "name", name if name is not None else id_util.UniqueStr("ScalarDivByTensor_")
    )
    setattr(op_conf.scalar_div_by_tensor_conf, "in", x.logical_blob_name)
    setattr(op_conf.scalar_div_by_tensor_conf, "scalar", scalar.logical_blob_name)
    op_conf.scalar_div_by_tensor_conf.out = "out"
    compile_context.CurJobAddOp(op_conf)
    lbi = logical_blob_id_util.LogicalBlobId()
    lbi.op_name = op_conf.name
    lbi.blob_name = "out"
    return remote_blob_util.RemoteBlob(lbi)


def broadcast_floor_mod(x, y, name=None):
    op_conf = op_conf_util.OperatorConf()
    setattr(
        op_conf,
        "name",
        name if name is not None else id_util.UniqueStr("BroadcastMod_"),
    )
    op_conf.broadcast_floor_mod_conf.a = x.logical_blob_name
    op_conf.broadcast_floor_mod_conf.b = y.logical_blob_name
    op_conf.broadcast_floor_mod_conf.out = "out"
    compile_context.CurJobAddOp(op_conf)
    lbi = logical_blob_id_util.LogicalBlobId()
    lbi.op_name = op_conf.name
    lbi.blob_name = "out"
    return remote_blob_util.RemoteBlob(lbi)


@oneflow_export("math.tanh", "keras.activations.tanh")
def tanh(x, name=None):
    if os.getenv("ENABLE_USER_OP") != 'True':
        op_conf = op_conf_util.OperatorConf()
        setattr(op_conf, "name", name if name is not None else id_util.UniqueStr("TanH_"))
        setattr(op_conf.tanh_conf, "in", x.logical_blob_name)
        setattr(op_conf.tanh_conf, "out", "out")
        compile_context.CurJobAddOp(op_conf)
        lbi = logical_blob_id_util.LogicalBlobId()
        lbi.op_name = op_conf.name
        lbi.blob_name = "out"
        return remote_blob_util.RemoteBlob(lbi)

    return (
        flow.user_op_builder(name if name is not None else id_util.UniqueStr("TanH_"))
        .Op("tanh")
        .Input("in", [x])
        .Output("out")
        .Build()
        .InferAndTryRun()
        .RemoteBlobList()[0]
    )


@oneflow_export("math.gelu", "keras.activations.gelu")
def gelu(x, name=None):
    if os.getenv("ENABLE_USER_OP") == 'True':
        return (
            flow.user_op_builder(name if name is not None else id_util.UniqueStr("Gelu_"))
            .Op("gelu")
            .Input("in", [x])
            .Output("out")
            .Build()
            .InferAndTryRun()
            .RemoteBlobList()[0]
        )
    else:
        op_conf = op_conf_util.OperatorConf()
        setattr(op_conf, "name", name if name is not None else id_util.UniqueStr("Gelu_"))
        setattr(op_conf.gelu_conf, "in", x.logical_blob_name)
        setattr(op_conf.gelu_conf, "out", "out")
        compile_context.CurJobAddOp(op_conf)
        lbi = logical_blob_id_util.LogicalBlobId()
        lbi.op_name = op_conf.name
        lbi.blob_name = "out"
        return remote_blob_util.RemoteBlob(lbi)


@oneflow_export("math.relu", "nn.relu")
def relu(x, name=None):
    if os.getenv("ENABLE_USER_OP") != 'True':
        op_conf = op_conf_util.OperatorConf()
        setattr(op_conf, "name", name if name is not None else id_util.UniqueStr("Relu_"))
        setattr(op_conf.relu_conf, "in", x.logical_blob_name)
        setattr(op_conf.relu_conf, "out", "out")
        compile_context.CurJobAddOp(op_conf)
        lbi = logical_blob_id_util.LogicalBlobId()
        lbi.op_name = op_conf.name
        lbi.blob_name = "out"
        return remote_blob_util.RemoteBlob(lbi)

    return (
        flow.user_op_builder(name if name is not None else id_util.UniqueStr("Relu_"))
        .Op("relu")
        .Input("in", [x])
        .Output("out")
        .Build()
        .InferAndTryRun()
        .RemoteBlobList()[0]
    )


@oneflow_export("math.sigmoid")
def sigmoid(x, name=None):
    if os.getenv("ENABLE_USER_OP") != 'True':
        op_conf = op_conf_util.OperatorConf()
        setattr(
            op_conf, "name", name if name is not None else id_util.UniqueStr("Sigmoid_")
        )
        setattr(op_conf.sigmoid_conf, "in", x.logical_blob_name)
        setattr(op_conf.sigmoid_conf, "out", "out")
        compile_context.CurJobAddOp(op_conf)
        lbi = logical_blob_id_util.LogicalBlobId()
        lbi.op_name = op_conf.name
        lbi.blob_name = "out"
        return remote_blob_util.RemoteBlob(lbi)

    return (
        flow.user_op_builder(name if name is not None else id_util.UniqueStr("Sigmoid_"))
        .Op("sigmoid")
        .Input("in", [x])
        .Output("out")
        .Build()
        .InferAndTryRun()
        .RemoteBlobList()[0]
    )

@oneflow_export("math.unsorted_segment_sum", "unsorted_segment_sum")
def unsorted_segment_sum(data, segment_ids, num_segments, axis=0, name=None):
    if name is None:
        name = id_util.UniqueStr("UnsortedSegmentSum_")
    op_conf = op_conf_util.OperatorConf()
    op_conf.name = name
    op_conf.unsorted_segment_sum_conf.data = data.logical_blob_name
    op_conf.unsorted_segment_sum_conf.segment_ids = segment_ids.logical_blob_name
    op_conf.unsorted_segment_sum_conf.num_segments = num_segments
    op_conf.unsorted_segment_sum_conf.axis = axis
    op_conf.unsorted_segment_sum_conf.out = "out"

    compile_context.CurJobAddOp(op_conf)
    lbi = logical_blob_id_util.LogicalBlobId()
    lbi.op_name = op_conf.name
    lbi.blob_name = "out"
    return remote_blob_util.RemoteBlob(lbi)


@oneflow_export("math.unsorted_segment_sum_like", "unsorted_segment_sum_like")
def unsorted_segment_sum_like(data, segment_ids, like, axis=0, name=None):
    if name is None:
        name = id_util.UniqueStr("UnsortedSegmentSumLike_")
    op_conf = op_conf_util.OperatorConf()
    op_conf.name = name
    op_conf.unsorted_segment_sum_like_conf.data = data.logical_blob_name
    op_conf.unsorted_segment_sum_like_conf.segment_ids = segment_ids.logical_blob_name
    op_conf.unsorted_segment_sum_like_conf.like = like.logical_blob_name
    op_conf.unsorted_segment_sum_like_conf.axis = axis
    op_conf.unsorted_segment_sum_like_conf.out = "out"

    compile_context.CurJobAddOp(op_conf)
    lbi = logical_blob_id_util.LogicalBlobId()
    lbi.op_name = op_conf.name
    lbi.blob_name = "out"
    return remote_blob_util.RemoteBlob(lbi)


@oneflow_export("math.unsorted_batch_segment_sum", "unsorted_batch_segment_sum")
def unsorted_batch_segment_sum(data, segment_ids, num_segments, name=None):
    if name is None:
        name = id_util.UniqueStr("UnsortedBatchSegmentSum_")

    op_conf = op_conf_util.OperatorConf()
    op_conf.name = name
    op_conf.unsorted_batch_segment_sum_conf.data = data.logical_blob_name
    op_conf.unsorted_batch_segment_sum_conf.segment_ids = segment_ids.logical_blob_name
    op_conf.unsorted_batch_segment_sum_conf.num_segments = num_segments
    op_conf.unsorted_batch_segment_sum_conf.out = "out"

    compile_context.CurJobAddOp(op_conf)
    lbi = logical_blob_id_util.LogicalBlobId()
    lbi.op_name = op_conf.name
    lbi.blob_name = "out"
    return remote_blob_util.RemoteBlob(lbi)


@oneflow_export("math.sqrt")
def sqrt(x, name=None):
    op_conf = op_conf_util.OperatorConf()
    setattr(op_conf, "name", name if name is not None else id_util.UniqueStr("Sqrt_"))
    setattr(op_conf.sqrt_conf, "in", x.logical_blob_name)
    setattr(op_conf.sqrt_conf, "out", "out")
    compile_context.CurJobAddOp(op_conf)
    lbi = logical_blob_id_util.LogicalBlobId()
    lbi.op_name = op_conf.name
    lbi.blob_name = "out"
    return remote_blob_util.RemoteBlob(lbi)


@oneflow_export("math.rsqrt")
def rsqrt(x, name=None):
    op_conf = op_conf_util.OperatorConf()
    setattr(op_conf, "name", name if name is not None else id_util.UniqueStr("Rsqrt_"))
    setattr(op_conf.rsqrt_conf, "in", x.logical_blob_name)
    setattr(op_conf.rsqrt_conf, "out", "out")
    compile_context.CurJobAddOp(op_conf)
    lbi = logical_blob_id_util.LogicalBlobId()
    lbi.op_name = op_conf.name
    lbi.blob_name = "out"
    return remote_blob_util.RemoteBlob(lbi)


@oneflow_export("cast")
def cast(x, dtype, name=None):
    if x.dtype == dtype:
        return x
    op_conf = op_conf_util.OperatorConf()
    setattr(op_conf, "name", name if name is not None else id_util.UniqueStr("Cast_"))
    setattr(op_conf.cast_conf, "in", x.logical_blob_name)
    setattr(op_conf.cast_conf, "data_type", dtype)
    setattr(op_conf.cast_conf, "out", "out")
    compile_context.CurJobAddOp(op_conf)
    lbi = logical_blob_id_util.LogicalBlobId()
    lbi.op_name = op_conf.name
    lbi.blob_name = "out"
    return remote_blob_util.RemoteBlob(lbi)


@oneflow_export("math.naive_logical_and")
def naive_logical_and(lhs, rhs, name=None):
    op_conf = op_conf_util.OperatorConf()
    setattr(
        op_conf, "name", name if name is not None else id_util.UniqueStr("LogicalAnd_")
    )
    setattr(op_conf.logical_and_conf, "lhs", lhs.logical_blob_name)
    setattr(op_conf.logical_and_conf, "rhs", rhs.logical_blob_name)
    setattr(op_conf.logical_and_conf, "out", "out")
    compile_context.CurJobAddOp(op_conf)
    out_lbi = logical_blob_id_util.LogicalBlobId()
    setattr(out_lbi, "op_name", op_conf.name)
    setattr(out_lbi, "blob_name", "out")
    return remote_blob_util.RemoteBlob(out_lbi)


@oneflow_export("math.equal")
def equal(x, y, name=None):
    op_conf = op_conf_util.OperatorConf()
    setattr(
        op_conf,
        "name",
        name if name is not None else id_util.UniqueStr("BroadcastEqual_"),
    )
    op_conf.broadcast_equal_conf.a = x.logical_blob_name
    op_conf.broadcast_equal_conf.b = y.logical_blob_name
    op_conf.broadcast_equal_conf.out = "out"
    compile_context.CurJobAddOp(op_conf)
    lbi = logical_blob_id_util.LogicalBlobId()
    lbi.op_name = op_conf.name
    lbi.blob_name = "out"
    return remote_blob_util.RemoteBlob(lbi)


@oneflow_export("math.not_equal")
def not_equal(x, y, name=None):
    op_conf = op_conf_util.OperatorConf()
    setattr(
        op_conf,
        "name",
        name if name is not None else id_util.UniqueStr("BroadcastNotEqual_"),
    )
    op_conf.broadcast_not_equal_conf.a = x.logical_blob_name
    op_conf.broadcast_not_equal_conf.b = y.logical_blob_name
    op_conf.broadcast_not_equal_conf.out = "out"
    compile_context.CurJobAddOp(op_conf)
    lbi = logical_blob_id_util.LogicalBlobId()
    lbi.op_name = op_conf.name
    lbi.blob_name = "out"
    return remote_blob_util.RemoteBlob(lbi)


@oneflow_export("math.less")
def less(x, y, name=None):
    op_conf = op_conf_util.OperatorConf()
    setattr(
        op_conf,
        "name",
        name if name is not None else id_util.UniqueStr("BroadcastLessThan_"),
    )
    op_conf.broadcast_less_than_conf.a = x.logical_blob_name
    op_conf.broadcast_less_than_conf.b = y.logical_blob_name
    op_conf.broadcast_less_than_conf.out = "out"
    compile_context.CurJobAddOp(op_conf)
    lbi = logical_blob_id_util.LogicalBlobId()
    lbi.op_name = op_conf.name
    lbi.blob_name = "out"
    return remote_blob_util.RemoteBlob(lbi)


@oneflow_export("math.less_equal")
def less_equal(x, y, name=None):
    op_conf = op_conf_util.OperatorConf()
    setattr(
        op_conf,
        "name",
        name if name is not None else id_util.UniqueStr("BroadcastLessEqual_"),
    )
    op_conf.broadcast_less_equal_conf.a = x.logical_blob_name
    op_conf.broadcast_less_equal_conf.b = y.logical_blob_name
    op_conf.broadcast_less_equal_conf.out = "out"
    compile_context.CurJobAddOp(op_conf)
    lbi = logical_blob_id_util.LogicalBlobId()
    lbi.op_name = op_conf.name
    lbi.blob_name = "out"
    return remote_blob_util.RemoteBlob(lbi)


@oneflow_export("math.greater")
def greater(x, y, name=None):
    op_conf = op_conf_util.OperatorConf()
    setattr(
        op_conf,
        "name",
        name if name is not None else id_util.UniqueStr("BroadcastGreaterThan_"),
    )
    op_conf.broadcast_greater_than_conf.a = x.logical_blob_name
    op_conf.broadcast_greater_than_conf.b = y.logical_blob_name
    op_conf.broadcast_greater_than_conf.out = "out"
    compile_context.CurJobAddOp(op_conf)
    lbi = logical_blob_id_util.LogicalBlobId()
    lbi.op_name = op_conf.name
    lbi.blob_name = "out"
    return remote_blob_util.RemoteBlob(lbi)


@oneflow_export("math.greater_equal")
def greater_equal(x, y, name=None):
    op_conf = op_conf_util.OperatorConf()
    setattr(
        op_conf,
        "name",
        name if name is not None else id_util.UniqueStr("BroadcastGreaterEqual_"),
    )
    op_conf.broadcast_greater_equal_conf.a = x.logical_blob_name
    op_conf.broadcast_greater_equal_conf.b = y.logical_blob_name
    op_conf.broadcast_greater_equal_conf.out = "out"
    compile_context.CurJobAddOp(op_conf)
    lbi = logical_blob_id_util.LogicalBlobId()
    lbi.op_name = op_conf.name
    lbi.blob_name = "out"
    return remote_blob_util.RemoteBlob(lbi)


@oneflow_export("math.logical_and")
def logical_and(x, y, name=None):
    op_conf = op_conf_util.OperatorConf()
    setattr(
        op_conf,
        "name",
        name if name is not None else id_util.UniqueStr("BroadcastLogicalAnd_"),
    )
    op_conf.broadcast_logical_and_conf.a = x.logical_blob_name
    op_conf.broadcast_logical_and_conf.b = y.logical_blob_name
    op_conf.broadcast_logical_and_conf.out = "out"
    compile_context.CurJobAddOp(op_conf)
    lbi = logical_blob_id_util.LogicalBlobId()
    lbi.op_name = op_conf.name
    lbi.blob_name = "out"
    return remote_blob_util.RemoteBlob(lbi)


@oneflow_export("math.minimum")
def broadcast_min(x, y, name=None):
    op_conf = op_conf_util.OperatorConf()
    setattr(
        op_conf,
        "name",
        name if name is not None else id_util.UniqueStr("BroadcastMin_"),
    )
    op_conf.broadcast_min_conf.a = x.logical_blob_name
    op_conf.broadcast_min_conf.b = y.logical_blob_name
    op_conf.broadcast_min_conf.out = "out"
    compile_context.CurJobAddOp(op_conf)
    lbi = logical_blob_id_util.LogicalBlobId()
    lbi.op_name = op_conf.name
    lbi.blob_name = "out"
    return remote_blob_util.RemoteBlob(lbi)


@oneflow_export("math.maximum")
def broadcast_max(x, y, name=None):
    op_conf = op_conf_util.OperatorConf()
    setattr(
        op_conf,
        "name",
        name if name is not None else id_util.UniqueStr("BroadcastMax_"),
    )
    op_conf.broadcast_max_conf.a = x.logical_blob_name
    op_conf.broadcast_max_conf.b = y.logical_blob_name
    op_conf.broadcast_max_conf.out = "out"
    compile_context.CurJobAddOp(op_conf)
    lbi = logical_blob_id_util.LogicalBlobId()
    lbi.op_name = op_conf.name
    lbi.blob_name = "out"
    return remote_blob_util.RemoteBlob(lbi)


@oneflow_export("math.reduced_shape_elem_cnt")
def elem_cnt(input_blob, axis=None, dtype=None, name=None):
    op_conf = op_conf_util.OperatorConf()
    setattr(op_conf, "name", name if name is not None else id_util.UniqueStr("ShapeElemCnt_"))
    op_conf.shape_elem_cnt_conf.x = input_blob.logical_blob_name
    if axis is None:
        op_conf.shape_elem_cnt_conf.exclude_axis_conf.SetInParent()
    else:
        assert isinstance(axis, (tuple, list))
        op_conf.shape_elem_cnt_conf.include_axis_conf.axis.extend(axis)
    if dtype is not None:
        op_conf.shape_elem_cnt_conf.data_type = dtype
    op_conf.shape_elem_cnt_conf.y = "y"
    compile_context.CurJobAddOp(op_conf)
    out_lbi = logical_blob_id_util.LogicalBlobId()
    out_lbi.op_name = op_conf.name
    out_lbi.blob_name = "y"
    return remote_blob_util.RemoteBlob(out_lbi)

@oneflow_export('math.square')
def square(x, name=None):
    op_conf = op_conf_util.OperatorConf()
    setattr(
        op_conf,
        "name",
        name if name is not None else id_util.UniqueStr("Square_"),
    )
    setattr(op_conf.square_conf, "in", x.logical_blob_name)
    setattr(op_conf.square_conf, "out", "out")
    compile_context.CurJobAddOp(op_conf)
    lbi = logical_blob_id_util.LogicalBlobId()
    lbi.op_name = op_conf.name
    lbi.blob_name = "out"
    return remote_blob_util.RemoteBlob(lbi)

@oneflow_export("math.top_k")
def top_k(input, k=1, sorted=True, name=None):
    return (
        flow.user_op_builder(name if name is not None else id_util.UniqueStr("TopK_"))
        .Op("top_k")
        .Input("in", [input])
        .Output("out")
        .SetAttr("k", k, "AttrTypeInt32",)
        .SetAttr("sorted", sorted, "AttrTypeBool",)
        .Build()
        .InferAndTryRun()
        .RemoteBlobList()[0]
    )

@oneflow_export("math.argmax")
def argmax(input, name=None):
    return (
        flow.user_op_builder(name if name is not None else id_util.UniqueStr("ArgMax_"))
        .Op("argmax")
        .Input("in", [input])
        .Output("out")
        .Build()
        .InferAndTryRun()
        .RemoteBlobList()[0]
    )

@oneflow_export("math.broadcast_to_compatible_with", "broadcast_to_compatible_with")
def broadcast_to_compatible_with(x, compatible, name=None):
    assert isinstance(compatible, (list, tuple))
    if name is None:
        name = id_util.UniqueStr("BroadcastToCompatibleWith_")

    op_conf = op_conf_util.OperatorConf()
    setattr(op_conf, "name", name)
    setattr(op_conf.broadcast_to_compatible_with_conf, "x", x.logical_blob_name)
    setattr(op_conf.broadcast_to_compatible_with_conf, "y", "y")
    op_conf.broadcast_to_compatible_with_conf.compatible.extend(
        [cp.logical_blob_name for cp in compatible]
    )
    compile_context.CurJobAddOp(op_conf)

    ret_lbi = logical_blob_id_util.LogicalBlobId()
    ret_lbi.op_name = op_conf.name
    ret_lbi.blob_name = "y"
    return remote_blob_util.RemoteBlob(ret_lbi)


@oneflow_export("math.clip_by_value", "clip_by_value", "clip_by_scalar", "clip", "clamp")
def clip_by_value(values, min_value=None, max_value=None, name=None):
    if name is None:
        name = id_util.UniqueStr("ClipByValue_")

    if min_value is not None and max_value is not None:
        op_builder = (
            flow.user_op_builder(name)
            .Op("clip_by_scalar")
            .SetAttr("floating_min", float(min_value), "AttrTypeDouble")
            .SetAttr("integral_min", int(min_value), "AttrTypeInt64")
            .SetAttr("floating_max", float(max_value), "AttrTypeDouble")
            .SetAttr("integral_max", int(max_value), "AttrTypeInt64")
        )
    elif min_value is not None:
        op_builder = (
            flow.user_op_builder(name)
            .Op("clip_by_scalar_min")
            .SetAttr("floating_min", float(min_value), "AttrTypeDouble")
            .SetAttr("integral_min", int(min_value), "AttrTypeInt64")
        )
    elif max_value is not None:
        op_builder = (
            flow.user_op_builder(name)
            .Op("clip_by_scalar_max")
            .SetAttr("floating_max", float(max_value), "AttrTypeDouble")
            .SetAttr("integral_max", int(max_value), "AttrTypeInt64")
        )
    else:
        raise ValueError("min_value and max_value cannot be None at the same time")

    return op_builder.Input("x", [values]).Output("y").Build().InferAndTryRun().RemoteBlobList()[0]


@oneflow_export("math.l2_normalize")
def l2_normalize(input, axis=None, epsilon=1e-12, name=None):
    if axis < 0: axis += len(input.shape)
    assert axis >=0 and axis < len(input.shape)
    y, square_x_sum = (
        flow.user_op_builder(name if name is not None else id_util.UniqueStr("L2Normalize_"))
        .Op("l2_normalize")
        .Input("x", [input])
        .Output("y")
        .Output("square_x_sum")
        .SetAttr("axis", int(axis), "AttrTypeInt32")
        .SetAttr("epsilon", float(epsilon), "AttrTypeFloat")
        .Build()
        .InferAndTryRun()
        .RemoteBlobList()
    )
    return y

<<<<<<< HEAD
@oneflow_export("math.polyval")
def polyval(coeffs, x, name=None):
    if name is None:
        name = id_util.UniqueStr("Polyval_")
    if not isinstance(coeffs, list):
        raise ValueError("Argument coeffs must be list type "
                         "found {}".format(type(coeffs)))
    if len(coeffs) < 1:
        return flow.zeros_like(x, name = name)
    p = flow.zeros_like(x, name = name)
    for c in coeffs:
        p = flow.math.add(c,flow.math.multiply(p,x))
    return p
=======

@oneflow_export("math.squared_difference")
def squared_difference(x, y, name=None):
    name_subtract, name_square = None, None
    if name is not None:
        name_subtract = name + "_subtract"
        name_square = name + "_square"
    return flow.math.square(flow.math.subtract(x, y, name_subtract), name_square)
>>>>>>> 5783c0a9
<|MERGE_RESOLUTION|>--- conflicted
+++ resolved
@@ -869,7 +869,16 @@
     )
     return y
 
-<<<<<<< HEAD
+
+@oneflow_export("math.squared_difference")
+def squared_difference(x, y, name=None):
+    name_subtract, name_square = None, None
+    if name is not None:
+        name_subtract = name + "_subtract"
+        name_square = name + "_square"
+    return flow.math.square(flow.math.subtract(x, y, name_subtract), name_square)
+
+ 
 @oneflow_export("math.polyval")
 def polyval(coeffs, x, name=None):
     if name is None:
@@ -883,13 +892,3 @@
     for c in coeffs:
         p = flow.math.add(c,flow.math.multiply(p,x))
     return p
-=======
-
-@oneflow_export("math.squared_difference")
-def squared_difference(x, y, name=None):
-    name_subtract, name_square = None, None
-    if name is not None:
-        name_subtract = name + "_subtract"
-        name_square = name + "_square"
-    return flow.math.square(flow.math.subtract(x, y, name_subtract), name_square)
->>>>>>> 5783c0a9
