--- conflicted
+++ resolved
@@ -693,7 +693,6 @@
         .RemoteBlobList()[0]
     )
 
-<<<<<<< HEAD
 @oneflow_export("math.argmax")
 def argmax(input, name=None):
     return (
@@ -704,7 +703,6 @@
         .Build()
         .RemoteBlobList()[0]
     )
-=======
 
 @oneflow_export("math.broadcast_to_compatible_with", "broadcast_to_compatible_with")
 def broadcast_to_compatible_with(x, compatible, name=None):
@@ -724,5 +722,4 @@
     ret_lbi = logical_blob_id_util.LogicalBlobId()
     ret_lbi.op_name = op_conf.name
     ret_lbi.blob_name = "y"
-    return remote_blob_util.RemoteBlob(ret_lbi)
->>>>>>> 5bdda340
+    return remote_blob_util.RemoteBlob(ret_lbi)